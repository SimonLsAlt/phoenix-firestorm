/**
 * @file llinventorybridge.cpp
 * @brief Implementation of the Inventory-Folder-View-Bridge classes.
 *
 * $LicenseInfo:firstyear=2001&license=viewerlgpl$
 * Second Life Viewer Source Code
 * Copyright (C) 2010, Linden Research, Inc.
 *
 * This library is free software; you can redistribute it and/or
 * modify it under the terms of the GNU Lesser General Public
 * License as published by the Free Software Foundation;
 * version 2.1 of the License only.
 *
 * This library is distributed in the hope that it will be useful,
 * but WITHOUT ANY WARRANTY; without even the implied warranty of
 * MERCHANTABILITY or FITNESS FOR A PARTICULAR PURPOSE.  See the GNU
 * Lesser General Public License for more details.
 *
 * You should have received a copy of the GNU Lesser General Public
 * License along with this library; if not, write to the Free Software
 * Foundation, Inc., 51 Franklin Street, Fifth Floor, Boston, MA  02110-1301  USA
 *
 * Linden Research, Inc., 945 Battery Street, San Francisco, CA  94111  USA
 * $/LicenseInfo$
 */

#include "llviewerprecompiledheaders.h"
#include "llinventorybridge.h"

// external projects
#include "lltransfersourceasset.h"
#include "llavatarnamecache.h"  // IDEVO

#include "llagent.h"
#include "llagentcamera.h"
#include "llagentwearables.h"
#include "llappearancemgr.h"
#include "llattachmentsmgr.h"
#include "llavataractions.h"
#include "llfavoritesbar.h" // management of favorites folder
#include "llfloateropenobject.h"
#include "llfloaterreg.h"
#include "llfloatermarketplacelistings.h"
#include "llfloatersidepanelcontainer.h"
#include "llsidepanelinventory.h"
#include "llfloaterworldmap.h"
#include "llfolderview.h"
#include "llfriendcard.h"
#include "llgesturemgr.h"
#include "llgiveinventory.h"
#include "llfloaterimcontainer.h"
#include "llimview.h"
#include "llclipboard.h"
#include "llinventorydefines.h"
#include "llinventoryfunctions.h"
#include "llinventoryicon.h"
#include "llinventorymodel.h"
#include "llinventorymodelbackgroundfetch.h"
#include "llinventorypanel.h"
#include "llmarketplacefunctions.h"
#include "llnotifications.h"
#include "llnotificationsutil.h"
#include "llpreviewanim.h"
#include "llpreviewgesture.h"
#include "llpreviewtexture.h"
#include "llselectmgr.h"
#include "llsidepanelappearance.h"
#include "lltooldraganddrop.h"
#include "lltrans.h"
#include "llurlaction.h"
#include "llviewerassettype.h"
#include "llviewerfoldertype.h"
#include "llviewermenu.h"
#include "llviewermessage.h"
#include "llviewerobjectlist.h"
#include "llviewerregion.h"
#include "llviewerwindow.h"
#include "llvoavatarself.h"
#include "llwearablelist.h"
#include "llwearableitemslist.h"
#include "lllandmarkactions.h"
#include "llpanellandmarks.h"
#include "llviewerparcelmgr.h"
#include "llparcel.h"

#include "llenvironment.h"
// [RLVa:KB] - Checked: 2011-05-22 (RLVa-1.3.1)
#include "rlvactions.h"
#include "rlvhandler.h"
#include "rlvlocks.h"
// [/RLVa:KB]
// <FS:TT> Client LSL Bridge
#include "fslslbridge.h"
#include "aoengine.h"
// </FS:TT>

// <FS:Zi> Do not allow "Restore To Last Position" for no-copy items
#ifdef OPENSIM
#include "fsgridhandler.h"
#endif
// </FS:Zi>
#include "fsfloaterplacedetails.h"
#include "fsfloaterwearablefavorites.h"
#include "llviewerattachmenu.h"
#include "llresmgr.h"

void copy_slurl_to_clipboard_callback_inv(const std::string& slurl);

const F32 SOUND_GAIN = 1.0f;
const F32 FOLDER_LOADING_MESSAGE_DELAY = 0.5f; // Seconds to wait before showing the LOADING... text in folder views

using namespace LLOldEvents;

// Function declarations
bool confirm_attachment_rez(const LLSD& notification, const LLSD& response);
void teleport_via_landmark(const LLUUID& asset_id);
// <FS:CR> Function left unused from FIRE-7219
//static bool check_category(LLInventoryModel* model,
//                         const LLUUID& cat_id,
//                         LLInventoryPanel* active_panel,
//                         LLInventoryFilter* filter);

// <FS:ND> Unused function
// static bool check_item(const LLUUID& item_id,
//                     LLInventoryPanel* active_panel,
//                     LLInventoryFilter* filter);
// </FS:ND>

// Helper functions

bool isAddAction(const std::string& action)
{
    return ("wear" == action || "attach" == action || "activate" == action);
}

bool isRemoveAction(const std::string& action)
{
    return ("take_off" == action || "detach" == action);
}

bool isMarketplaceSendAction(const std::string& action)
{
    return ("send_to_marketplace" == action);
}

bool isPanelActive(const std::string& panel_name)
{
    LLInventoryPanel *active_panel = LLInventoryPanel::getActiveInventoryPanel(false);
    return (active_panel && (active_panel->getName() == panel_name));
}

// Used by LLFolderBridge as callback for directory fetching recursion
class LLRightClickInventoryFetchDescendentsObserver : public LLInventoryFetchDescendentsObserver
{
public:
    LLRightClickInventoryFetchDescendentsObserver(const uuid_vec_t& ids) : LLInventoryFetchDescendentsObserver(ids) {}
    ~LLRightClickInventoryFetchDescendentsObserver() {}
    virtual void execute(bool clear_observer = false);
    virtual void done()
    {
        execute(true);
    }
};

// Used by LLFolderBridge as callback for directory content items fetching
class LLRightClickInventoryFetchObserver : public LLInventoryFetchItemsObserver
{
public:
    LLRightClickInventoryFetchObserver(const uuid_vec_t& ids) : LLInventoryFetchItemsObserver(ids) { };
    ~LLRightClickInventoryFetchObserver() {}
    void execute(bool clear_observer = false)
    {
        if (clear_observer)
        {
            gInventory.removeObserver(this);
            delete this;
        }
        // we've downloaded all the items, so repaint the dialog
        LLFolderBridge::staticFolderOptionsMenu();
    }
    virtual void done()
    {
        execute(true);
    }
};

class LLPasteIntoFolderCallback: public LLInventoryCallback
{
public:
    LLPasteIntoFolderCallback(LLHandle<LLInventoryPanel>& handle)
        : mInventoryPanel(handle)
    {
    }
    ~LLPasteIntoFolderCallback()
    {
        processItems();
    }

    void fire(const LLUUID& inv_item)
    {
        mChangedIds.push_back(inv_item);
    }

    void processItems()
    {
        LLInventoryPanel* panel = mInventoryPanel.get();
        bool has_elements = false;
        for (LLUUID& inv_item : mChangedIds)
        {
            LLInventoryItem* item = gInventory.getItem(inv_item);
            if (item && panel)
            {
                LLUUID root_id = panel->getRootFolderID();

                if (inv_item == root_id)
                {
                    return;
                }

                LLFolderViewItem* item = panel->getItemByID(inv_item);
                if (item)
                {
                    if (!has_elements)
                    {
                        panel->clearSelection();
                        panel->getRootFolder()->clearSelection();
                        panel->getRootFolder()->requestArrange();
                        panel->getRootFolder()->update();
                        has_elements = true;
                    }
                    panel->getRootFolder()->changeSelection(item, true);
                }
            }
        }

        if (has_elements)
        {
            panel->getRootFolder()->scrollToShowSelection();
        }
    }
private:
    LLHandle<LLInventoryPanel> mInventoryPanel;
    std::vector<LLUUID> mChangedIds;
};

// +=================================================+
// |        LLInvFVBridge                            |
// +=================================================+

LLInvFVBridge::LLInvFVBridge(LLInventoryPanel* inventory,
                             LLFolderView* root,
                             const LLUUID& uuid) :
    mUUID(uuid),
    mRoot(root),
    mInvType(LLInventoryType::IT_NONE),
    mIsLink(false),
    LLFolderViewModelItemInventory(inventory->getRootViewModel())
{
    mInventoryPanel = inventory->getInventoryPanelHandle();
    const LLInventoryObject* obj = getInventoryObject();
    mIsLink = obj && obj->getIsLinkType();
}

const std::string& LLInvFVBridge::getName() const
{
    const LLInventoryObject* obj = getInventoryObject();
    if(obj)
    {
        return obj->getName();
    }
    return LLStringUtil::null;
}

const std::string& LLInvFVBridge::getDisplayName() const
{
    if(mDisplayName.empty())
    {
        buildDisplayName();
    }
    return mDisplayName;
}

std::string LLInvFVBridge::getSearchableDescription() const
{
    return get_searchable_description(getInventoryModel(), mUUID);
}

std::string LLInvFVBridge::getSearchableCreatorName() const
{
    return get_searchable_creator_name(getInventoryModel(), mUUID);
}

std::string LLInvFVBridge::getSearchableUUIDString() const
{
    return get_searchable_UUID(getInventoryModel(), mUUID);
}

// <FS:Ansariel> Zi's extended inventory search
std::string LLInvFVBridge::getSearchableAll() const
{
    return getSearchableName() + "+" +
        getSearchableCreatorName() + "+" +
        getSearchableDescription() + "+" +
        getSearchableUUIDString();
}
// </FS:Ansariel>

// Folders have full perms
PermissionMask LLInvFVBridge::getPermissionMask() const
{
    return PERM_ALL;
}

// virtual
LLFolderType::EType LLInvFVBridge::getPreferredType() const
{
    return LLFolderType::FT_NONE;
}


// Folders don't have creation dates.
time_t LLInvFVBridge::getCreationDate() const
{
    LLInventoryObject* objectp = getInventoryObject();
    if (objectp)
    {
        return objectp->getCreationDate();
    }
    return (time_t)0;
}

void LLInvFVBridge::setCreationDate(time_t creation_date_utc)
{
    LLInventoryObject* objectp = getInventoryObject();
    if (objectp)
    {
        objectp->setCreationDate(creation_date_utc);
    }
}


// Can be destroyed (or moved to trash)
bool LLInvFVBridge::isItemRemovable(bool check_worn) const
{
    return get_is_item_removable(getInventoryModel(), mUUID, check_worn);
}

// Can be moved to another folder
bool LLInvFVBridge::isItemMovable() const
{
    // <FS:Ansariel> FIRE-28977: Lock special and locked folders from being DaD'ed
    if (isLockedFolder())
    {
        // Child of a protected folder -> not movable
        return false;
    }
    // </FS:Ansariel

    return true;
}

bool LLInvFVBridge::isLink() const
{
    return mIsLink;
}

bool LLInvFVBridge::isLibraryItem() const
{
    return gInventory.isObjectDescendentOf(getUUID(),gInventory.getLibraryRootFolderID());
}

/*virtual*/
/**
 * @brief Adds this item into clipboard storage
 */
bool LLInvFVBridge::cutToClipboard()
{
    const LLInventoryObject* obj = gInventory.getObject(mUUID);
    if (obj && isItemMovable() && isItemRemovable())
    {
        const LLUUID &marketplacelistings_id = gInventory.findCategoryUUIDForType(LLFolderType::FT_MARKETPLACE_LISTINGS);
        const bool cut_from_marketplacelistings = gInventory.isObjectDescendentOf(mUUID, marketplacelistings_id);

        if (cut_from_marketplacelistings && (LLMarketplaceData::instance().isInActiveFolder(mUUID) ||
                                             LLMarketplaceData::instance().isListedAndActive(mUUID)))
        {
            LLUUID parent_uuid = obj->getParentUUID();
            bool result = perform_cutToClipboard();
            gInventory.addChangedMask(LLInventoryObserver::STRUCTURE, parent_uuid);
            return result;
        }
        else
        {
            // Otherwise just perform the cut
            return perform_cutToClipboard();
        }
    }
    return false;
}

// virtual
bool LLInvFVBridge::isCutToClipboard()
{
    if (LLClipboard::instance().isCutMode())
    {
        return LLClipboard::instance().isOnClipboard(mUUID);
    }
    return false;
}

// Callback for cutToClipboard if DAMA required...
bool LLInvFVBridge::callback_cutToClipboard(const LLSD& notification, const LLSD& response)
{
    S32 option = LLNotificationsUtil::getSelectedOption(notification, response);
    if (option == 0) // YES
    {
        return perform_cutToClipboard();
    }
    return false;
}

bool LLInvFVBridge::perform_cutToClipboard()
{
    const LLInventoryObject* obj = gInventory.getObject(mUUID);
    if (obj && isItemMovable() && isItemRemovable())
    {
        LLClipboard::instance().setCutMode(true);
        return LLClipboard::instance().addToClipboard(mUUID);
    }
    return false;
}

bool LLInvFVBridge::copyToClipboard() const
{
    const LLInventoryObject* obj = gInventory.getObject(mUUID);
//  if (obj && isItemCopyable())
// [SL:KB] - Patch: Inventory-Links | Checked: 2013-09-19 (Catznip-3.6)
    if (obj && (isItemCopyable() || isItemLinkable()))
// [/SL:KB]
    {
        return LLClipboard::instance().addToClipboard(mUUID);
    }
    return false;
}

void LLInvFVBridge::showProperties()
{
    if (isMarketplaceListingsFolder())
    {
        LLFloaterReg::showInstance("item_properties", LLSD().with("id",mUUID),true);
        // Force it to show on top as this floater has a tendency to hide when confirmation dialog shows up
        LLFloater* floater_properties = LLFloaterReg::findInstance("item_properties", LLSD().with("id",mUUID));
        if (floater_properties)
        {
            floater_properties->setVisibleAndFrontmost();
        }
    }
    else
    {
        show_item_profile(mUUID);
    }
}

void LLInvFVBridge::navigateToFolder(bool new_window, bool change_mode)
{
    if(new_window)
    {
        mInventoryPanel.get()->openSingleViewInventory(mUUID);
    }
    else
    {
        if(change_mode)
        {
            LLInventoryPanel::setSFViewAndOpenFolder(mInventoryPanel.get(), mUUID);
        }
        else
        {
            LLInventorySingleFolderPanel* panel = dynamic_cast<LLInventorySingleFolderPanel*>(mInventoryPanel.get());
            if (!panel || !getInventoryModel() || mUUID.isNull())
            {
                return;
            }

            panel->changeFolderRoot(mUUID);
        }

    }
}

void LLInvFVBridge::removeBatch(std::vector<LLFolderViewModelItem*>& batch)
{
    // Deactivate gestures when moving them into Trash
    LLInvFVBridge* bridge;
    LLInventoryModel* model = getInventoryModel();
    LLViewerInventoryItem* item = NULL;
    LLViewerInventoryCategory* cat = NULL;
    LLInventoryModel::cat_array_t   descendent_categories;
    LLInventoryModel::item_array_t  descendent_items;
    size_t count = batch.size();
    size_t i,j;
    for(i = 0; i < count; ++i)
    {
        bridge = (LLInvFVBridge*)(batch[i]);
        if(!bridge || !bridge->isItemRemovable()) continue;
        item = (LLViewerInventoryItem*)model->getItem(bridge->getUUID());
        if (item)
        {
            if(LLAssetType::AT_GESTURE == item->getType())
            {
                LLGestureMgr::instance().deactivateGesture(item->getUUID());
            }
        }
    }
    for(i = 0; i < count; ++i)
    {
        bridge = (LLInvFVBridge*)(batch[i]);
        if(!bridge || !bridge->isItemRemovable()) continue;
        cat = (LLViewerInventoryCategory*)model->getCategory(bridge->getUUID());
        if (cat)
        {
            gInventory.collectDescendents( cat->getUUID(), descendent_categories, descendent_items, false );
            for (j=0; j<descendent_items.size(); j++)
            {
                if(LLAssetType::AT_GESTURE == descendent_items[j]->getType())
                {
                    LLGestureMgr::instance().deactivateGesture(descendent_items[j]->getUUID());
                }
            }
        }
    }
    removeBatchNoCheck(batch);
    model->checkTrashOverflow();
}

void  LLInvFVBridge::removeBatchNoCheck(std::vector<LLFolderViewModelItem*>&  batch)
{
    // this method moves a bunch of items and folders to the trash. As
    // per design guidelines for the inventory model, the message is
    // built and the accounting is performed first. After all of that,
    // we call LLInventoryModel::moveObject() to move everything
    // around.
    LLInvFVBridge* bridge;
    LLInventoryModel* model = getInventoryModel();
    if(!model) return;
    LLMessageSystem* msg = gMessageSystem;
    const LLUUID trash_id = model->findCategoryUUIDForType(LLFolderType::FT_TRASH);
    LLViewerInventoryItem* item = NULL;
    uuid_vec_t move_ids;
    LLInventoryModel::update_map_t update;
    bool start_new_message = true;
    size_t count = batch.size();
    size_t i;

    // first, hide any 'preview' floaters that correspond to the items
    // being deleted.
    for(i = 0; i < count; ++i)
    {
        bridge = (LLInvFVBridge*)(batch[i]);
        if(!bridge || !bridge->isItemRemovable()) continue;
        item = (LLViewerInventoryItem*)model->getItem(bridge->getUUID());
        if(item)
        {
            LLPreview::hide(item->getUUID());
        }
    }

    // do the inventory move to trash

    for(i = 0; i < count; ++i)
    {
        bridge = (LLInvFVBridge*)(batch[i]);
        if(!bridge || !bridge->isItemRemovable()) continue;
        item = (LLViewerInventoryItem*)model->getItem(bridge->getUUID());
        if(item)
        {
            if(item->getParentUUID() == trash_id) continue;
            move_ids.push_back(item->getUUID());
            --update[item->getParentUUID()];
            ++update[trash_id];
            if(start_new_message)
            {
                start_new_message = false;
                msg->newMessageFast(_PREHASH_MoveInventoryItem);
                msg->nextBlockFast(_PREHASH_AgentData);
                msg->addUUIDFast(_PREHASH_AgentID, gAgent.getID());
                msg->addUUIDFast(_PREHASH_SessionID, gAgent.getSessionID());
                msg->addBOOLFast(_PREHASH_Stamp, true);
            }
            msg->nextBlockFast(_PREHASH_InventoryData);
            msg->addUUIDFast(_PREHASH_ItemID, item->getUUID());
            msg->addUUIDFast(_PREHASH_FolderID, trash_id);
            msg->addString("NewName", NULL);
            if(msg->isSendFullFast(_PREHASH_InventoryData))
            {
                start_new_message = true;
                gAgent.sendReliableMessage();
                gInventory.accountForUpdate(update);
                update.clear();
            }
        }
    }
    if(!start_new_message)
    {
        start_new_message = true;
        gAgent.sendReliableMessage();
        gInventory.accountForUpdate(update);
        update.clear();
    }

    for(i = 0; i < count; ++i)
    {
        bridge = (LLInvFVBridge*)(batch[i]);
        if(!bridge || !bridge->isItemRemovable()) continue;
        LLViewerInventoryCategory* cat = (LLViewerInventoryCategory*)model->getCategory(bridge->getUUID());
        if(cat)
        {
            if(cat->getParentUUID() == trash_id) continue;
            move_ids.push_back(cat->getUUID());
            --update[cat->getParentUUID()];
            ++update[trash_id];
            if(start_new_message)
            {
                start_new_message = false;
                msg->newMessageFast(_PREHASH_MoveInventoryFolder);
                msg->nextBlockFast(_PREHASH_AgentData);
                msg->addUUIDFast(_PREHASH_AgentID, gAgent.getID());
                msg->addUUIDFast(_PREHASH_SessionID, gAgent.getSessionID());
                msg->addBOOL("Stamp", true);
            }
            msg->nextBlockFast(_PREHASH_InventoryData);
            msg->addUUIDFast(_PREHASH_FolderID, cat->getUUID());
            msg->addUUIDFast(_PREHASH_ParentID, trash_id);
            if(msg->isSendFullFast(_PREHASH_InventoryData))
            {
                start_new_message = true;
                gAgent.sendReliableMessage();
                gInventory.accountForUpdate(update);
                update.clear();
            }
        }
    }
    if(!start_new_message)
    {
        gAgent.sendReliableMessage();
        gInventory.accountForUpdate(update);
    }

    // move everything.
    uuid_vec_t::iterator it = move_ids.begin();
    uuid_vec_t::iterator end = move_ids.end();
    for(; it != end; ++it)
    {
        gInventory.moveObject((*it), trash_id);
        LLViewerInventoryItem* item = gInventory.getItem(*it);
        if (item)
        {
            model->updateItem(item);
        }
    }

    // notify inventory observers.
    model->notifyObservers();
}

bool LLInvFVBridge::isClipboardPasteable() const
{
    // Return false on degenerated cases: empty clipboard, no inventory, no agent
    if (!LLClipboard::instance().hasContents() || !isAgentInventory())
    {
        return false;
    }
    LLInventoryModel* model = getInventoryModel();
    if (!model)
    {
        return false;
    }

    // In cut mode, whatever is on the clipboard is always pastable
    if (LLClipboard::instance().isCutMode())
    {
        return true;
    }

    // In normal mode, we need to check each element of the clipboard to know if we can paste or not
    std::vector<LLUUID> objects;
    LLClipboard::instance().pasteFromClipboard(objects);
    for (const auto& item_id : objects)
    {
        // Folders are pastable if all items in there are copyable
        const LLInventoryCategory *cat = model->getCategory(item_id);
        if (cat)
        {
            LLFolderBridge cat_br(mInventoryPanel.get(), mRoot, item_id);
            if (!cat_br.isItemCopyable(false))
            return false;
            // Skip to the next item in the clipboard
            continue;
        }

        // Each item must be copyable to be pastable
        LLItemBridge item_br(mInventoryPanel.get(), mRoot, item_id);
        if (!item_br.isItemCopyable(false))
        {
            return false;
        }
    }
    return true;
}

bool LLInvFVBridge::isClipboardPasteableAsLink() const
{
    if (!LLClipboard::instance().hasContents() || !isAgentInventory())
    {
        return false;
    }
    const LLInventoryModel* model = getInventoryModel();
    if (!model)
    {
        return false;
    }

    std::vector<LLUUID> objects;
    LLClipboard::instance().pasteFromClipboard(objects);
    for (const auto& item_id : objects)
    {
        const LLInventoryItem *item = model->getItem(item_id);
        if (item)
        {
            if (!LLAssetType::lookupCanLink(item->getActualType()))
            {
                return false;
            }

            if (gInventory.isObjectDescendentOf(item->getUUID(), gInventory.getLibraryRootFolderID()))
            {
                return false;
            }
        }
        const LLViewerInventoryCategory *cat = model->getCategory(item_id);
        if (cat && LLFolderType::lookupIsProtectedType(cat->getPreferredType()))
        {
            return false;
        }
    }
    return true;
}

void disable_context_entries_if_present(LLMenuGL& menu,
                                        const menuentry_vec_t &disabled_entries)
{
    const LLView::child_list_t *list = menu.getChildList();
    for (LLView::child_list_t::const_iterator itor = list->begin();
         itor != list->end();
         ++itor)
    {
        LLView *menu_item = (*itor);
        std::string name = menu_item->getName();

        // descend into split menus:
        LLMenuItemBranchGL* branchp = dynamic_cast<LLMenuItemBranchGL*>(menu_item);
        if ((name == "More") && branchp)
        {
            disable_context_entries_if_present(*branchp->getBranch(), disabled_entries);
        }

        bool found = false;
        menuentry_vec_t::const_iterator itor2;
        for (itor2 = disabled_entries.begin(); itor2 != disabled_entries.end(); ++itor2)
        {
            if (*itor2 == name)
            {
                found = true;
                break;
            }
        }

        if (found)
        {
            menu_item->setVisible(true);
            // A bit of a hack so we can remember that some UI element explicitly set this to be visible
            // so that some other UI element from multi-select doesn't later set this invisible.
            menu_item->pushVisible(true);

            menu_item->setEnabled(false);
        }
    }
}
void hide_context_entries(LLMenuGL& menu,
                          const menuentry_vec_t &entries_to_show,
                          const menuentry_vec_t &disabled_entries)
{
    const LLView::child_list_t *list = menu.getChildList();

    // For removing double separators or leading separator.  Start at true so that
    // if the first element is a separator, it will not be shown.
    bool is_previous_entry_separator = true;

    for (LLView::child_list_t::const_iterator itor = list->begin();
         itor != list->end();
         ++itor)
    {
        LLView *menu_item = (*itor);
        std::string name = menu_item->getName();

        // descend into split menus:
        LLMenuItemBranchGL* branchp = dynamic_cast<LLMenuItemBranchGL*>(menu_item);
        if (((name == "More") || (name == "create_new")) && branchp)
        {
            hide_context_entries(*branchp->getBranch(), entries_to_show, disabled_entries);
        }

        bool found = false;

        menuentry_vec_t::const_iterator itor2 = std::find(entries_to_show.begin(), entries_to_show.end(), name);
        if (itor2 != entries_to_show.end())
        {
            found = true;
        }

        // Don't allow multiple separators in a row (e.g. such as if there are no items
        // between two separators).
        if (found)
        {
            const bool is_entry_separator = (dynamic_cast<LLMenuItemSeparatorGL *>(menu_item) != NULL);
            found = !(is_entry_separator && is_previous_entry_separator);
            is_previous_entry_separator = is_entry_separator;
        }

        if (!found)
        {
            if (!menu_item->getLastVisible())
            {
                menu_item->setVisible(false);
            }

            if (menu_item->getEnabled())
            {
                // These should stay enabled unless specifically disabled
                const menuentry_vec_t exceptions = {
                    "Detach From Yourself",
                    "Wearable And Object Wear",
                    "Wearable Add",
                };

                menuentry_vec_t::const_iterator itor2 = std::find(exceptions.begin(), exceptions.end(), name);
                if (itor2 == exceptions.end())
                {
                    menu_item->setEnabled(false);
                }
            }
        }
        else
        {
            menu_item->setVisible(true);
            // A bit of a hack so we can remember that some UI element explicitly set this to be visible
            // so that some other UI element from multi-select doesn't later set this invisible.
            menu_item->pushVisible(true);

            bool enabled = true;
            for (itor2 = disabled_entries.begin(); enabled && (itor2 != disabled_entries.end()); ++itor2)
            {
                enabled &= (*itor2 != name);
            }

            menu_item->setEnabled(enabled);
        }
    }
}

// Helper for commonly-used entries
void LLInvFVBridge::getClipboardEntries(bool show_asset_id,
                                        menuentry_vec_t &items,
                                        menuentry_vec_t &disabled_items, U32 flags)
{
    const LLInventoryObject *obj = getInventoryObject();
    bool single_folder_root = (mRoot == NULL);

    if (obj)
    {

        if (obj->getType() != LLAssetType::AT_CATEGORY)
        {
            items.push_back(std::string("Copy Separator"));
        }
        items.push_back(std::string("Copy"));
// [SL:KB] - Patch: Inventory-Links | Checked: 2010-04-12 (Catznip-2.0)
        if (!isItemCopyable() && !isItemLinkable())
// [/SL:KB]
        //if (!isItemCopyable())
        {
            disabled_items.push_back(std::string("Copy"));
        }

        if (isAgentInventory() && !single_folder_root)
        {
            items.push_back(std::string("New folder from selected"));
            items.push_back(std::string("Subfolder Separator"));
            std::set<LLUUID> selected_uuid_set = LLAvatarActions::getInventorySelectedUUIDs();
            uuid_vec_t ids;
            std::copy(selected_uuid_set.begin(), selected_uuid_set.end(), std::back_inserter(ids));
            if (!is_only_items_selected(ids) && !is_only_cats_selected(ids))
            {
                disabled_items.push_back(std::string("New folder from selected"));
            }
        }

        if (obj->getIsLinkType())
        {
            items.push_back(std::string("Find Original"));
            if (isLinkedObjectMissing())
            {
                disabled_items.push_back(std::string("Find Original"));
            }

            items.push_back(std::string("Cut"));
            if (!isItemMovable() || !canMenuCut())
            {
                disabled_items.push_back(std::string("Cut"));
            }
        }
        else
        {
            if (LLAssetType::lookupCanLink(obj->getType()))
            {
                items.push_back(std::string("Find Links"));
            }

            if (!isInboxFolder() && !single_folder_root)
            {
                items.push_back(std::string("Rename"));
                // <FS> Locked folder
                //if (!isItemRenameable() || ((flags & FIRST_SELECTED_ITEM) == 0))
                if (!isItemRenameable() || ((flags & FIRST_SELECTED_ITEM) == 0) || isLockedFolder())
                // </FS>
                {
                    disabled_items.push_back(std::string("Rename"));
                }
            }

            items.push_back(std::string("thumbnail"));
            if (isLibraryItem())
            {
                disabled_items.push_back(std::string("thumbnail"));
            }

            LLViewerInventoryItem *inv_item = gInventory.getItem(mUUID);
            if (show_asset_id)
            {
                items.push_back(std::string("Copy Asset UUID"));

                bool is_asset_knowable = false;

                if (inv_item)
                {
                    is_asset_knowable = LLAssetType::lookupIsAssetIDKnowable(inv_item->getType());
                }
                if ( !is_asset_knowable // disable menu item for Inventory items with unknown asset. EXT-5308
                     || (! ( isItemPermissive() || gAgent.isGodlike() ) )
                     || (flags & FIRST_SELECTED_ITEM) == 0)
                {
                    disabled_items.push_back(std::string("Copy Asset UUID"));
                }
            }

            if(!single_folder_root)
            {
            items.push_back(std::string("Cut"));
            if (!isItemMovable() || !canMenuCut())
            {
                disabled_items.push_back(std::string("Cut"));
            }

            if (canListOnMarketplace() && !isMarketplaceListingsFolder() && !isInboxFolder())
            {
                items.push_back(std::string("Marketplace Separator"));

                if (gMenuHolder->getChild<LLView>("MarketplaceListings")->getVisible())
                {
                    items.push_back(std::string("Marketplace Copy"));
                    items.push_back(std::string("Marketplace Move"));
                    if (!canListOnMarketplaceNow())
                    {
                        disabled_items.push_back(std::string("Marketplace Copy"));
                        disabled_items.push_back(std::string("Marketplace Move"));
                    }
                }
            }
            }
        }
    }

    // Don't allow items to be pasted directly into the COF or the inbox
    // <FS:Ansariel> Enable paste for inbox; doesn't actually makes much sense,
    //               but since we are not prevented from pasting via shortcut,
    //               we enable it in the context menu, too.
    //if (!isCOFFolder() && !isInboxFolder()
    if (!isCOFFolder()
        // <FS:TT> Client LSL Bridge (also for #AO)
        && !isLockedFolder())
        // </FS:TT>
    {
        items.push_back(std::string("Paste"));
    }
    if (!isClipboardPasteable() || ((flags & FIRST_SELECTED_ITEM) == 0))
    {
        disabled_items.push_back(std::string("Paste"));
    }

    static LLCachedControl<bool> inventory_linking(gSavedSettings, "InventoryLinking", true);
    if (inventory_linking
        // <FS:TT> Client LSL Bridge (also for #AO)
        && !isLockedFolder()
        // </FS:TT>
        )
    {
        items.push_back(std::string("Paste As Link"));
        if (!isClipboardPasteableAsLink() || (flags & FIRST_SELECTED_ITEM) == 0)
        {
            disabled_items.push_back(std::string("Paste As Link"));
        }
    }

    if (obj && obj->getType() != LLAssetType::AT_CATEGORY)
    {
        items.push_back(std::string("Paste Separator"));
    }

    if(!single_folder_root)
    {
        addDeleteContextMenuOptions(items, disabled_items);
    }

    // <FS:Zi> Don't offer "Show in Main View" for folders opened in separate inventory views
    //         as there are no tabs to switch to
    //if (!isPanelActive("All Items") && !isPanelActive("comb_single_folder_inv"))
    if (!isPanelActive("All Items") && !isPanelActive("comb_single_folder_inv") && !isPanelActive("inv_panel"))
    // </FS:Zi>
    {
        items.push_back(std::string("Show in Main Panel"));
    }
}

void LLInvFVBridge::buildContextMenu(LLMenuGL& menu, U32 flags)
{
    LL_DEBUGS() << "LLInvFVBridge::buildContextMenu()" << LL_ENDL;
    menuentry_vec_t items;
    menuentry_vec_t disabled_items;
    if(isItemInTrash())
    {
        addTrashContextMenuOptions(items, disabled_items);
    }
    else
    {
        items.push_back(std::string("Share"));
        if (!canShare())
        {
            disabled_items.push_back(std::string("Share"));
        }

        addOpenRightClickMenuOption(items);
        items.push_back(std::string("Properties"));

// [RLVa:KB] - Checked: 2010-03-01 (RLVa-1.2.0b) | Modified: RLVa-1.1.0a
        if (rlv_handler_t::isEnabled())
        {
            const LLInventoryObject* pItem = getInventoryObject();
            if ( (pItem) &&
                 ( ((LLAssetType::AT_NOTECARD == pItem->getType()) && (gRlvHandler.hasBehaviour(RLV_BHVR_VIEWNOTE))) ||
                   ((LLAssetType::AT_LSL_TEXT == pItem->getType()) && (gRlvHandler.hasBehaviour(RLV_BHVR_VIEWSCRIPT))) ||
                   ((LLAssetType::AT_TEXTURE == pItem->getType()) && (!RlvActions::canPreviewTextures()))))
            {
                disabled_items.push_back(std::string("Open"));
            }
        }
// [/RLVa:KB]

        getClipboardEntries(true, items, disabled_items, flags);
    }
    addLinkReplaceMenuOption(items, disabled_items);

    // <FS:Ansariel> Move to default folder
    addMoveToDefaultFolderMenuOption(items);

    hide_context_entries(menu, items, disabled_items);
}

bool get_selection_item_uuids(LLFolderView::selected_items_t& selected_items, uuid_vec_t& ids)
{
    uuid_vec_t results;
    S32 non_item = 0;
    for(LLFolderView::selected_items_t::iterator it = selected_items.begin(); it != selected_items.end(); ++it)
    {
        LLItemBridge *view_model = dynamic_cast<LLItemBridge *>((*it)->getViewModelItem());

        if(view_model && view_model->getUUID().notNull())
        {
            results.push_back(view_model->getUUID());
        }
        else
        {
            non_item++;
        }
    }
    if (non_item == 0)
    {
        ids = results;
        return true;
    }
    return false;
}

void LLInvFVBridge::addTrashContextMenuOptions(menuentry_vec_t &items,
                                               menuentry_vec_t &disabled_items)
{
    const LLInventoryObject *obj = getInventoryObject();
    if (obj && obj->getIsLinkType())
    {
        items.push_back(std::string("Find Original"));
        if (isLinkedObjectMissing())
        {
            disabled_items.push_back(std::string("Find Original"));
        }
    }
    items.push_back(std::string("Purge Item"));
    if (!isItemRemovable())
    {
        disabled_items.push_back(std::string("Purge Item"));
    }
    items.push_back(std::string("Restore Item"));
}

void LLInvFVBridge::addDeleteContextMenuOptions(menuentry_vec_t &items,
                                                menuentry_vec_t &disabled_items)
{

    const LLInventoryObject *obj = getInventoryObject();

    // Don't allow delete as a direct option from COF folder.
    if (obj && obj->getIsLinkType() && isCOFFolder() && get_is_item_worn(mUUID))
    {
        return;
    }

    items.push_back(std::string("Delete"));

    if (isPanelActive("Favorite Items") || !canMenuDelete())
    {
        disabled_items.push_back(std::string("Delete"));
    }
}

void LLInvFVBridge::addOpenRightClickMenuOption(menuentry_vec_t &items)
{
    const LLInventoryObject *obj = getInventoryObject();
    const bool is_link = (obj && obj->getIsLinkType());

    if (is_link)
        items.push_back(std::string("Open Original"));
    else
        items.push_back(std::string("Open"));
}

void LLInvFVBridge::addMarketplaceContextMenuOptions(U32 flags,
                                                menuentry_vec_t &items,
                                                menuentry_vec_t &disabled_items)
{
    S32 depth = depth_nesting_in_marketplace(mUUID);
    if (depth == 1)
    {
        // Options available at the Listing Folder level
        items.push_back(std::string("Marketplace Create Listing"));
        items.push_back(std::string("Marketplace Associate Listing"));
        items.push_back(std::string("Marketplace Check Listing"));
        items.push_back(std::string("Marketplace List"));
        items.push_back(std::string("Marketplace Unlist"));
        if (LLMarketplaceData::instance().isUpdating(mUUID,depth) || ((flags & FIRST_SELECTED_ITEM) == 0))
        {
            // During SLM update, disable all marketplace related options
            // Also disable all if multiple selected items
            disabled_items.push_back(std::string("Marketplace Create Listing"));
            disabled_items.push_back(std::string("Marketplace Associate Listing"));
            disabled_items.push_back(std::string("Marketplace Check Listing"));
            disabled_items.push_back(std::string("Marketplace List"));
            disabled_items.push_back(std::string("Marketplace Unlist"));
        }
        else
        {
            if (gSavedSettings.getBOOL("MarketplaceListingsLogging"))
            {
                items.push_back(std::string("Marketplace Get Listing"));
            }
            if (LLMarketplaceData::instance().isListed(mUUID))
            {
                disabled_items.push_back(std::string("Marketplace Create Listing"));
                disabled_items.push_back(std::string("Marketplace Associate Listing"));
                if (LLMarketplaceData::instance().getVersionFolder(mUUID).isNull())
                {
                    disabled_items.push_back(std::string("Marketplace List"));
                    disabled_items.push_back(std::string("Marketplace Unlist"));
                }
                else
                {
                    if (LLMarketplaceData::instance().getActivationState(mUUID))
                    {
                        disabled_items.push_back(std::string("Marketplace List"));
                    }
                    else
                    {
                        disabled_items.push_back(std::string("Marketplace Unlist"));
                    }
                }
            }
            else
            {
                disabled_items.push_back(std::string("Marketplace List"));
                disabled_items.push_back(std::string("Marketplace Unlist"));
                if (gSavedSettings.getBOOL("MarketplaceListingsLogging"))
                {
                    disabled_items.push_back(std::string("Marketplace Get Listing"));
                }
            }
        }
    }
    if (depth == 2)
    {
        // Options available at the Version Folder levels and only for folders
        LLInventoryCategory* cat = gInventory.getCategory(mUUID);
        if (cat && LLMarketplaceData::instance().isListed(cat->getParentUUID()))
        {
            items.push_back(std::string("Marketplace Activate"));
            items.push_back(std::string("Marketplace Deactivate"));
            if (LLMarketplaceData::instance().isUpdating(mUUID,depth) || ((flags & FIRST_SELECTED_ITEM) == 0))
            {
                // During SLM update, disable all marketplace related options
                // Also disable all if multiple selected items
                disabled_items.push_back(std::string("Marketplace Activate"));
                disabled_items.push_back(std::string("Marketplace Deactivate"));
            }
            else
            {
                if (LLMarketplaceData::instance().isVersionFolder(mUUID))
                {
                    disabled_items.push_back(std::string("Marketplace Activate"));
                    if (LLMarketplaceData::instance().getActivationState(mUUID))
                    {
                        disabled_items.push_back(std::string("Marketplace Deactivate"));
                    }
                }
                else
                {
                    disabled_items.push_back(std::string("Marketplace Deactivate"));
                }
            }
        }
    }

    items.push_back(std::string("Marketplace Edit Listing"));
    LLUUID listing_folder_id = nested_parent_id(mUUID,depth);
    LLUUID version_folder_id = LLMarketplaceData::instance().getVersionFolder(listing_folder_id);

    if (depth >= 2)
    {
        // Prevent creation of new folders if the max count has been reached on this version folder (active or not)
        LLUUID local_version_folder_id = nested_parent_id(mUUID,depth-1);
        LLInventoryModel::cat_array_t categories;
        LLInventoryModel::item_array_t items;
        gInventory.collectDescendents(local_version_folder_id, categories, items, false);
        static LLCachedControl<U32> max_depth(gSavedSettings, "InventoryOutboxMaxFolderDepth", 4);
        static LLCachedControl<U32> max_count(gSavedSettings, "InventoryOutboxMaxFolderCount", 20);
        if (categories.size() >= (size_t)max_count
            || (U32)depth > (max_depth + 1))
        {
            disabled_items.push_back(std::string("New Folder"));
            disabled_items.push_back(std::string("New Listing Folder"));
        }
    }

    // Options available at all levels on items and categories
    if (!LLMarketplaceData::instance().isListed(listing_folder_id) || version_folder_id.isNull())
    {
        disabled_items.push_back(std::string("Marketplace Edit Listing"));
    }

    // Separator
    items.push_back(std::string("Marketplace Listings Separator"));
}

void LLInvFVBridge::addLinkReplaceMenuOption(menuentry_vec_t& items, menuentry_vec_t& disabled_items)
{
    const LLInventoryObject* obj = getInventoryObject();

    if (isAgentInventory() && obj && obj->getType() != LLAssetType::AT_CATEGORY && obj->getType() != LLAssetType::AT_LINK_FOLDER)
    {
        items.push_back(std::string("Replace Links"));

        if (mRoot->getSelectedCount() != 1)
        {
            disabled_items.push_back(std::string("Replace Links"));
        }
    }
}

bool LLInvFVBridge::canMenuDelete()
{
    return isItemRemovable(false);
}

bool LLInvFVBridge::canMenuCut()
{
    return isItemRemovable(true);
}

// <FS:Ansariel> Move to default folder
void LLInvFVBridge::addMoveToDefaultFolderMenuOption(menuentry_vec_t& items)
{
    const LLInventoryObject* obj = getInventoryObject();

    if (isAgentInventory() && !isLockedFolder(true) && obj &&
        obj->getActualType() != LLAssetType::AT_CATEGORY &&
        obj->getActualType() != LLAssetType::AT_LINK_FOLDER &&
        obj->getActualType() != LLAssetType::AT_LINK &&
        (!RlvFolderLocks::instance().hasLockedFolder(RLV_LOCK_ANY) ||
            RlvFolderLocks::instance().canMoveItem(obj->getUUID(), getInventoryModel()->findCategoryUUIDForType(LLFolderType::assetTypeToFolderType(obj->getActualType()) ) ))
        )
    {
        items.push_back(std::string("Move to Default Folder"));
    }
}
// </FS:Ansariel>

// *TODO: remove this
bool LLInvFVBridge::startDrag(EDragAndDropType* type, LLUUID* id) const
{
    bool rv = false;

    const LLInventoryObject* obj = getInventoryObject();

    if(obj)
    {
        *type = LLViewerAssetType::lookupDragAndDropType(obj->getActualType());
        if(*type == DAD_NONE)
        {
            return false;
        }

        *id = obj->getUUID();
        //object_ids.push_back(obj->getUUID());

        if (*type == DAD_CATEGORY)
        {
            LLInventoryModelBackgroundFetch::instance().start(obj->getUUID());
        }

        rv = true;
    }

    return rv;
}

LLInventoryObject* LLInvFVBridge::getInventoryObject() const
{
    LLInventoryObject* obj = NULL;
    LLInventoryModel* model = getInventoryModel();
    if(model)
    {
        obj = (LLInventoryObject*)model->getObject(mUUID);
    }
    return obj;
}

LLInventoryModel* LLInvFVBridge::getInventoryModel() const
{
    LLInventoryPanel* panel = mInventoryPanel.get();
    return panel ? panel->getModel() : NULL;
}

LLInventoryFilter* LLInvFVBridge::getInventoryFilter() const
{
    LLInventoryPanel* panel = mInventoryPanel.get();
    return panel ? &(panel->getFilter()) : NULL;
}

bool LLInvFVBridge::isItemInTrash() const
{
    LLInventoryModel* model = getInventoryModel();
    if(!model) return false;
    const LLUUID trash_id = model->findCategoryUUIDForType(LLFolderType::FT_TRASH);
    return model->isObjectDescendentOf(mUUID, trash_id);
}

bool LLInvFVBridge::isLinkedObjectInTrash() const
{
    if (isItemInTrash()) return true;

    const LLInventoryObject *obj = getInventoryObject();
    if (obj && obj->getIsLinkType())
    {
        LLInventoryModel* model = getInventoryModel();
        if(!model) return false;
        const LLUUID trash_id = model->findCategoryUUIDForType(LLFolderType::FT_TRASH);
        return model->isObjectDescendentOf(obj->getLinkedUUID(), trash_id);
    }
    return false;
}

bool LLInvFVBridge::isItemInOutfits() const
{
    const LLInventoryModel* model = getInventoryModel();
    if(!model) return false;

    const LLUUID my_outfits_cat = gInventory.findCategoryUUIDForType(LLFolderType::FT_MY_OUTFITS);

    return isCOFFolder() || (my_outfits_cat == mUUID) || model->isObjectDescendentOf(mUUID, my_outfits_cat);
}

bool LLInvFVBridge::isLinkedObjectMissing() const
{
    const LLInventoryObject *obj = getInventoryObject();
    if (!obj)
    {
        return true;
    }
    if (obj->getIsLinkType() && LLAssetType::lookupIsLinkType(obj->getType()))
    {
        return true;
    }
    return false;
}

bool LLInvFVBridge::isAgentInventory() const
{
    const LLInventoryModel* model = getInventoryModel();
    if(!model) return false;
    if(gInventory.getRootFolderID() == mUUID) return true;
    return model->isObjectDescendentOf(mUUID, gInventory.getRootFolderID());
}

// [SL:KB] - Patch: Inventory-Misc | Checked: 2011-05-28 (Catznip-2.6.0a) | Added: Catznip-2.6.0a
bool LLInvFVBridge::isLibraryInventory() const
{
    const LLInventoryModel* model = getInventoryModel();
    if (!model) return false;
    if (gInventory.getLibraryRootFolderID() == mUUID) return true;
    return model->isObjectDescendentOf(mUUID, gInventory.getLibraryRootFolderID());
}

bool LLInvFVBridge::isLostInventory() const
{
    return (!isAgentInventory()) && (!isLibraryInventory());
}
// [/SL:KB]

bool LLInvFVBridge::isCOFFolder() const
{
    return LLAppearanceMgr::instance().getIsInCOF(mUUID);
}

// <FS:TT> Client LSL Bridge (also for #AO)
bool LLInvFVBridge::isLockedFolder(bool ignore_setting /*= false*/) const
{
    const LLInventoryModel* model = getInventoryModel();
    if (!model)
    {
        return false;
    }

    if ((mUUID == FSLSLBridge::instance().getBridgeFolder()
        || model->isObjectDescendentOf(mUUID, FSLSLBridge::instance().getBridgeFolder()))
        && (gSavedPerAccountSettings.getBOOL("LockBridgeFolder") || ignore_setting))
    {
        return true;
    }

    if ((mUUID == AOEngine::instance().getAOFolder()
        || model->isObjectDescendentOf(mUUID, AOEngine::instance().getAOFolder()))
        && (gSavedPerAccountSettings.getBOOL("LockAOFolders") || ignore_setting))
    {
        return true;
    }

    if ((mUUID == FSFloaterWearableFavorites::getFavoritesFolder()
        || model->isObjectDescendentOf(mUUID, FSFloaterWearableFavorites::getFavoritesFolder()))
        && gSavedPerAccountSettings.getBOOL("LockWearableFavoritesFolders"))
    {
        return true;
    }

    return false;
}
// </FS:TT>


// *TODO : Suppress isInboxFolder() once Merchant Outbox is fully deprecated
bool LLInvFVBridge::isInboxFolder() const
{
    const LLUUID inbox_id = gInventory.findCategoryUUIDForType(LLFolderType::FT_INBOX);

    if (inbox_id.isNull())
    {
        return false;
    }

    return gInventory.isObjectDescendentOf(mUUID, inbox_id);
}

bool LLInvFVBridge::isMarketplaceListingsFolder() const
{
    const LLUUID folder_id = gInventory.findCategoryUUIDForType(LLFolderType::FT_MARKETPLACE_LISTINGS);

    if (folder_id.isNull())
    {
        return false;
    }

    return gInventory.isObjectDescendentOf(mUUID, folder_id);
}

bool LLInvFVBridge::isItemPermissive() const
{
    return false;
}

// static
void LLInvFVBridge::changeItemParent(LLInventoryModel* model,
                                     LLViewerInventoryItem* item,
                                     const LLUUID& new_parent_id,
                                     bool restamp)
{
    model->changeItemParent(item, new_parent_id, restamp);
}

// static
void LLInvFVBridge::changeCategoryParent(LLInventoryModel* model,
                                         LLViewerInventoryCategory* cat,
                                         const LLUUID& new_parent_id,
                                         bool restamp)
{
    model->changeCategoryParent(cat, new_parent_id, restamp);
}

LLInvFVBridge* LLInvFVBridge::createBridge(LLAssetType::EType asset_type,
                                           LLAssetType::EType actual_asset_type,
                                           LLInventoryType::EType inv_type,
                                           LLInventoryPanel* inventory,
                                           LLFolderViewModelInventory* view_model,
                                           LLFolderView* root,
                                           const LLUUID& uuid,
                                           U32 flags)
{
    LLInvFVBridge* new_listener = NULL;
    switch(asset_type)
    {
        case LLAssetType::AT_TEXTURE:
            if(!(inv_type == LLInventoryType::IT_TEXTURE || inv_type == LLInventoryType::IT_SNAPSHOT))
            {
                LL_WARNS() << LLAssetType::lookup(asset_type) << " asset has inventory type " << LLInventoryType::lookupHumanReadable(inv_type) << " on uuid " << uuid << LL_ENDL;
            }
            new_listener = new LLTextureBridge(inventory, root, uuid, inv_type);
            break;

        case LLAssetType::AT_SOUND:
            if(!(inv_type == LLInventoryType::IT_SOUND))
            {
                LL_WARNS() << LLAssetType::lookup(asset_type) << " asset has inventory type " << LLInventoryType::lookupHumanReadable(inv_type) << " on uuid " << uuid << LL_ENDL;
            }
            new_listener = new LLSoundBridge(inventory, root, uuid);
            break;

        case LLAssetType::AT_LANDMARK:
            if(!(inv_type == LLInventoryType::IT_LANDMARK))
            {
                LL_WARNS() << LLAssetType::lookup(asset_type) << " asset has inventory type " << LLInventoryType::lookupHumanReadable(inv_type) << " on uuid " << uuid << LL_ENDL;
            }
            new_listener = new LLLandmarkBridge(inventory, root, uuid, flags);
            break;

        case LLAssetType::AT_CALLINGCARD:
            if(!(inv_type == LLInventoryType::IT_CALLINGCARD))
            {
                LL_WARNS() << LLAssetType::lookup(asset_type) << " asset has inventory type " << LLInventoryType::lookupHumanReadable(inv_type) << " on uuid " << uuid << LL_ENDL;
            }
            new_listener = new LLCallingCardBridge(inventory, root, uuid);
            break;

        case LLAssetType::AT_SCRIPT:
            if(!(inv_type == LLInventoryType::IT_LSL))
            {
                LL_WARNS() << LLAssetType::lookup(asset_type) << " asset has inventory type " << LLInventoryType::lookupHumanReadable(inv_type) << " on uuid " << uuid << LL_ENDL;
            }
            new_listener = new LLItemBridge(inventory, root, uuid);
            break;

        case LLAssetType::AT_OBJECT:
            if(!(inv_type == LLInventoryType::IT_OBJECT || inv_type == LLInventoryType::IT_ATTACHMENT))
            {
                LL_WARNS() << LLAssetType::lookup(asset_type) << " asset has inventory type " << LLInventoryType::lookupHumanReadable(inv_type) << " on uuid " << uuid << LL_ENDL;
            }
            new_listener = new LLObjectBridge(inventory, root, uuid, inv_type, flags);
            break;

        case LLAssetType::AT_NOTECARD:
            if(!(inv_type == LLInventoryType::IT_NOTECARD))
            {
                LL_WARNS() << LLAssetType::lookup(asset_type) << " asset has inventory type " << LLInventoryType::lookupHumanReadable(inv_type) << " on uuid " << uuid << LL_ENDL;
            }
            new_listener = new LLNotecardBridge(inventory, root, uuid);
            break;

        case LLAssetType::AT_ANIMATION:
            if(!(inv_type == LLInventoryType::IT_ANIMATION))
            {
                LL_WARNS() << LLAssetType::lookup(asset_type) << " asset has inventory type " << LLInventoryType::lookupHumanReadable(inv_type) << " on uuid " << uuid << LL_ENDL;
            }
            new_listener = new LLAnimationBridge(inventory, root, uuid);
            break;

        case LLAssetType::AT_GESTURE:
            if(!(inv_type == LLInventoryType::IT_GESTURE))
            {
                LL_WARNS() << LLAssetType::lookup(asset_type) << " asset has inventory type " << LLInventoryType::lookupHumanReadable(inv_type) << " on uuid " << uuid << LL_ENDL;
            }
            new_listener = new LLGestureBridge(inventory, root, uuid);
            break;

        case LLAssetType::AT_LSL_TEXT:
            if(!(inv_type == LLInventoryType::IT_LSL))
            {
                LL_WARNS() << LLAssetType::lookup(asset_type) << " asset has inventory type " << LLInventoryType::lookupHumanReadable(inv_type) << " on uuid " << uuid << LL_ENDL;
            }
            new_listener = new LLLSLTextBridge(inventory, root, uuid);
            break;

        case LLAssetType::AT_CLOTHING:
        case LLAssetType::AT_BODYPART:
            if(!(inv_type == LLInventoryType::IT_WEARABLE))
            {
                LL_WARNS() << LLAssetType::lookup(asset_type) << " asset has inventory type " << LLInventoryType::lookupHumanReadable(inv_type) << " on uuid " << uuid << LL_ENDL;
            }
            new_listener = new LLWearableBridge(inventory, root, uuid, asset_type, inv_type, LLWearableType::inventoryFlagsToWearableType(flags));
            break;
        case LLAssetType::AT_CATEGORY:
            if (actual_asset_type == LLAssetType::AT_LINK_FOLDER)
            {
                // Create a link folder handler instead
                new_listener = new LLLinkFolderBridge(inventory, root, uuid);
            }
            else if (actual_asset_type == LLAssetType::AT_MARKETPLACE_FOLDER)
            {
                // Create a marketplace folder handler
                new_listener = new LLMarketplaceFolderBridge(inventory, root, uuid);
            }
            else
            {
                new_listener = new LLFolderBridge(inventory, root, uuid);
            }
            break;
        case LLAssetType::AT_LINK:
        case LLAssetType::AT_LINK_FOLDER:
            // Only should happen for broken links.
            new_listener = new LLLinkItemBridge(inventory, root, uuid);
            break;
        case LLAssetType::AT_UNKNOWN:
            new_listener = new LLUnknownItemBridge(inventory, root, uuid);
            break;
        case LLAssetType::AT_IMAGE_TGA:
        case LLAssetType::AT_IMAGE_JPEG:
            //LL_WARNS() << LLAssetType::lookup(asset_type) << " asset type is unhandled for uuid " << uuid << LL_ENDL;
            break;

        case LLAssetType::AT_SETTINGS:
            if (inv_type != LLInventoryType::IT_SETTINGS)
            {
                LL_WARNS() << LLAssetType::lookup(asset_type) << " asset has inventory type " << LLInventoryType::lookupHumanReadable(inv_type) << " on uuid " << uuid << LL_ENDL;
            }
            new_listener = new LLSettingsBridge(inventory, root, uuid, LLSettingsType::fromInventoryFlags(flags));
            break;

        case LLAssetType::AT_MATERIAL:
            if (inv_type != LLInventoryType::IT_MATERIAL)
            {
                LL_WARNS() << LLAssetType::lookup(asset_type) << " asset has inventory type " << LLInventoryType::lookupHumanReadable(inv_type) << " on uuid " << uuid << LL_ENDL;
            }
            new_listener = new LLMaterialBridge(inventory, root, uuid);
            break;

        default:
            LL_INFOS_ONCE() << "Unhandled asset type (llassetstorage.h): "
                    << (S32)asset_type << " (" << LLAssetType::lookup(asset_type) << ")" << LL_ENDL;
            break;
    }

    if (new_listener)
    {
        new_listener->mInvType = inv_type;
    }

    return new_listener;
}

void LLInvFVBridge::purgeItem(LLInventoryModel *model, const LLUUID &uuid)
{
    LLInventoryObject* obj = model->getObject(uuid);
    if (obj)
    {
        remove_inventory_object(uuid, NULL);
    }
}

void LLInvFVBridge::removeObject(LLInventoryModel *model, const LLUUID &uuid)
{
    // Keep track of the parent
    LLInventoryItem* itemp = model->getItem(uuid);
    LLUUID parent_id = (itemp ? itemp->getParentUUID() : LLUUID::null);
    // Remove the object
    model->removeObject(uuid);
    // Get the parent updated
    if (parent_id.notNull())
    {
        LLViewerInventoryCategory* parent_cat = model->getCategory(parent_id);
        model->updateCategory(parent_cat);
        model->notifyObservers();
    }
}

bool LLInvFVBridge::canShare() const
{
    bool can_share = false;

    if (isAgentInventory())
    {
        const LLInventoryModel* model = getInventoryModel();
        if (model)
        {
            const LLViewerInventoryItem *item = model->getItem(mUUID);
            if (item)
            {
                if (LLInventoryCollectFunctor::itemTransferCommonlyAllowed(item))
                {
                    can_share = LLGiveInventory::isInventoryGiveAcceptable(item);
                }
            }
            else
            {
                // Categories can be given.
                can_share = (model->getCategory(mUUID) != NULL);
            }

            const LLUUID trash_id = gInventory.findCategoryUUIDForType(LLFolderType::FT_TRASH);
            if ((mUUID == trash_id) || gInventory.isObjectDescendentOf(mUUID, trash_id))
            {
                can_share = false;
            }
        }
    }

    return can_share;
}

bool LLInvFVBridge::canListOnMarketplace() const
{
    LLInventoryModel * model = getInventoryModel();

    LLViewerInventoryCategory * cat = model->getCategory(mUUID);
    if (cat && LLFolderType::lookupIsProtectedType(cat->getPreferredType()))
    {
        return false;
    }

    if (!isAgentInventory())
    {
        return false;
    }

    LLViewerInventoryItem * item = model->getItem(mUUID);
    if (item)
    {
        if (!item->getPermissions().allowOperationBy(PERM_TRANSFER, gAgent.getID()))
        {
            return false;
        }

        if (LLAssetType::AT_CALLINGCARD == item->getType())
        {
            return false;
        }
    }

    return true;
}

bool LLInvFVBridge::canListOnMarketplaceNow() const
{
    bool can_list = true;

    const LLInventoryObject* obj = getInventoryObject();
    can_list &= (obj != NULL);

    if (can_list)
    {
        const LLUUID& object_id = obj->getLinkedUUID();
        can_list = object_id.notNull();

        if (can_list)
        {
            LLFolderViewFolder * object_folderp =   mInventoryPanel.get() ? mInventoryPanel.get()->getFolderByID(object_id) : NULL;
            if (object_folderp)
            {
                can_list = !static_cast<LLFolderBridge*>(object_folderp->getViewModelItem())->isLoading();
            }
        }

        if (can_list)
        {
            std::string error_msg;
            LLInventoryModel* model = getInventoryModel();
            const LLUUID &marketplacelistings_id = model->findCategoryUUIDForType(LLFolderType::FT_MARKETPLACE_LISTINGS);
            if (marketplacelistings_id.notNull())
            {
                LLViewerInventoryCategory * master_folder = model->getCategory(marketplacelistings_id);
                LLInventoryCategory *cat = model->getCategory(mUUID);
                if (cat)
                {
                    can_list = can_move_folder_to_marketplace(master_folder, master_folder, cat, error_msg);
                }
                else
                {
                    LLInventoryItem *item = model->getItem(mUUID);
                    can_list = (item ? can_move_item_to_marketplace(master_folder, master_folder, item, error_msg) : false);
                }
            }
            else
            {
                can_list = false;
            }
        }
    }

    return can_list;
}

LLToolDragAndDrop::ESource LLInvFVBridge::getDragSource() const
{
    if (gInventory.isObjectDescendentOf(getUUID(),   gInventory.getRootFolderID()))
    {
        return LLToolDragAndDrop::SOURCE_AGENT;
    }
    else if (gInventory.isObjectDescendentOf(getUUID(),   gInventory.getLibraryRootFolderID()))
    {
        return LLToolDragAndDrop::SOURCE_LIBRARY;
    }

    return LLToolDragAndDrop::SOURCE_VIEWER;
}



// +=================================================+
// |        InventoryFVBridgeBuilder                 |
// +=================================================+
LLInvFVBridge* LLInventoryFolderViewModelBuilder::createBridge(LLAssetType::EType asset_type,
                                                        LLAssetType::EType actual_asset_type,
                                                        LLInventoryType::EType inv_type,
                                                        LLInventoryPanel* inventory,
                                                        LLFolderViewModelInventory* view_model,
                                                        LLFolderView* root,
                                                        const LLUUID& uuid,
                                                        U32 flags /* = 0x00 */) const
{
    return LLInvFVBridge::createBridge(asset_type,
                                       actual_asset_type,
                                       inv_type,
                                       inventory,
                                       view_model,
                                       root,
                                       uuid,
                                       flags);
}

// +=================================================+
// |        LLItemBridge                             |
// +=================================================+

void LLItemBridge::performAction(LLInventoryModel* model, std::string action)
{
    if ("goto" == action)
    {
        gotoItem();
    }

    if ("open" == action || "open_original" == action)
    {
        openItem();
        return;
    }
    else if ("properties" == action)
    {
        showProperties();
        return;
    }
    else if ("purge" == action)
    {
        purgeItem(model, mUUID);
        return;
    }
    else if ("restoreToWorld" == action)
    {
        restoreToWorld();
        return;
    }
    else if ("restore" == action)
    {
        restoreItem();
        return;
    }
    else if ("thumbnail" == action)
    {
        LLSD data(mUUID);
        LLFloaterReg::showInstance("change_item_thumbnail", data);
        return;
    }
    else if ("copy_uuid" == action)
    {
        // Single item only
        LLViewerInventoryItem* item = static_cast<LLViewerInventoryItem*>(getItem());
        if(!item) return;
        LLUUID asset_id = item->getProtectedAssetUUID();
        std::string buffer;
        asset_id.toString(buffer);

        gViewerWindow->getWindow()->copyTextToClipboard(utf8str_to_wstring(buffer));
        return;
    }
    else if ("show_in_main_panel" == action)
    {
        LLInventoryPanel::openInventoryPanelAndSetSelection(true, mUUID, true);
        return;
    }
    else if ("cut" == action)
    {
        cutToClipboard();
        return;
    }
    else if ("copy" == action)
    {
        copyToClipboard();
        return;
    }
    else if ("paste" == action)
    {
        LLInventoryItem* itemp = model->getItem(mUUID);
        if (!itemp) return;

        LLFolderViewItem* folder_view_itemp =   mInventoryPanel.get()->getItemByID(itemp->getParentUUID());
        if (!folder_view_itemp) return;

        folder_view_itemp->getViewModelItem()->pasteFromClipboard();
        return;
    }
    else if ("paste_link" == action)
    {
        // Single item only
        LLInventoryItem* itemp = model->getItem(mUUID);
        if (!itemp) return;

        LLFolderViewItem* folder_view_itemp =   mInventoryPanel.get()->getItemByID(itemp->getParentUUID());
        if (!folder_view_itemp) return;

        folder_view_itemp->getViewModelItem()->pasteLinkFromClipboard();
        return;
    }
    else if (("move_to_marketplace_listings" == action) || ("copy_to_marketplace_listings" == action) || ("copy_or_move_to_marketplace_listings" == action))
    {
        LLInventoryItem* itemp = model->getItem(mUUID);
        if (!itemp) return;
        const LLUUID &marketplacelistings_id = model->findCategoryUUIDForType(LLFolderType::FT_MARKETPLACE_LISTINGS);
        // Note: For a single item, if it's not a copy, then it's a move
        move_item_to_marketplacelistings(itemp, marketplacelistings_id, ("copy_to_marketplace_listings" == action));
    }
    else if ("copy_slurl" == action)
    {
        LLViewerInventoryItem* item = static_cast<LLViewerInventoryItem*>(getItem());
        if(item)
        {
            LLUUID asset_id = item->getAssetUUID();
            LLLandmark* landmark = gLandmarkList.getAsset(asset_id);
            if (landmark)
            {
                LLVector3d global_pos;
                landmark->getGlobalPos(global_pos);
                LLLandmarkActions::getSLURLfromPosGlobal(global_pos, &copy_slurl_to_clipboard_callback_inv, true);
            }
        }
    }
    else if ("show_on_map" == action)
    {
        doActionOnCurSelectedLandmark(boost::bind(&LLItemBridge::doShowOnMap, this, _1));
    }
    else if ("marketplace_edit_listing" == action)
    {
        std::string url = LLMarketplaceData::instance().getListingURL(mUUID);
        LLUrlAction::openURL(url);
    }
}

void LLItemBridge::doActionOnCurSelectedLandmark(LLLandmarkList::loaded_callback_t cb)
{
    LLViewerInventoryItem* cur_item = getItem();
    if(cur_item && cur_item->getInventoryType() == LLInventoryType::IT_LANDMARK)
    {
        LLLandmark* landmark = LLLandmarkActions::getLandmark(cur_item->getUUID(), cb);
        if (landmark)
        {
            cb(landmark);
        }
    }
}

void LLItemBridge::doShowOnMap(LLLandmark* landmark)
{
    LLVector3d landmark_global_pos;
    // landmark has already been tested for NULL by calling routine
    if (landmark->getGlobalPos(landmark_global_pos))
    {
        LLFloaterWorldMap* worldmap_instance = LLFloaterWorldMap::getInstance();
        if (!landmark_global_pos.isExactlyZero() && worldmap_instance)
        {
            worldmap_instance->trackLocation(landmark_global_pos);
            LLFloaterReg::showInstance("world_map", "center");
        }
    }
}

void copy_slurl_to_clipboard_callback_inv(const std::string& slurl)
{
    gViewerWindow->getWindow()->copyTextToClipboard(utf8str_to_wstring(slurl));
    LLSD args;
    args["SLURL"] = slurl;
    LLNotificationsUtil::add("CopySLURL", args);
}

void LLItemBridge::selectItem()
{
    LLViewerInventoryItem* item = static_cast<LLViewerInventoryItem*>(getItem());
    if(item && !item->isFinished())
    {
        //item->fetchFromServer();
        LLInventoryModelBackgroundFetch::instance().start(item->getUUID(), false);
    }
}

// virtual
void LLItemBridge::restoreItem()
{
    if (LLViewerInventoryItem* item = getItem())
    {
        bool is_snapshot = item->getInventoryType() == LLInventoryType::IT_SNAPSHOT;
        LLFolderType::EType preferred_type = is_snapshot ?
            LLFolderType::FT_SNAPSHOT_CATEGORY :
            LLFolderType::assetTypeToFolderType(item->getType());

        LLInventoryModel* model = getInventoryModel();
        LLUUID new_parent = model->findCategoryUUIDForType(preferred_type);
        // Do not restamp on restore.
        LLInvFVBridge::changeItemParent(model, item, new_parent, false);
    }
}

// virtual
void LLItemBridge::restoreToWorld()
{
    //Similar functionality to the drag and drop rez logic
    bool remove_from_inventory = false;

    LLViewerInventoryItem* itemp = static_cast<LLViewerInventoryItem*>(getItem());
    if (itemp)
    {
        // <FS:Zi> Do not allow "Restore To Last Position" for no-copy items
#ifdef OPENSIM
        if(LLGridManager::instance().isInSecondLife())
        {
#endif
            // do not restore to last position when the item is no-copy to prevent
            // inventory loss
            if(!itemp->getPermissions().allowCopyBy(gAgent.getID()))
            {
                // debug guard for future testing of a server side fix
                if(!gSavedSettings.getBOOL("AllowNoCopyRezRestoreToWorld"))
                {
                    LLNotificationsUtil::add("CantRestoreToWorldNoCopy");
                    return;
                }
            }
#ifdef OPENSIM
        }
#endif
        // </FS:Zi>

        LLMessageSystem* msg = gMessageSystem;

        if (gSavedSettings.getBOOL("RezUnderLandGroup"))
        {
            LLUUID group_id = gAgent.getGroupID();
            LLParcel *parcel = LLViewerParcelMgr::getInstance()->getAgentParcel();
            LLUUID parcel_group_id = parcel->getGroupID();
            if (gAgent.isInGroup(parcel_group_id))
            {
                if (group_id != parcel_group_id)
                {
                    //Agent is not in the required group.
                    gAgent.restoreToWorld = true;
                    gAgent.restoreToWorldGroup = group_id;
                    gAgent.restoreToWorldItem = itemp;
                    LLMessageSystem* msg = gMessageSystem;
                    msg->newMessageFast(_PREHASH_ActivateGroup);
                    msg->nextBlockFast(_PREHASH_AgentData);
                    msg->addUUIDFast(_PREHASH_AgentID, gAgent.getID());
                    msg->addUUIDFast(_PREHASH_SessionID, gAgent.getSessionID());
                    msg->addUUIDFast(_PREHASH_GroupID, parcel_group_id);
                    gAgent.sendReliableMessage();
                    return;
                }
            }
        }

        msg->newMessage("RezRestoreToWorld");
        msg->nextBlockFast(_PREHASH_AgentData);
        msg->addUUIDFast(_PREHASH_AgentID, gAgent.getID());
        msg->addUUIDFast(_PREHASH_SessionID, gAgent.getSessionID());

        msg->nextBlockFast(_PREHASH_InventoryData);
        itemp->packMessage(msg);
        msg->sendReliable(gAgent.getRegionHost());

        //remove local inventory copy, sim will deal with permissions and removing the item
        //from the actual inventory if its a no-copy etc
        if (!itemp->getPermissions().allowCopyBy(gAgent.getID()))
        {
            remove_from_inventory = true;
        }

        // Check if it's in the trash. (again similar to the normal rez logic)
        const LLUUID trash_id = gInventory.findCategoryUUIDForType(LLFolderType::FT_TRASH);
        if (gInventory.isObjectDescendentOf(itemp->getUUID(), trash_id))
        {
            remove_from_inventory = true;
        }
    }

    if (remove_from_inventory)
    {
        gInventory.deleteObject(itemp->getUUID());
        gInventory.notifyObservers();
    }
}

// virtual
void LLItemBridge::gotoItem()
{
    LLInventoryObject *obj = getInventoryObject();
    if (obj && obj->getIsLinkType())
    {
        show_item_original(obj->getUUID());
    }
}

// virtual
LLUIImagePtr LLItemBridge::getIcon() const
{
    if (LLInventoryObject* obj = getInventoryObject())
    {
        return LLInventoryIcon::getIcon(obj->getType(), LLInventoryType::IT_NONE, mIsLink);
    }

    return LLInventoryIcon::getIcon(LLInventoryType::ICONNAME_OBJECT);
}

// virtual
LLUIImagePtr LLItemBridge::getIconOverlay() const
{
    if (getItem() && getItem()->getIsLinkType())
    {
        return LLUI::getUIImage("Inv_Link");
    }

    return NULL;
}

// virtual
PermissionMask LLItemBridge::getPermissionMask() const
{
    if (LLViewerInventoryItem* item = getItem())
    {
        return item->getPermissionMask();
    }

    return 0;
}

// virtual
void LLItemBridge::buildDisplayName() const
{
    if (getItem())
    {
        mDisplayName.assign(getItem()->getName());
    }
    else
    {
        mDisplayName.assign(LLStringUtil::null);
    }

    mSearchableName.assign(mDisplayName);
    mSearchableName.append(getLabelSuffix());
    LLStringUtil::toUpper(mSearchableName);

    // Name set, so trigger a sort
    LLInventorySort sorter = static_cast<LLFolderViewModelInventory&>(mRootViewModel).getSorter();
    if (mParent && !sorter.isByDate())
    {
        mParent->requestSort();
    }
}

// virtual
LLFontGL::StyleFlags LLItemBridge::getLabelStyle() const
{
    U8 font = LLFontGL::NORMAL;
    const LLViewerInventoryItem* item = getItem();

    if (get_is_item_worn(mUUID))
    {
        // LL_INFOS() << "BOLD" << LL_ENDL;
        font |= LLFontGL::BOLD;
    }
    else if (item && item->getIsLinkType())
    {
        font |= LLFontGL::ITALIC;
    }

    return (LLFontGL::StyleFlags)font;
}

// virtual
std::string LLItemBridge::getLabelSuffix() const
{
    // String table is loaded before login screen and inventory items are
    // loaded after login, so LLTrans should be ready.
    // <FS:Ansariel> Keep it the old way please
    //static std::string NO_COPY = LLTrans::getString("no_copy_lbl");
    //static std::string NO_MOD = LLTrans::getString("no_modify_lbl");
    //static std::string NO_XFER = LLTrans::getString("no_transfer_lbl");
    static std::string NO_COPY = LLTrans::getString("no_copy");
    static std::string NO_MOD = LLTrans::getString("no_modify");
    static std::string NO_XFER = LLTrans::getString("no_transfer");
    // </FS:Ansariel>
    static std::string LINK = LLTrans::getString("link");
    static std::string BROKEN_LINK = LLTrans::getString("broken_link");

    std::string suffix;
    if (LLInventoryItem* item = getItem())
    {
        // Any type can have the link suffix...
        if (LLAssetType::lookupIsLinkType(item->getType()))
            return BROKEN_LINK;

        if (item->getIsLinkType())
            return LINK;

        // ...but it's a bit confusing to put nocopy/nomod/etc suffixes on calling cards.
        if (LLAssetType::AT_CALLINGCARD != item->getType()
           && item->getPermissions().getOwner() == gAgent.getID())
        {
            bool copy = item->getPermissions().allowCopyBy(gAgent.getID());
            if (!copy)
            {
                //suffix += " "; // <FS:Ansariel> Keep it the old way please
                suffix += NO_COPY;
            }
            bool mod = item->getPermissions().allowModifyBy(gAgent.getID());
            if (!mod)
            {
                //suffix += suffix.empty() ? " " : ","; // <FS:Ansariel> Keep it the old way please
                suffix += NO_MOD;
            }
            bool xfer = item->getPermissions().allowOperationBy(PERM_TRANSFER, gAgent.getID());
            if (!xfer)
            {
                //suffix += suffix.empty() ? " " : ","; // <FS:Ansariel> Keep it the old way please
                suffix += NO_XFER;
            }
        }
    }

    return suffix;
}

// virtual
time_t LLItemBridge::getCreationDate() const
{
    if (LLViewerInventoryItem* item = getItem())
    {
        return item->getCreationDate();
    }

    return 0;
}

// virtual
bool LLItemBridge::isItemRenameable() const
{
    if (LLViewerInventoryItem* item = getItem())
    {
        // (For now) Don't allow calling card rename since that may confuse users as to
        // what the calling card points to.
        if (item->getInventoryType() == LLInventoryType::IT_CALLINGCARD)
        {
            return false;
        }

        if (!item->isFinished()) // EXT-8662
        {
            return false;
        }

        if (isInboxFolder())
        {
            return false;
        }

<<<<<<< HEAD
// [RLVa:KB] - Checked: 2011-03-29 (RLVa-1.3.0g) | Modified: RLVa-1.3.0g
        if ( (rlv_handler_t::isEnabled()) && (!RlvFolderLocks::instance().canRenameItem(mUUID)) )
        {
            return false;
        }
// [/RLVa:KB]

        return (item->getPermissions().allowModifyBy(gAgent.getID()));
=======
        return item->getPermissions().allowModifyBy(gAgent.getID());
>>>>>>> f3f3f99f
    }

    return false;
}

// virtual
bool LLItemBridge::renameItem(const std::string& new_name)
{
    if (!isItemRenameable())
        return false;

    LLPreview::dirty(mUUID);
    LLInventoryModel* model = getInventoryModel();
    if (!model)
        return false;

    LLViewerInventoryItem* item = getItem();
    if (item && (item->getName() != new_name))
    {
        LLSD updates;
        updates["name"] = new_name;
        update_inventory_item(item->getUUID(),updates, NULL);
    }

    // return false because we either notified observers
    // (& therefore rebuilt) or we didn't update.
    return false;
}

// virtual
bool LLItemBridge::removeItem()
{
    if (!isItemRemovable())
    {
        return false;
    }

    // move it to the trash
    LLInventoryModel* model = getInventoryModel();
    if (!model)
        return false;

    const LLUUID& trash_id = model->findCategoryUUIDForType(LLFolderType::FT_TRASH);
    LLViewerInventoryItem* item = getItem();
    if (!item)
        return false;

    if (item->getType() != LLAssetType::AT_LSL_TEXT)
    {
        LLPreview::hide(mUUID, true);
    }

    // Already in trash
    if (model->isObjectDescendentOf(mUUID, trash_id))
        return false;

    LLNotification::Params params("ConfirmItemDeleteHasLinks");
    params.functor.function(boost::bind(&LLItemBridge::confirmRemoveItem, this, _1, _2));

    // Check if this item has any links.  If generic inventory linking is enabled,
    // we can't do this check because we may have items in a folder somewhere that is
    // not yet in memory, so we don't want false negatives.  (If disabled, then we
    // know we only have links in the Outfits folder which we explicitly fetch.)
// [SL:KB] - Patch: Inventory-Links | Checked: 2010-06-01 (Catznip-2.2.0a) | Added: Catznip-2.0.1a
    // Users move folders around and reuse links that way... if we know something has links then it's just bad not to warn them :|
// [/SL:KB]
//    static LLCachedControl<bool> inventory_linking(gSavedSettings, "InventoryLinking", true);
//  if (!inventory_linking)
    {
        if (!item->getIsLinkType())
        {
            LLInventoryModel::item_array_t item_array = gInventory.collectLinksTo(mUUID);
            if (!item_array.empty())
            {
                // Warn if the user is will break any links when deleting this item.
                LLNotifications::instance().add(params);
                return false;
            }
        }
    }

    LLNotifications::instance().forceResponse(params, 0);
    model->checkTrashOverflow();
    return true;
}

bool LLItemBridge::confirmRemoveItem(const LLSD& notification, const LLSD& response)
{
    S32 option = LLNotificationsUtil::getSelectedOption(notification, response);
    if (option != 0)
        return false;

    LLInventoryModel* model = getInventoryModel();
    if (!model)
        return false;

    LLViewerInventoryItem* item = getItem();
    if (!item)
        return false;

    const LLUUID& trash_id = model->findCategoryUUIDForType(LLFolderType::FT_TRASH);
    // if item is not already in trash
    if (item && !model->isObjectDescendentOf(mUUID, trash_id))
    {
        // move to trash, and restamp
        LLInvFVBridge::changeItemParent(model, item, trash_id, true);
        // delete was successful
        return true;
    }

    return false;
}

// virtual
bool LLItemBridge::isItemCopyable(bool can_copy_as_link) const
{
    LLViewerInventoryItem* item = getItem();
    if (!item)
    {
        return false;
    }
<<<<<<< HEAD
/*
=======

>>>>>>> f3f3f99f
    // Can't copy worn objects.
    // Worn objects are tied to their inworld conterparts
    // Copy of modified worn object will return object with obsolete asset and inventory
    if (get_is_item_worn(mUUID))
    {
        return false;
    }
*/

// [SL:KB] - Patch: Inventory-Links | Checked: 2010-04-12 (Catznip-2.2.0a) | Added: Catznip-2.0.0a
    // We'll allow copying a link if:
    //   - its target is available
    //   - it doesn't point to another link [see LLViewerInventoryItem::getLinkedItem() which returns NULL in that case]
    if (item->getIsLinkType())
    {
        return (NULL != item->getLinkedItem());
    }

    // User can copy the item if:
    //   - the item (or its target in the case of a link) is "copy"

    // NOTE: we do *not* want to return true on everything like LL seems to do in SL-2.1.0 because not all types are "linkable"
    return (item->getPermissions().allowCopyBy(gAgent.getID()));
// [/SL:KB]
//    static LLCachedControl<bool> inventory_linking(gSavedSettings, "InventoryLinking", true);
//    return (can_copy_as_link && inventory_linking)
//        || (mIsLink && inventory_linking)
//        || item->getPermissions().allowCopyBy(gAgent.getID());

}

// [SL:KB] - Patch: Inventory-Links | Checked: 2013-09-19 (Catznip-3.6)
bool LLItemBridge::isItemLinkable() const
{
    LLViewerInventoryItem* item = getItem();
    return (item && LLAssetType::lookupCanLink(item->getType()));
}
// [/SL:KB]

LLViewerInventoryItem* LLItemBridge::getItem() const
{
    if (LLInventoryModel* model = getInventoryModel())
    {
        return model->getItem(mUUID);
    }

    return NULL;
}

// virtual
const LLUUID& LLItemBridge::getThumbnailUUID() const
{
    if (LLInventoryModel* model = getInventoryModel())
    {
        if (LLViewerInventoryItem* item = model->getItem(mUUID))
        {
            return item->getThumbnailUUID();
        }
    }

    return LLUUID::null;
}

// virtual
bool LLItemBridge::isItemPermissive() const
{
    if (LLViewerInventoryItem* item = getItem())
    {
        return item->getIsFullPerm();
    }

    return false;
}

// +=================================================+
// |        LLFolderBridge                           |
// +=================================================+

LLHandle<LLFolderBridge> LLFolderBridge::sSelf;

// Can be moved to another folder
bool LLFolderBridge::isItemMovable() const
{
    LLInventoryObject* obj = getInventoryObject();
    if(obj)
    {
        // If it's a protected type folder, we can't move it
        if (LLFolderType::lookupIsProtectedType(((LLInventoryCategory*)obj)->getPreferredType()))
            return false;

        // <FS:Ansariel> FIRE-28977: Lock special and locked folders from being DaD'ed
        if (obj->getName() == ROOT_FIRESTORM_FOLDER || obj->getName() == RLV_ROOT_FOLDER || isLockedFolder())
        {
            return false;
        }
        // </FS:Ansariel>

        // <FS:Ansariel> FIRE-29342: Protect folder option
        if (isProtected())
        {
            return false;
        }
        // </FS:Ansariel>

        return true;
    }
    return false;
}

void LLFolderBridge::selectItem()
{
    LLViewerInventoryCategory* cat = gInventory.getCategory(getUUID());
    if (cat)
    {
        cat->fetch();
    }
}

void LLFolderBridge::buildDisplayName() const
{
    LLFolderType::EType preferred_type = getPreferredType();

    // *TODO: to be removed when database supports multi language. This is a
    // temporary attempt to display the inventory folder in the user locale.
    // mantipov: *NOTE: be sure this code is synchronized with LLFriendCardsManager::findChildFolderUUID
    //      it uses the same way to find localized string

    // HACK: EXT - 6028 ([HARD CODED]? Inventory > Library > "Accessories" folder)
    // Translation of Accessories folder in Library inventory folder
    bool accessories = false;
    if(getName() == "Accessories")
    {
        //To ensure that Accessories folder is in Library we have to check its parent folder.
        //Due to parent LLFolderViewFloder is not set to this item yet we have to check its parent via Inventory Model
        LLInventoryCategory* cat = gInventory.getCategory(getUUID());
        if(cat)
        {
            const LLUUID& parent_folder_id = cat->getParentUUID();
            accessories = (parent_folder_id == gInventory.getLibraryRootFolderID());
        }
    }

    //"Accessories" inventory category has folder type FT_NONE. So, this folder
    //can not be detected as protected with LLFolderType::lookupIsProtectedType
    mDisplayName.assign(getName());
    if (accessories || LLFolderType::lookupIsProtectedType(preferred_type))
    {
        LLTrans::findString(mDisplayName, std::string("InvFolder ") + getName(), LLSD());
    }

    mSearchableName.assign(mDisplayName);
    mSearchableName.append(getLabelSuffix());
    LLStringUtil::toUpper(mSearchableName);

    //Name set, so trigger a sort
    LLInventorySort sorter = static_cast<LLFolderViewModelInventory&>(mRootViewModel).getSorter();
    if(mParent && sorter.isFoldersByName())
    {
        mParent->requestSort();
    }
}

std::string LLFolderBridge::getLabelSuffix() const
{
    static LLCachedControl<bool> xui_debug(gSavedSettings, "DebugShowXUINames", 0);

    if (mIsLoading && mTimeSinceRequestStart.getElapsedTimeF32() >= FOLDER_LOADING_MESSAGE_DELAY)
    {
        return llformat(" (%s) ", LLTrans::getString("LoadingData").c_str());
    }
    std::string suffix = "";
    if (xui_debug)
    {
        LLInventoryModel::cat_array_t* cats;
        LLInventoryModel::item_array_t* items;
        gInventory.getDirectDescendentsOf(getUUID(), cats, items);

        LLViewerInventoryCategory* cat = gInventory.getCategory(getUUID());
        if (cat)
        {
            LLStringUtil::format_map_t args;
            args["[FOLDER_COUNT]"] = llformat("%d", cats->size());
            args["[ITEMS_COUNT]"] = llformat("%d", items->size());
            args["[VERSION]"] = llformat("%d", cat->getVersion());
            args["[VIEWER_DESCENDANT_COUNT]"] = llformat("%d", cats->size() + items->size());
            args["[SERVER_DESCENDANT_COUNT]"] = llformat("%d", cat->getDescendentCount());
            suffix = " " + LLTrans::getString("InventoryFolderDebug", args);
        }
    }
    else if(mShowDescendantsCount)
    {
        LLInventoryModel::cat_array_t cat_array;
        LLInventoryModel::item_array_t item_array;
        gInventory.collectDescendents(getUUID(), cat_array, item_array, true);
        // <FS:Ansariel> Fix item count formatting
        //auto count = item_array.size();
        //if (count > 0)
        //{
        //    std::ostringstream oss;
        //    oss << count;
        //    LLStringUtil::format_map_t args;
        //    args["[ITEMS_COUNT]"] = oss.str();
        //    suffix = " " + LLTrans::getString("InventoryItemsCount", args);
        //}
        if (cat_array.size() > 0 || item_array.size() > 0)
        {
            LLLocale locale("");
            LLStringUtil::format_map_t args;
            std::string count_str;
            LLResMgr::getInstance()->getIntegerString(count_str, static_cast<S32>(item_array.size()));
            args["ITEMS"] = count_str;
            LLResMgr::getInstance()->getIntegerString(count_str, static_cast<S32>(cat_array.size()));
            args["CATEGORIES"] = count_str;
            suffix = " " + LLTrans::getString("InventoryItemsCount", args);
        }
        // </FS:Ansariel>
    }

    return LLInvFVBridge::getLabelSuffix() + suffix;
}

LLFontGL::StyleFlags LLFolderBridge::getLabelStyle() const
{
    return LLFontGL::NORMAL;
}

const LLUUID& LLFolderBridge::getThumbnailUUID() const
{
    LLViewerInventoryCategory* cat = getCategory();
    if (cat)
    {
        return cat->getThumbnailUUID();
    }
    return LLUUID::null;
}

void LLFolderBridge::update()
{
    // we know we have children but  haven't  fetched them (doesn't obey filter)
    bool loading = !isUpToDate() && hasChildren() && mFolderViewItem->isOpen();

    if (loading != mIsLoading)
    {
        if ( loading )
        {
            // Measure how long we've been in the loading state
            mTimeSinceRequestStart.reset();
        }
        mIsLoading = loading;

        mFolderViewItem->refresh();
    }
}

// Can be destroyed (or moved to trash)
bool LLFolderBridge::isItemRemovable(bool check_worn) const
{
    if (!get_is_category_and_children_removable(getInventoryModel(), mUUID, check_worn))
    {
        return false;
    }

    if (isMarketplaceListingsFolder()
        && (!LLMarketplaceData::instance().isSLMDataFetched() || LLMarketplaceData::instance().getActivationState(mUUID)))
    {
        return false;
    }

    return true;
}

bool LLFolderBridge::isUpToDate() const
{
    LLInventoryModel* model = getInventoryModel();
    if(!model) return false;
    LLViewerInventoryCategory* category = (LLViewerInventoryCategory*)model->getCategory(mUUID);
    if( !category )
    {
        return false;
    }

    return category->getVersion() != LLViewerInventoryCategory::VERSION_UNKNOWN;
}

bool LLFolderBridge::isItemCopyable(bool can_copy_as_link) const
{
    if (can_copy_as_link && !LLFolderType::lookupIsProtectedType(getPreferredType()))
    {
        // Can copy and paste unprotected folders as links
        return true;
    }

    // Folders are copyable if items in them are, recursively, copyable.

    // Get the content of the folder
    LLInventoryModel::cat_array_t* cat_array;
    LLInventoryModel::item_array_t* item_array;
    gInventory.getDirectDescendentsOf(mUUID,cat_array,item_array);

    // Check the items
    LLInventoryModel::item_array_t item_array_copy = *item_array;
    for (LLInventoryModel::item_array_t::iterator iter = item_array_copy.begin(); iter != item_array_copy.end(); iter++)
    {
        LLInventoryItem* item = *iter;
        LLItemBridge item_br(mInventoryPanel.get(), mRoot, item->getUUID());
        if (!item_br.isItemCopyable(false))
        {
            return false;
        }
    }

    // Check the folders
    LLInventoryModel::cat_array_t cat_array_copy = *cat_array;
    for (LLInventoryModel::cat_array_t::iterator iter = cat_array_copy.begin(); iter != cat_array_copy.end(); iter++)
    {
        LLViewerInventoryCategory* category = *iter;
        LLFolderBridge cat_br(mInventoryPanel.get(), mRoot, category->getUUID());
        if (!cat_br.isItemCopyable(false))
        {
            return false;
        }
    }

    return true;
}

// [SL:KB] - Patch: Inventory-Links | Checked: 2013-09-19 (Catznip-3.6)
bool LLFolderBridge::isItemLinkable() const
{
    LLFolderType::EType ftType = getPreferredType();
    return (LLFolderType::FT_NONE == ftType || LLFolderType::FT_OUTFIT == ftType);
}
// [/SL:KB]

bool LLFolderBridge::isClipboardPasteable() const
{
    if ( ! LLInvFVBridge::isClipboardPasteable() )
        return false;

    // Don't allow pasting duplicates to the Calling Card/Friends subfolders, see bug EXT-1599
    if ( LLFriendCardsManager::instance().isCategoryInFriendFolder( getCategory() ) )
    {
        LLInventoryModel* model = getInventoryModel();
        if ( !model )
        {
            return false;
        }

        std::vector<LLUUID> objects;
        LLClipboard::instance().pasteFromClipboard(objects);
        const LLViewerInventoryCategory *current_cat = getCategory();

        // Search for the direct descendent of current Friends subfolder among all pasted items,
        // and return false if is found.
        for (S32 i = static_cast<S32>(objects.size()) - 1; i >= 0; --i)
        {
            const LLUUID &obj_id = objects.at(i);
            if ( LLFriendCardsManager::instance().isObjDirectDescendentOfCategory(model->getObject(obj_id), current_cat) )
            {
                return false;
            }
        }

    }
    return true;
}

bool LLFolderBridge::isClipboardPasteableAsLink() const
{
    // Check normal paste-as-link permissions
    if (!LLInvFVBridge::isClipboardPasteableAsLink())
    {
        return false;
    }

    const LLInventoryModel* model = getInventoryModel();
    if (!model)
    {
        return false;
    }

    const LLViewerInventoryCategory *current_cat = getCategory();
    if (current_cat)
    {
        const bool is_in_friend_folder = LLFriendCardsManager::instance().isCategoryInFriendFolder( current_cat );
        const LLUUID &current_cat_id = current_cat->getUUID();
        std::vector<LLUUID> objects;
        LLClipboard::instance().pasteFromClipboard(objects);
        for (const auto& obj_id : objects)
        {
            const LLInventoryCategory *cat = model->getCategory(obj_id);
            if (cat)
            {
                const LLUUID &cat_id = cat->getUUID();
                // Don't allow recursive pasting
                if ((cat_id == current_cat_id) ||
                    model->isObjectDescendentOf(current_cat_id, cat_id))
                {
                    return false;
                }
            }
            // Don't allow pasting duplicates to the Calling Card/Friends subfolders, see bug EXT-1599
            if ( is_in_friend_folder )
            {
                // If object is direct descendent of current Friends subfolder than return false.
                // Note: We can't use 'const LLInventoryCategory *cat', because it may be null
                // in case type of obj_id is LLInventoryItem.
                if ( LLFriendCardsManager::instance().isObjDirectDescendentOfCategory(model->getObject(obj_id), current_cat) )
                {
                    return false;
                }
            }
        }
    }
    return true;

}


bool LLFolderBridge::dragCategoryIntoFolder(LLInventoryCategory* inv_cat,
                                            bool drop,
                                            std::string& tooltip_msg,
                                            bool is_link,
                                            bool user_confirm,
                                            LLPointer<LLInventoryCallback> cb)
{

    LLInventoryModel* model = getInventoryModel();

<<<<<<< HEAD
    if (!inv_cat) return false; // shouldn't happen, but in case item is incorrectly parented in which case inv_cat will be NULL
    if (!model) return false;
    if (!isAgentAvatarValid()) return false;
    if (!isAgentInventory()) return false; // cannot drag categories into library
    // <FS:TT> Client LSL Bridge (also for #AO)
    if (isLockedFolder()) return false;
    // </FS:TT>
=======
    if (!inv_cat) // shouldn't happen, but in case item is incorrectly parented in which case inv_cat will be NULL
        return false;
    if (!model)
        return false;
    if (!isAgentAvatarValid())
        return false;
    if (!isAgentInventory())
        return false; // cannot drag categories into library
>>>>>>> f3f3f99f

    LLInventoryPanel* destination_panel = mInventoryPanel.get();
    if (!destination_panel)
        return false;

    LLInventoryFilter* filter = getInventoryFilter();
    if (!filter)
        return false;

    const LLUUID &cat_id = inv_cat->getUUID();
    const LLUUID &current_outfit_id = model->findCategoryUUIDForType(LLFolderType::FT_CURRENT_OUTFIT);
    const LLUUID &marketplacelistings_id = model->findCategoryUUIDForType(LLFolderType::FT_MARKETPLACE_LISTINGS);
    const LLUUID from_folder_uuid = inv_cat->getParentUUID();

    const bool move_is_into_current_outfit = (mUUID == current_outfit_id);
    const bool move_is_into_marketplacelistings = model->isObjectDescendentOf(mUUID, marketplacelistings_id);
    const bool move_is_from_marketplacelistings = model->isObjectDescendentOf(cat_id, marketplacelistings_id);

    // check to make sure source is agent inventory, and is represented there.
    LLToolDragAndDrop::ESource source = LLToolDragAndDrop::getInstance()->getSource();
    const bool is_agent_inventory = (model->getCategory(cat_id) != NULL)
        && (LLToolDragAndDrop::SOURCE_AGENT == source);

    bool accept = false;
    U64 filter_types = filter->getFilterTypes();
    bool use_filter = filter_types && (filter_types&LLInventoryFilter::FILTERTYPE_DATE || (filter_types&LLInventoryFilter::FILTERTYPE_OBJECT)==0);

    if (is_agent_inventory)
    {
        const LLUUID &trash_id = model->findCategoryUUIDForType(LLFolderType::FT_TRASH);
        const LLUUID &landmarks_id = model->findCategoryUUIDForType(LLFolderType::FT_LANDMARK);
        const LLUUID &my_outifts_id = model->findCategoryUUIDForType(LLFolderType::FT_MY_OUTFITS);
        const LLUUID &lost_and_found_id = model->findCategoryUUIDForType(LLFolderType::FT_LOST_AND_FOUND);

        const bool move_is_into_trash = (mUUID == trash_id) || model->isObjectDescendentOf(mUUID, trash_id);
        const bool move_is_into_my_outfits = (mUUID == my_outifts_id) || model->isObjectDescendentOf(mUUID, my_outifts_id);
        const bool move_is_into_outfit = move_is_into_my_outfits || (getCategory() && getCategory()->getPreferredType()==LLFolderType::FT_OUTFIT);
        const bool move_is_into_current_outfit = (getCategory() && getCategory()->getPreferredType()==LLFolderType::FT_CURRENT_OUTFIT);
        const bool move_is_into_landmarks = (mUUID == landmarks_id) || model->isObjectDescendentOf(mUUID, landmarks_id);
        const bool move_is_into_lost_and_found = model->isObjectDescendentOf(mUUID, lost_and_found_id);

        //--------------------------------------------------------------------------------
        // Determine if folder can be moved.
        //

        bool is_movable = true;

        if (is_movable && (marketplacelistings_id == cat_id))
        {
            is_movable = false;
            tooltip_msg = LLTrans::getString("TooltipOutboxCannotMoveRoot");
        }
        if (is_movable && move_is_from_marketplacelistings && LLMarketplaceData::instance().getActivationState(cat_id))
        {
            // If the incoming folder is listed and active (and is therefore either the listing or the version folder),
            // then moving is *not* allowed
            is_movable = false;
            tooltip_msg = LLTrans::getString("TooltipOutboxDragActive");
        }
        if (is_movable && (mUUID == cat_id))
        {
            is_movable = false;
            tooltip_msg = LLTrans::getString("TooltipDragOntoSelf");
        }
        if (is_movable && (model->isObjectDescendentOf(mUUID, cat_id)))
        {
            is_movable = false;
            tooltip_msg = LLTrans::getString("TooltipDragOntoOwnChild");
        }
        if (is_movable && LLFolderType::lookupIsProtectedType(inv_cat->getPreferredType()))
        {
            is_movable = false;
            // tooltip?
        }

        U32 max_items_to_wear = gSavedSettings.getU32("WearFolderLimit");
        if (is_movable && move_is_into_outfit)
        {
            if (mUUID == my_outifts_id)
            {
                if (source != LLToolDragAndDrop::SOURCE_AGENT || move_is_from_marketplacelistings)
                {
                    tooltip_msg = LLTrans::getString("TooltipOutfitNotInInventory");
                    is_movable = false;
                }
                else if (can_move_to_my_outfits(model, inv_cat, max_items_to_wear))
                {
                    is_movable = true;
                }
                else
                {
                    tooltip_msg = LLTrans::getString("TooltipCantCreateOutfit");
                    is_movable = false;
                }
            }
            else if(getCategory() && getCategory()->getPreferredType() == LLFolderType::FT_NONE)
            {
                is_movable = ((inv_cat->getPreferredType() == LLFolderType::FT_NONE) || (inv_cat->getPreferredType() == LLFolderType::FT_OUTFIT));
            }
            else
            {
                is_movable = false;
            }
        }
        if (is_movable && move_is_into_current_outfit && is_link)
        {
            is_movable = false;
        }
        if (is_movable && move_is_into_lost_and_found)
        {
            is_movable = false;
        }
        if (is_movable && (mUUID == model->findCategoryUUIDForType(LLFolderType::FT_FAVORITE)))
        {
            is_movable = false;
            // tooltip?
        }
        if (is_movable && (getPreferredType() == LLFolderType::FT_MARKETPLACE_STOCK))
        {
            // One cannot move a folder into a stock folder
            is_movable = false;
            // tooltip?
        }

        LLInventoryModel::cat_array_t descendent_categories;
        LLInventoryModel::item_array_t descendent_items;
        if (is_movable)
        {
            model->collectDescendents(cat_id, descendent_categories, descendent_items, false);
            for (S32 i=0; i < descendent_categories.size(); ++i)
            {
                LLInventoryCategory* category = descendent_categories[i];
                if (LLFolderType::lookupIsProtectedType(category->getPreferredType()))
                {
                    // Can't move "special folders" (e.g. Textures Folder).
                    is_movable = false;
                    break;
                }
            }
        }
        if (is_movable
            && move_is_into_current_outfit
            && descendent_items.size() > max_items_to_wear)
        {
            LLInventoryModel::cat_array_t cats;
            LLInventoryModel::item_array_t items;
            LLFindWearablesEx not_worn(/*is_worn=*/ false, /*include_body_parts=*/ false);
            gInventory.collectDescendentsIf(cat_id,
                cats,
                items,
                LLInventoryModel::EXCLUDE_TRASH,
                not_worn);

            if (items.size() > max_items_to_wear)
            {
                // Can't move 'large' folders into current outfit: MAINT-4086
                is_movable = false;
                LLStringUtil::format_map_t args;
                args["AMOUNT"] = llformat("%d", max_items_to_wear);
                tooltip_msg = LLTrans::getString("TooltipTooManyWearables",args);
            }
        }
        if (is_movable && move_is_into_trash)
        {
            for (LLViewerInventoryItem* item : descendent_items)
            {
                if (get_is_item_worn(item->getUUID()))
                {
                    is_movable = false;
                    break; // It's generally movable, but not into the trash.
                }
            }
        }
<<<<<<< HEAD
        // <FS:Ansariel> FIRE-1392: Allow dragging all asset types into Landmarks folder
        //if (is_movable && move_is_into_landmarks)
        //{
        //  for (S32 i=0; i < descendent_items.size(); ++i)
        //  {
        //      LLViewerInventoryItem* item = descendent_items[i];

        //      // Don't move anything except landmarks and categories into Landmarks folder.
        //      // We use getType() instead of getActua;Type() to allow links to landmarks and folders.
        //      if (LLAssetType::AT_LANDMARK != item->getType() && LLAssetType::AT_CATEGORY != item->getType())
        //      {
        //          is_movable = false;
        //          break; // It's generally movable, but not into Landmarks.
        //      }
        //  }
        //}
        // </FS:Ansariel>
=======
        if (is_movable && move_is_into_landmarks)
        {
            for (LLViewerInventoryItem* item : descendent_items)
            {
                // Don't move anything except landmarks and categories into Landmarks folder.
                // We use getType() instead of getActua;Type() to allow links to landmarks and folders.
                if (LLAssetType::AT_LANDMARK != item->getType() && LLAssetType::AT_CATEGORY != item->getType())
                {
                    is_movable = false;
                    break; // It's generally movable, but not into Landmarks.
                }
            }
        }
>>>>>>> f3f3f99f

        if (is_movable && move_is_into_marketplacelistings)
        {
            const LLViewerInventoryCategory * master_folder = model->getFirstDescendantOf(marketplacelistings_id, mUUID);
            LLViewerInventoryCategory * dest_folder = getCategory();
            S32 bundle_size = (drop ? 1 : LLToolDragAndDrop::instance().getCargoCount());
            is_movable = can_move_folder_to_marketplace(master_folder, dest_folder, inv_cat, tooltip_msg, bundle_size);
        }

        if (is_movable && !move_is_into_landmarks)
        {
            LLInventoryPanel* active_panel = LLInventoryPanel::getActiveInventoryPanel(false);
            is_movable = active_panel != NULL;

            // For a folder to pass the filter all its descendants are required to pass.
            // We make this exception to allow reordering folders within an inventory panel,
            // which has a filter applied, like Recent tab for example.
            // There may be folders which are displayed because some of their descendants pass
            // the filter, but other don't, and thus remain hidden. Without this check,
            // such folders would not be allowed to be moved within a panel.
            if (destination_panel == active_panel)
            {
                is_movable = true;
            }
            else
            {
                LLFolderView* active_folder_view = NULL;

                if (is_movable)
                {
                    active_folder_view = active_panel->getRootFolder();
                    is_movable = active_folder_view != NULL;
                }

                if (is_movable && use_filter)
                {
                    // Check whether the folder being dragged from active inventory panel
                    // passes the filter of the destination panel.
                    // <FS:Ansariel> FIRE-7219: Allow DnD operation on filtered folder views
                    //is_movable = check_category(model, cat_id, active_panel, filter);
                }
            }
        }

// [RLVa:KB] - Checked: 2011-03-29 (RLVa-1.3.0g) | Added: RLVa-1.3.0g
        if ( (is_movable) && (rlv_handler_t::isEnabled()) && (RlvFolderLocks::instance().hasLockedFolder(RLV_LOCK_ANY)) )
        {
            is_movable = RlvFolderLocks::instance().canMoveFolder(cat_id, mUUID);
        }
// [/RLVa:KB]

        //
        //--------------------------------------------------------------------------------

        accept = is_movable;

        if (accept && drop)
        {
            // Dropping in or out of marketplace needs (sometimes) confirmation
            if (user_confirm && (move_is_from_marketplacelistings || move_is_into_marketplacelistings))
            {
                if (move_is_from_marketplacelistings && (LLMarketplaceData::instance().isInActiveFolder(cat_id) ||
                                                         LLMarketplaceData::instance().isListedAndActive(cat_id)))
                {
                    if (LLMarketplaceData::instance().isListed(cat_id) || LLMarketplaceData::instance().isVersionFolder(cat_id))
                    {
                        // Move the active version folder or listing folder itself outside marketplace listings will unlist the listing so ask that question specifically
                        LLNotificationsUtil::add("ConfirmMerchantUnlist", LLSD(), LLSD(), boost::bind(&LLFolderBridge::callback_dropCategoryIntoFolder, this, _1, _2, inv_cat));
                    }
                    else
                    {
                        // Any other case will simply modify but not unlist an active listed listing
                        LLNotificationsUtil::add("ConfirmMerchantActiveChange", LLSD(), LLSD(), boost::bind(&LLFolderBridge::callback_dropCategoryIntoFolder, this, _1, _2, inv_cat));
                    }
                    return true;
                }
                if (move_is_from_marketplacelistings && LLMarketplaceData::instance().isVersionFolder(cat_id))
                {
                    // Moving the version folder from its location will deactivate it. Ask confirmation.
                    LLNotificationsUtil::add("ConfirmMerchantClearVersion", LLSD(), LLSD(), boost::bind(&LLFolderBridge::callback_dropCategoryIntoFolder, this, _1, _2, inv_cat));
                    return true;
                }
                if (move_is_into_marketplacelistings && LLMarketplaceData::instance().isInActiveFolder(mUUID))
                {
                    // Moving something in an active listed listing will modify it. Ask confirmation.
                    LLNotificationsUtil::add("ConfirmMerchantActiveChange", LLSD(), LLSD(), boost::bind(&LLFolderBridge::callback_dropCategoryIntoFolder, this, _1, _2, inv_cat));
                    return true;
                }
                if (move_is_from_marketplacelistings && LLMarketplaceData::instance().isListed(cat_id))
                {
                    // Moving a whole listing folder will result in archival of SLM data. Ask confirmation.
                    LLNotificationsUtil::add("ConfirmListingCutOrDelete", LLSD(), LLSD(), boost::bind(&LLFolderBridge::callback_dropCategoryIntoFolder, this, _1, _2, inv_cat));
                    return true;
                }
                if (move_is_into_marketplacelistings && !move_is_from_marketplacelistings)
                {
                    LLNotificationsUtil::add("ConfirmMerchantMoveInventory", LLSD(), LLSD(), boost::bind(&LLFolderBridge::callback_dropCategoryIntoFolder, this, _1, _2, inv_cat));
                    return true;
                }
            }
            // Look for any gestures and deactivate them
            if (move_is_into_trash)
            {
                for (S32 i=0; i < descendent_items.size(); i++)
                {
                    LLInventoryItem* item = descendent_items[i];
                    if (item->getType() == LLAssetType::AT_GESTURE
                        && LLGestureMgr::instance().isGestureActive(item->getUUID()))
                    {
                        LLGestureMgr::instance().deactivateGesture(item->getUUID());
                    }
                }
            }

            if (mUUID == my_outifts_id)
            {
                // Category can contains objects,
                // create a new folder and populate it with links to original objects
                dropToMyOutfits(inv_cat, cb);
            }
            // if target is current outfit folder we use link
            else if (move_is_into_current_outfit &&
                (inv_cat->getPreferredType() == LLFolderType::FT_NONE ||
                inv_cat->getPreferredType() == LLFolderType::FT_OUTFIT))
            {
                // traverse category and add all contents to currently worn.
                bool append = true;
                LLAppearanceMgr::instance().wearInventoryCategory(inv_cat, false, append);
                if (cb) cb->fire(inv_cat->getUUID());
            }
            else if (move_is_into_marketplacelistings)
            {
                move_folder_to_marketplacelistings(inv_cat, mUUID);
                if (cb) cb->fire(inv_cat->getUUID());
            }
            else
            {
                if (model->isObjectDescendentOf(cat_id, model->findCategoryUUIDForType(LLFolderType::FT_INBOX)))
                {
                    set_dad_inbox_object(cat_id);
                }

                // Reparent the folder and restamp children if it's moving
                // into trash.
                LLInvFVBridge::changeCategoryParent(
                    model,
                    (LLViewerInventoryCategory*)inv_cat,
                    mUUID,
                    move_is_into_trash);
                if (cb) cb->fire(inv_cat->getUUID());
            }
            if (move_is_from_marketplacelistings)
            {
                // If we are moving a folder at the listing folder level (i.e. its parent is the marketplace listings folder)
                if (from_folder_uuid == marketplacelistings_id)
                {
                    // Clear the folder from the marketplace in case it is a listing folder
                    if (LLMarketplaceData::instance().isListed(cat_id))
                    {
                        LLMarketplaceData::instance().clearListing(cat_id);
                    }
                }
                else
                {
                    // If we move from within an active (listed) listing, checks that it's still valid, if not, unlist
                    LLUUID version_folder_id = LLMarketplaceData::instance().getActiveFolder(from_folder_uuid);
                    if (version_folder_id.notNull())
                    {
                        LLMarketplaceValidator::getInstance()->validateMarketplaceListings(
                            version_folder_id,
                            [version_folder_id](bool result)
                        {
                            if (!result)
                            {
                                LLMarketplaceData::instance().activateListing(version_folder_id, false);
                            }
                        }
                        );
                    }
                    // In all cases, update the listing we moved from so suffix are updated
                    update_marketplace_category(from_folder_uuid);
                    if (cb) cb->fire(inv_cat->getUUID());
                }
            }
        }
    }
    else if (LLToolDragAndDrop::SOURCE_WORLD == source)
    {
        if (move_is_into_marketplacelistings)
        {
            tooltip_msg = LLTrans::getString("TooltipOutboxNotInInventory");
            accept = false;
        }
        else
        {
            // Todo: fix me. moving from task inventory doesn't have a completion callback,
            // yet making a copy creates new item id so this doesn't work right
            std::function<void(S32, void*, const LLMoveInv*)> callback = [cb](S32, void*, const LLMoveInv* move_inv) mutable
            {
                two_uuids_list_t::const_iterator move_it;
                for (move_it = move_inv->mMoveList.begin();
                     move_it != move_inv->mMoveList.end();
                     ++move_it)
                {
                    if (cb)
                    {
                        cb->fire(move_it->second);
                    }
                }
            };
            accept = move_inv_category_world_to_agent(cat_id, mUUID, drop, callback, NULL, filter);
        }
    }
    else if (LLToolDragAndDrop::SOURCE_LIBRARY == source)
    {
        if (move_is_into_marketplacelistings)
        {
            tooltip_msg = LLTrans::getString("TooltipOutboxNotInInventory");
            accept = false;
        }
        else
        {
            // Accept folders that contain complete outfits.
            accept = move_is_into_current_outfit && LLAppearanceMgr::instance().getCanMakeFolderIntoOutfit(cat_id);
        }

        if (accept && drop)
        {
            LLAppearanceMgr::instance().wearInventoryCategory(inv_cat, true, false);
        }
    }

    return accept;
}

void warn_move_inventory(LLViewerObject* object, std::shared_ptr<LLMoveInv> move_inv)
{
    const char* dialog = NULL;
    if (object->flagScripted())
    {
        dialog = "MoveInventoryFromScriptedObject";
    }
    else
    {
        dialog = "MoveInventoryFromObject";
    }

    static LLNotificationPtr notification_ptr;
    static std::shared_ptr<LLMoveInv> inv_ptr;

    // Notification blocks user from interacting with inventories so everything that comes after first message
    // is part of this message - don'r show it again
    // Note: workaround for MAINT-5495 untill proper refactoring and warning system for Drag&Drop can be made.
    if (notification_ptr == NULL
        || !notification_ptr->isActive()
        || LLNotificationsUtil::find(notification_ptr->getID()) == NULL
        || inv_ptr->mCategoryID != move_inv->mCategoryID
        || inv_ptr->mObjectID != move_inv->mObjectID)
    {
        notification_ptr = LLNotificationsUtil::add(dialog, LLSD(), LLSD(), boost::bind(move_task_inventory_callback, _1, _2, move_inv));
        inv_ptr = move_inv;
    }
    else
    {
        // Notification is alive and not responded, operating inv_ptr should be safe so attach new data
        two_uuids_list_t::iterator move_it;
        for (move_it = move_inv->mMoveList.begin();
            move_it != move_inv->mMoveList.end();
            ++move_it)
        {
            inv_ptr->mMoveList.push_back(*move_it);
        }
        move_inv.reset();
    }
}

// Move/copy all inventory items from the Contents folder of an in-world
// object to the agent's inventory, inside a given category.
bool move_inv_category_world_to_agent(const LLUUID& object_id,
                                      const LLUUID& category_id,
                                      bool drop,
                                      std::function<void(S32, void*, const LLMoveInv*)> callback,
                                      void* user_data,
                                      LLInventoryFilter* filter)
{
    // Make sure the object exists. If we allowed dragging from
    // anonymous objects, it would be possible to bypass
    // permissions.
    // content category has same ID as object itself
    LLViewerObject* object = gObjectList.findObject(object_id);
    if (!object)
    {
        LL_INFOS() << "Object not found for drop." << LL_ENDL;
        return false;
    }

    // this folder is coming from an object, as there is only one folder in an object, the root,
    // we need to collect the entire contents and handle them as a group
    LLInventoryObject::object_list_t inventory_objects;
    object->getInventoryContents(inventory_objects);

    if (inventory_objects.empty())
    {
        LL_INFOS() << "Object contents not found for drop." << LL_ENDL;
        return false;
    }

    bool accept = false;
    bool is_move = false;
    bool use_filter = false;
    if (filter)
    {
        U64 filter_types = filter->getFilterTypes();
        use_filter = filter_types && (filter_types&LLInventoryFilter::FILTERTYPE_DATE || (filter_types&LLInventoryFilter::FILTERTYPE_OBJECT)==0);
    }

    // coming from a task. Need to figure out if the person can
    // move/copy this item.
    for (LLPointer<LLInventoryObject> obj : inventory_objects)
    {
        LLInventoryItem* item = dynamic_cast<LLInventoryItem*>(obj.get());
        if (!item)
        {
            LL_WARNS() << "Invalid inventory item for drop" << LL_ENDL;
            continue;
        }

        // coming from a task. Need to figure out if the person can
        // move/copy this item.
        LLPermissions perm(item->getPermissions());
        if ((perm.allowCopyBy(gAgent.getID(), gAgent.getGroupID())
            && perm.allowTransferTo(gAgent.getID())))
//          || gAgent.isGodlike())
        {
            accept = true;
        }
        else if (object->permYouOwner())
        {
            // If the object cannot be copied, but the object the
            // inventory is owned by the agent, then the item can be
            // moved from the task to agent inventory.
            is_move = true;
            accept = true;
        }

        if (accept && use_filter)
        {
            accept = filter->check(item);
        }

        if (!accept)
        {
            break;
        }
    }

    if (drop && accept)
    {
        std::shared_ptr<LLMoveInv> move_inv(new LLMoveInv);
        move_inv->mObjectID = object_id;
        move_inv->mCategoryID = category_id;
        move_inv->mCallback = callback;
        move_inv->mUserData = user_data;

        for (LLPointer<LLInventoryObject> obj : inventory_objects)
        {
            two_uuids_t two(category_id, obj->getUUID());
            move_inv->mMoveList.push_back(two);
        }

        if (is_move)
        {
            // Callback called from within here.
            warn_move_inventory(object, move_inv);
        }
        else
        {
            LLNotification::Params params("MoveInventoryFromObject");
            params.functor.function(boost::bind(move_task_inventory_callback, _1, _2, move_inv));
            LLNotifications::instance().forceResponse(params, 0);
        }
    }
    return accept;
}

void LLRightClickInventoryFetchDescendentsObserver::execute(bool clear_observer)
{
    // Bail out immediately if no descendents
    if (mComplete.empty())
    {
        LL_WARNS() << "LLRightClickInventoryFetchDescendentsObserver::done with empty mCompleteFolders" << LL_ENDL;
        if (clear_observer)
        {
            gInventory.removeObserver(this);
            delete this;
        }
        return;
    }

    // Copy the list of complete fetched folders while "this" is still valid
    uuid_vec_t completed_folder = mComplete;

    // Clean up, and remove this as an observer now since recursive calls
    // could notify observers and throw us into an infinite loop.
    if (clear_observer)
    {
        gInventory.removeObserver(this);
        delete this;
    }

    for (uuid_vec_t::iterator current_folder = completed_folder.begin(); current_folder != completed_folder.end(); ++current_folder)
    {
        // Get the information on the fetched folder items and subfolders and fetch those
        LLInventoryModel::cat_array_t* cat_array;
        LLInventoryModel::item_array_t* item_array;
        gInventory.getDirectDescendentsOf(*current_folder, cat_array, item_array);

        size_t item_count(0);
        if (item_array)
        {
            item_count = item_array->size();
        }

        size_t cat_count(0);
        if (cat_array)
        {
            cat_count = cat_array->size();
        }

        // Move to next if current folder empty
        if ((item_count == 0) && (cat_count == 0))
        {
            continue;
        }

        uuid_vec_t ids;
        LLRightClickInventoryFetchObserver* outfit = NULL;
        LLRightClickInventoryFetchDescendentsObserver* categories = NULL;

        // Fetch the items
        if (item_count)
        {
            for (size_t i = 0; i < item_count; ++i)
            {
                ids.emplace_back(item_array->at(i)->getUUID());
            }
            outfit = new LLRightClickInventoryFetchObserver(ids);
        }
        // Fetch the subfolders
        if (cat_count)
        {
            for (size_t i = 0; i < cat_count; ++i)
            {
                ids.emplace_back(cat_array->at(i)->getUUID());
            }
            categories = new LLRightClickInventoryFetchDescendentsObserver(ids);
        }

        // Perform the item fetch
        if (outfit)
        {
    outfit->startFetch();
            outfit->execute();              // Not interested in waiting and this will be right 99% of the time.
            delete outfit;
//Uncomment the following code for laggy Inventory UI.
            /*
             if (outfit->isFinished())
    {
    // everything is already here - call done.
                outfit->execute();
                delete outfit;
    }
    else
    {
                // it's all on its way - add an observer, and the inventory
    // will call done for us when everything is here.
    gInventory.addObserver(outfit);
            }
            */
        }
        // Perform the subfolders fetch : this is where we truly recurse down the folder hierarchy
        if (categories)
        {
            categories->startFetch();
            if (categories->isFinished())
            {
                // everything is already here - call done.
                categories->execute();
                delete categories;
            }
            else
            {
                // it's all on its way - add an observer, and the inventory
                // will call done for us when everything is here.
                gInventory.addObserver(categories);
            }
        }
    }
}


//~~~~~~~~~~~~~~~~~~~~~~~~~~~~~~~~~~~~~~~~~~~~~~~~~~~~~~~~~~~~~~~~
// Class LLInventoryWearObserver
//
// Observer for "copy and wear" operation to support knowing
// when the all of the contents have been added to inventory.
//~~~~~~~~~~~~~~~~~~~~~~~~~~~~~~~~~~~~~~~~~~~~~~~~~~~~~~~~~~~~~~~~
class LLInventoryCopyAndWearObserver : public LLInventoryObserver
{
public:
    LLInventoryCopyAndWearObserver(const LLUUID& cat_id, int count, bool folder_added=false, bool replace=false) :
        mCatID(cat_id), mContentsCount(count), mFolderAdded(folder_added), mReplace(replace){}
    virtual ~LLInventoryCopyAndWearObserver() {}
    virtual void changed(U32 mask);

protected:
    LLUUID mCatID;
    int    mContentsCount;
    bool   mFolderAdded;
    bool   mReplace;
};


void LLInventoryCopyAndWearObserver::changed(U32 mask)
{
    if ((mask & (LLInventoryObserver::ADD)) != 0)
    {
        if (!mFolderAdded)
        {
            const std::set<LLUUID>& changed_items = gInventory.getChangedIDs();
            for (const LLUUID& item_id : changed_items)
            {
                if (item_id == mCatID)
                {
                    mFolderAdded = true;
                    break;
                }
            }
        }

        if (mFolderAdded)
        {
            LLViewerInventoryCategory* category = gInventory.getCategory(mCatID);
            if (NULL == category)
            {
                LL_WARNS() << "gInventory.getCategory(" << mCatID
                        << ") was NULL" << LL_ENDL;
            }
            else
            {
                if (category->getDescendentCount() == mContentsCount)
                {
                    gInventory.removeObserver(this);
                    LLAppearanceMgr::instance().wearInventoryCategory(category, false, !mReplace);
                    delete this;
                }
            }
        }

    }
}

void LLFolderBridge::performAction(LLInventoryModel* model, std::string action)
{
    if ("open" == action)
    {
        LLFolderViewFolder *f = dynamic_cast<LLFolderViewFolder   *>(mInventoryPanel.get()->getItemByID(mUUID));
        if (f)
        {
            f->toggleOpen();
        }

        return;
    }
    else if ("thumbnail" == action)
    {
        LLSD data(mUUID);
        LLFloaterReg::showInstance("change_item_thumbnail", data);
        return;
    }
    else if ("paste" == action)
    {
        pasteFromClipboard();
        return;
    }
    else if ("paste_link" == action)
    {
        pasteLinkFromClipboard();
        return;
    }
    else if ("properties" == action)
    {
        showProperties();
        return;
    }
    else if ("replaceoutfit" == action)
    {
        modifyOutfit(false);
        return;
    }
    else if ("addtooutfit" == action)
    {
        modifyOutfit(true);
        return;
    }
// <FS:TT> Patch: ReplaceWornItemsOnly
    else if ("replaceitems" == action)
    {
        //<FS:AR> FIRE-31508: check folder limit
        if (modifyOutfitExceedsWearFolderLimit())
            return;
        //</FS:AR> FIRE-31508

        LLInventoryModel* model = getInventoryModel();
        if(!model) return;
        LLViewerInventoryCategory* cat = getCategory();
        if(!cat) return;

        gInventory.wearItemsOnAvatar(cat);
        return;
    }
// </FS:TT>
    else if ("show_in_main_panel" == action)
    {
        LLInventoryPanel::openInventoryPanelAndSetSelection(true, mUUID, true);
        return;
    }
    else if ("cut" == action)
    {
        cutToClipboard();
        return;
    }
    else if ("copy" == action)
    {
        copyToClipboard();
        return;
    }
    else if ("removefromoutfit" == action)
    {
        LLInventoryModel* model = getInventoryModel();
        if(!model) return;
        LLViewerInventoryCategory* cat = getCategory();
        if(!cat) return;

        LLAppearanceMgr::instance().takeOffOutfit( cat->getLinkedUUID() );
        return;
    }
    else if ("copyoutfittoclipboard" == action)
    {
        copyOutfitToClipboard();
    }
    else if ("purge" == action)
    {
        purgeItem(model, mUUID);
        return;
    }
    else if ("restore" == action)
    {
        restoreItem();
        return;
    }
    else if ("marketplace_list" == action)
    {
        if (depth_nesting_in_marketplace(mUUID) == 1)
        {
            LLUUID version_folder_id = LLMarketplaceData::instance().getVersionFolder(mUUID);
            mMessage = "";

            LLMarketplaceValidator::getInstance()->validateMarketplaceListings(
                version_folder_id,
                [this](bool result)
                {
                    // todo: might need to ensure bridge/mUUID exists or this will cause crashes
                    if (!result)
                    {
                        LLSD subs;
                        subs["[ERROR_CODE]"] = mMessage;
                        LLNotificationsUtil::add("MerchantListingFailed", subs);
                    }
                    else
                    {
                        LLMarketplaceData::instance().activateListing(mUUID, true);
                    }
                },
                boost::bind(&LLFolderBridge::gatherMessage, this, _1, _2, _3)
            );
        }
        return;
    }
    else if ("marketplace_activate" == action)
    {
        if (depth_nesting_in_marketplace(mUUID) == 2)
        {
            mMessage = "";

            LLMarketplaceValidator::getInstance()->validateMarketplaceListings(
                mUUID,
                [this](bool result)
                {
                    if (!result)
                    {
                        LLSD subs;
                        subs["[ERROR_CODE]"] = mMessage;
                        LLNotificationsUtil::add("MerchantFolderActivationFailed", subs);
                    }
                    else
                    {
                        LLInventoryCategory* category = gInventory.getCategory(mUUID);
                        LLMarketplaceData::instance().setVersionFolder(category->getParentUUID(), mUUID);
                    }
                },
                boost::bind(&LLFolderBridge::gatherMessage, this, _1, _2, _3),
                false,
                2);
        }
        return;
    }
    else if ("marketplace_unlist" == action)
    {
        if (depth_nesting_in_marketplace(mUUID) == 1)
        {
            LLMarketplaceData::instance().activateListing(mUUID,false,1);
        }
        return;
    }
    else if ("marketplace_deactivate" == action)
    {
        if (depth_nesting_in_marketplace(mUUID) == 2)
        {
            LLInventoryCategory* category = gInventory.getCategory(mUUID);
            LLMarketplaceData::instance().setVersionFolder(category->getParentUUID(), LLUUID::null, 1);
        }
        return;
    }
    else if ("marketplace_create_listing" == action)
    {
        mMessage = "";

        // first run vithout fix_hierarchy, second run with fix_hierarchy
        LLMarketplaceValidator::getInstance()->validateMarketplaceListings(
            mUUID,
            [this](bool result)
            {
                if (!result)
                {
                    mMessage = "";

                    LLMarketplaceValidator::getInstance()->validateMarketplaceListings(
                        mUUID,
                        [this](bool result)
                    {
                        if (result)
                        {
                            LLNotificationsUtil::add("MerchantForceValidateListing");
                            LLMarketplaceData::instance().createListing(mUUID);
                        }
                        else
                        {
                            LLSD subs;
                            subs["[ERROR_CODE]"] = mMessage;
                            LLNotificationsUtil::add("MerchantListingFailed", subs);
                        }
                    },
                        boost::bind(&LLFolderBridge::gatherMessage, this, _1, _2, _3),
                        true);
                }
                else
                {
                    LLMarketplaceData::instance().createListing(mUUID);
                }
            },
            boost::bind(&LLFolderBridge::gatherMessage, this, _1, _2, _3),
            false);

        return;
    }
    else if ("marketplace_disassociate_listing" == action)
    {
        LLMarketplaceData::instance().clearListing(mUUID);
        return;
    }
    else if ("marketplace_get_listing" == action)
    {
        // This is used only to exercise the SLM API but won't be shown to end users
        LLMarketplaceData::instance().getListing(mUUID);
        return;
    }
    else if ("marketplace_associate_listing" == action)
    {
        LLFloaterAssociateListing::show(mUUID);
        return;
    }
    else if ("marketplace_check_listing" == action)
    {
        LLSD data(mUUID);
        LLFloaterReg::showInstance("marketplace_validation", data);
        return;
    }
    else if ("marketplace_edit_listing" == action)
    {
        std::string url = LLMarketplaceData::instance().getListingURL(mUUID);
        if (!url.empty())
        {
            LLUrlAction::openURL(url);
        }
        return;
    }
// [SL:KB] - Patch: Inventory-Misc | Checked: 2011-05-28 (Catznip-2.6.0a) | Added: Catznip-2.6.0a
    else if ("move_to_lost_and_found" == action)
    {
        LLInventoryModel* pModel = getInventoryModel();
        LLViewerInventoryCategory* pCat = getCategory();
        if ( (!pModel) || (&gInventory != pModel) || (!pCat) )
            return;

        LLInventoryModel* model = &gInventory;
        model->changeCategoryParent(pCat,gInventory.findCategoryUUIDForType(LLFolderType::FT_LOST_AND_FOUND), false);

        gInventory.addChangedMask(LLInventoryObserver::REBUILD, mUUID);
        gInventory.notifyObservers();
    }
// [/SL:KB]
#ifndef LL_RELEASE_FOR_DOWNLOAD
    else if ("delete_system_folder" == action)
    {
        removeSystemFolder();
    }
#endif
    else if (("move_to_marketplace_listings" == action) || ("copy_to_marketplace_listings" == action) || ("copy_or_move_to_marketplace_listings" == action))
    {
        LLInventoryCategory * cat = gInventory.getCategory(mUUID);
        if (!cat) return;
        const LLUUID &marketplacelistings_id = model->findCategoryUUIDForType(LLFolderType::FT_MARKETPLACE_LISTINGS);
        move_folder_to_marketplacelistings(cat, marketplacelistings_id, ("move_to_marketplace_listings" != action), (("copy_or_move_to_marketplace_listings" == action)));
    }
    // <FS:Ansariel> FIRE-29342: Protect folder option
    else if ("protect_folder" == action)
    {
        LLSD protected_folders = gSavedPerAccountSettings.getLLSD("FSProtectedFolders");
        protected_folders.append(mUUID);
        gSavedPerAccountSettings.setLLSD("FSProtectedFolders", protected_folders);
    }
    else if ("unprotect_folder" == action)
    {
        LLSD protected_folders = gSavedPerAccountSettings.getLLSD("FSProtectedFolders");
        LLSD new_protected_folders;
        for (LLSD::array_const_iterator it = protected_folders.beginArray(); it != protected_folders.endArray(); ++it)
        {
            if ((*it).asUUID() != mUUID)
            {
                new_protected_folders.append(*it);
            }
        }
        gSavedPerAccountSettings.setLLSD("FSProtectedFolders", new_protected_folders);
    }
    // </FS:Ansariel>
    // <FS:Ansariel> Show folder in new window option
    else if ("show_in_new_window" == action)
    {
        LLFloaterReg::showInstance("fs_partial_inventory", LLSD().with("start_folder_id", mUUID).with("start_folder_name", mDisplayName));
    }
    // </FS:Ansariel>

    // <FS:Zi> Add "Reload folder" action to inventory
    else if ("reload_folder" == action)
    {
        LLViewerInventoryCategory *cat = model->getCategory(mUUID);

        if (!cat)
        {
            return;
        }

        cat->setVersion(LLViewerInventoryCategory::VERSION_UNKNOWN);
        cat->fetch();
    }
    // </FS:Zi>
}

void LLFolderBridge::gatherMessage(std::string& message, S32 depth, LLError::ELevel log_level)
{
    if (log_level >= LLError::LEVEL_ERROR)
    {
        if (!mMessage.empty())
        {
            // Currently, we do not gather all messages as it creates very long alerts
            // Users can get to the whole list of errors on a listing using the "Check for Errors" audit button or "Check listing" right click menu
            //mMessage += "\n";
            return;
        }
        // Take the leading spaces out...
        std::string::size_type start = message.find_first_not_of(" ");
        // Append the message
        mMessage += message.substr(start, message.length() - start);
    }
}

void LLFolderBridge::copyOutfitToClipboard()
{
    std::string text;

    LLInventoryModel::cat_array_t* cat_array;
    LLInventoryModel::item_array_t* item_array;
    gInventory.getDirectDescendentsOf(mUUID, cat_array, item_array);

    size_t item_count(0);
    if (item_array)
    {
        item_count = item_array->size();
    }

    if (item_count)
    {
        for (size_t i = 0; i < item_count;)
        {
            LLSD uuid =item_array->at(i)->getUUID();
            LLViewerInventoryItem* item = gInventory.getItem(uuid);

            i++;
            if (item != NULL)
            {
                // Append a newline to all but the last line
                text += i != item_count ? item->getName() + "\n" : item->getName();
            }
        }
    }

    LLClipboard::instance().copyToClipboard(utf8str_to_wstring(text), 0, static_cast<S32>(text.size()));
}

void LLFolderBridge::openItem()
{
    LL_DEBUGS() << "LLFolderBridge::openItem()" << LL_ENDL;

    LLInventoryPanel* panel = mInventoryPanel.get();
    if (!panel)
    {
        return;
    }
    LLInventoryModel* model = getInventoryModel();
    if (!model)
    {
        return;
    }
    if (mUUID.isNull())
    {
        return;
    }
    panel->onFolderOpening(mUUID);
    bool fetching_inventory = model->fetchDescendentsOf(mUUID);
    // Only change folder type if we have the folder contents.
    if (!fetching_inventory)
    {
        // Disabling this for now, it's causing crash when new items are added to folders
        // since folder type may change before new item item has finished processing.
        // determineFolderType();
    }
}

void LLFolderBridge::closeItem()
{
    determineFolderType();
}

void LLFolderBridge::determineFolderType()
{
    if (isUpToDate())
    {
        LLInventoryModel* model = getInventoryModel();
        LLViewerInventoryCategory* category = model->getCategory(mUUID);
        if (category)
        {
            category->determineFolderType();
        }
    }
}

bool LLFolderBridge::isItemRenameable() const
{
    return get_is_category_renameable(getInventoryModel(), mUUID);
}

void LLFolderBridge::restoreItem()
{
    LLViewerInventoryCategory* cat;
    cat = (LLViewerInventoryCategory*)getCategory();
    if(cat)
    {
        LLInventoryModel* model = getInventoryModel();
        const LLUUID new_parent = model->findCategoryUUIDForType(LLFolderType::assetTypeToFolderType(cat->getType()));
        // do not restamp children on restore
        LLInvFVBridge::changeCategoryParent(model, cat, new_parent, false);
    }
}

LLFolderType::EType LLFolderBridge::getPreferredType() const
{
    LLFolderType::EType preferred_type = LLFolderType::FT_NONE;
    if (LLViewerInventoryCategory* cat = getCategory())
    {
        // <FS:Ansariel> Special virtual system folder icons; Since these folders can be user-created
        //               and not protected, we will assign the folder type here instead of in
        //               LLFolderDictionary. By latter and not declaring them as protected so the user
        //               could delete them if they desire, they would not show up within the list of
        //               protected folders in inventory, by underneath them among the other normal
        //               folders, which is not desired.
        //preferred_type = cat->getPreferredType();
        std::string catName(cat->getName());
        if (catName == ROOT_FIRESTORM_FOLDER) preferred_type = LLFolderType::FT_FIRESTORM;
        else if (catName == RLV_ROOT_FOLDER) preferred_type = LLFolderType::FT_RLV;
        else if (catName == "#Phoenix") preferred_type = LLFolderType::FT_PHOENIX;
        else preferred_type = cat->getPreferredType();
        // </FS:Ansariel>
    }

    return preferred_type;
}

// Icons for folders are based on the preferred type
LLUIImagePtr LLFolderBridge::getIcon() const
{
    return getFolderIcon(false);
}

LLUIImagePtr LLFolderBridge::getIconOpen() const
{
    return getFolderIcon(true);
}

LLUIImagePtr LLFolderBridge::getFolderIcon(bool is_open) const
{
    LLFolderType::EType preferred_type = getPreferredType();
    return LLUI::getUIImage(LLViewerFolderType::lookupIconName(preferred_type, is_open));
}

// static : use by LLLinkFolderBridge to get the closed type icons
LLUIImagePtr LLFolderBridge::getIcon(LLFolderType::EType preferred_type)
{
    return LLUI::getUIImage(LLViewerFolderType::lookupIconName(preferred_type, false));
}

LLUIImagePtr LLFolderBridge::getIconOverlay() const
{
    if (getInventoryObject() && getInventoryObject()->getIsLinkType())
    {
        return LLUI::getUIImage("Inv_Link");
    }
    return NULL;
}

bool LLFolderBridge::renameItem(const std::string& new_name)
{
    LLScrollOnRenameObserver *observer = new LLScrollOnRenameObserver(mUUID, mRoot);
    gInventory.addObserver(observer);

    rename_category(getInventoryModel(), mUUID, new_name);

    // return false because we either notified observers (& therefore
    // rebuilt) or we didn't update.
    return false;
}

bool LLFolderBridge::removeItem()
{
    if (!isItemRemovable())
    {
        return false;
    }
    const LLViewerInventoryCategory *cat = getCategory();

    LLSD payload;
    LLSD args;
    args["FOLDERNAME"] = cat->getName();

    LLNotification::Params params("ConfirmDeleteProtectedCategory");
    params.payload(payload).substitutions(args).functor.function(boost::bind(&LLFolderBridge::removeItemResponse, this, _1, _2));
    LLNotifications::instance().forceResponse(params, 0);
    return true;
}

bool LLFolderBridge::removeSystemFolder()
{
    const LLViewerInventoryCategory *cat = getCategory();
    if (!LLFolderType::lookupIsProtectedType(cat->getPreferredType()))
    {
        return false;
    }

    LLSD payload;
    LLSD args;
    args["FOLDERNAME"] = cat->getName();

    LLNotification::Params params("ConfirmDeleteProtectedCategory");
    params.payload(payload).substitutions(args).functor.function(boost::bind(&LLFolderBridge::removeItemResponse, this, _1, _2));
    {
        LLNotifications::instance().add(params);
    }
    return true;
}

bool LLFolderBridge::removeItemResponse(const LLSD& notification, const LLSD& response)
{
    S32 option = LLNotification::getSelectedOption(notification, response);

    // if they choose delete, do it.  Otherwise, don't do anything
    if(option == 0)
    {
        // move it to the trash
        LLPreview::hide(mUUID);
        getInventoryModel()->removeCategory(mUUID);
        return true;
    }
    return false;
}

//Recursively update the folder's creation date
void LLFolderBridge::updateHierarchyCreationDate(time_t date)
{
    if(getCreationDate() < date)
    {
        setCreationDate(date);
        if(mParent)
        {
            static_cast<LLFolderBridge *>(mParent)->updateHierarchyCreationDate(date);
        }
    }
}

void LLFolderBridge::pasteFromClipboard()
{
    LLInventoryModel* model = getInventoryModel();
    if (model && isClipboardPasteable())
    {
        const LLUUID &marketplacelistings_id = model->findCategoryUUIDForType(LLFolderType::FT_MARKETPLACE_LISTINGS);
        const bool paste_into_marketplacelistings = model->isObjectDescendentOf(mUUID, marketplacelistings_id);

        bool cut_from_marketplacelistings = false;
        if (LLClipboard::instance().isCutMode())
        {
            //Items are not removed from folder on "cut", so we need update listing folder on "paste" operation
            std::vector<LLUUID> objects;
            LLClipboard::instance().pasteFromClipboard(objects);
            for (std::vector<LLUUID>::const_iterator iter = objects.begin(); iter != objects.end(); ++iter)
            {
                const LLUUID& item_id = (*iter);
                if(gInventory.isObjectDescendentOf(item_id, marketplacelistings_id) && (LLMarketplaceData::instance().isInActiveFolder(item_id) ||
                    LLMarketplaceData::instance().isListedAndActive(item_id)))
                {
                    cut_from_marketplacelistings = true;
                    break;
                }
            }
        }
        if (cut_from_marketplacelistings || (paste_into_marketplacelistings && !LLMarketplaceData::instance().isListed(mUUID) && LLMarketplaceData::instance().isInActiveFolder(mUUID)))
        {
            // Prompt the user if pasting in a marketplace active version listing (note that pasting right under the listing folder root doesn't need a prompt)
            LLNotificationsUtil::add("ConfirmMerchantActiveChange", LLSD(), LLSD(), boost::bind(&LLFolderBridge::callback_pasteFromClipboard, this, _1, _2));
        }
        else
        {
            // Otherwise just do the paste
            perform_pasteFromClipboard();
        }
    }
}

// Callback for pasteFromClipboard if DAMA required...
void LLFolderBridge::callback_pasteFromClipboard(const LLSD& notification, const LLSD& response)
{
    S32 option = LLNotificationsUtil::getSelectedOption(notification, response);
    if (option == 0) // YES
    {
        std::vector<LLUUID> objects;
        std::set<LLUUID> parent_folders;
        LLClipboard::instance().pasteFromClipboard(objects);
        for (std::vector<LLUUID>::const_iterator iter = objects.begin(); iter != objects.end(); ++iter)
        {
            const LLInventoryObject* obj = gInventory.getObject(*iter);
            parent_folders.insert(obj->getParentUUID());
        }
        perform_pasteFromClipboard();
        for (std::set<LLUUID>::const_iterator iter = parent_folders.begin(); iter != parent_folders.end(); ++iter)
        {
            gInventory.addChangedMask(LLInventoryObserver::STRUCTURE, *iter);
        }

    }
}

void LLFolderBridge::perform_pasteFromClipboard()
{
    LLInventoryModel* model = getInventoryModel();
    if (model && isClipboardPasteable())
    {
        const LLUUID &current_outfit_id = model->findCategoryUUIDForType(LLFolderType::FT_CURRENT_OUTFIT);
        const LLUUID &marketplacelistings_id = model->findCategoryUUIDForType(LLFolderType::FT_MARKETPLACE_LISTINGS);
        const LLUUID &favorites_id = model->findCategoryUUIDForType(LLFolderType::FT_FAVORITE);
        const LLUUID &my_outifts_id = model->findCategoryUUIDForType(LLFolderType::FT_MY_OUTFITS);
        const LLUUID &lost_and_found_id = model->findCategoryUUIDForType(LLFolderType::FT_LOST_AND_FOUND);

        const bool move_is_into_current_outfit = (mUUID == current_outfit_id);
        const bool move_is_into_my_outfits = (mUUID == my_outifts_id) || model->isObjectDescendentOf(mUUID, my_outifts_id);
        const bool move_is_into_outfit = /*move_is_into_my_outfits ||*/ (getCategory() && getCategory()->getPreferredType()==LLFolderType::FT_OUTFIT); // <FS:Ansariel> Unable to copy&paste into outfits anymore
        const bool move_is_into_marketplacelistings = model->isObjectDescendentOf(mUUID, marketplacelistings_id);
        const bool move_is_into_favorites = (mUUID == favorites_id);
        const bool move_is_into_lost_and_found = model->isObjectDescendentOf(mUUID, lost_and_found_id);

        std::vector<LLUUID> objects;
        LLClipboard::instance().pasteFromClipboard(objects);

        LLPointer<LLInventoryCallback> cb = NULL;
        LLInventoryPanel* panel = mInventoryPanel.get();
        if (panel->getRootFolder()->isSingleFolderMode() && panel->getRootFolderID() == mUUID)
        {
            cb = new LLPasteIntoFolderCallback(mInventoryPanel);
        }

        LLViewerInventoryCategory * dest_folder = getCategory();
        if (move_is_into_marketplacelistings)
        {
            std::string error_msg;
            const LLViewerInventoryCategory * master_folder = model->getFirstDescendantOf(marketplacelistings_id, mUUID);
            int index = 0;
            for (std::vector<LLUUID>::const_iterator iter = objects.begin(); iter != objects.end(); ++iter)
            {
                const LLUUID& item_id = (*iter);
                LLInventoryItem *item = model->getItem(item_id);
                LLInventoryCategory *cat = model->getCategory(item_id);

                if (item && !can_move_item_to_marketplace(master_folder, dest_folder, item, error_msg, static_cast<S32>(objects.size()) - index, true))
                {
                    break;
                }
                if (cat && !can_move_folder_to_marketplace(master_folder, dest_folder, cat, error_msg, static_cast<S32>(objects.size()) - index, true, true))
                {
                    break;
                }
                ++index;
            }
            if (!error_msg.empty())
            {
                LLSD subs;
                subs["[ERROR_CODE]"] = error_msg;
                LLNotificationsUtil::add("MerchantPasteFailed", subs);
                return;
            }
        }
        else
        {
            // Check that all items can be moved into that folder : for the moment, only stock folder mismatch is checked
            for (std::vector<LLUUID>::const_iterator iter = objects.begin(); iter != objects.end(); ++iter)
            {
                const LLUUID& item_id = (*iter);
                LLInventoryItem *item = model->getItem(item_id);
                LLInventoryCategory *cat = model->getCategory(item_id);

                if ((item && !dest_folder->acceptItem(item)) || (cat && (dest_folder->getPreferredType() == LLFolderType::FT_MARKETPLACE_STOCK)))
                {
                    std::string error_msg = LLTrans::getString("TooltipOutboxMixedStock");
                    LLSD subs;
                    subs["[ERROR_CODE]"] = error_msg;
                    LLNotificationsUtil::add("StockPasteFailed", subs);
                    return;
                }

// [RLVa:KB] - Checked: RLVa-2.1.0
                if ( ((item) && (!RlvActions::canPasteInventory(item, dest_folder))) || ((cat) && (!RlvActions::canPasteInventory(cat, dest_folder))) )
                {
                    RlvActions::notifyBlocked(RlvStringKeys::Blocked::InvFolder);
                    return;
                }
// [/RLVa:KB]

            }
        }

        const LLUUID parent_id(mUUID);

        for (std::vector<LLUUID>::const_iterator iter = objects.begin();
             iter != objects.end();
             ++iter)
        {
            const LLUUID& item_id = (*iter);

            LLInventoryItem *item = model->getItem(item_id);
            LLInventoryObject *obj = model->getObject(item_id);
            if (obj)
            {

                if (move_is_into_lost_and_found)
                {
                    if (LLAssetType::AT_CATEGORY == obj->getType())
                    {
                        return;
                    }
                }
                // <FS:Ansariel> Unable to copy&paste into outfits anymore
                //if (move_is_into_outfit)
                if (move_is_into_my_outfits)
                // </FS:Ansariel>
                {
                    // <FS:Ansariel> Unable to copy&paste into outfits anymore
                    //if (!move_is_into_my_outfits && item && can_move_to_outfit(item, move_is_into_current_outfit))
                    if (move_is_into_outfit && item && can_move_to_outfit(item, move_is_into_current_outfit))
                    // </FS:Ansariel>
                    {
                        dropToOutfit(item, move_is_into_current_outfit, cb);
                    }
                    else if (/*move_is_into_my_outfits &&*/ LLAssetType::AT_CATEGORY == obj->getType()) // <FS:Ansariel> Unable to copy&paste into outfits anymore
                    {
                        LLInventoryCategory* cat = model->getCategory(item_id);
                        U32 max_items_to_wear = gSavedSettings.getU32("WearFolderLimit");
                        if (cat && can_move_to_my_outfits(model, cat, max_items_to_wear))
                        {
                            dropToMyOutfits(cat, cb);
                        }
                        else
                        {
                            LLNotificationsUtil::add("MyOutfitsPasteFailed");
                        }
                    }
                    else
                    {
                        LLNotificationsUtil::add("MyOutfitsPasteFailed");
                    }
                }
                else if (move_is_into_current_outfit)
                {
                    if (item && can_move_to_outfit(item, move_is_into_current_outfit))
                    {
                        dropToOutfit(item, move_is_into_current_outfit, cb);
                    }
                    else
                    {
                        LLNotificationsUtil::add("MyOutfitsPasteFailed");
                    }
                }
                else if (move_is_into_favorites)
                {
                    if (item && can_move_to_landmarks(item))
                    {
                        if (LLClipboard::instance().isCutMode())
                        {
                            LLViewerInventoryItem* viitem = dynamic_cast<LLViewerInventoryItem*>(item);
                            llassert(viitem);
                            if (viitem)
                            {
                                //changeItemParent() implicity calls dirtyFilter
                                changeItemParent(model, viitem, parent_id, false);
                                if (cb) cb->fire(item_id);
                            }
                        }
                        else
                        {
                            dropToFavorites(item, cb);
                        }
                    }
                }
                else if (LLClipboard::instance().isCutMode())
                {
                    // Do a move to "paste" a "cut"
                    // move_inventory_item() is not enough, as we have to update inventory locally too
                    if (LLAssetType::AT_CATEGORY == obj->getType())
                    {
                        LLViewerInventoryCategory* vicat = (LLViewerInventoryCategory *) model->getCategory(item_id);
                        llassert(vicat);
                        if (vicat)
                        {
                            // Clear the cut folder from the marketplace if it is a listing folder
                            if (LLMarketplaceData::instance().isListed(item_id))
                            {
                                LLMarketplaceData::instance().clearListing(item_id);
                            }
                            if (move_is_into_marketplacelistings)
                            {
                                move_folder_to_marketplacelistings(vicat, parent_id);
                            }
                            else
                            {
                                //changeCategoryParent() implicity calls dirtyFilter
                                changeCategoryParent(model, vicat, parent_id, false);
                            }
                            if (cb) cb->fire(item_id);
                        }
                    }
                    else
                    {
                        LLViewerInventoryItem* viitem = dynamic_cast<LLViewerInventoryItem*>(item);
                        llassert(viitem);
                        if (viitem)
                        {
                            if (move_is_into_marketplacelistings)
                            {
                                if (!move_item_to_marketplacelistings(viitem, parent_id))
                                {
                                    // Stop pasting into the marketplace as soon as we get an error
                                    break;
                                }
                            }
                            else
                            {
                                //changeItemParent() implicity calls dirtyFilter
                                changeItemParent(model, viitem, parent_id, false);
                            }
                            if (cb) cb->fire(item_id);
                        }
                    }
                }
                else
                {
                    // Do a "copy" to "paste" a regular copy clipboard
                    if (LLAssetType::AT_CATEGORY == obj->getType())
                    {
                        LLViewerInventoryCategory* vicat = (LLViewerInventoryCategory *) model->getCategory(item_id);
                        llassert(vicat);
                        if (vicat)
                        {
                            if (move_is_into_marketplacelistings)
                            {
                                move_folder_to_marketplacelistings(vicat, parent_id, true);
                            }
                            else
                            {
                                copy_inventory_category(model, vicat, parent_id);
                            }
                            if (cb) cb->fire(item_id);
                        }
                    }
                    else
                    {
                        LLViewerInventoryItem* viitem = dynamic_cast<LLViewerInventoryItem*>(item);
                        llassert(viitem);
                        if (viitem)
                        {
                            if (move_is_into_marketplacelistings)
                            {
                                if (!move_item_to_marketplacelistings(viitem, parent_id, true))
                                {
                                    // Stop pasting into the marketplace as soon as we get an error
                                    break;
                                }
                                if (cb) cb->fire(item_id);
                            }
// [SL:KB] - Patch: Inventory-Links | Checked: 2010-04-12 (Catznip-2.2.0a) | Added: Catznip-2.0.0a
//                            else if (item->getIsLinkType())
//                            {
//                                link_inventory_object(parent_id,
//                                                      item_id,
//                                                      cb);
 //                           }
// [/SL:KB]
                            else
                            {
// [SL:KB] - Patch: Inventory-Links | Checked: 2010-04-12 (Catznip-2.2.0a) | Added: Catznip-2.0.0a
                                if (item->getPermissions().allowCopyBy(gAgent.getID()))
                                {
// [/SL:KB]
                                    copy_inventory_item(
                                                    gAgent.getID(),
                                                    item->getPermissions().getOwner(),
                                                    item->getUUID(),
                                                    parent_id,
                                                    std::string(),
                                                    cb);
// [SL:KB] - Patch: Inventory-Links | Checked: 2010-04-12 (Catznip-2.2.0a) | Added: Catznip-2.0.0a
                                }
                                else if (LLAssetType::lookupIsLinkType(item->getActualType()))
                                {
                                    LLInventoryObject::const_object_list_t obj_array;
                                    obj_array.push_back(LLConstPointer<LLInventoryObject>(item));
                                    link_inventory_array(parent_id,
                                                         obj_array,
                                                         cb);
                                }
// [/SL:KB]
                            }
                        }
                    }
                }
            }
        }
        // Change mode to paste for next paste
        LLClipboard::instance().setCutMode(false);
    }
}

void LLFolderBridge::pasteLinkFromClipboard()
{
    LLInventoryModel* model = getInventoryModel();
    if(model)
    {
        const LLUUID &current_outfit_id = model->findCategoryUUIDForType(LLFolderType::FT_CURRENT_OUTFIT);
        const LLUUID &marketplacelistings_id = model->findCategoryUUIDForType(LLFolderType::FT_MARKETPLACE_LISTINGS);
        const LLUUID &my_outifts_id = model->findCategoryUUIDForType(LLFolderType::FT_MY_OUTFITS);

        const bool move_is_into_current_outfit = (mUUID == current_outfit_id);
        const bool move_is_into_my_outfits = (mUUID == my_outifts_id) || model->isObjectDescendentOf(mUUID, my_outifts_id);
        const bool move_is_into_outfit = move_is_into_my_outfits || (getCategory() && getCategory()->getPreferredType()==LLFolderType::FT_OUTFIT);
        const bool move_is_into_marketplacelistings = model->isObjectDescendentOf(mUUID, marketplacelistings_id);

        if (move_is_into_marketplacelistings)
        {
            // Notify user of failure somehow -- play error sound?  modal dialog?
            return;
        }

        const LLUUID parent_id(mUUID);

        std::vector<LLUUID> objects;
        LLClipboard::instance().pasteFromClipboard(objects);

        LLPointer<LLInventoryCallback> cb = NULL;
        LLInventoryPanel* panel = mInventoryPanel.get();
        if (panel->getRootFolder()->isSingleFolderMode())
        {
            cb = new LLPasteIntoFolderCallback(mInventoryPanel);
        }

        for (std::vector<LLUUID>::const_iterator iter = objects.begin();
             iter != objects.end();
             ++iter)
        {
            const LLUUID &object_id = (*iter);
            if (move_is_into_current_outfit || move_is_into_outfit)
            {
                LLInventoryItem *item = model->getItem(object_id);
                if (item && can_move_to_outfit(item, move_is_into_current_outfit))
                {
                    dropToOutfit(item, move_is_into_current_outfit, cb);
                }
            }
            else if (LLConstPointer<LLInventoryObject> obj = model->getObject(object_id))
            {
                link_inventory_object(parent_id, obj, cb);
            }
        }
        // Change mode to paste for next paste
        LLClipboard::instance().setCutMode(false);
    }
}

void LLFolderBridge::staticFolderOptionsMenu()
{
    LLFolderBridge* selfp = sSelf.get();

    if (selfp && selfp->mRoot)
    {
        selfp->mRoot->updateMenu();
    }
}

bool LLFolderBridge::checkFolderForContentsOfType(LLInventoryModel* model, LLInventoryCollectFunctor& is_type)
{
    LLInventoryModel::cat_array_t cat_array;
    LLInventoryModel::item_array_t item_array;
    model->collectDescendentsIf(mUUID,
                                cat_array,
                                item_array,
                                LLInventoryModel::EXCLUDE_TRASH,
                                is_type);
    return !item_array.empty();
}

void LLFolderBridge::buildContextMenuOptions(U32 flags, menuentry_vec_t&   items, menuentry_vec_t& disabled_items)
{
    LLInventoryModel* model = getInventoryModel();
    llassert(model != NULL);

    const LLUUID &trash_id = model->findCategoryUUIDForType(LLFolderType::FT_TRASH);
    const LLUUID &lost_and_found_id = model->findCategoryUUIDForType(LLFolderType::FT_LOST_AND_FOUND);
    const LLUUID &favorites = model->findCategoryUUIDForType(LLFolderType::FT_FAVORITE);
    const LLUUID &marketplace_listings_id = model->findCategoryUUIDForType(LLFolderType::FT_MARKETPLACE_LISTINGS);
    const LLUUID &outfits_id = model->findCategoryUUIDForType(LLFolderType::FT_MY_OUTFITS);

    // <FS:Ansariel> FIRE-11628: Option to delete broken links from AO folder
    if (mUUID == AOEngine::instance().getAOFolder())
    {
        items.push_back(std::string("Cleanup broken Links"));
    }
    // </FS:Ansariel>

    // <FS:Ansariel> Fix "outfits" context menu
    //if (outfits_id == mUUID)
    if (model->isObjectDescendentOf(mUUID, outfits_id) && getCategory() &&
        (getCategory()->getPreferredType() == LLFolderType::FT_NONE ||
         getCategory()->getPreferredType() == LLFolderType::FT_MY_OUTFITS))
    {
        items.push_back(std::string("New Outfit"));
    }
    // </FS:Ansariel>

    if (lost_and_found_id == mUUID)
    {
        // This is the lost+found folder.
        items.push_back(std::string("Empty Lost And Found"));

        LLInventoryModel::cat_array_t* cat_array;
        LLInventoryModel::item_array_t* item_array;
        gInventory.getDirectDescendentsOf(mUUID, cat_array, item_array);
        // Enable Empty menu item only when there is something to act upon.
        if (0 == cat_array->size() && 0 == item_array->size())
        {
            disabled_items.push_back(std::string("Empty Lost And Found"));
        }

        disabled_items.push_back(std::string("New Folder"));
        // <FS:Ansariel> Undo weird menu design
        disabled_items.push_back(std::string("New Script"));
        disabled_items.push_back(std::string("New Note"));
        disabled_items.push_back(std::string("New Settings"));
        disabled_items.push_back(std::string("New Gesture"));
        disabled_items.push_back(std::string("New Material"));
        disabled_items.push_back(std::string("New Clothes"));
        disabled_items.push_back(std::string("New Body Parts"));
        // <FS:Ansariel>
        disabled_items.push_back(std::string("upload_def"));
        //disabled_items.push_back(std::string("create_new")); // <FS:Ansariel> Undo weird menu design
    }
    if (favorites == mUUID)
    {
        disabled_items.push_back(std::string("New Folder"));
    }
    if (isMarketplaceListingsFolder())
    {
        addMarketplaceContextMenuOptions(flags, items, disabled_items);
        if (LLMarketplaceData::instance().isUpdating(mUUID))
        {
            disabled_items.push_back(std::string("New Folder"));
            disabled_items.push_back(std::string("New Listing Folder"));
            disabled_items.push_back(std::string("Rename"));
            disabled_items.push_back(std::string("Cut"));
            disabled_items.push_back(std::string("Copy"));
            disabled_items.push_back(std::string("Paste"));
            disabled_items.push_back(std::string("Delete"));
        }
    }
    if (getPreferredType() == LLFolderType::FT_MARKETPLACE_STOCK)
    {
        disabled_items.push_back(std::string("New Folder"));
        disabled_items.push_back(std::string("New Listing Folder"));
        // <FS:Ansariel> Undo weird menu design
        disabled_items.push_back(std::string("New Script"));
        disabled_items.push_back(std::string("New Note"));
        disabled_items.push_back(std::string("New Gesture"));
        disabled_items.push_back(std::string("New Material"));
        disabled_items.push_back(std::string("New Clothes"));
        disabled_items.push_back(std::string("New Body Parts"));
        // <FS:Ansariel>
        disabled_items.push_back(std::string("upload_def"));
        //disabled_items.push_back(std::string("create_new")); // <FS:Ansariel> Undo weird menu design
    }
    if (marketplace_listings_id == mUUID)
    {
        disabled_items.push_back(std::string("New Folder"));
        disabled_items.push_back(std::string("New Listing Folder"));
        disabled_items.push_back(std::string("Rename"));
        disabled_items.push_back(std::string("Cut"));
        disabled_items.push_back(std::string("Delete"));
    }

    if (isPanelActive("Favorite Items"))
    {
        disabled_items.push_back(std::string("Delete"));
    }
    if(trash_id == mUUID)
    {
        bool is_recent_panel = isPanelActive("Recent Items");

        // This is the trash.
        items.push_back(std::string("Empty Trash"));

        LLInventoryModel::cat_array_t* cat_array;
        LLInventoryModel::item_array_t* item_array;
        gInventory.getDirectDescendentsOf(mUUID, cat_array, item_array);
        LLViewerInventoryCategory *trash = getCategory();
        // Enable Empty menu item only when there is something to act upon.
        // Also don't enable menu if folder isn't fully fetched
        if ((0 == cat_array->size() && 0 == item_array->size())
            || is_recent_panel
            || !trash
            || trash->getVersion() == LLViewerInventoryCategory::VERSION_UNKNOWN
            || trash->getDescendentCount() == LLViewerInventoryCategory::VERSION_UNKNOWN
            || gAgentAvatarp->hasAttachmentsInTrash())
        {
            disabled_items.push_back(std::string("Empty Trash"));
        }

        items.push_back(std::string("thumbnail"));
    }
    else if(isItemInTrash())
    {
        // This is a folder in the trash.
        items.clear(); // clear any items that used to exist
        addTrashContextMenuOptions(items, disabled_items);
    }
    else if(isAgentInventory()
            // <FS:ND> moved from buildContextMenu after merge
            && !isLockedFolder()
            // </FS:ND>
            ) // do not allow creating in library
    {
        LLViewerInventoryCategory *cat = getCategory();
        // BAP removed protected check to re-enable standard ops in untyped folders.
        // Not sure what the right thing is to do here.
        if (!isCOFFolder() && cat && (cat->getPreferredType() != LLFolderType::FT_OUTFIT))
        {
            if (!isInboxFolder() // don't allow creation in inbox
                && outfits_id != mUUID)
            {
                bool menu_items_added = false;
                // Do not allow to create 2-level subfolder in the Calling Card/Friends folder. EXT-694.
                if (!LLFriendCardsManager::instance().isCategoryInFriendFolder(cat))
                {
                    items.push_back(std::string("New Folder"));
                    menu_items_added = true;
                }
                // <FS:Ansariel> Fix "outfits" context menu
                //if (!isMarketplaceListingsFolder())
                if (!isMarketplaceListingsFolder() && !model->isObjectDescendentOf(mUUID, outfits_id))
                // </FS:Ansariel>
                {
                    items.push_back(std::string("upload_def"));
                    //items.push_back(std::string("create_new")); // <FS:Ansariel> Undo weird menu design
                    items.push_back(std::string("New Script"));
                    items.push_back(std::string("New Note"));
                    items.push_back(std::string("New Gesture"));
                    items.push_back(std::string("New Material"));
                    items.push_back(std::string("New Clothes"));
                    items.push_back(std::string("New Body Parts"));
                    items.push_back(std::string("New Settings"));
                    if (!LLEnvironment::instance().isInventoryEnabled())
                    {
                        disabled_items.push_back("New Settings");
                    }
                }
                else
                {
                    items.push_back(std::string("New Listing Folder"));
                }
                if (menu_items_added)
                {
                    items.push_back(std::string("Create Separator"));
                }
            }
            getClipboardEntries(false, items, disabled_items, flags);
        }
        else
        {
            // Want some but not all of the items from getClipboardEntries for outfits.
            if (cat && (cat->getPreferredType() == LLFolderType::FT_OUTFIT))
            {
                items.push_back(std::string("Rename"));
                items.push_back(std::string("thumbnail"));

                addDeleteContextMenuOptions(items, disabled_items);
                // EXT-4030: disallow deletion of currently worn outfit
                const LLViewerInventoryItem *base_outfit_link = LLAppearanceMgr::instance().getBaseOutfitLink();
                if (base_outfit_link && (cat == base_outfit_link->getLinkedCategory()))
                {
                    disabled_items.push_back(std::string("Delete"));
                }

                // <FS:Ansariel> FIRE-4595: Paste as Link missing for outfit folders
                items.push_back(std::string("Paste As Link"));
                if (!isClipboardPasteableAsLink() || (flags & FIRST_SELECTED_ITEM) == 0)
                {
                    disabled_items.push_back(std::string("Paste As Link"));
                }
                // </FS:Ansariel>
            }
        }

        if (model->findCategoryUUIDForType(LLFolderType::FT_CURRENT_OUTFIT) == mUUID)
        {
            items.push_back(std::string("Copy outfit list to clipboard"));
            addOpenFolderMenuOptions(flags, items);
        }

        //Added by aura to force inventory pull on right-click to display folder options correctly. 07-17-06
        mCallingCards = mWearables = false;

        LLIsType is_callingcard(LLAssetType::AT_CALLINGCARD);
        if (checkFolderForContentsOfType(model, is_callingcard))
        {
            mCallingCards=true;
        }

        LLFindWearables is_wearable;
        LLIsType is_object( LLAssetType::AT_OBJECT );
        LLIsType is_gesture( LLAssetType::AT_GESTURE );

        if (checkFolderForContentsOfType(model, is_wearable) ||
            checkFolderForContentsOfType(model, is_object)   ||
            checkFolderForContentsOfType(model, is_gesture)    )
        {
            mWearables=true;
        }
    }
// [SL:KB] - Patch: Inventory-Misc | Checked: 2011-05-28 (Catznip-2.6.0a) | Added: Catznip-2.6.0a
    else if (isLostInventory())
    {
        items.push_back(std::string("Move to Lost And Found"));
        if (0 == (flags & FIRST_SELECTED_ITEM))
            disabled_items.push_back(std::string("Move to Lost And Found"));
    }
// [/SL:KB]
    else
    {
        // Mark wearables and allow copy from library
        LLInventoryModel* model = getInventoryModel();
        if(!model) return;
        const LLInventoryCategory* category = model->getCategory(mUUID);
        if (!category) return;
        LLFolderType::EType type = category->getPreferredType();
        const bool is_system_folder = LLFolderType::lookupIsProtectedType(type);

        LLFindWearables is_wearable;
        LLIsType is_object(LLAssetType::AT_OBJECT);
        LLIsType is_gesture(LLAssetType::AT_GESTURE);

        if (checkFolderForContentsOfType(model, is_wearable) ||
            checkFolderForContentsOfType(model, is_object) ||
            checkFolderForContentsOfType(model, is_gesture))
        {
            mWearables = true;
        }

        if (!is_system_folder)
        {
            items.push_back(std::string("Copy"));
            if (!isItemCopyable())
            {
                // For some reason there are items in library that can't be copied directly
                disabled_items.push_back(std::string("Copy"));
            }
        }
    }

    // Preemptively disable system folder removal if more than one item selected.
    if ((flags & FIRST_SELECTED_ITEM) == 0)
    {
        disabled_items.push_back(std::string("Delete System Folder"));
    }

    // <FS:AH/SJ> Don't offer sharing of trash folder (FIRE-1642, FIRE-6547)
    //if (isAgentInventory() && !isMarketplaceListingsFolder())
    if (isAgentInventory() && !isMarketplaceListingsFolder() && mUUID != trash_id)
    {
        items.push_back(std::string("Share"));
        if (!canShare())
        {
            disabled_items.push_back(std::string("Share"));
        }
    }

    // <FS:Ansariel> FIRE-29342: Protect folder option
    if (isAgentInventory())
    {
        LLInventoryObject* obj = getInventoryObject();
        if (obj)
        {
            if (!LLFolderType::lookupIsProtectedType(((LLInventoryCategory*)obj)->getPreferredType()))
            {
                if (isProtected())
                {
                    items.push_back((std::string("UnprotectFolder")));
                }
                else
                {
                    items.push_back((std::string("ProtectFolder")));
                }
            }
        }
    }
    // </FS:Ansariel>

    // <FS:Ansariel> Show folder in new window option
    items.push_back((std::string("Show in new Window")));

    // <FS:Zi> Add "Reload folder" action to inventory
    // only allow reload for a single, non-root folder to prevent misuse
    if (!(flags & ITEM_IN_MULTI_SELECTION))
    {
        if (mUUID != model->findCategoryUUIDForType(LLFolderType::FT_ROOT_INVENTORY))
        {
            if (mUUID != model->findLibraryCategoryUUIDForType(LLFolderType::FT_ROOT_INVENTORY))
            {
                items.push_back(std::string("ReloadFolder"));
            }
        }
    }
    // </FS:Zi>

    // Add menu items that are dependent on the contents of the folder.
    LLViewerInventoryCategory* category = (LLViewerInventoryCategory *) model->getCategory(mUUID);
    if (category && (marketplace_listings_id != mUUID))
    {
        uuid_vec_t folders;
        folders.push_back(category->getUUID());

        sSelf = getHandle();
        LLRightClickInventoryFetchDescendentsObserver* fetch = new LLRightClickInventoryFetchDescendentsObserver(folders);
        fetch->startFetch();
        if (fetch->isFinished())
        {
            // Do not call execute() or done() here as if the folder is here, there's likely no point drilling down
            // This saves lots of time as buildContextMenu() is called a lot
            delete fetch;
            buildContextMenuFolderOptions(flags, items, disabled_items);
        }
        else
        {
            // it's all on its way - add an observer, and the inventory will call done for us when everything is here.
            gInventory.addObserver(fetch);
        }
    }
}

void LLFolderBridge::buildContextMenuFolderOptions(U32 flags,   menuentry_vec_t& items, menuentry_vec_t& disabled_items)
{
    // Build folder specific options back up
    LLInventoryModel* model = getInventoryModel();
    if(!model) return;

    const LLInventoryCategory* category = model->getCategory(mUUID);
    if(!category) return;

    const LLUUID trash_id = model->findCategoryUUIDForType(LLFolderType::FT_TRASH);
    if ((trash_id == mUUID) || isItemInTrash())
    {
        addOpenFolderMenuOptions(flags, items);
        return;
    }

    if (!canMenuDelete())
    {
        disabled_items.push_back(std::string("Delete"));
    }
    if (isMarketplaceListingsFolder()) return;

    LLFolderType::EType type = category->getPreferredType();
    const bool is_system_folder = LLFolderType::lookupIsProtectedType(type);
    // BAP change once we're no longer treating regular categories as ensembles.
    const bool is_agent_inventory = isAgentInventory();
// [SL:KB] - Patch: Appearance-Misc | Checked: 2010-11-24 (Catznip-2.4)
    const bool is_outfit = (type == LLFolderType::FT_OUTFIT);
// [/SL:KB]

    // Only enable calling-card related options for non-system folders.
    if (!is_system_folder && is_agent_inventory && (mRoot != NULL))
    {
        LLIsType is_callingcard(LLAssetType::AT_CALLINGCARD);
        if (mCallingCards || checkFolderForContentsOfType(model, is_callingcard))
        {
            items.push_back(std::string("Calling Card Separator"));
            items.push_back(std::string("Conference Chat Folder"));
            items.push_back(std::string("IM All Contacts In Folder"));
        }

        if (((flags & ITEM_IN_MULTI_SELECTION) == 0) && hasChildren() && (type != LLFolderType::FT_OUTFIT))
        {
            items.push_back(std::string("Ungroup folder items"));
        }
    }
    else
    {
        disabled_items.push_back(std::string("New folder from selected"));
    }

    //skip the rest options in single-folder mode
    if (mRoot == NULL)
    {
        return;
    }

    addOpenFolderMenuOptions(flags, items);

#ifndef LL_RELEASE_FOR_DOWNLOAD
    if (LLFolderType::lookupIsProtectedType(type) && is_agent_inventory)
    {
        items.push_back(std::string("Delete System Folder"));
    }
#endif

    // wearables related functionality for folders.
    //is_wearable
    LLFindWearables is_wearable;
    LLIsType is_object( LLAssetType::AT_OBJECT );
    LLIsType is_gesture( LLAssetType::AT_GESTURE );

    if (mWearables ||
        checkFolderForContentsOfType(model, is_wearable)  ||
        checkFolderForContentsOfType(model, is_object) ||
        checkFolderForContentsOfType(model, is_gesture) )
    {
        // Only enable add/replace outfit for non-system folders.
        if (!is_system_folder)
        {
            // <FS:Ansariel> FIRE-3302: "Add to Current Outfit" missing for inventory outfit folder
            items.push_back(std::string("Add To Outfit"));

            // Adding an outfit onto another (versus replacing) doesn't make sense.
            if (type != LLFolderType::FT_OUTFIT)
            {
                // <FS:Ansariel> FIRE-3302: "Add to Current Outfit" missing for inventory outfit folder
                //items.push_back(std::string("Add To Outfit"));
                // <FS:TT> Patch: ReplaceWornItemsOnly
                items.push_back(std::string("Wear Items"));
                // </FS:TT>
                if (!LLAppearanceMgr::instance().getCanAddToCOF(mUUID))
                {
                    disabled_items.push_back(std::string("Add To Outfit"));
                }
            }

            items.push_back(std::string("Replace Outfit"));
            //if (!LLAppearanceMgr::instance().getCanReplaceCOF(mUUID))
// [SL:KB] - Patch: Appearance-Misc | Checked: 2010-11-24 (Catznip-2.4)
            if ( ((is_outfit) && (!LLAppearanceMgr::instance().getCanReplaceCOF(mUUID))) ||
                 ((!is_outfit) && (gAgentWearables.isCOFChangeInProgress())) )
// [/SL:KB]
            {
                disabled_items.push_back(std::string("Replace Outfit"));
            }
        }
        if (is_agent_inventory)
        {
            items.push_back(std::string("Folder Wearables Separator"));
            // Note: If user tries to unwear "My Inventory", it's going to deactivate everything including gestures
            // Might be safer to disable this for "My Inventory"
            items.push_back(std::string("Remove From Outfit"));
            if (type != LLFolderType::FT_ROOT_INVENTORY // Unless COF is empty, whih shouldn't be, warrantied to have worn items
                && !LLAppearanceMgr::getCanRemoveFromCOF(mUUID)) // expensive from root!
            {
                disabled_items.push_back(std::string("Remove From Outfit"));
            }
        }
        items.push_back(std::string("Outfit Separator"));

    }
}

// Flags unused
void LLFolderBridge::buildContextMenu(LLMenuGL& menu, U32 flags)
{
    sSelf.markDead();

    // fetch contents of this folder, as context menu can depend on contents
    // still, user would have to open context menu again to see the changes
    gInventory.fetchDescendentsOf(getUUID());


    menuentry_vec_t items;
    menuentry_vec_t disabled_items;

    LL_DEBUGS() << "LLFolderBridge::buildContextMenu()" << LL_ENDL;

    LLInventoryModel* model = getInventoryModel();
    if(!model) return;

    buildContextMenuOptions(flags, items, disabled_items);
    hide_context_entries(menu, items, disabled_items);

    // Reposition the menu, in case we're adding items to an existing menu.
    menu.needsArrange();
    menu.arrangeAndClear();
}

void LLFolderBridge::addOpenFolderMenuOptions(U32 flags, menuentry_vec_t& items)
{
    if ((flags & ITEM_IN_MULTI_SELECTION) == 0)
    {
        items.push_back(std::string("open_in_new_window"));
        items.push_back(std::string("Open Folder Separator"));
        items.push_back(std::string("Copy Separator"));
        if(isPanelActive("comb_single_folder_inv"))
        {
            items.push_back(std::string("open_in_current_window"));
        }
    }
}

bool LLFolderBridge::hasChildren() const
{
    LLInventoryModel* model = getInventoryModel();
    if(!model) return false;
    LLInventoryModel::EHasChildren has_children;
    has_children = gInventory.categoryHasChildren(mUUID);
    return has_children != LLInventoryModel::CHILDREN_NO;
}

bool LLFolderBridge::dragOrDrop(MASK mask, bool drop,
                                EDragAndDropType cargo_type,
                                void* cargo_data,
                                std::string& tooltip_msg)
{
    LLInventoryItem* inv_item = (LLInventoryItem*)cargo_data;

    static LLPointer<LLInventoryCallback> drop_cb = NULL;
    LLInventoryPanel* panel = mInventoryPanel.get();
    LLToolDragAndDrop* drop_tool = LLToolDragAndDrop::getInstance();
    if (drop
        && panel->getRootFolder()->isSingleFolderMode()
        && panel->getRootFolderID() == mUUID
        && drop_tool->getCargoIndex() == 0)
    {
        drop_cb = new LLPasteIntoFolderCallback(mInventoryPanel);
    }


    //LL_INFOS() << "LLFolderBridge::dragOrDrop()" << LL_ENDL;
    bool accept = false;
    switch(cargo_type)
    {
        case DAD_TEXTURE:
        case DAD_SOUND:
        case DAD_CALLINGCARD:
        case DAD_LANDMARK:
        case DAD_SCRIPT:
        case DAD_CLOTHING:
        case DAD_OBJECT:
        case DAD_NOTECARD:
        case DAD_BODYPART:
        case DAD_ANIMATION:
        case DAD_GESTURE:
        case DAD_MESH:
        case DAD_SETTINGS:
        case DAD_MATERIAL:
            accept = dragItemIntoFolder(inv_item, drop, tooltip_msg, true, drop_cb);
            break;
        case DAD_LINK:
            // DAD_LINK type might mean one of two asset types: AT_LINK or AT_LINK_FOLDER.
            // If we have an item of AT_LINK_FOLDER type we should process the linked
            // category being dragged or dropped into folder.
            // <FS:Ansariel> FIRE-13863: Allow moving folder links
            //if (inv_item && LLAssetType::AT_LINK_FOLDER == inv_item->getActualType())
            if (inv_item && LLAssetType::AT_LINK_FOLDER == inv_item->getActualType() && !gSavedSettings.getBOOL("FSEnableMovingFolderLinks"))
            // </FS:Ansariel>
            {
                LLInventoryCategory* linked_category = gInventory.getCategory(inv_item->getLinkedUUID());
                if (linked_category)
                {
                    accept = dragCategoryIntoFolder((LLInventoryCategory*)linked_category, drop, tooltip_msg, true, true, drop_cb);
                }
            }
            else
            {
                accept = dragItemIntoFolder(inv_item, drop, tooltip_msg, true, drop_cb);
            }
            break;
        case DAD_CATEGORY:
            if (LLFriendCardsManager::instance().isAnyFriendCategory(mUUID))
            {
                accept = false;
            }
            else
            {
                accept = dragCategoryIntoFolder((LLInventoryCategory*)cargo_data, drop, tooltip_msg, false, true, drop_cb);
            }
            break;
        case DAD_ROOT_CATEGORY:
        case DAD_NONE:
            break;
        default:
            LL_WARNS() << "Unhandled cargo type for drag&drop " << cargo_type << LL_ENDL;
            break;
    }

    if (!drop || drop_tool->getCargoIndex() + 1 == drop_tool->getCargoCount())
    {
        drop_cb = NULL;
    }
    return accept;
}

LLViewerInventoryCategory* LLFolderBridge::getCategory() const
{
    LLViewerInventoryCategory* cat = NULL;
    LLInventoryModel* model = getInventoryModel();
    if(model)
    {
        cat = (LLViewerInventoryCategory*)model->getCategory(mUUID);
    }
    return cat;
}


// static
void LLFolderBridge::pasteClipboard(void* user_data)
{
    LLFolderBridge* self = (LLFolderBridge*)user_data;
    if(self) self->pasteFromClipboard();
}

void LLFolderBridge::createNewShirt(void* user_data)
{
    LLFolderBridge::createWearable((LLFolderBridge*)user_data, LLWearableType::WT_SHIRT);
}

void LLFolderBridge::createNewPants(void* user_data)
{
    LLFolderBridge::createWearable((LLFolderBridge*)user_data, LLWearableType::WT_PANTS);
}

void LLFolderBridge::createNewShoes(void* user_data)
{
    LLFolderBridge::createWearable((LLFolderBridge*)user_data, LLWearableType::WT_SHOES);
}

void LLFolderBridge::createNewSocks(void* user_data)
{
    LLFolderBridge::createWearable((LLFolderBridge*)user_data, LLWearableType::WT_SOCKS);
}

void LLFolderBridge::createNewJacket(void* user_data)
{
    LLFolderBridge::createWearable((LLFolderBridge*)user_data, LLWearableType::WT_JACKET);
}

void LLFolderBridge::createNewSkirt(void* user_data)
{
    LLFolderBridge::createWearable((LLFolderBridge*)user_data, LLWearableType::WT_SKIRT);
}

void LLFolderBridge::createNewGloves(void* user_data)
{
    LLFolderBridge::createWearable((LLFolderBridge*)user_data, LLWearableType::WT_GLOVES);
}

void LLFolderBridge::createNewUndershirt(void* user_data)
{
    LLFolderBridge::createWearable((LLFolderBridge*)user_data, LLWearableType::WT_UNDERSHIRT);
}

void LLFolderBridge::createNewUnderpants(void* user_data)
{
    LLFolderBridge::createWearable((LLFolderBridge*)user_data, LLWearableType::WT_UNDERPANTS);
}

void LLFolderBridge::createNewShape(void* user_data)
{
    LLFolderBridge::createWearable((LLFolderBridge*)user_data, LLWearableType::WT_SHAPE);
}

void LLFolderBridge::createNewSkin(void* user_data)
{
    LLFolderBridge::createWearable((LLFolderBridge*)user_data, LLWearableType::WT_SKIN);
}

void LLFolderBridge::createNewHair(void* user_data)
{
    LLFolderBridge::createWearable((LLFolderBridge*)user_data, LLWearableType::WT_HAIR);
}

void LLFolderBridge::createNewEyes(void* user_data)
{
    LLFolderBridge::createWearable((LLFolderBridge*)user_data, LLWearableType::WT_EYES);
}

EInventorySortGroup LLFolderBridge::getSortGroup() const
{
    LLFolderType::EType preferred_type = getPreferredType();

    if (preferred_type == LLFolderType::FT_TRASH)
    {
        return SG_TRASH_FOLDER;
    }

    //<FS:KC> Don't sort #FS folders to top
    static LLCachedControl<bool> sFSSortFSFoldersToTopPt(gSavedSettings, "FSSortFSFoldersToTop");
    if (!sFSSortFSFoldersToTopPt)
    {
        LLViewerInventoryCategory* cat = getCategory();
        if(cat)
        {
            std::string catName(cat->getName());
            if ((catName == ROOT_FIRESTORM_FOLDER) || (catName == RLV_ROOT_FOLDER) || (catName == "#Phoenix"))
            {
                return SG_NORMAL_FOLDER;
            }
        }
    }
    //</FS:KC>

    if(LLFolderType::lookupIsProtectedType(preferred_type))
    {
        return SG_SYSTEM_FOLDER;
    }

    return SG_NORMAL_FOLDER;
}


// static
void LLFolderBridge::createWearable(LLFolderBridge* bridge, LLWearableType::EType type)
{
    if(!bridge) return;
    LLUUID parent_id = bridge->getUUID();
    LLAgentWearables::createWearable(type, false, parent_id);
}

//<FS:AR> FIRE-31508: refactored from void LLFolderBridge::modifyOutfit(bool append)
bool LLFolderBridge::modifyOutfitExceedsWearFolderLimit()
{
    LLViewerInventoryCategory *cat = getCategory();
    if (!cat)
        return false;

    // checking amount of items to wear
    U32                            max_items = gSavedSettings.getU32("WearFolderLimit");
    LLInventoryModel::cat_array_t  cats;
    LLInventoryModel::item_array_t items;
    LLFindWearablesEx              not_worn(/*is_worn=*/false, /*include_body_parts=*/false);
    gInventory.collectDescendentsIf(cat->getUUID(), cats, items, LLInventoryModel::EXCLUDE_TRASH, not_worn);

    if (items.size() > max_items)
    {
        LLSD args;
        args["AMOUNT"] = llformat("%d", max_items);
        LLNotificationsUtil::add("TooManyWearables", args);
        return true;
    }

    return false;
}
//</FS:AR> FIRE-31508

void LLFolderBridge::modifyOutfit(bool append)
{
    // <FS:AR> FIRE-31508: Commented out for slight efficiency.
    // LLInventoryModel* model = getInventoryModel();
    // if(!model) return;
    // LLViewerInventoryCategory* cat = getCategory();
    // if(!cat) return;
    // <FS:AR/> FIRE-31508

    //<FS:AR> FIRE-31508: refactored to bool modifyOutfitExceedsWearFolderLimit(), rather than duplicating code
    //// checking amount of items to wear
    //U32 max_items = gSavedSettings.getU32("WearFolderLimit");
    //LLInventoryModel::cat_array_t cats;
    //LLInventoryModel::item_array_t items;
    //LLFindWearablesEx not_worn(/*is_worn=*/ false, /*include_body_parts=*/ false);
    //gInventory.collectDescendentsIf(cat->getUUID(),
    //    cats,
    //    items,
    //    LLInventoryModel::EXCLUDE_TRASH,
    //    not_worn);

    //if (items.size() > max_items)
    //{
    //    LLSD args;
    //    args["AMOUNT"] = llformat("%d", max_items);
    //    LLNotificationsUtil::add("TooManyWearables", args);
    //    return;
    //}
    if (modifyOutfitExceedsWearFolderLimit())
        return;

    LLViewerInventoryCategory *cat = getCategory();
    if (!cat)
        return;
    //</FS:AR> FIRE-31508

    if (isAgentInventory())
    {
        LLAppearanceMgr::instance().wearInventoryCategory(cat, false, append);
    }
    else
    {
        // Library, we need to copy content first
        LLAppearanceMgr::instance().wearInventoryCategory(cat, true, append);
    }
}

//static
void LLFolderBridge::onCanDeleteIdle(void* user_data)
{
    LLFolderBridge* self = (LLFolderBridge*)user_data;

    // we really need proper onidle mechanics that returns available time
    const F32 EXPIRY_SECONDS = 0.008f;
    LLTimer timer;
    timer.setTimerExpirySec(EXPIRY_SECONDS);

    LLInventoryModel* model = self->getInventoryModel();
    if (model)
    {
        switch (self->mCanDeleteFolderState)
        {
            case CDS_INIT_FOLDER_CHECK:
                // Can still be expensive, split it further?
                model->collectDescendents(
                    self->mUUID,
                    self->mFoldersToCheck,
                    self->mItemsToCheck,
                    LLInventoryModel::EXCLUDE_TRASH);
                self->mCanDeleteFolderState = CDS_PROCESSING_ITEMS;
                break;

            case CDS_PROCESSING_ITEMS:
                while (!timer.hasExpired() && !self->mItemsToCheck.empty())
                {
                    LLViewerInventoryItem* item = self->mItemsToCheck.back().get();
                    if (item)
                    {
                        if (LLAppearanceMgr::instance().getIsProtectedCOFItem(item))
                        {
                            if (get_is_item_worn(item))
                            {
                                // At the moment we disable 'cut' if category has worn items (do we need to?)
                                // but allow 'delete' to happen since it will prompt user to detach
                                self->mCanCut = false;
                            }
                        }

                        if (!item->getIsLinkType() && get_is_item_worn(item))
                        {
                            self->mCanCut = false;
                        }
                    }
                    self->mItemsToCheck.pop_back();
                }
                self->mCanDeleteFolderState = CDS_PROCESSING_FOLDERS;
                break;
            case CDS_PROCESSING_FOLDERS:
                {
                    const LLViewerInventoryItem* base_outfit_link = LLAppearanceMgr::instance().getBaseOutfitLink();
                    LLViewerInventoryCategory* outfit_linked_category = base_outfit_link ? base_outfit_link->getLinkedCategory() : nullptr;

                    while (!timer.hasExpired() && !self->mFoldersToCheck.empty())
                    {
                        LLViewerInventoryCategory* cat = self->mFoldersToCheck.back().get();
                        if (cat)
                        {
                            const LLFolderType::EType folder_type = cat->getPreferredType();
                            if (LLFolderType::lookupIsProtectedType(folder_type))
                            {
                                self->mCanCut = false;
                                self->mCanDelete = false;
                                self->completeDeleteProcessing();
                                break;
                            }

                            // Can't delete the outfit that is currently being worn.
                            if (folder_type == LLFolderType::FT_OUTFIT)
                            {
                                if (cat == outfit_linked_category)
                                {
                                    self->mCanCut = false;
                                    self->mCanDelete = false;
                                    self->completeDeleteProcessing();
                                    break;
                                }
                            }
                        }
                        self->mFoldersToCheck.pop_back();
                    }
                }
                self->mCanDeleteFolderState = CDS_DONE;
                break;
            case CDS_DONE:
                self->completeDeleteProcessing();
                break;
        }
    }
}

bool LLFolderBridge::canMenuDelete()
{
    LLInventoryModel* model = getInventoryModel();
    if (!model) return false;
    LLViewerInventoryCategory* category = (LLViewerInventoryCategory*)model->getCategory(mUUID);
    if (!category)
    {
        return false;
    }

    S32 version = category->getVersion();
    if (mLastCheckedVersion == version)
    {
        return mCanDelete;
    }

    initCanDeleteProcessing(model, version);
    return false;
}

bool LLFolderBridge::canMenuCut()
{
    LLInventoryModel* model = getInventoryModel();
    if (!model) return false;
    LLViewerInventoryCategory* category = (LLViewerInventoryCategory*)model->getCategory(mUUID);
    if (!category)
    {
        return false;
    }

    S32 version = category->getVersion();
    if (mLastCheckedVersion == version)
    {
        return mCanCut;
    }

    initCanDeleteProcessing(model, version);
    return false;
}

void LLFolderBridge::initCanDeleteProcessing(LLInventoryModel* model, S32 version)
{
    if (mCanDeleteFolderState == CDS_DONE
        || mInProgressVersion != version)
    {
        if (get_is_category_removable(model, mUUID))
        {
            // init recursive check of content
            mInProgressVersion = version;
            mCanCut = true;
            mCanDelete = true;
            mCanDeleteFolderState = CDS_INIT_FOLDER_CHECK;
            mFoldersToCheck.clear();
            mItemsToCheck.clear();
            gIdleCallbacks.addFunction(onCanDeleteIdle, this);
        }
        else
        {
            // no check needed
            mCanDelete = false;
            mCanCut = false;
            mLastCheckedVersion = version;
            mCanDeleteFolderState = CDS_DONE;
            mFoldersToCheck.clear();
            mItemsToCheck.clear();
        }
    }
}

void LLFolderBridge::completeDeleteProcessing()
{
    LLInventoryModel* model = getInventoryModel();
    LLViewerInventoryCategory* category = model ? (LLViewerInventoryCategory*)model->getCategory(mUUID) : nullptr;
    if (model && category && category->getVersion() == mInProgressVersion)
    {
        mLastCheckedVersion = mInProgressVersion;
        mCanDeleteFolderState = CDS_DONE;
        gIdleCallbacks.deleteFunction(onCanDeleteIdle, this);
    }
    else
    {
        mCanDelete = false;
        mCanCut = false;
        mLastCheckedVersion = LLViewerInventoryCategory::VERSION_UNKNOWN;
        mCanDeleteFolderState = CDS_DONE;
    }

    if (mRoot)
    {
        mRoot->updateMenu();
    }
}

// <FS:Ansariel> FIRE-29342: Protect folder option
bool LLFolderBridge::isProtected() const
{
    LLInventoryModel* model = getInventoryModel();
    if (model)
    {
        const uuid_set_t& categories = model->getProtectedCategories();
        return categories.find(mUUID) != categories.end();
    }

    return false;
}
// </FS:Ansariel>

// +=================================================+
// |        LLMarketplaceFolderBridge                |
// +=================================================+

// LLMarketplaceFolderBridge is a specialized LLFolderBridge for use in Marketplace Inventory panels
LLMarketplaceFolderBridge::LLMarketplaceFolderBridge(LLInventoryPanel* inventory,
                          LLFolderView* root,
                          const LLUUID& uuid) :
LLFolderBridge(inventory, root, uuid)
{
    m_depth = depth_nesting_in_marketplace(mUUID);
    m_stockCountCache = COMPUTE_STOCK_NOT_EVALUATED;
}

LLUIImagePtr LLMarketplaceFolderBridge::getIcon() const
{
    return getMarketplaceFolderIcon(false);
}

LLUIImagePtr LLMarketplaceFolderBridge::getIconOpen() const
{
    return getMarketplaceFolderIcon(true);
}

LLUIImagePtr LLMarketplaceFolderBridge::getMarketplaceFolderIcon(bool is_open) const
{
    LLFolderType::EType preferred_type = getPreferredType();
    if (!LLMarketplaceData::instance().isUpdating(getUUID()))
    {
        // Skip computation (expensive) if we're waiting for updates. Use the old value in that case.
        m_depth = depth_nesting_in_marketplace(mUUID);
    }
    if ((preferred_type == LLFolderType::FT_NONE) && (m_depth == 2))
    {
        // We override the type when in the marketplace listings folder and only for version folder
        preferred_type = LLFolderType::FT_MARKETPLACE_VERSION;
    }
    return LLUI::getUIImage(LLViewerFolderType::lookupIconName(preferred_type, is_open));
}

std::string LLMarketplaceFolderBridge::getLabelSuffix() const
{
    if (mIsLoading && mTimeSinceRequestStart.getElapsedTimeF32() >= FOLDER_LOADING_MESSAGE_DELAY)
    {
        return llformat(" (%s) ", LLTrans::getString("LoadingData").c_str());
    }

    std::string suffix = "";
    // Listing folder case
    if (LLMarketplaceData::instance().isListed(getUUID()))
    {
        suffix = llformat("%d",LLMarketplaceData::instance().getListingID(getUUID()));
        if (suffix.empty())
        {
            suffix = LLTrans::getString("MarketplaceNoID");
        }
        suffix = " (" +  suffix + ")";
        if (LLMarketplaceData::instance().getActivationState(getUUID()))
        {
            suffix += " (" +  LLTrans::getString("MarketplaceLive") + ")";
        }
    }
    // Version folder case
    else if (LLMarketplaceData::instance().isVersionFolder(getUUID()))
    {
        suffix += " (" +  LLTrans::getString("MarketplaceActive") + ")";
    }
    // Add stock amount
    bool updating = LLMarketplaceData::instance().isUpdating(getUUID());
    if (!updating)
    {
        // Skip computation (expensive) if we're waiting for update anyway. Use the old value in that case.
        m_stockCountCache = compute_stock_count(getUUID());
    }
    if (m_stockCountCache == 0)
    {
        suffix += " (" +  LLTrans::getString("MarketplaceNoStock") + ")";
    }
    else if (m_stockCountCache != COMPUTE_STOCK_INFINITE)
    {
        if (getPreferredType() == LLFolderType::FT_MARKETPLACE_STOCK)
        {
            suffix += " (" +  LLTrans::getString("MarketplaceStock");
        }
        else
        {
            suffix += " (" +  LLTrans::getString("MarketplaceMax");
        }
        if (m_stockCountCache == COMPUTE_STOCK_NOT_EVALUATED)
        {
            suffix += "=" + LLTrans::getString("MarketplaceUpdating") + ")";
        }
        else
        {
            suffix +=  "=" + llformat("%d", m_stockCountCache) + ")";
        }
    }
    // Add updating suffix
    if (updating)
    {
        suffix += " (" +  LLTrans::getString("MarketplaceUpdating") + ")";
    }
    return LLInvFVBridge::getLabelSuffix() + suffix;
}

LLFontGL::StyleFlags LLMarketplaceFolderBridge::getLabelStyle() const
{
    return (LLMarketplaceData::instance().getActivationState(getUUID()) ? LLFontGL::BOLD : LLFontGL::NORMAL);
}




// helper stuff
bool move_task_inventory_callback(const LLSD& notification, const LLSD& response, std::shared_ptr<LLMoveInv> move_inv)
{
    LLFloaterOpenObject::LLCatAndWear* cat_and_wear = (LLFloaterOpenObject::LLCatAndWear* )move_inv->mUserData;
    LLViewerObject* object = gObjectList.findObject(move_inv->mObjectID);
    S32 option = LLNotificationsUtil::getSelectedOption(notification, response);

    if(option == 0 && object)
    {
        if (cat_and_wear && cat_and_wear->mWear) // && !cat_and_wear->mFolderResponded)
        {
            LLInventoryObject::object_list_t inventory_objects;
            object->getInventoryContents(inventory_objects);
            int contents_count = static_cast<int>(inventory_objects.size());
            LLInventoryCopyAndWearObserver* inventoryObserver = new LLInventoryCopyAndWearObserver(cat_and_wear->mCatID, contents_count, cat_and_wear->mFolderResponded,
                                                                                                    cat_and_wear->mReplace);

            gInventory.addObserver(inventoryObserver);
        }

        two_uuids_list_t::iterator move_it;
        for (move_it = move_inv->mMoveList.begin();
             move_it != move_inv->mMoveList.end();
             ++move_it)
        {
            object->moveInventory(move_it->first, move_it->second);
        }

        // update the UI.
        dialog_refresh_all();
    }

    if (move_inv->mCallback)
    {
        move_inv->mCallback(option, move_inv->mUserData, move_inv.get());
    }

    move_inv.reset(); //since notification will persist
    return false;
}

void drop_to_favorites_cb(const LLUUID& id, LLPointer<LLInventoryCallback> cb1, LLPointer<LLInventoryCallback> cb2)
{
    cb1->fire(id);
    cb2->fire(id);
}

LLFolderBridge::LLFolderBridge(LLInventoryPanel* inventory,
                               LLFolderView* root,
                               const LLUUID& uuid)
    : LLInvFVBridge(inventory, root, uuid)
    , mCallingCards(false)
    , mWearables(false)
    , mIsLoading(false)
    , mShowDescendantsCount(false)
    , mCanDeleteFolderState(CDS_DONE)
    , mLastCheckedVersion(S32_MIN)
    , mInProgressVersion(S32_MIN)
    , mCanDelete(false)
    , mCanCut(false)
{
}

LLFolderBridge::~LLFolderBridge()
{
    gIdleCallbacks.deleteFunction(onCanDeleteIdle, this);
}

void LLFolderBridge::dropToFavorites(LLInventoryItem* inv_item, LLPointer<LLInventoryCallback> cb)
{
    // use callback to rearrange favorite landmarks after adding
    // to have new one placed before target (on which it was dropped). See EXT-4312.
    LLPointer<AddFavoriteLandmarkCallback> cb_fav = new AddFavoriteLandmarkCallback();
    LLInventoryPanel* panel = mInventoryPanel.get();
    LLFolderViewItem* drag_over_item = panel ? panel->getRootFolder()->getDraggingOverItem() : NULL;
    LLFolderViewModelItemInventory* view_model = drag_over_item ? static_cast<LLFolderViewModelItemInventory*>(drag_over_item->getViewModelItem()) : NULL;
    if (view_model)
    {
        cb_fav.get()->setTargetLandmarkId(view_model->getUUID());
    }

    LLPointer <LLInventoryCallback> callback = cb_fav;
    if (cb)
    {
        callback = new LLBoostFuncInventoryCallback(boost::bind(drop_to_favorites_cb, _1, cb, cb_fav));
    }

    copy_inventory_item(
        gAgent.getID(),
        inv_item->getPermissions().getOwner(),
        inv_item->getUUID(),
        mUUID,
        std::string(),
        callback);
}

void LLFolderBridge::dropToOutfit(LLInventoryItem* inv_item, bool move_is_into_current_outfit, LLPointer<LLInventoryCallback> cb)
{
    if((inv_item->getInventoryType() == LLInventoryType::IT_TEXTURE) || (inv_item->getInventoryType() == LLInventoryType::IT_SNAPSHOT))
    {
        const LLUUID &my_outifts_id = getInventoryModel()->findCategoryUUIDForType(LLFolderType::FT_MY_OUTFITS);
        if(mUUID != my_outifts_id)
        {
            // Legacy: prior to thumbnails images in outfits were used for outfit gallery.
            LLNotificationsUtil::add("ThumbnailOutfitPhoto");
        }
        return;
    }

    // BAP - should skip if dup.
    if (move_is_into_current_outfit)
    {
        LLAppearanceMgr::instance().wearItemOnAvatar(inv_item->getUUID(), true, true);
    }
    else
    {
        LLPointer<LLInventoryCallback> cb = NULL;
        link_inventory_object(mUUID, LLConstPointer<LLInventoryObject>(inv_item), cb);
    }
}

void LLFolderBridge::dropToMyOutfits(LLInventoryCategory* inv_cat, LLPointer<LLInventoryCallback> cb)
{
    // make a folder in the My Outfits directory.
    const LLUUID dest_id = getInventoryModel()->findCategoryUUIDForType(LLFolderType::FT_MY_OUTFITS);

    // Note: creation will take time, so passing folder id to callback is slightly unreliable,
    // but so is collecting and passing descendants' ids
    inventory_func_type func = boost::bind(&LLFolderBridge::outfitFolderCreatedCallback, this, inv_cat->getUUID(), _1, cb);
    gInventory.createNewCategory(dest_id,
                                 LLFolderType::FT_OUTFIT,
                                 inv_cat->getName(),
                                 func,
                                 inv_cat->getThumbnailUUID());
}

void LLFolderBridge::outfitFolderCreatedCallback(LLUUID cat_source_id, LLUUID cat_dest_id, LLPointer<LLInventoryCallback> cb)
{
    LLInventoryModel::cat_array_t* categories;
    LLInventoryModel::item_array_t* items;
    getInventoryModel()->getDirectDescendentsOf(cat_source_id, categories, items);

    LLInventoryObject::const_object_list_t link_array;


    LLInventoryModel::item_array_t::iterator iter = items->begin();
    LLInventoryModel::item_array_t::iterator end = items->end();
    while (iter!=end)
    {
        const LLViewerInventoryItem* item = (*iter);
        // By this point everything is supposed to be filtered,
        // but there was a delay to create folder so something could have changed
        LLInventoryType::EType inv_type = item->getInventoryType();
        if ((inv_type == LLInventoryType::IT_WEARABLE) ||
            (inv_type == LLInventoryType::IT_GESTURE) ||
            (inv_type == LLInventoryType::IT_ATTACHMENT) ||
            (inv_type == LLInventoryType::IT_OBJECT) ||
            (inv_type == LLInventoryType::IT_SNAPSHOT) ||
            (inv_type == LLInventoryType::IT_TEXTURE))
        {
            link_array.push_back(LLConstPointer<LLInventoryObject>(item));
        }
        iter++;
    }

    if (!link_array.empty())
    {
        link_inventory_array(cat_dest_id, link_array, cb);
    }
}

// Callback for drop item if DAMA required...
void LLFolderBridge::callback_dropItemIntoFolder(const LLSD& notification, const LLSD& response, LLInventoryItem* inv_item)
{
    S32 option = LLNotificationsUtil::getSelectedOption(notification, response);
    if (option == 0) // YES
    {
        std::string tooltip_msg;
        dragItemIntoFolder(inv_item, true, tooltip_msg, false);
    }
}

// Callback for drop category if DAMA required...
void LLFolderBridge::callback_dropCategoryIntoFolder(const LLSD& notification, const LLSD& response, LLInventoryCategory* inv_category)
{
    S32 option = LLNotificationsUtil::getSelectedOption(notification, response);
    if (option == 0) // YES
    {
        std::string tooltip_msg;
        dragCategoryIntoFolder(inv_category, true, tooltip_msg, false, false);
    }
}

// This is used both for testing whether an item can be dropped
// into the folder, as well as performing the actual drop, depending
// if drop == true.
bool LLFolderBridge::dragItemIntoFolder(LLInventoryItem* inv_item,
                                        bool drop,
                                        std::string& tooltip_msg,
                                        bool user_confirm,
                                        LLPointer<LLInventoryCallback> cb)
{
    LLInventoryModel* model = getInventoryModel();

    if (!model || !inv_item) return false;
    if (!isAgentInventory()) return false; // cannot drag into library
    if (!isAgentAvatarValid()) return false;
    // <FS:TT> Client LSL Bridge (also for #AO)
    if (isLockedFolder()) return false;
    // </FS:TT>

    LLInventoryPanel* destination_panel = mInventoryPanel.get();
    if (!destination_panel) return false;

    LLInventoryFilter* filter = getInventoryFilter();
    if (!filter) return false;

    const LLUUID &current_outfit_id = model->findCategoryUUIDForType(LLFolderType::FT_CURRENT_OUTFIT);
    const LLUUID &favorites_id = model->findCategoryUUIDForType(LLFolderType::FT_FAVORITE);
    // <FS:Ansariel> FIRE-1392: Allow dragging all asset types into Landmarks folder
    //const LLUUID &landmarks_id = model->findCategoryUUIDForType(LLFolderType::FT_LANDMARK);
    const LLUUID &marketplacelistings_id = model->findCategoryUUIDForType(LLFolderType::FT_MARKETPLACE_LISTINGS);
    const LLUUID &my_outifts_id = model->findCategoryUUIDForType(LLFolderType::FT_MY_OUTFITS);
    const LLUUID from_folder_uuid = inv_item->getParentUUID();

    const bool move_is_into_current_outfit = (mUUID == current_outfit_id);
    const bool move_is_into_favorites = (mUUID == favorites_id);
    const bool move_is_into_my_outfits = (mUUID == my_outifts_id) || model->isObjectDescendentOf(mUUID, my_outifts_id);
    const bool move_is_into_outfit = move_is_into_my_outfits || (getCategory() && getCategory()->getPreferredType()==LLFolderType::FT_OUTFIT);
    // <FS:Ansariel> FIRE-1392: Allow dragging all asset types into Landmarks folder
    //const bool move_is_into_landmarks = (mUUID == landmarks_id) || model->isObjectDescendentOf(mUUID, landmarks_id);
    const bool move_is_into_marketplacelistings = model->isObjectDescendentOf(mUUID, marketplacelistings_id);
    const bool move_is_from_marketplacelistings = model->isObjectDescendentOf(inv_item->getUUID(), marketplacelistings_id);

    LLToolDragAndDrop::ESource source = LLToolDragAndDrop::getInstance()->getSource();
    bool accept = false;
    U64 filter_types = filter->getFilterTypes();
    // We shouldn't allow to drop non recent items into recent tab (or some similar transactions)
    // while we are allowing to interact with regular filtered inventory
    bool use_filter = filter_types && (filter_types&LLInventoryFilter::FILTERTYPE_DATE || (filter_types&LLInventoryFilter::FILTERTYPE_OBJECT)==0);
    LLViewerObject* object = NULL;
    if(LLToolDragAndDrop::SOURCE_AGENT == source)
    {
        const LLUUID &trash_id = model->findCategoryUUIDForType(LLFolderType::FT_TRASH);

        const bool move_is_into_trash = (mUUID == trash_id) || model->isObjectDescendentOf(mUUID, trash_id);
        const bool move_is_outof_current_outfit = LLAppearanceMgr::instance().getIsInCOF(inv_item->getUUID());

        //--------------------------------------------------------------------------------
        // Determine if item can be moved.
        //

        bool is_movable = true;

        switch (inv_item->getActualType())
        {
            case LLAssetType::AT_CATEGORY:
                is_movable = !LLFolderType::lookupIsProtectedType(((LLInventoryCategory*)inv_item)->getPreferredType());
                break;
            default:
                break;
        }
        // Can't explicitly drag things out of the COF.
        if (move_is_outof_current_outfit)
        {
            is_movable = false;
        }

// [RLVa:KB] - Checked: 2011-03-29 (RLVa-1.3.0g) | Modified: RLVa-1.3.0g
        if ( (rlv_handler_t::isEnabled()) && (is_movable) )
        {
            if (move_is_into_current_outfit)
            {
                // RELEASE-RLVa: [RLVa-1.3.0] Keep sync'ed with code below => LLAppearanceMgr::wearItemOnAvatar() with "replace == true"
                const LLViewerInventoryItem* pItem = dynamic_cast<const LLViewerInventoryItem*>(inv_item);
                is_movable = rlvPredCanWearItem(pItem, RLV_WEAR_REPLACE);
            }
            if (is_movable)
            {
                is_movable = (!RlvFolderLocks::instance().hasLockedFolder(RLV_LOCK_ANY)) ||
                    (RlvFolderLocks::instance().canMoveItem(inv_item->getUUID(), mUUID));
            }
        }
// [/RLVa:KB]

        if (move_is_into_trash)
        {
            is_movable &= inv_item->getIsLinkType() || !get_is_item_worn(inv_item->getUUID());
        }
        if (is_movable)
        {
            // Don't allow creating duplicates in the Calling Card/Friends
            // subfolders, see bug EXT-1599. Check is item direct descendent
            // of target folder and forbid item's movement if it so.
            // Note: isItemDirectDescendentOfCategory checks if
            // passed category is in the Calling Card/Friends folder
            is_movable &= !LLFriendCardsManager::instance().isObjDirectDescendentOfCategory(inv_item, getCategory());
        }

        //
        //--------------------------------------------------------------------------------

        //--------------------------------------------------------------------------------
        // Determine if item can be moved & dropped
        // Note: if user_confirm is false, we already went through those accept logic test and can skip them

        accept = true;

        if (user_confirm && !is_movable)
        {
            accept = false;
        }
        else if (user_confirm && (mUUID == inv_item->getParentUUID()) && !move_is_into_favorites)
        {
            accept = false;
        }
        else if (user_confirm && (move_is_into_current_outfit || move_is_into_outfit))
        {
            accept = can_move_to_outfit(inv_item, move_is_into_current_outfit);
        }
        // <FS:Ansariel> FIRE-1392: Allow dragging all asset types into Landmarks folder
        //else if (user_confirm && (move_is_into_favorites || move_is_into_landmarks))
        else if (user_confirm && move_is_into_favorites)
        // </FS:Ansariel>
        {
            accept = can_move_to_landmarks(inv_item);
        }
        else if (user_confirm && move_is_into_marketplacelistings)
        {
            const LLViewerInventoryCategory * master_folder = model->getFirstDescendantOf(marketplacelistings_id, mUUID);
            LLViewerInventoryCategory * dest_folder = getCategory();
            accept = can_move_item_to_marketplace(master_folder, dest_folder, inv_item, tooltip_msg, LLToolDragAndDrop::instance().getCargoCount() - LLToolDragAndDrop::instance().getCargoIndex());
        }

        // Check that the folder can accept this item based on folder/item type compatibility (e.g. stock folder compatibility)
        if (user_confirm && accept)
        {
            LLViewerInventoryCategory * dest_folder = getCategory();
            accept = dest_folder->acceptItem(inv_item);
        }

        LLInventoryPanel* active_panel = LLInventoryPanel::getActiveInventoryPanel(false);

        // Check whether the item being dragged from active inventory panel
        // passes the filter of the destination panel.
        // <FS:Ansariel> Allow drag and drop in inventory regardless of filter (e.g. Recent)
        //if (user_confirm && accept && active_panel && use_filter)
        //{
        //  LLFolderViewItem* fv_item =   active_panel->getItemByID(inv_item->getUUID());
        //  if (!fv_item) return false;

        //  accept = filter->check(fv_item->getViewModelItem());
        //}
        // </FS:Ansariel>

        if (accept && drop)
        {
            if (inv_item->getType() == LLAssetType::AT_GESTURE
                && LLGestureMgr::instance().isGestureActive(inv_item->getUUID()) && move_is_into_trash)
            {
                LLGestureMgr::instance().deactivateGesture(inv_item->getUUID());
            }
            // If an item is being dragged between windows, unselect everything in the active window
            // so that we don't follow the selection to its new location (which is very annoying).
                        // RN: a better solution would be to deselect automatically when an   item is moved
            // and then select any item that is dropped only in the panel that it   is dropped in
            if (active_panel && (destination_panel != active_panel))
            {
                active_panel->unSelectAll();
            }
            // Dropping in or out of marketplace needs (sometimes) confirmation
            if (user_confirm && (move_is_from_marketplacelistings || move_is_into_marketplacelistings))
            {
                if ((move_is_from_marketplacelistings && (LLMarketplaceData::instance().isInActiveFolder(inv_item->getUUID())
                                                       || LLMarketplaceData::instance().isListedAndActive(inv_item->getUUID()))) ||
                    (move_is_into_marketplacelistings && LLMarketplaceData::instance().isInActiveFolder(mUUID)))
                {
                    LLNotificationsUtil::add("ConfirmMerchantActiveChange", LLSD(), LLSD(), boost::bind(&LLFolderBridge::callback_dropItemIntoFolder, this, _1, _2, inv_item));
                    return true;
                }
                if (move_is_into_marketplacelistings && !move_is_from_marketplacelistings)
                {
                    LLNotificationsUtil::add("ConfirmMerchantMoveInventory", LLSD(), LLSD(), boost::bind(&LLFolderBridge::callback_dropItemIntoFolder, this, _1, _2, inv_item));
                    return true;
                }
            }

            //--------------------------------------------------------------------------------
            // Destination folder logic
            //

            // REORDER
            // (only reorder the item in Favorites folder)
            if ((mUUID == inv_item->getParentUUID()) && move_is_into_favorites)
            {
                LLFolderViewItem* itemp = destination_panel->getRootFolder()->getDraggingOverItem();
                if (itemp)
                {
                    LLUUID srcItemId = inv_item->getUUID();
                    LLUUID destItemId = static_cast<LLFolderViewModelItemInventory*>(itemp->getViewModelItem())->getUUID();
                    LLFavoritesOrderStorage::instance().rearrangeFavoriteLandmarks(srcItemId, destItemId);
                }
            }

            // FAVORITES folder
            // (copy the item)
            else if (move_is_into_favorites)
            {
                dropToFavorites(inv_item, cb);
            }
            // CURRENT OUTFIT or OUTFIT folder
            // (link the item)
            else if (move_is_into_current_outfit || move_is_into_outfit)
            {
                dropToOutfit(inv_item, move_is_into_current_outfit, cb);
            }
            // MARKETPLACE LISTINGS folder
            // Move the item
            else if (move_is_into_marketplacelistings)
            {
                move_item_to_marketplacelistings(inv_item, mUUID);
                if (cb) cb->fire(inv_item->getUUID());
            }
            // NORMAL or TRASH folder
            // (move the item, restamp if into trash)
            else
            {
                // set up observer to select item once drag and drop from inbox is complete
                if (gInventory.isObjectDescendentOf(inv_item->getUUID(), gInventory.findCategoryUUIDForType(LLFolderType::FT_INBOX)))
                {
                    set_dad_inbox_object(inv_item->getUUID());
                }

                LLInvFVBridge::changeItemParent(
                    model,
                    (LLViewerInventoryItem*)inv_item,
                    mUUID,
                    move_is_into_trash);
                if (cb) cb->fire(inv_item->getUUID());
            }

            if (move_is_from_marketplacelistings)
            {
                // If we move from an active (listed) listing, checks that it's still valid, if not, unlist
                LLUUID version_folder_id = LLMarketplaceData::instance().getActiveFolder(from_folder_uuid);
                if (version_folder_id.notNull())
                {
                    LLMarketplaceValidator::getInstance()->validateMarketplaceListings(
                        version_folder_id,
                        [version_folder_id](bool result)
                    {
                        if (!result)
                        {
                            LLMarketplaceData::instance().activateListing(version_folder_id, false);
                        }
                    });
                }
            }

            //
            //--------------------------------------------------------------------------------
        }
    }
    else if (LLToolDragAndDrop::SOURCE_WORLD == source)
    {
        // Make sure the object exists. If we allowed dragging from
        // anonymous objects, it would be possible to bypass
        // permissions.
        object = gObjectList.findObject(inv_item->getParentUUID());
        if (!object)
        {
            LL_INFOS() << "Object not found for drop." << LL_ENDL;
            return false;
        }

        // coming from a task. Need to figure out if the person can
        // move/copy this item.
        LLPermissions perm(inv_item->getPermissions());
        bool is_move = false;
        if ((perm.allowCopyBy(gAgent.getID(), gAgent.getGroupID())
            && perm.allowTransferTo(gAgent.getID())))
            // || gAgent.isGodlike())
        {
            accept = true;
        }
        else if(object->permYouOwner())
        {
            // If the object cannot be copied, but the object the
            // inventory is owned by the agent, then the item can be
            // moved from the task to agent inventory.
            is_move = true;
            accept = true;
        }

        // Don't allow placing an original item into Current Outfit or an outfit folder
        // because they must contain only links to wearable items.
        // *TODO: Probably we should create a link to an item if it was dragged to outfit or COF.
        if (move_is_into_current_outfit || move_is_into_outfit)
        {
            accept = false;
        }
        // Don't allow to move a single item to Favorites or Landmarks
        // if it is not a landmark or a link to a landmark.
        // <FS:Ansariel> FIRE-1392: Allow dragging all asset types into Landmarks folder
        //else if ((move_is_into_favorites || move_is_into_landmarks)
        else if (move_is_into_favorites
        // </FS:Ansariel>
                 && !can_move_to_landmarks(inv_item))
        {
            accept = false;
        }
        else if (move_is_into_marketplacelistings)
        {
            tooltip_msg = LLTrans::getString("TooltipOutboxNotInInventory");
            accept = false;
        }

        // Check whether the item being dragged from in world
        // passes the filter of the destination panel.
        // <FS:Ansariel> Allow dropping from inworld objects regardless of filter
        //if (accept && use_filter)
        //{
        //  accept = filter->check(inv_item);
        //}
        // </FS:Ansariel>

        if (accept && drop)
        {
            LLUUID item_id = inv_item->getUUID();
            std::shared_ptr<LLMoveInv> move_inv (new LLMoveInv());
            move_inv->mObjectID = inv_item->getParentUUID();
            two_uuids_t item_pair(mUUID, item_id);
            move_inv->mMoveList.push_back(item_pair);
            if (cb)
            {
                move_inv->mCallback = [item_id, cb](S32, void*, const LLMoveInv* move_inv) mutable
                    { cb->fire(item_id); };
            }
            move_inv->mUserData = NULL;
            if(is_move)
            {
                warn_move_inventory(object, move_inv);
            }
            else
            {
                // store dad inventory item to select added one later. See EXT-4347
                set_dad_inventory_item(inv_item, mUUID);

                LLNotification::Params params("MoveInventoryFromObject");
                params.functor.function(boost::bind(move_task_inventory_callback, _1, _2, move_inv));
                LLNotifications::instance().forceResponse(params, 0);
            }
        }
    }
    else if(LLToolDragAndDrop::SOURCE_NOTECARD == source)
    {
        if (move_is_into_marketplacelistings)
        {
            tooltip_msg = LLTrans::getString("TooltipOutboxNotInInventory");
            accept = false;
        }
        else if ((inv_item->getActualType() == LLAssetType::AT_SETTINGS) && !LLEnvironment::instance().isInventoryEnabled())
        {
            tooltip_msg = LLTrans::getString("NoEnvironmentSettings");
            accept = false;
        }
        else
        {
            // Don't allow placing an original item from a notecard to Current Outfit or an outfit folder
            // because they must contain only links to wearable items.
            accept = !(move_is_into_current_outfit || move_is_into_outfit);
        }

        // Check whether the item being dragged from notecard
        // passes the filter of the destination panel.
        // <FS:Ansariel> Allow dropping from notecards regardless of filter
        //if (accept && use_filter)
        //{
        //  accept = filter->check(inv_item);
        //}
        // </FS:Ansariel>

        if (accept && drop)
        {
            copy_inventory_from_notecard(mUUID,  // Drop to the chosen destination folder
                                         LLToolDragAndDrop::getInstance()->getObjectID(),
                                         LLToolDragAndDrop::getInstance()->getSourceID(),
                                         inv_item);
        }
    }
    else if(LLToolDragAndDrop::SOURCE_LIBRARY == source)
    {
        LLViewerInventoryItem* item = (LLViewerInventoryItem*)inv_item;
        if(item && item->isFinished())
        {
            accept = true;

            if (move_is_into_marketplacelistings)
            {
                tooltip_msg = LLTrans::getString("TooltipOutboxNotInInventory");
                accept = false;
            }
            else if (move_is_into_current_outfit || move_is_into_outfit)
            {
                accept = can_move_to_outfit(inv_item, move_is_into_current_outfit);
            }
            // Don't allow to move a single item to Favorites or Landmarks
            // if it is not a landmark or a link to a landmark.
            // <FS:Ansariel> FIRE-1392: Allow dragging all asset types into Landmarks folder
            //else if (move_is_into_favorites || move_is_into_landmarks)
            else if (move_is_into_favorites)
            // </FS:Ansariel>
            {
                accept = can_move_to_landmarks(inv_item);
            }

            LLInventoryPanel* active_panel = LLInventoryPanel::getActiveInventoryPanel(false);

            // Check whether the item being dragged from the library
            // passes the filter of the destination panel.
            if (accept && active_panel && use_filter)
            {
                LLFolderViewItem* fv_item =   active_panel->getItemByID(inv_item->getUUID());
                if (!fv_item) return false;

                accept = filter->check(fv_item->getViewModelItem());
            }

            if (accept && drop)
            {
                // FAVORITES folder
                // (copy the item)
                if (move_is_into_favorites)
                {
                    dropToFavorites(inv_item, cb);
                }
                // CURRENT OUTFIT or OUTFIT folder
                // (link the item)
                else if (move_is_into_current_outfit || move_is_into_outfit)
                {
                    dropToOutfit(inv_item, move_is_into_current_outfit, cb);
                }
                else
                {
                    copy_inventory_item(
                        gAgent.getID(),
                        inv_item->getPermissions().getOwner(),
                        inv_item->getUUID(),
                        mUUID,
                        std::string(),
                        cb);
                }
            }
        }
    }
    else
    {
        LL_WARNS() << "unhandled drag source" << LL_ENDL;
    }
    return accept;
}

// <FS:CR> Left unused from FIRE-7219
#if 0
// static
bool check_category(LLInventoryModel* model,
                    const LLUUID& cat_id,
                    LLInventoryPanel* active_panel,
                    LLInventoryFilter* filter)
{
    if (!model || !active_panel || !filter)
        return false;

    if (!filter->checkFolder(cat_id))
    {
        return false;
    }

    LLInventoryModel::cat_array_t descendent_categories;
    LLInventoryModel::item_array_t descendent_items;
    model->collectDescendents(cat_id, descendent_categories, descendent_items, true);

    auto num_descendent_categories = descendent_categories.size();
    auto num_descendent_items = descendent_items.size();

    if (num_descendent_categories + num_descendent_items == 0)
    {
        // Empty folder should be checked as any other folder view item.
        // If we are filtering by date the folder should not pass because
        // it doesn't have its own creation date. See LLInvFVBridge::getCreationDate().
        return check_item(cat_id, active_panel, filter);
    }

    for (size_t i = 0; i < num_descendent_categories; ++i)
    {
        LLInventoryCategory* category = descendent_categories[i];
        if(!check_category(model, category->getUUID(), active_panel, filter))
        {
            return false;
        }
    }

    for (size_t i = 0; i < num_descendent_items; ++i)
    {
        LLViewerInventoryItem* item = descendent_items[i];
        if(!check_item(item->getUUID(), active_panel, filter))
        {
            return false;
        }
    }

    return true;
}

// static
bool check_item(const LLUUID& item_id,
                LLInventoryPanel* active_panel,
                LLInventoryFilter* filter)
{
    if (!active_panel || !filter) return false;

    LLFolderViewItem* fv_item = active_panel->getItemByID(item_id);
    if (!fv_item) return false;

    return filter->check(fv_item->getViewModelItem());
}
#endif // 0
// <FS:CR> Unused 2013.10.12

// <FS:Ansariel> Special for locked folders
bool LLFolderBridge::isLocked() const
{
    static LLCachedControl<bool> LockAOFolders(gSavedPerAccountSettings, "LockAOFolders");
    static LLCachedControl<bool> LockBridgeFolder(gSavedPerAccountSettings, "LockBridgeFolder");
    static LLCachedControl<bool> LockWearableFavoritesFolders(gSavedPerAccountSettings, "LockWearableFavoritesFolders");

    return ((mUUID == AOEngine::instance().getAOFolder() && LockAOFolders) ||
        (mUUID == FSLSLBridge::instance().getBridgeFolder() && LockBridgeFolder) ||
        (mUUID == FSFloaterWearableFavorites::getFavoritesFolder() && LockWearableFavoritesFolders));
}
// </FS:Ansariel>

// +=================================================+
// |        LLTextureBridge                          |
// +=================================================+

LLUIImagePtr LLTextureBridge::getIcon() const
{
    return LLInventoryIcon::getIcon(LLAssetType::AT_TEXTURE, mInvType);
}

void LLTextureBridge::openItem()
{
    LLViewerInventoryItem* item = getItem();

    if (item)
    {
        LLInvFVBridgeAction::doAction(item->getType(),mUUID,getInventoryModel());
    }
}

bool LLTextureBridge::canSaveTexture(void)
{
    const LLInventoryModel* model = getInventoryModel();
    if(!model)
    {
        return false;
    }

// [RLVa:KB] - Checked: RLVa-2.2 (@viewtexture)
    if (!RlvActions::canPreviewTextures())
    {
        return false;
    }
// [/RLVa:KB]

    const LLViewerInventoryItem *item = model->getItem(mUUID);
    if (item)
    {
        return item->checkPermissionsSet(PERM_ITEM_UNRESTRICTED);
    }
    return false;
}

void LLTextureBridge::buildContextMenu(LLMenuGL& menu, U32 flags)
{
    LL_DEBUGS() << "LLTextureBridge::buildContextMenu()" << LL_ENDL;
    menuentry_vec_t items;
    menuentry_vec_t disabled_items;
    if(isItemInTrash())
    {
        addTrashContextMenuOptions(items, disabled_items);
    }
    else if (isMarketplaceListingsFolder())
    {
        addMarketplaceContextMenuOptions(flags, items, disabled_items);
        items.push_back(std::string("Properties"));
        getClipboardEntries(false, items, disabled_items, flags);
    }
    else
    {
        items.push_back(std::string("Share"));
        if (!canShare())
        {
            disabled_items.push_back(std::string("Share"));
        }

        addOpenRightClickMenuOption(items);
        items.push_back(std::string("Properties"));

        getClipboardEntries(true, items, disabled_items, flags);

        items.push_back(std::string("Texture Separator"));

        if ((flags & ITEM_IN_MULTI_SELECTION) != 0)
        {
            items.push_back(std::string("Save Selected As"));
        }
        else
        {
            items.push_back(std::string("Save As"));
            if (!canSaveTexture())
            {
                disabled_items.push_back(std::string("Save As"));
            }
        }
        items.push_back(std::string("Wearable And Object Separator")); // <FS:Ansariel> Add separator

// [RLVa:KB] - Checked: 2010-03-01 (RLVa-1.2.0b) | Modified: RLVa-1.1.0a
        if (rlv_handler_t::isEnabled())
        {
            const LLInventoryObject* pItem = getInventoryObject();
            if (pItem && gRlvHandler.hasBehaviour(RLV_BHVR_VIEWTEXTURE))
            {
                disabled_items.push_back(std::string("Open"));
            }
        }
// [/RLVa:KB]
    }
    addLinkReplaceMenuOption(items, disabled_items);

    // <FS:Ansariel> Move to default folder
    addMoveToDefaultFolderMenuOption(items);

    hide_context_entries(menu, items, disabled_items);
}

// virtual
void LLTextureBridge::performAction(LLInventoryModel* model, std::string action)
{
    if ("save_as" == action)
    {
        LLPreviewTexture* preview_texture = LLFloaterReg::getTypedInstance<LLPreviewTexture>("preview_texture", mUUID);
        if (preview_texture)
        {
            preview_texture->openToSave();
            preview_texture->saveAs();
        }
    }
    else if ("save_selected_as" == action)
    {
        openItem();
        if (canSaveTexture())
        {
            LLPreviewTexture* preview_texture = LLFloaterReg::getTypedInstance<LLPreviewTexture>("preview_texture", mUUID);
            if (preview_texture)
            {
                preview_texture->saveMultipleToFile(mFileName);
            }
        }
        else
        {
            LL_WARNS() << "You don't have permission to save " << getName() << " to disk." << LL_ENDL;
        }

    }
    else LLItemBridge::performAction(model, action);
}

// +=================================================+
// |        LLSoundBridge                            |
// +=================================================+

void LLSoundBridge::openItem()
{
    const LLViewerInventoryItem* item = getItem();
    if (item)
    {
        LLInvFVBridgeAction::doAction(item->getType(),mUUID,getInventoryModel());
    }
}

void LLSoundBridge::openSoundPreview(void* which)
{
    LLSoundBridge *me = (LLSoundBridge *)which;
    LLFloaterReg::showInstance("preview_sound", LLSD(me->mUUID), TAKE_FOCUS_YES);
}

void LLSoundBridge::buildContextMenu(LLMenuGL& menu, U32 flags)
{
    LL_DEBUGS() << "LLSoundBridge::buildContextMenu()" << LL_ENDL;
    menuentry_vec_t items;
    menuentry_vec_t disabled_items;

    if (isMarketplaceListingsFolder())
    {
        addMarketplaceContextMenuOptions(flags, items, disabled_items);
        items.push_back(std::string("Properties"));
        getClipboardEntries(false, items, disabled_items, flags);
    }
    else
    {
        if (isItemInTrash())
        {
            addTrashContextMenuOptions(items, disabled_items);
        }
        else
        {
            items.push_back(std::string("Share"));
            if (!canShare())
            {
                disabled_items.push_back(std::string("Share"));
            }
            items.push_back(std::string("Sound Open"));
            items.push_back(std::string("Properties"));

            getClipboardEntries(true, items, disabled_items, flags);
        }

        items.push_back(std::string("Sound Separator"));
        items.push_back(std::string("Sound Play"));
    }

    addLinkReplaceMenuOption(items, disabled_items);

    // <FS:Ansariel> Move to default folder
    addMoveToDefaultFolderMenuOption(items);

    hide_context_entries(menu, items, disabled_items);
}

void LLSoundBridge::performAction(LLInventoryModel* model, std::string action)
{
    if ("sound_play" == action)
    {
        LLViewerInventoryItem* item = getItem();
        if(item)
        {
            send_sound_trigger(item->getAssetUUID(), SOUND_GAIN);
        }
    }
    else if ("open" == action)
    {
        openSoundPreview((void*)this);
    }
    else LLItemBridge::performAction(model, action);
}

// +=================================================+
// |        LLLandmarkBridge                         |
// +=================================================+

LLLandmarkBridge::LLLandmarkBridge(LLInventoryPanel* inventory,
                                   LLFolderView* root,
                                   const LLUUID& uuid,
                                   U32 flags/* = 0x00*/) :
    LLItemBridge(inventory, root, uuid)
{
    mVisited = false;
    if (flags & LLInventoryItemFlags::II_FLAGS_LANDMARK_VISITED)
    {
        mVisited = true;
    }
}

LLUIImagePtr LLLandmarkBridge::getIcon() const
{
    return LLInventoryIcon::getIcon(LLAssetType::AT_LANDMARK, LLInventoryType::IT_LANDMARK, mVisited, false);
}

void LLLandmarkBridge::buildContextMenu(LLMenuGL& menu, U32 flags)
{
    menuentry_vec_t items;
    menuentry_vec_t disabled_items;

    LL_DEBUGS() << "LLLandmarkBridge::buildContextMenu()" << LL_ENDL;
    if (isMarketplaceListingsFolder())
    {
        addMarketplaceContextMenuOptions(flags, items, disabled_items);
        items.push_back(std::string("Properties"));
        getClipboardEntries(false, items, disabled_items, flags);
    }
    else
    {
        if(isItemInTrash())
        {
            addTrashContextMenuOptions(items, disabled_items);
        }
        else
        {
            items.push_back(std::string("Share"));
            if (!canShare())
            {
                disabled_items.push_back(std::string("Share"));
            }
            items.push_back(std::string("Landmark Open"));
            items.push_back(std::string("Properties"));

            getClipboardEntries(true, items, disabled_items, flags);
        }

        items.push_back(std::string("Landmark Separator"));
        items.push_back(std::string("url_copy"));
        items.push_back(std::string("About Landmark"));
        items.push_back(std::string("show_on_map"));
    }

    // Disable "About Landmark" menu item for
    // multiple landmarks selected. Only one landmark
    // info panel can be shown at a time.
    if ((flags & FIRST_SELECTED_ITEM) == 0)
    {
        disabled_items.push_back(std::string("url_copy"));
        disabled_items.push_back(std::string("About Landmark"));
    }

    addLinkReplaceMenuOption(items, disabled_items);

    // <FS:Ansariel> Move to default folder
    addMoveToDefaultFolderMenuOption(items);

    hide_context_entries(menu, items, disabled_items);
}

// Convenience function for the two functions below.
void teleport_via_landmark(const LLUUID& asset_id)
{
    gAgent.teleportViaLandmark( asset_id );

    // we now automatically track the landmark you're teleporting to
    // because you'll probably arrive at a telehub instead
    LLFloaterWorldMap* floater_world_map = LLFloaterWorldMap::getInstance();
    if( floater_world_map )
    {
        floater_world_map->trackLandmark( asset_id );
    }
}

// virtual
void LLLandmarkBridge::performAction(LLInventoryModel* model, std::string action)
{
    if ("teleport" == action)
    {
        LLViewerInventoryItem* item = getItem();
        if(item)
        {
            teleport_via_landmark(item->getAssetUUID());
        }
    }
    else if ("about" == action)
    {
        LLViewerInventoryItem* item = getItem();
        if(item)
        {
            LLSD key;
            key["type"] = "landmark";
            key["id"] = item->getUUID();

            // <FS:Ansariel> FIRE-817: Separate place details floater
            //LLFloaterSidePanelContainer::showPanel("places", key);
            FSFloaterPlaceDetails::showPlaceDetails(key);
            // </FS:Ansariel>
        }
    }
    else
    {
        LLItemBridge::performAction(model, action);
    }
}

static bool open_landmark_callback(const LLSD& notification, const LLSD& response)
{
    S32 option = LLNotificationsUtil::getSelectedOption(notification, response);

    LLUUID asset_id = notification["payload"]["asset_id"].asUUID();
    if (option == 0)
    {
        teleport_via_landmark(asset_id);
    }

    return false;
}
static LLNotificationFunctorRegistration open_landmark_callback_reg("TeleportFromLandmark", open_landmark_callback);


void LLLandmarkBridge::openItem()
{
    LLViewerInventoryItem* item = getItem();

    if (item)
    {
        LLInvFVBridgeAction::doAction(item->getType(),mUUID,getInventoryModel());
    }
}


// +=================================================+
// |        LLCallingCardObserver                    |
// +=================================================+
class LLCallingCardObserver : public LLFriendObserver
{
public:
    LLCallingCardObserver(LLCallingCardBridge* bridge) : mBridgep(bridge) {}
    virtual ~LLCallingCardObserver() { mBridgep = NULL; }
    virtual void changed(U32 mask)
    {
        if (mask & LLFriendObserver::ONLINE)
        {
            mBridgep->refreshFolderViewItem();
            mBridgep->checkSearchBySuffixChanges();
        }
    }
protected:
    LLCallingCardBridge* mBridgep;
};

// +=================================================+
// |        LLCallingCardBridge                      |
// +=================================================+

LLCallingCardBridge::LLCallingCardBridge(LLInventoryPanel* inventory,
                                         LLFolderView* root,
                                         const LLUUID& uuid ) :
    LLItemBridge(inventory, root, uuid)
{
    mObserver = new LLCallingCardObserver(this);
    mCreatorUUID = getItem()->getCreatorUUID();
    LLAvatarTracker::instance().addParticularFriendObserver(mCreatorUUID, mObserver);
}

LLCallingCardBridge::~LLCallingCardBridge()
{
    LLAvatarTracker::instance().removeParticularFriendObserver(mCreatorUUID, mObserver);

    delete mObserver;
}

void LLCallingCardBridge::refreshFolderViewItem()
{
    LLInventoryPanel* panel = mInventoryPanel.get();
    LLFolderViewItem* itemp = panel ? panel->getItemByID(mUUID) : NULL;
    if (itemp)
    {
        itemp->refresh();
    }
}

void LLCallingCardBridge::checkSearchBySuffixChanges()
{
    if (!mDisplayName.empty())
    {
        // changes in mDisplayName are processed by rename function and here it will be always same
        // suffixes are also of fixed length, and we are processing change of one at a time,
        // so it should be safe to use length (note: mSearchableName is capitalized)
        auto old_length = mSearchableName.length();
        auto new_length = mDisplayName.length() + getLabelSuffix().length();
        if (old_length == new_length)
        {
            return;
        }
        mSearchableName.assign(mDisplayName);
        mSearchableName.append(getLabelSuffix());
        LLStringUtil::toUpper(mSearchableName);
        if (new_length<old_length)
        {
            LLInventoryFilter* filter = getInventoryFilter();
            if (filter && mPassedFilter && mSearchableName.find(filter->getFilterSubString()) == std::string::npos)
            {
                // string no longer contains substring
                // we either have to update all parents manually or restart filter.
                // dirtyFilter will not work here due to obsolete descendants' generations
                getInventoryFilter()->setModified(LLFolderViewFilter::FILTER_MORE_RESTRICTIVE);
            }
        }
        else
        {
            if (getInventoryFilter())
            {
                // mSearchableName became longer, we gained additional suffix and need to repeat filter check.
                dirtyFilter();
            }
        }
    }
}

// virtual
void LLCallingCardBridge::performAction(LLInventoryModel* model, std::string action)
{
    if ("begin_im" == action)
    {
        LLViewerInventoryItem *item = getItem();
        if (item && (item->getCreatorUUID() != gAgent.getID()) &&
            (!item->getCreatorUUID().isNull()))
        {
            std::string callingcard_name = gCacheName->getDefaultName();
            LLAvatarName av_name;
            if (LLAvatarNameCache::get(item->getCreatorUUID(), &av_name))
            {
                callingcard_name = av_name.getCompleteName();
            }

            // <FS:Ansariel> [FS Communication UI]
// [RLVa:KB] - Checked: 2013-05-08 (RLVa-1.4.9)
            //if ( (!RlvActions::canStartIM(item->getCreatorUUID())) && (!RlvActions::hasOpenP2PSession(item->getCreatorUUID())) )
            //{
            //  make_ui_sound("UISndInvalidOp");
            //  RlvUtil::notifyBlocked(RLV_STRING_BLOCKED_STARTIM, LLSD().with("RECIPIENT", LLSLURL("agent", item->getCreatorUUID(), "completename").getSLURLString()));
            //  return;
            //}
// [/RLVa:KB]

            //LLUUID session_id = gIMMgr->addSession(callingcard_name, IM_NOTHING_SPECIAL, item->getCreatorUUID());
            //if (session_id != LLUUID::null)
            //{
            //  LLFloaterIMContainer::getInstance()->showConversation(session_id);
            //}
            LLAvatarActions::startIM(item->getCreatorUUID());
            // </FS:Ansariel> [FS Communication UI]
        }
    }
    else if ("lure" == action)
    {
        LLViewerInventoryItem *item = getItem();
        if (item && (item->getCreatorUUID() != gAgent.getID()) &&
            (!item->getCreatorUUID().isNull()))
        {
            LLAvatarActions::offerTeleport(item->getCreatorUUID());
        }
    }
    else if ("request_lure" == action)
    {
        LLViewerInventoryItem *item = getItem();
        if (item && (item->getCreatorUUID() != gAgent.getID()) &&
            (!item->getCreatorUUID().isNull()))
        {
            LLAvatarActions::teleportRequest(item->getCreatorUUID());
        }
    }

    else LLItemBridge::performAction(model, action);
}

LLUIImagePtr LLCallingCardBridge::getIcon() const
{
    bool online = false;
    LLViewerInventoryItem* item = getItem();
    if(item)
    {
        online = LLAvatarTracker::instance().isBuddyOnline(item->getCreatorUUID());
    }
    return LLInventoryIcon::getIcon(LLAssetType::AT_CALLINGCARD, LLInventoryType::IT_CALLINGCARD, online, false);
}

std::string LLCallingCardBridge::getLabelSuffix() const
{
    LLViewerInventoryItem* item = getItem();
    if( item && LLAvatarTracker::instance().isBuddyOnline(item->getCreatorUUID()) )
    {
        // <FS:Ansariel> FIRE-17715: Make "online" suffix in calling card folder localizable
        //return LLItemBridge::getLabelSuffix() + " online";
        return LLItemBridge::getLabelSuffix() + " " + LLTrans::getString("CallingCardOnlineLabelSuffix");
        // </FS:Ansariel>
    }
    else
    {
        return LLItemBridge::getLabelSuffix();
    }
}

void LLCallingCardBridge::openItem()
{
    LLViewerInventoryItem* item = getItem();

    if (item)
    {
        LLInvFVBridgeAction::doAction(item->getType(),mUUID,getInventoryModel());
    }
/*
  LLViewerInventoryItem* item = getItem();
  if(item && !item->getCreatorUUID().isNull())
  {
  LLAvatarActions::showProfile(item->getCreatorUUID());
  }
*/
}

void LLCallingCardBridge::buildContextMenu(LLMenuGL& menu, U32 flags)
{
    LL_DEBUGS() << "LLCallingCardBridge::buildContextMenu()" << LL_ENDL;
    menuentry_vec_t items;
    menuentry_vec_t disabled_items;

    if(isItemInTrash())
    {
        addTrashContextMenuOptions(items, disabled_items);
    }
    else if (isMarketplaceListingsFolder())
    {
        addMarketplaceContextMenuOptions(flags, items, disabled_items);
        items.push_back(std::string("Properties"));
        getClipboardEntries(false, items, disabled_items, flags);
    }
    else
    {
        items.push_back(std::string("Share"));
        if (!canShare())
        {
            disabled_items.push_back(std::string("Share"));
        }
        if ((flags & FIRST_SELECTED_ITEM) == 0)
        {
        disabled_items.push_back(std::string("Open"));
        }
        addOpenRightClickMenuOption(items);
        items.push_back(std::string("Properties"));

        getClipboardEntries(true, items, disabled_items, flags);

        LLInventoryItem* item = getItem();
        bool good_card = (item
                          && (LLUUID::null != item->getCreatorUUID())
                          && (item->getCreatorUUID() != gAgent.getID()));
        bool user_online = false;
        if (item)
        {
            user_online = (LLAvatarTracker::instance().isBuddyOnline(item->getCreatorUUID()));
        }
        items.push_back(std::string("Send Instant Message Separator"));
        items.push_back(std::string("Send Instant Message"));
        items.push_back(std::string("Offer Teleport..."));
        items.push_back(std::string("Request Teleport..."));
        items.push_back(std::string("Conference Chat"));

        if (!good_card)
        {
            disabled_items.push_back(std::string("Send Instant Message"));
        }
        if (!good_card || !user_online)
        {
            disabled_items.push_back(std::string("Offer Teleport..."));
            disabled_items.push_back(std::string("Request Teleport..."));
            disabled_items.push_back(std::string("Conference Chat"));
        }
    }
    addLinkReplaceMenuOption(items, disabled_items);

    // <FS:Ansariel> Move to default folder
    addMoveToDefaultFolderMenuOption(items);

    hide_context_entries(menu, items, disabled_items);
}

bool LLCallingCardBridge::dragOrDrop(MASK mask, bool drop,
                                     EDragAndDropType cargo_type,
                                     void* cargo_data,
                                     std::string& tooltip_msg)
{
    LLViewerInventoryItem* item = getItem();
    bool rv = false;
    if(item)
    {
// [RLVa:KB] - @share
        if ( (RlvActions::isRlvEnabled()) && (!RlvActions::canGiveInventory(item->getCreatorUUID())) )
        {
            if (drop)
            {
                RlvUtil::notifyBlocked(RlvStringKeys::Blocked::Share, LLSD().with("RECIPIENT", LLSLURL("agent", item->getCreatorUUID(), "completename").getSLURLString()));
            }
            // We should return false but our caller uses the return value as both 'will accept' *and* 'was handled' so
            // returning false will result in the dropped item being moved when it is blocked.
            return true;
        }
// [/RLVa:KB]

        // check the type
        switch(cargo_type)
        {
            case DAD_TEXTURE:
            case DAD_SOUND:
            case DAD_LANDMARK:
            case DAD_SCRIPT:
            case DAD_CLOTHING:
            case DAD_OBJECT:
            case DAD_NOTECARD:
            case DAD_BODYPART:
            case DAD_ANIMATION:
            case DAD_GESTURE:
            case DAD_MESH:
            case DAD_SETTINGS:
            case DAD_MATERIAL:
            {
                LLInventoryItem* inv_item = (LLInventoryItem*)cargo_data;
                const LLPermissions& perm = inv_item->getPermissions();
                if(gInventory.getItem(inv_item->getUUID())
                   && perm.allowOperationBy(PERM_TRANSFER, gAgent.getID()))
                {
                    rv = true;
                    if(drop)
                    {
                        LLGiveInventory::doGiveInventoryItem(item->getCreatorUUID(),
                                                         (LLInventoryItem*)cargo_data);
                    }
                }
                else
                {
                    // It's not in the user's inventory (it's probably in
                    // an object's contents), so disallow dragging it here.
                    // You can't give something you don't yet have.
                    rv = false;
                }
                break;
            }
            case DAD_CATEGORY:
            {
                LLInventoryCategory* inv_cat = (LLInventoryCategory*)cargo_data;
                if( gInventory.getCategory( inv_cat->getUUID() ) )
                {
                    rv = true;
                    if(drop)
                    {
                        LLGiveInventory::doGiveInventoryCategory(
                            item->getCreatorUUID(),
                            inv_cat);
                    }
                }
                else
                {
                    // It's not in the user's inventory (it's probably in
                    // an object's contents), so disallow dragging it here.
                    // You can't give something you don't yet have.
                    rv = false;
                }
                break;
            }
            default:
                break;
        }
    }
    return rv;
}

// +=================================================+
// |        LLNotecardBridge                         |
// +=================================================+

void LLNotecardBridge::openItem()
{
    LLViewerInventoryItem* item = getItem();
    if (item)
    {
        LLInvFVBridgeAction::doAction(item->getType(),mUUID,getInventoryModel());
    }
}

void LLNotecardBridge::buildContextMenu(LLMenuGL& menu, U32 flags)
{
    LL_DEBUGS() << "LLNotecardBridge::buildContextMenu()" << LL_ENDL;

    if (isMarketplaceListingsFolder())
    {
        menuentry_vec_t items;
        menuentry_vec_t disabled_items;
        addMarketplaceContextMenuOptions(flags, items, disabled_items);
        items.push_back(std::string("Properties"));
        getClipboardEntries(false, items, disabled_items, flags);
        hide_context_entries(menu, items, disabled_items);
    }
    else
    {
        LLItemBridge::buildContextMenu(menu, flags);
    }
}

// +=================================================+
// |        LLGestureBridge                          |
// +=================================================+

LLFontGL::StyleFlags LLGestureBridge::getLabelStyle() const
{
    if( LLGestureMgr::instance().isGestureActive(mUUID) )
    {
        return LLFontGL::BOLD;
    }
    else
    {
        return LLFontGL::NORMAL;
    }
}

std::string LLGestureBridge::getLabelSuffix() const
{
    if( LLGestureMgr::instance().isGestureActive(mUUID) )
    {
        LLStringUtil::format_map_t args;
        args["[GESLABEL]"] =  LLItemBridge::getLabelSuffix();
        return  LLTrans::getString("ActiveGesture", args);
    }
    else
    {
        return LLItemBridge::getLabelSuffix();
    }
}

// virtual
void LLGestureBridge::performAction(LLInventoryModel* model, std::string action)
{
    if (isAddAction(action))
    {
        LLGestureMgr::instance().activateGesture(mUUID);

        LLViewerInventoryItem* item = gInventory.getItem(mUUID);
        if (!item) return;

        // Since we just changed the suffix to indicate (active)
        // the server doesn't need to know, just the viewer.
        gInventory.updateItem(item);
        gInventory.notifyObservers();
    }
    else if ("deactivate" == action || isRemoveAction(action))
    {
        LLGestureMgr::instance().deactivateGesture(mUUID);

        LLViewerInventoryItem* item = gInventory.getItem(mUUID);
        if (!item) return;

        // Since we just changed the suffix to indicate (active)
        // the server doesn't need to know, just the viewer.
        gInventory.updateItem(item);
        gInventory.notifyObservers();
    }
    else if("play" == action)
    {
        if(!LLGestureMgr::instance().isGestureActive(mUUID))
        {
            // we need to inform server about gesture activating to be consistent with LLPreviewGesture and  LLGestureComboList.
            bool inform_server = true;
            bool deactivate_similar = false;
            LLGestureMgr::instance().setGestureLoadedCallback(mUUID, boost::bind(&LLGestureBridge::playGesture, mUUID));
            LLViewerInventoryItem* item = gInventory.getItem(mUUID);
            llassert(item);
            if (item)
            {
                LLGestureMgr::instance().activateGestureWithAsset(mUUID, item->getAssetUUID(), inform_server, deactivate_similar);
            }
        }
        else
        {
            playGesture(mUUID);
        }
    }
    else LLItemBridge::performAction(model, action);
}

void LLGestureBridge::openItem()
{
    LLViewerInventoryItem* item = getItem();

    if (item)
    {
        LLInvFVBridgeAction::doAction(item->getType(),mUUID,getInventoryModel());
    }
/*
  LLViewerInventoryItem* item = getItem();
  if (item)
  {
  LLPreviewGesture* preview = LLPreviewGesture::show(mUUID, LLUUID::null);
  preview->setFocus(true);
  }
*/
}

bool LLGestureBridge::removeItem()
{
    // Grab class information locally since *this may be deleted
    // within this function.  Not a great pattern...
    const LLInventoryModel* model = getInventoryModel();
    if(!model)
    {
        return false;
    }
    const LLUUID item_id = mUUID;

    // This will also force close the preview window, if it exists.
    // This may actually delete *this, if mUUID is in the COF.
    LLGestureMgr::instance().deactivateGesture(item_id);

    // If deactivateGesture deleted *this, then return out immediately.
    if (!model->getObject(item_id))
    {
        return true;
    }

    return LLItemBridge::removeItem();
}

void LLGestureBridge::buildContextMenu(LLMenuGL& menu, U32 flags)
{
    LL_DEBUGS() << "LLGestureBridge::buildContextMenu()" << LL_ENDL;
    menuentry_vec_t items;
    menuentry_vec_t disabled_items;
    if(isItemInTrash())
    {
        addTrashContextMenuOptions(items, disabled_items);
    }
    else if (isMarketplaceListingsFolder())
    {
        addMarketplaceContextMenuOptions(flags, items, disabled_items);
        items.push_back(std::string("Properties"));
        getClipboardEntries(false, items, disabled_items, flags);
    }
    else
    {
        items.push_back(std::string("Share"));
        if (!canShare())
        {
            disabled_items.push_back(std::string("Share"));
        }

        addOpenRightClickMenuOption(items);
        items.push_back(std::string("Properties"));

        getClipboardEntries(true, items, disabled_items, flags);

        items.push_back(std::string("Gesture Separator"));
        // <FS:Ansariel> FIRE-5913: Selecting a mix of active and inactive gestures disables both "Activate" / "Deactivate" menu options
        if (flags & ITEM_IN_MULTI_SELECTION)
        {
            items.push_back(std::string("Deactivate"));
            items.push_back(std::string("Activate"));
        }
        else
        {
        // </FS:Ansariel>
        if (LLGestureMgr::instance().isGestureActive(getUUID()))
        {
            items.push_back(std::string("Deactivate"));
        }
        else
        {
            items.push_back(std::string("Activate"));
        }
        items.push_back(std::string("PlayGesture"));
        // <FS:Ansariel> FIRE-5913: Selecting a mix of active and inactive gestures disables both "Activate" / "Deactivate" menu options
        }
        // </FS:Ansariel>
    }
    addLinkReplaceMenuOption(items, disabled_items);

    // <FS:Ansariel> Move to default folder
    addMoveToDefaultFolderMenuOption(items);

    hide_context_entries(menu, items, disabled_items);
}

// static
void LLGestureBridge::playGesture(const LLUUID& item_id)
{
    if (LLGestureMgr::instance().isGesturePlaying(item_id))
    {
        LLGestureMgr::instance().stopGesture(item_id);
    }
    else
    {
        LLGestureMgr::instance().playGesture(item_id);
    }
}


// +=================================================+
// |        LLAnimationBridge                        |
// +=================================================+

void LLAnimationBridge::buildContextMenu(LLMenuGL& menu, U32 flags)
{
    menuentry_vec_t items;
    menuentry_vec_t disabled_items;

    LL_DEBUGS() << "LLAnimationBridge::buildContextMenu()" << LL_ENDL;
    if (isMarketplaceListingsFolder())
    {
        addMarketplaceContextMenuOptions(flags, items, disabled_items);
        items.push_back(std::string("Properties"));
        getClipboardEntries(false, items, disabled_items, flags);
    }
    else
    {
        if(isItemInTrash())
        {
            addTrashContextMenuOptions(items, disabled_items);
        }
        else
        {
            items.push_back(std::string("Share"));
            if (!canShare())
            {
                disabled_items.push_back(std::string("Share"));
            }
            items.push_back(std::string("Animation Open"));
            items.push_back(std::string("Properties"));

            getClipboardEntries(true, items, disabled_items, flags);
        }

        items.push_back(std::string("Animation Separator"));
        items.push_back(std::string("Animation Play"));
        items.push_back(std::string("Animation Audition"));
    }

    addLinkReplaceMenuOption(items, disabled_items);

    // <FS:Ansariel> Move to default folder
    addMoveToDefaultFolderMenuOption(items);

    hide_context_entries(menu, items, disabled_items);
}

// virtual
void LLAnimationBridge::performAction(LLInventoryModel* model, std::string action)
{
    if ((action == "playworld") || (action == "playlocal"))
    {
        if (getItem())
        {
            LLSD::String activate = "NONE";
            if ("playworld" == action) activate = "Inworld";
            if ("playlocal" == action) activate = "Locally";

            LLPreviewAnim* preview = LLFloaterReg::showTypedInstance<LLPreviewAnim>("preview_anim", LLSD(mUUID));
            if (preview)
            {
                preview->play(activate);
            }
        }
    }
    else
    {
        LLItemBridge::performAction(model, action);
    }
}

void LLAnimationBridge::openItem()
{
    LLViewerInventoryItem* item = getItem();

    if (item)
    {
        LLInvFVBridgeAction::doAction(item->getType(),mUUID,getInventoryModel());
    }
/*
  LLViewerInventoryItem* item = getItem();
  if (item)
  {
  LLFloaterReg::showInstance("preview_anim", LLSD(mUUID), TAKE_FOCUS_YES);
  }
*/
}

// +=================================================+
// |        LLObjectBridge                           |
// +=================================================+

// static
LLUUID LLObjectBridge::sContextMenuItemID;

LLObjectBridge::LLObjectBridge(LLInventoryPanel* inventory,
                               LLFolderView* root,
                               const LLUUID& uuid,
                               LLInventoryType::EType type,
                               U32 flags) :
    LLItemBridge(inventory, root, uuid)
{
    mAttachPt = (flags & 0xff); // low bye of inventory flags
    mIsMultiObject = is_flag_set(flags, LLInventoryItemFlags::II_FLAGS_OBJECT_HAS_MULTIPLE_ITEMS);
    mInvType = type;
}

LLUIImagePtr LLObjectBridge::getIcon() const
{
    return LLInventoryIcon::getIcon(LLAssetType::AT_OBJECT, mInvType, mAttachPt, mIsMultiObject);
}

LLInventoryObject* LLObjectBridge::getObject() const
{
    LLInventoryObject* object = NULL;
    LLInventoryModel* model = getInventoryModel();
    if(model)
    {
        object = (LLInventoryObject*)model->getObject(mUUID);
    }
    return object;
}

LLViewerInventoryItem* LLObjectBridge::getItem() const
{
    LLInventoryModel* model = getInventoryModel();
    if (model)
    {
       return model->getItem(mUUID);
    }
    return NULL;
}

LLViewerInventoryCategory* LLObjectBridge::getCategory() const
{
    LLInventoryModel* model = getInventoryModel();
    if (model)
    {
        return model->getCategory(mUUID);
    }
    return NULL;
}

// <FS:Zi> Texture Refresh on worn attachments
void handle_attachment_texture_refresh(const LLUUID& idItem)
{
    // get the associated worn attachment's UUID
    const LLInventoryItem* pItem = gInventory.getItem(idItem);
    if ( (!isAgentAvatarValid()) || (!pItem) )
    {
        return;
    }

    LLViewerObject* pAttachObj = gAgentAvatarp->getWornAttachment(pItem->getLinkedUUID());
    if (!pAttachObj)
        return;

    // iterate through the list of child prims, call texture refresh on each one of them
    LLViewerObject::const_child_list_t& children = pAttachObj->getChildren();
    for (LLViewerObject::child_list_t::const_iterator iter = children.begin();
         iter != children.end(); iter++)
    {
        LLViewerObject* child = *iter;

        // NULL means, we don't have individual texture faces selected,
        // so refresh them all
        handle_object_tex_refresh(child, NULL);
    }

    // texture refresh the root prim, too
    handle_object_tex_refresh(pAttachObj, NULL);
}
// </FS:Zi>

// virtual
void LLObjectBridge::performAction(LLInventoryModel* model, std::string action)
{
    if (isAddAction(action))
    {
        LLUUID object_id = mUUID;
        LLViewerInventoryItem* item;
        item = (LLViewerInventoryItem*)gInventory.getItem(object_id);
        if(item && gInventory.isObjectDescendentOf(object_id, gInventory.getRootFolderID()))
        {
            rez_attachment(item, NULL, true); // Replace if "Wear"ing.
        }
        else if(item && item->isFinished())
        {
            // must be in library. copy it to our inventory and put it on.
//          LLPointer<LLInventoryCallback> cb = new LLBoostFuncInventoryCallback(boost::bind(rez_attachment_cb, _1, (LLViewerJointAttachment*)0));
// [SL:KB] - Patch: Appearance-DnDWear | Checked: 2013-02-04 (Catznip-3.4)
            // "Wear" from inventory replaces, so library items should too
            LLPointer<LLInventoryCallback> cb = new LLBoostFuncInventoryCallback(boost::bind(rez_attachment_cb, _1, (LLViewerJointAttachment*)0, true));
// [/SL;KB]
            copy_inventory_item(
                gAgent.getID(),
                item->getPermissions().getOwner(),
                item->getUUID(),
                LLUUID::null,
                std::string(),
                cb);
        }
        gFocusMgr.setKeyboardFocus(NULL);
    }
    else if ("wear_add" == action)
    {
        LLAppearanceMgr::instance().wearItemOnAvatar(mUUID, true, false); // Don't replace if adding.
    }
    else if ("touch" == action)
    {
        handle_attachment_touch(mUUID);
    }
    else if ("edit" == action)
    {
        handle_attachment_edit(mUUID);
    }
    // <FS:Zi> Texture Refresh on worn attachments
    else if ("texture_refresh_attachment" == action)
    {
        handle_attachment_texture_refresh(mUUID);
    }
    // </FS:Zi>
    else if (isRemoveAction(action))
    {
        LLAppearanceMgr::instance().removeItemFromAvatar(mUUID);
    }
    else LLItemBridge::performAction(model, action);
}

void LLObjectBridge::openItem()
{
    // object double-click action is to wear/unwear object
    performAction(getInventoryModel(),
              // <FS> Double-click add/replace
              //get_is_item_worn(mUUID) ? "detach" : "attach");
              get_is_item_worn(mUUID) ? "detach" : gSavedSettings.getBOOL("FSDoubleClickAddInventoryObjects") ? "wear_add" : "attach");
}

std::string LLObjectBridge::getLabelSuffix() const
{
    if (get_is_item_worn(mUUID))
    {
        if (!isAgentAvatarValid()) // Error condition, can't figure out attach point
        {
            return LLItemBridge::getLabelSuffix() + LLTrans::getString("worn");
        }
        std::string attachment_point_name;
        if (gAgentAvatarp->getAttachedPointName(mUUID, attachment_point_name))
        {
            LLStringUtil::format_map_t args;
            args["[ATTACHMENT_POINT]"] =  LLTrans::getString(attachment_point_name);

            return LLItemBridge::getLabelSuffix() + LLTrans::getString("WornOnAttachmentPoint", args);
        }
        else
        {
            LLStringUtil::format_map_t args;
            args["[ATTACHMENT_ERROR]"] =  LLTrans::getString(attachment_point_name);
            return LLItemBridge::getLabelSuffix() + LLTrans::getString("AttachmentErrorMessage", args);
        }
    }
    return LLItemBridge::getLabelSuffix();
}

void rez_attachment(LLViewerInventoryItem* item, LLViewerJointAttachment* attachment, bool replace)
{
// [RLVa:KB] - Checked: 2010-08-25 (RLVa-1.2.1)
    // If no attachment point was specified, try looking it up from the item name
    static LLCachedControl<bool> fRlvDeprecateAttachPt(gSavedSettings, "RLVaDebugDeprecateExplicitPoint", false);
    if ( (rlv_handler_t::isEnabled()) && (!fRlvDeprecateAttachPt) &&
         (!attachment) && (gRlvAttachmentLocks.hasLockedAttachmentPoint(RLV_LOCK_ANY)) )
    {
        attachment = RlvAttachPtLookup::getAttachPoint(item);
    }

    if ( (RlvActions::isRlvEnabled()) && (!rlvPredCanWearItem(item, (replace) ? RLV_WEAR_REPLACE : RLV_WEAR_ADD)) )
    {
        return;
    }
// [/RLVa:KB]

    const LLUUID& item_id = item->getLinkedUUID();

    // Check for duplicate request.
    if (isAgentAvatarValid() &&
        gAgentAvatarp->isWearingAttachment(item_id))
    {
        LL_WARNS() << "ATT duplicate attachment request, ignoring" << LL_ENDL;
        return;
    }

    S32 attach_pt = 0;
    if (isAgentAvatarValid() && attachment)
    {
        for (LLVOAvatar::attachment_map_t::iterator iter = gAgentAvatarp->mAttachmentPoints.begin();
             iter != gAgentAvatarp->mAttachmentPoints.end(); ++iter)
        {
            if (iter->second == attachment)
            {
                attach_pt = iter->first;
                break;
            }
        }
    }

    LLSD payload;
    payload["item_id"] = item_id; // Wear the base object in case this is a link.
    payload["attachment_point"] = attach_pt;
    payload["is_add"] = !replace;

    if (replace &&
        (attachment && attachment->getNumObjects() > 0))
    {
// [RLVa:KB] - Checked: 2010-08-25 (RLVa-1.2.1)
        // Block if we can't "replace wear" what's currently there
        if ( (rlv_handler_t::isEnabled()) && ((gRlvAttachmentLocks.canAttach(attachment) & RLV_WEAR_REPLACE) == 0) )
        {
            return;
        }
// [/RLVa:KB]
        LLNotificationsUtil::add("ReplaceAttachment", LLSD(), payload, confirm_attachment_rez);
    }
    else
    {
// [RLVa:KB] - Checked: 2010-08-07 (RLVa-1.2.0)
        // Block wearing anything on a non-attachable attachment point
        if ( (rlv_handler_t::isEnabled()) && (gRlvAttachmentLocks.isLockedAttachmentPoint(attach_pt, RLV_LOCK_ADD)) )
        {
            return;
        }
// [/RLVa:KB]
        LLNotifications::instance().forceResponse(LLNotification::Params("ReplaceAttachment").payload(payload), 0/*YES*/);
    }
}

bool confirm_attachment_rez(const LLSD& notification, const LLSD& response)
{
    if (!gAgentAvatarp->canAttachMoreObjects())
    {
        LLSD args;
        args["MAX_ATTACHMENTS"] = llformat("%d", gAgentAvatarp->getMaxAttachments());
        LLNotificationsUtil::add("MaxAttachmentsOnOutfit", args);
        return false;
    }

    S32 option = LLNotificationsUtil::getSelectedOption(notification, response);
    if (option == 0/*YES*/)
    {
        LLUUID item_id = notification["payload"]["item_id"].asUUID();
        LLViewerInventoryItem* itemp = gInventory.getItem(item_id);

        if (itemp)
        {
            // Queue up attachments to be sent in next idle tick, this way the
            // attachments are batched up all into one message versus each attachment
            // being sent in its own separate attachments message.
            U8 attachment_pt = notification["payload"]["attachment_point"].asInteger();
            bool is_add = notification["payload"]["is_add"].asBoolean();

            LL_DEBUGS("Avatar") << "ATT calling addAttachmentRequest " << (itemp ? itemp->getName() : "UNKNOWN") << " id " << item_id << LL_ENDL;
            LLAttachmentsMgr::instance().addAttachmentRequest(item_id, attachment_pt, is_add);
        }
    }
    return false;
}
static LLNotificationFunctorRegistration confirm_replace_attachment_rez_reg("ReplaceAttachment", confirm_attachment_rez);

void LLObjectBridge::buildContextMenu(LLMenuGL& menu, U32 flags)
{
    menuentry_vec_t items;
    menuentry_vec_t disabled_items;
    if(isItemInTrash())
    {
        addTrashContextMenuOptions(items, disabled_items);
    }
    else if (isMarketplaceListingsFolder())
    {
        addMarketplaceContextMenuOptions(flags, items, disabled_items);
        items.push_back(std::string("Properties"));
        getClipboardEntries(false, items, disabled_items, flags);
    }
    else
    {
        items.push_back(std::string("Share"));
        if (!canShare())
        {
            disabled_items.push_back(std::string("Share"));
        }

        items.push_back(std::string("Properties"));

        getClipboardEntries(true, items, disabled_items, flags);

        LLObjectBridge::sContextMenuItemID = mUUID;

        LLInventoryItem *item = getItem();
        if(item)
        {
            if (!isAgentAvatarValid()) return;

            if( get_is_item_worn( mUUID ) )
            {
                items.push_back(std::string("Wearable And Object Separator"));

                items.push_back(std::string("Attachment Touch"));
                if ( ((flags & FIRST_SELECTED_ITEM) == 0) || !enable_attachment_touch(mUUID) )
                {
                    disabled_items.push_back(std::string("Attachment Touch"));
                }

                items.push_back(std::string("Wearable Edit"));
                if ( ((flags & FIRST_SELECTED_ITEM) == 0) || !get_is_item_editable(mUUID) )
                {
                    disabled_items.push_back(std::string("Wearable Edit"));
                }

                // <FS:Zi> Texture Refresh on worn attachments
                if (item->getType() == LLAssetType::AT_OBJECT)
                {
                    items.push_back(std::string("Texture Refresh Attachment"));
                }
                // </FS:Zi>

                items.push_back(std::string("Detach From Yourself"));
// [RLVa:KB] - Checked: 2010-02-27 (RLVa-1.2.0a) | Modified: RLVa-1.2.0a
                if ( (rlv_handler_t::isEnabled()) && (!gRlvAttachmentLocks.canDetach(item)) )
                    disabled_items.push_back(std::string("Detach From Yourself"));
// [/RLVa:KB]
            }
            else if (!isItemInTrash() && !isLinkedObjectInTrash() && !isLinkedObjectMissing() && !isCOFFolder())
            {
                items.push_back(std::string("Wearable And Object Separator"));
                items.push_back(std::string("Wearable And Object Wear"));
                items.push_back(std::string("Wearable Add"));
                items.push_back(std::string("Attach To"));
                items.push_back(std::string("Attach To HUD"));
                items.push_back(std::string("Restore to Last Position"));
                // commented out for DEV-32347
                //items.push_back(std::string("Restore to Last Position"));

                if (!gAgentAvatarp->canAttachMoreObjects())
                {
                    disabled_items.push_back(std::string("Wearable And Object Wear"));
                    disabled_items.push_back(std::string("Wearable Add"));
                    disabled_items.push_back(std::string("Attach To"));
                    disabled_items.push_back(std::string("Attach To HUD"));
                }
// [RLVa:KB] - Checked: 2010-09-03 (RLVa-1.2.1a) | Modified: RLVa-1.2.1a
                else if (rlv_handler_t::isEnabled())
                {
                    ERlvWearMask eWearMask = gRlvAttachmentLocks.canAttach(item);
                    if ((eWearMask & RLV_WEAR_REPLACE) == 0)
                        disabled_items.push_back(std::string("Wearable And Object Wear"));
                    if ((eWearMask & RLV_WEAR_ADD) == 0)
                        disabled_items.push_back(std::string("Wearable Add"));
                }
// [/RLVa:KB]

                LLMenuGL* attach_menu = menu.findChildMenuByName("Attach To", true);
                LLMenuGL* attach_hud_menu = menu.findChildMenuByName("Attach To HUD", true);
                if (attach_menu
                    && (attach_menu->getChildCount() == 0)
                    && attach_hud_menu
                    && (attach_hud_menu->getChildCount() == 0)
                    && isAgentAvatarValid())
                {
                    for (LLVOAvatar::attachment_map_t::iterator iter = gAgentAvatarp->mAttachmentPoints.begin();
                         iter != gAgentAvatarp->mAttachmentPoints.end(); )
                    {
                        LLVOAvatar::attachment_map_t::iterator curiter = iter++;
                        LLViewerJointAttachment* attachment = curiter->second;
                        LLMenuItemCallGL::Params p;
                        std::string submenu_name = attachment->getName();
                        if (LLTrans::getString(submenu_name) != "")
                        {
                            // <FS:Ansariel> Add attachment point ID to non-HUD attachment spots
                            if (attachment->getIsHUDAttachment())
                                p.name = (" ")+LLTrans::getString(submenu_name)+" ";
                            else
                                p.name = (" ") + LLTrans::getString(submenu_name) + " (" + std::to_string(curiter->first) + ")" + " ";
                        }
                        else
                        {
                            if (attachment->getIsHUDAttachment())
                                p.name = submenu_name;
                            else
                                p.name = submenu_name + " (" + std::to_string(curiter->first) + ")";
                            // </FS:Ansariel>
                        }
                        LLSD cbparams;
                        cbparams["index"] = curiter->first;
                        cbparams["label"] = p.name;
                        p.on_click.function_name = "Inventory.AttachObject";
                        p.on_click.parameter = LLSD(attachment->getName());
                        p.on_enable.function_name = "Attachment.Label";
                        p.on_enable.parameter = cbparams;
                        LLView* parent = attachment->getIsHUDAttachment() ? attach_hud_menu : attach_menu;
                        LLUICtrlFactory::create<LLMenuItemCallGL>(p, parent);
                        items.push_back(p.name);
                    }

                    // <FS:Ansariel> FIRE-21200: Attachment Points List in Alphabetical Order
                    if (gSavedSettings.getBOOL("FSSortAttachmentSpotsAlphabetically"))
                    {
                        attach_menu->getItems()->sort(LLViewerAttachMenu::sort());
                        attach_hud_menu->getItems()->sort(LLViewerAttachMenu::sort());
                    }
                    // </FS:Ansariel>
                }
            }
        }
    }
    addLinkReplaceMenuOption(items, disabled_items);

    // <FS:Ansariel> Move to default folder
    addMoveToDefaultFolderMenuOption(items);

    hide_context_entries(menu, items, disabled_items);
}

bool LLObjectBridge::renameItem(const std::string& new_name)
{
    if(!isItemRenameable())
        return false;
    LLPreview::dirty(mUUID);
    LLInventoryModel* model = getInventoryModel();
    if(!model)
        return false;
    LLViewerInventoryItem* item = getItem();
    if(item && (item->getName() != new_name))
    {
        LLPointer<LLViewerInventoryItem> new_item = new LLViewerInventoryItem(item);
        new_item->rename(new_name);
        new_item->updateServer(false);
        model->updateItem(new_item);
        model->notifyObservers();
        buildDisplayName();

        if (isAgentAvatarValid())
        {
            LLViewerObject* obj = gAgentAvatarp->getWornAttachment( item->getUUID() );
            if(obj)
            {
                LLSelectMgr::getInstance()->deselectAll();
                LLSelectMgr::getInstance()->addAsIndividual( obj, SELECT_ALL_TES, false );
                LLSelectMgr::getInstance()->selectionSetObjectName( new_name );
                LLSelectMgr::getInstance()->deselectAll();
            }
        }
    }
    // return false because we either notified observers (& therefore
    // rebuilt) or we didn't update.
    return false;
}

// +=================================================+
// |        LLLSLTextBridge                          |
// +=================================================+

void LLLSLTextBridge::openItem()
{
    LLViewerInventoryItem* item = getItem();

    if (item)
    {
        LLInvFVBridgeAction::doAction(item->getType(),mUUID,getInventoryModel());
    }
}

// +=================================================+
// |        LLWearableBridge                         |
// +=================================================+

LLWearableBridge::LLWearableBridge(LLInventoryPanel* inventory,
                                   LLFolderView* root,
                                   const LLUUID& uuid,
                                   LLAssetType::EType asset_type,
                                   LLInventoryType::EType inv_type,
                                   LLWearableType::EType  wearable_type) :
    LLItemBridge(inventory, root, uuid),
    mAssetType( asset_type ),
    mWearableType(wearable_type)
{
    mInvType = inv_type;
}

bool LLWearableBridge::renameItem(const std::string& new_name)
{
    if (get_is_item_worn(mUUID))
    {
        gAgentWearables.setWearableName( mUUID, new_name );
    }
    return LLItemBridge::renameItem(new_name);
}

std::string LLWearableBridge::getLabelSuffix() const
{
    if (get_is_item_worn(mUUID))
    {
        // e.g. "(worn)"
        return LLItemBridge::getLabelSuffix() + LLTrans::getString("worn");
    }
    else
    {
        return LLItemBridge::getLabelSuffix();
    }
}

LLUIImagePtr LLWearableBridge::getIcon() const
{
    return LLInventoryIcon::getIcon(mAssetType, mInvType, mWearableType, false);
}

// virtual
void LLWearableBridge::performAction(LLInventoryModel* model, std::string action)
{
    if (isAddAction(action))
    {
        wearOnAvatar();
    }
    else if ("wear_add" == action)
    {
        wearAddOnAvatar();
    }
    else if ("edit" == action)
    {
        editOnAvatar();
        return;
    }
    else if (isRemoveAction(action))
    {
        removeFromAvatar();
        return;
    }
    else LLItemBridge::performAction(model, action);
}

void LLWearableBridge::openItem()
{
    // <FS:Ansariel> Don't take off body parts!
    if (get_is_item_worn(mUUID) && !canRemoveFromAvatar(this))
    {
        return;
    }
    // </FS:Ansariel>

    performAction(getInventoryModel(),
                  // <FS:Ansariel> FIRE-17166: Add Clothes on Double Click
                  //get_is_item_worn(mUUID) ? "take_off" : "wear");
                  get_is_item_worn(mUUID) ? "take_off" : (mAssetType == LLAssetType::AT_BODYPART || (mAssetType == LLAssetType::AT_CLOTHING && mWearableType == LLWearableType::WT_PHYSICS) || !gSavedSettings.getBOOL("FSDoubleClickAddInventoryClothing") ? "wear" : "wear_add"));
                  // </FS:Ansariel>
}

void LLWearableBridge::buildContextMenu(LLMenuGL& menu, U32 flags)
{
    LL_DEBUGS() << "LLWearableBridge::buildContextMenu()" << LL_ENDL;
    menuentry_vec_t items;
    menuentry_vec_t disabled_items;
    if(isItemInTrash())
    {
        addTrashContextMenuOptions(items, disabled_items);
    }
    else if (isMarketplaceListingsFolder())
    {
        addMarketplaceContextMenuOptions(flags, items, disabled_items);
        items.push_back(std::string("Properties"));
        getClipboardEntries(false, items, disabled_items, flags);
    }
    else
    {   // FWIW, it looks like SUPPRESS_OPEN_ITEM is not set anywhere
        bool can_open = ((flags & SUPPRESS_OPEN_ITEM) != SUPPRESS_OPEN_ITEM);

        // If we have clothing, don't add "Open" as it's the same action as "Wear"   SL-18976
        LLViewerInventoryItem* item = getItem();
        if (can_open && item)
        {
            can_open = (item->getType() != LLAssetType::AT_CLOTHING) &&
                (item->getType() != LLAssetType::AT_BODYPART);
        }
        if (isLinkedObjectMissing())
        {
            can_open = false;
        }
        items.push_back(std::string("Share"));
        if (!canShare())
        {
            disabled_items.push_back(std::string("Share"));
        }

        if (can_open)
        {
            addOpenRightClickMenuOption(items);
        }
        else
        {
            disabled_items.push_back(std::string("Open"));
            disabled_items.push_back(std::string("Open Original"));
        }

        items.push_back(std::string("Properties"));

        getClipboardEntries(true, items, disabled_items, flags);

        items.push_back(std::string("Wearable And Object Separator"));
        items.push_back(std::string("Wearable Edit"));

        if (((flags & FIRST_SELECTED_ITEM) == 0) || (item && !gAgentWearables.isWearableModifiable(item->getUUID())))
        {
            disabled_items.push_back(std::string("Wearable Edit"));
        }
        // Don't allow items to be worn if their baseobj is in the trash.
        if (isLinkedObjectInTrash() || isLinkedObjectMissing() || isCOFFolder())
        {
            disabled_items.push_back(std::string("Wearable And Object Wear"));
            disabled_items.push_back(std::string("Wearable Add"));
            disabled_items.push_back(std::string("Wearable Edit"));
        }

        // Disable wear and take off based on whether the item is worn.
        if(item)
        {
            switch (item->getType())
            {
                case LLAssetType::AT_CLOTHING:
                    items.push_back(std::string("Take Off"));
                    // Fallthrough since clothing and bodypart share wear options
                case LLAssetType::AT_BODYPART:
                    if (get_is_item_worn(item->getUUID()))
                    {
                        disabled_items.push_back(std::string("Wearable And Object Wear"));
                        disabled_items.push_back(std::string("Wearable Add"));
// [RLVa:KB] - Checked: 2010-04-04 (RLVa-1.2.0c) | Added: RLVa-1.2.0c
                        if ( (rlv_handler_t::isEnabled()) && (!gRlvWearableLocks.canRemove(item)) )
                            disabled_items.push_back(std::string("Take Off"));
// [/RLVa:KB]
                    }
                    else
                    {
                        items.push_back(std::string("Wearable And Object Wear"));
//                      items.push_back(std::string("Wearable Add"));
                        disabled_items.push_back(std::string("Take Off"));
                        disabled_items.push_back(std::string("Wearable Edit"));

// [RLVa:KB] - Checked: 2010-06-09 (RLVa-1.2.0g) | Modified: RLVa-1.2.0g
                        if (rlv_handler_t::isEnabled())
                        {
                            ERlvWearMask eWearMask = gRlvWearableLocks.canWear(item);
                            if ((eWearMask & RLV_WEAR_REPLACE) == 0)
                                disabled_items.push_back(std::string("Wearable And Object Wear"));
                            if ((eWearMask & RLV_WEAR_ADD) == 0)
                                disabled_items.push_back(std::string("Wearable Add"));
                        }
// [/RLVa:KB]
                    }

                    if (LLWearableType::getInstance()->getAllowMultiwear(mWearableType))
                    {
                        items.push_back(std::string("Wearable Add"));
                        if (!gAgentWearables.canAddWearable(mWearableType))
                        {
                            disabled_items.push_back(std::string("Wearable Add"));
                        }
                    }
                    break;
                default:
                    break;
            }
        }
    }
    addLinkReplaceMenuOption(items, disabled_items);

    // <FS:Ansariel> Move to default folder
    addMoveToDefaultFolderMenuOption(items);

    hide_context_entries(menu, items, disabled_items);
}

// Called from menus
// static
bool LLWearableBridge::canWearOnAvatar(void* user_data)
{
    LLWearableBridge* self = (LLWearableBridge*)user_data;
    if(!self) return false;
    if(!self->isAgentInventory())
    {
        LLViewerInventoryItem* item = (LLViewerInventoryItem*)self->getItem();
        if(!item || !item->isFinished()) return false;
    }
    return (!get_is_item_worn(self->mUUID));
}

// Called from menus
// static
void LLWearableBridge::onWearOnAvatar(void* user_data)
{
    LLWearableBridge* self = (LLWearableBridge*)user_data;
    if(!self) return;
    self->wearOnAvatar();
}

void LLWearableBridge::wearOnAvatar()
{
    // TODO: investigate wearables may not be loaded at this point EXT-8231

    LLViewerInventoryItem* item = getItem();
    if(item)
    {
        LLAppearanceMgr::instance().wearItemOnAvatar(item->getUUID(), true, true);
    }
}

void LLWearableBridge::wearAddOnAvatar()
{
    // TODO: investigate wearables may not be loaded at this point EXT-8231

    LLViewerInventoryItem* item = getItem();
    if(item)
    {
        LLAppearanceMgr::instance().wearItemOnAvatar(item->getUUID(), true, false);
    }
}

// static
//void LLWearableBridge::onWearOnAvatarArrived( LLViewerWearable* wearable, void* userdata )
//{
//  LLUUID* item_id = (LLUUID*) userdata;
//  if(wearable)
//  {
//      LLViewerInventoryItem* item = NULL;
//      item = (LLViewerInventoryItem*)gInventory.getItem(*item_id);
//      if(item)
//      {
//          if(item->getAssetUUID() == wearable->getAssetID())
//          {
//              gAgentWearables.setWearableItem(item, wearable);
//              gInventory.notifyObservers();
//              //self->getFolderItem()->refreshFromRoot();
//          }
//          else
//          {
//              LL_INFOS() << "By the time wearable asset arrived, its inv item already pointed to a different asset." << LL_ENDL;
//          }
//      }
//  }
//  delete item_id;
//}

// static
// BAP remove the "add" code path once everything is fully COF-ified.
//void LLWearableBridge::onWearAddOnAvatarArrived( LLViewerWearable* wearable, void* userdata )
//{
//  LLUUID* item_id = (LLUUID*) userdata;
//  if(wearable)
//  {
//      LLViewerInventoryItem* item = NULL;
//      item = (LLViewerInventoryItem*)gInventory.getItem(*item_id);
//      if(item)
//      {
//          if(item->getAssetUUID() == wearable->getAssetID())
//          {
//              bool do_append = true;
//              gAgentWearables.setWearableItem(item, wearable, do_append);
//              gInventory.notifyObservers();
//              //self->getFolderItem()->refreshFromRoot();
//          }
//          else
//          {
//              LL_INFOS() << "By the time wearable asset arrived, its inv item already pointed to a different asset." << LL_ENDL;
//          }
//      }
//  }
//  delete item_id;
//}

// static
bool LLWearableBridge::canEditOnAvatar(void* user_data)
{
    LLWearableBridge* self = (LLWearableBridge*)user_data;
    if(!self) return false;

    return (get_is_item_worn(self->mUUID));
}

// static
void LLWearableBridge::onEditOnAvatar(void* user_data)
{
    LLWearableBridge* self = (LLWearableBridge*)user_data;
    if(self)
    {
        self->editOnAvatar();
    }
}

void LLWearableBridge::editOnAvatar()
{
    LLAgentWearables::editWearable(mUUID);
}

// static
bool LLWearableBridge::canRemoveFromAvatar(void* user_data)
{
    LLWearableBridge* self = (LLWearableBridge*)user_data;
    if( self && (LLAssetType::AT_BODYPART != self->mAssetType) )
    {
        return get_is_item_worn( self->mUUID );
    }
    return false;
}

void LLWearableBridge::removeFromAvatar()
{
    LL_WARNS() << "safe to remove?" << LL_ENDL;
    if (get_is_item_worn(mUUID))
    {
        LLAppearanceMgr::instance().removeItemFromAvatar(mUUID);
    }
}


// +=================================================+
// |        LLLinkItemBridge                         |
// +=================================================+
// For broken item links

std::string LLLinkItemBridge::sPrefix("Link: ");

void LLLinkItemBridge::buildContextMenu(LLMenuGL& menu, U32 flags)
{
    // *TODO: Translate
    LL_DEBUGS() << "LLLink::buildContextMenu()" << LL_ENDL;
    menuentry_vec_t items;
    menuentry_vec_t disabled_items;

    items.push_back(std::string("Find Original"));
    disabled_items.push_back(std::string("Find Original"));

    if(isItemInTrash())
    {
        addTrashContextMenuOptions(items, disabled_items);
    }
    else
    {
        items.push_back(std::string("Properties"));
        addDeleteContextMenuOptions(items, disabled_items);
    }
    addLinkReplaceMenuOption(items, disabled_items);
    hide_context_entries(menu, items, disabled_items);
}

// +=================================================+
// |        LLSettingsBridge                             |
// +=================================================+

LLSettingsBridge::LLSettingsBridge(LLInventoryPanel* inventory,
        LLFolderView* root,
        const LLUUID& uuid,
        LLSettingsType::type_e settings_type):
    LLItemBridge(inventory, root, uuid),
    mSettingsType(settings_type)
{
}

LLUIImagePtr LLSettingsBridge::getIcon() const
{
    return LLInventoryIcon::getIcon(LLAssetType::AT_SETTINGS, LLInventoryType::IT_SETTINGS, mSettingsType, false);
}

void LLSettingsBridge::performAction(LLInventoryModel* model, std::string action)
{
    if ("apply_settings_local" == action)
    {
        // Single item only
        LLViewerInventoryItem* item = static_cast<LLViewerInventoryItem*>(getItem());
        if (!item)
            return;
        LLUUID asset_id = item->getAssetUUID();
        // FIRE-30701 - Allow crossfade time to apply when using EEP from inventory.
        //LLEnvironment::instance().setEnvironment(LLEnvironment::ENV_LOCAL, asset_id, LLEnvironment::TRANSITION_INSTANT);
        //LLEnvironment::instance().setSelectedEnvironment(LLEnvironment::ENV_LOCAL, LLEnvironment::TRANSITION_INSTANT);
        LLEnvironment::instance().setManualEnvironment(LLEnvironment::ENV_LOCAL, asset_id);
        LLEnvironment::instance().setSelectedEnvironment(LLEnvironment::ENV_LOCAL);
    }
    else if ("apply_settings_parcel" == action)
    {
        // Single item only
        LLViewerInventoryItem* item = static_cast<LLViewerInventoryItem*>(getItem());
        if (!item)
            return;
        LLUUID asset_id = item->getAssetUUID();
        std::string name = item->getName();

        U32 flags(0);

        if (!item->getPermissions().allowOperationBy(PERM_MODIFY, gAgent.getID()))
            flags |= LLSettingsBase::FLAG_NOMOD;
        if (!item->getPermissions().allowOperationBy(PERM_TRANSFER, gAgent.getID()))
            flags |= LLSettingsBase::FLAG_NOTRANS;

        LLParcel *parcel = LLViewerParcelMgr::instance().getAgentOrSelectedParcel();
        if (!parcel)
        {
            LL_WARNS("INVENTORY") << "could not identify parcel." << LL_ENDL;
            return;
        }
        S32 parcel_id = parcel->getLocalID();

        LL_DEBUGS("ENVIRONMENT") << "Applying asset ID " << asset_id << " to parcel " << parcel_id << LL_ENDL;
        LLEnvironment::instance().updateParcel(parcel_id, asset_id, name, LLEnvironment::NO_TRACK, -1, -1, flags);
        LLEnvironment::instance().setSharedEnvironment();
    }
    else
        LLItemBridge::performAction(model, action);
}

void LLSettingsBridge::openItem()
{
    LLViewerInventoryItem* item = getItem();
    if (item)
    {
        if (item->getPermissions().getOwner() != gAgent.getID())
            LLNotificationsUtil::add("NoEditFromLibrary");
        else
            LLInvFVBridgeAction::doAction(item->getType(), mUUID, getInventoryModel());
    }
}

void LLSettingsBridge::buildContextMenu(LLMenuGL& menu, U32 flags)
{
    LL_DEBUGS() << "LLSettingsBridge::buildContextMenu()" << LL_ENDL;
    menuentry_vec_t items;
    menuentry_vec_t disabled_items;

    if (isMarketplaceListingsFolder())
    {
        menuentry_vec_t items;
        menuentry_vec_t disabled_items;
        addMarketplaceContextMenuOptions(flags, items, disabled_items);
        items.push_back(std::string("Properties"));
        getClipboardEntries(false, items, disabled_items, flags);
        hide_context_entries(menu, items, disabled_items);
    }
    else if (isItemInTrash())
    {
        addTrashContextMenuOptions(items, disabled_items);
    }
    else
    {
        items.push_back(std::string("Share"));
        if (!canShare())
        {
            disabled_items.push_back(std::string("Share"));
        }

        addOpenRightClickMenuOption(items);
        items.push_back(std::string("Properties"));

        getClipboardEntries(true, items, disabled_items, flags);

        items.push_back("Settings Separator");
        items.push_back("Settings Apply Local");

        items.push_back("Settings Apply Parcel");
        if (!canUpdateParcel())
            disabled_items.push_back("Settings Apply Parcel");

        items.push_back("Settings Apply Region");
        if (!canUpdateRegion())
            disabled_items.push_back("Settings Apply Region");
    }
    addLinkReplaceMenuOption(items, disabled_items);
    hide_context_entries(menu, items, disabled_items);
}

bool LLSettingsBridge::renameItem(const std::string& new_name)
{
    /*TODO: change internal settings name? */
    return LLItemBridge::renameItem(new_name);
}

bool LLSettingsBridge::isItemRenameable() const
{
    LLViewerInventoryItem* item = getItem();
    if (item)
    {
        return (item->getPermissions().allowModifyBy(gAgent.getID()));
    }
    return false;
}

bool LLSettingsBridge::canUpdateParcel() const
{
    return LLEnvironment::instance().canAgentUpdateParcelEnvironment();
}

bool LLSettingsBridge::canUpdateRegion() const
{
    return LLEnvironment::instance().canAgentUpdateRegionEnvironment();
}


// +=================================================+
// |        LLMaterialBridge                         |
// +=================================================+

void LLMaterialBridge::openItem()
{
    LLViewerInventoryItem* item = getItem();
    if (item)
    {
        LLInvFVBridgeAction::doAction(item->getType(),mUUID,getInventoryModel());
    }
}

void LLMaterialBridge::buildContextMenu(LLMenuGL& menu, U32 flags)
{
    LL_DEBUGS() << "LLMaterialBridge::buildContextMenu()" << LL_ENDL;

    if (isMarketplaceListingsFolder())
    {
        menuentry_vec_t items;
        menuentry_vec_t disabled_items;
        addMarketplaceContextMenuOptions(flags, items, disabled_items);
        items.push_back(std::string("Properties"));
        getClipboardEntries(false, items, disabled_items, flags);
        hide_context_entries(menu, items, disabled_items);
    }
    else
    {
        LLItemBridge::buildContextMenu(menu, flags);
    }
}


// +=================================================+
// |        LLLinkBridge                             |
// +=================================================+
// For broken folder links.
std::string LLLinkFolderBridge::sPrefix("Link: ");
LLUIImagePtr LLLinkFolderBridge::getIcon() const
{
    LLFolderType::EType folder_type = LLFolderType::FT_NONE;
    const LLInventoryObject *obj = getInventoryObject();
    if (obj)
    {
        LLViewerInventoryCategory* cat = NULL;
        LLInventoryModel* model = getInventoryModel();
        if(model)
        {
            cat = (LLViewerInventoryCategory*)model->getCategory(obj->getLinkedUUID());
            if (cat)
            {
                folder_type = cat->getPreferredType();
            }
        }
    }
    return LLFolderBridge::getIcon(folder_type);
}

void LLLinkFolderBridge::buildContextMenu(LLMenuGL& menu, U32 flags)
{
    // *TODO: Translate
    LL_DEBUGS() << "LLLink::buildContextMenu()" << LL_ENDL;
    menuentry_vec_t items;
    menuentry_vec_t disabled_items;

    if (isItemInTrash())
    {
        addTrashContextMenuOptions(items, disabled_items);
    }
    else
    {
        items.push_back(std::string("Find Original"));
        addDeleteContextMenuOptions(items, disabled_items);
    }
    hide_context_entries(menu, items, disabled_items);
}
void LLLinkFolderBridge::performAction(LLInventoryModel* model, std::string action)
{
    if ("goto" == action)
    {
        gotoItem();
        return;
    }
    LLItemBridge::performAction(model,action);
}
void LLLinkFolderBridge::gotoItem()
{
    LLItemBridge::gotoItem();

    const LLUUID &cat_uuid = getFolderID();
    if (!cat_uuid.isNull())
    {
        LLFolderViewItem *base_folder = LLInventoryPanel::getActiveInventoryPanel()->getItemByID(cat_uuid);
        if (base_folder)
        {
            base_folder->setOpen(true);
        }
    }
}
const LLUUID &LLLinkFolderBridge::getFolderID() const
{
    if (LLViewerInventoryItem *link_item = getItem())
    {
        if (const LLViewerInventoryCategory *cat = link_item->getLinkedCategory())
        {
            const LLUUID& cat_uuid = cat->getUUID();
            return cat_uuid;
        }
    }
    return LLUUID::null;
}

void LLUnknownItemBridge::buildContextMenu(LLMenuGL& menu, U32 flags)
{
    menuentry_vec_t items;
    menuentry_vec_t disabled_items;
    items.push_back(std::string("Properties"));
    items.push_back(std::string("Rename"));
    hide_context_entries(menu, items, disabled_items);
}

LLUIImagePtr LLUnknownItemBridge::getIcon() const
{
    return LLInventoryIcon::getIcon(LLAssetType::AT_UNKNOWN, mInvType);
}


/********************************************************************************
 **
 **                    BRIDGE ACTIONS
 **/

// static
void LLInvFVBridgeAction::doAction(LLAssetType::EType asset_type,
                                   const LLUUID& uuid,
                                   LLInventoryModel* model)
{
    // Perform indirection in case of link.
    const LLUUID& linked_uuid = gInventory.getLinkedItemID(uuid);

    LLInvFVBridgeAction* action = createAction(asset_type,linked_uuid,model);
    if(action)
    {
        action->doIt();
        delete action;
    }
}

// static
void LLInvFVBridgeAction::doAction(const LLUUID& uuid, LLInventoryModel* model)
{
    llassert(model);
    LLViewerInventoryItem* item = model->getItem(uuid);
    llassert(item);
    if (item)
    {
        LLAssetType::EType asset_type = item->getType();
        LLInvFVBridgeAction* action = createAction(asset_type,uuid,model);
        if(action)
        {
            action->doIt();
            delete action;
        }
    }
}

LLViewerInventoryItem* LLInvFVBridgeAction::getItem() const
{
    if (mModel)
        return (LLViewerInventoryItem*)mModel->getItem(mUUID);
    return NULL;
}

class LLTextureBridgeAction: public LLInvFVBridgeAction
{
    friend class LLInvFVBridgeAction;
public:
    virtual void doIt()
    {
        if (getItem())
        {
            LLFloaterReg::showInstance("preview_texture", LLSD(mUUID), TAKE_FOCUS_YES);
        }
        LLInvFVBridgeAction::doIt();
    }
    virtual ~LLTextureBridgeAction(){}
protected:
    LLTextureBridgeAction(const LLUUID& id,LLInventoryModel* model) : LLInvFVBridgeAction(id,model) {}
};

class LLSoundBridgeAction: public LLInvFVBridgeAction
{
    friend class LLInvFVBridgeAction;
public:
    virtual void doIt()
    {
        LLViewerInventoryItem* item = getItem();
        if (item)
        {
            send_sound_trigger(item->getAssetUUID(), SOUND_GAIN);
        }
        LLInvFVBridgeAction::doIt();
    }
    virtual ~LLSoundBridgeAction(){}
protected:
    LLSoundBridgeAction(const LLUUID& id,LLInventoryModel* model) : LLInvFVBridgeAction(id,model) {}
};

class LLLandmarkBridgeAction: public LLInvFVBridgeAction
{
    friend class LLInvFVBridgeAction;
public:
    virtual void doIt()
    {
        LLViewerInventoryItem* item = getItem();
        if (item)
        {
            // Opening (double-clicking) a landmark immediately teleports,
            // but warns you the first time.
            LLSD payload;
            payload["asset_id"] = item->getAssetUUID();

            LLSD args;
            args["LOCATION"] = item->getName();

            LLNotificationsUtil::add("TeleportFromLandmark", args, payload);
        }
        LLInvFVBridgeAction::doIt();
    }
    virtual ~LLLandmarkBridgeAction(){}
protected:
    LLLandmarkBridgeAction(const LLUUID& id,LLInventoryModel* model) : LLInvFVBridgeAction(id,model) {}
};

class LLCallingCardBridgeAction: public LLInvFVBridgeAction
{
    friend class LLInvFVBridgeAction;
public:
    virtual void doIt()
    {
        LLViewerInventoryItem* item = getItem();
        if (item && item->getCreatorUUID().notNull())
        {
            LLAvatarActions::showProfile(item->getCreatorUUID());
        }
        LLInvFVBridgeAction::doIt();
    }
    virtual ~LLCallingCardBridgeAction(){}
protected:
    LLCallingCardBridgeAction(const LLUUID& id,LLInventoryModel* model) : LLInvFVBridgeAction(id,model) {}

};

class LLNotecardBridgeAction
: public LLInvFVBridgeAction
{
    friend class LLInvFVBridgeAction;
public:
    virtual void doIt()
    {
        LLViewerInventoryItem* item = getItem();
        if (item)
        {
            LLFloaterReg::showInstance("preview_notecard", LLSD(item->getUUID()), TAKE_FOCUS_YES);
        }
        LLInvFVBridgeAction::doIt();
    }
    virtual ~LLNotecardBridgeAction(){}
protected:
    LLNotecardBridgeAction(const LLUUID& id,LLInventoryModel* model) : LLInvFVBridgeAction(id,model) {}
};

class LLGestureBridgeAction: public LLInvFVBridgeAction
{
    friend class LLInvFVBridgeAction;
public:
    virtual void doIt()
    {
        LLViewerInventoryItem* item = getItem();
        if (item)
        {
            LLPreviewGesture* preview = LLPreviewGesture::show(mUUID, LLUUID::null);
            preview->setFocus(true);
        }
        LLInvFVBridgeAction::doIt();
    }
    virtual ~LLGestureBridgeAction(){}
protected:
    LLGestureBridgeAction(const LLUUID& id,LLInventoryModel* model) : LLInvFVBridgeAction(id,model) {}
};

class LLAnimationBridgeAction: public LLInvFVBridgeAction
{
    friend class LLInvFVBridgeAction;
public:
    virtual void doIt()
    {
        LLViewerInventoryItem* item = getItem();
        if (item)
        {
            LLFloaterReg::showInstance("preview_anim", LLSD(mUUID), TAKE_FOCUS_YES);
        }
        LLInvFVBridgeAction::doIt();
    }
    virtual ~LLAnimationBridgeAction(){}
protected:
    LLAnimationBridgeAction(const LLUUID& id,LLInventoryModel* model) : LLInvFVBridgeAction(id,model) {}
};

class LLObjectBridgeAction: public LLInvFVBridgeAction
{
    friend class LLInvFVBridgeAction;
public:
    virtual void doIt()
    {
        attachOrDetach();
    }
    virtual ~LLObjectBridgeAction(){}
protected:
    LLObjectBridgeAction(const LLUUID& id,LLInventoryModel* model) : LLInvFVBridgeAction(id,model) {}
    void attachOrDetach();
};

void LLObjectBridgeAction::attachOrDetach()
{
    if (get_is_item_worn(mUUID))
    {
        LLAppearanceMgr::instance().removeItemFromAvatar(mUUID);
    }
    else
    {
        // <FS:Ansariel> Double-click add/replace option
        //LLAppearanceMgr::instance().wearItemOnAvatar(mUUID, true, false); // Don't replace if adding.
        LLAppearanceMgr::instance().wearItemOnAvatar(mUUID, true, !gSavedSettings.getBOOL("FSDoubleClickAddInventoryObjects")); // Don't replace if adding.
    }
}

class LLLSLTextBridgeAction: public LLInvFVBridgeAction
{
    friend class LLInvFVBridgeAction;
public:
    virtual void doIt()
    {
        LLViewerInventoryItem* item = getItem();
        if (item)
        {
            LLFloaterReg::showInstance("preview_script", LLSD(mUUID), TAKE_FOCUS_YES);
        }
        LLInvFVBridgeAction::doIt();
    }
    virtual ~LLLSLTextBridgeAction(){}
protected:
    LLLSLTextBridgeAction(const LLUUID& id,LLInventoryModel* model) : LLInvFVBridgeAction(id,model) {}
};

class LLWearableBridgeAction: public LLInvFVBridgeAction
{
    friend class LLInvFVBridgeAction;
public:
    virtual void doIt()
    {
        wearOnAvatar();
    }

    virtual ~LLWearableBridgeAction(){}
protected:
    LLWearableBridgeAction(const LLUUID& id,LLInventoryModel* model) : LLInvFVBridgeAction(id,model) {}
    bool isItemInTrash() const;
    // return true if the item is in agent inventory. if false, it
    // must be lost or in the inventory library.
    bool isAgentInventory() const;
    void wearOnAvatar();
};

bool LLWearableBridgeAction::isItemInTrash() const
{
    if(!mModel) return false;
    const LLUUID trash_id = mModel->findCategoryUUIDForType(LLFolderType::FT_TRASH);
    return mModel->isObjectDescendentOf(mUUID, trash_id);
}

bool LLWearableBridgeAction::isAgentInventory() const
{
    if(!mModel) return false;
    if(gInventory.getRootFolderID() == mUUID) return true;
    return mModel->isObjectDescendentOf(mUUID, gInventory.getRootFolderID());
}

void LLWearableBridgeAction::wearOnAvatar()
{
    // TODO: investigate wearables may not be loaded at this point EXT-8231

    LLViewerInventoryItem* item = getItem();
    if(item)
    {
        if (get_is_item_worn(mUUID))
        {
            if(item->getType() != LLAssetType::AT_BODYPART)
            {
                LLAppearanceMgr::instance().removeItemFromAvatar(item->getUUID());
            }
        }
        else
        {
            // <FS> FIRE-303: Double-click remove wearable
            //LLAppearanceMgr::instance().wearItemOnAvatar(item->getUUID(), true, true);
            LLAppearanceMgr::instance().wearItemOnAvatar(item->getUUID(), true, (item->getType() == LLAssetType::AT_BODYPART || !gSavedSettings.getBOOL("FSDoubleClickAddInventoryClothing")));
        }
    }
}

class LLSettingsBridgeAction
    : public LLInvFVBridgeAction
{
    friend class LLInvFVBridgeAction;
public:
    virtual void doIt()
    {
        LLViewerInventoryItem* item = getItem();
        if (item)
        {
            LLSettingsType::type_e type = item->getSettingsType();
            switch (type)
            {
            case LLSettingsType::ST_SKY:
                LLFloaterReg::showInstance("env_fixed_environmentent_sky", LLSDMap("inventory_id", item->getUUID()), TAKE_FOCUS_YES);
                break;
            case LLSettingsType::ST_WATER:
                LLFloaterReg::showInstance("env_fixed_environmentent_water", LLSDMap("inventory_id", item->getUUID()), TAKE_FOCUS_YES);
                break;
            case LLSettingsType::ST_DAYCYCLE:
                LLFloaterReg::showInstance("env_edit_extdaycycle", LLSDMap("inventory_id", item->getUUID())("edit_context", "inventory"), TAKE_FOCUS_YES);
                break;
            default:
                break;
            }
        }
        LLInvFVBridgeAction::doIt();
    }
    virtual ~LLSettingsBridgeAction(){}
protected:
    LLSettingsBridgeAction(const LLUUID& id, LLInventoryModel* model) : LLInvFVBridgeAction(id, model) {}
};

class LLMaterialBridgeAction : public LLInvFVBridgeAction
{
    friend class LLInvFVBridgeAction;
public:
    void doIt() override
    {
        LLViewerInventoryItem* item = getItem();
        if (item)
        {
            LLFloaterReg::showInstance("material_editor", LLSD(item->getUUID()), TAKE_FOCUS_YES);
        }
        LLInvFVBridgeAction::doIt();
    }
    ~LLMaterialBridgeAction() = default;
private:
    LLMaterialBridgeAction(const LLUUID& id,LLInventoryModel* model) : LLInvFVBridgeAction(id,model) {}
};


LLInvFVBridgeAction* LLInvFVBridgeAction::createAction(LLAssetType::EType asset_type,
                                                       const LLUUID& uuid,
                                                       LLInventoryModel* model)
{
    LLInvFVBridgeAction* action = NULL;
    switch(asset_type)
    {
        case LLAssetType::AT_TEXTURE:
            action = new LLTextureBridgeAction(uuid,model);
            break;
        case LLAssetType::AT_SOUND:
            action = new LLSoundBridgeAction(uuid,model);
            break;
        case LLAssetType::AT_LANDMARK:
            action = new LLLandmarkBridgeAction(uuid,model);
            break;
        case LLAssetType::AT_CALLINGCARD:
            action = new LLCallingCardBridgeAction(uuid,model);
            break;
        case LLAssetType::AT_OBJECT:
            action = new LLObjectBridgeAction(uuid,model);
            break;
        case LLAssetType::AT_NOTECARD:
            action = new LLNotecardBridgeAction(uuid,model);
            break;
        case LLAssetType::AT_ANIMATION:
            action = new LLAnimationBridgeAction(uuid,model);
            break;
        case LLAssetType::AT_GESTURE:
            action = new LLGestureBridgeAction(uuid,model);
            break;
        case LLAssetType::AT_LSL_TEXT:
            action = new LLLSLTextBridgeAction(uuid,model);
            break;
        case LLAssetType::AT_CLOTHING:
        case LLAssetType::AT_BODYPART:
            action = new LLWearableBridgeAction(uuid,model);
            break;
        case LLAssetType::AT_SETTINGS:
            action = new LLSettingsBridgeAction(uuid, model);
            break;
        case LLAssetType::AT_MATERIAL:
            action = new LLMaterialBridgeAction(uuid, model);
            break;
        default:
            break;
    }
    return action;
}

/**                    Bridge Actions
 **
 ********************************************************************************/

/************************************************************************/
/* Recent Inventory Panel related classes                               */
/************************************************************************/
void LLRecentItemsFolderBridge::buildContextMenu(LLMenuGL& menu, U32 flags)
{
    menuentry_vec_t disabled_items, items;
        buildContextMenuOptions(flags, items, disabled_items);

    items.erase(std::remove(items.begin(), items.end(), std::string("New Folder")), items.end());

    hide_context_entries(menu, items, disabled_items);
}

LLInvFVBridge* LLRecentInventoryBridgeBuilder::createBridge(
    LLAssetType::EType asset_type,
    LLAssetType::EType actual_asset_type,
    LLInventoryType::EType inv_type,
    LLInventoryPanel* inventory,
    LLFolderViewModelInventory* view_model,
    LLFolderView* root,
    const LLUUID& uuid,
    U32 flags /*= 0x00*/ ) const
{
    LLInvFVBridge* new_listener = NULL;
    if (asset_type == LLAssetType::AT_CATEGORY
        && actual_asset_type != LLAssetType::AT_LINK_FOLDER)
    {
        new_listener = new LLRecentItemsFolderBridge(inv_type, inventory, root, uuid);
    }
    else
        {
        new_listener = LLInventoryFolderViewModelBuilder::createBridge(asset_type,
                actual_asset_type,
                inv_type,
                inventory,
                                                                view_model,
                root,
                uuid,
                flags);
        }
    return new_listener;
}

LLFolderViewGroupedItemBridge::LLFolderViewGroupedItemBridge()
{
}

void LLFolderViewGroupedItemBridge::groupFilterContextMenu(folder_view_item_deque& selected_items, LLMenuGL& menu)
{
    uuid_vec_t ids;
    menuentry_vec_t disabled_items;
    if (get_selection_item_uuids(selected_items, ids))
    {
        // <FS:Ansariel> Fix broken add wearable check
        //if (!LLAppearanceMgr::instance().canAddWearables(ids) && canWearSelected(ids))
        if (!canWearSelected(ids) || !LLAppearanceMgr::instance().canAddWearables(ids))
        {
            disabled_items.push_back(std::string("Wearable And Object Wear"));
            disabled_items.push_back(std::string("Wearable Add"));
            disabled_items.push_back(std::string("Attach To"));
            disabled_items.push_back(std::string("Attach To HUD"));
            disabled_items.push_back(std::string("Wearable And Object Separator")); // <FS:Ansariel> Add separator
        }
    }
    disable_context_entries_if_present(menu, disabled_items);
}

bool LLFolderViewGroupedItemBridge::canWearSelected(const uuid_vec_t& item_ids) const
{
    for (uuid_vec_t::const_iterator it = item_ids.begin(); it != item_ids.end(); ++it)
    {
        const LLViewerInventoryItem* item = gInventory.getItem(*it);
        // <FS:Ansariel> Fix broken add wearable check
        //if (!item || (item->getType() >= LLAssetType::AT_COUNT) || (item->getType() <= LLAssetType::AT_NONE))
        if (!item || (item->getType() != LLAssetType::AT_CLOTHING && item->getType() != LLAssetType::AT_OBJECT && item->getType() != LLAssetType::AT_BODYPART && item->getType() != LLAssetType::AT_GESTURE))
        {
            return false;
        }
    }
    return true;
}

/************************************************************************/
/* Worn Inventory Panel related classes                               */
/************************************************************************/
void LLWornItemsFolderBridge::buildContextMenu(LLMenuGL& menu, U32 flags)
{
    menuentry_vec_t disabled_items, items;
        buildContextMenuOptions(flags, items, disabled_items);

    items.erase(std::remove(items.begin(), items.end(), std::string("New Body Parts")), items.end());
    items.erase(std::remove(items.begin(), items.end(), std::string("New Clothes")), items.end());
    items.erase(std::remove(items.begin(), items.end(), std::string("New Note")), items.end());
    items.erase(std::remove(items.begin(), items.end(), std::string("New Gesture")), items.end());
    items.erase(std::remove(items.begin(), items.end(), std::string("New Script")), items.end());
    items.erase(std::remove(items.begin(), items.end(), std::string("New Folder")), items.end());
    items.erase(std::remove(items.begin(), items.end(), std::string("New Material")), items.end()); // <FS:Ansariel> Don't allow creating materials on the "worn" tab
    items.erase(std::remove(items.begin(), items.end(), std::string("New Settings")), items.end()); // <FS:Ansariel> Don't allow creating settings on the "worn" tab

    hide_context_entries(menu, items, disabled_items);
}

LLInvFVBridge* LLWornInventoryBridgeBuilder::createBridge(
    LLAssetType::EType asset_type,
    LLAssetType::EType actual_asset_type,
    LLInventoryType::EType inv_type,
    LLInventoryPanel* inventory,
    LLFolderViewModelInventory* view_model,
    LLFolderView* root,
    const LLUUID& uuid,
    U32 flags /*= 0x00*/ ) const
{
    LLInvFVBridge* new_listener = NULL;
    switch(asset_type)
    {
    case LLAssetType::AT_CATEGORY:
        if (actual_asset_type == LLAssetType::AT_LINK_FOLDER)
        {
            // *TODO: Create a link folder handler instead if it is necessary
            new_listener = LLInventoryFolderViewModelBuilder::createBridge(
                asset_type,
                actual_asset_type,
                inv_type,
                inventory,
                                                                view_model,
                root,
                uuid,
                flags);
            break;
        }
        new_listener = new LLWornItemsFolderBridge(inv_type, inventory, root, uuid);
        break;
    default:
        new_listener = LLInventoryFolderViewModelBuilder::createBridge(
            asset_type,
            actual_asset_type,
            inv_type,
            inventory,
                                                                view_model,
            root,
            uuid,
            flags);
    }
    return new_listener;

}
// EOF<|MERGE_RESOLUTION|>--- conflicted
+++ resolved
@@ -2326,7 +2326,6 @@
             return false;
         }
 
-<<<<<<< HEAD
 // [RLVa:KB] - Checked: 2011-03-29 (RLVa-1.3.0g) | Modified: RLVa-1.3.0g
         if ( (rlv_handler_t::isEnabled()) && (!RlvFolderLocks::instance().canRenameItem(mUUID)) )
         {
@@ -2334,10 +2333,7 @@
         }
 // [/RLVa:KB]
 
-        return (item->getPermissions().allowModifyBy(gAgent.getID()));
-=======
         return item->getPermissions().allowModifyBy(gAgent.getID());
->>>>>>> f3f3f99f
     }
 
     return false;
@@ -2459,11 +2455,8 @@
     {
         return false;
     }
-<<<<<<< HEAD
+
 /*
-=======
-
->>>>>>> f3f3f99f
     // Can't copy worn objects.
     // Worn objects are tied to their inworld conterparts
     // Copy of modified worn object will return object with obsolete asset and inventory
@@ -2893,15 +2886,6 @@
 
     LLInventoryModel* model = getInventoryModel();
 
-<<<<<<< HEAD
-    if (!inv_cat) return false; // shouldn't happen, but in case item is incorrectly parented in which case inv_cat will be NULL
-    if (!model) return false;
-    if (!isAgentAvatarValid()) return false;
-    if (!isAgentInventory()) return false; // cannot drag categories into library
-    // <FS:TT> Client LSL Bridge (also for #AO)
-    if (isLockedFolder()) return false;
-    // </FS:TT>
-=======
     if (!inv_cat) // shouldn't happen, but in case item is incorrectly parented in which case inv_cat will be NULL
         return false;
     if (!model)
@@ -2910,7 +2894,9 @@
         return false;
     if (!isAgentInventory())
         return false; // cannot drag categories into library
->>>>>>> f3f3f99f
+    // <FS:TT> Client LSL Bridge (also for #AO)
+    if (isLockedFolder()) return false;
+    // </FS:TT>
 
     LLInventoryPanel* destination_panel = mInventoryPanel.get();
     if (!destination_panel)
@@ -3084,14 +3070,11 @@
                 }
             }
         }
-<<<<<<< HEAD
         // <FS:Ansariel> FIRE-1392: Allow dragging all asset types into Landmarks folder
         //if (is_movable && move_is_into_landmarks)
         //{
-        //  for (S32 i=0; i < descendent_items.size(); ++i)
+        //  for (LLViewerInventoryItem* item : descendent_items)
         //  {
-        //      LLViewerInventoryItem* item = descendent_items[i];
-
         //      // Don't move anything except landmarks and categories into Landmarks folder.
         //      // We use getType() instead of getActua;Type() to allow links to landmarks and folders.
         //      if (LLAssetType::AT_LANDMARK != item->getType() && LLAssetType::AT_CATEGORY != item->getType())
@@ -3102,21 +3085,6 @@
         //  }
         //}
         // </FS:Ansariel>
-=======
-        if (is_movable && move_is_into_landmarks)
-        {
-            for (LLViewerInventoryItem* item : descendent_items)
-            {
-                // Don't move anything except landmarks and categories into Landmarks folder.
-                // We use getType() instead of getActua;Type() to allow links to landmarks and folders.
-                if (LLAssetType::AT_LANDMARK != item->getType() && LLAssetType::AT_CATEGORY != item->getType())
-                {
-                    is_movable = false;
-                    break; // It's generally movable, but not into Landmarks.
-                }
-            }
-        }
->>>>>>> f3f3f99f
 
         if (is_movable && move_is_into_marketplacelistings)
         {
