/**
 * @file llinventorybridge.cpp
 * @brief Implementation of the Inventory-Folder-View-Bridge classes.
 *
 * $LicenseInfo:firstyear=2001&license=viewerlgpl$
 * Second Life Viewer Source Code
 * Copyright (C) 2010, Linden Research, Inc.
 * 
 * This library is free software; you can redistribute it and/or
 * modify it under the terms of the GNU Lesser General Public
 * License as published by the Free Software Foundation;
 * version 2.1 of the License only.
 * 
 * This library is distributed in the hope that it will be useful,
 * but WITHOUT ANY WARRANTY; without even the implied warranty of
 * MERCHANTABILITY or FITNESS FOR A PARTICULAR PURPOSE.  See the GNU
 * Lesser General Public License for more details.
 * 
 * You should have received a copy of the GNU Lesser General Public
 * License along with this library; if not, write to the Free Software
 * Foundation, Inc., 51 Franklin Street, Fifth Floor, Boston, MA  02110-1301  USA
 * 
 * Linden Research, Inc., 945 Battery Street, San Francisco, CA  94111  USA
 * $/LicenseInfo$
 */

#include "llviewerprecompiledheaders.h"
#include "llinventorybridge.h"

// external projects
#include "lltransfersourceasset.h" 
#include "llavatarnamecache.h"	// IDEVO

#include "llagent.h"
#include "llagentcamera.h"
#include "llagentwearables.h"
#include "llappearancemgr.h"
#include "llattachmentsmgr.h"
#include "llavataractions.h" 
#include "llfavoritesbar.h" // management of favorites folder
#include "llfloateropenobject.h"
#include "llfloaterreg.h"
#include "llfloatermarketplacelistings.h"
#include "llfloatersidepanelcontainer.h"
#include "llsidepanelinventory.h"
#include "llfloaterworldmap.h"
#include "llfolderview.h"
#include "llfriendcard.h"
#include "llgesturemgr.h"
#include "llgiveinventory.h" 
#include "llfloaterimcontainer.h"
#include "llimview.h"
#include "llclipboard.h"
#include "llinventorydefines.h"
#include "llinventoryfunctions.h"
#include "llinventoryicon.h"
#include "llinventorymodel.h"
#include "llinventorymodelbackgroundfetch.h"
#include "llinventorypanel.h"
#include "llmarketplacefunctions.h"
#include "llnotifications.h"
#include "llnotificationsutil.h"
#include "llpreviewanim.h"
#include "llpreviewgesture.h"
#include "llpreviewtexture.h"
#include "llselectmgr.h"
#include "llsidepanelappearance.h"
#include "lltooldraganddrop.h"
#include "lltrans.h"
#include "llurlaction.h"
#include "llviewerassettype.h"
#include "llviewerfoldertype.h"
#include "llviewermenu.h"
#include "llviewermessage.h"
#include "llviewerobjectlist.h"
#include "llviewerregion.h"
#include "llviewerwindow.h"
#include "llvoavatarself.h"
#include "llwearablelist.h"
#include "llwearableitemslist.h"
#include "lllandmarkactions.h"
#include "llpanellandmarks.h"
#include "llviewerparcelmgr.h"
#include "llparcel.h"

#include "llenvironment.h"
// [RLVa:KB] - Checked: 2011-05-22 (RLVa-1.3.1)
#include "rlvactions.h"
#include "rlvhandler.h"
#include "rlvlocks.h"
// [/RLVa:KB]
// <FS:TT> Client LSL Bridge
#include "fslslbridge.h"
#include "aoengine.h"
// </FS:TT>

// <FS:Zi> Do not allow "Restore To Last Position" for no-copy items
#ifdef OPENSIM
#include "fsgridhandler.h"
#endif
// </FS:Zi>
#include "fsfloaterplacedetails.h"
#include "fsfloaterwearablefavorites.h"
#include "llviewerattachmenu.h"
#include "llresmgr.h"

#include <boost/shared_ptr.hpp>

void copy_slurl_to_clipboard_callback_inv(const std::string& slurl);

typedef std::pair<LLUUID, LLUUID> two_uuids_t;
typedef std::list<two_uuids_t> two_uuids_list_t;

const F32 SOUND_GAIN = 1.0f;

struct LLMoveInv
{
	LLUUID mObjectID;
	LLUUID mCategoryID;
	two_uuids_list_t mMoveList;
	void (*mCallback)(S32, void*);
	void* mUserData;
};

using namespace LLOldEvents;

// Function declarations
bool move_task_inventory_callback(const LLSD& notification, const LLSD& response, boost::shared_ptr<LLMoveInv>);
bool confirm_attachment_rez(const LLSD& notification, const LLSD& response);
void teleport_via_landmark(const LLUUID& asset_id);
// <FS:CR> Function left unused from FIRE-7219
//static bool check_category(LLInventoryModel* model,
//						   const LLUUID& cat_id,
//						   LLInventoryPanel* active_panel,
//						   LLInventoryFilter* filter);

// <FS:ND> Unused function
// static bool check_item(const LLUUID& item_id,
// 					   LLInventoryPanel* active_panel,
// 					   LLInventoryFilter* filter);
// </FS:ND>

// Helper functions

bool isAddAction(const std::string& action)
{
	return ("wear" == action || "attach" == action || "activate" == action);
}

bool isRemoveAction(const std::string& action)
{
	return ("take_off" == action || "detach" == action);
}

bool isMarketplaceSendAction(const std::string& action)
{
	return ("send_to_marketplace" == action);
}

bool isPanelActive(const std::string& panel_name)
{
    LLInventoryPanel *active_panel = LLInventoryPanel::getActiveInventoryPanel(FALSE);
    return (active_panel && (active_panel->getName() == panel_name));
}

// Used by LLFolderBridge as callback for directory fetching recursion
class LLRightClickInventoryFetchDescendentsObserver : public LLInventoryFetchDescendentsObserver
{
public:
	LLRightClickInventoryFetchDescendentsObserver(const uuid_vec_t& ids) : LLInventoryFetchDescendentsObserver(ids) {}
	~LLRightClickInventoryFetchDescendentsObserver() {}
	virtual void execute(bool clear_observer = false);
	virtual void done()
	{
		execute(true);
	}
};

// Used by LLFolderBridge as callback for directory content items fetching
class LLRightClickInventoryFetchObserver : public LLInventoryFetchItemsObserver
{
public:
	LLRightClickInventoryFetchObserver(const uuid_vec_t& ids) : LLInventoryFetchItemsObserver(ids) { };
	~LLRightClickInventoryFetchObserver() {}
	void execute(bool clear_observer = false)
	{
		if (clear_observer)
		{
			gInventory.removeObserver(this);
			delete this;
		}
		// we've downloaded all the items, so repaint the dialog
		LLFolderBridge::staticFolderOptionsMenu();
	}
	virtual void done()
	{
		execute(true);
	}
};

// +=================================================+
// |        LLInvFVBridge                            |
// +=================================================+

LLInvFVBridge::LLInvFVBridge(LLInventoryPanel* inventory, 
							 LLFolderView* root,
							 const LLUUID& uuid) :
	mUUID(uuid), 
	mRoot(root),
	mInvType(LLInventoryType::IT_NONE),
	mIsLink(FALSE),
	LLFolderViewModelItemInventory(inventory->getRootViewModel())
{
	mInventoryPanel = inventory->getInventoryPanelHandle();
	const LLInventoryObject* obj = getInventoryObject();
	mIsLink = obj && obj->getIsLinkType();
}

const std::string& LLInvFVBridge::getName() const
{
	const LLInventoryObject* obj = getInventoryObject();
	if(obj)
	{
		return obj->getName();
	}
	return LLStringUtil::null;
}

const std::string& LLInvFVBridge::getDisplayName() const
{
	if(mDisplayName.empty())
	{
		buildDisplayName();
	}
	return mDisplayName;
}

std::string LLInvFVBridge::getSearchableDescription() const
{
    return get_searchable_description(getInventoryModel(), mUUID);
}

std::string LLInvFVBridge::getSearchableCreatorName() const
{
    return get_searchable_creator_name(getInventoryModel(), mUUID);
}

std::string LLInvFVBridge::getSearchableUUIDString() const
{
    return get_searchable_UUID(getInventoryModel(), mUUID);
}

// <FS:Ansariel> Zi's extended inventory search
std::string LLInvFVBridge::getSearchableAll() const
{
	return getSearchableName() + "+" +
		getSearchableCreatorName() + "+" + 
		getSearchableDescription() + "+" +
		getSearchableUUIDString();
}
// </FS:Ansariel>

// Folders have full perms
PermissionMask LLInvFVBridge::getPermissionMask() const
{
	return PERM_ALL;
}

// virtual
LLFolderType::EType LLInvFVBridge::getPreferredType() const
{
	return LLFolderType::FT_NONE;
}


// Folders don't have creation dates.
time_t LLInvFVBridge::getCreationDate() const
{
	LLInventoryObject* objectp = getInventoryObject();
	if (objectp)
	{
		return objectp->getCreationDate();
	}
	return (time_t)0;
}

void LLInvFVBridge::setCreationDate(time_t creation_date_utc)
{
	LLInventoryObject* objectp = getInventoryObject();
	if (objectp)
	{
		objectp->setCreationDate(creation_date_utc);
	}
}


// Can be destroyed (or moved to trash)
BOOL LLInvFVBridge::isItemRemovable() const
{
	return get_is_item_removable(getInventoryModel(), mUUID);
}

// Can be moved to another folder
BOOL LLInvFVBridge::isItemMovable() const
{
	// <FS:Ansariel> FIRE-28977: Lock special and locked folders from being DaD'ed
	if (isLockedFolder())
	{
		// Child of a protected folder -> not movable
		return FALSE;
	}
	// </FS:Ansariel

	return TRUE;
}

BOOL LLInvFVBridge::isLink() const
{
	return mIsLink;
}

BOOL LLInvFVBridge::isLibraryItem() const
{
	return gInventory.isObjectDescendentOf(getUUID(),gInventory.getLibraryRootFolderID());
}

/*virtual*/
/**
 * @brief Adds this item into clipboard storage
 */
BOOL LLInvFVBridge::cutToClipboard()
{
	const LLInventoryObject* obj = gInventory.getObject(mUUID);
	if (obj && isItemMovable() && isItemRemovable())
	{
        const LLUUID &marketplacelistings_id = gInventory.findCategoryUUIDForType(LLFolderType::FT_MARKETPLACE_LISTINGS);
        const BOOL cut_from_marketplacelistings = gInventory.isObjectDescendentOf(mUUID, marketplacelistings_id);
            
        if (cut_from_marketplacelistings && (LLMarketplaceData::instance().isInActiveFolder(mUUID) ||
                                             LLMarketplaceData::instance().isListedAndActive(mUUID)))
        {
            LLUUID parent_uuid = obj->getParentUUID();
            BOOL result = perform_cutToClipboard();
            gInventory.addChangedMask(LLInventoryObserver::STRUCTURE, parent_uuid);
            return result;
        }
        else
        {
            // Otherwise just perform the cut
            return perform_cutToClipboard();
        }
    }
	return FALSE;
}

// virtual
bool LLInvFVBridge::isCutToClipboard()
{
    if (LLClipboard::instance().isCutMode())
    {
        return LLClipboard::instance().isOnClipboard(mUUID);
    }
    return false;
}

// Callback for cutToClipboard if DAMA required...
BOOL LLInvFVBridge::callback_cutToClipboard(const LLSD& notification, const LLSD& response)
{
    S32 option = LLNotificationsUtil::getSelectedOption(notification, response);
    if (option == 0) // YES
    {
		return perform_cutToClipboard();
    }
    return FALSE;
}

BOOL LLInvFVBridge::perform_cutToClipboard()
{
	const LLInventoryObject* obj = gInventory.getObject(mUUID);
	if (obj && isItemMovable() && isItemRemovable())
	{
		LLClipboard::instance().setCutMode(true);
		return LLClipboard::instance().addToClipboard(mUUID);
	}
	return FALSE;
}

BOOL LLInvFVBridge::copyToClipboard() const
{
	const LLInventoryObject* obj = gInventory.getObject(mUUID);
//	if (obj && isItemCopyable())
// [SL:KB] - Patch: Inventory-Links | Checked: 2013-09-19 (Catznip-3.6)
	if (obj && (isItemCopyable() || isItemLinkable()))
// [/SL:KB]
	{
		return LLClipboard::instance().addToClipboard(mUUID);
	}
	return FALSE;
}

void LLInvFVBridge::showProperties()
{
	if (isMarketplaceListingsFolder())
    {
        LLFloaterReg::showInstance("item_properties", LLSD().with("id",mUUID),TRUE);
        // Force it to show on top as this floater has a tendency to hide when confirmation dialog shows up
        LLFloater* floater_properties = LLFloaterReg::findInstance("item_properties", LLSD().with("id",mUUID));
        if (floater_properties)
        {
            floater_properties->setVisibleAndFrontmost();
        }
    }
    else
    {
        show_item_profile(mUUID);
    }
}

void LLInvFVBridge::navigateToFolder(bool new_window, bool change_mode)
{
    if(new_window)
    {
        mInventoryPanel.get()->openSingleViewInventory(mUUID);
    }
    else
    {
        if(change_mode)
        {
            LLInventoryPanel::setSFViewAndOpenFolder(mInventoryPanel.get(), mUUID);
        }
        else
        {
            LLInventorySingleFolderPanel* panel = dynamic_cast<LLInventorySingleFolderPanel*>(mInventoryPanel.get());
            if (!panel || !getInventoryModel() || mUUID.isNull())
            {
                return;
            }

            panel->changeFolderRoot(mUUID);
        }

    }
}

void LLInvFVBridge::removeBatch(std::vector<LLFolderViewModelItem*>& batch)
{
	// Deactivate gestures when moving them into Trash
	LLInvFVBridge* bridge;
	LLInventoryModel* model = getInventoryModel();
	LLViewerInventoryItem* item = NULL;
	LLViewerInventoryCategory* cat = NULL;
	LLInventoryModel::cat_array_t	descendent_categories;
	LLInventoryModel::item_array_t	descendent_items;
	S32 count = batch.size();
	S32 i,j;
	for(i = 0; i < count; ++i)
	{
		bridge = (LLInvFVBridge*)(batch[i]);
		if(!bridge || !bridge->isItemRemovable()) continue;
		item = (LLViewerInventoryItem*)model->getItem(bridge->getUUID());
		if (item)
		{
			if(LLAssetType::AT_GESTURE == item->getType())
			{
				LLGestureMgr::instance().deactivateGesture(item->getUUID());
			}
		}
	}
	for(i = 0; i < count; ++i)
	{
		bridge = (LLInvFVBridge*)(batch[i]);
		if(!bridge || !bridge->isItemRemovable()) continue;
		cat = (LLViewerInventoryCategory*)model->getCategory(bridge->getUUID());
		if (cat)
		{
			gInventory.collectDescendents( cat->getUUID(), descendent_categories, descendent_items, FALSE );
			for (j=0; j<descendent_items.size(); j++)
			{
				if(LLAssetType::AT_GESTURE == descendent_items[j]->getType())
				{
					LLGestureMgr::instance().deactivateGesture(descendent_items[j]->getUUID());
				}
			}
		}
	}
	removeBatchNoCheck(batch);
	model->checkTrashOverflow();
}

void  LLInvFVBridge::removeBatchNoCheck(std::vector<LLFolderViewModelItem*>&  batch)
{
	// this method moves a bunch of items and folders to the trash. As
	// per design guidelines for the inventory model, the message is
	// built and the accounting is performed first. After all of that,
	// we call LLInventoryModel::moveObject() to move everything
	// around.
	LLInvFVBridge* bridge;
	LLInventoryModel* model = getInventoryModel();
	if(!model) return;
	LLMessageSystem* msg = gMessageSystem;
	const LLUUID trash_id = model->findCategoryUUIDForType(LLFolderType::FT_TRASH);
	LLViewerInventoryItem* item = NULL;
	uuid_vec_t move_ids;
	LLInventoryModel::update_map_t update;
	bool start_new_message = true;
	S32 count = batch.size();
	S32 i;

	// first, hide any 'preview' floaters that correspond to the items
	// being deleted.
	for(i = 0; i < count; ++i)
	{
		bridge = (LLInvFVBridge*)(batch[i]);
		if(!bridge || !bridge->isItemRemovable()) continue;
		item = (LLViewerInventoryItem*)model->getItem(bridge->getUUID());
		if(item)
		{
			LLPreview::hide(item->getUUID());
		}
	}

	// do the inventory move to trash

	for(i = 0; i < count; ++i)
	{
		bridge = (LLInvFVBridge*)(batch[i]);
		if(!bridge || !bridge->isItemRemovable()) continue;
		item = (LLViewerInventoryItem*)model->getItem(bridge->getUUID());
		if(item)
		{
			if(item->getParentUUID() == trash_id) continue;
			move_ids.push_back(item->getUUID());
			--update[item->getParentUUID()];
			++update[trash_id];
			if(start_new_message)
			{
				start_new_message = false;
				msg->newMessageFast(_PREHASH_MoveInventoryItem);
				msg->nextBlockFast(_PREHASH_AgentData);
				msg->addUUIDFast(_PREHASH_AgentID, gAgent.getID());
				msg->addUUIDFast(_PREHASH_SessionID, gAgent.getSessionID());
				msg->addBOOLFast(_PREHASH_Stamp, TRUE);
			}
			msg->nextBlockFast(_PREHASH_InventoryData);
			msg->addUUIDFast(_PREHASH_ItemID, item->getUUID());
			msg->addUUIDFast(_PREHASH_FolderID, trash_id);
			msg->addString("NewName", NULL);
			if(msg->isSendFullFast(_PREHASH_InventoryData))
			{
				start_new_message = true;
				gAgent.sendReliableMessage();
				gInventory.accountForUpdate(update);
				update.clear();
			}
		}
	}
	if(!start_new_message)
	{
		start_new_message = true;
		gAgent.sendReliableMessage();
		gInventory.accountForUpdate(update);
		update.clear();
	}

	for(i = 0; i < count; ++i)
	{
		bridge = (LLInvFVBridge*)(batch[i]);
		if(!bridge || !bridge->isItemRemovable()) continue;
		LLViewerInventoryCategory* cat = (LLViewerInventoryCategory*)model->getCategory(bridge->getUUID());
		if(cat)
		{
			if(cat->getParentUUID() == trash_id) continue;
			move_ids.push_back(cat->getUUID());
			--update[cat->getParentUUID()];
			++update[trash_id];
			if(start_new_message)
			{
				start_new_message = false;
				msg->newMessageFast(_PREHASH_MoveInventoryFolder);
				msg->nextBlockFast(_PREHASH_AgentData);
				msg->addUUIDFast(_PREHASH_AgentID, gAgent.getID());
				msg->addUUIDFast(_PREHASH_SessionID, gAgent.getSessionID());
				msg->addBOOL("Stamp", TRUE);
			}
			msg->nextBlockFast(_PREHASH_InventoryData);
			msg->addUUIDFast(_PREHASH_FolderID, cat->getUUID());
			msg->addUUIDFast(_PREHASH_ParentID, trash_id);
			if(msg->isSendFullFast(_PREHASH_InventoryData))
			{
				start_new_message = true;
				gAgent.sendReliableMessage();
				gInventory.accountForUpdate(update);
				update.clear();
			}
		}
	}
	if(!start_new_message)
	{
		gAgent.sendReliableMessage();
		gInventory.accountForUpdate(update);
	}

	// move everything.
	uuid_vec_t::iterator it = move_ids.begin();
	uuid_vec_t::iterator end = move_ids.end();
	for(; it != end; ++it)
	{
		gInventory.moveObject((*it), trash_id);
		LLViewerInventoryItem* item = gInventory.getItem(*it);
		if (item)
		{
			model->updateItem(item);
		}
	}

	// notify inventory observers.
	model->notifyObservers();
}

BOOL LLInvFVBridge::isClipboardPasteable() const
{
	// Return FALSE on degenerated cases: empty clipboard, no inventory, no agent
	if (!LLClipboard::instance().hasContents() || !isAgentInventory())
	{
		return FALSE;
	}
	LLInventoryModel* model = getInventoryModel();
	if (!model)
	{
		return FALSE;
	}

	// In cut mode, whatever is on the clipboard is always pastable
	if (LLClipboard::instance().isCutMode())
	{
		return TRUE;
	}

	// In normal mode, we need to check each element of the clipboard to know if we can paste or not
	std::vector<LLUUID> objects;
	LLClipboard::instance().pasteFromClipboard(objects);
	S32 count = objects.size();
	for(S32 i = 0; i < count; i++)
	{
		const LLUUID &item_id = objects.at(i);

		// Folders are pastable if all items in there are copyable
		const LLInventoryCategory *cat = model->getCategory(item_id);
		if (cat)
		{
			LLFolderBridge cat_br(mInventoryPanel.get(), mRoot, item_id);
			if (!cat_br.isItemCopyable(false))
			return FALSE;
			// Skip to the next item in the clipboard
			continue;
		}

		// Each item must be copyable to be pastable
		LLItemBridge item_br(mInventoryPanel.get(), mRoot, item_id);
		if (!item_br.isItemCopyable(false))
		{
			return FALSE;
		}
	}
	return TRUE;
}

BOOL LLInvFVBridge::isClipboardPasteableAsLink() const
{
	if (!LLClipboard::instance().hasContents() || !isAgentInventory())
	{
		return FALSE;
	}
	const LLInventoryModel* model = getInventoryModel();
	if (!model)
	{
		return FALSE;
	}

	std::vector<LLUUID> objects;
	LLClipboard::instance().pasteFromClipboard(objects);
	S32 count = objects.size();
	for(S32 i = 0; i < count; i++)
	{
		const LLInventoryItem *item = model->getItem(objects.at(i));
		if (item)
		{
			if (!LLAssetType::lookupCanLink(item->getActualType()))
			{
				return FALSE;
			}

            if (gInventory.isObjectDescendentOf(item->getUUID(), gInventory.getLibraryRootFolderID()))
            {
                return FALSE;
            }
		}
		const LLViewerInventoryCategory *cat = model->getCategory(objects.at(i));
		if (cat && LLFolderType::lookupIsProtectedType(cat->getPreferredType()))
		{
			return FALSE;
		}
	}
	return TRUE;
}

void disable_context_entries_if_present(LLMenuGL& menu,
                                        const menuentry_vec_t &disabled_entries)
{
	const LLView::child_list_t *list = menu.getChildList();
	for (LLView::child_list_t::const_iterator itor = list->begin(); 
		 itor != list->end(); 
		 ++itor)
	{
		LLView *menu_item = (*itor);
		std::string name = menu_item->getName();

		// descend into split menus:
		LLMenuItemBranchGL* branchp = dynamic_cast<LLMenuItemBranchGL*>(menu_item);
		if ((name == "More") && branchp)
		{
			disable_context_entries_if_present(*branchp->getBranch(), disabled_entries);
		}

		bool found = false;
		menuentry_vec_t::const_iterator itor2;
		for (itor2 = disabled_entries.begin(); itor2 != disabled_entries.end(); ++itor2)
		{
			if (*itor2 == name)
			{
				found = true;
				break;
			}
		}

        if (found)
        {
			menu_item->setVisible(TRUE);
			// A bit of a hack so we can remember that some UI element explicitly set this to be visible
			// so that some other UI element from multi-select doesn't later set this invisible.
			menu_item->pushVisible(TRUE);

			menu_item->setEnabled(FALSE);
        }
    }
}
void hide_context_entries(LLMenuGL& menu, 
						  const menuentry_vec_t &entries_to_show,
						  const menuentry_vec_t &disabled_entries)
{
	const LLView::child_list_t *list = menu.getChildList();

	// For removing double separators or leading separator.  Start at true so that
	// if the first element is a separator, it will not be shown.
	bool is_previous_entry_separator = true;

	for (LLView::child_list_t::const_iterator itor = list->begin(); 
		 itor != list->end(); 
		 ++itor)
	{
		LLView *menu_item = (*itor);
		std::string name = menu_item->getName();

		// descend into split menus:
		LLMenuItemBranchGL* branchp = dynamic_cast<LLMenuItemBranchGL*>(menu_item);
		if ((name == "More") && branchp)
		{
			hide_context_entries(*branchp->getBranch(), entries_to_show, disabled_entries);
		}

		bool found = false;

        std::string myinput;
        std::vector<std::string> mylist{ "a", "b", "c" };

        menuentry_vec_t::const_iterator itor2 = std::find(entries_to_show.begin(), entries_to_show.end(), name);
        if (itor2 != entries_to_show.end())
        {
            found = true;
        }

		// Don't allow multiple separators in a row (e.g. such as if there are no items
		// between two separators).
		if (found)
		{
			const bool is_entry_separator = (dynamic_cast<LLMenuItemSeparatorGL *>(menu_item) != NULL);
			found = !(is_entry_separator && is_previous_entry_separator);
			is_previous_entry_separator = is_entry_separator;
		}

		if (!found)
		{
			if (!menu_item->getLastVisible())
			{
				menu_item->setVisible(FALSE);
			}

            if (menu_item->getEnabled())
            {
                // These should stay enabled unless specifically disabled
                const menuentry_vec_t exceptions = {
                    "Detach From Yourself",
                    "Wearable And Object Wear",
                    "Wearable Add",
                };

                menuentry_vec_t::const_iterator itor2 = std::find(exceptions.begin(), exceptions.end(), name);
                if (itor2 == exceptions.end())
                {
                    menu_item->setEnabled(FALSE);
                }
            }
		}
		else
		{
			menu_item->setVisible(TRUE);
			// A bit of a hack so we can remember that some UI element explicitly set this to be visible
			// so that some other UI element from multi-select doesn't later set this invisible.
			menu_item->pushVisible(TRUE);

			bool enabled = (menu_item->getEnabled() == TRUE);
			for (itor2 = disabled_entries.begin(); enabled && (itor2 != disabled_entries.end()); ++itor2)
			{
				enabled &= (*itor2 != name);
			}

			menu_item->setEnabled(enabled);
		}
	}
}

// Helper for commonly-used entries
void LLInvFVBridge::getClipboardEntries(bool show_asset_id,
										menuentry_vec_t &items,
										menuentry_vec_t &disabled_items, U32 flags)
{
	const LLInventoryObject *obj = getInventoryObject();

	if (obj)
	{
		
// [SL:KB] - Patch: Inventory-Links | Checked: 2010-04-12 (Catznip-2.0)
		items.push_back(std::string("Copy Separator"));

		items.push_back(std::string("Cut"));
		if (!isItemMovable() || !isItemRemovable() || isLibraryItem())
		{
			disabled_items.push_back(std::string("Cut"));
		}

		items.push_back(std::string("Copy"));
		if (!isItemCopyable() && !isItemLinkable())
		{
			disabled_items.push_back(std::string("Copy"));
		}
// [/SL:KB]
		//items.push_back(std::string("Copy Separator"));
		//items.push_back(std::string("Copy"));
		//if (!isItemCopyable())
		//{
		//	disabled_items.push_back(std::string("Copy"));
		//}

        if (isAgentInventory())
        {
            items.push_back(std::string("New folder from selected"));
            items.push_back(std::string("Subfolder Separator"));
            std::set<LLUUID> selected_uuid_set = LLAvatarActions::getInventorySelectedUUIDs();
            uuid_vec_t ids;
            std::copy(selected_uuid_set.begin(), selected_uuid_set.end(), std::back_inserter(ids));
            if (!is_only_items_selected(ids) && !is_only_cats_selected(ids))
            {
                disabled_items.push_back(std::string("New folder from selected"));
            }
        }

		if (obj->getIsLinkType())
		{
			items.push_back(std::string("Find Original"));
			if (isLinkedObjectMissing())
			{
				disabled_items.push_back(std::string("Find Original"));
			}

            items.push_back(std::string("Cut"));
            if (!isItemMovable() || !isItemRemovable())
            {
                disabled_items.push_back(std::string("Cut"));
            }
		}
		else
		{
			if (LLAssetType::lookupCanLink(obj->getType()))
			{
				items.push_back(std::string("Find Links"));
			}

			if (!isInboxFolder())
			{
				items.push_back(std::string("Rename"));
				// <FS> Locked folder
				//if (!isItemRenameable() || ((flags & FIRST_SELECTED_ITEM) == 0))
				if (!isItemRenameable() || ((flags & FIRST_SELECTED_ITEM) == 0) || isLockedFolder())
				// </FS>
				{
					disabled_items.push_back(std::string("Rename"));
				}
			}

            items.push_back(std::string("thumbnail"));
            if (isLibraryItem())
            {
                disabled_items.push_back(std::string("thumbnail"));
            }

            LLViewerInventoryItem *inv_item = gInventory.getItem(mUUID);
			if (show_asset_id)
			{
				items.push_back(std::string("Copy Asset UUID"));

				bool is_asset_knowable = false;

				if (inv_item)
				{
					is_asset_knowable = LLAssetType::lookupIsAssetIDKnowable(inv_item->getType());
				}
				if ( !is_asset_knowable // disable menu item for Inventory items with unknown asset. EXT-5308
					 || (! ( isItemPermissive() || gAgent.isGodlike() ) )
					 || (flags & FIRST_SELECTED_ITEM) == 0)
				{
					disabled_items.push_back(std::string("Copy Asset UUID"));
				}
			}
// [SL:KB] - Patch: Inventory-Links | Checked: 2010-04-12 (Catznip-2.0)
			//items.push_back(std::string("Cut"));
			//if (!isItemMovable() || !isItemRemovable())
			//{
			//	disabled_items.push_back(std::string("Cut"));
			//}
// [/SL:KB]

			if (canListOnMarketplace() && !isMarketplaceListingsFolder() && !isInboxFolder())
			{
				items.push_back(std::string("Marketplace Separator"));

                if (gMenuHolder->getChild<LLView>("MarketplaceListings")->getVisible())
                {
                    items.push_back(std::string("Marketplace Copy"));
                    items.push_back(std::string("Marketplace Move"));
                    if (!canListOnMarketplaceNow())
                    {
                        disabled_items.push_back(std::string("Marketplace Copy"));
                        disabled_items.push_back(std::string("Marketplace Move"));
                    }
                }
			}
		}
	}

	// Don't allow items to be pasted directly into the COF or the inbox
	// <FS:Ansariel> Enable paste for inbox; doesn't actually makes much sense,
	//               but since we are not prevented from pasting via shortcut,
	//               we enable it in the context menu, too.
	//if (!isCOFFolder() && !isInboxFolder()
	if (!isCOFFolder()
		// <FS:TT> Client LSL Bridge (also for #AO)
		&& !isLockedFolder())
		// </FS:TT>
	{
		items.push_back(std::string("Paste"));
	}
	if (!isClipboardPasteable() || ((flags & FIRST_SELECTED_ITEM) == 0))
	{
		disabled_items.push_back(std::string("Paste"));
	}

    static LLCachedControl<bool> inventory_linking(gSavedSettings, "InventoryLinking", true);
	if (inventory_linking
		// <FS:TT> Client LSL Bridge (also for #AO)
		&& !isLockedFolder()
		// </FS:TT>
		)
	{
		items.push_back(std::string("Paste As Link"));
		if (!isClipboardPasteableAsLink() || (flags & FIRST_SELECTED_ITEM) == 0)
		{
			disabled_items.push_back(std::string("Paste As Link"));
		}
	}

	items.push_back(std::string("Paste Separator"));

	addDeleteContextMenuOptions(items, disabled_items);

<<<<<<< HEAD
	// <FS:Zi> Don't offer "Show in Main View" for folders opened in separate inventory views
	//         as there are no tabs to switch to
	//if (!isPanelActive("All Items") && !isPanelActive("single_folder_inv"))
	if (!isPanelActive("All Items") && !isPanelActive("single_folder_inv") && !isPanelActive("inv_panel"))
	// </FS:Zi>
=======
	if (!isPanelActive("All Items") && !isPanelActive("single_folder_inv") && !isPanelActive("comb_single_folder_inv"))
>>>>>>> 6d0c0784
	{
		items.push_back(std::string("Show in Main Panel"));
	}
}

void LLInvFVBridge::buildContextMenu(LLMenuGL& menu, U32 flags)
{
	LL_DEBUGS() << "LLInvFVBridge::buildContextMenu()" << LL_ENDL;
	menuentry_vec_t items;
	menuentry_vec_t disabled_items;
	if(isItemInTrash())
	{
		addTrashContextMenuOptions(items, disabled_items);
	}	
	else
	{
		items.push_back(std::string("Share"));
		if (!canShare())
		{
			disabled_items.push_back(std::string("Share"));
		}
		
		addOpenRightClickMenuOption(items);
		items.push_back(std::string("Properties"));

// [RLVa:KB] - Checked: 2010-03-01 (RLVa-1.2.0b) | Modified: RLVa-1.1.0a
		if (rlv_handler_t::isEnabled())
		{
			const LLInventoryObject* pItem = getInventoryObject();
			if ( (pItem) &&
				 ( ((LLAssetType::AT_NOTECARD == pItem->getType()) && (gRlvHandler.hasBehaviour(RLV_BHVR_VIEWNOTE))) ||
				   ((LLAssetType::AT_LSL_TEXT == pItem->getType()) && (gRlvHandler.hasBehaviour(RLV_BHVR_VIEWSCRIPT))) ||
				   ((LLAssetType::AT_TEXTURE == pItem->getType()) && (!RlvActions::canPreviewTextures()))))
			{
				disabled_items.push_back(std::string("Open"));
			}
		}
// [/RLVa:KB]

		getClipboardEntries(true, items, disabled_items, flags);
	}
	addLinkReplaceMenuOption(items, disabled_items);

	// <FS:Ansariel> Move to default folder
	addMoveToDefaultFolderMenuOption(items);

	hide_context_entries(menu, items, disabled_items);
}

bool get_selection_item_uuids(LLFolderView::selected_items_t& selected_items, uuid_vec_t& ids)
{
	uuid_vec_t results;
    S32 non_item = 0;
	for(LLFolderView::selected_items_t::iterator it = selected_items.begin(); it != selected_items.end(); ++it)
	{
		LLItemBridge *view_model = dynamic_cast<LLItemBridge *>((*it)->getViewModelItem());

		if(view_model && view_model->getUUID().notNull())
		{
			results.push_back(view_model->getUUID());
		}
        else
        {
            non_item++;
        }
	}
	if (non_item == 0)
	{
		ids = results;
		return true;
	}
	return false;
}

void LLInvFVBridge::addTrashContextMenuOptions(menuentry_vec_t &items,
											   menuentry_vec_t &disabled_items)
{
	const LLInventoryObject *obj = getInventoryObject();
	if (obj && obj->getIsLinkType())
	{
		items.push_back(std::string("Find Original"));
		if (isLinkedObjectMissing())
		{
			disabled_items.push_back(std::string("Find Original"));
		}
	}
	items.push_back(std::string("Purge Item"));
	if (!isItemRemovable())
	{
		disabled_items.push_back(std::string("Purge Item"));
	}
	items.push_back(std::string("Restore Item"));
}

void LLInvFVBridge::addDeleteContextMenuOptions(menuentry_vec_t &items,
												menuentry_vec_t &disabled_items)
{

	const LLInventoryObject *obj = getInventoryObject();

	// Don't allow delete as a direct option from COF folder.
	if (obj && obj->getIsLinkType() && isCOFFolder() && get_is_item_worn(mUUID))
	{
		return;
	}

	items.push_back(std::string("Delete"));

	if (!isItemRemovable() || isPanelActive("Favorite Items"))
	{
		disabled_items.push_back(std::string("Delete"));
	}
}

void LLInvFVBridge::addOpenRightClickMenuOption(menuentry_vec_t &items)
{
	const LLInventoryObject *obj = getInventoryObject();
	const BOOL is_link = (obj && obj->getIsLinkType());

	if (is_link)
		items.push_back(std::string("Open Original"));
	else
		items.push_back(std::string("Open"));
}

void LLInvFVBridge::addMarketplaceContextMenuOptions(U32 flags,
												menuentry_vec_t &items,
												menuentry_vec_t &disabled_items)
{
    S32 depth = depth_nesting_in_marketplace(mUUID);
    if (depth == 1)
    {
        // Options available at the Listing Folder level
        items.push_back(std::string("Marketplace Create Listing"));
        items.push_back(std::string("Marketplace Associate Listing"));
        items.push_back(std::string("Marketplace Check Listing"));
        items.push_back(std::string("Marketplace List"));
        items.push_back(std::string("Marketplace Unlist"));
        if (LLMarketplaceData::instance().isUpdating(mUUID,depth) || ((flags & FIRST_SELECTED_ITEM) == 0))
        {
            // During SLM update, disable all marketplace related options
            // Also disable all if multiple selected items
            disabled_items.push_back(std::string("Marketplace Create Listing"));
            disabled_items.push_back(std::string("Marketplace Associate Listing"));
            disabled_items.push_back(std::string("Marketplace Check Listing"));
            disabled_items.push_back(std::string("Marketplace List"));
            disabled_items.push_back(std::string("Marketplace Unlist"));
        }
        else
        {
            if (gSavedSettings.getBOOL("MarketplaceListingsLogging"))
            {
                items.push_back(std::string("Marketplace Get Listing"));
            }
            if (LLMarketplaceData::instance().isListed(mUUID))
            {
                disabled_items.push_back(std::string("Marketplace Create Listing"));
                disabled_items.push_back(std::string("Marketplace Associate Listing"));
                if (LLMarketplaceData::instance().getVersionFolder(mUUID).isNull())
                {
                    disabled_items.push_back(std::string("Marketplace List"));
                    disabled_items.push_back(std::string("Marketplace Unlist"));
                }
                else
                {
                    if (LLMarketplaceData::instance().getActivationState(mUUID))
                    {
                        disabled_items.push_back(std::string("Marketplace List"));
                    }
                    else
                    {
                        disabled_items.push_back(std::string("Marketplace Unlist"));
                    }
                }
            }
            else
            {
                disabled_items.push_back(std::string("Marketplace List"));
                disabled_items.push_back(std::string("Marketplace Unlist"));
                if (gSavedSettings.getBOOL("MarketplaceListingsLogging"))
                {
                    disabled_items.push_back(std::string("Marketplace Get Listing"));
                }
            }
        }
    }
    if (depth == 2)
    {
        // Options available at the Version Folder levels and only for folders
        LLInventoryCategory* cat = gInventory.getCategory(mUUID);
        if (cat && LLMarketplaceData::instance().isListed(cat->getParentUUID()))
        {
            items.push_back(std::string("Marketplace Activate"));
            items.push_back(std::string("Marketplace Deactivate"));
            if (LLMarketplaceData::instance().isUpdating(mUUID,depth) || ((flags & FIRST_SELECTED_ITEM) == 0))
            {
                // During SLM update, disable all marketplace related options
                // Also disable all if multiple selected items
                disabled_items.push_back(std::string("Marketplace Activate"));
                disabled_items.push_back(std::string("Marketplace Deactivate"));
            }
            else
            {
                if (LLMarketplaceData::instance().isVersionFolder(mUUID))
                {
                    disabled_items.push_back(std::string("Marketplace Activate"));
                    if (LLMarketplaceData::instance().getActivationState(mUUID))
                    {
                        disabled_items.push_back(std::string("Marketplace Deactivate"));
                    }
                }
                else
                {
                    disabled_items.push_back(std::string("Marketplace Deactivate"));
                }
            }
        }
    }

    items.push_back(std::string("Marketplace Edit Listing"));
    LLUUID listing_folder_id = nested_parent_id(mUUID,depth);
    LLUUID version_folder_id = LLMarketplaceData::instance().getVersionFolder(listing_folder_id);

    if (depth >= 2)
    {
        // Prevent creation of new folders if the max count has been reached on this version folder (active or not)
        LLUUID local_version_folder_id = nested_parent_id(mUUID,depth-1);
        LLInventoryModel::cat_array_t categories;
        LLInventoryModel::item_array_t items;
        gInventory.collectDescendents(local_version_folder_id, categories, items, FALSE);
        LLCachedControl<U32> max_depth(gSavedSettings, "InventoryOutboxMaxFolderDepth", 4);
        LLCachedControl<U32> max_count(gSavedSettings, "InventoryOutboxMaxFolderCount", 20);
        if (categories.size() >= max_count
            || depth > (max_depth + 1))
        {
            disabled_items.push_back(std::string("New Folder"));
        }
    }
    
    // Options available at all levels on items and categories
    if (!LLMarketplaceData::instance().isListed(listing_folder_id) || version_folder_id.isNull())
    {
        disabled_items.push_back(std::string("Marketplace Edit Listing"));
    }

    // Separator
    items.push_back(std::string("Marketplace Listings Separator"));
}

void LLInvFVBridge::addLinkReplaceMenuOption(menuentry_vec_t& items, menuentry_vec_t& disabled_items)
{
	const LLInventoryObject* obj = getInventoryObject();

	if (isAgentInventory() && obj && obj->getType() != LLAssetType::AT_CATEGORY && obj->getType() != LLAssetType::AT_LINK_FOLDER)
	{
		items.push_back(std::string("Replace Links"));

		if (mRoot->getSelectedCount() != 1)
		{
			disabled_items.push_back(std::string("Replace Links"));
		}
	}
}

// <FS:Ansariel> Move to default folder
void LLInvFVBridge::addMoveToDefaultFolderMenuOption(menuentry_vec_t& items)
{
	const LLInventoryObject* obj = getInventoryObject();

	if (isAgentInventory() && !isLockedFolder(true) && obj &&
		obj->getActualType() != LLAssetType::AT_CATEGORY &&
		obj->getActualType() != LLAssetType::AT_LINK_FOLDER &&
		obj->getActualType() != LLAssetType::AT_LINK &&
		(!RlvFolderLocks::instance().hasLockedFolder(RLV_LOCK_ANY) || 
			RlvFolderLocks::instance().canMoveItem(obj->getUUID(), getInventoryModel()->findCategoryUUIDForType(LLFolderType::assetTypeToFolderType(obj->getActualType()) ) ))
		)
	{
		items.push_back(std::string("Move to Default Folder"));
	}
}
// </FS:Ansariel>

// *TODO: remove this
BOOL LLInvFVBridge::startDrag(EDragAndDropType* type, LLUUID* id) const
{
	BOOL rv = FALSE;

	const LLInventoryObject* obj = getInventoryObject();

	if(obj)
	{
		*type = LLViewerAssetType::lookupDragAndDropType(obj->getActualType());
		if(*type == DAD_NONE)
		{
			return FALSE;
		}

		*id = obj->getUUID();
		//object_ids.push_back(obj->getUUID());

		if (*type == DAD_CATEGORY)
		{
			LLInventoryModelBackgroundFetch::instance().start(obj->getUUID());
		}

		rv = TRUE;
	}

	return rv;
}

LLInventoryObject* LLInvFVBridge::getInventoryObject() const
{
	LLInventoryObject* obj = NULL;
	LLInventoryModel* model = getInventoryModel();
	if(model)
	{
		obj = (LLInventoryObject*)model->getObject(mUUID);
	}
	return obj;
}

LLInventoryModel* LLInvFVBridge::getInventoryModel() const
{
	LLInventoryPanel* panel = mInventoryPanel.get();
	return panel ? panel->getModel() : NULL;
}

LLInventoryFilter* LLInvFVBridge::getInventoryFilter() const
{
	LLInventoryPanel* panel = mInventoryPanel.get();
	return panel ? &(panel->getFilter()) : NULL;
}

BOOL LLInvFVBridge::isItemInTrash() const
{
	LLInventoryModel* model = getInventoryModel();
	if(!model) return FALSE;
	const LLUUID trash_id = model->findCategoryUUIDForType(LLFolderType::FT_TRASH);
	return model->isObjectDescendentOf(mUUID, trash_id);
}

BOOL LLInvFVBridge::isLinkedObjectInTrash() const
{
	if (isItemInTrash()) return TRUE;

	const LLInventoryObject *obj = getInventoryObject();
	if (obj && obj->getIsLinkType())
	{
		LLInventoryModel* model = getInventoryModel();
		if(!model) return FALSE;
		const LLUUID trash_id = model->findCategoryUUIDForType(LLFolderType::FT_TRASH);
		return model->isObjectDescendentOf(obj->getLinkedUUID(), trash_id);
	}
	return FALSE;
}

bool LLInvFVBridge::isItemInOutfits() const
{
    const LLInventoryModel* model = getInventoryModel();
    if(!model) return false;

    const LLUUID my_outfits_cat = gInventory.findCategoryUUIDForType(LLFolderType::FT_MY_OUTFITS);

    return isCOFFolder() || (my_outfits_cat == mUUID) || model->isObjectDescendentOf(mUUID, my_outfits_cat);
}

BOOL LLInvFVBridge::isLinkedObjectMissing() const
{
	const LLInventoryObject *obj = getInventoryObject();
	if (!obj)
	{
		return TRUE;
	}
	if (obj->getIsLinkType() && LLAssetType::lookupIsLinkType(obj->getType()))
	{
		return TRUE;
	}
	return FALSE;
}

BOOL LLInvFVBridge::isAgentInventory() const
{
	const LLInventoryModel* model = getInventoryModel();
	if(!model) return FALSE;
	if(gInventory.getRootFolderID() == mUUID) return TRUE;
	return model->isObjectDescendentOf(mUUID, gInventory.getRootFolderID());
}

// [SL:KB] - Patch: Inventory-Misc | Checked: 2011-05-28 (Catznip-2.6.0a) | Added: Catznip-2.6.0a
BOOL LLInvFVBridge::isLibraryInventory() const
{
	const LLInventoryModel* model = getInventoryModel();
	if (!model) return FALSE;
	if (gInventory.getLibraryRootFolderID() == mUUID) return TRUE;
	return model->isObjectDescendentOf(mUUID, gInventory.getLibraryRootFolderID());
}

BOOL LLInvFVBridge::isLostInventory() const
{
	return (!isAgentInventory()) && (!isLibraryInventory());
}
// [/SL:KB]

BOOL LLInvFVBridge::isCOFFolder() const
{
	return LLAppearanceMgr::instance().getIsInCOF(mUUID);
}

// <FS:TT> Client LSL Bridge (also for #AO)
BOOL LLInvFVBridge::isLockedFolder(bool ignore_setting /*= false*/) const
{
	const LLInventoryModel* model = getInventoryModel();
	if (!model)
	{
		return FALSE;
	}

	if ((mUUID == FSLSLBridge::instance().getBridgeFolder()
		|| model->isObjectDescendentOf(mUUID, FSLSLBridge::instance().getBridgeFolder()))
		&& (gSavedPerAccountSettings.getBOOL("LockBridgeFolder") || ignore_setting))
	{
		return TRUE;
	}

	if ((mUUID == AOEngine::instance().getAOFolder()
		|| model->isObjectDescendentOf(mUUID, AOEngine::instance().getAOFolder()))
		&& (gSavedPerAccountSettings.getBOOL("LockAOFolders") || ignore_setting))
	{
		return TRUE;
	}

	if ((mUUID == FSFloaterWearableFavorites::getFavoritesFolder()
		|| model->isObjectDescendentOf(mUUID, FSFloaterWearableFavorites::getFavoritesFolder()))
		&& gSavedPerAccountSettings.getBOOL("LockWearableFavoritesFolders"))
	{
		return TRUE;
	}

	return FALSE;
}
// </FS:TT>


// *TODO : Suppress isInboxFolder() once Merchant Outbox is fully deprecated
BOOL LLInvFVBridge::isInboxFolder() const
{
	const LLUUID inbox_id = gInventory.findCategoryUUIDForType(LLFolderType::FT_INBOX);
	
	if (inbox_id.isNull())
	{
		return FALSE;
	}
	
	return gInventory.isObjectDescendentOf(mUUID, inbox_id);
}

BOOL LLInvFVBridge::isMarketplaceListingsFolder() const
{
	const LLUUID folder_id = gInventory.findCategoryUUIDForType(LLFolderType::FT_MARKETPLACE_LISTINGS);
	
	if (folder_id.isNull())
	{
		return FALSE;
	}
	
	return gInventory.isObjectDescendentOf(mUUID, folder_id);
}

BOOL LLInvFVBridge::isItemPermissive() const
{
	return FALSE;
}

// static
void LLInvFVBridge::changeItemParent(LLInventoryModel* model,
									 LLViewerInventoryItem* item,
									 const LLUUID& new_parent_id,
									 BOOL restamp)
{
	model->changeItemParent(item, new_parent_id, restamp);
}

// static
void LLInvFVBridge::changeCategoryParent(LLInventoryModel* model,
										 LLViewerInventoryCategory* cat,
										 const LLUUID& new_parent_id,
										 BOOL restamp)
{
	model->changeCategoryParent(cat, new_parent_id, restamp);
}

LLInvFVBridge* LLInvFVBridge::createBridge(LLAssetType::EType asset_type,
										   LLAssetType::EType actual_asset_type,
										   LLInventoryType::EType inv_type,
										   LLInventoryPanel* inventory,
										   LLFolderViewModelInventory* view_model,
										   LLFolderView* root,
										   const LLUUID& uuid,
										   U32 flags)
{
	LLInvFVBridge* new_listener = NULL;
	switch(asset_type)
	{
		case LLAssetType::AT_TEXTURE:
			if(!(inv_type == LLInventoryType::IT_TEXTURE || inv_type == LLInventoryType::IT_SNAPSHOT))
			{
				LL_WARNS() << LLAssetType::lookup(asset_type) << " asset has inventory type " << LLInventoryType::lookupHumanReadable(inv_type) << " on uuid " << uuid << LL_ENDL;
			}
			new_listener = new LLTextureBridge(inventory, root, uuid, inv_type);
			break;

		case LLAssetType::AT_SOUND:
			if(!(inv_type == LLInventoryType::IT_SOUND))
			{
				LL_WARNS() << LLAssetType::lookup(asset_type) << " asset has inventory type " << LLInventoryType::lookupHumanReadable(inv_type) << " on uuid " << uuid << LL_ENDL;
			}
			new_listener = new LLSoundBridge(inventory, root, uuid);
			break;

		case LLAssetType::AT_LANDMARK:
			if(!(inv_type == LLInventoryType::IT_LANDMARK))
			{
				LL_WARNS() << LLAssetType::lookup(asset_type) << " asset has inventory type " << LLInventoryType::lookupHumanReadable(inv_type) << " on uuid " << uuid << LL_ENDL;
			}
			new_listener = new LLLandmarkBridge(inventory, root, uuid, flags);
			break;

		case LLAssetType::AT_CALLINGCARD:
			if(!(inv_type == LLInventoryType::IT_CALLINGCARD))
			{
				LL_WARNS() << LLAssetType::lookup(asset_type) << " asset has inventory type " << LLInventoryType::lookupHumanReadable(inv_type) << " on uuid " << uuid << LL_ENDL;
			}
			new_listener = new LLCallingCardBridge(inventory, root, uuid);
			break;

		case LLAssetType::AT_SCRIPT:
			if(!(inv_type == LLInventoryType::IT_LSL))
			{
				LL_WARNS() << LLAssetType::lookup(asset_type) << " asset has inventory type " << LLInventoryType::lookupHumanReadable(inv_type) << " on uuid " << uuid << LL_ENDL;
			}
			new_listener = new LLItemBridge(inventory, root, uuid);
			break;

		case LLAssetType::AT_OBJECT:
			if(!(inv_type == LLInventoryType::IT_OBJECT || inv_type == LLInventoryType::IT_ATTACHMENT))
			{
				LL_WARNS() << LLAssetType::lookup(asset_type) << " asset has inventory type " << LLInventoryType::lookupHumanReadable(inv_type) << " on uuid " << uuid << LL_ENDL;
			}
			new_listener = new LLObjectBridge(inventory, root, uuid, inv_type, flags);
			break;

		case LLAssetType::AT_NOTECARD:
			if(!(inv_type == LLInventoryType::IT_NOTECARD))
			{
				LL_WARNS() << LLAssetType::lookup(asset_type) << " asset has inventory type " << LLInventoryType::lookupHumanReadable(inv_type) << " on uuid " << uuid << LL_ENDL;
			}
			new_listener = new LLNotecardBridge(inventory, root, uuid);
			break;

		case LLAssetType::AT_ANIMATION:
			if(!(inv_type == LLInventoryType::IT_ANIMATION))
			{
				LL_WARNS() << LLAssetType::lookup(asset_type) << " asset has inventory type " << LLInventoryType::lookupHumanReadable(inv_type) << " on uuid " << uuid << LL_ENDL;
			}
			new_listener = new LLAnimationBridge(inventory, root, uuid);
			break;

		case LLAssetType::AT_GESTURE:
			if(!(inv_type == LLInventoryType::IT_GESTURE))
			{
				LL_WARNS() << LLAssetType::lookup(asset_type) << " asset has inventory type " << LLInventoryType::lookupHumanReadable(inv_type) << " on uuid " << uuid << LL_ENDL;
			}
			new_listener = new LLGestureBridge(inventory, root, uuid);
			break;

		case LLAssetType::AT_LSL_TEXT:
			if(!(inv_type == LLInventoryType::IT_LSL))
			{
				LL_WARNS() << LLAssetType::lookup(asset_type) << " asset has inventory type " << LLInventoryType::lookupHumanReadable(inv_type) << " on uuid " << uuid << LL_ENDL;
			}
			new_listener = new LLLSLTextBridge(inventory, root, uuid);
			break;

		case LLAssetType::AT_CLOTHING:
		case LLAssetType::AT_BODYPART:
			if(!(inv_type == LLInventoryType::IT_WEARABLE))
			{
				LL_WARNS() << LLAssetType::lookup(asset_type) << " asset has inventory type " << LLInventoryType::lookupHumanReadable(inv_type) << " on uuid " << uuid << LL_ENDL;
			}
			new_listener = new LLWearableBridge(inventory, root, uuid, asset_type, inv_type, LLWearableType::inventoryFlagsToWearableType(flags));
			break;
		case LLAssetType::AT_CATEGORY:
			if (actual_asset_type == LLAssetType::AT_LINK_FOLDER)
			{
				// Create a link folder handler instead
				new_listener = new LLLinkFolderBridge(inventory, root, uuid);
			}
            else if (actual_asset_type == LLAssetType::AT_MARKETPLACE_FOLDER)
            {
				// Create a marketplace folder handler
				new_listener = new LLMarketplaceFolderBridge(inventory, root, uuid);
            }
            else
            {
                new_listener = new LLFolderBridge(inventory, root, uuid);
            }
			break;
		case LLAssetType::AT_LINK:
		case LLAssetType::AT_LINK_FOLDER:
			// Only should happen for broken links.
			new_listener = new LLLinkItemBridge(inventory, root, uuid);
			break;
		case LLAssetType::AT_UNKNOWN:
			new_listener = new LLUnknownItemBridge(inventory, root, uuid);
			break;
		case LLAssetType::AT_IMAGE_TGA:
		case LLAssetType::AT_IMAGE_JPEG:
			//LL_WARNS() << LLAssetType::lookup(asset_type) << " asset type is unhandled for uuid " << uuid << LL_ENDL;
			break;

        case LLAssetType::AT_SETTINGS:
            if (inv_type != LLInventoryType::IT_SETTINGS)
            {
                LL_WARNS() << LLAssetType::lookup(asset_type) << " asset has inventory type " << LLInventoryType::lookupHumanReadable(inv_type) << " on uuid " << uuid << LL_ENDL;
            }
            new_listener = new LLSettingsBridge(inventory, root, uuid, LLSettingsType::fromInventoryFlags(flags));
            break;

		default:
			LL_INFOS_ONCE() << "Unhandled asset type (llassetstorage.h): "
					<< (S32)asset_type << " (" << LLAssetType::lookup(asset_type) << ")" << LL_ENDL;
			break;
	}

	if (new_listener)
	{
		new_listener->mInvType = inv_type;
	}

	return new_listener;
}

void LLInvFVBridge::purgeItem(LLInventoryModel *model, const LLUUID &uuid)
{
	LLInventoryObject* obj = model->getObject(uuid);
	if (obj)
	{
		remove_inventory_object(uuid, NULL);
	}
}

void LLInvFVBridge::removeObject(LLInventoryModel *model, const LLUUID &uuid)
{
    // Keep track of the parent
    LLInventoryItem* itemp = model->getItem(uuid);
    LLUUID parent_id = (itemp ? itemp->getParentUUID() : LLUUID::null);
    // Remove the object
    model->removeObject(uuid);
    // Get the parent updated
    if (parent_id.notNull())
    {
        LLViewerInventoryCategory* parent_cat = model->getCategory(parent_id);
        model->updateCategory(parent_cat);
        model->notifyObservers();
    }
}

bool LLInvFVBridge::canShare() const
{
	bool can_share = false;

	if (isAgentInventory())
	{
		const LLInventoryModel* model = getInventoryModel();
		if (model)
		{
			const LLViewerInventoryItem *item = model->getItem(mUUID);
			if (item)
			{
				if (LLInventoryCollectFunctor::itemTransferCommonlyAllowed(item)) 
				{
					can_share = LLGiveInventory::isInventoryGiveAcceptable(item);
				}
			}
			else
			{
				// Categories can be given.
				can_share = (model->getCategory(mUUID) != NULL);
			}

			const LLUUID trash_id = gInventory.findCategoryUUIDForType(LLFolderType::FT_TRASH);
			if ((mUUID == trash_id) || gInventory.isObjectDescendentOf(mUUID, trash_id))
			{
				can_share = false;
			}
		}
	}

	return can_share;
}

bool LLInvFVBridge::canListOnMarketplace() const
{
	LLInventoryModel * model = getInventoryModel();

	LLViewerInventoryCategory * cat = model->getCategory(mUUID);
	if (cat && LLFolderType::lookupIsProtectedType(cat->getPreferredType()))
	{
		return false;
	}

	if (!isAgentInventory())
	{
		return false;
	}
	
	LLViewerInventoryItem * item = model->getItem(mUUID);
	if (item)
	{
		if (!item->getPermissions().allowOperationBy(PERM_TRANSFER, gAgent.getID()))
		{
			return false;
		}
		
		if (LLAssetType::AT_CALLINGCARD == item->getType())
		{
			return false;
		}
	}

	return true;
}

bool LLInvFVBridge::canListOnMarketplaceNow() const
{
	bool can_list = true;
    
	const LLInventoryObject* obj = getInventoryObject();
	can_list &= (obj != NULL);
    
	if (can_list)
	{
		const LLUUID& object_id = obj->getLinkedUUID();
		can_list = object_id.notNull();
        
		if (can_list)
		{
			LLFolderViewFolder * object_folderp =   mInventoryPanel.get() ? mInventoryPanel.get()->getFolderByID(object_id) : NULL;
			if (object_folderp)
			{
				can_list = !static_cast<LLFolderBridge*>(object_folderp->getViewModelItem())->isLoading();
			}
		}
		
		if (can_list)
		{
            std::string error_msg;
            LLInventoryModel* model = getInventoryModel();
            const LLUUID &marketplacelistings_id = model->findCategoryUUIDForType(LLFolderType::FT_MARKETPLACE_LISTINGS);
            if (marketplacelistings_id.notNull())
            {
                LLViewerInventoryCategory * master_folder = model->getCategory(marketplacelistings_id);
                LLInventoryCategory *cat = model->getCategory(mUUID);
                if (cat)
                {
                    can_list = can_move_folder_to_marketplace(master_folder, master_folder, cat, error_msg);
                }
                else
                {
                    LLInventoryItem *item = model->getItem(mUUID);
                    can_list = (item ? can_move_item_to_marketplace(master_folder, master_folder, item, error_msg) : false);
                }
            }
            else
            {
                can_list = false;
            }
		}
	}
	
	return can_list;
}

LLToolDragAndDrop::ESource LLInvFVBridge::getDragSource() const
{
	if (gInventory.isObjectDescendentOf(getUUID(),   gInventory.getRootFolderID()))
	{
		return LLToolDragAndDrop::SOURCE_AGENT;
	}
	else if (gInventory.isObjectDescendentOf(getUUID(),   gInventory.getLibraryRootFolderID()))
	{
		return LLToolDragAndDrop::SOURCE_LIBRARY;
	}

	return LLToolDragAndDrop::SOURCE_VIEWER;
}



// +=================================================+
// |        InventoryFVBridgeBuilder                 |
// +=================================================+
LLInvFVBridge* LLInventoryFolderViewModelBuilder::createBridge(LLAssetType::EType asset_type,
														LLAssetType::EType actual_asset_type,
														LLInventoryType::EType inv_type,
														LLInventoryPanel* inventory,
														LLFolderViewModelInventory* view_model,
														LLFolderView* root,
														const LLUUID& uuid,
														U32 flags /* = 0x00 */) const
{
	return LLInvFVBridge::createBridge(asset_type,
									   actual_asset_type,
									   inv_type,
									   inventory,
									   view_model,
									   root,
									   uuid,
									   flags);
}

// +=================================================+
// |        LLItemBridge                             |
// +=================================================+

void LLItemBridge::performAction(LLInventoryModel* model, std::string action)
{
	if ("goto" == action)
	{
		gotoItem();
	}
	if ("open" == action || "open_original" == action)
	{
		openItem();
		return;
	}
	else if ("properties" == action)
	{
		showProperties();
		return;
	}
	else if ("purge" == action)
	{
		purgeItem(model, mUUID);
		return;
	}
	else if ("restoreToWorld" == action)
	{
		restoreToWorld();
		return;
	}
	else if ("restore" == action)
	{
		restoreItem();
		return;
	}
    else if ("thumbnail" == action)
    {
        LLSD data(mUUID);
        LLFloaterReg::showInstance("change_item_thumbnail", data);
        return;
    }
	else if ("copy_uuid" == action)
	{
		// Single item only
		LLViewerInventoryItem* item = static_cast<LLViewerInventoryItem*>(getItem());
		if(!item) return;
		LLUUID asset_id = item->getProtectedAssetUUID();
		std::string buffer;
		asset_id.toString(buffer);

		gViewerWindow->getWindow()->copyTextToClipboard(utf8str_to_wstring(buffer));
		return;
	}
	else if ("show_in_main_panel" == action)
	{
		LLInventoryPanel::openInventoryPanelAndSetSelection(TRUE, mUUID, TRUE);
		return;
	}
	else if ("cut" == action)
	{
		cutToClipboard();
		return;
	}
	else if ("copy" == action)
	{
		copyToClipboard();
		return;
	}
	else if ("paste" == action)
	{
		LLInventoryItem* itemp = model->getItem(mUUID);
		if (!itemp) return;

		LLFolderViewItem* folder_view_itemp =   mInventoryPanel.get()->getItemByID(itemp->getParentUUID());
		if (!folder_view_itemp) return;

		folder_view_itemp->getViewModelItem()->pasteFromClipboard();
		return;
	}
	else if ("paste_link" == action)
	{
		// Single item only
		LLInventoryItem* itemp = model->getItem(mUUID);
		if (!itemp) return;

		LLFolderViewItem* folder_view_itemp =   mInventoryPanel.get()->getItemByID(itemp->getParentUUID());
		if (!folder_view_itemp) return;

		folder_view_itemp->getViewModelItem()->pasteLinkFromClipboard();
		return;
	}
	else if (("move_to_marketplace_listings" == action) || ("copy_to_marketplace_listings" == action) || ("copy_or_move_to_marketplace_listings" == action))
	{
		LLInventoryItem* itemp = model->getItem(mUUID);
		if (!itemp) return;
        const LLUUID &marketplacelistings_id = model->findCategoryUUIDForType(LLFolderType::FT_MARKETPLACE_LISTINGS);
        // Note: For a single item, if it's not a copy, then it's a move
        move_item_to_marketplacelistings(itemp, marketplacelistings_id, ("copy_to_marketplace_listings" == action));
    }
	else if ("copy_slurl" == action)
	{
		LLViewerInventoryItem* item = static_cast<LLViewerInventoryItem*>(getItem());
		if(item)
		{
			LLUUID asset_id = item->getAssetUUID();
			LLLandmark* landmark = gLandmarkList.getAsset(asset_id);
			if (landmark)
			{
				LLVector3d global_pos;
				landmark->getGlobalPos(global_pos);
				LLLandmarkActions::getSLURLfromPosGlobal(global_pos, &copy_slurl_to_clipboard_callback_inv, true);
			}
		}
	}
	else if ("show_on_map" == action)
	{
		doActionOnCurSelectedLandmark(boost::bind(&LLItemBridge::doShowOnMap, this, _1));
	}
	else if ("marketplace_edit_listing" == action)
	{
        std::string url = LLMarketplaceData::instance().getListingURL(mUUID);
        LLUrlAction::openURL(url);
	}
}

void LLItemBridge::doActionOnCurSelectedLandmark(LLLandmarkList::loaded_callback_t cb)
{
	LLViewerInventoryItem* cur_item = getItem();
	if(cur_item && cur_item->getInventoryType() == LLInventoryType::IT_LANDMARK)
	{ 
		LLLandmark* landmark = LLLandmarkActions::getLandmark(cur_item->getUUID(), cb);
		if (landmark)
		{
			cb(landmark);
		}
	}
}

void LLItemBridge::doShowOnMap(LLLandmark* landmark)
{
	LLVector3d landmark_global_pos;
	// landmark has already been tested for NULL by calling routine
	if (landmark->getGlobalPos(landmark_global_pos))
	{
		LLFloaterWorldMap* worldmap_instance = LLFloaterWorldMap::getInstance();
		if (!landmark_global_pos.isExactlyZero() && worldmap_instance)
		{
			worldmap_instance->trackLocation(landmark_global_pos);
			LLFloaterReg::showInstance("world_map", "center");
		}
	}
}

void copy_slurl_to_clipboard_callback_inv(const std::string& slurl)
{
	gViewerWindow->getWindow()->copyTextToClipboard(utf8str_to_wstring(slurl));
	LLSD args;
	args["SLURL"] = slurl;
	LLNotificationsUtil::add("CopySLURL", args);
}

void LLItemBridge::selectItem()
{
	LLViewerInventoryItem* item = static_cast<LLViewerInventoryItem*>(getItem());
	if(item && !item->isFinished())
	{
		//item->fetchFromServer();
		LLInventoryModelBackgroundFetch::instance().start(item->getUUID(), false);
	}
}

void LLItemBridge::restoreItem()
{
	LLViewerInventoryItem* item = static_cast<LLViewerInventoryItem*>(getItem());
	if(item)
	{
		LLInventoryModel* model = getInventoryModel();
		bool is_snapshot = (item->getInventoryType() == LLInventoryType::IT_SNAPSHOT);

		const LLUUID new_parent = model->findCategoryUUIDForType(is_snapshot? LLFolderType::FT_SNAPSHOT_CATEGORY : LLFolderType::assetTypeToFolderType(item->getType()));
		// do not restamp on restore.
		LLInvFVBridge::changeItemParent(model, item, new_parent, FALSE);
	}
}

void LLItemBridge::restoreToWorld()
{
	//Similar functionality to the drag and drop rez logic
	bool remove_from_inventory = false;

	LLViewerInventoryItem* itemp = static_cast<LLViewerInventoryItem*>(getItem());
	if (itemp)
	{
		// <FS:Zi> Do not allow "Restore To Last Position" for no-copy items
#ifdef OPENSIM
		if(LLGridManager::instance().isInSecondLife())
		{
#endif
			// do not restore to last position when the item is no-copy to prevent
			// inventory loss
			if(!itemp->getPermissions().allowCopyBy(gAgent.getID()))
			{
				// debug guard for future testing of a server side fix
				if(!gSavedSettings.getBOOL("AllowNoCopyRezRestoreToWorld"))
				{
					LLNotificationsUtil::add("CantRestoreToWorldNoCopy");
					return;
				}
			}
#ifdef OPENSIM
		}
#endif
		// </FS:Zi>

		LLMessageSystem* msg = gMessageSystem;

		if (gSavedSettings.getBOOL("RezUnderLandGroup"))
		{
			LLUUID group_id = gAgent.getGroupID();
			LLParcel *parcel = LLViewerParcelMgr::getInstance()->getAgentParcel();
			LLUUID parcel_group_id = parcel->getGroupID();
			if (gAgent.isInGroup(parcel_group_id))
			{
				if (group_id != parcel_group_id)
				{
					//Agent is not in the required group.
					gAgent.restoreToWorld = true;
					gAgent.restoreToWorldGroup = group_id;
					gAgent.restoreToWorldItem = itemp;
					LLMessageSystem* msg = gMessageSystem;
					msg->newMessageFast(_PREHASH_ActivateGroup);
					msg->nextBlockFast(_PREHASH_AgentData);
					msg->addUUIDFast(_PREHASH_AgentID, gAgent.getID());
					msg->addUUIDFast(_PREHASH_SessionID, gAgent.getSessionID());
					msg->addUUIDFast(_PREHASH_GroupID, parcel_group_id);
					gAgent.sendReliableMessage();
					return;
				}
			}
		}

		msg->newMessage("RezRestoreToWorld");
		msg->nextBlockFast(_PREHASH_AgentData);
		msg->addUUIDFast(_PREHASH_AgentID, gAgent.getID());
		msg->addUUIDFast(_PREHASH_SessionID, gAgent.getSessionID());

		msg->nextBlockFast(_PREHASH_InventoryData);
		itemp->packMessage(msg);
		msg->sendReliable(gAgent.getRegionHost());
		//remove local inventory copy, sim will deal with permissions and removing the item
		//from the actual inventory if its a no-copy etc
		if(!itemp->getPermissions().allowCopyBy(gAgent.getID()))
		{
			remove_from_inventory = true;
		}
		
		// Check if it's in the trash. (again similar to the normal rez logic)
		const LLUUID trash_id = gInventory.findCategoryUUIDForType(LLFolderType::FT_TRASH);
		if(gInventory.isObjectDescendentOf(itemp->getUUID(), trash_id))
		{
			remove_from_inventory = true;
		}
	}

	if(remove_from_inventory)
	{
		gInventory.deleteObject(itemp->getUUID());
		gInventory.notifyObservers();
	}
}

void LLItemBridge::gotoItem()
{
    LLInventoryObject *obj = getInventoryObject();
    if (obj && obj->getIsLinkType())
    {
        show_item_original(obj->getUUID());
    }
}

LLUIImagePtr LLItemBridge::getIcon() const
{
	LLInventoryObject *obj = getInventoryObject();
	if (obj) 
	{
		return LLInventoryIcon::getIcon(obj->getType(),
										LLInventoryType::IT_NONE,
										mIsLink);
	}
	
	return LLInventoryIcon::getIcon(LLInventoryType::ICONNAME_OBJECT);
}

LLUIImagePtr LLItemBridge::getIconOverlay() const
{
	if (getItem() && getItem()->getIsLinkType())
	{
		return LLUI::getUIImage("Inv_Link");
	}
	return NULL;
}

PermissionMask LLItemBridge::getPermissionMask() const
{
	LLViewerInventoryItem* item = getItem();
	PermissionMask perm_mask = 0;
	if (item) perm_mask = item->getPermissionMask();
	return perm_mask;
}

void LLItemBridge::buildDisplayName() const
{
	if(getItem())
	{
		mDisplayName.assign(getItem()->getName());
	}
	else
	{
		mDisplayName.assign(LLStringUtil::null);
	}

	mSearchableName.assign(mDisplayName);
	mSearchableName.append(getLabelSuffix());
	LLStringUtil::toUpper(mSearchableName);
	
	//Name set, so trigger a sort
    LLInventorySort sorter = static_cast<LLFolderViewModelInventory&>(mRootViewModel).getSorter();
	if(mParent && !sorter.isByDate())
	{
		mParent->requestSort();
	}
}

LLFontGL::StyleFlags LLItemBridge::getLabelStyle() const
{
	U8 font = LLFontGL::NORMAL;
	const LLViewerInventoryItem* item = getItem();

	if (get_is_item_worn(mUUID))
	{
		// LL_INFOS() << "BOLD" << LL_ENDL;
		font |= LLFontGL::BOLD;
	}
	else if(item && item->getIsLinkType())
	{
		font |= LLFontGL::ITALIC;
	}

	return (LLFontGL::StyleFlags)font;
}

std::string LLItemBridge::getLabelSuffix() const
{
	// String table is loaded before login screen and inventory items are
	// loaded after login, so LLTrans should be ready.
	// <FS:Ansariel> Keep it the old way please
	//static std::string NO_COPY = LLTrans::getString("no_copy_lbl");
	//static std::string NO_MOD = LLTrans::getString("no_modify_lbl");
	//static std::string NO_XFER = LLTrans::getString("no_transfer_lbl");
	static std::string NO_COPY = LLTrans::getString("no_copy");
	static std::string NO_MOD = LLTrans::getString("no_modify");
	static std::string NO_XFER = LLTrans::getString("no_transfer");
	// </FS:Ansariel>
	static std::string LINK = LLTrans::getString("link");
	static std::string BROKEN_LINK = LLTrans::getString("broken_link");
	std::string suffix;
	LLInventoryItem* item = getItem();
	if(item)
	{
		// Any type can have the link suffix...
		BOOL broken_link = LLAssetType::lookupIsLinkType(item->getType());
		if (broken_link) return BROKEN_LINK;

		BOOL link = item->getIsLinkType();
		if (link) return LINK;

		// ...but it's a bit confusing to put nocopy/nomod/etc suffixes on calling cards.
		if(LLAssetType::AT_CALLINGCARD != item->getType()
		   && item->getPermissions().getOwner() == gAgent.getID())
		{
			BOOL copy = item->getPermissions().allowCopyBy(gAgent.getID());
			if (!copy)
			{
                //suffix += " "; // <FS:Ansariel> Keep it the old way please
				suffix += NO_COPY;
			}
			BOOL mod = item->getPermissions().allowModifyBy(gAgent.getID());
			if (!mod)
			{
                //suffix += suffix.empty() ? " " : ","; // <FS:Ansariel> Keep it the old way please
                suffix += NO_MOD;
			}
			BOOL xfer = item->getPermissions().allowOperationBy(PERM_TRANSFER,
																gAgent.getID());
			if (!xfer)
			{
                //suffix += suffix.empty() ? " " : ","; // <FS:Ansariel> Keep it the old way please
				suffix += NO_XFER;
			}
		}
	}
	return suffix;
}

time_t LLItemBridge::getCreationDate() const
{
	LLViewerInventoryItem* item = getItem();
	if (item)
	{
		return item->getCreationDate();
	}
	return 0;
}


BOOL LLItemBridge::isItemRenameable() const
{
	LLViewerInventoryItem* item = getItem();
	if(item)
	{
		// (For now) Don't allow calling card rename since that may confuse users as to
		// what the calling card points to.
		if (item->getInventoryType() == LLInventoryType::IT_CALLINGCARD)
		{
			return FALSE;
		}

		if (!item->isFinished()) // EXT-8662
		{
			return FALSE;
		}

		if (isInboxFolder())
		{
			return FALSE;
		}

// [RLVa:KB] - Checked: 2011-03-29 (RLVa-1.3.0g) | Modified: RLVa-1.3.0g
		if ( (rlv_handler_t::isEnabled()) && (!RlvFolderLocks::instance().canRenameItem(mUUID)) )
		{
			return FALSE;
		}
// [/RLVa:KB]

		return (item->getPermissions().allowModifyBy(gAgent.getID()));
	}
	return FALSE;
}

BOOL LLItemBridge::renameItem(const std::string& new_name)
{
	if(!isItemRenameable())
		return FALSE;
	LLPreview::dirty(mUUID);
	LLInventoryModel* model = getInventoryModel();
	if(!model)
		return FALSE;
	LLViewerInventoryItem* item = getItem();
	if(item && (item->getName() != new_name))
	{
		LLSD updates;
		updates["name"] = new_name;
		update_inventory_item(item->getUUID(),updates, NULL);
	}
	// return FALSE because we either notified observers (& therefore
	// rebuilt) or we didn't update.
	return FALSE;
}

BOOL LLItemBridge::removeItem()
{
	if(!isItemRemovable())
	{
		return FALSE;
	}

	// move it to the trash
	LLInventoryModel* model = getInventoryModel();
	if(!model) return FALSE;
	const LLUUID& trash_id = model->findCategoryUUIDForType(LLFolderType::FT_TRASH);
	LLViewerInventoryItem* item = getItem();
	if (!item) return FALSE;
	if (item->getType() != LLAssetType::AT_LSL_TEXT)
	{
		LLPreview::hide(mUUID, TRUE);
	}
	// Already in trash
	if (model->isObjectDescendentOf(mUUID, trash_id)) return FALSE;

	LLNotification::Params params("ConfirmItemDeleteHasLinks");
	params.functor.function(boost::bind(&LLItemBridge::confirmRemoveItem, this, _1, _2));
	
	// Check if this item has any links.  If generic inventory linking is enabled,
	// we can't do this check because we may have items in a folder somewhere that is
	// not yet in memory, so we don't want false negatives.  (If disabled, then we 
	// know we only have links in the Outfits folder which we explicitly fetch.)
// [SL:KB] - Patch: Inventory-Links | Checked: 2010-06-01 (Catznip-2.2.0a) | Added: Catznip-2.0.1a
	// Users move folders around and reuse links that way... if we know something has links then it's just bad not to warn them :|
// [/SL:KB]
//    static LLCachedControl<bool> inventory_linking(gSavedSettings, "InventoryLinking", true);
//	if (!inventory_linking)
	{
		if (!item->getIsLinkType())
		{
			LLInventoryModel::item_array_t item_array = gInventory.collectLinksTo(mUUID);
			const U32 num_links = item_array.size();
			if (num_links > 0)
			{
				// Warn if the user is will break any links when deleting this item.
				LLNotifications::instance().add(params);
				return FALSE;
			}
		}
	}
	
	LLNotifications::instance().forceResponse(params, 0);
	model->checkTrashOverflow();
	return TRUE;
}

BOOL LLItemBridge::confirmRemoveItem(const LLSD& notification, const LLSD& response)
{
	S32 option = LLNotificationsUtil::getSelectedOption(notification, response);
	if (option != 0) return FALSE;

	LLInventoryModel* model = getInventoryModel();
	if (!model) return FALSE;

	LLViewerInventoryItem* item = getItem();
	if (!item) return FALSE;

	const LLUUID& trash_id = model->findCategoryUUIDForType(LLFolderType::FT_TRASH);
	// if item is not already in trash
	if(item && !model->isObjectDescendentOf(mUUID, trash_id))
	{
		// move to trash, and restamp
		LLInvFVBridge::changeItemParent(model, item, trash_id, TRUE);
		// delete was successful
		return TRUE;
	}
	return FALSE;
}

bool LLItemBridge::isItemCopyable(bool can_copy_as_link) const
{
    LLViewerInventoryItem* item = getItem();
    if (!item)
    {
        return false;
    }
/*
    // Can't copy worn objects.
    // Worn objects are tied to their inworld conterparts
    // Copy of modified worn object will return object with obsolete asset and inventory
    if (get_is_item_worn(mUUID))
    {
        return false;
    }
*/

// [SL:KB] - Patch: Inventory-Links | Checked: 2010-04-12 (Catznip-2.2.0a) | Added: Catznip-2.0.0a
    // We'll allow copying a link if:
    //   - its target is available
    //   - it doesn't point to another link [see LLViewerInventoryItem::getLinkedItem() which returns NULL in that case]
    if (item->getIsLinkType())
    {
        return (NULL != item->getLinkedItem());
    }

    // User can copy the item if:
    //   - the item (or its target in the case of a link) is "copy"
    
    // NOTE: we do *not* want to return TRUE on everything like LL seems to do in SL-2.1.0 because not all types are "linkable"
    return (item->getPermissions().allowCopyBy(gAgent.getID()));
// [/SL:KB]
//    static LLCachedControl<bool> inventory_linking(gSavedSettings, "InventoryLinking", true);
//    return (can_copy_as_link && inventory_linking)
//        || (mIsLink && inventory_linking)
//        || item->getPermissions().allowCopyBy(gAgent.getID());

}

// [SL:KB] - Patch: Inventory-Links | Checked: 2013-09-19 (Catznip-3.6)
bool LLItemBridge::isItemLinkable() const
{
	LLViewerInventoryItem* item = getItem();
	return (item && LLAssetType::lookupCanLink(item->getType()));
}
// [/SL:KB]

LLViewerInventoryItem* LLItemBridge::getItem() const
{
	LLViewerInventoryItem* item = NULL;
	LLInventoryModel* model = getInventoryModel();
	if(model)
	{
		item = (LLViewerInventoryItem*)model->getItem(mUUID);
	}
	return item;
}

const LLUUID& LLItemBridge::getThumbnailUUID() const
{
    LLViewerInventoryItem* item = NULL;
    LLInventoryModel* model = getInventoryModel();
    if(model)
    {
        item = (LLViewerInventoryItem*)model->getItem(mUUID);
    }
    if (item)
    {
        return item->getThumbnailUUID();
    }
    return LLUUID::null;
}

BOOL LLItemBridge::isItemPermissive() const
{
	LLViewerInventoryItem* item = getItem();
	if(item)
	{
		return item->getIsFullPerm();
	}
	return FALSE;
}

// +=================================================+
// |        LLFolderBridge                           |
// +=================================================+

LLHandle<LLFolderBridge> LLFolderBridge::sSelf;

// Can be moved to another folder
BOOL LLFolderBridge::isItemMovable() const
{
	LLInventoryObject* obj = getInventoryObject();
	if(obj)
	{
		// If it's a protected type folder, we can't move it
		if (LLFolderType::lookupIsProtectedType(((LLInventoryCategory*)obj)->getPreferredType()))
			return FALSE;

		// <FS:Ansariel> FIRE-28977: Lock special and locked folders from being DaD'ed
		if (obj->getName() == ROOT_FIRESTORM_FOLDER || obj->getName() == RLV_ROOT_FOLDER || isLockedFolder())
		{
			return FALSE;
		}
		// </FS:Ansariel>

		// <FS:Ansariel> FIRE-29342: Protect folder option
		if (isProtected())
		{
			return FALSE;
		}
		// </FS:Ansariel>

		return TRUE;
	}
	return FALSE;
}

void LLFolderBridge::selectItem()
{
	// Have no fear: the first thing start() does is to test if everything for that folder has been fetched...
	LLInventoryModelBackgroundFetch::instance().start(getUUID(), true);
}

void LLFolderBridge::buildDisplayName() const
{
	LLFolderType::EType preferred_type = getPreferredType();

	// *TODO: to be removed when database supports multi language. This is a
	// temporary attempt to display the inventory folder in the user locale.
	// mantipov: *NOTE: be sure this code is synchronized with LLFriendCardsManager::findChildFolderUUID
	//		it uses the same way to find localized string

	// HACK: EXT - 6028 ([HARD CODED]? Inventory > Library > "Accessories" folder)
	// Translation of Accessories folder in Library inventory folder
	bool accessories = false;
	if(getName() == "Accessories")
	{
		//To ensure that Accessories folder is in Library we have to check its parent folder.
		//Due to parent LLFolderViewFloder is not set to this item yet we have to check its parent via Inventory Model
		LLInventoryCategory* cat = gInventory.getCategory(getUUID());
		if(cat)
		{
			const LLUUID& parent_folder_id = cat->getParentUUID();
			accessories = (parent_folder_id == gInventory.getLibraryRootFolderID());
		}
	}

	//"Accessories" inventory category has folder type FT_NONE. So, this folder
	//can not be detected as protected with LLFolderType::lookupIsProtectedType
	mDisplayName.assign(getName());
	if (accessories || LLFolderType::lookupIsProtectedType(preferred_type))
	{
		LLTrans::findString(mDisplayName, std::string("InvFolder ") + getName(), LLSD());
	}

	mSearchableName.assign(mDisplayName);
	mSearchableName.append(getLabelSuffix());
	LLStringUtil::toUpper(mSearchableName);

    //Name set, so trigger a sort
    LLInventorySort sorter = static_cast<LLFolderViewModelInventory&>(mRootViewModel).getSorter();
    if(mParent && sorter.isFoldersByName())
    {
        mParent->requestSort();
    }
}

std::string LLFolderBridge::getLabelSuffix() const
{
    static LLCachedControl<F32> folder_loading_message_delay(gSavedSettings, "FolderLoadingMessageWaitTime", 0.5f);
    
    if (mIsLoading && mTimeSinceRequestStart.getElapsedTimeF32() >= folder_loading_message_delay())
    {
        return llformat(" (%s) ", LLTrans::getString("LoadingData").c_str());
    }
    std::string suffix = "";
    if(mShowDescendantsCount)
    {
        LLInventoryModel::cat_array_t cat_array;
        LLInventoryModel::item_array_t item_array;
        gInventory.collectDescendents(getUUID(), cat_array, item_array, TRUE);
        // <FS:Ansariel> Fix item count formatting
        //S32 count = item_array.size();
        //if(count > 0)
        //{
        //    std::ostringstream oss;
        //    oss << count;
        //    LLStringUtil::format_map_t args;
        //    args["[ITEMS_COUNT]"] = oss.str();
        //    suffix = " " + LLTrans::getString("InventoryItemsCount", args);
        //}
        if (cat_array.size() > 0 || item_array.size() > 0)
        {
            LLLocale locale("");
            LLStringUtil::format_map_t args;
            std::string count_str;
            LLResMgr::getInstance()->getIntegerString(count_str, item_array.size());
            args["ITEMS"] = count_str;
            LLResMgr::getInstance()->getIntegerString(count_str, cat_array.size());
            args["CATEGORIES"] = count_str;
            suffix = " " + LLTrans::getString("InventoryItemsCount", args);
        }
        // </FS:Ansariel>
    }

    return LLInvFVBridge::getLabelSuffix() + suffix;
}

LLFontGL::StyleFlags LLFolderBridge::getLabelStyle() const
{
    return LLFontGL::NORMAL;
}

const LLUUID& LLFolderBridge::getThumbnailUUID() const
{
    LLViewerInventoryCategory* cat = getCategory();
    if (cat)
    {
        return cat->getThumbnailUUID();
    }
    return LLUUID::null;
}

void LLFolderBridge::update()
{
	// we know we have children but  haven't  fetched them (doesn't obey filter)
	bool loading = !isUpToDate() && hasChildren() && mFolderViewItem->isOpen();

	if (loading != mIsLoading)
	{
		if ( loading )
		{
			// Measure how long we've been in the loading state
			mTimeSinceRequestStart.reset();
		}
		mIsLoading = loading;
		
		mFolderViewItem->refresh();
	}
}


// Iterate through a folder's children to determine if
// all the children are removable.
class LLIsItemRemovable : public LLFolderViewFunctor
{
public:
	LLIsItemRemovable() : mPassed(TRUE) {}
	virtual void doFolder(LLFolderViewFolder* folder)
	{
		mPassed &= folder->getViewModelItem()->isItemRemovable();
	}
	virtual void doItem(LLFolderViewItem* item)
	{
		mPassed &= item->getViewModelItem()->isItemRemovable();
	}
	BOOL mPassed;
};

// Can be destroyed (or moved to trash)
BOOL LLFolderBridge::isItemRemovable() const
{
	if (!get_is_category_removable(getInventoryModel(), mUUID))
	{
		return FALSE;
	}

	// <FS:Ansariel> FIRE-29342: Protected folder option
	if (isProtected())
	{
		return FALSE;
	}
	// </FS:Ansariel>

	LLInventoryPanel* panel = mInventoryPanel.get();
	LLFolderViewFolder* folderp = dynamic_cast<LLFolderViewFolder*>(panel ?   panel->getItemByID(mUUID) : NULL);
	if (folderp)
	{
		LLIsItemRemovable folder_test;
		folderp->applyFunctorToChildren(folder_test);
		if (!folder_test.mPassed)
		{
			return FALSE;
		}
	}

	if (isMarketplaceListingsFolder() && (!LLMarketplaceData::instance().isSLMDataFetched() || LLMarketplaceData::instance().getActivationState(mUUID)))
	{
		return FALSE;
	}

	return TRUE;
}

BOOL LLFolderBridge::isUpToDate() const
{
	LLInventoryModel* model = getInventoryModel();
	if(!model) return FALSE;
	LLViewerInventoryCategory* category = (LLViewerInventoryCategory*)model->getCategory(mUUID);
	if( !category )
	{
		return FALSE;
	}

	return category->getVersion() != LLViewerInventoryCategory::VERSION_UNKNOWN;
}

bool LLFolderBridge::isItemCopyable(bool can_copy_as_link) const
{
    if (can_copy_as_link && !LLFolderType::lookupIsProtectedType(getPreferredType()))
    {
        // Can copy and paste unprotected folders as links
        return true;
    }

	// Folders are copyable if items in them are, recursively, copyable.
	
	// Get the content of the folder
	LLInventoryModel::cat_array_t* cat_array;
	LLInventoryModel::item_array_t* item_array;
	gInventory.getDirectDescendentsOf(mUUID,cat_array,item_array);

	// Check the items
	LLInventoryModel::item_array_t item_array_copy = *item_array;
	for (LLInventoryModel::item_array_t::iterator iter = item_array_copy.begin(); iter != item_array_copy.end(); iter++)
	{
		LLInventoryItem* item = *iter;
		LLItemBridge item_br(mInventoryPanel.get(), mRoot, item->getUUID());
        if (!item_br.isItemCopyable(false))
        {
            return false;
        }
    }

	// Check the folders
	LLInventoryModel::cat_array_t cat_array_copy = *cat_array;
	for (LLInventoryModel::cat_array_t::iterator iter = cat_array_copy.begin(); iter != cat_array_copy.end(); iter++)
    {
		LLViewerInventoryCategory* category = *iter;
		LLFolderBridge cat_br(mInventoryPanel.get(), mRoot, category->getUUID());
        if (!cat_br.isItemCopyable(false))
        {
            return false;
        }
    }

    return true;
}

// [SL:KB] - Patch: Inventory-Links | Checked: 2013-09-19 (Catznip-3.6)
bool LLFolderBridge::isItemLinkable() const
{
	LLFolderType::EType ftType = getPreferredType();
	return (LLFolderType::FT_NONE == ftType || LLFolderType::FT_OUTFIT == ftType);
}
// [/SL:KB]

BOOL LLFolderBridge::isClipboardPasteable() const
{
	if ( ! LLInvFVBridge::isClipboardPasteable() )
		return FALSE;

	// Don't allow pasting duplicates to the Calling Card/Friends subfolders, see bug EXT-1599
	if ( LLFriendCardsManager::instance().isCategoryInFriendFolder( getCategory() ) )
	{
		LLInventoryModel* model = getInventoryModel();
		if ( !model )
		{
			return FALSE;
		}

		std::vector<LLUUID> objects;
		LLClipboard::instance().pasteFromClipboard(objects);
		const LLViewerInventoryCategory *current_cat = getCategory();

		// Search for the direct descendent of current Friends subfolder among all pasted items,
		// and return false if is found.
		for(S32 i = objects.size() - 1; i >= 0; --i)
		{
			const LLUUID &obj_id = objects.at(i);
			if ( LLFriendCardsManager::instance().isObjDirectDescendentOfCategory(model->getObject(obj_id), current_cat) )
			{
				return FALSE;
			}
		}

	}
	return TRUE;
}

BOOL LLFolderBridge::isClipboardPasteableAsLink() const
{
	// Check normal paste-as-link permissions
	if (!LLInvFVBridge::isClipboardPasteableAsLink())
	{
		return FALSE;
	}

	const LLInventoryModel* model = getInventoryModel();
	if (!model)
	{
		return FALSE;
	}

	const LLViewerInventoryCategory *current_cat = getCategory();
	if (current_cat)
	{
		const BOOL is_in_friend_folder = LLFriendCardsManager::instance().isCategoryInFriendFolder( current_cat );
		const LLUUID &current_cat_id = current_cat->getUUID();
		std::vector<LLUUID> objects;
		LLClipboard::instance().pasteFromClipboard(objects);
		S32 count = objects.size();
		for(S32 i = 0; i < count; i++)
		{
			const LLUUID &obj_id = objects.at(i);
			const LLInventoryCategory *cat = model->getCategory(obj_id);
			if (cat)
			{
				const LLUUID &cat_id = cat->getUUID();
				// Don't allow recursive pasting
				if ((cat_id == current_cat_id) ||
					model->isObjectDescendentOf(current_cat_id, cat_id))
				{
					return FALSE;
				}
			}
			// Don't allow pasting duplicates to the Calling Card/Friends subfolders, see bug EXT-1599
			if ( is_in_friend_folder )
			{
				// If object is direct descendent of current Friends subfolder than return false.
				// Note: We can't use 'const LLInventoryCategory *cat', because it may be null
				// in case type of obj_id is LLInventoryItem.
				if ( LLFriendCardsManager::instance().isObjDirectDescendentOfCategory(model->getObject(obj_id), current_cat) )
				{
					return FALSE;
				}
			}
		}
	}
	return TRUE;

}


BOOL LLFolderBridge::dragCategoryIntoFolder(LLInventoryCategory* inv_cat,
											BOOL drop,
											std::string& tooltip_msg,
											BOOL is_link,
											BOOL user_confirm)
{

	LLInventoryModel* model = getInventoryModel();

	if (!inv_cat) return FALSE; // shouldn't happen, but in case item is incorrectly parented in which case inv_cat will be NULL
	if (!model) return FALSE;
	if (!isAgentAvatarValid()) return FALSE;
	if (!isAgentInventory()) return FALSE; // cannot drag categories into library
	// <FS:TT> Client LSL Bridge (also for #AO)
	if (isLockedFolder()) return FALSE;
	// </FS:TT>

	LLInventoryPanel* destination_panel = mInventoryPanel.get();
	if (!destination_panel) return false;

	LLInventoryFilter* filter = getInventoryFilter();
	if (!filter) return false;

	const LLUUID &cat_id = inv_cat->getUUID();
	const LLUUID &current_outfit_id = model->findCategoryUUIDForType(LLFolderType::FT_CURRENT_OUTFIT);
	const LLUUID &marketplacelistings_id = model->findCategoryUUIDForType(LLFolderType::FT_MARKETPLACE_LISTINGS);
    const LLUUID from_folder_uuid = inv_cat->getParentUUID();
	
	const BOOL move_is_into_current_outfit = (mUUID == current_outfit_id);
	const BOOL move_is_into_marketplacelistings = model->isObjectDescendentOf(mUUID, marketplacelistings_id);
    const BOOL move_is_from_marketplacelistings = model->isObjectDescendentOf(cat_id, marketplacelistings_id);

	// check to make sure source is agent inventory, and is represented there.
	LLToolDragAndDrop::ESource source = LLToolDragAndDrop::getInstance()->getSource();
	const BOOL is_agent_inventory = (model->getCategory(cat_id) != NULL)
		&& (LLToolDragAndDrop::SOURCE_AGENT == source);

	BOOL accept = FALSE;
	U64 filter_types = filter->getFilterTypes();
	BOOL use_filter = filter_types && (filter_types&LLInventoryFilter::FILTERTYPE_DATE || (filter_types&LLInventoryFilter::FILTERTYPE_OBJECT)==0);

	if (is_agent_inventory)
	{
		const LLUUID &trash_id = model->findCategoryUUIDForType(LLFolderType::FT_TRASH);
		// <FS:Ansariel> FIRE-1392: Allow dragging all asset types into Landmarks folder
		//const LLUUID &landmarks_id = model->findCategoryUUIDForType(LLFolderType::FT_LANDMARK);
		const LLUUID &my_outifts_id = model->findCategoryUUIDForType(LLFolderType::FT_MY_OUTFITS);
		const LLUUID &lost_and_found_id = model->findCategoryUUIDForType(LLFolderType::FT_LOST_AND_FOUND);

		const BOOL move_is_into_trash = (mUUID == trash_id) || model->isObjectDescendentOf(mUUID, trash_id);
		const BOOL move_is_into_my_outfits = (mUUID == my_outifts_id) || model->isObjectDescendentOf(mUUID, my_outifts_id);
		const BOOL move_is_into_outfit = move_is_into_my_outfits || (getCategory() && getCategory()->getPreferredType()==LLFolderType::FT_OUTFIT);
		const BOOL move_is_into_current_outfit = (getCategory() && getCategory()->getPreferredType()==LLFolderType::FT_CURRENT_OUTFIT);
		// <FS:Ansariel> FIRE-1392: Allow dragging all asset types into Landmarks folder
		//const BOOL move_is_into_landmarks = (mUUID == landmarks_id) || model->isObjectDescendentOf(mUUID, landmarks_id);
		const BOOL move_is_into_lost_and_found = model->isObjectDescendentOf(mUUID, lost_and_found_id);

		//--------------------------------------------------------------------------------
		// Determine if folder can be moved.
		//

		BOOL is_movable = TRUE;

        if (is_movable && (marketplacelistings_id == cat_id))
        {
            is_movable = FALSE;
            tooltip_msg = LLTrans::getString("TooltipOutboxCannotMoveRoot");
        }
        if (is_movable && move_is_from_marketplacelistings && LLMarketplaceData::instance().getActivationState(cat_id))
        {
            // If the incoming folder is listed and active (and is therefore either the listing or the version folder),
            // then moving is *not* allowed
            is_movable = FALSE;
            tooltip_msg = LLTrans::getString("TooltipOutboxDragActive");
        }
		if (is_movable && (mUUID == cat_id))
		{
			is_movable = FALSE;
			tooltip_msg = LLTrans::getString("TooltipDragOntoSelf");
		}
		if (is_movable && (model->isObjectDescendentOf(mUUID, cat_id)))
		{
			is_movable = FALSE;
			tooltip_msg = LLTrans::getString("TooltipDragOntoOwnChild");
		}
		if (is_movable && LLFolderType::lookupIsProtectedType(inv_cat->getPreferredType()))
		{
			is_movable = FALSE;
			// tooltip?
		}

		U32 max_items_to_wear = gSavedSettings.getU32("WearFolderLimit");
		if (is_movable && move_is_into_outfit)
		{
			if (mUUID == my_outifts_id)
			{
				if (source != LLToolDragAndDrop::SOURCE_AGENT || move_is_from_marketplacelistings)
				{
					tooltip_msg = LLTrans::getString("TooltipOutfitNotInInventory");
					is_movable = false;
				}
				else if (can_move_to_my_outfits(model, inv_cat, max_items_to_wear))
				{
					is_movable = true;
				}
				else
				{
					tooltip_msg = LLTrans::getString("TooltipCantCreateOutfit");
					is_movable = false;
				}
			}
			else if(getCategory() && getCategory()->getPreferredType() == LLFolderType::FT_NONE)
			{
				is_movable = ((inv_cat->getPreferredType() == LLFolderType::FT_NONE) || (inv_cat->getPreferredType() == LLFolderType::FT_OUTFIT));
			}
			else
			{
				is_movable = false;
			}
		}
		if(is_movable && move_is_into_current_outfit && is_link)
		{
			is_movable = FALSE;
		}
		if (is_movable && move_is_into_lost_and_found)
		{
			is_movable = FALSE;
		}
		if (is_movable && (mUUID == model->findCategoryUUIDForType(LLFolderType::FT_FAVORITE)))
		{
			is_movable = FALSE;
			// tooltip?
		}
		if (is_movable && (getPreferredType() == LLFolderType::FT_MARKETPLACE_STOCK))
		{
            // One cannot move a folder into a stock folder
			is_movable = FALSE;
			// tooltip?
        }
		
		LLInventoryModel::cat_array_t descendent_categories;
		LLInventoryModel::item_array_t descendent_items;
		if (is_movable)
		{
			model->collectDescendents(cat_id, descendent_categories, descendent_items, FALSE);
			for (S32 i=0; i < descendent_categories.size(); ++i)
			{
				LLInventoryCategory* category = descendent_categories[i];
				if(LLFolderType::lookupIsProtectedType(category->getPreferredType()))
				{
					// Can't move "special folders" (e.g. Textures Folder).
					is_movable = FALSE;
					break;
				}
			}
		}
		if (is_movable
			&& move_is_into_current_outfit
			&& descendent_items.size() > max_items_to_wear)
		{
			LLInventoryModel::cat_array_t cats;
			LLInventoryModel::item_array_t items;
			LLFindWearablesEx not_worn(/*is_worn=*/ false, /*include_body_parts=*/ false);
			gInventory.collectDescendentsIf(cat_id,
				cats,
				items,
				LLInventoryModel::EXCLUDE_TRASH,
				not_worn);

			if (items.size() > max_items_to_wear)
			{
				// Can't move 'large' folders into current outfit: MAINT-4086
				is_movable = FALSE;
				LLStringUtil::format_map_t args;
				args["AMOUNT"] = llformat("%d", max_items_to_wear);
				tooltip_msg = LLTrans::getString("TooltipTooManyWearables",args);
			}
		}
		if (is_movable && move_is_into_trash)
		{
			for (S32 i=0; i < descendent_items.size(); ++i)
			{
				LLInventoryItem* item = descendent_items[i];
				if (get_is_item_worn(item->getUUID()))
				{
					is_movable = FALSE;
					break; // It's generally movable, but not into the trash.
				}
			}
		}
		// <FS:Ansariel> FIRE-1392: Allow dragging all asset types into Landmarks folder
		//if (is_movable && move_is_into_landmarks)
		//{
		//	for (S32 i=0; i < descendent_items.size(); ++i)
		//	{
		//		LLViewerInventoryItem* item = descendent_items[i];

		//		// Don't move anything except landmarks and categories into Landmarks folder.
		//		// We use getType() instead of getActua;Type() to allow links to landmarks and folders.
		//		if (LLAssetType::AT_LANDMARK != item->getType() && LLAssetType::AT_CATEGORY != item->getType())
		//		{
		//			is_movable = FALSE;
		//			break; // It's generally movable, but not into Landmarks.
		//		}
		//	}
		//}
		// </FS:Ansariel>
        
		if (is_movable && move_is_into_marketplacelistings)
		{
            const LLViewerInventoryCategory * master_folder = model->getFirstDescendantOf(marketplacelistings_id, mUUID);
            LLViewerInventoryCategory * dest_folder = getCategory();
            S32 bundle_size = (drop ? 1 : LLToolDragAndDrop::instance().getCargoCount());
            is_movable = can_move_folder_to_marketplace(master_folder, dest_folder, inv_cat, tooltip_msg, bundle_size);
		}

		if (is_movable)
		{
			LLInventoryPanel* active_panel = LLInventoryPanel::getActiveInventoryPanel(FALSE);
			is_movable = active_panel != NULL;

			// For a folder to pass the filter all its descendants are required to pass.
			// We make this exception to allow reordering folders within an inventory panel,
			// which has a filter applied, like Recent tab for example.
			// There may be folders which are displayed because some of their descendants pass
			// the filter, but other don't, and thus remain hidden. Without this check,
			// such folders would not be allowed to be moved within a panel.
			if (destination_panel == active_panel)
			{
				is_movable = true;
			}
			else
			{
				LLFolderView* active_folder_view = NULL;

				if (is_movable)
				{
					active_folder_view = active_panel->getRootFolder();
					is_movable = active_folder_view != NULL;
				}

				if (is_movable && use_filter)
				{
					// Check whether the folder being dragged from active inventory panel
					// passes the filter of the destination panel.
					// <FS:Ansariel> FIRE-7219: Allow DnD operation on filtered folder views
					//is_movable = check_category(model, cat_id, active_panel, filter);
				}
			}
		}

// [RLVa:KB] - Checked: 2011-03-29 (RLVa-1.3.0g) | Added: RLVa-1.3.0g
		if ( (is_movable) && (rlv_handler_t::isEnabled()) && (RlvFolderLocks::instance().hasLockedFolder(RLV_LOCK_ANY)) )
		{
			is_movable = RlvFolderLocks::instance().canMoveFolder(cat_id, mUUID);
		}
// [/RLVa:KB]

		// 
		//--------------------------------------------------------------------------------

		accept = is_movable;

		if (accept && drop)
		{
            // Dropping in or out of marketplace needs (sometimes) confirmation
            if (user_confirm && (move_is_from_marketplacelistings || move_is_into_marketplacelistings))
            {
                if (move_is_from_marketplacelistings && (LLMarketplaceData::instance().isInActiveFolder(cat_id) ||
                                                         LLMarketplaceData::instance().isListedAndActive(cat_id)))
                {
                    if (LLMarketplaceData::instance().isListed(cat_id) || LLMarketplaceData::instance().isVersionFolder(cat_id))
                    {
                        // Move the active version folder or listing folder itself outside marketplace listings will unlist the listing so ask that question specifically
                        LLNotificationsUtil::add("ConfirmMerchantUnlist", LLSD(), LLSD(), boost::bind(&LLFolderBridge::callback_dropCategoryIntoFolder, this, _1, _2, inv_cat));
                    }
                    else
                    {
                        // Any other case will simply modify but not unlist an active listed listing
                        LLNotificationsUtil::add("ConfirmMerchantActiveChange", LLSD(), LLSD(), boost::bind(&LLFolderBridge::callback_dropCategoryIntoFolder, this, _1, _2, inv_cat));
                    }
                    return true;
                }
                if (move_is_from_marketplacelistings && LLMarketplaceData::instance().isVersionFolder(cat_id))
                {
                    // Moving the version folder from its location will deactivate it. Ask confirmation.
                    LLNotificationsUtil::add("ConfirmMerchantClearVersion", LLSD(), LLSD(), boost::bind(&LLFolderBridge::callback_dropCategoryIntoFolder, this, _1, _2, inv_cat));
                    return true;
                }
                if (move_is_into_marketplacelistings && LLMarketplaceData::instance().isInActiveFolder(mUUID))
                {
                    // Moving something in an active listed listing will modify it. Ask confirmation.
                    LLNotificationsUtil::add("ConfirmMerchantActiveChange", LLSD(), LLSD(), boost::bind(&LLFolderBridge::callback_dropCategoryIntoFolder, this, _1, _2, inv_cat));
                    return true;
                }
                if (move_is_from_marketplacelistings && LLMarketplaceData::instance().isListed(cat_id))
                {
                    // Moving a whole listing folder will result in archival of SLM data. Ask confirmation.
                    LLNotificationsUtil::add("ConfirmListingCutOrDelete", LLSD(), LLSD(), boost::bind(&LLFolderBridge::callback_dropCategoryIntoFolder, this, _1, _2, inv_cat));
                    return true;
                }
                if (move_is_into_marketplacelistings && !move_is_from_marketplacelistings)
                {
                    LLNotificationsUtil::add("ConfirmMerchantMoveInventory", LLSD(), LLSD(), boost::bind(&LLFolderBridge::callback_dropCategoryIntoFolder, this, _1, _2, inv_cat));
                    return true;
                }
            }
			// Look for any gestures and deactivate them
			if (move_is_into_trash)
			{
				for (S32 i=0; i < descendent_items.size(); i++)
				{
					LLInventoryItem* item = descendent_items[i];
					if (item->getType() == LLAssetType::AT_GESTURE
						&& LLGestureMgr::instance().isGestureActive(item->getUUID()))
					{
						LLGestureMgr::instance().deactivateGesture(item->getUUID());
					}
				}
			}

			if (mUUID == my_outifts_id)
			{
				// Category can contains objects,
				// create a new folder and populate it with links to original objects
				dropToMyOutfits(inv_cat);
			}
			// if target is current outfit folder we use link
			else if (move_is_into_current_outfit &&
				(inv_cat->getPreferredType() == LLFolderType::FT_NONE ||
				inv_cat->getPreferredType() == LLFolderType::FT_OUTFIT))
			{
				// traverse category and add all contents to currently worn.
				BOOL append = true;
				LLAppearanceMgr::instance().wearInventoryCategory(inv_cat, false, append);
			}
			else if (move_is_into_marketplacelistings)
			{
				move_folder_to_marketplacelistings(inv_cat, mUUID);
			}
			else
			{
				if (model->isObjectDescendentOf(cat_id, model->findCategoryUUIDForType(LLFolderType::FT_INBOX)))
				{
					set_dad_inbox_object(cat_id);
				}

				// Reparent the folder and restamp children if it's moving
				// into trash.
				LLInvFVBridge::changeCategoryParent(
					model,
					(LLViewerInventoryCategory*)inv_cat,
					mUUID,
					move_is_into_trash);
			}
            if (move_is_from_marketplacelistings)
            {
                // If we are moving a folder at the listing folder level (i.e. its parent is the marketplace listings folder)
                if (from_folder_uuid == marketplacelistings_id)
                {
                    // Clear the folder from the marketplace in case it is a listing folder
                    if (LLMarketplaceData::instance().isListed(cat_id))
                    {
                        LLMarketplaceData::instance().clearListing(cat_id);
                    }
                }
                else
                {
                    // If we move from within an active (listed) listing, checks that it's still valid, if not, unlist
                    LLUUID version_folder_id = LLMarketplaceData::instance().getActiveFolder(from_folder_uuid);
                    if (version_folder_id.notNull())
                    {
                        LLMarketplaceValidator::getInstance()->validateMarketplaceListings(
                            version_folder_id,
                            [version_folder_id](bool result)
                        {
                            if (!result)
                            {
                                LLMarketplaceData::instance().activateListing(version_folder_id, false);
                            }
                        }
                        );
                    }
                    // In all cases, update the listing we moved from so suffix are updated
                    update_marketplace_category(from_folder_uuid);
                }
            }
		}
	}
	else if (LLToolDragAndDrop::SOURCE_WORLD == source)
	{
		if (move_is_into_marketplacelistings)
		{
			tooltip_msg = LLTrans::getString("TooltipOutboxNotInInventory");
			accept = FALSE;
		}
		else
		{
			accept = move_inv_category_world_to_agent(cat_id, mUUID, drop, NULL, NULL, filter);
		}
	}
	else if (LLToolDragAndDrop::SOURCE_LIBRARY == source)
	{
		if (move_is_into_marketplacelistings)
		{
			tooltip_msg = LLTrans::getString("TooltipOutboxNotInInventory");
			accept = FALSE;
		}
		else
		{
			// Accept folders that contain complete outfits.
			accept = move_is_into_current_outfit && LLAppearanceMgr::instance().getCanMakeFolderIntoOutfit(cat_id);
		}		

		if (accept && drop)
		{
			LLAppearanceMgr::instance().wearInventoryCategory(inv_cat, true, false);
		}
	}

	return accept;
}

void warn_move_inventory(LLViewerObject* object, boost::shared_ptr<LLMoveInv> move_inv)
{
	const char* dialog = NULL;
	if (object->flagScripted())
	{
		dialog = "MoveInventoryFromScriptedObject";
	}
	else
	{
		dialog = "MoveInventoryFromObject";
	}

    static LLNotificationPtr notification_ptr;
    static boost::shared_ptr<LLMoveInv> inv_ptr;

    // Notification blocks user from interacting with inventories so everything that comes after first message
    // is part of this message - don'r show it again
    // Note: workaround for MAINT-5495 untill proper refactoring and warning system for Drag&Drop can be made.
    if (notification_ptr == NULL
        || !notification_ptr->isActive()
        || LLNotificationsUtil::find(notification_ptr->getID()) == NULL
        || inv_ptr->mCategoryID != move_inv->mCategoryID
        || inv_ptr->mObjectID != move_inv->mObjectID)
    {
        notification_ptr = LLNotificationsUtil::add(dialog, LLSD(), LLSD(), boost::bind(move_task_inventory_callback, _1, _2, move_inv));
        inv_ptr = move_inv;
    }
    else
    {
        // Notification is alive and not responded, operating inv_ptr should be safe so attach new data
        two_uuids_list_t::iterator move_it;
        for (move_it = move_inv->mMoveList.begin();
            move_it != move_inv->mMoveList.end();
            ++move_it)
        {
            inv_ptr->mMoveList.push_back(*move_it);
        }
        move_inv.reset();
    }
}

// Move/copy all inventory items from the Contents folder of an in-world
// object to the agent's inventory, inside a given category.
BOOL move_inv_category_world_to_agent(const LLUUID& object_id,
									  const LLUUID& category_id,
									  BOOL drop,
									  void (*callback)(S32, void*),
									  void* user_data,
									  LLInventoryFilter* filter)
{
	// Make sure the object exists. If we allowed dragging from
	// anonymous objects, it would be possible to bypass
	// permissions.
	// content category has same ID as object itself
	LLViewerObject* object = gObjectList.findObject(object_id);
	if(!object)
	{
		LL_INFOS() << "Object not found for drop." << LL_ENDL;
		return FALSE;
	}

	// this folder is coming from an object, as there is only one folder in an object, the root,
	// we need to collect the entire contents and handle them as a group
	LLInventoryObject::object_list_t inventory_objects;
	object->getInventoryContents(inventory_objects);

	if (inventory_objects.empty())
	{
		LL_INFOS() << "Object contents not found for drop." << LL_ENDL;
		return FALSE;
	}

	BOOL accept = FALSE;
	BOOL is_move = FALSE;
	BOOL use_filter = FALSE;
	if (filter)
	{
		U64 filter_types = filter->getFilterTypes();
		use_filter = filter_types && (filter_types&LLInventoryFilter::FILTERTYPE_DATE || (filter_types&LLInventoryFilter::FILTERTYPE_OBJECT)==0);
	}

	// coming from a task. Need to figure out if the person can
	// move/copy this item.
	LLInventoryObject::object_list_t::iterator it = inventory_objects.begin();
	LLInventoryObject::object_list_t::iterator end = inventory_objects.end();
	for ( ; it != end; ++it)
	{
		LLInventoryItem* item = dynamic_cast<LLInventoryItem*>(it->get());
		if (!item)
		{
			LL_WARNS() << "Invalid inventory item for drop" << LL_ENDL;
			continue;
		}

		// coming from a task. Need to figure out if the person can
		// move/copy this item.
		LLPermissions perm(item->getPermissions());
		if((perm.allowCopyBy(gAgent.getID(), gAgent.getGroupID())
			&& perm.allowTransferTo(gAgent.getID())))
//			|| gAgent.isGodlike())
		{
			accept = TRUE;
		}
		else if(object->permYouOwner())
		{
			// If the object cannot be copied, but the object the
			// inventory is owned by the agent, then the item can be
			// moved from the task to agent inventory.
			is_move = TRUE;
			accept = TRUE;
		}

		if (accept && use_filter)
		{
			accept = filter->check(item);
		}

		if (!accept)
		{
			break;
		}
	}

	if(drop && accept)
	{
		it = inventory_objects.begin();
        boost::shared_ptr<LLMoveInv> move_inv(new LLMoveInv);
		move_inv->mObjectID = object_id;
		move_inv->mCategoryID = category_id;
		move_inv->mCallback = callback;
		move_inv->mUserData = user_data;

		for ( ; it != end; ++it)
		{
			two_uuids_t two(category_id, (*it)->getUUID());
			move_inv->mMoveList.push_back(two);
		}

		if(is_move)
		{
			// Callback called from within here.
			warn_move_inventory(object, move_inv);
		}
		else
		{
			LLNotification::Params params("MoveInventoryFromObject");
			params.functor.function(boost::bind(move_task_inventory_callback, _1, _2, move_inv));
			LLNotifications::instance().forceResponse(params, 0);
		}
	}
	return accept;
}

void LLRightClickInventoryFetchDescendentsObserver::execute(bool clear_observer)
{
	// Bail out immediately if no descendents
	if( mComplete.empty() )
	{
		LL_WARNS() << "LLRightClickInventoryFetchDescendentsObserver::done with empty mCompleteFolders" << LL_ENDL;
		if (clear_observer)
		{
		gInventory.removeObserver(this);
		delete this;
		}
		return;
	}

	// Copy the list of complete fetched folders while "this" is still valid
	uuid_vec_t completed_folder = mComplete;
	
	// Clean up, and remove this as an observer now since recursive calls
	// could notify observers and throw us into an infinite loop.
	if (clear_observer)
	{
		gInventory.removeObserver(this);
		delete this;
	}

	for (uuid_vec_t::iterator current_folder = completed_folder.begin(); current_folder != completed_folder.end(); ++current_folder)
	{
		// Get the information on the fetched folder items and subfolders and fetch those 
		LLInventoryModel::cat_array_t* cat_array;
		LLInventoryModel::item_array_t* item_array;
		gInventory.getDirectDescendentsOf(*current_folder, cat_array, item_array);

		S32 item_count(0);
		if( item_array )
		{			
			item_count = item_array->size();
		}
		
		S32 cat_count(0);
		if( cat_array )
		{			
			cat_count = cat_array->size();
		}

		// Move to next if current folder empty
		if ((item_count == 0) && (cat_count == 0))
		{
			continue;
		}

		uuid_vec_t ids;
		LLRightClickInventoryFetchObserver* outfit = NULL;
		LLRightClickInventoryFetchDescendentsObserver* categories = NULL;

		// Fetch the items
		if (item_count)
		{
			for (S32 i = 0; i < item_count; ++i)
			{
				ids.push_back(item_array->at(i)->getUUID());
			}
			outfit = new LLRightClickInventoryFetchObserver(ids);
		}
		// Fetch the subfolders
		if (cat_count)
		{
			for (S32 i = 0; i < cat_count; ++i)
			{
				ids.push_back(cat_array->at(i)->getUUID());
			}
			categories = new LLRightClickInventoryFetchDescendentsObserver(ids);
		}

		// Perform the item fetch
		if (outfit)
		{
	outfit->startFetch();
			outfit->execute();				// Not interested in waiting and this will be right 99% of the time.
			delete outfit;
//Uncomment the following code for laggy Inventory UI.
			/*
			 if (outfit->isFinished())
	{
	// everything is already here - call done.
				outfit->execute();
				delete outfit;
	}
	else
	{
				// it's all on its way - add an observer, and the inventory
	// will call done for us when everything is here.
	gInventory.addObserver(outfit);
			}
			*/
		}
		// Perform the subfolders fetch : this is where we truly recurse down the folder hierarchy
		if (categories)
		{
			categories->startFetch();
			if (categories->isFinished())
			{
				// everything is already here - call done.
				categories->execute();
				delete categories;
			}
			else
			{
				// it's all on its way - add an observer, and the inventory
				// will call done for us when everything is here.
				gInventory.addObserver(categories);
			}
		}
	}
}


//~~~~~~~~~~~~~~~~~~~~~~~~~~~~~~~~~~~~~~~~~~~~~~~~~~~~~~~~~~~~~~~~
// Class LLInventoryWearObserver
//
// Observer for "copy and wear" operation to support knowing
// when the all of the contents have been added to inventory.
//~~~~~~~~~~~~~~~~~~~~~~~~~~~~~~~~~~~~~~~~~~~~~~~~~~~~~~~~~~~~~~~~
class LLInventoryCopyAndWearObserver : public LLInventoryObserver
{
public:
	LLInventoryCopyAndWearObserver(const LLUUID& cat_id, int count, bool folder_added=false, bool replace=false) :
		mCatID(cat_id), mContentsCount(count), mFolderAdded(folder_added), mReplace(replace){}
	virtual ~LLInventoryCopyAndWearObserver() {}
	virtual void changed(U32 mask);

protected:
	LLUUID mCatID;
	int    mContentsCount;
	bool   mFolderAdded;
	bool   mReplace;
};



void LLInventoryCopyAndWearObserver::changed(U32 mask)
{
	if((mask & (LLInventoryObserver::ADD)) != 0)
	{
		if (!mFolderAdded)
		{
			const std::set<LLUUID>& changed_items = gInventory.getChangedIDs();

			std::set<LLUUID>::const_iterator id_it = changed_items.begin();
			std::set<LLUUID>::const_iterator id_end = changed_items.end();
			for (;id_it != id_end; ++id_it)
			{
				if ((*id_it) == mCatID)
				{
					mFolderAdded = TRUE;
					break;
				}
			}
		}

		if (mFolderAdded)
		{
			LLViewerInventoryCategory* category = gInventory.getCategory(mCatID);
			if (NULL == category)
			{
				LL_WARNS() << "gInventory.getCategory(" << mCatID
						<< ") was NULL" << LL_ENDL;
			}
			else
			{
				if (category->getDescendentCount() ==
				    mContentsCount)
				{
					gInventory.removeObserver(this);
					LLAppearanceMgr::instance().wearInventoryCategory(category, FALSE, !mReplace);
					delete this;
				}
			}
		}

	}
}



void LLFolderBridge::performAction(LLInventoryModel* model, std::string action)
{
	if ("open" == action)
	{
		LLFolderViewFolder *f = dynamic_cast<LLFolderViewFolder   *>(mInventoryPanel.get()->getItemByID(mUUID));
		if (f)
		{
			f->toggleOpen();
		}
		
		return;
	}
    else if ("thumbnail" == action)
    {
        LLSD data(mUUID);
        LLFloaterReg::showInstance("change_item_thumbnail", data);
        return;
    }
	else if ("paste" == action)
	{
		pasteFromClipboard();
		return;
	}
	else if ("paste_link" == action)
	{
		pasteLinkFromClipboard();
		return;
	}
	else if ("properties" == action)
	{
		showProperties();
		return;
	}
	else if ("replaceoutfit" == action)
	{
		modifyOutfit(FALSE);
		return;
	}
	else if ("addtooutfit" == action)
	{
		modifyOutfit(TRUE);
		return;
	}
// <FS:TT> Patch: ReplaceWornItemsOnly
	else if ("replaceitems" == action)
	{
		LLInventoryModel* model = getInventoryModel();
		if(!model) return;
		LLViewerInventoryCategory* cat = getCategory();
		if(!cat) return;

		gInventory.wearItemsOnAvatar(cat);
		return;
	}
// </FS:TT>
	else if ("show_in_main_panel" == action)
	{
		LLInventoryPanel::openInventoryPanelAndSetSelection(TRUE, mUUID, TRUE);
		return;
	}
	else if ("cut" == action)
	{
		cutToClipboard();
		return;
	}
	else if ("copy" == action)
	{
		copyToClipboard();
		return;
	}
	else if ("removefromoutfit" == action)
	{
		LLInventoryModel* model = getInventoryModel();
		if(!model) return;
		LLViewerInventoryCategory* cat = getCategory();
		if(!cat) return;

		LLAppearanceMgr::instance().takeOffOutfit( cat->getLinkedUUID() );
		return;
	}
	else if ("copyoutfittoclipboard" == action)
	{
		copyOutfitToClipboard();
	}
	else if ("purge" == action)
	{
		purgeItem(model, mUUID);
		return;
	}
	else if ("restore" == action)
	{
		restoreItem();
		return;
	}
	else if ("marketplace_list" == action)
	{
        if (depth_nesting_in_marketplace(mUUID) == 1)
        {
            LLUUID version_folder_id = LLMarketplaceData::instance().getVersionFolder(mUUID);
            mMessage = "";

            LLMarketplaceValidator::getInstance()->validateMarketplaceListings(
                version_folder_id,
                [this](bool result)
            {
                // todo: might need to ensure bridge/mUUID exists or this will cause crashes
                if (!result)
                {
                    LLSD subs;
                    subs["[ERROR_CODE]"] = mMessage;
                    LLNotificationsUtil::add("MerchantListingFailed", subs);
                }
                else
                {
                    LLMarketplaceData::instance().activateListing(mUUID, true);
                }
            },
                boost::bind(&LLFolderBridge::gatherMessage, this, _1, _2, _3)
            );
        }
		return;
	}
	else if ("marketplace_activate" == action)
	{
        if (depth_nesting_in_marketplace(mUUID) == 2)
        {
            mMessage = "";

            LLMarketplaceValidator::getInstance()->validateMarketplaceListings(
                mUUID,
                [this](bool result)
            {
                if (!result)
                {
                    LLSD subs;
                    subs["[ERROR_CODE]"] = mMessage;
                    LLNotificationsUtil::add("MerchantFolderActivationFailed", subs);
                }
                else
                {
                    LLInventoryCategory* category = gInventory.getCategory(mUUID);
                    LLMarketplaceData::instance().setVersionFolder(category->getParentUUID(), mUUID);
                }
            },
                boost::bind(&LLFolderBridge::gatherMessage, this, _1, _2, _3),
                false,
                2);
        }
		return;
	}
	else if ("marketplace_unlist" == action)
	{
        if (depth_nesting_in_marketplace(mUUID) == 1)
        {
            LLMarketplaceData::instance().activateListing(mUUID,false,1);
        }
		return;
	}
	else if ("marketplace_deactivate" == action)
	{
        if (depth_nesting_in_marketplace(mUUID) == 2)
        {
			LLInventoryCategory* category = gInventory.getCategory(mUUID);
            LLMarketplaceData::instance().setVersionFolder(category->getParentUUID(), LLUUID::null, 1);
        }
		return;
	}
	else if ("marketplace_create_listing" == action)
	{
        mMessage = "";

        // first run vithout fix_hierarchy, second run with fix_hierarchy
        LLMarketplaceValidator::getInstance()->validateMarketplaceListings(
            mUUID,
            [this](bool result)
        {
            if (!result)
            {
                mMessage = "";

                LLMarketplaceValidator::getInstance()->validateMarketplaceListings(
                    mUUID,
                    [this](bool result)
                {
                    if (result)
                    {
                        LLNotificationsUtil::add("MerchantForceValidateListing");
                        LLMarketplaceData::instance().createListing(mUUID);
                    }
                    else
                    {
                        LLSD subs;
                        subs["[ERROR_CODE]"] = mMessage;
                        LLNotificationsUtil::add("MerchantListingFailed", subs);
                    }
                },
                    boost::bind(&LLFolderBridge::gatherMessage, this, _1, _2, _3),
                    true);
            }
            else
            {
                LLMarketplaceData::instance().createListing(mUUID);
            }
        },
            boost::bind(&LLFolderBridge::gatherMessage, this, _1, _2, _3),
            false);
        
		return;
	}
    else if ("marketplace_disassociate_listing" == action)
    {
        LLMarketplaceData::instance().clearListing(mUUID);
		return;
    }
    else if ("marketplace_get_listing" == action)
    {
        // This is used only to exercise the SLM API but won't be shown to end users
        LLMarketplaceData::instance().getListing(mUUID);
		return;
    }
	else if ("marketplace_associate_listing" == action)
	{
        LLFloaterAssociateListing::show(mUUID);
		return;
	}
	else if ("marketplace_check_listing" == action)
	{
        LLSD data(mUUID);
        LLFloaterReg::showInstance("marketplace_validation", data);
		return;
	}
	else if ("marketplace_edit_listing" == action)
	{
        std::string url = LLMarketplaceData::instance().getListingURL(mUUID);
        if (!url.empty())
        {
            LLUrlAction::openURL(url);
        }
		return;
	}
// [SL:KB] - Patch: Inventory-Misc | Checked: 2011-05-28 (Catznip-2.6.0a) | Added: Catznip-2.6.0a
	else if ("move_to_lost_and_found" == action)
	{
		LLInventoryModel* pModel = getInventoryModel();
		LLViewerInventoryCategory* pCat = getCategory();
		if ( (!pModel) || (&gInventory != pModel) || (!pCat) )
			return;

		LLInventoryModel* model = &gInventory;
		model->changeCategoryParent(pCat,gInventory.findCategoryUUIDForType(LLFolderType::FT_LOST_AND_FOUND),FALSE);

		gInventory.addChangedMask(LLInventoryObserver::REBUILD, mUUID);
		gInventory.notifyObservers();
	}
// [/SL:KB]
#ifndef LL_RELEASE_FOR_DOWNLOAD
	else if ("delete_system_folder" == action)
	{
		removeSystemFolder();
	}
#endif
	else if (("move_to_marketplace_listings" == action) || ("copy_to_marketplace_listings" == action) || ("copy_or_move_to_marketplace_listings" == action))
	{
		LLInventoryCategory * cat = gInventory.getCategory(mUUID);
		if (!cat) return;
        const LLUUID &marketplacelistings_id = model->findCategoryUUIDForType(LLFolderType::FT_MARKETPLACE_LISTINGS);
        move_folder_to_marketplacelistings(cat, marketplacelistings_id, ("move_to_marketplace_listings" != action), (("copy_or_move_to_marketplace_listings" == action)));
    }
	// <FS:Ansariel> FIRE-29342: Protect folder option
	else if ("protect_folder" == action)
	{
		LLSD protected_folders = gSavedPerAccountSettings.getLLSD("FSProtectedFolders");
		protected_folders.append(mUUID);
		gSavedPerAccountSettings.setLLSD("FSProtectedFolders", protected_folders);
	}
	else if ("unprotect_folder" == action)
	{
		LLSD protected_folders = gSavedPerAccountSettings.getLLSD("FSProtectedFolders");
		LLSD new_protected_folders;
		for (LLSD::array_const_iterator it = protected_folders.beginArray(); it != protected_folders.endArray(); ++it)
		{
			if ((*it).asUUID() != mUUID)
			{
				new_protected_folders.append(*it);
			}
		}
		gSavedPerAccountSettings.setLLSD("FSProtectedFolders", new_protected_folders);
	}
	// </FS:Ansariel>
	// <FS:Ansariel> Show folder in new window option
	else if ("show_in_new_window" == action)
	{
		LLFloaterReg::showInstance("fs_partial_inventory", LLSD().with("start_folder_id", mUUID).with("start_folder_name", mDisplayName));
	}
	// </FS:Ansariel>

	// <FS:Zi> Add "Reload folder" action to inventory
	else if ("reload_folder" == action)
	{
		LLViewerInventoryCategory *cat = model->getCategory(mUUID);

		if (!cat)
		{
			return;
		}

		cat->setVersion(LLViewerInventoryCategory::VERSION_UNKNOWN);
        cat->fetch();
	}
	// </FS:Zi>
}

void LLFolderBridge::gatherMessage(std::string& message, S32 depth, LLError::ELevel log_level)
{
    if (log_level >= LLError::LEVEL_ERROR)
    {
        if (!mMessage.empty())
        {
            // Currently, we do not gather all messages as it creates very long alerts
            // Users can get to the whole list of errors on a listing using the "Check for Errors" audit button or "Check listing" right click menu
            //mMessage += "\n";
            return;
        }
        // Take the leading spaces out...
        std::string::size_type start = message.find_first_not_of(" ");
        // Append the message
        mMessage += message.substr(start, message.length() - start);
    }
}

void LLFolderBridge::copyOutfitToClipboard()
{
	std::string text;

	LLInventoryModel::cat_array_t* cat_array;
	LLInventoryModel::item_array_t* item_array;
	gInventory.getDirectDescendentsOf(mUUID, cat_array, item_array);

	S32 item_count(0);
	if( item_array )
	{			
		item_count = item_array->size();
	}

	if (item_count)
	{
		for (S32 i = 0; i < item_count;)
		{
			LLSD uuid =item_array->at(i)->getUUID();
			LLViewerInventoryItem* item = gInventory.getItem(uuid);

			i++;
			if (item != NULL)
			{
				// Append a newline to all but the last line
				text += i != item_count ? item->getName() + "\n" : item->getName();
			}
		}
	}

	LLClipboard::instance().copyToClipboard(utf8str_to_wstring(text),0,text.size());
}

void LLFolderBridge::openItem()
{
	LL_DEBUGS() << "LLFolderBridge::openItem()" << LL_ENDL;

    LLInventoryPanel* panel = mInventoryPanel.get();
    if (!panel)
    {
        return;
    }
    LLInventoryModel* model = getInventoryModel();
    if (!model)
    {
        return;
    }
    if (mUUID.isNull())
    {
        return;
    }
    panel->onFolderOpening(mUUID);
	bool fetching_inventory = model->fetchDescendentsOf(mUUID);
	// Only change folder type if we have the folder contents.
	if (!fetching_inventory)
	{
		// Disabling this for now, it's causing crash when new items are added to folders
		// since folder type may change before new item item has finished processing.
		// determineFolderType();
	}
}

void LLFolderBridge::closeItem()
{
	determineFolderType();
}

void LLFolderBridge::determineFolderType()
{
	if (isUpToDate())
	{
		LLInventoryModel* model = getInventoryModel();
		LLViewerInventoryCategory* category = model->getCategory(mUUID);
		if (category)
		{
			category->determineFolderType();
		}
	}
}

BOOL LLFolderBridge::isItemRenameable() const
{
	return get_is_category_renameable(getInventoryModel(), mUUID);
}

void LLFolderBridge::restoreItem()
{
	LLViewerInventoryCategory* cat;
	cat = (LLViewerInventoryCategory*)getCategory();
	if(cat)
	{
		LLInventoryModel* model = getInventoryModel();
		const LLUUID new_parent = model->findCategoryUUIDForType(LLFolderType::assetTypeToFolderType(cat->getType()));
		// do not restamp children on restore
		LLInvFVBridge::changeCategoryParent(model, cat, new_parent, FALSE);
	}
}

LLFolderType::EType LLFolderBridge::getPreferredType() const
{
	LLFolderType::EType preferred_type = LLFolderType::FT_NONE;
	LLViewerInventoryCategory* cat = getCategory();
	if(cat)
	{
		// <FS:Ansariel> Special virtual system folder icons; Since these folders can be user-created
		//               and not protected, we will assign the folder type here instead of in
		//               LLFolderDictionary. By latter and not declaring them as protected so the user
		//               could delete them if they desire, they would not show up within the list of
		//               protected folders in inventory, by underneath them among the other normal
		//               folders, which is not desired.
		//preferred_type = cat->getPreferredType();
		std::string catName(cat->getName());
		if (catName == ROOT_FIRESTORM_FOLDER) preferred_type = LLFolderType::FT_FIRESTORM;
		else if (catName == RLV_ROOT_FOLDER) preferred_type = LLFolderType::FT_RLV;
		else if (catName == "#Phoenix") preferred_type = LLFolderType::FT_PHOENIX;
		else preferred_type = cat->getPreferredType();
		// </FS:Ansariel>
	}

	return preferred_type;
}

// Icons for folders are based on the preferred type
LLUIImagePtr LLFolderBridge::getIcon() const
{
	return getFolderIcon(FALSE);
}

LLUIImagePtr LLFolderBridge::getIconOpen() const
{
	return getFolderIcon(TRUE);
}

LLUIImagePtr LLFolderBridge::getFolderIcon(BOOL is_open) const
{
	LLFolderType::EType preferred_type = getPreferredType();
	return LLUI::getUIImage(LLViewerFolderType::lookupIconName(preferred_type, is_open));
}

// static : use by LLLinkFolderBridge to get the closed type icons
LLUIImagePtr LLFolderBridge::getIcon(LLFolderType::EType preferred_type)
{
	return LLUI::getUIImage(LLViewerFolderType::lookupIconName(preferred_type, FALSE));
}

LLUIImagePtr LLFolderBridge::getIconOverlay() const
{
	if (getInventoryObject() && getInventoryObject()->getIsLinkType())
	{
		return LLUI::getUIImage("Inv_Link");
	}
	return NULL;
}

BOOL LLFolderBridge::renameItem(const std::string& new_name)
{

	LLScrollOnRenameObserver *observer = new LLScrollOnRenameObserver(mUUID, mRoot);
	gInventory.addObserver(observer);

	rename_category(getInventoryModel(), mUUID, new_name);

	// return FALSE because we either notified observers (& therefore
	// rebuilt) or we didn't update.
	return FALSE;
}

BOOL LLFolderBridge::removeItem()
{
	if(!isItemRemovable())
	{
		return FALSE;
	}
	const LLViewerInventoryCategory *cat = getCategory();
	
	LLSD payload;
	LLSD args;
	args["FOLDERNAME"] = cat->getName();

	LLNotification::Params params("ConfirmDeleteProtectedCategory");
	params.payload(payload).substitutions(args).functor.function(boost::bind(&LLFolderBridge::removeItemResponse, this, _1, _2));
	LLNotifications::instance().forceResponse(params, 0);
	return TRUE;
}


BOOL LLFolderBridge::removeSystemFolder()
{
	const LLViewerInventoryCategory *cat = getCategory();
	if (!LLFolderType::lookupIsProtectedType(cat->getPreferredType()))
	{
		return FALSE;
	}

	LLSD payload;
	LLSD args;
	args["FOLDERNAME"] = cat->getName();

	LLNotification::Params params("ConfirmDeleteProtectedCategory");
	params.payload(payload).substitutions(args).functor.function(boost::bind(&LLFolderBridge::removeItemResponse, this, _1, _2));
	{
		LLNotifications::instance().add(params);
	}
	return TRUE;
}

bool LLFolderBridge::removeItemResponse(const LLSD& notification, const LLSD& response)
{
	S32 option = LLNotification::getSelectedOption(notification, response);

	// if they choose delete, do it.  Otherwise, don't do anything
	if(option == 0) 
	{
		// move it to the trash
		LLPreview::hide(mUUID);
		getInventoryModel()->removeCategory(mUUID);
		return TRUE;
	}
	return FALSE;
}

//Recursively update the folder's creation date
void LLFolderBridge::updateHierarchyCreationDate(time_t date)
{
    if(getCreationDate() < date)
    {
        setCreationDate(date);
        if(mParent)
        {
            static_cast<LLFolderBridge *>(mParent)->updateHierarchyCreationDate(date);
        }
    }
}

void LLFolderBridge::pasteFromClipboard()
{
	LLInventoryModel* model = getInventoryModel();
	if (model && isClipboardPasteable())
	{
        const LLUUID &marketplacelistings_id = model->findCategoryUUIDForType(LLFolderType::FT_MARKETPLACE_LISTINGS);
        const BOOL paste_into_marketplacelistings = model->isObjectDescendentOf(mUUID, marketplacelistings_id);
        
        BOOL cut_from_marketplacelistings = FALSE;
        if (LLClipboard::instance().isCutMode())
        {
            //Items are not removed from folder on "cut", so we need update listing folder on "paste" operation
            std::vector<LLUUID> objects;
            LLClipboard::instance().pasteFromClipboard(objects);
            for (std::vector<LLUUID>::const_iterator iter = objects.begin(); iter != objects.end(); ++iter)
            {
                const LLUUID& item_id = (*iter);
                if(gInventory.isObjectDescendentOf(item_id, marketplacelistings_id) && (LLMarketplaceData::instance().isInActiveFolder(item_id) ||
                    LLMarketplaceData::instance().isListedAndActive(item_id)))
                {
                    cut_from_marketplacelistings = TRUE;
                    break;
                }
            }
        }
        if (cut_from_marketplacelistings || (paste_into_marketplacelistings && !LLMarketplaceData::instance().isListed(mUUID) && LLMarketplaceData::instance().isInActiveFolder(mUUID)))
        {
            // Prompt the user if pasting in a marketplace active version listing (note that pasting right under the listing folder root doesn't need a prompt)
            LLNotificationsUtil::add("ConfirmMerchantActiveChange", LLSD(), LLSD(), boost::bind(&LLFolderBridge::callback_pasteFromClipboard, this, _1, _2));
        }
        else
        {
            // Otherwise just do the paste
            perform_pasteFromClipboard();
        }
	}
}

// Callback for pasteFromClipboard if DAMA required...
void LLFolderBridge::callback_pasteFromClipboard(const LLSD& notification, const LLSD& response)
{
    S32 option = LLNotificationsUtil::getSelectedOption(notification, response);
    if (option == 0) // YES
    {
        std::vector<LLUUID> objects;
        std::set<LLUUID> parent_folders;
        LLClipboard::instance().pasteFromClipboard(objects);
        for (std::vector<LLUUID>::const_iterator iter = objects.begin(); iter != objects.end(); ++iter)
        {
            const LLInventoryObject* obj = gInventory.getObject(*iter);
            parent_folders.insert(obj->getParentUUID());
        }
        perform_pasteFromClipboard();
        for (std::set<LLUUID>::const_iterator iter = parent_folders.begin(); iter != parent_folders.end(); ++iter)
        {
            gInventory.addChangedMask(LLInventoryObserver::STRUCTURE, *iter);
        }

    }
}

void LLFolderBridge::perform_pasteFromClipboard()
{
	LLInventoryModel* model = getInventoryModel();
	if (model && isClipboardPasteable())
	{
        const LLUUID &current_outfit_id = model->findCategoryUUIDForType(LLFolderType::FT_CURRENT_OUTFIT);
        const LLUUID &marketplacelistings_id = model->findCategoryUUIDForType(LLFolderType::FT_MARKETPLACE_LISTINGS);
		const LLUUID &favorites_id = model->findCategoryUUIDForType(LLFolderType::FT_FAVORITE);
		const LLUUID &my_outifts_id = model->findCategoryUUIDForType(LLFolderType::FT_MY_OUTFITS);
		const LLUUID &lost_and_found_id = model->findCategoryUUIDForType(LLFolderType::FT_LOST_AND_FOUND);

		const BOOL move_is_into_current_outfit = (mUUID == current_outfit_id);
		const BOOL move_is_into_my_outfits = (mUUID == my_outifts_id) || model->isObjectDescendentOf(mUUID, my_outifts_id);
		const BOOL move_is_into_outfit = /*move_is_into_my_outfits ||*/ (getCategory() && getCategory()->getPreferredType()==LLFolderType::FT_OUTFIT); // <FS:Ansariel> Unable to copy&paste into outfits anymore
        const BOOL move_is_into_marketplacelistings = model->isObjectDescendentOf(mUUID, marketplacelistings_id);
		const BOOL move_is_into_favorites = (mUUID == favorites_id);
		const BOOL move_is_into_lost_and_found = model->isObjectDescendentOf(mUUID, lost_and_found_id);

		std::vector<LLUUID> objects;
		LLClipboard::instance().pasteFromClipboard(objects);
        
        LLViewerInventoryCategory * dest_folder = getCategory();
		if (move_is_into_marketplacelistings)
		{
            std::string error_msg;
            const LLViewerInventoryCategory * master_folder = model->getFirstDescendantOf(marketplacelistings_id, mUUID);
            int index = 0;
            for (std::vector<LLUUID>::const_iterator iter = objects.begin(); iter != objects.end(); ++iter)
            {
                const LLUUID& item_id = (*iter);
                LLInventoryItem *item = model->getItem(item_id);
                LLInventoryCategory *cat = model->getCategory(item_id);
                
                if (item && !can_move_item_to_marketplace(master_folder, dest_folder, item, error_msg, objects.size() - index, true))
                {
                    break;
                }
                if (cat && !can_move_folder_to_marketplace(master_folder, dest_folder, cat, error_msg, objects.size() - index, true, true))
                {
                    break;
                }
                ++index;
			}
            if (!error_msg.empty())
            {
                LLSD subs;
                subs["[ERROR_CODE]"] = error_msg;
                LLNotificationsUtil::add("MerchantPasteFailed", subs);
                return;
            }
		}
        else
        {
            // Check that all items can be moved into that folder : for the moment, only stock folder mismatch is checked
            for (std::vector<LLUUID>::const_iterator iter = objects.begin(); iter != objects.end(); ++iter)
            {
                const LLUUID& item_id = (*iter);
                LLInventoryItem *item = model->getItem(item_id);
                LLInventoryCategory *cat = model->getCategory(item_id);

                if ((item && !dest_folder->acceptItem(item)) || (cat && (dest_folder->getPreferredType() == LLFolderType::FT_MARKETPLACE_STOCK)))
                {
                    std::string error_msg = LLTrans::getString("TooltipOutboxMixedStock");
                    LLSD subs;
                    subs["[ERROR_CODE]"] = error_msg;
                    LLNotificationsUtil::add("StockPasteFailed", subs);
                    return;
                }

// [RLVa:KB] - Checked: RLVa-2.1.0
				if ( ((item) && (!RlvActions::canPasteInventory(item, dest_folder))) || ((cat) && (!RlvActions::canPasteInventory(cat, dest_folder))) )
				{
					RlvActions::notifyBlocked(RlvStringKeys::Blocked::InvFolder);
					return;
				}
// [/RLVa:KB]

            }
        }
        
		const LLUUID parent_id(mUUID);
        
		for (std::vector<LLUUID>::const_iterator iter = objects.begin();
			 iter != objects.end();
			 ++iter)
		{
			const LLUUID& item_id = (*iter);
            
			LLInventoryItem *item = model->getItem(item_id);
			LLInventoryObject *obj = model->getObject(item_id);
			if (obj)
			{

				if (move_is_into_lost_and_found)
				{
					if (LLAssetType::AT_CATEGORY == obj->getType())
					{
						return;
					}
				}
				// <FS:Ansariel> Unable to copy&paste into outfits anymore
				//if (move_is_into_outfit)
				if (move_is_into_my_outfits)
				// </FS:Ansariel>
				{
					// <FS:Ansariel> Unable to copy&paste into outfits anymore
					//if (!move_is_into_my_outfits && item && can_move_to_outfit(item, move_is_into_current_outfit))
					if (move_is_into_outfit && item && can_move_to_outfit(item, move_is_into_current_outfit))
					// </FS:Ansariel>
					{
						dropToOutfit(item, move_is_into_current_outfit);
					}
					else if (/*move_is_into_my_outfits &&*/ LLAssetType::AT_CATEGORY == obj->getType()) // <FS:Ansariel> Unable to copy&paste into outfits anymore
					{
						LLInventoryCategory* cat = model->getCategory(item_id);
						U32 max_items_to_wear = gSavedSettings.getU32("WearFolderLimit");
						if (cat && can_move_to_my_outfits(model, cat, max_items_to_wear))
						{
							dropToMyOutfits(cat);
						}
						else
						{
							LLNotificationsUtil::add("MyOutfitsPasteFailed");
						}
					}
					else
					{
						LLNotificationsUtil::add("MyOutfitsPasteFailed");
					}
				}
				else if (move_is_into_current_outfit)
				{
					if (item && can_move_to_outfit(item, move_is_into_current_outfit))
					{
						dropToOutfit(item, move_is_into_current_outfit);
					}
					else
					{
						LLNotificationsUtil::add("MyOutfitsPasteFailed");
					}
				}
				else if (move_is_into_favorites)
				{
					if (item && can_move_to_landmarks(item))
					{
                        if (LLClipboard::instance().isCutMode())
                        {
                            LLViewerInventoryItem* viitem = dynamic_cast<LLViewerInventoryItem*>(item);
                            llassert(viitem);
                            if (viitem)
                            {
                                //changeItemParent() implicity calls dirtyFilter
                                changeItemParent(model, viitem, parent_id, FALSE);
                            }
                        }
                        else
                        {
                            dropToFavorites(item);
                        }
					}
				}
				else if (LLClipboard::instance().isCutMode())
				{
					// Do a move to "paste" a "cut"
					// move_inventory_item() is not enough, as we have to update inventory locally too
					if (LLAssetType::AT_CATEGORY == obj->getType())
					{
						LLViewerInventoryCategory* vicat = (LLViewerInventoryCategory *) model->getCategory(item_id);
						llassert(vicat);
						if (vicat)
						{
                            // Clear the cut folder from the marketplace if it is a listing folder
                            if (LLMarketplaceData::instance().isListed(item_id))
                            {
                                LLMarketplaceData::instance().clearListing(item_id);
                            }
                            if (move_is_into_marketplacelistings)
                            {
                                move_folder_to_marketplacelistings(vicat, parent_id);
                            }
                            else
                            {
                                //changeCategoryParent() implicity calls dirtyFilter
                                changeCategoryParent(model, vicat, parent_id, FALSE);
                            }
						}
					}
					else
                    {
                        LLViewerInventoryItem* viitem = dynamic_cast<LLViewerInventoryItem*>(item);
                        llassert(viitem);
                        if (viitem)
                        {
                            if (move_is_into_marketplacelistings)
                            {
                                if (!move_item_to_marketplacelistings(viitem, parent_id))
                                {
                                    // Stop pasting into the marketplace as soon as we get an error
                                    break;
                                }
                            }
                            else
                            {
                                //changeItemParent() implicity calls dirtyFilter
                                changeItemParent(model, viitem, parent_id, FALSE);
                            }
                        }
                    }
				}
				else
				{
					// Do a "copy" to "paste" a regular copy clipboard
					if (LLAssetType::AT_CATEGORY == obj->getType())
					{
						LLViewerInventoryCategory* vicat = (LLViewerInventoryCategory *) model->getCategory(item_id);
						llassert(vicat);
						if (vicat)
						{
                            if (move_is_into_marketplacelistings)
                            {
                                move_folder_to_marketplacelistings(vicat, parent_id, true);
                            }
                            else
                            {
                                copy_inventory_category(model, vicat, parent_id);
                            }
						}
					}
                    else
                    {
                        LLViewerInventoryItem* viitem = dynamic_cast<LLViewerInventoryItem*>(item);
                        llassert(viitem);
                        if (viitem)
                        {
                            if (move_is_into_marketplacelistings)
                            {
                                if (!move_item_to_marketplacelistings(viitem, parent_id, true))
                                {
                                    // Stop pasting into the marketplace as soon as we get an error
                                    break;
                                }
                            }
// [SL:KB] - Patch: Inventory-Links | Checked: 2010-04-12 (Catznip-2.2.0a) | Added: Catznip-2.0.0a
//                            else if (item->getIsLinkType())
//                            {
//                                link_inventory_object(parent_id, item_id,
//                                    LLPointer<LLInventoryCallback>(NULL));
 //                           }
// [/SL:KB]
                            else
                            {
// [SL:KB] - Patch: Inventory-Links | Checked: 2010-04-12 (Catznip-2.2.0a) | Added: Catznip-2.0.0a
                                if (item->getPermissions().allowCopyBy(gAgent.getID()))
                                {
// [/SL:KB]
                                    copy_inventory_item(
                                                    gAgent.getID(),
                                                    item->getPermissions().getOwner(),
                                                    item->getUUID(),
                                                    parent_id,
                                                    std::string(),
                                                    LLPointer<LLInventoryCallback>(NULL));
// [SL:KB] - Patch: Inventory-Links | Checked: 2010-04-12 (Catznip-2.2.0a) | Added: Catznip-2.0.0a
                                }
                                else if (LLAssetType::lookupIsLinkType(item->getActualType()))
                                {
                                    LLInventoryObject::const_object_list_t obj_array;
                                    obj_array.push_back(LLConstPointer<LLInventoryObject>(item));
                                    link_inventory_array(parent_id,
                                                         obj_array,
                                                         LLPointer<LLInventoryCallback>(NULL));
                                }
// [/SL:KB]
                            }
                        }
                    }
                }
            }
        }
		// Change mode to paste for next paste
		LLClipboard::instance().setCutMode(false);
	}
}

void LLFolderBridge::pasteLinkFromClipboard()
{
	LLInventoryModel* model = getInventoryModel();
	if(model)
	{
		const LLUUID &current_outfit_id = model->findCategoryUUIDForType(LLFolderType::FT_CURRENT_OUTFIT);
        const LLUUID &marketplacelistings_id = model->findCategoryUUIDForType(LLFolderType::FT_MARKETPLACE_LISTINGS);
		const LLUUID &my_outifts_id = model->findCategoryUUIDForType(LLFolderType::FT_MY_OUTFITS);

		const BOOL move_is_into_current_outfit = (mUUID == current_outfit_id);
		const BOOL move_is_into_my_outfits = (mUUID == my_outifts_id) || model->isObjectDescendentOf(mUUID, my_outifts_id);
		const BOOL move_is_into_outfit = move_is_into_my_outfits || (getCategory() && getCategory()->getPreferredType()==LLFolderType::FT_OUTFIT);
        const BOOL move_is_into_marketplacelistings = model->isObjectDescendentOf(mUUID, marketplacelistings_id);

		if (move_is_into_marketplacelistings)
		{
			// Notify user of failure somehow -- play error sound?  modal dialog?
			return;
		}

		const LLUUID parent_id(mUUID);

		std::vector<LLUUID> objects;
		LLClipboard::instance().pasteFromClipboard(objects);
		for (std::vector<LLUUID>::const_iterator iter = objects.begin();
			 iter != objects.end();
			 ++iter)
		{
			const LLUUID &object_id = (*iter);
			if (move_is_into_current_outfit || move_is_into_outfit)
			{
				LLInventoryItem *item = model->getItem(object_id);
				if (item && can_move_to_outfit(item, move_is_into_current_outfit))
				{
					dropToOutfit(item, move_is_into_current_outfit);
				}
			}
			else if (LLConstPointer<LLInventoryObject> obj = model->getObject(object_id))
			{
				link_inventory_object(parent_id, obj, LLPointer<LLInventoryCallback>(NULL));
			}
		}
		// Change mode to paste for next paste
		LLClipboard::instance().setCutMode(false);
	}
}

void LLFolderBridge::staticFolderOptionsMenu()
{
	LLFolderBridge* selfp = sSelf.get();

	if (selfp && selfp->mRoot)
	{
		selfp->mRoot->updateMenu();
	}
}

BOOL LLFolderBridge::checkFolderForContentsOfType(LLInventoryModel* model, LLInventoryCollectFunctor& is_type)
{
	LLInventoryModel::cat_array_t cat_array;
	LLInventoryModel::item_array_t item_array;
	model->collectDescendentsIf(mUUID,
								cat_array,
								item_array,
								LLInventoryModel::EXCLUDE_TRASH,
								is_type);
	return ((item_array.size() > 0) ? TRUE : FALSE );
}

void LLFolderBridge::buildContextMenuOptions(U32 flags, menuentry_vec_t&   items, menuentry_vec_t& disabled_items)
{
	LLInventoryModel* model = getInventoryModel();
	llassert(model != NULL);

	const LLUUID &trash_id = model->findCategoryUUIDForType(LLFolderType::FT_TRASH);
	const LLUUID &lost_and_found_id = model->findCategoryUUIDForType(LLFolderType::FT_LOST_AND_FOUND);
	const LLUUID &favorites = model->findCategoryUUIDForType(LLFolderType::FT_FAVORITE);
	const LLUUID &marketplace_listings_id = model->findCategoryUUIDForType(LLFolderType::FT_MARKETPLACE_LISTINGS);
	const LLUUID &outfits_id = model->findCategoryUUIDForType(LLFolderType::FT_MY_OUTFITS);

	// <FS:Ansariel> FIRE-11628: Option to delete broken links from AO folder
	if (mUUID == AOEngine::instance().getAOFolder())
	{
		items.push_back(std::string("Cleanup broken Links"));
	}
	// </FS:Ansariel>

	// <FS:Ansariel> Fix "outfits" context menu
	//if (outfits_id == mUUID)
	if (model->isObjectDescendentOf(mUUID, outfits_id) && getCategory() &&
		(getCategory()->getPreferredType() == LLFolderType::FT_NONE || 
		 getCategory()->getPreferredType() == LLFolderType::FT_MY_OUTFITS))
	{
		items.push_back(std::string("New Outfit"));
	}
	// </FS:Ansariel>

	if (lost_and_found_id == mUUID)
	{
		// This is the lost+found folder.
		items.push_back(std::string("Empty Lost And Found"));

		LLInventoryModel::cat_array_t* cat_array;
		LLInventoryModel::item_array_t* item_array;
		gInventory.getDirectDescendentsOf(mUUID, cat_array, item_array);
		// Enable Empty menu item only when there is something to act upon.
		if (0 == cat_array->size() && 0 == item_array->size())
		{
			disabled_items.push_back(std::string("Empty Lost And Found"));
		}

		disabled_items.push_back(std::string("New Folder"));
		disabled_items.push_back(std::string("upload_def"));
	}
	if (favorites == mUUID)
	{
		disabled_items.push_back(std::string("New Folder"));
	}
    if (isMarketplaceListingsFolder())
    {
		addMarketplaceContextMenuOptions(flags, items, disabled_items);
        if (LLMarketplaceData::instance().isUpdating(mUUID))
        {
            disabled_items.push_back(std::string("New Folder"));
            disabled_items.push_back(std::string("Rename"));
            disabled_items.push_back(std::string("Cut"));
            disabled_items.push_back(std::string("Copy"));
            disabled_items.push_back(std::string("Paste"));
            disabled_items.push_back(std::string("Delete"));
        }
    }
    if (getPreferredType() == LLFolderType::FT_MARKETPLACE_STOCK)
    {
        disabled_items.push_back(std::string("New Folder"));
		disabled_items.push_back(std::string("upload_def"));
    }
    if (marketplace_listings_id == mUUID)
    {
		disabled_items.push_back(std::string("New Folder"));
        disabled_items.push_back(std::string("Rename"));
        disabled_items.push_back(std::string("Cut"));
        disabled_items.push_back(std::string("Delete"));
    }

	if (isPanelActive("Favorite Items"))
	{
		disabled_items.push_back(std::string("Delete"));
	}
	if(trash_id == mUUID)
	{
		bool is_recent_panel = isPanelActive("Recent Items");

		// This is the trash.
		items.push_back(std::string("Empty Trash"));

		LLInventoryModel::cat_array_t* cat_array;
		LLInventoryModel::item_array_t* item_array;
		gInventory.getDirectDescendentsOf(mUUID, cat_array, item_array);
		LLViewerInventoryCategory *trash = getCategory();
		// Enable Empty menu item only when there is something to act upon.
		// Also don't enable menu if folder isn't fully fetched
		if ((0 == cat_array->size() && 0 == item_array->size())
			|| is_recent_panel
			|| !trash
			|| trash->getVersion() == LLViewerInventoryCategory::VERSION_UNKNOWN
			|| trash->getDescendentCount() == LLViewerInventoryCategory::VERSION_UNKNOWN)
		{
			disabled_items.push_back(std::string("Empty Trash"));
		}
	}
	else if(isItemInTrash())
	{
		// This is a folder in the trash.
		items.clear(); // clear any items that used to exist
		addTrashContextMenuOptions(items, disabled_items);
	}
	else if(isAgentInventory()
			// <FS:ND> moved from buildContextMenu after merge
			&& !isLockedFolder()
			// </FS:ND>
			) // do not allow creating in library
	{
		LLViewerInventoryCategory *cat = getCategory();
		// BAP removed protected check to re-enable standard ops in untyped folders.
		// Not sure what the right thing is to do here.
		if (!isCOFFolder() && cat && (cat->getPreferredType() != LLFolderType::FT_OUTFIT))
		{
			if (!isInboxFolder() // don't allow creation in inbox
				&& outfits_id != mUUID)
			{
				// Do not allow to create 2-level subfolder in the Calling Card/Friends folder. EXT-694.
				if (!LLFriendCardsManager::instance().isCategoryInFriendFolder(cat))
				{
					items.push_back(std::string("New Folder"));
				}
                // <FS:Ansariel> Fix "outfits" context menu
                //if (!isMarketplaceListingsFolder())
                if (!isMarketplaceListingsFolder() && !model->isObjectDescendentOf(mUUID, outfits_id))
                // </FS:Ansariel>
                {
                    items.push_back(std::string("upload_def"));
                }
			}
			getClipboardEntries(false, items, disabled_items, flags);

		}
		else
		{
			// Want some but not all of the items from getClipboardEntries for outfits.
			if (cat && (cat->getPreferredType() == LLFolderType::FT_OUTFIT))
			{
				items.push_back(std::string("Rename"));
                items.push_back(std::string("thumbnail"));

				addDeleteContextMenuOptions(items, disabled_items);
				// EXT-4030: disallow deletion of currently worn outfit
				const LLViewerInventoryItem *base_outfit_link = LLAppearanceMgr::instance().getBaseOutfitLink();
				if (base_outfit_link && (cat == base_outfit_link->getLinkedCategory()))
				{
					disabled_items.push_back(std::string("Delete"));
				}

				// <FS:Ansariel> FIRE-4595: Paste as Link missing for outfit folders
				items.push_back(std::string("Paste As Link"));
				if (!isClipboardPasteableAsLink() || (flags & FIRST_SELECTED_ITEM) == 0)
				{
					disabled_items.push_back(std::string("Paste As Link"));
				}
				// </FS:Ansariel>
			}
		}

		if (model->findCategoryUUIDForType(LLFolderType::FT_CURRENT_OUTFIT) == mUUID)
		{
			items.push_back(std::string("Copy outfit list to clipboard"));
		}

		//Added by aura to force inventory pull on right-click to display folder options correctly. 07-17-06
		mCallingCards = mWearables = FALSE;

		LLIsType is_callingcard(LLAssetType::AT_CALLINGCARD);
		if (checkFolderForContentsOfType(model, is_callingcard))
		{
			mCallingCards=TRUE;
		}

		LLFindWearables is_wearable;
		LLIsType is_object( LLAssetType::AT_OBJECT );
		LLIsType is_gesture( LLAssetType::AT_GESTURE );

		if (checkFolderForContentsOfType(model, is_wearable) ||
            checkFolderForContentsOfType(model, is_object)   ||
            checkFolderForContentsOfType(model, is_gesture)    )
		{
			mWearables=TRUE;
		}
	}
// [SL:KB] - Patch: Inventory-Misc | Checked: 2011-05-28 (Catznip-2.6.0a) | Added: Catznip-2.6.0a
	else if (isLostInventory())
	{
		items.push_back(std::string("Move to Lost And Found"));
		if (0 == (flags & FIRST_SELECTED_ITEM))
			disabled_items.push_back(std::string("Move to Lost And Found"));
	}
// [/SL:KB]
	else
	{
		// Mark wearables and allow copy from library
		LLInventoryModel* model = getInventoryModel();
		if(!model) return;
		const LLInventoryCategory* category = model->getCategory(mUUID);
		if (!category) return;
		LLFolderType::EType type = category->getPreferredType();
		const bool is_system_folder = LLFolderType::lookupIsProtectedType(type);

		LLFindWearables is_wearable;
		LLIsType is_object(LLAssetType::AT_OBJECT);
		LLIsType is_gesture(LLAssetType::AT_GESTURE);

		if (checkFolderForContentsOfType(model, is_wearable) ||
			checkFolderForContentsOfType(model, is_object) ||
			checkFolderForContentsOfType(model, is_gesture))
		{
			mWearables = TRUE;
		}

		if (!is_system_folder)
		{
			items.push_back(std::string("Copy"));
			if (!isItemCopyable())
			{
				// For some reason there are items in library that can't be copied directly
				disabled_items.push_back(std::string("Copy"));
			}
		}
	}

	// Preemptively disable system folder removal if more than one item selected.
	if ((flags & FIRST_SELECTED_ITEM) == 0)
	{
		disabled_items.push_back(std::string("Delete System Folder"));
	}

	// <FS:AH/SJ> Don't offer sharing of trash folder (FIRE-1642, FIRE-6547)
	//if (isAgentInventory() && !isMarketplaceListingsFolder())
	if (isAgentInventory() && !isMarketplaceListingsFolder() && mUUID != trash_id)
	{
		items.push_back(std::string("Share"));
		if (!canShare())
		{
			disabled_items.push_back(std::string("Share"));
		}
	}

	// <FS:Ansariel> FIRE-29342: Protect folder option
	if (isAgentInventory())
	{
		LLInventoryObject* obj = getInventoryObject();
		if (obj)
		{
			if (!LLFolderType::lookupIsProtectedType(((LLInventoryCategory*)obj)->getPreferredType()))
			{
				if (isProtected())
				{
					items.push_back((std::string("UnprotectFolder")));
				}
				else
				{
					items.push_back((std::string("ProtectFolder")));
				}
			}
		}
	}
	// </FS:Ansariel>

	// <FS:Ansariel> Show folder in new window option
	items.push_back((std::string("Show in new Window")));

	// <FS:Zi> Add "Reload folder" action to inventory
	// only allow reload for a single, non-root folder to prevent misuse
	if (!(flags & ITEM_IN_MULTI_SELECTION))
	{
		if (mUUID != model->findCategoryUUIDForType(LLFolderType::FT_ROOT_INVENTORY))
		{
			if (mUUID != model->findLibraryCategoryUUIDForType(LLFolderType::FT_ROOT_INVENTORY))
			{
				items.push_back(std::string("ReloadFolder"));
			}
		}
	}
	// </FS:Zi>

	// Add menu items that are dependent on the contents of the folder.
	LLViewerInventoryCategory* category = (LLViewerInventoryCategory *) model->getCategory(mUUID);
	if (category && (marketplace_listings_id != mUUID))
	{
		uuid_vec_t folders;
		folders.push_back(category->getUUID());

		sSelf = getHandle();
		LLRightClickInventoryFetchDescendentsObserver* fetch = new LLRightClickInventoryFetchDescendentsObserver(folders);
		fetch->startFetch();
		if (fetch->isFinished())
		{
			// Do not call execute() or done() here as if the folder is here, there's likely no point drilling down 
			// This saves lots of time as buildContextMenu() is called a lot
			delete fetch;
			buildContextMenuFolderOptions(flags, items, disabled_items);
		}
		else
		{
			// it's all on its way - add an observer, and the inventory will call done for us when everything is here.
			gInventory.addObserver(fetch);
        }
    }
}

void LLFolderBridge::buildContextMenuFolderOptions(U32 flags,   menuentry_vec_t& items, menuentry_vec_t& disabled_items)
{
	// Build folder specific options back up
	LLInventoryModel* model = getInventoryModel();
	if(!model) return;

	const LLInventoryCategory* category = model->getCategory(mUUID);
	if(!category) return;

	const LLUUID trash_id = model->findCategoryUUIDForType(LLFolderType::FT_TRASH);
	if (trash_id == mUUID) return;
	if (isItemInTrash()) return;
    
	if (!isItemRemovable())
	{
		disabled_items.push_back(std::string("Delete"));
	}
    if (isMarketplaceListingsFolder()) return;

	LLFolderType::EType type = category->getPreferredType();
	const bool is_system_folder = LLFolderType::lookupIsProtectedType(type);
	// BAP change once we're no longer treating regular categories as ensembles.
	const bool is_agent_inventory = isAgentInventory();
// [SL:KB] - Patch: Appearance-Misc | Checked: 2010-11-24 (Catznip-2.4)
	const bool is_outfit = (type == LLFolderType::FT_OUTFIT);
// [/SL:KB]

	// Only enable calling-card related options for non-system folders.
	if (!is_system_folder && is_agent_inventory)
	{
		LLIsType is_callingcard(LLAssetType::AT_CALLINGCARD);
		if (mCallingCards || checkFolderForContentsOfType(model, is_callingcard))
		{
			items.push_back(std::string("Calling Card Separator"));
			items.push_back(std::string("Conference Chat Folder"));
			items.push_back(std::string("IM All Contacts In Folder"));
		}

        if (((flags & ITEM_IN_MULTI_SELECTION) == 0) && hasChildren() && (type != LLFolderType::FT_OUTFIT))
        {
            items.push_back(std::string("Ungroup folder items"));
        }
	}
    else
    {
        disabled_items.push_back(std::string("New folder from selected"));
    }


    if ((flags & ITEM_IN_MULTI_SELECTION) == 0)
    {
        items.push_back(std::string("open_in_new_window"));
        items.push_back(std::string("Open Folder Separator"));
        if(isPanelActive("single_folder_inv"))
        {
            items.push_back(std::string("open_in_current_window"));
        }
    }

#ifndef LL_RELEASE_FOR_DOWNLOAD
	if (LLFolderType::lookupIsProtectedType(type) && is_agent_inventory)
	{
		items.push_back(std::string("Delete System Folder"));
	}
#endif

	// wearables related functionality for folders.
	//is_wearable
	LLFindWearables is_wearable;
	LLIsType is_object( LLAssetType::AT_OBJECT );
	LLIsType is_gesture( LLAssetType::AT_GESTURE );

	if (mWearables ||
		checkFolderForContentsOfType(model, is_wearable)  ||
		checkFolderForContentsOfType(model, is_object) ||
		checkFolderForContentsOfType(model, is_gesture) )
	{
		// Only enable add/replace outfit for non-system folders.
		if (!is_system_folder)
		{
			// <FS:Ansariel> FIRE-3302: "Add to Current Outfit" missing for inventory outfit folder
			items.push_back(std::string("Add To Outfit"));

			// Adding an outfit onto another (versus replacing) doesn't make sense.
			if (type != LLFolderType::FT_OUTFIT)
			{
				// <FS:Ansariel> FIRE-3302: "Add to Current Outfit" missing for inventory outfit folder
				//items.push_back(std::string("Add To Outfit"));
				// <FS:TT> Patch: ReplaceWornItemsOnly
				items.push_back(std::string("Wear Items"));
				// </FS:TT>
			}

			items.push_back(std::string("Replace Outfit"));
		}
		if (is_agent_inventory)
		{
			items.push_back(std::string("Folder Wearables Separator"));
			items.push_back(std::string("Remove From Outfit"));
			if (!LLAppearanceMgr::getCanRemoveFromCOF(mUUID))
			{
					disabled_items.push_back(std::string("Remove From Outfit"));
			}
		}
		//if (!LLAppearanceMgr::instance().getCanReplaceCOF(mUUID))
// [SL:KB] - Patch: Appearance-Misc | Checked: 2010-11-24 (Catznip-2.4)
		if ( ((is_outfit) && (!LLAppearanceMgr::instance().getCanReplaceCOF(mUUID))) || 
			 ((!is_outfit) && (gAgentWearables.isCOFChangeInProgress())) )
// [/SL:KB]
		{
			disabled_items.push_back(std::string("Replace Outfit"));
		}
// [RLVa:KB] - Checked: RLVa-2.0.3
		// Block "Replace Current Outfit" if the user can't wear the new folder
		if ( (RlvActions::isRlvEnabled()) && (RlvFolderLocks::instance().isLockedFolder(mUUID, RLV_LOCK_ADD)) )
		{
			disabled_items.push_back(std::string("Replace Outfit"));
		}
// [/RLVa:KB]
		if (!LLAppearanceMgr::instance().getCanAddToCOF(mUUID))
		{
			disabled_items.push_back(std::string("Add To Outfit"));
		}
		items.push_back(std::string("Outfit Separator"));

	}
}

// Flags unused
void LLFolderBridge::buildContextMenu(LLMenuGL& menu, U32 flags)
{
	sSelf.markDead();

	// fetch contents of this folder, as context menu can depend on contents
	// still, user would have to open context menu again to see the changes
	gInventory.fetchDescendentsOf(getUUID());


	menuentry_vec_t items;
	menuentry_vec_t disabled_items;

	LL_DEBUGS() << "LLFolderBridge::buildContextMenu()" << LL_ENDL;

	LLInventoryModel* model = getInventoryModel();
	if(!model) return;

	buildContextMenuOptions(flags, items, disabled_items);
    hide_context_entries(menu, items, disabled_items);

	// Reposition the menu, in case we're adding items to an existing menu.
	menu.needsArrange();
	menu.arrangeAndClear();
}

bool LLFolderBridge::hasChildren() const
{
	LLInventoryModel* model = getInventoryModel();
	if(!model) return FALSE;
	LLInventoryModel::EHasChildren has_children;
	has_children = gInventory.categoryHasChildren(mUUID);
	return has_children != LLInventoryModel::CHILDREN_NO;
}

BOOL LLFolderBridge::dragOrDrop(MASK mask, BOOL drop,
								EDragAndDropType cargo_type,
								void* cargo_data,
								std::string& tooltip_msg)
{
	LLInventoryItem* inv_item = (LLInventoryItem*)cargo_data;

	//LL_INFOS() << "LLFolderBridge::dragOrDrop()" << LL_ENDL;
	BOOL accept = FALSE;
	switch(cargo_type)
	{
		case DAD_TEXTURE:
		case DAD_SOUND:
		case DAD_CALLINGCARD:
		case DAD_LANDMARK:
		case DAD_SCRIPT:
		case DAD_CLOTHING:
		case DAD_OBJECT:
		case DAD_NOTECARD:
		case DAD_BODYPART:
		case DAD_ANIMATION:
		case DAD_GESTURE:
		case DAD_MESH:
        case DAD_SETTINGS:
			accept = dragItemIntoFolder(inv_item, drop, tooltip_msg);
			break;
		case DAD_LINK:
			// DAD_LINK type might mean one of two asset types: AT_LINK or AT_LINK_FOLDER.
			// If we have an item of AT_LINK_FOLDER type we should process the linked
			// category being dragged or dropped into folder.
			// <FS:Ansariel> FIRE-13863: Allow moving folder links
			//if (inv_item && LLAssetType::AT_LINK_FOLDER == inv_item->getActualType())
			if (inv_item && LLAssetType::AT_LINK_FOLDER == inv_item->getActualType() && !gSavedSettings.getBOOL("FSEnableMovingFolderLinks"))
			// </FS:Ansariel>
			{
				LLInventoryCategory* linked_category = gInventory.getCategory(inv_item->getLinkedUUID());
				if (linked_category)
				{
					accept = dragCategoryIntoFolder((LLInventoryCategory*)linked_category, drop, tooltip_msg, TRUE);
				}
			}
			else
			{
				accept = dragItemIntoFolder(inv_item, drop, tooltip_msg);
			}
			break;
		case DAD_CATEGORY:
			if (LLFriendCardsManager::instance().isAnyFriendCategory(mUUID))
			{
				accept = FALSE;
			}
			else
			{
				accept = dragCategoryIntoFolder((LLInventoryCategory*)cargo_data, drop, tooltip_msg);
			}
			break;
		case DAD_ROOT_CATEGORY:
		case DAD_NONE:
			break;
		default:
			LL_WARNS() << "Unhandled cargo type for drag&drop " << cargo_type << LL_ENDL;
			break;
	}
	return accept;
}

LLViewerInventoryCategory* LLFolderBridge::getCategory() const
{
	LLViewerInventoryCategory* cat = NULL;
	LLInventoryModel* model = getInventoryModel();
	if(model)
	{
		cat = (LLViewerInventoryCategory*)model->getCategory(mUUID);
	}
	return cat;
}


// static
void LLFolderBridge::pasteClipboard(void* user_data)
{
	LLFolderBridge* self = (LLFolderBridge*)user_data;
	if(self) self->pasteFromClipboard();
}

void LLFolderBridge::createNewShirt(void* user_data)
{
	LLFolderBridge::createWearable((LLFolderBridge*)user_data, LLWearableType::WT_SHIRT);
}

void LLFolderBridge::createNewPants(void* user_data)
{
	LLFolderBridge::createWearable((LLFolderBridge*)user_data, LLWearableType::WT_PANTS);
}

void LLFolderBridge::createNewShoes(void* user_data)
{
	LLFolderBridge::createWearable((LLFolderBridge*)user_data, LLWearableType::WT_SHOES);
}

void LLFolderBridge::createNewSocks(void* user_data)
{
	LLFolderBridge::createWearable((LLFolderBridge*)user_data, LLWearableType::WT_SOCKS);
}

void LLFolderBridge::createNewJacket(void* user_data)
{
	LLFolderBridge::createWearable((LLFolderBridge*)user_data, LLWearableType::WT_JACKET);
}

void LLFolderBridge::createNewSkirt(void* user_data)
{
	LLFolderBridge::createWearable((LLFolderBridge*)user_data, LLWearableType::WT_SKIRT);
}

void LLFolderBridge::createNewGloves(void* user_data)
{
	LLFolderBridge::createWearable((LLFolderBridge*)user_data, LLWearableType::WT_GLOVES);
}

void LLFolderBridge::createNewUndershirt(void* user_data)
{
	LLFolderBridge::createWearable((LLFolderBridge*)user_data, LLWearableType::WT_UNDERSHIRT);
}

void LLFolderBridge::createNewUnderpants(void* user_data)
{
	LLFolderBridge::createWearable((LLFolderBridge*)user_data, LLWearableType::WT_UNDERPANTS);
}

void LLFolderBridge::createNewShape(void* user_data)
{
	LLFolderBridge::createWearable((LLFolderBridge*)user_data, LLWearableType::WT_SHAPE);
}

void LLFolderBridge::createNewSkin(void* user_data)
{
	LLFolderBridge::createWearable((LLFolderBridge*)user_data, LLWearableType::WT_SKIN);
}

void LLFolderBridge::createNewHair(void* user_data)
{
	LLFolderBridge::createWearable((LLFolderBridge*)user_data, LLWearableType::WT_HAIR);
}

void LLFolderBridge::createNewEyes(void* user_data)
{
	LLFolderBridge::createWearable((LLFolderBridge*)user_data, LLWearableType::WT_EYES);
}

EInventorySortGroup LLFolderBridge::getSortGroup() const
{
	LLFolderType::EType preferred_type = getPreferredType();

	if (preferred_type == LLFolderType::FT_TRASH)
	{
		return SG_TRASH_FOLDER;
	}

	//<FS:KC> Don't sort #FS folders to top
	static LLCachedControl<bool> sFSSortFSFoldersToTopPt(gSavedSettings, "FSSortFSFoldersToTop");
	if (!sFSSortFSFoldersToTopPt)
	{
		LLViewerInventoryCategory* cat = getCategory();
		if(cat)
		{
			std::string catName(cat->getName());
			if ((catName == ROOT_FIRESTORM_FOLDER) || (catName == RLV_ROOT_FOLDER) || (catName == "#Phoenix"))
			{
				return SG_NORMAL_FOLDER;
			}
		}
	}
	//</FS:KC>

	if(LLFolderType::lookupIsProtectedType(preferred_type))
	{
		return SG_SYSTEM_FOLDER;
	}

	return SG_NORMAL_FOLDER;
}


// static
void LLFolderBridge::createWearable(LLFolderBridge* bridge, LLWearableType::EType type)
{
	if(!bridge) return;
	LLUUID parent_id = bridge->getUUID();
	LLAgentWearables::createWearable(type, false, parent_id);
}

void LLFolderBridge::modifyOutfit(BOOL append)
{
	LLInventoryModel* model = getInventoryModel();
	if(!model) return;
	LLViewerInventoryCategory* cat = getCategory();
	if(!cat) return;

	// checking amount of items to wear
	U32 max_items = gSavedSettings.getU32("WearFolderLimit");
	LLInventoryModel::cat_array_t cats;
	LLInventoryModel::item_array_t items;
	LLFindWearablesEx not_worn(/*is_worn=*/ false, /*include_body_parts=*/ false);
	gInventory.collectDescendentsIf(cat->getUUID(),
		cats,
		items,
		LLInventoryModel::EXCLUDE_TRASH,
		not_worn);

	if (items.size() > max_items)
	{
		LLSD args;
		args["AMOUNT"] = llformat("%d", max_items);
		LLNotificationsUtil::add("TooManyWearables", args);
		return;
	}

	if (isAgentInventory())
	{
		LLAppearanceMgr::instance().wearInventoryCategory(cat, FALSE, append);
	}
	else
	{
		// Library, we need to copy content first
		LLAppearanceMgr::instance().wearInventoryCategory(cat, TRUE, append);
	}
}

// <FS:Ansariel> FIRE-29342: Protect folder option
bool LLFolderBridge::isProtected() const
{
	LLInventoryModel* model = getInventoryModel();
	if (model)
	{
		const uuid_set_t& categories = model->getProtectedCategories();
		return categories.find(mUUID) != categories.end();
	}

	return false;
}
// </FS:Ansariel>

// +=================================================+
// |        LLMarketplaceFolderBridge                |
// +=================================================+

// LLMarketplaceFolderBridge is a specialized LLFolderBridge for use in Marketplace Inventory panels
LLMarketplaceFolderBridge::LLMarketplaceFolderBridge(LLInventoryPanel* inventory,
                          LLFolderView* root,
                          const LLUUID& uuid) :
LLFolderBridge(inventory, root, uuid)
{
    m_depth = depth_nesting_in_marketplace(mUUID);
    m_stockCountCache = COMPUTE_STOCK_NOT_EVALUATED;
}

LLUIImagePtr LLMarketplaceFolderBridge::getIcon() const
{
	return getMarketplaceFolderIcon(FALSE);
}

LLUIImagePtr LLMarketplaceFolderBridge::getIconOpen() const
{
	return getMarketplaceFolderIcon(TRUE);
}

LLUIImagePtr LLMarketplaceFolderBridge::getMarketplaceFolderIcon(BOOL is_open) const
{
	LLFolderType::EType preferred_type = getPreferredType();
    if (!LLMarketplaceData::instance().isUpdating(getUUID()))
    {
        // Skip computation (expensive) if we're waiting for updates. Use the old value in that case.
        m_depth = depth_nesting_in_marketplace(mUUID);
    }
    if ((preferred_type == LLFolderType::FT_NONE) && (m_depth == 2))
    {
        // We override the type when in the marketplace listings folder and only for version folder
        preferred_type = LLFolderType::FT_MARKETPLACE_VERSION;
    }
	return LLUI::getUIImage(LLViewerFolderType::lookupIconName(preferred_type, is_open));
}

std::string LLMarketplaceFolderBridge::getLabelSuffix() const
{
    static LLCachedControl<F32> folder_loading_message_delay(gSavedSettings, "FolderLoadingMessageWaitTime", 0.5f);
    
    if (mIsLoading && mTimeSinceRequestStart.getElapsedTimeF32() >= folder_loading_message_delay())
    {
        return llformat(" (%s) ", LLTrans::getString("LoadingData").c_str());
    }
    
    std::string suffix = "";
    // Listing folder case
    if (LLMarketplaceData::instance().isListed(getUUID()))
    {
        suffix = llformat("%d",LLMarketplaceData::instance().getListingID(getUUID()));
        if (suffix.empty())
        {
            suffix = LLTrans::getString("MarketplaceNoID");
        }
        suffix = " (" +  suffix + ")";
        if (LLMarketplaceData::instance().getActivationState(getUUID()))
        {
            suffix += " (" +  LLTrans::getString("MarketplaceLive") + ")";
        }
    }
    // Version folder case
    else if (LLMarketplaceData::instance().isVersionFolder(getUUID()))
    {
        suffix += " (" +  LLTrans::getString("MarketplaceActive") + ")";
    }
    // Add stock amount
    bool updating = LLMarketplaceData::instance().isUpdating(getUUID());
    if (!updating)
    {
        // Skip computation (expensive) if we're waiting for update anyway. Use the old value in that case.
        m_stockCountCache = compute_stock_count(getUUID());
    }
    if (m_stockCountCache == 0)
    {
        suffix += " (" +  LLTrans::getString("MarketplaceNoStock") + ")";
    }
    else if (m_stockCountCache != COMPUTE_STOCK_INFINITE)
    {
        if (getPreferredType() == LLFolderType::FT_MARKETPLACE_STOCK)
        {
            suffix += " (" +  LLTrans::getString("MarketplaceStock");
        }
        else
        {
            suffix += " (" +  LLTrans::getString("MarketplaceMax");
        }
        if (m_stockCountCache == COMPUTE_STOCK_NOT_EVALUATED)
        {
            suffix += "=" + LLTrans::getString("MarketplaceUpdating") + ")";
        }
        else
        {
            suffix +=  "=" + llformat("%d", m_stockCountCache) + ")";
        }
    }
    // Add updating suffix
    if (updating)
    {
        suffix += " (" +  LLTrans::getString("MarketplaceUpdating") + ")";
    }
    return LLInvFVBridge::getLabelSuffix() + suffix;
}

LLFontGL::StyleFlags LLMarketplaceFolderBridge::getLabelStyle() const
{
    return (LLMarketplaceData::instance().getActivationState(getUUID()) ? LLFontGL::BOLD : LLFontGL::NORMAL);
}




// helper stuff
bool move_task_inventory_callback(const LLSD& notification, const LLSD& response, boost::shared_ptr<LLMoveInv> move_inv)
{
	LLFloaterOpenObject::LLCatAndWear* cat_and_wear = (LLFloaterOpenObject::LLCatAndWear* )move_inv->mUserData;
	LLViewerObject* object = gObjectList.findObject(move_inv->mObjectID);
	S32 option = LLNotificationsUtil::getSelectedOption(notification, response);

	if(option == 0 && object)
	{
		if (cat_and_wear && cat_and_wear->mWear) // && !cat_and_wear->mFolderResponded)
		{
			LLInventoryObject::object_list_t inventory_objects;
			object->getInventoryContents(inventory_objects);
			int contents_count = inventory_objects.size();
			LLInventoryCopyAndWearObserver* inventoryObserver = new LLInventoryCopyAndWearObserver(cat_and_wear->mCatID, contents_count, cat_and_wear->mFolderResponded,
																									cat_and_wear->mReplace);
			
			gInventory.addObserver(inventoryObserver);
		}

		two_uuids_list_t::iterator move_it;
		for (move_it = move_inv->mMoveList.begin();
			 move_it != move_inv->mMoveList.end();
			 ++move_it)
		{
			object->moveInventory(move_it->first, move_it->second);
		}

		// update the UI.
		dialog_refresh_all();
	}

	if (move_inv->mCallback)
	{
		move_inv->mCallback(option, move_inv->mUserData);
	}

	move_inv.reset(); //since notification will persist
	return false;
}

void LLFolderBridge::dropToFavorites(LLInventoryItem* inv_item)
{
	// use callback to rearrange favorite landmarks after adding
	// to have new one placed before target (on which it was dropped). See EXT-4312.
	LLPointer<AddFavoriteLandmarkCallback> cb = new AddFavoriteLandmarkCallback();
	LLInventoryPanel* panel = mInventoryPanel.get();
	LLFolderViewItem* drag_over_item = panel ? panel->getRootFolder()->getDraggingOverItem() : NULL;
	LLFolderViewModelItemInventory* view_model = drag_over_item ? static_cast<LLFolderViewModelItemInventory*>(drag_over_item->getViewModelItem()) : NULL;
	if (view_model)
	{
		cb.get()->setTargetLandmarkId(view_model->getUUID());
	}

	copy_inventory_item(
		gAgent.getID(),
		inv_item->getPermissions().getOwner(),
		inv_item->getUUID(),
		mUUID,
		std::string(),
		cb);
}

void LLFolderBridge::dropToOutfit(LLInventoryItem* inv_item, BOOL move_is_into_current_outfit)
{
	if((inv_item->getInventoryType() == LLInventoryType::IT_TEXTURE) || (inv_item->getInventoryType() == LLInventoryType::IT_SNAPSHOT))
	{
		const LLUUID &my_outifts_id = getInventoryModel()->findCategoryUUIDForType(LLFolderType::FT_MY_OUTFITS);
		if(mUUID != my_outifts_id)
		{
            // Legacy: prior to thumbnails images in outfits were used for outfit gallery.
            LLNotificationsUtil::add("ThumbnailOutfitPhoto");
		}
		return;
	}

	// BAP - should skip if dup.
	if (move_is_into_current_outfit)
	{
		LLAppearanceMgr::instance().wearItemOnAvatar(inv_item->getUUID(), true, true);
	}
	else
	{
		LLPointer<LLInventoryCallback> cb = NULL;
		link_inventory_object(mUUID, LLConstPointer<LLInventoryObject>(inv_item), cb);
	}
}

void LLFolderBridge::dropToMyOutfits(LLInventoryCategory* inv_cat)
{
    // make a folder in the My Outfits directory.
    const LLUUID dest_id = getInventoryModel()->findCategoryUUIDForType(LLFolderType::FT_MY_OUTFITS);

    // Note: creation will take time, so passing folder id to callback is slightly unreliable,
    // but so is collecting and passing descendants' ids
    inventory_func_type func = boost::bind(&LLFolderBridge::outfitFolderCreatedCallback, this, inv_cat->getUUID(), _1);
    gInventory.createNewCategory(dest_id,
                                 LLFolderType::FT_OUTFIT,
                                 inv_cat->getName(),
                                 func,
                                 inv_cat->getThumbnailUUID());
}

void LLFolderBridge::outfitFolderCreatedCallback(LLUUID cat_source_id, LLUUID cat_dest_id)
{
    LLInventoryModel::cat_array_t* categories;
    LLInventoryModel::item_array_t* items;
    getInventoryModel()->getDirectDescendentsOf(cat_source_id, categories, items);

    LLInventoryObject::const_object_list_t link_array;


    LLInventoryModel::item_array_t::iterator iter = items->begin();
    LLInventoryModel::item_array_t::iterator end = items->end();
    while (iter!=end)
    {
        const LLViewerInventoryItem* item = (*iter);
        // By this point everything is supposed to be filtered,
        // but there was a delay to create folder so something could have changed
        LLInventoryType::EType inv_type = item->getInventoryType();
        if ((inv_type == LLInventoryType::IT_WEARABLE) ||
            (inv_type == LLInventoryType::IT_GESTURE) ||
            (inv_type == LLInventoryType::IT_ATTACHMENT) ||
            (inv_type == LLInventoryType::IT_OBJECT) ||
            (inv_type == LLInventoryType::IT_SNAPSHOT) ||
            (inv_type == LLInventoryType::IT_TEXTURE))
        {
            link_array.push_back(LLConstPointer<LLInventoryObject>(item));
        }
        iter++;
    }

    if (!link_array.empty())
    {
        LLPointer<LLInventoryCallback> cb = NULL;
        link_inventory_array(cat_dest_id, link_array, cb);
    }
}

// Callback for drop item if DAMA required...
void LLFolderBridge::callback_dropItemIntoFolder(const LLSD& notification, const LLSD& response, LLInventoryItem* inv_item)
{
    S32 option = LLNotificationsUtil::getSelectedOption(notification, response);
    if (option == 0) // YES
    {
        std::string tooltip_msg;
        dragItemIntoFolder(inv_item, TRUE, tooltip_msg, FALSE);
    }
}

// Callback for drop category if DAMA required...
void LLFolderBridge::callback_dropCategoryIntoFolder(const LLSD& notification, const LLSD& response, LLInventoryCategory* inv_category)
{
    S32 option = LLNotificationsUtil::getSelectedOption(notification, response);
    if (option == 0) // YES
    {
        std::string tooltip_msg;
		dragCategoryIntoFolder(inv_category, TRUE, tooltip_msg, FALSE, FALSE);
    }
}

// This is used both for testing whether an item can be dropped
// into the folder, as well as performing the actual drop, depending
// if drop == TRUE.
BOOL LLFolderBridge::dragItemIntoFolder(LLInventoryItem* inv_item,
										BOOL drop,
										std::string& tooltip_msg,
                                        BOOL user_confirm)
{
	LLInventoryModel* model = getInventoryModel();

	if (!model || !inv_item) return FALSE;
	if (!isAgentInventory()) return FALSE; // cannot drag into library
	if (!isAgentAvatarValid()) return FALSE;
	// <FS:TT> Client LSL Bridge (also for #AO)
	if (isLockedFolder()) return FALSE;
	// </FS:TT>

	LLInventoryPanel* destination_panel = mInventoryPanel.get();
	if (!destination_panel) return false;

	LLInventoryFilter* filter = getInventoryFilter();
	if (!filter) return false;

	const LLUUID &current_outfit_id = model->findCategoryUUIDForType(LLFolderType::FT_CURRENT_OUTFIT);
	const LLUUID &favorites_id = model->findCategoryUUIDForType(LLFolderType::FT_FAVORITE);
	// <FS:Ansariel> FIRE-1392: Allow dragging all asset types into Landmarks folder
	//const LLUUID &landmarks_id = model->findCategoryUUIDForType(LLFolderType::FT_LANDMARK);
	const LLUUID &marketplacelistings_id = model->findCategoryUUIDForType(LLFolderType::FT_MARKETPLACE_LISTINGS);
	const LLUUID &my_outifts_id = model->findCategoryUUIDForType(LLFolderType::FT_MY_OUTFITS);
    const LLUUID from_folder_uuid = inv_item->getParentUUID();

	const BOOL move_is_into_current_outfit = (mUUID == current_outfit_id);
	const BOOL move_is_into_favorites = (mUUID == favorites_id);
	const BOOL move_is_into_my_outfits = (mUUID == my_outifts_id) || model->isObjectDescendentOf(mUUID, my_outifts_id);
	const BOOL move_is_into_outfit = move_is_into_my_outfits || (getCategory() && getCategory()->getPreferredType()==LLFolderType::FT_OUTFIT);
	// <FS:Ansariel> FIRE-1392: Allow dragging all asset types into Landmarks folder
	//const BOOL move_is_into_landmarks = (mUUID == landmarks_id) || model->isObjectDescendentOf(mUUID, landmarks_id);
    const BOOL move_is_into_marketplacelistings = model->isObjectDescendentOf(mUUID, marketplacelistings_id);
    const BOOL move_is_from_marketplacelistings = model->isObjectDescendentOf(inv_item->getUUID(), marketplacelistings_id);

	LLToolDragAndDrop::ESource source = LLToolDragAndDrop::getInstance()->getSource();
	BOOL accept = FALSE;
	U64 filter_types = filter->getFilterTypes();
	// We shouldn't allow to drop non recent items into recent tab (or some similar transactions)
	// while we are allowing to interact with regular filtered inventory
	BOOL use_filter = filter_types && (filter_types&LLInventoryFilter::FILTERTYPE_DATE || (filter_types&LLInventoryFilter::FILTERTYPE_OBJECT)==0);
	LLViewerObject* object = NULL;
	if(LLToolDragAndDrop::SOURCE_AGENT == source)
	{
		const LLUUID &trash_id = model->findCategoryUUIDForType(LLFolderType::FT_TRASH);

		const BOOL move_is_into_trash = (mUUID == trash_id) || model->isObjectDescendentOf(mUUID, trash_id);
		const BOOL move_is_outof_current_outfit = LLAppearanceMgr::instance().getIsInCOF(inv_item->getUUID());

		//--------------------------------------------------------------------------------
		// Determine if item can be moved.
		//

		BOOL is_movable = TRUE;

		switch (inv_item->getActualType())
		{
			case LLAssetType::AT_CATEGORY:
				is_movable = !LLFolderType::lookupIsProtectedType(((LLInventoryCategory*)inv_item)->getPreferredType());
				break;
			default:
				break;
		}
		// Can't explicitly drag things out of the COF.
		if (move_is_outof_current_outfit)
		{
			is_movable = FALSE;
		}
		
// [RLVa:KB] - Checked: 2011-03-29 (RLVa-1.3.0g) | Modified: RLVa-1.3.0g
		if ( (rlv_handler_t::isEnabled()) && (is_movable) )
		{
			if (move_is_into_current_outfit)
			{
				// RELEASE-RLVa: [RLVa-1.3.0] Keep sync'ed with code below => LLAppearanceMgr::wearItemOnAvatar() with "replace == true"
				const LLViewerInventoryItem* pItem = dynamic_cast<const LLViewerInventoryItem*>(inv_item);
				is_movable = rlvPredCanWearItem(pItem, RLV_WEAR_REPLACE);
			}
			if (is_movable)
			{
				is_movable = (!RlvFolderLocks::instance().hasLockedFolder(RLV_LOCK_ANY)) || 
					(RlvFolderLocks::instance().canMoveItem(inv_item->getUUID(), mUUID));
			}
		}
// [/RLVa:KB]

		if (move_is_into_trash)
		{
			is_movable &= inv_item->getIsLinkType() || !get_is_item_worn(inv_item->getUUID());
		}
		if (is_movable)
		{
			// Don't allow creating duplicates in the Calling Card/Friends
			// subfolders, see bug EXT-1599. Check is item direct descendent
			// of target folder and forbid item's movement if it so.
			// Note: isItemDirectDescendentOfCategory checks if
			// passed category is in the Calling Card/Friends folder
			is_movable &= !LLFriendCardsManager::instance().isObjDirectDescendentOfCategory(inv_item, getCategory());
		}

		// 
		//--------------------------------------------------------------------------------
		
		//--------------------------------------------------------------------------------
		// Determine if item can be moved & dropped
		// Note: if user_confirm is false, we already went through those accept logic test and can skip them

		accept = TRUE;

		if (user_confirm && !is_movable)
		{
			accept = FALSE;
		}
		else if (user_confirm && (mUUID == inv_item->getParentUUID()) && !move_is_into_favorites)
		{
			accept = FALSE;
		}
		else if (user_confirm && (move_is_into_current_outfit || move_is_into_outfit))
		{
			accept = can_move_to_outfit(inv_item, move_is_into_current_outfit);
		}
		// <FS:Ansariel> FIRE-1392: Allow dragging all asset types into Landmarks folder
		//else if (user_confirm && (move_is_into_favorites || move_is_into_landmarks))
		else if (user_confirm && move_is_into_favorites)
		// </FS:Ansariel>
		{
			accept = can_move_to_landmarks(inv_item);
		}
		else if (user_confirm && move_is_into_marketplacelistings)
		{
            const LLViewerInventoryCategory * master_folder = model->getFirstDescendantOf(marketplacelistings_id, mUUID);
            LLViewerInventoryCategory * dest_folder = getCategory();
            accept = can_move_item_to_marketplace(master_folder, dest_folder, inv_item, tooltip_msg, LLToolDragAndDrop::instance().getCargoCount() - LLToolDragAndDrop::instance().getCargoIndex());
		}

        // Check that the folder can accept this item based on folder/item type compatibility (e.g. stock folder compatibility)
        if (user_confirm && accept)
        {
            LLViewerInventoryCategory * dest_folder = getCategory();
            accept = dest_folder->acceptItem(inv_item);
        }
        
		LLInventoryPanel* active_panel = LLInventoryPanel::getActiveInventoryPanel(FALSE);

		// Check whether the item being dragged from active inventory panel
		// passes the filter of the destination panel.
		// <FS:Ansariel> Allow drag and drop in inventory regardless of filter (e.g. Recent)
		//if (user_confirm && accept && active_panel && use_filter)
		//{
		//	LLFolderViewItem* fv_item =   active_panel->getItemByID(inv_item->getUUID());
		//	if (!fv_item) return false;

		//	accept = filter->check(fv_item->getViewModelItem());
		//}
		// </FS:Ansariel>

		if (accept && drop)
		{
			if (inv_item->getType() == LLAssetType::AT_GESTURE
				&& LLGestureMgr::instance().isGestureActive(inv_item->getUUID()) && move_is_into_trash)
			{
				LLGestureMgr::instance().deactivateGesture(inv_item->getUUID());
			}
			// If an item is being dragged between windows, unselect everything in the active window 
			// so that we don't follow the selection to its new location (which is very annoying).
                        // RN: a better solution would be to deselect automatically when an   item is moved
			// and then select any item that is dropped only in the panel that it   is dropped in
			if (active_panel && (destination_panel != active_panel))
            {
                active_panel->unSelectAll();
            }
            // Dropping in or out of marketplace needs (sometimes) confirmation
            if (user_confirm && (move_is_from_marketplacelistings || move_is_into_marketplacelistings))
            {
                if ((move_is_from_marketplacelistings && (LLMarketplaceData::instance().isInActiveFolder(inv_item->getUUID())
                                                       || LLMarketplaceData::instance().isListedAndActive(inv_item->getUUID()))) ||
                    (move_is_into_marketplacelistings && LLMarketplaceData::instance().isInActiveFolder(mUUID)))
                {
                    LLNotificationsUtil::add("ConfirmMerchantActiveChange", LLSD(), LLSD(), boost::bind(&LLFolderBridge::callback_dropItemIntoFolder, this, _1, _2, inv_item));
                    return true;
                }
                if (move_is_into_marketplacelistings && !move_is_from_marketplacelistings)
                {
                    LLNotificationsUtil::add("ConfirmMerchantMoveInventory", LLSD(), LLSD(), boost::bind(&LLFolderBridge::callback_dropItemIntoFolder, this, _1, _2, inv_item));
                    return true;
                }
            }

			//--------------------------------------------------------------------------------
			// Destination folder logic
			// 

			// REORDER
			// (only reorder the item in Favorites folder)
			if ((mUUID == inv_item->getParentUUID()) && move_is_into_favorites)
			{
				LLFolderViewItem* itemp = destination_panel->getRootFolder()->getDraggingOverItem();
				if (itemp)
				{
                    LLUUID srcItemId = inv_item->getUUID();
					LLUUID destItemId = static_cast<LLFolderViewModelItemInventory*>(itemp->getViewModelItem())->getUUID();
					LLFavoritesOrderStorage::instance().rearrangeFavoriteLandmarks(srcItemId, destItemId);
				}
			}

			// FAVORITES folder
			// (copy the item)
			else if (move_is_into_favorites)
			{
				dropToFavorites(inv_item);
			}
			// CURRENT OUTFIT or OUTFIT folder
			// (link the item)
			else if (move_is_into_current_outfit || move_is_into_outfit)
			{
				dropToOutfit(inv_item, move_is_into_current_outfit);
			}
            // MARKETPLACE LISTINGS folder
            // Move the item
            else if (move_is_into_marketplacelistings)
            {
                move_item_to_marketplacelistings(inv_item, mUUID);
            }
			// NORMAL or TRASH folder
			// (move the item, restamp if into trash)
			else
			{
				// set up observer to select item once drag and drop from inbox is complete 
				if (gInventory.isObjectDescendentOf(inv_item->getUUID(), gInventory.findCategoryUUIDForType(LLFolderType::FT_INBOX)))
				{
					set_dad_inbox_object(inv_item->getUUID());
				}

				LLInvFVBridge::changeItemParent(
					model,
					(LLViewerInventoryItem*)inv_item,
					mUUID,
					move_is_into_trash);
			}
            
            if (move_is_from_marketplacelistings)
            {
                // If we move from an active (listed) listing, checks that it's still valid, if not, unlist
                LLUUID version_folder_id = LLMarketplaceData::instance().getActiveFolder(from_folder_uuid);
                if (version_folder_id.notNull())
                {
                    LLMarketplaceValidator::getInstance()->validateMarketplaceListings(
                        version_folder_id,
                        [version_folder_id](bool result)
                    {
                        if (!result)
                        {
                            LLMarketplaceData::instance().activateListing(version_folder_id, false);
                        }
                    });
                }
            }

			//
			//--------------------------------------------------------------------------------
		}
	}
	else if (LLToolDragAndDrop::SOURCE_WORLD == source)
	{
		// Make sure the object exists. If we allowed dragging from
		// anonymous objects, it would be possible to bypass
		// permissions.
		object = gObjectList.findObject(inv_item->getParentUUID());
		if (!object)
		{
			LL_INFOS() << "Object not found for drop." << LL_ENDL;
			return FALSE;
		}

		// coming from a task. Need to figure out if the person can
		// move/copy this item.
		LLPermissions perm(inv_item->getPermissions());
		BOOL is_move = FALSE;
		if ((perm.allowCopyBy(gAgent.getID(), gAgent.getGroupID())
			&& perm.allowTransferTo(gAgent.getID())))
			// || gAgent.isGodlike())
		{
			accept = TRUE;
		}
		else if(object->permYouOwner())
		{
			// If the object cannot be copied, but the object the
			// inventory is owned by the agent, then the item can be
			// moved from the task to agent inventory.
			is_move = TRUE;
			accept = TRUE;
		}

		// Don't allow placing an original item into Current Outfit or an outfit folder
		// because they must contain only links to wearable items.
		// *TODO: Probably we should create a link to an item if it was dragged to outfit or COF.
		if (move_is_into_current_outfit || move_is_into_outfit)
		{
			accept = FALSE;
		}
		// Don't allow to move a single item to Favorites or Landmarks
		// if it is not a landmark or a link to a landmark.
		// <FS:Ansariel> FIRE-1392: Allow dragging all asset types into Landmarks folder
		//else if ((move_is_into_favorites || move_is_into_landmarks)
		else if (move_is_into_favorites
		// </FS:Ansariel>
				 && !can_move_to_landmarks(inv_item))
		{
			accept = FALSE;
		}
		else if (move_is_into_marketplacelistings)
		{
			tooltip_msg = LLTrans::getString("TooltipOutboxNotInInventory");
			accept = FALSE;
		}
		
		// Check whether the item being dragged from in world
		// passes the filter of the destination panel.
		// <FS:Ansariel> Allow dropping from inworld objects regardless of filter
		//if (accept && use_filter)
		//{
		//	accept = filter->check(inv_item);
		//}
		// </FS:Ansariel>

		if (accept && drop)
		{
            boost::shared_ptr<LLMoveInv> move_inv (new LLMoveInv());
			move_inv->mObjectID = inv_item->getParentUUID();
			two_uuids_t item_pair(mUUID, inv_item->getUUID());
			move_inv->mMoveList.push_back(item_pair);
			move_inv->mCallback = NULL;
			move_inv->mUserData = NULL;
			if(is_move)
			{
				warn_move_inventory(object, move_inv);
			}
			else
			{
				// store dad inventory item to select added one later. See EXT-4347
				set_dad_inventory_item(inv_item, mUUID);

				LLNotification::Params params("MoveInventoryFromObject");
				params.functor.function(boost::bind(move_task_inventory_callback, _1, _2, move_inv));
				LLNotifications::instance().forceResponse(params, 0);
			}
		}
	}
	else if(LLToolDragAndDrop::SOURCE_NOTECARD == source)
	{
		if (move_is_into_marketplacelistings)
		{
			tooltip_msg = LLTrans::getString("TooltipOutboxNotInInventory");
			accept = FALSE;
		}
		else if ((inv_item->getActualType() == LLAssetType::AT_SETTINGS) && !LLEnvironment::instance().isInventoryEnabled())
		{
			tooltip_msg = LLTrans::getString("NoEnvironmentSettings");
			accept = FALSE;
		}
		else
		{
			// Don't allow placing an original item from a notecard to Current Outfit or an outfit folder
			// because they must contain only links to wearable items.
			accept = !(move_is_into_current_outfit || move_is_into_outfit);
		}
		
		// Check whether the item being dragged from notecard
		// passes the filter of the destination panel.
		// <FS:Ansariel> Allow dropping from notecards regardless of filter
		//if (accept && use_filter)
		//{
		//	accept = filter->check(inv_item);
		//}
		// </FS:Ansariel>

		if (accept && drop)
		{
			copy_inventory_from_notecard(mUUID,  // Drop to the chosen destination folder
										 LLToolDragAndDrop::getInstance()->getObjectID(),
										 LLToolDragAndDrop::getInstance()->getSourceID(),
										 inv_item);
		}
	}
	else if(LLToolDragAndDrop::SOURCE_LIBRARY == source)
	{
		LLViewerInventoryItem* item = (LLViewerInventoryItem*)inv_item;
		if(item && item->isFinished())
		{
			accept = TRUE;

			if (move_is_into_marketplacelistings)
			{
				tooltip_msg = LLTrans::getString("TooltipOutboxNotInInventory");
				accept = FALSE;
			}
			else if (move_is_into_current_outfit || move_is_into_outfit)
			{
				accept = can_move_to_outfit(inv_item, move_is_into_current_outfit);
			}
			// Don't allow to move a single item to Favorites or Landmarks
			// if it is not a landmark or a link to a landmark.
			// <FS:Ansariel> FIRE-1392: Allow dragging all asset types into Landmarks folder
			//else if (move_is_into_favorites || move_is_into_landmarks)
			else if (move_is_into_favorites)
			// </FS:Ansariel>
			{
				accept = can_move_to_landmarks(inv_item);
			}

			LLInventoryPanel* active_panel = LLInventoryPanel::getActiveInventoryPanel(FALSE);

			// Check whether the item being dragged from the library
			// passes the filter of the destination panel.
			if (accept && active_panel && use_filter)
			{
				LLFolderViewItem* fv_item =   active_panel->getItemByID(inv_item->getUUID());
				if (!fv_item) return false;

				accept = filter->check(fv_item->getViewModelItem());
			}

			if (accept && drop)
			{
				// FAVORITES folder
				// (copy the item)
				if (move_is_into_favorites)
				{
					dropToFavorites(inv_item);
				}
				// CURRENT OUTFIT or OUTFIT folder
				// (link the item)
				else if (move_is_into_current_outfit || move_is_into_outfit)
				{
					dropToOutfit(inv_item, move_is_into_current_outfit);
				}
				else
				{
					copy_inventory_item(
						gAgent.getID(),
						inv_item->getPermissions().getOwner(),
						inv_item->getUUID(),
						mUUID,
						std::string(),
						LLPointer<LLInventoryCallback>(NULL));
				}
			}
		}
	}
	else
	{
		LL_WARNS() << "unhandled drag source" << LL_ENDL;
	}
	return accept;
}

// <FS:CR> Left unused from FIRE-7219
#if 0
// static
bool check_category(LLInventoryModel* model,
					const LLUUID& cat_id,
					LLInventoryPanel* active_panel,
					LLInventoryFilter* filter)
{
	if (!model || !active_panel || !filter)
		return false;

	if (!filter->checkFolder(cat_id))
	{
		return false;
	}

	LLInventoryModel::cat_array_t descendent_categories;
	LLInventoryModel::item_array_t descendent_items;
	model->collectDescendents(cat_id, descendent_categories, descendent_items, TRUE);

	S32 num_descendent_categories = descendent_categories.size();
	S32 num_descendent_items = descendent_items.size();

	if (num_descendent_categories + num_descendent_items == 0)
	{
		// Empty folder should be checked as any other folder view item.
		// If we are filtering by date the folder should not pass because
		// it doesn't have its own creation date. See LLInvFVBridge::getCreationDate().
		return check_item(cat_id, active_panel, filter);
	}

	for (S32 i = 0; i < num_descendent_categories; ++i)
	{
		LLInventoryCategory* category = descendent_categories[i];
		if(!check_category(model, category->getUUID(), active_panel, filter))
		{
			return false;
		}
	}

	for (S32 i = 0; i < num_descendent_items; ++i)
	{
		LLViewerInventoryItem* item = descendent_items[i];
		if(!check_item(item->getUUID(), active_panel, filter))
		{
			return false;
		}
	}

	return true;
}

// static
bool check_item(const LLUUID& item_id,
				LLInventoryPanel* active_panel,
				LLInventoryFilter* filter)
{
	if (!active_panel || !filter) return false;

	LLFolderViewItem* fv_item = active_panel->getItemByID(item_id);
	if (!fv_item) return false;

	return filter->check(fv_item->getViewModelItem());
}
#endif // 0
// <FS:CR> Unused 2013.10.12

// <FS:Ansariel> Special for locked folders
bool LLFolderBridge::isLocked() const
{
	static LLCachedControl<bool> LockAOFolders(gSavedPerAccountSettings, "LockAOFolders");
	static LLCachedControl<bool> LockBridgeFolder(gSavedPerAccountSettings, "LockBridgeFolder");
	static LLCachedControl<bool> LockWearableFavoritesFolders(gSavedPerAccountSettings, "LockWearableFavoritesFolders");

	return ((mUUID == AOEngine::instance().getAOFolder() && LockAOFolders) ||
		(mUUID == FSLSLBridge::instance().getBridgeFolder() && LockBridgeFolder) ||
		(mUUID == FSFloaterWearableFavorites::getFavoritesFolder() && LockWearableFavoritesFolders));
}
// </FS:Ansariel>

// +=================================================+
// |        LLTextureBridge                          |
// +=================================================+

LLUIImagePtr LLTextureBridge::getIcon() const
{
	return LLInventoryIcon::getIcon(LLAssetType::AT_TEXTURE, mInvType);
}

void LLTextureBridge::openItem()
{
	LLViewerInventoryItem* item = getItem();

	if (item)
	{
		LLInvFVBridgeAction::doAction(item->getType(),mUUID,getInventoryModel());
	}
}

bool LLTextureBridge::canSaveTexture(void)
{
	const LLInventoryModel* model = getInventoryModel();
	if(!model) 
	{
		return false;
	}
	
// [RLVa:KB] - Checked: RLVa-2.2 (@viewtexture)
	if (!RlvActions::canPreviewTextures())
	{
		return false;
	}
// [/RLVa:KB]

	const LLViewerInventoryItem *item = model->getItem(mUUID);
	if (item)
	{
		return item->checkPermissionsSet(PERM_ITEM_UNRESTRICTED);
	}
	return false;
}

void LLTextureBridge::buildContextMenu(LLMenuGL& menu, U32 flags)
{
	LL_DEBUGS() << "LLTextureBridge::buildContextMenu()" << LL_ENDL;
	menuentry_vec_t items;
	menuentry_vec_t disabled_items;
	if(isItemInTrash())
	{
		addTrashContextMenuOptions(items, disabled_items);
	}	
    else if (isMarketplaceListingsFolder())
    {
		addMarketplaceContextMenuOptions(flags, items, disabled_items);
		items.push_back(std::string("Properties"));
		getClipboardEntries(false, items, disabled_items, flags);
    }
	else
	{
		items.push_back(std::string("Share"));
		if (!canShare())
		{
			disabled_items.push_back(std::string("Share"));
		}

		addOpenRightClickMenuOption(items);
		items.push_back(std::string("Properties"));

		getClipboardEntries(true, items, disabled_items, flags);

		items.push_back(std::string("Texture Separator"));
		
        if ((flags & ITEM_IN_MULTI_SELECTION) != 0)
        {
            items.push_back(std::string("Save Selected As"));
        }
        else
        {
            items.push_back(std::string("Save As"));
            if (!canSaveTexture())
            {
                disabled_items.push_back(std::string("Save As"));
            }
        }
        items.push_back(std::string("Wearable And Object Separator")); // <FS:Ansariel> Add separator

// [RLVa:KB] - Checked: 2010-03-01 (RLVa-1.2.0b) | Modified: RLVa-1.1.0a
		if (rlv_handler_t::isEnabled())
		{
			const LLInventoryObject* pItem = getInventoryObject();
			if (pItem && gRlvHandler.hasBehaviour(RLV_BHVR_VIEWTEXTURE))
			{
				disabled_items.push_back(std::string("Open"));
			}
		}
// [/RLVa:KB]
	}
	addLinkReplaceMenuOption(items, disabled_items);

	// <FS:Ansariel> Move to default folder
	addMoveToDefaultFolderMenuOption(items);

	hide_context_entries(menu, items, disabled_items);	
}

// virtual
void LLTextureBridge::performAction(LLInventoryModel* model, std::string action)
{
	if ("save_as" == action)
	{
		LLPreviewTexture* preview_texture = LLFloaterReg::getTypedInstance<LLPreviewTexture>("preview_texture", mUUID);
		if (preview_texture)
		{
			preview_texture->openToSave();
			preview_texture->saveAs();
		}
	}
    else if ("save_selected_as" == action)
    {
        openItem();
        if (canSaveTexture())
        {
            LLPreviewTexture* preview_texture = LLFloaterReg::getTypedInstance<LLPreviewTexture>("preview_texture", mUUID);
            if (preview_texture)
            {
                preview_texture->saveMultipleToFile(mFileName);
            }
        }
        else
        {
            LL_WARNS() << "You don't have permission to save " << getName() << " to disk." << LL_ENDL;
        }

    }
	else LLItemBridge::performAction(model, action);
}

// +=================================================+
// |        LLSoundBridge                            |
// +=================================================+

void LLSoundBridge::openItem()
{
	const LLViewerInventoryItem* item = getItem();
	if (item)
	{
		LLInvFVBridgeAction::doAction(item->getType(),mUUID,getInventoryModel());
	}
}

void LLSoundBridge::openSoundPreview(void* which)
{
	LLSoundBridge *me = (LLSoundBridge *)which;
	LLFloaterReg::showInstance("preview_sound", LLSD(me->mUUID), TAKE_FOCUS_YES);
}

void LLSoundBridge::buildContextMenu(LLMenuGL& menu, U32 flags)
{
	LL_DEBUGS() << "LLSoundBridge::buildContextMenu()" << LL_ENDL;
	menuentry_vec_t items;
	menuentry_vec_t disabled_items;

    if (isMarketplaceListingsFolder())
    {
		addMarketplaceContextMenuOptions(flags, items, disabled_items);
		items.push_back(std::string("Properties"));
		getClipboardEntries(false, items, disabled_items, flags);
    }
	else
	{
		if (isItemInTrash())
		{
			addTrashContextMenuOptions(items, disabled_items);
		}	
		else
		{
			items.push_back(std::string("Share"));
			if (!canShare())
			{
				disabled_items.push_back(std::string("Share"));
			}
			items.push_back(std::string("Sound Open"));
			items.push_back(std::string("Properties"));

			getClipboardEntries(true, items, disabled_items, flags);
		}

		items.push_back(std::string("Sound Separator"));
		items.push_back(std::string("Sound Play"));
	}

	addLinkReplaceMenuOption(items, disabled_items);

	// <FS:Ansariel> Move to default folder
	addMoveToDefaultFolderMenuOption(items);

	hide_context_entries(menu, items, disabled_items);
}

void LLSoundBridge::performAction(LLInventoryModel* model, std::string action)
{
	if ("sound_play" == action)
	{
		LLViewerInventoryItem* item = getItem();
		if(item)
		{
			send_sound_trigger(item->getAssetUUID(), SOUND_GAIN);
		}
	}
	else if ("open" == action)
	{
		openSoundPreview((void*)this);
	}
	else LLItemBridge::performAction(model, action);
}

// +=================================================+
// |        LLLandmarkBridge                         |
// +=================================================+

LLLandmarkBridge::LLLandmarkBridge(LLInventoryPanel* inventory, 
								   LLFolderView* root,
								   const LLUUID& uuid, 
								   U32 flags/* = 0x00*/) :
	LLItemBridge(inventory, root, uuid)
{
	mVisited = FALSE;
	if (flags & LLInventoryItemFlags::II_FLAGS_LANDMARK_VISITED)
	{
		mVisited = TRUE;
	}
}

LLUIImagePtr LLLandmarkBridge::getIcon() const
{
	return LLInventoryIcon::getIcon(LLAssetType::AT_LANDMARK, LLInventoryType::IT_LANDMARK, mVisited, FALSE);
}

void LLLandmarkBridge::buildContextMenu(LLMenuGL& menu, U32 flags)
{
	menuentry_vec_t items;
	menuentry_vec_t disabled_items;

	LL_DEBUGS() << "LLLandmarkBridge::buildContextMenu()" << LL_ENDL;
    if (isMarketplaceListingsFolder())
    {
		addMarketplaceContextMenuOptions(flags, items, disabled_items);
		items.push_back(std::string("Properties"));
		getClipboardEntries(false, items, disabled_items, flags);
    }
	else
	{
		if(isItemInTrash())
		{
			addTrashContextMenuOptions(items, disabled_items);
		}	
		else
		{
			items.push_back(std::string("Share"));
			if (!canShare())
			{
				disabled_items.push_back(std::string("Share"));
			}
			items.push_back(std::string("Landmark Open"));
			items.push_back(std::string("Properties"));

			getClipboardEntries(true, items, disabled_items, flags);
		}

		items.push_back(std::string("Landmark Separator"));
		items.push_back(std::string("url_copy"));
		items.push_back(std::string("About Landmark"));
		items.push_back(std::string("show_on_map"));
	}

	// Disable "About Landmark" menu item for
	// multiple landmarks selected. Only one landmark
	// info panel can be shown at a time.
	if ((flags & FIRST_SELECTED_ITEM) == 0)
	{
		disabled_items.push_back(std::string("url_copy"));
		disabled_items.push_back(std::string("About Landmark"));
	}

	addLinkReplaceMenuOption(items, disabled_items);

	// <FS:Ansariel> Move to default folder
	addMoveToDefaultFolderMenuOption(items);

	hide_context_entries(menu, items, disabled_items);
}

// Convenience function for the two functions below.
void teleport_via_landmark(const LLUUID& asset_id)
{
	gAgent.teleportViaLandmark( asset_id );

	// we now automatically track the landmark you're teleporting to
	// because you'll probably arrive at a telehub instead
	LLFloaterWorldMap* floater_world_map = LLFloaterWorldMap::getInstance();
	if( floater_world_map )
	{
		floater_world_map->trackLandmark( asset_id );
	}
}

// virtual
void LLLandmarkBridge::performAction(LLInventoryModel* model, std::string action)
{
	if ("teleport" == action)
	{
		LLViewerInventoryItem* item = getItem();
		if(item)
		{
			teleport_via_landmark(item->getAssetUUID());
		}
	}
	else if ("about" == action)
	{
		LLViewerInventoryItem* item = getItem();
		if(item)
		{
			LLSD key;
			key["type"] = "landmark";
			key["id"] = item->getUUID();

			// <FS:Ansariel> FIRE-817: Separate place details floater
			//LLFloaterSidePanelContainer::showPanel("places", key);
			FSFloaterPlaceDetails::showPlaceDetails(key);
			// </FS:Ansariel>
		}
	}
	else
	{
		LLItemBridge::performAction(model, action);
	}
}

static bool open_landmark_callback(const LLSD& notification, const LLSD& response)
{
	S32 option = LLNotificationsUtil::getSelectedOption(notification, response);

	LLUUID asset_id = notification["payload"]["asset_id"].asUUID();
	if (option == 0)
	{
		teleport_via_landmark(asset_id);
	}

	return false;
}
static LLNotificationFunctorRegistration open_landmark_callback_reg("TeleportFromLandmark", open_landmark_callback);


void LLLandmarkBridge::openItem()
{
	LLViewerInventoryItem* item = getItem();

	if (item)
	{
		LLInvFVBridgeAction::doAction(item->getType(),mUUID,getInventoryModel());
	}
}


// +=================================================+
// |        LLCallingCardObserver                    |
// +=================================================+
class LLCallingCardObserver : public LLFriendObserver
{
public:
	LLCallingCardObserver(LLCallingCardBridge* bridge) : mBridgep(bridge) {}
	virtual ~LLCallingCardObserver() { mBridgep = NULL; }
    virtual void changed(U32 mask)
    {
        if (mask & LLFriendObserver::ONLINE)
        {
            mBridgep->refreshFolderViewItem();
            mBridgep->checkSearchBySuffixChanges();
        }
    }
protected:
	LLCallingCardBridge* mBridgep;
};

// +=================================================+
// |        LLCallingCardBridge                      |
// +=================================================+

LLCallingCardBridge::LLCallingCardBridge(LLInventoryPanel* inventory, 
										 LLFolderView* root,
										 const LLUUID& uuid ) :
	LLItemBridge(inventory, root, uuid)
{
    mObserver = new LLCallingCardObserver(this);
    mCreatorUUID = getItem()->getCreatorUUID();
    LLAvatarTracker::instance().addParticularFriendObserver(mCreatorUUID, mObserver);
}

LLCallingCardBridge::~LLCallingCardBridge()
{
    LLAvatarTracker::instance().removeParticularFriendObserver(mCreatorUUID, mObserver);

    delete mObserver;
}

void LLCallingCardBridge::refreshFolderViewItem()
{
	LLInventoryPanel* panel = mInventoryPanel.get();
	LLFolderViewItem* itemp = panel ? panel->getItemByID(mUUID) : NULL;
	if (itemp)
	{
		itemp->refresh();
	}
}

void LLCallingCardBridge::checkSearchBySuffixChanges()
{
	if (!mDisplayName.empty())
	{
		// changes in mDisplayName are processed by rename function and here it will be always same
		// suffixes are also of fixed length, and we are processing change of one at a time,
		// so it should be safe to use length (note: mSearchableName is capitalized)
		S32 old_length = mSearchableName.length();
		S32 new_length = mDisplayName.length() + getLabelSuffix().length();
		if (old_length == new_length)
		{
			return;
		}
		mSearchableName.assign(mDisplayName);
		mSearchableName.append(getLabelSuffix());
		LLStringUtil::toUpper(mSearchableName);
		if (new_length<old_length)
		{
			LLInventoryFilter* filter = getInventoryFilter();
			if (filter && mPassedFilter && mSearchableName.find(filter->getFilterSubString()) == std::string::npos)
			{
				// string no longer contains substring 
				// we either have to update all parents manually or restart filter.
				// dirtyFilter will not work here due to obsolete descendants' generations 
				getInventoryFilter()->setModified(LLFolderViewFilter::FILTER_MORE_RESTRICTIVE);
			}
		}
		else
		{
			if (getInventoryFilter())
			{
				// mSearchableName became longer, we gained additional suffix and need to repeat filter check.
				dirtyFilter();
			}
		}
	}
}

// virtual
void LLCallingCardBridge::performAction(LLInventoryModel* model, std::string action)
{
	if ("begin_im" == action)
	{
		LLViewerInventoryItem *item = getItem();
		if (item && (item->getCreatorUUID() != gAgent.getID()) &&
			(!item->getCreatorUUID().isNull()))
		{
			std::string callingcard_name = LLCacheName::getDefaultName();
			LLAvatarName av_name;
			if (LLAvatarNameCache::get(item->getCreatorUUID(), &av_name))
			{
				callingcard_name = av_name.getCompleteName();
			}

			// <FS:Ansariel> [FS Communication UI]
// [RLVa:KB] - Checked: 2013-05-08 (RLVa-1.4.9)
			//if ( (!RlvActions::canStartIM(item->getCreatorUUID())) && (!RlvActions::hasOpenP2PSession(item->getCreatorUUID())) )
			//{
			//	make_ui_sound("UISndInvalidOp");
			//	RlvUtil::notifyBlocked(RLV_STRING_BLOCKED_STARTIM, LLSD().with("RECIPIENT", LLSLURL("agent", item->getCreatorUUID(), "completename").getSLURLString()));
			//	return;
			//}
// [/RLVa:KB]

			//LLUUID session_id = gIMMgr->addSession(callingcard_name, IM_NOTHING_SPECIAL, item->getCreatorUUID());
			//if (session_id != LLUUID::null)
			//{
			//	LLFloaterIMContainer::getInstance()->showConversation(session_id);
			//}
			LLAvatarActions::startIM(item->getCreatorUUID());
			// </FS:Ansariel> [FS Communication UI]
		}
	}
	else if ("lure" == action)
	{
		LLViewerInventoryItem *item = getItem();
		if (item && (item->getCreatorUUID() != gAgent.getID()) &&
			(!item->getCreatorUUID().isNull()))
		{
			LLAvatarActions::offerTeleport(item->getCreatorUUID());
		}
	}
	else if ("request_lure" == action)
	{
		LLViewerInventoryItem *item = getItem();
		if (item && (item->getCreatorUUID() != gAgent.getID()) &&
			(!item->getCreatorUUID().isNull()))
		{
			LLAvatarActions::teleportRequest(item->getCreatorUUID());
		}
	}

	else LLItemBridge::performAction(model, action);
}

LLUIImagePtr LLCallingCardBridge::getIcon() const
{
	BOOL online = FALSE;
	LLViewerInventoryItem* item = getItem();
	if(item)
	{
		online = LLAvatarTracker::instance().isBuddyOnline(item->getCreatorUUID());
	}
	return LLInventoryIcon::getIcon(LLAssetType::AT_CALLINGCARD, LLInventoryType::IT_CALLINGCARD, online, FALSE);
}

std::string LLCallingCardBridge::getLabelSuffix() const
{
	LLViewerInventoryItem* item = getItem();
	if( item && LLAvatarTracker::instance().isBuddyOnline(item->getCreatorUUID()) )
	{
		// <FS:Ansariel> FIRE-17715: Make "online" suffix in calling card folder localizable
		//return LLItemBridge::getLabelSuffix() + " online";
		return LLItemBridge::getLabelSuffix() + " " + LLTrans::getString("CallingCardOnlineLabelSuffix");
		// </FS:Ansariel>
	}
	else
	{
		return LLItemBridge::getLabelSuffix();
	}
}

void LLCallingCardBridge::openItem()
{
	LLViewerInventoryItem* item = getItem();

	if (item)
	{
		LLInvFVBridgeAction::doAction(item->getType(),mUUID,getInventoryModel());
	}
/*
  LLViewerInventoryItem* item = getItem();
  if(item && !item->getCreatorUUID().isNull())
  {
  LLAvatarActions::showProfile(item->getCreatorUUID());
  }
*/
}

void LLCallingCardBridge::buildContextMenu(LLMenuGL& menu, U32 flags)
{
	LL_DEBUGS() << "LLCallingCardBridge::buildContextMenu()" << LL_ENDL;
	menuentry_vec_t items;
	menuentry_vec_t disabled_items;

	if(isItemInTrash())
	{
		addTrashContextMenuOptions(items, disabled_items);
	}	
    else if (isMarketplaceListingsFolder())
    {
		addMarketplaceContextMenuOptions(flags, items, disabled_items);
		items.push_back(std::string("Properties"));
		getClipboardEntries(false, items, disabled_items, flags);
    }
	else
	{
		items.push_back(std::string("Share"));
		if (!canShare())
		{
			disabled_items.push_back(std::string("Share"));
		}
		if ((flags & FIRST_SELECTED_ITEM) == 0)
		{
		disabled_items.push_back(std::string("Open"));
		}
		addOpenRightClickMenuOption(items);
		items.push_back(std::string("Properties"));

		getClipboardEntries(true, items, disabled_items, flags);

		LLInventoryItem* item = getItem();
		BOOL good_card = (item
						  && (LLUUID::null != item->getCreatorUUID())
						  && (item->getCreatorUUID() != gAgent.getID()));
		BOOL user_online = FALSE;
		if (item)
		{
			user_online = (LLAvatarTracker::instance().isBuddyOnline(item->getCreatorUUID()));
		}
		items.push_back(std::string("Send Instant Message Separator"));
		items.push_back(std::string("Send Instant Message"));
		items.push_back(std::string("Offer Teleport..."));
		items.push_back(std::string("Request Teleport..."));
		items.push_back(std::string("Conference Chat"));

		if (!good_card)
		{
			disabled_items.push_back(std::string("Send Instant Message"));
		}
		if (!good_card || !user_online)
		{
			disabled_items.push_back(std::string("Offer Teleport..."));
			disabled_items.push_back(std::string("Request Teleport..."));
			disabled_items.push_back(std::string("Conference Chat"));
		}
	}
	addLinkReplaceMenuOption(items, disabled_items);

	// <FS:Ansariel> Move to default folder
	addMoveToDefaultFolderMenuOption(items);

	hide_context_entries(menu, items, disabled_items);
}

BOOL LLCallingCardBridge::dragOrDrop(MASK mask, BOOL drop,
									 EDragAndDropType cargo_type,
									 void* cargo_data,
									 std::string& tooltip_msg)
{
	LLViewerInventoryItem* item = getItem();
	BOOL rv = FALSE;
	if(item)
	{
// [RLVa:KB] - @share
		if ( (RlvActions::isRlvEnabled()) && (!RlvActions::canGiveInventory(item->getCreatorUUID())) )
		{
			if (drop)
			{
				RlvUtil::notifyBlocked(RlvStringKeys::Blocked::Share, LLSD().with("RECIPIENT", LLSLURL("agent", item->getCreatorUUID(), "completename").getSLURLString()));
			}
			// We should return false but our caller uses the return value as both 'will accept' *and* 'was handled' so
			// returning false will result in the dropped item being moved when it is blocked.
			return true;
		}
// [/RLVa:KB]

		// check the type
		switch(cargo_type)
		{
			case DAD_TEXTURE:
			case DAD_SOUND:
			case DAD_LANDMARK:
			case DAD_SCRIPT:
			case DAD_CLOTHING:
			case DAD_OBJECT:
			case DAD_NOTECARD:
			case DAD_BODYPART:
			case DAD_ANIMATION:
			case DAD_GESTURE:
			case DAD_MESH:
            case DAD_SETTINGS:
			{
				LLInventoryItem* inv_item = (LLInventoryItem*)cargo_data;
				const LLPermissions& perm = inv_item->getPermissions();
				if(gInventory.getItem(inv_item->getUUID())
				   && perm.allowOperationBy(PERM_TRANSFER, gAgent.getID()))
				{
					rv = TRUE;
					if(drop)
					{
						LLGiveInventory::doGiveInventoryItem(item->getCreatorUUID(),
														 (LLInventoryItem*)cargo_data);
					}
				}
				else
				{
					// It's not in the user's inventory (it's probably in
					// an object's contents), so disallow dragging it here.
					// You can't give something you don't yet have.
					rv = FALSE;
				}
				break;
			}
			case DAD_CATEGORY:
			{
				LLInventoryCategory* inv_cat = (LLInventoryCategory*)cargo_data;
				if( gInventory.getCategory( inv_cat->getUUID() ) )
				{
					rv = TRUE;
					if(drop)
					{
						LLGiveInventory::doGiveInventoryCategory(
							item->getCreatorUUID(),
							inv_cat);
					}
				}
				else
				{
					// It's not in the user's inventory (it's probably in
					// an object's contents), so disallow dragging it here.
					// You can't give something you don't yet have.
					rv = FALSE;
				}
				break;
			}
			default:
				break;
		}
	}
	return rv;
}

// +=================================================+
// |        LLNotecardBridge                         |
// +=================================================+

void LLNotecardBridge::openItem()
{
	LLViewerInventoryItem* item = getItem();
	if (item)
	{
		LLInvFVBridgeAction::doAction(item->getType(),mUUID,getInventoryModel());
	}
}

void LLNotecardBridge::buildContextMenu(LLMenuGL& menu, U32 flags)
{
	LL_DEBUGS() << "LLNotecardBridge::buildContextMenu()" << LL_ENDL;
    
    if (isMarketplaceListingsFolder())
    {
        menuentry_vec_t items;
        menuentry_vec_t disabled_items;
		addMarketplaceContextMenuOptions(flags, items, disabled_items);
		items.push_back(std::string("Properties"));
		getClipboardEntries(false, items, disabled_items, flags);
        hide_context_entries(menu, items, disabled_items);
    }
	else
	{
        LLItemBridge::buildContextMenu(menu, flags);
    }
}

// +=================================================+
// |        LLGestureBridge                          |
// +=================================================+

LLFontGL::StyleFlags LLGestureBridge::getLabelStyle() const
{
	if( LLGestureMgr::instance().isGestureActive(mUUID) )
	{
		return LLFontGL::BOLD;
	}
	else
	{
		return LLFontGL::NORMAL;
	}
}

std::string LLGestureBridge::getLabelSuffix() const
{
	if( LLGestureMgr::instance().isGestureActive(mUUID) )
	{
		LLStringUtil::format_map_t args;
		args["[GESLABEL]"] =  LLItemBridge::getLabelSuffix();
		return  LLTrans::getString("ActiveGesture", args);
	}
	else
	{
		return LLItemBridge::getLabelSuffix();
	}
}

// virtual
void LLGestureBridge::performAction(LLInventoryModel* model, std::string action)
{
	if (isAddAction(action))
	{
		LLGestureMgr::instance().activateGesture(mUUID);

		LLViewerInventoryItem* item = gInventory.getItem(mUUID);
		if (!item) return;

		// Since we just changed the suffix to indicate (active)
		// the server doesn't need to know, just the viewer.
		gInventory.updateItem(item);
		gInventory.notifyObservers();
	}
	else if ("deactivate" == action || isRemoveAction(action))
	{
		LLGestureMgr::instance().deactivateGesture(mUUID);

		LLViewerInventoryItem* item = gInventory.getItem(mUUID);
		if (!item) return;

		// Since we just changed the suffix to indicate (active)
		// the server doesn't need to know, just the viewer.
		gInventory.updateItem(item);
		gInventory.notifyObservers();
	}
	else if("play" == action)
	{
		if(!LLGestureMgr::instance().isGestureActive(mUUID))
		{
			// we need to inform server about gesture activating to be consistent with LLPreviewGesture and  LLGestureComboList.
			BOOL inform_server = TRUE;
			BOOL deactivate_similar = FALSE;
			LLGestureMgr::instance().setGestureLoadedCallback(mUUID, boost::bind(&LLGestureBridge::playGesture, mUUID));
			LLViewerInventoryItem* item = gInventory.getItem(mUUID);
			llassert(item);
			if (item)
			{
				LLGestureMgr::instance().activateGestureWithAsset(mUUID, item->getAssetUUID(), inform_server, deactivate_similar);
			}
		}
		else
		{
			playGesture(mUUID);
		}
	}
	else LLItemBridge::performAction(model, action);
}

void LLGestureBridge::openItem()
{
	LLViewerInventoryItem* item = getItem();

	if (item)
	{
		LLInvFVBridgeAction::doAction(item->getType(),mUUID,getInventoryModel());
	}
/*
  LLViewerInventoryItem* item = getItem();
  if (item)
  {
  LLPreviewGesture* preview = LLPreviewGesture::show(mUUID, LLUUID::null);
  preview->setFocus(TRUE);
  }
*/
}

BOOL LLGestureBridge::removeItem()
{
	// Grab class information locally since *this may be deleted
	// within this function.  Not a great pattern...
	const LLInventoryModel* model = getInventoryModel();
	if(!model)
	{
		return FALSE;
	}
	const LLUUID item_id = mUUID;
	
	// This will also force close the preview window, if it exists.
	// This may actually delete *this, if mUUID is in the COF.
	LLGestureMgr::instance().deactivateGesture(item_id);
	
	// If deactivateGesture deleted *this, then return out immediately.
	if (!model->getObject(item_id))
	{
		return TRUE;
	}

	return LLItemBridge::removeItem();
}

void LLGestureBridge::buildContextMenu(LLMenuGL& menu, U32 flags)
{
	LL_DEBUGS() << "LLGestureBridge::buildContextMenu()" << LL_ENDL;
	menuentry_vec_t items;
	menuentry_vec_t disabled_items;
	if(isItemInTrash())
	{
		addTrashContextMenuOptions(items, disabled_items);
	}
    else if (isMarketplaceListingsFolder())
    {
		addMarketplaceContextMenuOptions(flags, items, disabled_items);
		items.push_back(std::string("Properties"));
		getClipboardEntries(false, items, disabled_items, flags);
    }
	else
	{
		items.push_back(std::string("Share"));
		if (!canShare())
		{
			disabled_items.push_back(std::string("Share"));
		}

		addOpenRightClickMenuOption(items);
		items.push_back(std::string("Properties"));

		getClipboardEntries(true, items, disabled_items, flags);

		items.push_back(std::string("Gesture Separator"));
		// <FS:Ansariel> FIRE-5913: Selecting a mix of active and inactive gestures disables both "Activate" / "Deactivate" menu options
		if (flags & ITEM_IN_MULTI_SELECTION)
		{
			items.push_back(std::string("Deactivate"));
			items.push_back(std::string("Activate"));
		}
		else
		{
		// </FS:Ansariel>
		if (LLGestureMgr::instance().isGestureActive(getUUID()))
		{
			items.push_back(std::string("Deactivate"));
		}
		else
		{
			items.push_back(std::string("Activate"));
		}
		// <FS:Ansariel> FIRE-5913: Selecting a mix of active and inactive gestures disables both "Activate" / "Deactivate" menu options
		}
		// </FS:Ansariel>
	}
	addLinkReplaceMenuOption(items, disabled_items);

	// <FS:Ansariel> Move to default folder
	addMoveToDefaultFolderMenuOption(items);

	hide_context_entries(menu, items, disabled_items);
}

// static
void LLGestureBridge::playGesture(const LLUUID& item_id)
{
	if (LLGestureMgr::instance().isGesturePlaying(item_id))
	{
		LLGestureMgr::instance().stopGesture(item_id);
	}
	else
	{
		LLGestureMgr::instance().playGesture(item_id);
	}
}


// +=================================================+
// |        LLAnimationBridge                        |
// +=================================================+

void LLAnimationBridge::buildContextMenu(LLMenuGL& menu, U32 flags)
{
	menuentry_vec_t items;
	menuentry_vec_t disabled_items;

	LL_DEBUGS() << "LLAnimationBridge::buildContextMenu()" << LL_ENDL;
    if (isMarketplaceListingsFolder())
    {
		addMarketplaceContextMenuOptions(flags, items, disabled_items);
		items.push_back(std::string("Properties"));
		getClipboardEntries(false, items, disabled_items, flags);
    }
	else
	{
		if(isItemInTrash())
		{
			addTrashContextMenuOptions(items, disabled_items);
		}	
		else
		{
			items.push_back(std::string("Share"));
			if (!canShare())
			{
				disabled_items.push_back(std::string("Share"));
			}
			items.push_back(std::string("Animation Open"));
			items.push_back(std::string("Properties"));

			getClipboardEntries(true, items, disabled_items, flags);
		}

		items.push_back(std::string("Animation Separator"));
		items.push_back(std::string("Animation Play"));
		items.push_back(std::string("Animation Audition"));
	}

	addLinkReplaceMenuOption(items, disabled_items);

	// <FS:Ansariel> Move to default folder
	addMoveToDefaultFolderMenuOption(items);

	hide_context_entries(menu, items, disabled_items);
}

// virtual
void LLAnimationBridge::performAction(LLInventoryModel* model, std::string action)
{
	if ((action == "playworld") || (action == "playlocal"))
	{
		if (getItem())
		{
			LLSD::String activate = "NONE";
			if ("playworld" == action) activate = "Inworld";
			if ("playlocal" == action) activate = "Locally";

			LLPreviewAnim* preview = LLFloaterReg::showTypedInstance<LLPreviewAnim>("preview_anim", LLSD(mUUID));
			if (preview)
			{
				preview->play(activate);
			}
		}
	}
	else
	{
		LLItemBridge::performAction(model, action);
	}
}

void LLAnimationBridge::openItem()
{
	LLViewerInventoryItem* item = getItem();

	if (item)
	{
		LLInvFVBridgeAction::doAction(item->getType(),mUUID,getInventoryModel());
	}
/*
  LLViewerInventoryItem* item = getItem();
  if (item)
  {
  LLFloaterReg::showInstance("preview_anim", LLSD(mUUID), TAKE_FOCUS_YES);
  }
*/
}

// +=================================================+
// |        LLObjectBridge                           |
// +=================================================+

// static
LLUUID LLObjectBridge::sContextMenuItemID;

LLObjectBridge::LLObjectBridge(LLInventoryPanel* inventory, 
							   LLFolderView* root,
							   const LLUUID& uuid, 
							   LLInventoryType::EType type, 
							   U32 flags) :
	LLItemBridge(inventory, root, uuid)
{
	mAttachPt = (flags & 0xff); // low bye of inventory flags
	mIsMultiObject = ( flags & LLInventoryItemFlags::II_FLAGS_OBJECT_HAS_MULTIPLE_ITEMS ) ?  TRUE: FALSE;
	mInvType = type;
}

LLUIImagePtr LLObjectBridge::getIcon() const
{
	return LLInventoryIcon::getIcon(LLAssetType::AT_OBJECT, mInvType, mAttachPt, mIsMultiObject);
}

LLInventoryObject* LLObjectBridge::getObject() const
{
	LLInventoryObject* object = NULL;
	LLInventoryModel* model = getInventoryModel();
	if(model)
	{
		object = (LLInventoryObject*)model->getObject(mUUID);
	}
	return object;
}

// <FS:Zi> Texture Refresh on worn attachments
void handle_attachment_texture_refresh(const LLUUID& idItem)
{
	// get the associated worn attachment's UUID
	const LLInventoryItem* pItem = gInventory.getItem(idItem);
	if ( (!isAgentAvatarValid()) || (!pItem) )
	{
		return;
	}

	LLViewerObject* pAttachObj = gAgentAvatarp->getWornAttachment(pItem->getLinkedUUID());
	if (!pAttachObj)
		return;

	// iterate through the list of child prims, call texture refresh on each one of them
	LLViewerObject::const_child_list_t& children = pAttachObj->getChildren();
    for (LLViewerObject::child_list_t::const_iterator iter = children.begin();
         iter != children.end(); iter++)
    {
        LLViewerObject* child = *iter;

		// NULL means, we don't have individual texture faces selected,
		// so refresh them all
		handle_object_tex_refresh(child, NULL);
    }

    // texture refresh the root prim, too
	handle_object_tex_refresh(pAttachObj, NULL);
}
// </FS:Zi>

// virtual
void LLObjectBridge::performAction(LLInventoryModel* model, std::string action)
{
	if (isAddAction(action))
	{
		LLUUID object_id = mUUID;
		LLViewerInventoryItem* item;
		item = (LLViewerInventoryItem*)gInventory.getItem(object_id);
		if(item && gInventory.isObjectDescendentOf(object_id, gInventory.getRootFolderID()))
		{
			rez_attachment(item, NULL, true); // Replace if "Wear"ing.
		}
		else if(item && item->isFinished())
		{
			// must be in library. copy it to our inventory and put it on.
//			LLPointer<LLInventoryCallback> cb = new LLBoostFuncInventoryCallback(boost::bind(rez_attachment_cb, _1, (LLViewerJointAttachment*)0));
// [SL:KB] - Patch: Appearance-DnDWear | Checked: 2013-02-04 (Catznip-3.4)
			// "Wear" from inventory replaces, so library items should too
			LLPointer<LLInventoryCallback> cb = new LLBoostFuncInventoryCallback(boost::bind(rez_attachment_cb, _1, (LLViewerJointAttachment*)0, true));
// [/SL;KB]
			copy_inventory_item(
				gAgent.getID(),
				item->getPermissions().getOwner(),
				item->getUUID(),
				LLUUID::null,
				std::string(),
				cb);
		}
		gFocusMgr.setKeyboardFocus(NULL);
	}
	else if ("wear_add" == action)
	{
		LLAppearanceMgr::instance().wearItemOnAvatar(mUUID, true, false); // Don't replace if adding.
	}
	else if ("touch" == action)
	{
		handle_attachment_touch(mUUID);
	}
	else if ("edit" == action)
	{
		handle_attachment_edit(mUUID);
	}
	// <FS:Zi> Texture Refresh on worn attachments
	else if ("texture_refresh_attachment" == action)
	{
		handle_attachment_texture_refresh(mUUID);
	}
	// </FS:Zi>
	else if (isRemoveAction(action))
	{
		LLAppearanceMgr::instance().removeItemFromAvatar(mUUID);
	}
	else LLItemBridge::performAction(model, action);
}

void LLObjectBridge::openItem()
{
	// object double-click action is to wear/unwear object
	performAction(getInventoryModel(),
		      // <FS> Double-click add/replace	   
		      //get_is_item_worn(mUUID) ? "detach" : "attach");
		      get_is_item_worn(mUUID) ? "detach" : gSavedSettings.getBOOL("FSDoubleClickAddInventoryObjects") ? "wear_add" : "attach");
}

std::string LLObjectBridge::getLabelSuffix() const
{
	if (get_is_item_worn(mUUID))
	{
		if (!isAgentAvatarValid()) // Error condition, can't figure out attach point
		{
			return LLItemBridge::getLabelSuffix() + LLTrans::getString("worn");
		}
		std::string attachment_point_name;
		if (gAgentAvatarp->getAttachedPointName(mUUID, attachment_point_name))
		{
			LLStringUtil::format_map_t args;
			args["[ATTACHMENT_POINT]"] =  LLTrans::getString(attachment_point_name);

			return LLItemBridge::getLabelSuffix() + LLTrans::getString("WornOnAttachmentPoint", args);
		}
		else
		{
			LLStringUtil::format_map_t args;
			args["[ATTACHMENT_ERROR]"] =  LLTrans::getString(attachment_point_name);
			return LLItemBridge::getLabelSuffix() + LLTrans::getString("AttachmentErrorMessage", args);
		}
	}
	return LLItemBridge::getLabelSuffix();
}

void rez_attachment(LLViewerInventoryItem* item, LLViewerJointAttachment* attachment, bool replace)
{
// [RLVa:KB] - Checked: 2010-08-25 (RLVa-1.2.1)
	// If no attachment point was specified, try looking it up from the item name
	static LLCachedControl<bool> fRlvDeprecateAttachPt(gSavedSettings, "RLVaDebugDeprecateExplicitPoint", false);
	if ( (rlv_handler_t::isEnabled()) && (!fRlvDeprecateAttachPt) && 
	     (!attachment) && (gRlvAttachmentLocks.hasLockedAttachmentPoint(RLV_LOCK_ANY)) )
	{
		attachment = RlvAttachPtLookup::getAttachPoint(item);
	}

	if ( (RlvActions::isRlvEnabled()) && (!rlvPredCanWearItem(item, (replace) ? RLV_WEAR_REPLACE : RLV_WEAR_ADD)) )
	{
		return;
	}
// [/RLVa:KB]

	const LLUUID& item_id = item->getLinkedUUID();

	// Check for duplicate request.
	if (isAgentAvatarValid() &&
		gAgentAvatarp->isWearingAttachment(item_id))
	{
		LL_WARNS() << "ATT duplicate attachment request, ignoring" << LL_ENDL;
		return;
	}

	S32 attach_pt = 0;
	if (isAgentAvatarValid() && attachment)
	{
		for (LLVOAvatar::attachment_map_t::iterator iter = gAgentAvatarp->mAttachmentPoints.begin();
			 iter != gAgentAvatarp->mAttachmentPoints.end(); ++iter)
		{
			if (iter->second == attachment)
			{
				attach_pt = iter->first;
				break;
			}
		}
	}

	LLSD payload;
	payload["item_id"] = item_id; // Wear the base object in case this is a link.
	payload["attachment_point"] = attach_pt;
	payload["is_add"] = !replace;

	if (replace &&
		(attachment && attachment->getNumObjects() > 0))
	{
// [RLVa:KB] - Checked: 2010-08-25 (RLVa-1.2.1)
		// Block if we can't "replace wear" what's currently there
		if ( (rlv_handler_t::isEnabled()) && ((gRlvAttachmentLocks.canAttach(attachment) & RLV_WEAR_REPLACE) == 0) )
		{
			return;
		}
// [/RLVa:KB]
		LLNotificationsUtil::add("ReplaceAttachment", LLSD(), payload, confirm_attachment_rez);
	}
	else
	{
// [RLVa:KB] - Checked: 2010-08-07 (RLVa-1.2.0)
		// Block wearing anything on a non-attachable attachment point
		if ( (rlv_handler_t::isEnabled()) && (gRlvAttachmentLocks.isLockedAttachmentPoint(attach_pt, RLV_LOCK_ADD)) )
		{
			return;
		}
// [/RLVa:KB]
		LLNotifications::instance().forceResponse(LLNotification::Params("ReplaceAttachment").payload(payload), 0/*YES*/);
	}
}

bool confirm_attachment_rez(const LLSD& notification, const LLSD& response)
{
	if (!gAgentAvatarp->canAttachMoreObjects())
	{
		LLSD args;
		args["MAX_ATTACHMENTS"] = llformat("%d", gAgentAvatarp->getMaxAttachments());
		LLNotificationsUtil::add("MaxAttachmentsOnOutfit", args);
		return false;
	}

	S32 option = LLNotificationsUtil::getSelectedOption(notification, response);
	if (option == 0/*YES*/)
	{
		LLUUID item_id = notification["payload"]["item_id"].asUUID();
		LLViewerInventoryItem* itemp = gInventory.getItem(item_id);

		if (itemp)
		{
			// Queue up attachments to be sent in next idle tick, this way the
			// attachments are batched up all into one message versus each attachment
			// being sent in its own separate attachments message.
			U8 attachment_pt = notification["payload"]["attachment_point"].asInteger();
			BOOL is_add = notification["payload"]["is_add"].asBoolean();

			LL_DEBUGS("Avatar") << "ATT calling addAttachmentRequest " << (itemp ? itemp->getName() : "UNKNOWN") << " id " << item_id << LL_ENDL;
			LLAttachmentsMgr::instance().addAttachmentRequest(item_id, attachment_pt, is_add);
		}
	}
	return false;
}
static LLNotificationFunctorRegistration confirm_replace_attachment_rez_reg("ReplaceAttachment", confirm_attachment_rez);

void LLObjectBridge::buildContextMenu(LLMenuGL& menu, U32 flags)
{
	menuentry_vec_t items;
	menuentry_vec_t disabled_items;
	if(isItemInTrash())
	{
		addTrashContextMenuOptions(items, disabled_items);
	}	
    else if (isMarketplaceListingsFolder())
    {
		addMarketplaceContextMenuOptions(flags, items, disabled_items);
		items.push_back(std::string("Properties"));
		getClipboardEntries(false, items, disabled_items, flags);
    }
	else
	{
		items.push_back(std::string("Share"));
		if (!canShare())
		{
			disabled_items.push_back(std::string("Share"));
		}

		items.push_back(std::string("Properties"));

		getClipboardEntries(true, items, disabled_items, flags);

		LLObjectBridge::sContextMenuItemID = mUUID;

		LLInventoryItem *item = getItem();
		if(item)
		{
			if (!isAgentAvatarValid()) return;

			if( get_is_item_worn( mUUID ) )
			{
				items.push_back(std::string("Wearable And Object Separator"));

				items.push_back(std::string("Attachment Touch"));
				if ( ((flags & FIRST_SELECTED_ITEM) == 0) || !enable_attachment_touch(mUUID) )
				{
					disabled_items.push_back(std::string("Attachment Touch"));
				}

				items.push_back(std::string("Wearable Edit"));
				if ( ((flags & FIRST_SELECTED_ITEM) == 0) || !get_is_item_editable(mUUID) )
				{
					disabled_items.push_back(std::string("Wearable Edit"));
				}

				// <FS:Zi> Texture Refresh on worn attachments
				if (item->getType() == LLAssetType::AT_OBJECT)
				{
					items.push_back(std::string("Texture Refresh Attachment"));
				}
				// </FS:Zi>

				items.push_back(std::string("Detach From Yourself"));
// [RLVa:KB] - Checked: 2010-02-27 (RLVa-1.2.0a) | Modified: RLVa-1.2.0a
				if ( (rlv_handler_t::isEnabled()) && (!gRlvAttachmentLocks.canDetach(item)) )
					disabled_items.push_back(std::string("Detach From Yourself"));
// [/RLVa:KB]
			}
			else if (!isItemInTrash() && !isLinkedObjectInTrash() && !isLinkedObjectMissing() && !isCOFFolder())
			{
				items.push_back(std::string("Wearable And Object Separator"));
				items.push_back(std::string("Wearable And Object Wear"));
				items.push_back(std::string("Wearable Add"));
				items.push_back(std::string("Attach To"));
				items.push_back(std::string("Attach To HUD"));
				items.push_back(std::string("Restore to Last Position"));
				// commented out for DEV-32347
				//items.push_back(std::string("Restore to Last Position"));

				if (!gAgentAvatarp->canAttachMoreObjects())
				{
					disabled_items.push_back(std::string("Wearable And Object Wear"));
					disabled_items.push_back(std::string("Wearable Add"));
					disabled_items.push_back(std::string("Attach To"));
					disabled_items.push_back(std::string("Attach To HUD"));
				}
// [RLVa:KB] - Checked: 2010-09-03 (RLVa-1.2.1a) | Modified: RLVa-1.2.1a
				else if (rlv_handler_t::isEnabled())
				{
					ERlvWearMask eWearMask = gRlvAttachmentLocks.canAttach(item);
					if ((eWearMask & RLV_WEAR_REPLACE) == 0)
						disabled_items.push_back(std::string("Wearable And Object Wear"));
					if ((eWearMask & RLV_WEAR_ADD) == 0)
						disabled_items.push_back(std::string("Wearable Add"));
				}
// [/RLVa:KB]

				LLMenuGL* attach_menu = menu.findChildMenuByName("Attach To", TRUE);
				LLMenuGL* attach_hud_menu = menu.findChildMenuByName("Attach To HUD", TRUE);
				if (attach_menu
					&& (attach_menu->getChildCount() == 0)
					&& attach_hud_menu
					&& (attach_hud_menu->getChildCount() == 0)
					&& isAgentAvatarValid())
				{
					for (LLVOAvatar::attachment_map_t::iterator iter = gAgentAvatarp->mAttachmentPoints.begin();
						 iter != gAgentAvatarp->mAttachmentPoints.end(); )
					{
						LLVOAvatar::attachment_map_t::iterator curiter = iter++;
						LLViewerJointAttachment* attachment = curiter->second;
						LLMenuItemCallGL::Params p;
						std::string submenu_name = attachment->getName();
						if (LLTrans::getString(submenu_name) != "")
						{
						    p.name = (" ")+LLTrans::getString(submenu_name)+" ";
						}
						else
						{
							p.name = submenu_name;
						}
						LLSD cbparams;
						cbparams["index"] = curiter->first;
						cbparams["label"] = p.name;
						p.on_click.function_name = "Inventory.AttachObject";
						p.on_click.parameter = LLSD(attachment->getName());
						p.on_enable.function_name = "Attachment.Label";
						p.on_enable.parameter = cbparams;
						LLView* parent = attachment->getIsHUDAttachment() ? attach_hud_menu : attach_menu;
						LLUICtrlFactory::create<LLMenuItemCallGL>(p, parent);
						items.push_back(p.name);
					}

					// <FS:Ansariel> FIRE-21200: Attachment Points List in Alphabetical Order
					attach_menu->getItems()->sort(LLViewerAttachMenu::sort());
					attach_hud_menu->getItems()->sort(LLViewerAttachMenu::sort());
					// </FS:Ansariel>
				}
			}
		}
	}
	addLinkReplaceMenuOption(items, disabled_items);

	// <FS:Ansariel> Move to default folder
	addMoveToDefaultFolderMenuOption(items);

	hide_context_entries(menu, items, disabled_items);
}

BOOL LLObjectBridge::renameItem(const std::string& new_name)
{
	if(!isItemRenameable())
		return FALSE;
	LLPreview::dirty(mUUID);
	LLInventoryModel* model = getInventoryModel();
	if(!model)
		return FALSE;
	LLViewerInventoryItem* item = getItem();
	if(item && (item->getName() != new_name))
	{
		LLPointer<LLViewerInventoryItem> new_item = new LLViewerInventoryItem(item);
		new_item->rename(new_name);
		new_item->updateServer(FALSE);
		model->updateItem(new_item);
		model->notifyObservers();
		buildDisplayName();

		if (isAgentAvatarValid())
		{
			LLViewerObject* obj = gAgentAvatarp->getWornAttachment( item->getUUID() );
			if(obj)
			{
				LLSelectMgr::getInstance()->deselectAll();
				LLSelectMgr::getInstance()->addAsIndividual( obj, SELECT_ALL_TES, FALSE );
				LLSelectMgr::getInstance()->selectionSetObjectName( new_name );
				LLSelectMgr::getInstance()->deselectAll();
			}
		}
	}
	// return FALSE because we either notified observers (& therefore
	// rebuilt) or we didn't update.
	return FALSE;
}

// +=================================================+
// |        LLLSLTextBridge                          |
// +=================================================+

void LLLSLTextBridge::openItem()
{
	LLViewerInventoryItem* item = getItem();

	if (item)
	{
		LLInvFVBridgeAction::doAction(item->getType(),mUUID,getInventoryModel());
	}
}

// +=================================================+
// |        LLWearableBridge                         |
// +=================================================+

LLWearableBridge::LLWearableBridge(LLInventoryPanel* inventory, 
								   LLFolderView* root, 
								   const LLUUID& uuid, 
								   LLAssetType::EType asset_type, 
								   LLInventoryType::EType inv_type, 
								   LLWearableType::EType  wearable_type) :
	LLItemBridge(inventory, root, uuid),
	mAssetType( asset_type ),
	mWearableType(wearable_type)
{
	mInvType = inv_type;
}

BOOL LLWearableBridge::renameItem(const std::string& new_name)
{
	if (get_is_item_worn(mUUID))
	{
		gAgentWearables.setWearableName( mUUID, new_name );
	}
	return LLItemBridge::renameItem(new_name);
}

std::string LLWearableBridge::getLabelSuffix() const
{
	if (get_is_item_worn(mUUID))
	{
		// e.g. "(worn)" 
		return LLItemBridge::getLabelSuffix() + LLTrans::getString("worn");
	}
	else
	{
		return LLItemBridge::getLabelSuffix();
	}
}

LLUIImagePtr LLWearableBridge::getIcon() const
{
	return LLInventoryIcon::getIcon(mAssetType, mInvType, mWearableType, FALSE);
}

// virtual
void LLWearableBridge::performAction(LLInventoryModel* model, std::string action)
{
	if (isAddAction(action))
	{
		wearOnAvatar();
	}
	else if ("wear_add" == action)
	{
		wearAddOnAvatar();
	}
	else if ("edit" == action)
	{
		editOnAvatar();
		return;
	}
	else if (isRemoveAction(action))
	{
		removeFromAvatar();
		return;
	}
	else LLItemBridge::performAction(model, action);
}

void LLWearableBridge::openItem()
{
	// <FS:Ansariel> Don't take off body parts!
	if (get_is_item_worn(mUUID) && !canRemoveFromAvatar(this))
	{
		return;
	}
	// </FS:Ansariel>

	performAction(getInventoryModel(),
			      // <FS:Ansariel> FIRE-17166: Add Clothes on Double Click
			      //get_is_item_worn(mUUID) ? "take_off" : "wear");
			      get_is_item_worn(mUUID) ? "take_off" : (mAssetType == LLAssetType::AT_BODYPART || (mAssetType == LLAssetType::AT_CLOTHING && mWearableType == LLWearableType::WT_PHYSICS) || !gSavedSettings.getBOOL("FSDoubleClickAddInventoryClothing") ? "wear" : "wear_add"));
			      // </FS:Ansariel>
}

void LLWearableBridge::buildContextMenu(LLMenuGL& menu, U32 flags)
{
	LL_DEBUGS() << "LLWearableBridge::buildContextMenu()" << LL_ENDL;
	menuentry_vec_t items;
	menuentry_vec_t disabled_items;
	if(isItemInTrash())
	{
		addTrashContextMenuOptions(items, disabled_items);
	}
    else if (isMarketplaceListingsFolder())
    {
		addMarketplaceContextMenuOptions(flags, items, disabled_items);
		items.push_back(std::string("Properties"));
		getClipboardEntries(false, items, disabled_items, flags);
    }
	else
	{	// FWIW, it looks like SUPPRESS_OPEN_ITEM is not set anywhere
		BOOL can_open = ((flags & SUPPRESS_OPEN_ITEM) != SUPPRESS_OPEN_ITEM);

		// If we have clothing, don't add "Open" as it's the same action as "Wear"   SL-18976
		LLViewerInventoryItem* item = getItem();
		if (can_open && item)
		{
			can_open = (item->getType() != LLAssetType::AT_CLOTHING) &&
				(item->getType() != LLAssetType::AT_BODYPART);
		}
		if (isLinkedObjectMissing())
		{
			can_open = FALSE;
		}
		items.push_back(std::string("Share"));
		if (!canShare())
		{
			disabled_items.push_back(std::string("Share"));
		}
		
		if (can_open)
		{
			addOpenRightClickMenuOption(items);
		}
		else
		{
			disabled_items.push_back(std::string("Open"));
			disabled_items.push_back(std::string("Open Original"));
		}

		items.push_back(std::string("Properties"));

		getClipboardEntries(true, items, disabled_items, flags);

		items.push_back(std::string("Wearable And Object Separator"));
		items.push_back(std::string("Wearable Edit"));

		if (((flags & FIRST_SELECTED_ITEM) == 0) || (item && !gAgentWearables.isWearableModifiable(item->getUUID())))
		{
			disabled_items.push_back(std::string("Wearable Edit"));
		}
		// Don't allow items to be worn if their baseobj is in the trash.
		if (isLinkedObjectInTrash() || isLinkedObjectMissing() || isCOFFolder())
		{
			disabled_items.push_back(std::string("Wearable And Object Wear"));
			disabled_items.push_back(std::string("Wearable Add"));
			disabled_items.push_back(std::string("Wearable Edit"));
		}

		// Disable wear and take off based on whether the item is worn.
		if(item)
		{
			switch (item->getType())
			{
				case LLAssetType::AT_CLOTHING:
					items.push_back(std::string("Take Off"));
					// Fallthrough since clothing and bodypart share wear options
				case LLAssetType::AT_BODYPART:
					if (get_is_item_worn(item->getUUID()))
					{
						disabled_items.push_back(std::string("Wearable And Object Wear"));
						disabled_items.push_back(std::string("Wearable Add"));
// [RLVa:KB] - Checked: 2010-04-04 (RLVa-1.2.0c) | Added: RLVa-1.2.0c
						if ( (rlv_handler_t::isEnabled()) && (!gRlvWearableLocks.canRemove(item)) )
							disabled_items.push_back(std::string("Take Off"));
// [/RLVa:KB]
					}
					else
					{
						items.push_back(std::string("Wearable And Object Wear"));
//						items.push_back(std::string("Wearable Add"));
						disabled_items.push_back(std::string("Take Off"));
						disabled_items.push_back(std::string("Wearable Edit"));

// [RLVa:KB] - Checked: 2010-06-09 (RLVa-1.2.0g) | Modified: RLVa-1.2.0g
						if (rlv_handler_t::isEnabled())
						{
							ERlvWearMask eWearMask = gRlvWearableLocks.canWear(item);
							if ((eWearMask & RLV_WEAR_REPLACE) == 0)
								disabled_items.push_back(std::string("Wearable And Object Wear"));
							if ((eWearMask & RLV_WEAR_ADD) == 0)
								disabled_items.push_back(std::string("Wearable Add"));
						}
// [/RLVa:KB]
					}

					if (LLWearableType::getInstance()->getAllowMultiwear(mWearableType))
					{
						items.push_back(std::string("Wearable Add"));
						if (!gAgentWearables.canAddWearable(mWearableType))
						{
							disabled_items.push_back(std::string("Wearable Add"));
						}
					}
					break;
				default:
					break;
			}
		}
	}
	addLinkReplaceMenuOption(items, disabled_items);

	// <FS:Ansariel> Move to default folder
	addMoveToDefaultFolderMenuOption(items);

	hide_context_entries(menu, items, disabled_items);
}

// Called from menus
// static
BOOL LLWearableBridge::canWearOnAvatar(void* user_data)
{
	LLWearableBridge* self = (LLWearableBridge*)user_data;
	if(!self) return FALSE;
	if(!self->isAgentInventory())
	{
		LLViewerInventoryItem* item = (LLViewerInventoryItem*)self->getItem();
		if(!item || !item->isFinished()) return FALSE;
	}
	return (!get_is_item_worn(self->mUUID));
}

// Called from menus
// static
void LLWearableBridge::onWearOnAvatar(void* user_data)
{
	LLWearableBridge* self = (LLWearableBridge*)user_data;
	if(!self) return;
	self->wearOnAvatar();
}

void LLWearableBridge::wearOnAvatar()
{
	// TODO: investigate wearables may not be loaded at this point EXT-8231

	LLViewerInventoryItem* item = getItem();
	if(item)
	{
		LLAppearanceMgr::instance().wearItemOnAvatar(item->getUUID(), true, true);
	}
}

void LLWearableBridge::wearAddOnAvatar()
{
	// TODO: investigate wearables may not be loaded at this point EXT-8231

	LLViewerInventoryItem* item = getItem();
	if(item)
	{
		LLAppearanceMgr::instance().wearItemOnAvatar(item->getUUID(), true, false);
	}
}

// static
//void LLWearableBridge::onWearOnAvatarArrived( LLViewerWearable* wearable, void* userdata )
//{
//	LLUUID* item_id = (LLUUID*) userdata;
//	if(wearable)
//	{
//		LLViewerInventoryItem* item = NULL;
//		item = (LLViewerInventoryItem*)gInventory.getItem(*item_id);
//		if(item)
//		{
//			if(item->getAssetUUID() == wearable->getAssetID())
//			{
//				gAgentWearables.setWearableItem(item, wearable);
//				gInventory.notifyObservers();
//				//self->getFolderItem()->refreshFromRoot();
//			}
//			else
//			{
//				LL_INFOS() << "By the time wearable asset arrived, its inv item already pointed to a different asset." << LL_ENDL;
//			}
//		}
//	}
//	delete item_id;
//}

// static
// BAP remove the "add" code path once everything is fully COF-ified.
//void LLWearableBridge::onWearAddOnAvatarArrived( LLViewerWearable* wearable, void* userdata )
//{
//	LLUUID* item_id = (LLUUID*) userdata;
//	if(wearable)
//	{
//		LLViewerInventoryItem* item = NULL;
//		item = (LLViewerInventoryItem*)gInventory.getItem(*item_id);
//		if(item)
//		{
//			if(item->getAssetUUID() == wearable->getAssetID())
//			{
//				bool do_append = true;
//				gAgentWearables.setWearableItem(item, wearable, do_append);
//				gInventory.notifyObservers();
//				//self->getFolderItem()->refreshFromRoot();
//			}
//			else
//			{
//				LL_INFOS() << "By the time wearable asset arrived, its inv item already pointed to a different asset." << LL_ENDL;
//			}
//		}
//	}
//	delete item_id;
//}

// static
BOOL LLWearableBridge::canEditOnAvatar(void* user_data)
{
	LLWearableBridge* self = (LLWearableBridge*)user_data;
	if(!self) return FALSE;

	return (get_is_item_worn(self->mUUID));
}

// static
void LLWearableBridge::onEditOnAvatar(void* user_data)
{
	LLWearableBridge* self = (LLWearableBridge*)user_data;
	if(self)
	{
		self->editOnAvatar();
	}
}

void LLWearableBridge::editOnAvatar()
{
	LLAgentWearables::editWearable(mUUID);
}

// static
BOOL LLWearableBridge::canRemoveFromAvatar(void* user_data)
{
	LLWearableBridge* self = (LLWearableBridge*)user_data;
	if( self && (LLAssetType::AT_BODYPART != self->mAssetType) )
	{
		return get_is_item_worn( self->mUUID );
	}
	return FALSE;
}

void LLWearableBridge::removeFromAvatar()
{
	LL_WARNS() << "safe to remove?" << LL_ENDL;
	if (get_is_item_worn(mUUID))
	{
		LLAppearanceMgr::instance().removeItemFromAvatar(mUUID);
	}
}


// +=================================================+
// |        LLLinkItemBridge                         |
// +=================================================+
// For broken item links

std::string LLLinkItemBridge::sPrefix("Link: ");

void LLLinkItemBridge::buildContextMenu(LLMenuGL& menu, U32 flags)
{
	// *TODO: Translate
	LL_DEBUGS() << "LLLink::buildContextMenu()" << LL_ENDL;
	menuentry_vec_t items;
	menuentry_vec_t disabled_items;

	items.push_back(std::string("Find Original"));
	disabled_items.push_back(std::string("Find Original"));
	
	if(isItemInTrash())
	{
		addTrashContextMenuOptions(items, disabled_items);
	}
	else
	{
		items.push_back(std::string("Properties"));
		addDeleteContextMenuOptions(items, disabled_items);
	}
	addLinkReplaceMenuOption(items, disabled_items);
	hide_context_entries(menu, items, disabled_items);
}

// +=================================================+
// |        LLSettingsBridge                             |
// +=================================================+

LLSettingsBridge::LLSettingsBridge(LLInventoryPanel* inventory,
        LLFolderView* root,
        const LLUUID& uuid,
        LLSettingsType::type_e settings_type):
    LLItemBridge(inventory, root, uuid),
    mSettingsType(settings_type)
{
}

LLUIImagePtr LLSettingsBridge::getIcon() const
{
    return LLInventoryIcon::getIcon(LLAssetType::AT_SETTINGS, LLInventoryType::IT_SETTINGS, mSettingsType, FALSE);
}

void LLSettingsBridge::performAction(LLInventoryModel* model, std::string action)
{
    if ("apply_settings_local" == action)
    {
        // Single item only
        LLViewerInventoryItem* item = static_cast<LLViewerInventoryItem*>(getItem());
        if (!item) 
            return;
        LLUUID asset_id = item->getAssetUUID();
        // FIRE-30701 - Allow crossfade time to apply when using EEP from inventory.
        //LLEnvironment::instance().setEnvironment(LLEnvironment::ENV_LOCAL, asset_id, LLEnvironment::TRANSITION_INSTANT);
        //LLEnvironment::instance().setSelectedEnvironment(LLEnvironment::ENV_LOCAL, LLEnvironment::TRANSITION_INSTANT);
        LLEnvironment::instance().setManualEnvironment(LLEnvironment::ENV_LOCAL, asset_id);
        LLEnvironment::instance().setSelectedEnvironment(LLEnvironment::ENV_LOCAL);
    }
    else if ("apply_settings_parcel" == action)
    {
        // Single item only
        LLViewerInventoryItem* item = static_cast<LLViewerInventoryItem*>(getItem());
        if (!item)
            return;
        LLUUID asset_id = item->getAssetUUID();
        std::string name = item->getName();

        U32 flags(0);

        if (!item->getPermissions().allowOperationBy(PERM_MODIFY, gAgent.getID()))
            flags |= LLSettingsBase::FLAG_NOMOD;
        if (!item->getPermissions().allowOperationBy(PERM_TRANSFER, gAgent.getID()))
            flags |= LLSettingsBase::FLAG_NOTRANS;

        LLParcel *parcel = LLViewerParcelMgr::instance().getAgentOrSelectedParcel();
        if (!parcel)
        {
            LL_WARNS("INVENTORY") << "could not identify parcel." << LL_ENDL;
            return;
        }
        S32 parcel_id = parcel->getLocalID();

        LL_DEBUGS("ENVIRONMENT") << "Applying asset ID " << asset_id << " to parcel " << parcel_id << LL_ENDL;
        LLEnvironment::instance().updateParcel(parcel_id, asset_id, name, LLEnvironment::NO_TRACK, -1, -1, flags);
        LLEnvironment::instance().setSharedEnvironment();
    }
    else
        LLItemBridge::performAction(model, action);
}

void LLSettingsBridge::openItem()
{
    LLViewerInventoryItem* item = getItem();
    if (item)
    {
        if (item->getPermissions().getOwner() != gAgent.getID())
            LLNotificationsUtil::add("NoEditFromLibrary");
        else
            LLInvFVBridgeAction::doAction(item->getType(), mUUID, getInventoryModel());
    }
}

void LLSettingsBridge::buildContextMenu(LLMenuGL& menu, U32 flags)
{
    LL_DEBUGS() << "LLSettingsBridge::buildContextMenu()" << LL_ENDL;
    menuentry_vec_t items;
    menuentry_vec_t disabled_items;

    if (isMarketplaceListingsFolder())
    {
        menuentry_vec_t items;
        menuentry_vec_t disabled_items;
        addMarketplaceContextMenuOptions(flags, items, disabled_items);
        items.push_back(std::string("Properties"));
        getClipboardEntries(false, items, disabled_items, flags);
        hide_context_entries(menu, items, disabled_items);
    }
    else if (isItemInTrash())
    {
        addTrashContextMenuOptions(items, disabled_items);
    }
    else
    {
        items.push_back(std::string("Share"));
        if (!canShare())
        {
            disabled_items.push_back(std::string("Share"));
        }

        addOpenRightClickMenuOption(items);
        items.push_back(std::string("Properties"));

        getClipboardEntries(true, items, disabled_items, flags);

        items.push_back("Settings Separator");
        items.push_back("Settings Apply Local");

        items.push_back("Settings Apply Parcel");
        if (!canUpdateParcel())
            disabled_items.push_back("Settings Apply Parcel");
        
        items.push_back("Settings Apply Region");
        if (!canUpdateRegion())
            disabled_items.push_back("Settings Apply Region");
    }
    addLinkReplaceMenuOption(items, disabled_items);
    hide_context_entries(menu, items, disabled_items);
}

BOOL LLSettingsBridge::renameItem(const std::string& new_name)
{
    /*TODO: change internal settings name? */
    return LLItemBridge::renameItem(new_name);
}

BOOL LLSettingsBridge::isItemRenameable() const
{
    LLViewerInventoryItem* item = getItem();
    if (item)
    {
        return (item->getPermissions().allowModifyBy(gAgent.getID()));
    }
    return FALSE;
}

bool LLSettingsBridge::canUpdateParcel() const
{
    return LLEnvironment::instance().canAgentUpdateParcelEnvironment();
}

bool LLSettingsBridge::canUpdateRegion() const
{
    return LLEnvironment::instance().canAgentUpdateRegionEnvironment();
}

// |        LLLinkBridge                             |
// +=================================================+
// For broken folder links.
std::string LLLinkFolderBridge::sPrefix("Link: ");
LLUIImagePtr LLLinkFolderBridge::getIcon() const
{
	LLFolderType::EType folder_type = LLFolderType::FT_NONE;
	const LLInventoryObject *obj = getInventoryObject();
	if (obj)
	{
		LLViewerInventoryCategory* cat = NULL;
		LLInventoryModel* model = getInventoryModel();
		if(model)
		{
			cat = (LLViewerInventoryCategory*)model->getCategory(obj->getLinkedUUID());
			if (cat)
			{
				folder_type = cat->getPreferredType();
			}
		}
	}
	return LLFolderBridge::getIcon(folder_type);
}

void LLLinkFolderBridge::buildContextMenu(LLMenuGL& menu, U32 flags)
{
	// *TODO: Translate
	LL_DEBUGS() << "LLLink::buildContextMenu()" << LL_ENDL;
	menuentry_vec_t items;
	menuentry_vec_t disabled_items;

	if (isItemInTrash())
	{
		addTrashContextMenuOptions(items, disabled_items);
	}
	else
	{
		items.push_back(std::string("Find Original"));
		addDeleteContextMenuOptions(items, disabled_items);
	}
	hide_context_entries(menu, items, disabled_items);
}
void LLLinkFolderBridge::performAction(LLInventoryModel* model, std::string action)
{
	if ("goto" == action)
	{
		gotoItem();
		return;
	}
	LLItemBridge::performAction(model,action);
}
void LLLinkFolderBridge::gotoItem()
{
    LLItemBridge::gotoItem();

    const LLUUID &cat_uuid = getFolderID();
    if (!cat_uuid.isNull())
    {
        LLFolderViewItem *base_folder = LLInventoryPanel::getActiveInventoryPanel()->getItemByID(cat_uuid);
        if (base_folder)
        {
            base_folder->setOpen(TRUE);
        }
    }
}
const LLUUID &LLLinkFolderBridge::getFolderID() const
{
	if (LLViewerInventoryItem *link_item = getItem())
	{
		if (const LLViewerInventoryCategory *cat = link_item->getLinkedCategory())
		{
			const LLUUID& cat_uuid = cat->getUUID();
			return cat_uuid;
		}
	}
	return LLUUID::null;
}

void LLUnknownItemBridge::buildContextMenu(LLMenuGL& menu, U32 flags)
{
	menuentry_vec_t items;
	menuentry_vec_t disabled_items;
	items.push_back(std::string("Properties"));
	items.push_back(std::string("Rename"));
	hide_context_entries(menu, items, disabled_items);
}

LLUIImagePtr LLUnknownItemBridge::getIcon() const
{
	return LLInventoryIcon::getIcon(LLAssetType::AT_UNKNOWN, mInvType);
}


/********************************************************************************
 **
 **                    BRIDGE ACTIONS
 **/

// static
void LLInvFVBridgeAction::doAction(LLAssetType::EType asset_type,
								   const LLUUID& uuid,
								   LLInventoryModel* model)
{
	// Perform indirection in case of link.
	const LLUUID& linked_uuid = gInventory.getLinkedItemID(uuid);

	LLInvFVBridgeAction* action = createAction(asset_type,linked_uuid,model);
	if(action)
	{
		action->doIt();
		delete action;
	}
}

// static
void LLInvFVBridgeAction::doAction(const LLUUID& uuid, LLInventoryModel* model)
{
	llassert(model);
	LLViewerInventoryItem* item = model->getItem(uuid);
	llassert(item);
	if (item)
	{
		LLAssetType::EType asset_type = item->getType();
		LLInvFVBridgeAction* action = createAction(asset_type,uuid,model);
		if(action)
		{
			action->doIt();
			delete action;
		}
	}
}

LLViewerInventoryItem* LLInvFVBridgeAction::getItem() const
{
	if (mModel)
		return (LLViewerInventoryItem*)mModel->getItem(mUUID);
	return NULL;
}

class LLTextureBridgeAction: public LLInvFVBridgeAction
{
	friend class LLInvFVBridgeAction;
public:
	virtual void doIt()
	{
		if (getItem())
		{
			LLFloaterReg::showInstance("preview_texture", LLSD(mUUID), TAKE_FOCUS_YES);
		}
		LLInvFVBridgeAction::doIt();
	}
	virtual ~LLTextureBridgeAction(){}
protected:
	LLTextureBridgeAction(const LLUUID& id,LLInventoryModel* model) : LLInvFVBridgeAction(id,model) {}
};

class LLSoundBridgeAction: public LLInvFVBridgeAction
{
	friend class LLInvFVBridgeAction;
public:
	virtual void doIt()
	{
		LLViewerInventoryItem* item = getItem();
		if (item)
		{
			send_sound_trigger(item->getAssetUUID(), SOUND_GAIN);
		}
		LLInvFVBridgeAction::doIt();
	}
	virtual ~LLSoundBridgeAction(){}
protected:
	LLSoundBridgeAction(const LLUUID& id,LLInventoryModel* model) : LLInvFVBridgeAction(id,model) {}
};

class LLLandmarkBridgeAction: public LLInvFVBridgeAction
{
	friend class LLInvFVBridgeAction;
public:
	virtual void doIt()
	{
		LLViewerInventoryItem* item = getItem();
		if (item)
		{
			// Opening (double-clicking) a landmark immediately teleports,
			// but warns you the first time.
			LLSD payload;
			payload["asset_id"] = item->getAssetUUID();		
			
			LLSD args; 
			args["LOCATION"] = item->getName(); 
			
			LLNotificationsUtil::add("TeleportFromLandmark", args, payload);
		}
		LLInvFVBridgeAction::doIt();
	}
	virtual ~LLLandmarkBridgeAction(){}
protected:
	LLLandmarkBridgeAction(const LLUUID& id,LLInventoryModel* model) : LLInvFVBridgeAction(id,model) {}
};

class LLCallingCardBridgeAction: public LLInvFVBridgeAction
{
	friend class LLInvFVBridgeAction;
public:
	virtual void doIt()
	{
		LLViewerInventoryItem* item = getItem();
		if (item && item->getCreatorUUID().notNull())
		{
			LLAvatarActions::showProfile(item->getCreatorUUID());
		}
		LLInvFVBridgeAction::doIt();
	}
	virtual ~LLCallingCardBridgeAction(){}
protected:
	LLCallingCardBridgeAction(const LLUUID& id,LLInventoryModel* model) : LLInvFVBridgeAction(id,model) {}

};

class LLNotecardBridgeAction
: public LLInvFVBridgeAction
{
	friend class LLInvFVBridgeAction;
public:
	virtual void doIt()
	{
		LLViewerInventoryItem* item = getItem();
		if (item)
		{
			LLFloaterReg::showInstance("preview_notecard", LLSD(item->getUUID()), TAKE_FOCUS_YES);
		}
		LLInvFVBridgeAction::doIt();
	}
	virtual ~LLNotecardBridgeAction(){}
protected:
	LLNotecardBridgeAction(const LLUUID& id,LLInventoryModel* model) : LLInvFVBridgeAction(id,model) {}
};

class LLGestureBridgeAction: public LLInvFVBridgeAction
{
	friend class LLInvFVBridgeAction;
public:
	virtual void doIt()
	{
		LLViewerInventoryItem* item = getItem();
		if (item)
		{
			LLPreviewGesture* preview = LLPreviewGesture::show(mUUID, LLUUID::null);
			preview->setFocus(TRUE);
		}
		LLInvFVBridgeAction::doIt();		
	}
	virtual ~LLGestureBridgeAction(){}
protected:
	LLGestureBridgeAction(const LLUUID& id,LLInventoryModel* model) : LLInvFVBridgeAction(id,model) {}
};

class LLAnimationBridgeAction: public LLInvFVBridgeAction
{
	friend class LLInvFVBridgeAction;
public:
	virtual void doIt()
	{
		LLViewerInventoryItem* item = getItem();
		if (item)
		{
			LLFloaterReg::showInstance("preview_anim", LLSD(mUUID), TAKE_FOCUS_YES);
		}
		LLInvFVBridgeAction::doIt();
	}
	virtual ~LLAnimationBridgeAction(){}
protected:
	LLAnimationBridgeAction(const LLUUID& id,LLInventoryModel* model) : LLInvFVBridgeAction(id,model) {}
};

class LLObjectBridgeAction: public LLInvFVBridgeAction
{
	friend class LLInvFVBridgeAction;
public:
	virtual void doIt()
	{
        attachOrDetach();
	}
	virtual ~LLObjectBridgeAction(){}
protected:
	LLObjectBridgeAction(const LLUUID& id,LLInventoryModel* model) : LLInvFVBridgeAction(id,model) {}
    void attachOrDetach();
};

void LLObjectBridgeAction::attachOrDetach()
{
    if (get_is_item_worn(mUUID))
    {
        LLAppearanceMgr::instance().removeItemFromAvatar(mUUID);
    }
    else
    {
        // <FS:Ansariel> Double-click add/replace option
        //LLAppearanceMgr::instance().wearItemOnAvatar(mUUID, true, false); // Don't replace if adding.
        LLAppearanceMgr::instance().wearItemOnAvatar(mUUID, true, !gSavedSettings.getBOOL("FSDoubleClickAddInventoryObjects")); // Don't replace if adding.
    }
}

class LLLSLTextBridgeAction: public LLInvFVBridgeAction
{
	friend class LLInvFVBridgeAction;
public:
	virtual void doIt()
	{
		LLViewerInventoryItem* item = getItem();
		if (item)
		{
			LLFloaterReg::showInstance("preview_script", LLSD(mUUID), TAKE_FOCUS_YES);
		}
		LLInvFVBridgeAction::doIt();
	}
	virtual ~LLLSLTextBridgeAction(){}
protected:
	LLLSLTextBridgeAction(const LLUUID& id,LLInventoryModel* model) : LLInvFVBridgeAction(id,model) {}
};

class LLWearableBridgeAction: public LLInvFVBridgeAction
{
	friend class LLInvFVBridgeAction;
public:
	virtual void doIt()
	{
		wearOnAvatar();
	}

	virtual ~LLWearableBridgeAction(){}
protected:
	LLWearableBridgeAction(const LLUUID& id,LLInventoryModel* model) : LLInvFVBridgeAction(id,model) {}
	BOOL isItemInTrash() const;
	// return true if the item is in agent inventory. if false, it
	// must be lost or in the inventory library.
	BOOL isAgentInventory() const;
	void wearOnAvatar();
};

BOOL LLWearableBridgeAction::isItemInTrash() const
{
	if(!mModel) return FALSE;
	const LLUUID trash_id = mModel->findCategoryUUIDForType(LLFolderType::FT_TRASH);
	return mModel->isObjectDescendentOf(mUUID, trash_id);
}

BOOL LLWearableBridgeAction::isAgentInventory() const
{
	if(!mModel) return FALSE;
	if(gInventory.getRootFolderID() == mUUID) return TRUE;
	return mModel->isObjectDescendentOf(mUUID, gInventory.getRootFolderID());
}

void LLWearableBridgeAction::wearOnAvatar()
{
	// TODO: investigate wearables may not be loaded at this point EXT-8231

	LLViewerInventoryItem* item = getItem();
	if(item)
	{
        if (get_is_item_worn(mUUID))
        {
            if(item->getType() != LLAssetType::AT_BODYPART)
            {
                LLAppearanceMgr::instance().removeItemFromAvatar(item->getUUID());
            }
        }
        else
        {
            // <FS> FIRE-303: Double-click remove wearable
            //LLAppearanceMgr::instance().wearItemOnAvatar(item->getUUID(), true, true);
            LLAppearanceMgr::instance().wearItemOnAvatar(item->getUUID(), true, (item->getType() == LLAssetType::AT_BODYPART || !gSavedSettings.getBOOL("FSDoubleClickAddInventoryClothing")));
        }
	}
}

class LLSettingsBridgeAction
    : public LLInvFVBridgeAction
{
    friend class LLInvFVBridgeAction;
public:
    virtual void doIt()
    {
        LLViewerInventoryItem* item = getItem();
        if (item)
        {
            LLSettingsType::type_e type = item->getSettingsType();
            switch (type)
            {
            case LLSettingsType::ST_SKY:
                LLFloaterReg::showInstance("env_fixed_environmentent_sky", LLSDMap("inventory_id", item->getUUID()), TAKE_FOCUS_YES);
                break;
            case LLSettingsType::ST_WATER:
                LLFloaterReg::showInstance("env_fixed_environmentent_water", LLSDMap("inventory_id", item->getUUID()), TAKE_FOCUS_YES);
                break;
            case LLSettingsType::ST_DAYCYCLE:
                LLFloaterReg::showInstance("env_edit_extdaycycle", LLSDMap("inventory_id", item->getUUID())("edit_context", "inventory"), TAKE_FOCUS_YES);
                break;
            default:
                break;
            }
        }
        LLInvFVBridgeAction::doIt();
    }
    virtual ~LLSettingsBridgeAction(){}
protected:
    LLSettingsBridgeAction(const LLUUID& id, LLInventoryModel* model) : LLInvFVBridgeAction(id, model) {}
};


LLInvFVBridgeAction* LLInvFVBridgeAction::createAction(LLAssetType::EType asset_type,
													   const LLUUID& uuid,
													   LLInventoryModel* model)
{
	LLInvFVBridgeAction* action = NULL;
	switch(asset_type)
	{
		case LLAssetType::AT_TEXTURE:
			action = new LLTextureBridgeAction(uuid,model);
			break;
		case LLAssetType::AT_SOUND:
			action = new LLSoundBridgeAction(uuid,model);
			break;
		case LLAssetType::AT_LANDMARK:
			action = new LLLandmarkBridgeAction(uuid,model);
			break;
		case LLAssetType::AT_CALLINGCARD:
			action = new LLCallingCardBridgeAction(uuid,model);
			break;
		case LLAssetType::AT_OBJECT:
			action = new LLObjectBridgeAction(uuid,model);
			break;
		case LLAssetType::AT_NOTECARD:
			action = new LLNotecardBridgeAction(uuid,model);
			break;
		case LLAssetType::AT_ANIMATION:
			action = new LLAnimationBridgeAction(uuid,model);
			break;
		case LLAssetType::AT_GESTURE:
			action = new LLGestureBridgeAction(uuid,model);
			break;
		case LLAssetType::AT_LSL_TEXT:
			action = new LLLSLTextBridgeAction(uuid,model);
			break;
		case LLAssetType::AT_CLOTHING:
		case LLAssetType::AT_BODYPART:
			action = new LLWearableBridgeAction(uuid,model);
			break;
        case LLAssetType::AT_SETTINGS:
            action = new LLSettingsBridgeAction(uuid, model);
            break;
		default:
			break;
	}
	return action;
}

/**                    Bridge Actions
 **
 ********************************************************************************/

/************************************************************************/
/* Recent Inventory Panel related classes                               */
/************************************************************************/
void LLRecentItemsFolderBridge::buildContextMenu(LLMenuGL& menu, U32 flags)
{
	menuentry_vec_t disabled_items, items;
        buildContextMenuOptions(flags, items, disabled_items);

	items.erase(std::remove(items.begin(), items.end(), std::string("New Folder")), items.end());

	hide_context_entries(menu, items, disabled_items);
}

LLInvFVBridge* LLRecentInventoryBridgeBuilder::createBridge(
	LLAssetType::EType asset_type,
	LLAssetType::EType actual_asset_type,
	LLInventoryType::EType inv_type,
	LLInventoryPanel* inventory,
	LLFolderViewModelInventory* view_model,
	LLFolderView* root,
	const LLUUID& uuid,
	U32 flags /*= 0x00*/ ) const
{
	LLInvFVBridge* new_listener = NULL;
	if (asset_type == LLAssetType::AT_CATEGORY 
		&& actual_asset_type != LLAssetType::AT_LINK_FOLDER)
	{
		new_listener = new LLRecentItemsFolderBridge(inv_type, inventory, root, uuid);
	}
	else
		{
		new_listener = LLInventoryFolderViewModelBuilder::createBridge(asset_type,
				actual_asset_type,
				inv_type,
				inventory,
																view_model,
				root,
				uuid,
				flags);
		}
	return new_listener;
}

LLFolderViewGroupedItemBridge::LLFolderViewGroupedItemBridge()
{
}

void LLFolderViewGroupedItemBridge::groupFilterContextMenu(folder_view_item_deque& selected_items, LLMenuGL& menu)
{
    uuid_vec_t ids;
	menuentry_vec_t disabled_items;
    if (get_selection_item_uuids(selected_items, ids))
    {
		// <FS:Ansariel> Fix broken add wearable check
		//if (!LLAppearanceMgr::instance().canAddWearables(ids) && canWearSelected(ids))
		if (!canWearSelected(ids) || !LLAppearanceMgr::instance().canAddWearables(ids))
        {
            disabled_items.push_back(std::string("Wearable And Object Wear"));
            disabled_items.push_back(std::string("Wearable Add"));
            disabled_items.push_back(std::string("Attach To"));
            disabled_items.push_back(std::string("Attach To HUD"));
            disabled_items.push_back(std::string("Wearable And Object Separator")); // <FS:Ansariel> Add separator
        }
    }
	disable_context_entries_if_present(menu, disabled_items);
}

bool LLFolderViewGroupedItemBridge::canWearSelected(const uuid_vec_t& item_ids) const
{
	for (uuid_vec_t::const_iterator it = item_ids.begin(); it != item_ids.end(); ++it)
	{
		const LLViewerInventoryItem* item = gInventory.getItem(*it);
		// <FS:Ansariel> Fix broken add wearable check
		//if (!item || (item->getType() >= LLAssetType::AT_COUNT) || (item->getType() <= LLAssetType::AT_NONE))
		if (!item || (item->getType() != LLAssetType::AT_CLOTHING && item->getType() != LLAssetType::AT_OBJECT && item->getType() != LLAssetType::AT_BODYPART && item->getType() != LLAssetType::AT_GESTURE))
		{
			return false;
		}
	}
	return true;
}

/************************************************************************/
/* Worn Inventory Panel related classes                               */
/************************************************************************/
void LLWornItemsFolderBridge::buildContextMenu(LLMenuGL& menu, U32 flags)
{
	menuentry_vec_t disabled_items, items;
        buildContextMenuOptions(flags, items, disabled_items);

	items.erase(std::remove(items.begin(), items.end(), std::string("New Body Parts")), items.end());
	items.erase(std::remove(items.begin(), items.end(), std::string("New Clothes")), items.end());
	items.erase(std::remove(items.begin(), items.end(), std::string("New Note")), items.end());
	items.erase(std::remove(items.begin(), items.end(), std::string("New Gesture")), items.end());
	items.erase(std::remove(items.begin(), items.end(), std::string("New Script")), items.end());
	items.erase(std::remove(items.begin(), items.end(), std::string("New Folder")), items.end());
	items.erase(std::remove(items.begin(), items.end(), std::string("New Settings")), items.end()); // <FS:Ansariel> Don't allow creating settings on the "worn" tab

	hide_context_entries(menu, items, disabled_items);
}

LLInvFVBridge* LLWornInventoryBridgeBuilder::createBridge(
	LLAssetType::EType asset_type,
	LLAssetType::EType actual_asset_type,
	LLInventoryType::EType inv_type,
	LLInventoryPanel* inventory,
	LLFolderViewModelInventory* view_model,
	LLFolderView* root,
	const LLUUID& uuid,
	U32 flags /*= 0x00*/ ) const
{
	LLInvFVBridge* new_listener = NULL;
	switch(asset_type)
	{
	case LLAssetType::AT_CATEGORY:
		if (actual_asset_type == LLAssetType::AT_LINK_FOLDER)
		{
			// *TODO: Create a link folder handler instead if it is necessary
			new_listener = LLInventoryFolderViewModelBuilder::createBridge(
				asset_type,
				actual_asset_type,
				inv_type,
				inventory,
																view_model,
				root,
				uuid,
				flags);
			break;
		}
		new_listener = new LLWornItemsFolderBridge(inv_type, inventory, root, uuid);
		break;
	default:
		new_listener = LLInventoryFolderViewModelBuilder::createBridge(
			asset_type,
			actual_asset_type,
			inv_type,
			inventory,
																view_model,
			root,
			uuid,
			flags);
	}
	return new_listener;

}
// EOF<|MERGE_RESOLUTION|>--- conflicted
+++ resolved
@@ -992,15 +992,11 @@
 
 	addDeleteContextMenuOptions(items, disabled_items);
 
-<<<<<<< HEAD
 	// <FS:Zi> Don't offer "Show in Main View" for folders opened in separate inventory views
 	//         as there are no tabs to switch to
-	//if (!isPanelActive("All Items") && !isPanelActive("single_folder_inv"))
-	if (!isPanelActive("All Items") && !isPanelActive("single_folder_inv") && !isPanelActive("inv_panel"))
+	//if (!isPanelActive("All Items") && !isPanelActive("single_folder_inv") && !isPanelActive("comb_single_folder_inv"))
+	if (!isPanelActive("All Items") && !isPanelActive("single_folder_inv") && !isPanelActive("comb_single_folder_inv") && !isPanelActive("inv_panel"))
 	// </FS:Zi>
-=======
-	if (!isPanelActive("All Items") && !isPanelActive("single_folder_inv") && !isPanelActive("comb_single_folder_inv"))
->>>>>>> 6d0c0784
 	{
 		items.push_back(std::string("Show in Main Panel"));
 	}
