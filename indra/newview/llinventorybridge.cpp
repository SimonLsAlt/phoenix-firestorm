--- conflicted
+++ resolved
@@ -2473,11 +2473,7 @@
 	// BAP change once we're no longer treating regular categories as ensembles.
 	const bool is_ensemble = (type == LLFolderType::FT_NONE ||
 							  LLFolderType::lookupIsEnsembleType(type));
-<<<<<<< HEAD
-// [SL:KB] - Checked: 2010-11-24 (Catznip-2.4.0e) | Added: Catznip-2.4.0e
-=======
 // [SL:KB] - Patch: Appearance-Misc | Checked: 2010-11-24 (Catznip-2.5.0a) | Added: Catznip-2.4.0e
->>>>>>> ce7d7ef0
 	const bool is_outfit = (type == LLFolderType::FT_OUTFIT);
 // [/SL:KB]
 
@@ -2533,11 +2529,7 @@
 			disabled_items.push_back(std::string("Remove From Outfit"));
 		}
 //		if (!LLAppearanceMgr::instance().getCanReplaceCOF(mUUID))
-<<<<<<< HEAD
-// [SL:KB] - Checked: 2010-11-24 (Catznip-2.4.0e) | Added: Catznip-2.4.0e
-=======
 // [SL:KB] - Patch: Appearance-Misc | Checked: 2010-11-24 (Catznip-2.5.0a) | Added: Catznip-2.4.0e
->>>>>>> ce7d7ef0
 		if ( ((is_outfit) && (!LLAppearanceMgr::instance().getCanReplaceCOF(mUUID))) || 
 			 ((!is_outfit) && (gAgentWearables.isCOFChangeInProgress())) )
 // [/SL:KB]
@@ -4517,11 +4509,7 @@
 														LLWearableBridge::onRemoveFromAvatarArrived,
 														new OnRemoveStruct(item->getLinkedUUID()));
 */
-<<<<<<< HEAD
-// [SL:KB] - Patch: Appearance-RemoveWearableFromAvatar | Checked: 2010-08-13 (Catznip-2.2.0a) | Added: Catznip-2.1.1d
-=======
 // [SL:KB] - Patch: Appearance-RemoveWearableFromAvatar | Checked: 2010-08-13 (Catznip-2.5.0a) | Added: Catznip-2.1.1d
->>>>>>> ce7d7ef0
 					LLAppearanceMgr::instance().removeItemFromAvatar(item->getUUID());
 // [/SL:KB]
 				}
@@ -4907,11 +4895,7 @@
 			continue;
 
 //		for (S32 index = gAgentWearables.getWearableCount(itype)-1; index >= 0 ; --index)
-<<<<<<< HEAD
-// [SL:KB] - Patch: Appearance-Misc | Checked: 2010-09-04 (Catznip-2.2.0a) | Added: Catznip-2.1.2a
-=======
 // [SL:KB] - Patch: Appearance-Misc | Checked: 2010-09-04 (Catznip-2.5.0a) | Added: Catznip-2.1.2a
->>>>>>> ce7d7ef0
 		for (S32 index = gAgentWearables.getWearableCount((LLWearableType::EType)itype)-1; index >= 0 ; --index)
 // [/SL:KB]
 		{
@@ -4946,11 +4930,7 @@
 											LLWearableBridge::onRemoveFromAvatarArrived,
 											new OnRemoveStruct(item->getUUID()));
 */
-<<<<<<< HEAD
-// [SL:KB] - Patch: Appearance-RemoveWearableFromAvatar | Checked: 2010-08-13 (Catznip-2.2.0a) | Added: Catznip-2.1.1d
-=======
 // [SL:KB] - Patch: Appearance-RemoveWearableFromAvatar | Checked: 2010-08-13 (Catznip-2.5.0a) | Added: Catznip-2.1.1d
->>>>>>> ce7d7ef0
 		LLAppearanceMgr::instance().removeItemFromAvatar(item->getUUID());
 // [/SL:KB]
 	}
