/**
 * @file llinventorybridge.cpp
 * @brief Implementation of the Inventory-Folder-View-Bridge classes.
 *
 * $LicenseInfo:firstyear=2001&license=viewerlgpl$
 * Second Life Viewer Source Code
 * Copyright (C) 2010, Linden Research, Inc.
 * 
 * This library is free software; you can redistribute it and/or
 * modify it under the terms of the GNU Lesser General Public
 * License as published by the Free Software Foundation;
 * version 2.1 of the License only.
 * 
 * This library is distributed in the hope that it will be useful,
 * but WITHOUT ANY WARRANTY; without even the implied warranty of
 * MERCHANTABILITY or FITNESS FOR A PARTICULAR PURPOSE.  See the GNU
 * Lesser General Public License for more details.
 * 
 * You should have received a copy of the GNU Lesser General Public
 * License along with this library; if not, write to the Free Software
 * Foundation, Inc., 51 Franklin Street, Fifth Floor, Boston, MA  02110-1301  USA
 * 
 * Linden Research, Inc., 945 Battery Street, San Francisco, CA  94111  USA
 * $/LicenseInfo$
 */

#include "llviewerprecompiledheaders.h"
#include "llinventorybridge.h"

// external projects
#include "lltransfersourceasset.h" 
#include "llavatarnamecache.h"	// IDEVO

#include "llagent.h"
#include "llagentcamera.h"
#include "llagentwearables.h"
#include "llappearancemgr.h"
#include "llattachmentsmgr.h"
#include "llavataractions.h" 
#include "llfavoritesbar.h" // management of favorites folder
#include "llfloateropenobject.h"
#include "llfloaterreg.h"
#include "llfloatersidepanelcontainer.h"
#include "llfloaterworldmap.h"
#include "llfolderview.h"
#include "llfriendcard.h"
#include "llgesturemgr.h"
#include "llgiveinventory.h" 
#include "llfloaterimcontainer.h"
#include "llimview.h"
#include "llclipboard.h"
#include "llinventorydefines.h"
#include "llinventoryfunctions.h"
#include "llinventoryicon.h"
#include "llinventorymodel.h"
#include "llinventorymodelbackgroundfetch.h"
#include "llinventorypanel.h"
#include "llmarketplacefunctions.h"
#include "llnotifications.h"
#include "llnotificationsutil.h"
#include "llpreviewanim.h"
#include "llpreviewgesture.h"
#include "llpreviewtexture.h"
#include "llselectmgr.h"
#include "llsidepanelappearance.h"
#include "lltooldraganddrop.h"
#include "lltrans.h"
#include "llviewerassettype.h"
#include "llviewerfoldertype.h"
#include "llviewermenu.h"
#include "llviewermessage.h"
#include "llviewerobjectlist.h"
#include "llviewerregion.h"
#include "llviewerwindow.h"
#include "llvoavatarself.h"
#include "llwearablelist.h"
#include "lllandmarkactions.h"
#include "llpanellandmarks.h"
// [RLVa:KB] - Checked: 2011-05-22 (RLVa-1.3.1)
#include "rlvactions.h"
#include "rlvhandler.h"
#include "rlvlocks.h"
// [/RLVa:KB]
// <FS:TT> Client LSL Bridge
#include "fslslbridge.h"
#include "aoengine.h"
// </FS:TT>

#include "llparcel.h"
#include "llviewerparcelmgr.h"

// <FS:Zi> Do not allow "Restore To Last Postiion" for no-copy items
#ifdef OPENSIM
#include "fsgridhandler.h"
#endif
// </FS:Zi>

void copy_slurl_to_clipboard_callback_inv(const std::string& slurl);

// Marketplace outbox current disabled
#define ENABLE_MERCHANT_OUTBOX_CONTEXT_MENU	1
#define ENABLE_MERCHANT_SEND_TO_MARKETPLACE_CONTEXT_MENU 0
#define BLOCK_WORN_ITEMS_IN_OUTBOX 1

typedef std::pair<LLUUID, LLUUID> two_uuids_t;
typedef std::list<two_uuids_t> two_uuids_list_t;

const F32 SOUND_GAIN = 1.0f;

struct LLMoveInv
{
	LLUUID mObjectID;
	LLUUID mCategoryID;
	two_uuids_list_t mMoveList;
	void (*mCallback)(S32, void*);
	void* mUserData;
};

using namespace LLOldEvents;

// Function declarations
// <FS:TT> Patch: ReplaceWornItemsOnly
void wear_inventory_category_on_avatar(LLInventoryCategory* category);
// </FS:TT>
bool move_task_inventory_callback(const LLSD& notification, const LLSD& response, LLMoveInv*);
bool confirm_attachment_rez(const LLSD& notification, const LLSD& response);
void teleport_via_landmark(const LLUUID& asset_id);
static BOOL can_move_to_outfit(LLInventoryItem* inv_item, BOOL move_is_into_current_outfit);
<<<<<<< HEAD
// <FS:CR> Function left unused from FIRE-7219
//static bool check_category(LLInventoryModel* model,
//						   const LLUUID& cat_id,
//						   LLInventoryPanel* active_panel,
//						   LLInventoryFilter* filter);

// <FS:ND> Unused function
// static bool check_item(const LLUUID& item_id,
// 					   LLInventoryPanel* active_panel,
// 					   LLInventoryFilter* filter);
// </FS:ND>
=======
static BOOL can_move_to_landmarks(LLInventoryItem* inv_item);
static bool check_category(LLInventoryModel* model,
						   const LLUUID& cat_id,
						   LLInventoryPanel* active_panel,
						   LLInventoryFilter* filter);
static bool check_item(const LLUUID& item_id,
					   LLInventoryPanel* active_panel,
					   LLInventoryFilter* filter);
>>>>>>> c97d191a

// Helper functions

bool isAddAction(const std::string& action)
{
	return ("wear" == action || "attach" == action || "activate" == action);
}

bool isRemoveAction(const std::string& action)
{
	return ("take_off" == action || "detach" == action || "deactivate" == action);
}

bool isMarketplaceCopyAction(const std::string& action)
{
	return (("copy_to_outbox" == action) || ("move_to_outbox" == action));
}

bool isMarketplaceSendAction(const std::string& action)
{
	return ("send_to_marketplace" == action);
}

// Used by LLFolderBridge as callback for directory fetching recursion
class LLRightClickInventoryFetchDescendentsObserver : public LLInventoryFetchDescendentsObserver
{
public:
	LLRightClickInventoryFetchDescendentsObserver(const uuid_vec_t& ids) : LLInventoryFetchDescendentsObserver(ids) {}
	~LLRightClickInventoryFetchDescendentsObserver() {}
	virtual void execute(bool clear_observer = false);
	virtual void done()
	{
		execute(true);
	}
};

// Used by LLFolderBridge as callback for directory content items fetching
class LLRightClickInventoryFetchObserver : public LLInventoryFetchItemsObserver
{
public:
	LLRightClickInventoryFetchObserver(const uuid_vec_t& ids) : LLInventoryFetchItemsObserver(ids) { };
	~LLRightClickInventoryFetchObserver() {}
	void execute(bool clear_observer = false)
	{
		if (clear_observer)
		{
			gInventory.removeObserver(this);
			delete this;
		}
		// we've downloaded all the items, so repaint the dialog
		LLFolderBridge::staticFolderOptionsMenu();
	}
	virtual void done()
	{
		execute(true);
	}
};

// +=================================================+
// |        LLInvFVBridge                            |
// +=================================================+

LLInvFVBridge::LLInvFVBridge(LLInventoryPanel* inventory, 
							 LLFolderView* root,
							 const LLUUID& uuid) :
	mUUID(uuid), 
	mRoot(root),
	mInvType(LLInventoryType::IT_NONE),
	mIsLink(FALSE),
	LLFolderViewModelItemInventory(inventory->getRootViewModel())
{
	mInventoryPanel = inventory->getInventoryPanelHandle();
	const LLInventoryObject* obj = getInventoryObject();
	mIsLink = obj && obj->getIsLinkType();
}

const std::string& LLInvFVBridge::getName() const
{
	const LLInventoryObject* obj = getInventoryObject();
	if(obj)
	{
		return obj->getName();
	}
	return LLStringUtil::null;
}

const std::string& LLInvFVBridge::getDisplayName() const
{
	if(mDisplayName.empty())
	{
		buildDisplayName();
	}

	return mDisplayName;
}

// Folders have full perms
PermissionMask LLInvFVBridge::getPermissionMask() const
{
	return PERM_ALL;
}

// virtual
LLFolderType::EType LLInvFVBridge::getPreferredType() const
{
	return LLFolderType::FT_NONE;
}


// Folders don't have creation dates.
time_t LLInvFVBridge::getCreationDate() const
{
	LLInventoryObject* objectp = getInventoryObject();
	if (objectp)
	{
		return objectp->getCreationDate();
	}
	return (time_t)0;
}

void LLInvFVBridge::setCreationDate(time_t creation_date_utc)
{
	LLInventoryObject* objectp = getInventoryObject();
	if (objectp)
	{
		objectp->setCreationDate(creation_date_utc);
	}
}


// Can be destroyed (or moved to trash)
BOOL LLInvFVBridge::isItemRemovable() const
{
	return get_is_item_removable(getInventoryModel(), mUUID);
}

// Can be moved to another folder
BOOL LLInvFVBridge::isItemMovable() const
{
	return TRUE;
}

BOOL LLInvFVBridge::isLink() const
{
	return mIsLink;
}

BOOL LLInvFVBridge::isLibraryItem() const
{
	return gInventory.isObjectDescendentOf(getUUID(),gInventory.getLibraryRootFolderID());
}

/*virtual*/
/**
 * @brief Adds this item into clipboard storage
 */
BOOL LLInvFVBridge::cutToClipboard() const
{
	const LLInventoryObject* obj = gInventory.getObject(mUUID);
	if (obj && isItemMovable() && isItemRemovable())
	{
		LLClipboard::instance().setCutMode(true);
		return LLClipboard::instance().addToClipboard(mUUID);
	}
	return FALSE;
}

BOOL LLInvFVBridge::copyToClipboard() const
{
	const LLInventoryObject* obj = gInventory.getObject(mUUID);
//	if (obj && isItemCopyable())
// [SL:KB] - Patch: Inventory-Links | Checked: 2013-09-19 (Catznip-3.6)
	if (obj && (isItemCopyable() || isItemLinkable()))
// [/SL:KB]
	{
		return LLClipboard::instance().addToClipboard(mUUID);
	}
	return FALSE;
}

// *TODO: make sure this does the right thing
void LLInvFVBridge::showProperties()
{
	// <FS:TT> Old, standalone properties floater
	//show_item_profile(mUUID);
	LLFloaterReg::showInstance("properties", LLSD().with("item_id", mUUID));
	// </FS:TT>

	// Disable old properties floater; this is replaced by the sidepanel.
	/*
	  LLFloaterReg::showInstance("properties", mUUID);
	*/
}

void LLInvFVBridge::removeBatch(std::vector<LLFolderViewModelItem*>& batch)
{
	// Deactivate gestures when moving them into Trash
	LLInvFVBridge* bridge;
	LLInventoryModel* model = getInventoryModel();
	LLViewerInventoryItem* item = NULL;
	LLViewerInventoryCategory* cat = NULL;
	LLInventoryModel::cat_array_t	descendent_categories;
	LLInventoryModel::item_array_t	descendent_items;
	S32 count = batch.size();
	S32 i,j;
	for(i = 0; i < count; ++i)
	{
		bridge = (LLInvFVBridge*)(batch[i]);
		if(!bridge || !bridge->isItemRemovable()) continue;
		item = (LLViewerInventoryItem*)model->getItem(bridge->getUUID());
		if (item)
		{
			if(LLAssetType::AT_GESTURE == item->getType())
			{
				LLGestureMgr::instance().deactivateGesture(item->getUUID());
			}
		}
	}
	for(i = 0; i < count; ++i)
	{
		bridge = (LLInvFVBridge*)(batch[i]);
		if(!bridge || !bridge->isItemRemovable()) continue;
		cat = (LLViewerInventoryCategory*)model->getCategory(bridge->getUUID());
		if (cat)
		{
			gInventory.collectDescendents( cat->getUUID(), descendent_categories, descendent_items, FALSE );
			for (j=0; j<descendent_items.size(); j++)
			{
				if(LLAssetType::AT_GESTURE == descendent_items[j]->getType())
				{
					LLGestureMgr::instance().deactivateGesture(descendent_items[j]->getUUID());
				}
			}
		}
	}
	removeBatchNoCheck(batch);
}

void  LLInvFVBridge::removeBatchNoCheck(std::vector<LLFolderViewModelItem*>&  batch)
{
	// this method moves a bunch of items and folders to the trash. As
	// per design guidelines for the inventory model, the message is
	// built and the accounting is performed first. After all of that,
	// we call LLInventoryModel::moveObject() to move everything
	// around.
	LLInvFVBridge* bridge;
	LLInventoryModel* model = getInventoryModel();
	if(!model) return;
	LLMessageSystem* msg = gMessageSystem;
	const LLUUID trash_id = model->findCategoryUUIDForType(LLFolderType::FT_TRASH);
	LLViewerInventoryItem* item = NULL;
	uuid_vec_t move_ids;
	LLInventoryModel::update_map_t update;
	bool start_new_message = true;
	S32 count = batch.size();
	S32 i;

	// first, hide any 'preview' floaters that correspond to the items
	// being deleted.
	for(i = 0; i < count; ++i)
	{
		bridge = (LLInvFVBridge*)(batch[i]);
		if(!bridge || !bridge->isItemRemovable()) continue;
		item = (LLViewerInventoryItem*)model->getItem(bridge->getUUID());
		if(item)
		{
			LLPreview::hide(item->getUUID());
		}
	}

	// do the inventory move to trash

	for(i = 0; i < count; ++i)
	{
		bridge = (LLInvFVBridge*)(batch[i]);
		if(!bridge || !bridge->isItemRemovable()) continue;
		item = (LLViewerInventoryItem*)model->getItem(bridge->getUUID());
		if(item)
		{
			if(item->getParentUUID() == trash_id) continue;
			move_ids.push_back(item->getUUID());
			--update[item->getParentUUID()];
			++update[trash_id];
			if(start_new_message)
			{
				start_new_message = false;
				msg->newMessageFast(_PREHASH_MoveInventoryItem);
				msg->nextBlockFast(_PREHASH_AgentData);
				msg->addUUIDFast(_PREHASH_AgentID, gAgent.getID());
				msg->addUUIDFast(_PREHASH_SessionID, gAgent.getSessionID());
				msg->addBOOLFast(_PREHASH_Stamp, TRUE);
			}
			msg->nextBlockFast(_PREHASH_InventoryData);
			msg->addUUIDFast(_PREHASH_ItemID, item->getUUID());
			msg->addUUIDFast(_PREHASH_FolderID, trash_id);
			msg->addString("NewName", NULL);
			if(msg->isSendFullFast(_PREHASH_InventoryData))
			{
				start_new_message = true;
				gAgent.sendReliableMessage();
				gInventory.accountForUpdate(update);
				update.clear();
			}
		}
	}
	if(!start_new_message)
	{
		start_new_message = true;
		gAgent.sendReliableMessage();
		gInventory.accountForUpdate(update);
		update.clear();
	}

	for(i = 0; i < count; ++i)
	{
		bridge = (LLInvFVBridge*)(batch[i]);
		if(!bridge || !bridge->isItemRemovable()) continue;
		LLViewerInventoryCategory* cat = (LLViewerInventoryCategory*)model->getCategory(bridge->getUUID());
		if(cat)
		{
			if(cat->getParentUUID() == trash_id) continue;
			move_ids.push_back(cat->getUUID());
			--update[cat->getParentUUID()];
			++update[trash_id];
			if(start_new_message)
			{
				start_new_message = false;
				msg->newMessageFast(_PREHASH_MoveInventoryFolder);
				msg->nextBlockFast(_PREHASH_AgentData);
				msg->addUUIDFast(_PREHASH_AgentID, gAgent.getID());
				msg->addUUIDFast(_PREHASH_SessionID, gAgent.getSessionID());
				msg->addBOOL("Stamp", TRUE);
			}
			msg->nextBlockFast(_PREHASH_InventoryData);
			msg->addUUIDFast(_PREHASH_FolderID, cat->getUUID());
			msg->addUUIDFast(_PREHASH_ParentID, trash_id);
			if(msg->isSendFullFast(_PREHASH_InventoryData))
			{
				start_new_message = true;
				gAgent.sendReliableMessage();
				gInventory.accountForUpdate(update);
				update.clear();
			}
		}
	}
	if(!start_new_message)
	{
		gAgent.sendReliableMessage();
		gInventory.accountForUpdate(update);
	}

	// move everything.
	uuid_vec_t::iterator it = move_ids.begin();
	uuid_vec_t::iterator end = move_ids.end();
	for(; it != end; ++it)
	{
		gInventory.moveObject((*it), trash_id);
		LLViewerInventoryItem* item = gInventory.getItem(*it);
		if (item)
		{
			model->updateItem(item);
		}
	}

	// notify inventory observers.
	model->notifyObservers();
}

BOOL LLInvFVBridge::isClipboardPasteable() const
{
	// Return FALSE on degenerated cases: empty clipboard, no inventory, no agent
	if (!LLClipboard::instance().hasContents() || !isAgentInventory())
	{
		return FALSE;
	}
	LLInventoryModel* model = getInventoryModel();
	if (!model)
	{
		return FALSE;
	}

	// In cut mode, whatever is on the clipboard is always pastable
	if (LLClipboard::instance().isCutMode())
	{
		return TRUE;
	}

	// In normal mode, we need to check each element of the clipboard to know if we can paste or not
	std::vector<LLUUID> objects;
	LLClipboard::instance().pasteFromClipboard(objects);
	S32 count = objects.size();
	for(S32 i = 0; i < count; i++)
	{
		const LLUUID &item_id = objects.at(i);

		// Folders are pastable if all items in there are copyable
		const LLInventoryCategory *cat = model->getCategory(item_id);
		if (cat)
		{
			LLFolderBridge cat_br(mInventoryPanel.get(), mRoot, item_id);
			if (!cat_br.isItemCopyable())
			return FALSE;
			// Skip to the next item in the clipboard
			continue;
		}

		// Each item must be copyable to be pastable
		LLItemBridge item_br(mInventoryPanel.get(), mRoot, item_id);
		if (!item_br.isItemCopyable())
		{
			return FALSE;
		}
	}
	return TRUE;
}

BOOL LLInvFVBridge::isClipboardPasteableAsLink() const
{
	if (!LLClipboard::instance().hasContents() || !isAgentInventory())
	{
		return FALSE;
	}
	const LLInventoryModel* model = getInventoryModel();
	if (!model)
	{
		return FALSE;
	}

	std::vector<LLUUID> objects;
	LLClipboard::instance().pasteFromClipboard(objects);
	S32 count = objects.size();
	for(S32 i = 0; i < count; i++)
	{
		const LLInventoryItem *item = model->getItem(objects.at(i));
		if (item)
		{
			if (!LLAssetType::lookupCanLink(item->getActualType()))
			{
				return FALSE;
			}
		}
		const LLViewerInventoryCategory *cat = model->getCategory(objects.at(i));
		if (cat && LLFolderType::lookupIsProtectedType(cat->getPreferredType()))
		{
			return FALSE;
		}
	}
	return TRUE;
}

void hide_context_entries(LLMenuGL& menu, 
						  const menuentry_vec_t &entries_to_show,
						  const menuentry_vec_t &disabled_entries)
{
	const LLView::child_list_t *list = menu.getChildList();

	// For removing double separators or leading separator.  Start at true so that
	// if the first element is a separator, it will not be shown.
	bool is_previous_entry_separator = true;

	for (LLView::child_list_t::const_iterator itor = list->begin(); 
		 itor != list->end(); 
		 ++itor)
	{
		LLView *menu_item = (*itor);
		std::string name = menu_item->getName();

		// descend into split menus:
		LLMenuItemBranchGL* branchp = dynamic_cast<LLMenuItemBranchGL*>(menu_item);
		if ((name == "More") && branchp)
		{
			hide_context_entries(*branchp->getBranch(), entries_to_show, disabled_entries);
		}

		bool found = false;
		menuentry_vec_t::const_iterator itor2;
		for (itor2 = entries_to_show.begin(); itor2 != entries_to_show.end(); ++itor2)
		{
			if (*itor2 == name)
			{
				found = true;
				break;
			}
		}

		// Don't allow multiple separators in a row (e.g. such as if there are no items
		// between two separators).
		if (found)
		{
			const bool is_entry_separator = (dynamic_cast<LLMenuItemSeparatorGL *>(menu_item) != NULL);
			found = !(is_entry_separator && is_previous_entry_separator);
			is_previous_entry_separator = is_entry_separator;
		}
		
		if (!found)
		{
			if (!menu_item->getLastVisible())
			{
				menu_item->setVisible(FALSE);
			}

			menu_item->setEnabled(FALSE);
		}
		else
		{
			menu_item->setVisible(TRUE);
			// A bit of a hack so we can remember that some UI element explicitly set this to be visible
			// so that some other UI element from multi-select doesn't later set this invisible.
			menu_item->pushVisible(TRUE);

			bool enabled = (menu_item->getEnabled() == TRUE);
			for (itor2 = disabled_entries.begin(); enabled && (itor2 != disabled_entries.end()); ++itor2)
			{
				enabled &= (*itor2 != name);
			}

			menu_item->setEnabled(enabled);
		}
	}
}

// <FS:Ansariel> Inventory Links Replace
void LLInvFVBridge::checkInventoryLinkReplace(menuentry_vec_t& items, menuentry_vec_t& disables_items)
{
	const LLInventoryObject* obj = getInventoryObject();

	if (isAgentInventory() && obj && obj->getType() != LLAssetType::AT_CATEGORY && obj->getType() != LLAssetType::AT_LINK_FOLDER)
	{
		items.push_back(std::string("Replace Links"));

		if (mRoot->getSelectedCount() != 1)
		{
			disables_items.push_back(std::string("Replace Links"));
		}
	}
}
// </FS:Ansariel>

// <FS:Ansariel> Move to default folder
void LLInvFVBridge::checkMoveToDefaultFolder(menuentry_vec_t& items, menuentry_vec_t& disables_items)
{
	const LLInventoryObject* obj = getInventoryObject();

	if (isAgentInventory() && !isOutboxFolder() && !isProtectedFolder(true) && obj &&
		obj->getActualType() != LLAssetType::AT_CATEGORY &&
		obj->getActualType() != LLAssetType::AT_LINK_FOLDER &&
		obj->getActualType() != LLAssetType::AT_LINK
		)
	{
		items.push_back(std::string("Move to Default Folder"));
	}
}
// </FS:Ansariel>

// Helper for commonly-used entries
void LLInvFVBridge::getClipboardEntries(bool show_asset_id,
										menuentry_vec_t &items,
										menuentry_vec_t &disabled_items, U32 flags)
{
	const LLInventoryObject *obj = getInventoryObject();

	if (obj)
	{
		if (obj->getIsLinkType())
		{
			items.push_back(std::string("Find Original"));
			if (isLinkedObjectMissing())
			{
				disabled_items.push_back(std::string("Find Original"));
			}
		}
		else
		{
			if (LLAssetType::lookupCanLink(obj->getType()))
			{
				items.push_back(std::string("Find Links"));
			}

			if (!isInboxFolder())
			{
				items.push_back(std::string("Rename"));
				// <FS> Protected folder
				//if (!isItemRenameable() || (flags & FIRST_SELECTED_ITEM) == 0)
				if (!isItemRenameable() || (flags & FIRST_SELECTED_ITEM) == 0 || isProtectedFolder())
				// </FS>
				{
					disabled_items.push_back(std::string("Rename"));
				}
			}
			
			if (show_asset_id)
			{
				items.push_back(std::string("Copy Asset UUID"));

				bool is_asset_knowable = false;

				LLViewerInventoryItem* inv_item = gInventory.getItem(mUUID);
				if (inv_item)
				{
					is_asset_knowable = LLAssetType::lookupIsAssetIDKnowable(inv_item->getType());
				}
				if ( !is_asset_knowable // disable menu item for Inventory items with unknown asset. EXT-5308
					 || (! ( isItemPermissive() || gAgent.isGodlike() ) )
					 || (flags & FIRST_SELECTED_ITEM) == 0)
				{
					disabled_items.push_back(std::string("Copy Asset UUID"));
				}
			}
// [SL:KB] - Patch: Inventory-Links | Checked: 2010-04-12 (Catznip-2.0)
			//items.push_back(std::string("Copy Separator"));
			//
			//items.push_back(std::string("Copy"));
			//if (!isItemCopyable())
			//{
			//	disabled_items.push_back(std::string("Copy"));
			//}

			//items.push_back(std::string("Cut"));
			//if (!isItemMovable() || !isItemRemovable())
			//{
			//	disabled_items.push_back(std::string("Cut"));
			//}
// [/SL:KB]

			if (canListOnMarketplace())
			{
				items.push_back(std::string("Marketplace Separator"));

				items.push_back(std::string("Merchant Copy"));
				if (!canListOnMarketplaceNow())
				{
					disabled_items.push_back(std::string("Merchant Copy"));
				}
			}
		}

// [SL:KB] - Patch: Inventory-Links | Checked: 2010-04-12 (Catznip-2.0)
		items.push_back(std::string("Copy Separator"));

		items.push_back(std::string("Cut"));
		if (!isItemMovable() || !isItemRemovable() || isLibraryItem())
		{
			disabled_items.push_back(std::string("Cut"));
		}

		items.push_back(std::string("Copy"));
		if (!isItemCopyable() && !isItemLinkable())
		{
			disabled_items.push_back(std::string("Copy"));
		}
// [/SL:KB]
	}

	// Don't allow items to be pasted directly into the COF or the inbox/outbox
	// <FS:Ansariel> Enable paste for inbox; doesn't actually makes much sense,
	//               but since we are not prevented from pasting via shortcut,
	//               we enable it in the context menu, too.
	//if (!isCOFFolder() && !isInboxFolder() && !isOutboxFolder()
	if (!isCOFFolder() && !isOutboxFolder()
	// </FS:Ansariel>
		// <FS:TT> Client LSL Bridge (also for #AO)
		&& !isProtectedFolder())
		// </FS:TT>
	{
		items.push_back(std::string("Paste"));
	}
	if (!isClipboardPasteable() || ((flags & FIRST_SELECTED_ITEM) == 0))
	{
		disabled_items.push_back(std::string("Paste"));
	}

	if (gSavedSettings.getBOOL("InventoryLinking")
		// <FS:TT> Client LSL Bridge (also for #AO)
		&& !isProtectedFolder()
		// </FS:TT>
		)
	{
		items.push_back(std::string("Paste As Link"));
		if (!isClipboardPasteableAsLink() || (flags & FIRST_SELECTED_ITEM) == 0)
		{
			disabled_items.push_back(std::string("Paste As Link"));
		}
	}

	items.push_back(std::string("Paste Separator"));

	addDeleteContextMenuOptions(items, disabled_items);

	// If multiple items are selected, disable properties (if it exists).
	// <FS> Old, standalone properties floater
	//if ((flags & FIRST_SELECTED_ITEM) == 0)
	//{
	//	disabled_items.push_back(std::string("Properties"));
	//}
	// </FS>
}

void LLInvFVBridge::buildContextMenu(LLMenuGL& menu, U32 flags)
{
	LL_DEBUGS() << "LLInvFVBridge::buildContextMenu()" << LL_ENDL;
	menuentry_vec_t items;
	menuentry_vec_t disabled_items;
	if(isItemInTrash())
	{
		addTrashContextMenuOptions(items, disabled_items);
	}	
	else if(isOutboxFolder())
	{
		addOutboxContextMenuOptions(flags, items, disabled_items);
	}
	else
	{
		items.push_back(std::string("Share"));
		if (!canShare())
		{
			disabled_items.push_back(std::string("Share"));
		}
		
		addOpenRightClickMenuOption(items);
		items.push_back(std::string("Properties"));

// [RLVa:KB] - Checked: 2010-03-01 (RLVa-1.2.0b) | Modified: RLVa-1.1.0a
		if (rlv_handler_t::isEnabled())
		{
			const LLInventoryObject* pItem = getInventoryObject();
			if ( (pItem) &&
				 ( ((LLAssetType::AT_NOTECARD == pItem->getType()) && (gRlvHandler.hasBehaviour(RLV_BHVR_VIEWNOTE))) ||
				   ((LLAssetType::AT_LSL_TEXT == pItem->getType()) && (gRlvHandler.hasBehaviour(RLV_BHVR_VIEWSCRIPT))) ||
				   ((LLAssetType::AT_TEXTURE == pItem->getType()) && (gRlvHandler.hasBehaviour(RLV_BHVR_VIEWTEXTURE))) ) )
			{
				disabled_items.push_back(std::string("Open"));
			}
		}
// [/RLVa:KB]

		getClipboardEntries(true, items, disabled_items, flags);
	}

	// <FS:Ansariel> Inventory Links Replace
	checkInventoryLinkReplace(items, disabled_items);

	// <FS:Ansariel> Move to default folder
	checkMoveToDefaultFolder(items, disabled_items);

	hide_context_entries(menu, items, disabled_items);
}

void LLInvFVBridge::addTrashContextMenuOptions(menuentry_vec_t &items,
											   menuentry_vec_t &disabled_items)
{
	const LLInventoryObject *obj = getInventoryObject();
	if (obj && obj->getIsLinkType())
	{
		items.push_back(std::string("Find Original"));
		if (isLinkedObjectMissing())
		{
			disabled_items.push_back(std::string("Find Original"));
		}
	}
	items.push_back(std::string("Purge Item"));
	if (!isItemRemovable())
	{
		disabled_items.push_back(std::string("Purge Item"));
	}
	items.push_back(std::string("Restore Item"));
}

void LLInvFVBridge::addDeleteContextMenuOptions(menuentry_vec_t &items,
												menuentry_vec_t &disabled_items)
{

	const LLInventoryObject *obj = getInventoryObject();

	// Don't allow delete as a direct option from COF folder.
	if (obj && obj->getIsLinkType() && isCOFFolder() && get_is_item_worn(mUUID))
	{
		return;
	}

	// "Remove link" and "Delete" are the same operation.
	if (obj && obj->getIsLinkType() && !get_is_item_worn(mUUID))
	{
		items.push_back(std::string("Remove Link"));
	}
	else
	{
		items.push_back(std::string("Delete"));
	}

	if (!isItemRemovable())
	{
		disabled_items.push_back(std::string("Delete"));
	}
}

void LLInvFVBridge::addOpenRightClickMenuOption(menuentry_vec_t &items)
{
	const LLInventoryObject *obj = getInventoryObject();
	const BOOL is_link = (obj && obj->getIsLinkType());

	if (is_link)
		items.push_back(std::string("Open Original"));
	else
		items.push_back(std::string("Open"));
}

void LLInvFVBridge::addOutboxContextMenuOptions(U32 flags,
												menuentry_vec_t &items,
												menuentry_vec_t &disabled_items)
{
	items.push_back(std::string("Rename"));
	items.push_back(std::string("Delete"));
	
	if ((flags & FIRST_SELECTED_ITEM) == 0)
	{
		disabled_items.push_back(std::string("Rename"));
	}
	
#if ENABLE_MERCHANT_SEND_TO_MARKETPLACE_CONTEXT_MENU
	if (isOutboxFolderDirectParent())
	{
		items.push_back(std::string("Marketplace Separator"));
		items.push_back(std::string("Marketplace Send"));
		
		if ((flags & FIRST_SELECTED_ITEM) == 0)
		{
			disabled_items.push_back(std::string("Marketplace Send"));
		}
	}
#endif // ENABLE_MERCHANT_SEND_TO_MARKETPLACE_CONTEXT_MENU
}

// *TODO: remove this
BOOL LLInvFVBridge::startDrag(EDragAndDropType* type, LLUUID* id) const
{
	BOOL rv = FALSE;

	const LLInventoryObject* obj = getInventoryObject();

	if(obj)
	{
		*type = LLViewerAssetType::lookupDragAndDropType(obj->getActualType());
		if(*type == DAD_NONE)
		{
			return FALSE;
		}

		*id = obj->getUUID();
		//object_ids.push_back(obj->getUUID());

		if (*type == DAD_CATEGORY)
		{
			LLInventoryModelBackgroundFetch::instance().start(obj->getUUID());
		}

		rv = TRUE;
	}

	return rv;
}

LLInventoryObject* LLInvFVBridge::getInventoryObject() const
{
	LLInventoryObject* obj = NULL;
	LLInventoryModel* model = getInventoryModel();
	if(model)
	{
		obj = (LLInventoryObject*)model->getObject(mUUID);
	}
	return obj;
}

LLInventoryModel* LLInvFVBridge::getInventoryModel() const
{
	LLInventoryPanel* panel = mInventoryPanel.get();
	return panel ? panel->getModel() : NULL;
}

LLInventoryFilter* LLInvFVBridge::getInventoryFilter() const
{
	LLInventoryPanel* panel = mInventoryPanel.get();
	return panel ? &(panel->getFilter()) : NULL;
}

BOOL LLInvFVBridge::isItemInTrash() const
{
	LLInventoryModel* model = getInventoryModel();
	if(!model) return FALSE;
	const LLUUID trash_id = model->findCategoryUUIDForType(LLFolderType::FT_TRASH);
	return model->isObjectDescendentOf(mUUID, trash_id);
}

BOOL LLInvFVBridge::isLinkedObjectInTrash() const
{
	if (isItemInTrash()) return TRUE;

	const LLInventoryObject *obj = getInventoryObject();
	if (obj && obj->getIsLinkType())
	{
		LLInventoryModel* model = getInventoryModel();
		if(!model) return FALSE;
		const LLUUID trash_id = model->findCategoryUUIDForType(LLFolderType::FT_TRASH);
		return model->isObjectDescendentOf(obj->getLinkedUUID(), trash_id);
	}
	return FALSE;
}

BOOL LLInvFVBridge::isLinkedObjectMissing() const
{
	const LLInventoryObject *obj = getInventoryObject();
	if (!obj)
	{
		return TRUE;
	}
	if (obj->getIsLinkType() && LLAssetType::lookupIsLinkType(obj->getType()))
	{
		return TRUE;
	}
	return FALSE;
}

BOOL LLInvFVBridge::isAgentInventory() const
{
	const LLInventoryModel* model = getInventoryModel();
	if(!model) return FALSE;
	if(gInventory.getRootFolderID() == mUUID) return TRUE;
	return model->isObjectDescendentOf(mUUID, gInventory.getRootFolderID());
}

// [SL:KB] - Patch: Inventory-Misc | Checked: 2011-05-28 (Catznip-2.6.0a) | Added: Catznip-2.6.0a
BOOL LLInvFVBridge::isLibraryInventory() const
{
	const LLInventoryModel* model = getInventoryModel();
	if (!model) return FALSE;
	if (gInventory.getLibraryRootFolderID() == mUUID) return TRUE;
	return model->isObjectDescendentOf(mUUID, gInventory.getLibraryRootFolderID());
}

BOOL LLInvFVBridge::isLostInventory() const
{
	return (!isAgentInventory()) && (!isLibraryInventory());
}
// [/SL:KB]

BOOL LLInvFVBridge::isCOFFolder() const
{
	return LLAppearanceMgr::instance().getIsInCOF(mUUID);
}

// <FS:TT> Client LSL Bridge (also for #AO)
BOOL LLInvFVBridge::isProtectedFolder(bool ignore_setting /*= false*/) const
{
	const LLInventoryModel* model = getInventoryModel();
	if (!model)
	{
		return FALSE;
	}

	if ((mUUID ==  FSLSLBridge::instance().getBridgeFolder()
		|| model->isObjectDescendentOf(mUUID, FSLSLBridge::instance().getBridgeFolder()))
		&& (gSavedPerAccountSettings.getBOOL("ProtectBridgeFolder") || ignore_setting))
	{
		return TRUE;
	}

	if ((mUUID == AOEngine::instance().getAOFolder() 
		|| model->isObjectDescendentOf(mUUID, AOEngine::instance().getAOFolder()))
		&& (gSavedPerAccountSettings.getBOOL("ProtectAOFolders") || ignore_setting))
	{
		return TRUE;
	}

	return FALSE;
}
// </FS:TT>


BOOL LLInvFVBridge::isInboxFolder() const
{
	const LLUUID inbox_id = gInventory.findCategoryUUIDForType(LLFolderType::FT_INBOX, false);
	
	if (inbox_id.isNull())
	{
		return FALSE;
	}
	
	return gInventory.isObjectDescendentOf(mUUID, inbox_id);
}

BOOL LLInvFVBridge::isOutboxFolder() const
{
	const LLUUID outbox_id = getOutboxFolder();

	if (outbox_id.isNull())
	{
		return FALSE;
	}

	return gInventory.isObjectDescendentOf(mUUID, outbox_id);
}

BOOL LLInvFVBridge::isOutboxFolderDirectParent() const
{
	BOOL outbox_is_parent = FALSE;
	
	const LLInventoryCategory *cat = gInventory.getCategory(mUUID);

	if (cat)
	{
		const LLUUID outbox_id = getOutboxFolder();
		
		outbox_is_parent = (outbox_id.notNull() && (outbox_id == cat->getParentUUID()));
	}
	
	return outbox_is_parent;
}

const LLUUID LLInvFVBridge::getOutboxFolder() const
{
	const LLUUID outbox_id = gInventory.findCategoryUUIDForType(LLFolderType::FT_OUTBOX, false);

	return outbox_id;
}

BOOL LLInvFVBridge::isItemPermissive() const
{
	return FALSE;
}

// static
void LLInvFVBridge::changeItemParent(LLInventoryModel* model,
									 LLViewerInventoryItem* item,
									 const LLUUID& new_parent_id,
									 BOOL restamp)
{
	model->changeItemParent(item, new_parent_id, restamp);
}

// static
void LLInvFVBridge::changeCategoryParent(LLInventoryModel* model,
										 LLViewerInventoryCategory* cat,
										 const LLUUID& new_parent_id,
										 BOOL restamp)
{
	model->changeCategoryParent(cat, new_parent_id, restamp);
}

LLInvFVBridge* LLInvFVBridge::createBridge(LLAssetType::EType asset_type,
										   LLAssetType::EType actual_asset_type,
										   LLInventoryType::EType inv_type,
										   LLInventoryPanel* inventory,
										   LLFolderViewModelInventory* view_model,
										   LLFolderView* root,
										   const LLUUID& uuid,
										   U32 flags)
{
	LLInvFVBridge* new_listener = NULL;
	switch(asset_type)
	{
		case LLAssetType::AT_TEXTURE:
			if(!(inv_type == LLInventoryType::IT_TEXTURE || inv_type == LLInventoryType::IT_SNAPSHOT))
			{
				LL_WARNS() << LLAssetType::lookup(asset_type) << " asset has inventory type " << LLInventoryType::lookupHumanReadable(inv_type) << " on uuid " << uuid << LL_ENDL;
			}
			new_listener = new LLTextureBridge(inventory, root, uuid, inv_type);
			break;

		case LLAssetType::AT_SOUND:
			if(!(inv_type == LLInventoryType::IT_SOUND))
			{
				LL_WARNS() << LLAssetType::lookup(asset_type) << " asset has inventory type " << LLInventoryType::lookupHumanReadable(inv_type) << " on uuid " << uuid << LL_ENDL;
			}
			new_listener = new LLSoundBridge(inventory, root, uuid);
			break;

		case LLAssetType::AT_LANDMARK:
			if(!(inv_type == LLInventoryType::IT_LANDMARK))
			{
				LL_WARNS() << LLAssetType::lookup(asset_type) << " asset has inventory type " << LLInventoryType::lookupHumanReadable(inv_type) << " on uuid " << uuid << LL_ENDL;
			}
			new_listener = new LLLandmarkBridge(inventory, root, uuid, flags);
			break;

		case LLAssetType::AT_CALLINGCARD:
			if(!(inv_type == LLInventoryType::IT_CALLINGCARD))
			{
				LL_WARNS() << LLAssetType::lookup(asset_type) << " asset has inventory type " << LLInventoryType::lookupHumanReadable(inv_type) << " on uuid " << uuid << LL_ENDL;
			}
			new_listener = new LLCallingCardBridge(inventory, root, uuid);
			break;

		case LLAssetType::AT_SCRIPT:
			if(!(inv_type == LLInventoryType::IT_LSL))
			{
				LL_WARNS() << LLAssetType::lookup(asset_type) << " asset has inventory type " << LLInventoryType::lookupHumanReadable(inv_type) << " on uuid " << uuid << LL_ENDL;
			}
			new_listener = new LLItemBridge(inventory, root, uuid);
			break;

		case LLAssetType::AT_OBJECT:
			if(!(inv_type == LLInventoryType::IT_OBJECT || inv_type == LLInventoryType::IT_ATTACHMENT))
			{
				LL_WARNS() << LLAssetType::lookup(asset_type) << " asset has inventory type " << LLInventoryType::lookupHumanReadable(inv_type) << " on uuid " << uuid << LL_ENDL;
			}
			new_listener = new LLObjectBridge(inventory, root, uuid, inv_type, flags);
			break;

		case LLAssetType::AT_NOTECARD:
			if(!(inv_type == LLInventoryType::IT_NOTECARD))
			{
				LL_WARNS() << LLAssetType::lookup(asset_type) << " asset has inventory type " << LLInventoryType::lookupHumanReadable(inv_type) << " on uuid " << uuid << LL_ENDL;
			}
			new_listener = new LLNotecardBridge(inventory, root, uuid);
			break;

		case LLAssetType::AT_ANIMATION:
			if(!(inv_type == LLInventoryType::IT_ANIMATION))
			{
				LL_WARNS() << LLAssetType::lookup(asset_type) << " asset has inventory type " << LLInventoryType::lookupHumanReadable(inv_type) << " on uuid " << uuid << LL_ENDL;
			}
			new_listener = new LLAnimationBridge(inventory, root, uuid);
			break;

		case LLAssetType::AT_GESTURE:
			if(!(inv_type == LLInventoryType::IT_GESTURE))
			{
				LL_WARNS() << LLAssetType::lookup(asset_type) << " asset has inventory type " << LLInventoryType::lookupHumanReadable(inv_type) << " on uuid " << uuid << LL_ENDL;
			}
			new_listener = new LLGestureBridge(inventory, root, uuid);
			break;

		case LLAssetType::AT_LSL_TEXT:
			if(!(inv_type == LLInventoryType::IT_LSL))
			{
				LL_WARNS() << LLAssetType::lookup(asset_type) << " asset has inventory type " << LLInventoryType::lookupHumanReadable(inv_type) << " on uuid " << uuid << LL_ENDL;
			}
			new_listener = new LLLSLTextBridge(inventory, root, uuid);
			break;

		case LLAssetType::AT_CLOTHING:
		case LLAssetType::AT_BODYPART:
			if(!(inv_type == LLInventoryType::IT_WEARABLE))
			{
				LL_WARNS() << LLAssetType::lookup(asset_type) << " asset has inventory type " << LLInventoryType::lookupHumanReadable(inv_type) << " on uuid " << uuid << LL_ENDL;
			}
			// <FS> FIRE-6627: Clear high bits to determine proper wearable type
			//new_listener = new LLWearableBridge(inventory, root, uuid, asset_type, inv_type, (LLWearableType::EType)flags);
			new_listener = new LLWearableBridge(inventory, root, uuid, asset_type, inv_type, LLWearableType::EType(flags & LLInventoryItemFlags::II_FLAGS_WEARABLES_MASK));
			// </FS>
			break;
		case LLAssetType::AT_CATEGORY:
			if (actual_asset_type == LLAssetType::AT_LINK_FOLDER)
			{
				// Create a link folder handler instead.
				new_listener = new LLLinkFolderBridge(inventory, root, uuid);
				break;
			}
			new_listener = new LLFolderBridge(inventory, root, uuid);
			break;
		case LLAssetType::AT_LINK:
		case LLAssetType::AT_LINK_FOLDER:
			// Only should happen for broken links.
			new_listener = new LLLinkItemBridge(inventory, root, uuid);
			break;
	    case LLAssetType::AT_MESH:
			if(!(inv_type == LLInventoryType::IT_MESH))
			{
				LL_WARNS() << LLAssetType::lookup(asset_type) << " asset has inventory type " << LLInventoryType::lookupHumanReadable(inv_type) << " on uuid " << uuid << LL_ENDL;
			}
			new_listener = new LLMeshBridge(inventory, root, uuid);
			break;

		case LLAssetType::AT_IMAGE_TGA:
		case LLAssetType::AT_IMAGE_JPEG:
			//LL_WARNS() << LLAssetType::lookup(asset_type) << " asset type is unhandled for uuid " << uuid << LL_ENDL;
			break;

		default:
			LL_INFOS() << "Unhandled asset type (llassetstorage.h): "
					<< (S32)asset_type << " (" << LLAssetType::lookup(asset_type) << ")" << LL_ENDL;
			break;
	}

	if (new_listener)
	{
		new_listener->mInvType = inv_type;
	}

	return new_listener;
}

void LLInvFVBridge::purgeItem(LLInventoryModel *model, const LLUUID &uuid)
{
	LLInventoryObject* obj = model->getObject(uuid);
	if (obj)
	{
		remove_inventory_object(uuid, NULL);
	}
}

bool LLInvFVBridge::canShare() const
{
	bool can_share = false;

	if (isAgentInventory())
	{
		const LLInventoryModel* model = getInventoryModel();
		if (model)
		{
			const LLViewerInventoryItem *item = model->getItem(mUUID);
			if (item)
			{
				if (LLInventoryCollectFunctor::itemTransferCommonlyAllowed(item)) 
				{
					can_share = LLGiveInventory::isInventoryGiveAcceptable(item);
				}
			}
			else
			{
				// Categories can be given.
				can_share = (model->getCategory(mUUID) != NULL);
			}
		}
	}

	return can_share;
}

bool LLInvFVBridge::canListOnMarketplace() const
{
#if ENABLE_MERCHANT_OUTBOX_CONTEXT_MENU

	LLInventoryModel * model = getInventoryModel();

	const LLViewerInventoryCategory * cat = model->getCategory(mUUID);
	if (cat && LLFolderType::lookupIsProtectedType(cat->getPreferredType()))
	{
		return false;
	}

	if (!isAgentInventory())
	{
		return false;
	}
	
	if (getOutboxFolder().isNull())
	{
		return false;
	}

	if (isInboxFolder() || isOutboxFolder())
	{
		return false;
	}
	
	LLViewerInventoryItem * item = model->getItem(mUUID);
	if (item)
	{
		if (!item->getPermissions().allowOperationBy(PERM_TRANSFER, gAgent.getID()))
		{
			return false;
		}
		
		if (LLAssetType::AT_CALLINGCARD == item->getType())
		{
			return false;
		}
	}

	return true;

#else
	return false;
#endif
}

bool LLInvFVBridge::canListOnMarketplaceNow() const
{
#if ENABLE_MERCHANT_OUTBOX_CONTEXT_MENU
	
	bool can_list = true;

	// Do not allow listing while import is in progress
	if (LLMarketplaceInventoryImporter::instanceExists())
	{
		can_list = !LLMarketplaceInventoryImporter::instance().isImportInProgress();
	}
	
	const LLInventoryObject* obj = getInventoryObject();
	can_list &= (obj != NULL);

	if (can_list)
	{
		const LLUUID& object_id = obj->getLinkedUUID();
		can_list = object_id.notNull();

		if (can_list)
		{
			LLFolderViewFolder * object_folderp =   mInventoryPanel.get() ? mInventoryPanel.get()->getFolderByID(object_id) : NULL;
			if (object_folderp)
			{
				can_list = !static_cast<LLFolderBridge*>(object_folderp->getViewModelItem())->isLoading();
			}
		}
		
		if (can_list)
		{
			// Get outbox id
			const LLUUID & outbox_id = getInventoryModel()->findCategoryUUIDForType(LLFolderType::FT_OUTBOX, false);
			LLFolderViewItem * outbox_itemp =   mInventoryPanel.get() ? mInventoryPanel.get()->getItemByID(outbox_id) : NULL;

			if (outbox_itemp)
			{
				MASK mask = 0x0;
				BOOL drop = FALSE;
				EDragAndDropType cargo_type = LLViewerAssetType::lookupDragAndDropType(obj->getActualType());
				void * cargo_data = (void *) obj;
				std::string tooltip_msg;
				
				can_list = outbox_itemp->getViewModelItem()->dragOrDrop(mask, drop, cargo_type, cargo_data, tooltip_msg);
			}
		}
	}
	
	return can_list;

#else
	return false;
#endif
}

LLToolDragAndDrop::ESource LLInvFVBridge::getDragSource() const
{
	if (gInventory.isObjectDescendentOf(getUUID(),   gInventory.getRootFolderID()))
	{
		return LLToolDragAndDrop::SOURCE_AGENT;
	}
	else if (gInventory.isObjectDescendentOf(getUUID(),   gInventory.getLibraryRootFolderID()))
	{
		return LLToolDragAndDrop::SOURCE_LIBRARY;
	}

	return LLToolDragAndDrop::SOURCE_VIEWER;
}



// +=================================================+
// |        InventoryFVBridgeBuilder                 |
// +=================================================+
LLInvFVBridge* LLInventoryFolderViewModelBuilder::createBridge(LLAssetType::EType asset_type,
														LLAssetType::EType actual_asset_type,
														LLInventoryType::EType inv_type,
														LLInventoryPanel* inventory,
														LLFolderViewModelInventory* view_model,
														LLFolderView* root,
														const LLUUID& uuid,
														U32 flags /* = 0x00 */) const
{
	return LLInvFVBridge::createBridge(asset_type,
									   actual_asset_type,
									   inv_type,
									   inventory,
									   view_model,
									   root,
									   uuid,
									   flags);
}

// +=================================================+
// |        LLItemBridge                             |
// +=================================================+

void LLItemBridge::performAction(LLInventoryModel* model, std::string action)
{
	if ("goto" == action)
	{
		gotoItem();
	}

	if ("open" == action || "open_original" == action)
	{
		openItem();
		return;
	}
	else if ("properties" == action)
	{
		showProperties();
		return;
	}
	else if ("purge" == action)
	{
		purgeItem(model, mUUID);
		return;
	}
	else if ("restoreToWorld" == action)
	{
		restoreToWorld();
		return;
	}
	else if ("restore" == action)
	{
		restoreItem();
		return;
	}
	else if ("copy_uuid" == action)
	{
		// Single item only
		LLViewerInventoryItem* item = static_cast<LLViewerInventoryItem*>(getItem());
		if(!item) return;
		LLUUID asset_id = item->getProtectedAssetUUID();
		std::string buffer;
		asset_id.toString(buffer);

		gViewerWindow->getWindow()->copyTextToClipboard(utf8str_to_wstring(buffer));
		return;
	}
	else if ("cut" == action)
	{
		cutToClipboard();
		// <FS:Ansariel> Re-apply FIRE-6714: Don't move objects to trash during cut&paste
		//gInventory.removeObject(mUUID);
		// </FS:Ansariel> Re-apply FIRE-6714: Don't move objects to trash during cut&paste
		return;
	}
	else if ("copy" == action)
	{
		copyToClipboard();
		return;
	}
	else if ("paste" == action)
	{
		LLInventoryItem* itemp = model->getItem(mUUID);
		if (!itemp) return;

		LLFolderViewItem* folder_view_itemp =   mInventoryPanel.get()->getItemByID(itemp->getParentUUID());
		if (!folder_view_itemp) return;

		folder_view_itemp->getViewModelItem()->pasteFromClipboard();
		return;
	}
	else if ("paste_link" == action)
	{
		// Single item only
		LLInventoryItem* itemp = model->getItem(mUUID);
		if (!itemp) return;

		LLFolderViewItem* folder_view_itemp =   mInventoryPanel.get()->getItemByID(itemp->getParentUUID());
		if (!folder_view_itemp) return;

		folder_view_itemp->getViewModelItem()->pasteLinkFromClipboard();
		return;
	}
	else if (isMarketplaceCopyAction(action))
	{
		LL_INFOS() << "Copy item to marketplace action!" << LL_ENDL;

		LLInventoryItem* itemp = model->getItem(mUUID);
		if (!itemp) return;

		const LLUUID outbox_id = getInventoryModel()->findCategoryUUIDForType(LLFolderType::FT_OUTBOX, false);
		copy_item_to_outbox(itemp, outbox_id, LLUUID::null, LLToolDragAndDrop::getOperationId());
	}
	else if ("copy_slurl" == action)
	{
		LLViewerInventoryItem* item = static_cast<LLViewerInventoryItem*>(getItem());
		if(item)
		{
			LLUUID asset_id = item->getAssetUUID();
			LLLandmark* landmark = gLandmarkList.getAsset(asset_id);
			if (landmark)
			{
				LLVector3d global_pos;
				landmark->getGlobalPos(global_pos);
				LLLandmarkActions::getSLURLfromPosGlobal(global_pos, &copy_slurl_to_clipboard_callback_inv, true);
			}
		}
	}
	else if ("show_on_map" == action)
	{
		doActionOnCurSelectedLandmark(boost::bind(&LLItemBridge::doShowOnMap, this, _1));
	}
}

void LLItemBridge::doActionOnCurSelectedLandmark(LLLandmarkList::loaded_callback_t cb)
{
	LLViewerInventoryItem* cur_item = getItem();
	if(cur_item && cur_item->getInventoryType() == LLInventoryType::IT_LANDMARK)
	{ 
		LLLandmark* landmark = LLLandmarkActions::getLandmark(cur_item->getUUID(), cb);
		if (landmark)
		{
			cb(landmark);
		}
	}
}

void LLItemBridge::doShowOnMap(LLLandmark* landmark)
{
	LLVector3d landmark_global_pos;
	// landmark has already been tested for NULL by calling routine
	if (landmark->getGlobalPos(landmark_global_pos))
	{
		LLFloaterWorldMap* worldmap_instance = LLFloaterWorldMap::getInstance();
		if (!landmark_global_pos.isExactlyZero() && worldmap_instance)
		{
			worldmap_instance->trackLocation(landmark_global_pos);
			LLFloaterReg::showInstance("world_map", "center");
		}
	}
}

void copy_slurl_to_clipboard_callback_inv(const std::string& slurl)
{
	gViewerWindow->getWindow()->copyTextToClipboard(utf8str_to_wstring(slurl));
	LLSD args;
	args["SLURL"] = slurl;
	LLNotificationsUtil::add("CopySLURL", args);
}

void LLItemBridge::selectItem()
{
	LLViewerInventoryItem* item = static_cast<LLViewerInventoryItem*>(getItem());
	if(item && !item->isFinished())
	{
		//item->fetchFromServer();
		LLInventoryModelBackgroundFetch::instance().start(item->getUUID(), false);
	}
}

void LLItemBridge::restoreItem()
{
	LLViewerInventoryItem* item = static_cast<LLViewerInventoryItem*>(getItem());
	if(item)
	{
		LLInventoryModel* model = getInventoryModel();
		const LLUUID new_parent = model->findCategoryUUIDForType(LLFolderType::assetTypeToFolderType(item->getType()));
		// do not restamp on restore.
		LLInvFVBridge::changeItemParent(model, item, new_parent, FALSE);
	}
}

void LLItemBridge::restoreToWorld()
{
	//Similar functionality to the drag and drop rez logic
	bool remove_from_inventory = false;

	LLViewerInventoryItem* itemp = static_cast<LLViewerInventoryItem*>(getItem());
	if (itemp)
	{
		// <FS:Zi> Do not allow "Restore To Last Position" for no-copy items
#ifdef OPENSIM
		if(LLGridManager::instance().isInSecondLife())
		{
#endif
			// do not restore to last position when the item is no-copy to prevent
			// inventory loss
			if(!itemp->getPermissions().allowCopyBy(gAgent.getID()))
			{
				// debug guard for future testing of a server side fix
				if(!gSavedSettings.getBOOL("AllowNoCopyRezRestoreToWorld"))
				{
					LLNotificationsUtil::add("CantRestoreToWorldNoCopy");
					return;
				}
			}
#ifdef OPENSIM
		}
#endif
		// </FS:Zi>

		LLMessageSystem* msg = gMessageSystem;

		if (gSavedSettings.getBOOL("RezUnderLandGroup"))
		{
			LLUUID group_id = gAgent.getGroupID();
			LLParcel *parcel = LLViewerParcelMgr::getInstance()->getAgentParcel();
			LLUUID parcel_group_id = parcel->getGroupID();
			if (gAgent.isInGroup(parcel_group_id))
			{
				if (group_id != parcel_group_id)
				{
					//Agent is not in the required group.
					gAgent.restoreToWorld = true;
					gAgent.restoreToWorldGroup = group_id;
					gAgent.restoreToWorldItem = itemp;
					LLMessageSystem* msg = gMessageSystem;
					msg->newMessageFast(_PREHASH_ActivateGroup);
					msg->nextBlockFast(_PREHASH_AgentData);
					msg->addUUIDFast(_PREHASH_AgentID, gAgent.getID());
					msg->addUUIDFast(_PREHASH_SessionID, gAgent.getSessionID());
					msg->addUUIDFast(_PREHASH_GroupID, parcel_group_id);
					gAgent.sendReliableMessage();
					return;
				}
			}
		}

		msg->newMessage("RezRestoreToWorld");
		msg->nextBlockFast(_PREHASH_AgentData);
		msg->addUUIDFast(_PREHASH_AgentID, gAgent.getID());
		msg->addUUIDFast(_PREHASH_SessionID, gAgent.getSessionID());

		msg->nextBlockFast(_PREHASH_InventoryData);
		itemp->packMessage(msg);
		msg->sendReliable(gAgent.getRegion()->getHost());
		//remove local inventory copy, sim will deal with permissions and removing the item
		//from the actual inventory if its a no-copy etc
		if(!itemp->getPermissions().allowCopyBy(gAgent.getID()))
		{
			remove_from_inventory = true;
		}
		
		// Check if it's in the trash. (again similar to the normal rez logic)
		const LLUUID trash_id = gInventory.findCategoryUUIDForType(LLFolderType::FT_TRASH);
		if(gInventory.isObjectDescendentOf(itemp->getUUID(), trash_id))
		{
			remove_from_inventory = true;
		}
	}

	if(remove_from_inventory)
	{
		gInventory.deleteObject(itemp->getUUID());
		gInventory.notifyObservers();
	}
}

void LLItemBridge::gotoItem()
{
	LLInventoryObject *obj = getInventoryObject();
	if (obj && obj->getIsLinkType())
	{
		LLInventoryPanel *active_panel = LLInventoryPanel::getActiveInventoryPanel();
		if (active_panel)
		{
			active_panel->setSelection(obj->getLinkedUUID(), TAKE_FOCUS_NO);
		}
	}
}

LLUIImagePtr LLItemBridge::getIcon() const
{
	LLInventoryObject *obj = getInventoryObject();
	if (obj) 
	{
		return LLInventoryIcon::getIcon(obj->getType(),
										LLInventoryType::IT_NONE,
										mIsLink);
	}
	
	return LLInventoryIcon::getIcon(LLInventoryType::ICONNAME_OBJECT);
}

LLUIImagePtr LLItemBridge::getIconOverlay() const
{
	if (getItem() && getItem()->getIsLinkType())
	{
		return LLUI::getUIImage("Inv_Link");
	}
	return NULL;
}

PermissionMask LLItemBridge::getPermissionMask() const
{
	LLViewerInventoryItem* item = getItem();
	PermissionMask perm_mask = 0;
	if (item) perm_mask = item->getPermissionMask();
	return perm_mask;
}

void LLItemBridge::buildDisplayName() const
{
	if(getItem())
	{
		mDisplayName.assign(getItem()->getName());
	}
	else
	{
		mDisplayName.assign(LLStringUtil::null);
	}
	
	mSearchableName.assign(mDisplayName);
	mSearchableName.append(getLabelSuffix());
	LLStringUtil::toUpper(mSearchableName);
	
    //Name set, so trigger a sort
    if(mParent)
	{
		mParent->requestSort();
	}
}

LLFontGL::StyleFlags LLItemBridge::getLabelStyle() const
{
	U8 font = LLFontGL::NORMAL;
	const LLViewerInventoryItem* item = getItem();

	if (get_is_item_worn(mUUID))
	{
		// LL_INFOS() << "BOLD" << LL_ENDL;
		font |= LLFontGL::BOLD;
	}
	else if(item && item->getIsLinkType())
	{
		font |= LLFontGL::ITALIC;
	}

	return (LLFontGL::StyleFlags)font;
}

std::string LLItemBridge::getLabelSuffix() const
{
	// String table is loaded before login screen and inventory items are
	// loaded after login, so LLTrans should be ready.
	static std::string NO_COPY = LLTrans::getString("no_copy");
	static std::string NO_MOD = LLTrans::getString("no_modify");
	static std::string NO_XFER = LLTrans::getString("no_transfer");
	static std::string LINK = LLTrans::getString("link");
	static std::string BROKEN_LINK = LLTrans::getString("broken_link");
	std::string suffix;
	LLInventoryItem* item = getItem();
	if(item)
	{
		// Any type can have the link suffix...
		BOOL broken_link = LLAssetType::lookupIsLinkType(item->getType());
		if (broken_link) return BROKEN_LINK;

		BOOL link = item->getIsLinkType();
		if (link) return LINK;

		// ...but it's a bit confusing to put nocopy/nomod/etc suffixes on calling cards.
		if(LLAssetType::AT_CALLINGCARD != item->getType()
		   && item->getPermissions().getOwner() == gAgent.getID())
		{
			BOOL copy = item->getPermissions().allowCopyBy(gAgent.getID());
			if (!copy)
			{
				suffix += NO_COPY;
			}
			BOOL mod = item->getPermissions().allowModifyBy(gAgent.getID());
			if (!mod)
			{
				suffix += NO_MOD;
			}
			BOOL xfer = item->getPermissions().allowOperationBy(PERM_TRANSFER,
																gAgent.getID());
			if (!xfer)
			{
				suffix += NO_XFER;
			}
		}
	}
	return suffix;
}

time_t LLItemBridge::getCreationDate() const
{
	LLViewerInventoryItem* item = getItem();
	if (item)
	{
		return item->getCreationDate();
	}
	return 0;
}


BOOL LLItemBridge::isItemRenameable() const
{
	LLViewerInventoryItem* item = getItem();
	if(item)
	{
		// (For now) Don't allow calling card rename since that may confuse users as to
		// what the calling card points to.
		if (item->getInventoryType() == LLInventoryType::IT_CALLINGCARD)
		{
			return FALSE;
		}

		if (!item->isFinished()) // EXT-8662
		{
			return FALSE;
		}

		if (isInboxFolder())
		{
			return FALSE;
		}

// [RLVa:KB] - Checked: 2011-03-29 (RLVa-1.3.0g) | Modified: RLVa-1.3.0g
		if ( (rlv_handler_t::isEnabled()) && (!RlvFolderLocks::instance().canRenameItem(mUUID)) )
		{
			return FALSE;
		}
// [/RLVa:KB]

		return (item->getPermissions().allowModifyBy(gAgent.getID()));
	}
	return FALSE;
}

BOOL LLItemBridge::renameItem(const std::string& new_name)
{
	if(!isItemRenameable())
		return FALSE;
	LLPreview::dirty(mUUID);
	LLInventoryModel* model = getInventoryModel();
	if(!model)
		return FALSE;
	LLViewerInventoryItem* item = getItem();
	if(item && (item->getName() != new_name))
	{
		LLSD updates;
		updates["name"] = new_name;
		update_inventory_item(item->getUUID(),updates, NULL);
	}
	// return FALSE because we either notified observers (& therefore
	// rebuilt) or we didn't update.
	return FALSE;
}

BOOL LLItemBridge::removeItem()
{
	if(!isItemRemovable())
	{
		return FALSE;
	}

	// move it to the trash
	LLPreview::hide(mUUID, TRUE);
	LLInventoryModel* model = getInventoryModel();
	if(!model) return FALSE;
	const LLUUID& trash_id = model->findCategoryUUIDForType(LLFolderType::FT_TRASH);
	LLViewerInventoryItem* item = getItem();
	if (!item) return FALSE;

	// Already in trash
	if (model->isObjectDescendentOf(mUUID, trash_id)) return FALSE;

	LLNotification::Params params("ConfirmItemDeleteHasLinks");
	params.functor.function(boost::bind(&LLItemBridge::confirmRemoveItem, this, _1, _2));
	
	// Check if this item has any links.  If generic inventory linking is enabled,
	// we can't do this check because we may have items in a folder somewhere that is
	// not yet in memory, so we don't want false negatives.  (If disabled, then we 
	// know we only have links in the Outfits folder which we explicitly fetch.)
// [SL:KB] - Patch: Inventory-Links | Checked: 2010-06-01 (Catznip-2.2.0a) | Added: Catznip-2.0.1a
	// Users move folders around and reuse links that way... if we know something has links then it's just bad not to warn them :|
// [/SL:KB]
//	if (!gSavedSettings.getBOOL("InventoryLinking"))
	{
		if (!item->getIsLinkType())
		{
			LLInventoryModel::item_array_t item_array = gInventory.collectLinksTo(mUUID);
			const U32 num_links = item_array.size();
			if (num_links > 0)
			{
				// Warn if the user is will break any links when deleting this item.
				LLNotifications::instance().add(params);
				return FALSE;
			}
		}
	}
	
	LLNotifications::instance().forceResponse(params, 0);
	return TRUE;
}

BOOL LLItemBridge::confirmRemoveItem(const LLSD& notification, const LLSD& response)
{
	S32 option = LLNotificationsUtil::getSelectedOption(notification, response);
	if (option != 0) return FALSE;

	LLInventoryModel* model = getInventoryModel();
	if (!model) return FALSE;

	LLViewerInventoryItem* item = getItem();
	if (!item) return FALSE;

	const LLUUID& trash_id = model->findCategoryUUIDForType(LLFolderType::FT_TRASH);
	// if item is not already in trash
	if(item && !model->isObjectDescendentOf(mUUID, trash_id))
	{
		// move to trash, and restamp
		LLInvFVBridge::changeItemParent(model, item, trash_id, TRUE);
		// delete was successful
		return TRUE;
	}
	return FALSE;
}

BOOL LLItemBridge::isItemCopyable() const
{
	LLViewerInventoryItem* item = getItem();
	if (item)
	{
/*
		// Can't copy worn objects. DEV-15183
		if(get_is_item_worn(mUUID))
		{
			return FALSE;
		}

*/

//		// You can never copy a link.
//		if (item->getIsLinkType())
// [SL:KB] - Patch: Inventory-Links | Checked: 2010-04-12 (Catznip-2.2.0a) | Added: Catznip-2.0.0a
		// We'll allow copying a link if:
		//   - its target is available
		//   - it doesn't point to another link [see LLViewerInventoryItem::getLinkedItem() which returns NULL in that case]
		if (item->getIsLinkType())
// [/SL:KB]
		{
			return (NULL != item->getLinkedItem());
		}

// [SL:KB] - Patch: Inventory-Links | Checked: 2010-04-12 (Catznip-2.2.0a) | Added: Catznip-2.0.0a
		// User can copy the item if:
		//   - the item (or its target in the case of a link) is "copy"
		//   - and/or if the item (or its target in the case of a link) has a linkable asset type
		// NOTE: we do *not* want to return TRUE on everything like LL seems to do in SL-2.1.0 because not all types are "linkable"
		return (item->getPermissions().allowCopyBy(gAgent.getID()));
// [/SL:KB]
//		return item->getPermissions().allowCopyBy(gAgent.getID()) || gSavedSettings.getBOOL("InventoryLinking");
	}
	return FALSE;
}

// [SL:KB] - Patch: Inventory-Links | Checked: 2013-09-19 (Catznip-3.6)
bool LLItemBridge::isItemLinkable() const
{
	LLViewerInventoryItem* item = getItem();
	return (item && LLAssetType::lookupCanLink(item->getType()));
}
// [/SL:KB]

LLViewerInventoryItem* LLItemBridge::getItem() const
{
	LLViewerInventoryItem* item = NULL;
	LLInventoryModel* model = getInventoryModel();
	if(model)
	{
		item = (LLViewerInventoryItem*)model->getItem(mUUID);
	}
	return item;
}

BOOL LLItemBridge::isItemPermissive() const
{
	LLViewerInventoryItem* item = getItem();
	if(item)
	{
		return item->getIsFullPerm();
	}
	return FALSE;
}

// +=================================================+
// |        LLFolderBridge                           |
// +=================================================+

LLHandle<LLFolderBridge> LLFolderBridge::sSelf;

// Can be moved to another folder
BOOL LLFolderBridge::isItemMovable() const
{
	LLInventoryObject* obj = getInventoryObject();
	if(obj)
	{
		// If it's a protected type folder, we can't move it
		if (LLFolderType::lookupIsProtectedType(((LLInventoryCategory*)obj)->getPreferredType()))
			return FALSE;
		return TRUE;
	}
	return FALSE;
}

void LLFolderBridge::selectItem()
{
	// Have no fear: the first thing start() does is to test if everything for that folder has been fetched...
	LLInventoryModelBackgroundFetch::instance().start(getUUID(), true);
}

void LLFolderBridge::buildDisplayName() const
{
	LLFolderType::EType preferred_type = getPreferredType();

	// *TODO: to be removed when database supports multi language. This is a
	// temporary attempt to display the inventory folder in the user locale.
	// mantipov: *NOTE: be sure this code is synchronized with LLFriendCardsManager::findChildFolderUUID
	//		it uses the same way to find localized string

	// HACK: EXT - 6028 ([HARD CODED]? Inventory > Library > "Accessories" folder)
	// Translation of Accessories folder in Library inventory folder
	bool accessories = false;
	if(getName() == "Accessories")
	{
		//To ensure that Accessories folder is in Library we have to check its parent folder.
		//Due to parent LLFolderViewFloder is not set to this item yet we have to check its parent via Inventory Model
		LLInventoryCategory* cat = gInventory.getCategory(getUUID());
		if(cat)
		{
			const LLUUID& parent_folder_id = cat->getParentUUID();
			accessories = (parent_folder_id == gInventory.getLibraryRootFolderID());
		}
	}

	//"Accessories" inventory category has folder type FT_NONE. So, this folder
	//can not be detected as protected with LLFolderType::lookupIsProtectedType
	mDisplayName.assign(getName());
	if (accessories || LLFolderType::lookupIsProtectedType(preferred_type))
	{
		LLTrans::findString(mDisplayName, std::string("InvFolder ") + getName(), LLSD());
	}

	mSearchableName.assign(mDisplayName);
	mSearchableName.append(getLabelSuffix());
	LLStringUtil::toUpper(mSearchableName);

    //Name set, so trigger a sort
    if(mParent)
    {
        mParent->requestSort();
    }
}


void LLFolderBridge::update()
{
	// we know we have children but  haven't  fetched them (doesn't obey filter)
	bool loading = !isUpToDate() && hasChildren() && mFolderViewItem->isOpen();

	if (loading != mIsLoading)
	{
		if ( loading )
		{
			// Measure how long we've been in the loading state
			mTimeSinceRequestStart.reset();
		}
		mIsLoading = loading;
		
		mFolderViewItem->refresh();
	}
}


// Iterate through a folder's children to determine if
// all the children are removable.
class LLIsItemRemovable : public LLFolderViewFunctor
{
public:
	LLIsItemRemovable() : mPassed(TRUE) {}
	virtual void doFolder(LLFolderViewFolder* folder)
	{
		mPassed &= folder->getViewModelItem()->isItemRemovable();
	}
	virtual void doItem(LLFolderViewItem* item)
	{
		mPassed &= item->getViewModelItem()->isItemRemovable();
	}
	BOOL mPassed;
};

// Can be destroyed (or moved to trash)
BOOL LLFolderBridge::isItemRemovable() const
{
	if (!get_is_category_removable(getInventoryModel(), mUUID))
	{
		return FALSE;
	}

	LLInventoryPanel* panel = mInventoryPanel.get();
	LLFolderViewFolder* folderp = dynamic_cast<LLFolderViewFolder*>(panel ?   panel->getItemByID(mUUID) : NULL);
	if (folderp)
	{
		LLIsItemRemovable folder_test;
		folderp->applyFunctorToChildren(folder_test);
		if (!folder_test.mPassed)
		{
			return FALSE;
		}
	}

	return TRUE;
}

BOOL LLFolderBridge::isUpToDate() const
{
	LLInventoryModel* model = getInventoryModel();
	if(!model) return FALSE;
	LLViewerInventoryCategory* category = (LLViewerInventoryCategory*)model->getCategory(mUUID);
	if( !category )
	{
		return FALSE;
	}

	return category->getVersion() != LLViewerInventoryCategory::VERSION_UNKNOWN;
}

BOOL LLFolderBridge::isItemCopyable() const
{
	// Folders are copyable if items in them are, recursively, copyable.
	
	// Get the content of the folder
	LLInventoryModel::cat_array_t* cat_array;
	LLInventoryModel::item_array_t* item_array;
	gInventory.getDirectDescendentsOf(mUUID,cat_array,item_array);

	// Check the items
	LLInventoryModel::item_array_t item_array_copy = *item_array;
	for (LLInventoryModel::item_array_t::iterator iter = item_array_copy.begin(); iter != item_array_copy.end(); iter++)
	{
		LLInventoryItem* item = *iter;
		LLItemBridge item_br(mInventoryPanel.get(), mRoot, item->getUUID());
		if (!item_br.isItemCopyable())
			return FALSE;
}

	// Check the folders
	LLInventoryModel::cat_array_t cat_array_copy = *cat_array;
	for (LLInventoryModel::cat_array_t::iterator iter = cat_array_copy.begin(); iter != cat_array_copy.end(); iter++)
{
		LLViewerInventoryCategory* category = *iter;
		LLFolderBridge cat_br(mInventoryPanel.get(), mRoot, category->getUUID());
		if (!cat_br.isItemCopyable())
			return FALSE;
	}
	
		return TRUE;
	}

// [SL:KB] - Patch: Inventory-Links | Checked: 2013-09-19 (Catznip-3.6)
bool LLFolderBridge::isItemLinkable() const
{
	LLFolderType::EType ftType = getPreferredType();
	return (LLFolderType::FT_NONE == ftType || LLFolderType::FT_OUTFIT == ftType);
}
// [/SL:KB]

BOOL LLFolderBridge::isClipboardPasteable() const
{
	if ( ! LLInvFVBridge::isClipboardPasteable() )
		return FALSE;

	// Don't allow pasting duplicates to the Calling Card/Friends subfolders, see bug EXT-1599
	if ( LLFriendCardsManager::instance().isCategoryInFriendFolder( getCategory() ) )
	{
		LLInventoryModel* model = getInventoryModel();
		if ( !model )
		{
			return FALSE;
		}

		std::vector<LLUUID> objects;
		LLClipboard::instance().pasteFromClipboard(objects);
		const LLViewerInventoryCategory *current_cat = getCategory();

		// Search for the direct descendent of current Friends subfolder among all pasted items,
		// and return false if is found.
		for(S32 i = objects.size() - 1; i >= 0; --i)
		{
			const LLUUID &obj_id = objects.at(i);
			if ( LLFriendCardsManager::instance().isObjDirectDescendentOfCategory(model->getObject(obj_id), current_cat) )
			{
				return FALSE;
			}
		}

	}
	return TRUE;
}

BOOL LLFolderBridge::isClipboardPasteableAsLink() const
{
	// Check normal paste-as-link permissions
	if (!LLInvFVBridge::isClipboardPasteableAsLink())
	{
		return FALSE;
	}

	const LLInventoryModel* model = getInventoryModel();
	if (!model)
	{
		return FALSE;
	}

	const LLViewerInventoryCategory *current_cat = getCategory();
	if (current_cat)
	{
		const BOOL is_in_friend_folder = LLFriendCardsManager::instance().isCategoryInFriendFolder( current_cat );
		const LLUUID &current_cat_id = current_cat->getUUID();
		std::vector<LLUUID> objects;
		LLClipboard::instance().pasteFromClipboard(objects);
		S32 count = objects.size();
		for(S32 i = 0; i < count; i++)
		{
			const LLUUID &obj_id = objects.at(i);
			const LLInventoryCategory *cat = model->getCategory(obj_id);
			if (cat)
			{
				const LLUUID &cat_id = cat->getUUID();
				// Don't allow recursive pasting
				if ((cat_id == current_cat_id) ||
					model->isObjectDescendentOf(current_cat_id, cat_id))
				{
					return FALSE;
				}
			}
			// Don't allow pasting duplicates to the Calling Card/Friends subfolders, see bug EXT-1599
			if ( is_in_friend_folder )
			{
				// If object is direct descendent of current Friends subfolder than return false.
				// Note: We can't use 'const LLInventoryCategory *cat', because it may be null
				// in case type of obj_id is LLInventoryItem.
				if ( LLFriendCardsManager::instance().isObjDirectDescendentOfCategory(model->getObject(obj_id), current_cat) )
				{
					return FALSE;
				}
			}
		}
	}
	return TRUE;

}

static BOOL can_move_to_outbox(LLInventoryItem* inv_item, std::string& tooltip_msg)
{
	// Collapse links directly to items/folders
	LLViewerInventoryItem * viewer_inv_item = (LLViewerInventoryItem *) inv_item;
	LLViewerInventoryItem * linked_item = viewer_inv_item->getLinkedItem();
	if (linked_item != NULL)
	{
		inv_item = linked_item;
	}
	
	bool allow_transfer = inv_item->getPermissions().allowOperationBy(PERM_TRANSFER, gAgent.getID());
	if (!allow_transfer)
	{
		tooltip_msg = LLTrans::getString("TooltipOutboxNoTransfer");
		return false;
	}

#if BLOCK_WORN_ITEMS_IN_OUTBOX
	bool worn = get_is_item_worn(inv_item->getUUID());
	if (worn)
	{
		tooltip_msg = LLTrans::getString("TooltipOutboxWorn");
		return false;
	}
#endif
	
	bool calling_card = (LLAssetType::AT_CALLINGCARD == inv_item->getType());
	if (calling_card)
	{
		tooltip_msg = LLTrans::getString("TooltipOutboxCallingCard");
		return false;
	}
	
	return true;
}


int get_folder_levels(LLInventoryCategory* inv_cat)
{
	LLInventoryModel::cat_array_t* cats;
	LLInventoryModel::item_array_t* items;
	gInventory.getDirectDescendentsOf(inv_cat->getUUID(), cats, items);

	int max_child_levels = 0;

	for (S32 i=0; i < cats->size(); ++i)
	{
		LLInventoryCategory* category = cats->at(i);
		max_child_levels = llmax(max_child_levels, get_folder_levels(category));
	}

	return 1 + max_child_levels;
}

int get_folder_path_length(const LLUUID& ancestor_id, const LLUUID& descendant_id)
{
	int depth = 0;

	if (ancestor_id == descendant_id) return depth;

	const LLInventoryCategory* category = gInventory.getCategory(descendant_id);

	while(category)
	{
		LLUUID parent_id = category->getParentUUID();

		if (parent_id.isNull()) break;

		depth++;

		if (parent_id == ancestor_id) return depth;

		category = gInventory.getCategory(parent_id);
	}

	LL_WARNS() << "get_folder_path_length() couldn't trace a path from the descendant to the ancestor" << LL_ENDL;
	return -1;
}

BOOL LLFolderBridge::dragCategoryIntoFolder(LLInventoryCategory* inv_cat,
											BOOL drop,
											std::string& tooltip_msg)
{

	LLInventoryModel* model = getInventoryModel();

	if (!inv_cat) return FALSE; // shouldn't happen, but in case item is incorrectly parented in which case inv_cat will be NULL
	if (!model) return FALSE;
	if (!isAgentAvatarValid()) return FALSE;
	if (!isAgentInventory()) return FALSE; // cannot drag categories into library
	// <FS:TT> Client LSL Bridge (also for #AO)
	if (isProtectedFolder()) return FALSE;
	// </FS:TT>

	LLInventoryPanel* destination_panel = mInventoryPanel.get();
	if (!destination_panel) return false;

	LLInventoryFilter* filter = getInventoryFilter();
	if (!filter) return false;

	const LLUUID &cat_id = inv_cat->getUUID();
	const LLUUID &current_outfit_id = model->findCategoryUUIDForType(LLFolderType::FT_CURRENT_OUTFIT, false);
	const LLUUID &outbox_id = model->findCategoryUUIDForType(LLFolderType::FT_OUTBOX, false);
	
	const BOOL move_is_into_current_outfit = (mUUID == current_outfit_id);
	const BOOL move_is_into_outbox = model->isObjectDescendentOf(mUUID, outbox_id); 
	const BOOL move_is_from_outbox = model->isObjectDescendentOf(cat_id, outbox_id);

	// check to make sure source is agent inventory, and is represented there.
	LLToolDragAndDrop::ESource source = LLToolDragAndDrop::getInstance()->getSource();
	const BOOL is_agent_inventory = (model->getCategory(cat_id) != NULL)
		&& (LLToolDragAndDrop::SOURCE_AGENT == source);

	BOOL accept = FALSE;
	U64 filter_types = filter->getFilterTypes();
	BOOL use_filter = filter_types && (filter_types&LLInventoryFilter::FILTERTYPE_DATE || (filter_types&LLInventoryFilter::FILTERTYPE_OBJECT)==0);

	if (is_agent_inventory)
	{
		const LLUUID &trash_id = model->findCategoryUUIDForType(LLFolderType::FT_TRASH, false);
<<<<<<< HEAD
		// <FS:Ansariel> FIRE-1392: Allow dragging all asset types into Landmarks folder
		//const LLUUID &landmarks_id = model->findCategoryUUIDForType(LLFolderType::FT_LANDMARK, false);

		const BOOL move_is_into_trash = (mUUID == trash_id) || model->isObjectDescendentOf(mUUID, trash_id);
		const BOOL move_is_into_outfit = getCategory() && (getCategory()->getPreferredType() == LLFolderType::FT_OUTFIT);
		// <FS:Ansariel> FIRE-1392: Allow dragging all asset types into Landmarks folder
		//const BOOL move_is_into_landmarks = (mUUID == landmarks_id) || model->isObjectDescendentOf(mUUID, landmarks_id);
=======
		const LLUUID &landmarks_id = model->findCategoryUUIDForType(LLFolderType::FT_LANDMARK, false);
		const LLUUID &my_outifts_id = model->findCategoryUUIDForType(LLFolderType::FT_MY_OUTFITS, false);

		const BOOL move_is_into_trash = (mUUID == trash_id) || model->isObjectDescendentOf(mUUID, trash_id);
		const BOOL move_is_into_my_outfits = (mUUID == my_outifts_id) || model->isObjectDescendentOf(mUUID, my_outifts_id);
		const BOOL move_is_into_outfit = move_is_into_my_outfits || (getCategory() && getCategory()->getPreferredType()==LLFolderType::FT_OUTFIT);
		const BOOL move_is_into_landmarks = (mUUID == landmarks_id) || model->isObjectDescendentOf(mUUID, landmarks_id);
>>>>>>> c97d191a

		//--------------------------------------------------------------------------------
		// Determine if folder can be moved.
		//

		BOOL is_movable = TRUE;

		if (is_movable && (mUUID == cat_id))
		{
			is_movable = FALSE;
			tooltip_msg = LLTrans::getString("TooltipDragOntoSelf");
		}
		if (is_movable && (model->isObjectDescendentOf(mUUID, cat_id)))
		{
			is_movable = FALSE;
			tooltip_msg = LLTrans::getString("TooltipDragOntoOwnChild");
		}
		if (is_movable && LLFolderType::lookupIsProtectedType(inv_cat->getPreferredType()))
		{
			is_movable = FALSE;
			// tooltip?
		}
		if (is_movable && move_is_into_outfit)
		{
			is_movable = FALSE;
			// tooltip?
		}
		if (is_movable && (mUUID == model->findCategoryUUIDForType(LLFolderType::FT_FAVORITE)))
		{
			is_movable = FALSE;
			// tooltip?
		}
		
		LLInventoryModel::cat_array_t descendent_categories;
		LLInventoryModel::item_array_t descendent_items;
		if (is_movable)
		{
			model->collectDescendents(cat_id, descendent_categories, descendent_items, FALSE);
			for (S32 i=0; i < descendent_categories.size(); ++i)
			{
				LLInventoryCategory* category = descendent_categories[i];
				if(LLFolderType::lookupIsProtectedType(category->getPreferredType()))
				{
					// Can't move "special folders" (e.g. Textures Folder).
					is_movable = FALSE;
					break;
				}
			}
		}
		U32 max_items_to_wear = gSavedSettings.getU32("WearFolderLimit");
		if (is_movable
			&& move_is_into_current_outfit
			&& descendent_items.size() > max_items_to_wear)
		{
			LLInventoryModel::cat_array_t cats;
			LLInventoryModel::item_array_t items;
			LLFindWearablesEx not_worn(/*is_worn=*/ false, /*include_body_parts=*/ false);
			gInventory.collectDescendentsIf(cat_id,
				cats,
				items,
				LLInventoryModel::EXCLUDE_TRASH,
				not_worn);

			if (items.size() > max_items_to_wear)
			{
				// Can't move 'large' folders into current outfit: MAINT-4086
				is_movable = FALSE;
				LLStringUtil::format_map_t args;
				args["AMOUNT"] = llformat("%d", max_items_to_wear);
				tooltip_msg = LLTrans::getString("TooltipTooManyWearables",args);
			}
		}
		if (is_movable && move_is_into_trash)
		{
			for (S32 i=0; i < descendent_items.size(); ++i)
			{
				LLInventoryItem* item = descendent_items[i];
				if (get_is_item_worn(item->getUUID()))
				{
					is_movable = FALSE;
					break; // It's generally movable, but not into the trash.
				}
			}
		}
		// <FS:Ansariel> FIRE-1392: Allow dragging all asset types into Landmarks folder
		//if (is_movable && move_is_into_landmarks)
		//{
		//	for (S32 i=0; i < descendent_items.size(); ++i)
		//	{
		//		LLViewerInventoryItem* item = descendent_items[i];

		//		// Don't move anything except landmarks and categories into Landmarks folder.
		//		// We use getType() instead of getActua;Type() to allow links to landmarks and folders.
		//		if (LLAssetType::AT_LANDMARK != item->getType() && LLAssetType::AT_CATEGORY != item->getType())
		//		{
		//			is_movable = FALSE;
		//			break; // It's generally movable, but not into Landmarks.
		//		}
		//	}
		//}
		// </FS:Ansariel>
		if (is_movable && move_is_into_outbox)
		{
			const int nested_folder_levels = get_folder_path_length(outbox_id, mUUID) + get_folder_levels(inv_cat);
			
			if (nested_folder_levels > gSavedSettings.getU32("InventoryOutboxMaxFolderDepth"))
			{
				tooltip_msg = LLTrans::getString("TooltipOutboxFolderLevels");
				is_movable = FALSE;
			}
			else
			{
				int dragged_folder_count = descendent_categories.size();
				int existing_item_count = 0;
				int existing_folder_count = 0;
				
				const LLViewerInventoryCategory * master_folder = model->getFirstDescendantOf(outbox_id, mUUID);
				
				if (master_folder != NULL)
				{
					if (model->isObjectDescendentOf(cat_id, master_folder->getUUID()))
					{
						// Don't use count because we're already inside the same category anyway
						dragged_folder_count = 0;
					}
					else
					{
						existing_folder_count = 1; // Include the master folder in the count!

						// If we're in the drop operation as opposed to the drag without drop, we are doing a
						// single category at a time so don't block based on the total amount of cargo data items
						if (drop)
						{
							dragged_folder_count += 1;
						}
						else
						{
							// NOTE: The cargo id's count is a total of categories AND items but we err on the side of
							//       prevention rather than letting too many folders into the hierarchy of the outbox,
							//       when we're dragging the item to a new parent
							dragged_folder_count += LLToolDragAndDrop::instance().getCargoCount();
						}
					}
					
					// Tally the total number of categories and items inside the master folder

					LLInventoryModel::cat_array_t existing_categories;
					LLInventoryModel::item_array_t existing_items;

					model->collectDescendents(master_folder->getUUID(), existing_categories, existing_items, FALSE);
					
					existing_folder_count += existing_categories.size();
					existing_item_count += existing_items.size();
				}
				else
				{
					// Assume a single category is being dragged to the outbox since we evaluate one at a time
					// when not putting them under a parent item.
					dragged_folder_count += 1;
				}

				const int nested_folder_count = existing_folder_count + dragged_folder_count;
				const int nested_item_count = existing_item_count + descendent_items.size();
				
				if (nested_folder_count > gSavedSettings.getU32("InventoryOutboxMaxFolderCount"))
				{
					tooltip_msg = LLTrans::getString("TooltipOutboxTooManyFolders");
					is_movable = FALSE;
				}
				else if (nested_item_count > gSavedSettings.getU32("InventoryOutboxMaxItemCount"))
				{
					tooltip_msg = LLTrans::getString("TooltipOutboxTooManyObjects");
					is_movable = FALSE;
				}
				
				if (is_movable == TRUE)
				{
					for (S32 i=0; i < descendent_items.size(); ++i)
					{
						LLInventoryItem* item = descendent_items[i];
						if (!can_move_to_outbox(item, tooltip_msg))
						{
							is_movable = FALSE;
							break; 
						}
					}
				}
			}
		}

		if (is_movable)
		{
			LLInventoryPanel* active_panel = LLInventoryPanel::getActiveInventoryPanel(FALSE);
			is_movable = active_panel != NULL;

			// For a folder to pass the filter all its descendants are required to pass.
			// We make this exception to allow reordering folders within an inventory panel,
			// which has a filter applied, like Recent tab for example.
			// There may be folders which are displayed because some of their descendants pass
			// the filter, but other don't, and thus remain hidden. Without this check,
			// such folders would not be allowed to be moved within a panel.
			if (destination_panel == active_panel)
			{
				is_movable = true;
			}
			else
			{
				LLFolderView* active_folder_view = NULL;

				if (is_movable)
				{
					active_folder_view = active_panel->getRootFolder();
					is_movable = active_folder_view != NULL;
				}

				if (is_movable && use_filter)
				{
					// Check whether the folder being dragged from active inventory panel
					// passes the filter of the destination panel.
					// <FS:Ansariel> FIRE-7219: Allow DnD operation on filtered folder views
					//is_movable = check_category(model, cat_id, active_panel, filter);
				}
			}
		}

// [RLVa:KB] - Checked: 2011-03-29 (RLVa-1.3.0g) | Added: RLVa-1.3.0g
		if ( (is_movable) && (rlv_handler_t::isEnabled()) && (RlvFolderLocks::instance().hasLockedFolder(RLV_LOCK_ANY)) )
		{
			is_movable = RlvFolderLocks::instance().canMoveFolder(cat_id, mUUID);
		}
// [/RLVa:KB]

		// 
		//--------------------------------------------------------------------------------

		accept = is_movable;

		if (accept && drop)
		{
			// Look for any gestures and deactivate them
			if (move_is_into_trash)
			{
				for (S32 i=0; i < descendent_items.size(); i++)
				{
					LLInventoryItem* item = descendent_items[i];
					if (item->getType() == LLAssetType::AT_GESTURE
						&& LLGestureMgr::instance().isGestureActive(item->getUUID()))
					{
						LLGestureMgr::instance().deactivateGesture(item->getUUID());
					}
				}
			}
			// if target is current outfit folder we use link
			if (move_is_into_current_outfit &&
				inv_cat->getPreferredType() == LLFolderType::FT_NONE)
			{
				// traverse category and add all contents to currently worn.
				BOOL append = true;
				LLAppearanceMgr::instance().wearInventoryCategory(inv_cat, false, append);
			}
			else if (move_is_into_outbox && !move_is_from_outbox)
			{
				copy_folder_to_outbox(inv_cat, mUUID, cat_id, LLToolDragAndDrop::getOperationId());
			}
			else
			{
				if (model->isObjectDescendentOf(cat_id, model->findCategoryUUIDForType(LLFolderType::FT_INBOX, false)))
				{
					set_dad_inbox_object(cat_id);
				}

				// Reparent the folder and restamp children if it's moving
				// into trash.
				LLInvFVBridge::changeCategoryParent(
					model,
					(LLViewerInventoryCategory*)inv_cat,
					mUUID,
					move_is_into_trash);
			}
		}
	}
	else if (LLToolDragAndDrop::SOURCE_WORLD == source)
	{
		if (move_is_into_outbox)
		{
			tooltip_msg = LLTrans::getString("TooltipOutboxNotInInventory");
			accept = FALSE;
		}
		else
		{
			accept = move_inv_category_world_to_agent(cat_id, mUUID, drop, NULL, NULL, filter);
		}
	}
	else if (LLToolDragAndDrop::SOURCE_LIBRARY == source)
	{
		if (move_is_into_outbox)
		{
			tooltip_msg = LLTrans::getString("TooltipOutboxNotInInventory");
			accept = FALSE;
		}
		else
		{
			// Accept folders that contain complete outfits.
			accept = move_is_into_current_outfit && LLAppearanceMgr::instance().getCanMakeFolderIntoOutfit(cat_id);
		}		

		if (accept && drop)
		{
			LLAppearanceMgr::instance().wearInventoryCategory(inv_cat, true, false);
		}
	}

	return accept;
}

void warn_move_inventory(LLViewerObject* object, LLMoveInv* move_inv)
{
	const char* dialog = NULL;
	if (object->flagScripted())
	{
		dialog = "MoveInventoryFromScriptedObject";
	}
	else
	{
		dialog = "MoveInventoryFromObject";
	}
	LLNotificationsUtil::add(dialog, LLSD(), LLSD(), boost::bind(move_task_inventory_callback, _1, _2, move_inv));
}

// Move/copy all inventory items from the Contents folder of an in-world
// object to the agent's inventory, inside a given category.
BOOL move_inv_category_world_to_agent(const LLUUID& object_id,
									  const LLUUID& category_id,
									  BOOL drop,
									  void (*callback)(S32, void*),
									  void* user_data,
									  LLInventoryFilter* filter)
{
	// Make sure the object exists. If we allowed dragging from
	// anonymous objects, it would be possible to bypass
	// permissions.
	// content category has same ID as object itself
	LLViewerObject* object = gObjectList.findObject(object_id);
	if(!object)
	{
		LL_INFOS() << "Object not found for drop." << LL_ENDL;
		return FALSE;
	}

	// this folder is coming from an object, as there is only one folder in an object, the root,
	// we need to collect the entire contents and handle them as a group
	LLInventoryObject::object_list_t inventory_objects;
	object->getInventoryContents(inventory_objects);

	if (inventory_objects.empty())
	{
		LL_INFOS() << "Object contents not found for drop." << LL_ENDL;
		return FALSE;
	}

	BOOL accept = FALSE;
	BOOL is_move = FALSE;
	BOOL use_filter = FALSE;
	if (filter)
	{
		U64 filter_types = filter->getFilterTypes();
		use_filter = filter_types && (filter_types&LLInventoryFilter::FILTERTYPE_DATE || (filter_types&LLInventoryFilter::FILTERTYPE_OBJECT)==0);
	}

	// coming from a task. Need to figure out if the person can
	// move/copy this item.
	LLInventoryObject::object_list_t::iterator it = inventory_objects.begin();
	LLInventoryObject::object_list_t::iterator end = inventory_objects.end();
	for ( ; it != end; ++it)
	{
		LLInventoryItem* item = dynamic_cast<LLInventoryItem*>(it->get());
		if (!item)
		{
			LL_WARNS() << "Invalid inventory item for drop" << LL_ENDL;
			continue;
		}

		// coming from a task. Need to figure out if the person can
		// move/copy this item.
		LLPermissions perm(item->getPermissions());
		if((perm.allowCopyBy(gAgent.getID(), gAgent.getGroupID())
			&& perm.allowTransferTo(gAgent.getID())))
//			|| gAgent.isGodlike())
		{
			accept = TRUE;
		}
		else if(object->permYouOwner())
		{
			// If the object cannot be copied, but the object the
			// inventory is owned by the agent, then the item can be
			// moved from the task to agent inventory.
			is_move = TRUE;
			accept = TRUE;
		}

		if (accept && use_filter)
		{
			accept = filter->check(item);
		}

		if (!accept)
		{
			break;
		}
	}

	if(drop && accept)
	{
		it = inventory_objects.begin();
		LLMoveInv* move_inv = new LLMoveInv;
		move_inv->mObjectID = object_id;
		move_inv->mCategoryID = category_id;
		move_inv->mCallback = callback;
		move_inv->mUserData = user_data;

		for ( ; it != end; ++it)
		{
			two_uuids_t two(category_id, (*it)->getUUID());
			move_inv->mMoveList.push_back(two);
		}

		if(is_move)
		{
			// Callback called from within here.
			warn_move_inventory(object, move_inv);
		}
		else
		{
			LLNotification::Params params("MoveInventoryFromObject");
			params.functor.function(boost::bind(move_task_inventory_callback, _1, _2, move_inv));
			LLNotifications::instance().forceResponse(params, 0);
		}
	}
	return accept;
}

void LLRightClickInventoryFetchDescendentsObserver::execute(bool clear_observer)
{
	// Bail out immediately if no descendents
	if( mComplete.empty() )
	{
		LL_WARNS() << "LLRightClickInventoryFetchDescendentsObserver::done with empty mCompleteFolders" << LL_ENDL;
		if (clear_observer)
		{
		gInventory.removeObserver(this);
		delete this;
		}
		return;
	}

	// Copy the list of complete fetched folders while "this" is still valid
	uuid_vec_t completed_folder = mComplete;
	
	// Clean up, and remove this as an observer now since recursive calls
	// could notify observers and throw us into an infinite loop.
	if (clear_observer)
	{
		gInventory.removeObserver(this);
		delete this;
	}

	for (uuid_vec_t::iterator current_folder = completed_folder.begin(); current_folder != completed_folder.end(); ++current_folder)
	{
		// Get the information on the fetched folder items and subfolders and fetch those 
		LLInventoryModel::cat_array_t* cat_array;
		LLInventoryModel::item_array_t* item_array;
		gInventory.getDirectDescendentsOf(*current_folder, cat_array, item_array);

		S32 item_count(0);
		if( item_array )
		{			
			item_count = item_array->size();
		}
		
		S32 cat_count(0);
		if( cat_array )
		{			
			cat_count = cat_array->size();
		}

		// Move to next if current folder empty
		if ((item_count == 0) && (cat_count == 0))
		{
			continue;
		}

		uuid_vec_t ids;
		LLRightClickInventoryFetchObserver* outfit = NULL;
		LLRightClickInventoryFetchDescendentsObserver* categories = NULL;

		// Fetch the items
		if (item_count)
		{
			for (S32 i = 0; i < item_count; ++i)
			{
				ids.push_back(item_array->at(i)->getUUID());
			}
			outfit = new LLRightClickInventoryFetchObserver(ids);
		}
		// Fetch the subfolders
		if (cat_count)
		{
			for (S32 i = 0; i < cat_count; ++i)
			{
				ids.push_back(cat_array->at(i)->getUUID());
			}
			categories = new LLRightClickInventoryFetchDescendentsObserver(ids);
		}

		// Perform the item fetch
		if (outfit)
		{
	outfit->startFetch();
			outfit->execute();				// Not interested in waiting and this will be right 99% of the time.
			delete outfit;
//Uncomment the following code for laggy Inventory UI.
			/*
			 if (outfit->isFinished())
	{
	// everything is already here - call done.
				outfit->execute();
				delete outfit;
	}
	else
	{
				// it's all on its way - add an observer, and the inventory
	// will call done for us when everything is here.
	gInventory.addObserver(outfit);
			}
			*/
		}
		// Perform the subfolders fetch : this is where we truly recurse down the folder hierarchy
		if (categories)
		{
			categories->startFetch();
			if (categories->isFinished())
			{
				// everything is already here - call done.
				categories->execute();
				delete categories;
			}
			else
			{
				// it's all on its way - add an observer, and the inventory
				// will call done for us when everything is here.
				gInventory.addObserver(categories);
			}
		}
	}
}


//~~~~~~~~~~~~~~~~~~~~~~~~~~~~~~~~~~~~~~~~~~~~~~~~~~~~~~~~~~~~~~~~
// Class LLInventoryWearObserver
//
// Observer for "copy and wear" operation to support knowing
// when the all of the contents have been added to inventory.
//~~~~~~~~~~~~~~~~~~~~~~~~~~~~~~~~~~~~~~~~~~~~~~~~~~~~~~~~~~~~~~~~
class LLInventoryCopyAndWearObserver : public LLInventoryObserver
{
public:
	LLInventoryCopyAndWearObserver(const LLUUID& cat_id, int count, bool folder_added=false) :
		mCatID(cat_id), mContentsCount(count), mFolderAdded(folder_added) {}
	virtual ~LLInventoryCopyAndWearObserver() {}
	virtual void changed(U32 mask);

protected:
	LLUUID mCatID;
	int    mContentsCount;
	bool   mFolderAdded;
};



void LLInventoryCopyAndWearObserver::changed(U32 mask)
{
	if((mask & (LLInventoryObserver::ADD)) != 0)
	{
		if (!mFolderAdded)
		{
			const std::set<LLUUID>& changed_items = gInventory.getChangedIDs();

			std::set<LLUUID>::const_iterator id_it = changed_items.begin();
			std::set<LLUUID>::const_iterator id_end = changed_items.end();
			for (;id_it != id_end; ++id_it)
			{
				if ((*id_it) == mCatID)
				{
					mFolderAdded = TRUE;
					break;
				}
			}
		}

		if (mFolderAdded)
		{
			LLViewerInventoryCategory* category = gInventory.getCategory(mCatID);
			if (NULL == category)
			{
				LL_WARNS() << "gInventory.getCategory(" << mCatID
						<< ") was NULL" << LL_ENDL;
			}
			else
			{
				if (category->getDescendentCount() ==
				    mContentsCount)
				{
					gInventory.removeObserver(this);
<<<<<<< HEAD
					// <FS:Ansariel> FIRE-938: "copy and wear" does replace
					//LLAppearanceMgr::instance().wearInventoryCategory(category, FALSE, FALSE);
					LLAppearanceMgr::instance().wearInventoryCategory(category, FALSE, TRUE);
					// </FS:Ansariel>
=======
					LLAppearanceMgr::instance().wearInventoryCategory(category, FALSE, TRUE);
>>>>>>> c97d191a
					delete this;
				}
			}
		}

	}
}



void LLFolderBridge::performAction(LLInventoryModel* model, std::string action)
{
	if ("open" == action)
	{
		LLFolderViewFolder *f = dynamic_cast<LLFolderViewFolder   *>(mInventoryPanel.get()->getItemByID(mUUID));
		if (f)
		{
			f->toggleOpen();
		}
		
		return;
	}
	else if ("paste" == action)
	{
		pasteFromClipboard();
		return;
	}
	else if ("paste_link" == action)
	{
		pasteLinkFromClipboard();
		return;
	}
	else if ("properties" == action)
	{
		showProperties();
		return;
	}
	else if ("replaceoutfit" == action)
	{
		modifyOutfit(FALSE);
		return;
	}
	else if ("addtooutfit" == action)
	{
		modifyOutfit(TRUE);
		return;
	}
// <FS:TT> Patch: ReplaceWornItemsOnly
	else if ("replaceitems" == action)
	{
		LLInventoryModel* model = getInventoryModel();
		if(!model) return;
		LLViewerInventoryCategory* cat = getCategory();
		if(!cat) return;

		gInventory.wearItemsOnAvatar(cat);
		//		modifyOutfit(TRUE, TRUE);
		return;
	}
// </FS:TT>
	else if ("cut" == action)
	{
		cutToClipboard();
		// <FS:Ansariel> Re-apply FIRE-6714: Don't move objects to trash during cut&paste
		//gInventory.removeObject(mUUID);
		// </FS:Ansariel> Re-apply FIRE-6714: Don't move objects to trash during cut&paste
		return;
	}
	else if ("copy" == action)
	{
		copyToClipboard();
		return;
	}
	else if ("removefromoutfit" == action)
	{
		LLInventoryModel* model = getInventoryModel();
		if(!model) return;
		LLViewerInventoryCategory* cat = getCategory();
		if(!cat) return;

		LLAppearanceMgr::instance().takeOffOutfit( cat->getLinkedUUID() );
		return;
	}
	else if ("purge" == action)
	{
		purgeItem(model, mUUID);
		return;
	}
	else if ("restore" == action)
	{
		restoreItem();
		return;
	}
// [SL:KB] - Patch: Inventory-Misc | Checked: 2011-05-28 (Catznip-2.6.0a) | Added: Catznip-2.6.0a
	else if ("move_to_lost_and_found" == action)
	{
		LLInventoryModel* pModel = getInventoryModel();
		LLViewerInventoryCategory* pCat = getCategory();
		if ( (!pModel) || (&gInventory != pModel) || (!pCat) )
			return;

		LLInventoryModel* model = &gInventory;
		model->changeCategoryParent(pCat,gInventory.findCategoryUUIDForType(LLFolderType::FT_LOST_AND_FOUND),FALSE);

		gInventory.addChangedMask(LLInventoryObserver::REBUILD, mUUID);
		gInventory.notifyObservers();
	}
// [/SL:KB]
#ifndef LL_RELEASE_FOR_DOWNLOAD
	else if ("delete_system_folder" == action)
	{
		removeSystemFolder();
	}
#endif
	else if (isMarketplaceCopyAction(action))
	{
		LL_INFOS() << "Copy folder to marketplace action!" << LL_ENDL;

		LLInventoryCategory * cat = gInventory.getCategory(mUUID);
		if (!cat) return;

		const LLUUID outbox_id = getInventoryModel()->findCategoryUUIDForType(LLFolderType::FT_OUTBOX, false);
		copy_folder_to_outbox(cat, outbox_id, cat->getUUID(), LLToolDragAndDrop::getOperationId());
	}
#if ENABLE_MERCHANT_SEND_TO_MARKETPLACE_CONTEXT_MENU
	else if (isMarketplaceSendAction(action))
	{
		LL_INFOS() << "Send to marketplace action!" << LL_ENDL;

		LLInventoryCategory * cat = gInventory.getCategory(mUUID);
		if (!cat) return;
		
		send_to_marketplace(cat);
	}
#endif // ENABLE_MERCHANT_SEND_TO_MARKETPLACE_CONTEXT_MENU
}

void LLFolderBridge::openItem()
{
	LL_DEBUGS() << "LLFolderBridge::openItem()" << LL_ENDL;
	LLInventoryModel* model = getInventoryModel();
	if(!model) return;
	if(mUUID.isNull()) return;
	bool fetching_inventory = model->fetchDescendentsOf(mUUID);
	// Only change folder type if we have the folder contents.
	if (!fetching_inventory)
	{
		// Disabling this for now, it's causing crash when new items are added to folders
		// since folder type may change before new item item has finished processing.
		// determineFolderType();
	}
}

void LLFolderBridge::closeItem()
{
	determineFolderType();
}

void LLFolderBridge::determineFolderType()
{
	if (isUpToDate())
	{
		LLInventoryModel* model = getInventoryModel();
		LLViewerInventoryCategory* category = model->getCategory(mUUID);
		if (category)
		{
			category->determineFolderType();
		}
	}
}

BOOL LLFolderBridge::isItemRenameable() const
{
	return get_is_category_renameable(getInventoryModel(), mUUID);
}

void LLFolderBridge::restoreItem()
{
	LLViewerInventoryCategory* cat;
	cat = (LLViewerInventoryCategory*)getCategory();
	if(cat)
	{
		LLInventoryModel* model = getInventoryModel();
		const LLUUID new_parent = model->findCategoryUUIDForType(LLFolderType::assetTypeToFolderType(cat->getType()));
		// do not restamp children on restore
		LLInvFVBridge::changeCategoryParent(model, cat, new_parent, FALSE);
	}
}

LLFolderType::EType LLFolderBridge::getPreferredType() const
{
	LLFolderType::EType preferred_type = LLFolderType::FT_NONE;
	LLViewerInventoryCategory* cat = getCategory();
	if(cat)
	{
		// <FS:Ansariel> Special virtual system folder icons
		//preferred_type = cat->getPreferredType();
		std::string catName(cat->getName());
		if (catName == ROOT_FIRESTORM_FOLDER) preferred_type = LLFolderType::FT_FIRESTORM;
		else if (catName == RLV_ROOT_FOLDER) preferred_type = LLFolderType::FT_RLV;
		else if (catName == "#Phoenix") preferred_type = LLFolderType::FT_PHOENIX;
		else preferred_type = cat->getPreferredType();
		// </FS:Ansariel>
	}

	return preferred_type;
}

// Icons for folders are based on the preferred type
LLUIImagePtr LLFolderBridge::getIcon() const
{
	LLFolderType::EType preferred_type = LLFolderType::FT_NONE;
	LLViewerInventoryCategory* cat = getCategory();
	if(cat)
	{
		// <FS:Ansariel> Special virtual system folder icons
		//preferred_type = cat->getPreferredType();
		std::string catName(cat->getName());
		if (catName == ROOT_FIRESTORM_FOLDER) preferred_type = LLFolderType::FT_FIRESTORM;
		else if (catName == RLV_ROOT_FOLDER) preferred_type = LLFolderType::FT_RLV;
		else if (catName == "#Phoenix") preferred_type = LLFolderType::FT_PHOENIX;
		else preferred_type = cat->getPreferredType();
		// </FS:Ansariel>
	}
	return getIcon(preferred_type);
}

// static
LLUIImagePtr LLFolderBridge::getIcon(LLFolderType::EType preferred_type)
{
	return LLUI::getUIImage(LLViewerFolderType::lookupIconName(preferred_type, FALSE));
}

LLUIImagePtr LLFolderBridge::getIconOpen() const
{
	return LLUI::getUIImage(LLViewerFolderType::lookupIconName(getPreferredType(), TRUE));

}

LLUIImagePtr LLFolderBridge::getIconOverlay() const
{
	if (getInventoryObject() && getInventoryObject()->getIsLinkType())
	{
		return LLUI::getUIImage("Inv_Link");
	}
	return NULL;
}

std::string LLFolderBridge::getLabelSuffix() const
{
	static LLCachedControl<F32> folder_loading_message_delay(gSavedSettings, "FolderLoadingMessageWaitTime", 0.5f);
	return mIsLoading && mTimeSinceRequestStart.getElapsedTimeF32() >= folder_loading_message_delay() 
		? llformat(" ( %s ) ", LLTrans::getString("LoadingData").c_str())
		: LLStringUtil::null;
}

BOOL LLFolderBridge::renameItem(const std::string& new_name)
{

	LLScrollOnRenameObserver *observer = new LLScrollOnRenameObserver(mUUID, mRoot);
	gInventory.addObserver(observer);

	rename_category(getInventoryModel(), mUUID, new_name);

	// return FALSE because we either notified observers (& therefore
	// rebuilt) or we didn't update.
	return FALSE;
}

BOOL LLFolderBridge::removeItem()
{
	if(!isItemRemovable())
	{
		return FALSE;
	}
	const LLViewerInventoryCategory *cat = getCategory();
	
	LLSD payload;
	LLSD args;
	args["FOLDERNAME"] = cat->getName();

	LLNotification::Params params("ConfirmDeleteProtectedCategory");
	params.payload(payload).substitutions(args).functor.function(boost::bind(&LLFolderBridge::removeItemResponse, this, _1, _2));
	LLNotifications::instance().forceResponse(params, 0);
	return TRUE;
}


BOOL LLFolderBridge::removeSystemFolder()
{
	const LLViewerInventoryCategory *cat = getCategory();
	if (!LLFolderType::lookupIsProtectedType(cat->getPreferredType()))
	{
		return FALSE;
	}

	LLSD payload;
	LLSD args;
	args["FOLDERNAME"] = cat->getName();

	LLNotification::Params params("ConfirmDeleteProtectedCategory");
	params.payload(payload).substitutions(args).functor.function(boost::bind(&LLFolderBridge::removeItemResponse, this, _1, _2));
	{
		LLNotifications::instance().add(params);
	}
	return TRUE;
}

bool LLFolderBridge::removeItemResponse(const LLSD& notification, const LLSD& response)
{
	S32 option = LLNotification::getSelectedOption(notification, response);

	// if they choose delete, do it.  Otherwise, don't do anything
	if(option == 0) 
	{
		// move it to the trash
		LLPreview::hide(mUUID);
		getInventoryModel()->removeCategory(mUUID);
		return TRUE;
	}
	return FALSE;
}

//Recursively update the folder's creation date
void LLFolderBridge::updateHierarchyCreationDate(time_t date)
{
    if(getCreationDate() < date)
    {
        setCreationDate(date);
        if(mParent)
        {
            static_cast<LLFolderBridge *>(mParent)->updateHierarchyCreationDate(date);
        }
    }
}

void LLFolderBridge::pasteFromClipboard()
{
	LLInventoryModel* model = getInventoryModel();
	if(model && isClipboardPasteable())
	{
		const LLUUID &current_outfit_id = model->findCategoryUUIDForType(LLFolderType::FT_CURRENT_OUTFIT, false);
		const LLUUID &outbox_id = model->findCategoryUUIDForType(LLFolderType::FT_OUTBOX, false);
		const LLUUID &favorites_id = model->findCategoryUUIDForType(LLFolderType::FT_FAVORITE, false);
		const LLUUID &my_outifts_id = model->findCategoryUUIDForType(LLFolderType::FT_MY_OUTFITS, false);

		const BOOL move_is_into_current_outfit = (mUUID == current_outfit_id);
		const BOOL move_is_into_my_outfits = (mUUID == my_outifts_id) || model->isObjectDescendentOf(mUUID, my_outifts_id);
		const BOOL move_is_into_outfit = move_is_into_my_outfits || (getCategory() && getCategory()->getPreferredType()==LLFolderType::FT_OUTFIT);
		const BOOL move_is_into_outbox = model->isObjectDescendentOf(mUUID, outbox_id);
		const BOOL move_is_into_favorites = (mUUID == favorites_id);

		std::vector<LLUUID> objects;
		LLClipboard::instance().pasteFromClipboard(objects);

		if (move_is_into_outbox)
		{
			LLFolderViewItem * outbox_itemp =   mInventoryPanel.get()->getItemByID(mUUID);

			if (outbox_itemp)
			{
				LLToolDragAndDrop::instance().setCargoCount(objects.size());

				BOOL can_list = TRUE;

				for (std::vector<LLUUID>::const_iterator iter = objects.begin();
					(iter != objects.end()) && (can_list == TRUE);
					++iter)
				{
					const LLUUID& item_id = (*iter);
					LLInventoryItem *item = model->getItem(item_id);

					if (item)
					{
						MASK mask = 0x0;
						BOOL drop = FALSE;
						EDragAndDropType cargo_type = LLViewerAssetType::lookupDragAndDropType(item->getActualType());
						void * cargo_data = (void *) item;
						std::string tooltip_msg;

						can_list = outbox_itemp->getViewModelItem()->dragOrDrop(mask, drop, cargo_type, cargo_data, tooltip_msg);
					}
				}

				LLToolDragAndDrop::instance().resetCargoCount();

				if (can_list == FALSE)
				{
					// Notify user of failure somehow -- play error sound?  modal dialog?
					return;
				}
			}
		}

		const LLUUID parent_id(mUUID);

		for (std::vector<LLUUID>::const_iterator iter = objects.begin();
			 iter != objects.end();
			 ++iter)
		{
			const LLUUID& item_id = (*iter);

			LLInventoryItem *item = model->getItem(item_id);
			LLInventoryObject *obj = model->getObject(item_id);
			if (obj)
			{
				if (move_is_into_current_outfit || move_is_into_outfit)
				{
					if (item && can_move_to_outfit(item, move_is_into_current_outfit))
					{
						dropToOutfit(item, move_is_into_current_outfit);
					}
				}
				else if (move_is_into_favorites)
				{
					if (item && can_move_to_landmarks(item))
					{
						dropToFavorites(item);
					}
				}
				else if (LLClipboard::instance().isCutMode())
				{
					// Do a move to "paste" a "cut"
					// move_inventory_item() is not enough, as we have to update inventory locally too
					if (LLAssetType::AT_CATEGORY == obj->getType())
					{
						LLViewerInventoryCategory* vicat = (LLViewerInventoryCategory *) model->getCategory(item_id);
						llassert(vicat);
						if (vicat)
						{       
                            //changeCategoryParent() implicity calls dirtyFilter
							changeCategoryParent(model, vicat, parent_id, FALSE);
						}
					}
					else
				{
					LLViewerInventoryItem* viitem = dynamic_cast<LLViewerInventoryItem*>(item);
					llassert(viitem);
					if (viitem)
					{
                        //changeItemParent() implicity calls dirtyFilter
						changeItemParent(model, viitem, parent_id, FALSE);
					}
				}
				}
				else
				{
					// Do a "copy" to "paste" a regular copy clipboard
					if (LLAssetType::AT_CATEGORY == obj->getType())
					{
						LLViewerInventoryCategory* vicat = (LLViewerInventoryCategory *) model->getCategory(item_id);
						llassert(vicat);
						if (vicat)
						{
							copy_inventory_category(model, vicat, parent_id);
						}
					}
				else
				{
// [SL:KB] - Patch: Inventory-Links | Checked: 2010-04-12 (Catznip-2.2.0a) | Added: Catznip-2.0.0a
					if (item->getPermissions().allowCopyBy(gAgent.getID()))
					{
// [/SL:KB]
						copy_inventory_item(
							gAgent.getID(),
							item->getPermissions().getOwner(),
							item->getUUID(),
							parent_id,
							std::string(),
							LLPointer<LLInventoryCallback>(NULL));
// [SL:KB] - Patch: Inventory-Links | Checked: 2010-04-12 (Catznip-2.2.0a) | Added: Catznip-2.0.0a
					}
					else if (LLAssetType::lookupIsLinkType(item->getActualType()))
					{
						LLInventoryObject::const_object_list_t obj_array;
						obj_array.push_back(LLConstPointer<LLInventoryObject>(item));
						link_inventory_array(parent_id,
												obj_array,
												LLPointer<LLInventoryCallback>(NULL));
					}
// [/SL:KB]
				}
			}
		}
	}
		// Change mode to paste for next paste
		LLClipboard::instance().setCutMode(false);
	}
}

void LLFolderBridge::pasteLinkFromClipboard()
{
	LLInventoryModel* model = getInventoryModel();
	if(model)
	{
		const LLUUID &current_outfit_id = model->findCategoryUUIDForType(LLFolderType::FT_CURRENT_OUTFIT, false);
		const LLUUID &outbox_id = model->findCategoryUUIDForType(LLFolderType::FT_OUTBOX, false);
		const LLUUID &my_outifts_id = model->findCategoryUUIDForType(LLFolderType::FT_MY_OUTFITS, false);

		const BOOL move_is_into_current_outfit = (mUUID == current_outfit_id);
		const BOOL move_is_into_my_outfits = (mUUID == my_outifts_id) || model->isObjectDescendentOf(mUUID, my_outifts_id);
		const BOOL move_is_into_outfit = move_is_into_my_outfits || (getCategory() && getCategory()->getPreferredType()==LLFolderType::FT_OUTFIT);
		const BOOL move_is_into_outbox = model->isObjectDescendentOf(mUUID, outbox_id);

		if (move_is_into_outbox)
		{
			// Notify user of failure somehow -- play error sound?  modal dialog?
			return;
		}

		const LLUUID parent_id(mUUID);

		std::vector<LLUUID> objects;
		LLClipboard::instance().pasteFromClipboard(objects);
		for (std::vector<LLUUID>::const_iterator iter = objects.begin();
			 iter != objects.end();
			 ++iter)
		{
			const LLUUID &object_id = (*iter);
			if (move_is_into_current_outfit || move_is_into_outfit)
			{
				LLInventoryItem *item = model->getItem(object_id);
				if (item && can_move_to_outfit(item, move_is_into_current_outfit))
				{
					dropToOutfit(item, move_is_into_current_outfit);
				}
			}
			else if (LLConstPointer<LLInventoryObject> obj = model->getObject(object_id))
			{
				link_inventory_object(parent_id, obj, LLPointer<LLInventoryCallback>(NULL));
			}
		}
		// Change mode to paste for next paste
		LLClipboard::instance().setCutMode(false);
	}
}

void LLFolderBridge::staticFolderOptionsMenu()
{
	LLFolderBridge* selfp = sSelf.get();

	if (selfp && selfp->mRoot)
	{
		selfp->mRoot->updateMenu();
	}
}

BOOL LLFolderBridge::checkFolderForContentsOfType(LLInventoryModel* model, LLInventoryCollectFunctor& is_type)
{
	LLInventoryModel::cat_array_t cat_array;
	LLInventoryModel::item_array_t item_array;
	model->collectDescendentsIf(mUUID,
								cat_array,
								item_array,
								LLInventoryModel::EXCLUDE_TRASH,
								is_type);
	return ((item_array.size() > 0) ? TRUE : FALSE );
}

void LLFolderBridge::buildContextMenuOptions(U32 flags, menuentry_vec_t&   items, menuentry_vec_t& disabled_items)
{
	LLInventoryModel* model = getInventoryModel();
	llassert(model != NULL);

	const LLUUID trash_id = model->findCategoryUUIDForType(LLFolderType::FT_TRASH);
	const LLUUID lost_and_found_id = model->findCategoryUUIDForType(LLFolderType::FT_LOST_AND_FOUND);
	const LLUUID favorites = model->findCategoryUUIDForType(LLFolderType::FT_FAVORITE);

	// <FS:Ansariel> FIRE-11628: Option to delete broken links from AO folder
	if (mUUID == AOEngine::instance().getAOFolder())
	{
		items.push_back(std::string("Cleanup broken Links"));
	}
	// </FS:Ansariel>
	if (lost_and_found_id == mUUID)
	{
		// This is the lost+found folder.
		items.push_back(std::string("Empty Lost And Found"));

		disabled_items.push_back(std::string("New Folder"));
		disabled_items.push_back(std::string("New Script"));
		disabled_items.push_back(std::string("New Note"));
		disabled_items.push_back(std::string("New Gesture"));
		disabled_items.push_back(std::string("New Clothes"));
		disabled_items.push_back(std::string("New Body Parts"));
	}
	if (favorites == mUUID)
	{
		disabled_items.push_back(std::string("New Folder"));
	}
	if(trash_id == mUUID)
	{
		// This is the trash.
		items.push_back(std::string("Empty Trash"));
	}
	else if(isItemInTrash())
	{
		// This is a folder in the trash.
		items.clear(); // clear any items that used to exist
		addTrashContextMenuOptions(items, disabled_items);
	}
	else if(isOutboxFolder())
	{
		addOutboxContextMenuOptions(flags, items, disabled_items);
	}
	else if(isAgentInventory()
			// <FS:ND> moved from buildContextMenu after merge
			&& !isProtectedFolder()
			// </FS:ND>
			) // do not allow creating in library
	{
		LLViewerInventoryCategory *cat = getCategory();
		// BAP removed protected check to re-enable standard ops in untyped folders.
		// Not sure what the right thing is to do here.
		if (!isCOFFolder() && cat && (cat->getPreferredType() != LLFolderType::FT_OUTFIT))
		{
			if (!isInboxFolder() && !isOutboxFolder()) // don't allow creation in inbox or outbox
			{
				// Do not allow to create 2-level subfolder in the Calling Card/Friends folder. EXT-694.
				if (!LLFriendCardsManager::instance().isCategoryInFriendFolder(cat))
				{
					items.push_back(std::string("New Folder"));
				}

				items.push_back(std::string("New Script"));
				items.push_back(std::string("New Note"));
				items.push_back(std::string("New Gesture"));
				items.push_back(std::string("New Clothes"));
				items.push_back(std::string("New Body Parts"));
			}
			getClipboardEntries(false, items, disabled_items, flags);
		}
		else
		{
			// Want some but not all of the items from getClipboardEntries for outfits.
			if (cat && (cat->getPreferredType() == LLFolderType::FT_OUTFIT))
			{
				items.push_back(std::string("Rename"));

				addDeleteContextMenuOptions(items, disabled_items);
				// EXT-4030: disallow deletion of currently worn outfit
				const LLViewerInventoryItem *base_outfit_link = LLAppearanceMgr::instance().getBaseOutfitLink();
				if (base_outfit_link && (cat == base_outfit_link->getLinkedCategory()))
				{
					disabled_items.push_back(std::string("Delete"));
				}
			}
		}

		//Added by aura to force inventory pull on right-click to display folder options correctly. 07-17-06
		mCallingCards = mWearables = FALSE;

		LLIsType is_callingcard(LLAssetType::AT_CALLINGCARD);
		if (checkFolderForContentsOfType(model, is_callingcard))
		{
			mCallingCards=TRUE;
		}

		LLFindWearables is_wearable;
		LLIsType is_object( LLAssetType::AT_OBJECT );
		LLIsType is_gesture( LLAssetType::AT_GESTURE );

		if (checkFolderForContentsOfType(model, is_wearable)  ||
			checkFolderForContentsOfType(model, is_object) ||
			checkFolderForContentsOfType(model, is_gesture) )
		{
			mWearables=TRUE;
		}
	}
// [SL:KB] - Patch: Inventory-Misc | Checked: 2011-05-28 (Catznip-2.6.0a) | Added: Catznip-2.6.0a
	else if (isLostInventory())
	{
		items.push_back(std::string("Move to Lost And Found"));
		if (0 == (flags & FIRST_SELECTED_ITEM))
			disabled_items.push_back(std::string("Move to Lost And Found"));
	}
// [/SL:KB]

	// Preemptively disable system folder removal if more than one item selected.
	if ((flags & FIRST_SELECTED_ITEM) == 0)
	{
		disabled_items.push_back(std::string("Delete System Folder"));
	}

	// <FS:AH/SJ> Don't offer sharing of trash folder (FIRE-1642, FIRE-6547)
	//if (!isOutboxFolder())
	if (!isOutboxFolder() && mUUID != trash_id)
	{
		items.push_back(std::string("Share"));
		if (!canShare())
		{
			disabled_items.push_back(std::string("Share"));
		}
	}
	// Add menu items that are dependent on the contents of the folder.
	LLViewerInventoryCategory* category = (LLViewerInventoryCategory *) model->getCategory(mUUID);
	if (category)
	{
		uuid_vec_t folders;
		folders.push_back(category->getUUID());

		sSelf = getHandle();
		LLRightClickInventoryFetchDescendentsObserver* fetch = new LLRightClickInventoryFetchDescendentsObserver(folders);
		fetch->startFetch();
		if (fetch->isFinished())
		{
			// Do not call execute() or done() here as if the folder is here, there's likely no point drilling down 
			// This saves lots of time as buildContextMenu() is called a lot
			delete fetch;
			buildContextMenuFolderOptions(flags, items, disabled_items);
		}
		else
		{
			// it's all on its way - add an observer, and the inventory will call done for us when everything is here.
			gInventory.addObserver(fetch);
	}
}
}

void LLFolderBridge::buildContextMenuFolderOptions(U32 flags,   menuentry_vec_t& items, menuentry_vec_t& disabled_items)
{
	// Build folder specific options back up
	LLInventoryModel* model = getInventoryModel();
	if(!model) return;

	const LLInventoryCategory* category = model->getCategory(mUUID);
	if(!category) return;

	const LLUUID trash_id = model->findCategoryUUIDForType(LLFolderType::FT_TRASH);
	if (trash_id == mUUID) return;
	if (isItemInTrash()) return;
	if (!isAgentInventory()) return;
	if (isOutboxFolder()) return;

	LLFolderType::EType type = category->getPreferredType();
	const bool is_system_folder = LLFolderType::lookupIsProtectedType(type);
	// BAP change once we're no longer treating regular categories as ensembles.
	const bool is_ensemble = (type == LLFolderType::FT_NONE ||
		LLFolderType::lookupIsEnsembleType(type));
// [SL:KB] - Patch: Appearance-Misc | Checked: 2010-11-24 (Catznip-2.4)
	const bool is_outfit = (type == LLFolderType::FT_OUTFIT);
// [/SL:KB]

	// Only enable calling-card related options for non-system folders.
	if (!is_system_folder)
	{
		LLIsType is_callingcard(LLAssetType::AT_CALLINGCARD);
		if (mCallingCards || checkFolderForContentsOfType(model, is_callingcard))
		{
			items.push_back(std::string("Calling Card Separator"));
			items.push_back(std::string("Conference Chat Folder"));
			items.push_back(std::string("IM All Contacts In Folder"));
		}
	}

	if (!isItemRemovable())
	{
		disabled_items.push_back(std::string("Delete"));
	}

#ifndef LL_RELEASE_FOR_DOWNLOAD
	if (LLFolderType::lookupIsProtectedType(type))
	{
		items.push_back(std::string("Delete System Folder"));
	}
#endif

	// wearables related functionality for folders.
	//is_wearable
	LLFindWearables is_wearable;
	LLIsType is_object( LLAssetType::AT_OBJECT );
	LLIsType is_gesture( LLAssetType::AT_GESTURE );

	if (mWearables ||
		checkFolderForContentsOfType(model, is_wearable)  ||
		checkFolderForContentsOfType(model, is_object) ||
		checkFolderForContentsOfType(model, is_gesture) )
	{
		items.push_back(std::string("Folder Wearables Separator"));

		// Only enable add/replace outfit for non-system folders.
		if (!is_system_folder)
		{
			// Adding an outfit onto another (versus replacing) doesn't make sense.
			if (type != LLFolderType::FT_OUTFIT)
			{
				items.push_back(std::string("Add To Outfit"));
				// <FS:TT> Patch: ReplaceWornItemsOnly
				items.push_back(std::string("Wear Items"));
				// </FS:TT>
			}

			items.push_back(std::string("Replace Outfit"));
		}
		if (is_ensemble)
		{
			items.push_back(std::string("Wear As Ensemble"));
		}
		items.push_back(std::string("Remove From Outfit"));
		if (!LLAppearanceMgr::getCanRemoveFromCOF(mUUID))
		{
			disabled_items.push_back(std::string("Remove From Outfit"));
		}
//		if (!LLAppearanceMgr::instance().getCanReplaceCOF(mUUID))
// [SL:KB] - Patch: Appearance-Misc | Checked: 2010-11-24 (Catznip-2.4)
		if ( ((is_outfit) && (!LLAppearanceMgr::instance().getCanReplaceCOF(mUUID))) || 
			 ((!is_outfit) && (gAgentWearables.isCOFChangeInProgress())) )
// [/SL:KB]
		{
			disabled_items.push_back(std::string("Replace Outfit"));
		}
		if (!LLAppearanceMgr::instance().getCanAddToCOF(mUUID))
		{
			disabled_items.push_back(std::string("Add To Outfit"));
		}
		items.push_back(std::string("Outfit Separator"));
	}
}

// Flags unused
void LLFolderBridge::buildContextMenu(LLMenuGL& menu, U32 flags)
{
	sSelf.markDead();

	// fetch contents of this folder, as context menu can depend on contents
	// still, user would have to open context menu again to see the changes
	gInventory.fetchDescendentsOf(getUUID());


	menuentry_vec_t items;
	menuentry_vec_t disabled_items;

	LL_DEBUGS() << "LLFolderBridge::buildContextMenu()" << LL_ENDL;

	LLInventoryModel* model = getInventoryModel();
	if(!model) return;

	buildContextMenuOptions(flags, items, disabled_items);
        hide_context_entries(menu, items, disabled_items);

	// Reposition the menu, in case we're adding items to an existing menu.
	menu.needsArrange();
	menu.arrangeAndClear();
}

bool LLFolderBridge::hasChildren() const
{
	LLInventoryModel* model = getInventoryModel();
	if(!model) return FALSE;
	LLInventoryModel::EHasChildren has_children;
	has_children = gInventory.categoryHasChildren(mUUID);
	return has_children != LLInventoryModel::CHILDREN_NO;
}

BOOL LLFolderBridge::dragOrDrop(MASK mask, BOOL drop,
								EDragAndDropType cargo_type,
								void* cargo_data,
								std::string& tooltip_msg)
{
	LLInventoryItem* inv_item = (LLInventoryItem*)cargo_data;

	//LL_INFOS() << "LLFolderBridge::dragOrDrop()" << LL_ENDL;
	BOOL accept = FALSE;
	switch(cargo_type)
	{
		case DAD_TEXTURE:
		case DAD_SOUND:
		case DAD_CALLINGCARD:
		case DAD_LANDMARK:
		case DAD_SCRIPT:
		case DAD_CLOTHING:
		case DAD_OBJECT:
		case DAD_NOTECARD:
		case DAD_BODYPART:
		case DAD_ANIMATION:
		case DAD_GESTURE:
		case DAD_MESH:
			accept = dragItemIntoFolder(inv_item, drop, tooltip_msg);
			break;
		case DAD_LINK:
			// DAD_LINK type might mean one of two asset types: AT_LINK or AT_LINK_FOLDER.
			// If we have an item of AT_LINK_FOLDER type we should process the linked
			// category being dragged or dropped into folder.
			if (inv_item && LLAssetType::AT_LINK_FOLDER == inv_item->getActualType())
			{
				LLInventoryCategory* linked_category = gInventory.getCategory(inv_item->getLinkedUUID());
				if (linked_category)
				{
					accept = dragCategoryIntoFolder((LLInventoryCategory*)linked_category, drop, tooltip_msg);
				}
			}
			else
			{
				accept = dragItemIntoFolder(inv_item, drop, tooltip_msg);
			}
			break;
		case DAD_CATEGORY:
			if (LLFriendCardsManager::instance().isAnyFriendCategory(mUUID))
			{
				accept = FALSE;
			}
			else
			{
				accept = dragCategoryIntoFolder((LLInventoryCategory*)cargo_data, drop, tooltip_msg);
			}
			break;
		case DAD_ROOT_CATEGORY:
		case DAD_NONE:
			break;
		default:
			LL_WARNS() << "Unhandled cargo type for drag&drop " << cargo_type << LL_ENDL;
			break;
	}
	return accept;
}

LLViewerInventoryCategory* LLFolderBridge::getCategory() const
{
	LLViewerInventoryCategory* cat = NULL;
	LLInventoryModel* model = getInventoryModel();
	if(model)
	{
		cat = (LLViewerInventoryCategory*)model->getCategory(mUUID);
	}
	return cat;
}


// static
void LLFolderBridge::pasteClipboard(void* user_data)
{
	LLFolderBridge* self = (LLFolderBridge*)user_data;
	if(self) self->pasteFromClipboard();
}

void LLFolderBridge::createNewShirt(void* user_data)
{
	LLFolderBridge::createWearable((LLFolderBridge*)user_data, LLWearableType::WT_SHIRT);
}

void LLFolderBridge::createNewPants(void* user_data)
{
	LLFolderBridge::createWearable((LLFolderBridge*)user_data, LLWearableType::WT_PANTS);
}

void LLFolderBridge::createNewShoes(void* user_data)
{
	LLFolderBridge::createWearable((LLFolderBridge*)user_data, LLWearableType::WT_SHOES);
}

void LLFolderBridge::createNewSocks(void* user_data)
{
	LLFolderBridge::createWearable((LLFolderBridge*)user_data, LLWearableType::WT_SOCKS);
}

void LLFolderBridge::createNewJacket(void* user_data)
{
	LLFolderBridge::createWearable((LLFolderBridge*)user_data, LLWearableType::WT_JACKET);
}

void LLFolderBridge::createNewSkirt(void* user_data)
{
	LLFolderBridge::createWearable((LLFolderBridge*)user_data, LLWearableType::WT_SKIRT);
}

void LLFolderBridge::createNewGloves(void* user_data)
{
	LLFolderBridge::createWearable((LLFolderBridge*)user_data, LLWearableType::WT_GLOVES);
}

void LLFolderBridge::createNewUndershirt(void* user_data)
{
	LLFolderBridge::createWearable((LLFolderBridge*)user_data, LLWearableType::WT_UNDERSHIRT);
}

void LLFolderBridge::createNewUnderpants(void* user_data)
{
	LLFolderBridge::createWearable((LLFolderBridge*)user_data, LLWearableType::WT_UNDERPANTS);
}

void LLFolderBridge::createNewShape(void* user_data)
{
	LLFolderBridge::createWearable((LLFolderBridge*)user_data, LLWearableType::WT_SHAPE);
}

void LLFolderBridge::createNewSkin(void* user_data)
{
	LLFolderBridge::createWearable((LLFolderBridge*)user_data, LLWearableType::WT_SKIN);
}

void LLFolderBridge::createNewHair(void* user_data)
{
	LLFolderBridge::createWearable((LLFolderBridge*)user_data, LLWearableType::WT_HAIR);
}

void LLFolderBridge::createNewEyes(void* user_data)
{
	LLFolderBridge::createWearable((LLFolderBridge*)user_data, LLWearableType::WT_EYES);
}

EInventorySortGroup LLFolderBridge::getSortGroup() const
{
	LLFolderType::EType preferred_type = getPreferredType();

	if (preferred_type == LLFolderType::FT_TRASH)
	{
		return SG_TRASH_FOLDER;
	}

	//<FS:KC> Don't sort #FS folders to top
	static LLCachedControl<bool> sFSSortFSFoldersToTopPt(gSavedSettings, "FSSortFSFoldersToTop");
	if (!sFSSortFSFoldersToTopPt)
	{
		LLViewerInventoryCategory* cat = getCategory();
		if(cat)
		{
			std::string catName(cat->getName());
			if ((catName == ROOT_FIRESTORM_FOLDER) || (catName == RLV_ROOT_FOLDER) || (catName == "#Phoenix"))
			{
				return SG_NORMAL_FOLDER;
			}
		}
	}
	//</FS:KC>

	if(LLFolderType::lookupIsProtectedType(preferred_type))
	{
		return SG_SYSTEM_FOLDER;
	}

	return SG_NORMAL_FOLDER;
}


// static
void LLFolderBridge::createWearable(LLFolderBridge* bridge, LLWearableType::EType type)
{
	if(!bridge) return;
	LLUUID parent_id = bridge->getUUID();
	LLAgentWearables::createWearable(type, false, parent_id);
}

void LLFolderBridge::modifyOutfit(BOOL append)
// <FS:TT> Patch: ReplaceWornItemsOnly
{
	modifyOutfit(append, false);
}

void LLFolderBridge::modifyOutfit(BOOL append, BOOL replace)
// </FS:TT>
{
	LLInventoryModel* model = getInventoryModel();
	if(!model) return;
	LLViewerInventoryCategory* cat = getCategory();
	if(!cat) return;

<<<<<<< HEAD
	LLAppearanceMgr::instance().wearInventoryCategory( cat, FALSE, append, replace );
=======
	// checking amount of items to wear
	U32 max_items = gSavedSettings.getU32("WearFolderLimit");
	if (cat->getDescendentCount() > max_items)
	{
		LLInventoryModel::cat_array_t cats;
		LLInventoryModel::item_array_t items;
		LLFindWearablesEx not_worn(/*is_worn=*/ false, /*include_body_parts=*/ false);
		gInventory.collectDescendentsIf(cat->getUUID(),
			cats,
			items,
			LLInventoryModel::EXCLUDE_TRASH,
			not_worn);

		if (items.size() > max_items)
		{
			LLSD args;
			args["AMOUNT"] = llformat("%d", max_items);
			LLNotificationsUtil::add("TooManyWearables", args);
			return;
		}
	}

	LLAppearanceMgr::instance().wearInventoryCategory( cat, FALSE, append );
>>>>>>> c97d191a
}

// helper stuff
bool move_task_inventory_callback(const LLSD& notification, const LLSD& response, LLMoveInv* move_inv)
{
	LLFloaterOpenObject::LLCatAndWear* cat_and_wear = (LLFloaterOpenObject::LLCatAndWear* )move_inv->mUserData;
	LLViewerObject* object = gObjectList.findObject(move_inv->mObjectID);
	S32 option = LLNotificationsUtil::getSelectedOption(notification, response);

	if(option == 0 && object)
	{
		if (cat_and_wear && cat_and_wear->mWear) // && !cat_and_wear->mFolderResponded)
		{
			LLInventoryObject::object_list_t inventory_objects;
			object->getInventoryContents(inventory_objects);
			int contents_count = inventory_objects.size()-1; //subtract one for containing folder
			LLInventoryCopyAndWearObserver* inventoryObserver = new LLInventoryCopyAndWearObserver(cat_and_wear->mCatID, contents_count, cat_and_wear->mFolderResponded);
			
			gInventory.addObserver(inventoryObserver);
		}

		two_uuids_list_t::iterator move_it;
		for (move_it = move_inv->mMoveList.begin();
			 move_it != move_inv->mMoveList.end();
			 ++move_it)
		{
			object->moveInventory(move_it->first, move_it->second);
		}

		// update the UI.
		dialog_refresh_all();
	}

	if (move_inv->mCallback)
	{
		move_inv->mCallback(option, move_inv->mUserData);
	}

	delete move_inv;
	return false;
}

// Returns true if the item can be moved to Current Outfit or any outfit folder.
static BOOL can_move_to_outfit(LLInventoryItem* inv_item, BOOL move_is_into_current_outfit)
{
	// <FS:ND> FIRE-8434/BUG-988 Viewer crashes when copying and pasting an empty outfit folder
	if( !inv_item )
		return FALSE;
	// </FS:ND>

	if ((inv_item->getInventoryType() != LLInventoryType::IT_WEARABLE) &&
		(inv_item->getInventoryType() != LLInventoryType::IT_GESTURE) &&
		(inv_item->getInventoryType() != LLInventoryType::IT_ATTACHMENT) &&
		(inv_item->getInventoryType() != LLInventoryType::IT_OBJECT))
	{
		return FALSE;
	}

	U32 flags = inv_item->getFlags();
	if(flags & LLInventoryItemFlags::II_FLAGS_OBJECT_HAS_MULTIPLE_ITEMS)
	{
		return FALSE;
	}

	if (move_is_into_current_outfit && get_is_item_worn(inv_item->getUUID()))
	{
		return FALSE;
	}

	return TRUE;
}

// Returns TRUE if item is a landmark or a link to a landmark
// and can be moved to Favorites or Landmarks folder.
static BOOL can_move_to_landmarks(LLInventoryItem* inv_item)
{
	// Need to get the linked item to know its type because LLInventoryItem::getType()
	// returns actual type AT_LINK for links, not the asset type of a linked item.
	if (LLAssetType::AT_LINK == inv_item->getType())
	{
		LLInventoryItem* linked_item = gInventory.getItem(inv_item->getLinkedUUID());
		if (linked_item)
		{
			return LLAssetType::AT_LANDMARK == linked_item->getType();
		}
	}

	return LLAssetType::AT_LANDMARK == inv_item->getType();
}

void LLFolderBridge::dropToFavorites(LLInventoryItem* inv_item)
{
	// use callback to rearrange favorite landmarks after adding
	// to have new one placed before target (on which it was dropped). See EXT-4312.
	LLPointer<AddFavoriteLandmarkCallback> cb = new AddFavoriteLandmarkCallback();
	LLInventoryPanel* panel = mInventoryPanel.get();
	LLFolderViewItem* drag_over_item = panel ? panel->getRootFolder()->getDraggingOverItem() : NULL;
	LLFolderViewModelItemInventory* view_model = drag_over_item ? static_cast<LLFolderViewModelItemInventory*>(drag_over_item->getViewModelItem()) : NULL;
	if (view_model)
	{
		cb.get()->setTargetLandmarkId(view_model->getUUID());
	}

	copy_inventory_item(
		gAgent.getID(),
		inv_item->getPermissions().getOwner(),
		inv_item->getUUID(),
		mUUID,
		std::string(),
		cb);
}

void LLFolderBridge::dropToOutfit(LLInventoryItem* inv_item, BOOL move_is_into_current_outfit)
{
	// BAP - should skip if dup.
	if (move_is_into_current_outfit)
	{
		LLAppearanceMgr::instance().wearItemOnAvatar(inv_item->getUUID(), true, true);
	}
	else
	{
		LLPointer<LLInventoryCallback> cb = NULL;
		link_inventory_object(mUUID, LLConstPointer<LLInventoryObject>(inv_item), cb);
	}
}

// This is used both for testing whether an item can be dropped
// into the folder, as well as performing the actual drop, depending
// if drop == TRUE.
BOOL LLFolderBridge::dragItemIntoFolder(LLInventoryItem* inv_item,
										BOOL drop,
										std::string& tooltip_msg)
{
	LLInventoryModel* model = getInventoryModel();

	if (!model || !inv_item) return FALSE;
	if (!isAgentInventory()) return FALSE; // cannot drag into library
	if (!isAgentAvatarValid()) return FALSE;
	// <FS:TT> Client LSL Bridge (also for #AO)
	if (isProtectedFolder()) return FALSE;
	// </FS:TT>

	LLInventoryPanel* destination_panel = mInventoryPanel.get();
	if (!destination_panel) return false;

	LLInventoryFilter* filter = getInventoryFilter();
	if (!filter) return false;

	const LLUUID &current_outfit_id = model->findCategoryUUIDForType(LLFolderType::FT_CURRENT_OUTFIT, false);
	const LLUUID &favorites_id = model->findCategoryUUIDForType(LLFolderType::FT_FAVORITE, false);
	// <FS:Ansariel> FIRE-1392: Allow dragging all asset types into Landmarks folder
	//const LLUUID &landmarks_id = model->findCategoryUUIDForType(LLFolderType::FT_LANDMARK, false);
	const LLUUID &outbox_id = model->findCategoryUUIDForType(LLFolderType::FT_OUTBOX, false);
	const LLUUID &my_outifts_id = model->findCategoryUUIDForType(LLFolderType::FT_MY_OUTFITS, false);

	const BOOL move_is_into_current_outfit = (mUUID == current_outfit_id);
	const BOOL move_is_into_favorites = (mUUID == favorites_id);
<<<<<<< HEAD
	const BOOL move_is_into_outfit = (getCategory() && getCategory()->getPreferredType()==LLFolderType::FT_OUTFIT);
	// <FS:Ansariel> FIRE-1392: Allow dragging all asset types into Landmarks folder
	//const BOOL move_is_into_landmarks = (mUUID == landmarks_id) || model->isObjectDescendentOf(mUUID, landmarks_id);
=======
	const BOOL move_is_into_my_outfits = (mUUID == my_outifts_id) || model->isObjectDescendentOf(mUUID, my_outifts_id);
	const BOOL move_is_into_outfit = move_is_into_my_outfits || (getCategory() && getCategory()->getPreferredType()==LLFolderType::FT_OUTFIT);
	const BOOL move_is_into_landmarks = (mUUID == landmarks_id) || model->isObjectDescendentOf(mUUID, landmarks_id);
>>>>>>> c97d191a
	const BOOL move_is_into_outbox = model->isObjectDescendentOf(mUUID, outbox_id);
	const BOOL move_is_from_outbox = model->isObjectDescendentOf(inv_item->getUUID(), outbox_id);

	LLToolDragAndDrop::ESource source = LLToolDragAndDrop::getInstance()->getSource();
	BOOL accept = FALSE;
	U64 filter_types = filter->getFilterTypes();
	// We shouldn't allow to drop non recent items into recent tab (or some similar transactions)
	// while we are allowing to interact with regular filtered inventory
	BOOL use_filter = filter_types && (filter_types&LLInventoryFilter::FILTERTYPE_DATE || (filter_types&LLInventoryFilter::FILTERTYPE_OBJECT)==0);
	LLViewerObject* object = NULL;
	if(LLToolDragAndDrop::SOURCE_AGENT == source)
	{
		const LLUUID &trash_id = model->findCategoryUUIDForType(LLFolderType::FT_TRASH, false);

		const BOOL move_is_into_trash = (mUUID == trash_id) || model->isObjectDescendentOf(mUUID, trash_id);
		const BOOL move_is_outof_current_outfit = LLAppearanceMgr::instance().getIsInCOF(inv_item->getUUID());

		//--------------------------------------------------------------------------------
		// Determine if item can be moved.
		//

		BOOL is_movable = TRUE;

		switch (inv_item->getActualType())
		{
			case LLAssetType::AT_CATEGORY:
				is_movable = !LLFolderType::lookupIsProtectedType(((LLInventoryCategory*)inv_item)->getPreferredType());
				break;
			default:
				break;
		}
		// Can't explicitly drag things out of the COF.
		if (move_is_outof_current_outfit)
		{
			is_movable = FALSE;
		}
		
// [RLVa:KB] - Checked: 2011-03-29 (RLVa-1.3.0g) | Modified: RLVa-1.3.0g
		if ( (rlv_handler_t::isEnabled()) && (is_movable) )
		{
			if (move_is_into_current_outfit)
			{
				// RELEASE-RLVa: [RLVa-1.3.0] Keep sync'ed with code below => LLAppearanceMgr::wearItemOnAvatar() with "replace == true"
				const LLViewerInventoryItem* pItem = dynamic_cast<const LLViewerInventoryItem*>(inv_item);
				is_movable = rlvPredCanWearItem(pItem, RLV_WEAR_REPLACE);
			}
			if (is_movable)
			{
				is_movable = (!RlvFolderLocks::instance().hasLockedFolder(RLV_LOCK_ANY)) || 
					(RlvFolderLocks::instance().canMoveItem(inv_item->getUUID(), mUUID));
			}
		}
// [/RLVa:KB]

		if (move_is_into_trash)
		{
			is_movable &= inv_item->getIsLinkType() || !get_is_item_worn(inv_item->getUUID());
		}
		if (is_movable)
		{
			// Don't allow creating duplicates in the Calling Card/Friends
			// subfolders, see bug EXT-1599. Check is item direct descendent
			// of target folder and forbid item's movement if it so.
			// Note: isItemDirectDescendentOfCategory checks if
			// passed category is in the Calling Card/Friends folder
			is_movable &= !LLFriendCardsManager::instance().isObjDirectDescendentOfCategory(inv_item, getCategory());
		}

		// 
		//--------------------------------------------------------------------------------
		
		//--------------------------------------------------------------------------------
		// Determine if item can be moved & dropped
		//

		accept = TRUE;

		if (!is_movable) 
		{
			accept = FALSE;
		}
		else if ((mUUID == inv_item->getParentUUID()) && !move_is_into_favorites)
		{
			accept = FALSE;
		}
		else if (move_is_into_current_outfit || move_is_into_outfit)
		{
			accept = can_move_to_outfit(inv_item, move_is_into_current_outfit);
		}
		// <FS:Ansariel> FIRE-1392: Allow dragging all asset types into Landmarks folder
		//else if (move_is_into_favorites || move_is_into_landmarks)
		else if (move_is_into_favorites)
		// </FS:Ansariel>
		{
			accept = can_move_to_landmarks(inv_item);
		}
		else if (move_is_into_outbox)
		{
			accept = can_move_to_outbox(inv_item, tooltip_msg);
			
			if (accept)
			{
				const LLViewerInventoryCategory * master_folder = model->getFirstDescendantOf(outbox_id, mUUID);
				
				int existing_item_count = LLToolDragAndDrop::instance().getCargoCount();
				
				if (master_folder != NULL)
				{
					LLInventoryModel::cat_array_t existing_categories;
					LLInventoryModel::item_array_t existing_items;
					
					gInventory.collectDescendents(master_folder->getUUID(), existing_categories, existing_items, FALSE);
					
					existing_item_count += existing_items.size();
				}
				
				if (existing_item_count > gSavedSettings.getU32("InventoryOutboxMaxItemCount"))
				{
					tooltip_msg = LLTrans::getString("TooltipOutboxTooManyObjects");
					accept = FALSE;
				}
			}
		}

		LLInventoryPanel* active_panel = LLInventoryPanel::getActiveInventoryPanel(FALSE);

		// Check whether the item being dragged from active inventory panel
		// passes the filter of the destination panel.
<<<<<<< HEAD
		// <FS:Ansariel> Allow drag and drop in inventory regardless of filter (e.g. Recent)
		//if (accept && active_panel)
		//{
		//	LLFolderViewItem* fv_item =   active_panel->getItemByID(inv_item->getUUID());
		//	if (!fv_item) return false;
=======
		if (accept && active_panel && use_filter)
		{
			LLFolderViewItem* fv_item =   active_panel->getItemByID(inv_item->getUUID());
			if (!fv_item) return false;
>>>>>>> c97d191a

		//	accept = filter->check(fv_item->getViewModelItem());
		//}
		// </FS:Ansariel>

		if (accept && drop)
		{
			if (inv_item->getType() == LLAssetType::AT_GESTURE
				&& LLGestureMgr::instance().isGestureActive(inv_item->getUUID()) && move_is_into_trash)
			{
				LLGestureMgr::instance().deactivateGesture(inv_item->getUUID());
			}
			// If an item is being dragged between windows, unselect everything in the active window 
			// so that we don't follow the selection to its new location (which is very annoying).
                        // RN: a better solution would be to deselect automatically when an   item is moved
			// and then select any item that is dropped only in the panel that it   is dropped in
			if (active_panel && (destination_panel != active_panel))
				{
					active_panel->unSelectAll();
				}

			//--------------------------------------------------------------------------------
			// Destination folder logic
			// 

			// REORDER
			// (only reorder the item in Favorites folder)
			if ((mUUID == inv_item->getParentUUID()) && move_is_into_favorites)
			{
				LLFolderViewItem* itemp = destination_panel->getRootFolder()->getDraggingOverItem();
				if (itemp)
				{
					LLUUID srcItemId = inv_item->getUUID();
					LLUUID destItemId = static_cast<LLFolderViewModelItemInventory*>(itemp->getViewModelItem())->getUUID();
					LLFavoritesOrderStorage::instance().rearrangeFavoriteLandmarks(srcItemId, destItemId);
				}
			}

			// FAVORITES folder
			// (copy the item)
			else if (move_is_into_favorites)
			{
				dropToFavorites(inv_item);
			}
			// CURRENT OUTFIT or OUTFIT folder
			// (link the item)
			else if (move_is_into_current_outfit || move_is_into_outfit)
			{
				dropToOutfit(inv_item, move_is_into_current_outfit);
			}
			else if (move_is_into_outbox)
			{
				if (move_is_from_outbox)
				{
					move_item_within_outbox(inv_item, mUUID, LLToolDragAndDrop::getOperationId());
				}
				else
				{
					copy_item_to_outbox(inv_item, mUUID, LLUUID::null, LLToolDragAndDrop::getOperationId());
				}
			}
			// NORMAL or TRASH folder
			// (move the item, restamp if into trash)
			else
			{
				// set up observer to select item once drag and drop from inbox is complete 
				if (gInventory.isObjectDescendentOf(inv_item->getUUID(), gInventory.findCategoryUUIDForType(LLFolderType::FT_INBOX, false)))
				{
					set_dad_inbox_object(inv_item->getUUID());
				}

				LLInvFVBridge::changeItemParent(
					model,
					(LLViewerInventoryItem*)inv_item,
					mUUID,
					move_is_into_trash);
			}

			// 
			//--------------------------------------------------------------------------------
		}
	}
	else if (LLToolDragAndDrop::SOURCE_WORLD == source)
	{
		// Make sure the object exists. If we allowed dragging from
		// anonymous objects, it would be possible to bypass
		// permissions.
		object = gObjectList.findObject(inv_item->getParentUUID());
		if (!object)
		{
			LL_INFOS() << "Object not found for drop." << LL_ENDL;
			return FALSE;
		}

		// coming from a task. Need to figure out if the person can
		// move/copy this item.
		LLPermissions perm(inv_item->getPermissions());
		BOOL is_move = FALSE;
		if ((perm.allowCopyBy(gAgent.getID(), gAgent.getGroupID())
			&& perm.allowTransferTo(gAgent.getID())))
			// || gAgent.isGodlike())
		{
			accept = TRUE;
		}
		else if(object->permYouOwner())
		{
			// If the object cannot be copied, but the object the
			// inventory is owned by the agent, then the item can be
			// moved from the task to agent inventory.
			is_move = TRUE;
			accept = TRUE;
		}

		// Don't allow placing an original item into Current Outfit or an outfit folder
		// because they must contain only links to wearable items.
		// *TODO: Probably we should create a link to an item if it was dragged to outfit or COF.
		if (move_is_into_current_outfit || move_is_into_outfit)
		{
			accept = FALSE;
		}
		// Don't allow to move a single item to Favorites or Landmarks
		// if it is not a landmark or a link to a landmark.
		// <FS:Ansariel> FIRE-1392: Allow dragging all asset types into Landmarks folder
		//else if ((move_is_into_favorites || move_is_into_landmarks)
		else if (move_is_into_favorites
		// </FS:Ansariel>
				 && !can_move_to_landmarks(inv_item))
		{
			accept = FALSE;
		}
		else if (move_is_into_outbox)
		{
			tooltip_msg = LLTrans::getString("TooltipOutboxNotInInventory");
			accept = FALSE;
		}
		
		// Check whether the item being dragged from in world
		// passes the filter of the destination panel.
<<<<<<< HEAD
		// <FS:Ansariel> Allow dropping from inworld objects regardless of filter
		//if (accept)
		//{
		//	accept = filter->check(inv_item);
		//}
		// </FS:Ansariel>
=======
		if (accept && use_filter)
		{
			accept = filter->check(inv_item);
		}
>>>>>>> c97d191a

		if (accept && drop)
		{
			LLMoveInv* move_inv = new LLMoveInv;
			move_inv->mObjectID = inv_item->getParentUUID();
			two_uuids_t item_pair(mUUID, inv_item->getUUID());
			move_inv->mMoveList.push_back(item_pair);
			move_inv->mCallback = NULL;
			move_inv->mUserData = NULL;
			if(is_move)
			{
				warn_move_inventory(object, move_inv);
			}
			else
			{
				// store dad inventory item to select added one later. See EXT-4347
				set_dad_inventory_item(inv_item, mUUID);

				LLNotification::Params params("MoveInventoryFromObject");
				params.functor.function(boost::bind(move_task_inventory_callback, _1, _2, move_inv));
				LLNotifications::instance().forceResponse(params, 0);
			}
		}
	}
	else if(LLToolDragAndDrop::SOURCE_NOTECARD == source)
	{
		if (move_is_into_outbox)
		{
			tooltip_msg = LLTrans::getString("TooltipOutboxNotInInventory");
			accept = FALSE;
		}
		else
		{
			// Don't allow placing an original item from a notecard to Current Outfit or an outfit folder
			// because they must contain only links to wearable items.
			accept = !(move_is_into_current_outfit || move_is_into_outfit);
		}
		
		// Check whether the item being dragged from notecard
		// passes the filter of the destination panel.
<<<<<<< HEAD
		// <FS:Ansariel> Allow dropping from notecards regardless of filter
		//if (accept)
		//{
		//	accept = filter->check(inv_item);
		//}
		// </FS:Ansariel>
=======
		if (accept && use_filter)
		{
			accept = filter->check(inv_item);
		}
>>>>>>> c97d191a

		if (accept && drop)
		{
			copy_inventory_from_notecard(mUUID,  // Drop to the chosen destination folder
										 LLToolDragAndDrop::getInstance()->getObjectID(),
										 LLToolDragAndDrop::getInstance()->getSourceID(),
										 inv_item);
		}
	}
	else if(LLToolDragAndDrop::SOURCE_LIBRARY == source)
	{
		LLViewerInventoryItem* item = (LLViewerInventoryItem*)inv_item;
		if(item && item->isFinished())
		{
			accept = TRUE;

			if (move_is_into_outbox)
			{
				tooltip_msg = LLTrans::getString("TooltipOutboxNotInInventory");
				accept = FALSE;
			}
			else if (move_is_into_current_outfit || move_is_into_outfit)
			{
				accept = can_move_to_outfit(inv_item, move_is_into_current_outfit);
			}
			// Don't allow to move a single item to Favorites or Landmarks
			// if it is not a landmark or a link to a landmark.
			// <FS:Ansariel> FIRE-1392: Allow dragging all asset types into Landmarks folder
			//else if (move_is_into_favorites || move_is_into_landmarks)
			else if (move_is_into_favorites)
			// </FS:Ansariel>
			{
				accept = can_move_to_landmarks(inv_item);
			}

			LLInventoryPanel* active_panel = LLInventoryPanel::getActiveInventoryPanel(FALSE);

			// Check whether the item being dragged from the library
			// passes the filter of the destination panel.
			if (accept && active_panel && use_filter)
			{
				LLFolderViewItem* fv_item =   active_panel->getItemByID(inv_item->getUUID());
				if (!fv_item) return false;

				accept = filter->check(fv_item->getViewModelItem());
			}

			if (accept && drop)
			{
				// FAVORITES folder
				// (copy the item)
				if (move_is_into_favorites)
				{
					dropToFavorites(inv_item);
				}
				// CURRENT OUTFIT or OUTFIT folder
				// (link the item)
				else if (move_is_into_current_outfit || move_is_into_outfit)
				{
					dropToOutfit(inv_item, move_is_into_current_outfit);
				}
				else
				{
					copy_inventory_item(
						gAgent.getID(),
						inv_item->getPermissions().getOwner(),
						inv_item->getUUID(),
						mUUID,
						std::string(),
						LLPointer<LLInventoryCallback>(NULL));
				}
			}
		}
	}
	else
	{
		LL_WARNS() << "unhandled drag source" << LL_ENDL;
	}
	return accept;
}

// <FS:CR> Left unused from FIRE-7219
#if 0
// static
bool check_category(LLInventoryModel* model,
					const LLUUID& cat_id,
					LLInventoryPanel* active_panel,
					LLInventoryFilter* filter)
{
	if (!model || !active_panel || !filter)
		return false;

	if (!filter->checkFolder(cat_id))
	{
		return false;
	}

	LLInventoryModel::cat_array_t descendent_categories;
	LLInventoryModel::item_array_t descendent_items;
	model->collectDescendents(cat_id, descendent_categories, descendent_items, TRUE);

	S32 num_descendent_categories = descendent_categories.size();
	S32 num_descendent_items = descendent_items.size();

	if (num_descendent_categories + num_descendent_items == 0)
	{
		// Empty folder should be checked as any other folder view item.
		// If we are filtering by date the folder should not pass because
		// it doesn't have its own creation date. See LLInvFVBridge::getCreationDate().
		return check_item(cat_id, active_panel, filter);
	}

	for (S32 i = 0; i < num_descendent_categories; ++i)
	{
		LLInventoryCategory* category = descendent_categories[i];
		if(!check_category(model, category->getUUID(), active_panel, filter))
		{
			return false;
		}
	}

	for (S32 i = 0; i < num_descendent_items; ++i)
	{
		LLViewerInventoryItem* item = descendent_items[i];
		if(!check_item(item->getUUID(), active_panel, filter))
		{
			return false;
		}
	}

	return true;
}

// static
bool check_item(const LLUUID& item_id,
				LLInventoryPanel* active_panel,
				LLInventoryFilter* filter)
{
	if (!active_panel || !filter) return false;

	LLFolderViewItem* fv_item = active_panel->getItemByID(item_id);
	if (!fv_item) return false;

	return filter->check(fv_item->getViewModelItem());
}
#endif // 0
// <FS:CR> Unused 2013.10.12

// <FS:Ansariel> Special for protected folders
bool LLFolderBridge::isProtected() const
{
	static LLCachedControl<bool> protectAOFolders(gSavedPerAccountSettings, "ProtectAOFolders");
	static LLCachedControl<bool> protectBridgeFolder(gSavedPerAccountSettings, "ProtectBridgeFolder");

	return ((mUUID == AOEngine::instance().getAOFolder() && protectAOFolders) ||
		(mUUID == FSLSLBridge::instance().getBridgeFolder() && protectBridgeFolder));
}
// </FS:Ansariel>

// +=================================================+
// |        LLTextureBridge                          |
// +=================================================+

LLUIImagePtr LLTextureBridge::getIcon() const
{
	return LLInventoryIcon::getIcon(LLAssetType::AT_TEXTURE, mInvType);
}

void LLTextureBridge::openItem()
{
	LLViewerInventoryItem* item = getItem();

	if (item)
	{
		LLInvFVBridgeAction::doAction(item->getType(),mUUID,getInventoryModel());
	}
}

bool LLTextureBridge::canSaveTexture(void)
{
	const LLInventoryModel* model = getInventoryModel();
	if(!model) 
	{
		return false;
	}
	
	const LLViewerInventoryItem *item = model->getItem(mUUID);
	if (item)
	{
		return item->checkPermissionsSet(PERM_ITEM_UNRESTRICTED);
	}
	return false;
}

void LLTextureBridge::buildContextMenu(LLMenuGL& menu, U32 flags)
{
	LL_DEBUGS() << "LLTextureBridge::buildContextMenu()" << LL_ENDL;
	menuentry_vec_t items;
	menuentry_vec_t disabled_items;
	if(isItemInTrash())
	{
		addTrashContextMenuOptions(items, disabled_items);
	}	
	else if(isOutboxFolder())
	{
		addOutboxContextMenuOptions(flags, items, disabled_items);
	}
	else
	{
		items.push_back(std::string("Share"));
		if (!canShare())
		{
			disabled_items.push_back(std::string("Share"));
		}

		addOpenRightClickMenuOption(items);
		items.push_back(std::string("Properties"));

		getClipboardEntries(true, items, disabled_items, flags);

		items.push_back(std::string("Texture Separator"));
		items.push_back(std::string("Save As"));
		if (!canSaveTexture())
		{
			disabled_items.push_back(std::string("Save As"));
		}

// [RLVa:KB] - Checked: 2010-03-01 (RLVa-1.2.0b) | Modified: RLVa-1.1.0a
		if (rlv_handler_t::isEnabled())
		{
			const LLInventoryObject* pItem = getInventoryObject();
			if (pItem && gRlvHandler.hasBehaviour(RLV_BHVR_VIEWTEXTURE))
			{
				disabled_items.push_back(std::string("Open"));
			}
		}
// [/RLVa:KB]
	}

	// <FS:Ansariel> Inventory Links Replace
	checkInventoryLinkReplace(items, disabled_items);

	// <FS:Ansariel> Move to default folder
	checkMoveToDefaultFolder(items, disabled_items);

	hide_context_entries(menu, items, disabled_items);	
}

// virtual
void LLTextureBridge::performAction(LLInventoryModel* model, std::string action)
{
	if ("save_as" == action)
	{
		LLFloaterReg::showInstance("preview_texture", LLSD(mUUID), TAKE_FOCUS_YES);
		LLPreviewTexture* preview_texture = LLFloaterReg::findTypedInstance<LLPreviewTexture>("preview_texture", mUUID);
		if (preview_texture)
		{
			preview_texture->openToSave();
		}
	}
	else LLItemBridge::performAction(model, action);
}

// +=================================================+
// |        LLSoundBridge                            |
// +=================================================+

void LLSoundBridge::openItem()
{
	const LLViewerInventoryItem* item = getItem();
	if (item)
	{
		LLInvFVBridgeAction::doAction(item->getType(),mUUID,getInventoryModel());
	}
}

void LLSoundBridge::openSoundPreview(void* which)
{
	LLSoundBridge *me = (LLSoundBridge *)which;
	LLFloaterReg::showInstance("preview_sound", LLSD(me->mUUID), TAKE_FOCUS_YES);
}

void LLSoundBridge::buildContextMenu(LLMenuGL& menu, U32 flags)
{
	LL_DEBUGS() << "LLSoundBridge::buildContextMenu()" << LL_ENDL;
	menuentry_vec_t items;
	menuentry_vec_t disabled_items;

	if (isOutboxFolder())
	{
		addOutboxContextMenuOptions(flags, items, disabled_items);
	}
	else
	{
		if (isItemInTrash())
		{
			addTrashContextMenuOptions(items, disabled_items);
		}	
		else
		{
			items.push_back(std::string("Share"));
			if (!canShare())
			{
				disabled_items.push_back(std::string("Share"));
			}
			items.push_back(std::string("Sound Open"));
			items.push_back(std::string("Properties"));

			getClipboardEntries(true, items, disabled_items, flags);
		}

		items.push_back(std::string("Sound Separator"));
		items.push_back(std::string("Sound Play"));
	}

	// <FS:Ansariel> Inventory Links Replace
	checkInventoryLinkReplace(items, disabled_items);

	// <FS:Ansariel> Move to default folder
	checkMoveToDefaultFolder(items, disabled_items);

	hide_context_entries(menu, items, disabled_items);
}

void LLSoundBridge::performAction(LLInventoryModel* model, std::string action)
{
	if ("sound_play" == action)
	{
		LLViewerInventoryItem* item = getItem();
		if(item)
		{
			send_sound_trigger(item->getAssetUUID(), SOUND_GAIN);
		}
	}
	else if ("open" == action)
	{
		openSoundPreview((void*)this);
	}
	else LLItemBridge::performAction(model, action);
}

// +=================================================+
// |        LLLandmarkBridge                         |
// +=================================================+

LLLandmarkBridge::LLLandmarkBridge(LLInventoryPanel* inventory, 
								   LLFolderView* root,
								   const LLUUID& uuid, 
								   U32 flags/* = 0x00*/) :
	LLItemBridge(inventory, root, uuid)
{
	mVisited = FALSE;
	if (flags & LLInventoryItemFlags::II_FLAGS_LANDMARK_VISITED)
	{
		mVisited = TRUE;
	}
}

LLUIImagePtr LLLandmarkBridge::getIcon() const
{
	return LLInventoryIcon::getIcon(LLAssetType::AT_LANDMARK, LLInventoryType::IT_LANDMARK, mVisited, FALSE);
}

void LLLandmarkBridge::buildContextMenu(LLMenuGL& menu, U32 flags)
{
	menuentry_vec_t items;
	menuentry_vec_t disabled_items;

	LL_DEBUGS() << "LLLandmarkBridge::buildContextMenu()" << LL_ENDL;
	if(isOutboxFolder())
	{
		addOutboxContextMenuOptions(flags, items, disabled_items);
	}
	else
	{
		if(isItemInTrash())
		{
			addTrashContextMenuOptions(items, disabled_items);
		}	
		else
		{
			items.push_back(std::string("Share"));
			if (!canShare())
			{
				disabled_items.push_back(std::string("Share"));
			}
			items.push_back(std::string("Landmark Open"));
			items.push_back(std::string("Properties"));

			getClipboardEntries(true, items, disabled_items, flags);
		}

		items.push_back(std::string("Landmark Separator"));
		items.push_back(std::string("url_copy"));
		items.push_back(std::string("About Landmark"));
		items.push_back(std::string("show_on_map"));
	}

	// Disable "About Landmark" menu item for
	// multiple landmarks selected. Only one landmark
	// info panel can be shown at a time.
	if ((flags & FIRST_SELECTED_ITEM) == 0)
	{
		disabled_items.push_back(std::string("url_copy"));
		disabled_items.push_back(std::string("About Landmark"));
	}

	// <FS:Ansariel> Inventory Links Replace
	checkInventoryLinkReplace(items, disabled_items);

	// <FS:Ansariel> Move to default folder
	checkMoveToDefaultFolder(items, disabled_items);

	hide_context_entries(menu, items, disabled_items);
}

// Convenience function for the two functions below.
void teleport_via_landmark(const LLUUID& asset_id)
{
	gAgent.teleportViaLandmark( asset_id );

	// we now automatically track the landmark you're teleporting to
	// because you'll probably arrive at a telehub instead
	LLFloaterWorldMap* floater_world_map = LLFloaterWorldMap::getInstance();
	if( floater_world_map )
	{
		floater_world_map->trackLandmark( asset_id );
	}
}

// virtual
void LLLandmarkBridge::performAction(LLInventoryModel* model, std::string action)
{
	if ("teleport" == action)
	{
		LLViewerInventoryItem* item = getItem();
		if(item)
		{
			teleport_via_landmark(item->getAssetUUID());
		}
	}
	else if ("about" == action)
	{
		LLViewerInventoryItem* item = getItem();
		if(item)
		{
			LLSD key;
			key["type"] = "landmark";
			key["id"] = item->getUUID();

			// <FS:Ansariel> FIRE-817: Separate place details floater
			//LLFloaterSidePanelContainer::showPanel("places", key);
			if (gSavedSettings.getBOOL("FSUseStandalonePlaceDetailsFloater"))
			{
				LLFloaterReg::showInstance("fs_placedetails", key);
			}
			else
			{
				LLFloaterSidePanelContainer::showPanel("places", key);
			}
			// </FS:Ansariel>
		}
	}
	else
	{
		LLItemBridge::performAction(model, action);
	}
}

static bool open_landmark_callback(const LLSD& notification, const LLSD& response)
{
	S32 option = LLNotificationsUtil::getSelectedOption(notification, response);

	LLUUID asset_id = notification["payload"]["asset_id"].asUUID();
	if (option == 0)
	{
		teleport_via_landmark(asset_id);
	}

	return false;
}
static LLNotificationFunctorRegistration open_landmark_callback_reg("TeleportFromLandmark", open_landmark_callback);


void LLLandmarkBridge::openItem()
{
	LLViewerInventoryItem* item = getItem();

	if (item)
	{
		LLInvFVBridgeAction::doAction(item->getType(),mUUID,getInventoryModel());
	}
}


// +=================================================+
// |        LLCallingCardObserver                    |
// +=================================================+
class LLCallingCardObserver : public LLFriendObserver
{
public:
	LLCallingCardObserver(LLCallingCardBridge* bridge) : mBridgep(bridge) {}
	virtual ~LLCallingCardObserver() { mBridgep = NULL; }
	virtual void changed(U32 mask)
	{
		mBridgep->refreshFolderViewItem();
		if (mask & LLFriendObserver::ONLINE)
		{
			mBridgep->checkSearchBySuffixChanges();
		}
	}
protected:
	LLCallingCardBridge* mBridgep;
};

// +=================================================+
// |        LLCallingCardBridge                      |
// +=================================================+

LLCallingCardBridge::LLCallingCardBridge(LLInventoryPanel* inventory, 
										 LLFolderView* root,
										 const LLUUID& uuid ) :
	LLItemBridge(inventory, root, uuid)
{
	mObserver = new LLCallingCardObserver(this);
	LLAvatarTracker::instance().addObserver(mObserver);
}

LLCallingCardBridge::~LLCallingCardBridge()
{
	LLAvatarTracker::instance().removeObserver(mObserver);
	delete mObserver;
}

void LLCallingCardBridge::refreshFolderViewItem()
{
	LLInventoryPanel* panel = mInventoryPanel.get();
	LLFolderViewItem* itemp = panel ? panel->getItemByID(mUUID) : NULL;
	if (itemp)
	{
		itemp->refresh();
	}
}

void LLCallingCardBridge::checkSearchBySuffixChanges()
{
	if (!mDisplayName.empty())
	{
		// changes in mDisplayName are processed by rename function and here it will be always same
		// suffixes are also of fixed length, and we are processing change of one at a time,
		// so it should be safe to use length (note: mSearchableName is capitalized)
		S32 old_length = mSearchableName.length();
		S32 new_length = mDisplayName.length() + getLabelSuffix().length();
		if (old_length == new_length)
		{
			return;
		}
		mSearchableName.assign(mDisplayName);
		mSearchableName.append(getLabelSuffix());
		LLStringUtil::toUpper(mSearchableName);
		if (new_length<old_length)
		{
			LLInventoryFilter* filter = getInventoryFilter();
			if (filter && mPassedFilter && mSearchableName.find(filter->getFilterSubString()) == std::string::npos)
			{
				// string no longer contains substring 
				// we either have to update all parents manually or restart filter.
				// dirtyFilter will not work here due to obsolete descendants' generations 
				getInventoryFilter()->setModified(LLFolderViewFilter::FILTER_MORE_RESTRICTIVE);
			}
		}
		else
		{
			if (getInventoryFilter())
			{
				// mSearchableName became longer, we gained additional suffix and need to repeat filter check.
				dirtyFilter();
			}
		}
	}
}

// virtual
void LLCallingCardBridge::performAction(LLInventoryModel* model, std::string action)
{
	if ("begin_im" == action)
	{
		LLViewerInventoryItem *item = getItem();
		if (item && (item->getCreatorUUID() != gAgent.getID()) &&
			(!item->getCreatorUUID().isNull()))
		{
			std::string callingcard_name = LLCacheName::getDefaultName();
			LLAvatarName av_name;
			if (LLAvatarNameCache::get(item->getCreatorUUID(), &av_name))
			{
				callingcard_name = av_name.getCompleteName();
			}

			// <FS:Ansariel> [FS Communication UI]
// [RLVa:KB] - Checked: 2013-05-08 (RLVa-1.4.9)
			//if ( (!RlvActions::canStartIM(item->getCreatorUUID())) && (!RlvActions::hasOpenP2PSession(item->getCreatorUUID())) )
			//{
			//	make_ui_sound("UISndInvalidOp");
			//	RlvUtil::notifyBlocked(RLV_STRING_BLOCKED_STARTIM, LLSD().with("RECIPIENT", LLSLURL("agent", item->getCreatorUUID(), "completename").getSLURLString()));
			//	return;
			//}
// [/RLVa:KB]

			//LLUUID session_id = gIMMgr->addSession(callingcard_name, IM_NOTHING_SPECIAL, item->getCreatorUUID());
			//if (session_id != LLUUID::null)
			//{
			//	LLFloaterIMContainer::getInstance()->showConversation(session_id);
			//}
			LLAvatarActions::startIM(item->getCreatorUUID());
			// </FS:Ansariel> [FS Communication UI]
		}
	}
	else if ("lure" == action)
	{
		LLViewerInventoryItem *item = getItem();
		if (item && (item->getCreatorUUID() != gAgent.getID()) &&
			(!item->getCreatorUUID().isNull()))
		{
			LLAvatarActions::offerTeleport(item->getCreatorUUID());
		}
	}
	else if ("request_lure" == action)
	{
		LLViewerInventoryItem *item = getItem();
		if (item && (item->getCreatorUUID() != gAgent.getID()) &&
			(!item->getCreatorUUID().isNull()))
		{
			LLAvatarActions::teleportRequest(item->getCreatorUUID());
		}
	}

	else LLItemBridge::performAction(model, action);
}

LLUIImagePtr LLCallingCardBridge::getIcon() const
{
	BOOL online = FALSE;
	LLViewerInventoryItem* item = getItem();
	if(item)
	{
		online = LLAvatarTracker::instance().isBuddyOnline(item->getCreatorUUID());
	}
	return LLInventoryIcon::getIcon(LLAssetType::AT_CALLINGCARD, LLInventoryType::IT_CALLINGCARD, online, FALSE);
}

std::string LLCallingCardBridge::getLabelSuffix() const
{
	LLViewerInventoryItem* item = getItem();
	if( item && LLAvatarTracker::instance().isBuddyOnline(item->getCreatorUUID()) )
	{
		return LLItemBridge::getLabelSuffix() + " (online)";
	}
	else
	{
		return LLItemBridge::getLabelSuffix();
	}
}

void LLCallingCardBridge::openItem()
{
	LLViewerInventoryItem* item = getItem();

	if (item)
	{
		LLInvFVBridgeAction::doAction(item->getType(),mUUID,getInventoryModel());
	}
/*
  LLViewerInventoryItem* item = getItem();
  if(item && !item->getCreatorUUID().isNull())
  {
  LLAvatarActions::showProfile(item->getCreatorUUID());
  }
*/
}

void LLCallingCardBridge::buildContextMenu(LLMenuGL& menu, U32 flags)
{
	LL_DEBUGS() << "LLCallingCardBridge::buildContextMenu()" << LL_ENDL;
	menuentry_vec_t items;
	menuentry_vec_t disabled_items;

	if(isItemInTrash())
	{
		addTrashContextMenuOptions(items, disabled_items);
	}	
	else if(isOutboxFolder())
	{
		items.push_back(std::string("Delete"));
	}
	else
	{
		items.push_back(std::string("Share"));
		if (!canShare())
		{
			disabled_items.push_back(std::string("Share"));
		}
		if ((flags & FIRST_SELECTED_ITEM) == 0)
		{
		disabled_items.push_back(std::string("Open"));
		}
		addOpenRightClickMenuOption(items);
		items.push_back(std::string("Properties"));

		getClipboardEntries(true, items, disabled_items, flags);

		LLInventoryItem* item = getItem();
		BOOL good_card = (item
						  && (LLUUID::null != item->getCreatorUUID())
						  && (item->getCreatorUUID() != gAgent.getID()));
		BOOL user_online = FALSE;
		if (item)
		{
			user_online = (LLAvatarTracker::instance().isBuddyOnline(item->getCreatorUUID()));
		}
		items.push_back(std::string("Send Instant Message Separator"));
		items.push_back(std::string("Send Instant Message"));
		items.push_back(std::string("Offer Teleport..."));
		items.push_back(std::string("Request Teleport..."));
		items.push_back(std::string("Conference Chat"));

		if (!good_card)
		{
			disabled_items.push_back(std::string("Send Instant Message"));
		}
		if (!good_card || !user_online)
		{
			disabled_items.push_back(std::string("Offer Teleport..."));
			disabled_items.push_back(std::string("Request Teleport..."));
			disabled_items.push_back(std::string("Conference Chat"));
		}
	}

	// <FS:Ansariel> Inventory Links Replace
	checkInventoryLinkReplace(items, disabled_items);

	// <FS:Ansariel> Move to default folder
	checkMoveToDefaultFolder(items, disabled_items);

	hide_context_entries(menu, items, disabled_items);
}

BOOL LLCallingCardBridge::dragOrDrop(MASK mask, BOOL drop,
									 EDragAndDropType cargo_type,
									 void* cargo_data,
									 std::string& tooltip_msg)
{
	LLViewerInventoryItem* item = getItem();
	BOOL rv = FALSE;
	if(item)
	{
		// check the type
		switch(cargo_type)
		{
			case DAD_TEXTURE:
			case DAD_SOUND:
			case DAD_LANDMARK:
			case DAD_SCRIPT:
			case DAD_CLOTHING:
			case DAD_OBJECT:
			case DAD_NOTECARD:
			case DAD_BODYPART:
			case DAD_ANIMATION:
			case DAD_GESTURE:
			case DAD_MESH:
			{
				LLInventoryItem* inv_item = (LLInventoryItem*)cargo_data;
				const LLPermissions& perm = inv_item->getPermissions();
				if(gInventory.getItem(inv_item->getUUID())
				   && perm.allowOperationBy(PERM_TRANSFER, gAgent.getID()))
				{
					rv = TRUE;
					if(drop)
					{
						LLGiveInventory::doGiveInventoryItem(item->getCreatorUUID(),
														 (LLInventoryItem*)cargo_data);
					}
				}
				else
				{
					// It's not in the user's inventory (it's probably in
					// an object's contents), so disallow dragging it here.
					// You can't give something you don't yet have.
					rv = FALSE;
				}
				break;
			}
			case DAD_CATEGORY:
			{
				LLInventoryCategory* inv_cat = (LLInventoryCategory*)cargo_data;
				if( gInventory.getCategory( inv_cat->getUUID() ) )
				{
					rv = TRUE;
					if(drop)
					{
						LLGiveInventory::doGiveInventoryCategory(
							item->getCreatorUUID(),
							inv_cat);
					}
				}
				else
				{
					// It's not in the user's inventory (it's probably in
					// an object's contents), so disallow dragging it here.
					// You can't give something you don't yet have.
					rv = FALSE;
				}
				break;
			}
			default:
				break;
		}
	}
	return rv;
}

// +=================================================+
// |        LLNotecardBridge                         |
// +=================================================+

void LLNotecardBridge::openItem()
{
	LLViewerInventoryItem* item = getItem();
	if (item)
	{
		LLInvFVBridgeAction::doAction(item->getType(),mUUID,getInventoryModel());
	}
}

// +=================================================+
// |        LLGestureBridge                          |
// +=================================================+

LLFontGL::StyleFlags LLGestureBridge::getLabelStyle() const
{
	if( LLGestureMgr::instance().isGestureActive(mUUID) )
	{
		return LLFontGL::BOLD;
	}
	else
	{
		return LLFontGL::NORMAL;
	}
}

std::string LLGestureBridge::getLabelSuffix() const
{
	if( LLGestureMgr::instance().isGestureActive(mUUID) )
	{
		LLStringUtil::format_map_t args;
		args["[GESLABEL]"] =  LLItemBridge::getLabelSuffix();
		return  LLTrans::getString("ActiveGesture", args);
	}
	else
	{
		return LLItemBridge::getLabelSuffix();
	}
}

// virtual
void LLGestureBridge::performAction(LLInventoryModel* model, std::string action)
{
	if (isAddAction(action))
	{
		LLGestureMgr::instance().activateGesture(mUUID);

		LLViewerInventoryItem* item = gInventory.getItem(mUUID);
		if (!item) return;

		// Since we just changed the suffix to indicate (active)
		// the server doesn't need to know, just the viewer.
		gInventory.updateItem(item);
		gInventory.notifyObservers();
	}
	else if (isRemoveAction(action))
	{
		LLGestureMgr::instance().deactivateGesture(mUUID);

		LLViewerInventoryItem* item = gInventory.getItem(mUUID);
		if (!item) return;

		// Since we just changed the suffix to indicate (active)
		// the server doesn't need to know, just the viewer.
		gInventory.updateItem(item);
		gInventory.notifyObservers();
	}
	else if("play" == action)
	{
		if(!LLGestureMgr::instance().isGestureActive(mUUID))
		{
			// we need to inform server about gesture activating to be consistent with LLPreviewGesture and  LLGestureComboList.
			BOOL inform_server = TRUE;
			BOOL deactivate_similar = FALSE;
			LLGestureMgr::instance().setGestureLoadedCallback(mUUID, boost::bind(&LLGestureBridge::playGesture, mUUID));
			LLViewerInventoryItem* item = gInventory.getItem(mUUID);
			llassert(item);
			if (item)
			{
				LLGestureMgr::instance().activateGestureWithAsset(mUUID, item->getAssetUUID(), inform_server, deactivate_similar);
			}
		}
		else
		{
			playGesture(mUUID);
		}
	}
	else LLItemBridge::performAction(model, action);
}

void LLGestureBridge::openItem()
{
	LLViewerInventoryItem* item = getItem();

	if (item)
	{
		LLInvFVBridgeAction::doAction(item->getType(),mUUID,getInventoryModel());
	}
/*
  LLViewerInventoryItem* item = getItem();
  if (item)
  {
  LLPreviewGesture* preview = LLPreviewGesture::show(mUUID, LLUUID::null);
  preview->setFocus(TRUE);
  }
*/
}

BOOL LLGestureBridge::removeItem()
{
	// Grab class information locally since *this may be deleted
	// within this function.  Not a great pattern...
	const LLInventoryModel* model = getInventoryModel();
	if(!model)
	{
		return FALSE;
	}
	const LLUUID item_id = mUUID;
	
	// This will also force close the preview window, if it exists.
	// This may actually delete *this, if mUUID is in the COF.
	LLGestureMgr::instance().deactivateGesture(item_id);
	
	// If deactivateGesture deleted *this, then return out immediately.
	if (!model->getObject(item_id))
	{
		return TRUE;
	}

	return LLItemBridge::removeItem();
}

void LLGestureBridge::buildContextMenu(LLMenuGL& menu, U32 flags)
{
	LL_DEBUGS() << "LLGestureBridge::buildContextMenu()" << LL_ENDL;
	menuentry_vec_t items;
	menuentry_vec_t disabled_items;
	if(isItemInTrash())
	{
		addTrashContextMenuOptions(items, disabled_items);
	}
	else if(isOutboxFolder())
	{
		items.push_back(std::string("Delete"));
	}
	else
	{
		items.push_back(std::string("Share"));
		if (!canShare())
		{
			disabled_items.push_back(std::string("Share"));
		}

		addOpenRightClickMenuOption(items);
		items.push_back(std::string("Properties"));

		getClipboardEntries(true, items, disabled_items, flags);

		items.push_back(std::string("Gesture Separator"));
		if (LLGestureMgr::instance().isGestureActive(getUUID()))
		{
			items.push_back(std::string("Deactivate"));
		}
		else
		{
			items.push_back(std::string("Activate"));
		}
	}

	// <FS:Ansariel> Inventory Links Replace
	checkInventoryLinkReplace(items, disabled_items);

	// <FS:Ansariel> Move to default folder
	checkMoveToDefaultFolder(items, disabled_items);

	hide_context_entries(menu, items, disabled_items);
}

// static
void LLGestureBridge::playGesture(const LLUUID& item_id)
{
	if (LLGestureMgr::instance().isGesturePlaying(item_id))
	{
		LLGestureMgr::instance().stopGesture(item_id);
	}
	else
	{
		LLGestureMgr::instance().playGesture(item_id);
	}
}


// +=================================================+
// |        LLAnimationBridge                        |
// +=================================================+

void LLAnimationBridge::buildContextMenu(LLMenuGL& menu, U32 flags)
{
	menuentry_vec_t items;
	menuentry_vec_t disabled_items;

	LL_DEBUGS() << "LLAnimationBridge::buildContextMenu()" << LL_ENDL;
	if(isOutboxFolder())
	{
		items.push_back(std::string("Delete"));
	}
	else
	{
		if(isItemInTrash())
		{
			addTrashContextMenuOptions(items, disabled_items);
		}	
		else
		{
			items.push_back(std::string("Share"));
			if (!canShare())
			{
				disabled_items.push_back(std::string("Share"));
			}
			items.push_back(std::string("Animation Open"));
			items.push_back(std::string("Properties"));

			getClipboardEntries(true, items, disabled_items, flags);
		}

		items.push_back(std::string("Animation Separator"));
		items.push_back(std::string("Animation Play"));
		items.push_back(std::string("Animation Audition"));
	}

	// <FS:Ansariel> Inventory Links Replace
	checkInventoryLinkReplace(items, disabled_items);

	// <FS:Ansariel> Move to default folder
	checkMoveToDefaultFolder(items, disabled_items);

	hide_context_entries(menu, items, disabled_items);
}

// virtual
void LLAnimationBridge::performAction(LLInventoryModel* model, std::string action)
{
	if ((action == "playworld") || (action == "playlocal"))
	{
		if (getItem())
		{
			LLSD::String activate = "NONE";
			if ("playworld" == action) activate = "Inworld";
			if ("playlocal" == action) activate = "Locally";

			LLPreviewAnim* preview = LLFloaterReg::showTypedInstance<LLPreviewAnim>("preview_anim", LLSD(mUUID));
			if (preview)
			{
				preview->play(activate);
			}
		}
	}
	else
	{
		LLItemBridge::performAction(model, action);
	}
}

void LLAnimationBridge::openItem()
{
	LLViewerInventoryItem* item = getItem();

	if (item)
	{
		LLInvFVBridgeAction::doAction(item->getType(),mUUID,getInventoryModel());
	}
/*
  LLViewerInventoryItem* item = getItem();
  if (item)
  {
  LLFloaterReg::showInstance("preview_anim", LLSD(mUUID), TAKE_FOCUS_YES);
  }
*/
}

// +=================================================+
// |        LLObjectBridge                           |
// +=================================================+

// static
LLUUID LLObjectBridge::sContextMenuItemID;

LLObjectBridge::LLObjectBridge(LLInventoryPanel* inventory, 
							   LLFolderView* root,
							   const LLUUID& uuid, 
							   LLInventoryType::EType type, 
							   U32 flags) :
	LLItemBridge(inventory, root, uuid)
{
	mAttachPt = (flags & 0xff); // low bye of inventory flags
	mIsMultiObject = ( flags & LLInventoryItemFlags::II_FLAGS_OBJECT_HAS_MULTIPLE_ITEMS ) ?  TRUE: FALSE;
	mInvType = type;
}

LLUIImagePtr LLObjectBridge::getIcon() const
{
	return LLInventoryIcon::getIcon(LLAssetType::AT_OBJECT, mInvType, mAttachPt, mIsMultiObject);
}

LLInventoryObject* LLObjectBridge::getObject() const
{
	LLInventoryObject* object = NULL;
	LLInventoryModel* model = getInventoryModel();
	if(model)
	{
		object = (LLInventoryObject*)model->getObject(mUUID);
	}
	return object;
}

// [RLVa:KB] - Checked: 2012-08-15 (RLVa-1.4.7)
bool enable_attachment_touch(const LLUUID& idItem)
{
	const LLInventoryItem* pItem = gInventory.getItem(idItem);
	if ( (isAgentAvatarValid()) && (pItem) && (LLAssetType::AT_OBJECT == pItem->getType()) )
	{
		const LLViewerObject* pAttachObj = gAgentAvatarp->getWornAttachment(pItem->getLinkedUUID());
		return (pAttachObj) && (pAttachObj->flagHandleTouch()) && ( (!rlv_handler_t::isEnabled()) || (gRlvHandler.canTouch(gAgentAvatarp->getWornAttachment(idItem))) );
	}
	return false;
}
// [/RLVa:KB]

// <FS:Ansariel> Touch worn objects
void handle_attachment_touch(const LLUUID& idItem)
{
	if (!enable_attachment_touch(idItem))
	{
		return;
	}

	const LLInventoryItem* pItem = gInventory.getItem(idItem);
	if ( (!isAgentAvatarValid()) || (!pItem) )
		return;

	LLViewerObject* pAttachObj = gAgentAvatarp->getWornAttachment(pItem->getLinkedUUID());
	if (!pAttachObj)
		return;

	LLMessageSystem	*msg = gMessageSystem;

	msg->newMessageFast(_PREHASH_ObjectGrab);
	msg->nextBlockFast( _PREHASH_AgentData);
	msg->addUUIDFast(_PREHASH_AgentID, gAgent.getID());
	msg->addUUIDFast(_PREHASH_SessionID, gAgent.getSessionID());
	msg->nextBlockFast( _PREHASH_ObjectData);
	msg->addU32Fast(    _PREHASH_LocalID, pAttachObj->mLocalID);
	msg->addVector3Fast(_PREHASH_GrabOffset, LLVector3::zero);
	msg->nextBlock("SurfaceInfo");
	msg->addVector3("UVCoord", LLVector3::zero);
	msg->addVector3("STCoord", LLVector3::zero);
	msg->addS32Fast(_PREHASH_FaceIndex, 0);
	msg->addVector3("Position", pAttachObj->getPosition());
	msg->addVector3("Normal", LLVector3::zero);
	msg->addVector3("Binormal", LLVector3::zero);
	msg->sendMessage( pAttachObj->getRegion()->getHost());

	msg->newMessageFast(_PREHASH_ObjectDeGrab);
	msg->nextBlockFast(_PREHASH_AgentData);
	msg->addUUIDFast(_PREHASH_AgentID, gAgent.getID());
	msg->addUUIDFast(_PREHASH_SessionID, gAgent.getSessionID());
	msg->nextBlockFast(_PREHASH_ObjectData);
	msg->addU32Fast(_PREHASH_LocalID, pAttachObj->mLocalID);
	msg->nextBlock("SurfaceInfo");
	msg->addVector3("UVCoord", LLVector3::zero);
	msg->addVector3("STCoord", LLVector3::zero);
	msg->addS32Fast(_PREHASH_FaceIndex, 0);
	msg->addVector3("Position", pAttachObj->getPosition());
	msg->addVector3("Normal", LLVector3::zero);
	msg->addVector3("Binormal", LLVector3::zero);
	msg->sendMessage(pAttachObj->getRegion()->getHost());
}
// </FS:Ansariel>

// virtual
void LLObjectBridge::performAction(LLInventoryModel* model, std::string action)
{
	if (isAddAction(action))
	{
		LLUUID object_id = mUUID;
		LLViewerInventoryItem* item;
		item = (LLViewerInventoryItem*)gInventory.getItem(object_id);
		if(item && gInventory.isObjectDescendentOf(object_id, gInventory.getRootFolderID()))
		{
			rez_attachment(item, NULL, true); // Replace if "Wear"ing.
		}
		else if(item && item->isFinished())
		{
			// must be in library. copy it to our inventory and put it on.
//			LLPointer<LLInventoryCallback> cb = new LLBoostFuncInventoryCallback(boost::bind(rez_attachment_cb, _1, (LLViewerJointAttachment*)0));
// [SL:KB] - Patch: Appearance-DnDWear | Checked: 2013-02-04 (Catznip-3.4)
			// "Wear" from inventory replaces, so library items should too
			LLPointer<LLInventoryCallback> cb = new LLBoostFuncInventoryCallback(boost::bind(rez_attachment_cb, _1, (LLViewerJointAttachment*)0, true));
// [/SL;KB]
			copy_inventory_item(
				gAgent.getID(),
				item->getPermissions().getOwner(),
				item->getUUID(),
				LLUUID::null,
				std::string(),
				cb);
		}
		gFocusMgr.setKeyboardFocus(NULL);
	}
	else if ("wear_add" == action)
	{
		LLAppearanceMgr::instance().wearItemOnAvatar(mUUID, true, false); // Don't replace if adding.
	}
// [SL:KB] - Patch: Inventory-AttachmentEdit - Checked: 2010-08-25 (Catznip-2.2.0a) | Added: Catznip-2.1.2a
	else if ("edit" == action)
	{
		handle_attachment_edit(mUUID);
	}
// [/SL:KB]
	// <FS:Ansariel> Touch worn objects
	else if ("touch" == action)
	{
		handle_attachment_touch(mUUID);
	}
	// </FS:Ansariel>
	else if (isRemoveAction(action))
	{
		LLAppearanceMgr::instance().removeItemFromAvatar(mUUID);
	}
	else LLItemBridge::performAction(model, action);
}

void LLObjectBridge::openItem()
{
	// object double-click action is to wear/unwear object
	performAction(getInventoryModel(),
		      // <FS> Double-click add/replace	   
		      //get_is_item_worn(mUUID) ? "detach" : "attach");
		      get_is_item_worn(mUUID) ? "detach" : gSavedSettings.getBOOL("FSDoubleClickAddInventoryObjects") ? "wear_add" : "attach");
}

std::string LLObjectBridge::getLabelSuffix() const
{
	if (get_is_item_worn(mUUID))
	{
		if (!isAgentAvatarValid()) // Error condition, can't figure out attach point
		{
			return LLItemBridge::getLabelSuffix() + LLTrans::getString("worn");
		}
		std::string attachment_point_name = gAgentAvatarp->getAttachedPointName(mUUID);
		if (attachment_point_name == LLStringUtil::null) // Error condition, invalid attach point
		{
			attachment_point_name = "Invalid Attachment";
		}
		// e.g. "(worn on ...)" / "(attached to ...)"
		LLStringUtil::format_map_t args;
		args["[ATTACHMENT_POINT]"] =  LLTrans::getString(attachment_point_name);

		return LLItemBridge::getLabelSuffix() + LLTrans::getString("WornOnAttachmentPoint", args);
	}
	return LLItemBridge::getLabelSuffix();
}

void rez_attachment(LLViewerInventoryItem* item, LLViewerJointAttachment* attachment, bool replace)
{
// [RLVa:KB] - Checked: 2010-08-25 (RLVa-1.2.1)
	// If no attachment point was specified, try looking it up from the item name
	static LLCachedControl<bool> fRlvDeprecateAttachPt(gSavedSettings, "RLVaDebugDeprecateExplicitPoint", false);
	if ( (rlv_handler_t::isEnabled()) && (!fRlvDeprecateAttachPt) && 
	     (!attachment) && (gRlvAttachmentLocks.hasLockedAttachmentPoint(RLV_LOCK_ANY)) )
	{
		attachment = RlvAttachPtLookup::getAttachPoint(item);
	}
// [/RLVa:KB]

	const LLUUID& item_id = item->getLinkedUUID();

	// Check for duplicate request.
	if (isAgentAvatarValid() &&
		(gAgentAvatarp->attachmentWasRequested(item_id) ||
		 gAgentAvatarp->isWearingAttachment(item_id)))
	{
		LL_WARNS() << "duplicate attachment request, ignoring" << LL_ENDL;
		return;
	}
	gAgentAvatarp->addAttachmentRequest(item_id);

	S32 attach_pt = 0;
	if (isAgentAvatarValid() && attachment)
	{
		for (LLVOAvatar::attachment_map_t::iterator iter = gAgentAvatarp->mAttachmentPoints.begin();
			 iter != gAgentAvatarp->mAttachmentPoints.end(); ++iter)
		{
			if (iter->second == attachment)
			{
				attach_pt = iter->first;
				break;
			}
		}
	}

	LLSD payload;
	payload["item_id"] = item_id; // Wear the base object in case this is a link.
	payload["attachment_point"] = attach_pt;
	payload["is_add"] = !replace;

	if (replace &&
		(attachment && attachment->getNumObjects() > 0))
	{
// [RLVa:KB] - Checked: 2010-08-25 (RLVa-1.2.1)
		// Block if we can't "replace wear" what's currently there
		if ( (rlv_handler_t::isEnabled()) && ((gRlvAttachmentLocks.canAttach(attachment) & RLV_WEAR_REPLACE) == 0) )
		{
			return;
		}
// [/RLVa:KB]
		LLNotificationsUtil::add("ReplaceAttachment", LLSD(), payload, confirm_attachment_rez);
	}
	else
	{
// [RLVa:KB] - Checked: 2010-08-07 (RLVa-1.2.0)
		// Block wearing anything on a non-attachable attachment point
		if ( (rlv_handler_t::isEnabled()) && (gRlvAttachmentLocks.isLockedAttachmentPoint(attach_pt, RLV_LOCK_ADD)) )
		{
			return;
		}
// [/RLVa:KB]
		LLNotifications::instance().forceResponse(LLNotification::Params("ReplaceAttachment").payload(payload), 0/*YES*/);
	}
}

bool confirm_attachment_rez(const LLSD& notification, const LLSD& response)
{
	if (!gAgentAvatarp->canAttachMoreObjects())
	{
		LLSD args;
		args["MAX_ATTACHMENTS"] = llformat("%d", MAX_AGENT_ATTACHMENTS);
		LLNotificationsUtil::add("MaxAttachmentsOnOutfit", args);
		return false;
	}

	S32 option = LLNotificationsUtil::getSelectedOption(notification, response);
	if (option == 0/*YES*/)
	{
		LLUUID item_id = notification["payload"]["item_id"].asUUID();
		LLViewerInventoryItem* itemp = gInventory.getItem(item_id);

		if (itemp)
		{
			/*
			{
				U8 attachment_pt = notification["payload"]["attachment_point"].asInteger();
				LLMessageSystem* msg = gMessageSystem;
				msg->newMessageFast(_PREHASH_RezSingleAttachmentFromInv);
				msg->nextBlockFast(_PREHASH_AgentData);
				msg->addUUIDFast(_PREHASH_AgentID, gAgent.getID());
				msg->addUUIDFast(_PREHASH_SessionID, gAgent.getSessionID());
				msg->nextBlockFast(_PREHASH_ObjectData);
				msg->addUUIDFast(_PREHASH_ItemID, itemp->getUUID());
				msg->addUUIDFast(_PREHASH_OwnerID, itemp->getPermissions().getOwner());
				msg->addU8Fast(_PREHASH_AttachmentPt, attachment_pt);
				pack_permissions_slam(msg, itemp->getFlags(), itemp->getPermissions());
				msg->addStringFast(_PREHASH_Name, itemp->getName());
				msg->addStringFast(_PREHASH_Description, itemp->getDescription());
				msg->sendReliable(gAgent.getRegion()->getHost());
				return false;
			}
			*/

			// Queue up attachments to be sent in next idle tick, this way the
			// attachments are batched up all into one message versus each attachment
			// being sent in its own separate attachments message.
			U8 attachment_pt = notification["payload"]["attachment_point"].asInteger();
			BOOL is_add = notification["payload"]["is_add"].asBoolean();

			LLAttachmentsMgr::instance().addAttachment(item_id,
													   attachment_pt,
													   is_add);
		}
	}
	return false;
}
static LLNotificationFunctorRegistration confirm_replace_attachment_rez_reg("ReplaceAttachment", confirm_attachment_rez);

void LLObjectBridge::buildContextMenu(LLMenuGL& menu, U32 flags)
{
	menuentry_vec_t items;
	menuentry_vec_t disabled_items;
	if(isItemInTrash())
	{
		addTrashContextMenuOptions(items, disabled_items);
	}	
	else if(isOutboxFolder())
	{
		items.push_back(std::string("Delete"));
	}
	else
	{
		items.push_back(std::string("Share"));
		if (!canShare())
		{
			disabled_items.push_back(std::string("Share"));
		}

		items.push_back(std::string("Properties"));

		getClipboardEntries(true, items, disabled_items, flags);

		LLObjectBridge::sContextMenuItemID = mUUID;

		LLInventoryItem *item = getItem();
		if(item)
		{
			if (!isAgentAvatarValid()) return;

			if( get_is_item_worn( mUUID ) )
			{
				items.push_back(std::string("Wearable And Object Separator"));
// [SL:KB] - Patch: Inventory-AttachmentEdit - Checked: 2010-08-25 (Catznip-2.2.0a) | Added: Catznip-2.1.2a
				// TOOD-Catznip: should really be "Wearable And Object Edit" if we ever plan on pushing this upstream
				items.push_back(std::string("Wearable Edit"));
// [/SL:KB]

				items.push_back(std::string("Touch Attachment"));
				if ( ((flags & FIRST_SELECTED_ITEM) == 0) || (!enable_attachment_touch(mUUID)) )
					disabled_items.push_back(std::string("Touch Attachment"));

				items.push_back(std::string("Detach From Yourself"));
// [RLVa:KB] - Checked: 2010-02-27 (RLVa-1.2.0a) | Modified: RLVa-1.2.0a
				if ( (rlv_handler_t::isEnabled()) && (!gRlvAttachmentLocks.canDetach(item)) )
					disabled_items.push_back(std::string("Detach From Yourself"));
// [/RLVa:KB]
			}
			else if (!isItemInTrash() && !isLinkedObjectInTrash() && !isLinkedObjectMissing() && !isCOFFolder())
			{
				items.push_back(std::string("Wearable And Object Separator"));
				items.push_back(std::string("Wearable And Object Wear"));
				items.push_back(std::string("Wearable Add"));
				items.push_back(std::string("Attach To"));
				items.push_back(std::string("Attach To HUD"));
				items.push_back(std::string("Restore to Last Position"));
				// commented out for DEV-32347
				//items.push_back(std::string("Restore to Last Position"));

				if (!gAgentAvatarp->canAttachMoreObjects())
				{
					disabled_items.push_back(std::string("Wearable And Object Wear"));
					disabled_items.push_back(std::string("Wearable Add"));
					disabled_items.push_back(std::string("Attach To"));
					disabled_items.push_back(std::string("Attach To HUD"));
				}
// [RLVa:KB] - Checked: 2010-09-03 (RLVa-1.2.1a) | Modified: RLVa-1.2.1a
				else if (rlv_handler_t::isEnabled())
				{
					ERlvWearMask eWearMask = gRlvAttachmentLocks.canAttach(item);
					if ((eWearMask & RLV_WEAR_REPLACE) == 0)
						disabled_items.push_back(std::string("Wearable And Object Wear"));
					if ((eWearMask & RLV_WEAR_ADD) == 0)
						disabled_items.push_back(std::string("Wearable Add"));
				}
// [/RLVa:KB]

				LLMenuGL* attach_menu = menu.findChildMenuByName("Attach To", TRUE);
				LLMenuGL* attach_hud_menu = menu.findChildMenuByName("Attach To HUD", TRUE);
				if (attach_menu
					&& (attach_menu->getChildCount() == 0)
					&& attach_hud_menu
					&& (attach_hud_menu->getChildCount() == 0)
					&& isAgentAvatarValid())
				{
					for (LLVOAvatar::attachment_map_t::iterator iter = gAgentAvatarp->mAttachmentPoints.begin();
						 iter != gAgentAvatarp->mAttachmentPoints.end(); )
					{
						LLVOAvatar::attachment_map_t::iterator curiter = iter++;
						LLViewerJointAttachment* attachment = curiter->second;
						LLMenuItemCallGL::Params p;
						std::string submenu_name = attachment->getName();
						if (LLTrans::getString(submenu_name) != "")
						{
						    p.name = (" ")+LLTrans::getString(submenu_name)+" ";
						}
						else
						{
							p.name = submenu_name;
						}
						LLSD cbparams;
						cbparams["index"] = curiter->first;
						cbparams["label"] = p.name;
						p.on_click.function_name = "Inventory.AttachObject";
						p.on_click.parameter = LLSD(attachment->getName());
						p.on_enable.function_name = "Attachment.Label";
						p.on_enable.parameter = cbparams;
						LLView* parent = attachment->getIsHUDAttachment() ? attach_hud_menu : attach_menu;
						LLUICtrlFactory::create<LLMenuItemCallGL>(p, parent);
						items.push_back(p.name);
					}
				}
			}
		}
	}

	// <FS:Ansariel> Inventory Links Replace
	checkInventoryLinkReplace(items, disabled_items);

	// <FS:Ansariel> Move to default folder
	checkMoveToDefaultFolder(items, disabled_items);

	hide_context_entries(menu, items, disabled_items);
}

BOOL LLObjectBridge::renameItem(const std::string& new_name)
{
	if(!isItemRenameable())
		return FALSE;
	LLPreview::dirty(mUUID);
	LLInventoryModel* model = getInventoryModel();
	if(!model)
		return FALSE;
	LLViewerInventoryItem* item = getItem();
	if(item && (item->getName() != new_name))
	{
		LLPointer<LLViewerInventoryItem> new_item = new LLViewerInventoryItem(item);
		new_item->rename(new_name);
		new_item->updateServer(FALSE);
		model->updateItem(new_item);
		model->notifyObservers();
		buildDisplayName();

		if (isAgentAvatarValid())
		{
			LLViewerObject* obj = gAgentAvatarp->getWornAttachment( item->getUUID() );
			if(obj)
			{
				LLSelectMgr::getInstance()->deselectAll();
				LLSelectMgr::getInstance()->addAsIndividual( obj, SELECT_ALL_TES, FALSE );
				LLSelectMgr::getInstance()->selectionSetObjectName( new_name );
				LLSelectMgr::getInstance()->deselectAll();
			}
		}
	}
	// return FALSE because we either notified observers (& therefore
	// rebuilt) or we didn't update.
	return FALSE;
}

// +=================================================+
// |        LLLSLTextBridge                          |
// +=================================================+

void LLLSLTextBridge::openItem()
{
	LLViewerInventoryItem* item = getItem();

	if (item)
	{
		LLInvFVBridgeAction::doAction(item->getType(),mUUID,getInventoryModel());
	}
}

// +=================================================+
// |        LLWearableBridge                         |
// +=================================================+

LLWearableBridge::LLWearableBridge(LLInventoryPanel* inventory, 
								   LLFolderView* root, 
								   const LLUUID& uuid, 
								   LLAssetType::EType asset_type, 
								   LLInventoryType::EType inv_type, 
								   LLWearableType::EType  wearable_type) :
	LLItemBridge(inventory, root, uuid),
	mAssetType( asset_type ),
	mWearableType(wearable_type)
{
	mInvType = inv_type;
}

BOOL LLWearableBridge::renameItem(const std::string& new_name)
{
	if (get_is_item_worn(mUUID))
	{
		gAgentWearables.setWearableName( mUUID, new_name );
	}
	return LLItemBridge::renameItem(new_name);
}

std::string LLWearableBridge::getLabelSuffix() const
{
	if (get_is_item_worn(mUUID))
	{
		// e.g. "(worn)" 
		return LLItemBridge::getLabelSuffix() + LLTrans::getString("worn");
	}
	else
	{
		return LLItemBridge::getLabelSuffix();
	}
}

LLUIImagePtr LLWearableBridge::getIcon() const
{
	return LLInventoryIcon::getIcon(mAssetType, mInvType, mWearableType, FALSE);
}

// virtual
void LLWearableBridge::performAction(LLInventoryModel* model, std::string action)
{
	if (isAddAction(action))
	{
		wearOnAvatar();
	}
	else if ("wear_add" == action)
	{
		wearAddOnAvatar();
	}
	else if ("edit" == action)
	{
		editOnAvatar();
		return;
	}
	else if (isRemoveAction(action))
	{
		removeFromAvatar();
		return;
	}
	else LLItemBridge::performAction(model, action);
}

void LLWearableBridge::openItem()
{
	LLViewerInventoryItem* item = getItem();

	if (item)
	{
		LLInvFVBridgeAction::doAction(item->getType(),mUUID,getInventoryModel());
	}
}

void LLWearableBridge::buildContextMenu(LLMenuGL& menu, U32 flags)
{
	LL_DEBUGS() << "LLWearableBridge::buildContextMenu()" << LL_ENDL;
	menuentry_vec_t items;
	menuentry_vec_t disabled_items;
	if(isItemInTrash())
	{
		addTrashContextMenuOptions(items, disabled_items);
	}
	else if(isOutboxFolder())
	{
		items.push_back(std::string("Delete"));
	}
	else
	{	// FWIW, it looks like SUPPRESS_OPEN_ITEM is not set anywhere
		BOOL can_open = ((flags & SUPPRESS_OPEN_ITEM) != SUPPRESS_OPEN_ITEM);

		// If we have clothing, don't add "Open" as it's the same action as "Wear"   SL-18976
		LLViewerInventoryItem* item = getItem();
		if (can_open && item)
		{
			can_open = (item->getType() != LLAssetType::AT_CLOTHING) &&
				(item->getType() != LLAssetType::AT_BODYPART);
		}
		if (isLinkedObjectMissing())
		{
			can_open = FALSE;
		}
		items.push_back(std::string("Share"));
		if (!canShare())
		{
			disabled_items.push_back(std::string("Share"));
		}
		
		if (can_open)
		{
			addOpenRightClickMenuOption(items);
		}
		else
		{
			disabled_items.push_back(std::string("Open"));
			disabled_items.push_back(std::string("Open Original"));
		}

		items.push_back(std::string("Properties"));

		getClipboardEntries(true, items, disabled_items, flags);

		items.push_back(std::string("Wearable And Object Separator"));

		items.push_back(std::string("Wearable Edit"));

		bool modifiable = !gAgentWearables.isWearableModifiable(item->getUUID());
		if (((flags & FIRST_SELECTED_ITEM) == 0) || modifiable)
		{
			disabled_items.push_back(std::string("Wearable Edit"));
		}
		// Don't allow items to be worn if their baseobj is in the trash.
		if (isLinkedObjectInTrash() || isLinkedObjectMissing() || isCOFFolder())
		{
			disabled_items.push_back(std::string("Wearable And Object Wear"));
			disabled_items.push_back(std::string("Wearable Add"));
			disabled_items.push_back(std::string("Wearable Edit"));
		}

		// Disable wear and take off based on whether the item is worn.
		if(item)
		{
			switch (item->getType())
			{
				case LLAssetType::AT_CLOTHING:
					items.push_back(std::string("Take Off"));
					// Fallthrough since clothing and bodypart share wear options
				case LLAssetType::AT_BODYPART:
					if (get_is_item_worn(item->getUUID()))
					{
						disabled_items.push_back(std::string("Wearable And Object Wear"));
						disabled_items.push_back(std::string("Wearable Add"));
// [RLVa:KB] - Checked: 2010-04-04 (RLVa-1.2.0c) | Added: RLVa-1.2.0c
						if ( (rlv_handler_t::isEnabled()) && (!gRlvWearableLocks.canRemove(item)) )
							disabled_items.push_back(std::string("Take Off"));
// [/RLVa:KB]
					}
					else
					{
						items.push_back(std::string("Wearable And Object Wear"));
//						items.push_back(std::string("Wearable Add"));
						disabled_items.push_back(std::string("Take Off"));
						disabled_items.push_back(std::string("Wearable Edit"));

// [RLVa:KB] - Checked: 2010-06-09 (RLVa-1.2.0g) | Modified: RLVa-1.2.0g
						if (rlv_handler_t::isEnabled())
						{
							ERlvWearMask eWearMask = gRlvWearableLocks.canWear(item);
							if ((eWearMask & RLV_WEAR_REPLACE) == 0)
								disabled_items.push_back(std::string("Wearable And Object Wear"));
							if ((eWearMask & RLV_WEAR_ADD) == 0)
								disabled_items.push_back(std::string("Wearable Add"));
						}
// [/RLVa:KB]
					}

					if (LLWearableType::getAllowMultiwear(mWearableType))
					{
						items.push_back(std::string("Wearable Add"));
//						if (gAgentWearables.getWearableCount(mWearableType) >= LLAgentWearables::MAX_CLOTHING_PER_TYPE)
// [SL:KB] - Patch: Appearance-WearableDuplicateAssets | Checked: 2011-07-24 (Catznip-2.6.0e) | Added: Catznip-2.6.0e
						if ( (gAgentWearables.getWearableCount(mWearableType) >= LLAgentWearables::MAX_CLOTHING_PER_TYPE) ||
							 (gAgentWearables.getWearableFromAssetID(item->getAssetUUID())) )
// [/SL:KB]
						{
							disabled_items.push_back(std::string("Wearable Add"));
						}
					}
					break;
				default:
					break;
			}
		}
	}

	// <FS:Ansariel> Inventory Links Replace
	checkInventoryLinkReplace(items, disabled_items);

	// <FS:Ansariel> Move to default folder
	checkMoveToDefaultFolder(items, disabled_items);

	hide_context_entries(menu, items, disabled_items);
}

// Called from menus
// static
BOOL LLWearableBridge::canWearOnAvatar(void* user_data)
{
	LLWearableBridge* self = (LLWearableBridge*)user_data;
	if(!self) return FALSE;
	if(!self->isAgentInventory())
	{
		LLViewerInventoryItem* item = (LLViewerInventoryItem*)self->getItem();
		if(!item || !item->isFinished()) return FALSE;
	}
	return (!get_is_item_worn(self->mUUID));
}

// Called from menus
// static
void LLWearableBridge::onWearOnAvatar(void* user_data)
{
	LLWearableBridge* self = (LLWearableBridge*)user_data;
	if(!self) return;
	self->wearOnAvatar();
}

void LLWearableBridge::wearOnAvatar()
{
	// TODO: investigate wearables may not be loaded at this point EXT-8231

	LLViewerInventoryItem* item = getItem();
	if(item)
	{
		LLAppearanceMgr::instance().wearItemOnAvatar(item->getUUID(), true, true);
	}
}

void LLWearableBridge::wearAddOnAvatar()
{
	// TODO: investigate wearables may not be loaded at this point EXT-8231

	LLViewerInventoryItem* item = getItem();
	if(item)
	{
		LLAppearanceMgr::instance().wearItemOnAvatar(item->getUUID(), true, false);
	}
}

// static
//void LLWearableBridge::onWearOnAvatarArrived( LLViewerWearable* wearable, void* userdata )
//{
//	LLUUID* item_id = (LLUUID*) userdata;
//	if(wearable)
//	{
//		LLViewerInventoryItem* item = NULL;
//		item = (LLViewerInventoryItem*)gInventory.getItem(*item_id);
//		if(item)
//		{
//			if(item->getAssetUUID() == wearable->getAssetID())
//			{
//				gAgentWearables.setWearableItem(item, wearable);
//				gInventory.notifyObservers();
//				//self->getFolderItem()->refreshFromRoot();
//			}
//			else
//			{
//				LL_INFOS() << "By the time wearable asset arrived, its inv item already pointed to a different asset." << LL_ENDL;
//			}
//		}
//	}
//	delete item_id;
//}

// static
// BAP remove the "add" code path once everything is fully COF-ified.
//void LLWearableBridge::onWearAddOnAvatarArrived( LLViewerWearable* wearable, void* userdata )
//{
//	LLUUID* item_id = (LLUUID*) userdata;
//	if(wearable)
//	{
//		LLViewerInventoryItem* item = NULL;
//		item = (LLViewerInventoryItem*)gInventory.getItem(*item_id);
//		if(item)
//		{
//			if(item->getAssetUUID() == wearable->getAssetID())
//			{
//				bool do_append = true;
//				gAgentWearables.setWearableItem(item, wearable, do_append);
//				gInventory.notifyObservers();
//				//self->getFolderItem()->refreshFromRoot();
//			}
//			else
//			{
//				LL_INFOS() << "By the time wearable asset arrived, its inv item already pointed to a different asset." << LL_ENDL;
//			}
//		}
//	}
//	delete item_id;
//}

// static
BOOL LLWearableBridge::canEditOnAvatar(void* user_data)
{
	LLWearableBridge* self = (LLWearableBridge*)user_data;
	if(!self) return FALSE;

	return (get_is_item_worn(self->mUUID));
}

// static
void LLWearableBridge::onEditOnAvatar(void* user_data)
{
	LLWearableBridge* self = (LLWearableBridge*)user_data;
	if(self)
	{
		self->editOnAvatar();
	}
}

void LLWearableBridge::editOnAvatar()
{
	LLAgentWearables::editWearable(mUUID);
}

// static
BOOL LLWearableBridge::canRemoveFromAvatar(void* user_data)
{
	LLWearableBridge* self = (LLWearableBridge*)user_data;
	if( self && (LLAssetType::AT_BODYPART != self->mAssetType) )
	{
		return get_is_item_worn( self->mUUID );
	}
	return FALSE;
}

void LLWearableBridge::removeFromAvatar()
{
	LL_WARNS() << "safe to remove?" << LL_ENDL;
	if (get_is_item_worn(mUUID))
	{
		LLAppearanceMgr::instance().removeItemFromAvatar(mUUID);
	}
}


// +=================================================+
// |        LLLinkItemBridge                         |
// +=================================================+
// For broken item links

std::string LLLinkItemBridge::sPrefix("Link: ");

void LLLinkItemBridge::buildContextMenu(LLMenuGL& menu, U32 flags)
{
	// *TODO: Translate
	LL_DEBUGS() << "LLLink::buildContextMenu()" << LL_ENDL;
	menuentry_vec_t items;
	menuentry_vec_t disabled_items;

	items.push_back(std::string("Find Original"));
	disabled_items.push_back(std::string("Find Original"));
	
	if(isItemInTrash())
	{
		addTrashContextMenuOptions(items, disabled_items);
	}
	else
	{
		items.push_back(std::string("Properties"));
		addDeleteContextMenuOptions(items, disabled_items);
	}

	// <FS:Ansariel> Inventory Links Replace
	checkInventoryLinkReplace(items, disabled_items);

	hide_context_entries(menu, items, disabled_items);
}

// +=================================================+
// |        LLMeshBridge                             |
// +=================================================+

LLUIImagePtr LLMeshBridge::getIcon() const
{
	return LLInventoryIcon::getIcon(LLAssetType::AT_MESH, LLInventoryType::IT_MESH, 0, FALSE);
}

void LLMeshBridge::openItem()
{
	LLViewerInventoryItem* item = getItem();
	
	if (item)
	{
		// open mesh
	}
}

void LLMeshBridge::buildContextMenu(LLMenuGL& menu, U32 flags)
{
	LL_DEBUGS() << "LLMeshBridge::buildContextMenu()" << LL_ENDL;
	std::vector<std::string> items;
	std::vector<std::string> disabled_items;

	if(isItemInTrash())
	{
		items.push_back(std::string("Purge Item"));
		if (!isItemRemovable())
		{
			disabled_items.push_back(std::string("Purge Item"));
		}

		items.push_back(std::string("Restore Item"));
	}
	else if(isOutboxFolder())
	{
		addOutboxContextMenuOptions(flags, items, disabled_items);
	}
	else
	{
		items.push_back(std::string("Properties"));

		getClipboardEntries(true, items, disabled_items, flags);
	}

	// <FS:Ansariel> Inventory Links Replace
	checkInventoryLinkReplace(items, disabled_items);

	// <FS:Ansariel> Move to default folder
	checkMoveToDefaultFolder(items, disabled_items);

	hide_context_entries(menu, items, disabled_items);
}


// +=================================================+
// |        LLLinkBridge                             |
// +=================================================+
// For broken folder links.
std::string LLLinkFolderBridge::sPrefix("Link: ");
LLUIImagePtr LLLinkFolderBridge::getIcon() const
{
	LLFolderType::EType folder_type = LLFolderType::FT_NONE;
	const LLInventoryObject *obj = getInventoryObject();
	if (obj)
	{
		LLViewerInventoryCategory* cat = NULL;
		LLInventoryModel* model = getInventoryModel();
		if(model)
		{
			cat = (LLViewerInventoryCategory*)model->getCategory(obj->getLinkedUUID());
			if (cat)
			{
				folder_type = cat->getPreferredType();
			}
		}
	}
	return LLFolderBridge::getIcon(folder_type);
}

void LLLinkFolderBridge::buildContextMenu(LLMenuGL& menu, U32 flags)
{
	// *TODO: Translate
	LL_DEBUGS() << "LLLink::buildContextMenu()" << LL_ENDL;
	menuentry_vec_t items;
	menuentry_vec_t disabled_items;

	if (isItemInTrash())
	{
		addTrashContextMenuOptions(items, disabled_items);
	}
	else
	{
		items.push_back(std::string("Find Original"));
		addDeleteContextMenuOptions(items, disabled_items);
	}
	hide_context_entries(menu, items, disabled_items);
}
void LLLinkFolderBridge::performAction(LLInventoryModel* model, std::string action)
{
	if ("goto" == action)
	{
		gotoItem();
		return;
	}
	LLItemBridge::performAction(model,action);
}
void LLLinkFolderBridge::gotoItem()
{
	const LLUUID &cat_uuid = getFolderID();
	if (!cat_uuid.isNull())
	{
		LLFolderViewItem *base_folder = mInventoryPanel.get()->getItemByID(cat_uuid);
		if (base_folder)
		{
			if (LLInventoryModel* model = getInventoryModel())
			{
				model->fetchDescendentsOf(cat_uuid);
			}
			base_folder->setOpen(TRUE);
			mRoot->setSelection(base_folder,TRUE);
			mRoot->scrollToShowSelection();
		}
	}
}
const LLUUID &LLLinkFolderBridge::getFolderID() const
{
	if (LLViewerInventoryItem *link_item = getItem())
	{
		if (const LLViewerInventoryCategory *cat = link_item->getLinkedCategory())
		{
			const LLUUID& cat_uuid = cat->getUUID();
			return cat_uuid;
		}
	}
	return LLUUID::null;
}

/********************************************************************************
 **
 **                    BRIDGE ACTIONS
 **/

// static
void LLInvFVBridgeAction::doAction(LLAssetType::EType asset_type,
								   const LLUUID& uuid,
								   LLInventoryModel* model)
{
	// Perform indirection in case of link.
	const LLUUID& linked_uuid = gInventory.getLinkedItemID(uuid);

	LLInvFVBridgeAction* action = createAction(asset_type,linked_uuid,model);
	if(action)
	{
		action->doIt();
		delete action;
	}
}

// static
void LLInvFVBridgeAction::doAction(const LLUUID& uuid, LLInventoryModel* model)
{
	llassert(model);
	LLViewerInventoryItem* item = model->getItem(uuid);
	llassert(item);
	if (item)
	{
		LLAssetType::EType asset_type = item->getType();
		LLInvFVBridgeAction* action = createAction(asset_type,uuid,model);
		if(action)
		{
			action->doIt();
			delete action;
		}
	}
}

LLViewerInventoryItem* LLInvFVBridgeAction::getItem() const
{
	if (mModel)
		return (LLViewerInventoryItem*)mModel->getItem(mUUID);
	return NULL;
}

class LLTextureBridgeAction: public LLInvFVBridgeAction
{
	friend class LLInvFVBridgeAction;
public:
	virtual void doIt()
	{
		if (getItem())
		{
			LLFloaterReg::showInstance("preview_texture", LLSD(mUUID), TAKE_FOCUS_YES);
		}
		LLInvFVBridgeAction::doIt();
	}
	virtual ~LLTextureBridgeAction(){}
protected:
	LLTextureBridgeAction(const LLUUID& id,LLInventoryModel* model) : LLInvFVBridgeAction(id,model) {}
};

class LLSoundBridgeAction: public LLInvFVBridgeAction
{
	friend class LLInvFVBridgeAction;
public:
	virtual void doIt()
	{
		LLViewerInventoryItem* item = getItem();
		if (item)
		{
			send_sound_trigger(item->getAssetUUID(), SOUND_GAIN);
		}
		LLInvFVBridgeAction::doIt();
	}
	virtual ~LLSoundBridgeAction(){}
protected:
	LLSoundBridgeAction(const LLUUID& id,LLInventoryModel* model) : LLInvFVBridgeAction(id,model) {}
};

class LLLandmarkBridgeAction: public LLInvFVBridgeAction
{
	friend class LLInvFVBridgeAction;
public:
	virtual void doIt()
	{
		LLViewerInventoryItem* item = getItem();
		if (item)
		{
			// Opening (double-clicking) a landmark immediately teleports,
			// but warns you the first time.
			LLSD payload;
			payload["asset_id"] = item->getAssetUUID();		
			
			LLSD args; 
			args["LOCATION"] = item->getName(); 
			
			LLNotificationsUtil::add("TeleportFromLandmark", args, payload);
		}
		LLInvFVBridgeAction::doIt();
	}
	virtual ~LLLandmarkBridgeAction(){}
protected:
	LLLandmarkBridgeAction(const LLUUID& id,LLInventoryModel* model) : LLInvFVBridgeAction(id,model) {}
};

class LLCallingCardBridgeAction: public LLInvFVBridgeAction
{
	friend class LLInvFVBridgeAction;
public:
	virtual void doIt()
	{
		LLViewerInventoryItem* item = getItem();
		if (item && item->getCreatorUUID().notNull())
		{
			LLAvatarActions::showProfile(item->getCreatorUUID());
		}
		LLInvFVBridgeAction::doIt();
	}
	virtual ~LLCallingCardBridgeAction(){}
protected:
	LLCallingCardBridgeAction(const LLUUID& id,LLInventoryModel* model) : LLInvFVBridgeAction(id,model) {}

};

class LLNotecardBridgeAction
: public LLInvFVBridgeAction
{
	friend class LLInvFVBridgeAction;
public:
	virtual void doIt()
	{
		LLViewerInventoryItem* item = getItem();
		if (item)
		{
			LLFloaterReg::showInstance("preview_notecard", LLSD(item->getUUID()), TAKE_FOCUS_YES);
		}
		LLInvFVBridgeAction::doIt();
	}
	virtual ~LLNotecardBridgeAction(){}
protected:
	LLNotecardBridgeAction(const LLUUID& id,LLInventoryModel* model) : LLInvFVBridgeAction(id,model) {}
};

class LLGestureBridgeAction: public LLInvFVBridgeAction
{
	friend class LLInvFVBridgeAction;
public:
	virtual void doIt()
	{
		LLViewerInventoryItem* item = getItem();
		if (item)
		{
			LLPreviewGesture* preview = LLPreviewGesture::show(mUUID, LLUUID::null);
			preview->setFocus(TRUE);
		}
		LLInvFVBridgeAction::doIt();		
	}
	virtual ~LLGestureBridgeAction(){}
protected:
	LLGestureBridgeAction(const LLUUID& id,LLInventoryModel* model) : LLInvFVBridgeAction(id,model) {}
};

class LLAnimationBridgeAction: public LLInvFVBridgeAction
{
	friend class LLInvFVBridgeAction;
public:
	virtual void doIt()
	{
		LLViewerInventoryItem* item = getItem();
		if (item)
		{
			LLFloaterReg::showInstance("preview_anim", LLSD(mUUID), TAKE_FOCUS_YES);
		}
		LLInvFVBridgeAction::doIt();
	}
	virtual ~LLAnimationBridgeAction(){}
protected:
	LLAnimationBridgeAction(const LLUUID& id,LLInventoryModel* model) : LLInvFVBridgeAction(id,model) {}
};

class LLObjectBridgeAction: public LLInvFVBridgeAction
{
	friend class LLInvFVBridgeAction;
public:
	virtual void doIt()
	{
		/*
		  LLFloaterReg::showInstance("properties", mUUID);
		*/
		LLInvFVBridgeAction::doIt();
	}
	virtual ~LLObjectBridgeAction(){}
protected:
	LLObjectBridgeAction(const LLUUID& id,LLInventoryModel* model) : LLInvFVBridgeAction(id,model) {}
};

class LLLSLTextBridgeAction: public LLInvFVBridgeAction
{
	friend class LLInvFVBridgeAction;
public:
	virtual void doIt()
	{
		LLViewerInventoryItem* item = getItem();
		if (item)
		{
			LLFloaterReg::showInstance("preview_script", LLSD(mUUID), TAKE_FOCUS_YES);
		}
		LLInvFVBridgeAction::doIt();
	}
	virtual ~LLLSLTextBridgeAction(){}
protected:
	LLLSLTextBridgeAction(const LLUUID& id,LLInventoryModel* model) : LLInvFVBridgeAction(id,model) {}
};

class LLWearableBridgeAction: public LLInvFVBridgeAction
{
	friend class LLInvFVBridgeAction;
public:
	virtual void doIt()
	{
		// <FS> FIRE-303: Double-click remove wearable
		//wearOnAvatar();
		// TODO: investigate wearables may not be loaded at this point EXT-8231

		LLViewerInventoryItem* item = getItem();
		if(item)
		{
			if ( get_is_item_worn(mUUID) )
			{
				if (item->getType() != LLAssetType::AT_BODYPART)
				{
					LLAppearanceMgr::instance().removeItemFromAvatar(mUUID);
				}
			}
			else
			{
				LLAppearanceMgr::instance().wearItemOnAvatar(mUUID /*item->getUUID()*/, true, !gSavedSettings.getBOOL("FSDoubleClickAddInventoryClothing"));
			}
		}
		// </FS>
	}

	virtual ~LLWearableBridgeAction(){}
protected:
	LLWearableBridgeAction(const LLUUID& id,LLInventoryModel* model) : LLInvFVBridgeAction(id,model) {}
	BOOL isItemInTrash() const;
	// return true if the item is in agent inventory. if false, it
	// must be lost or in the inventory library.
	BOOL isAgentInventory() const;
	// <FS> FIRE-303: Double-click remove wearable
	//void wearOnAvatar();
};

BOOL LLWearableBridgeAction::isItemInTrash() const
{
	if(!mModel) return FALSE;
	const LLUUID trash_id = mModel->findCategoryUUIDForType(LLFolderType::FT_TRASH);
	return mModel->isObjectDescendentOf(mUUID, trash_id);
}

BOOL LLWearableBridgeAction::isAgentInventory() const
{
	if(!mModel) return FALSE;
	if(gInventory.getRootFolderID() == mUUID) return TRUE;
	return mModel->isObjectDescendentOf(mUUID, gInventory.getRootFolderID());
}

// <FS> FIRE-303: Double-click remove wearable
//void LLWearableBridgeAction::wearOnAvatar()
//{
//	// TODO: investigate wearables may not be loaded at this point EXT-8231
//
//	LLViewerInventoryItem* item = getItem();
//	if(item)
//	{
//		LLAppearanceMgr::instance().wearItemOnAvatar(item->getUUID(), true, true);
//	}
//}
// </FS>

LLInvFVBridgeAction* LLInvFVBridgeAction::createAction(LLAssetType::EType asset_type,
													   const LLUUID& uuid,
													   LLInventoryModel* model)
{
	LLInvFVBridgeAction* action = NULL;
	switch(asset_type)
	{
		case LLAssetType::AT_TEXTURE:
			action = new LLTextureBridgeAction(uuid,model);
			break;
		case LLAssetType::AT_SOUND:
			action = new LLSoundBridgeAction(uuid,model);
			break;
		case LLAssetType::AT_LANDMARK:
			action = new LLLandmarkBridgeAction(uuid,model);
			break;
		case LLAssetType::AT_CALLINGCARD:
			action = new LLCallingCardBridgeAction(uuid,model);
			break;
		case LLAssetType::AT_OBJECT:
			action = new LLObjectBridgeAction(uuid,model);
			break;
		case LLAssetType::AT_NOTECARD:
			action = new LLNotecardBridgeAction(uuid,model);
			break;
		case LLAssetType::AT_ANIMATION:
			action = new LLAnimationBridgeAction(uuid,model);
			break;
		case LLAssetType::AT_GESTURE:
			action = new LLGestureBridgeAction(uuid,model);
			break;
		case LLAssetType::AT_LSL_TEXT:
			action = new LLLSLTextBridgeAction(uuid,model);
			break;
		case LLAssetType::AT_CLOTHING:
		case LLAssetType::AT_BODYPART:
			action = new LLWearableBridgeAction(uuid,model);
			break;
		default:
			break;
	}
	return action;
}

/**                    Bridge Actions
 **
 ********************************************************************************/

/************************************************************************/
/* Recent Inventory Panel related classes                               */
/************************************************************************/
void LLRecentItemsFolderBridge::buildContextMenu(LLMenuGL& menu, U32 flags)
{
	menuentry_vec_t disabled_items, items;
        buildContextMenuOptions(flags, items, disabled_items);

	items.erase(std::remove(items.begin(), items.end(), std::string("New Folder")), items.end());

	hide_context_entries(menu, items, disabled_items);
}

LLInvFVBridge* LLRecentInventoryBridgeBuilder::createBridge(
	LLAssetType::EType asset_type,
	LLAssetType::EType actual_asset_type,
	LLInventoryType::EType inv_type,
	LLInventoryPanel* inventory,
	LLFolderViewModelInventory* view_model,
	LLFolderView* root,
	const LLUUID& uuid,
	U32 flags /*= 0x00*/ ) const
{
	LLInvFVBridge* new_listener = NULL;
	if (asset_type == LLAssetType::AT_CATEGORY 
		&& actual_asset_type != LLAssetType::AT_LINK_FOLDER)
	{
		new_listener = new LLRecentItemsFolderBridge(inv_type, inventory, root, uuid);
	}
	else
		{
		new_listener = LLInventoryFolderViewModelBuilder::createBridge(asset_type,
				actual_asset_type,
				inv_type,
				inventory,
																view_model,
				root,
				uuid,
				flags);
		}
	return new_listener;
}

/************************************************************************/
/* Worn Inventory Panel related classes                               */
/************************************************************************/
void LLWornItemsFolderBridge::buildContextMenu(LLMenuGL& menu, U32 flags)
{
	menuentry_vec_t disabled_items, items;
        buildContextMenuOptions(flags, items, disabled_items);

	items.erase(std::remove(items.begin(), items.end(), std::string("New Body Parts")), items.end());
	items.erase(std::remove(items.begin(), items.end(), std::string("New Clothes")), items.end());
	items.erase(std::remove(items.begin(), items.end(), std::string("New Note")), items.end());
	items.erase(std::remove(items.begin(), items.end(), std::string("New Gesture")), items.end());
	items.erase(std::remove(items.begin(), items.end(), std::string("New Script")), items.end());
	items.erase(std::remove(items.begin(), items.end(), std::string("New Folder")), items.end());

	hide_context_entries(menu, items, disabled_items);
}

LLInvFVBridge* LLWornInventoryBridgeBuilder::createBridge(
	LLAssetType::EType asset_type,
	LLAssetType::EType actual_asset_type,
	LLInventoryType::EType inv_type,
	LLInventoryPanel* inventory,
	LLFolderViewModelInventory* view_model,
	LLFolderView* root,
	const LLUUID& uuid,
	U32 flags /*= 0x00*/ ) const
{
	LLInvFVBridge* new_listener = NULL;
	switch(asset_type)
	{
	case LLAssetType::AT_CATEGORY:
		if (actual_asset_type == LLAssetType::AT_LINK_FOLDER)
		{
			// *TODO: Create a link folder handler instead if it is necessary
			new_listener = LLInventoryFolderViewModelBuilder::createBridge(
				asset_type,
				actual_asset_type,
				inv_type,
				inventory,
																view_model,
				root,
				uuid,
				flags);
			break;
		}
		new_listener = new LLWornItemsFolderBridge(inv_type, inventory, root, uuid);
		break;
	default:
		new_listener = LLInventoryFolderViewModelBuilder::createBridge(
			asset_type,
			actual_asset_type,
			inv_type,
			inventory,
																view_model,
			root,
			uuid,
			flags);
	}
	return new_listener;

}

// <FS:ND> Reintegrate search by uuid/creator/descripting from Zi Ree after CHUI Merge
std::string LLInvFVBridge::getSearchableCreator( void ) const
{
	LLInventoryItem *pItem( dynamic_cast< LLInventoryItem* >( getInventoryObject() ) );

	std::string strCreator;
	if(pItem)
	{
		if( gCacheName->getFullName( pItem->getCreatorUUID(), strCreator ) )
			LLStringUtil::toUpper( strCreator );
	}

	return strCreator;
}

std::string LLInvFVBridge::getSearchableDescription( void ) const
{
	LLInventoryItem *pItem( dynamic_cast< LLInventoryItem* >( getInventoryObject() ) );

	std::string strDescr;

	if(pItem)
	{
		if(!pItem->getDescription().empty() )
		{
			strDescr =  pItem->getDescription();
			LLStringUtil::toUpper( strDescr );
		}
	}

	return strDescr;
}

std::string LLInvFVBridge::getSearchableUUID( void ) const
{
	LLInventoryItem *pItem( dynamic_cast< LLInventoryItem* >( getInventoryObject() ) );

	std::string strUUID;
	if(pItem)
	{
		if(!pItem->getAssetUUID().isNull())
		{
			strUUID = pItem->getAssetUUID().asString();
			LLStringUtil::toUpper( strUUID );
		}

	}
	return strUUID;

}

std::string LLInvFVBridge::getSearchableAll( void ) const
{
	return getSearchableName() + "+" +
		getSearchableCreator() + "+" + 
		getSearchableDescription() + "+" +
		getSearchableUUID();
}
// </FS:ND>

// EOF<|MERGE_RESOLUTION|>--- conflicted
+++ resolved
@@ -126,7 +126,7 @@
 bool confirm_attachment_rez(const LLSD& notification, const LLSD& response);
 void teleport_via_landmark(const LLUUID& asset_id);
 static BOOL can_move_to_outfit(LLInventoryItem* inv_item, BOOL move_is_into_current_outfit);
-<<<<<<< HEAD
+static BOOL can_move_to_landmarks(LLInventoryItem* inv_item);
 // <FS:CR> Function left unused from FIRE-7219
 //static bool check_category(LLInventoryModel* model,
 //						   const LLUUID& cat_id,
@@ -138,16 +138,6 @@
 // 					   LLInventoryPanel* active_panel,
 // 					   LLInventoryFilter* filter);
 // </FS:ND>
-=======
-static BOOL can_move_to_landmarks(LLInventoryItem* inv_item);
-static bool check_category(LLInventoryModel* model,
-						   const LLUUID& cat_id,
-						   LLInventoryPanel* active_panel,
-						   LLInventoryFilter* filter);
-static bool check_item(const LLUUID& item_id,
-					   LLInventoryPanel* active_panel,
-					   LLInventoryFilter* filter);
->>>>>>> c97d191a
 
 // Helper functions
 
@@ -2494,23 +2484,15 @@
 	if (is_agent_inventory)
 	{
 		const LLUUID &trash_id = model->findCategoryUUIDForType(LLFolderType::FT_TRASH, false);
-<<<<<<< HEAD
 		// <FS:Ansariel> FIRE-1392: Allow dragging all asset types into Landmarks folder
 		//const LLUUID &landmarks_id = model->findCategoryUUIDForType(LLFolderType::FT_LANDMARK, false);
-
-		const BOOL move_is_into_trash = (mUUID == trash_id) || model->isObjectDescendentOf(mUUID, trash_id);
-		const BOOL move_is_into_outfit = getCategory() && (getCategory()->getPreferredType() == LLFolderType::FT_OUTFIT);
-		// <FS:Ansariel> FIRE-1392: Allow dragging all asset types into Landmarks folder
-		//const BOOL move_is_into_landmarks = (mUUID == landmarks_id) || model->isObjectDescendentOf(mUUID, landmarks_id);
-=======
-		const LLUUID &landmarks_id = model->findCategoryUUIDForType(LLFolderType::FT_LANDMARK, false);
 		const LLUUID &my_outifts_id = model->findCategoryUUIDForType(LLFolderType::FT_MY_OUTFITS, false);
 
 		const BOOL move_is_into_trash = (mUUID == trash_id) || model->isObjectDescendentOf(mUUID, trash_id);
 		const BOOL move_is_into_my_outfits = (mUUID == my_outifts_id) || model->isObjectDescendentOf(mUUID, my_outifts_id);
 		const BOOL move_is_into_outfit = move_is_into_my_outfits || (getCategory() && getCategory()->getPreferredType()==LLFolderType::FT_OUTFIT);
-		const BOOL move_is_into_landmarks = (mUUID == landmarks_id) || model->isObjectDescendentOf(mUUID, landmarks_id);
->>>>>>> c97d191a
+		// <FS:Ansariel> FIRE-1392: Allow dragging all asset types into Landmarks folder
+		//const BOOL move_is_into_landmarks = (mUUID == landmarks_id) || model->isObjectDescendentOf(mUUID, landmarks_id);
 
 		//--------------------------------------------------------------------------------
 		// Determine if folder can be moved.
@@ -3124,14 +3106,7 @@
 				    mContentsCount)
 				{
 					gInventory.removeObserver(this);
-<<<<<<< HEAD
-					// <FS:Ansariel> FIRE-938: "copy and wear" does replace
-					//LLAppearanceMgr::instance().wearInventoryCategory(category, FALSE, FALSE);
 					LLAppearanceMgr::instance().wearInventoryCategory(category, FALSE, TRUE);
-					// </FS:Ansariel>
-=======
-					LLAppearanceMgr::instance().wearInventoryCategory(category, FALSE, TRUE);
->>>>>>> c97d191a
 					delete this;
 				}
 			}
@@ -4188,9 +4163,6 @@
 	LLViewerInventoryCategory* cat = getCategory();
 	if(!cat) return;
 
-<<<<<<< HEAD
-	LLAppearanceMgr::instance().wearInventoryCategory( cat, FALSE, append, replace );
-=======
 	// checking amount of items to wear
 	U32 max_items = gSavedSettings.getU32("WearFolderLimit");
 	if (cat->getDescendentCount() > max_items)
@@ -4213,8 +4185,7 @@
 		}
 	}
 
-	LLAppearanceMgr::instance().wearInventoryCategory( cat, FALSE, append );
->>>>>>> c97d191a
+	LLAppearanceMgr::instance().wearInventoryCategory( cat, FALSE, append, replace );
 }
 
 // helper stuff
@@ -4372,15 +4343,10 @@
 
 	const BOOL move_is_into_current_outfit = (mUUID == current_outfit_id);
 	const BOOL move_is_into_favorites = (mUUID == favorites_id);
-<<<<<<< HEAD
-	const BOOL move_is_into_outfit = (getCategory() && getCategory()->getPreferredType()==LLFolderType::FT_OUTFIT);
+	const BOOL move_is_into_my_outfits = (mUUID == my_outifts_id) || model->isObjectDescendentOf(mUUID, my_outifts_id);
+	const BOOL move_is_into_outfit = move_is_into_my_outfits || (getCategory() && getCategory()->getPreferredType()==LLFolderType::FT_OUTFIT);
 	// <FS:Ansariel> FIRE-1392: Allow dragging all asset types into Landmarks folder
 	//const BOOL move_is_into_landmarks = (mUUID == landmarks_id) || model->isObjectDescendentOf(mUUID, landmarks_id);
-=======
-	const BOOL move_is_into_my_outfits = (mUUID == my_outifts_id) || model->isObjectDescendentOf(mUUID, my_outifts_id);
-	const BOOL move_is_into_outfit = move_is_into_my_outfits || (getCategory() && getCategory()->getPreferredType()==LLFolderType::FT_OUTFIT);
-	const BOOL move_is_into_landmarks = (mUUID == landmarks_id) || model->isObjectDescendentOf(mUUID, landmarks_id);
->>>>>>> c97d191a
 	const BOOL move_is_into_outbox = model->isObjectDescendentOf(mUUID, outbox_id);
 	const BOOL move_is_from_outbox = model->isObjectDescendentOf(inv_item->getUUID(), outbox_id);
 
@@ -4509,18 +4475,11 @@
 
 		// Check whether the item being dragged from active inventory panel
 		// passes the filter of the destination panel.
-<<<<<<< HEAD
 		// <FS:Ansariel> Allow drag and drop in inventory regardless of filter (e.g. Recent)
-		//if (accept && active_panel)
+		//if (accept && active_panel && use_filter)
 		//{
 		//	LLFolderViewItem* fv_item =   active_panel->getItemByID(inv_item->getUUID());
 		//	if (!fv_item) return false;
-=======
-		if (accept && active_panel && use_filter)
-		{
-			LLFolderViewItem* fv_item =   active_panel->getItemByID(inv_item->getUUID());
-			if (!fv_item) return false;
->>>>>>> c97d191a
 
 		//	accept = filter->check(fv_item->getViewModelItem());
 		//}
@@ -4659,19 +4618,12 @@
 		
 		// Check whether the item being dragged from in world
 		// passes the filter of the destination panel.
-<<<<<<< HEAD
 		// <FS:Ansariel> Allow dropping from inworld objects regardless of filter
-		//if (accept)
+		//if (accept && use_filter)
 		//{
 		//	accept = filter->check(inv_item);
 		//}
 		// </FS:Ansariel>
-=======
-		if (accept && use_filter)
-		{
-			accept = filter->check(inv_item);
-		}
->>>>>>> c97d191a
 
 		if (accept && drop)
 		{
@@ -4712,19 +4664,12 @@
 		
 		// Check whether the item being dragged from notecard
 		// passes the filter of the destination panel.
-<<<<<<< HEAD
 		// <FS:Ansariel> Allow dropping from notecards regardless of filter
-		//if (accept)
+		//if (accept && use_filter)
 		//{
 		//	accept = filter->check(inv_item);
 		//}
 		// </FS:Ansariel>
-=======
-		if (accept && use_filter)
-		{
-			accept = filter->check(inv_item);
-		}
->>>>>>> c97d191a
 
 		if (accept && drop)
 		{
