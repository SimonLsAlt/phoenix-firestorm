--- conflicted
+++ resolved
@@ -5962,15 +5962,10 @@
 					if (LLWearableType::getAllowMultiwear(mWearableType))
 					{
 						items.push_back(std::string("Wearable Add"));
-<<<<<<< HEAD
-						if (!gAgentWearables.canAddWearable(mWearableType))
-=======
-//						if (gAgentWearables.getWearableCount(mWearableType) >= LLAgentWearables::MAX_CLOTHING_PER_TYPE)
+//						if (!gAgentWearables.canAddWearable(mWearableType))
 // [SL:KB] - Patch: Appearance-WearableDuplicateAssets | Checked: 2011-07-24 (Catznip-2.6.0e) | Added: Catznip-2.6.0e
-						if ( (gAgentWearables.getWearableCount(mWearableType) >= LLAgentWearables::MAX_CLOTHING_PER_TYPE) ||
-							 (gAgentWearables.getWearableFromAssetID(item->getAssetUUID())) )
+						if ( (!gAgentWearables.canAddWearable(mWearableType)) || (gAgentWearables.getWearableFromAssetID(item->getAssetUUID())) )
 // [/SL:KB]
->>>>>>> 4a2edbab
 						{
 							disabled_items.push_back(std::string("Wearable Add"));
 						}
