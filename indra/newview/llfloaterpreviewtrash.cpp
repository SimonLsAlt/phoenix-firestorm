/**
 * @file llfloaterpreviewtrash.cpp
 * @author AndreyK Productengine
 * @brief LLFloaterPreviewTrash class implementation
 *
 * $LicenseInfo:firstyear=2004&license=viewerlgpl$
 * Second Life Viewer Source Code
 * Copyright (C) 2010, Linden Research, Inc.
 *
 * This library is free software; you can redistribute it and/or
 * modify it under the terms of the GNU Lesser General Public
 * License as published by the Free Software Foundation;
 * version 2.1 of the License only.
 *
 * This library is distributed in the hope that it will be useful,
 * but WITHOUT ANY WARRANTY; without even the implied warranty of
 * MERCHANTABILITY or FITNESS FOR A PARTICULAR PURPOSE.  See the GNU
 * Lesser General Public License for more details.
 *
 * You should have received a copy of the GNU Lesser General Public
 * License along with this library; if not, write to the Free Software
 * Foundation, Inc., 51 Franklin Street, Fifth Floor, Boston, MA  02110-1301  USA
 *
 * Linden Research, Inc., 945 Battery Street, San Francisco, CA  94111  USA
 * $/LicenseInfo$
 */

#include "llviewerprecompiledheaders.h"

#include "llfloaterpreviewtrash.h"

#include "llinventoryfunctions.h"
#include "llfloaterreg.h"

LLFloaterPreviewTrash::LLFloaterPreviewTrash(const LLSD& key)
:   LLFloater(key)
{
}

bool LLFloaterPreviewTrash::postBuild()
{
    getChild<LLUICtrl>("empty_btn")->setCommitCallback(
        boost::bind(&LLFloaterPreviewTrash::onClickEmpty, this));
    getChild<LLUICtrl>("cancel_btn")->setCommitCallback(
        boost::bind(&LLFloaterPreviewTrash::onClickCancel, this));
<<<<<<< HEAD
	// Always center the dialog.  User can change the size,
	// but purchases are important and should be center screen.
	// This also avoids problems where the user resizes the application window
	// mid-session and the saved rect is off-center.
	center();
	
	return true;
=======
    // Always center the dialog.  User can change the size,
    // but purchases are important and should be center screen.
    // This also avoids problems where the user resizes the application window
    // mid-session and the saved rect is off-center.
    center();

    return TRUE;
>>>>>>> c06fb4e0
}

LLFloaterPreviewTrash::~LLFloaterPreviewTrash()
{
}


// static
void LLFloaterPreviewTrash::show()
{
<<<<<<< HEAD
	LLFloaterReg::showTypedInstance<LLFloaterPreviewTrash>("preview_trash", LLSD(), true);
=======
    LLFloaterReg::showTypedInstance<LLFloaterPreviewTrash>("preview_trash", LLSD(), TRUE);
>>>>>>> c06fb4e0
}

// static
bool LLFloaterPreviewTrash::isVisible()
{
    return LLFloaterReg::instanceVisible("preview_trash");
}


void LLFloaterPreviewTrash::onClickEmpty()
{
    gInventory.emptyFolderType("PurgeSelectedItems", LLFolderType::FT_TRASH);
    closeFloater();
}

void LLFloaterPreviewTrash::onClickCancel()
{
    closeFloater();
}<|MERGE_RESOLUTION|>--- conflicted
+++ resolved
@@ -43,23 +43,13 @@
         boost::bind(&LLFloaterPreviewTrash::onClickEmpty, this));
     getChild<LLUICtrl>("cancel_btn")->setCommitCallback(
         boost::bind(&LLFloaterPreviewTrash::onClickCancel, this));
-<<<<<<< HEAD
-	// Always center the dialog.  User can change the size,
-	// but purchases are important and should be center screen.
-	// This also avoids problems where the user resizes the application window
-	// mid-session and the saved rect is off-center.
-	center();
-	
-	return true;
-=======
     // Always center the dialog.  User can change the size,
     // but purchases are important and should be center screen.
     // This also avoids problems where the user resizes the application window
     // mid-session and the saved rect is off-center.
     center();
 
-    return TRUE;
->>>>>>> c06fb4e0
+    return true;
 }
 
 LLFloaterPreviewTrash::~LLFloaterPreviewTrash()
@@ -70,11 +60,7 @@
 // static
 void LLFloaterPreviewTrash::show()
 {
-<<<<<<< HEAD
-	LLFloaterReg::showTypedInstance<LLFloaterPreviewTrash>("preview_trash", LLSD(), true);
-=======
-    LLFloaterReg::showTypedInstance<LLFloaterPreviewTrash>("preview_trash", LLSD(), TRUE);
->>>>>>> c06fb4e0
+    LLFloaterReg::showTypedInstance<LLFloaterPreviewTrash>("preview_trash", LLSD(), true);
 }
 
 // static
