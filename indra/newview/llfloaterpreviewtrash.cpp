--- conflicted
+++ resolved
@@ -43,15 +43,6 @@
         boost::bind(&LLFloaterPreviewTrash::onClickEmpty, this));
     getChild<LLUICtrl>("cancel_btn")->setCommitCallback(
         boost::bind(&LLFloaterPreviewTrash::onClickCancel, this));
-<<<<<<< HEAD
-	// Always center the dialog.  User can change the size,
-	// but purchases are important and should be center screen.
-	// This also avoids problems where the user resizes the application window
-	// mid-session and the saved rect is off-center.
-	center();
-	
-	return true;
-=======
     // Always center the dialog.  User can change the size,
     // but purchases are important and should be center screen.
     // This also avoids problems where the user resizes the application window
@@ -59,7 +50,6 @@
     center();
 
     return true;
->>>>>>> 1a8a5404
 }
 
 LLFloaterPreviewTrash::~LLFloaterPreviewTrash()
@@ -70,11 +60,7 @@
 // static
 void LLFloaterPreviewTrash::show()
 {
-<<<<<<< HEAD
-	LLFloaterReg::showTypedInstance<LLFloaterPreviewTrash>("preview_trash", LLSD(), true);
-=======
     LLFloaterReg::showTypedInstance<LLFloaterPreviewTrash>("preview_trash", LLSD(), true);
->>>>>>> 1a8a5404
 }
 
 // static
