/**
 * @file llreflectionmap.h
 * @brief LLReflectionMap class declaration
 *
 * $LicenseInfo:firstyear=2022&license=viewerlgpl$
 * Second Life Viewer Source Code
 * Copyright (C) 2022, Linden Research, Inc.
 *
 * This library is free software; you can redistribute it and/or
 * modify it under the terms of the GNU Lesser General Public
 * License as published by the Free Software Foundation;
 * version 2.1 of the License only.
 *
 * This library is distributed in the hope that it will be useful,
 * but WITHOUT ANY WARRANTY; without even the implied warranty of
 * MERCHANTABILITY or FITNESS FOR A PARTICULAR PURPOSE.  See the GNU
 * Lesser General Public License for more details.
 *
 * You should have received a copy of the GNU Lesser General Public
 * License along with this library; if not, write to the Free Software
 * Foundation, Inc., 51 Franklin Street, Fifth Floor, Boston, MA  02110-1301  USA
 *
 * Linden Research, Inc., 945 Battery Street, San Francisco, CA  94111  USA
 * $/LicenseInfo$
 */

#pragma once

#include "llcubemaparray.h"
#include "llmemory.h"

class LLSpatialGroup;
class LLViewerObject;

class alignas(16) LLReflectionMap : public LLRefCount
{
    LL_ALIGN_NEW
public:
<<<<<<< HEAD
    
=======

>>>>>>> 08705392
    enum class ProbeType
    {
        ALL = 0,
        RADIANCE,
        IRRADIANCE,
        REFLECTION
    };
<<<<<<< HEAD
    
    // allocate an environment map of the given resolution 
=======

    // allocate an environment map of the given resolution
>>>>>>> 08705392
    LLReflectionMap();

    ~LLReflectionMap();

    // update this environment map
    // resolution - size of cube map to generate
    void update(U32 resolution, U32 face, bool force_dynamic = false, F32 near_clip = -1.f, bool useClipPlane = false, LLPlane clipPlane = LLPlane(LLVector3(0, 0, 0), LLVector3(0, 0, 1)));

    // for volume partition probes, try to place this probe in the best spot
    void autoAdjustOrigin();

    // return true if given Reflection Map's influence volume intersect's with this one's
    bool intersects(LLReflectionMap* other);

    // Get the ambiance value to use for this probe
    F32 getAmbiance();

    // Get the near clip plane distance to use for this probe
    F32 getNearClip();

    // Return true if this probe should include avatars in its reflection map
    bool getIsDynamic();

    // get the encoded bounding box of this probe's influence volume
    // will only return a box if this probe is associated with a VOVolume
    // with its reflection probe influence volume to to VOLUME_TYPE_BOX
    // return false if no bounding box (treat as sphere influence volume)
    bool getBox(LLMatrix4& box);

    // return true if this probe is active for rendering
    bool isActive();

    // perform occlusion query/readback
    void doOcclusion(const LLVector4a& eye);

    // return false if this probe isn't currently relevant (for example, disabled due to graphics preferences)
    bool isRelevant();

    // point at which environment map was last generated from (in agent space)
    LLVector4a mOrigin;
    
    // distance from main viewer camera
    F32 mDistance = -1.f;

    // Minimum and maximum depth in current render camera
    F32 mMinDepth = -1.f;
    F32 mMaxDepth = -1.f;

    // radius of this probe's affected area
    F32 mRadius = 16.f;

    // last time this probe was updated (or when its update timer got reset)
    F32 mLastUpdateTime = 0.f;

    // last time this probe was bound for rendering
    F32 mLastBindTime = 0.f;

    // cube map used to sample this environment map
    LLPointer<LLCubeMapArray> mCubeArray;
    S32 mCubeIndex = -1; // index into cube map array or -1 if not currently stored in cube map array
    
    // probe has had at least one full update and is ready to render
    bool mComplete = false;

    // fade in parameter for this probe
    F32 mFadeIn = 0.f;

    // index into array packed by LLReflectionMapManager::getReflectionMaps
    // WARNING -- only valid immediately after call to getReflectionMaps
    S32 mProbeIndex = -1;

    // set of any LLReflectionMaps that intersect this map (maintained by LLReflectionMapManager
    std::vector<LLReflectionMap*> mNeighbors;

    // spatial group this probe is tracking (if any)
    LLSpatialGroup* mGroup = nullptr;

    // viewer object this probe is tracking (if any)
    LLViewerObject* mViewerObject = nullptr;

    // what priority should this probe have (higher is higher priority)
    // currently only 0 or 1
    // 0 - automatic probe
    // 1 - manual probe
    U32 mPriority = 0;

    // occlusion culling state
    GLuint mOcclusionQuery = 0;
    bool mOccluded = false;
    U32 mOcclusionPendingFrames = 0;
<<<<<<< HEAD
    
=======

>>>>>>> 08705392
    ProbeType mType;
};
<|MERGE_RESOLUTION|>--- conflicted
+++ resolved
@@ -36,11 +36,7 @@
 {
     LL_ALIGN_NEW
 public:
-<<<<<<< HEAD
-    
-=======
 
->>>>>>> 08705392
     enum class ProbeType
     {
         ALL = 0,
@@ -48,13 +44,8 @@
         IRRADIANCE,
         REFLECTION
     };
-<<<<<<< HEAD
-    
-    // allocate an environment map of the given resolution 
-=======
 
     // allocate an environment map of the given resolution
->>>>>>> 08705392
     LLReflectionMap();
 
     ~LLReflectionMap();
@@ -95,7 +86,7 @@
 
     // point at which environment map was last generated from (in agent space)
     LLVector4a mOrigin;
-    
+
     // distance from main viewer camera
     F32 mDistance = -1.f;
 
@@ -115,7 +106,7 @@
     // cube map used to sample this environment map
     LLPointer<LLCubeMapArray> mCubeArray;
     S32 mCubeIndex = -1; // index into cube map array or -1 if not currently stored in cube map array
-    
+
     // probe has had at least one full update and is ready to render
     bool mComplete = false;
 
@@ -145,10 +136,6 @@
     GLuint mOcclusionQuery = 0;
     bool mOccluded = false;
     U32 mOcclusionPendingFrames = 0;
-<<<<<<< HEAD
-    
-=======
 
->>>>>>> 08705392
     ProbeType mType;
 };
