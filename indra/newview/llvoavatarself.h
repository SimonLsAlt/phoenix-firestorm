/**
 * @file llvoavatarself.h
 * @brief Declaration of LLVOAvatar class which is a derivation fo
 * LLViewerObject
 *
 * $LicenseInfo:firstyear=2001&license=viewerlgpl$
 * Second Life Viewer Source Code
 * Copyright (C) 2010, Linden Research, Inc.
 *
 * This library is free software; you can redistribute it and/or
 * modify it under the terms of the GNU Lesser General Public
 * License as published by the Free Software Foundation;
 * version 2.1 of the License only.
 *
 * This library is distributed in the hope that it will be useful,
 * but WITHOUT ANY WARRANTY; without even the implied warranty of
 * MERCHANTABILITY or FITNESS FOR A PARTICULAR PURPOSE.  See the GNU
 * Lesser General Public License for more details.
 *
 * You should have received a copy of the GNU Lesser General Public
 * License along with this library; if not, write to the Free Software
 * Foundation, Inc., 51 Franklin Street, Fifth Floor, Boston, MA  02110-1301  USA
 *
 * Linden Research, Inc., 945 Battery Street, San Francisco, CA  94111  USA
 * $/LicenseInfo$
 */

#ifndef LL_LLVOAVATARSELF_H
#define LL_LLVOAVATARSELF_H

#include "llviewertexture.h"
#include "llvoavatar.h"
#include <map>
#include "lleventcoro.h"
#include "llcoros.h"

struct LocalTextureData;
class LLInventoryCallback;


//~~~~~~~~~~~~~~~~~~~~~~~~~~~~~~~~~~~~~~~~~~~~~~~~~~~~~~~~~~~~~~~~~~~~~~~~~~~~~~~~
// LLVOAvatarSelf
//
//~~~~~~~~~~~~~~~~~~~~~~~~~~~~~~~~~~~~~~~~~~~~~~~~~~~~~~~~~~~~~~~~~~~~~~~~~~~~~~~~
class LLVOAvatarSelf :
    public LLVOAvatar
{
    LOG_CLASS(LLVOAvatarSelf);

/********************************************************************************
 **                                                                            **
 **                    INITIALIZATION
 **/

public:
    LLVOAvatarSelf(const LLUUID &id, const LLPCode pcode, LLViewerRegion *regionp);
    virtual                 ~LLVOAvatarSelf();
    virtual void            markDead();
    virtual void            initInstance(); // Called after construction to initialize the class.
    void                    cleanup();
protected:
<<<<<<< HEAD
	/*virtual*/ bool		loadAvatar();
	bool					loadAvatarSelf();
	bool					buildSkeletonSelf(const LLAvatarSkeletonInfo *info);
	bool					buildMenus();
=======
    /*virtual*/ bool        loadAvatar();
    bool                    loadAvatarSelf();
    bool                    buildSkeletonSelf(const LLAvatarSkeletonInfo *info);
    bool                    buildMenus();
>>>>>>> 1a8a5404

/**                    Initialization
 **                                                                            **
 *******************************************************************************/

/********************************************************************************
 **                                                                            **
 **                    INHERITED
 **/

    //--------------------------------------------------------------------
    // LLViewerObject interface and related
    //--------------------------------------------------------------------
public:
    boost::signals2::connection                   mRegionChangedSlot;

    void                    onSimulatorFeaturesReceived(const LLUUID& region_id);
    /*virtual*/ void        updateRegion(LLViewerRegion *regionp);
    /*virtual*/ void        idleUpdate(LLAgent &agent, const F64 &time);

    //--------------------------------------------------------------------
    // LLCharacter interface and related
    //--------------------------------------------------------------------
public:
<<<<<<< HEAD
	/*virtual*/ bool 		hasMotionFromSource(const LLUUID& source_id);
	/*virtual*/ void 		stopMotionFromSource(const LLUUID& source_id);
	/*virtual*/ void 		requestStopMotion(LLMotion* motion);

//<FS:ND> Query by JointKey rather than just a string, the key can be a U32 index for faster lookup
//	/*virtual*/ LLJoint*	getJoint( const std::string &name );
	/*virtual*/ LLJoint*	getJoint( const JointKey &name );
// </FS:ND>

	// <FS:Ansariel> [Legacy Bake]
	///*virtual*/ bool setVisualParamWeight(const LLVisualParam *which_param, F32 weight);
	///*virtual*/ bool setVisualParamWeight(const char* param_name, F32 weight);
	///*virtual*/ bool setVisualParamWeight(S32 index, F32 weight);
	/*virtual*/ bool setVisualParamWeight(const LLVisualParam *which_param, F32 weight, bool upload_bake = false);
	/*virtual*/ bool setVisualParamWeight(const char* param_name, F32 weight, bool upload_bake = false);
	/*virtual*/ bool setVisualParamWeight(S32 index, F32 weight, bool upload_bake = false);
	// </FS:Ansariel> [Legacy Bake]
	/*virtual*/ void updateVisualParams();
	void writeWearablesToAvatar();
	/*virtual*/ void idleUpdateAppearanceAnimation();
=======
    /*virtual*/ bool        hasMotionFromSource(const LLUUID& source_id);
    /*virtual*/ void        stopMotionFromSource(const LLUUID& source_id);
    /*virtual*/ void        requestStopMotion(LLMotion* motion);

//<FS:ND> Query by JointKey rather than just a string, the key can be a U32 index for faster lookup
//  /*virtual*/ LLJoint*    getJoint( const std::string &name );
    /*virtual*/ LLJoint*    getJoint( const JointKey &name );
// </FS:ND>

    // <FS:Ansariel> [Legacy Bake]
    ///*virtual*/ bool setVisualParamWeight(const LLVisualParam *which_param, F32 weight);
    ///*virtual*/ bool setVisualParamWeight(const char* param_name, F32 weight);
    ///*virtual*/ bool setVisualParamWeight(S32 index, F32 weight);
    /*virtual*/ bool setVisualParamWeight(const LLVisualParam *which_param, F32 weight, bool upload_bake = false);
    /*virtual*/ bool setVisualParamWeight(const char* param_name, F32 weight, bool upload_bake = false);
    /*virtual*/ bool setVisualParamWeight(S32 index, F32 weight, bool upload_bake = false);
    // </FS:Ansariel> [Legacy Bake]
    /*virtual*/ void updateVisualParams();
    void writeWearablesToAvatar();
    /*virtual*/ void idleUpdateAppearanceAnimation();

    // <FS:Ansariel> [Legacy Bake]
    /*virtual*/ U32  processUpdateMessage(LLMessageSystem *mesgsys,
                                                     void **user_data,
                                                     U32 block_num,
                                                     const EObjectUpdateType update_type,
                                                     LLDataPacker *dp);
    // </FS:Ansariel> [Legacy Bake]
>>>>>>> 1a8a5404

	// <FS:Ansariel> [Legacy Bake]
	/*virtual*/ U32  processUpdateMessage(LLMessageSystem *mesgsys,
													 void **user_data,
													 U32 block_num,
													 const EObjectUpdateType update_type,
													 LLDataPacker *dp);
	// </FS:Ansariel> [Legacy Bake]

private:
<<<<<<< HEAD
	// helper function. Passed in param is assumed to be in avatar's parameter list.
	// <FS:Ansariel> [Legacy Bake]
	//bool setParamWeight(const LLViewerVisualParam *param, F32 weight);
	bool setParamWeight(const LLViewerVisualParam *param, F32 weight, bool upload_bake = false);
=======
    // helper function. Passed in param is assumed to be in avatar's parameter list.
    // <FS:Ansariel> [Legacy Bake]
    //bool setParamWeight(const LLViewerVisualParam *param, F32 weight);
    bool setParamWeight(const LLViewerVisualParam *param, F32 weight, bool upload_bake = false);
>>>>>>> 1a8a5404

/********************************************************************************
 **                                                                            **
 **                    STATE
 **/

public:
<<<<<<< HEAD
	/*virtual*/ bool 	isSelf() const { return true; }
	/*virtual*/ bool	isValid() const;
=======
    /*virtual*/ bool    isSelf() const { return true; }
        virtual bool    isBuddy() const { return false; }
    /*virtual*/ bool    isValid() const;
>>>>>>> 1a8a5404

    //--------------------------------------------------------------------
    // Updates
    //--------------------------------------------------------------------
public:
    /*virtual*/ bool    updateCharacter(LLAgent &agent);
    /*virtual*/ void    idleUpdateTractorBeam();
    bool                checkStuckAppearance();

    //--------------------------------------------------------------------
    // Loading state
    //--------------------------------------------------------------------
public:
    /*virtual*/ bool    getIsCloud() const;

<<<<<<< HEAD
	//--------------------------------------------------------------------
	// Region state
	//--------------------------------------------------------------------
	void			resetRegionCrossingTimer()	{ mRegionCrossingTimer.reset();	}
	// <FS:Ansariel> FIRE-12004: Attachments getting lost on TP
	void			setIsCrossingRegion(bool is_crossing) { mIsCrossingRegion = is_crossing; }
	bool			isCrossingRegion() const { return mIsCrossingRegion; }
	// </FS:Ansariel>

private:
	U64				mLastRegionHandle;
	LLFrameTimer	mRegionCrossingTimer;
	S32				mRegionCrossingCount;

	// <FS:Ansariel> FIRE-12004: Attachments getting lost on TP
	bool			mIsCrossingRegion;
	
=======
    //--------------------------------------------------------------------
    // Region state
    //--------------------------------------------------------------------
    void            resetRegionCrossingTimer()  { mRegionCrossingTimer.reset(); }
    // <FS:Ansariel> FIRE-12004: Attachments getting lost on TP
    void            setIsCrossingRegion(bool is_crossing) { mIsCrossingRegion = is_crossing; }
    bool            isCrossingRegion() const { return mIsCrossingRegion; }
    // </FS:Ansariel>

private:
    U64             mLastRegionHandle;
    LLFrameTimer    mRegionCrossingTimer;
    S32             mRegionCrossingCount;

    // <FS:Ansariel> FIRE-12004: Attachments getting lost on TP
    bool            mIsCrossingRegion;

>>>>>>> 1a8a5404
/**                    State
 **                                                                            **
 *******************************************************************************/

/********************************************************************************
 **                                                                            **
 **                    RENDERING
 **/

    //--------------------------------------------------------------------
    // Render beam
    //--------------------------------------------------------------------
protected:
<<<<<<< HEAD
	bool 		needsRenderBeam();
=======
    bool        needsRenderBeam();
>>>>>>> 1a8a5404
private:
    LLPointer<LLHUDEffectSpiral> mBeam;
    LLFrameTimer mBeamTimer;

    //--------------------------------------------------------------------
    // LLVOAvatar Constants
    //--------------------------------------------------------------------
public:
    /*virtual*/ LLViewerTexture::EBoostLevel    getAvatarBoostLevel() const { return LLGLTexture::BOOST_AVATAR_SELF; }
    /*virtual*/ LLViewerTexture::EBoostLevel    getAvatarBakedBoostLevel() const { return LLGLTexture::BOOST_AVATAR_BAKED_SELF; }
    /*virtual*/ S32                         getTexImageSize() const { return LLVOAvatar::getTexImageSize()*4; }

/**                    Rendering
 **                                                                            **
 *******************************************************************************/

/********************************************************************************
 **                                                                            **
 **                    TEXTURES
 **/

    //--------------------------------------------------------------------
    // Loading status
    //--------------------------------------------------------------------
public:
<<<<<<< HEAD
	// <FS:Ansariel> [Legacy Bake]
	/*virtual*/ bool	hasPendingBakedUploads() const;
	S32					getLocalDiscardLevel(LLAvatarAppearanceDefines::ETextureIndex type, U32 index) const;
	bool				areTexturesCurrent() const;
	bool				isLocalTextureDataAvailable(const LLViewerTexLayerSet* layerset) const;
	bool				isLocalTextureDataFinal(const LLViewerTexLayerSet* layerset) const;
	// <FS:Ansariel> [Legacy Bake]
	bool				isBakedTextureFinal(const LLAvatarAppearanceDefines::EBakedTextureIndex index) const;
	// If you want to check all textures of a given type, pass gAgentWearables.getWearableCount() for index
	/*virtual*/ bool    isTextureDefined(LLAvatarAppearanceDefines::ETextureIndex type, U32 index) const;
	/*virtual*/ bool	isTextureVisible(LLAvatarAppearanceDefines::ETextureIndex type, U32 index = 0) const;
	/*virtual*/ bool	isTextureVisible(LLAvatarAppearanceDefines::ETextureIndex type, LLViewerWearable *wearable) const;


	//--------------------------------------------------------------------
	// Local Textures
	//--------------------------------------------------------------------
public:
	bool				getLocalTextureGL(LLAvatarAppearanceDefines::ETextureIndex type, LLViewerTexture** image_gl_pp, U32 index) const;
	LLViewerFetchedTexture*	getLocalTextureGL(LLAvatarAppearanceDefines::ETextureIndex type, U32 index) const;
	const LLUUID&		getLocalTextureID(LLAvatarAppearanceDefines::ETextureIndex type, U32 index) const;
	void				setLocalTextureTE(U8 te, LLViewerTexture* image, U32 index);
	/*virtual*/ void	setLocalTexture(LLAvatarAppearanceDefines::ETextureIndex type, LLViewerTexture* tex, bool baked_version_exits, U32 index);
protected:
	/*virtual*/ void	setBakedReady(LLAvatarAppearanceDefines::ETextureIndex type, bool baked_version_exists, U32 index);
	void				localTextureLoaded(bool succcess, LLViewerFetchedTexture *src_vi, LLImageRaw* src, LLImageRaw* aux_src, S32 discard_level, bool final, void* userdata);
	void				getLocalTextureByteCount(S32* gl_byte_count) const;
	/*virtual*/ void	addLocalTextureStats(LLAvatarAppearanceDefines::ETextureIndex i, LLViewerFetchedTexture* imagep, F32 texel_area_ratio, bool rendered, bool covered_by_baked);
	LLLocalTextureObject* getLocalTextureObject(LLAvatarAppearanceDefines::ETextureIndex i, U32 index) const;

private:
	static void			onLocalTextureLoaded(bool succcess, LLViewerFetchedTexture *src_vi, LLImageRaw* src, LLImageRaw* aux_src, S32 discard_level, bool final, void* userdata);
=======
    // <FS:Ansariel> [Legacy Bake]
    /*virtual*/ bool    hasPendingBakedUploads() const;
    S32                 getLocalDiscardLevel(LLAvatarAppearanceDefines::ETextureIndex type, U32 index) const;
    bool                areTexturesCurrent() const;
    bool                isLocalTextureDataAvailable(const LLViewerTexLayerSet* layerset) const;
    bool                isLocalTextureDataFinal(const LLViewerTexLayerSet* layerset) const;
    // <FS:Ansariel> [Legacy Bake]
    bool                isBakedTextureFinal(const LLAvatarAppearanceDefines::EBakedTextureIndex index) const;
    // If you want to check all textures of a given type, pass gAgentWearables.getWearableCount() for index
    /*virtual*/ bool    isTextureDefined(LLAvatarAppearanceDefines::ETextureIndex type, U32 index) const;
    /*virtual*/ bool    isTextureVisible(LLAvatarAppearanceDefines::ETextureIndex type, U32 index = 0) const;
    /*virtual*/ bool    isTextureVisible(LLAvatarAppearanceDefines::ETextureIndex type, LLViewerWearable *wearable) const;


    //--------------------------------------------------------------------
    // Local Textures
    //--------------------------------------------------------------------
public:
    bool                getLocalTextureGL(LLAvatarAppearanceDefines::ETextureIndex type, LLViewerTexture** image_gl_pp, U32 index) const;
    LLViewerFetchedTexture* getLocalTextureGL(LLAvatarAppearanceDefines::ETextureIndex type, U32 index) const;
    const LLUUID&       getLocalTextureID(LLAvatarAppearanceDefines::ETextureIndex type, U32 index) const;
    void                setLocalTextureTE(U8 te, LLViewerTexture* image, U32 index);
    /*virtual*/ void    setLocalTexture(LLAvatarAppearanceDefines::ETextureIndex type, LLViewerTexture* tex, bool baked_version_exits, U32 index);
protected:
    /*virtual*/ void    setBakedReady(LLAvatarAppearanceDefines::ETextureIndex type, bool baked_version_exists, U32 index);
    void                localTextureLoaded(bool succcess, LLViewerFetchedTexture *src_vi, LLImageRaw* src, LLImageRaw* aux_src, S32 discard_level, bool final, void* userdata);
    void                getLocalTextureByteCount(S32* gl_byte_count) const;
    /*virtual*/ void    addLocalTextureStats(LLAvatarAppearanceDefines::ETextureIndex i, LLViewerFetchedTexture* imagep, F32 texel_area_ratio, bool rendered, bool covered_by_baked);
    LLLocalTextureObject* getLocalTextureObject(LLAvatarAppearanceDefines::ETextureIndex i, U32 index) const;

private:
    static void         onLocalTextureLoaded(bool succcess, LLViewerFetchedTexture *src_vi, LLImageRaw* src, LLImageRaw* aux_src, S32 discard_level, bool final, void* userdata);
>>>>>>> 1a8a5404

    /*virtual*/ void    setImage(const U8 te, LLViewerTexture *imagep, const U32 index);
    /*virtual*/ LLViewerTexture* getImage(const U8 te, const U32 index) const;


    //--------------------------------------------------------------------
    // Baked textures
    //--------------------------------------------------------------------
public:
<<<<<<< HEAD
	LLAvatarAppearanceDefines::ETextureIndex getBakedTE(const LLViewerTexLayerSet* layerset ) const;
	//-- SUNSHINE CLEANUP - dead? or update to just call request appearance update?
	void				forceBakeAllTextures(bool slam_for_debug = false);
	// <FS:Ansariel> [Legacy Bake]
	void				setNewBakedTexture(LLAvatarAppearanceDefines::EBakedTextureIndex i, const LLUUID &uuid);
	void				setNewBakedTexture(LLAvatarAppearanceDefines::ETextureIndex i, const LLUUID& uuid);
	void				setCachedBakedTexture(LLAvatarAppearanceDefines::ETextureIndex i, const LLUUID& uuid);
	static void			processRebakeAvatarTextures(LLMessageSystem* msg, void**);
	// </FS:Ansariel> [Legacy Bake]
=======
    LLAvatarAppearanceDefines::ETextureIndex getBakedTE(const LLViewerTexLayerSet* layerset ) const;
    //-- SUNSHINE CLEANUP - dead? or update to just call request appearance update?
    void                forceBakeAllTextures(bool slam_for_debug = false);
    // <FS:Ansariel> [Legacy Bake]
    void                setNewBakedTexture(LLAvatarAppearanceDefines::EBakedTextureIndex i, const LLUUID &uuid);
    void                setNewBakedTexture(LLAvatarAppearanceDefines::ETextureIndex i, const LLUUID& uuid);
    void                setCachedBakedTexture(LLAvatarAppearanceDefines::ETextureIndex i, const LLUUID& uuid);
    static void         processRebakeAvatarTextures(LLMessageSystem* msg, void**);
    // </FS:Ansariel> [Legacy Bake]
>>>>>>> 1a8a5404
protected:
    /*virtual*/ void    removeMissingBakedTextures();

    //--------------------------------------------------------------------
    // Layers
    //--------------------------------------------------------------------
public:
<<<<<<< HEAD
	// <FS:Ansariel> [Legacy Bake]
	void 				requestLayerSetUploads();
	void				requestLayerSetUpload(LLAvatarAppearanceDefines::EBakedTextureIndex i);
	// </FS:Ansariel> [Legacy Bake]
	void				requestLayerSetUpdate(LLAvatarAppearanceDefines::ETextureIndex i);
	LLViewerTexLayerSet* getLayerSet(LLAvatarAppearanceDefines::EBakedTextureIndex baked_index) const;
	LLViewerTexLayerSet* getLayerSet(LLAvatarAppearanceDefines::ETextureIndex index) const;

	
	//--------------------------------------------------------------------
	// Composites
	//--------------------------------------------------------------------
public:
	// <FS:Ansariel> [Legacy Bake]
	///* virtual */ void	invalidateComposite(LLTexLayerSet* layerset);
	/* virtual */ void	invalidateComposite(LLTexLayerSet* layerset, bool upload_result);
	/* virtual */ void	invalidateAll();
	/* virtual */ void	setCompositeUpdatesEnabled(bool b); // only works for self
	/* virtual */ void  setCompositeUpdatesEnabled(U32 index, bool b);
	/* virtual */ bool 	isCompositeUpdateEnabled(U32 index);
	void				setupComposites();
	void				updateComposites();

	const LLUUID&		grabBakedTexture(LLAvatarAppearanceDefines::EBakedTextureIndex baked_index) const;
	bool				canGrabBakedTexture(LLAvatarAppearanceDefines::EBakedTextureIndex baked_index) const;


	//--------------------------------------------------------------------
	// Scratch textures (used for compositing)
	//--------------------------------------------------------------------
=======
    // <FS:Ansariel> [Legacy Bake]
    void                requestLayerSetUploads();
    void                requestLayerSetUpload(LLAvatarAppearanceDefines::EBakedTextureIndex i);
    // </FS:Ansariel> [Legacy Bake]
    void                requestLayerSetUpdate(LLAvatarAppearanceDefines::ETextureIndex i);
    LLViewerTexLayerSet* getLayerSet(LLAvatarAppearanceDefines::EBakedTextureIndex baked_index) const;
    LLViewerTexLayerSet* getLayerSet(LLAvatarAppearanceDefines::ETextureIndex index) const;


    //--------------------------------------------------------------------
    // Composites
    //--------------------------------------------------------------------
public:
    // <FS:Ansariel> [Legacy Bake]
    ///* virtual */ void    invalidateComposite(LLTexLayerSet* layerset);
    /* virtual */ void  invalidateComposite(LLTexLayerSet* layerset, bool upload_result);
    /* virtual */ void  invalidateAll();
    /* virtual */ void  setCompositeUpdatesEnabled(bool b); // only works for self
    /* virtual */ void  setCompositeUpdatesEnabled(U32 index, bool b);
    /* virtual */ bool  isCompositeUpdateEnabled(U32 index);
    void                setupComposites();
    void                updateComposites();

    const LLUUID&       grabBakedTexture(LLAvatarAppearanceDefines::EBakedTextureIndex baked_index) const;
    bool                canGrabBakedTexture(LLAvatarAppearanceDefines::EBakedTextureIndex baked_index) const;


    //--------------------------------------------------------------------
    // Scratch textures (used for compositing)
    //--------------------------------------------------------------------
>>>>>>> 1a8a5404
public:
    static void     deleteScratchTextures();
private:
    static S32Bytes sScratchTexBytes;
    static std::map< LLGLenum, LLGLuint*> sScratchTexNames;

/**                    Textures
 **                                                                            **
 *******************************************************************************/

/********************************************************************************
 **                                                                            **
 **                    MESHES
 **/
protected:
    /*virtual*/ void   restoreMeshData();

/**                    Meshes
 **                                                                            **
 *******************************************************************************/

/********************************************************************************
 **                                                                            **
 **                    WEARABLES
 **/

public:
<<<<<<< HEAD
	// <FS:Ansariel> [Legacy Bake]
	//void				wearableUpdated(LLWearableType::EType type);
	void				wearableUpdated(LLWearableType::EType type, bool upload_result);
=======
    // <FS:Ansariel> [Legacy Bake]
    //void              wearableUpdated(LLWearableType::EType type);
    void                wearableUpdated(LLWearableType::EType type, bool upload_result);
>>>>>>> 1a8a5404
protected:
    U32 getNumWearables(LLAvatarAppearanceDefines::ETextureIndex i) const;

    //--------------------------------------------------------------------
    // Attachments
    //--------------------------------------------------------------------
public:
<<<<<<< HEAD
	void 				updateAttachmentVisibility(U32 camera_mode);
	bool 				isWearingAttachment(const LLUUID& inv_item_id) const;
	LLViewerObject* 	getWornAttachment(const LLUUID& inv_item_id);
	bool				getAttachedPointName(const LLUUID& inv_item_id, std::string& name) const;
// [RLVa:KB] - Checked: 2009-12-18 (RLVa-1.1.0i) | Added: RLVa-1.1.0i
	LLViewerJointAttachment* getWornAttachmentPoint(const LLUUID& inv_item_id) const;
// [/RLVa:KB]
	/*virtual*/ const LLViewerJointAttachment *attachObject(LLViewerObject *viewer_object);
	/*virtual*/ bool 	detachObject(LLViewerObject *viewer_object);
	static bool			detachAttachmentIntoInventory(const LLUUID& item_id);
=======
    void                updateAttachmentVisibility(U32 camera_mode);
    bool                isWearingAttachment(const LLUUID& inv_item_id) const;
    LLViewerObject*     getWornAttachment(const LLUUID& inv_item_id);
    bool                getAttachedPointName(const LLUUID& inv_item_id, std::string& name) const;
// [RLVa:KB] - Checked: 2009-12-18 (RLVa-1.1.0i) | Added: RLVa-1.1.0i
    LLViewerJointAttachment* getWornAttachmentPoint(const LLUUID& inv_item_id) const;
// [/RLVa:KB]
    /*virtual*/ const LLViewerJointAttachment *attachObject(LLViewerObject *viewer_object);
    /*virtual*/ bool    detachObject(LLViewerObject *viewer_object);
    static bool         detachAttachmentIntoInventory(const LLUUID& item_id);
>>>>>>> 1a8a5404

    bool hasAttachmentsInTrash();

// [RLVa:KB] - Checked: 2012-07-28 (RLVa-1.4.7)
<<<<<<< HEAD
	enum EAttachAction { ACTION_ATTACH, ACTION_DETACH };
	typedef boost::signals2::signal<void (LLViewerObject*, const LLViewerJointAttachment*, EAttachAction)> attachment_signal_t;
	boost::signals2::connection setAttachmentCallback(const attachment_signal_t::slot_type& cb);
// [/RLVa:KB]
// [RLVa:KB] - Checked: 2012-07-28 (RLVa-1.4.7)
	attachment_signal_t* mAttachmentSignal;
// [/RLVa:KB]
	//--------------------------------------------------------------------
	// HUDs
	//--------------------------------------------------------------------
=======
    enum EAttachAction { ACTION_ATTACH, ACTION_DETACH };
    typedef boost::signals2::signal<void (LLViewerObject*, const LLViewerJointAttachment*, EAttachAction)> attachment_signal_t;
    boost::signals2::connection setAttachmentCallback(const attachment_signal_t::slot_type& cb);
// [/RLVa:KB]
// [RLVa:KB] - Checked: 2012-07-28 (RLVa-1.4.7)
    attachment_signal_t* mAttachmentSignal;
// [/RLVa:KB]
    //--------------------------------------------------------------------
    // HUDs
    //--------------------------------------------------------------------
>>>>>>> 1a8a5404
private:
    LLViewerJoint*      mScreenp; // special purpose joint for HUD attachments

/**                    Attachments
 **                                                                            **
 *******************************************************************************/

/********************************************************************************
 **                                                                            **
 **                    APPEARANCE
 **/

public:
    static void     onCustomizeStart(bool disable_camera_switch = false);
    static void     onCustomizeEnd(bool disable_camera_switch = false);
    LLPointer<LLInventoryCallback> mEndCustomizeCallback;

    //--------------------------------------------------------------------
    // Visibility
    //--------------------------------------------------------------------

    /* virtual */ bool shouldRenderRigged() const;

public:
    bool            sendAppearanceMessage(LLMessageSystem *mesgsys) const;

    // -- care and feeding of hover height.
    void            setHoverIfRegionEnabled();
    void            sendHoverHeight() const;
    /*virtual*/ void setHoverOffset(const LLVector3& hover_offset, bool send_update=true);

private:
    mutable LLVector3 mLastHoverOffsetSent;

// [RLVa:KB] - Checked: 2013-03-03 (RLVa-1.4.8)
protected:
    /*virtual*/ F32 getAvatarOffset() /*const*/;
// [/RLVa:KB]

// [RLVa:KB] - Checked: 2013-03-03 (RLVa-1.4.8)
protected:
	/*virtual*/ F32	getAvatarOffset() /*const*/;
// [/RLVa:KB]

/**                    Appearance
 **                                                                            **
 *******************************************************************************/

/********************************************************************************
 **                                                                            **
 **                    DIAGNOSTICS
 **/

<<<<<<< HEAD
	//--------------------------------------------------------------------
	// General
	//--------------------------------------------------------------------
public:	
	static void		dumpTotalLocalTextureByteCount();
	void			dumpLocalTextures() const;
	static void		dumpScratchTextureByteCount();
	void			dumpWearableInfo(LLAPRFile& outfile);

	//--------------------------------------------------------------------
	// Avatar Rez Metrics
	//--------------------------------------------------------------------
public:	
	struct LLAvatarTexData
	{
		LLAvatarTexData(const LLUUID& id, LLAvatarAppearanceDefines::ETextureIndex index) : 
			mAvatarID(id), 
			mIndex(index) 
		{}
		LLUUID			mAvatarID;
		LLAvatarAppearanceDefines::ETextureIndex	mIndex;
	};

	LLTimer					mTimeSinceLastRezMessage;
	bool					updateAvatarRezMetrics(bool force_send);

	std::vector<LLSD>		mPendingTimerRecords;
	void 					addMetricsTimerRecord(const LLSD& record);
	
	void 					debugWearablesLoaded() { mDebugTimeWearablesLoaded = mDebugSelfLoadTimer.getElapsedTimeF32(); }
	void 					debugAvatarVisible() { mDebugTimeAvatarVisible = mDebugSelfLoadTimer.getElapsedTimeF32(); }
	void 					outputRezDiagnostics() const;
	void					outputRezTiming(const std::string& msg) const;
	void					reportAvatarRezTime() const;
	void 					debugBakedTextureUpload(LLAvatarAppearanceDefines::EBakedTextureIndex index, bool finished);
	static void				debugOnTimingLocalTexLoaded(bool success, LLViewerFetchedTexture *src_vi, LLImageRaw* src, LLImageRaw* aux_src, S32 discard_level, bool final, void* userdata);

	bool					isAllLocalTextureDataFinal() const;

	const LLViewerTexLayerSet*	debugGetLayerSet(LLAvatarAppearanceDefines::EBakedTextureIndex index) const { return (LLViewerTexLayerSet*)(mBakedTextureDatas[index].mTexLayerSet); }
	const std::string		verboseDebugDumpLocalTextureDataInfo(const LLViewerTexLayerSet* layerset) const; // Lists out state of this particular baked texture layer
	void					dumpAllTextures() const;
	const std::string		debugDumpLocalTextureDataInfo(const LLViewerTexLayerSet* layerset) const; // Lists out state of this particular baked texture layer
	const std::string		debugDumpAllLocalTextureDataInfo() const; // Lists out which baked textures are at highest LOD
	void					sendViewerAppearanceChangeMetrics(); // send data associated with completing a change.
	// <FS:Ansariel> [Legacy Bake]
	void 					checkForUnsupportedServerBakeAppearance();
private:
	LLFrameTimer    		mDebugSelfLoadTimer;
	F32						mDebugTimeWearablesLoaded;
	F32 					mDebugTimeAvatarVisible;
	F32 					mDebugTextureLoadTimes[LLAvatarAppearanceDefines::TEX_NUM_INDICES][MAX_DISCARD_LEVEL+1]; // load time for each texture at each discard level
	F32 					mDebugBakedTextureTimes[LLAvatarAppearanceDefines::BAKED_NUM_INDICES][2]; // time to start upload and finish upload of each baked texture
	void					debugTimingLocalTexLoaded(bool success, LLViewerFetchedTexture *src_vi, LLImageRaw* src, LLImageRaw* aux_src, S32 discard_level, bool final, void* userdata);
	void 					checkBOMRebakeRequired();
=======
    //--------------------------------------------------------------------
    // General
    //--------------------------------------------------------------------
public:
    static void     dumpTotalLocalTextureByteCount();
    void            dumpLocalTextures() const;
    static void     dumpScratchTextureByteCount();
    void            dumpWearableInfo(LLAPRFile& outfile);

    //--------------------------------------------------------------------
    // Avatar Rez Metrics
    //--------------------------------------------------------------------
public:
    struct LLAvatarTexData
    {
        LLAvatarTexData(const LLUUID& id, LLAvatarAppearanceDefines::ETextureIndex index) :
            mAvatarID(id),
            mIndex(index)
        {}
        LLUUID          mAvatarID;
        LLAvatarAppearanceDefines::ETextureIndex    mIndex;
    };

    LLTimer                 mTimeSinceLastRezMessage;
    bool                    updateAvatarRezMetrics(bool force_send);

    std::vector<LLSD>       mPendingTimerRecords;
    void                    addMetricsTimerRecord(const LLSD& record);

    void                    debugWearablesLoaded() { mDebugTimeWearablesLoaded = mDebugSelfLoadTimer.getElapsedTimeF32(); }
    void                    debugAvatarVisible() { mDebugTimeAvatarVisible = mDebugSelfLoadTimer.getElapsedTimeF32(); }
    void                    outputRezDiagnostics() const;
    void                    outputRezTiming(const std::string& msg) const;
    void                    reportAvatarRezTime() const;
    void                    debugBakedTextureUpload(LLAvatarAppearanceDefines::EBakedTextureIndex index, bool finished);
    static void             debugOnTimingLocalTexLoaded(bool success, LLViewerFetchedTexture *src_vi, LLImageRaw* src, LLImageRaw* aux_src, S32 discard_level, bool final, void* userdata);

    bool                    isAllLocalTextureDataFinal() const;

    const LLViewerTexLayerSet*  debugGetLayerSet(LLAvatarAppearanceDefines::EBakedTextureIndex index) const { return (LLViewerTexLayerSet*)(mBakedTextureDatas[index].mTexLayerSet); }
    const std::string       verboseDebugDumpLocalTextureDataInfo(const LLViewerTexLayerSet* layerset) const; // Lists out state of this particular baked texture layer
    void                    dumpAllTextures() const;
    const std::string       debugDumpLocalTextureDataInfo(const LLViewerTexLayerSet* layerset) const; // Lists out state of this particular baked texture layer
    const std::string       debugDumpAllLocalTextureDataInfo() const; // Lists out which baked textures are at highest LOD
    void                    sendViewerAppearanceChangeMetrics(); // send data associated with completing a change.
    // <FS:Ansariel> [Legacy Bake]
    void                    checkForUnsupportedServerBakeAppearance();
private:
    LLFrameTimer            mDebugSelfLoadTimer;
    F32                     mDebugTimeWearablesLoaded;
    F32                     mDebugTimeAvatarVisible;
    F32                     mDebugTextureLoadTimes[LLAvatarAppearanceDefines::TEX_NUM_INDICES][MAX_DISCARD_LEVEL+1]; // load time for each texture at each discard level
    F32                     mDebugBakedTextureTimes[LLAvatarAppearanceDefines::BAKED_NUM_INDICES][2]; // time to start upload and finish upload of each baked texture
    void                    debugTimingLocalTexLoaded(bool success, LLViewerFetchedTexture *src_vi, LLImageRaw* src, LLImageRaw* aux_src, S32 discard_level, bool final, void* userdata);
    void                    checkBOMRebakeRequired();
>>>>>>> 1a8a5404
    void                    appearanceChangeMetricsCoro(std::string url);
    bool                    mInitialMetric;
    S32                     mMetricSequence;

/**                    Diagnostics
 **                                                                            **
 *******************************************************************************/

};

extern LLPointer<LLVOAvatarSelf> gAgentAvatarp;

bool isAgentAvatarValid();

void selfStartPhase(const std::string& phase_name);
void selfStopPhase(const std::string& phase_name, bool err_check = true);
void selfClearPhases();

#endif // LL_VO_AVATARSELF_H<|MERGE_RESOLUTION|>--- conflicted
+++ resolved
@@ -59,17 +59,10 @@
     virtual void            initInstance(); // Called after construction to initialize the class.
     void                    cleanup();
 protected:
-<<<<<<< HEAD
-	/*virtual*/ bool		loadAvatar();
-	bool					loadAvatarSelf();
-	bool					buildSkeletonSelf(const LLAvatarSkeletonInfo *info);
-	bool					buildMenus();
-=======
     /*virtual*/ bool        loadAvatar();
     bool                    loadAvatarSelf();
     bool                    buildSkeletonSelf(const LLAvatarSkeletonInfo *info);
     bool                    buildMenus();
->>>>>>> 1a8a5404
 
 /**                    Initialization
  **                                                                            **
@@ -94,28 +87,6 @@
     // LLCharacter interface and related
     //--------------------------------------------------------------------
 public:
-<<<<<<< HEAD
-	/*virtual*/ bool 		hasMotionFromSource(const LLUUID& source_id);
-	/*virtual*/ void 		stopMotionFromSource(const LLUUID& source_id);
-	/*virtual*/ void 		requestStopMotion(LLMotion* motion);
-
-//<FS:ND> Query by JointKey rather than just a string, the key can be a U32 index for faster lookup
-//	/*virtual*/ LLJoint*	getJoint( const std::string &name );
-	/*virtual*/ LLJoint*	getJoint( const JointKey &name );
-// </FS:ND>
-
-	// <FS:Ansariel> [Legacy Bake]
-	///*virtual*/ bool setVisualParamWeight(const LLVisualParam *which_param, F32 weight);
-	///*virtual*/ bool setVisualParamWeight(const char* param_name, F32 weight);
-	///*virtual*/ bool setVisualParamWeight(S32 index, F32 weight);
-	/*virtual*/ bool setVisualParamWeight(const LLVisualParam *which_param, F32 weight, bool upload_bake = false);
-	/*virtual*/ bool setVisualParamWeight(const char* param_name, F32 weight, bool upload_bake = false);
-	/*virtual*/ bool setVisualParamWeight(S32 index, F32 weight, bool upload_bake = false);
-	// </FS:Ansariel> [Legacy Bake]
-	/*virtual*/ void updateVisualParams();
-	void writeWearablesToAvatar();
-	/*virtual*/ void idleUpdateAppearanceAnimation();
-=======
     /*virtual*/ bool        hasMotionFromSource(const LLUUID& source_id);
     /*virtual*/ void        stopMotionFromSource(const LLUUID& source_id);
     /*virtual*/ void        requestStopMotion(LLMotion* motion);
@@ -144,28 +115,12 @@
                                                      const EObjectUpdateType update_type,
                                                      LLDataPacker *dp);
     // </FS:Ansariel> [Legacy Bake]
->>>>>>> 1a8a5404
-
-	// <FS:Ansariel> [Legacy Bake]
-	/*virtual*/ U32  processUpdateMessage(LLMessageSystem *mesgsys,
-													 void **user_data,
-													 U32 block_num,
-													 const EObjectUpdateType update_type,
-													 LLDataPacker *dp);
-	// </FS:Ansariel> [Legacy Bake]
-
-private:
-<<<<<<< HEAD
-	// helper function. Passed in param is assumed to be in avatar's parameter list.
-	// <FS:Ansariel> [Legacy Bake]
-	//bool setParamWeight(const LLViewerVisualParam *param, F32 weight);
-	bool setParamWeight(const LLViewerVisualParam *param, F32 weight, bool upload_bake = false);
-=======
+
+private:
     // helper function. Passed in param is assumed to be in avatar's parameter list.
     // <FS:Ansariel> [Legacy Bake]
     //bool setParamWeight(const LLViewerVisualParam *param, F32 weight);
     bool setParamWeight(const LLViewerVisualParam *param, F32 weight, bool upload_bake = false);
->>>>>>> 1a8a5404
 
 /********************************************************************************
  **                                                                            **
@@ -173,14 +128,9 @@
  **/
 
 public:
-<<<<<<< HEAD
-	/*virtual*/ bool 	isSelf() const { return true; }
-	/*virtual*/ bool	isValid() const;
-=======
     /*virtual*/ bool    isSelf() const { return true; }
         virtual bool    isBuddy() const { return false; }
     /*virtual*/ bool    isValid() const;
->>>>>>> 1a8a5404
 
     //--------------------------------------------------------------------
     // Updates
@@ -196,25 +146,6 @@
 public:
     /*virtual*/ bool    getIsCloud() const;
 
-<<<<<<< HEAD
-	//--------------------------------------------------------------------
-	// Region state
-	//--------------------------------------------------------------------
-	void			resetRegionCrossingTimer()	{ mRegionCrossingTimer.reset();	}
-	// <FS:Ansariel> FIRE-12004: Attachments getting lost on TP
-	void			setIsCrossingRegion(bool is_crossing) { mIsCrossingRegion = is_crossing; }
-	bool			isCrossingRegion() const { return mIsCrossingRegion; }
-	// </FS:Ansariel>
-
-private:
-	U64				mLastRegionHandle;
-	LLFrameTimer	mRegionCrossingTimer;
-	S32				mRegionCrossingCount;
-
-	// <FS:Ansariel> FIRE-12004: Attachments getting lost on TP
-	bool			mIsCrossingRegion;
-	
-=======
     //--------------------------------------------------------------------
     // Region state
     //--------------------------------------------------------------------
@@ -232,7 +163,6 @@
     // <FS:Ansariel> FIRE-12004: Attachments getting lost on TP
     bool            mIsCrossingRegion;
 
->>>>>>> 1a8a5404
 /**                    State
  **                                                                            **
  *******************************************************************************/
@@ -246,11 +176,7 @@
     // Render beam
     //--------------------------------------------------------------------
 protected:
-<<<<<<< HEAD
-	bool 		needsRenderBeam();
-=======
     bool        needsRenderBeam();
->>>>>>> 1a8a5404
 private:
     LLPointer<LLHUDEffectSpiral> mBeam;
     LLFrameTimer mBeamTimer;
@@ -276,40 +202,6 @@
     // Loading status
     //--------------------------------------------------------------------
 public:
-<<<<<<< HEAD
-	// <FS:Ansariel> [Legacy Bake]
-	/*virtual*/ bool	hasPendingBakedUploads() const;
-	S32					getLocalDiscardLevel(LLAvatarAppearanceDefines::ETextureIndex type, U32 index) const;
-	bool				areTexturesCurrent() const;
-	bool				isLocalTextureDataAvailable(const LLViewerTexLayerSet* layerset) const;
-	bool				isLocalTextureDataFinal(const LLViewerTexLayerSet* layerset) const;
-	// <FS:Ansariel> [Legacy Bake]
-	bool				isBakedTextureFinal(const LLAvatarAppearanceDefines::EBakedTextureIndex index) const;
-	// If you want to check all textures of a given type, pass gAgentWearables.getWearableCount() for index
-	/*virtual*/ bool    isTextureDefined(LLAvatarAppearanceDefines::ETextureIndex type, U32 index) const;
-	/*virtual*/ bool	isTextureVisible(LLAvatarAppearanceDefines::ETextureIndex type, U32 index = 0) const;
-	/*virtual*/ bool	isTextureVisible(LLAvatarAppearanceDefines::ETextureIndex type, LLViewerWearable *wearable) const;
-
-
-	//--------------------------------------------------------------------
-	// Local Textures
-	//--------------------------------------------------------------------
-public:
-	bool				getLocalTextureGL(LLAvatarAppearanceDefines::ETextureIndex type, LLViewerTexture** image_gl_pp, U32 index) const;
-	LLViewerFetchedTexture*	getLocalTextureGL(LLAvatarAppearanceDefines::ETextureIndex type, U32 index) const;
-	const LLUUID&		getLocalTextureID(LLAvatarAppearanceDefines::ETextureIndex type, U32 index) const;
-	void				setLocalTextureTE(U8 te, LLViewerTexture* image, U32 index);
-	/*virtual*/ void	setLocalTexture(LLAvatarAppearanceDefines::ETextureIndex type, LLViewerTexture* tex, bool baked_version_exits, U32 index);
-protected:
-	/*virtual*/ void	setBakedReady(LLAvatarAppearanceDefines::ETextureIndex type, bool baked_version_exists, U32 index);
-	void				localTextureLoaded(bool succcess, LLViewerFetchedTexture *src_vi, LLImageRaw* src, LLImageRaw* aux_src, S32 discard_level, bool final, void* userdata);
-	void				getLocalTextureByteCount(S32* gl_byte_count) const;
-	/*virtual*/ void	addLocalTextureStats(LLAvatarAppearanceDefines::ETextureIndex i, LLViewerFetchedTexture* imagep, F32 texel_area_ratio, bool rendered, bool covered_by_baked);
-	LLLocalTextureObject* getLocalTextureObject(LLAvatarAppearanceDefines::ETextureIndex i, U32 index) const;
-
-private:
-	static void			onLocalTextureLoaded(bool succcess, LLViewerFetchedTexture *src_vi, LLImageRaw* src, LLImageRaw* aux_src, S32 discard_level, bool final, void* userdata);
-=======
     // <FS:Ansariel> [Legacy Bake]
     /*virtual*/ bool    hasPendingBakedUploads() const;
     S32                 getLocalDiscardLevel(LLAvatarAppearanceDefines::ETextureIndex type, U32 index) const;
@@ -342,7 +234,6 @@
 
 private:
     static void         onLocalTextureLoaded(bool succcess, LLViewerFetchedTexture *src_vi, LLImageRaw* src, LLImageRaw* aux_src, S32 discard_level, bool final, void* userdata);
->>>>>>> 1a8a5404
 
     /*virtual*/ void    setImage(const U8 te, LLViewerTexture *imagep, const U32 index);
     /*virtual*/ LLViewerTexture* getImage(const U8 te, const U32 index) const;
@@ -352,17 +243,6 @@
     // Baked textures
     //--------------------------------------------------------------------
 public:
-<<<<<<< HEAD
-	LLAvatarAppearanceDefines::ETextureIndex getBakedTE(const LLViewerTexLayerSet* layerset ) const;
-	//-- SUNSHINE CLEANUP - dead? or update to just call request appearance update?
-	void				forceBakeAllTextures(bool slam_for_debug = false);
-	// <FS:Ansariel> [Legacy Bake]
-	void				setNewBakedTexture(LLAvatarAppearanceDefines::EBakedTextureIndex i, const LLUUID &uuid);
-	void				setNewBakedTexture(LLAvatarAppearanceDefines::ETextureIndex i, const LLUUID& uuid);
-	void				setCachedBakedTexture(LLAvatarAppearanceDefines::ETextureIndex i, const LLUUID& uuid);
-	static void			processRebakeAvatarTextures(LLMessageSystem* msg, void**);
-	// </FS:Ansariel> [Legacy Bake]
-=======
     LLAvatarAppearanceDefines::ETextureIndex getBakedTE(const LLViewerTexLayerSet* layerset ) const;
     //-- SUNSHINE CLEANUP - dead? or update to just call request appearance update?
     void                forceBakeAllTextures(bool slam_for_debug = false);
@@ -372,7 +252,6 @@
     void                setCachedBakedTexture(LLAvatarAppearanceDefines::ETextureIndex i, const LLUUID& uuid);
     static void         processRebakeAvatarTextures(LLMessageSystem* msg, void**);
     // </FS:Ansariel> [Legacy Bake]
->>>>>>> 1a8a5404
 protected:
     /*virtual*/ void    removeMissingBakedTextures();
 
@@ -380,38 +259,6 @@
     // Layers
     //--------------------------------------------------------------------
 public:
-<<<<<<< HEAD
-	// <FS:Ansariel> [Legacy Bake]
-	void 				requestLayerSetUploads();
-	void				requestLayerSetUpload(LLAvatarAppearanceDefines::EBakedTextureIndex i);
-	// </FS:Ansariel> [Legacy Bake]
-	void				requestLayerSetUpdate(LLAvatarAppearanceDefines::ETextureIndex i);
-	LLViewerTexLayerSet* getLayerSet(LLAvatarAppearanceDefines::EBakedTextureIndex baked_index) const;
-	LLViewerTexLayerSet* getLayerSet(LLAvatarAppearanceDefines::ETextureIndex index) const;
-
-	
-	//--------------------------------------------------------------------
-	// Composites
-	//--------------------------------------------------------------------
-public:
-	// <FS:Ansariel> [Legacy Bake]
-	///* virtual */ void	invalidateComposite(LLTexLayerSet* layerset);
-	/* virtual */ void	invalidateComposite(LLTexLayerSet* layerset, bool upload_result);
-	/* virtual */ void	invalidateAll();
-	/* virtual */ void	setCompositeUpdatesEnabled(bool b); // only works for self
-	/* virtual */ void  setCompositeUpdatesEnabled(U32 index, bool b);
-	/* virtual */ bool 	isCompositeUpdateEnabled(U32 index);
-	void				setupComposites();
-	void				updateComposites();
-
-	const LLUUID&		grabBakedTexture(LLAvatarAppearanceDefines::EBakedTextureIndex baked_index) const;
-	bool				canGrabBakedTexture(LLAvatarAppearanceDefines::EBakedTextureIndex baked_index) const;
-
-
-	//--------------------------------------------------------------------
-	// Scratch textures (used for compositing)
-	//--------------------------------------------------------------------
-=======
     // <FS:Ansariel> [Legacy Bake]
     void                requestLayerSetUploads();
     void                requestLayerSetUpload(LLAvatarAppearanceDefines::EBakedTextureIndex i);
@@ -442,7 +289,6 @@
     //--------------------------------------------------------------------
     // Scratch textures (used for compositing)
     //--------------------------------------------------------------------
->>>>>>> 1a8a5404
 public:
     static void     deleteScratchTextures();
 private:
@@ -470,15 +316,9 @@
  **/
 
 public:
-<<<<<<< HEAD
-	// <FS:Ansariel> [Legacy Bake]
-	//void				wearableUpdated(LLWearableType::EType type);
-	void				wearableUpdated(LLWearableType::EType type, bool upload_result);
-=======
     // <FS:Ansariel> [Legacy Bake]
     //void              wearableUpdated(LLWearableType::EType type);
     void                wearableUpdated(LLWearableType::EType type, bool upload_result);
->>>>>>> 1a8a5404
 protected:
     U32 getNumWearables(LLAvatarAppearanceDefines::ETextureIndex i) const;
 
@@ -486,18 +326,6 @@
     // Attachments
     //--------------------------------------------------------------------
 public:
-<<<<<<< HEAD
-	void 				updateAttachmentVisibility(U32 camera_mode);
-	bool 				isWearingAttachment(const LLUUID& inv_item_id) const;
-	LLViewerObject* 	getWornAttachment(const LLUUID& inv_item_id);
-	bool				getAttachedPointName(const LLUUID& inv_item_id, std::string& name) const;
-// [RLVa:KB] - Checked: 2009-12-18 (RLVa-1.1.0i) | Added: RLVa-1.1.0i
-	LLViewerJointAttachment* getWornAttachmentPoint(const LLUUID& inv_item_id) const;
-// [/RLVa:KB]
-	/*virtual*/ const LLViewerJointAttachment *attachObject(LLViewerObject *viewer_object);
-	/*virtual*/ bool 	detachObject(LLViewerObject *viewer_object);
-	static bool			detachAttachmentIntoInventory(const LLUUID& item_id);
-=======
     void                updateAttachmentVisibility(U32 camera_mode);
     bool                isWearingAttachment(const LLUUID& inv_item_id) const;
     LLViewerObject*     getWornAttachment(const LLUUID& inv_item_id);
@@ -508,23 +336,10 @@
     /*virtual*/ const LLViewerJointAttachment *attachObject(LLViewerObject *viewer_object);
     /*virtual*/ bool    detachObject(LLViewerObject *viewer_object);
     static bool         detachAttachmentIntoInventory(const LLUUID& item_id);
->>>>>>> 1a8a5404
 
     bool hasAttachmentsInTrash();
 
 // [RLVa:KB] - Checked: 2012-07-28 (RLVa-1.4.7)
-<<<<<<< HEAD
-	enum EAttachAction { ACTION_ATTACH, ACTION_DETACH };
-	typedef boost::signals2::signal<void (LLViewerObject*, const LLViewerJointAttachment*, EAttachAction)> attachment_signal_t;
-	boost::signals2::connection setAttachmentCallback(const attachment_signal_t::slot_type& cb);
-// [/RLVa:KB]
-// [RLVa:KB] - Checked: 2012-07-28 (RLVa-1.4.7)
-	attachment_signal_t* mAttachmentSignal;
-// [/RLVa:KB]
-	//--------------------------------------------------------------------
-	// HUDs
-	//--------------------------------------------------------------------
-=======
     enum EAttachAction { ACTION_ATTACH, ACTION_DETACH };
     typedef boost::signals2::signal<void (LLViewerObject*, const LLViewerJointAttachment*, EAttachAction)> attachment_signal_t;
     boost::signals2::connection setAttachmentCallback(const attachment_signal_t::slot_type& cb);
@@ -535,7 +350,6 @@
     //--------------------------------------------------------------------
     // HUDs
     //--------------------------------------------------------------------
->>>>>>> 1a8a5404
 private:
     LLViewerJoint*      mScreenp; // special purpose joint for HUD attachments
 
@@ -575,11 +389,6 @@
     /*virtual*/ F32 getAvatarOffset() /*const*/;
 // [/RLVa:KB]
 
-// [RLVa:KB] - Checked: 2013-03-03 (RLVa-1.4.8)
-protected:
-	/*virtual*/ F32	getAvatarOffset() /*const*/;
-// [/RLVa:KB]
-
 /**                    Appearance
  **                                                                            **
  *******************************************************************************/
@@ -589,63 +398,6 @@
  **                    DIAGNOSTICS
  **/
 
-<<<<<<< HEAD
-	//--------------------------------------------------------------------
-	// General
-	//--------------------------------------------------------------------
-public:	
-	static void		dumpTotalLocalTextureByteCount();
-	void			dumpLocalTextures() const;
-	static void		dumpScratchTextureByteCount();
-	void			dumpWearableInfo(LLAPRFile& outfile);
-
-	//--------------------------------------------------------------------
-	// Avatar Rez Metrics
-	//--------------------------------------------------------------------
-public:	
-	struct LLAvatarTexData
-	{
-		LLAvatarTexData(const LLUUID& id, LLAvatarAppearanceDefines::ETextureIndex index) : 
-			mAvatarID(id), 
-			mIndex(index) 
-		{}
-		LLUUID			mAvatarID;
-		LLAvatarAppearanceDefines::ETextureIndex	mIndex;
-	};
-
-	LLTimer					mTimeSinceLastRezMessage;
-	bool					updateAvatarRezMetrics(bool force_send);
-
-	std::vector<LLSD>		mPendingTimerRecords;
-	void 					addMetricsTimerRecord(const LLSD& record);
-	
-	void 					debugWearablesLoaded() { mDebugTimeWearablesLoaded = mDebugSelfLoadTimer.getElapsedTimeF32(); }
-	void 					debugAvatarVisible() { mDebugTimeAvatarVisible = mDebugSelfLoadTimer.getElapsedTimeF32(); }
-	void 					outputRezDiagnostics() const;
-	void					outputRezTiming(const std::string& msg) const;
-	void					reportAvatarRezTime() const;
-	void 					debugBakedTextureUpload(LLAvatarAppearanceDefines::EBakedTextureIndex index, bool finished);
-	static void				debugOnTimingLocalTexLoaded(bool success, LLViewerFetchedTexture *src_vi, LLImageRaw* src, LLImageRaw* aux_src, S32 discard_level, bool final, void* userdata);
-
-	bool					isAllLocalTextureDataFinal() const;
-
-	const LLViewerTexLayerSet*	debugGetLayerSet(LLAvatarAppearanceDefines::EBakedTextureIndex index) const { return (LLViewerTexLayerSet*)(mBakedTextureDatas[index].mTexLayerSet); }
-	const std::string		verboseDebugDumpLocalTextureDataInfo(const LLViewerTexLayerSet* layerset) const; // Lists out state of this particular baked texture layer
-	void					dumpAllTextures() const;
-	const std::string		debugDumpLocalTextureDataInfo(const LLViewerTexLayerSet* layerset) const; // Lists out state of this particular baked texture layer
-	const std::string		debugDumpAllLocalTextureDataInfo() const; // Lists out which baked textures are at highest LOD
-	void					sendViewerAppearanceChangeMetrics(); // send data associated with completing a change.
-	// <FS:Ansariel> [Legacy Bake]
-	void 					checkForUnsupportedServerBakeAppearance();
-private:
-	LLFrameTimer    		mDebugSelfLoadTimer;
-	F32						mDebugTimeWearablesLoaded;
-	F32 					mDebugTimeAvatarVisible;
-	F32 					mDebugTextureLoadTimes[LLAvatarAppearanceDefines::TEX_NUM_INDICES][MAX_DISCARD_LEVEL+1]; // load time for each texture at each discard level
-	F32 					mDebugBakedTextureTimes[LLAvatarAppearanceDefines::BAKED_NUM_INDICES][2]; // time to start upload and finish upload of each baked texture
-	void					debugTimingLocalTexLoaded(bool success, LLViewerFetchedTexture *src_vi, LLImageRaw* src, LLImageRaw* aux_src, S32 discard_level, bool final, void* userdata);
-	void 					checkBOMRebakeRequired();
-=======
     //--------------------------------------------------------------------
     // General
     //--------------------------------------------------------------------
@@ -701,7 +453,6 @@
     F32                     mDebugBakedTextureTimes[LLAvatarAppearanceDefines::BAKED_NUM_INDICES][2]; // time to start upload and finish upload of each baked texture
     void                    debugTimingLocalTexLoaded(bool success, LLViewerFetchedTexture *src_vi, LLImageRaw* src, LLImageRaw* aux_src, S32 discard_level, bool final, void* userdata);
     void                    checkBOMRebakeRequired();
->>>>>>> 1a8a5404
     void                    appearanceChangeMetricsCoro(std::string url);
     bool                    mInitialMetric;
     S32                     mMetricSequence;
