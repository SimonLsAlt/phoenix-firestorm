/**
 * @file llvoavatarself.h
 * @brief Declaration of LLVOAvatar class which is a derivation fo
 * LLViewerObject
 *
 * $LicenseInfo:firstyear=2001&license=viewerlgpl$
 * Second Life Viewer Source Code
 * Copyright (C) 2010, Linden Research, Inc.
 *
 * This library is free software; you can redistribute it and/or
 * modify it under the terms of the GNU Lesser General Public
 * License as published by the Free Software Foundation;
 * version 2.1 of the License only.
 *
 * This library is distributed in the hope that it will be useful,
 * but WITHOUT ANY WARRANTY; without even the implied warranty of
 * MERCHANTABILITY or FITNESS FOR A PARTICULAR PURPOSE.  See the GNU
 * Lesser General Public License for more details.
 *
 * You should have received a copy of the GNU Lesser General Public
 * License along with this library; if not, write to the Free Software
 * Foundation, Inc., 51 Franklin Street, Fifth Floor, Boston, MA  02110-1301  USA
 *
 * Linden Research, Inc., 945 Battery Street, San Francisco, CA  94111  USA
 * $/LicenseInfo$
 */

#ifndef LL_LLVOAVATARSELF_H
#define LL_LLVOAVATARSELF_H

#include "llviewertexture.h"
#include "llvoavatar.h"
#include <map>
#include "lleventcoro.h"
#include "llcoros.h"

struct LocalTextureData;
class LLInventoryCallback;


//~~~~~~~~~~~~~~~~~~~~~~~~~~~~~~~~~~~~~~~~~~~~~~~~~~~~~~~~~~~~~~~~~~~~~~~~~~~~~~~~
// LLVOAvatarSelf
//
//~~~~~~~~~~~~~~~~~~~~~~~~~~~~~~~~~~~~~~~~~~~~~~~~~~~~~~~~~~~~~~~~~~~~~~~~~~~~~~~~
class LLVOAvatarSelf :
    public LLVOAvatar
{
    LOG_CLASS(LLVOAvatarSelf);

/********************************************************************************
 **                                                                            **
 **                    INITIALIZATION
 **/

public:
    LLVOAvatarSelf(const LLUUID &id, const LLPCode pcode, LLViewerRegion *regionp);
    virtual                 ~LLVOAvatarSelf();
    virtual void            markDead();
    virtual void            initInstance(); // Called after construction to initialize the class.
    void                    cleanup();
protected:
    /*virtual*/ bool        loadAvatar();
    bool                    loadAvatarSelf();
    bool                    buildSkeletonSelf(const LLAvatarSkeletonInfo *info);
    bool                    buildMenus();

/**                    Initialization
 **                                                                            **
 *******************************************************************************/

/********************************************************************************
 **                                                                            **
 **                    INHERITED
 **/

    //--------------------------------------------------------------------
    // LLViewerObject interface and related
    //--------------------------------------------------------------------
public:
    boost::signals2::connection                   mRegionChangedSlot;

    void                    onSimulatorFeaturesReceived(const LLUUID& region_id);
    /*virtual*/ void        updateRegion(LLViewerRegion *regionp);
    /*virtual*/ void        idleUpdate(LLAgent &agent, const F64 &time);

    //--------------------------------------------------------------------
    // LLCharacter interface and related
    //--------------------------------------------------------------------
public:
    /*virtual*/ bool        hasMotionFromSource(const LLUUID& source_id);
    /*virtual*/ void        stopMotionFromSource(const LLUUID& source_id);
    /*virtual*/ void        requestStopMotion(LLMotion* motion);

<<<<<<< HEAD
//<FS:ND> Query by JointKey rather than just a string, the key can be a U32 index for faster lookup
//  /*virtual*/ LLJoint*    getJoint( const std::string &name );
    /*virtual*/ LLJoint*    getJoint( const JointKey &name );
// </FS:ND>

    // <FS:Ansariel> [Legacy Bake]
    ///*virtual*/ bool setVisualParamWeight(const LLVisualParam *which_param, F32 weight);
    ///*virtual*/ bool setVisualParamWeight(const char* param_name, F32 weight);
    ///*virtual*/ bool setVisualParamWeight(S32 index, F32 weight);
    /*virtual*/ bool setVisualParamWeight(const LLVisualParam *which_param, F32 weight, bool upload_bake = false);
    /*virtual*/ bool setVisualParamWeight(const char* param_name, F32 weight, bool upload_bake = false);
    /*virtual*/ bool setVisualParamWeight(S32 index, F32 weight, bool upload_bake = false);
    // </FS:Ansariel> [Legacy Bake]
=======
    /*virtual*/ bool setVisualParamWeight(const LLVisualParam *which_param, F32 weight);
    /*virtual*/ bool setVisualParamWeight(const char* param_name, F32 weight);
    /*virtual*/ bool setVisualParamWeight(S32 index, F32 weight);
>>>>>>> e2e37cce
    /*virtual*/ void updateVisualParams();
    void writeWearablesToAvatar();
    /*virtual*/ void idleUpdateAppearanceAnimation();

    // <FS:Ansariel> [Legacy Bake]
    /*virtual*/ U32  processUpdateMessage(LLMessageSystem *mesgsys,
                                                     void **user_data,
                                                     U32 block_num,
                                                     const EObjectUpdateType update_type,
                                                     LLDataPacker *dp);
    // </FS:Ansariel> [Legacy Bake]

private:
    // helper function. Passed in param is assumed to be in avatar's parameter list.
<<<<<<< HEAD
    // <FS:Ansariel> [Legacy Bake]
    //bool setParamWeight(const LLViewerVisualParam *param, F32 weight);
    bool setParamWeight(const LLViewerVisualParam *param, F32 weight, bool upload_bake = false);
=======
    bool setParamWeight(const LLViewerVisualParam *param, F32 weight);
>>>>>>> e2e37cce

/********************************************************************************
 **                                                                            **
 **                    STATE
 **/

public:
    /*virtual*/ bool    isSelf() const { return true; }
<<<<<<< HEAD
=======
        virtual bool    isBuddy() const { return false; }
>>>>>>> e2e37cce
    /*virtual*/ bool    isValid() const;

    //--------------------------------------------------------------------
    // Updates
    //--------------------------------------------------------------------
public:
    /*virtual*/ bool    updateCharacter(LLAgent &agent);
    /*virtual*/ void    idleUpdateTractorBeam();
    bool                checkStuckAppearance();

    //--------------------------------------------------------------------
    // Loading state
    //--------------------------------------------------------------------
public:
    /*virtual*/ bool    getIsCloud() const;

    //--------------------------------------------------------------------
    // Region state
    //--------------------------------------------------------------------
    void            resetRegionCrossingTimer()  { mRegionCrossingTimer.reset(); }
    // <FS:Ansariel> FIRE-12004: Attachments getting lost on TP
    void            setIsCrossingRegion(bool is_crossing) { mIsCrossingRegion = is_crossing; }
    bool            isCrossingRegion() const { return mIsCrossingRegion; }
    // </FS:Ansariel>

private:
    U64             mLastRegionHandle;
    LLFrameTimer    mRegionCrossingTimer;
    S32             mRegionCrossingCount;

    // <FS:Ansariel> FIRE-12004: Attachments getting lost on TP
    bool            mIsCrossingRegion;

/**                    State
 **                                                                            **
 *******************************************************************************/

/********************************************************************************
 **                                                                            **
 **                    RENDERING
 **/

    //--------------------------------------------------------------------
    // Render beam
    //--------------------------------------------------------------------
protected:
    bool        needsRenderBeam();
private:
    LLPointer<LLHUDEffectSpiral> mBeam;
    LLFrameTimer mBeamTimer;

    //--------------------------------------------------------------------
    // LLVOAvatar Constants
    //--------------------------------------------------------------------
public:
    /*virtual*/ LLViewerTexture::EBoostLevel    getAvatarBoostLevel() const { return LLGLTexture::BOOST_AVATAR_SELF; }
    /*virtual*/ LLViewerTexture::EBoostLevel    getAvatarBakedBoostLevel() const { return LLGLTexture::BOOST_AVATAR_BAKED_SELF; }
    /*virtual*/ S32                         getTexImageSize() const { return LLVOAvatar::getTexImageSize()*4; }

/**                    Rendering
 **                                                                            **
 *******************************************************************************/

/********************************************************************************
 **                                                                            **
 **                    TEXTURES
 **/

    //--------------------------------------------------------------------
    // Loading status
    //--------------------------------------------------------------------
public:
    // <FS:Ansariel> [Legacy Bake]
    /*virtual*/ bool    hasPendingBakedUploads() const;
    S32                 getLocalDiscardLevel(LLAvatarAppearanceDefines::ETextureIndex type, U32 index) const;
    bool                areTexturesCurrent() const;
    bool                isLocalTextureDataAvailable(const LLViewerTexLayerSet* layerset) const;
    bool                isLocalTextureDataFinal(const LLViewerTexLayerSet* layerset) const;
<<<<<<< HEAD
    // <FS:Ansariel> [Legacy Bake]
    bool                isBakedTextureFinal(const LLAvatarAppearanceDefines::EBakedTextureIndex index) const;
=======
>>>>>>> e2e37cce
    // If you want to check all textures of a given type, pass gAgentWearables.getWearableCount() for index
    /*virtual*/ bool    isTextureDefined(LLAvatarAppearanceDefines::ETextureIndex type, U32 index) const;
    /*virtual*/ bool    isTextureVisible(LLAvatarAppearanceDefines::ETextureIndex type, U32 index = 0) const;
    /*virtual*/ bool    isTextureVisible(LLAvatarAppearanceDefines::ETextureIndex type, LLViewerWearable *wearable) const;


    //--------------------------------------------------------------------
    // Local Textures
    //--------------------------------------------------------------------
public:
    bool                getLocalTextureGL(LLAvatarAppearanceDefines::ETextureIndex type, LLViewerTexture** image_gl_pp, U32 index) const;
    LLViewerFetchedTexture* getLocalTextureGL(LLAvatarAppearanceDefines::ETextureIndex type, U32 index) const;
    const LLUUID&       getLocalTextureID(LLAvatarAppearanceDefines::ETextureIndex type, U32 index) const;
    void                setLocalTextureTE(U8 te, LLViewerTexture* image, U32 index);
    /*virtual*/ void    setLocalTexture(LLAvatarAppearanceDefines::ETextureIndex type, LLViewerTexture* tex, bool baked_version_exits, U32 index);
protected:
    /*virtual*/ void    setBakedReady(LLAvatarAppearanceDefines::ETextureIndex type, bool baked_version_exists, U32 index);
    void                localTextureLoaded(bool succcess, LLViewerFetchedTexture *src_vi, LLImageRaw* src, LLImageRaw* aux_src, S32 discard_level, bool final, void* userdata);
    void                getLocalTextureByteCount(S32* gl_byte_count) const;
    /*virtual*/ void    addLocalTextureStats(LLAvatarAppearanceDefines::ETextureIndex i, LLViewerFetchedTexture* imagep, F32 texel_area_ratio, bool rendered, bool covered_by_baked);
    LLLocalTextureObject* getLocalTextureObject(LLAvatarAppearanceDefines::ETextureIndex i, U32 index) const;

private:
    static void         onLocalTextureLoaded(bool succcess, LLViewerFetchedTexture *src_vi, LLImageRaw* src, LLImageRaw* aux_src, S32 discard_level, bool final, void* userdata);

    /*virtual*/ void    setImage(const U8 te, LLViewerTexture *imagep, const U32 index);
    /*virtual*/ LLViewerTexture* getImage(const U8 te, const U32 index) const;


    //--------------------------------------------------------------------
    // Baked textures
    //--------------------------------------------------------------------
public:
    LLAvatarAppearanceDefines::ETextureIndex getBakedTE(const LLViewerTexLayerSet* layerset ) const;
    //-- SUNSHINE CLEANUP - dead? or update to just call request appearance update?
    void                forceBakeAllTextures(bool slam_for_debug = false);
    // <FS:Ansariel> [Legacy Bake]
    void                setNewBakedTexture(LLAvatarAppearanceDefines::EBakedTextureIndex i, const LLUUID &uuid);
    void                setNewBakedTexture(LLAvatarAppearanceDefines::ETextureIndex i, const LLUUID& uuid);
    void                setCachedBakedTexture(LLAvatarAppearanceDefines::ETextureIndex i, const LLUUID& uuid);
    static void         processRebakeAvatarTextures(LLMessageSystem* msg, void**);
    // </FS:Ansariel> [Legacy Bake]
protected:
    /*virtual*/ void    removeMissingBakedTextures();

    //--------------------------------------------------------------------
    // Layers
    //--------------------------------------------------------------------
public:
    // <FS:Ansariel> [Legacy Bake]
    void                requestLayerSetUploads();
    void                requestLayerSetUpload(LLAvatarAppearanceDefines::EBakedTextureIndex i);
    // </FS:Ansariel> [Legacy Bake]
    void                requestLayerSetUpdate(LLAvatarAppearanceDefines::ETextureIndex i);
    LLViewerTexLayerSet* getLayerSet(LLAvatarAppearanceDefines::EBakedTextureIndex baked_index) const;
    LLViewerTexLayerSet* getLayerSet(LLAvatarAppearanceDefines::ETextureIndex index) const;


    //--------------------------------------------------------------------
    // Composites
    //--------------------------------------------------------------------
public:
    // <FS:Ansariel> [Legacy Bake]
    ///* virtual */ void    invalidateComposite(LLTexLayerSet* layerset);
    /* virtual */ void  invalidateComposite(LLTexLayerSet* layerset, bool upload_result);
    /* virtual */ void  invalidateAll();
    /* virtual */ void  setCompositeUpdatesEnabled(bool b); // only works for self
    /* virtual */ void  setCompositeUpdatesEnabled(U32 index, bool b);
    /* virtual */ bool  isCompositeUpdateEnabled(U32 index);
    void                setupComposites();
    void                updateComposites();

    const LLUUID&       grabBakedTexture(LLAvatarAppearanceDefines::EBakedTextureIndex baked_index) const;
    bool                canGrabBakedTexture(LLAvatarAppearanceDefines::EBakedTextureIndex baked_index) const;


    //--------------------------------------------------------------------
    // Scratch textures (used for compositing)
    //--------------------------------------------------------------------
public:
    static void     deleteScratchTextures();
private:
    static S32Bytes sScratchTexBytes;
    static std::map< LLGLenum, LLGLuint*> sScratchTexNames;

/**                    Textures
 **                                                                            **
 *******************************************************************************/

/********************************************************************************
 **                                                                            **
 **                    MESHES
 **/
protected:
    /*virtual*/ void   restoreMeshData();

/**                    Meshes
 **                                                                            **
 *******************************************************************************/

/********************************************************************************
 **                                                                            **
 **                    WEARABLES
 **/

public:
    // <FS:Ansariel> [Legacy Bake]
    //void              wearableUpdated(LLWearableType::EType type);
    void                wearableUpdated(LLWearableType::EType type, bool upload_result);
protected:
    U32 getNumWearables(LLAvatarAppearanceDefines::ETextureIndex i) const;

    //--------------------------------------------------------------------
    // Attachments
    //--------------------------------------------------------------------
public:
    void                updateAttachmentVisibility(U32 camera_mode);
    bool                isWearingAttachment(const LLUUID& inv_item_id) const;
    LLViewerObject*     getWornAttachment(const LLUUID& inv_item_id);
    bool                getAttachedPointName(const LLUUID& inv_item_id, std::string& name) const;
// [RLVa:KB] - Checked: 2009-12-18 (RLVa-1.1.0i) | Added: RLVa-1.1.0i
    LLViewerJointAttachment* getWornAttachmentPoint(const LLUUID& inv_item_id) const;
// [/RLVa:KB]
    /*virtual*/ const LLViewerJointAttachment *attachObject(LLViewerObject *viewer_object);
    /*virtual*/ bool    detachObject(LLViewerObject *viewer_object);
    static bool         detachAttachmentIntoInventory(const LLUUID& item_id);

    bool hasAttachmentsInTrash();

// [RLVa:KB] - Checked: 2012-07-28 (RLVa-1.4.7)
    enum EAttachAction { ACTION_ATTACH, ACTION_DETACH };
    typedef boost::signals2::signal<void (LLViewerObject*, const LLViewerJointAttachment*, EAttachAction)> attachment_signal_t;
    boost::signals2::connection setAttachmentCallback(const attachment_signal_t::slot_type& cb);
// [/RLVa:KB]
// [RLVa:KB] - Checked: 2012-07-28 (RLVa-1.4.7)
    attachment_signal_t* mAttachmentSignal;
// [/RLVa:KB]
    //--------------------------------------------------------------------
    // HUDs
    //--------------------------------------------------------------------
private:
    LLViewerJoint*      mScreenp; // special purpose joint for HUD attachments

/**                    Attachments
 **                                                                            **
 *******************************************************************************/

/********************************************************************************
 **                                                                            **
 **                    APPEARANCE
 **/

public:
    static void     onCustomizeStart(bool disable_camera_switch = false);
    static void     onCustomizeEnd(bool disable_camera_switch = false);
    LLPointer<LLInventoryCallback> mEndCustomizeCallback;

    //--------------------------------------------------------------------
    // Visibility
    //--------------------------------------------------------------------

    /* virtual */ bool shouldRenderRigged() const;

public:
    bool            sendAppearanceMessage(LLMessageSystem *mesgsys) const;

    // -- care and feeding of hover height.
    void            setHoverIfRegionEnabled();
    void            sendHoverHeight() const;
    /*virtual*/ void setHoverOffset(const LLVector3& hover_offset, bool send_update=true);

private:
    mutable LLVector3 mLastHoverOffsetSent;

// [RLVa:KB] - Checked: 2013-03-03 (RLVa-1.4.8)
protected:
    /*virtual*/ F32 getAvatarOffset() /*const*/;
// [/RLVa:KB]

/**                    Appearance
 **                                                                            **
 *******************************************************************************/

/********************************************************************************
 **                                                                            **
 **                    DIAGNOSTICS
 **/

    //--------------------------------------------------------------------
    // General
    //--------------------------------------------------------------------
public:
    static void     dumpTotalLocalTextureByteCount();
    void            dumpLocalTextures() const;
    static void     dumpScratchTextureByteCount();
    void            dumpWearableInfo(LLAPRFile& outfile);

    //--------------------------------------------------------------------
    // Avatar Rez Metrics
    //--------------------------------------------------------------------
public:
    struct LLAvatarTexData
    {
        LLAvatarTexData(const LLUUID& id, LLAvatarAppearanceDefines::ETextureIndex index) :
            mAvatarID(id),
            mIndex(index)
        {}
        LLUUID          mAvatarID;
        LLAvatarAppearanceDefines::ETextureIndex    mIndex;
    };

    LLTimer                 mTimeSinceLastRezMessage;
    bool                    updateAvatarRezMetrics(bool force_send);

    std::vector<LLSD>       mPendingTimerRecords;
    void                    addMetricsTimerRecord(const LLSD& record);

    void                    debugWearablesLoaded() { mDebugTimeWearablesLoaded = mDebugSelfLoadTimer.getElapsedTimeF32(); }
    void                    debugAvatarVisible() { mDebugTimeAvatarVisible = mDebugSelfLoadTimer.getElapsedTimeF32(); }
    void                    outputRezDiagnostics() const;
    void                    outputRezTiming(const std::string& msg) const;
    void                    reportAvatarRezTime() const;
    void                    debugBakedTextureUpload(LLAvatarAppearanceDefines::EBakedTextureIndex index, bool finished);
    static void             debugOnTimingLocalTexLoaded(bool success, LLViewerFetchedTexture *src_vi, LLImageRaw* src, LLImageRaw* aux_src, S32 discard_level, bool final, void* userdata);

    bool                    isAllLocalTextureDataFinal() const;

    const LLViewerTexLayerSet*  debugGetLayerSet(LLAvatarAppearanceDefines::EBakedTextureIndex index) const { return (LLViewerTexLayerSet*)(mBakedTextureDatas[index].mTexLayerSet); }
    const std::string       verboseDebugDumpLocalTextureDataInfo(const LLViewerTexLayerSet* layerset) const; // Lists out state of this particular baked texture layer
    void                    dumpAllTextures() const;
    const std::string       debugDumpLocalTextureDataInfo(const LLViewerTexLayerSet* layerset) const; // Lists out state of this particular baked texture layer
    const std::string       debugDumpAllLocalTextureDataInfo() const; // Lists out which baked textures are at highest LOD
    void                    sendViewerAppearanceChangeMetrics(); // send data associated with completing a change.
    // <FS:Ansariel> [Legacy Bake]
    void                    checkForUnsupportedServerBakeAppearance();
private:
    LLFrameTimer            mDebugSelfLoadTimer;
    F32                     mDebugTimeWearablesLoaded;
    F32                     mDebugTimeAvatarVisible;
    F32                     mDebugTextureLoadTimes[LLAvatarAppearanceDefines::TEX_NUM_INDICES][MAX_DISCARD_LEVEL+1]; // load time for each texture at each discard level
    F32                     mDebugBakedTextureTimes[LLAvatarAppearanceDefines::BAKED_NUM_INDICES][2]; // time to start upload and finish upload of each baked texture
    void                    debugTimingLocalTexLoaded(bool success, LLViewerFetchedTexture *src_vi, LLImageRaw* src, LLImageRaw* aux_src, S32 discard_level, bool final, void* userdata);
<<<<<<< HEAD
    void                    checkBOMRebakeRequired();
=======

>>>>>>> e2e37cce
    void                    appearanceChangeMetricsCoro(std::string url);
    bool                    mInitialMetric;
    S32                     mMetricSequence;

/**                    Diagnostics
 **                                                                            **
 *******************************************************************************/

};

extern LLPointer<LLVOAvatarSelf> gAgentAvatarp;

bool isAgentAvatarValid();

void selfStartPhase(const std::string& phase_name);
void selfStopPhase(const std::string& phase_name, bool err_check = true);
void selfClearPhases();

#endif // LL_VO_AVATARSELF_H<|MERGE_RESOLUTION|>--- conflicted
+++ resolved
@@ -91,7 +91,6 @@
     /*virtual*/ void        stopMotionFromSource(const LLUUID& source_id);
     /*virtual*/ void        requestStopMotion(LLMotion* motion);
 
-<<<<<<< HEAD
 //<FS:ND> Query by JointKey rather than just a string, the key can be a U32 index for faster lookup
 //  /*virtual*/ LLJoint*    getJoint( const std::string &name );
     /*virtual*/ LLJoint*    getJoint( const JointKey &name );
@@ -105,11 +104,6 @@
     /*virtual*/ bool setVisualParamWeight(const char* param_name, F32 weight, bool upload_bake = false);
     /*virtual*/ bool setVisualParamWeight(S32 index, F32 weight, bool upload_bake = false);
     // </FS:Ansariel> [Legacy Bake]
-=======
-    /*virtual*/ bool setVisualParamWeight(const LLVisualParam *which_param, F32 weight);
-    /*virtual*/ bool setVisualParamWeight(const char* param_name, F32 weight);
-    /*virtual*/ bool setVisualParamWeight(S32 index, F32 weight);
->>>>>>> e2e37cce
     /*virtual*/ void updateVisualParams();
     void writeWearablesToAvatar();
     /*virtual*/ void idleUpdateAppearanceAnimation();
@@ -124,13 +118,9 @@
 
 private:
     // helper function. Passed in param is assumed to be in avatar's parameter list.
-<<<<<<< HEAD
     // <FS:Ansariel> [Legacy Bake]
     //bool setParamWeight(const LLViewerVisualParam *param, F32 weight);
     bool setParamWeight(const LLViewerVisualParam *param, F32 weight, bool upload_bake = false);
-=======
-    bool setParamWeight(const LLViewerVisualParam *param, F32 weight);
->>>>>>> e2e37cce
 
 /********************************************************************************
  **                                                                            **
@@ -139,10 +129,7 @@
 
 public:
     /*virtual*/ bool    isSelf() const { return true; }
-<<<<<<< HEAD
-=======
         virtual bool    isBuddy() const { return false; }
->>>>>>> e2e37cce
     /*virtual*/ bool    isValid() const;
 
     //--------------------------------------------------------------------
@@ -221,11 +208,8 @@
     bool                areTexturesCurrent() const;
     bool                isLocalTextureDataAvailable(const LLViewerTexLayerSet* layerset) const;
     bool                isLocalTextureDataFinal(const LLViewerTexLayerSet* layerset) const;
-<<<<<<< HEAD
     // <FS:Ansariel> [Legacy Bake]
     bool                isBakedTextureFinal(const LLAvatarAppearanceDefines::EBakedTextureIndex index) const;
-=======
->>>>>>> e2e37cce
     // If you want to check all textures of a given type, pass gAgentWearables.getWearableCount() for index
     /*virtual*/ bool    isTextureDefined(LLAvatarAppearanceDefines::ETextureIndex type, U32 index) const;
     /*virtual*/ bool    isTextureVisible(LLAvatarAppearanceDefines::ETextureIndex type, U32 index = 0) const;
@@ -468,11 +452,7 @@
     F32                     mDebugTextureLoadTimes[LLAvatarAppearanceDefines::TEX_NUM_INDICES][MAX_DISCARD_LEVEL+1]; // load time for each texture at each discard level
     F32                     mDebugBakedTextureTimes[LLAvatarAppearanceDefines::BAKED_NUM_INDICES][2]; // time to start upload and finish upload of each baked texture
     void                    debugTimingLocalTexLoaded(bool success, LLViewerFetchedTexture *src_vi, LLImageRaw* src, LLImageRaw* aux_src, S32 discard_level, bool final, void* userdata);
-<<<<<<< HEAD
     void                    checkBOMRebakeRequired();
-=======
-
->>>>>>> e2e37cce
     void                    appearanceChangeMetricsCoro(std::string url);
     bool                    mInitialMetric;
     S32                     mMetricSequence;
