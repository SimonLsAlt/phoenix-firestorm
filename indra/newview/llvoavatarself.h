/**
 * @file llvoavatarself.h
 * @brief Declaration of LLVOAvatar class which is a derivation fo
 * LLViewerObject
 *
 * $LicenseInfo:firstyear=2001&license=viewerlgpl$
 * Second Life Viewer Source Code
 * Copyright (C) 2010, Linden Research, Inc.
 *
 * This library is free software; you can redistribute it and/or
 * modify it under the terms of the GNU Lesser General Public
 * License as published by the Free Software Foundation;
 * version 2.1 of the License only.
 *
 * This library is distributed in the hope that it will be useful,
 * but WITHOUT ANY WARRANTY; without even the implied warranty of
 * MERCHANTABILITY or FITNESS FOR A PARTICULAR PURPOSE.  See the GNU
 * Lesser General Public License for more details.
 *
 * You should have received a copy of the GNU Lesser General Public
 * License along with this library; if not, write to the Free Software
 * Foundation, Inc., 51 Franklin Street, Fifth Floor, Boston, MA  02110-1301  USA
 *
 * Linden Research, Inc., 945 Battery Street, San Francisco, CA  94111  USA
 * $/LicenseInfo$
 */

#ifndef LL_LLVOAVATARSELF_H
#define LL_LLVOAVATARSELF_H

#include "llviewertexture.h"
#include "llvoavatar.h"
#include <map>
#include "lleventcoro.h"
#include "llcoros.h"

struct LocalTextureData;
class LLInventoryCallback;


//~~~~~~~~~~~~~~~~~~~~~~~~~~~~~~~~~~~~~~~~~~~~~~~~~~~~~~~~~~~~~~~~~~~~~~~~~~~~~~~~
// LLVOAvatarSelf
//
//~~~~~~~~~~~~~~~~~~~~~~~~~~~~~~~~~~~~~~~~~~~~~~~~~~~~~~~~~~~~~~~~~~~~~~~~~~~~~~~~
class LLVOAvatarSelf :
    public LLVOAvatar
{
    LOG_CLASS(LLVOAvatarSelf);

/********************************************************************************
 **                                                                            **
 **                    INITIALIZATION
 **/

public:
    LLVOAvatarSelf(const LLUUID &id, const LLPCode pcode, LLViewerRegion *regionp);
    virtual                 ~LLVOAvatarSelf();
    virtual void            markDead();
    virtual void            initInstance(); // Called after construction to initialize the class.
    void                    cleanup();
protected:
<<<<<<< HEAD
	/*virtual*/ bool		loadAvatar();
	bool					loadAvatarSelf();
	bool					buildSkeletonSelf(const LLAvatarSkeletonInfo *info);
	bool					buildMenus();
=======
    /*virtual*/ BOOL        loadAvatar();
    BOOL                    loadAvatarSelf();
    BOOL                    buildSkeletonSelf(const LLAvatarSkeletonInfo *info);
    BOOL                    buildMenus();
>>>>>>> c06fb4e0

/**                    Initialization
 **                                                                            **
 *******************************************************************************/

/********************************************************************************
 **                                                                            **
 **                    INHERITED
 **/

    //--------------------------------------------------------------------
    // LLViewerObject interface and related
    //--------------------------------------------------------------------
public:
    boost::signals2::connection                   mRegionChangedSlot;

    void                    onSimulatorFeaturesReceived(const LLUUID& region_id);
    /*virtual*/ void        updateRegion(LLViewerRegion *regionp);
    /*virtual*/ void        idleUpdate(LLAgent &agent, const F64 &time);

    //--------------------------------------------------------------------
    // LLCharacter interface and related
    //--------------------------------------------------------------------
public:
    /*virtual*/ bool        hasMotionFromSource(const LLUUID& source_id);
    /*virtual*/ void        stopMotionFromSource(const LLUUID& source_id);
    /*virtual*/ void        requestStopMotion(LLMotion* motion);

//<FS:ND> Query by JointKey rather than just a string, the key can be a U32 index for faster lookup
//  /*virtual*/ LLJoint*    getJoint( const std::string &name );
    /*virtual*/ LLJoint*    getJoint( const JointKey &name );
// </FS:ND>

<<<<<<< HEAD
	// <FS:Ansariel> [Legacy Bake]
	///*virtual*/ bool setVisualParamWeight(const LLVisualParam *which_param, F32 weight);
	///*virtual*/ bool setVisualParamWeight(const char* param_name, F32 weight);
	///*virtual*/ bool setVisualParamWeight(S32 index, F32 weight);
	/*virtual*/ bool setVisualParamWeight(const LLVisualParam *which_param, F32 weight, bool upload_bake = false);
	/*virtual*/ bool setVisualParamWeight(const char* param_name, F32 weight, bool upload_bake = false);
	/*virtual*/ bool setVisualParamWeight(S32 index, F32 weight, bool upload_bake = false);
	// </FS:Ansariel> [Legacy Bake]
	/*virtual*/ void updateVisualParams();
	void writeWearablesToAvatar();
	/*virtual*/ void idleUpdateAppearanceAnimation();

	// <FS:Ansariel> [Legacy Bake]
	/*virtual*/ U32  processUpdateMessage(LLMessageSystem *mesgsys,
													 void **user_data,
													 U32 block_num,
													 const EObjectUpdateType update_type,
													 LLDataPacker *dp);
	// </FS:Ansariel> [Legacy Bake]

private:
	// helper function. Passed in param is assumed to be in avatar's parameter list.
	// <FS:Ansariel> [Legacy Bake]
	//bool setParamWeight(const LLViewerVisualParam *param, F32 weight);
	bool setParamWeight(const LLViewerVisualParam *param, F32 weight, bool upload_bake = false);
=======
    // <FS:Ansariel> [Legacy Bake]
    ///*virtual*/ BOOL setVisualParamWeight(const LLVisualParam *which_param, F32 weight);
    ///*virtual*/ BOOL setVisualParamWeight(const char* param_name, F32 weight);
    ///*virtual*/ BOOL setVisualParamWeight(S32 index, F32 weight);
    /*virtual*/ BOOL setVisualParamWeight(const LLVisualParam *which_param, F32 weight, BOOL upload_bake = FALSE);
    /*virtual*/ BOOL setVisualParamWeight(const char* param_name, F32 weight, BOOL upload_bake = FALSE);
    /*virtual*/ BOOL setVisualParamWeight(S32 index, F32 weight, BOOL upload_bake = FALSE);
    // </FS:Ansariel> [Legacy Bake]
    /*virtual*/ void updateVisualParams();
    void writeWearablesToAvatar();
    /*virtual*/ void idleUpdateAppearanceAnimation();

    // <FS:Ansariel> [Legacy Bake]
    /*virtual*/ U32  processUpdateMessage(LLMessageSystem *mesgsys,
                                                     void **user_data,
                                                     U32 block_num,
                                                     const EObjectUpdateType update_type,
                                                     LLDataPacker *dp);
    // </FS:Ansariel> [Legacy Bake]

private:
    // helper function. Passed in param is assumed to be in avatar's parameter list.
    // <FS:Ansariel> [Legacy Bake]
    //BOOL setParamWeight(const LLViewerVisualParam *param, F32 weight);
    BOOL setParamWeight(const LLViewerVisualParam *param, F32 weight, BOOL upload_bake = FALSE);
>>>>>>> c06fb4e0

/********************************************************************************
 **                                                                            **
 **                    STATE
 **/

public:
<<<<<<< HEAD
	/*virtual*/ bool 	isSelf() const { return true; }
	/*virtual*/ bool	isValid() const;
=======
    /*virtual*/ bool    isSelf() const { return true; }
    /*virtual*/ BOOL    isValid() const;
>>>>>>> c06fb4e0

    //--------------------------------------------------------------------
    // Updates
    //--------------------------------------------------------------------
public:
    /*virtual*/ bool    updateCharacter(LLAgent &agent);
    /*virtual*/ void    idleUpdateTractorBeam();
    bool                checkStuckAppearance();

    //--------------------------------------------------------------------
    // Loading state
    //--------------------------------------------------------------------
public:
    /*virtual*/ bool    getIsCloud() const;

    //--------------------------------------------------------------------
    // Region state
    //--------------------------------------------------------------------
    void            resetRegionCrossingTimer()  { mRegionCrossingTimer.reset(); }
    // <FS:Ansariel> FIRE-12004: Attachments getting lost on TP
    void            setIsCrossingRegion(bool is_crossing) { mIsCrossingRegion = is_crossing; }
    bool            isCrossingRegion() const { return mIsCrossingRegion; }
    // </FS:Ansariel>

private:
    U64             mLastRegionHandle;
    LLFrameTimer    mRegionCrossingTimer;
    S32             mRegionCrossingCount;

    // <FS:Ansariel> FIRE-12004: Attachments getting lost on TP
    bool            mIsCrossingRegion;

/**                    State
 **                                                                            **
 *******************************************************************************/

/********************************************************************************
 **                                                                            **
 **                    RENDERING
 **/

    //--------------------------------------------------------------------
    // Render beam
    //--------------------------------------------------------------------
protected:
<<<<<<< HEAD
	bool 		needsRenderBeam();
=======
    BOOL        needsRenderBeam();
>>>>>>> c06fb4e0
private:
    LLPointer<LLHUDEffectSpiral> mBeam;
    LLFrameTimer mBeamTimer;

    //--------------------------------------------------------------------
    // LLVOAvatar Constants
    //--------------------------------------------------------------------
public:
    /*virtual*/ LLViewerTexture::EBoostLevel    getAvatarBoostLevel() const { return LLGLTexture::BOOST_AVATAR_SELF; }
    /*virtual*/ LLViewerTexture::EBoostLevel    getAvatarBakedBoostLevel() const { return LLGLTexture::BOOST_AVATAR_BAKED_SELF; }
    /*virtual*/ S32                         getTexImageSize() const { return LLVOAvatar::getTexImageSize()*4; }

/**                    Rendering
 **                                                                            **
 *******************************************************************************/

/********************************************************************************
 **                                                                            **
 **                    TEXTURES
 **/

    //--------------------------------------------------------------------
    // Loading status
    //--------------------------------------------------------------------
public:
<<<<<<< HEAD
	// <FS:Ansariel> [Legacy Bake]
	/*virtual*/ bool	hasPendingBakedUploads() const;
	S32					getLocalDiscardLevel(LLAvatarAppearanceDefines::ETextureIndex type, U32 index) const;
	bool				areTexturesCurrent() const;
	bool				isLocalTextureDataAvailable(const LLViewerTexLayerSet* layerset) const;
	bool				isLocalTextureDataFinal(const LLViewerTexLayerSet* layerset) const;
	// <FS:Ansariel> [Legacy Bake]
	bool				isBakedTextureFinal(const LLAvatarAppearanceDefines::EBakedTextureIndex index) const;
	// If you want to check all textures of a given type, pass gAgentWearables.getWearableCount() for index
	/*virtual*/ bool    isTextureDefined(LLAvatarAppearanceDefines::ETextureIndex type, U32 index) const;
	/*virtual*/ bool	isTextureVisible(LLAvatarAppearanceDefines::ETextureIndex type, U32 index = 0) const;
	/*virtual*/ bool	isTextureVisible(LLAvatarAppearanceDefines::ETextureIndex type, LLViewerWearable *wearable) const;


	//--------------------------------------------------------------------
	// Local Textures
	//--------------------------------------------------------------------
public:
	bool				getLocalTextureGL(LLAvatarAppearanceDefines::ETextureIndex type, LLViewerTexture** image_gl_pp, U32 index) const;
	LLViewerFetchedTexture*	getLocalTextureGL(LLAvatarAppearanceDefines::ETextureIndex type, U32 index) const;
	const LLUUID&		getLocalTextureID(LLAvatarAppearanceDefines::ETextureIndex type, U32 index) const;
	void				setLocalTextureTE(U8 te, LLViewerTexture* image, U32 index);
	/*virtual*/ void	setLocalTexture(LLAvatarAppearanceDefines::ETextureIndex type, LLViewerTexture* tex, bool baked_version_exits, U32 index);
protected:
	/*virtual*/ void	setBakedReady(LLAvatarAppearanceDefines::ETextureIndex type, bool baked_version_exists, U32 index);
	void				localTextureLoaded(bool succcess, LLViewerFetchedTexture *src_vi, LLImageRaw* src, LLImageRaw* aux_src, S32 discard_level, bool final, void* userdata);
	void				getLocalTextureByteCount(S32* gl_byte_count) const;
	/*virtual*/ void	addLocalTextureStats(LLAvatarAppearanceDefines::ETextureIndex i, LLViewerFetchedTexture* imagep, F32 texel_area_ratio, bool rendered, bool covered_by_baked);
	LLLocalTextureObject* getLocalTextureObject(LLAvatarAppearanceDefines::ETextureIndex i, U32 index) const;

private:
	static void			onLocalTextureLoaded(bool succcess, LLViewerFetchedTexture *src_vi, LLImageRaw* src, LLImageRaw* aux_src, S32 discard_level, bool final, void* userdata);
=======
    // <FS:Ansariel> [Legacy Bake]
    /*virtual*/ bool    hasPendingBakedUploads() const;
    S32                 getLocalDiscardLevel(LLAvatarAppearanceDefines::ETextureIndex type, U32 index) const;
    bool                areTexturesCurrent() const;
    BOOL                isLocalTextureDataAvailable(const LLViewerTexLayerSet* layerset) const;
    BOOL                isLocalTextureDataFinal(const LLViewerTexLayerSet* layerset) const;
    // <FS:Ansariel> [Legacy Bake]
    BOOL                isBakedTextureFinal(const LLAvatarAppearanceDefines::EBakedTextureIndex index) const;
    // If you want to check all textures of a given type, pass gAgentWearables.getWearableCount() for index
    /*virtual*/ BOOL    isTextureDefined(LLAvatarAppearanceDefines::ETextureIndex type, U32 index) const;
    /*virtual*/ BOOL    isTextureVisible(LLAvatarAppearanceDefines::ETextureIndex type, U32 index = 0) const;
    /*virtual*/ BOOL    isTextureVisible(LLAvatarAppearanceDefines::ETextureIndex type, LLViewerWearable *wearable) const;


    //--------------------------------------------------------------------
    // Local Textures
    //--------------------------------------------------------------------
public:
    BOOL                getLocalTextureGL(LLAvatarAppearanceDefines::ETextureIndex type, LLViewerTexture** image_gl_pp, U32 index) const;
    LLViewerFetchedTexture* getLocalTextureGL(LLAvatarAppearanceDefines::ETextureIndex type, U32 index) const;
    const LLUUID&       getLocalTextureID(LLAvatarAppearanceDefines::ETextureIndex type, U32 index) const;
    void                setLocalTextureTE(U8 te, LLViewerTexture* image, U32 index);
    /*virtual*/ void    setLocalTexture(LLAvatarAppearanceDefines::ETextureIndex type, LLViewerTexture* tex, BOOL baked_version_exits, U32 index);
protected:
    /*virtual*/ void    setBakedReady(LLAvatarAppearanceDefines::ETextureIndex type, BOOL baked_version_exists, U32 index);
    void                localTextureLoaded(BOOL succcess, LLViewerFetchedTexture *src_vi, LLImageRaw* src, LLImageRaw* aux_src, S32 discard_level, BOOL final, void* userdata);
    void                getLocalTextureByteCount(S32* gl_byte_count) const;
    /*virtual*/ void    addLocalTextureStats(LLAvatarAppearanceDefines::ETextureIndex i, LLViewerFetchedTexture* imagep, F32 texel_area_ratio, BOOL rendered, BOOL covered_by_baked);
    LLLocalTextureObject* getLocalTextureObject(LLAvatarAppearanceDefines::ETextureIndex i, U32 index) const;

private:
    static void         onLocalTextureLoaded(BOOL succcess, LLViewerFetchedTexture *src_vi, LLImageRaw* src, LLImageRaw* aux_src, S32 discard_level, BOOL final, void* userdata);
>>>>>>> c06fb4e0

    /*virtual*/ void    setImage(const U8 te, LLViewerTexture *imagep, const U32 index);
    /*virtual*/ LLViewerTexture* getImage(const U8 te, const U32 index) const;


    //--------------------------------------------------------------------
    // Baked textures
    //--------------------------------------------------------------------
public:
    LLAvatarAppearanceDefines::ETextureIndex getBakedTE(const LLViewerTexLayerSet* layerset ) const;
    //-- SUNSHINE CLEANUP - dead? or update to just call request appearance update?
    void                forceBakeAllTextures(bool slam_for_debug = false);
    // <FS:Ansariel> [Legacy Bake]
    void                setNewBakedTexture(LLAvatarAppearanceDefines::EBakedTextureIndex i, const LLUUID &uuid);
    void                setNewBakedTexture(LLAvatarAppearanceDefines::ETextureIndex i, const LLUUID& uuid);
    void                setCachedBakedTexture(LLAvatarAppearanceDefines::ETextureIndex i, const LLUUID& uuid);
    static void         processRebakeAvatarTextures(LLMessageSystem* msg, void**);
    // </FS:Ansariel> [Legacy Bake]
protected:
    /*virtual*/ void    removeMissingBakedTextures();

    //--------------------------------------------------------------------
    // Layers
    //--------------------------------------------------------------------
public:
    // <FS:Ansariel> [Legacy Bake]
    void                requestLayerSetUploads();
    void                requestLayerSetUpload(LLAvatarAppearanceDefines::EBakedTextureIndex i);
    // </FS:Ansariel> [Legacy Bake]
    void                requestLayerSetUpdate(LLAvatarAppearanceDefines::ETextureIndex i);
    LLViewerTexLayerSet* getLayerSet(LLAvatarAppearanceDefines::EBakedTextureIndex baked_index) const;
    LLViewerTexLayerSet* getLayerSet(LLAvatarAppearanceDefines::ETextureIndex index) const;


    //--------------------------------------------------------------------
    // Composites
    //--------------------------------------------------------------------
public:
<<<<<<< HEAD
	// <FS:Ansariel> [Legacy Bake]
	///* virtual */ void	invalidateComposite(LLTexLayerSet* layerset);
	/* virtual */ void	invalidateComposite(LLTexLayerSet* layerset, bool upload_result);
	/* virtual */ void	invalidateAll();
	/* virtual */ void	setCompositeUpdatesEnabled(bool b); // only works for self
	/* virtual */ void  setCompositeUpdatesEnabled(U32 index, bool b);
	/* virtual */ bool 	isCompositeUpdateEnabled(U32 index);
	void				setupComposites();
	void				updateComposites();

	const LLUUID&		grabBakedTexture(LLAvatarAppearanceDefines::EBakedTextureIndex baked_index) const;
	bool				canGrabBakedTexture(LLAvatarAppearanceDefines::EBakedTextureIndex baked_index) const;


	//--------------------------------------------------------------------
	// Scratch textures (used for compositing)
	//--------------------------------------------------------------------
=======
    // <FS:Ansariel> [Legacy Bake]
    ///* virtual */ void    invalidateComposite(LLTexLayerSet* layerset);
    /* virtual */ void  invalidateComposite(LLTexLayerSet* layerset, BOOL upload_result);
    /* virtual */ void  invalidateAll();
    /* virtual */ void  setCompositeUpdatesEnabled(bool b); // only works for self
    /* virtual */ void  setCompositeUpdatesEnabled(U32 index, bool b);
    /* virtual */ bool  isCompositeUpdateEnabled(U32 index);
    void                setupComposites();
    void                updateComposites();

    const LLUUID&       grabBakedTexture(LLAvatarAppearanceDefines::EBakedTextureIndex baked_index) const;
    BOOL                canGrabBakedTexture(LLAvatarAppearanceDefines::EBakedTextureIndex baked_index) const;


    //--------------------------------------------------------------------
    // Scratch textures (used for compositing)
    //--------------------------------------------------------------------
>>>>>>> c06fb4e0
public:
    static void     deleteScratchTextures();
private:
    static S32Bytes sScratchTexBytes;
    static std::map< LLGLenum, LLGLuint*> sScratchTexNames;

/**                    Textures
 **                                                                            **
 *******************************************************************************/

/********************************************************************************
 **                                                                            **
 **                    MESHES
 **/
protected:
    /*virtual*/ void   restoreMeshData();

/**                    Meshes
 **                                                                            **
 *******************************************************************************/

/********************************************************************************
 **                                                                            **
 **                    WEARABLES
 **/

public:
<<<<<<< HEAD
	// <FS:Ansariel> [Legacy Bake]
	//void				wearableUpdated(LLWearableType::EType type);
	void				wearableUpdated(LLWearableType::EType type, bool upload_result);
=======
    // <FS:Ansariel> [Legacy Bake]
    //void              wearableUpdated(LLWearableType::EType type);
    void                wearableUpdated(LLWearableType::EType type, BOOL upload_result);
>>>>>>> c06fb4e0
protected:
    U32 getNumWearables(LLAvatarAppearanceDefines::ETextureIndex i) const;

    //--------------------------------------------------------------------
    // Attachments
    //--------------------------------------------------------------------
public:
<<<<<<< HEAD
	void 				updateAttachmentVisibility(U32 camera_mode);
	bool 				isWearingAttachment(const LLUUID& inv_item_id) const;
	LLViewerObject* 	getWornAttachment(const LLUUID& inv_item_id);
	bool				getAttachedPointName(const LLUUID& inv_item_id, std::string& name) const;
=======
    void                updateAttachmentVisibility(U32 camera_mode);
    BOOL                isWearingAttachment(const LLUUID& inv_item_id) const;
    LLViewerObject*     getWornAttachment(const LLUUID& inv_item_id);
    bool                getAttachedPointName(const LLUUID& inv_item_id, std::string& name) const;
>>>>>>> c06fb4e0
// [RLVa:KB] - Checked: 2009-12-18 (RLVa-1.1.0i) | Added: RLVa-1.1.0i
    LLViewerJointAttachment* getWornAttachmentPoint(const LLUUID& inv_item_id) const;
// [/RLVa:KB]
<<<<<<< HEAD
	/*virtual*/ const LLViewerJointAttachment *attachObject(LLViewerObject *viewer_object);
	/*virtual*/ bool 	detachObject(LLViewerObject *viewer_object);
	static bool			detachAttachmentIntoInventory(const LLUUID& item_id);
=======
    /*virtual*/ const LLViewerJointAttachment *attachObject(LLViewerObject *viewer_object);
    /*virtual*/ BOOL    detachObject(LLViewerObject *viewer_object);
    static BOOL         detachAttachmentIntoInventory(const LLUUID& item_id);
>>>>>>> c06fb4e0

    bool hasAttachmentsInTrash();

// [RLVa:KB] - Checked: 2012-07-28 (RLVa-1.4.7)
    enum EAttachAction { ACTION_ATTACH, ACTION_DETACH };
    typedef boost::signals2::signal<void (LLViewerObject*, const LLViewerJointAttachment*, EAttachAction)> attachment_signal_t;
    boost::signals2::connection setAttachmentCallback(const attachment_signal_t::slot_type& cb);
// [/RLVa:KB]
// [RLVa:KB] - Checked: 2012-07-28 (RLVa-1.4.7)
    attachment_signal_t* mAttachmentSignal;
// [/RLVa:KB]
    //--------------------------------------------------------------------
    // HUDs
    //--------------------------------------------------------------------
private:
    LLViewerJoint*      mScreenp; // special purpose joint for HUD attachments

/**                    Attachments
 **                                                                            **
 *******************************************************************************/

/********************************************************************************
 **                                                                            **
 **                    APPEARANCE
 **/

public:
    static void     onCustomizeStart(bool disable_camera_switch = false);
    static void     onCustomizeEnd(bool disable_camera_switch = false);
    LLPointer<LLInventoryCallback> mEndCustomizeCallback;

    //--------------------------------------------------------------------
    // Visibility
    //--------------------------------------------------------------------

    /* virtual */ bool shouldRenderRigged() const;

public:
    bool            sendAppearanceMessage(LLMessageSystem *mesgsys) const;

    // -- care and feeding of hover height.
    void            setHoverIfRegionEnabled();
    void            sendHoverHeight() const;
    /*virtual*/ void setHoverOffset(const LLVector3& hover_offset, bool send_update=true);

private:
    mutable LLVector3 mLastHoverOffsetSent;

// [RLVa:KB] - Checked: 2013-03-03 (RLVa-1.4.8)
protected:
    /*virtual*/ F32 getAvatarOffset() /*const*/;
// [/RLVa:KB]

/**                    Appearance
 **                                                                            **
 *******************************************************************************/

/********************************************************************************
 **                                                                            **
 **                    DIAGNOSTICS
 **/

<<<<<<< HEAD
	//--------------------------------------------------------------------
	// General
	//--------------------------------------------------------------------
public:	
	static void		dumpTotalLocalTextureByteCount();
	void			dumpLocalTextures() const;
	static void		dumpScratchTextureByteCount();
	void			dumpWearableInfo(LLAPRFile& outfile);

	//--------------------------------------------------------------------
	// Avatar Rez Metrics
	//--------------------------------------------------------------------
public:	
	struct LLAvatarTexData
	{
		LLAvatarTexData(const LLUUID& id, LLAvatarAppearanceDefines::ETextureIndex index) : 
			mAvatarID(id), 
			mIndex(index) 
		{}
		LLUUID			mAvatarID;
		LLAvatarAppearanceDefines::ETextureIndex	mIndex;
	};

	LLTimer					mTimeSinceLastRezMessage;
	bool					updateAvatarRezMetrics(bool force_send);

	std::vector<LLSD>		mPendingTimerRecords;
	void 					addMetricsTimerRecord(const LLSD& record);
	
	void 					debugWearablesLoaded() { mDebugTimeWearablesLoaded = mDebugSelfLoadTimer.getElapsedTimeF32(); }
	void 					debugAvatarVisible() { mDebugTimeAvatarVisible = mDebugSelfLoadTimer.getElapsedTimeF32(); }
	void 					outputRezDiagnostics() const;
	void					outputRezTiming(const std::string& msg) const;
	void					reportAvatarRezTime() const;
	void 					debugBakedTextureUpload(LLAvatarAppearanceDefines::EBakedTextureIndex index, bool finished);
	static void				debugOnTimingLocalTexLoaded(bool success, LLViewerFetchedTexture *src_vi, LLImageRaw* src, LLImageRaw* aux_src, S32 discard_level, bool final, void* userdata);

	bool					isAllLocalTextureDataFinal() const;

	const LLViewerTexLayerSet*	debugGetLayerSet(LLAvatarAppearanceDefines::EBakedTextureIndex index) const { return (LLViewerTexLayerSet*)(mBakedTextureDatas[index].mTexLayerSet); }
	const std::string		verboseDebugDumpLocalTextureDataInfo(const LLViewerTexLayerSet* layerset) const; // Lists out state of this particular baked texture layer
	void					dumpAllTextures() const;
	const std::string		debugDumpLocalTextureDataInfo(const LLViewerTexLayerSet* layerset) const; // Lists out state of this particular baked texture layer
	const std::string		debugDumpAllLocalTextureDataInfo() const; // Lists out which baked textures are at highest LOD
	void					sendViewerAppearanceChangeMetrics(); // send data associated with completing a change.
	// <FS:Ansariel> [Legacy Bake]
	void 					checkForUnsupportedServerBakeAppearance();
private:
	LLFrameTimer    		mDebugSelfLoadTimer;
	F32						mDebugTimeWearablesLoaded;
	F32 					mDebugTimeAvatarVisible;
	F32 					mDebugTextureLoadTimes[LLAvatarAppearanceDefines::TEX_NUM_INDICES][MAX_DISCARD_LEVEL+1]; // load time for each texture at each discard level
	F32 					mDebugBakedTextureTimes[LLAvatarAppearanceDefines::BAKED_NUM_INDICES][2]; // time to start upload and finish upload of each baked texture
	void					debugTimingLocalTexLoaded(bool success, LLViewerFetchedTexture *src_vi, LLImageRaw* src, LLImageRaw* aux_src, S32 discard_level, bool final, void* userdata);
	void 					checkBOMRebakeRequired();
=======
    //--------------------------------------------------------------------
    // General
    //--------------------------------------------------------------------
public:
    static void     dumpTotalLocalTextureByteCount();
    void            dumpLocalTextures() const;
    static void     dumpScratchTextureByteCount();
    void            dumpWearableInfo(LLAPRFile& outfile);

    //--------------------------------------------------------------------
    // Avatar Rez Metrics
    //--------------------------------------------------------------------
public:
    struct LLAvatarTexData
    {
        LLAvatarTexData(const LLUUID& id, LLAvatarAppearanceDefines::ETextureIndex index) :
            mAvatarID(id),
            mIndex(index)
        {}
        LLUUID          mAvatarID;
        LLAvatarAppearanceDefines::ETextureIndex    mIndex;
    };

    LLTimer                 mTimeSinceLastRezMessage;
    bool                    updateAvatarRezMetrics(bool force_send);

    std::vector<LLSD>       mPendingTimerRecords;
    void                    addMetricsTimerRecord(const LLSD& record);

    void                    debugWearablesLoaded() { mDebugTimeWearablesLoaded = mDebugSelfLoadTimer.getElapsedTimeF32(); }
    void                    debugAvatarVisible() { mDebugTimeAvatarVisible = mDebugSelfLoadTimer.getElapsedTimeF32(); }
    void                    outputRezDiagnostics() const;
    void                    outputRezTiming(const std::string& msg) const;
    void                    reportAvatarRezTime() const;
    void                    debugBakedTextureUpload(LLAvatarAppearanceDefines::EBakedTextureIndex index, BOOL finished);
    static void             debugOnTimingLocalTexLoaded(BOOL success, LLViewerFetchedTexture *src_vi, LLImageRaw* src, LLImageRaw* aux_src, S32 discard_level, BOOL final, void* userdata);

    BOOL                    isAllLocalTextureDataFinal() const;

    const LLViewerTexLayerSet*  debugGetLayerSet(LLAvatarAppearanceDefines::EBakedTextureIndex index) const { return (LLViewerTexLayerSet*)(mBakedTextureDatas[index].mTexLayerSet); }
    const std::string       verboseDebugDumpLocalTextureDataInfo(const LLViewerTexLayerSet* layerset) const; // Lists out state of this particular baked texture layer
    void                    dumpAllTextures() const;
    const std::string       debugDumpLocalTextureDataInfo(const LLViewerTexLayerSet* layerset) const; // Lists out state of this particular baked texture layer
    const std::string       debugDumpAllLocalTextureDataInfo() const; // Lists out which baked textures are at highest LOD
    void                    sendViewerAppearanceChangeMetrics(); // send data associated with completing a change.
    // <FS:Ansariel> [Legacy Bake]
    void                    checkForUnsupportedServerBakeAppearance();
private:
    LLFrameTimer            mDebugSelfLoadTimer;
    F32                     mDebugTimeWearablesLoaded;
    F32                     mDebugTimeAvatarVisible;
    F32                     mDebugTextureLoadTimes[LLAvatarAppearanceDefines::TEX_NUM_INDICES][MAX_DISCARD_LEVEL+1]; // load time for each texture at each discard level
    F32                     mDebugBakedTextureTimes[LLAvatarAppearanceDefines::BAKED_NUM_INDICES][2]; // time to start upload and finish upload of each baked texture
    void                    debugTimingLocalTexLoaded(BOOL success, LLViewerFetchedTexture *src_vi, LLImageRaw* src, LLImageRaw* aux_src, S32 discard_level, BOOL final, void* userdata);
    void                    checkBOMRebakeRequired();
>>>>>>> c06fb4e0
    void                    appearanceChangeMetricsCoro(std::string url);
    bool                    mInitialMetric;
    S32                     mMetricSequence;

/**                    Diagnostics
 **                                                                            **
 *******************************************************************************/

};

extern LLPointer<LLVOAvatarSelf> gAgentAvatarp;

bool isAgentAvatarValid();

void selfStartPhase(const std::string& phase_name);
void selfStopPhase(const std::string& phase_name, bool err_check = true);
void selfClearPhases();

#endif // LL_VO_AVATARSELF_H<|MERGE_RESOLUTION|>--- conflicted
+++ resolved
@@ -59,17 +59,10 @@
     virtual void            initInstance(); // Called after construction to initialize the class.
     void                    cleanup();
 protected:
-<<<<<<< HEAD
-	/*virtual*/ bool		loadAvatar();
-	bool					loadAvatarSelf();
-	bool					buildSkeletonSelf(const LLAvatarSkeletonInfo *info);
-	bool					buildMenus();
-=======
-    /*virtual*/ BOOL        loadAvatar();
-    BOOL                    loadAvatarSelf();
-    BOOL                    buildSkeletonSelf(const LLAvatarSkeletonInfo *info);
-    BOOL                    buildMenus();
->>>>>>> c06fb4e0
+    /*virtual*/ bool        loadAvatar();
+    bool                    loadAvatarSelf();
+    bool                    buildSkeletonSelf(const LLAvatarSkeletonInfo *info);
+    bool                    buildMenus();
 
 /**                    Initialization
  **                                                                            **
@@ -103,40 +96,13 @@
     /*virtual*/ LLJoint*    getJoint( const JointKey &name );
 // </FS:ND>
 
-<<<<<<< HEAD
-	// <FS:Ansariel> [Legacy Bake]
-	///*virtual*/ bool setVisualParamWeight(const LLVisualParam *which_param, F32 weight);
-	///*virtual*/ bool setVisualParamWeight(const char* param_name, F32 weight);
-	///*virtual*/ bool setVisualParamWeight(S32 index, F32 weight);
-	/*virtual*/ bool setVisualParamWeight(const LLVisualParam *which_param, F32 weight, bool upload_bake = false);
-	/*virtual*/ bool setVisualParamWeight(const char* param_name, F32 weight, bool upload_bake = false);
-	/*virtual*/ bool setVisualParamWeight(S32 index, F32 weight, bool upload_bake = false);
-	// </FS:Ansariel> [Legacy Bake]
-	/*virtual*/ void updateVisualParams();
-	void writeWearablesToAvatar();
-	/*virtual*/ void idleUpdateAppearanceAnimation();
-
-	// <FS:Ansariel> [Legacy Bake]
-	/*virtual*/ U32  processUpdateMessage(LLMessageSystem *mesgsys,
-													 void **user_data,
-													 U32 block_num,
-													 const EObjectUpdateType update_type,
-													 LLDataPacker *dp);
-	// </FS:Ansariel> [Legacy Bake]
-
-private:
-	// helper function. Passed in param is assumed to be in avatar's parameter list.
-	// <FS:Ansariel> [Legacy Bake]
-	//bool setParamWeight(const LLViewerVisualParam *param, F32 weight);
-	bool setParamWeight(const LLViewerVisualParam *param, F32 weight, bool upload_bake = false);
-=======
-    // <FS:Ansariel> [Legacy Bake]
-    ///*virtual*/ BOOL setVisualParamWeight(const LLVisualParam *which_param, F32 weight);
-    ///*virtual*/ BOOL setVisualParamWeight(const char* param_name, F32 weight);
-    ///*virtual*/ BOOL setVisualParamWeight(S32 index, F32 weight);
-    /*virtual*/ BOOL setVisualParamWeight(const LLVisualParam *which_param, F32 weight, BOOL upload_bake = FALSE);
-    /*virtual*/ BOOL setVisualParamWeight(const char* param_name, F32 weight, BOOL upload_bake = FALSE);
-    /*virtual*/ BOOL setVisualParamWeight(S32 index, F32 weight, BOOL upload_bake = FALSE);
+    // <FS:Ansariel> [Legacy Bake]
+    ///*virtual*/ bool setVisualParamWeight(const LLVisualParam *which_param, F32 weight);
+    ///*virtual*/ bool setVisualParamWeight(const char* param_name, F32 weight);
+    ///*virtual*/ bool setVisualParamWeight(S32 index, F32 weight);
+    /*virtual*/ bool setVisualParamWeight(const LLVisualParam *which_param, F32 weight, bool upload_bake = false);
+    /*virtual*/ bool setVisualParamWeight(const char* param_name, F32 weight, bool upload_bake = false);
+    /*virtual*/ bool setVisualParamWeight(S32 index, F32 weight, bool upload_bake = false);
     // </FS:Ansariel> [Legacy Bake]
     /*virtual*/ void updateVisualParams();
     void writeWearablesToAvatar();
@@ -153,9 +119,8 @@
 private:
     // helper function. Passed in param is assumed to be in avatar's parameter list.
     // <FS:Ansariel> [Legacy Bake]
-    //BOOL setParamWeight(const LLViewerVisualParam *param, F32 weight);
-    BOOL setParamWeight(const LLViewerVisualParam *param, F32 weight, BOOL upload_bake = FALSE);
->>>>>>> c06fb4e0
+    //bool setParamWeight(const LLViewerVisualParam *param, F32 weight);
+    bool setParamWeight(const LLViewerVisualParam *param, F32 weight, bool upload_bake = false);
 
 /********************************************************************************
  **                                                                            **
@@ -163,13 +128,8 @@
  **/
 
 public:
-<<<<<<< HEAD
-	/*virtual*/ bool 	isSelf() const { return true; }
-	/*virtual*/ bool	isValid() const;
-=======
     /*virtual*/ bool    isSelf() const { return true; }
-    /*virtual*/ BOOL    isValid() const;
->>>>>>> c06fb4e0
+    /*virtual*/ bool    isValid() const;
 
     //--------------------------------------------------------------------
     // Updates
@@ -215,11 +175,7 @@
     // Render beam
     //--------------------------------------------------------------------
 protected:
-<<<<<<< HEAD
-	bool 		needsRenderBeam();
-=======
-    BOOL        needsRenderBeam();
->>>>>>> c06fb4e0
+    bool        needsRenderBeam();
 private:
     LLPointer<LLHUDEffectSpiral> mBeam;
     LLFrameTimer mBeamTimer;
@@ -245,73 +201,38 @@
     // Loading status
     //--------------------------------------------------------------------
 public:
-<<<<<<< HEAD
-	// <FS:Ansariel> [Legacy Bake]
-	/*virtual*/ bool	hasPendingBakedUploads() const;
-	S32					getLocalDiscardLevel(LLAvatarAppearanceDefines::ETextureIndex type, U32 index) const;
-	bool				areTexturesCurrent() const;
-	bool				isLocalTextureDataAvailable(const LLViewerTexLayerSet* layerset) const;
-	bool				isLocalTextureDataFinal(const LLViewerTexLayerSet* layerset) const;
-	// <FS:Ansariel> [Legacy Bake]
-	bool				isBakedTextureFinal(const LLAvatarAppearanceDefines::EBakedTextureIndex index) const;
-	// If you want to check all textures of a given type, pass gAgentWearables.getWearableCount() for index
-	/*virtual*/ bool    isTextureDefined(LLAvatarAppearanceDefines::ETextureIndex type, U32 index) const;
-	/*virtual*/ bool	isTextureVisible(LLAvatarAppearanceDefines::ETextureIndex type, U32 index = 0) const;
-	/*virtual*/ bool	isTextureVisible(LLAvatarAppearanceDefines::ETextureIndex type, LLViewerWearable *wearable) const;
-
-
-	//--------------------------------------------------------------------
-	// Local Textures
-	//--------------------------------------------------------------------
-public:
-	bool				getLocalTextureGL(LLAvatarAppearanceDefines::ETextureIndex type, LLViewerTexture** image_gl_pp, U32 index) const;
-	LLViewerFetchedTexture*	getLocalTextureGL(LLAvatarAppearanceDefines::ETextureIndex type, U32 index) const;
-	const LLUUID&		getLocalTextureID(LLAvatarAppearanceDefines::ETextureIndex type, U32 index) const;
-	void				setLocalTextureTE(U8 te, LLViewerTexture* image, U32 index);
-	/*virtual*/ void	setLocalTexture(LLAvatarAppearanceDefines::ETextureIndex type, LLViewerTexture* tex, bool baked_version_exits, U32 index);
-protected:
-	/*virtual*/ void	setBakedReady(LLAvatarAppearanceDefines::ETextureIndex type, bool baked_version_exists, U32 index);
-	void				localTextureLoaded(bool succcess, LLViewerFetchedTexture *src_vi, LLImageRaw* src, LLImageRaw* aux_src, S32 discard_level, bool final, void* userdata);
-	void				getLocalTextureByteCount(S32* gl_byte_count) const;
-	/*virtual*/ void	addLocalTextureStats(LLAvatarAppearanceDefines::ETextureIndex i, LLViewerFetchedTexture* imagep, F32 texel_area_ratio, bool rendered, bool covered_by_baked);
-	LLLocalTextureObject* getLocalTextureObject(LLAvatarAppearanceDefines::ETextureIndex i, U32 index) const;
-
-private:
-	static void			onLocalTextureLoaded(bool succcess, LLViewerFetchedTexture *src_vi, LLImageRaw* src, LLImageRaw* aux_src, S32 discard_level, bool final, void* userdata);
-=======
     // <FS:Ansariel> [Legacy Bake]
     /*virtual*/ bool    hasPendingBakedUploads() const;
     S32                 getLocalDiscardLevel(LLAvatarAppearanceDefines::ETextureIndex type, U32 index) const;
     bool                areTexturesCurrent() const;
-    BOOL                isLocalTextureDataAvailable(const LLViewerTexLayerSet* layerset) const;
-    BOOL                isLocalTextureDataFinal(const LLViewerTexLayerSet* layerset) const;
-    // <FS:Ansariel> [Legacy Bake]
-    BOOL                isBakedTextureFinal(const LLAvatarAppearanceDefines::EBakedTextureIndex index) const;
+    bool                isLocalTextureDataAvailable(const LLViewerTexLayerSet* layerset) const;
+    bool                isLocalTextureDataFinal(const LLViewerTexLayerSet* layerset) const;
+    // <FS:Ansariel> [Legacy Bake]
+    bool                isBakedTextureFinal(const LLAvatarAppearanceDefines::EBakedTextureIndex index) const;
     // If you want to check all textures of a given type, pass gAgentWearables.getWearableCount() for index
-    /*virtual*/ BOOL    isTextureDefined(LLAvatarAppearanceDefines::ETextureIndex type, U32 index) const;
-    /*virtual*/ BOOL    isTextureVisible(LLAvatarAppearanceDefines::ETextureIndex type, U32 index = 0) const;
-    /*virtual*/ BOOL    isTextureVisible(LLAvatarAppearanceDefines::ETextureIndex type, LLViewerWearable *wearable) const;
+    /*virtual*/ bool    isTextureDefined(LLAvatarAppearanceDefines::ETextureIndex type, U32 index) const;
+    /*virtual*/ bool    isTextureVisible(LLAvatarAppearanceDefines::ETextureIndex type, U32 index = 0) const;
+    /*virtual*/ bool    isTextureVisible(LLAvatarAppearanceDefines::ETextureIndex type, LLViewerWearable *wearable) const;
 
 
     //--------------------------------------------------------------------
     // Local Textures
     //--------------------------------------------------------------------
 public:
-    BOOL                getLocalTextureGL(LLAvatarAppearanceDefines::ETextureIndex type, LLViewerTexture** image_gl_pp, U32 index) const;
+    bool                getLocalTextureGL(LLAvatarAppearanceDefines::ETextureIndex type, LLViewerTexture** image_gl_pp, U32 index) const;
     LLViewerFetchedTexture* getLocalTextureGL(LLAvatarAppearanceDefines::ETextureIndex type, U32 index) const;
     const LLUUID&       getLocalTextureID(LLAvatarAppearanceDefines::ETextureIndex type, U32 index) const;
     void                setLocalTextureTE(U8 te, LLViewerTexture* image, U32 index);
-    /*virtual*/ void    setLocalTexture(LLAvatarAppearanceDefines::ETextureIndex type, LLViewerTexture* tex, BOOL baked_version_exits, U32 index);
-protected:
-    /*virtual*/ void    setBakedReady(LLAvatarAppearanceDefines::ETextureIndex type, BOOL baked_version_exists, U32 index);
-    void                localTextureLoaded(BOOL succcess, LLViewerFetchedTexture *src_vi, LLImageRaw* src, LLImageRaw* aux_src, S32 discard_level, BOOL final, void* userdata);
+    /*virtual*/ void    setLocalTexture(LLAvatarAppearanceDefines::ETextureIndex type, LLViewerTexture* tex, bool baked_version_exits, U32 index);
+protected:
+    /*virtual*/ void    setBakedReady(LLAvatarAppearanceDefines::ETextureIndex type, bool baked_version_exists, U32 index);
+    void                localTextureLoaded(bool succcess, LLViewerFetchedTexture *src_vi, LLImageRaw* src, LLImageRaw* aux_src, S32 discard_level, bool final, void* userdata);
     void                getLocalTextureByteCount(S32* gl_byte_count) const;
-    /*virtual*/ void    addLocalTextureStats(LLAvatarAppearanceDefines::ETextureIndex i, LLViewerFetchedTexture* imagep, F32 texel_area_ratio, BOOL rendered, BOOL covered_by_baked);
+    /*virtual*/ void    addLocalTextureStats(LLAvatarAppearanceDefines::ETextureIndex i, LLViewerFetchedTexture* imagep, F32 texel_area_ratio, bool rendered, bool covered_by_baked);
     LLLocalTextureObject* getLocalTextureObject(LLAvatarAppearanceDefines::ETextureIndex i, U32 index) const;
 
 private:
-    static void         onLocalTextureLoaded(BOOL succcess, LLViewerFetchedTexture *src_vi, LLImageRaw* src, LLImageRaw* aux_src, S32 discard_level, BOOL final, void* userdata);
->>>>>>> c06fb4e0
+    static void         onLocalTextureLoaded(bool succcess, LLViewerFetchedTexture *src_vi, LLImageRaw* src, LLImageRaw* aux_src, S32 discard_level, bool final, void* userdata);
 
     /*virtual*/ void    setImage(const U8 te, LLViewerTexture *imagep, const U32 index);
     /*virtual*/ LLViewerTexture* getImage(const U8 te, const U32 index) const;
@@ -350,28 +271,9 @@
     // Composites
     //--------------------------------------------------------------------
 public:
-<<<<<<< HEAD
-	// <FS:Ansariel> [Legacy Bake]
-	///* virtual */ void	invalidateComposite(LLTexLayerSet* layerset);
-	/* virtual */ void	invalidateComposite(LLTexLayerSet* layerset, bool upload_result);
-	/* virtual */ void	invalidateAll();
-	/* virtual */ void	setCompositeUpdatesEnabled(bool b); // only works for self
-	/* virtual */ void  setCompositeUpdatesEnabled(U32 index, bool b);
-	/* virtual */ bool 	isCompositeUpdateEnabled(U32 index);
-	void				setupComposites();
-	void				updateComposites();
-
-	const LLUUID&		grabBakedTexture(LLAvatarAppearanceDefines::EBakedTextureIndex baked_index) const;
-	bool				canGrabBakedTexture(LLAvatarAppearanceDefines::EBakedTextureIndex baked_index) const;
-
-
-	//--------------------------------------------------------------------
-	// Scratch textures (used for compositing)
-	//--------------------------------------------------------------------
-=======
     // <FS:Ansariel> [Legacy Bake]
     ///* virtual */ void    invalidateComposite(LLTexLayerSet* layerset);
-    /* virtual */ void  invalidateComposite(LLTexLayerSet* layerset, BOOL upload_result);
+    /* virtual */ void  invalidateComposite(LLTexLayerSet* layerset, bool upload_result);
     /* virtual */ void  invalidateAll();
     /* virtual */ void  setCompositeUpdatesEnabled(bool b); // only works for self
     /* virtual */ void  setCompositeUpdatesEnabled(U32 index, bool b);
@@ -380,13 +282,12 @@
     void                updateComposites();
 
     const LLUUID&       grabBakedTexture(LLAvatarAppearanceDefines::EBakedTextureIndex baked_index) const;
-    BOOL                canGrabBakedTexture(LLAvatarAppearanceDefines::EBakedTextureIndex baked_index) const;
+    bool                canGrabBakedTexture(LLAvatarAppearanceDefines::EBakedTextureIndex baked_index) const;
 
 
     //--------------------------------------------------------------------
     // Scratch textures (used for compositing)
     //--------------------------------------------------------------------
->>>>>>> c06fb4e0
 public:
     static void     deleteScratchTextures();
 private:
@@ -414,15 +315,9 @@
  **/
 
 public:
-<<<<<<< HEAD
-	// <FS:Ansariel> [Legacy Bake]
-	//void				wearableUpdated(LLWearableType::EType type);
-	void				wearableUpdated(LLWearableType::EType type, bool upload_result);
-=======
     // <FS:Ansariel> [Legacy Bake]
     //void              wearableUpdated(LLWearableType::EType type);
-    void                wearableUpdated(LLWearableType::EType type, BOOL upload_result);
->>>>>>> c06fb4e0
+    void                wearableUpdated(LLWearableType::EType type, bool upload_result);
 protected:
     U32 getNumWearables(LLAvatarAppearanceDefines::ETextureIndex i) const;
 
@@ -430,29 +325,16 @@
     // Attachments
     //--------------------------------------------------------------------
 public:
-<<<<<<< HEAD
-	void 				updateAttachmentVisibility(U32 camera_mode);
-	bool 				isWearingAttachment(const LLUUID& inv_item_id) const;
-	LLViewerObject* 	getWornAttachment(const LLUUID& inv_item_id);
-	bool				getAttachedPointName(const LLUUID& inv_item_id, std::string& name) const;
-=======
     void                updateAttachmentVisibility(U32 camera_mode);
-    BOOL                isWearingAttachment(const LLUUID& inv_item_id) const;
+    bool                isWearingAttachment(const LLUUID& inv_item_id) const;
     LLViewerObject*     getWornAttachment(const LLUUID& inv_item_id);
     bool                getAttachedPointName(const LLUUID& inv_item_id, std::string& name) const;
->>>>>>> c06fb4e0
 // [RLVa:KB] - Checked: 2009-12-18 (RLVa-1.1.0i) | Added: RLVa-1.1.0i
     LLViewerJointAttachment* getWornAttachmentPoint(const LLUUID& inv_item_id) const;
 // [/RLVa:KB]
-<<<<<<< HEAD
-	/*virtual*/ const LLViewerJointAttachment *attachObject(LLViewerObject *viewer_object);
-	/*virtual*/ bool 	detachObject(LLViewerObject *viewer_object);
-	static bool			detachAttachmentIntoInventory(const LLUUID& item_id);
-=======
     /*virtual*/ const LLViewerJointAttachment *attachObject(LLViewerObject *viewer_object);
-    /*virtual*/ BOOL    detachObject(LLViewerObject *viewer_object);
-    static BOOL         detachAttachmentIntoInventory(const LLUUID& item_id);
->>>>>>> c06fb4e0
+    /*virtual*/ bool    detachObject(LLViewerObject *viewer_object);
+    static bool         detachAttachmentIntoInventory(const LLUUID& item_id);
 
     bool hasAttachmentsInTrash();
 
@@ -515,63 +397,6 @@
  **                    DIAGNOSTICS
  **/
 
-<<<<<<< HEAD
-	//--------------------------------------------------------------------
-	// General
-	//--------------------------------------------------------------------
-public:	
-	static void		dumpTotalLocalTextureByteCount();
-	void			dumpLocalTextures() const;
-	static void		dumpScratchTextureByteCount();
-	void			dumpWearableInfo(LLAPRFile& outfile);
-
-	//--------------------------------------------------------------------
-	// Avatar Rez Metrics
-	//--------------------------------------------------------------------
-public:	
-	struct LLAvatarTexData
-	{
-		LLAvatarTexData(const LLUUID& id, LLAvatarAppearanceDefines::ETextureIndex index) : 
-			mAvatarID(id), 
-			mIndex(index) 
-		{}
-		LLUUID			mAvatarID;
-		LLAvatarAppearanceDefines::ETextureIndex	mIndex;
-	};
-
-	LLTimer					mTimeSinceLastRezMessage;
-	bool					updateAvatarRezMetrics(bool force_send);
-
-	std::vector<LLSD>		mPendingTimerRecords;
-	void 					addMetricsTimerRecord(const LLSD& record);
-	
-	void 					debugWearablesLoaded() { mDebugTimeWearablesLoaded = mDebugSelfLoadTimer.getElapsedTimeF32(); }
-	void 					debugAvatarVisible() { mDebugTimeAvatarVisible = mDebugSelfLoadTimer.getElapsedTimeF32(); }
-	void 					outputRezDiagnostics() const;
-	void					outputRezTiming(const std::string& msg) const;
-	void					reportAvatarRezTime() const;
-	void 					debugBakedTextureUpload(LLAvatarAppearanceDefines::EBakedTextureIndex index, bool finished);
-	static void				debugOnTimingLocalTexLoaded(bool success, LLViewerFetchedTexture *src_vi, LLImageRaw* src, LLImageRaw* aux_src, S32 discard_level, bool final, void* userdata);
-
-	bool					isAllLocalTextureDataFinal() const;
-
-	const LLViewerTexLayerSet*	debugGetLayerSet(LLAvatarAppearanceDefines::EBakedTextureIndex index) const { return (LLViewerTexLayerSet*)(mBakedTextureDatas[index].mTexLayerSet); }
-	const std::string		verboseDebugDumpLocalTextureDataInfo(const LLViewerTexLayerSet* layerset) const; // Lists out state of this particular baked texture layer
-	void					dumpAllTextures() const;
-	const std::string		debugDumpLocalTextureDataInfo(const LLViewerTexLayerSet* layerset) const; // Lists out state of this particular baked texture layer
-	const std::string		debugDumpAllLocalTextureDataInfo() const; // Lists out which baked textures are at highest LOD
-	void					sendViewerAppearanceChangeMetrics(); // send data associated with completing a change.
-	// <FS:Ansariel> [Legacy Bake]
-	void 					checkForUnsupportedServerBakeAppearance();
-private:
-	LLFrameTimer    		mDebugSelfLoadTimer;
-	F32						mDebugTimeWearablesLoaded;
-	F32 					mDebugTimeAvatarVisible;
-	F32 					mDebugTextureLoadTimes[LLAvatarAppearanceDefines::TEX_NUM_INDICES][MAX_DISCARD_LEVEL+1]; // load time for each texture at each discard level
-	F32 					mDebugBakedTextureTimes[LLAvatarAppearanceDefines::BAKED_NUM_INDICES][2]; // time to start upload and finish upload of each baked texture
-	void					debugTimingLocalTexLoaded(bool success, LLViewerFetchedTexture *src_vi, LLImageRaw* src, LLImageRaw* aux_src, S32 discard_level, bool final, void* userdata);
-	void 					checkBOMRebakeRequired();
-=======
     //--------------------------------------------------------------------
     // General
     //--------------------------------------------------------------------
@@ -606,10 +431,10 @@
     void                    outputRezDiagnostics() const;
     void                    outputRezTiming(const std::string& msg) const;
     void                    reportAvatarRezTime() const;
-    void                    debugBakedTextureUpload(LLAvatarAppearanceDefines::EBakedTextureIndex index, BOOL finished);
-    static void             debugOnTimingLocalTexLoaded(BOOL success, LLViewerFetchedTexture *src_vi, LLImageRaw* src, LLImageRaw* aux_src, S32 discard_level, BOOL final, void* userdata);
-
-    BOOL                    isAllLocalTextureDataFinal() const;
+    void                    debugBakedTextureUpload(LLAvatarAppearanceDefines::EBakedTextureIndex index, bool finished);
+    static void             debugOnTimingLocalTexLoaded(bool success, LLViewerFetchedTexture *src_vi, LLImageRaw* src, LLImageRaw* aux_src, S32 discard_level, bool final, void* userdata);
+
+    bool                    isAllLocalTextureDataFinal() const;
 
     const LLViewerTexLayerSet*  debugGetLayerSet(LLAvatarAppearanceDefines::EBakedTextureIndex index) const { return (LLViewerTexLayerSet*)(mBakedTextureDatas[index].mTexLayerSet); }
     const std::string       verboseDebugDumpLocalTextureDataInfo(const LLViewerTexLayerSet* layerset) const; // Lists out state of this particular baked texture layer
@@ -625,9 +450,8 @@
     F32                     mDebugTimeAvatarVisible;
     F32                     mDebugTextureLoadTimes[LLAvatarAppearanceDefines::TEX_NUM_INDICES][MAX_DISCARD_LEVEL+1]; // load time for each texture at each discard level
     F32                     mDebugBakedTextureTimes[LLAvatarAppearanceDefines::BAKED_NUM_INDICES][2]; // time to start upload and finish upload of each baked texture
-    void                    debugTimingLocalTexLoaded(BOOL success, LLViewerFetchedTexture *src_vi, LLImageRaw* src, LLImageRaw* aux_src, S32 discard_level, BOOL final, void* userdata);
+    void                    debugTimingLocalTexLoaded(bool success, LLViewerFetchedTexture *src_vi, LLImageRaw* src, LLImageRaw* aux_src, S32 discard_level, bool final, void* userdata);
     void                    checkBOMRebakeRequired();
->>>>>>> c06fb4e0
     void                    appearanceChangeMetricsCoro(std::string url);
     bool                    mInitialMetric;
     S32                     mMetricSequence;
