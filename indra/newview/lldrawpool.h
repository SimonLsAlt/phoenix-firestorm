/** 
 * @file lldrawpool.h
 * @brief LLDrawPool class definition
 *
 * $LicenseInfo:firstyear=2002&license=viewerlgpl$
 * Second Life Viewer Source Code
 * Copyright (C) 2010, Linden Research, Inc.
 * 
 * This library is free software; you can redistribute it and/or
 * modify it under the terms of the GNU Lesser General Public
 * License as published by the Free Software Foundation;
 * version 2.1 of the License only.
 * 
 * This library is distributed in the hope that it will be useful,
 * but WITHOUT ANY WARRANTY; without even the implied warranty of
 * MERCHANTABILITY or FITNESS FOR A PARTICULAR PURPOSE.  See the GNU
 * Lesser General Public License for more details.
 * 
 * You should have received a copy of the GNU Lesser General Public
 * License along with this library; if not, write to the Free Software
 * Foundation, Inc., 51 Franklin Street, Fifth Floor, Boston, MA  02110-1301  USA
 * 
 * Linden Research, Inc., 945 Battery Street, San Francisco, CA  94111  USA
 * $/LicenseInfo$
 */

#ifndef LL_LLDRAWPOOL_H
#define LL_LLDRAWPOOL_H

#include "v4coloru.h"
#include "v2math.h"
#include "v3math.h"
#include "llvertexbuffer.h"

class LLFace;
class LLViewerTexture;
class LLViewerFetchedTexture;
class LLSpatialGroup;
class LLDrawInfo;
class LLVOAvatar;
class LLMeshSkinInfo;

class LLDrawPool
{
public:
	static S32 sNumDrawPools;

	enum
	{
		// Correspond to LLPipeline render type
		POOL_SIMPLE = 1,
		POOL_GROUND,
		POOL_FULLBRIGHT,
		POOL_BUMP,
		POOL_MATERIALS,
		POOL_TERRAIN,	
		POOL_SKY,
		POOL_WL_SKY,
		POOL_TREE,
		POOL_ALPHA_MASK,
		POOL_FULLBRIGHT_ALPHA_MASK,
		POOL_GRASS,
		POOL_INVISIBLE, // see below *
		POOL_AVATAR,
		POOL_CONTROL_AV, // Animesh
		POOL_VOIDWATER,
		POOL_WATER,
		POOL_GLOW,
		POOL_ALPHA,
		NUM_POOL_TYPES,
		// * invisiprims work by rendering to the depth buffer but not the color buffer, occluding anything rendered after them
		// - and the LLDrawPool types enum controls what order things are rendered in
		// - so, it has absolute control over what invisprims block
		// ...invisiprims being rendered in pool_invisible
		// ...shiny/bump mapped objects in rendered in POOL_BUMP
	};
	
	LLDrawPool(const U32 type);
	virtual ~LLDrawPool();

	virtual BOOL isDead() = 0;

	S32 getId() const { return mId; }
	U32 getType() const { return mType; }

	BOOL getSkipRenderFlag() const { return mSkipRender;}
	void setSkipRenderFlag( BOOL flag ) { mSkipRender = flag; }

	virtual LLViewerTexture *getDebugTexture();
	virtual void beginRenderPass( S32 pass );
	virtual void endRenderPass( S32 pass );
	virtual S32	 getNumPasses();
	
	virtual void beginDeferredPass(S32 pass);
	virtual void endDeferredPass(S32 pass);
	virtual S32 getNumDeferredPasses();
	virtual void renderDeferred(S32 pass = 0);

	virtual void beginPostDeferredPass(S32 pass);
	virtual void endPostDeferredPass(S32 pass);
	virtual S32 getNumPostDeferredPasses();
	virtual void renderPostDeferred(S32 pass = 0);

	virtual void beginShadowPass(S32 pass);
	virtual void endShadowPass(S32 pass);
	virtual S32 getNumShadowPasses();
	virtual void renderShadow(S32 pass = 0);

	virtual void render(S32 pass = 0) = 0;
	virtual void prerender() = 0;
	virtual U32 getVertexDataMask() = 0;
	virtual BOOL verify() const { return TRUE; }		// Verify that all data in the draw pool is correct!
	virtual S32 getShaderLevel() const { return mShaderLevel; }
	
	static LLDrawPool* createPool(const U32 type, LLViewerTexture *tex0 = NULL);
	virtual LLViewerTexture* getTexture() = 0;
	virtual BOOL isFacePool() { return FALSE; }
	virtual void resetDrawOrders() = 0;

protected:
	S32 mShaderLevel;
	S32	mId;
	U32 mType;				// Type of draw pool
	BOOL mSkipRender;
};

class LLRenderPass : public LLDrawPool
{
public:
    // list of possible LLRenderPass types to assign a render batch to
    // NOTE: "rigged" variant MUST be non-rigged variant + 1
	enum
	{
		PASS_SIMPLE = NUM_POOL_TYPES,
        PASS_SIMPLE_RIGGED,
		PASS_GRASS,
		PASS_FULLBRIGHT,
        PASS_FULLBRIGHT_RIGGED,
		PASS_INVISIBLE,
        PASS_INVISIBLE_RIGGED,
		PASS_INVISI_SHINY, 
        PASS_INVISI_SHINY_RIGGED,
		PASS_FULLBRIGHT_SHINY,
        PASS_FULLBRIGHT_SHINY_RIGGED,
		PASS_SHINY,
        PASS_SHINY_RIGGED,
		PASS_BUMP,
        PASS_BUMP_RIGGED,
		PASS_POST_BUMP,
        PASS_POST_BUMP_RIGGED,
		PASS_MATERIAL,
        PASS_MATERIAL_RIGGED,
		PASS_MATERIAL_ALPHA,
        PASS_MATERIAL_ALPHA_RIGGED,
		PASS_MATERIAL_ALPHA_MASK,              // Diffuse texture used as alpha mask
        PASS_MATERIAL_ALPHA_MASK_RIGGED,
		PASS_MATERIAL_ALPHA_EMISSIVE,
        PASS_MATERIAL_ALPHA_EMISSIVE_RIGGED,
		PASS_SPECMAP,
        PASS_SPECMAP_RIGGED,
		PASS_SPECMAP_BLEND,
        PASS_SPECMAP_BLEND_RIGGED,
		PASS_SPECMAP_MASK,                     // Diffuse texture used as alpha mask and specular texture(map)
        PASS_SPECMAP_MASK_RIGGED,
		PASS_SPECMAP_EMISSIVE,
        PASS_SPECMAP_EMISSIVE_RIGGED,
		PASS_NORMMAP,
        PASS_NORMMAP_RIGGED,
		PASS_NORMMAP_BLEND,
        PASS_NORMMAP_BLEND_RIGGED,
		PASS_NORMMAP_MASK,                     // Diffuse texture used as alpha mask and normal map
        PASS_NORMMAP_MASK_RIGGED,
		PASS_NORMMAP_EMISSIVE,
        PASS_NORMMAP_EMISSIVE_RIGGED,
		PASS_NORMSPEC,
        PASS_NORMSPEC_RIGGED,
		PASS_NORMSPEC_BLEND, 
        PASS_NORMSPEC_BLEND_RIGGED,
		PASS_NORMSPEC_MASK,                    // Diffuse texture used as alpha mask with normal and specular map
        PASS_NORMSPEC_MASK_RIGGED,
		PASS_NORMSPEC_EMISSIVE,
        PASS_NORMSPEC_EMISSIVE_RIGGED,
		PASS_GLOW,
        PASS_GLOW_RIGGED,
		PASS_ALPHA,
		PASS_ALPHA_MASK,
        PASS_ALPHA_MASK_RIGGED,
		PASS_FULLBRIGHT_ALPHA_MASK,            // Diffuse texture used as alpha mask and fullbright
        PASS_FULLBRIGHT_ALPHA_MASK_RIGGED,
		PASS_ALPHA_INVISIBLE,
        PASS_ALPHA_INVISIBLE_RIGGED,
		NUM_RENDER_TYPES,
	};

	LLRenderPass(const U32 type);
	virtual ~LLRenderPass();
	/*virtual*/ LLViewerTexture* getDebugTexture() { return NULL; }
	LLViewerTexture* getTexture() { return NULL; }
	BOOL isDead() { return FALSE; }
	void resetDrawOrders() { }

	static void applyModelMatrix(const LLDrawInfo& params);
	virtual void pushBatches(U32 type, U32 mask, BOOL texture = TRUE, BOOL batch_textures = FALSE);
    virtual void pushRiggedBatches(U32 type, U32 mask, BOOL texture = TRUE, BOOL batch_textures = FALSE);
	virtual void pushMaskBatches(U32 type, U32 mask, BOOL texture = TRUE, BOOL batch_textures = FALSE);
    virtual void pushRiggedMaskBatches(U32 type, U32 mask, BOOL texture = TRUE, BOOL batch_textures = FALSE);
	virtual void pushBatch(LLDrawInfo& params, U32 mask, BOOL texture, BOOL batch_textures = FALSE);
    static bool uploadMatrixPalette(LLDrawInfo& params);
<<<<<<< HEAD
=======
    static bool uploadMatrixPalette(LLVOAvatar* avatar, LLMeshSkinInfo* skinInfo);
>>>>>>> f8441963
	virtual void renderGroup(LLSpatialGroup* group, U32 type, U32 mask, BOOL texture = TRUE);
    virtual void renderRiggedGroup(LLSpatialGroup* group, U32 type, U32 mask, BOOL texture = TRUE);
};

class LLFacePool : public LLDrawPool
{
public:
	typedef std::vector<LLFace*> face_array_t;
	
	enum
	{
		SHADER_LEVEL_SCATTERING = 2
	};

public:
	LLFacePool(const U32 type);
	virtual ~LLFacePool();
	
	BOOL isDead() { return mReferences.empty(); }
	
	virtual LLViewerTexture *getTexture();
	virtual void dirtyTextures(const std::set<LLViewerFetchedTexture*>& textures);

	virtual void enqueue(LLFace *face);
	virtual BOOL addFace(LLFace *face);
	virtual BOOL removeFace(LLFace *face);

	virtual BOOL verify() const;		// Verify that all data in the draw pool is correct!
	
	virtual void resetDrawOrders();
	void resetAll();

	void destroy();

	void buildEdges();

	void addFaceReference(LLFace *facep);
	void removeFaceReference(LLFace *facep);

	void printDebugInfo() const;
	
	BOOL isFacePool() { return TRUE; }

	friend class LLFace;
	friend class LLPipeline;
public:
	face_array_t	mDrawFace;
	face_array_t	mMoveFace;
	face_array_t	mReferences;

public:
	class LLOverrideFaceColor
	{
	public:
		LLOverrideFaceColor(LLDrawPool* pool)
			: mOverride(sOverrideFaceColor), mPool(pool)
		{
			sOverrideFaceColor = TRUE;
		}
		LLOverrideFaceColor(LLDrawPool* pool, const LLColor4& color)
			: mOverride(sOverrideFaceColor), mPool(pool)
		{
			sOverrideFaceColor = TRUE;
			setColor(color);
		}
		LLOverrideFaceColor(LLDrawPool* pool, const LLColor4U& color)
			: mOverride(sOverrideFaceColor), mPool(pool)
		{
			sOverrideFaceColor = TRUE;
			setColor(color);
		}
		LLOverrideFaceColor(LLDrawPool* pool, F32 r, F32 g, F32 b, F32 a)
			: mOverride(sOverrideFaceColor), mPool(pool)
		{
			sOverrideFaceColor = TRUE;
			setColor(r, g, b, a);
		}
		~LLOverrideFaceColor()
		{
			sOverrideFaceColor = mOverride;
		}
		void setColor(const LLColor4& color);
		void setColor(const LLColor4U& color);
		void setColor(F32 r, F32 g, F32 b, F32 a);
		BOOL mOverride;
		LLDrawPool* mPool;
		static BOOL sOverrideFaceColor;
	};
};


#endif //LL_LLDRAWPOOL_H<|MERGE_RESOLUTION|>--- conflicted
+++ resolved
@@ -206,10 +206,7 @@
     virtual void pushRiggedMaskBatches(U32 type, U32 mask, BOOL texture = TRUE, BOOL batch_textures = FALSE);
 	virtual void pushBatch(LLDrawInfo& params, U32 mask, BOOL texture, BOOL batch_textures = FALSE);
     static bool uploadMatrixPalette(LLDrawInfo& params);
-<<<<<<< HEAD
-=======
     static bool uploadMatrixPalette(LLVOAvatar* avatar, LLMeshSkinInfo* skinInfo);
->>>>>>> f8441963
 	virtual void renderGroup(LLSpatialGroup* group, U32 type, U32 mask, BOOL texture = TRUE);
     virtual void renderRiggedGroup(LLSpatialGroup* group, U32 type, U32 mask, BOOL texture = TRUE);
 };
