--- conflicted
+++ resolved
@@ -239,28 +239,6 @@
 // static
 void LLGroupActions::startCall(const LLUUID& group_id)
 {
-<<<<<<< HEAD
-	// create a new group voice session
-	LLGroupData gdata;
-
-	if (!gAgent.getGroupData(group_id, gdata))
-	{
-		LL_WARNS() << "Error getting group data" << LL_ENDL;
-		return;
-	}
-
-	LLUUID session_id = gIMMgr->addSession(gdata.mName, IM_SESSION_GROUP_START, group_id, LLSD());
-	if (session_id == LLUUID::null)
-	{
-		LL_WARNS() << "Error adding session" << LL_ENDL;
-		return;
-	}
-
-	// start the call
-	gIMMgr->autoStartCallOnStartup(session_id);
-
-	make_ui_sound("UISndStartIM");
-=======
     // create a new group voice session
     LLGroupData gdata;
 
@@ -270,7 +248,7 @@
         return;
     }
 
-    LLUUID session_id = gIMMgr->addSession(gdata.mName, IM_SESSION_GROUP_START, group_id, true);
+    LLUUID session_id = gIMMgr->addSession(gdata.mName, IM_SESSION_GROUP_START, group_id, LLSD());
     if (session_id == LLUUID::null)
     {
         LL_WARNS() << "Error adding session" << LL_ENDL;
@@ -281,7 +259,6 @@
     gIMMgr->autoStartCallOnStartup(session_id);
 
     make_ui_sound("UISndStartIM");
->>>>>>> e1623bb2
 }
 
 // static
@@ -393,8 +370,8 @@
     if (gdatap->mMembershipFee > 0)
     {
         args["COST"] = gdatap->mMembershipFee;
-        LLNotificationsUtil::add("GroupLeaveConfirmMember", args, payload, onLeaveGroup);
-    }
+    LLNotificationsUtil::add("GroupLeaveConfirmMember", args, payload, onLeaveGroup);
+}
     else
     {
         LLNotificationsUtil::add("GroupLeaveConfirmMemberNoFee", args, payload, onLeaveGroup);
