--- conflicted
+++ resolved
@@ -40,7 +40,6 @@
 #include "llsidetray.h"
 #include "llstatusbar.h"	// can_afford_transaction()
 #include "llimfloater.h"
-<<<<<<< HEAD
 //-TT  ShowGroupFloaters
 #include "llpanelgroup.h"
 //-TT
@@ -48,9 +47,7 @@
 #include "llslurl.h"
 #include "rlvhandler.h"
 // [/RLVa:KB]
-=======
 #include "groupchatlistener.h"
->>>>>>> 812ad1b6
 
 //
 // Globals
@@ -492,7 +489,7 @@
 	{
 		make_ui_sound("UISndInvalidOp");
 		RlvUtil::notifyBlocked(RLV_STRING_BLOCKED_STARTIM, LLSD().with("RECIPIENT", LLSLURL("group", group_id, "about").getSLURLString()));
-		return;
+		return LLUUID::null;;
 	}
 // [/RLVa:KB]
 
