--- conflicted
+++ resolved
@@ -288,21 +288,12 @@
     }
 // [/RLVa:KB]
 
-<<<<<<< HEAD
-	LLUUID session_id = gIMMgr->addSession(gdata.mName, IM_SESSION_GROUP_START, group_id, LLSD());
-	if (session_id == LLUUID::null)
-	{
-		LL_WARNS() << "Error adding session" << LL_ENDL;
-		return;
-	}
-=======
-    LLUUID session_id = gIMMgr->addSession(gdata.mName, IM_SESSION_GROUP_START, group_id, true);
+    LLUUID session_id = gIMMgr->addSession(gdata.mName, IM_SESSION_GROUP_START, group_id, LLSD());
     if (session_id == LLUUID::null)
     {
         LL_WARNS() << "Error adding session" << LL_ENDL;
         return;
     }
->>>>>>> c5abcecc
 
     // start the call
     gIMMgr->autoStartCallOnStartup(session_id);
@@ -429,8 +420,8 @@
     if (gdatap->mMembershipFee > 0)
     {
         args["COST"] = gdatap->mMembershipFee;
-        LLNotificationsUtil::add("GroupLeaveConfirmMember", args, payload, onLeaveGroup);
-    }
+    LLNotificationsUtil::add("GroupLeaveConfirmMember", args, payload, onLeaveGroup);
+}
     else
     {
         LLNotificationsUtil::add("GroupLeaveConfirmMemberNoFee", args, payload, onLeaveGroup);
@@ -500,7 +491,7 @@
         if (expand_notices_tab)
             floater = FSFloaterGroup::openGroupFloater(params);
         else
-            floater = FSFloaterGroup::openGroupFloater(group_id);
+        floater = FSFloaterGroup::openGroupFloater(group_id);
     }
     else
     {
