/**
 * @file   llpanelloginlistener.cpp
 * @author Nat Goodspeed
 * @date   2009-12-10
 * @brief  Implementation for llpanelloginlistener.
 * 
 * $LicenseInfo:firstyear=2009&license=viewerlgpl$
 * Second Life Viewer Source Code
 * Copyright (C) 2010, Linden Research, Inc.
 * 
 * This library is free software; you can redistribute it and/or
 * modify it under the terms of the GNU Lesser General Public
 * License as published by the Free Software Foundation;
 * version 2.1 of the License only.
 * 
 * This library is distributed in the hope that it will be useful,
 * but WITHOUT ANY WARRANTY; without even the implied warranty of
 * MERCHANTABILITY or FITNESS FOR A PARTICULAR PURPOSE.  See the GNU
 * Lesser General Public License for more details.
 * 
 * You should have received a copy of the GNU Lesser General Public
 * License along with this library; if not, write to the Free Software
 * Foundation, Inc., 51 Franklin Street, Fifth Floor, Boston, MA  02110-1301  USA
 * 
 * Linden Research, Inc., 945 Battery Street, San Francisco, CA  94111  USA
 * $/LicenseInfo$
 */

// Precompiled header
#include "llviewerprecompiledheaders.h"

#if 0

// associated header
#include "llpanelloginlistener.h"
// STL headers
// std headers
// external library headers
// other Linden headers
#include "llpanellogin.h"

LLPanelLoginListener::LLPanelLoginListener(LLPanelLogin* instance):
    LLEventAPI("LLPanelLogin", "Access to LLPanelLogin methods"),
    mPanel(instance)
{
    add("onClickConnect",
        "Pretend user clicked the \"Log In\" button",
        &LLPanelLoginListener::onClickConnect);
}

void LLPanelLoginListener::onClickConnect(const LLSD&) const
{
<<<<<<< HEAD
    mPanel->onClickConnect(NULL);
}

#endif
=======
    mPanel->onClickConnect(false);
}
>>>>>>> dbb044e9
<|MERGE_RESOLUTION|>--- conflicted
+++ resolved
@@ -50,12 +50,7 @@
 
 void LLPanelLoginListener::onClickConnect(const LLSD&) const
 {
-<<<<<<< HEAD
-    mPanel->onClickConnect(NULL);
+    mPanel->onClickConnect(false);
 }
 
-#endif
-=======
-    mPanel->onClickConnect(false);
-}
->>>>>>> dbb044e9
+#endif