<<<<<<< HEAD
/** 
 * @file llworld.cpp
 * @brief Initial test structure to organize viewer regions
 *
 * $LicenseInfo:firstyear=2001&license=viewerlgpl$
 * Second Life Viewer Source Code
 * Copyright (C) 2010, Linden Research, Inc.
 * 
 * This library is free software; you can redistribute it and/or
 * modify it under the terms of the GNU Lesser General Public
 * License as published by the Free Software Foundation;
 * version 2.1 of the License only.
 * 
 * This library is distributed in the hope that it will be useful,
 * but WITHOUT ANY WARRANTY; without even the implied warranty of
 * MERCHANTABILITY or FITNESS FOR A PARTICULAR PURPOSE.  See the GNU
 * Lesser General Public License for more details.
 * 
 * You should have received a copy of the GNU Lesser General Public
 * License along with this library; if not, write to the Free Software
 * Foundation, Inc., 51 Franklin Street, Fifth Floor, Boston, MA  02110-1301  USA
 * 
 * Linden Research, Inc., 945 Battery Street, San Francisco, CA  94111  USA
 * $/LicenseInfo$
 */

#include "llviewerprecompiledheaders.h"

#include "llworld.h"
#include "llrender.h"

#include "indra_constants.h"
#include "llstl.h"

#include "llagent.h"
#include "llviewercontrol.h"
#include "lldrawpool.h"
#include "llglheaders.h"
#include "llhttpnode.h"
#include "llregionhandle.h"
#include "llsurface.h"
#include "lltrans.h"
#include "llviewercamera.h"
#include "llviewertexture.h"
#include "llviewertexturelist.h"
#include "llviewernetwork.h"
#include "llviewerobjectlist.h"
#include "llviewerparceloverlay.h"
#include "llviewerregion.h"
#include "llviewerstats.h"
#include "llvlcomposition.h"
#include "llvoavatar.h"
#include "llvowater.h"
#include "message.h"
#include "pipeline.h"
#include "llappviewer.h"		// for do_disconnect()

#include <deque>
#include <queue>
#include <map>
#include <cstring>

//
// Globals
//
U32			gAgentPauseSerialNum = 0;

//
// Constants
//
const S32 MAX_NUMBER_OF_CLOUDS	= 750;
const S32 WORLD_PATCH_SIZE = 16;

extern LLColor4U MAX_WATER_COLOR;

const U32 LLWorld::mWidth = 256;

// meters/point, therefore mWidth * mScale = meters per edge
const F32 LLWorld::mScale = 1.f;

const F32 LLWorld::mWidthInMeters = mWidth * mScale;

//
// Functions
//

// allocate the stack
LLWorld::LLWorld() :
	mLandFarClip(DEFAULT_FAR_PLANE),
	mLastPacketsIn(0),
	mLastPacketsOut(0),
	mLastPacketsLost(0),
	mSpaceTimeUSec(0),
	mClassicCloudsEnabled(TRUE)
{
	for (S32 i = 0; i < 8; i++)
	{
		mEdgeWaterObjects[i] = NULL;
	}

	LLPointer<LLImageRaw> raw = new LLImageRaw(1,1,4);
	U8 *default_texture = raw->getData();
	*(default_texture++) = MAX_WATER_COLOR.mV[0];
	*(default_texture++) = MAX_WATER_COLOR.mV[1];
	*(default_texture++) = MAX_WATER_COLOR.mV[2];
	*(default_texture++) = MAX_WATER_COLOR.mV[3];
	
	mDefaultWaterTexturep = LLViewerTextureManager::getLocalTexture(raw.get(), FALSE);
	gGL.getTexUnit(0)->bind(mDefaultWaterTexturep);
	mDefaultWaterTexturep->setAddressMode(LLTexUnit::TAM_CLAMP);

}


void LLWorld::destroyClass()
{
	mHoleWaterObjects.clear();
	gObjectList.destroy();
	for(region_list_t::iterator region_it = mRegionList.begin(); region_it != mRegionList.end(); )
	{
		LLViewerRegion* region_to_delete = *region_it++;
		removeRegion(region_to_delete->getHost());
	}
	if(LLVOCache::hasInstance())
	{
		LLVOCache::getInstance()->destroyClass() ;
	}
	LLViewerPartSim::getInstance()->destroyClass();
}


LLViewerRegion* LLWorld::addRegion(const U64 &region_handle, const LLHost &host)
{
	LLMemType mt(LLMemType::MTYPE_REGIONS);
	llinfos << "Add region with handle: " << region_handle << " on host " << host << llendl;
	LLViewerRegion *regionp = getRegionFromHandle(region_handle);
	if (regionp)
	{
		llinfos << "Region exists, removing it " << llendl;
		LLHost old_host = regionp->getHost();
		// region already exists!
		if (host == old_host && regionp->isAlive())
		{
			// This is a duplicate for the same host and it's alive, don't bother.
			return regionp;
		}

		if (host != old_host)
		{
			llwarns << "LLWorld::addRegion exists, but old host " << old_host
					<< " does not match new host " << host << llendl;
		}
		if (!regionp->isAlive())
		{
			llwarns << "LLWorld::addRegion exists, but isn't alive" << llendl;
		}

		// Kill the old host, and then we can continue on and add the new host.  We have to kill even if the host
		// matches, because all the agent state for the new camera is completely different.
		removeRegion(old_host);
	}

	U32 iindex = 0;
	U32 jindex = 0;
	from_region_handle(region_handle, &iindex, &jindex);
	S32 x = (S32)(iindex/mWidth);
	S32 y = (S32)(jindex/mWidth);
	llinfos << "Adding new region (" << x << ":" << y << ")" << llendl;
	llinfos << "Host: " << host << llendl;

	LLVector3d origin_global;

	origin_global = from_region_handle(region_handle);

	regionp = new LLViewerRegion(region_handle,
								    host,
									mWidth,
									WORLD_PATCH_SIZE,
									getRegionWidthInMeters() );
	if (!regionp)
	{
		llerrs << "Unable to create new region!" << llendl;
	}

	regionp->mCloudLayer.create(regionp);
	regionp->mCloudLayer.setWidth((F32)mWidth);
	regionp->mCloudLayer.setWindPointer(&regionp->mWind);

	mRegionList.push_back(regionp);
	mActiveRegionList.push_back(regionp);
	mCulledRegionList.push_back(regionp);


	// Find all the adjacent regions, and attach them.
	// Generate handles for all of the adjacent regions, and attach them in the correct way.
	// connect the edges
	F32 adj_x = 0.f;
	F32 adj_y = 0.f;
	F32 region_x = 0.f;
	F32 region_y = 0.f;
	U64 adj_handle = 0;

	F32 width = getRegionWidthInMeters();

	LLViewerRegion *neighborp;
	from_region_handle(region_handle, &region_x, &region_y);

	// Iterate through all directions, and connect neighbors if there.
	S32 dir;
	for (dir = 0; dir < 8; dir++)
	{
		adj_x = region_x + width * gDirAxes[dir][0];
		adj_y = region_y + width * gDirAxes[dir][1];
		to_region_handle(adj_x, adj_y, &adj_handle);

		neighborp = getRegionFromHandle(adj_handle);
		if (neighborp)
		{
			//llinfos << "Connecting " << region_x << ":" << region_y << " -> " << adj_x << ":" << adj_y << llendl;
			regionp->connectNeighbor(neighborp, dir);
		}
	}

	updateWaterObjects();

	return regionp;
}


void LLWorld::removeRegion(const LLHost &host)
{
	F32 x, y;

	LLViewerRegion *regionp = getRegion(host);
	if (!regionp)
	{
		llwarns << "Trying to remove region that doesn't exist!" << llendl;
		return;
	}
	
	if (regionp == gAgent.getRegion())
	{
		for (region_list_t::iterator iter = mRegionList.begin();
			 iter != mRegionList.end(); ++iter)
		{
			LLViewerRegion* reg = *iter;
			llwarns << "RegionDump: " << reg->getName()
				<< " " << reg->getHost()
				<< " " << reg->getOriginGlobal()
				<< llendl;
		}

		llwarns << "Agent position global " << gAgent.getPositionGlobal() 
			<< " agent " << gAgent.getPositionAgent()
			<< llendl;

		llwarns << "Regions visited " << gAgent.getRegionsVisited() << llendl;

		llwarns << "gFrameTimeSeconds " << gFrameTimeSeconds << llendl;

		llwarns << "Disabling region " << regionp->getName() << " that agent is in!" << llendl;
		LLAppViewer::instance()->forceDisconnect(LLTrans::getString("YouHaveBeenDisconnected"));

		regionp->saveObjectCache() ; //force to save objects here in case that the object cache is about to be destroyed.
		return;
	}

	from_region_handle(regionp->getHandle(), &x, &y);
	llinfos << "Removing region " << x << ":" << y << llendl;

	mRegionList.remove(regionp);
	mActiveRegionList.remove(regionp);
	mCulledRegionList.remove(regionp);
	mVisibleRegionList.remove(regionp);
	
	delete regionp;

	updateWaterObjects();

	//double check all objects of this region are removed.
	gObjectList.clearAllMapObjectsInRegion(regionp) ;
	//llassert_always(!gObjectList.hasMapObjectInRegion(regionp)) ;
}


LLViewerRegion* LLWorld::getRegion(const LLHost &host)
{
	for (region_list_t::iterator iter = mRegionList.begin();
		 iter != mRegionList.end(); ++iter)
	{
		LLViewerRegion* regionp = *iter;
		if (regionp->getHost() == host)
		{
			return regionp;
		}
	}
	return NULL;
}

LLViewerRegion* LLWorld::getRegionFromPosAgent(const LLVector3 &pos)
{
	return getRegionFromPosGlobal(gAgent.getPosGlobalFromAgent(pos));
}

LLViewerRegion* LLWorld::getRegionFromPosGlobal(const LLVector3d &pos)
{
	for (region_list_t::iterator iter = mRegionList.begin();
		 iter != mRegionList.end(); ++iter)
	{
		LLViewerRegion* regionp = *iter;
		if (regionp->pointInRegionGlobal(pos))
		{
			return regionp;
		}
	}
	return NULL;
}


LLVector3d	LLWorld::clipToVisibleRegions(const LLVector3d &start_pos, const LLVector3d &end_pos)
{
	if (positionRegionValidGlobal(end_pos))
	{
		return end_pos;
	}

	LLViewerRegion* regionp = getRegionFromPosGlobal(start_pos);
	if (!regionp) 
	{
		return start_pos;
	}

	LLVector3d delta_pos = end_pos - start_pos;
	LLVector3d delta_pos_abs;
	delta_pos_abs.setVec(delta_pos);
	delta_pos_abs.abs();

	LLVector3 region_coord = regionp->getPosRegionFromGlobal(end_pos);
	F64 clip_factor = 1.0;
	F32 region_width = regionp->getWidth();
	if (region_coord.mV[VX] < 0.f)
	{
		if (region_coord.mV[VY] < region_coord.mV[VX])
		{
			// clip along y -
			clip_factor = -(region_coord.mV[VY] / delta_pos_abs.mdV[VY]);
		}
		else
		{
			// clip along x -
			clip_factor = -(region_coord.mV[VX] / delta_pos_abs.mdV[VX]);
		}
	}
	else if (region_coord.mV[VX] > region_width)
	{
		if (region_coord.mV[VY] > region_coord.mV[VX])
		{
			// clip along y +
			clip_factor = (region_coord.mV[VY] - region_width) / delta_pos_abs.mdV[VY];
		}
		else
		{
			//clip along x +
			clip_factor = (region_coord.mV[VX] - region_width) / delta_pos_abs.mdV[VX];
		}
	}
	else if (region_coord.mV[VY] < 0.f)
	{
		// clip along y -
		clip_factor = -(region_coord.mV[VY] / delta_pos_abs.mdV[VY]);
	}
	else if (region_coord.mV[VY] > region_width)
	{ 
		// clip along y +
		clip_factor = (region_coord.mV[VY] - region_width) / delta_pos_abs.mdV[VY];
	}

	// clamp to within region dimensions
	LLVector3d final_region_pos = LLVector3d(region_coord) - (delta_pos * clip_factor);
	final_region_pos.mdV[VX] = llclamp(final_region_pos.mdV[VX], 0.0,
									   (F64)(region_width - F_ALMOST_ZERO));
	final_region_pos.mdV[VY] = llclamp(final_region_pos.mdV[VY], 0.0,
									   (F64)(region_width - F_ALMOST_ZERO));
	final_region_pos.mdV[VZ] = llclamp(final_region_pos.mdV[VZ], 0.0,
									   (F64)(LLWorld::getInstance()->getRegionMaxHeight() - F_ALMOST_ZERO));
	return regionp->getPosGlobalFromRegion(LLVector3(final_region_pos));
}

LLViewerRegion* LLWorld::getRegionFromHandle(const U64 &handle)
{
	for (region_list_t::iterator iter = mRegionList.begin();
		 iter != mRegionList.end(); ++iter)
	{
		LLViewerRegion* regionp = *iter;
		if (regionp->getHandle() == handle)
		{
			return regionp;
		}
	}
	return NULL;
}


void LLWorld::updateAgentOffset(const LLVector3d &offset_global)
{
#if 0
	for (region_list_t::iterator iter = mRegionList.begin();
		 iter != mRegionList.end(); ++iter)
	{
		LLViewerRegion* regionp = *iter;
		regionp->setAgentOffset(offset_global);
	}
#endif
}


BOOL LLWorld::positionRegionValidGlobal(const LLVector3d &pos_global)
{
	for (region_list_t::iterator iter = mRegionList.begin();
		 iter != mRegionList.end(); ++iter)
	{
		LLViewerRegion* regionp = *iter;
		if (regionp->pointInRegionGlobal(pos_global))
		{
			return TRUE;
		}
	}
	return FALSE;
}


// Allow objects to go up to their radius underground.
F32 LLWorld::getMinAllowedZ(LLViewerObject* object, const LLVector3d &global_pos)
{
	F32 land_height = resolveLandHeightGlobal(global_pos);
	F32 radius = 0.5f * object->getScale().length();
	return land_height - radius;
}



LLViewerRegion* LLWorld::resolveRegionGlobal(LLVector3 &pos_region, const LLVector3d &pos_global)
{
	LLViewerRegion *regionp = getRegionFromPosGlobal(pos_global);

	if (regionp)
	{
		pos_region = regionp->getPosRegionFromGlobal(pos_global);
		return regionp;
	}

	return NULL;
}


LLViewerRegion* LLWorld::resolveRegionAgent(LLVector3 &pos_region, const LLVector3 &pos_agent)
{
	LLVector3d pos_global = gAgent.getPosGlobalFromAgent(pos_agent);
	LLViewerRegion *regionp = getRegionFromPosGlobal(pos_global);

	if (regionp)
	{
		pos_region = regionp->getPosRegionFromGlobal(pos_global);
		return regionp;
	}

	return NULL;
}


F32 LLWorld::resolveLandHeightAgent(const LLVector3 &pos_agent)
{
	LLVector3d pos_global = gAgent.getPosGlobalFromAgent(pos_agent);
	return resolveLandHeightGlobal(pos_global);
}


F32 LLWorld::resolveLandHeightGlobal(const LLVector3d &pos_global)
{
	LLViewerRegion *regionp = getRegionFromPosGlobal(pos_global);
	if (regionp)
	{
		return regionp->getLand().resolveHeightGlobal(pos_global);
	}
	return 0.0f;
}


// Takes a line defined by "point_a" and "point_b" and determines the closest (to point_a) 
// point where the the line intersects an object or the land surface.  Stores the results
// in "intersection" and "intersection_normal" and returns a scalar value that represents
// the normalized distance along the line from "point_a" to "intersection".
//
// Currently assumes point_a and point_b only differ in z-direction, 
// but it may eventually become more general.
F32 LLWorld::resolveStepHeightGlobal(const LLVOAvatar* avatarp, const LLVector3d &point_a, const LLVector3d &point_b, 
							   LLVector3d &intersection, LLVector3 &intersection_normal,
							   LLViewerObject **viewerObjectPtr)
{
	// initialize return value to null
	if (viewerObjectPtr)
	{
		*viewerObjectPtr = NULL;
	}

	LLViewerRegion *regionp = getRegionFromPosGlobal(point_a);
	if (!regionp)
	{
		// We're outside the world 
		intersection = 0.5f * (point_a + point_b);
		intersection_normal.setVec(0.0f, 0.0f, 1.0f);
		return 0.5f;
	}
	
	// calculate the length of the segment
	F32 segment_length = (F32)((point_a - point_b).length());
	if (0.0f == segment_length)
	{
		intersection = point_a;
		intersection_normal.setVec(0.0f, 0.0f, 1.0f);
		return segment_length;
	}

	// get land height	
	// Note: we assume that the line is parallel to z-axis here
	LLVector3d land_intersection = point_a;
	F32 normalized_land_distance;

	land_intersection.mdV[VZ] = regionp->getLand().resolveHeightGlobal(point_a);
	normalized_land_distance = (F32)(point_a.mdV[VZ] - land_intersection.mdV[VZ]) / segment_length;
	intersection = land_intersection;
	intersection_normal = resolveLandNormalGlobal(land_intersection);

	if (avatarp && !avatarp->mFootPlane.isExactlyClear())
	{
		LLVector3 foot_plane_normal(avatarp->mFootPlane.mV);
		LLVector3 start_pt = avatarp->getRegion()->getPosRegionFromGlobal(point_a);
		// added 0.05 meters to compensate for error in foot plane reported by Havok
		F32 norm_dist_from_plane = ((start_pt * foot_plane_normal) - avatarp->mFootPlane.mV[VW]) + 0.05f;
		norm_dist_from_plane = llclamp(norm_dist_from_plane / segment_length, 0.f, 1.f);
		if (norm_dist_from_plane < normalized_land_distance)
		{
			// collided with object before land
			normalized_land_distance = norm_dist_from_plane;
			intersection = point_a;
			intersection.mdV[VZ] -= norm_dist_from_plane * segment_length;
			intersection_normal = foot_plane_normal;
		}
		else
		{
			intersection = land_intersection;
			intersection_normal = resolveLandNormalGlobal(land_intersection);
		}
	}

	return normalized_land_distance;
}


LLSurfacePatch * LLWorld::resolveLandPatchGlobal(const LLVector3d &pos_global)
{
	//  returns a pointer to the patch at this location
	LLViewerRegion *regionp = getRegionFromPosGlobal(pos_global);
	if (!regionp)
	{
		return NULL;
	}

	return regionp->getLand().resolvePatchGlobal(pos_global);
}


LLVector3 LLWorld::resolveLandNormalGlobal(const LLVector3d &pos_global)
{
	LLViewerRegion *regionp = getRegionFromPosGlobal(pos_global);
	if (!regionp)
	{
		return LLVector3::z_axis;
	}

	return regionp->getLand().resolveNormalGlobal(pos_global);
}


void LLWorld::updateVisibilities()
{
	F32 cur_far_clip = LLViewerCamera::getInstance()->getFar();

	LLViewerCamera::getInstance()->setFar(mLandFarClip);

	F32 diagonal_squared = F_SQRT2 * F_SQRT2 * mWidth * mWidth;
	// Go through the culled list and check for visible regions
	for (region_list_t::iterator iter = mCulledRegionList.begin();
		 iter != mCulledRegionList.end(); )
	{
		region_list_t::iterator curiter = iter++;
		LLViewerRegion* regionp = *curiter;
		F32 height = regionp->getLand().getMaxZ() - regionp->getLand().getMinZ();
		F32 radius = 0.5f*fsqrtf(height * height + diagonal_squared);
		if (!regionp->getLand().hasZData()
			|| LLViewerCamera::getInstance()->sphereInFrustum(regionp->getCenterAgent(), radius))
		{
			mCulledRegionList.erase(curiter);
			mVisibleRegionList.push_back(regionp);
		}
	}
	
	// Update all of the visible regions 
	for (region_list_t::iterator iter = mVisibleRegionList.begin();
		 iter != mVisibleRegionList.end(); )
	{
		region_list_t::iterator curiter = iter++;
		LLViewerRegion* regionp = *curiter;
		if (!regionp->getLand().hasZData())
		{
			continue;
		}

		F32 height = regionp->getLand().getMaxZ() - regionp->getLand().getMinZ();
		F32 radius = 0.5f*fsqrtf(height * height + diagonal_squared);
		if (LLViewerCamera::getInstance()->sphereInFrustum(regionp->getCenterAgent(), radius))
		{
			regionp->calculateCameraDistance();
			regionp->getLand().updatePatchVisibilities(gAgent);
		}
		else
		{
			mVisibleRegionList.erase(curiter);
			mCulledRegionList.push_back(regionp);
		}
	}

	// Sort visible regions
	mVisibleRegionList.sort(LLViewerRegion::CompareDistance());
	
	LLViewerCamera::getInstance()->setFar(cur_far_clip);
}

void LLWorld::updateRegions(F32 max_update_time)
{
	LLMemType mt_ur(LLMemType::MTYPE_IDLE_UPDATE_REGIONS);
	LLTimer update_timer;
	BOOL did_one = FALSE;
	
	// Perform idle time updates for the regions (and associated surfaces)
	for (region_list_t::iterator iter = mRegionList.begin();
		 iter != mRegionList.end(); ++iter)
	{
		LLViewerRegion* regionp = *iter;
		F32 max_time = max_update_time - update_timer.getElapsedTimeF32();
		if (did_one && max_time <= 0.f)
			break;
		max_time = llmin(max_time, max_update_time*.1f);
		did_one |= regionp->idleUpdate(max_update_time);
	}
}

void LLWorld::updateParticles()
{
	LLViewerPartSim::getInstance()->updateSimulation();
}

void LLWorld::updateClouds(const F32 dt)
{
	static LLFastTimer::DeclareTimer ftm("World Clouds");
	LLFastTimer t(ftm);

	if ( gSavedSettings.getBOOL("FreezeTime") )
	{
		// don't move clouds in snapshot mode
		return;
	}

	if (
		mClassicCloudsEnabled !=
		gSavedSettings.getBOOL("SkyUseClassicClouds") )
	{
		// The classic cloud toggle has been flipped
		// gotta update all of the cloud layers
		mClassicCloudsEnabled =
			gSavedSettings.getBOOL("SkyUseClassicClouds");

		if ( !mClassicCloudsEnabled && mActiveRegionList.size() )
		{
			// We've transitioned to having classic clouds disabled
			// reset all cloud layers.
			for (
				region_list_t::iterator iter = mActiveRegionList.begin();
				iter != mActiveRegionList.end();
				++iter)
			{
				LLViewerRegion* regionp = *iter;
				regionp->mCloudLayer.reset();
			}

			return;
		}
	}
	else if ( !mClassicCloudsEnabled ) return;

	if (mActiveRegionList.size())
	{
		for (region_list_t::iterator iter = mActiveRegionList.begin();
			 iter != mActiveRegionList.end(); ++iter)
		{
			LLViewerRegion* regionp = *iter;
			regionp->mCloudLayer.updatePuffs(dt);
		}

		// Reshuffle who owns which puffs
		for (region_list_t::iterator iter = mActiveRegionList.begin();
			 iter != mActiveRegionList.end(); ++iter)
		{
			LLViewerRegion* regionp = *iter;
			regionp->mCloudLayer.updatePuffOwnership();
		}

		// Add new puffs
		for (region_list_t::iterator iter = mActiveRegionList.begin();
			 iter != mActiveRegionList.end(); ++iter)
		{
			LLViewerRegion* regionp = *iter;
			regionp->mCloudLayer.updatePuffCount();
		}
	}
}

LLCloudGroup* LLWorld::findCloudGroup(const LLCloudPuff &puff)
{
	if (mActiveRegionList.size())
	{
		// Update all the cloud puff positions, and timer based stuff
		// such as death decay
		for (region_list_t::iterator iter = mActiveRegionList.begin();
			 iter != mActiveRegionList.end(); ++iter)
		{
			LLViewerRegion* regionp = *iter;
			LLCloudGroup *groupp = regionp->mCloudLayer.findCloudGroup(puff);
			if (groupp)
			{
				return groupp;
			}
		}
	}
	return NULL;
}


void LLWorld::renderPropertyLines()
{
	S32 region_count = 0;
	S32 vertex_count = 0;

	for (region_list_t::iterator iter = mVisibleRegionList.begin();
		 iter != mVisibleRegionList.end(); ++iter)
	{
		LLViewerRegion* regionp = *iter;
		region_count++;
		vertex_count += regionp->renderPropertyLines();
	}
}


void LLWorld::updateNetStats()
{
	F32 bits = 0.f;
	U32 packets = 0;

	for (region_list_t::iterator iter = mActiveRegionList.begin();
		 iter != mActiveRegionList.end(); ++iter)
	{
		LLViewerRegion* regionp = *iter;
		regionp->updateNetStats();
		bits += regionp->mBitStat.getCurrent();
		packets += llfloor( regionp->mPacketsStat.getCurrent() );
	}

	S32 packets_in = gMessageSystem->mPacketsIn - mLastPacketsIn;
	S32 packets_out = gMessageSystem->mPacketsOut - mLastPacketsOut;
	S32 packets_lost = gMessageSystem->mDroppedPackets - mLastPacketsLost;

	S32 actual_in_bits = gMessageSystem->mPacketRing.getAndResetActualInBits();
	S32 actual_out_bits = gMessageSystem->mPacketRing.getAndResetActualOutBits();
	LLViewerStats::getInstance()->mActualInKBitStat.addValue(actual_in_bits/1024.f);
	LLViewerStats::getInstance()->mActualOutKBitStat.addValue(actual_out_bits/1024.f);
	LLViewerStats::getInstance()->mKBitStat.addValue(bits/1024.f);
	LLViewerStats::getInstance()->mPacketsInStat.addValue(packets_in);
	LLViewerStats::getInstance()->mPacketsOutStat.addValue(packets_out);
	LLViewerStats::getInstance()->mPacketsLostStat.addValue(gMessageSystem->mDroppedPackets);
	if (packets_in)
	{
		LLViewerStats::getInstance()->mPacketsLostPercentStat.addValue(100.f*((F32)packets_lost/(F32)packets_in));
	}
	else
	{
		LLViewerStats::getInstance()->mPacketsLostPercentStat.addValue(0.f);
	}

	mLastPacketsIn = gMessageSystem->mPacketsIn;
	mLastPacketsOut = gMessageSystem->mPacketsOut;
	mLastPacketsLost = gMessageSystem->mDroppedPackets;
}


void LLWorld::printPacketsLost()
{
	llinfos << "Simulators:" << llendl;
	llinfos << "----------" << llendl;

	LLCircuitData *cdp = NULL;
	for (region_list_t::iterator iter = mActiveRegionList.begin();
		 iter != mActiveRegionList.end(); ++iter)
	{
		LLViewerRegion* regionp = *iter;
		cdp = gMessageSystem->mCircuitInfo.findCircuit(regionp->getHost());
		if (cdp)
		{
			LLVector3d range = regionp->getCenterGlobal() - gAgent.getPositionGlobal();
				
			llinfos << regionp->getHost() << ", range: " << range.length()
					<< " packets lost: " << cdp->getPacketsLost() << llendl;
		}
	}
}

void LLWorld::processCoarseUpdate(LLMessageSystem* msg, void** user_data)
{
	LLViewerRegion* region = LLWorld::getInstance()->getRegion(msg->getSender());
	if( region )
	{
		region->updateCoarseLocations(msg);
	}
}

F32 LLWorld::getLandFarClip() const
{
	return mLandFarClip;
}

void LLWorld::setLandFarClip(const F32 far_clip)
{
	static S32 const rwidth = (S32)REGION_WIDTH_U32;
	S32 const n1 = (llceil(mLandFarClip) - 1) / rwidth;
	S32 const n2 = (llceil(far_clip) - 1) / rwidth;
	bool need_water_objects_update = n1 != n2;

	mLandFarClip = far_clip;

	if (need_water_objects_update)
	{
		updateWaterObjects();
	}
}

// Some region that we're connected to, but not the one we're in, gave us
// a (possibly) new water height. Update it in our local copy.
void LLWorld::waterHeightRegionInfo(std::string const& sim_name, F32 water_height)
{
	for (region_list_t::iterator iter = mRegionList.begin(); iter != mRegionList.end(); ++iter)
	{
		if ((*iter)->getName() == sim_name)
		{
			(*iter)->setWaterHeight(water_height);
			break;
		}
	}
}

// There are three types of water objects:
// Region water objects: the water in a region.
// Hole water objects: water in the void but within current draw distance.
// Edge water objects: the water outside the draw distance, up till the horizon.
//
// For example:
//
// -----------------------horizon-------------------------
// |                 |                 |                 |
// |  Edge Water     |                 |                 |
// |                 |                 |                 |
// |                 |                 |                 |
// |                 |                 |                 |
// |                 |                 |                 |
// |                 |      rwidth     |                 |
// |                 |     <----->     |                 |
// -------------------------------------------------------
// |                 |Hole |other|     |                 |
// |                 |Water|reg. |     |                 |
// |                 |-----------------|                 |
// |                 |other|cur. |<--> |                 |
// |                 |reg. | reg.|  \__|_ draw distance  |
// |                 |-----------------|                 |
// |                 |     |     |<--->|                 |
// |                 |     |     |  \__|_ range          |
// -------------------------------------------------------
// |                 |<----width------>|<--horizon ext.->|
// |                 |                 |                 |
// |                 |                 |                 |
// |                 |                 |                 |
// |                 |                 |                 |
// |                 |                 |                 |
// |                 |                 |                 |
// |                 |                 |                 |
// -------------------------------------------------------
//
void LLWorld::updateWaterObjects()
{
	if (!gAgent.getRegion())
	{
		return;
	}
	if (mRegionList.empty())
	{
		llwarns << "No regions!" << llendl;
		return;
	}

	// Region width in meters.
	S32 const rwidth = (S32)REGION_WIDTH_U32;

	// The distance we might see into the void
	// when standing on the edge of a region, in meters.
	S32 const draw_distance = llceil(mLandFarClip);

	// We can only have "holes" in the water (where there no region) if we
	// can have existing regions around it. Taking into account that this
	// code is only executed when we enter a region, and not when we walk
	// around in it, we (only) need to take into account regions that fall
	// within the draw_distance.
	//
	// Set 'range' to draw_distance, rounded up to the nearest multiple of rwidth.
	S32 const nsims = (draw_distance + rwidth - 1) / rwidth;
	S32 const range = nsims * rwidth;

	// Get South-West corner of current region.
	LLViewerRegion const* regionp = gAgent.getRegion();
	U32 region_x, region_y;
	from_region_handle(regionp->getHandle(), &region_x, &region_y);

	// The min. and max. coordinates of the South-West corners of the Hole water objects.
	S32 const min_x = (S32)region_x - range;
	S32 const min_y = (S32)region_y - range;
	S32 const max_x = (S32)region_x + range;
	S32 const max_y = (S32)region_y + range;

	// Attempt to determine a sensible water height for all the
	// Hole Water objects.
	//
	// It make little sense to try to guess what the best water
	// height should be when that isn't completely obvious: if it's
	// impossible to satisfy every region's water height without
	// getting a jump in the water height.
	//
	// In order to keep the reasoning simple, we assume something
	// logical as a group of connected regions, where the coastline
	// is at the outer edge. Anything more complex that would "break"
	// under such an assumption would probably break anyway (would
	// depend on terrain editing and existing mega prims, say, if
	// anything would make sense at all).
	//
	// So, what we do is find all connected regions within the
	// draw distance that border void, and then pick the lowest
	// water height of those (coast) regions.
	S32 const n = 2 * nsims + 1;
	S32 const origin = nsims + nsims * n;
	std::vector<F32> water_heights(n * n);
	std::vector<U8> checked(n * n, 0);		// index = nx + ny * n + origin;
	U8 const region_bit = 1;
	U8 const hole_bit = 2;
	U8 const bordering_hole_bit = 4;
	U8 const bordering_edge_bit = 8;
	// Use the legacy waterheight for the Edge water in the case
	// that we don't find any Hole water at all.
	F32 water_height = DEFAULT_WATER_HEIGHT;
	int max_count = 0;
	LL_DEBUGS("WaterHeight") << "Current region: " << regionp->getName() << "; water height: " << regionp->getWaterHeight() << " m." << LL_ENDL;
	std::map<S32, int> water_height_counts;
	typedef std::queue<std::pair<S32, S32>, std::deque<std::pair<S32, S32> > > nxny_pairs_type;
	nxny_pairs_type nxny_pairs;
	nxny_pairs.push(nxny_pairs_type::value_type(0, 0));
	water_heights[origin] = regionp->getWaterHeight();
	checked[origin] = region_bit;
	// For debugging purposes.
	int number_of_connected_regions = 1;
	int uninitialized_regions = 0;
	int bordering_hole = 0;
	int bordering_edge = 0;
	while(!nxny_pairs.empty())
	{
		S32 const nx = nxny_pairs.front().first;
		S32 const ny = nxny_pairs.front().second;
		LL_DEBUGS("WaterHeight") << "nx,ny = " << nx << "," << ny << LL_ENDL;
		S32 const index = nx + ny * n + origin;
		nxny_pairs.pop();
		for (S32 dir = 0; dir < 4; ++dir)
		{
			S32 const cnx = nx + gDirAxes[dir][0];
			S32 const cny = ny + gDirAxes[dir][1];
			LL_DEBUGS("WaterHeight") << "dir = " << dir << "; cnx,cny = " << cnx << "," << cny << LL_ENDL;
			S32 const cindex = cnx + cny * n + origin;
			bool is_hole = false;
			bool is_edge = false;
			LLViewerRegion* new_region_found = NULL;
			if (cnx < -nsims || cnx > nsims ||
			    cny < -nsims || cny > nsims)
			{
				LL_DEBUGS("WaterHeight") << "  Edge Water!" << LL_ENDL;
				// Bumped into Edge water object.
				is_edge = true;
			}
			else if (checked[cindex])
			{
				LL_DEBUGS("WaterHeight") << "  Already checked before!" << LL_ENDL;
				// Already checked.
				is_hole = (checked[cindex] & hole_bit);
			}
			else
			{
				S32 x = (S32)region_x + cnx * rwidth;
				S32 y = (S32)region_y + cny * rwidth;
				U64 region_handle = to_region_handle(x, y);
				new_region_found = getRegionFromHandle(region_handle);
				is_hole = !new_region_found;
				checked[cindex] = is_hole ? hole_bit : region_bit;
			}
			if (is_hole)
			{
				// This was a region that borders at least one 'hole'.
				// Count the found coastline.
				F32 new_water_height = water_heights[index];
				LL_DEBUGS("WaterHeight") << "  This is void; counting coastline with water height of " << new_water_height << LL_ENDL;
				S32 new_water_height_cm = llround(new_water_height * 100);
				int count = (water_height_counts[new_water_height_cm] += 1);
				// Just use the lowest water height: this is mainly about the horizon water,
				// and whatever we do, we don't want it to be possible to look under the water
				// when looking in the distance: it is better to make a step downwards in water
				// height when going away from the avie than a step upwards. However, since
				// everyone is used to DEFAULT_WATER_HEIGHT, don't allow a single region
				// to drag the water level below DEFAULT_WATER_HEIGHT on it's own.
				if (bordering_hole == 0 ||			// First time we get here.
				    (new_water_height >= DEFAULT_WATER_HEIGHT &&
					 new_water_height < water_height) ||
				    (new_water_height < DEFAULT_WATER_HEIGHT &&
					 count > max_count)
				   )
				{
					water_height = new_water_height;
				}
				if (count > max_count)
				{
					max_count = count;
				}
				if (!(checked[index] & bordering_hole_bit))
				{
					checked[index] |= bordering_hole_bit;
					++bordering_hole;
				}
			}
			else if (is_edge && !(checked[index] & bordering_edge_bit))
			{
				checked[index] |= bordering_edge_bit;
				++bordering_edge;
			}
			if (!new_region_found)
			{
				// Dead end, there is no region here.
				continue;
			}
			// Found a new connected region.
			++number_of_connected_regions;
			if (new_region_found->getName().empty())
			{
				// Uninitialized LLViewerRegion, don't use it's water height.
				LL_DEBUGS("WaterHeight") << "  Uninitialized region." << LL_ENDL;
				++uninitialized_regions;
				continue;
			}
			nxny_pairs.push(nxny_pairs_type::value_type(cnx, cny));
			water_heights[cindex] = new_region_found->getWaterHeight();
			LL_DEBUGS("WaterHeight") << "  Found a new region (name: " << new_region_found->getName() << "; water height: " << water_heights[cindex] << " m)!" << LL_ENDL;
		}
	}
	llinfos << "Number of connected regions: " << number_of_connected_regions << " (" << uninitialized_regions <<
		" uninitialized); number of regions bordering Hole water: " << bordering_hole <<
		"; number of regions bordering Edge water: " << bordering_edge << llendl;
	llinfos << "Coastline count (height, count): ";
	bool first = true;
	for (std::map<S32, int>::iterator iter = water_height_counts.begin(); iter != water_height_counts.end(); ++iter)
	{
		if (!first) llcont << ", ";
		llcont << "(" << (iter->first / 100.f) << ", " << iter->second << ")";
		first = false;
	}
	llcont << llendl;
	llinfos << "Water height used for Hole and Edge water objects: " << water_height << llendl;

	// Update all Region water objects.
	for (region_list_t::iterator iter = mRegionList.begin(); iter != mRegionList.end(); ++iter)
	{
		LLViewerRegion* regionp = *iter;
		LLVOWater* waterp = regionp->getLand().getWaterObj();
		if (waterp)
		{
			gObjectList.updateActive(waterp);
		}
	}

	// Clean up all existing Hole water objects.
	for (std::list<LLVOWater*>::iterator iter = mHoleWaterObjects.begin();
		 iter != mHoleWaterObjects.end(); ++iter)
	{
		LLVOWater* waterp = *iter;
		gObjectList.killObject(waterp);
	}
	mHoleWaterObjects.clear();

	// Let the Edge and Hole water boxes be 1024 meter high so that they
	// are never too small to be drawn (A LL_VO_*_WATER box has water
	// rendered on it's bottom surface only), and put their bottom at
	// the current regions water height.
	F32 const box_height = 1024;
	F32 const water_center_z = water_height + box_height / 2;

	// Create new Hole water objects within 'range' where there is no region.
	for (S32 x = min_x; x <= max_x; x += rwidth)
	{
		for (S32 y = min_y; y <= max_y; y += rwidth)
		{
			U64 region_handle = to_region_handle(x, y);
			if (!getRegionFromHandle(region_handle))
			{
				LLVOWater* waterp = (LLVOWater*)gObjectList.createObjectViewer(LLViewerObject::LL_VO_VOID_WATER, gAgent.getRegion());
				waterp->setUseTexture(FALSE);
				waterp->setPositionGlobal(LLVector3d(x + rwidth / 2, y + rwidth / 2, water_center_z));
				waterp->setScale(LLVector3((F32)rwidth, (F32)rwidth, box_height));
				gPipeline.createObject(waterp);
				mHoleWaterObjects.push_back(waterp);
			}
		}
	}

	// Center of the region.
	S32 const center_x = region_x + rwidth / 2;
	S32 const center_y = region_y + rwidth / 2;
	// Width of the area with Hole water objects.
	S32 const width = rwidth + 2 * range;
	S32 const horizon_extend = 2048 + 512 - range;	// Legacy value.
	// The overlap is needed to get rid of sky pixels being visible between the
	// Edge and Hole water object at greater distances (due to floating point
	// round off errors).
	S32 const edge_hole_overlap = 1;		// Twice the actual overlap.
		
	for (S32 dir = 0; dir < 8; ++dir)
	{
		// Size of the Edge water objects.
		S32 const dim_x = (gDirAxes[dir][0] == 0) ? width : (horizon_extend + edge_hole_overlap);
		S32 const dim_y = (gDirAxes[dir][1] == 0) ? width : (horizon_extend + edge_hole_overlap);
		// And their position.
		S32 const water_center_x = center_x + (width + horizon_extend) / 2 * gDirAxes[dir][0];
		S32 const water_center_y = center_y + (width + horizon_extend) / 2 * gDirAxes[dir][1];

		LLVOWater* waterp = mEdgeWaterObjects[dir];
		if (!waterp || waterp->isDead())
		{
			// The edge water objects can be dead because they're attached to the region that the
			// agent was in when they were originally created.
			mEdgeWaterObjects[dir] = (LLVOWater *)gObjectList.createObjectViewer(LLViewerObject::LL_VO_VOID_WATER, gAgent.getRegion());
			waterp = mEdgeWaterObjects[dir];
			waterp->setUseTexture(FALSE);
			waterp->setIsEdgePatch(TRUE);		// Mark that this is edge water and not hole water.
			gPipeline.createObject(waterp);
		}

		waterp->setRegion(gAgent.getRegion());
		LLVector3d water_pos(water_center_x, water_center_y, water_center_z);
		LLVector3 water_scale((F32) dim_x, (F32) dim_y, box_height);

		waterp->setPositionGlobal(water_pos);
		waterp->setScale(water_scale);

		gObjectList.updateActive(waterp);
	}
}

void LLWorld::shiftRegions(const LLVector3& offset)
{
	for (region_list_t::const_iterator i = getRegionList().begin(); i != getRegionList().end(); ++i)
	{
		LLViewerRegion* region = *i;
		region->updateRenderMatrix();
	}

	LLViewerPartSim::getInstance()->shift(offset);
}

LLViewerTexture* LLWorld::getDefaultWaterTexture()
{
	return mDefaultWaterTexturep;
}

void LLWorld::setSpaceTimeUSec(const U64 space_time_usec)
{
	mSpaceTimeUSec = space_time_usec;
}

U64 LLWorld::getSpaceTimeUSec() const
{
	return mSpaceTimeUSec;
}

void LLWorld::requestCacheMisses()
{
	for (region_list_t::iterator iter = mRegionList.begin();
		 iter != mRegionList.end(); ++iter)
	{
		LLViewerRegion* regionp = *iter;
		regionp->requestCacheMisses();
	}
}

void LLWorld::getInfo(LLSD& info)
{
	LLSD region_info;
	for (region_list_t::iterator iter = mRegionList.begin();
		 iter != mRegionList.end(); ++iter)
	{	
		LLViewerRegion* regionp = *iter;
		regionp->getInfo(region_info);
		info["World"].append(region_info);
	}
}

void LLWorld::disconnectRegions()
{
	LLMessageSystem* msg = gMessageSystem;
	for (region_list_t::iterator iter = mRegionList.begin();
		 iter != mRegionList.end(); ++iter)
	{
		LLViewerRegion* regionp = *iter;
		if (regionp == gAgent.getRegion())
		{
			// Skip the main agent
			continue;
		}

		llinfos << "Sending AgentQuitCopy to: " << regionp->getHost() << llendl;
		msg->newMessageFast(_PREHASH_AgentQuitCopy);
		msg->nextBlockFast(_PREHASH_AgentData);
		msg->addUUIDFast(_PREHASH_AgentID, gAgent.getID());
		msg->addUUIDFast(_PREHASH_SessionID, gAgent.getSessionID());
		msg->nextBlockFast(_PREHASH_FuseBlock);
		msg->addU32Fast(_PREHASH_ViewerCircuitCode, gMessageSystem->mOurCircuitCode);
		msg->sendMessage(regionp->getHost());
	}
}

static LLFastTimer::DeclareTimer FTM_ENABLE_SIMULATOR("Enable Sim");

void process_enable_simulator(LLMessageSystem *msg, void **user_data)
{
	LLFastTimer t(FTM_ENABLE_SIMULATOR);
	// enable the appropriate circuit for this simulator and 
	// add its values into the gSimulator structure
	U64		handle;
	U32		ip_u32;
	U16		port;

	msg->getU64Fast(_PREHASH_SimulatorInfo, _PREHASH_Handle, handle);
	msg->getIPAddrFast(_PREHASH_SimulatorInfo, _PREHASH_IP, ip_u32);
	msg->getIPPortFast(_PREHASH_SimulatorInfo, _PREHASH_Port, port);

	// which simulator should we modify?
	LLHost sim(ip_u32, port);

	// Viewer trusts the simulator.
	msg->enableCircuit(sim, TRUE);
	LLWorld::getInstance()->addRegion(handle, sim);

	// give the simulator a message it can use to get ip and port
	llinfos << "simulator_enable() Enabling " << sim << " with code " << msg->getOurCircuitCode() << llendl;
	msg->newMessageFast(_PREHASH_UseCircuitCode);
	msg->nextBlockFast(_PREHASH_CircuitCode);
	msg->addU32Fast(_PREHASH_Code, msg->getOurCircuitCode());
	msg->addUUIDFast(_PREHASH_SessionID, gAgent.getSessionID());
	msg->addUUIDFast(_PREHASH_ID, gAgent.getID());
	msg->sendReliable(sim);
}

class LLEstablishAgentCommunication : public LLHTTPNode
{
	LOG_CLASS(LLEstablishAgentCommunication);
public:
 	virtual void describe(Description& desc) const
	{
		desc.shortInfo("seed capability info for a region");
		desc.postAPI();
		desc.input(
			"{ seed-capability: ..., sim-ip: ..., sim-port }");
		desc.source(__FILE__, __LINE__);
	}

	virtual void post(ResponsePtr response, const LLSD& context, const LLSD& input) const
	{
		if (!input["body"].has("agent-id") ||
			!input["body"].has("sim-ip-and-port") ||
			!input["body"].has("seed-capability"))
		{
			llwarns << "invalid parameters" << llendl;
            return;
		}

		LLHost sim(input["body"]["sim-ip-and-port"].asString());
	
		LLViewerRegion* regionp = LLWorld::getInstance()->getRegion(sim);
		if (!regionp)
		{
			llwarns << "Got EstablishAgentCommunication for unknown region "
					<< sim << llendl;
			return;
		}
		regionp->setSeedCapability(input["body"]["seed-capability"]);
	}
};

// disable the circuit to this simulator
// Called in response to "DisableSimulator" message.
void process_disable_simulator(LLMessageSystem *mesgsys, void **user_data)
{	
	LLHost host = mesgsys->getSender();

	//llinfos << "Disabling simulator with message from " << host << llendl;
	LLWorld::getInstance()->removeRegion(host);

	mesgsys->disableCircuit(host);
}


void process_region_handshake(LLMessageSystem* msg, void** user_data)
{
	LLHost host = msg->getSender();
	LLViewerRegion* regionp = LLWorld::getInstance()->getRegion(host);
	if (!regionp)
	{
		llwarns << "Got region handshake for unknown region "
			<< host << llendl;
		return;
	}

	regionp->unpackRegionHandshake();
}


void send_agent_pause()
{
	// *NOTE:Mani Pausing the mainloop timeout. Otherwise a long modal event may cause
	// the thread monitor to timeout.
	LLAppViewer::instance()->pauseMainloopTimeout();
	
	// Note: used to check for LLWorld initialization before it became a singleton.
	// Rather than just remove this check I'm changing it to assure that the message 
	// system has been initialized. -MG
	if (!gMessageSystem)
	{
		return;
	}
	
	gMessageSystem->newMessageFast(_PREHASH_AgentPause);
	gMessageSystem->nextBlockFast(_PREHASH_AgentData);
	gMessageSystem->addUUIDFast(_PREHASH_AgentID, gAgentID);
	gMessageSystem->addUUIDFast(_PREHASH_SessionID, gAgentSessionID);

	gAgentPauseSerialNum++;
	gMessageSystem->addU32Fast(_PREHASH_SerialNum, gAgentPauseSerialNum);

	for (LLWorld::region_list_t::const_iterator iter = LLWorld::getInstance()->getRegionList().begin();
		 iter != LLWorld::getInstance()->getRegionList().end(); ++iter)
	{
		LLViewerRegion* regionp = *iter;
		gMessageSystem->sendReliable(regionp->getHost());
	}

	gObjectList.mWasPaused = TRUE;
}


void send_agent_resume()
{
	// Note: used to check for LLWorld initialization before it became a singleton.
	// Rather than just remove this check I'm changing it to assure that the message 
	// system has been initialized. -MG
	if (!gMessageSystem)
	{
		return;
	}

	gMessageSystem->newMessageFast(_PREHASH_AgentResume);
	gMessageSystem->nextBlockFast(_PREHASH_AgentData);
	gMessageSystem->addUUIDFast(_PREHASH_AgentID, gAgentID);
	gMessageSystem->addUUIDFast(_PREHASH_SessionID, gAgentSessionID);

	gAgentPauseSerialNum++;
	gMessageSystem->addU32Fast(_PREHASH_SerialNum, gAgentPauseSerialNum);
	

	for (LLWorld::region_list_t::const_iterator iter = LLWorld::getInstance()->getRegionList().begin();
		 iter != LLWorld::getInstance()->getRegionList().end(); ++iter)
	{
		LLViewerRegion* regionp = *iter;
		gMessageSystem->sendReliable(regionp->getHost());
	}

	// Reset the FPS counter to avoid an invalid fps
	LLViewerStats::getInstance()->mFPSStat.start();

	LLAppViewer::instance()->resumeMainloopTimeout();
}

static LLVector3d unpackLocalToGlobalPosition(U32 compact_local, const LLVector3d& region_origin)
{
	LLVector3d pos_global;
	LLVector3 pos_local;
	U8 bits;

	bits = compact_local & 0xFF;
	pos_local.mV[VZ] = F32(bits) * 4.f;
	compact_local >>= 8;

	bits = compact_local & 0xFF;
	pos_local.mV[VY] = (F32)bits;
	compact_local >>= 8;

	bits = compact_local & 0xFF;
	pos_local.mV[VX] = (F32)bits;

	pos_global.setVec( pos_local );
	pos_global += region_origin;
	return pos_global;
}

void LLWorld::getAvatars(uuid_vec_t* avatar_ids, std::vector<LLVector3d>* positions, const LLVector3d& relative_to, F32 radius) const
{
	if(avatar_ids != NULL)
	{
		avatar_ids->clear();
	}
	if(positions != NULL)
	{
		positions->clear();
	}
	// get the list of avatars from the character list first, so distances are correct
	// when agent is above 1020m and other avatars are nearby
	for (std::vector<LLCharacter*>::iterator iter = LLCharacter::sInstances.begin();
		iter != LLCharacter::sInstances.end(); ++iter)
	{
		LLVOAvatar* pVOAvatar = (LLVOAvatar*) *iter;
		if(!pVOAvatar->isDead() && !pVOAvatar->isSelf())
		{
			LLUUID uuid = pVOAvatar->getID();
			if(!uuid.isNull())
			{
				LLVector3d pos_global = pVOAvatar->getPositionGlobal();
				if(dist_vec(pos_global, relative_to) <= radius)
				{
					if(positions != NULL)
					{
						positions->push_back(pos_global);
					}
					if(avatar_ids !=NULL)
					{
						avatar_ids->push_back(uuid);
					}
				}
			}
		}
	}
	// region avatars added for situations where radius is greater than RenderFarClip
	for (LLWorld::region_list_t::const_iterator iter = LLWorld::getInstance()->getRegionList().begin();
		iter != LLWorld::getInstance()->getRegionList().end(); ++iter)
	{
		LLViewerRegion* regionp = *iter;
		const LLVector3d& origin_global = regionp->getOriginGlobal();
		S32 count = regionp->mMapAvatars.count();
		for (S32 i = 0; i < count; i++)
		{
			LLVector3d pos_global = unpackLocalToGlobalPosition(regionp->mMapAvatars.get(i), origin_global);
			if(dist_vec(pos_global, relative_to) <= radius)
			{
				LLUUID uuid = regionp->mMapAvatarIDs.get(i);
				// if this avatar doesn't already exist in the list, add it
				if(uuid.notNull() && avatar_ids!=NULL && std::find(avatar_ids->begin(), avatar_ids->end(), uuid) == avatar_ids->end())
				{
					if(positions != NULL)
					{
						positions->push_back(pos_global);
					}
					avatar_ids->push_back(uuid);
				}
			}
		}
	}
}


LLHTTPRegistration<LLEstablishAgentCommunication>
	gHTTPRegistrationEstablishAgentCommunication(
							"/message/EstablishAgentCommunication");
=======
/** 
 * @file llworld.cpp
 * @brief Initial test structure to organize viewer regions
 *
 * $LicenseInfo:firstyear=2001&license=viewerlgpl$
 * Second Life Viewer Source Code
 * Copyright (C) 2010, Linden Research, Inc.
 * 
 * This library is free software; you can redistribute it and/or
 * modify it under the terms of the GNU Lesser General Public
 * License as published by the Free Software Foundation;
 * version 2.1 of the License only.
 * 
 * This library is distributed in the hope that it will be useful,
 * but WITHOUT ANY WARRANTY; without even the implied warranty of
 * MERCHANTABILITY or FITNESS FOR A PARTICULAR PURPOSE.  See the GNU
 * Lesser General Public License for more details.
 * 
 * You should have received a copy of the GNU Lesser General Public
 * License along with this library; if not, write to the Free Software
 * Foundation, Inc., 51 Franklin Street, Fifth Floor, Boston, MA  02110-1301  USA
 * 
 * Linden Research, Inc., 945 Battery Street, San Francisco, CA  94111  USA
 * $/LicenseInfo$
 */

#include "llviewerprecompiledheaders.h"

#include "llworld.h"
#include "llrender.h"

#include "indra_constants.h"
#include "llstl.h"

#include "llagent.h"
#include "llviewercontrol.h"
#include "lldrawpool.h"
#include "llglheaders.h"
#include "llhttpnode.h"
#include "llregionhandle.h"
#include "llsurface.h"
#include "lltrans.h"
#include "llviewercamera.h"
#include "llviewertexture.h"
#include "llviewertexturelist.h"
#include "llviewernetwork.h"
#include "llviewerobjectlist.h"
#include "llviewerparceloverlay.h"
#include "llviewerregion.h"
#include "llviewerstats.h"
#include "llvlcomposition.h"
#include "llvoavatar.h"
#include "llvowater.h"
#include "message.h"
#include "pipeline.h"
#include "llappviewer.h"		// for do_disconnect()

#include <deque>
#include <queue>
#include <map>
#include <cstring>

//
// Globals
//
U32			gAgentPauseSerialNum = 0;

//
// Constants
//
const S32 MAX_NUMBER_OF_CLOUDS	= 750;
const S32 WORLD_PATCH_SIZE = 16;

extern LLColor4U MAX_WATER_COLOR;

const U32 LLWorld::mWidth = 256;

// meters/point, therefore mWidth * mScale = meters per edge
const F32 LLWorld::mScale = 1.f;

const F32 LLWorld::mWidthInMeters = mWidth * mScale;

//
// Functions
//

// allocate the stack
LLWorld::LLWorld() :
	mLandFarClip(DEFAULT_FAR_PLANE),
	mLastPacketsIn(0),
	mLastPacketsOut(0),
	mLastPacketsLost(0),
	mSpaceTimeUSec(0),
	mClassicCloudsEnabled(TRUE)
{
	for (S32 i = 0; i < 8; i++)
	{
		mEdgeWaterObjects[i] = NULL;
	}

	if (gNoRender)
	{
		return;
	}

	LLPointer<LLImageRaw> raw = new LLImageRaw(1,1,4);
	U8 *default_texture = raw->getData();
	*(default_texture++) = MAX_WATER_COLOR.mV[0];
	*(default_texture++) = MAX_WATER_COLOR.mV[1];
	*(default_texture++) = MAX_WATER_COLOR.mV[2];
	*(default_texture++) = MAX_WATER_COLOR.mV[3];
	
	mDefaultWaterTexturep = LLViewerTextureManager::getLocalTexture(raw.get(), FALSE);
	gGL.getTexUnit(0)->bind(mDefaultWaterTexturep);
	mDefaultWaterTexturep->setAddressMode(LLTexUnit::TAM_CLAMP);

}


void LLWorld::destroyClass()
{
	mHoleWaterObjects.clear();
	gObjectList.destroy();
	for(region_list_t::iterator region_it = mRegionList.begin(); region_it != mRegionList.end(); )
	{
		LLViewerRegion* region_to_delete = *region_it++;
		removeRegion(region_to_delete->getHost());
	}
	if(LLVOCache::hasInstance())
	{
		LLVOCache::getInstance()->destroyClass() ;
	}
	LLViewerPartSim::getInstance()->destroyClass();
}


LLViewerRegion* LLWorld::addRegion(const U64 &region_handle, const LLHost &host)
{
	LLMemType mt(LLMemType::MTYPE_REGIONS);
	llinfos << "Add region with handle: " << region_handle << " on host " << host << llendl;
	LLViewerRegion *regionp = getRegionFromHandle(region_handle);
	if (regionp)
	{
		llinfos << "Region exists, removing it " << llendl;
		LLHost old_host = regionp->getHost();
		// region already exists!
		if (host == old_host && regionp->isAlive())
		{
			// This is a duplicate for the same host and it's alive, don't bother.
			return regionp;
		}

		if (host != old_host)
		{
			llwarns << "LLWorld::addRegion exists, but old host " << old_host
					<< " does not match new host " << host << llendl;
		}
		if (!regionp->isAlive())
		{
			llwarns << "LLWorld::addRegion exists, but isn't alive" << llendl;
		}

		// Kill the old host, and then we can continue on and add the new host.  We have to kill even if the host
		// matches, because all the agent state for the new camera is completely different.
		removeRegion(old_host);
	}

	U32 iindex = 0;
	U32 jindex = 0;
	from_region_handle(region_handle, &iindex, &jindex);
	S32 x = (S32)(iindex/mWidth);
	S32 y = (S32)(jindex/mWidth);
	llinfos << "Adding new region (" << x << ":" << y << ")" << llendl;
	llinfos << "Host: " << host << llendl;

	LLVector3d origin_global;

	origin_global = from_region_handle(region_handle);

	regionp = new LLViewerRegion(region_handle,
								    host,
									mWidth,
									WORLD_PATCH_SIZE,
									getRegionWidthInMeters() );
	if (!regionp)
	{
		llerrs << "Unable to create new region!" << llendl;
	}

	regionp->mCloudLayer.create(regionp);
	regionp->mCloudLayer.setWidth((F32)mWidth);
	regionp->mCloudLayer.setWindPointer(&regionp->mWind);

	mRegionList.push_back(regionp);
	mActiveRegionList.push_back(regionp);
	mCulledRegionList.push_back(regionp);


	// Find all the adjacent regions, and attach them.
	// Generate handles for all of the adjacent regions, and attach them in the correct way.
	// connect the edges
	F32 adj_x = 0.f;
	F32 adj_y = 0.f;
	F32 region_x = 0.f;
	F32 region_y = 0.f;
	U64 adj_handle = 0;

	F32 width = getRegionWidthInMeters();

	LLViewerRegion *neighborp;
	from_region_handle(region_handle, &region_x, &region_y);

	// Iterate through all directions, and connect neighbors if there.
	S32 dir;
	for (dir = 0; dir < 8; dir++)
	{
		adj_x = region_x + width * gDirAxes[dir][0];
		adj_y = region_y + width * gDirAxes[dir][1];
		to_region_handle(adj_x, adj_y, &adj_handle);

		neighborp = getRegionFromHandle(adj_handle);
		if (neighborp)
		{
			//llinfos << "Connecting " << region_x << ":" << region_y << " -> " << adj_x << ":" << adj_y << llendl;
			regionp->connectNeighbor(neighborp, dir);
		}
	}

	updateWaterObjects();

	return regionp;
}


void LLWorld::removeRegion(const LLHost &host)
{
	F32 x, y;

	LLViewerRegion *regionp = getRegion(host);
	if (!regionp)
	{
		llwarns << "Trying to remove region that doesn't exist!" << llendl;
		return;
	}
	
	if (regionp == gAgent.getRegion())
	{
		for (region_list_t::iterator iter = mRegionList.begin();
			 iter != mRegionList.end(); ++iter)
		{
			LLViewerRegion* reg = *iter;
			llwarns << "RegionDump: " << reg->getName()
				<< " " << reg->getHost()
				<< " " << reg->getOriginGlobal()
				<< llendl;
		}

		llwarns << "Agent position global " << gAgent.getPositionGlobal() 
			<< " agent " << gAgent.getPositionAgent()
			<< llendl;

		llwarns << "Regions visited " << gAgent.getRegionsVisited() << llendl;

		llwarns << "gFrameTimeSeconds " << gFrameTimeSeconds << llendl;

		llwarns << "Disabling region " << regionp->getName() << " that agent is in!" << llendl;
		LLAppViewer::instance()->forceDisconnect(LLTrans::getString("YouHaveBeenDisconnected"));

		regionp->saveObjectCache() ; //force to save objects here in case that the object cache is about to be destroyed.
		return;
	}

	from_region_handle(regionp->getHandle(), &x, &y);
	llinfos << "Removing region " << x << ":" << y << llendl;

	mRegionList.remove(regionp);
	mActiveRegionList.remove(regionp);
	mCulledRegionList.remove(regionp);
	mVisibleRegionList.remove(regionp);
	
	delete regionp;

	updateWaterObjects();

	//double check all objects of this region are removed.
	gObjectList.clearAllMapObjectsInRegion(regionp) ;
	//llassert_always(!gObjectList.hasMapObjectInRegion(regionp)) ;
}


LLViewerRegion* LLWorld::getRegion(const LLHost &host)
{
	for (region_list_t::iterator iter = mRegionList.begin();
		 iter != mRegionList.end(); ++iter)
	{
		LLViewerRegion* regionp = *iter;
		if (regionp->getHost() == host)
		{
			return regionp;
		}
	}
	return NULL;
}

LLViewerRegion* LLWorld::getRegionFromPosAgent(const LLVector3 &pos)
{
	return getRegionFromPosGlobal(gAgent.getPosGlobalFromAgent(pos));
}

LLViewerRegion* LLWorld::getRegionFromPosGlobal(const LLVector3d &pos)
{
	for (region_list_t::iterator iter = mRegionList.begin();
		 iter != mRegionList.end(); ++iter)
	{
		LLViewerRegion* regionp = *iter;
		if (regionp->pointInRegionGlobal(pos))
		{
			return regionp;
		}
	}
	return NULL;
}


LLVector3d	LLWorld::clipToVisibleRegions(const LLVector3d &start_pos, const LLVector3d &end_pos)
{
	if (positionRegionValidGlobal(end_pos))
	{
		return end_pos;
	}

	LLViewerRegion* regionp = getRegionFromPosGlobal(start_pos);
	if (!regionp) 
	{
		return start_pos;
	}

	LLVector3d delta_pos = end_pos - start_pos;
	LLVector3d delta_pos_abs;
	delta_pos_abs.setVec(delta_pos);
	delta_pos_abs.abs();

	LLVector3 region_coord = regionp->getPosRegionFromGlobal(end_pos);
	F64 clip_factor = 1.0;
	F32 region_width = regionp->getWidth();
	if (region_coord.mV[VX] < 0.f)
	{
		if (region_coord.mV[VY] < region_coord.mV[VX])
		{
			// clip along y -
			clip_factor = -(region_coord.mV[VY] / delta_pos_abs.mdV[VY]);
		}
		else
		{
			// clip along x -
			clip_factor = -(region_coord.mV[VX] / delta_pos_abs.mdV[VX]);
		}
	}
	else if (region_coord.mV[VX] > region_width)
	{
		if (region_coord.mV[VY] > region_coord.mV[VX])
		{
			// clip along y +
			clip_factor = (region_coord.mV[VY] - region_width) / delta_pos_abs.mdV[VY];
		}
		else
		{
			//clip along x +
			clip_factor = (region_coord.mV[VX] - region_width) / delta_pos_abs.mdV[VX];
		}
	}
	else if (region_coord.mV[VY] < 0.f)
	{
		// clip along y -
		clip_factor = -(region_coord.mV[VY] / delta_pos_abs.mdV[VY]);
	}
	else if (region_coord.mV[VY] > region_width)
	{ 
		// clip along y +
		clip_factor = (region_coord.mV[VY] - region_width) / delta_pos_abs.mdV[VY];
	}

	// clamp to within region dimensions
	LLVector3d final_region_pos = LLVector3d(region_coord) - (delta_pos * clip_factor);
	final_region_pos.mdV[VX] = llclamp(final_region_pos.mdV[VX], 0.0,
									   (F64)(region_width - F_ALMOST_ZERO));
	final_region_pos.mdV[VY] = llclamp(final_region_pos.mdV[VY], 0.0,
									   (F64)(region_width - F_ALMOST_ZERO));
	final_region_pos.mdV[VZ] = llclamp(final_region_pos.mdV[VZ], 0.0,
									   (F64)(LLWorld::getInstance()->getRegionMaxHeight() - F_ALMOST_ZERO));
	return regionp->getPosGlobalFromRegion(LLVector3(final_region_pos));
}

LLViewerRegion* LLWorld::getRegionFromHandle(const U64 &handle)
{
	for (region_list_t::iterator iter = mRegionList.begin();
		 iter != mRegionList.end(); ++iter)
	{
		LLViewerRegion* regionp = *iter;
		if (regionp->getHandle() == handle)
		{
			return regionp;
		}
	}
	return NULL;
}


void LLWorld::updateAgentOffset(const LLVector3d &offset_global)
{
#if 0
	for (region_list_t::iterator iter = mRegionList.begin();
		 iter != mRegionList.end(); ++iter)
	{
		LLViewerRegion* regionp = *iter;
		regionp->setAgentOffset(offset_global);
	}
#endif
}


BOOL LLWorld::positionRegionValidGlobal(const LLVector3d &pos_global)
{
	for (region_list_t::iterator iter = mRegionList.begin();
		 iter != mRegionList.end(); ++iter)
	{
		LLViewerRegion* regionp = *iter;
		if (regionp->pointInRegionGlobal(pos_global))
		{
			return TRUE;
		}
	}
	return FALSE;
}


// Allow objects to go up to their radius underground.
F32 LLWorld::getMinAllowedZ(LLViewerObject* object, const LLVector3d &global_pos)
{
	F32 land_height = resolveLandHeightGlobal(global_pos);
	F32 radius = 0.5f * object->getScale().length();
	return land_height - radius;
}



LLViewerRegion* LLWorld::resolveRegionGlobal(LLVector3 &pos_region, const LLVector3d &pos_global)
{
	LLViewerRegion *regionp = getRegionFromPosGlobal(pos_global);

	if (regionp)
	{
		pos_region = regionp->getPosRegionFromGlobal(pos_global);
		return regionp;
	}

	return NULL;
}


LLViewerRegion* LLWorld::resolveRegionAgent(LLVector3 &pos_region, const LLVector3 &pos_agent)
{
	LLVector3d pos_global = gAgent.getPosGlobalFromAgent(pos_agent);
	LLViewerRegion *regionp = getRegionFromPosGlobal(pos_global);

	if (regionp)
	{
		pos_region = regionp->getPosRegionFromGlobal(pos_global);
		return regionp;
	}

	return NULL;
}


F32 LLWorld::resolveLandHeightAgent(const LLVector3 &pos_agent)
{
	LLVector3d pos_global = gAgent.getPosGlobalFromAgent(pos_agent);
	return resolveLandHeightGlobal(pos_global);
}


F32 LLWorld::resolveLandHeightGlobal(const LLVector3d &pos_global)
{
	LLViewerRegion *regionp = getRegionFromPosGlobal(pos_global);
	if (regionp)
	{
		return regionp->getLand().resolveHeightGlobal(pos_global);
	}
	return 0.0f;
}


// Takes a line defined by "point_a" and "point_b" and determines the closest (to point_a) 
// point where the the line intersects an object or the land surface.  Stores the results
// in "intersection" and "intersection_normal" and returns a scalar value that represents
// the normalized distance along the line from "point_a" to "intersection".
//
// Currently assumes point_a and point_b only differ in z-direction, 
// but it may eventually become more general.
F32 LLWorld::resolveStepHeightGlobal(const LLVOAvatar* avatarp, const LLVector3d &point_a, const LLVector3d &point_b, 
							   LLVector3d &intersection, LLVector3 &intersection_normal,
							   LLViewerObject **viewerObjectPtr)
{
	// initialize return value to null
	if (viewerObjectPtr)
	{
		*viewerObjectPtr = NULL;
	}

	LLViewerRegion *regionp = getRegionFromPosGlobal(point_a);
	if (!regionp)
	{
		// We're outside the world 
		intersection = 0.5f * (point_a + point_b);
		intersection_normal.setVec(0.0f, 0.0f, 1.0f);
		return 0.5f;
	}
	
	// calculate the length of the segment
	F32 segment_length = (F32)((point_a - point_b).length());
	if (0.0f == segment_length)
	{
		intersection = point_a;
		intersection_normal.setVec(0.0f, 0.0f, 1.0f);
		return segment_length;
	}

	// get land height	
	// Note: we assume that the line is parallel to z-axis here
	LLVector3d land_intersection = point_a;
	F32 normalized_land_distance;

	land_intersection.mdV[VZ] = regionp->getLand().resolveHeightGlobal(point_a);
	normalized_land_distance = (F32)(point_a.mdV[VZ] - land_intersection.mdV[VZ]) / segment_length;
	intersection = land_intersection;
	intersection_normal = resolveLandNormalGlobal(land_intersection);

	if (avatarp && !avatarp->mFootPlane.isExactlyClear())
	{
		LLVector3 foot_plane_normal(avatarp->mFootPlane.mV);
		LLVector3 start_pt = avatarp->getRegion()->getPosRegionFromGlobal(point_a);
		// added 0.05 meters to compensate for error in foot plane reported by Havok
		F32 norm_dist_from_plane = ((start_pt * foot_plane_normal) - avatarp->mFootPlane.mV[VW]) + 0.05f;
		norm_dist_from_plane = llclamp(norm_dist_from_plane / segment_length, 0.f, 1.f);
		if (norm_dist_from_plane < normalized_land_distance)
		{
			// collided with object before land
			normalized_land_distance = norm_dist_from_plane;
			intersection = point_a;
			intersection.mdV[VZ] -= norm_dist_from_plane * segment_length;
			intersection_normal = foot_plane_normal;
		}
		else
		{
			intersection = land_intersection;
			intersection_normal = resolveLandNormalGlobal(land_intersection);
		}
	}

	return normalized_land_distance;
}


LLSurfacePatch * LLWorld::resolveLandPatchGlobal(const LLVector3d &pos_global)
{
	//  returns a pointer to the patch at this location
	LLViewerRegion *regionp = getRegionFromPosGlobal(pos_global);
	if (!regionp)
	{
		return NULL;
	}

	return regionp->getLand().resolvePatchGlobal(pos_global);
}


LLVector3 LLWorld::resolveLandNormalGlobal(const LLVector3d &pos_global)
{
	LLViewerRegion *regionp = getRegionFromPosGlobal(pos_global);
	if (!regionp)
	{
		return LLVector3::z_axis;
	}

	return regionp->getLand().resolveNormalGlobal(pos_global);
}


void LLWorld::updateVisibilities()
{
	F32 cur_far_clip = LLViewerCamera::getInstance()->getFar();

	LLViewerCamera::getInstance()->setFar(mLandFarClip);

	F32 diagonal_squared = F_SQRT2 * F_SQRT2 * mWidth * mWidth;
	// Go through the culled list and check for visible regions
	for (region_list_t::iterator iter = mCulledRegionList.begin();
		 iter != mCulledRegionList.end(); )
	{
		region_list_t::iterator curiter = iter++;
		LLViewerRegion* regionp = *curiter;
		F32 height = regionp->getLand().getMaxZ() - regionp->getLand().getMinZ();
		F32 radius = 0.5f*(F32) sqrt(height * height + diagonal_squared);
		if (!regionp->getLand().hasZData()
			|| LLViewerCamera::getInstance()->sphereInFrustum(regionp->getCenterAgent(), radius))
		{
			mCulledRegionList.erase(curiter);
			mVisibleRegionList.push_back(regionp);
		}
	}
	
	// Update all of the visible regions 
	for (region_list_t::iterator iter = mVisibleRegionList.begin();
		 iter != mVisibleRegionList.end(); )
	{
		region_list_t::iterator curiter = iter++;
		LLViewerRegion* regionp = *curiter;
		if (!regionp->getLand().hasZData())
		{
			continue;
		}

		F32 height = regionp->getLand().getMaxZ() - regionp->getLand().getMinZ();
		F32 radius = 0.5f*(F32) sqrt(height * height + diagonal_squared);
		if (LLViewerCamera::getInstance()->sphereInFrustum(regionp->getCenterAgent(), radius))
		{
			regionp->calculateCameraDistance();
			if (!gNoRender)
			{
				regionp->getLand().updatePatchVisibilities(gAgent);
			}
		}
		else
		{
			mVisibleRegionList.erase(curiter);
			mCulledRegionList.push_back(regionp);
		}
	}

	// Sort visible regions
	mVisibleRegionList.sort(LLViewerRegion::CompareDistance());
	
	LLViewerCamera::getInstance()->setFar(cur_far_clip);
}

void LLWorld::updateRegions(F32 max_update_time)
{
	LLMemType mt_ur(LLMemType::MTYPE_IDLE_UPDATE_REGIONS);
	LLTimer update_timer;
	BOOL did_one = FALSE;
	
	// Perform idle time updates for the regions (and associated surfaces)
	for (region_list_t::iterator iter = mRegionList.begin();
		 iter != mRegionList.end(); ++iter)
	{
		LLViewerRegion* regionp = *iter;
		F32 max_time = max_update_time - update_timer.getElapsedTimeF32();
		if (did_one && max_time <= 0.f)
			break;
		max_time = llmin(max_time, max_update_time*.1f);
		did_one |= regionp->idleUpdate(max_update_time);
	}
}

void LLWorld::updateParticles()
{
	LLViewerPartSim::getInstance()->updateSimulation();
}

void LLWorld::updateClouds(const F32 dt)
{
	static LLFastTimer::DeclareTimer ftm("World Clouds");
	LLFastTimer t(ftm);

	if ( gSavedSettings.getBOOL("FreezeTime") )
	{
		// don't move clouds in snapshot mode
		return;
	}

	if (
		mClassicCloudsEnabled !=
		gSavedSettings.getBOOL("SkyUseClassicClouds") )
	{
		// The classic cloud toggle has been flipped
		// gotta update all of the cloud layers
		mClassicCloudsEnabled =
			gSavedSettings.getBOOL("SkyUseClassicClouds");

		if ( !mClassicCloudsEnabled && mActiveRegionList.size() )
		{
			// We've transitioned to having classic clouds disabled
			// reset all cloud layers.
			for (
				region_list_t::iterator iter = mActiveRegionList.begin();
				iter != mActiveRegionList.end();
				++iter)
			{
				LLViewerRegion* regionp = *iter;
				regionp->mCloudLayer.reset();
			}

			return;
		}
	}
	else if ( !mClassicCloudsEnabled ) return;

	if (mActiveRegionList.size())
	{
		for (region_list_t::iterator iter = mActiveRegionList.begin();
			 iter != mActiveRegionList.end(); ++iter)
		{
			LLViewerRegion* regionp = *iter;
			regionp->mCloudLayer.updatePuffs(dt);
		}

		// Reshuffle who owns which puffs
		for (region_list_t::iterator iter = mActiveRegionList.begin();
			 iter != mActiveRegionList.end(); ++iter)
		{
			LLViewerRegion* regionp = *iter;
			regionp->mCloudLayer.updatePuffOwnership();
		}

		// Add new puffs
		for (region_list_t::iterator iter = mActiveRegionList.begin();
			 iter != mActiveRegionList.end(); ++iter)
		{
			LLViewerRegion* regionp = *iter;
			regionp->mCloudLayer.updatePuffCount();
		}
	}
}

LLCloudGroup* LLWorld::findCloudGroup(const LLCloudPuff &puff)
{
	if (mActiveRegionList.size())
	{
		// Update all the cloud puff positions, and timer based stuff
		// such as death decay
		for (region_list_t::iterator iter = mActiveRegionList.begin();
			 iter != mActiveRegionList.end(); ++iter)
		{
			LLViewerRegion* regionp = *iter;
			LLCloudGroup *groupp = regionp->mCloudLayer.findCloudGroup(puff);
			if (groupp)
			{
				return groupp;
			}
		}
	}
	return NULL;
}


void LLWorld::renderPropertyLines()
{
	S32 region_count = 0;
	S32 vertex_count = 0;

	for (region_list_t::iterator iter = mVisibleRegionList.begin();
		 iter != mVisibleRegionList.end(); ++iter)
	{
		LLViewerRegion* regionp = *iter;
		region_count++;
		vertex_count += regionp->renderPropertyLines();
	}
}


void LLWorld::updateNetStats()
{
	F32 bits = 0.f;
	U32 packets = 0;

	for (region_list_t::iterator iter = mActiveRegionList.begin();
		 iter != mActiveRegionList.end(); ++iter)
	{
		LLViewerRegion* regionp = *iter;
		regionp->updateNetStats();
		bits += regionp->mBitStat.getCurrent();
		packets += llfloor( regionp->mPacketsStat.getCurrent() );
	}

	S32 packets_in = gMessageSystem->mPacketsIn - mLastPacketsIn;
	S32 packets_out = gMessageSystem->mPacketsOut - mLastPacketsOut;
	S32 packets_lost = gMessageSystem->mDroppedPackets - mLastPacketsLost;

	S32 actual_in_bits = gMessageSystem->mPacketRing.getAndResetActualInBits();
	S32 actual_out_bits = gMessageSystem->mPacketRing.getAndResetActualOutBits();
	LLViewerStats::getInstance()->mActualInKBitStat.addValue(actual_in_bits/1024.f);
	LLViewerStats::getInstance()->mActualOutKBitStat.addValue(actual_out_bits/1024.f);
	LLViewerStats::getInstance()->mKBitStat.addValue(bits/1024.f);
	LLViewerStats::getInstance()->mPacketsInStat.addValue(packets_in);
	LLViewerStats::getInstance()->mPacketsOutStat.addValue(packets_out);
	LLViewerStats::getInstance()->mPacketsLostStat.addValue(gMessageSystem->mDroppedPackets);
	if (packets_in)
	{
		LLViewerStats::getInstance()->mPacketsLostPercentStat.addValue(100.f*((F32)packets_lost/(F32)packets_in));
	}
	else
	{
		LLViewerStats::getInstance()->mPacketsLostPercentStat.addValue(0.f);
	}

	mLastPacketsIn = gMessageSystem->mPacketsIn;
	mLastPacketsOut = gMessageSystem->mPacketsOut;
	mLastPacketsLost = gMessageSystem->mDroppedPackets;
}


void LLWorld::printPacketsLost()
{
	llinfos << "Simulators:" << llendl;
	llinfos << "----------" << llendl;

	LLCircuitData *cdp = NULL;
	for (region_list_t::iterator iter = mActiveRegionList.begin();
		 iter != mActiveRegionList.end(); ++iter)
	{
		LLViewerRegion* regionp = *iter;
		cdp = gMessageSystem->mCircuitInfo.findCircuit(regionp->getHost());
		if (cdp)
		{
			LLVector3d range = regionp->getCenterGlobal() - gAgent.getPositionGlobal();
				
			llinfos << regionp->getHost() << ", range: " << range.length()
					<< " packets lost: " << cdp->getPacketsLost() << llendl;
		}
	}
}

void LLWorld::processCoarseUpdate(LLMessageSystem* msg, void** user_data)
{
	LLViewerRegion* region = LLWorld::getInstance()->getRegion(msg->getSender());
	if( region )
	{
		region->updateCoarseLocations(msg);
	}
}

F32 LLWorld::getLandFarClip() const
{
	return mLandFarClip;
}

void LLWorld::setLandFarClip(const F32 far_clip)
{
	static S32 const rwidth = (S32)REGION_WIDTH_U32;
	S32 const n1 = (llceil(mLandFarClip) - 1) / rwidth;
	S32 const n2 = (llceil(far_clip) - 1) / rwidth;
	bool need_water_objects_update = n1 != n2;

	mLandFarClip = far_clip;

	if (need_water_objects_update)
	{
		updateWaterObjects();
	}
}

// Some region that we're connected to, but not the one we're in, gave us
// a (possibly) new water height. Update it in our local copy.
void LLWorld::waterHeightRegionInfo(std::string const& sim_name, F32 water_height)
{
	for (region_list_t::iterator iter = mRegionList.begin(); iter != mRegionList.end(); ++iter)
	{
		if ((*iter)->getName() == sim_name)
		{
			(*iter)->setWaterHeight(water_height);
			break;
		}
	}
}

void LLWorld::updateWaterObjects()
{
	if (!gAgent.getRegion())
	{
		return;
	}
	if (mRegionList.empty())
	{
		llwarns << "No regions!" << llendl;
		return;
	}

	// First, determine the min and max "box" of water objects
	S32 min_x = 0;
	S32 min_y = 0;
	S32 max_x = 0;
	S32 max_y = 0;
	U32 region_x, region_y;

	S32 rwidth = 256;

	// We only want to fill in water for stuff that's near us, say, within 256 or 512m
	S32 range = LLViewerCamera::getInstance()->getFar() > 256.f ? 512 : 256;

	LLViewerRegion* regionp = gAgent.getRegion();
	from_region_handle(regionp->getHandle(), &region_x, &region_y);

	min_x = (S32)region_x - range;
	min_y = (S32)region_y - range;
	max_x = (S32)region_x + range;
	max_y = (S32)region_y + range;

	F32 height = 0.f;
	
	for (region_list_t::iterator iter = mRegionList.begin();
		 iter != mRegionList.end(); ++iter)
	{
		LLViewerRegion* regionp = *iter;
		LLVOWater* waterp = regionp->getLand().getWaterObj();
		height += regionp->getWaterHeight();
		if (waterp)
		{
			gObjectList.updateActive(waterp);
		}
	}

	for (std::list<LLVOWater*>::iterator iter = mHoleWaterObjects.begin();
		 iter != mHoleWaterObjects.end(); ++ iter)
	{
		LLVOWater* waterp = *iter;
		gObjectList.killObject(waterp);
	}
	mHoleWaterObjects.clear();

	// Now, get a list of the holes
	S32 x, y;
	for (x = min_x; x <= max_x; x += rwidth)
	{
		for (y = min_y; y <= max_y; y += rwidth)
		{
			U64 region_handle = to_region_handle(x, y);
			if (!getRegionFromHandle(region_handle))
			{
				LLVOWater* waterp = (LLVOWater *)gObjectList.createObjectViewer(LLViewerObject::LL_VO_WATER, gAgent.getRegion());
				waterp->setUseTexture(FALSE);
				waterp->setPositionGlobal(LLVector3d(x + rwidth/2,
													 y + rwidth/2,
													 256.f+DEFAULT_WATER_HEIGHT));
				waterp->setScale(LLVector3((F32)rwidth, (F32)rwidth, 512.f));
				gPipeline.createObject(waterp);
				mHoleWaterObjects.push_back(waterp);
			}
		}
	}

	// Update edge water objects
	S32 wx, wy;
	S32 center_x, center_y;
	wx = (max_x - min_x) + rwidth;
	wy = (max_y - min_y) + rwidth;
	center_x = min_x + (wx >> 1);
	center_y = min_y + (wy >> 1);

	S32 add_boundary[4] = {
		512 - (max_x - region_x),
		512 - (max_y - region_y),
		512 - (region_x - min_x),
		512 - (region_y - min_y) };
		
	S32 dir;
	for (dir = 0; dir < 8; dir++)
	{
		S32 dim[2] = { 0 };
		switch (gDirAxes[dir][0])
		{
		case -1: dim[0] = add_boundary[2]; break;
		case  0: dim[0] = wx; break;
		default: dim[0] = add_boundary[0]; break;
		}
		switch (gDirAxes[dir][1])
		{
		case -1: dim[1] = add_boundary[3]; break;
		case  0: dim[1] = wy; break;
		default: dim[1] = add_boundary[1]; break;
		}

		// Resize and reshape the water objects
		const S32 water_center_x = center_x + llround((wx + dim[0]) * 0.5f * gDirAxes[dir][0]);
		const S32 water_center_y = center_y + llround((wy + dim[1]) * 0.5f * gDirAxes[dir][1]);
		
		LLVOWater* waterp = mEdgeWaterObjects[dir];
		if (!waterp || waterp->isDead())
		{
			// The edge water objects can be dead because they're attached to the region that the
			// agent was in when they were originally created.
			mEdgeWaterObjects[dir] = (LLVOWater *)gObjectList.createObjectViewer(LLViewerObject::LL_VO_VOID_WATER,
																				 gAgent.getRegion());
			waterp = mEdgeWaterObjects[dir];
			waterp->setUseTexture(FALSE);
			waterp->setIsEdgePatch(TRUE);
			gPipeline.createObject(waterp);
		}

		waterp->setRegion(gAgent.getRegion());
		LLVector3d water_pos(water_center_x, water_center_y, 
			DEFAULT_WATER_HEIGHT+256.f);
		LLVector3 water_scale((F32) dim[0], (F32) dim[1], 512.f);

		//stretch out to horizon
		water_scale.mV[0] += fabsf(2048.f * gDirAxes[dir][0]);
		water_scale.mV[1] += fabsf(2048.f * gDirAxes[dir][1]);

		water_pos.mdV[0] += 1024.f * gDirAxes[dir][0];
		water_pos.mdV[1] += 1024.f * gDirAxes[dir][1];

		waterp->setPositionGlobal(water_pos);
		waterp->setScale(water_scale);

		gObjectList.updateActive(waterp);
	}
}


void LLWorld::shiftRegions(const LLVector3& offset)
{
	for (region_list_t::const_iterator i = getRegionList().begin(); i != getRegionList().end(); ++i)
	{
		LLViewerRegion* region = *i;
		region->updateRenderMatrix();
	}

	LLViewerPartSim::getInstance()->shift(offset);
}

LLViewerTexture* LLWorld::getDefaultWaterTexture()
{
	return mDefaultWaterTexturep;
}

void LLWorld::setSpaceTimeUSec(const U64 space_time_usec)
{
	mSpaceTimeUSec = space_time_usec;
}

U64 LLWorld::getSpaceTimeUSec() const
{
	return mSpaceTimeUSec;
}

void LLWorld::requestCacheMisses()
{
	for (region_list_t::iterator iter = mRegionList.begin();
		 iter != mRegionList.end(); ++iter)
	{
		LLViewerRegion* regionp = *iter;
		regionp->requestCacheMisses();
	}
}

void LLWorld::getInfo(LLSD& info)
{
	LLSD region_info;
	for (region_list_t::iterator iter = mRegionList.begin();
		 iter != mRegionList.end(); ++iter)
	{	
		LLViewerRegion* regionp = *iter;
		regionp->getInfo(region_info);
		info["World"].append(region_info);
	}
}

void LLWorld::disconnectRegions()
{
	LLMessageSystem* msg = gMessageSystem;
	for (region_list_t::iterator iter = mRegionList.begin();
		 iter != mRegionList.end(); ++iter)
	{
		LLViewerRegion* regionp = *iter;
		if (regionp == gAgent.getRegion())
		{
			// Skip the main agent
			continue;
		}

		llinfos << "Sending AgentQuitCopy to: " << regionp->getHost() << llendl;
		msg->newMessageFast(_PREHASH_AgentQuitCopy);
		msg->nextBlockFast(_PREHASH_AgentData);
		msg->addUUIDFast(_PREHASH_AgentID, gAgent.getID());
		msg->addUUIDFast(_PREHASH_SessionID, gAgent.getSessionID());
		msg->nextBlockFast(_PREHASH_FuseBlock);
		msg->addU32Fast(_PREHASH_ViewerCircuitCode, gMessageSystem->mOurCircuitCode);
		msg->sendMessage(regionp->getHost());
	}
}

static LLFastTimer::DeclareTimer FTM_ENABLE_SIMULATOR("Enable Sim");

void process_enable_simulator(LLMessageSystem *msg, void **user_data)
{
	LLFastTimer t(FTM_ENABLE_SIMULATOR);
	// enable the appropriate circuit for this simulator and 
	// add its values into the gSimulator structure
	U64		handle;
	U32		ip_u32;
	U16		port;

	msg->getU64Fast(_PREHASH_SimulatorInfo, _PREHASH_Handle, handle);
	msg->getIPAddrFast(_PREHASH_SimulatorInfo, _PREHASH_IP, ip_u32);
	msg->getIPPortFast(_PREHASH_SimulatorInfo, _PREHASH_Port, port);

	// which simulator should we modify?
	LLHost sim(ip_u32, port);

	// Viewer trusts the simulator.
	msg->enableCircuit(sim, TRUE);
	LLWorld::getInstance()->addRegion(handle, sim);

	// give the simulator a message it can use to get ip and port
	llinfos << "simulator_enable() Enabling " << sim << " with code " << msg->getOurCircuitCode() << llendl;
	msg->newMessageFast(_PREHASH_UseCircuitCode);
	msg->nextBlockFast(_PREHASH_CircuitCode);
	msg->addU32Fast(_PREHASH_Code, msg->getOurCircuitCode());
	msg->addUUIDFast(_PREHASH_SessionID, gAgent.getSessionID());
	msg->addUUIDFast(_PREHASH_ID, gAgent.getID());
	msg->sendReliable(sim);
}

class LLEstablishAgentCommunication : public LLHTTPNode
{
	LOG_CLASS(LLEstablishAgentCommunication);
public:
 	virtual void describe(Description& desc) const
	{
		desc.shortInfo("seed capability info for a region");
		desc.postAPI();
		desc.input(
			"{ seed-capability: ..., sim-ip: ..., sim-port }");
		desc.source(__FILE__, __LINE__);
	}

	virtual void post(ResponsePtr response, const LLSD& context, const LLSD& input) const
	{
		if (!input["body"].has("agent-id") ||
			!input["body"].has("sim-ip-and-port") ||
			!input["body"].has("seed-capability"))
		{
			llwarns << "invalid parameters" << llendl;
            return;
		}

		LLHost sim(input["body"]["sim-ip-and-port"].asString());
	
		LLViewerRegion* regionp = LLWorld::getInstance()->getRegion(sim);
		if (!regionp)
		{
			llwarns << "Got EstablishAgentCommunication for unknown region "
					<< sim << llendl;
			return;
		}
		regionp->setSeedCapability(input["body"]["seed-capability"]);
	}
};

// disable the circuit to this simulator
// Called in response to "DisableSimulator" message.
void process_disable_simulator(LLMessageSystem *mesgsys, void **user_data)
{	
	LLHost host = mesgsys->getSender();

	//llinfos << "Disabling simulator with message from " << host << llendl;
	LLWorld::getInstance()->removeRegion(host);

	mesgsys->disableCircuit(host);
}


void process_region_handshake(LLMessageSystem* msg, void** user_data)
{
	LLHost host = msg->getSender();
	LLViewerRegion* regionp = LLWorld::getInstance()->getRegion(host);
	if (!regionp)
	{
		llwarns << "Got region handshake for unknown region "
			<< host << llendl;
		return;
	}

	regionp->unpackRegionHandshake();
}


void send_agent_pause()
{
	// *NOTE:Mani Pausing the mainloop timeout. Otherwise a long modal event may cause
	// the thread monitor to timeout.
	LLAppViewer::instance()->pauseMainloopTimeout();
	
	// Note: used to check for LLWorld initialization before it became a singleton.
	// Rather than just remove this check I'm changing it to assure that the message 
	// system has been initialized. -MG
	if (!gMessageSystem)
	{
		return;
	}
	
	gMessageSystem->newMessageFast(_PREHASH_AgentPause);
	gMessageSystem->nextBlockFast(_PREHASH_AgentData);
	gMessageSystem->addUUIDFast(_PREHASH_AgentID, gAgentID);
	gMessageSystem->addUUIDFast(_PREHASH_SessionID, gAgentSessionID);

	gAgentPauseSerialNum++;
	gMessageSystem->addU32Fast(_PREHASH_SerialNum, gAgentPauseSerialNum);

	for (LLWorld::region_list_t::const_iterator iter = LLWorld::getInstance()->getRegionList().begin();
		 iter != LLWorld::getInstance()->getRegionList().end(); ++iter)
	{
		LLViewerRegion* regionp = *iter;
		gMessageSystem->sendReliable(regionp->getHost());
	}

	gObjectList.mWasPaused = TRUE;
}


void send_agent_resume()
{
	// Note: used to check for LLWorld initialization before it became a singleton.
	// Rather than just remove this check I'm changing it to assure that the message 
	// system has been initialized. -MG
	if (!gMessageSystem)
	{
		return;
	}

	gMessageSystem->newMessageFast(_PREHASH_AgentResume);
	gMessageSystem->nextBlockFast(_PREHASH_AgentData);
	gMessageSystem->addUUIDFast(_PREHASH_AgentID, gAgentID);
	gMessageSystem->addUUIDFast(_PREHASH_SessionID, gAgentSessionID);

	gAgentPauseSerialNum++;
	gMessageSystem->addU32Fast(_PREHASH_SerialNum, gAgentPauseSerialNum);
	

	for (LLWorld::region_list_t::const_iterator iter = LLWorld::getInstance()->getRegionList().begin();
		 iter != LLWorld::getInstance()->getRegionList().end(); ++iter)
	{
		LLViewerRegion* regionp = *iter;
		gMessageSystem->sendReliable(regionp->getHost());
	}

	// Reset the FPS counter to avoid an invalid fps
	LLViewerStats::getInstance()->mFPSStat.start();

	LLAppViewer::instance()->resumeMainloopTimeout();
}

static LLVector3d unpackLocalToGlobalPosition(U32 compact_local, const LLVector3d& region_origin)
{
	LLVector3d pos_global;
	LLVector3 pos_local;
	U8 bits;

	bits = compact_local & 0xFF;
	pos_local.mV[VZ] = F32(bits) * 4.f;
	compact_local >>= 8;

	bits = compact_local & 0xFF;
	pos_local.mV[VY] = (F32)bits;
	compact_local >>= 8;

	bits = compact_local & 0xFF;
	pos_local.mV[VX] = (F32)bits;

	pos_global.setVec( pos_local );
	pos_global += region_origin;
	return pos_global;
}

void LLWorld::getAvatars(uuid_vec_t* avatar_ids, std::vector<LLVector3d>* positions, const LLVector3d& relative_to, F32 radius) const
{
	if(avatar_ids != NULL)
	{
		avatar_ids->clear();
	}
	if(positions != NULL)
	{
		positions->clear();
	}
	for (LLWorld::region_list_t::const_iterator iter = LLWorld::getInstance()->getRegionList().begin();
		iter != LLWorld::getInstance()->getRegionList().end(); ++iter)
	{
		LLViewerRegion* regionp = *iter;
		const LLVector3d& origin_global = regionp->getOriginGlobal();
		S32 count = regionp->mMapAvatars.count();
		for (S32 i = 0; i < count; i++)
		{
			LLVector3d pos_global = unpackLocalToGlobalPosition(regionp->mMapAvatars.get(i), origin_global);
			if(dist_vec(pos_global, relative_to) <= radius)
			{
				if(positions != NULL)
				{
					positions->push_back(pos_global);
				}
				if(avatar_ids != NULL)
				{
					avatar_ids->push_back(regionp->mMapAvatarIDs.get(i));
				}
			}
		}
	}
	// retrieve the list of close avatars from viewer objects as well
	// for when we are above 1000m, only do this when we are retrieving
	// uuid's too as there could be duplicates
	if(avatar_ids != NULL)
	{
		for (std::vector<LLCharacter*>::iterator iter = LLCharacter::sInstances.begin();
			iter != LLCharacter::sInstances.end(); ++iter)
		{
			LLVOAvatar* pVOAvatar = (LLVOAvatar*) *iter;
			if(pVOAvatar->isDead() || pVOAvatar->isSelf())
				continue;
			LLUUID uuid = pVOAvatar->getID();
			if(uuid.isNull())
				continue;
			LLVector3d pos_global = pVOAvatar->getPositionGlobal();
			if(dist_vec(pos_global, relative_to) <= radius)
			{
				bool found = false;
				uuid_vec_t::iterator sel_iter = avatar_ids->begin();
				for (; sel_iter != avatar_ids->end(); sel_iter++)
				{
					if(*sel_iter == uuid)
					{
						found = true;
						break;
					}
				}
				if(!found)
				{
					if(positions != NULL)
						positions->push_back(pos_global);
					avatar_ids->push_back(uuid);
				}
			}
		}
	}
}


LLHTTPRegistration<LLEstablishAgentCommunication>
	gHTTPRegistrationEstablishAgentCommunication(
							"/message/EstablishAgentCommunication");
>>>>>>> 12b0b52b
<|MERGE_RESOLUTION|>--- conflicted
+++ resolved
@@ -1,4 +1,3 @@
-<<<<<<< HEAD
 /** 
  * @file llworld.cpp
  * @brief Initial test structure to organize viewer regions
@@ -597,7 +596,7 @@
 		region_list_t::iterator curiter = iter++;
 		LLViewerRegion* regionp = *curiter;
 		F32 height = regionp->getLand().getMaxZ() - regionp->getLand().getMinZ();
-		F32 radius = 0.5f*fsqrtf(height * height + diagonal_squared);
+		F32 radius = 0.5f*(F32) sqrt(height * height + diagonal_squared);
 		if (!regionp->getLand().hasZData()
 			|| LLViewerCamera::getInstance()->sphereInFrustum(regionp->getCenterAgent(), radius))
 		{
@@ -618,7 +617,7 @@
 		}
 
 		F32 height = regionp->getLand().getMaxZ() - regionp->getLand().getMinZ();
-		F32 radius = 0.5f*fsqrtf(height * height + diagonal_squared);
+		F32 radius = 0.5f*(F32) sqrt(height * height + diagonal_squared);
 		if (LLViewerCamera::getInstance()->sphereInFrustum(regionp->getCenterAgent(), radius))
 		{
 			regionp->calculateCameraDistance();
@@ -867,42 +866,6 @@
 	}
 }
 
-// There are three types of water objects:
-// Region water objects: the water in a region.
-// Hole water objects: water in the void but within current draw distance.
-// Edge water objects: the water outside the draw distance, up till the horizon.
-//
-// For example:
-//
-// -----------------------horizon-------------------------
-// |                 |                 |                 |
-// |  Edge Water     |                 |                 |
-// |                 |                 |                 |
-// |                 |                 |                 |
-// |                 |                 |                 |
-// |                 |                 |                 |
-// |                 |      rwidth     |                 |
-// |                 |     <----->     |                 |
-// -------------------------------------------------------
-// |                 |Hole |other|     |                 |
-// |                 |Water|reg. |     |                 |
-// |                 |-----------------|                 |
-// |                 |other|cur. |<--> |                 |
-// |                 |reg. | reg.|  \__|_ draw distance  |
-// |                 |-----------------|                 |
-// |                 |     |     |<--->|                 |
-// |                 |     |     |  \__|_ range          |
-// -------------------------------------------------------
-// |                 |<----width------>|<--horizon ext.->|
-// |                 |                 |                 |
-// |                 |                 |                 |
-// |                 |                 |                 |
-// |                 |                 |                 |
-// |                 |                 |                 |
-// |                 |                 |                 |
-// |                 |                 |                 |
-// -------------------------------------------------------
-//
 void LLWorld::updateWaterObjects()
 {
 	if (!gAgent.getRegion())
@@ -915,265 +878,128 @@
 		return;
 	}
 
-	// Region width in meters.
-	S32 const rwidth = (S32)REGION_WIDTH_U32;
-
-	// The distance we might see into the void
-	// when standing on the edge of a region, in meters.
-	S32 const draw_distance = llceil(mLandFarClip);
-
-	// We can only have "holes" in the water (where there no region) if we
-	// can have existing regions around it. Taking into account that this
-	// code is only executed when we enter a region, and not when we walk
-	// around in it, we (only) need to take into account regions that fall
-	// within the draw_distance.
-	//
-	// Set 'range' to draw_distance, rounded up to the nearest multiple of rwidth.
-	S32 const nsims = (draw_distance + rwidth - 1) / rwidth;
-	S32 const range = nsims * rwidth;
-
-	// Get South-West corner of current region.
-	LLViewerRegion const* regionp = gAgent.getRegion();
+	// First, determine the min and max "box" of water objects
+	S32 min_x = 0;
+	S32 min_y = 0;
+	S32 max_x = 0;
+	S32 max_y = 0;
 	U32 region_x, region_y;
+
+	S32 rwidth = 256;
+
+	// We only want to fill in water for stuff that's near us, say, within 256 or 512m
+	S32 range = LLViewerCamera::getInstance()->getFar() > 256.f ? 512 : 256;
+
+	LLViewerRegion* regionp = gAgent.getRegion();
 	from_region_handle(regionp->getHandle(), &region_x, &region_y);
 
-	// The min. and max. coordinates of the South-West corners of the Hole water objects.
-	S32 const min_x = (S32)region_x - range;
-	S32 const min_y = (S32)region_y - range;
-	S32 const max_x = (S32)region_x + range;
-	S32 const max_y = (S32)region_y + range;
-
-	// Attempt to determine a sensible water height for all the
-	// Hole Water objects.
-	//
-	// It make little sense to try to guess what the best water
-	// height should be when that isn't completely obvious: if it's
-	// impossible to satisfy every region's water height without
-	// getting a jump in the water height.
-	//
-	// In order to keep the reasoning simple, we assume something
-	// logical as a group of connected regions, where the coastline
-	// is at the outer edge. Anything more complex that would "break"
-	// under such an assumption would probably break anyway (would
-	// depend on terrain editing and existing mega prims, say, if
-	// anything would make sense at all).
-	//
-	// So, what we do is find all connected regions within the
-	// draw distance that border void, and then pick the lowest
-	// water height of those (coast) regions.
-	S32 const n = 2 * nsims + 1;
-	S32 const origin = nsims + nsims * n;
-	std::vector<F32> water_heights(n * n);
-	std::vector<U8> checked(n * n, 0);		// index = nx + ny * n + origin;
-	U8 const region_bit = 1;
-	U8 const hole_bit = 2;
-	U8 const bordering_hole_bit = 4;
-	U8 const bordering_edge_bit = 8;
-	// Use the legacy waterheight for the Edge water in the case
-	// that we don't find any Hole water at all.
-	F32 water_height = DEFAULT_WATER_HEIGHT;
-	int max_count = 0;
-	LL_DEBUGS("WaterHeight") << "Current region: " << regionp->getName() << "; water height: " << regionp->getWaterHeight() << " m." << LL_ENDL;
-	std::map<S32, int> water_height_counts;
-	typedef std::queue<std::pair<S32, S32>, std::deque<std::pair<S32, S32> > > nxny_pairs_type;
-	nxny_pairs_type nxny_pairs;
-	nxny_pairs.push(nxny_pairs_type::value_type(0, 0));
-	water_heights[origin] = regionp->getWaterHeight();
-	checked[origin] = region_bit;
-	// For debugging purposes.
-	int number_of_connected_regions = 1;
-	int uninitialized_regions = 0;
-	int bordering_hole = 0;
-	int bordering_edge = 0;
-	while(!nxny_pairs.empty())
-	{
-		S32 const nx = nxny_pairs.front().first;
-		S32 const ny = nxny_pairs.front().second;
-		LL_DEBUGS("WaterHeight") << "nx,ny = " << nx << "," << ny << LL_ENDL;
-		S32 const index = nx + ny * n + origin;
-		nxny_pairs.pop();
-		for (S32 dir = 0; dir < 4; ++dir)
-		{
-			S32 const cnx = nx + gDirAxes[dir][0];
-			S32 const cny = ny + gDirAxes[dir][1];
-			LL_DEBUGS("WaterHeight") << "dir = " << dir << "; cnx,cny = " << cnx << "," << cny << LL_ENDL;
-			S32 const cindex = cnx + cny * n + origin;
-			bool is_hole = false;
-			bool is_edge = false;
-			LLViewerRegion* new_region_found = NULL;
-			if (cnx < -nsims || cnx > nsims ||
-			    cny < -nsims || cny > nsims)
-			{
-				LL_DEBUGS("WaterHeight") << "  Edge Water!" << LL_ENDL;
-				// Bumped into Edge water object.
-				is_edge = true;
-			}
-			else if (checked[cindex])
-			{
-				LL_DEBUGS("WaterHeight") << "  Already checked before!" << LL_ENDL;
-				// Already checked.
-				is_hole = (checked[cindex] & hole_bit);
-			}
-			else
-			{
-				S32 x = (S32)region_x + cnx * rwidth;
-				S32 y = (S32)region_y + cny * rwidth;
-				U64 region_handle = to_region_handle(x, y);
-				new_region_found = getRegionFromHandle(region_handle);
-				is_hole = !new_region_found;
-				checked[cindex] = is_hole ? hole_bit : region_bit;
-			}
-			if (is_hole)
-			{
-				// This was a region that borders at least one 'hole'.
-				// Count the found coastline.
-				F32 new_water_height = water_heights[index];
-				LL_DEBUGS("WaterHeight") << "  This is void; counting coastline with water height of " << new_water_height << LL_ENDL;
-				S32 new_water_height_cm = llround(new_water_height * 100);
-				int count = (water_height_counts[new_water_height_cm] += 1);
-				// Just use the lowest water height: this is mainly about the horizon water,
-				// and whatever we do, we don't want it to be possible to look under the water
-				// when looking in the distance: it is better to make a step downwards in water
-				// height when going away from the avie than a step upwards. However, since
-				// everyone is used to DEFAULT_WATER_HEIGHT, don't allow a single region
-				// to drag the water level below DEFAULT_WATER_HEIGHT on it's own.
-				if (bordering_hole == 0 ||			// First time we get here.
-				    (new_water_height >= DEFAULT_WATER_HEIGHT &&
-					 new_water_height < water_height) ||
-				    (new_water_height < DEFAULT_WATER_HEIGHT &&
-					 count > max_count)
-				   )
-				{
-					water_height = new_water_height;
-				}
-				if (count > max_count)
-				{
-					max_count = count;
-				}
-				if (!(checked[index] & bordering_hole_bit))
-				{
-					checked[index] |= bordering_hole_bit;
-					++bordering_hole;
-				}
-			}
-			else if (is_edge && !(checked[index] & bordering_edge_bit))
-			{
-				checked[index] |= bordering_edge_bit;
-				++bordering_edge;
-			}
-			if (!new_region_found)
-			{
-				// Dead end, there is no region here.
-				continue;
-			}
-			// Found a new connected region.
-			++number_of_connected_regions;
-			if (new_region_found->getName().empty())
-			{
-				// Uninitialized LLViewerRegion, don't use it's water height.
-				LL_DEBUGS("WaterHeight") << "  Uninitialized region." << LL_ENDL;
-				++uninitialized_regions;
-				continue;
-			}
-			nxny_pairs.push(nxny_pairs_type::value_type(cnx, cny));
-			water_heights[cindex] = new_region_found->getWaterHeight();
-			LL_DEBUGS("WaterHeight") << "  Found a new region (name: " << new_region_found->getName() << "; water height: " << water_heights[cindex] << " m)!" << LL_ENDL;
-		}
-	}
-	llinfos << "Number of connected regions: " << number_of_connected_regions << " (" << uninitialized_regions <<
-		" uninitialized); number of regions bordering Hole water: " << bordering_hole <<
-		"; number of regions bordering Edge water: " << bordering_edge << llendl;
-	llinfos << "Coastline count (height, count): ";
-	bool first = true;
-	for (std::map<S32, int>::iterator iter = water_height_counts.begin(); iter != water_height_counts.end(); ++iter)
-	{
-		if (!first) llcont << ", ";
-		llcont << "(" << (iter->first / 100.f) << ", " << iter->second << ")";
-		first = false;
-	}
-	llcont << llendl;
-	llinfos << "Water height used for Hole and Edge water objects: " << water_height << llendl;
-
-	// Update all Region water objects.
-	for (region_list_t::iterator iter = mRegionList.begin(); iter != mRegionList.end(); ++iter)
+	min_x = (S32)region_x - range;
+	min_y = (S32)region_y - range;
+	max_x = (S32)region_x + range;
+	max_y = (S32)region_y + range;
+
+	F32 height = 0.f;
+	
+	for (region_list_t::iterator iter = mRegionList.begin();
+		 iter != mRegionList.end(); ++iter)
 	{
 		LLViewerRegion* regionp = *iter;
 		LLVOWater* waterp = regionp->getLand().getWaterObj();
+		height += regionp->getWaterHeight();
 		if (waterp)
 		{
 			gObjectList.updateActive(waterp);
 		}
 	}
 
-	// Clean up all existing Hole water objects.
 	for (std::list<LLVOWater*>::iterator iter = mHoleWaterObjects.begin();
-		 iter != mHoleWaterObjects.end(); ++iter)
+		 iter != mHoleWaterObjects.end(); ++ iter)
 	{
 		LLVOWater* waterp = *iter;
 		gObjectList.killObject(waterp);
 	}
 	mHoleWaterObjects.clear();
 
-	// Let the Edge and Hole water boxes be 1024 meter high so that they
-	// are never too small to be drawn (A LL_VO_*_WATER box has water
-	// rendered on it's bottom surface only), and put their bottom at
-	// the current regions water height.
-	F32 const box_height = 1024;
-	F32 const water_center_z = water_height + box_height / 2;
-
-	// Create new Hole water objects within 'range' where there is no region.
-	for (S32 x = min_x; x <= max_x; x += rwidth)
-	{
-		for (S32 y = min_y; y <= max_y; y += rwidth)
+	// Now, get a list of the holes
+	S32 x, y;
+	for (x = min_x; x <= max_x; x += rwidth)
+	{
+		for (y = min_y; y <= max_y; y += rwidth)
 		{
 			U64 region_handle = to_region_handle(x, y);
 			if (!getRegionFromHandle(region_handle))
 			{
-				LLVOWater* waterp = (LLVOWater*)gObjectList.createObjectViewer(LLViewerObject::LL_VO_VOID_WATER, gAgent.getRegion());
+				LLVOWater* waterp = (LLVOWater *)gObjectList.createObjectViewer(LLViewerObject::LL_VO_WATER, gAgent.getRegion());
 				waterp->setUseTexture(FALSE);
-				waterp->setPositionGlobal(LLVector3d(x + rwidth / 2, y + rwidth / 2, water_center_z));
-				waterp->setScale(LLVector3((F32)rwidth, (F32)rwidth, box_height));
+				waterp->setPositionGlobal(LLVector3d(x + rwidth/2,
+													 y + rwidth/2,
+													 256.f+DEFAULT_WATER_HEIGHT));
+				waterp->setScale(LLVector3((F32)rwidth, (F32)rwidth, 512.f));
 				gPipeline.createObject(waterp);
 				mHoleWaterObjects.push_back(waterp);
 			}
 		}
 	}
 
-	// Center of the region.
-	S32 const center_x = region_x + rwidth / 2;
-	S32 const center_y = region_y + rwidth / 2;
-	// Width of the area with Hole water objects.
-	S32 const width = rwidth + 2 * range;
-	S32 const horizon_extend = 2048 + 512 - range;	// Legacy value.
-	// The overlap is needed to get rid of sky pixels being visible between the
-	// Edge and Hole water object at greater distances (due to floating point
-	// round off errors).
-	S32 const edge_hole_overlap = 1;		// Twice the actual overlap.
+	// Update edge water objects
+	S32 wx, wy;
+	S32 center_x, center_y;
+	wx = (max_x - min_x) + rwidth;
+	wy = (max_y - min_y) + rwidth;
+	center_x = min_x + (wx >> 1);
+	center_y = min_y + (wy >> 1);
+
+	S32 add_boundary[4] = {
+		512 - (max_x - region_x),
+		512 - (max_y - region_y),
+		512 - (region_x - min_x),
+		512 - (region_y - min_y) };
 		
-	for (S32 dir = 0; dir < 8; ++dir)
-	{
-		// Size of the Edge water objects.
-		S32 const dim_x = (gDirAxes[dir][0] == 0) ? width : (horizon_extend + edge_hole_overlap);
-		S32 const dim_y = (gDirAxes[dir][1] == 0) ? width : (horizon_extend + edge_hole_overlap);
-		// And their position.
-		S32 const water_center_x = center_x + (width + horizon_extend) / 2 * gDirAxes[dir][0];
-		S32 const water_center_y = center_y + (width + horizon_extend) / 2 * gDirAxes[dir][1];
-
+	S32 dir;
+	for (dir = 0; dir < 8; dir++)
+	{
+		S32 dim[2] = { 0 };
+		switch (gDirAxes[dir][0])
+		{
+		case -1: dim[0] = add_boundary[2]; break;
+		case  0: dim[0] = wx; break;
+		default: dim[0] = add_boundary[0]; break;
+		}
+		switch (gDirAxes[dir][1])
+		{
+		case -1: dim[1] = add_boundary[3]; break;
+		case  0: dim[1] = wy; break;
+		default: dim[1] = add_boundary[1]; break;
+		}
+
+		// Resize and reshape the water objects
+		const S32 water_center_x = center_x + llround((wx + dim[0]) * 0.5f * gDirAxes[dir][0]);
+		const S32 water_center_y = center_y + llround((wy + dim[1]) * 0.5f * gDirAxes[dir][1]);
+		
 		LLVOWater* waterp = mEdgeWaterObjects[dir];
 		if (!waterp || waterp->isDead())
 		{
 			// The edge water objects can be dead because they're attached to the region that the
 			// agent was in when they were originally created.
-			mEdgeWaterObjects[dir] = (LLVOWater *)gObjectList.createObjectViewer(LLViewerObject::LL_VO_VOID_WATER, gAgent.getRegion());
+			mEdgeWaterObjects[dir] = (LLVOWater *)gObjectList.createObjectViewer(LLViewerObject::LL_VO_VOID_WATER,
+																				 gAgent.getRegion());
 			waterp = mEdgeWaterObjects[dir];
 			waterp->setUseTexture(FALSE);
-			waterp->setIsEdgePatch(TRUE);		// Mark that this is edge water and not hole water.
+			waterp->setIsEdgePatch(TRUE);
 			gPipeline.createObject(waterp);
 		}
 
 		waterp->setRegion(gAgent.getRegion());
-		LLVector3d water_pos(water_center_x, water_center_y, water_center_z);
-		LLVector3 water_scale((F32) dim_x, (F32) dim_y, box_height);
+		LLVector3d water_pos(water_center_x, water_center_y, 
+			DEFAULT_WATER_HEIGHT+256.f);
+		LLVector3 water_scale((F32) dim[0], (F32) dim[1], 512.f);
+
+		//stretch out to horizon
+		water_scale.mV[0] += fabsf(2048.f * gDirAxes[dir][0]);
+		water_scale.mV[1] += fabsf(2048.f * gDirAxes[dir][1]);
+
+		water_pos.mdV[0] += 1024.f * gDirAxes[dir][0];
+		water_pos.mdV[1] += 1024.f * gDirAxes[dir][1];
 
 		waterp->setPositionGlobal(water_pos);
 		waterp->setScale(water_scale);
@@ -1181,6 +1007,7 @@
 		gObjectList.updateActive(waterp);
 	}
 }
+
 
 void LLWorld::shiftRegions(const LLVector3& offset)
 {
@@ -1503,1354 +1330,4 @@
 
 LLHTTPRegistration<LLEstablishAgentCommunication>
 	gHTTPRegistrationEstablishAgentCommunication(
-							"/message/EstablishAgentCommunication");
-=======
-/** 
- * @file llworld.cpp
- * @brief Initial test structure to organize viewer regions
- *
- * $LicenseInfo:firstyear=2001&license=viewerlgpl$
- * Second Life Viewer Source Code
- * Copyright (C) 2010, Linden Research, Inc.
- * 
- * This library is free software; you can redistribute it and/or
- * modify it under the terms of the GNU Lesser General Public
- * License as published by the Free Software Foundation;
- * version 2.1 of the License only.
- * 
- * This library is distributed in the hope that it will be useful,
- * but WITHOUT ANY WARRANTY; without even the implied warranty of
- * MERCHANTABILITY or FITNESS FOR A PARTICULAR PURPOSE.  See the GNU
- * Lesser General Public License for more details.
- * 
- * You should have received a copy of the GNU Lesser General Public
- * License along with this library; if not, write to the Free Software
- * Foundation, Inc., 51 Franklin Street, Fifth Floor, Boston, MA  02110-1301  USA
- * 
- * Linden Research, Inc., 945 Battery Street, San Francisco, CA  94111  USA
- * $/LicenseInfo$
- */
-
-#include "llviewerprecompiledheaders.h"
-
-#include "llworld.h"
-#include "llrender.h"
-
-#include "indra_constants.h"
-#include "llstl.h"
-
-#include "llagent.h"
-#include "llviewercontrol.h"
-#include "lldrawpool.h"
-#include "llglheaders.h"
-#include "llhttpnode.h"
-#include "llregionhandle.h"
-#include "llsurface.h"
-#include "lltrans.h"
-#include "llviewercamera.h"
-#include "llviewertexture.h"
-#include "llviewertexturelist.h"
-#include "llviewernetwork.h"
-#include "llviewerobjectlist.h"
-#include "llviewerparceloverlay.h"
-#include "llviewerregion.h"
-#include "llviewerstats.h"
-#include "llvlcomposition.h"
-#include "llvoavatar.h"
-#include "llvowater.h"
-#include "message.h"
-#include "pipeline.h"
-#include "llappviewer.h"		// for do_disconnect()
-
-#include <deque>
-#include <queue>
-#include <map>
-#include <cstring>
-
-//
-// Globals
-//
-U32			gAgentPauseSerialNum = 0;
-
-//
-// Constants
-//
-const S32 MAX_NUMBER_OF_CLOUDS	= 750;
-const S32 WORLD_PATCH_SIZE = 16;
-
-extern LLColor4U MAX_WATER_COLOR;
-
-const U32 LLWorld::mWidth = 256;
-
-// meters/point, therefore mWidth * mScale = meters per edge
-const F32 LLWorld::mScale = 1.f;
-
-const F32 LLWorld::mWidthInMeters = mWidth * mScale;
-
-//
-// Functions
-//
-
-// allocate the stack
-LLWorld::LLWorld() :
-	mLandFarClip(DEFAULT_FAR_PLANE),
-	mLastPacketsIn(0),
-	mLastPacketsOut(0),
-	mLastPacketsLost(0),
-	mSpaceTimeUSec(0),
-	mClassicCloudsEnabled(TRUE)
-{
-	for (S32 i = 0; i < 8; i++)
-	{
-		mEdgeWaterObjects[i] = NULL;
-	}
-
-	if (gNoRender)
-	{
-		return;
-	}
-
-	LLPointer<LLImageRaw> raw = new LLImageRaw(1,1,4);
-	U8 *default_texture = raw->getData();
-	*(default_texture++) = MAX_WATER_COLOR.mV[0];
-	*(default_texture++) = MAX_WATER_COLOR.mV[1];
-	*(default_texture++) = MAX_WATER_COLOR.mV[2];
-	*(default_texture++) = MAX_WATER_COLOR.mV[3];
-	
-	mDefaultWaterTexturep = LLViewerTextureManager::getLocalTexture(raw.get(), FALSE);
-	gGL.getTexUnit(0)->bind(mDefaultWaterTexturep);
-	mDefaultWaterTexturep->setAddressMode(LLTexUnit::TAM_CLAMP);
-
-}
-
-
-void LLWorld::destroyClass()
-{
-	mHoleWaterObjects.clear();
-	gObjectList.destroy();
-	for(region_list_t::iterator region_it = mRegionList.begin(); region_it != mRegionList.end(); )
-	{
-		LLViewerRegion* region_to_delete = *region_it++;
-		removeRegion(region_to_delete->getHost());
-	}
-	if(LLVOCache::hasInstance())
-	{
-		LLVOCache::getInstance()->destroyClass() ;
-	}
-	LLViewerPartSim::getInstance()->destroyClass();
-}
-
-
-LLViewerRegion* LLWorld::addRegion(const U64 &region_handle, const LLHost &host)
-{
-	LLMemType mt(LLMemType::MTYPE_REGIONS);
-	llinfos << "Add region with handle: " << region_handle << " on host " << host << llendl;
-	LLViewerRegion *regionp = getRegionFromHandle(region_handle);
-	if (regionp)
-	{
-		llinfos << "Region exists, removing it " << llendl;
-		LLHost old_host = regionp->getHost();
-		// region already exists!
-		if (host == old_host && regionp->isAlive())
-		{
-			// This is a duplicate for the same host and it's alive, don't bother.
-			return regionp;
-		}
-
-		if (host != old_host)
-		{
-			llwarns << "LLWorld::addRegion exists, but old host " << old_host
-					<< " does not match new host " << host << llendl;
-		}
-		if (!regionp->isAlive())
-		{
-			llwarns << "LLWorld::addRegion exists, but isn't alive" << llendl;
-		}
-
-		// Kill the old host, and then we can continue on and add the new host.  We have to kill even if the host
-		// matches, because all the agent state for the new camera is completely different.
-		removeRegion(old_host);
-	}
-
-	U32 iindex = 0;
-	U32 jindex = 0;
-	from_region_handle(region_handle, &iindex, &jindex);
-	S32 x = (S32)(iindex/mWidth);
-	S32 y = (S32)(jindex/mWidth);
-	llinfos << "Adding new region (" << x << ":" << y << ")" << llendl;
-	llinfos << "Host: " << host << llendl;
-
-	LLVector3d origin_global;
-
-	origin_global = from_region_handle(region_handle);
-
-	regionp = new LLViewerRegion(region_handle,
-								    host,
-									mWidth,
-									WORLD_PATCH_SIZE,
-									getRegionWidthInMeters() );
-	if (!regionp)
-	{
-		llerrs << "Unable to create new region!" << llendl;
-	}
-
-	regionp->mCloudLayer.create(regionp);
-	regionp->mCloudLayer.setWidth((F32)mWidth);
-	regionp->mCloudLayer.setWindPointer(&regionp->mWind);
-
-	mRegionList.push_back(regionp);
-	mActiveRegionList.push_back(regionp);
-	mCulledRegionList.push_back(regionp);
-
-
-	// Find all the adjacent regions, and attach them.
-	// Generate handles for all of the adjacent regions, and attach them in the correct way.
-	// connect the edges
-	F32 adj_x = 0.f;
-	F32 adj_y = 0.f;
-	F32 region_x = 0.f;
-	F32 region_y = 0.f;
-	U64 adj_handle = 0;
-
-	F32 width = getRegionWidthInMeters();
-
-	LLViewerRegion *neighborp;
-	from_region_handle(region_handle, &region_x, &region_y);
-
-	// Iterate through all directions, and connect neighbors if there.
-	S32 dir;
-	for (dir = 0; dir < 8; dir++)
-	{
-		adj_x = region_x + width * gDirAxes[dir][0];
-		adj_y = region_y + width * gDirAxes[dir][1];
-		to_region_handle(adj_x, adj_y, &adj_handle);
-
-		neighborp = getRegionFromHandle(adj_handle);
-		if (neighborp)
-		{
-			//llinfos << "Connecting " << region_x << ":" << region_y << " -> " << adj_x << ":" << adj_y << llendl;
-			regionp->connectNeighbor(neighborp, dir);
-		}
-	}
-
-	updateWaterObjects();
-
-	return regionp;
-}
-
-
-void LLWorld::removeRegion(const LLHost &host)
-{
-	F32 x, y;
-
-	LLViewerRegion *regionp = getRegion(host);
-	if (!regionp)
-	{
-		llwarns << "Trying to remove region that doesn't exist!" << llendl;
-		return;
-	}
-	
-	if (regionp == gAgent.getRegion())
-	{
-		for (region_list_t::iterator iter = mRegionList.begin();
-			 iter != mRegionList.end(); ++iter)
-		{
-			LLViewerRegion* reg = *iter;
-			llwarns << "RegionDump: " << reg->getName()
-				<< " " << reg->getHost()
-				<< " " << reg->getOriginGlobal()
-				<< llendl;
-		}
-
-		llwarns << "Agent position global " << gAgent.getPositionGlobal() 
-			<< " agent " << gAgent.getPositionAgent()
-			<< llendl;
-
-		llwarns << "Regions visited " << gAgent.getRegionsVisited() << llendl;
-
-		llwarns << "gFrameTimeSeconds " << gFrameTimeSeconds << llendl;
-
-		llwarns << "Disabling region " << regionp->getName() << " that agent is in!" << llendl;
-		LLAppViewer::instance()->forceDisconnect(LLTrans::getString("YouHaveBeenDisconnected"));
-
-		regionp->saveObjectCache() ; //force to save objects here in case that the object cache is about to be destroyed.
-		return;
-	}
-
-	from_region_handle(regionp->getHandle(), &x, &y);
-	llinfos << "Removing region " << x << ":" << y << llendl;
-
-	mRegionList.remove(regionp);
-	mActiveRegionList.remove(regionp);
-	mCulledRegionList.remove(regionp);
-	mVisibleRegionList.remove(regionp);
-	
-	delete regionp;
-
-	updateWaterObjects();
-
-	//double check all objects of this region are removed.
-	gObjectList.clearAllMapObjectsInRegion(regionp) ;
-	//llassert_always(!gObjectList.hasMapObjectInRegion(regionp)) ;
-}
-
-
-LLViewerRegion* LLWorld::getRegion(const LLHost &host)
-{
-	for (region_list_t::iterator iter = mRegionList.begin();
-		 iter != mRegionList.end(); ++iter)
-	{
-		LLViewerRegion* regionp = *iter;
-		if (regionp->getHost() == host)
-		{
-			return regionp;
-		}
-	}
-	return NULL;
-}
-
-LLViewerRegion* LLWorld::getRegionFromPosAgent(const LLVector3 &pos)
-{
-	return getRegionFromPosGlobal(gAgent.getPosGlobalFromAgent(pos));
-}
-
-LLViewerRegion* LLWorld::getRegionFromPosGlobal(const LLVector3d &pos)
-{
-	for (region_list_t::iterator iter = mRegionList.begin();
-		 iter != mRegionList.end(); ++iter)
-	{
-		LLViewerRegion* regionp = *iter;
-		if (regionp->pointInRegionGlobal(pos))
-		{
-			return regionp;
-		}
-	}
-	return NULL;
-}
-
-
-LLVector3d	LLWorld::clipToVisibleRegions(const LLVector3d &start_pos, const LLVector3d &end_pos)
-{
-	if (positionRegionValidGlobal(end_pos))
-	{
-		return end_pos;
-	}
-
-	LLViewerRegion* regionp = getRegionFromPosGlobal(start_pos);
-	if (!regionp) 
-	{
-		return start_pos;
-	}
-
-	LLVector3d delta_pos = end_pos - start_pos;
-	LLVector3d delta_pos_abs;
-	delta_pos_abs.setVec(delta_pos);
-	delta_pos_abs.abs();
-
-	LLVector3 region_coord = regionp->getPosRegionFromGlobal(end_pos);
-	F64 clip_factor = 1.0;
-	F32 region_width = regionp->getWidth();
-	if (region_coord.mV[VX] < 0.f)
-	{
-		if (region_coord.mV[VY] < region_coord.mV[VX])
-		{
-			// clip along y -
-			clip_factor = -(region_coord.mV[VY] / delta_pos_abs.mdV[VY]);
-		}
-		else
-		{
-			// clip along x -
-			clip_factor = -(region_coord.mV[VX] / delta_pos_abs.mdV[VX]);
-		}
-	}
-	else if (region_coord.mV[VX] > region_width)
-	{
-		if (region_coord.mV[VY] > region_coord.mV[VX])
-		{
-			// clip along y +
-			clip_factor = (region_coord.mV[VY] - region_width) / delta_pos_abs.mdV[VY];
-		}
-		else
-		{
-			//clip along x +
-			clip_factor = (region_coord.mV[VX] - region_width) / delta_pos_abs.mdV[VX];
-		}
-	}
-	else if (region_coord.mV[VY] < 0.f)
-	{
-		// clip along y -
-		clip_factor = -(region_coord.mV[VY] / delta_pos_abs.mdV[VY]);
-	}
-	else if (region_coord.mV[VY] > region_width)
-	{ 
-		// clip along y +
-		clip_factor = (region_coord.mV[VY] - region_width) / delta_pos_abs.mdV[VY];
-	}
-
-	// clamp to within region dimensions
-	LLVector3d final_region_pos = LLVector3d(region_coord) - (delta_pos * clip_factor);
-	final_region_pos.mdV[VX] = llclamp(final_region_pos.mdV[VX], 0.0,
-									   (F64)(region_width - F_ALMOST_ZERO));
-	final_region_pos.mdV[VY] = llclamp(final_region_pos.mdV[VY], 0.0,
-									   (F64)(region_width - F_ALMOST_ZERO));
-	final_region_pos.mdV[VZ] = llclamp(final_region_pos.mdV[VZ], 0.0,
-									   (F64)(LLWorld::getInstance()->getRegionMaxHeight() - F_ALMOST_ZERO));
-	return regionp->getPosGlobalFromRegion(LLVector3(final_region_pos));
-}
-
-LLViewerRegion* LLWorld::getRegionFromHandle(const U64 &handle)
-{
-	for (region_list_t::iterator iter = mRegionList.begin();
-		 iter != mRegionList.end(); ++iter)
-	{
-		LLViewerRegion* regionp = *iter;
-		if (regionp->getHandle() == handle)
-		{
-			return regionp;
-		}
-	}
-	return NULL;
-}
-
-
-void LLWorld::updateAgentOffset(const LLVector3d &offset_global)
-{
-#if 0
-	for (region_list_t::iterator iter = mRegionList.begin();
-		 iter != mRegionList.end(); ++iter)
-	{
-		LLViewerRegion* regionp = *iter;
-		regionp->setAgentOffset(offset_global);
-	}
-#endif
-}
-
-
-BOOL LLWorld::positionRegionValidGlobal(const LLVector3d &pos_global)
-{
-	for (region_list_t::iterator iter = mRegionList.begin();
-		 iter != mRegionList.end(); ++iter)
-	{
-		LLViewerRegion* regionp = *iter;
-		if (regionp->pointInRegionGlobal(pos_global))
-		{
-			return TRUE;
-		}
-	}
-	return FALSE;
-}
-
-
-// Allow objects to go up to their radius underground.
-F32 LLWorld::getMinAllowedZ(LLViewerObject* object, const LLVector3d &global_pos)
-{
-	F32 land_height = resolveLandHeightGlobal(global_pos);
-	F32 radius = 0.5f * object->getScale().length();
-	return land_height - radius;
-}
-
-
-
-LLViewerRegion* LLWorld::resolveRegionGlobal(LLVector3 &pos_region, const LLVector3d &pos_global)
-{
-	LLViewerRegion *regionp = getRegionFromPosGlobal(pos_global);
-
-	if (regionp)
-	{
-		pos_region = regionp->getPosRegionFromGlobal(pos_global);
-		return regionp;
-	}
-
-	return NULL;
-}
-
-
-LLViewerRegion* LLWorld::resolveRegionAgent(LLVector3 &pos_region, const LLVector3 &pos_agent)
-{
-	LLVector3d pos_global = gAgent.getPosGlobalFromAgent(pos_agent);
-	LLViewerRegion *regionp = getRegionFromPosGlobal(pos_global);
-
-	if (regionp)
-	{
-		pos_region = regionp->getPosRegionFromGlobal(pos_global);
-		return regionp;
-	}
-
-	return NULL;
-}
-
-
-F32 LLWorld::resolveLandHeightAgent(const LLVector3 &pos_agent)
-{
-	LLVector3d pos_global = gAgent.getPosGlobalFromAgent(pos_agent);
-	return resolveLandHeightGlobal(pos_global);
-}
-
-
-F32 LLWorld::resolveLandHeightGlobal(const LLVector3d &pos_global)
-{
-	LLViewerRegion *regionp = getRegionFromPosGlobal(pos_global);
-	if (regionp)
-	{
-		return regionp->getLand().resolveHeightGlobal(pos_global);
-	}
-	return 0.0f;
-}
-
-
-// Takes a line defined by "point_a" and "point_b" and determines the closest (to point_a) 
-// point where the the line intersects an object or the land surface.  Stores the results
-// in "intersection" and "intersection_normal" and returns a scalar value that represents
-// the normalized distance along the line from "point_a" to "intersection".
-//
-// Currently assumes point_a and point_b only differ in z-direction, 
-// but it may eventually become more general.
-F32 LLWorld::resolveStepHeightGlobal(const LLVOAvatar* avatarp, const LLVector3d &point_a, const LLVector3d &point_b, 
-							   LLVector3d &intersection, LLVector3 &intersection_normal,
-							   LLViewerObject **viewerObjectPtr)
-{
-	// initialize return value to null
-	if (viewerObjectPtr)
-	{
-		*viewerObjectPtr = NULL;
-	}
-
-	LLViewerRegion *regionp = getRegionFromPosGlobal(point_a);
-	if (!regionp)
-	{
-		// We're outside the world 
-		intersection = 0.5f * (point_a + point_b);
-		intersection_normal.setVec(0.0f, 0.0f, 1.0f);
-		return 0.5f;
-	}
-	
-	// calculate the length of the segment
-	F32 segment_length = (F32)((point_a - point_b).length());
-	if (0.0f == segment_length)
-	{
-		intersection = point_a;
-		intersection_normal.setVec(0.0f, 0.0f, 1.0f);
-		return segment_length;
-	}
-
-	// get land height	
-	// Note: we assume that the line is parallel to z-axis here
-	LLVector3d land_intersection = point_a;
-	F32 normalized_land_distance;
-
-	land_intersection.mdV[VZ] = regionp->getLand().resolveHeightGlobal(point_a);
-	normalized_land_distance = (F32)(point_a.mdV[VZ] - land_intersection.mdV[VZ]) / segment_length;
-	intersection = land_intersection;
-	intersection_normal = resolveLandNormalGlobal(land_intersection);
-
-	if (avatarp && !avatarp->mFootPlane.isExactlyClear())
-	{
-		LLVector3 foot_plane_normal(avatarp->mFootPlane.mV);
-		LLVector3 start_pt = avatarp->getRegion()->getPosRegionFromGlobal(point_a);
-		// added 0.05 meters to compensate for error in foot plane reported by Havok
-		F32 norm_dist_from_plane = ((start_pt * foot_plane_normal) - avatarp->mFootPlane.mV[VW]) + 0.05f;
-		norm_dist_from_plane = llclamp(norm_dist_from_plane / segment_length, 0.f, 1.f);
-		if (norm_dist_from_plane < normalized_land_distance)
-		{
-			// collided with object before land
-			normalized_land_distance = norm_dist_from_plane;
-			intersection = point_a;
-			intersection.mdV[VZ] -= norm_dist_from_plane * segment_length;
-			intersection_normal = foot_plane_normal;
-		}
-		else
-		{
-			intersection = land_intersection;
-			intersection_normal = resolveLandNormalGlobal(land_intersection);
-		}
-	}
-
-	return normalized_land_distance;
-}
-
-
-LLSurfacePatch * LLWorld::resolveLandPatchGlobal(const LLVector3d &pos_global)
-{
-	//  returns a pointer to the patch at this location
-	LLViewerRegion *regionp = getRegionFromPosGlobal(pos_global);
-	if (!regionp)
-	{
-		return NULL;
-	}
-
-	return regionp->getLand().resolvePatchGlobal(pos_global);
-}
-
-
-LLVector3 LLWorld::resolveLandNormalGlobal(const LLVector3d &pos_global)
-{
-	LLViewerRegion *regionp = getRegionFromPosGlobal(pos_global);
-	if (!regionp)
-	{
-		return LLVector3::z_axis;
-	}
-
-	return regionp->getLand().resolveNormalGlobal(pos_global);
-}
-
-
-void LLWorld::updateVisibilities()
-{
-	F32 cur_far_clip = LLViewerCamera::getInstance()->getFar();
-
-	LLViewerCamera::getInstance()->setFar(mLandFarClip);
-
-	F32 diagonal_squared = F_SQRT2 * F_SQRT2 * mWidth * mWidth;
-	// Go through the culled list and check for visible regions
-	for (region_list_t::iterator iter = mCulledRegionList.begin();
-		 iter != mCulledRegionList.end(); )
-	{
-		region_list_t::iterator curiter = iter++;
-		LLViewerRegion* regionp = *curiter;
-		F32 height = regionp->getLand().getMaxZ() - regionp->getLand().getMinZ();
-		F32 radius = 0.5f*(F32) sqrt(height * height + diagonal_squared);
-		if (!regionp->getLand().hasZData()
-			|| LLViewerCamera::getInstance()->sphereInFrustum(regionp->getCenterAgent(), radius))
-		{
-			mCulledRegionList.erase(curiter);
-			mVisibleRegionList.push_back(regionp);
-		}
-	}
-	
-	// Update all of the visible regions 
-	for (region_list_t::iterator iter = mVisibleRegionList.begin();
-		 iter != mVisibleRegionList.end(); )
-	{
-		region_list_t::iterator curiter = iter++;
-		LLViewerRegion* regionp = *curiter;
-		if (!regionp->getLand().hasZData())
-		{
-			continue;
-		}
-
-		F32 height = regionp->getLand().getMaxZ() - regionp->getLand().getMinZ();
-		F32 radius = 0.5f*(F32) sqrt(height * height + diagonal_squared);
-		if (LLViewerCamera::getInstance()->sphereInFrustum(regionp->getCenterAgent(), radius))
-		{
-			regionp->calculateCameraDistance();
-			if (!gNoRender)
-			{
-				regionp->getLand().updatePatchVisibilities(gAgent);
-			}
-		}
-		else
-		{
-			mVisibleRegionList.erase(curiter);
-			mCulledRegionList.push_back(regionp);
-		}
-	}
-
-	// Sort visible regions
-	mVisibleRegionList.sort(LLViewerRegion::CompareDistance());
-	
-	LLViewerCamera::getInstance()->setFar(cur_far_clip);
-}
-
-void LLWorld::updateRegions(F32 max_update_time)
-{
-	LLMemType mt_ur(LLMemType::MTYPE_IDLE_UPDATE_REGIONS);
-	LLTimer update_timer;
-	BOOL did_one = FALSE;
-	
-	// Perform idle time updates for the regions (and associated surfaces)
-	for (region_list_t::iterator iter = mRegionList.begin();
-		 iter != mRegionList.end(); ++iter)
-	{
-		LLViewerRegion* regionp = *iter;
-		F32 max_time = max_update_time - update_timer.getElapsedTimeF32();
-		if (did_one && max_time <= 0.f)
-			break;
-		max_time = llmin(max_time, max_update_time*.1f);
-		did_one |= regionp->idleUpdate(max_update_time);
-	}
-}
-
-void LLWorld::updateParticles()
-{
-	LLViewerPartSim::getInstance()->updateSimulation();
-}
-
-void LLWorld::updateClouds(const F32 dt)
-{
-	static LLFastTimer::DeclareTimer ftm("World Clouds");
-	LLFastTimer t(ftm);
-
-	if ( gSavedSettings.getBOOL("FreezeTime") )
-	{
-		// don't move clouds in snapshot mode
-		return;
-	}
-
-	if (
-		mClassicCloudsEnabled !=
-		gSavedSettings.getBOOL("SkyUseClassicClouds") )
-	{
-		// The classic cloud toggle has been flipped
-		// gotta update all of the cloud layers
-		mClassicCloudsEnabled =
-			gSavedSettings.getBOOL("SkyUseClassicClouds");
-
-		if ( !mClassicCloudsEnabled && mActiveRegionList.size() )
-		{
-			// We've transitioned to having classic clouds disabled
-			// reset all cloud layers.
-			for (
-				region_list_t::iterator iter = mActiveRegionList.begin();
-				iter != mActiveRegionList.end();
-				++iter)
-			{
-				LLViewerRegion* regionp = *iter;
-				regionp->mCloudLayer.reset();
-			}
-
-			return;
-		}
-	}
-	else if ( !mClassicCloudsEnabled ) return;
-
-	if (mActiveRegionList.size())
-	{
-		for (region_list_t::iterator iter = mActiveRegionList.begin();
-			 iter != mActiveRegionList.end(); ++iter)
-		{
-			LLViewerRegion* regionp = *iter;
-			regionp->mCloudLayer.updatePuffs(dt);
-		}
-
-		// Reshuffle who owns which puffs
-		for (region_list_t::iterator iter = mActiveRegionList.begin();
-			 iter != mActiveRegionList.end(); ++iter)
-		{
-			LLViewerRegion* regionp = *iter;
-			regionp->mCloudLayer.updatePuffOwnership();
-		}
-
-		// Add new puffs
-		for (region_list_t::iterator iter = mActiveRegionList.begin();
-			 iter != mActiveRegionList.end(); ++iter)
-		{
-			LLViewerRegion* regionp = *iter;
-			regionp->mCloudLayer.updatePuffCount();
-		}
-	}
-}
-
-LLCloudGroup* LLWorld::findCloudGroup(const LLCloudPuff &puff)
-{
-	if (mActiveRegionList.size())
-	{
-		// Update all the cloud puff positions, and timer based stuff
-		// such as death decay
-		for (region_list_t::iterator iter = mActiveRegionList.begin();
-			 iter != mActiveRegionList.end(); ++iter)
-		{
-			LLViewerRegion* regionp = *iter;
-			LLCloudGroup *groupp = regionp->mCloudLayer.findCloudGroup(puff);
-			if (groupp)
-			{
-				return groupp;
-			}
-		}
-	}
-	return NULL;
-}
-
-
-void LLWorld::renderPropertyLines()
-{
-	S32 region_count = 0;
-	S32 vertex_count = 0;
-
-	for (region_list_t::iterator iter = mVisibleRegionList.begin();
-		 iter != mVisibleRegionList.end(); ++iter)
-	{
-		LLViewerRegion* regionp = *iter;
-		region_count++;
-		vertex_count += regionp->renderPropertyLines();
-	}
-}
-
-
-void LLWorld::updateNetStats()
-{
-	F32 bits = 0.f;
-	U32 packets = 0;
-
-	for (region_list_t::iterator iter = mActiveRegionList.begin();
-		 iter != mActiveRegionList.end(); ++iter)
-	{
-		LLViewerRegion* regionp = *iter;
-		regionp->updateNetStats();
-		bits += regionp->mBitStat.getCurrent();
-		packets += llfloor( regionp->mPacketsStat.getCurrent() );
-	}
-
-	S32 packets_in = gMessageSystem->mPacketsIn - mLastPacketsIn;
-	S32 packets_out = gMessageSystem->mPacketsOut - mLastPacketsOut;
-	S32 packets_lost = gMessageSystem->mDroppedPackets - mLastPacketsLost;
-
-	S32 actual_in_bits = gMessageSystem->mPacketRing.getAndResetActualInBits();
-	S32 actual_out_bits = gMessageSystem->mPacketRing.getAndResetActualOutBits();
-	LLViewerStats::getInstance()->mActualInKBitStat.addValue(actual_in_bits/1024.f);
-	LLViewerStats::getInstance()->mActualOutKBitStat.addValue(actual_out_bits/1024.f);
-	LLViewerStats::getInstance()->mKBitStat.addValue(bits/1024.f);
-	LLViewerStats::getInstance()->mPacketsInStat.addValue(packets_in);
-	LLViewerStats::getInstance()->mPacketsOutStat.addValue(packets_out);
-	LLViewerStats::getInstance()->mPacketsLostStat.addValue(gMessageSystem->mDroppedPackets);
-	if (packets_in)
-	{
-		LLViewerStats::getInstance()->mPacketsLostPercentStat.addValue(100.f*((F32)packets_lost/(F32)packets_in));
-	}
-	else
-	{
-		LLViewerStats::getInstance()->mPacketsLostPercentStat.addValue(0.f);
-	}
-
-	mLastPacketsIn = gMessageSystem->mPacketsIn;
-	mLastPacketsOut = gMessageSystem->mPacketsOut;
-	mLastPacketsLost = gMessageSystem->mDroppedPackets;
-}
-
-
-void LLWorld::printPacketsLost()
-{
-	llinfos << "Simulators:" << llendl;
-	llinfos << "----------" << llendl;
-
-	LLCircuitData *cdp = NULL;
-	for (region_list_t::iterator iter = mActiveRegionList.begin();
-		 iter != mActiveRegionList.end(); ++iter)
-	{
-		LLViewerRegion* regionp = *iter;
-		cdp = gMessageSystem->mCircuitInfo.findCircuit(regionp->getHost());
-		if (cdp)
-		{
-			LLVector3d range = regionp->getCenterGlobal() - gAgent.getPositionGlobal();
-				
-			llinfos << regionp->getHost() << ", range: " << range.length()
-					<< " packets lost: " << cdp->getPacketsLost() << llendl;
-		}
-	}
-}
-
-void LLWorld::processCoarseUpdate(LLMessageSystem* msg, void** user_data)
-{
-	LLViewerRegion* region = LLWorld::getInstance()->getRegion(msg->getSender());
-	if( region )
-	{
-		region->updateCoarseLocations(msg);
-	}
-}
-
-F32 LLWorld::getLandFarClip() const
-{
-	return mLandFarClip;
-}
-
-void LLWorld::setLandFarClip(const F32 far_clip)
-{
-	static S32 const rwidth = (S32)REGION_WIDTH_U32;
-	S32 const n1 = (llceil(mLandFarClip) - 1) / rwidth;
-	S32 const n2 = (llceil(far_clip) - 1) / rwidth;
-	bool need_water_objects_update = n1 != n2;
-
-	mLandFarClip = far_clip;
-
-	if (need_water_objects_update)
-	{
-		updateWaterObjects();
-	}
-}
-
-// Some region that we're connected to, but not the one we're in, gave us
-// a (possibly) new water height. Update it in our local copy.
-void LLWorld::waterHeightRegionInfo(std::string const& sim_name, F32 water_height)
-{
-	for (region_list_t::iterator iter = mRegionList.begin(); iter != mRegionList.end(); ++iter)
-	{
-		if ((*iter)->getName() == sim_name)
-		{
-			(*iter)->setWaterHeight(water_height);
-			break;
-		}
-	}
-}
-
-void LLWorld::updateWaterObjects()
-{
-	if (!gAgent.getRegion())
-	{
-		return;
-	}
-	if (mRegionList.empty())
-	{
-		llwarns << "No regions!" << llendl;
-		return;
-	}
-
-	// First, determine the min and max "box" of water objects
-	S32 min_x = 0;
-	S32 min_y = 0;
-	S32 max_x = 0;
-	S32 max_y = 0;
-	U32 region_x, region_y;
-
-	S32 rwidth = 256;
-
-	// We only want to fill in water for stuff that's near us, say, within 256 or 512m
-	S32 range = LLViewerCamera::getInstance()->getFar() > 256.f ? 512 : 256;
-
-	LLViewerRegion* regionp = gAgent.getRegion();
-	from_region_handle(regionp->getHandle(), &region_x, &region_y);
-
-	min_x = (S32)region_x - range;
-	min_y = (S32)region_y - range;
-	max_x = (S32)region_x + range;
-	max_y = (S32)region_y + range;
-
-	F32 height = 0.f;
-	
-	for (region_list_t::iterator iter = mRegionList.begin();
-		 iter != mRegionList.end(); ++iter)
-	{
-		LLViewerRegion* regionp = *iter;
-		LLVOWater* waterp = regionp->getLand().getWaterObj();
-		height += regionp->getWaterHeight();
-		if (waterp)
-		{
-			gObjectList.updateActive(waterp);
-		}
-	}
-
-	for (std::list<LLVOWater*>::iterator iter = mHoleWaterObjects.begin();
-		 iter != mHoleWaterObjects.end(); ++ iter)
-	{
-		LLVOWater* waterp = *iter;
-		gObjectList.killObject(waterp);
-	}
-	mHoleWaterObjects.clear();
-
-	// Now, get a list of the holes
-	S32 x, y;
-	for (x = min_x; x <= max_x; x += rwidth)
-	{
-		for (y = min_y; y <= max_y; y += rwidth)
-		{
-			U64 region_handle = to_region_handle(x, y);
-			if (!getRegionFromHandle(region_handle))
-			{
-				LLVOWater* waterp = (LLVOWater *)gObjectList.createObjectViewer(LLViewerObject::LL_VO_WATER, gAgent.getRegion());
-				waterp->setUseTexture(FALSE);
-				waterp->setPositionGlobal(LLVector3d(x + rwidth/2,
-													 y + rwidth/2,
-													 256.f+DEFAULT_WATER_HEIGHT));
-				waterp->setScale(LLVector3((F32)rwidth, (F32)rwidth, 512.f));
-				gPipeline.createObject(waterp);
-				mHoleWaterObjects.push_back(waterp);
-			}
-		}
-	}
-
-	// Update edge water objects
-	S32 wx, wy;
-	S32 center_x, center_y;
-	wx = (max_x - min_x) + rwidth;
-	wy = (max_y - min_y) + rwidth;
-	center_x = min_x + (wx >> 1);
-	center_y = min_y + (wy >> 1);
-
-	S32 add_boundary[4] = {
-		512 - (max_x - region_x),
-		512 - (max_y - region_y),
-		512 - (region_x - min_x),
-		512 - (region_y - min_y) };
-		
-	S32 dir;
-	for (dir = 0; dir < 8; dir++)
-	{
-		S32 dim[2] = { 0 };
-		switch (gDirAxes[dir][0])
-		{
-		case -1: dim[0] = add_boundary[2]; break;
-		case  0: dim[0] = wx; break;
-		default: dim[0] = add_boundary[0]; break;
-		}
-		switch (gDirAxes[dir][1])
-		{
-		case -1: dim[1] = add_boundary[3]; break;
-		case  0: dim[1] = wy; break;
-		default: dim[1] = add_boundary[1]; break;
-		}
-
-		// Resize and reshape the water objects
-		const S32 water_center_x = center_x + llround((wx + dim[0]) * 0.5f * gDirAxes[dir][0]);
-		const S32 water_center_y = center_y + llround((wy + dim[1]) * 0.5f * gDirAxes[dir][1]);
-		
-		LLVOWater* waterp = mEdgeWaterObjects[dir];
-		if (!waterp || waterp->isDead())
-		{
-			// The edge water objects can be dead because they're attached to the region that the
-			// agent was in when they were originally created.
-			mEdgeWaterObjects[dir] = (LLVOWater *)gObjectList.createObjectViewer(LLViewerObject::LL_VO_VOID_WATER,
-																				 gAgent.getRegion());
-			waterp = mEdgeWaterObjects[dir];
-			waterp->setUseTexture(FALSE);
-			waterp->setIsEdgePatch(TRUE);
-			gPipeline.createObject(waterp);
-		}
-
-		waterp->setRegion(gAgent.getRegion());
-		LLVector3d water_pos(water_center_x, water_center_y, 
-			DEFAULT_WATER_HEIGHT+256.f);
-		LLVector3 water_scale((F32) dim[0], (F32) dim[1], 512.f);
-
-		//stretch out to horizon
-		water_scale.mV[0] += fabsf(2048.f * gDirAxes[dir][0]);
-		water_scale.mV[1] += fabsf(2048.f * gDirAxes[dir][1]);
-
-		water_pos.mdV[0] += 1024.f * gDirAxes[dir][0];
-		water_pos.mdV[1] += 1024.f * gDirAxes[dir][1];
-
-		waterp->setPositionGlobal(water_pos);
-		waterp->setScale(water_scale);
-
-		gObjectList.updateActive(waterp);
-	}
-}
-
-
-void LLWorld::shiftRegions(const LLVector3& offset)
-{
-	for (region_list_t::const_iterator i = getRegionList().begin(); i != getRegionList().end(); ++i)
-	{
-		LLViewerRegion* region = *i;
-		region->updateRenderMatrix();
-	}
-
-	LLViewerPartSim::getInstance()->shift(offset);
-}
-
-LLViewerTexture* LLWorld::getDefaultWaterTexture()
-{
-	return mDefaultWaterTexturep;
-}
-
-void LLWorld::setSpaceTimeUSec(const U64 space_time_usec)
-{
-	mSpaceTimeUSec = space_time_usec;
-}
-
-U64 LLWorld::getSpaceTimeUSec() const
-{
-	return mSpaceTimeUSec;
-}
-
-void LLWorld::requestCacheMisses()
-{
-	for (region_list_t::iterator iter = mRegionList.begin();
-		 iter != mRegionList.end(); ++iter)
-	{
-		LLViewerRegion* regionp = *iter;
-		regionp->requestCacheMisses();
-	}
-}
-
-void LLWorld::getInfo(LLSD& info)
-{
-	LLSD region_info;
-	for (region_list_t::iterator iter = mRegionList.begin();
-		 iter != mRegionList.end(); ++iter)
-	{	
-		LLViewerRegion* regionp = *iter;
-		regionp->getInfo(region_info);
-		info["World"].append(region_info);
-	}
-}
-
-void LLWorld::disconnectRegions()
-{
-	LLMessageSystem* msg = gMessageSystem;
-	for (region_list_t::iterator iter = mRegionList.begin();
-		 iter != mRegionList.end(); ++iter)
-	{
-		LLViewerRegion* regionp = *iter;
-		if (regionp == gAgent.getRegion())
-		{
-			// Skip the main agent
-			continue;
-		}
-
-		llinfos << "Sending AgentQuitCopy to: " << regionp->getHost() << llendl;
-		msg->newMessageFast(_PREHASH_AgentQuitCopy);
-		msg->nextBlockFast(_PREHASH_AgentData);
-		msg->addUUIDFast(_PREHASH_AgentID, gAgent.getID());
-		msg->addUUIDFast(_PREHASH_SessionID, gAgent.getSessionID());
-		msg->nextBlockFast(_PREHASH_FuseBlock);
-		msg->addU32Fast(_PREHASH_ViewerCircuitCode, gMessageSystem->mOurCircuitCode);
-		msg->sendMessage(regionp->getHost());
-	}
-}
-
-static LLFastTimer::DeclareTimer FTM_ENABLE_SIMULATOR("Enable Sim");
-
-void process_enable_simulator(LLMessageSystem *msg, void **user_data)
-{
-	LLFastTimer t(FTM_ENABLE_SIMULATOR);
-	// enable the appropriate circuit for this simulator and 
-	// add its values into the gSimulator structure
-	U64		handle;
-	U32		ip_u32;
-	U16		port;
-
-	msg->getU64Fast(_PREHASH_SimulatorInfo, _PREHASH_Handle, handle);
-	msg->getIPAddrFast(_PREHASH_SimulatorInfo, _PREHASH_IP, ip_u32);
-	msg->getIPPortFast(_PREHASH_SimulatorInfo, _PREHASH_Port, port);
-
-	// which simulator should we modify?
-	LLHost sim(ip_u32, port);
-
-	// Viewer trusts the simulator.
-	msg->enableCircuit(sim, TRUE);
-	LLWorld::getInstance()->addRegion(handle, sim);
-
-	// give the simulator a message it can use to get ip and port
-	llinfos << "simulator_enable() Enabling " << sim << " with code " << msg->getOurCircuitCode() << llendl;
-	msg->newMessageFast(_PREHASH_UseCircuitCode);
-	msg->nextBlockFast(_PREHASH_CircuitCode);
-	msg->addU32Fast(_PREHASH_Code, msg->getOurCircuitCode());
-	msg->addUUIDFast(_PREHASH_SessionID, gAgent.getSessionID());
-	msg->addUUIDFast(_PREHASH_ID, gAgent.getID());
-	msg->sendReliable(sim);
-}
-
-class LLEstablishAgentCommunication : public LLHTTPNode
-{
-	LOG_CLASS(LLEstablishAgentCommunication);
-public:
- 	virtual void describe(Description& desc) const
-	{
-		desc.shortInfo("seed capability info for a region");
-		desc.postAPI();
-		desc.input(
-			"{ seed-capability: ..., sim-ip: ..., sim-port }");
-		desc.source(__FILE__, __LINE__);
-	}
-
-	virtual void post(ResponsePtr response, const LLSD& context, const LLSD& input) const
-	{
-		if (!input["body"].has("agent-id") ||
-			!input["body"].has("sim-ip-and-port") ||
-			!input["body"].has("seed-capability"))
-		{
-			llwarns << "invalid parameters" << llendl;
-            return;
-		}
-
-		LLHost sim(input["body"]["sim-ip-and-port"].asString());
-	
-		LLViewerRegion* regionp = LLWorld::getInstance()->getRegion(sim);
-		if (!regionp)
-		{
-			llwarns << "Got EstablishAgentCommunication for unknown region "
-					<< sim << llendl;
-			return;
-		}
-		regionp->setSeedCapability(input["body"]["seed-capability"]);
-	}
-};
-
-// disable the circuit to this simulator
-// Called in response to "DisableSimulator" message.
-void process_disable_simulator(LLMessageSystem *mesgsys, void **user_data)
-{	
-	LLHost host = mesgsys->getSender();
-
-	//llinfos << "Disabling simulator with message from " << host << llendl;
-	LLWorld::getInstance()->removeRegion(host);
-
-	mesgsys->disableCircuit(host);
-}
-
-
-void process_region_handshake(LLMessageSystem* msg, void** user_data)
-{
-	LLHost host = msg->getSender();
-	LLViewerRegion* regionp = LLWorld::getInstance()->getRegion(host);
-	if (!regionp)
-	{
-		llwarns << "Got region handshake for unknown region "
-			<< host << llendl;
-		return;
-	}
-
-	regionp->unpackRegionHandshake();
-}
-
-
-void send_agent_pause()
-{
-	// *NOTE:Mani Pausing the mainloop timeout. Otherwise a long modal event may cause
-	// the thread monitor to timeout.
-	LLAppViewer::instance()->pauseMainloopTimeout();
-	
-	// Note: used to check for LLWorld initialization before it became a singleton.
-	// Rather than just remove this check I'm changing it to assure that the message 
-	// system has been initialized. -MG
-	if (!gMessageSystem)
-	{
-		return;
-	}
-	
-	gMessageSystem->newMessageFast(_PREHASH_AgentPause);
-	gMessageSystem->nextBlockFast(_PREHASH_AgentData);
-	gMessageSystem->addUUIDFast(_PREHASH_AgentID, gAgentID);
-	gMessageSystem->addUUIDFast(_PREHASH_SessionID, gAgentSessionID);
-
-	gAgentPauseSerialNum++;
-	gMessageSystem->addU32Fast(_PREHASH_SerialNum, gAgentPauseSerialNum);
-
-	for (LLWorld::region_list_t::const_iterator iter = LLWorld::getInstance()->getRegionList().begin();
-		 iter != LLWorld::getInstance()->getRegionList().end(); ++iter)
-	{
-		LLViewerRegion* regionp = *iter;
-		gMessageSystem->sendReliable(regionp->getHost());
-	}
-
-	gObjectList.mWasPaused = TRUE;
-}
-
-
-void send_agent_resume()
-{
-	// Note: used to check for LLWorld initialization before it became a singleton.
-	// Rather than just remove this check I'm changing it to assure that the message 
-	// system has been initialized. -MG
-	if (!gMessageSystem)
-	{
-		return;
-	}
-
-	gMessageSystem->newMessageFast(_PREHASH_AgentResume);
-	gMessageSystem->nextBlockFast(_PREHASH_AgentData);
-	gMessageSystem->addUUIDFast(_PREHASH_AgentID, gAgentID);
-	gMessageSystem->addUUIDFast(_PREHASH_SessionID, gAgentSessionID);
-
-	gAgentPauseSerialNum++;
-	gMessageSystem->addU32Fast(_PREHASH_SerialNum, gAgentPauseSerialNum);
-	
-
-	for (LLWorld::region_list_t::const_iterator iter = LLWorld::getInstance()->getRegionList().begin();
-		 iter != LLWorld::getInstance()->getRegionList().end(); ++iter)
-	{
-		LLViewerRegion* regionp = *iter;
-		gMessageSystem->sendReliable(regionp->getHost());
-	}
-
-	// Reset the FPS counter to avoid an invalid fps
-	LLViewerStats::getInstance()->mFPSStat.start();
-
-	LLAppViewer::instance()->resumeMainloopTimeout();
-}
-
-static LLVector3d unpackLocalToGlobalPosition(U32 compact_local, const LLVector3d& region_origin)
-{
-	LLVector3d pos_global;
-	LLVector3 pos_local;
-	U8 bits;
-
-	bits = compact_local & 0xFF;
-	pos_local.mV[VZ] = F32(bits) * 4.f;
-	compact_local >>= 8;
-
-	bits = compact_local & 0xFF;
-	pos_local.mV[VY] = (F32)bits;
-	compact_local >>= 8;
-
-	bits = compact_local & 0xFF;
-	pos_local.mV[VX] = (F32)bits;
-
-	pos_global.setVec( pos_local );
-	pos_global += region_origin;
-	return pos_global;
-}
-
-void LLWorld::getAvatars(uuid_vec_t* avatar_ids, std::vector<LLVector3d>* positions, const LLVector3d& relative_to, F32 radius) const
-{
-	if(avatar_ids != NULL)
-	{
-		avatar_ids->clear();
-	}
-	if(positions != NULL)
-	{
-		positions->clear();
-	}
-	for (LLWorld::region_list_t::const_iterator iter = LLWorld::getInstance()->getRegionList().begin();
-		iter != LLWorld::getInstance()->getRegionList().end(); ++iter)
-	{
-		LLViewerRegion* regionp = *iter;
-		const LLVector3d& origin_global = regionp->getOriginGlobal();
-		S32 count = regionp->mMapAvatars.count();
-		for (S32 i = 0; i < count; i++)
-		{
-			LLVector3d pos_global = unpackLocalToGlobalPosition(regionp->mMapAvatars.get(i), origin_global);
-			if(dist_vec(pos_global, relative_to) <= radius)
-			{
-				if(positions != NULL)
-				{
-					positions->push_back(pos_global);
-				}
-				if(avatar_ids != NULL)
-				{
-					avatar_ids->push_back(regionp->mMapAvatarIDs.get(i));
-				}
-			}
-		}
-	}
-	// retrieve the list of close avatars from viewer objects as well
-	// for when we are above 1000m, only do this when we are retrieving
-	// uuid's too as there could be duplicates
-	if(avatar_ids != NULL)
-	{
-		for (std::vector<LLCharacter*>::iterator iter = LLCharacter::sInstances.begin();
-			iter != LLCharacter::sInstances.end(); ++iter)
-		{
-			LLVOAvatar* pVOAvatar = (LLVOAvatar*) *iter;
-			if(pVOAvatar->isDead() || pVOAvatar->isSelf())
-				continue;
-			LLUUID uuid = pVOAvatar->getID();
-			if(uuid.isNull())
-				continue;
-			LLVector3d pos_global = pVOAvatar->getPositionGlobal();
-			if(dist_vec(pos_global, relative_to) <= radius)
-			{
-				bool found = false;
-				uuid_vec_t::iterator sel_iter = avatar_ids->begin();
-				for (; sel_iter != avatar_ids->end(); sel_iter++)
-				{
-					if(*sel_iter == uuid)
-					{
-						found = true;
-						break;
-					}
-				}
-				if(!found)
-				{
-					if(positions != NULL)
-						positions->push_back(pos_global);
-					avatar_ids->push_back(uuid);
-				}
-			}
-		}
-	}
-}
-
-
-LLHTTPRegistration<LLEstablishAgentCommunication>
-	gHTTPRegistrationEstablishAgentCommunication(
-							"/message/EstablishAgentCommunication");
->>>>>>> 12b0b52b
+							"/message/EstablishAgentCommunication");