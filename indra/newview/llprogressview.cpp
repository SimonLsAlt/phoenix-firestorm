/**
 * @file llprogressview.cpp
 * @brief LLProgressView class implementation
 *
 * $LicenseInfo:firstyear=2002&license=viewerlgpl$
 * Second Life Viewer Source Code
 * Copyright (C) 2010, Linden Research, Inc.
 *
 * This library is free software; you can redistribute it and/or
 * modify it under the terms of the GNU Lesser General Public
 * License as published by the Free Software Foundation;
 * version 2.1 of the License only.
 *
 * This library is distributed in the hope that it will be useful,
 * but WITHOUT ANY WARRANTY; without even the implied warranty of
 * MERCHANTABILITY or FITNESS FOR A PARTICULAR PURPOSE.  See the GNU
 * Lesser General Public License for more details.
 *
 * You should have received a copy of the GNU Lesser General Public
 * License along with this library; if not, write to the Free Software
 * Foundation, Inc., 51 Franklin Street, Fifth Floor, Boston, MA  02110-1301  USA
 *
 * Linden Research, Inc., 945 Battery Street, San Francisco, CA  94111  USA
 * $/LicenseInfo$
 */

#include "llviewerprecompiledheaders.h"

#include "llprogressview.h"

#include "indra_constants.h"
#include "llmath.h"
#include "llgl.h"
#include "llrender.h"
#include "llui.h"
#include "llfontgl.h"
#include "lltimer.h"
#include "lltextbox.h"
#include "llglheaders.h"

#include "llagent.h"
#include "llbutton.h"
#include "llcallbacklist.h"
#include "llfocusmgr.h"
#include "llnotifications.h"
#include "llprogressbar.h"
#include "llstartup.h"
#include "llviewercontrol.h"
#include "llviewertexturelist.h"
#include "llviewerwindow.h"
#include "llappviewer.h"
#include "llweb.h"
#include "lluictrlfactory.h"
// <FS:Ansariel> [FS Login Panel]
//#include "llpanellogin.h"
#include "fspanellogin.h"
// </FS:Ansariel> [FS Login Panel]

LLProgressView* LLProgressView::sInstance = NULL;
LLProgressViewMini* LLProgressViewMini::sInstance = NULL;

S32 gStartImageWidth = 1;
S32 gStartImageHeight = 1;
const F32 FADE_TO_WORLD_TIME = 1.0f;

static LLPanelInjector<LLProgressView> r("progress_view");
static LLPanelInjector<LLProgressViewMini> r_mini("progress_view_mini");

LLProgressViewMini::LLProgressViewMini()
{
<<<<<<< HEAD
    sInstance=this;
}

BOOL LLProgressViewMini::postBuild()
{
    mCancelBtn=getChild<LLButton>("cancel_btn");
    mCancelBtn->setClickedCallback(LLProgressViewMini::onCancelButtonClicked,NULL);
=======
    sInstance = this;
}

bool LLProgressViewMini::postBuild()
{
    mCancelBtn=getChild<LLButton>("cancel_btn");
    mCancelBtn->setClickedCallback(LLProgressViewMini::onCancelButtonClicked, nullptr);
>>>>>>> 050d2fef

    mProgressBar=getChild<LLProgressBar>("progress_bar_mini");
    mProgressText=getChild<LLTextBox>("progress_text");

<<<<<<< HEAD
    return TRUE;
=======
    return true;
>>>>>>> 050d2fef
}

void LLProgressViewMini::setPercent(const F32 percent)
{
    mProgressBar->setValue(percent);

    // hide ourselves when 100% is reached. This is necessary because the login code
    // expects the fullscreen panel to hide itself when login is completed
<<<<<<< HEAD
    if(percent==100.0f)
        setVisible(FALSE);
=======
    if (percent == 100.0f)
        setVisible(false);
>>>>>>> 050d2fef
}

void LLProgressViewMini::setText(const std::string& text)
{
    mProgressText->setValue(text);
}

<<<<<<< HEAD
void LLProgressViewMini::setCancelButtonVisible(BOOL b, const std::string& label)
=======
void LLProgressViewMini::setCancelButtonVisible(bool b, const std::string& label)
>>>>>>> 050d2fef
{
    mCancelBtn->setVisible(b);
    mCancelBtn->setEnabled(b);
    mCancelBtn->setLabelSelected(label);
    mCancelBtn->setLabelUnselected(label);
}

// static
void LLProgressViewMini::onCancelButtonClicked(void* dummy)
{
    // code reuse is good, even if we have an unnecessary hiding of the full screen tp window there
<<<<<<< HEAD
    // we might have to reconsider this in case we change setVisible(FALSE) to fade(FALSE) in there. -Zi
    LLProgressView::onCancelButtonClicked(dummy);
    sInstance->mCancelBtn->setEnabled(FALSE);
    sInstance->setVisible(FALSE);
=======
    // we might have to reconsider this in case we change setVisible(false) to fade(false) in there. -Zi
    LLProgressView::onCancelButtonClicked(dummy);
    sInstance->mCancelBtn->setEnabled(false);
    sInstance->setVisible(false);
>>>>>>> 050d2fef
}

// XUI: Translate
LLProgressView::LLProgressView()
:   LLPanel(),
    mPercentDone( 0.f ),
    mMediaCtrl( NULL ),
    mMouseDownInActiveArea( false ),
    mUpdateEvents("LLProgressView"),
    mFadeToWorldTimer(),
    mFadeFromLoginTimer(),
    mStartupComplete(false)
{
    mUpdateEvents.listen("self", boost::bind(&LLProgressView::handleUpdate, this, _1));
    mFadeToWorldTimer.stop();
    mFadeFromLoginTimer.stop();
}

bool LLProgressView::postBuild()
{
    mProgressBar = getChild<LLProgressBar>("login_progress_bar");

    // media control that is used to play intro video
    mMediaCtrl = getChild<LLMediaCtrl>("login_media_panel");
    mMediaCtrl->setVisible( false );        // hidden initially
    mMediaCtrl->addObserver( this );        // watch events

    LLViewerMedia::getInstance()->setOnlyAudibleMediaTextureID(mMediaCtrl->getTextureID());

    mCancelBtn = getChild<LLButton>("cancel_btn");
    mCancelBtn->setClickedCallback(  LLProgressView::onCancelButtonClicked, NULL );

    mProgressText=getChild<LLTextBox>("progress_text");
    mMessageText=getChild<LLTextBox>("message_text");


    getChild<LLTextBox>("title_text")->setText(LLStringExplicit(LLAppViewer::instance()->getSecondLifeTitle()));

    getChild<LLTextBox>("message_text")->setClickedCallback(onClickMessage, this);

    // hidden initially, until we need it
    setVisible(false);

    LLNotifications::instance().getChannel("AlertModal")->connectChanged(boost::bind(&LLProgressView::onAlertModal, this, _1));

    sInstance = this;
    return true;
}


LLProgressView::~LLProgressView()
{
    // Just in case something went wrong, make sure we deregister our idle callback.
    gIdleCallbacks.deleteFunction(onIdle, this);

    gFocusMgr.releaseFocusIfNeeded( this );

    sInstance = NULL;
}

bool LLProgressView::handleHover(S32 x, S32 y, MASK mask)
{
    if( childrenHandleHover( x, y, mask ) == NULL )
    {
        gViewerWindow->setCursor(UI_CURSOR_WAIT);
    }
    return true;
}


bool LLProgressView::handleKeyHere(KEY key, MASK mask)
{
    // Suck up all keystokes except CTRL-Q.
    if( ('Q' == key) && (MASK_CONTROL == mask) )
    {
        LLAppViewer::instance()->userQuit();
    }
    return true;
}

void LLProgressView::revealIntroPanel()
{
    // if user hasn't yet seen intro video
    std::string intro_url = gSavedSettings.getString("PostFirstLoginIntroURL");
    if ( intro_url.length() > 0 &&
            gSavedSettings.getBOOL("BrowserJavascriptEnabled") &&
            !gSavedSettings.getBOOL("PostFirstLoginIntroViewed"))
    {
        // hide the progress bar
        getChild<LLView>("stack1")->setVisible(false);

        // navigate to intro URL and reveal widget
        mMediaCtrl->navigateTo( intro_url );
        mMediaCtrl->setVisible( true );


        // flag as having seen the new user post login intro
        gSavedSettings.setBOOL("PostFirstLoginIntroViewed", true );

        mMediaCtrl->setFocus(true);
    }

    mFadeFromLoginTimer.start();
    gIdleCallbacks.addFunction(onIdle, this);
}

void LLProgressView::setStartupComplete()
{
    mStartupComplete = true;

    // if we are not showing a video, fade into world
    if (!mMediaCtrl->getVisible())
    {
        mFadeFromLoginTimer.stop();
        mFadeToWorldTimer.start();
    }

    // <FS:NickyD> FIRE-3063; Enable Audio for all media sources again. They got disabled during postBuild(), but as we never reach LLProgressView::draw
    // if the progress is disabled, we would never get media audio back.
    LLViewerMedia::getInstance()->setOnlyAudibleMediaTextureID(LLUUID::null);
}

void LLProgressView::setVisible(bool visible)
{
    if (!visible && mFadeFromLoginTimer.getStarted())
    {
        mFadeFromLoginTimer.stop();
    }
    // hiding progress view
    if (getVisible() && !visible)
    {
        LLPanel::setVisible(false);
    }
    // showing progress view
    else if (visible && (!getVisible() || mFadeToWorldTimer.getStarted()))
    {
        setFocus(true);
        mFadeToWorldTimer.stop();
        LLPanel::setVisible(true);
    }
}

// <FS:Zi> Fade teleport screens
<<<<<<< HEAD
void LLProgressView::fade(BOOL in)
=======
void LLProgressView::fade(bool in)
>>>>>>> 050d2fef
{
    if(in)
    {
        mFadeFromLoginTimer.start();
        mFadeToWorldTimer.stop();
<<<<<<< HEAD
        setVisible(TRUE);
=======
        setVisible(true);
>>>>>>> 050d2fef
    }
    else
    {
        mFadeFromLoginTimer.stop();
        mFadeToWorldTimer.start();
        // set visibility will be done in the draw() method after fade
    }
}
// </FS:Zi> Fade teleport screens

void LLProgressView::drawStartTexture(F32 alpha)
{
    gGL.pushMatrix();
    if (gStartTexture)
    {
        LLGLSUIDefault gls_ui;
        gGL.getTexUnit(0)->bind(gStartTexture.get());
        gGL.color4f(1.f, 1.f, 1.f, alpha);
        F32 image_aspect = (F32)gStartImageWidth / (F32)gStartImageHeight;
        S32 width = getRect().getWidth();
        S32 height = getRect().getHeight();
        F32 view_aspect = (F32)width / (F32)height;
        // stretch image to maintain aspect ratio
        if (image_aspect > view_aspect)
        {
            gGL.translatef(-0.5f * (image_aspect / view_aspect - 1.f) * width, 0.f, 0.f);
            gGL.scalef(image_aspect / view_aspect, 1.f, 1.f);
        }
        else
        {
            gGL.translatef(0.f, -0.5f * (view_aspect / image_aspect - 1.f) * height, 0.f);
            gGL.scalef(1.f, view_aspect / image_aspect, 1.f);
        }
        gl_rect_2d_simple_tex( getRect().getWidth(), getRect().getHeight() );
        gGL.getTexUnit(0)->unbind(LLTexUnit::TT_TEXTURE);
    }
    else
    {
        gGL.getTexUnit(0)->unbind(LLTexUnit::TT_TEXTURE);
        gGL.color4f(0.f, 0.f, 0.f, alpha);      // ## Zi: Fade teleport screens
        gl_rect_2d(getRect());
    }
    gGL.popMatrix();
}

void LLProgressView::drawLogos(F32 alpha)
{
    if (mLogosList.empty())
    {
        return;
    }

    // logos are tied to label,
    // due to potential resizes we have to figure offsets out on draw or resize
    LLTextBox *logos_label = getChild<LLTextBox>("logos_lbl");
    S32 offset_x, offset_y;
    logos_label->localPointToScreen(0, 0, &offset_x, &offset_y);
    std::vector<TextureData>::const_iterator iter = mLogosList.begin();
    std::vector<TextureData>::const_iterator end = mLogosList.end();
    for (; iter != end; iter++)
    {
        gl_draw_scaled_image_with_border(iter->mDrawRect.mLeft + offset_x,
                             iter->mDrawRect.mBottom + offset_y,
                             iter->mDrawRect.getWidth(),
                             iter->mDrawRect.getHeight(),
                             iter->mTexturep.get(),
                             UI_VERTEX_COLOR % alpha,
                             false,
                             iter->mClipRect,
                             iter->mOffsetRect);
    }
}

void LLProgressView::draw()
{
    static LLTimer timer;

    if (mFadeFromLoginTimer.getStarted())
    {
        F32 alpha = clamp_rescale(mFadeFromLoginTimer.getElapsedTimeF32(), 0.f, FADE_TO_WORLD_TIME, 0.f, 1.f);
        LLViewDrawContext context(alpha);

        if (!mMediaCtrl->getVisible())
        {
            drawStartTexture(alpha);
        }

        LLPanel::draw();
        drawLogos(alpha);
        return;
    }

    // handle fade out to world view when we're asked to
    if (mFadeToWorldTimer.getStarted())
    {
        // draw fading panel
        F32 alpha = clamp_rescale(mFadeToWorldTimer.getElapsedTimeF32(), 0.f, FADE_TO_WORLD_TIME, 1.f, 0.f);
        LLViewDrawContext context(alpha);

        drawStartTexture(alpha);
        LLPanel::draw();
        drawLogos(alpha);

        // faded out completely - remove panel and reveal world
        if (mFadeToWorldTimer.getElapsedTimeF32() > FADE_TO_WORLD_TIME )
        {
            mFadeToWorldTimer.stop();

            LLViewerMedia::getInstance()->setOnlyAudibleMediaTextureID(LLUUID::null);

            // Fade is complete, release focus
            gFocusMgr.releaseFocusIfNeeded( this );

            // turn off panel that hosts intro so we see the world
            setVisible(false);

            // stop observing events since we no longer care
            mMediaCtrl->remObserver( this );

            // hide the intro
            mMediaCtrl->setVisible( false );

            // navigate away from intro page to something innocuous since 'unload' is broken right now
            //mMediaCtrl->navigateTo( "about:blank" );

            // FIXME: this causes a crash that i haven't been able to fix
            mMediaCtrl->unloadMediaSource();

            releaseTextures();
        }
        return;
    }

    drawStartTexture(1.0f);
    // draw children
    LLPanel::draw();
    drawLogos(1.0f);
}

void LLProgressView::setText(const std::string& text)
{
    mProgressText->setValue(text);
}

void LLProgressView::setPercent(const F32 percent)
{
    mProgressBar->setValue(percent);
}

void LLProgressView::setMessage(const std::string& msg)
{
    mMessage = msg;
    mMessageText->setValue(mMessage);
}

void LLProgressView::loadLogo(const std::string &path,
                              const U8 image_codec,
                              const LLRect &pos_rect,
                              const LLRectf &clip_rect,
                              const LLRectf &offset_rect)
{
    // We need these images very early, so we have to force-load them, otherwise they might not load in time.
    if (!gDirUtilp->fileExists(path))
    {
        return;
    }

    LLPointer<LLImageFormatted> start_image_frmted = LLImageFormatted::createFromType(image_codec);
    if (!start_image_frmted->load(path))
    {
        LL_WARNS("AppInit") << "Image load failed: " << path << LL_ENDL;
        return;
    }

    LLPointer<LLImageRaw> raw = new LLImageRaw;
    if (!start_image_frmted->decode(raw, 0.0f))
    {
        LL_WARNS("AppInit") << "Image decode failed " << path << LL_ENDL;
        return;
    }
    // HACK: getLocalTexture allows only power of two dimentions
    raw->expandToPowerOfTwo();

    TextureData data;
    data.mTexturep = LLViewerTextureManager::getLocalTexture(raw.get(), false);
    data.mDrawRect = pos_rect;
    data.mClipRect = clip_rect;
    data.mOffsetRect = offset_rect;
    mLogosList.push_back(data);
}

void LLProgressView::initLogos()
{
    mLogosList.clear();

    const U8 image_codec = IMG_CODEC_PNG;
    const LLRectf default_clip(0.f, 1.f, 1.f, 0.f);
    const S32 default_height = 28;
    const S32 default_pad = 15;

    S32 icon_width;
//#if defined(LL_FMODSTUDIO) || defined(LL_HAVOK) // <FS> FIRE-30937: Always needed
    S32 icon_height;
//#endif // defined(LL_FMODSTUDIO) || defined(LL_HAVOK) // <FS> FIRE-30937: Always needed

    // We don't know final screen rect yet, so we can't precalculate position fully
    LLTextBox *logos_label = getChild<LLTextBox>("logos_lbl");
    S32 texture_start_x = logos_label->getFont()->getWidthF32(logos_label->getText()) + default_pad;
    S32 texture_start_y = -7;

    // Normally we would just preload these textures from textures.xml,
    // and display them via icon control, but they are only needed on
    // startup and preloaded/UI ones stay forever
    // (and this code was done already so simply reused it)
    std::string temp_str = gDirUtilp->getExpandedFilename(LL_PATH_DEFAULT_SKIN, "textures", "3p_icons");

    temp_str += gDirUtilp->getDirDelimiter();

#ifdef LL_FMODSTUDIO
    // original image size is 264x96, it is on longer side but
    // with no internal paddings so it gets additional padding
    icon_width = 77;
    icon_height = 21;
    S32 pad_fmod_y = 4;
    texture_start_x++;
    loadLogo(temp_str + "fmod_logo.png",
        image_codec,
        LLRect(texture_start_x, texture_start_y + pad_fmod_y + icon_height, texture_start_x + icon_width, texture_start_y + pad_fmod_y),
        default_clip,
        default_clip);

    texture_start_x += icon_width + default_pad + 1;
#endif //LL_FMODSTUDIO
#ifdef LL_HAVOK
    // original image size is 342x113, central element is on a larger side
    // plus internal padding, so it gets slightly more height than desired 32
    icon_width = 88;
    icon_height = 29;
    S32 pad_havok_y = -1;
    loadLogo(temp_str + "havok_logo.png",
        image_codec,
        LLRect(texture_start_x, texture_start_y + pad_havok_y + icon_height, texture_start_x + icon_width, texture_start_y + pad_havok_y),
        default_clip,
        default_clip);

    texture_start_x += icon_width + default_pad;
#endif //LL_HAVOK

    // 108x41
    icon_width = 74;
    icon_height = default_height;
    loadLogo(temp_str + "vivox_logo.png",
        image_codec,
        LLRect(texture_start_x, texture_start_y + icon_height, texture_start_x + icon_width, texture_start_y),
        default_clip,
        default_clip);
}

void LLProgressView::initStartTexture(S32 location_id, bool is_in_production)
{
    if (gStartTexture.notNull())
    {
        gStartTexture = NULL;
        LL_INFOS("AppInit") << "re-initializing start screen" << LL_ENDL;
    }

    LL_DEBUGS("AppInit") << "Loading startup bitmap..." << LL_ENDL;

    U8 image_codec = IMG_CODEC_PNG;
    std::string temp_str = gDirUtilp->getLindenUserDir() + gDirUtilp->getDirDelimiter();

    if ((S32)START_LOCATION_ID_LAST == location_id)
    {
        temp_str += LLStartUp::getScreenLastFilename();
    }
    else
    {
        std::string path = temp_str + LLStartUp::getScreenHomeFilename();

        if (!gDirUtilp->fileExists(path) && is_in_production)
        {
            // Fallback to old file, can be removed later
            // Home image only sets when user changes home, so it will take time for users to switch to pngs
            temp_str += "screen_home.bmp";
            image_codec = IMG_CODEC_BMP;
        }
        else
        {
            temp_str = path;
        }
    }

    LLPointer<LLImageFormatted> start_image_frmted = LLImageFormatted::createFromType(image_codec);

    // Turn off start screen to get around the occasional readback
    // driver bug
    if (!gSavedSettings.getBOOL("UseStartScreen"))
    {
        LL_INFOS("AppInit") << "Bitmap load disabled" << LL_ENDL;
        return;
    }
    else if (!start_image_frmted->load(temp_str))
    {
        LL_WARNS("AppInit") << "Bitmap load failed" << LL_ENDL;
        gStartTexture = NULL;
    }
    else
    {
        gStartImageWidth = start_image_frmted->getWidth();
        gStartImageHeight = start_image_frmted->getHeight();

        LLPointer<LLImageRaw> raw = new LLImageRaw;
        if (!start_image_frmted->decode(raw, 0.0f))
        {
            LL_WARNS("AppInit") << "Bitmap decode failed" << LL_ENDL;
            gStartTexture = NULL;
        }
        else
        {
            // HACK: getLocalTexture allows only power of two dimentions
            raw->expandToPowerOfTwo();
            gStartTexture = LLViewerTextureManager::getLocalTexture(raw.get(), false);
        }
    }

    if (gStartTexture.isNull())
    {
        gStartTexture = LLViewerTexture::sBlackImagep;
        gStartImageWidth = gStartTexture->getWidth();
        gStartImageHeight = gStartTexture->getHeight();
    }
}

void LLProgressView::initTextures(S32 location_id, bool is_in_production)
{
    initStartTexture(location_id, is_in_production);
    initLogos();

    childSetVisible("panel_icons", !mLogosList.empty());
    childSetVisible("panel_top_spacer", mLogosList.empty());
}

void LLProgressView::releaseTextures()
{
    gStartTexture = NULL;
    mLogosList.clear();

    childSetVisible("panel_top_spacer", true);
    childSetVisible("panel_icons", false);
}

void LLProgressView::setCancelButtonVisible(bool b, const std::string& label)
{
    mCancelBtn->setVisible(b);
    mCancelBtn->setEnabled(b);
    mCancelBtn->setLabelSelected(label);
    mCancelBtn->setLabelUnselected(label);
}

// static
void LLProgressView::onCancelButtonClicked(void*)
{
    // Quitting viewer here should happen only when "Quit" button is pressed while starting up.
    // Check for startup state is used here instead of teleport state to avoid quitting when
    // cancel is pressed while teleporting inside region (EXT-4911)
    if (LLStartUp::getStartupState() < STATE_STARTED)
    {
        LL_INFOS() << "User requesting quit during login" << LL_ENDL;
        LLAppViewer::instance()->requestQuit();
    }
    else
    {
        gAgent.teleportCancel();
        sInstance->mCancelBtn->setEnabled(false);
        sInstance->setVisible(false);
    }
}

// static
void LLProgressView::onClickMessage(void* data)
{
    LLProgressView* viewp = (LLProgressView*)data;
    if ( viewp != NULL && ! viewp->mMessage.empty() )
    {
        std::string url_to_open( "" );

        size_t start_pos;
        start_pos = viewp->mMessage.find( "https://" );
        if (start_pos == std::string::npos)
            start_pos = viewp->mMessage.find( "http://" );
        if (start_pos == std::string::npos)
            start_pos = viewp->mMessage.find( "ftp://" );

        if ( start_pos != std::string::npos )
        {
            size_t end_pos = viewp->mMessage.find_first_of( " \n\r\t", start_pos );
            if ( end_pos != std::string::npos )
                url_to_open = viewp->mMessage.substr( start_pos, end_pos - start_pos );
            else
                url_to_open = viewp->mMessage.substr( start_pos );

            LLWeb::loadURLExternal( url_to_open );
        }
    }
}

bool LLProgressView::handleUpdate(const LLSD& event_data)
{
    LLSD message = event_data.get("message");
    LLSD desc = event_data.get("desc");
    LLSD percent = event_data.get("percent");

    if(message.isDefined())
    {
        setMessage(message.asString());
    }

    if(desc.isDefined())
    {
        setText(desc.asString());
    }

    if(percent.isDefined())
    {
        setPercent(percent.asReal());
    }
    return false;
}

bool LLProgressView::onAlertModal(const LLSD& notify)
{
    // if the progress view is visible, it will obscure the notification window
    // in this case, we want to auto-accept WebLaunchExternalTarget notifications
    if (isInVisibleChain() && notify["sigtype"].asString() == "add")
    {
        LLNotificationPtr notifyp = LLNotifications::instance().find(notify["id"].asUUID());
        if (notifyp && notifyp->getName() == "WebLaunchExternalTarget")
        {
            notifyp->respondWithDefault();
        }
    }
    return false;
}

void LLProgressView::handleMediaEvent(LLPluginClassMedia* self, EMediaEvent event)
{
    // the intro web content calls javascript::window.close() when it's done
    if( event == MEDIA_EVENT_CLOSE_REQUEST )
    {
        if (mStartupComplete)
        {
            //make sure other timer has stopped
            mFadeFromLoginTimer.stop();
            mFadeToWorldTimer.start();
        }
        else
        {
            // hide the media ctrl and wait for startup to be completed before fading to world
            mMediaCtrl->setVisible(false);
            if (mMediaCtrl->getMediaPlugin())
            {
                mMediaCtrl->getMediaPlugin()->stop();
            }

            // show the progress bar
            getChild<LLView>("stack1")->setVisible(true);
        }
    }
}


// static
void LLProgressView::onIdle(void* user_data)
{
    LLProgressView* self = (LLProgressView*) user_data;

    // Close login panel on mFadeToWorldTimer expiration.
    if (self->mFadeFromLoginTimer.getStarted() &&
        self->mFadeFromLoginTimer.getElapsedTimeF32() > FADE_TO_WORLD_TIME)
    {
        self->mFadeFromLoginTimer.stop();
        // <FS:Ansariel> [FS Login Panel]
        //LLPanelLogin::closePanel();
        FSPanelLogin::closePanel();
        // </FS:Ansariel> [FS Login Panel]

        // Nothing to do anymore.
        gIdleCallbacks.deleteFunction(onIdle, user_data);
    }
}<|MERGE_RESOLUTION|>--- conflicted
+++ resolved
@@ -68,15 +68,6 @@
 
 LLProgressViewMini::LLProgressViewMini()
 {
-<<<<<<< HEAD
-    sInstance=this;
-}
-
-BOOL LLProgressViewMini::postBuild()
-{
-    mCancelBtn=getChild<LLButton>("cancel_btn");
-    mCancelBtn->setClickedCallback(LLProgressViewMini::onCancelButtonClicked,NULL);
-=======
     sInstance = this;
 }
 
@@ -84,16 +75,11 @@
 {
     mCancelBtn=getChild<LLButton>("cancel_btn");
     mCancelBtn->setClickedCallback(LLProgressViewMini::onCancelButtonClicked, nullptr);
->>>>>>> 050d2fef
 
     mProgressBar=getChild<LLProgressBar>("progress_bar_mini");
     mProgressText=getChild<LLTextBox>("progress_text");
 
-<<<<<<< HEAD
-    return TRUE;
-=======
     return true;
->>>>>>> 050d2fef
 }
 
 void LLProgressViewMini::setPercent(const F32 percent)
@@ -102,13 +88,8 @@
 
     // hide ourselves when 100% is reached. This is necessary because the login code
     // expects the fullscreen panel to hide itself when login is completed
-<<<<<<< HEAD
-    if(percent==100.0f)
-        setVisible(FALSE);
-=======
     if (percent == 100.0f)
         setVisible(false);
->>>>>>> 050d2fef
 }
 
 void LLProgressViewMini::setText(const std::string& text)
@@ -116,11 +97,7 @@
     mProgressText->setValue(text);
 }
 
-<<<<<<< HEAD
-void LLProgressViewMini::setCancelButtonVisible(BOOL b, const std::string& label)
-=======
 void LLProgressViewMini::setCancelButtonVisible(bool b, const std::string& label)
->>>>>>> 050d2fef
 {
     mCancelBtn->setVisible(b);
     mCancelBtn->setEnabled(b);
@@ -132,17 +109,10 @@
 void LLProgressViewMini::onCancelButtonClicked(void* dummy)
 {
     // code reuse is good, even if we have an unnecessary hiding of the full screen tp window there
-<<<<<<< HEAD
-    // we might have to reconsider this in case we change setVisible(FALSE) to fade(FALSE) in there. -Zi
-    LLProgressView::onCancelButtonClicked(dummy);
-    sInstance->mCancelBtn->setEnabled(FALSE);
-    sInstance->setVisible(FALSE);
-=======
     // we might have to reconsider this in case we change setVisible(false) to fade(false) in there. -Zi
     LLProgressView::onCancelButtonClicked(dummy);
     sInstance->mCancelBtn->setEnabled(false);
     sInstance->setVisible(false);
->>>>>>> 050d2fef
 }
 
 // XUI: Translate
@@ -286,21 +256,13 @@
 }
 
 // <FS:Zi> Fade teleport screens
-<<<<<<< HEAD
-void LLProgressView::fade(BOOL in)
-=======
 void LLProgressView::fade(bool in)
->>>>>>> 050d2fef
 {
     if(in)
     {
         mFadeFromLoginTimer.start();
         mFadeToWorldTimer.stop();
-<<<<<<< HEAD
-        setVisible(TRUE);
-=======
         setVisible(true);
->>>>>>> 050d2fef
     }
     else
     {
