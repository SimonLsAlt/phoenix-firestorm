/** 
 * @file lldrawable.cpp
 * @brief LLDrawable class implementation
 *
 * $LicenseInfo:firstyear=2002&license=viewerlgpl$
 * Second Life Viewer Source Code
 * Copyright (C) 2010, Linden Research, Inc.
 * 
 * This library is free software; you can redistribute it and/or
 * modify it under the terms of the GNU Lesser General Public
 * License as published by the Free Software Foundation;
 * version 2.1 of the License only.
 * 
 * This library is distributed in the hope that it will be useful,
 * but WITHOUT ANY WARRANTY; without even the implied warranty of
 * MERCHANTABILITY or FITNESS FOR A PARTICULAR PURPOSE.  See the GNU
 * Lesser General Public License for more details.
 * 
 * You should have received a copy of the GNU Lesser General Public
 * License along with this library; if not, write to the Free Software
 * Foundation, Inc., 51 Franklin Street, Fifth Floor, Boston, MA  02110-1301  USA
 * 
 * Linden Research, Inc., 945 Battery Street, San Francisco, CA  94111  USA
 * $/LicenseInfo$
 */

#include "llviewerprecompiledheaders.h"

#include "lldrawable.h"

// library includes
#include "material_codes.h"

// viewer includes
#include "llagent.h"
#include "llcriticaldamp.h"
#include "llface.h"
#include "lllightconstants.h"
#include "llmatrix4a.h"
#include "llsky.h"
#include "llsurfacepatch.h"
#include "llviewercamera.h"
#include "llviewerregion.h"
#include "llvolume.h"
#include "llvoavatar.h"
#include "llvovolume.h"
#include "llvosurfacepatch.h" // for debugging
#include "llworld.h"
#include "pipeline.h"
#include "llspatialpartition.h"
#include "llviewerobjectlist.h"
#include "llviewerwindow.h"
#include "llvocache.h"
#include "llcontrolavatar.h"
#include "lldrawpoolavatar.h"

const F32 MIN_INTERPOLATE_DISTANCE_SQUARED = 0.001f * 0.001f;
const F32 MAX_INTERPOLATE_DISTANCE_SQUARED = 10.f * 10.f;
const F32 OBJECT_DAMPING_TIME_CONSTANT = 0.06f;

static LLTrace::BlockTimerStatHandle FTM_CULL_REBOUND("Cull Rebound");

extern bool gShiftFrame;


////////////////////////
//
// Inline implementations.
//
//



//////////////////////////////
//
// Drawable code
//
//

// static
U32 LLDrawable::sNumZombieDrawables = 0;
F32 LLDrawable::sCurPixelAngle = 0;
std::vector<LLPointer<LLDrawable> > LLDrawable::sDeadList;

#define FORCE_INVISIBLE_AREA 16.f

// static
void LLDrawable::incrementVisible() 
{
	LLViewerOctreeEntryData::incrementVisible();
	sCurPixelAngle = (F32) gViewerWindow->getWindowHeightRaw()/LLViewerCamera::getInstance()->getView();
}

LLDrawable::LLDrawable(LLViewerObject *vobj, bool new_entry)
:	LLViewerOctreeEntryData(LLViewerOctreeEntry::LLDRAWABLE),
	LLTrace::MemTrackable<LLDrawable, 16>("LLDrawable"),
	mVObjp(vobj),
	mSkinningMatCache(nullptr),
	mLastSkinningMatCacheFrame(0),
	mCacheSize(0)
{
	init(new_entry); 
}

void LLDrawable::init(bool new_entry)
{
	// mXform
	mParent = NULL;
	mRenderType = 0;
	mCurrentScale = LLVector3(1,1,1);
	mDistanceWRTCamera = 0.0f;
	mState     = 0;

	// mFaces
	mRadius = 0.f;
	mGeneration = -1;	
	mSpatialBridge = NULL;

	LLViewerOctreeEntry* entry = NULL;
	LLVOCacheEntry* vo_entry = NULL;
	if(!new_entry && mVObjp && getRegion() != NULL)
	{
		vo_entry = getRegion()->getCacheEntryForOctree(mVObjp->getLocalID());
		if(vo_entry)
		{
			entry = vo_entry->getEntry();			
		}
	}
	setOctreeEntry(entry);
	if(vo_entry)
	{
		if(!entry)
		{
			vo_entry->setOctreeEntry(mEntry);
		}
		
		getRegion()->addActiveCacheEntry(vo_entry);

		if(vo_entry->getNumOfChildren() > 0)
		{
			getRegion()->addVisibleChildCacheEntry(vo_entry, NULL); //to load all children.
		}		

		llassert(!vo_entry->getGroup()); //not in the object cache octree.
	}

	llassert(!vo_entry || vo_entry->getEntry() == mEntry);

	initVisible(sCurVisible - 2);//invisible for the current frame and the last frame.
}

void LLDrawable::unload()
{
	LLVOVolume *pVVol = getVOVolume();
	pVVol->setNoLOD();

	for (S32 i = 0; i < getNumFaces(); i++)
	{
		LLFace* facep = getFace(i);
		if (facep->isState(LLFace::RIGGED))
		{
			LLDrawPoolAvatar* pool = (LLDrawPoolAvatar*)facep->getPool();
			if (pool) {
				pool->removeRiggedFace(facep);
			}
			facep->setVertexBuffer(NULL);
		}
		facep->clearState(LLFace::RIGGED);
	}
	pVVol->markForUpdate(TRUE);
}

// static
void LLDrawable::initClass()
{
}


void LLDrawable::destroy()
{
	if (gDebugGL)
	{
		gPipeline.checkReferences(this);
	}

	if (isDead())
	{
		sNumZombieDrawables--;
	}

	// Attempt to catch violations of this in debug,
	// knowing that some false alarms may result
	//
	llassert(!LLSpatialGroup::sNoDelete);

	/* cannot be guaranteed and causes crashes on false alarms
	if (LLSpatialGroup::sNoDelete)
	{
		LL_ERRS() << "Illegal deletion of LLDrawable!" << LL_ENDL;
	}*/

	std::for_each(mFaces.begin(), mFaces.end(), DeletePointer());
	mFaces.clear();

	// <FS:Beq> close up potential memory leak
	if (mSkinningMatCache)
	{
		ll_aligned_free_16(mSkinningMatCache);
	}
	// </FS:Beq>

	/*if (!(sNumZombieDrawables % 10))
	{
		LL_INFOS() << "- Zombie drawables: " << sNumZombieDrawables << LL_ENDL;
	}*/	

}

void LLDrawable::markDead()
{
	if (isDead())
	{
		LL_WARNS() << "Warning!  Marking dead multiple times!" << LL_ENDL;
		return;
	}
	setState(DEAD);

	if (mSpatialBridge)
	{
		mSpatialBridge->markDead();
		mSpatialBridge = NULL;
	}

	sNumZombieDrawables++;

	// We're dead.  Free up all of our references to other objects
	cleanupReferences();
//	sDeadList.push_back(this);
}

LLVOVolume* LLDrawable::getVOVolume() const
{
	LLViewerObject* objectp = mVObjp;
	if ( !isDead() && objectp && (objectp->getPCode() == LL_PCODE_VOLUME))
	{
		return ((LLVOVolume*)objectp);
	}
	else
	{
		return NULL;
	}
}

const LLMatrix4& LLDrawable::getRenderMatrix() const
{ 
	return isRoot() ? getWorldMatrix() : getParent()->getWorldMatrix();
}

BOOL LLDrawable::isLight() const
{
	LLViewerObject* objectp = mVObjp;
	if ( objectp && (objectp->getPCode() == LL_PCODE_VOLUME) && !isDead())
	{
		return ((LLVOVolume*)objectp)->getIsLight();
	}
	else
	{
		return FALSE;
	}
}

static LLTrace::BlockTimerStatHandle FTM_CLEANUP_DRAWABLE("Cleanup Drawable");
static LLTrace::BlockTimerStatHandle FTM_DEREF_DRAWABLE("Deref");
static LLTrace::BlockTimerStatHandle FTM_DELETE_FACES("Faces");

void LLDrawable::cleanupReferences()
{
	LL_RECORD_BLOCK_TIME(FTM_CLEANUP_DRAWABLE);
	
	{
		LL_RECORD_BLOCK_TIME(FTM_DELETE_FACES);
		std::for_each(mFaces.begin(), mFaces.end(), DeletePointer());
		mFaces.clear();
	}

	gObjectList.removeDrawable(this);
	
	gPipeline.unlinkDrawable(this);
	
	removeFromOctree();

	{
		LL_RECORD_BLOCK_TIME(FTM_DEREF_DRAWABLE);
		// Cleanup references to other objects
		mVObjp = NULL;
		mParent = NULL;
	}
}

void LLDrawable::removeFromOctree()
{
	if(!mEntry)
	{
		return;
	}

	mEntry->removeData(this);
	if(mEntry->hasVOCacheEntry())
	{
		getRegion()->removeActiveCacheEntry((LLVOCacheEntry*)mEntry->getVOCacheEntry(), this);
	}
	mEntry = NULL;
}

void LLDrawable::cleanupDeadDrawables()
{
	/*
	S32 i;
	for (i = 0; i < sDeadList.size(); i++)
	{
		if (sDeadList[i]->getNumRefs() > 1)
		{
			LL_WARNS() << "Dead drawable has " << sDeadList[i]->getNumRefs() << " remaining refs" << LL_ENDL;
			gPipeline.findReferences(sDeadList[i]);
		}
	}
	*/
	sDeadList.clear();
}

S32 LLDrawable::findReferences(LLDrawable *drawablep)
{
	S32 count = 0;
	if (mParent == drawablep)
	{
		LL_INFOS() << this << ": parent reference" << LL_ENDL;
		count++;
	}
	return count;
}

static LLTrace::BlockTimerStatHandle FTM_ALLOCATE_FACE("Allocate Face");

LLFace*	LLDrawable::addFace(LLFacePool *poolp, LLViewerTexture *texturep)
{
	
	LLFace *face;
	{
		LL_RECORD_BLOCK_TIME(FTM_ALLOCATE_FACE);
		face = new LLFace(this, mVObjp);
	}

	if (!face) LL_ERRS() << "Allocating new Face: " << mFaces.size() << LL_ENDL;
	
	if (face)
	{
		mFaces.push_back(face);

		if (poolp)
		{
			face->setPool(poolp, texturep);
		}

		if (isState(UNLIT))
		{
			face->setState(LLFace::FULLBRIGHT);
		}
	}
	return face;
}

LLFace*	LLDrawable::addFace(const LLTextureEntry *te, LLViewerTexture *texturep)
{
	LLFace *face;

	{
		LL_RECORD_BLOCK_TIME(FTM_ALLOCATE_FACE);
		face = new LLFace(this, mVObjp);
	}

	face->setTEOffset(mFaces.size());
	face->setTexture(texturep);
	face->setPoolType(gPipeline.getPoolTypeFromTE(te, texturep));

	mFaces.push_back(face);

	if (isState(UNLIT))
	{
		face->setState(LLFace::FULLBRIGHT);
	}

	return face;

}

LLFace*	LLDrawable::addFace(const LLTextureEntry *te, LLViewerTexture *texturep, LLViewerTexture *normalp)
{
	LLFace *face;
	face = new LLFace(this, mVObjp);
	
	face->setTEOffset(mFaces.size());
	face->setTexture(texturep);
	face->setNormalMap(normalp);
	face->setPoolType(gPipeline.getPoolTypeFromTE(te, texturep));
	
	mFaces.push_back(face);
	
	if (isState(UNLIT))
	{
		face->setState(LLFace::FULLBRIGHT);
	}
	
	return face;
	
}

LLFace*	LLDrawable::addFace(const LLTextureEntry *te, LLViewerTexture *texturep, LLViewerTexture *normalp, LLViewerTexture *specularp)
{
	LLFace *face;
	face = new LLFace(this, mVObjp);
	
	face->setTEOffset(mFaces.size());
	face->setTexture(texturep);
	face->setNormalMap(normalp);
	face->setSpecularMap(specularp);
	face->setPoolType(gPipeline.getPoolTypeFromTE(te, texturep));
	
	mFaces.push_back(face);
	
	if (isState(UNLIT))
	{
		face->setState(LLFace::FULLBRIGHT);
	}
	
	return face;
	
}

void LLDrawable::setNumFaces(const S32 newFaces, LLFacePool *poolp, LLViewerTexture *texturep)
{
	if (newFaces == (S32)mFaces.size())
	{
		return;
	}
	else if (newFaces < (S32)mFaces.size())
	{
		std::for_each(mFaces.begin() + newFaces, mFaces.end(), DeletePointer());
		mFaces.erase(mFaces.begin() + newFaces, mFaces.end());
	}
	else // (newFaces > mFaces.size())
	{
		mFaces.reserve(newFaces);
		for (int i = mFaces.size(); i<newFaces; i++)
		{
			addFace(poolp, texturep);
		}
	}

	llassert_always(mFaces.size() == newFaces);
}

void LLDrawable::setNumFacesFast(const S32 newFaces, LLFacePool *poolp, LLViewerTexture *texturep)
{
	if (newFaces <= (S32)mFaces.size() && newFaces >= (S32)mFaces.size()/2)
	{
		return;
	}
	else if (newFaces < (S32)mFaces.size())
	{
		std::for_each(mFaces.begin() + newFaces, mFaces.end(), DeletePointer());
		mFaces.erase(mFaces.begin() + newFaces, mFaces.end());
	}
	else // (newFaces > mFaces.size())
	{
		mFaces.reserve(newFaces);
		for (int i = mFaces.size(); i<newFaces; i++)
		{
			addFace(poolp, texturep);
		}
	}

	llassert_always(mFaces.size() == newFaces) ;
}

void LLDrawable::mergeFaces(LLDrawable* src)
{
	U32 face_count = mFaces.size() + src->mFaces.size();

	mFaces.reserve(face_count);
	for (U32 i = 0; i < src->mFaces.size(); i++)
	{
		LLFace* facep = src->mFaces[i];
		facep->setDrawable(this);
		mFaces.push_back(facep);
	}
	src->mFaces.clear();
}

void LLDrawable::deleteFaces(S32 offset, S32 count)
{
	face_list_t::iterator face_begin = mFaces.begin() + offset;
	face_list_t::iterator face_end = face_begin + count;

	std::for_each(face_begin, face_end, DeletePointer());
	mFaces.erase(face_begin, face_end);
}

void LLDrawable::update()
{
	LL_ERRS() << "Shouldn't be called!" << LL_ENDL;
}


void LLDrawable::updateMaterial()
{
}

void LLDrawable::makeActive()
{		
#if !LL_RELEASE_FOR_DOWNLOAD
	if (mVObjp.notNull())
	{
		U32 pcode = mVObjp->getPCode();
		if (pcode == LLViewerObject::LL_VO_WATER ||
			pcode == LLViewerObject::LL_VO_VOID_WATER ||
			pcode == LLViewerObject::LL_VO_SURFACE_PATCH ||
			pcode == LLViewerObject::LL_VO_PART_GROUP ||
			pcode == LLViewerObject::LL_VO_HUD_PART_GROUP ||
			pcode == LLViewerObject::LL_VO_GROUND ||
			pcode == LLViewerObject::LL_VO_SKY)
		{
			LL_ERRS() << "Static viewer object has active drawable!" << LL_ENDL;
		}
	}
#endif

	if (!isState(ACTIVE)) // && mGeneration > 0)
	{
		setState(ACTIVE);
		
		//parent must be made active first
		if (!isRoot() && !mParent->isActive())
		{
			mParent->makeActive();
			//NOTE: linked set will now NEVER become static
			mParent->setState(LLDrawable::ACTIVE_CHILD);
		}

		//all child objects must also be active
		llassert_always(mVObjp);
		
		LLViewerObject::const_child_list_t& child_list = mVObjp->getChildren();
		for (LLViewerObject::child_list_t::const_iterator iter = child_list.begin();
			 iter != child_list.end(); iter++)
		{
			LLViewerObject* child = *iter;
			LLDrawable* drawable = child->mDrawable;
			if (drawable)
			{
				drawable->makeActive();
			}
		}

		if (mVObjp->getPCode() == LL_PCODE_VOLUME)
		{
			gPipeline.markRebuild(this, LLDrawable::REBUILD_VOLUME, TRUE);
		}
		updatePartition();
	}
	else if (!isRoot() && !mParent->isActive()) //this should not happen, but occasionally it does...
	{
		mParent->makeActive();
		//NOTE: linked set will now NEVER become static
		mParent->setState(LLDrawable::ACTIVE_CHILD);
	}

	llassert(isAvatar() || isRoot() || mParent->isActive());
}


void LLDrawable::makeStatic(BOOL warning_enabled)
{
	if (isState(ACTIVE) && 
		!isState(ACTIVE_CHILD) && 
		!mVObjp->isAttachment() && 
		!mVObjp->isFlexible() &&
        !mVObjp->isAnimatedObject())
	{
		clearState(ACTIVE | ANIMATED_CHILD);

		//drawable became static with active parent, not acceptable
		llassert(mParent.isNull() || !mParent->isActive() || !warning_enabled);

		LLViewerObject::const_child_list_t& child_list = mVObjp->getChildren();
		for (LLViewerObject::child_list_t::const_iterator iter = child_list.begin();
			 iter != child_list.end(); iter++)
		{
			LLViewerObject* child = *iter;
			LLDrawable* child_drawable = child->mDrawable;
			if (child_drawable)
			{
				if (child_drawable->getParent() != this)
				{
					LL_WARNS() << "Child drawable has unknown parent." << LL_ENDL;
				}
				child_drawable->makeStatic(warning_enabled);
			}
		}
		
		if (mVObjp->getPCode() == LL_PCODE_VOLUME)
		{
			gPipeline.markRebuild(this, LLDrawable::REBUILD_VOLUME, TRUE);
		}		
		
		if (mSpatialBridge)
		{
			mSpatialBridge->markDead();
			setSpatialBridge(NULL);
		}
		updatePartition();
	}

	llassert(isAvatar() || isRoot() || mParent->isStatic());
}

// Returns "distance" between target destination and resulting xfrom
F32 LLDrawable::updateXform(BOOL undamped)
{
	BOOL damped = !undamped;

	// Position
	const LLVector3 old_pos(mXform.getPosition());
	LLVector3 target_pos;
	if (mXform.isRoot())
	{
		// get root position in your agent's region
		target_pos = mVObjp->getPositionAgent();
	}
	else
	{
		// parent-relative position
		target_pos = mVObjp->getPosition();
	}
	
	// Rotation
	const LLQuaternion old_rot(mXform.getRotation());
	LLQuaternion target_rot = mVObjp->getRotation();
	//scaling
	LLVector3 target_scale = mVObjp->getScale();
	LLVector3 old_scale = mCurrentScale;
	
	// Damping
	F32 dist_squared = 0.f;
	F32 camdist2 = (mDistanceWRTCamera * mDistanceWRTCamera);

	if (damped && isVisible())
	{
		F32 lerp_amt = llclamp(LLSmoothInterpolation::getInterpolant(OBJECT_DAMPING_TIME_CONSTANT), 0.f, 1.f);
		LLVector3 new_pos = lerp(old_pos, target_pos, lerp_amt);
		dist_squared = dist_vec_squared(new_pos, target_pos);

		LLQuaternion new_rot = nlerp(lerp_amt, old_rot, target_rot);
		// FIXME: This can be negative! It is be possible for some rots to 'cancel out' pos or size changes.
		dist_squared += (1.f - dot(new_rot, target_rot)) * 10.f;

		LLVector3 new_scale = lerp(old_scale, target_scale, lerp_amt);
		dist_squared += dist_vec_squared(new_scale, target_scale);

		if ((dist_squared >= MIN_INTERPOLATE_DISTANCE_SQUARED * camdist2) &&
			(dist_squared <= MAX_INTERPOLATE_DISTANCE_SQUARED))
		{
			// interpolate
			target_pos = new_pos;
			target_rot = new_rot;
			target_scale = new_scale;
		}
		else if (mVObjp->getAngularVelocity().isExactlyZero())
		{
			// snap to final position (only if no target omega is applied)
			dist_squared = 0.0f;
			//set target scale here, because of dist_squared = 0.0f remove object from move list
			mCurrentScale = target_scale;

			if (getVOVolume() && !isRoot())
			{ //child prim snapping to some position, needs a rebuild
				gPipeline.markRebuild(this, LLDrawable::REBUILD_POSITION, TRUE);
			}
		}
	}
	else
	{
		// The following fixes MAINT-1742 but breaks vehicles similar to MAINT-2275
		// dist_squared = dist_vec_squared(old_pos, target_pos);

		// The following fixes MAINT-2247 but causes MAINT-2275
		//dist_squared += (1.f - dot(old_rot, target_rot)) * 10.f;
		//dist_squared += dist_vec_squared(old_scale, target_scale);
	}

	const LLVector3 vec = mCurrentScale-target_scale;
	
	//It's a very important on each cycle on Drawable::update form(), when object remained in move
	//, list update the CurrentScale member, because if do not do that, it remained in this list forever 
	//or when the delta time between two frames a become a sufficiently large (due to interpolation) 
	//for overcome the MIN_INTERPOLATE_DISTANCE_SQUARED.
	mCurrentScale = target_scale;
	
	if (vec*vec > MIN_INTERPOLATE_DISTANCE_SQUARED)
	{ //scale change requires immediate rebuild
		gPipeline.markRebuild(this, LLDrawable::REBUILD_POSITION, TRUE);
	}
	else if (!isRoot() && 
		 (!mVObjp->getAngularVelocity().isExactlyZero() ||
			dist_squared > 0.f))
	{ //child prim moving relative to parent, tag as needing to be rendered atomically and rebuild
		dist_squared = 1.f; //keep this object on the move list
		if (!isState(LLDrawable::ANIMATED_CHILD))
		{			
			setState(LLDrawable::ANIMATED_CHILD);
			gPipeline.markRebuild(this, LLDrawable::REBUILD_ALL, TRUE);
			mVObjp->dirtySpatialGroup();
		}
	}
	else if (!isRoot() &&
			((dist_vec_squared(old_pos, target_pos) > 0.f)
			|| (1.f - dot(old_rot, target_rot)) > 0.f))
	{ //fix for BUG-840, MAINT-2275, MAINT-1742, MAINT-2247
			gPipeline.markRebuild(this, LLDrawable::REBUILD_POSITION, TRUE);
	}
	else if (!getVOVolume() && !isAvatar())
	{
		movePartition();
	}

	// Update
	mXform.setPosition(target_pos);
	mXform.setRotation(target_rot);
	mXform.setScale(LLVector3(1,1,1)); //no scale in drawable transforms (IT'S A RULE!)
	mXform.updateMatrix();
    if (isRoot() && mVObjp->isAnimatedObject() && mVObjp->getControlAvatar())
    {
        mVObjp->getControlAvatar()->matchVolumeTransform();
    }

	if (mSpatialBridge)
	{
		gPipeline.markMoved(mSpatialBridge, FALSE);
	}
	return dist_squared;
}

void LLDrawable::setRadius(F32 radius)
{
	if (mRadius != radius)
	{
		mRadius = radius;
	}
}

void LLDrawable::moveUpdatePipeline(BOOL moved)
{
	if (moved)
	{
		makeActive();
	}
	
	// Update the face centers.
	for (S32 i = 0; i < getNumFaces(); i++)
	{
		LLFace* face = getFace(i);
		if (face)
		{
			face->updateCenterAgent();
		}
	}
}

void LLDrawable::movePartition()
{
	LLSpatialPartition* part = getSpatialPartition();
	if (part)
	{
		part->move(this, getSpatialGroup());
	}
}

BOOL LLDrawable::updateMove()
{
	if (isDead())
	{
		LL_WARNS() << "Update move on dead drawable!" << LL_ENDL;
		return TRUE;
	}
	
	if (mVObjp.isNull())
	{
		return FALSE;
	}
	
	makeActive();

	return isState(MOVE_UNDAMPED) ? updateMoveUndamped() : updateMoveDamped();
}

BOOL LLDrawable::updateMoveUndamped()
{
	F32 dist_squared = updateXform(TRUE);

	mGeneration++;

	if (!isState(LLDrawable::INVISIBLE))
	{
		BOOL moved = (dist_squared > 0.001f && dist_squared < 255.99f);	
		moveUpdatePipeline(moved);
		mVObjp->updateText();
	}

	mVObjp->clearChanged(LLXform::MOVED);
	return TRUE;
}

void LLDrawable::updatePartition()
{
	if (!getVOVolume())
	{
		movePartition();
	}
	else if (mSpatialBridge)
	{
		gPipeline.markMoved(mSpatialBridge, FALSE);
	}
	else
	{
		//a child prim moved and needs its verts regenerated
		gPipeline.markRebuild(this, LLDrawable::REBUILD_POSITION, TRUE);
	}
}

BOOL LLDrawable::updateMoveDamped()
{
	F32 dist_squared = updateXform(FALSE);

	mGeneration++;

	if (!isState(LLDrawable::INVISIBLE))
	{
		BOOL moved = (dist_squared > 0.001f && dist_squared < 128.0f);
		moveUpdatePipeline(moved);
		mVObjp->updateText();
	}

	BOOL done_moving = (dist_squared == 0.0f) ? TRUE : FALSE;

	if (done_moving)
	{
		mVObjp->clearChanged(LLXform::MOVED);
	}
	
	return done_moving;
}

void LLDrawable::updateDistance(LLCamera& camera, bool force_update)
{
	if (LLViewerCamera::sCurCameraID != LLViewerCamera::CAMERA_WORLD)
	{
		LL_WARNS() << "Attempted to update distance for non-world camera." << LL_ENDL;
		return;
	}

	if (gShiftFrame)
	{
		return;
	}

	//switch LOD with the spatial group to avoid artifacts
	//LLSpatialGroup* sg = getSpatialGroup();

	LLVector3 pos;

	//if (!sg || sg->changeLOD())
	{
		LLVOVolume* volume = getVOVolume();
		if (volume)
		{
			if (getGroup())
			{
				pos.set(getPositionGroup().getF32ptr());
			}
			else
			{
				pos = getPositionAgent();
			}
			
			if (isState(LLDrawable::HAS_ALPHA))
			{
				for (S32 i = 0; i < getNumFaces(); i++)
				{
					LLFace* facep = getFace(i);
					if (facep && 
						(force_update || facep->getPoolType() == LLDrawPool::POOL_ALPHA))
					{
						LLVector4a box;
						box.setSub(facep->mExtents[1], facep->mExtents[0]);
						box.mul(0.25f);
						LLVector3 v = (facep->mCenterLocal-camera.getOrigin());
						const LLVector3& at = camera.getAtAxis();
						for (U32 j = 0; j < 3; j++)
						{
							v.mV[j] -= box[j] * at.mV[j];
						}
						facep->mDistance = v * camera.getAtAxis();
					}
				}
			}	


            // MAINT-7926 Handle volumes in an animated object as a special case
            // SL-937: add dynamic box handling for rigged mesh on regular avatars.
            //if (volume->getAvatar() && volume->getAvatar()->isControlAvatar())
            if (volume->getAvatar())
            {
			// <FS:Beq> BUG-227041 Fix bad camera position calc forces LOD0 display on non-rigged attachments
			// TODO: (maybe) Fixing this proved another bug, Rigged mesh attachments have the distance calcualted here then ignored.
			// TODO: A further fix might be to remove this entirely in favour of calcLOD, waiting on Vir/Oz to reply.
            //     const LLVector3* av_box = volume->getAvatar()->getLastAnimExtents();
            //     LLVector3d cam_pos = gAgent.getPosGlobalFromAgent(LLViewerCamera::getInstance()->getOrigin());
            //     LLVector3 cam_region_pos = LLVector3(cam_pos - volume->getRegion()->getOriginGlobal());
                
            //     LLVector3 cam_to_box_offset = point_to_box_offset(cam_region_pos, av_box);
            //     mDistanceWRTCamera = llmax(0.01f, ll_round(cam_to_box_offset.magVec(), 0.01f));
            //     LL_DEBUGS("DynamicBox") << volume->getAvatar()->getFullname() 
            //                             << " pos (ignored) " << pos
            //                             << " cam pos " << cam_pos
            //                             << " cam region pos " << cam_region_pos
            //                             << " box " << av_box[0] << "," << av_box[1] 
            //                             << " -> dist " << mDistanceWRTCamera
            //                             << LL_ENDL;
                const LLVector3* av_box = volume->getAvatar()->getLastAnimExtents();
				LLVector3 cam_pos_from_agent = LLViewerCamera::getInstance()->getOrigin();
				LLVector3 cam_to_box_offset = point_to_box_offset(cam_pos_from_agent, av_box);
                mDistanceWRTCamera = llmax(0.01f, ll_round(cam_to_box_offset.magVec(), 0.01f));
                LL_DEBUGS("DynamicBox") << volume->getAvatar()->getFullname() 
                                       << " pos (ignored) " << pos
                                       << " cam pos " << cam_pos_from_agent
                                       << " box " << av_box[0] << "," << av_box[1] 
                                       << " -> dist " << mDistanceWRTCamera
                                       << LL_ENDL;
			// </FS:Beq>
                mVObjp->updateLOD();
                return;
            }
		}
		else
		{
			pos = LLVector3(getPositionGroup().getF32ptr());
		}


		pos -= camera.getOrigin();
		
		mDistanceWRTCamera = ll_round(pos.magVec(), 0.01f);
		mVObjp->updateLOD();
	}
}

void LLDrawable::updateTexture()
{
	if (isDead())
	{
		LL_WARNS() << "Dead drawable updating texture!" << LL_ENDL;
		return;
	}
	
	if (getNumFaces() != mVObjp->getNumTEs())
	{ //drawable is transitioning its face count
		return;
	}

	if (getVOVolume())
	{
		gPipeline.markRebuild(this, LLDrawable::REBUILD_MATERIAL, TRUE);
	}
}

BOOL LLDrawable::updateGeometry(BOOL priority)
{
	llassert(mVObjp.notNull());
	BOOL res = mVObjp->updateGeometry(this);
	return res;
}

void LLDrawable::shiftPos(const LLVector4a &shift_vector)
{
	if (isDead())
	{
		LL_WARNS() << "Shifting dead drawable" << LL_ENDL;
		return;
	}

	if (mParent)
	{
		mXform.setPosition(mVObjp->getPosition());
	}
	else
	{
		mXform.setPosition(mVObjp->getPositionAgent());
	}

	mXform.updateMatrix();

	if (isStatic())
	{
		LLVOVolume* volume = getVOVolume();

		bool rebuild = (!volume && 
						getRenderType() != LLPipeline::RENDER_TYPE_TREE &&
						getRenderType() != LLPipeline::RENDER_TYPE_TERRAIN &&
						getRenderType() != LLPipeline::RENDER_TYPE_SKY &&
						getRenderType() != LLPipeline::RENDER_TYPE_GROUND);

		if (rebuild)
		{
			gPipeline.markRebuild(this, LLDrawable::REBUILD_ALL, TRUE);
		}

		for (S32 i = 0; i < getNumFaces(); i++)
		{
			LLFace *facep = getFace(i);
			if (facep)
			{
				facep->mCenterAgent += LLVector3(shift_vector.getF32ptr());
				facep->mExtents[0].add(shift_vector);
				facep->mExtents[1].add(shift_vector);
			
				if (rebuild && facep->hasGeometry())
				{
					facep->clearVertexBuffer();
				}
			}
		}
		
		shift(shift_vector);
	}
	else if (mSpatialBridge)
	{
		mSpatialBridge->shiftPos(shift_vector);
	}
	else if (isAvatar())
	{
		shift(shift_vector);
	}
	
	mVObjp->onShift(shift_vector);
}

const LLVector3& LLDrawable::getBounds(LLVector3& min, LLVector3& max) const
{
	mXform.getMinMax(min,max);
	return mXform.getPositionW();
}

void LLDrawable::updateSpatialExtents()
{
	if (mVObjp)
	{
		const LLVector4a* exts = getSpatialExtents();
		LLVector4a extents[2] = { exts[0], exts[1] };

		mVObjp->updateSpatialExtents(extents[0], extents[1]);
		setSpatialExtents(extents[0], extents[1]);
	}
	
	updateBinRadius();
	
	if (mSpatialBridge.notNull())
	{
		getGroupPosition().splat(0.f);
	}
}


void LLDrawable::updateBinRadius()
{
	if (mVObjp.notNull())
	{
		setBinRadius(llmin(mVObjp->getBinRadius(), 256.f));
	}
	else
	{
		setBinRadius(llmin(getRadius()*4.f, 256.f));
	}
}

void LLDrawable::updateSpecialHoverCursor(BOOL enabled)
{
	// TODO: maintain a list of objects that have special
	// hover cursors, then use that list for per-frame
	// hover cursor selection. JC
}

F32 LLDrawable::getVisibilityRadius() const
{
	if (isDead())
	{
		return 0.f;
	}
	else if (isLight())
	{
		const LLVOVolume *vov = getVOVolume();
		if (vov)
		{
			return llmax(getRadius(), vov->getLightRadius());
		} else {
			// LL_WARNS() ?
		}
	}
	return getRadius();
}

void LLDrawable::updateUVMinMax()
{
}

//virtual
bool LLDrawable::isVisible() const
{
	if (LLViewerOctreeEntryData::isVisible())
{ 
		return true;
}

{
		LLViewerOctreeGroup* group = mEntry->getGroup();
		if (group && group->isVisible())
		{
			LLViewerOctreeEntryData::setVisible();
			return true;
		}
	}

	return false;
}

//virtual
bool LLDrawable::isRecentlyVisible() const
{
	//currently visible or visible in the previous frame.
	bool vis = LLViewerOctreeEntryData::isRecentlyVisible();

	if(!vis)
	{
		const U32 MIN_VIS_FRAME_RANGE = 2 ; //two frames:the current one and the last one.
		vis = (sCurVisible - getVisible() < MIN_VIS_FRAME_RANGE);
	}

	return vis ;
}

void LLDrawable::setGroup(LLViewerOctreeGroup *groupp)
	{
	LLSpatialGroup* cur_groupp = (LLSpatialGroup*)getGroup();
    
	//precondition: mGroupp MUST be null or DEAD or mGroupp MUST NOT contain this
	//llassert(!cur_groupp || cur_groupp->isDead() || !cur_groupp->hasElement(this));

	//precondition: groupp MUST be null or groupp MUST contain this
	llassert(!groupp || (LLSpatialGroup*)groupp->hasElement(this));

	if (cur_groupp != groupp && getVOVolume())
	{
		//NULL out vertex buffer references for volumes on spatial group change to maintain
		//requirement that every face vertex buffer is either NULL or points to a vertex buffer
		//contained by its drawable's spatial group
		for (S32 i = 0; i < getNumFaces(); ++i)
		{
			LLFace* facep = getFace(i);
			if (facep)
			{
				facep->clearVertexBuffer();
			}
		}
	}

	//postcondition: if next group is NULL, previous group must be dead OR NULL OR binIndex must be -1
	//postcondition: if next group is NOT NULL, binIndex must not be -1
	//llassert(groupp == NULL ? (cur_groupp == NULL || cur_groupp->isDead()) || (!getEntry() || getEntry()->getBinIndex() == -1) :
	//						(getEntry() && getEntry()->getBinIndex() != -1));

	LLViewerOctreeEntryData::setGroup(groupp);
}

LLSpatialPartition* LLDrawable::getSpatialPartition()
{ 
	LLSpatialPartition* retval = NULL;
	
	if (!mVObjp || 
		!getVOVolume() ||
		isStatic())
	{
		retval = gPipeline.getSpatialPartition((LLViewerObject*) mVObjp);
	}
	else if (isRoot())
	{
		if (mSpatialBridge)
		{
			U32 partition_type = mSpatialBridge->asPartition()->mPartitionType;
			bool is_hud = mVObjp->isHUDAttachment();
<<<<<<< HEAD
			bool is_attachment = mVObjp->isAttachment() && !is_hud;
=======
			bool is_animesh = mVObjp->isAnimatedObject() && mVObjp->getControlAvatar() != NULL;
			bool is_attachment = mVObjp->isAttachment() && !is_hud && !is_animesh;
>>>>>>> b43c1a26
			if ((partition_type == LLViewerRegion::PARTITION_HUD) != is_hud)
			{
				// Was/became HUD
				// remove obsolete bridge
				mSpatialBridge->markDead();
				setSpatialBridge(NULL);
			}
<<<<<<< HEAD
			else if ((partition_type == LLViewerRegion::PARTITION_CONTROL_AV) != (mVObjp->isAnimatedObject() && mVObjp->getControlAvatar() != NULL))
=======
			else if ((partition_type == LLViewerRegion::PARTITION_CONTROL_AV) != is_animesh)
>>>>>>> b43c1a26
			{
				// Was/became part of animesh
				// remove obsolete bridge
				mSpatialBridge->markDead();
				setSpatialBridge(NULL);
			}
			else if ((partition_type == LLViewerRegion::PARTITION_AVATAR) != is_attachment)
			{
				// Was/became part of avatar
				// remove obsolete bridge
				mSpatialBridge->markDead();
				setSpatialBridge(NULL);
			}
		}
		//must be an active volume
		if (!mSpatialBridge)
		{
			if (mVObjp->isHUDAttachment())
			{
				setSpatialBridge(new LLHUDBridge(this, getRegion()));
			}
			else if (mVObjp->isAnimatedObject() && mVObjp->getControlAvatar())
			{
				setSpatialBridge(new LLControlAVBridge(this, getRegion()));
			}
			// check HUD first, because HUD is also attachment
			else if (mVObjp->isAttachment())
			{
				setSpatialBridge(new LLAvatarBridge(this, getRegion()));
			}
			else
			{
				setSpatialBridge(new LLVolumeBridge(this, getRegion()));
			}
		}
		return mSpatialBridge->asPartition();
	}
	else 
	{
		retval = getParent()->getSpatialPartition();
	}
	
	if (retval && mSpatialBridge.notNull())
	{
		mSpatialBridge->markDead();
		setSpatialBridge(NULL);
	}
	
	return retval;
}

//=======================================
// Spatial Partition Bridging Drawable
//=======================================

LLSpatialBridge::LLSpatialBridge(LLDrawable* root, BOOL render_by_group, U32 data_mask, LLViewerRegion* regionp) : 
	LLDrawable(root->getVObj(), true),
	LLSpatialPartition(data_mask, render_by_group, GL_STREAM_DRAW_ARB, regionp)
{
	mBridge = this;
	mDrawable = root;
	root->setSpatialBridge(this);
	
	mRenderType = mDrawable->mRenderType;
	mDrawableType = mDrawable->mRenderType;
	
	mPartitionType = LLViewerRegion::PARTITION_VOLUME;
	
	mOctree->balance();

	llassert(mDrawable);
	llassert(mDrawable->getRegion());
	LLSpatialPartition *part = mDrawable->getRegion()->getSpatialPartition(mPartitionType);
	llassert(part);
	
	if (part)
	{
		part->put(this);
	}
}

LLSpatialBridge::~LLSpatialBridge()
{	
	if(mEntry)
	{
	LLSpatialGroup* group = getSpatialGroup();
	if (group)
	{
		group->getSpatialPartition()->remove(this, group);
	}
	}

	//delete octree here so listeners will still be able to access bridge specific state
	destroyTree();
}

void LLSpatialBridge::destroyTree()
{
	delete mOctree;
	mOctree = NULL;
}

void LLSpatialBridge::updateSpatialExtents()
{
	LLSpatialGroup* root = (LLSpatialGroup*) mOctree->getListener(0);
	
	{
		LL_RECORD_BLOCK_TIME(FTM_CULL_REBOUND);
		root->rebound();
	}
	
	const LLVector4a* root_bounds = root->getBounds();
	LLVector4a offset;
	LLVector4a size = root_bounds[1];
		
	//VECTORIZE THIS
	LLMatrix4a mat;
	mat.loadu(mDrawable->getXform()->getWorldMatrix());

	LLVector4a t;
	t.splat(0.f);

	LLVector4a center;
	mat.affineTransform(t, center);
	
	mat.rotate(root_bounds[0], offset);
	center.add(offset);
	
	LLVector4a v[4];

	//get 4 corners of bounding box
	mat.rotate(size,v[0]);

	LLVector4a scale;
	
	scale.set(-1.f, -1.f, 1.f);
	scale.mul(size);
	mat.rotate(scale, v[1]);
	
	scale.set(1.f, -1.f, -1.f);
	scale.mul(size);
	mat.rotate(scale, v[2]);
	
	scale.set(-1.f, 1.f, -1.f);
	scale.mul(size);
	mat.rotate(scale, v[3]);

	LLVector4a newMin;
	LLVector4a newMax;	
	newMin = newMax = center;
	for (U32 i = 0; i < 4; i++)
	{
		LLVector4a delta;
		delta.setAbs(v[i]);
		LLVector4a min;
		min.setSub(center, delta);
		LLVector4a max;
		max.setAdd(center, delta);

		newMin.setMin(newMin, min);
		newMax.setMax(newMax, max);
	}
	setSpatialExtents(newMin, newMax);
	
	LLVector4a diagonal;
	diagonal.setSub(newMax, newMin);
	mRadius = diagonal.getLength3().getF32() * 0.5f;
	
	LLVector4a& pos = getGroupPosition();
	pos.setAdd(newMin,newMax);
	pos.mul(0.5f);
	updateBinRadius();
}

void LLSpatialBridge::updateBinRadius()
{
	setBinRadius(llmin( mOctree->getSize()[0]*0.5f, 256.f));
}

LLCamera LLSpatialBridge::transformCamera(LLCamera& camera)
{
	LLCamera ret = camera;
	LLXformMatrix* mat = mDrawable->getXform();
	LLVector3 center = LLVector3(0,0,0) * mat->getWorldMatrix();

	LLVector3 delta = ret.getOrigin() - center;
	LLQuaternion rot = ~mat->getRotation();

	delta *= rot;
	LLVector3 lookAt = ret.getAtAxis();
	LLVector3 up_axis = ret.getUpAxis();
	LLVector3 left_axis = ret.getLeftAxis();

	lookAt *= rot;
	up_axis *= rot;
	left_axis *= rot;

	if (!delta.isFinite())
	{
		delta.clearVec();
	}

	ret.setOrigin(delta);
	ret.setAxes(lookAt, left_axis, up_axis);
		
	return ret;
}

void LLDrawable::setVisible(LLCamera& camera, std::vector<LLDrawable*>* results, BOOL for_select)
{
	LLViewerOctreeEntryData::setVisible();
	
#if 0 && !LL_RELEASE_FOR_DOWNLOAD
	//crazy paranoid rules checking
	if (getVOVolume())
	{
		if (!isRoot())
		{
			if (isActive() && !mParent->isActive())
			{
				LL_ERRS() << "Active drawable has static parent!" << LL_ENDL;
			}
			
			if (isStatic() && !mParent->isStatic())
			{
				LL_ERRS() << "Static drawable has active parent!" << LL_ENDL;
			}
			
			if (mSpatialBridge)
			{
				LL_ERRS() << "Child drawable has spatial bridge!" << LL_ENDL;
			}
		}
		else if (isActive() && !mSpatialBridge)
		{
			LL_ERRS() << "Active root drawable has no spatial bridge!" << LL_ENDL;
		}
		else if (isStatic() && mSpatialBridge.notNull())
		{
			LL_ERRS() << "Static drawable has spatial bridge!" << LL_ENDL;
		}
	}
#endif
}

class LLOctreeMarkNotCulled: public OctreeTraveler
{
public:
	LLCamera* mCamera;
	
	LLOctreeMarkNotCulled(LLCamera* camera_in) : mCamera(camera_in) { }
	
	virtual void traverse(const OctreeNode* node)
	{
		LLSpatialGroup* group = (LLSpatialGroup*) node->getListener(0);
		group->setVisible();
		OctreeTraveler::traverse(node);
	}
	
	void visit(const OctreeNode* branch)
	{
		gPipeline.markNotCulled((LLSpatialGroup*) branch->getListener(0), *mCamera);
	}
};

void LLSpatialBridge::setVisible(LLCamera& camera_in, std::vector<LLDrawable*>* results, BOOL for_select)
{
	if (!gPipeline.hasRenderType(mDrawableType))
	{
		return;
	}


	//HACK don't draw attachments for avatars that haven't been visible in more than a frame
	LLViewerObject *vobj = mDrawable->getVObj();
	if (vobj && vobj->isAttachment() && !vobj->isHUDAttachment())
	{
		LLDrawable* av;
		LLDrawable* parent = mDrawable->getParent();

		if (parent)
		{
			LLViewerObject* objparent = parent->getVObj();
			av = objparent->mDrawable;
			LLSpatialGroup* group = av->getSpatialGroup();

			BOOL impostor = FALSE;
			BOOL loaded = FALSE;
			if (objparent->isAvatar())
			{
				LLVOAvatar* avatarp = (LLVOAvatar*) objparent;
				if (avatarp->isVisible())
				{
					// <FS:Ansariel> Fix LL impostor hacking
					//impostor = objparent->isAvatar() && ((LLVOAvatar*) objparent)->isImpostor();
					impostor = objparent->isAvatar() && avatarp->isImpostor() && !avatarp->needsImpostorUpdate();
					// </FS:Ansariel>
					loaded   = objparent->isAvatar() && ((LLVOAvatar*) objparent)->isFullyLoaded();
				}
				else
				{
					return;
				}
			}

			if (!group ||
				LLDrawable::getCurrentFrame() - av->getVisible() > 1 ||
				impostor ||
				!loaded)
			{
				return;
			}
		}
	}
	

	LLSpatialGroup* group = (LLSpatialGroup*) mOctree->getListener(0);
	group->rebound();
	
	LLVector4a center;
	const LLVector4a* exts = getSpatialExtents();
	center.setAdd(exts[0], exts[1]);
	center.mul(0.5f);
	LLVector4a size;
	size.setSub(exts[1], exts[0]);
	size.mul(0.5f);

	if ((LLPipeline::sShadowRender && camera_in.AABBInFrustum(center, size)) ||
		LLPipeline::sImpostorRender ||
		(camera_in.AABBInFrustumNoFarClip(center, size) && 
		AABBSphereIntersect(exts[0], exts[1], camera_in.getOrigin(), camera_in.mFrustumCornerDist)))
	{
		if (!LLPipeline::sImpostorRender &&
			!LLPipeline::sShadowRender && 
			LLPipeline::calcPixelArea(center, size, camera_in) < FORCE_INVISIBLE_AREA)
		{
			return;
		}

		LLDrawable::setVisible(camera_in);
		
		if (for_select)
		{
			results->push_back(mDrawable);
			if (mDrawable->getVObj())
			{
				LLViewerObject::const_child_list_t& child_list = mDrawable->getVObj()->getChildren();
				for (LLViewerObject::child_list_t::const_iterator iter = child_list.begin();
					 iter != child_list.end(); iter++)
				{
					LLViewerObject* child = *iter;
					LLDrawable* drawable = child->mDrawable;					
					results->push_back(drawable);
				}
			}
		}
		else 
		{
			LLCamera trans_camera = transformCamera(camera_in);
			LLOctreeMarkNotCulled culler(&trans_camera);
			culler.traverse(mOctree);
		}		
	}
}

void LLSpatialBridge::updateDistance(LLCamera& camera_in, bool force_update)
{
	if (mDrawable == NULL)
	{
		markDead();
		return;
	}

	if (gShiftFrame)
	{
		return;
	}

	if (mDrawable->getVObj())
	{
		if (mDrawable->getVObj()->isAttachment())
		{
			LLDrawable* parent = mDrawable->getParent();
			if (parent && parent->getVObj())
			{
				LLVOAvatar* av = parent->getVObj()->asAvatar();
				// <FS:Ansariel> Fix LL impostor hacking
				//if (av && av->isImpostor())
				if (av && av->isImpostor() && !av->needsImpostorUpdate())
				// </FS:Ansariel>
				{
					return;
				}
			}
		}

		LLCamera camera = transformCamera(camera_in);
	
		mDrawable->updateDistance(camera, force_update);
	
		LLViewerObject::const_child_list_t& child_list = mDrawable->getVObj()->getChildren();
		for (LLViewerObject::child_list_t::const_iterator iter = child_list.begin();
			 iter != child_list.end(); iter++)
		{
			LLViewerObject* child = *iter;
			LLDrawable* drawable = child->mDrawable;					
			if (!drawable)
			{
				continue;
			}

			if (!drawable->isAvatar())
			{
				drawable->updateDistance(camera, force_update);
			}
		}
	}
}

void LLSpatialBridge::makeActive()
{ //it is an error to make a spatial bridge active (it's already active)
	LL_ERRS() << "makeActive called on spatial bridge" << LL_ENDL;
}

void LLSpatialBridge::move(LLDrawable *drawablep, LLSpatialGroup *curp, BOOL immediate)
{
	LLSpatialPartition::move(drawablep, curp, immediate);
	gPipeline.markMoved(this, FALSE);
}

BOOL LLSpatialBridge::updateMove()
{
	llassert_always(mDrawable);
	llassert_always(mDrawable->mVObjp);
	llassert_always(mDrawable->getRegion());
	LLSpatialPartition* part = mDrawable->getRegion()->getSpatialPartition(mPartitionType);
	llassert_always(part);

	mOctree->balance();
	if (part)
	{
		part->move(this, getSpatialGroup(), TRUE);
	}
	return TRUE;
}

void LLSpatialBridge::shiftPos(const LLVector4a& vec)
{
	LLDrawable::shift(vec);
}

void LLSpatialBridge::cleanupReferences()
{	
	LLDrawable::cleanupReferences();
	if (mDrawable)
	{
		mDrawable->setGroup(NULL);

		if (mDrawable->getVObj())
		{
			LLViewerObject::const_child_list_t& child_list = mDrawable->getVObj()->getChildren();
			for (LLViewerObject::child_list_t::const_iterator iter = child_list.begin();
				 iter != child_list.end(); iter++)
			{
				LLViewerObject* child = *iter;
				LLDrawable* drawable = child->mDrawable;					
				if (drawable)
				{
					drawable->setGroup(NULL);				
				}
				}
			}

		// <FS:ND> setting the pointer to 0 can delete the drawable, referencing it with setSpatialBridge after that is illegal.

		// LLDrawable* drawablep = mDrawable;
		LLPointer< LLDrawable > drawablep = mDrawable;

		// </FS:ND>

		mDrawable = NULL;
		drawablep->setSpatialBridge(NULL);
	}
}

const LLVector3	LLDrawable::getPositionAgent() const
{
	if (getVOVolume())
	{
		if (isActive())
		{
			LLVector3 pos(0,0,0);
			if (!isRoot())
			{
				pos = mVObjp->getPosition();
			}
			return pos * getRenderMatrix();
		}
		else
		{
			return mVObjp->getPositionAgent();
		}
	}
	else
	{
		return getWorldPosition();
	}
}

BOOL LLDrawable::isAnimating() const
{
	if (!getVObj())
	{
		return TRUE;
	}

	if (getScale() != mVObjp->getScale())
	{
		return TRUE;
	}

	if (mVObjp->getPCode() == LLViewerObject::LL_VO_PART_GROUP)
	{
		return TRUE;
	}
	if (mVObjp->getPCode() == LLViewerObject::LL_VO_HUD_PART_GROUP)
	{
		return TRUE;
	}

	/*if (!isRoot() && !mVObjp->getAngularVelocity().isExactlyZero())
	{ //target omega
		return TRUE;
	}*/

	return FALSE;
}

void LLDrawable::updateFaceSize(S32 idx)
{
	if (mVObjp.notNull())
	{
		mVObjp->updateFaceSize(idx);
	}
}

LLBridgePartition::LLBridgePartition(LLViewerRegion* regionp)
: LLSpatialPartition(0, FALSE, 0, regionp) 
{ 
	mDrawableType = LLPipeline::RENDER_TYPE_VOLUME; 
	mPartitionType = LLViewerRegion::PARTITION_BRIDGE;
	mLODPeriod = 16;
	mSlopRatio = 0.25f;
}

LLAvatarPartition::LLAvatarPartition(LLViewerRegion* regionp)
	: LLBridgePartition(regionp)
{
	mDrawableType = LLPipeline::RENDER_TYPE_AVATAR;
	mPartitionType = LLViewerRegion::PARTITION_AVATAR;
}

LLControlAVPartition::LLControlAVPartition(LLViewerRegion* regionp)
	: LLBridgePartition(regionp)
{
	mDrawableType = LLPipeline::RENDER_TYPE_CONTROL_AV;
	mPartitionType = LLViewerRegion::PARTITION_CONTROL_AV;
}

LLHUDBridge::LLHUDBridge(LLDrawable* drawablep, LLViewerRegion* regionp)
: LLVolumeBridge(drawablep, regionp)
{
	mDrawableType = LLPipeline::RENDER_TYPE_HUD;
	mPartitionType = LLViewerRegion::PARTITION_HUD;
	mSlopRatio = 0.0f;
}

F32 LLHUDBridge::calcPixelArea(LLSpatialGroup* group, LLCamera& camera)
{
	return 1024.f;
}


void LLHUDBridge::shiftPos(const LLVector4a& vec)
{
	//don't shift hud bridges on region crossing
}
<|MERGE_RESOLUTION|>--- conflicted
+++ resolved
@@ -1205,12 +1205,8 @@
 		{
 			U32 partition_type = mSpatialBridge->asPartition()->mPartitionType;
 			bool is_hud = mVObjp->isHUDAttachment();
-<<<<<<< HEAD
-			bool is_attachment = mVObjp->isAttachment() && !is_hud;
-=======
 			bool is_animesh = mVObjp->isAnimatedObject() && mVObjp->getControlAvatar() != NULL;
 			bool is_attachment = mVObjp->isAttachment() && !is_hud && !is_animesh;
->>>>>>> b43c1a26
 			if ((partition_type == LLViewerRegion::PARTITION_HUD) != is_hud)
 			{
 				// Was/became HUD
@@ -1218,11 +1214,7 @@
 				mSpatialBridge->markDead();
 				setSpatialBridge(NULL);
 			}
-<<<<<<< HEAD
-			else if ((partition_type == LLViewerRegion::PARTITION_CONTROL_AV) != (mVObjp->isAnimatedObject() && mVObjp->getControlAvatar() != NULL))
-=======
 			else if ((partition_type == LLViewerRegion::PARTITION_CONTROL_AV) != is_animesh)
->>>>>>> b43c1a26
 			{
 				// Was/became part of animesh
 				// remove obsolete bridge
