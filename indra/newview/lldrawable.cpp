--- conflicted
+++ resolved
@@ -846,11 +846,7 @@
 				facep->mExtents[0].add(shift_vector);
 				facep->mExtents[1].add(shift_vector);
 			
-<<<<<<< HEAD
-				if (!volume && facep->hasGeometry())
-=======
 				if (rebuild && facep->hasGeometry())
->>>>>>> dab915c1
 				{
 					facep->clearVertexBuffer();
 				}
