/**
 * @file llwearableitemslist.h
 * @brief A flat list of wearable items.
 *
 * $LicenseInfo:firstyear=2010&license=viewerlgpl$
 * Second Life Viewer Source Code
 * Copyright (C) 2010, Linden Research, Inc.
 *
 * This library is free software; you can redistribute it and/or
 * modify it under the terms of the GNU Lesser General Public
 * License as published by the Free Software Foundation;
 * version 2.1 of the License only.
 *
 * This library is distributed in the hope that it will be useful,
 * but WITHOUT ANY WARRANTY; without even the implied warranty of
 * MERCHANTABILITY or FITNESS FOR A PARTICULAR PURPOSE.  See the GNU
 * Lesser General Public License for more details.
 *
 * You should have received a copy of the GNU Lesser General Public
 * License along with this library; if not, write to the Free Software
 * Foundation, Inc., 51 Franklin Street, Fifth Floor, Boston, MA  02110-1301  USA
 *
 * Linden Research, Inc., 945 Battery Street, San Francisco, CA  94111  USA
 * $/LicenseInfo$
 */

#ifndef LL_LLWEARABLEITEMSLIST_H
#define LL_LLWEARABLEITEMSLIST_H

// libs
#include "llpanel.h"
#include "llsingleton.h"

// newview
#include "llinventoryitemslist.h"
#include "llinventorylistitem.h"
#include "lllistcontextmenu.h"
#include "llwearabletype.h"

/**
 * @class LLPanelWearableListItem
 *
 * Extends LLPanelInventoryListItemBase:
 * - makes side widgets show on mouse_enter and hide on
 *   mouse_leave events.
 * - provides callback for button clicks
 */
class LLPanelWearableListItem : public LLPanelInventoryListItemBase
{
    LOG_CLASS(LLPanelWearableListItem);
public:

    /**
    * Shows buttons when mouse is over
    */
    /*virtual*/ void onMouseEnter(S32 x, S32 y, MASK mask);

    /**
    * Hides buttons when mouse is out
    */
    /*virtual*/ void onMouseLeave(S32 x, S32 y, MASK mask);

protected:

    LLPanelWearableListItem(LLViewerInventoryItem* item, const Params& params);
};

/**
 * @class LLPanelWearableOutfitItem
 *
 * Outfit item for "My Outfits" list.
 * Extends LLPanelInventoryListItemBase with handling
 * double click to wear the item.
 */
class LLPanelWearableOutfitItem : public LLPanelWearableListItem
{
    LOG_CLASS(LLPanelWearableOutfitItem);
public:
    struct Params : public LLInitParam::Block<Params, LLPanelWearableListItem::Params>
    {
        Optional<LLButton::Params>   add_btn, remove_btn;

        Params();
    };

    bool postBuild();
<<<<<<< HEAD
	bool handleDoubleClick(S32 x, S32 y, MASK mask);
=======
    bool handleDoubleClick(S32 x, S32 y, MASK mask);
>>>>>>> 1a8a5404

    static LLPanelWearableOutfitItem* create(LLViewerInventoryItem* item,
                                             bool worn_indication_enabled,
                                             bool show_widgets);

    /**
     * Updates item name and (worn) suffix.
     */
    /*virtual*/ void updateItem(const std::string& name,
                                EItemState item_state = IS_DEFAULT);

    void onAddWearable();
    void onRemoveWearable();

protected:
    LLPanelWearableOutfitItem(LLViewerInventoryItem* item,
                              bool worn_indication_enabled, const Params& params, bool show_widgets = false);

private:
<<<<<<< HEAD
	bool	mWornIndicationEnabled;
	// <FS:Ansariel> Make Add/Remove buttons work
protected:
	bool mShowWidgets;
	bool mIsWorn;
	// </FS:Ansariel>
=======
    bool    mWornIndicationEnabled;
    // <FS:Ansariel> Make Add/Remove buttons work
protected:
    bool mShowWidgets;
    bool mIsWorn;
    // </FS:Ansariel>
>>>>>>> 1a8a5404
};

class LLPanelDeletableWearableListItem : public LLPanelWearableListItem
{
    LOG_CLASS(LLPanelDeletableWearableListItem);
public:
    struct Params : public LLInitParam::Block<Params, LLPanelWearableListItem::Params>
    {
        Optional<LLButton::Params>      delete_btn;

        Params();
    };


    static LLPanelDeletableWearableListItem* create(LLViewerInventoryItem* item);

    virtual ~LLPanelDeletableWearableListItem() {};

<<<<<<< HEAD
	/*virtual*/ bool postBuild();
=======
    /*virtual*/ bool postBuild();
>>>>>>> 1a8a5404

    /**
     * Make button visible during mouse over event.
     */
    inline void setShowDeleteButton(bool show) { setShowWidget("btn_delete", show); }

protected:
    LLPanelDeletableWearableListItem(LLViewerInventoryItem* item, const Params& params);
};

/** Outfit list item for an attachment */
class LLPanelAttachmentListItem : public LLPanelDeletableWearableListItem
{
    LOG_CLASS(LLPanelAttachmentListItem);
public:
    static LLPanelAttachmentListItem* create(LLViewerInventoryItem* item);
    virtual ~LLPanelAttachmentListItem() {};

    /** Set item title. Joint name is added to the title in parenthesis */
    /*virtual*/ void updateItem(const std::string& name,
                                EItemState item_state = IS_DEFAULT);

protected:
    LLPanelAttachmentListItem(LLViewerInventoryItem* item, const Params& params) : LLPanelDeletableWearableListItem(item, params) {};
};

/**
 * @class LLPanelClothingListItem
 *
 * Provides buttons for editing, moving, deleting a wearable.
 */
class LLPanelClothingListItem : public LLPanelDeletableWearableListItem
{
    LOG_CLASS(LLPanelClothingListItem);
public:

    struct Params : public LLInitParam::Block<Params, LLPanelDeletableWearableListItem::Params>
    {
        Optional<LLButton::Params>      up_btn,
                                        down_btn,
                                        edit_btn;
        Optional<LLPanel::Params>       lock_panel,
                                        edit_panel;
        Optional<LLIconCtrl::Params>    lock_icon;

        Params();
    };

    static LLPanelClothingListItem* create(LLViewerInventoryItem* item);

    virtual ~LLPanelClothingListItem();

<<<<<<< HEAD
	/*virtual*/ bool postBuild();
=======
    /*virtual*/ bool postBuild();
>>>>>>> 1a8a5404

    /**
     * Make button visible during mouse over event.
     */
    inline void setShowMoveUpButton(bool show) { setShowWidget("btn_move_up", show); }

    inline void setShowMoveDownButton(bool show) { setShowWidget("btn_move_down", show); }
    inline void setShowLockButton(bool show) { setShowWidget("btn_lock", show); }
    inline void setShowEditButton(bool show) { setShowWidget("btn_edit_panel", show); }

protected:

    LLPanelClothingListItem(LLViewerInventoryItem* item, const Params& params);

};

class LLPanelBodyPartsListItem : public LLPanelWearableListItem
{
    LOG_CLASS(LLPanelBodyPartsListItem);
public:
    struct Params : public LLInitParam::Block<Params, LLPanelWearableListItem::Params>
    {
        Optional<LLButton::Params>      edit_btn;
        Optional<LLPanel::Params>       lock_panel,
                                        edit_panel;
        Optional<LLIconCtrl::Params>    lock_icon;

        Params();
    };

    static LLPanelBodyPartsListItem* create(LLViewerInventoryItem* item);

    virtual ~LLPanelBodyPartsListItem();

    /*virtual*/ bool postBuild();

    /**
    * Make button visible during mouse over event.
    */
    inline void setShowLockButton(bool show) { setShowWidget("btn_lock", show); }
    inline void setShowEditButton(bool show) { setShowWidget("btn_edit_panel", show); }

protected:
    LLPanelBodyPartsListItem(LLViewerInventoryItem* item, const Params& params);
};


// <FS:Ansariel> Show per-item complexity in COF
/**
 * @class FSPanelCOFWearableOutfitListItem
 *
 * Outfit item for "Wearing" list.
 * Extends LLPanelWearableOutfitItem with showing the
 * render weight of the item.
 */
class FSPanelCOFWearableOutfitListItem : public LLPanelWearableOutfitItem
{
    LOG_CLASS(FSPanelCOFWearableOutfitListItem);
public:
    struct Params : public LLInitParam::Block<Params, LLPanelWearableOutfitItem::Params>
    {
        Optional<LLTextBox::Params>     item_weight;

        Params();
    };

    static FSPanelCOFWearableOutfitListItem* create(LLViewerInventoryItem* item,
                                             bool worn_indication_enabled, bool show_widgets, U32 weight);

    /*virtual*/ bool postBuild();

    void updateItemWeight(U32 item_weight);

<<<<<<< HEAD
	/*virtual*/ bool postBuild();
=======
    /*virtual*/ void updateItem(const std::string& name, EItemState item_state = IS_DEFAULT);
>>>>>>> 1a8a5404

    /*virtual*/ void onMouseEnter(S32 x, S32 y, MASK mask);
    /*virtual*/ void onMouseLeave(S32 x, S32 y, MASK mask);

protected:
    FSPanelCOFWearableOutfitListItem(LLViewerInventoryItem* item,
                              bool worn_indication_enabled, bool show_widgets, const Params& params);

    virtual const LLPanelInventoryListItemBase::Params& getDefaultParams() const;
private:
    LLTextBox*      mWeightCtrl;
};
// </FS:Ansariel>


// <FS:Ansariel> Show per-item complexity in COF
/**
 * @class FSPanelCOFWearableOutfitListItem
 *
 * Outfit item for "Wearing" list.
 * Extends LLPanelWearableOutfitItem with showing the
 * render weight of the item.
 */
class FSPanelCOFWearableOutfitListItem : public LLPanelWearableOutfitItem
{
	LOG_CLASS(FSPanelCOFWearableOutfitListItem);
public:
	struct Params : public LLInitParam::Block<Params, LLPanelWearableOutfitItem::Params>
	{
		Optional<LLTextBox::Params>		item_weight;

		Params();
	};

	static FSPanelCOFWearableOutfitListItem* create(LLViewerInventoryItem* item,
											 bool worn_indication_enabled, bool show_widgets, U32 weight);

	/*virtual*/ bool postBuild();

	void updateItemWeight(U32 item_weight);

	/*virtual*/ void updateItem(const std::string& name, EItemState item_state = IS_DEFAULT);

	/*virtual*/ void onMouseEnter(S32 x, S32 y, MASK mask);
	/*virtual*/ void onMouseLeave(S32 x, S32 y, MASK mask);

protected:
	FSPanelCOFWearableOutfitListItem(LLViewerInventoryItem* item,
							  bool worn_indication_enabled, bool show_widgets, const Params& params);

	virtual const LLPanelInventoryListItemBase::Params& getDefaultParams() const;
private:
	LLTextBox*		mWeightCtrl;
};
// </FS:Ansariel>


/**
 * @class LLPanelDummyClothingListItem
 *
 * A dummy item panel - displays grayed clothing icon, grayed title '<clothing> not worn' and 'add' button
 */
class LLPanelDummyClothingListItem : public LLPanelWearableListItem
{
public:
    struct Params : public LLInitParam::Block<Params, LLPanelWearableListItem::Params>
    {
        Optional<LLPanel::Params> add_panel;
        Optional<LLButton::Params> add_btn;
        Params();
    };
    static LLPanelDummyClothingListItem* create(LLWearableType::EType w_type);

<<<<<<< HEAD
	/*virtual*/ bool postBuild();
	LLWearableType::EType getWearableType() const;
=======
    /*virtual*/ bool postBuild();
    LLWearableType::EType getWearableType() const;
>>>>>>> 1a8a5404

protected:
    LLPanelDummyClothingListItem(LLWearableType::EType w_type, const Params& params);

    static std::string wearableTypeToString(LLWearableType::EType w_type);

private:
    LLWearableType::EType mWearableType;
};

/**
 * @class LLWearableListItemComparator
 *
 * Abstract comparator of wearable list items.
 */
class LLWearableListItemComparator : public LLFlatListView::ItemComparator
{
    LOG_CLASS(LLWearableListItemComparator);

public:
    LLWearableListItemComparator() {};
    virtual ~LLWearableListItemComparator() {};

    virtual bool compare(const LLPanel* item1, const LLPanel* item2) const
    {
        const LLPanelInventoryListItemBase* wearable_item1 = dynamic_cast<const LLPanelInventoryListItemBase*>(item1);
        const LLPanelInventoryListItemBase* wearable_item2 = dynamic_cast<const LLPanelInventoryListItemBase*>(item2);

        if (!wearable_item1 || !wearable_item2)
        {
            LL_WARNS() << "item1 and item2 cannot be null" << LL_ENDL;
            return true;
        }

        return doCompare(wearable_item1, wearable_item2);
    }

protected:

    /**
     * Returns true if wearable_item1 < wearable_item2, false otherwise
     * Implement this method in your particular comparator.
     */
    virtual bool doCompare(const LLPanelInventoryListItemBase* wearable_item1, const LLPanelInventoryListItemBase* wearable_item2) const = 0;
};

/**
 * @class LLWearableItemNameComparator
 *
 * Comparator for sorting wearable list items by name.
 */
class LLWearableItemNameComparator : public LLWearableListItemComparator
{
    LOG_CLASS(LLWearableItemNameComparator);

public:
    LLWearableItemNameComparator() {};
    virtual ~LLWearableItemNameComparator() {};

protected:
    /*virtual*/ bool doCompare(const LLPanelInventoryListItemBase* wearable_item1, const LLPanelInventoryListItemBase* wearable_item2) const;
};

/**
 * @class LLWearableItemTypeNameComparator
 *
 * Comparator for sorting wearable list items by type and name.
 */
class LLWearableItemTypeNameComparator : public LLWearableItemNameComparator
{
    LOG_CLASS(LLWearableItemTypeNameComparator);

public:

    LLWearableItemTypeNameComparator();
    virtual ~LLWearableItemTypeNameComparator() {};

    enum ETypeListOrder
    {
        ORDER_RANK_1 = 1,
        ORDER_RANK_2,
        ORDER_RANK_3,
        ORDER_RANK_4,
        ORDER_RANK_UNKNOWN
    };

    void setOrder(LLAssetType::EType items_of_type, ETypeListOrder order_priority, bool sort_items_by_name, bool sort_wearable_items_by_name);

protected:
    /**
     * All information about sort order is stored in mWearableOrder map
     *
     * mWearableOrder :      KEYS              VALUES
     *                  [LLAssetType] [struct LLWearableTypeOrder]
     *
     *---------------------------------------------------------------------------------------------
     * I. Determines order (ORDER_RANK) in which items of LLAssetType should be displayed in list.
     *     For example by spec in MY OUTFITS the order is:
     *     1. AT_CLOTHING (ORDER_RANK_1)
     *     2. AT_OBJECT   (ORDER_RANK_2)
     *     3. AT_BODYPART (ORDER_RANK_3)
     *
     * II.Items of each type(LLAssetType) are sorted by name or type(LLWearableType)
     *     For example by spec in MY OUTFITS the order within each items type(LLAssetType) is:
     *     1. AT_OBJECTS (abc order)
     *     2. AT_CLOTHINGS
     *         - by type (types order determined in LLWearableType::EType)
     *         - outer layer on top
     *     3. AT_BODYPARTS  (abc order)
     *---------------------------------------------------------------------------------------------
     *
     * For each LLAssetType (KEYS in mWearableOrder) the information about:
     *
     *                                             I.  ORDER_RANK (the flag is LLWearableTypeOrder::mOrderPriority)
     *
     *                                             II. whether items of this LLAssetType type should be ordered
     *                                                 by name or by LLWearableType::EType (the flag is LLWearableTypeOrder::mSortAssetTypeByName)
     *
     *                                             III.whether items of LLWearableType type within this LLAssetType
     *                                                 should be ordered by name (the flag is LLWearableTypeOrder::mSortWearableTypeByName)
     *
     *  holds in mWearableOrder map as VALUES (struct LLWearableTypeOrder).
     */
    /*virtual*/ bool doCompare(const LLPanelInventoryListItemBase* wearable_item1, const LLPanelInventoryListItemBase* wearable_item2) const;

private:

    struct LLWearableTypeOrder
    {
        ETypeListOrder mOrderPriority;
        bool mSortAssetTypeByName;
        bool mSortWearableTypeByName;

        LLWearableTypeOrder(ETypeListOrder order_priority, bool sort_asset_by_name, bool sort_wearable_by_name);
    LLWearableTypeOrder() : mOrderPriority(ORDER_RANK_UNKNOWN), mSortAssetTypeByName(false), mSortWearableTypeByName(false) {};
    };

    ETypeListOrder getTypeListOrder(LLAssetType::EType item_type) const;

    bool sortAssetTypeByName(LLAssetType::EType item_type) const;
    bool sortWearableTypeByName(LLAssetType::EType item_type) const;

    typedef std::map<LLAssetType::EType,LLWearableTypeOrder> wearable_type_order_map_t;
    wearable_type_order_map_t mWearableOrder;
};

/**
 * @class LLWearableItemCreationDateComparator
 *
 * Comparator for sorting wearable list items by creation date (newest go first).
 */
class LLWearableItemCreationDateComparator : public LLWearableItemNameComparator
{
    LOG_CLASS(LLWearableItemCreationDateComparator);

public:
    // clang demands a default ctor here
    LLWearableItemCreationDateComparator() {}

protected:
    /*virtual*/ bool doCompare(const LLPanelInventoryListItemBase* item1, const LLPanelInventoryListItemBase* item2) const;
};

/**
 * @class LLWearableItemsList
 *
 * A flat list of wearable inventory items.
 * Collects all items that can be a part of an outfit from
 * an inventory category specified by UUID and displays them
 * as a flat list.
 */
class LLWearableItemsList : public LLInventoryItemsList
{
public:
    /**
     * Context menu.
     *
     * This menu is likely to be used from outside
     * (e.g. for items selected across multiple wearable lists),
     * so making it a singleton.
     */
    class ContextMenu : public LLListContextMenu, public LLSingleton<ContextMenu>
    {
        LLSINGLETON(ContextMenu);
    public:
        /*virtual*/ void show(LLView* spawning_view, const uuid_vec_t& uuids, S32 x, S32 y) override;

        void show(LLView* spawning_view, LLWearableType::EType w_type, S32 x, S32 y);

    protected:
        enum {
            MASK_CLOTHING       = 0x01,
            MASK_BODYPART       = 0x02,
            MASK_ATTACHMENT     = 0x04,
            MASK_GESTURE        = 0x08,
            MASK_UNKNOWN        = 0x10,
        };

        /* virtual */ LLContextMenu* createMenu() override;
        void updateItemsVisibility(LLContextMenu* menu);
        void updateItemsLabels(LLContextMenu* menu);
        static void setMenuItemVisible(LLContextMenu* menu, const std::string& name, bool val);
        static void setMenuItemEnabled(LLContextMenu* menu, const std::string& name, bool val);
        static void updateMask(U32& mask, LLAssetType::EType at);
        static void createNewWearable(const LLUUID& item_id);
        static void createNewWearableByType(LLWearableType::EType type);

        LLWearableItemsList*    mParent;
    };

    struct Params : public LLInitParam::Block<Params, LLInventoryItemsList::Params>
    {
        Optional<bool> standalone;
        Optional<bool> worn_indication_enabled;
        Optional<bool> show_item_widgets;
<<<<<<< HEAD
		Optional<bool> show_create_new; // <FS:Ansariel> Optional "Create new" menu item
		Optional<bool> show_complexity; // <FS:Ansariel> Show per-item complexity in COF
=======
        Optional<bool> show_create_new; // <FS:Ansariel> Optional "Create new" menu item
        Optional<bool> show_complexity; // <FS:Ansariel> Show per-item complexity in COF

        Params();
    };

    typedef enum e_sort_order {
        // Values should be compatible with InventorySortOrder setting.
        E_SORT_BY_NAME          = 0,
        E_SORT_BY_MOST_RECENT   = 1,
        E_SORT_BY_TYPE_LAYER    = 2,
        E_SORT_BY_TYPE_NAME     = 3,
    } ESortOrder;

    virtual ~LLWearableItemsList();
>>>>>>> 1a8a5404

    /*virtual*/ LLPanel* createNewItem(LLViewerInventoryItem* item) override;

    void updateList(const LLUUID& category_id);

    /**
     * Update items that match UUIDs from changed_items_uuids
     * or links that point at such items.
     */
    void updateChangedItems(const uuid_vec_t& changed_items_uuids);

    // <FS:Ansariel> Better attachment list
    void updateChangedItem(const LLUUID& changed_item_uuid);

    bool isStandalone() const { return mIsStandalone; }

    ESortOrder getSortOrder() const { return mSortOrder; }

<<<<<<< HEAD
	// <FS:Ansariel> Better attachment list
	void updateChangedItem(const LLUUID& changed_item_uuid);

	bool isStandalone() const { return mIsStandalone; }
=======
    void setSortOrder(ESortOrder sort_order, bool sort_now = true);
>>>>>>> 1a8a5404

    void setMenuWearableType(LLWearableType::EType type) { mMenuWearableType = type; }

    bool showCreateNew() const { return mShowCreateNew; } // <FS:Ansariel> Optional "Create new" menu item

    void updateItemComplexity(const std::map<LLUUID, U32>& item_complexity, U32 body_parts_complexity); // <FS:Ansariel> Show per-item complexity in COF

	bool showCreateNew() const { return mShowCreateNew; } // <FS:Ansariel> Optional "Create new" menu item

	void updateItemComplexity(const std::map<LLUUID, U32>& item_complexity, U32 body_parts_complexity); // <FS:Ansariel> Show per-item complexity in COF

protected:
    friend class LLUICtrlFactory;
    LLWearableItemsList(const LLWearableItemsList::Params& p);

    void onRightClick(S32 x, S32 y);

    bool mIsStandalone;
    bool mWornIndicationEnabled;
    bool mShowItemWidgets;
<<<<<<< HEAD
	bool mShowCreateNew; // <FS:Ansariel> Optional "Create new" menu item
	bool mShowComplexity; // <FS:Ansariel> Show per-item complexity in COF
=======
    bool mShowCreateNew; // <FS:Ansariel> Optional "Create new" menu item
    bool mShowComplexity; // <FS:Ansariel> Show per-item complexity in COF

    ESortOrder      mSortOrder;

    LLWearableType::EType mMenuWearableType;

    // <FS:Ansariel> Show per-item complexity in COF
    void updateComplexity();
>>>>>>> 1a8a5404

    std::map<LLUUID, LLUUID> mLinkedItemsMap;
    std::map<LLUUID, U32> mItemComplexityMap;
    U32 mBodyPartsComplexity;
    // </FS:Ansariel>

<<<<<<< HEAD
	LLWearableType::EType mMenuWearableType;

	// <FS:Ansariel> Show per-item complexity in COF
	void updateComplexity();

	std::map<LLUUID, LLUUID> mLinkedItemsMap;
	std::map<LLUUID, U32> mItemComplexityMap;
	U32 mBodyPartsComplexity;
	// </FS:Ansariel>

	// <FS:Ansariel> Better attachment list
	boost::signals2::connection mAttachmentsChangedCallbackConnection;
=======
    // <FS:Ansariel> Better attachment list
    boost::signals2::connection mAttachmentsChangedCallbackConnection;
>>>>>>> 1a8a5404
};

#endif //LL_LLWEARABLEITEMSLIST_H<|MERGE_RESOLUTION|>--- conflicted
+++ resolved
@@ -84,11 +84,7 @@
     };
 
     bool postBuild();
-<<<<<<< HEAD
-	bool handleDoubleClick(S32 x, S32 y, MASK mask);
-=======
     bool handleDoubleClick(S32 x, S32 y, MASK mask);
->>>>>>> 1a8a5404
 
     static LLPanelWearableOutfitItem* create(LLViewerInventoryItem* item,
                                              bool worn_indication_enabled,
@@ -108,21 +104,12 @@
                               bool worn_indication_enabled, const Params& params, bool show_widgets = false);
 
 private:
-<<<<<<< HEAD
-	bool	mWornIndicationEnabled;
-	// <FS:Ansariel> Make Add/Remove buttons work
-protected:
-	bool mShowWidgets;
-	bool mIsWorn;
-	// </FS:Ansariel>
-=======
     bool    mWornIndicationEnabled;
     // <FS:Ansariel> Make Add/Remove buttons work
 protected:
     bool mShowWidgets;
     bool mIsWorn;
     // </FS:Ansariel>
->>>>>>> 1a8a5404
 };
 
 class LLPanelDeletableWearableListItem : public LLPanelWearableListItem
@@ -141,11 +128,7 @@
 
     virtual ~LLPanelDeletableWearableListItem() {};
 
-<<<<<<< HEAD
-	/*virtual*/ bool postBuild();
-=======
     /*virtual*/ bool postBuild();
->>>>>>> 1a8a5404
 
     /**
      * Make button visible during mouse over event.
@@ -198,11 +181,7 @@
 
     virtual ~LLPanelClothingListItem();
 
-<<<<<<< HEAD
-	/*virtual*/ bool postBuild();
-=======
     /*virtual*/ bool postBuild();
->>>>>>> 1a8a5404
 
     /**
      * Make button visible during mouse over event.
@@ -276,11 +255,7 @@
 
     void updateItemWeight(U32 item_weight);
 
-<<<<<<< HEAD
-	/*virtual*/ bool postBuild();
-=======
     /*virtual*/ void updateItem(const std::string& name, EItemState item_state = IS_DEFAULT);
->>>>>>> 1a8a5404
 
     /*virtual*/ void onMouseEnter(S32 x, S32 y, MASK mask);
     /*virtual*/ void onMouseLeave(S32 x, S32 y, MASK mask);
@@ -296,48 +271,6 @@
 // </FS:Ansariel>
 
 
-// <FS:Ansariel> Show per-item complexity in COF
-/**
- * @class FSPanelCOFWearableOutfitListItem
- *
- * Outfit item for "Wearing" list.
- * Extends LLPanelWearableOutfitItem with showing the
- * render weight of the item.
- */
-class FSPanelCOFWearableOutfitListItem : public LLPanelWearableOutfitItem
-{
-	LOG_CLASS(FSPanelCOFWearableOutfitListItem);
-public:
-	struct Params : public LLInitParam::Block<Params, LLPanelWearableOutfitItem::Params>
-	{
-		Optional<LLTextBox::Params>		item_weight;
-
-		Params();
-	};
-
-	static FSPanelCOFWearableOutfitListItem* create(LLViewerInventoryItem* item,
-											 bool worn_indication_enabled, bool show_widgets, U32 weight);
-
-	/*virtual*/ bool postBuild();
-
-	void updateItemWeight(U32 item_weight);
-
-	/*virtual*/ void updateItem(const std::string& name, EItemState item_state = IS_DEFAULT);
-
-	/*virtual*/ void onMouseEnter(S32 x, S32 y, MASK mask);
-	/*virtual*/ void onMouseLeave(S32 x, S32 y, MASK mask);
-
-protected:
-	FSPanelCOFWearableOutfitListItem(LLViewerInventoryItem* item,
-							  bool worn_indication_enabled, bool show_widgets, const Params& params);
-
-	virtual const LLPanelInventoryListItemBase::Params& getDefaultParams() const;
-private:
-	LLTextBox*		mWeightCtrl;
-};
-// </FS:Ansariel>
-
-
 /**
  * @class LLPanelDummyClothingListItem
  *
@@ -354,13 +287,8 @@
     };
     static LLPanelDummyClothingListItem* create(LLWearableType::EType w_type);
 
-<<<<<<< HEAD
-	/*virtual*/ bool postBuild();
-	LLWearableType::EType getWearableType() const;
-=======
     /*virtual*/ bool postBuild();
     LLWearableType::EType getWearableType() const;
->>>>>>> 1a8a5404
 
 protected:
     LLPanelDummyClothingListItem(LLWearableType::EType w_type, const Params& params);
@@ -576,10 +504,6 @@
         Optional<bool> standalone;
         Optional<bool> worn_indication_enabled;
         Optional<bool> show_item_widgets;
-<<<<<<< HEAD
-		Optional<bool> show_create_new; // <FS:Ansariel> Optional "Create new" menu item
-		Optional<bool> show_complexity; // <FS:Ansariel> Show per-item complexity in COF
-=======
         Optional<bool> show_create_new; // <FS:Ansariel> Optional "Create new" menu item
         Optional<bool> show_complexity; // <FS:Ansariel> Show per-item complexity in COF
 
@@ -595,7 +519,6 @@
     } ESortOrder;
 
     virtual ~LLWearableItemsList();
->>>>>>> 1a8a5404
 
     /*virtual*/ LLPanel* createNewItem(LLViewerInventoryItem* item) override;
 
@@ -614,24 +537,13 @@
 
     ESortOrder getSortOrder() const { return mSortOrder; }
 
-<<<<<<< HEAD
-	// <FS:Ansariel> Better attachment list
-	void updateChangedItem(const LLUUID& changed_item_uuid);
-
-	bool isStandalone() const { return mIsStandalone; }
-=======
     void setSortOrder(ESortOrder sort_order, bool sort_now = true);
->>>>>>> 1a8a5404
 
     void setMenuWearableType(LLWearableType::EType type) { mMenuWearableType = type; }
 
     bool showCreateNew() const { return mShowCreateNew; } // <FS:Ansariel> Optional "Create new" menu item
 
     void updateItemComplexity(const std::map<LLUUID, U32>& item_complexity, U32 body_parts_complexity); // <FS:Ansariel> Show per-item complexity in COF
-
-	bool showCreateNew() const { return mShowCreateNew; } // <FS:Ansariel> Optional "Create new" menu item
-
-	void updateItemComplexity(const std::map<LLUUID, U32>& item_complexity, U32 body_parts_complexity); // <FS:Ansariel> Show per-item complexity in COF
 
 protected:
     friend class LLUICtrlFactory;
@@ -642,10 +554,6 @@
     bool mIsStandalone;
     bool mWornIndicationEnabled;
     bool mShowItemWidgets;
-<<<<<<< HEAD
-	bool mShowCreateNew; // <FS:Ansariel> Optional "Create new" menu item
-	bool mShowComplexity; // <FS:Ansariel> Show per-item complexity in COF
-=======
     bool mShowCreateNew; // <FS:Ansariel> Optional "Create new" menu item
     bool mShowComplexity; // <FS:Ansariel> Show per-item complexity in COF
 
@@ -655,30 +563,14 @@
 
     // <FS:Ansariel> Show per-item complexity in COF
     void updateComplexity();
->>>>>>> 1a8a5404
 
     std::map<LLUUID, LLUUID> mLinkedItemsMap;
     std::map<LLUUID, U32> mItemComplexityMap;
     U32 mBodyPartsComplexity;
     // </FS:Ansariel>
 
-<<<<<<< HEAD
-	LLWearableType::EType mMenuWearableType;
-
-	// <FS:Ansariel> Show per-item complexity in COF
-	void updateComplexity();
-
-	std::map<LLUUID, LLUUID> mLinkedItemsMap;
-	std::map<LLUUID, U32> mItemComplexityMap;
-	U32 mBodyPartsComplexity;
-	// </FS:Ansariel>
-
-	// <FS:Ansariel> Better attachment list
-	boost::signals2::connection mAttachmentsChangedCallbackConnection;
-=======
     // <FS:Ansariel> Better attachment list
     boost::signals2::connection mAttachmentsChangedCallbackConnection;
->>>>>>> 1a8a5404
 };
 
 #endif //LL_LLWEARABLEITEMSLIST_H