/**
 * @file llwearableitemslist.h
 * @brief A flat list of wearable items.
 *
 * $LicenseInfo:firstyear=2010&license=viewerlgpl$
 * Second Life Viewer Source Code
 * Copyright (C) 2010, Linden Research, Inc.
 *
 * This library is free software; you can redistribute it and/or
 * modify it under the terms of the GNU Lesser General Public
 * License as published by the Free Software Foundation;
 * version 2.1 of the License only.
 *
 * This library is distributed in the hope that it will be useful,
 * but WITHOUT ANY WARRANTY; without even the implied warranty of
 * MERCHANTABILITY or FITNESS FOR A PARTICULAR PURPOSE.  See the GNU
 * Lesser General Public License for more details.
 *
 * You should have received a copy of the GNU Lesser General Public
 * License along with this library; if not, write to the Free Software
 * Foundation, Inc., 51 Franklin Street, Fifth Floor, Boston, MA  02110-1301  USA
 *
 * Linden Research, Inc., 945 Battery Street, San Francisco, CA  94111  USA
 * $/LicenseInfo$
 */

#ifndef LL_LLWEARABLEITEMSLIST_H
#define LL_LLWEARABLEITEMSLIST_H

// libs
#include "llpanel.h"
#include "llsingleton.h"

// newview
#include "llinventoryitemslist.h"
#include "llinventorylistitem.h"
#include "lllistcontextmenu.h"
#include "llwearabletype.h"

/**
 * @class LLPanelWearableListItem
 *
 * Extends LLPanelInventoryListItemBase:
 * - makes side widgets show on mouse_enter and hide on
 *   mouse_leave events.
 * - provides callback for button clicks
 */
class LLPanelWearableListItem : public LLPanelInventoryListItemBase
{
    LOG_CLASS(LLPanelWearableListItem);
public:

    /**
    * Shows buttons when mouse is over
    */
    /*virtual*/ void onMouseEnter(S32 x, S32 y, MASK mask);

    /**
    * Hides buttons when mouse is out
    */
    /*virtual*/ void onMouseLeave(S32 x, S32 y, MASK mask);

protected:

    LLPanelWearableListItem(LLViewerInventoryItem* item, const Params& params);
};

/**
 * @class LLPanelWearableOutfitItem
 *
 * Outfit item for "My Outfits" list.
 * Extends LLPanelInventoryListItemBase with handling
 * double click to wear the item.
 */
class LLPanelWearableOutfitItem : public LLPanelWearableListItem
{
    LOG_CLASS(LLPanelWearableOutfitItem);
public:
    struct Params : public LLInitParam::Block<Params, LLPanelWearableListItem::Params>
    {
        Optional<LLButton::Params>   add_btn, remove_btn;

        Params();
    };

    bool postBuild();
    bool handleDoubleClick(S32 x, S32 y, MASK mask);

    static LLPanelWearableOutfitItem* create(LLViewerInventoryItem* item,
                                             bool worn_indication_enabled,
                                             bool show_widgets);

    /**
     * Updates item name and (worn) suffix.
     */
    /*virtual*/ void updateItem(const std::string& name,
                                EItemState item_state = IS_DEFAULT);

    void onAddWearable();
    void onRemoveWearable();

protected:
    LLPanelWearableOutfitItem(LLViewerInventoryItem* item,
                              bool worn_indication_enabled, const Params& params, bool show_widgets = false);

private:
    LLButton* mAddWearableBtn = nullptr;
    LLButton* mRemoveWearableBtn = nullptr;
    bool    mWornIndicationEnabled;
    // <FS:Ansariel> Make Add/Remove buttons work
protected:
    bool mShowWidgets;
    bool mIsWorn;
    // </FS:Ansariel>
};

class LLPanelDeletableWearableListItem : public LLPanelWearableListItem
{
    LOG_CLASS(LLPanelDeletableWearableListItem);
public:
    struct Params : public LLInitParam::Block<Params, LLPanelWearableListItem::Params>
    {
        Optional<LLButton::Params>      delete_btn;

        Params();
    };


    static LLPanelDeletableWearableListItem* create(LLViewerInventoryItem* item);

    virtual ~LLPanelDeletableWearableListItem() {};

    /*virtual*/ bool postBuild();

    /**
     * Make button visible during mouse over event.
     */
    inline void setShowDeleteButton(bool show) { setShowWidget("btn_delete", show); }

protected:
    LLPanelDeletableWearableListItem(LLViewerInventoryItem* item, const Params& params);
};

/** Outfit list item for an attachment */
class LLPanelAttachmentListItem : public LLPanelDeletableWearableListItem
{
    LOG_CLASS(LLPanelAttachmentListItem);
public:
    static LLPanelAttachmentListItem* create(LLViewerInventoryItem* item);
    virtual ~LLPanelAttachmentListItem() {};

    /** Set item title. Joint name is added to the title in parenthesis */
    /*virtual*/ void updateItem(const std::string& name,
                                EItemState item_state = IS_DEFAULT);

protected:
    LLPanelAttachmentListItem(LLViewerInventoryItem* item, const Params& params) : LLPanelDeletableWearableListItem(item, params) {};
};

/**
 * @class LLPanelClothingListItem
 *
 * Provides buttons for editing, moving, deleting a wearable.
 */
class LLPanelClothingListItem : public LLPanelDeletableWearableListItem
{
    LOG_CLASS(LLPanelClothingListItem);
public:

    struct Params : public LLInitParam::Block<Params, LLPanelDeletableWearableListItem::Params>
    {
        Optional<LLButton::Params>      up_btn,
                                        down_btn,
                                        edit_btn;
        Optional<LLPanel::Params>       lock_panel,
                                        edit_panel;
        Optional<LLIconCtrl::Params>    lock_icon;

        Params();
    };

    static LLPanelClothingListItem* create(LLViewerInventoryItem* item);

    virtual ~LLPanelClothingListItem();

    /*virtual*/ bool postBuild();

    /**
     * Make button visible during mouse over event.
     */
    inline void setShowMoveUpButton(bool show) { setShowWidget("btn_move_up", show); }

    inline void setShowMoveDownButton(bool show) { setShowWidget("btn_move_down", show); }
    inline void setShowLockButton(bool show) { setShowWidget("btn_lock", show); }
    inline void setShowEditButton(bool show) { setShowWidget("btn_edit_panel", show); }

protected:

    LLPanelClothingListItem(LLViewerInventoryItem* item, const Params& params);

};

class LLPanelBodyPartsListItem : public LLPanelWearableListItem
{
    LOG_CLASS(LLPanelBodyPartsListItem);
public:
    struct Params : public LLInitParam::Block<Params, LLPanelWearableListItem::Params>
    {
        Optional<LLButton::Params>      edit_btn;
        Optional<LLPanel::Params>       lock_panel,
                                        edit_panel;
        Optional<LLIconCtrl::Params>    lock_icon;

        Params();
    };

    static LLPanelBodyPartsListItem* create(LLViewerInventoryItem* item);

    virtual ~LLPanelBodyPartsListItem();

    /*virtual*/ bool postBuild();

    /**
    * Make button visible during mouse over event.
    */
    inline void setShowLockButton(bool show) { setShowWidget("btn_lock", show); }
    inline void setShowEditButton(bool show) { setShowWidget("btn_edit_panel", show); }

protected:
    LLPanelBodyPartsListItem(LLViewerInventoryItem* item, const Params& params);
};


// <FS:Ansariel> Show per-item complexity in COF
/**
 * @class FSPanelCOFWearableOutfitListItem
 *
 * Outfit item for "Wearing" list.
 * Extends LLPanelWearableOutfitItem with showing the
 * render weight of the item.
 */
class FSPanelCOFWearableOutfitListItem : public LLPanelWearableOutfitItem
{
    LOG_CLASS(FSPanelCOFWearableOutfitListItem);
public:
    struct Params : public LLInitParam::Block<Params, LLPanelWearableOutfitItem::Params>
    {
        Optional<LLTextBox::Params>     item_weight;

        Params();
    };

    static FSPanelCOFWearableOutfitListItem* create(LLViewerInventoryItem* item,
                                             bool worn_indication_enabled, bool show_widgets, U32 weight);

    /*virtual*/ bool postBuild();

    void updateItemWeight(U32 item_weight);

    /*virtual*/ void updateItem(const std::string& name, EItemState item_state = IS_DEFAULT);

<<<<<<< HEAD
    /*virtual*/ void onMouseEnter(S32 x, S32 y, MASK mask);
=======
>>>>>>> 403abcb5
    /*virtual*/ void onMouseLeave(S32 x, S32 y, MASK mask);

protected:
    FSPanelCOFWearableOutfitListItem(LLViewerInventoryItem* item,
                              bool worn_indication_enabled, bool show_widgets, const Params& params);

    virtual const LLPanelInventoryListItemBase::Params& getDefaultParams() const;
private:
    LLTextBox*      mWeightCtrl;
};
// </FS:Ansariel>


/**
 * @class LLPanelDummyClothingListItem
 *
 * A dummy item panel - displays grayed clothing icon, grayed title '<clothing> not worn' and 'add' button
 */
class LLPanelDummyClothingListItem : public LLPanelWearableListItem
{
public:
    struct Params : public LLInitParam::Block<Params, LLPanelWearableListItem::Params>
    {
        Optional<LLPanel::Params> add_panel;
        Optional<LLButton::Params> add_btn;
        Params();
    };
    static LLPanelDummyClothingListItem* create(LLWearableType::EType w_type);

    /*virtual*/ bool postBuild();
    LLWearableType::EType getWearableType() const;

protected:
    LLPanelDummyClothingListItem(LLWearableType::EType w_type, const Params& params);

    static std::string wearableTypeToString(LLWearableType::EType w_type);

private:
    LLWearableType::EType mWearableType;
};

/**
 * @class LLWearableListItemComparator
 *
 * Abstract comparator of wearable list items.
 */
class LLWearableListItemComparator : public LLFlatListView::ItemComparator
{
    LOG_CLASS(LLWearableListItemComparator);

public:
    LLWearableListItemComparator() {};
    virtual ~LLWearableListItemComparator() {};

    virtual bool compare(const LLPanel* item1, const LLPanel* item2) const
    {
        const LLPanelInventoryListItemBase* wearable_item1 = dynamic_cast<const LLPanelInventoryListItemBase*>(item1);
        const LLPanelInventoryListItemBase* wearable_item2 = dynamic_cast<const LLPanelInventoryListItemBase*>(item2);

        if (!wearable_item1 || !wearable_item2)
        {
            LL_WARNS() << "item1 and item2 cannot be null" << LL_ENDL;
            return true;
        }

        return doCompare(wearable_item1, wearable_item2);
    }

protected:

    /**
     * Returns true if wearable_item1 < wearable_item2, false otherwise
     * Implement this method in your particular comparator.
     */
    virtual bool doCompare(const LLPanelInventoryListItemBase* wearable_item1, const LLPanelInventoryListItemBase* wearable_item2) const = 0;
};

/**
 * @class LLWearableItemNameComparator
 *
 * Comparator for sorting wearable list items by name.
 */
class LLWearableItemNameComparator : public LLWearableListItemComparator
{
    LOG_CLASS(LLWearableItemNameComparator);

public:
    LLWearableItemNameComparator() {};
    virtual ~LLWearableItemNameComparator() {};

protected:
    /*virtual*/ bool doCompare(const LLPanelInventoryListItemBase* wearable_item1, const LLPanelInventoryListItemBase* wearable_item2) const;
};

/**
 * @class LLWearableItemTypeNameComparator
 *
 * Comparator for sorting wearable list items by type and name.
 */
class LLWearableItemTypeNameComparator : public LLWearableItemNameComparator
{
    LOG_CLASS(LLWearableItemTypeNameComparator);

public:

    LLWearableItemTypeNameComparator();
    virtual ~LLWearableItemTypeNameComparator() {};

    enum ETypeListOrder
    {
        ORDER_RANK_1 = 1,
        ORDER_RANK_2,
        ORDER_RANK_3,
        ORDER_RANK_4,
        ORDER_RANK_UNKNOWN
    };

    void setOrder(LLAssetType::EType items_of_type, ETypeListOrder order_priority, bool sort_items_by_name, bool sort_wearable_items_by_name);

protected:
    /**
     * All information about sort order is stored in mWearableOrder map
     *
     * mWearableOrder :      KEYS              VALUES
     *                  [LLAssetType] [struct LLWearableTypeOrder]
     *
     *---------------------------------------------------------------------------------------------
     * I. Determines order (ORDER_RANK) in which items of LLAssetType should be displayed in list.
     *     For example by spec in MY OUTFITS the order is:
     *     1. AT_CLOTHING (ORDER_RANK_1)
     *     2. AT_OBJECT   (ORDER_RANK_2)
     *     3. AT_BODYPART (ORDER_RANK_3)
     *
     * II.Items of each type(LLAssetType) are sorted by name or type(LLWearableType)
     *     For example by spec in MY OUTFITS the order within each items type(LLAssetType) is:
     *     1. AT_OBJECTS (abc order)
     *     2. AT_CLOTHINGS
     *         - by type (types order determined in LLWearableType::EType)
     *         - outer layer on top
     *     3. AT_BODYPARTS  (abc order)
     *---------------------------------------------------------------------------------------------
     *
     * For each LLAssetType (KEYS in mWearableOrder) the information about:
     *
     *                                             I.  ORDER_RANK (the flag is LLWearableTypeOrder::mOrderPriority)
     *
     *                                             II. whether items of this LLAssetType type should be ordered
     *                                                 by name or by LLWearableType::EType (the flag is LLWearableTypeOrder::mSortAssetTypeByName)
     *
     *                                             III.whether items of LLWearableType type within this LLAssetType
     *                                                 should be ordered by name (the flag is LLWearableTypeOrder::mSortWearableTypeByName)
     *
     *  holds in mWearableOrder map as VALUES (struct LLWearableTypeOrder).
     */
    /*virtual*/ bool doCompare(const LLPanelInventoryListItemBase* wearable_item1, const LLPanelInventoryListItemBase* wearable_item2) const;

private:

    struct LLWearableTypeOrder
    {
        ETypeListOrder mOrderPriority;
        bool mSortAssetTypeByName;
        bool mSortWearableTypeByName;

        LLWearableTypeOrder(ETypeListOrder order_priority, bool sort_asset_by_name, bool sort_wearable_by_name);
    LLWearableTypeOrder() : mOrderPriority(ORDER_RANK_UNKNOWN), mSortAssetTypeByName(false), mSortWearableTypeByName(false) {};
    };

    ETypeListOrder getTypeListOrder(LLAssetType::EType item_type) const;

    bool sortAssetTypeByName(LLAssetType::EType item_type) const;
    bool sortWearableTypeByName(LLAssetType::EType item_type) const;

    typedef std::map<LLAssetType::EType,LLWearableTypeOrder> wearable_type_order_map_t;
    wearable_type_order_map_t mWearableOrder;
};

/**
 * @class LLWearableItemCreationDateComparator
 *
 * Comparator for sorting wearable list items by creation date (newest go first).
 */
class LLWearableItemCreationDateComparator : public LLWearableItemNameComparator
{
    LOG_CLASS(LLWearableItemCreationDateComparator);

public:
    // clang demands a default ctor here
    LLWearableItemCreationDateComparator() {}

protected:
    /*virtual*/ bool doCompare(const LLPanelInventoryListItemBase* item1, const LLPanelInventoryListItemBase* item2) const;
};

/**
 * @class LLWearableItemsList
 *
 * A flat list of wearable inventory items.
 * Collects all items that can be a part of an outfit from
 * an inventory category specified by UUID and displays them
 * as a flat list.
 */
class LLWearableItemsList : public LLInventoryItemsList
{
public:
    /**
     * Context menu.
     *
     * This menu is likely to be used from outside
     * (e.g. for items selected across multiple wearable lists),
     * so making it a singleton.
     */
    class ContextMenu : public LLListContextMenu, public LLSingleton<ContextMenu>
    {
        LLSINGLETON(ContextMenu);
    public:
        /*virtual*/ void show(LLView* spawning_view, const uuid_vec_t& uuids, S32 x, S32 y) override;

        void show(LLView* spawning_view, LLWearableType::EType w_type, S32 x, S32 y);

    protected:
        enum {
            MASK_CLOTHING       = 0x01,
            MASK_BODYPART       = 0x02,
            MASK_ATTACHMENT     = 0x04,
            MASK_GESTURE        = 0x08,
            MASK_UNKNOWN        = 0x10,
        };

        /* virtual */ LLContextMenu* createMenu() override;
        void updateItemsVisibility(LLContextMenu* menu);
        void updateItemsLabels(LLContextMenu* menu);
        static void setMenuItemVisible(LLContextMenu* menu, const std::string& name, bool val);
        static void setMenuItemEnabled(LLContextMenu* menu, const std::string& name, bool val);
        static void updateMask(U32& mask, LLAssetType::EType at);
        static void createNewWearable(const LLUUID& item_id);
        static void createNewWearableByType(LLWearableType::EType type);

        LLWearableItemsList*    mParent;
    };

    struct Params : public LLInitParam::Block<Params, LLInventoryItemsList::Params>
    {
        Optional<bool> standalone;
        Optional<bool> worn_indication_enabled;
        Optional<bool> show_item_widgets;
        Optional<bool> show_create_new; // <FS:Ansariel> Optional "Create new" menu item
        Optional<bool> show_complexity; // <FS:Ansariel> Show per-item complexity in COF

        Params();
    };

    typedef enum e_sort_order {
        // Values should be compatible with InventorySortOrder setting.
        E_SORT_BY_NAME          = 0,
        E_SORT_BY_MOST_RECENT   = 1,
        E_SORT_BY_TYPE_LAYER    = 2,
        E_SORT_BY_TYPE_NAME     = 3,
    } ESortOrder;

    virtual ~LLWearableItemsList();

    /*virtual*/ LLPanel* createNewItem(LLViewerInventoryItem* item) override;

    void updateList(const LLUUID& category_id);

    /**
     * Update items that match UUIDs from changed_items_uuids
     * or links that point at such items.
     */
    void updateChangedItems(const uuid_vec_t& changed_items_uuids);

    // <FS:Ansariel> Better attachment list
    void updateChangedItem(const LLUUID& changed_item_uuid);

    bool isStandalone() const { return mIsStandalone; }

    ESortOrder getSortOrder() const { return mSortOrder; }

    void setSortOrder(ESortOrder sort_order, bool sort_now = true);

    void setMenuWearableType(LLWearableType::EType type) { mMenuWearableType = type; }

    bool showCreateNew() const { return mShowCreateNew; } // <FS:Ansariel> Optional "Create new" menu item

    void updateItemComplexity(const std::map<LLUUID, U32>& item_complexity, U32 body_parts_complexity); // <FS:Ansariel> Show per-item complexity in COF

protected:
    friend class LLUICtrlFactory;
    LLWearableItemsList(const LLWearableItemsList::Params& p);

    void onRightClick(S32 x, S32 y);

    bool mIsStandalone;
    bool mWornIndicationEnabled;
    bool mShowItemWidgets;
    bool mShowCreateNew; // <FS:Ansariel> Optional "Create new" menu item
    bool mShowComplexity; // <FS:Ansariel> Show per-item complexity in COF

    ESortOrder      mSortOrder;

    LLWearableType::EType mMenuWearableType;

    // <FS:Ansariel> Show per-item complexity in COF
    void updateComplexity();

    std::map<LLUUID, LLUUID> mLinkedItemsMap;
    std::map<LLUUID, U32> mItemComplexityMap;
    U32 mBodyPartsComplexity;
    // </FS:Ansariel>

    // <FS:Ansariel> Better attachment list
    boost::signals2::connection mAttachmentsChangedCallbackConnection;
};

#endif //LL_LLWEARABLEITEMSLIST_H<|MERGE_RESOLUTION|>--- conflicted
+++ resolved
@@ -107,11 +107,7 @@
     LLButton* mAddWearableBtn = nullptr;
     LLButton* mRemoveWearableBtn = nullptr;
     bool    mWornIndicationEnabled;
-    // <FS:Ansariel> Make Add/Remove buttons work
-protected:
     bool mShowWidgets;
-    bool mIsWorn;
-    // </FS:Ansariel>
 };
 
 class LLPanelDeletableWearableListItem : public LLPanelWearableListItem
@@ -259,10 +255,6 @@
 
     /*virtual*/ void updateItem(const std::string& name, EItemState item_state = IS_DEFAULT);
 
-<<<<<<< HEAD
-    /*virtual*/ void onMouseEnter(S32 x, S32 y, MASK mask);
-=======
->>>>>>> 403abcb5
     /*virtual*/ void onMouseLeave(S32 x, S32 y, MASK mask);
 
 protected:
