--- conflicted
+++ resolved
@@ -510,13 +510,11 @@
 
 	void setSortOrder(ESortOrder sort_order, bool sort_now = true);
 
-<<<<<<< HEAD
+	void setMenuWearableType(LLWearableType::EType type) { mMenuWearableType = type; }
+
 	bool showCreateNew() const { return mShowCreateNew; } // <FS:Ansariel> Optional "Create new" menu item
 
 	void updateItemComplexity(const std::map<LLUUID, U32>& item_complexity, U32 body_parts_complexity); // <FS:Ansariel> Show per-item complexity in COF
-=======
-	void setMenuWearableType(LLWearableType::EType type) { mMenuWearableType = type; }
->>>>>>> 35b65133
 
 protected:
 	friend class LLUICtrlFactory;
@@ -531,7 +529,8 @@
 
 	ESortOrder		mSortOrder;
 
-<<<<<<< HEAD
+	LLWearableType::EType mMenuWearableType;
+
 	// <FS:Ansariel> Show per-item complexity in COF
 	void updateComplexity();
 
@@ -539,9 +538,6 @@
 	std::map<LLUUID, U32> mItemComplexityMap;
 	U32 mBodyPartsComplexity;
 	// </FS:Ansariel>
-=======
-	LLWearableType::EType mMenuWearableType;
->>>>>>> 35b65133
 };
 
 #endif //LL_LLWEARABLEITEMSLIST_H