/**
 * @file llwearableitemslist.h
 * @brief A flat list of wearable items.
 *
 * $LicenseInfo:firstyear=2010&license=viewerlgpl$
 * Second Life Viewer Source Code
 * Copyright (C) 2010, Linden Research, Inc.
 * 
 * This library is free software; you can redistribute it and/or
 * modify it under the terms of the GNU Lesser General Public
 * License as published by the Free Software Foundation;
 * version 2.1 of the License only.
 * 
 * This library is distributed in the hope that it will be useful,
 * but WITHOUT ANY WARRANTY; without even the implied warranty of
 * MERCHANTABILITY or FITNESS FOR A PARTICULAR PURPOSE.  See the GNU
 * Lesser General Public License for more details.
 * 
 * You should have received a copy of the GNU Lesser General Public
 * License along with this library; if not, write to the Free Software
 * Foundation, Inc., 51 Franklin Street, Fifth Floor, Boston, MA  02110-1301  USA
 * 
 * Linden Research, Inc., 945 Battery Street, San Francisco, CA  94111  USA
 * $/LicenseInfo$
 */

#ifndef LL_LLWEARABLEITEMSLIST_H
#define LL_LLWEARABLEITEMSLIST_H

// libs
#include "llpanel.h"
#include "llsingleton.h"

// newview
#include "llinventoryitemslist.h"
#include "llinventorylistitem.h"
#include "lllistcontextmenu.h"
#include "llwearabletype.h"

/**
 * @class LLPanelWearableListItem
 *
 * Extends LLPanelInventoryListItemBase:
 * - makes side widgets show on mouse_enter and hide on 
 *   mouse_leave events.
 * - provides callback for button clicks
 */
class LLPanelWearableListItem : public LLPanelInventoryListItemBase
{
	LOG_CLASS(LLPanelWearableListItem);
public:

	/**
	* Shows buttons when mouse is over
	*/
	/*virtual*/ void onMouseEnter(S32 x, S32 y, MASK mask);

	/**
	* Hides buttons when mouse is out
	*/
	/*virtual*/ void onMouseLeave(S32 x, S32 y, MASK mask);

protected:

	LLPanelWearableListItem(LLViewerInventoryItem* item, const Params& params);
};

/**
 * @class LLPanelWearableOutfitItem
 *
 * Outfit item for "My Outfits" list.
 * Extends LLPanelInventoryListItemBase with handling
 * double click to wear the item.
 */
class LLPanelWearableOutfitItem : public LLPanelWearableListItem
{
	LOG_CLASS(LLPanelWearableOutfitItem);
public:
    struct Params : public LLInitParam::Block<Params, LLPanelWearableListItem::Params>
    {
        Optional<LLButton::Params>   add_btn, remove_btn;

        Params();
    };

    BOOL postBuild();
    BOOL handleDoubleClick(S32 x, S32 y, MASK mask);

	static LLPanelWearableOutfitItem* create(LLViewerInventoryItem* item,
											 bool worn_indication_enabled,
                                             bool show_widgets);

	/**
	 * Updates item name and (worn) suffix.
	 */
	/*virtual*/ void updateItem(const std::string& name,
								EItemState item_state = IS_DEFAULT);

    void onAddWearable();
    void onRemoveWearable();

protected:
	LLPanelWearableOutfitItem(LLViewerInventoryItem* item,
							  bool worn_indication_enabled, const Params& params, bool show_widgets = false);

private:
	bool	mWornIndicationEnabled;
    bool mShowWidgets;
};

class LLPanelDeletableWearableListItem : public LLPanelWearableListItem
{
	LOG_CLASS(LLPanelDeletableWearableListItem);
public:
	struct Params : public LLInitParam::Block<Params, LLPanelWearableListItem::Params>
	{
		Optional<LLButton::Params>		delete_btn;

		Params();
	};


	static LLPanelDeletableWearableListItem* create(LLViewerInventoryItem* item);

	virtual ~LLPanelDeletableWearableListItem() {};

	/*virtual*/ BOOL postBuild();

	/**
	 * Make button visible during mouse over event.
	 */
	inline void setShowDeleteButton(bool show) { setShowWidget("btn_delete", show); }

protected:
	LLPanelDeletableWearableListItem(LLViewerInventoryItem* item, const Params& params);
};

/** Outfit list item for an attachment */
class LLPanelAttachmentListItem : public LLPanelDeletableWearableListItem
{
	LOG_CLASS(LLPanelAttachmentListItem);
public:
	static LLPanelAttachmentListItem* create(LLViewerInventoryItem* item);
	virtual ~LLPanelAttachmentListItem() {};

	/** Set item title. Joint name is added to the title in parenthesis */
	/*virtual*/ void updateItem(const std::string& name,
								EItemState item_state = IS_DEFAULT);

protected:
	LLPanelAttachmentListItem(LLViewerInventoryItem* item, const Params& params) : LLPanelDeletableWearableListItem(item, params) {};
};

/**
 * @class LLPanelClothingListItem
 *
 * Provides buttons for editing, moving, deleting a wearable.
 */
class LLPanelClothingListItem : public LLPanelDeletableWearableListItem
{
	LOG_CLASS(LLPanelClothingListItem);
public:

	struct Params : public LLInitParam::Block<Params, LLPanelDeletableWearableListItem::Params>
	{
		Optional<LLButton::Params>		up_btn,
										down_btn,
										edit_btn;
		Optional<LLPanel::Params>		lock_panel,
										edit_panel;
		Optional<LLIconCtrl::Params>	lock_icon;

		Params();
	};

	static LLPanelClothingListItem* create(LLViewerInventoryItem* item);

	virtual ~LLPanelClothingListItem();

	/*virtual*/ BOOL postBuild();

	/**
	 * Make button visible during mouse over event.
	 */
	inline void setShowMoveUpButton(bool show) { setShowWidget("btn_move_up", show); }

	inline void setShowMoveDownButton(bool show) { setShowWidget("btn_move_down", show); }
	inline void setShowLockButton(bool show) { setShowWidget("btn_lock", show); }
	inline void setShowEditButton(bool show) { setShowWidget("btn_edit_panel", show); }

protected:

	LLPanelClothingListItem(LLViewerInventoryItem* item, const Params& params);

};

class LLPanelBodyPartsListItem : public LLPanelWearableListItem
{
	LOG_CLASS(LLPanelBodyPartsListItem);
public:
	struct Params : public LLInitParam::Block<Params, LLPanelWearableListItem::Params>
	{
		Optional<LLButton::Params>		edit_btn;
		Optional<LLPanel::Params>		lock_panel,
										edit_panel;
		Optional<LLIconCtrl::Params>	lock_icon;

		Params();
	};

	static LLPanelBodyPartsListItem* create(LLViewerInventoryItem* item);

	virtual ~LLPanelBodyPartsListItem();

	/*virtual*/ BOOL postBuild();

	/**
	* Make button visible during mouse over event.
	*/
	inline void setShowLockButton(bool show) { setShowWidget("btn_lock", show); }
	inline void setShowEditButton(bool show) { setShowWidget("btn_edit_panel", show); }

protected:
	LLPanelBodyPartsListItem(LLViewerInventoryItem* item, const Params& params);
};


// <FS:Ansariel> Show per-item complexity in COF
/**
 * @class FSPanelCOFWearableOutfitListItem
 *
 * Outfit item for "Wearing" list.
 * Extends LLPanelWearableOutfitItem with showing the
 * render weight of the item.
 */
class FSPanelCOFWearableOutfitListItem : public LLPanelWearableOutfitItem
{
	LOG_CLASS(FSPanelCOFWearableOutfitListItem);
public:
	struct Params : public LLInitParam::Block<Params, LLPanelWearableListItem::Params>
	{
		Optional<LLTextBox::Params>		item_weight;

		Params();
	};

	static FSPanelCOFWearableOutfitListItem* create(LLViewerInventoryItem* item,
											 bool worn_indication_enabled, U32 weight);

	/*virtual*/ BOOL postBuild();

	void updateItemWeight(U32 item_weight);

protected:
	FSPanelCOFWearableOutfitListItem(LLViewerInventoryItem* item,
							  bool worn_indication_enabled, const Params& params);

	virtual const LLPanelInventoryListItemBase::Params& getDefaultParams() const;
private:
	LLTextBox*		mWeightCtrl;
};
// </FS:Ansariel>


/**
 * @class LLPanelDummyClothingListItem
 *
 * A dummy item panel - displays grayed clothing icon, grayed title '<clothing> not worn' and 'add' button
 */
class LLPanelDummyClothingListItem : public LLPanelWearableListItem
{
public:
	struct Params : public LLInitParam::Block<Params, LLPanelWearableListItem::Params>
	{
		Optional<LLPanel::Params> add_panel;
		Optional<LLButton::Params> add_btn;
		Params();
	};
	static LLPanelDummyClothingListItem* create(LLWearableType::EType w_type);

	/*virtual*/ BOOL postBuild();
	LLWearableType::EType getWearableType() const;

protected:
	LLPanelDummyClothingListItem(LLWearableType::EType w_type, const Params& params);

	static std::string wearableTypeToString(LLWearableType::EType w_type);

private:
	LLWearableType::EType mWearableType;
};

/**
 * @class LLWearableListItemComparator
 *
 * Abstract comparator of wearable list items.
 */
class LLWearableListItemComparator : public LLFlatListView::ItemComparator
{
	LOG_CLASS(LLWearableListItemComparator);

public:
	LLWearableListItemComparator() {};
	virtual ~LLWearableListItemComparator() {};

	virtual bool compare(const LLPanel* item1, const LLPanel* item2) const
	{
		const LLPanelInventoryListItemBase* wearable_item1 = dynamic_cast<const LLPanelInventoryListItemBase*>(item1);
		const LLPanelInventoryListItemBase* wearable_item2 = dynamic_cast<const LLPanelInventoryListItemBase*>(item2);

		if (!wearable_item1 || !wearable_item2)
		{
			LL_WARNS() << "item1 and item2 cannot be null" << LL_ENDL;
			return true;
		}

		return doCompare(wearable_item1, wearable_item2);
	}

protected:

	/**
	 * Returns true if wearable_item1 < wearable_item2, false otherwise
	 * Implement this method in your particular comparator.
	 */
	virtual bool doCompare(const LLPanelInventoryListItemBase* wearable_item1, const LLPanelInventoryListItemBase* wearable_item2) const = 0;
};

/**
 * @class LLWearableItemNameComparator
 *
 * Comparator for sorting wearable list items by name.
 */
class LLWearableItemNameComparator : public LLWearableListItemComparator
{
	LOG_CLASS(LLWearableItemNameComparator);

public:
	LLWearableItemNameComparator() {};
	virtual ~LLWearableItemNameComparator() {};

protected:
	/*virtual*/ bool doCompare(const LLPanelInventoryListItemBase* wearable_item1, const LLPanelInventoryListItemBase* wearable_item2) const;
};

/**
 * @class LLWearableItemTypeNameComparator
 *
 * Comparator for sorting wearable list items by type and name.
 */
class LLWearableItemTypeNameComparator : public LLWearableItemNameComparator
{
	LOG_CLASS(LLWearableItemTypeNameComparator);

public:

	LLWearableItemTypeNameComparator();
	virtual ~LLWearableItemTypeNameComparator() {};

	enum ETypeListOrder
	{
		ORDER_RANK_1 = 1,
		ORDER_RANK_2,
		ORDER_RANK_3,
		ORDER_RANK_4,
		ORDER_RANK_UNKNOWN
	};

	void setOrder(LLAssetType::EType items_of_type, ETypeListOrder order_priority, bool sort_items_by_name, bool sort_wearable_items_by_name);

protected:
	/**
	 * All information about sort order is stored in mWearableOrder map
	 *
	 * mWearableOrder :      KEYS              VALUES
	 *                  [LLAssetType] [struct LLWearableTypeOrder]
	 *
	 *---------------------------------------------------------------------------------------------
	 * I. Determines order (ORDER_RANK) in which items of LLAssetType should be displayed in list.
	 *     For example by spec in MY OUTFITS the order is:
	 *     1. AT_CLOTHING (ORDER_RANK_1)
	 *     2. AT_OBJECT   (ORDER_RANK_2)
	 *     3. AT_BODYPART (ORDER_RANK_3)
	 *
	 * II.Items of each type(LLAssetType) are sorted by name or type(LLWearableType)
	 *     For example by spec in MY OUTFITS the order within each items type(LLAssetType) is:
	 *     1. AT_OBJECTS (abc order)
	 *     2. AT_CLOTHINGS
	 *         - by type (types order determined in LLWearableType::EType)
	 *         - outer layer on top
	 *     3. AT_BODYPARTS  (abc order)
	 *---------------------------------------------------------------------------------------------
	 *
	 * For each LLAssetType (KEYS in mWearableOrder) the information about:
	 *
	 *                                             I.  ORDER_RANK (the flag is LLWearableTypeOrder::mOrderPriority)
	 *
	 *                                             II. whether items of this LLAssetType type should be ordered
	 *                                                 by name or by LLWearableType::EType (the flag is LLWearableTypeOrder::mSortAssetTypeByName)
	 *
	 *                                             III.whether items of LLWearableType type within this LLAssetType
	 *                                                 should be ordered by name (the flag is LLWearableTypeOrder::mSortWearableTypeByName)
	 *
	 *  holds in mWearableOrder map as VALUES (struct LLWearableTypeOrder).
	 */
	/*virtual*/ bool doCompare(const LLPanelInventoryListItemBase* wearable_item1, const LLPanelInventoryListItemBase* wearable_item2) const;

private:

	struct LLWearableTypeOrder
	{
		ETypeListOrder mOrderPriority;
		bool mSortAssetTypeByName;
		bool mSortWearableTypeByName;

		LLWearableTypeOrder(ETypeListOrder order_priority, bool sort_asset_by_name, bool sort_wearable_by_name);
	LLWearableTypeOrder() : mOrderPriority(ORDER_RANK_UNKNOWN), mSortAssetTypeByName(false), mSortWearableTypeByName(false) {};
	};

	ETypeListOrder getTypeListOrder(LLAssetType::EType item_type) const;

	bool sortAssetTypeByName(LLAssetType::EType item_type) const;
	bool sortWearableTypeByName(LLAssetType::EType item_type) const;

	typedef std::map<LLAssetType::EType,LLWearableTypeOrder> wearable_type_order_map_t;
	wearable_type_order_map_t mWearableOrder;
};

/**
 * @class LLWearableItemCreationDateComparator
 *
 * Comparator for sorting wearable list items by creation date (newest go first).
 */
class LLWearableItemCreationDateComparator : public LLWearableItemNameComparator
{
	LOG_CLASS(LLWearableItemCreationDateComparator);

public:
	// clang demands a default ctor here 
	LLWearableItemCreationDateComparator() {}

protected:
	/*virtual*/ bool doCompare(const LLPanelInventoryListItemBase* item1, const LLPanelInventoryListItemBase* item2) const;
};

/**
 * @class LLWearableItemsList
 *
 * A flat list of wearable inventory items.
 * Collects all items that can be a part of an outfit from
 * an inventory category specified by UUID and displays them
 * as a flat list.
 */
class LLWearableItemsList : public LLInventoryItemsList
{
public:
	/**
	 * Context menu.
	 * 
	 * This menu is likely to be used from outside
	 * (e.g. for items selected across multiple wearable lists),
	 * so making it a singleton.
	 */
	class ContextMenu : public LLListContextMenu, public LLSingleton<ContextMenu>
	{
		LLSINGLETON(ContextMenu);
	public:
		/*virtual*/ void show(LLView* spawning_view, const uuid_vec_t& uuids, S32 x, S32 y);

		void show(LLView* spawning_view, LLWearableType::EType w_type, S32 x, S32 y);

	protected:
		enum {
			MASK_CLOTHING		= 0x01,
			MASK_BODYPART		= 0x02,
			MASK_ATTACHMENT		= 0x04,
			MASK_GESTURE		= 0x08,
			MASK_UNKNOWN		= 0x10,
		};

		/* virtual */ LLContextMenu* createMenu();
		void updateItemsVisibility(LLContextMenu* menu);
		void updateItemsLabels(LLContextMenu* menu);
		static void setMenuItemVisible(LLContextMenu* menu, const std::string& name, bool val);
		static void setMenuItemEnabled(LLContextMenu* menu, const std::string& name, bool val);
		static void updateMask(U32& mask, LLAssetType::EType at);
		static void createNewWearable(const LLUUID& item_id);
		static void createNewWearableByType(LLWearableType::EType type);

		LLWearableItemsList*	mParent;
	};

	struct Params : public LLInitParam::Block<Params, LLInventoryItemsList::Params>
	{
		Optional<bool> standalone;
		Optional<bool> worn_indication_enabled;
<<<<<<< HEAD
		Optional<bool> show_create_new; // <FS:Ansariel> Optional "Create new" menu item
		Optional<bool> show_complexity; // <FS:Ansariel> Show per-item complexity in COF
=======
        Optional<bool> show_item_widgets;
>>>>>>> cfc2d289

		Params();
	};

	typedef enum e_sort_order {
		// Values should be compatible with InventorySortOrder setting.
		E_SORT_BY_NAME			= 0,
		E_SORT_BY_MOST_RECENT	= 1,
		E_SORT_BY_TYPE_LAYER	= 2,
		E_SORT_BY_TYPE_NAME 	= 3,
	} ESortOrder;

	virtual ~LLWearableItemsList();

	/*virtual*/ LLPanel* createNewItem(LLViewerInventoryItem* item);

	void updateList(const LLUUID& category_id);

	/**
	 * Update items that match UUIDs from changed_items_uuids
	 * or links that point at such items.
	 */
	void updateChangedItems(const uuid_vec_t& changed_items_uuids);

	// <FS:Ansariel> Better attachment list
	void updateChangedItem(const LLUUID& changed_item_uuid);

	bool isStandalone() const { return mIsStandalone; }

	ESortOrder getSortOrder() const { return mSortOrder; }

	void setSortOrder(ESortOrder sort_order, bool sort_now = true);

	void setMenuWearableType(LLWearableType::EType type) { mMenuWearableType = type; }

	bool showCreateNew() const { return mShowCreateNew; } // <FS:Ansariel> Optional "Create new" menu item

	void updateItemComplexity(const std::map<LLUUID, U32>& item_complexity, U32 body_parts_complexity); // <FS:Ansariel> Show per-item complexity in COF

protected:
	friend class LLUICtrlFactory;
	LLWearableItemsList(const LLWearableItemsList::Params& p);

	void onRightClick(S32 x, S32 y);

	bool mIsStandalone;
	bool mWornIndicationEnabled;
<<<<<<< HEAD
	bool mShowCreateNew; // <FS:Ansariel> Optional "Create new" menu item
	bool mShowComplexity; // <FS:Ansariel> Show per-item complexity in COF
=======
    bool mShowItemWidgets;
>>>>>>> cfc2d289

	ESortOrder		mSortOrder;

	LLWearableType::EType mMenuWearableType;

	// <FS:Ansariel> Show per-item complexity in COF
	void updateComplexity();

	std::map<LLUUID, LLUUID> mLinkedItemsMap;
	std::map<LLUUID, U32> mItemComplexityMap;
	U32 mBodyPartsComplexity;
	// </FS:Ansariel>

	// <FS:Ansariel> Better attachment list
	boost::signals2::connection mAttachmentsChangedCallbackConnection;
};

#endif //LL_LLWEARABLEITEMSLIST_H<|MERGE_RESOLUTION|>--- conflicted
+++ resolved
@@ -105,7 +105,11 @@
 
 private:
 	bool	mWornIndicationEnabled;
-    bool mShowWidgets;
+	// <FS:Ansariel> Make Add/Remove buttons work
+protected:
+	bool mShowWidgets;
+	bool mIsWorn;
+	// </FS:Ansariel>
 };
 
 class LLPanelDeletableWearableListItem : public LLPanelWearableListItem
@@ -237,7 +241,7 @@
 {
 	LOG_CLASS(FSPanelCOFWearableOutfitListItem);
 public:
-	struct Params : public LLInitParam::Block<Params, LLPanelWearableListItem::Params>
+	struct Params : public LLInitParam::Block<Params, LLPanelWearableOutfitItem::Params>
 	{
 		Optional<LLTextBox::Params>		item_weight;
 
@@ -245,15 +249,20 @@
 	};
 
 	static FSPanelCOFWearableOutfitListItem* create(LLViewerInventoryItem* item,
-											 bool worn_indication_enabled, U32 weight);
+											 bool worn_indication_enabled, bool show_widgets, U32 weight);
 
 	/*virtual*/ BOOL postBuild();
 
 	void updateItemWeight(U32 item_weight);
 
+	/*virtual*/ void updateItem(const std::string& name, EItemState item_state = IS_DEFAULT);
+
+	/*virtual*/ void onMouseEnter(S32 x, S32 y, MASK mask);
+	/*virtual*/ void onMouseLeave(S32 x, S32 y, MASK mask);
+
 protected:
 	FSPanelCOFWearableOutfitListItem(LLViewerInventoryItem* item,
-							  bool worn_indication_enabled, const Params& params);
+							  bool worn_indication_enabled, bool show_widgets, const Params& params);
 
 	virtual const LLPanelInventoryListItemBase::Params& getDefaultParams() const;
 private:
@@ -494,12 +503,9 @@
 	{
 		Optional<bool> standalone;
 		Optional<bool> worn_indication_enabled;
-<<<<<<< HEAD
+        Optional<bool> show_item_widgets;
 		Optional<bool> show_create_new; // <FS:Ansariel> Optional "Create new" menu item
 		Optional<bool> show_complexity; // <FS:Ansariel> Show per-item complexity in COF
-=======
-        Optional<bool> show_item_widgets;
->>>>>>> cfc2d289
 
 		Params();
 	};
@@ -547,12 +553,9 @@
 
 	bool mIsStandalone;
 	bool mWornIndicationEnabled;
-<<<<<<< HEAD
+    bool mShowItemWidgets;
 	bool mShowCreateNew; // <FS:Ansariel> Optional "Create new" menu item
 	bool mShowComplexity; // <FS:Ansariel> Show per-item complexity in COF
-=======
-    bool mShowItemWidgets;
->>>>>>> cfc2d289
 
 	ESortOrder		mSortOrder;
 
