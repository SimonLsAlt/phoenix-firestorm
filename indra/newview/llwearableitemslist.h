--- conflicted
+++ resolved
@@ -56,13 +56,13 @@
 public:
 
 	/**
-	 * Shows buttons when mouse is over
-	 */
+	* Shows buttons when mouse is over
+	*/
 	/*virtual*/ void onMouseEnter(S32 x, S32 y, MASK mask);
 
 	/**
-	 * Hides buttons when mouse is out
-	 */
+	* Hides buttons when mouse is out
+	*/
 	/*virtual*/ void onMouseLeave(S32 x, S32 y, MASK mask);
 
 protected:
@@ -83,20 +83,12 @@
 public:
 	static LLPanelWearableOutfitItem* create(LLViewerInventoryItem* item);
 
-<<<<<<< HEAD
-	/**
-	 * Puts item on if it is not worn by agent
-	 * otherwise takes it off on double click.
-	 */
-	/*virtual*/ BOOL handleDoubleClick(S32 x, S32 y, MASK mask);
-
 	/**
 	 * Updates item name and (worn) suffix.
 	 */
 	/*virtual*/ void updateItem(const std::string& name);
 
-=======
->>>>>>> 809fea74
+
 protected:
 	LLPanelWearableOutfitItem(LLViewerInventoryItem* item);
 };
