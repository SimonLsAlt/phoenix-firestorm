--- conflicted
+++ resolved
@@ -1,1911 +1,1379 @@
-/**
- * @file llfloaterbuyland.cpp
- * @brief LLFloaterBuyLand class implementation
- *
- * $LicenseInfo:firstyear=2005&license=viewerlgpl$
- * Second Life Viewer Source Code
- * Copyright (C) 2010, Linden Research, Inc.
- *
- * This library is free software; you can redistribute it and/or
- * modify it under the terms of the GNU Lesser General Public
- * License as published by the Free Software Foundation;
- * version 2.1 of the License only.
- *
- * This library is distributed in the hope that it will be useful,
- * but WITHOUT ANY WARRANTY; without even the implied warranty of
- * MERCHANTABILITY or FITNESS FOR A PARTICULAR PURPOSE.  See the GNU
- * Lesser General Public License for more details.
- *
- * You should have received a copy of the GNU Lesser General Public
- * License along with this library; if not, write to the Free Software
- * Foundation, Inc., 51 Franklin Street, Fifth Floor, Boston, MA  02110-1301  USA
- *
- * Linden Research, Inc., 945 Battery Street, San Francisco, CA  94111  USA
- * $/LicenseInfo$
- */
-
-#include "llviewerprecompiledheaders.h"
-
-#include "llfloaterbuyland.h"
-
-// viewer includes
-#include "llagent.h"
-#include "llbutton.h"
-#include "llcachename.h"
-#include "llcheckboxctrl.h"
-#include "llcombobox.h"
-#include "llconfirmationmanager.h"
-#include "llcurrencyuimanager.h"
-#include "llfloater.h"
-#include "llfloaterreg.h"
-#include "llfloatertools.h"
-#include "llframetimer.h"
-#include "lliconctrl.h"
-#include "lllineeditor.h"
-#include "llnotificationsutil.h"
-#include "llparcel.h"
-#include "llslurl.h"
-#include "llstatusbar.h"
-#include "lltextbox.h"
-#include "lltexturectrl.h"
-#include "lltrans.h"
-#include "llviewchildren.h"
-#include "llviewercontrol.h"
-#include "lluictrlfactory.h"
-#include "llviewerparcelmgr.h"
-#include "llviewerregion.h"
-#include "llviewertexteditor.h"
-#include "llviewerwindow.h"
-#include "llweb.h"
-#include "llwindow.h"
-#include "llworld.h"
-#include "llxmlrpctransaction.h"
-#include "llviewernetwork.h"
-#include "roles_constants.h"
-
-// NOTE: This is duplicated in lldatamoney.cpp ...
-const F32 GROUP_LAND_BONUS_FACTOR = 1.1f;
-
-class LLFloaterBuyLandUI
-:   public LLFloater
-{
-public:
-    LLFloaterBuyLandUI(const LLSD& key);
-    virtual ~LLFloaterBuyLandUI();
-
-    /*virtual*/ void onClose(bool app_quitting);
-
-    // Left padding for maturity rating icon.
-    static const S32 ICON_PAD = 2;
-
-private:
-    class SelectionObserver : public LLParcelObserver
-    {
-    public:
-        SelectionObserver(LLFloaterBuyLandUI* floater) : mFloater(floater) {}
-        virtual void changed();
-    private:
-        LLFloaterBuyLandUI* mFloater;
-    };
-
-private:
-    SelectionObserver mParcelSelectionObserver;
-    LLViewerRegion* mRegion;
-    LLParcelSelectionHandle mParcel;
-    bool            mIsClaim;
-    bool            mIsForGroup;
-
-    bool            mCanBuy;
-    bool            mCannotBuyIsError;
-    std::string     mCannotBuyReason;
-    std::string     mCannotBuyURI;
-
-    bool            mBought;
-
-    // information about the agent
-    S32             mAgentCommittedTier;
-    S32             mAgentCashBalance;
-    bool            mAgentHasNeverOwnedLand;
-
-    // information about the parcel
-    bool            mParcelValid;
-    bool            mParcelIsForSale;
-    bool            mParcelIsGroupLand;
-    S32             mParcelGroupContribution;
-    S32             mParcelPrice;
-    S32             mParcelActualArea;
-    S32             mParcelBillableArea;
-    S32             mParcelSupportedObjects;
-    bool            mParcelSoldWithObjects;
-    std::string     mParcelLocation;
-    LLUUID          mParcelSnapshot;
-    std::string     mParcelSellerName;
-
-    // user's choices
-    S32             mUserPlanChoice;
-
-    // from website
-    bool            mSiteValid;
-    bool            mSiteMembershipUpgrade;
-    std::string     mSiteMembershipAction;
-    std::vector<std::string>
-                    mSiteMembershipPlanIDs;
-    std::vector<std::string>
-                    mSiteMembershipPlanNames;
-    bool            mSiteLandUseUpgrade;
-    std::string     mSiteLandUseAction;
-    std::string     mSiteConfirm;
-
-    // values in current Preflight transaction... used to avoid extra
-    // preflights when the parcel manager goes update crazy
-    S32             mPreflightAskBillableArea;
-    S32             mPreflightAskCurrencyBuy;
-
-    LLViewChildren      mChildren;
-    LLCurrencyUIManager mCurrency;
-
-    enum TransactionType
-    {
-        TransactionPreflight,
-        TransactionCurrency,
-        TransactionBuy
-    };
-    LLXMLRPCTransaction* mTransaction;
-    TransactionType      mTransactionType;
-
-    LLViewerParcelMgr::ParcelBuyInfo*   mParcelBuyInfo;
-
-public:
-<<<<<<< HEAD
-	void setForGroup(bool is_for_group);
-	void setParcel(LLViewerRegion* region, LLParcelSelectionHandle parcel);
-		
-	void updateAgentInfo();
-	void updateParcelInfo();
-	void updateCovenantInfo();
-	static void onChangeAgreeCovenant(LLUICtrl* ctrl, void* user_data);
-	void updateFloaterCovenantText(const std::string& string, const LLUUID &asset_id);
-	void updateFloaterEstateName(const std::string& name);
-	void updateFloaterLastModified(const std::string& text);
-	void updateFloaterEstateOwnerName(const std::string& name);
-	void updateWebSiteInfo();
-	void finishWebSiteInfo();
-	
-	void runWebSitePrep(const std::string& password);
-	void finishWebSitePrep();
-	void sendBuyLand();
-
-	void updateNames();
-	// Name cache callback
-	void updateGroupName(const LLUUID& id,
-						 const std::string& name,
-						 bool is_group);
-	
-	void refreshUI();
-	
-	void startTransaction(TransactionType type, const LLXMLRPCValue& params);
-	bool checkTransaction();
-	
-	void tellUserError(const std::string& message, const std::string& uri);
-
-	virtual bool postBuild();
-	
-	void startBuyPreConfirm();
-	void startBuyPostConfirm(const std::string& password);
-
-	void onClickBuy();
-	void onClickCancel();
-	 void onClickErrorWeb();
-	
-	virtual void draw();
-	virtual bool canClose();
-
-	void onVisibilityChanged ( const LLSD& new_visibility );
-	
-=======
-    void setForGroup(bool is_for_group);
-    void setParcel(LLViewerRegion* region, LLParcelSelectionHandle parcel);
-
-    void updateAgentInfo();
-    void updateParcelInfo();
-    void updateCovenantInfo();
-    static void onChangeAgreeCovenant(LLUICtrl* ctrl, void* user_data);
-    void updateFloaterCovenantText(const std::string& string, const LLUUID &asset_id);
-    void updateFloaterEstateName(const std::string& name);
-    void updateFloaterLastModified(const std::string& text);
-    void updateFloaterEstateOwnerName(const std::string& name);
-    void updateWebSiteInfo();
-    void finishWebSiteInfo();
-
-    void runWebSitePrep(const std::string& password);
-    void finishWebSitePrep();
-    void sendBuyLand();
-
-    void updateNames();
-    // Name cache callback
-    void updateGroupName(const LLUUID& id,
-                         const std::string& name,
-                         bool is_group);
-
-    void refreshUI();
-
-    void startTransaction(TransactionType type, const LLXMLRPCValue& params);
-    bool checkTransaction();
-
-    void tellUserError(const std::string& message, const std::string& uri);
-
-    virtual BOOL postBuild();
-
-    void startBuyPreConfirm();
-    void startBuyPostConfirm(const std::string& password);
-
-    void onClickBuy();
-    void onClickCancel();
-     void onClickErrorWeb();
-
-    virtual void draw();
-    virtual BOOL canClose();
-
-    void onVisibilityChanged ( const LLSD& new_visibility );
-
->>>>>>> e1623bb2
-};
-
-// static
-void LLFloaterBuyLand::buyLand(
-    LLViewerRegion* region, LLParcelSelectionHandle parcel, bool is_for_group)
-{
-    if(is_for_group && !gAgent.hasPowerInActiveGroup(GP_LAND_DEED))
-    {
-        LLNotificationsUtil::add("OnlyOfficerCanBuyLand");
-        return;
-    }
-
-    LLFloaterBuyLandUI* ui = LLFloaterReg::showTypedInstance<LLFloaterBuyLandUI>("buy_land");
-    if (ui)
-    {
-        ui->setForGroup(is_for_group);
-        ui->setParcel(region, parcel);
-    }
-}
-
-// static
-void LLFloaterBuyLand::updateCovenantText(const std::string& string, const LLUUID &asset_id)
-{
-    LLFloaterBuyLandUI* floater = LLFloaterReg::findTypedInstance<LLFloaterBuyLandUI>("buy_land");
-    if (floater)
-    {
-        floater->updateFloaterCovenantText(string, asset_id);
-    }
-}
-
-// static
-void LLFloaterBuyLand::updateEstateName(const std::string& name)
-{
-    LLFloaterBuyLandUI* floater = LLFloaterReg::findTypedInstance<LLFloaterBuyLandUI>("buy_land");
-    if (floater)
-    {
-        floater->updateFloaterEstateName(name);
-    }
-}
-
-// static
-void LLFloaterBuyLand::updateLastModified(const std::string& text)
-{
-    LLFloaterBuyLandUI* floater = LLFloaterReg::findTypedInstance<LLFloaterBuyLandUI>("buy_land");
-    if (floater)
-    {
-        floater->updateFloaterLastModified(text);
-    }
-}
-
-// static
-void LLFloaterBuyLand::updateEstateOwnerName(const std::string& name)
-{
-    LLFloaterBuyLandUI* floater = LLFloaterReg::findTypedInstance<LLFloaterBuyLandUI>("buy_land");
-    if (floater)
-    {
-        floater->updateFloaterEstateOwnerName(name);
-    }
-}
-
-// static
-LLFloater* LLFloaterBuyLand::buildFloater(const LLSD& key)
-{
-    LLFloaterBuyLandUI* floater = new LLFloaterBuyLandUI(key);
-    return floater;
-}
-
-//----------------------------------------------------------------------------
-// LLFloaterBuyLandUI
-//----------------------------------------------------------------------------
-
-#if LL_WINDOWS
-// passing 'this' during construction generates a warning. The callee
-// only uses the pointer to hold a reference to 'this' which is
-// already valid, so this call does the correct thing. Disable the
-// warning so that we can compile without generating a warning.
-#pragma warning(disable : 4355)
-#endif
-LLFloaterBuyLandUI::LLFloaterBuyLandUI(const LLSD& key)
-:   LLFloater(LLSD()),
-    mParcelSelectionObserver(this),
-    mParcel(0),
-    mBought(false),
-    mParcelValid(false), mSiteValid(false),
-    mChildren(*this), mCurrency(*this), mTransaction(0),
-    mParcelBuyInfo(0)
-{
-    LLViewerParcelMgr::getInstance()->addObserver(&mParcelSelectionObserver);
-
-}
-
-LLFloaterBuyLandUI::~LLFloaterBuyLandUI()
-{
-    LLViewerParcelMgr::getInstance()->removeObserver(&mParcelSelectionObserver);
-    LLViewerParcelMgr::getInstance()->deleteParcelBuy(&mParcelBuyInfo);
-
-    delete mTransaction;
-}
-
-// virtual
-void LLFloaterBuyLandUI::onClose(bool app_quitting)
-{
-<<<<<<< HEAD
-	// This object holds onto observer, transactions, and parcel state.
-	// Despite being single_instance, destroy it to call destructors and clean
-	// everything up.
-	setVisible(false);
-	destroy();
-=======
-    // This object holds onto observer, transactions, and parcel state.
-    // Despite being single_instance, destroy it to call destructors and clean
-    // everything up.
-    setVisible(FALSE);
-    destroy();
->>>>>>> e1623bb2
-}
-
-void LLFloaterBuyLandUI::SelectionObserver::changed()
-{
-    if (LLViewerParcelMgr::getInstance()->selectionEmpty())
-    {
-        mFloater->closeFloater();
-    }
-    else
-    {
-        mFloater->setParcel(LLViewerParcelMgr::getInstance()->getSelectionRegion(),
-                            LLViewerParcelMgr::getInstance()->getParcelSelection());
-    }
-}
-
-
-void LLFloaterBuyLandUI::updateAgentInfo()
-{
-    mAgentCommittedTier = gStatusBar->getSquareMetersCommitted();
-    mAgentCashBalance = gStatusBar->getBalance();
-
-    // *TODO: This is an approximation, we should send this value down
-    // to the viewer. See SL-10728 for details.
-    mAgentHasNeverOwnedLand = mAgentCommittedTier == 0;
-}
-
-void LLFloaterBuyLandUI::updateParcelInfo()
-{
-    LLParcel* parcel = mParcel->getParcel();
-    mParcelValid = parcel && mRegion;
-    mParcelIsForSale = false;
-    mParcelIsGroupLand = false;
-    mParcelGroupContribution = 0;
-    mParcelPrice = 0;
-    mParcelActualArea = 0;
-    mParcelBillableArea = 0;
-    mParcelSupportedObjects = 0;
-    mParcelSoldWithObjects = false;
-    mParcelLocation = "";
-    mParcelSnapshot.setNull();
-    mParcelSellerName = "";
-
-    mCanBuy = false;
-    mCannotBuyIsError = false;
-
-    if (!mParcelValid)
-    {
-        mCannotBuyReason = getString("no_land_selected");
-        return;
-    }
-
-    if (mParcel->getMultipleOwners())
-    {
-        mCannotBuyReason = getString("multiple_parcels_selected");
-        return;
-    }
-
-    const LLUUID& parcelOwner = parcel->getOwnerID();
-
-    mIsClaim = parcel->isPublic();
-    if (!mIsClaim)
-    {
-        mParcelActualArea = parcel->getArea();
-        mParcelIsForSale = parcel->getForSale();
-        mParcelIsGroupLand = parcel->getIsGroupOwned();
-        mParcelPrice = mParcelIsForSale ? parcel->getSalePrice() : 0;
-
-        if (mParcelIsGroupLand)
-        {
-            LLUUID group_id = parcel->getGroupID();
-            mParcelGroupContribution = gAgent.getGroupContribution(group_id);
-        }
-    }
-    else
-    {
-        mParcelActualArea = mParcel->getClaimableArea();
-        mParcelIsForSale = true;
-        mParcelPrice = mParcelActualArea * parcel->getClaimPricePerMeter();
-    }
-
-    mParcelBillableArea =
-        ll_round(mRegion->getBillableFactor() * mParcelActualArea);
-
-    mParcelSupportedObjects = ll_round(
-        parcel->getMaxPrimCapacity() * parcel->getParcelPrimBonus());
-    // Can't have more than region max tasks, regardless of parcel
-    // object bonus factor.
-    LLViewerRegion* region = LLViewerParcelMgr::getInstance()->getSelectionRegion();
-    if(region)
-    {
-        S32 max_tasks_per_region = (S32)region->getMaxTasks();
-        mParcelSupportedObjects = llmin(
-            mParcelSupportedObjects, max_tasks_per_region);
-    }
-
-    mParcelSoldWithObjects = parcel->getSellWithObjects();
-
-
-    LLVector3 center = parcel->getCenterpoint();
-    mParcelLocation = llformat("%s %d,%d",
-                mRegion->getName().c_str(),
-                (int)center[VX], (int)center[VY]
-                );
-
-    mParcelSnapshot = parcel->getSnapshotID();
-
-    updateNames();
-
-    bool haveEnoughCash = mParcelPrice <= mAgentCashBalance;
-    S32 cashBuy = haveEnoughCash ? 0 : (mParcelPrice - mAgentCashBalance);
-    mCurrency.setAmount(cashBuy, true);
-    mCurrency.setZeroMessage(haveEnoughCash ? getString("none_needed") : LLStringUtil::null);
-
-    // checks that we can buy the land
-
-    if(mIsForGroup && !gAgent.hasPowerInActiveGroup(GP_LAND_DEED))
-    {
-        mCannotBuyReason = getString("cant_buy_for_group");
-        return;
-    }
-
-    if (!mIsClaim)
-    {
-        const LLUUID& authorizedBuyer = parcel->getAuthorizedBuyerID();
-        const LLUUID buyer = gAgent.getID();
-        const LLUUID newOwner = mIsForGroup ? gAgent.getGroupID() : buyer;
-
-        if (!mParcelIsForSale
-            || (mParcelPrice == 0  &&  authorizedBuyer.isNull()))
-        {
-
-            mCannotBuyReason = getString("parcel_not_for_sale");
-            return;
-        }
-
-        if (parcelOwner == newOwner)
-        {
-            if (mIsForGroup)
-            {
-                mCannotBuyReason = getString("group_already_owns");
-            }
-            else
-            {
-                mCannotBuyReason = getString("you_already_own");
-            }
-            return;
-        }
-
-        if (!authorizedBuyer.isNull() && buyer != authorizedBuyer)
-        {
-            // Maybe the parcel is set for sale to a group we are in.
-            bool authorized_group =
-                gAgent.hasPowerInGroup(authorizedBuyer,GP_LAND_DEED)
-                && gAgent.hasPowerInGroup(authorizedBuyer,GP_LAND_SET_SALE_INFO);
-
-            if (!authorized_group)
-            {
-                mCannotBuyReason = getString("set_to_sell_to_other");
-                return;
-            }
-        }
-    }
-    else
-    {
-        if (mParcelActualArea == 0)
-        {
-            mCannotBuyReason = getString("no_public_land");
-            return;
-        }
-
-        if (mParcel->hasOthersSelected())
-        {
-            // Policy: Must not have someone else's land selected
-            mCannotBuyReason = getString("not_owned_by_you");
-            return;
-        }
-    }
-
-    mCanBuy = true;
-}
-
-void LLFloaterBuyLandUI::updateCovenantInfo()
-{
-<<<<<<< HEAD
-	LLViewerRegion* region = LLViewerParcelMgr::getInstance()->getSelectionRegion();
-	if(!region) return;
-
-	U8 sim_access = region->getSimAccess();
-	std::string rating = LLViewerRegion::accessToString(sim_access);
-	
-	LLTextBox* region_name = getChild<LLTextBox>("region_name_text");
-	if (region_name)
-	{
-		std::string region_name_txt = region->getName() + " ("+rating +")";
-		region_name->setText(region_name_txt);
-
-		LLIconCtrl* rating_icon = getChild<LLIconCtrl>("rating_icon");
-		LLRect rect = rating_icon->getRect();
-		S32 region_name_width = llmin(region_name->getRect().getWidth(), region_name->getTextBoundingRect().getWidth());
-		S32 icon_left_pad = region_name->getRect().mLeft + region_name_width + ICON_PAD;
-		region_name->setToolTip(region_name->getText());
-		rating_icon->setRect(rect.setOriginAndSize(icon_left_pad, rect.mBottom, rect.getWidth(), rect.getHeight()));
-
-		switch(sim_access)
-		{
-		case SIM_ACCESS_PG:
-			rating_icon->setValue(getString("icon_PG"));
-			break;
-
-		case SIM_ACCESS_ADULT:
-			rating_icon->setValue(getString("icon_R"));
-			break;
-
-		default:
-			rating_icon->setValue(getString("icon_M"));
-		}
-	}
-
-	LLTextBox* region_type = getChild<LLTextBox>("region_type_text");
-	if (region_type)
-	{
-		region_type->setText(region->getLocalizedSimProductName());
-		region_type->setToolTip(region->getLocalizedSimProductName());
-	}
-	
-	LLTextBox* resellable_clause = getChild<LLTextBox>("resellable_clause");
-	if (resellable_clause)
-	{
-		if (region->getRegionFlag(REGION_FLAGS_BLOCK_LAND_RESELL))
-		{
-			resellable_clause->setText(getString("can_not_resell"));
-		}
-		else
-		{
-			resellable_clause->setText(getString("can_resell"));
-		}
-	}
-	
-	LLTextBox* changeable_clause = getChild<LLTextBox>("changeable_clause");
-	if (changeable_clause)
-	{
-		if (region->getRegionFlag(REGION_FLAGS_ALLOW_PARCEL_CHANGES))
-		{
-			changeable_clause->setText(getString("can_change"));
-		}
-		else
-		{
-			changeable_clause->setText(getString("can_not_change"));
-		}
-	}
-
-	LLCheckBoxCtrl* check = getChild<LLCheckBoxCtrl>("agree_covenant");
-	if(check)
-	{
-		check->set(false);
-		check->setEnabled(true);
-		check->setCommitCallback(onChangeAgreeCovenant, this);
-	}
-
-	LLTextBox* box = getChild<LLTextBox>("covenant_text");
-	if(box)
-	{
-		box->setVisible(false);
-	}
-	
-	// send EstateCovenantInfo message
-	LLMessageSystem *msg = gMessageSystem;
-	msg->newMessage("EstateCovenantRequest");
-	msg->nextBlockFast(_PREHASH_AgentData);
-	msg->addUUIDFast(_PREHASH_AgentID,	gAgent.getID());
-	msg->addUUIDFast(_PREHASH_SessionID,gAgent.getSessionID());
-	msg->sendReliable(region->getHost());
-=======
-    LLViewerRegion* region = LLViewerParcelMgr::getInstance()->getSelectionRegion();
-    if(!region) return;
-
-    U8 sim_access = region->getSimAccess();
-    std::string rating = LLViewerRegion::accessToString(sim_access);
-
-    LLTextBox* region_name = getChild<LLTextBox>("region_name_text");
-    if (region_name)
-    {
-        std::string region_name_txt = region->getName() + " ("+rating +")";
-        region_name->setText(region_name_txt);
-
-        LLIconCtrl* rating_icon = getChild<LLIconCtrl>("rating_icon");
-        LLRect rect = rating_icon->getRect();
-        S32 region_name_width = llmin(region_name->getRect().getWidth(), region_name->getTextBoundingRect().getWidth());
-        S32 icon_left_pad = region_name->getRect().mLeft + region_name_width + ICON_PAD;
-        region_name->setToolTip(region_name->getText());
-        rating_icon->setRect(rect.setOriginAndSize(icon_left_pad, rect.mBottom, rect.getWidth(), rect.getHeight()));
-
-        switch(sim_access)
-        {
-        case SIM_ACCESS_PG:
-            rating_icon->setValue(getString("icon_PG"));
-            break;
-
-        case SIM_ACCESS_ADULT:
-            rating_icon->setValue(getString("icon_R"));
-            break;
-
-        default:
-            rating_icon->setValue(getString("icon_M"));
-        }
-    }
-
-    LLTextBox* region_type = getChild<LLTextBox>("region_type_text");
-    if (region_type)
-    {
-        region_type->setText(region->getLocalizedSimProductName());
-        region_type->setToolTip(region->getLocalizedSimProductName());
-    }
-
-    LLTextBox* resellable_clause = getChild<LLTextBox>("resellable_clause");
-    if (resellable_clause)
-    {
-        if (region->getRegionFlag(REGION_FLAGS_BLOCK_LAND_RESELL))
-        {
-            resellable_clause->setText(getString("can_not_resell"));
-        }
-        else
-        {
-            resellable_clause->setText(getString("can_resell"));
-        }
-    }
-
-    LLTextBox* changeable_clause = getChild<LLTextBox>("changeable_clause");
-    if (changeable_clause)
-    {
-        if (region->getRegionFlag(REGION_FLAGS_ALLOW_PARCEL_CHANGES))
-        {
-            changeable_clause->setText(getString("can_change"));
-        }
-        else
-        {
-            changeable_clause->setText(getString("can_not_change"));
-        }
-    }
-
-    LLCheckBoxCtrl* check = getChild<LLCheckBoxCtrl>("agree_covenant");
-    if(check)
-    {
-        check->set(false);
-        check->setEnabled(true);
-        check->setCommitCallback(onChangeAgreeCovenant, this);
-    }
-
-    LLTextBox* box = getChild<LLTextBox>("covenant_text");
-    if(box)
-    {
-        box->setVisible(FALSE);
-    }
-
-    // send EstateCovenantInfo message
-    LLMessageSystem *msg = gMessageSystem;
-    msg->newMessage("EstateCovenantRequest");
-    msg->nextBlockFast(_PREHASH_AgentData);
-    msg->addUUIDFast(_PREHASH_AgentID,  gAgent.getID());
-    msg->addUUIDFast(_PREHASH_SessionID,gAgent.getSessionID());
-    msg->sendReliable(region->getHost());
->>>>>>> e1623bb2
-}
-
-// static
-void LLFloaterBuyLandUI::onChangeAgreeCovenant(LLUICtrl* ctrl, void* user_data)
-{
-    LLFloaterBuyLandUI* self = (LLFloaterBuyLandUI*)user_data;
-    if(self)
-    {
-        self->refreshUI();
-    }
-}
-
-void LLFloaterBuyLandUI::updateFloaterCovenantText(const std::string &string, const LLUUID& asset_id)
-{
-<<<<<<< HEAD
-	LLViewerTextEditor* editor = getChild<LLViewerTextEditor>("covenant_editor");
-	editor->setText(string);
-
-	LLCheckBoxCtrl* check = getChild<LLCheckBoxCtrl>("agree_covenant");
-	LLTextBox* box = getChild<LLTextBox>("covenant_text");
-	if (asset_id.isNull())
-	{
-		check->set(true);
-		check->setEnabled(false);
-		refreshUI();
-
-		// remove the line stating that you must agree
-		box->setVisible(false);
-	}
-	else
-	{
-		check->setEnabled(true);
-
-		// remove the line stating that you must agree
-		box->setVisible(true);
-	}
-=======
-    LLViewerTextEditor* editor = getChild<LLViewerTextEditor>("covenant_editor");
-    editor->setText(string);
-
-    LLCheckBoxCtrl* check = getChild<LLCheckBoxCtrl>("agree_covenant");
-    LLTextBox* box = getChild<LLTextBox>("covenant_text");
-    if (asset_id.isNull())
-    {
-        check->set(true);
-        check->setEnabled(false);
-        refreshUI();
-
-        // remove the line stating that you must agree
-        box->setVisible(FALSE);
-    }
-    else
-    {
-        check->setEnabled(true);
-
-        // remove the line stating that you must agree
-        box->setVisible(TRUE);
-    }
->>>>>>> e1623bb2
-}
-
-void LLFloaterBuyLandUI::updateFloaterEstateName(const std::string& name)
-{
-    LLTextBox* box = getChild<LLTextBox>("estate_name_text");
-    box->setText(name);
-    box->setToolTip(name);
-}
-
-void LLFloaterBuyLandUI::updateFloaterLastModified(const std::string& text)
-{
-    LLTextBox* editor = getChild<LLTextBox>("covenant_timestamp_text");
-    if (editor) editor->setText(text);
-}
-
-void LLFloaterBuyLandUI::updateFloaterEstateOwnerName(const std::string& name)
-{
-    LLTextBox* box = getChild<LLTextBox>("estate_owner_text");
-    if (box) box->setText(name);
-}
-
-void LLFloaterBuyLandUI::updateWebSiteInfo()
-{
-    S32 askBillableArea = mIsForGroup ? 0 : mParcelBillableArea;
-    S32 askCurrencyBuy = mCurrency.getAmount();
-
-    if (mTransaction && mTransactionType == TransactionPreflight
-    &&  mPreflightAskBillableArea == askBillableArea
-    &&  mPreflightAskCurrencyBuy == askCurrencyBuy)
-    {
-        return;
-    }
-
-    mPreflightAskBillableArea = askBillableArea;
-    mPreflightAskCurrencyBuy = askCurrencyBuy;
-
-#if 0
-    // enable this code if you want the details to blank while we're talking
-    // to the web site... it's kind of jarring
-    mSiteValid = false;
-    mSiteMembershipUpgrade = false;
-    mSiteMembershipAction = "(waiting)";
-    mSiteMembershipPlanIDs.clear();
-    mSiteMembershipPlanNames.clear();
-    mSiteLandUseUpgrade = false;
-    mSiteLandUseAction = "(waiting)";
-    mSiteCurrencyEstimated = false;
-    mSiteCurrencyEstimatedCost = 0;
-#endif
-
-    LLXMLRPCValue keywordArgs = LLXMLRPCValue::createStruct();
-    keywordArgs.appendString("agentId", gAgent.getID().asString());
-    keywordArgs.appendString(
-        "secureSessionId",
-        gAgent.getSecureSessionID().asString());
-    keywordArgs.appendString("language", LLUI::getLanguage());
-    keywordArgs.appendInt("billableArea", mPreflightAskBillableArea);
-    keywordArgs.appendInt("currencyBuy", mPreflightAskCurrencyBuy);
-
-    LLXMLRPCValue params = LLXMLRPCValue::createArray();
-    params.append(keywordArgs);
-
-    startTransaction(TransactionPreflight, params);
-}
-
-void LLFloaterBuyLandUI::finishWebSiteInfo()
-{
-
-    LLXMLRPCValue result = mTransaction->responseValue();
-
-    mSiteValid = result["success"].asBool();
-    if (!mSiteValid)
-    {
-        tellUserError(
-            result["errorMessage"].asString(),
-            result["errorURI"].asString()
-        );
-        return;
-    }
-
-    LLXMLRPCValue membership = result["membership"];
-    mSiteMembershipUpgrade = membership["upgrade"].asBool();
-    mSiteMembershipAction = membership["action"].asString();
-    mSiteMembershipPlanIDs.clear();
-    mSiteMembershipPlanNames.clear();
-    LLXMLRPCValue levels = membership["levels"];
-    for (LLXMLRPCValue level = levels.rewind();
-        level.isValid();
-        level = levels.next())
-    {
-        mSiteMembershipPlanIDs.push_back(level["id"].asString());
-        mSiteMembershipPlanNames.push_back(level["description"].asString());
-    }
-    mUserPlanChoice = 0;
-
-    LLXMLRPCValue landUse = result["landUse"];
-    mSiteLandUseUpgrade = landUse["upgrade"].asBool();
-    mSiteLandUseAction = landUse["action"].asString();
-
-    LLXMLRPCValue currency = result["currency"];
-    if (currency["estimatedCost"].isValid())
-    {
-        mCurrency.setUSDEstimate(currency["estimatedCost"].asInt());
-    }
-    if (currency["estimatedLocalCost"].isValid())
-    {
-        mCurrency.setLocalEstimate(currency["estimatedLocalCost"].asString());
-    }
-
-    mSiteConfirm = result["confirm"].asString();
-}
-
-void LLFloaterBuyLandUI::runWebSitePrep(const std::string& password)
-{
-<<<<<<< HEAD
-	if (!mCanBuy)
-	{
-		return;
-	}
-	
-	bool remove_contribution = getChild<LLUICtrl>("remove_contribution")->getValue().asBoolean();
-	mParcelBuyInfo = LLViewerParcelMgr::getInstance()->setupParcelBuy(gAgent.getID(), gAgent.getSessionID(),
-						gAgent.getGroupID(), mIsForGroup, mIsClaim, remove_contribution);
-
-	if (mParcelBuyInfo
-		&& !mSiteMembershipUpgrade
-		&& !mSiteLandUseUpgrade
-		&& mCurrency.getAmount() == 0
-		&& mSiteConfirm != "password")
-	{
-		sendBuyLand();
-		return;
-	}
-
-
-	std::string newLevel = "noChange";
-	
-	if (mSiteMembershipUpgrade)
-	{
-		LLComboBox* levels = getChild<LLComboBox>( "account_level");
-		if (levels)
-		{
-			mUserPlanChoice = levels->getCurrentIndex();
-			newLevel = mSiteMembershipPlanIDs[mUserPlanChoice];
-		}
-	}
-	
-	LLXMLRPCValue keywordArgs = LLXMLRPCValue::createStruct();
-	keywordArgs.appendString("agentId", gAgent.getID().asString());
-	keywordArgs.appendString(
-		"secureSessionId",
-		gAgent.getSecureSessionID().asString());
-	keywordArgs.appendString("language", LLUI::getLanguage());
-	keywordArgs.appendString("levelId", newLevel);
-	keywordArgs.appendInt("billableArea",
-		mIsForGroup ? 0 : mParcelBillableArea);
-	keywordArgs.appendInt("currencyBuy", mCurrency.getAmount());
-	keywordArgs.appendInt("estimatedCost", mCurrency.getUSDEstimate());
-	keywordArgs.appendString("estimatedLocalCost", mCurrency.getLocalEstimate());
-	keywordArgs.appendString("confirm", mSiteConfirm);
-	if (!password.empty())
-	{
-		keywordArgs.appendString("password", password);
-	}
-	
-	LLXMLRPCValue params = LLXMLRPCValue::createArray();
-	params.append(keywordArgs);
-	
-	startTransaction(TransactionBuy, params);
-=======
-    if (!mCanBuy)
-    {
-        return;
-    }
-
-    BOOL remove_contribution = getChild<LLUICtrl>("remove_contribution")->getValue().asBoolean();
-    mParcelBuyInfo = LLViewerParcelMgr::getInstance()->setupParcelBuy(gAgent.getID(), gAgent.getSessionID(),
-                        gAgent.getGroupID(), mIsForGroup, mIsClaim, remove_contribution);
-
-    if (mParcelBuyInfo
-        && !mSiteMembershipUpgrade
-        && !mSiteLandUseUpgrade
-        && mCurrency.getAmount() == 0
-        && mSiteConfirm != "password")
-    {
-        sendBuyLand();
-        return;
-    }
-
-
-    std::string newLevel = "noChange";
-
-    if (mSiteMembershipUpgrade)
-    {
-        LLComboBox* levels = getChild<LLComboBox>( "account_level");
-        if (levels)
-        {
-            mUserPlanChoice = levels->getCurrentIndex();
-            newLevel = mSiteMembershipPlanIDs[mUserPlanChoice];
-        }
-    }
-
-    LLXMLRPCValue keywordArgs = LLXMLRPCValue::createStruct();
-    keywordArgs.appendString("agentId", gAgent.getID().asString());
-    keywordArgs.appendString(
-        "secureSessionId",
-        gAgent.getSecureSessionID().asString());
-    keywordArgs.appendString("language", LLUI::getLanguage());
-    keywordArgs.appendString("levelId", newLevel);
-    keywordArgs.appendInt("billableArea",
-        mIsForGroup ? 0 : mParcelBillableArea);
-    keywordArgs.appendInt("currencyBuy", mCurrency.getAmount());
-    keywordArgs.appendInt("estimatedCost", mCurrency.getUSDEstimate());
-    keywordArgs.appendString("estimatedLocalCost", mCurrency.getLocalEstimate());
-    keywordArgs.appendString("confirm", mSiteConfirm);
-    if (!password.empty())
-    {
-        keywordArgs.appendString("password", password);
-    }
-
-    LLXMLRPCValue params = LLXMLRPCValue::createArray();
-    params.append(keywordArgs);
-
-    startTransaction(TransactionBuy, params);
->>>>>>> e1623bb2
-}
-
-void LLFloaterBuyLandUI::finishWebSitePrep()
-{
-    LLXMLRPCValue result = mTransaction->responseValue();
-
-    bool success = result["success"].asBool();
-    if (!success)
-    {
-        tellUserError(
-            result["errorMessage"].asString(),
-            result["errorURI"].asString()
-        );
-        return;
-    }
-
-    sendBuyLand();
-}
-
-void LLFloaterBuyLandUI::sendBuyLand()
-{
-    if (mParcelBuyInfo)
-    {
-        LLViewerParcelMgr::getInstance()->sendParcelBuy(mParcelBuyInfo);
-        LLViewerParcelMgr::getInstance()->deleteParcelBuy(&mParcelBuyInfo);
-        mBought = true;
-    }
-}
-
-void LLFloaterBuyLandUI::updateNames()
-{
-    LLParcel* parcelp = mParcel->getParcel();
-
-    if (!parcelp)
-    {
-        mParcelSellerName = LLStringUtil::null;
-        return;
-    }
-
-    if (mIsClaim)
-    {
-        mParcelSellerName = "Linden Lab";
-    }
-    else if (parcelp->getIsGroupOwned())
-    {
-        gCacheName->getGroup(parcelp->getGroupID(),
-            boost::bind(&LLFloaterBuyLandUI::updateGroupName, this,
-                _1, _2, _3));
-    }
-    else
-    {
-        mParcelSellerName = LLSLURL("agent", parcelp->getOwnerID(), "completename").getSLURLString();
-    }
-}
-
-void LLFloaterBuyLandUI::updateGroupName(const LLUUID& id,
-                         const std::string& name,
-                         bool is_group)
-{
-    LLParcel* parcelp = mParcel->getParcel();
-    if (parcelp
-        && parcelp->getGroupID() == id)
-    {
-        // request is current
-        mParcelSellerName = name;
-    }
-}
-
-void LLFloaterBuyLandUI::startTransaction(TransactionType type, const LLXMLRPCValue& params)
-{
-    delete mTransaction;
-    mTransaction = NULL;
-
-    mTransactionType = type;
-
-    // Select a URI and method appropriate for the transaction type.
-    static std::string transaction_uri;
-    if (transaction_uri.empty())
-    {
-        transaction_uri = LLGridManager::getInstance()->getHelperURI() + "landtool.php";
-    }
-
-    const char* method;
-    switch (mTransactionType)
-    {
-        case TransactionPreflight:
-            method = "preflightBuyLandPrep";
-            break;
-        case TransactionBuy:
-            method = "buyLandPrep";
-            break;
-        default:
-            LL_WARNS() << "LLFloaterBuyLandUI: Unknown transaction type!" << LL_ENDL;
-            return;
-    }
-
-    mTransaction = new LLXMLRPCTransaction(
-        transaction_uri,
-        method,
-        params,
-        false /* don't use gzip */
-        );
-}
-
-bool LLFloaterBuyLandUI::checkTransaction()
-{
-    if (!mTransaction)
-    {
-        return false;
-    }
-
-    if (!mTransaction->process())
-    {
-        return false;
-    }
-
-    if (mTransaction->status(NULL) != LLXMLRPCTransaction::StatusComplete)
-    {
-        tellUserError(mTransaction->statusMessage(), mTransaction->statusURI());
-    }
-    else {
-        switch (mTransactionType)
-        {
-            case TransactionPreflight:  finishWebSiteInfo();    break;
-            case TransactionBuy:        finishWebSitePrep();    break;
-            default: ;
-        }
-    }
-
-    delete mTransaction;
-    mTransaction = NULL;
-
-    return true;
-}
-
-void LLFloaterBuyLandUI::tellUserError(
-    const std::string& message, const std::string& uri)
-{
-    mCanBuy = false;
-    mCannotBuyIsError = true;
-    mCannotBuyReason = getString("fetching_error");
-    mCannotBuyReason += message;
-    mCannotBuyURI = uri;
-}
-
-
-// virtual
-bool LLFloaterBuyLandUI::postBuild()
-{
-<<<<<<< HEAD
-	setVisibleCallback(boost::bind(&LLFloaterBuyLandUI::onVisibilityChanged, this, _2));
-	
-	mCurrency.prepare();
-	
-	getChild<LLUICtrl>("buy_btn")->setCommitCallback( boost::bind(&LLFloaterBuyLandUI::onClickBuy, this));
-	getChild<LLUICtrl>("cancel_btn")->setCommitCallback( boost::bind(&LLFloaterBuyLandUI::onClickCancel, this));
-	getChild<LLUICtrl>("error_web")->setCommitCallback( boost::bind(&LLFloaterBuyLandUI::onClickErrorWeb, this));
-
-	center();
-	
-	return true;
-=======
-    setVisibleCallback(boost::bind(&LLFloaterBuyLandUI::onVisibilityChanged, this, _2));
-
-    mCurrency.prepare();
-
-    getChild<LLUICtrl>("buy_btn")->setCommitCallback( boost::bind(&LLFloaterBuyLandUI::onClickBuy, this));
-    getChild<LLUICtrl>("cancel_btn")->setCommitCallback( boost::bind(&LLFloaterBuyLandUI::onClickCancel, this));
-    getChild<LLUICtrl>("error_web")->setCommitCallback( boost::bind(&LLFloaterBuyLandUI::onClickErrorWeb, this));
-
-    center();
-
-    return TRUE;
->>>>>>> e1623bb2
-}
-
-void LLFloaterBuyLandUI::setParcel(LLViewerRegion* region, LLParcelSelectionHandle parcel)
-{
-    if (mTransaction &&  mTransactionType == TransactionBuy)
-    {
-        // the user is buying, don't change the selection
-        return;
-    }
-
-    mRegion = region;
-    mParcel = parcel;
-
-    updateAgentInfo();
-    updateParcelInfo();
-    updateCovenantInfo();
-    if (mCanBuy)
-    {
-        updateWebSiteInfo();
-    }
-    refreshUI();
-}
-
-void LLFloaterBuyLandUI::setForGroup(bool forGroup)
-{
-    mIsForGroup = forGroup;
-}
-
-void LLFloaterBuyLandUI::draw()
-{
-    LLFloater::draw();
-
-    bool needsUpdate = false;
-    needsUpdate |= checkTransaction();
-    needsUpdate |= mCurrency.process();
-
-    if (mBought)
-    {
-        closeFloater();
-    }
-    else if (needsUpdate)
-    {
-        if (mCanBuy && mCurrency.hasError())
-        {
-            tellUserError(mCurrency.errorMessage(), mCurrency.errorURI());
-        }
-
-        refreshUI();
-    }
-}
-
-// virtual
-bool LLFloaterBuyLandUI::canClose()
-{
-    // mTransactionType check for pre-buy estimation stage and mCurrency to allow exit after transaction
-    bool can_close = !mTransaction && (mTransactionType != TransactionBuy || mCurrency.canCancel());
-    if (!can_close)
-    {
-        // explain to user why they can't do this, see DEV-9605
-        LLNotificationsUtil::add("CannotCloseFloaterBuyLand");
-    }
-    return can_close;
-}
-
-void LLFloaterBuyLandUI::onVisibilityChanged ( const LLSD& new_visibility )
-{
-    if (new_visibility.asBoolean())
-    {
-        refreshUI();
-    }
-}
-
-void LLFloaterBuyLandUI::refreshUI()
-{
-<<<<<<< HEAD
-	// section zero: title area
-	{
-		LLTextureCtrl* snapshot = getChild<LLTextureCtrl>("info_image");
-		if (snapshot)
-		{
-			snapshot->setImageAssetID(
-				mParcelValid ? mParcelSnapshot : LLUUID::null);
-		}
-		
-		if (mParcelValid)
-		{
-			getChild<LLUICtrl>("info_parcel")->setValue(mParcelLocation);
-
-			LLStringUtil::format_map_t string_args;
-			string_args["[AMOUNT]"] = llformat("%d", mParcelActualArea);
-			string_args["[AMOUNT2]"] = llformat("%d", mParcelSupportedObjects);
-		
-			getChild<LLUICtrl>("info_size")->setValue(getString("meters_supports_object", string_args));
-
-			F32 cost_per_sqm = 0.0f;
-			if (mParcelActualArea > 0)
-			{
-				cost_per_sqm = (F32)mParcelPrice / (F32)mParcelActualArea;
-			}
-
-			LLStringUtil::format_map_t info_price_args;
-			info_price_args["[PRICE]"] = llformat("%d", mParcelPrice);
-			info_price_args["[PRICE_PER_SQM]"] = llformat("%.1f", cost_per_sqm);
-			if (mParcelSoldWithObjects)
-			{
-				info_price_args["[SOLD_WITH_OBJECTS]"] = getString("sold_with_objects");
-			}
-			else
-			{
-				info_price_args["[SOLD_WITH_OBJECTS]"] = getString("sold_without_objects");
-			}
-			getChild<LLUICtrl>("info_price")->setValue(getString("info_price_string", info_price_args));
-			getChildView("info_price")->setVisible( mParcelIsForSale);
-		}
-		else
-		{
-			getChild<LLUICtrl>("info_parcel")->setValue(getString("no_parcel_selected"));
-			getChild<LLUICtrl>("info_size")->setValue(LLStringUtil::null);
-			getChild<LLUICtrl>("info_price")->setValue(LLStringUtil::null);
-		}
-		
-		getChild<LLUICtrl>("info_action")->setValue(
-			mCanBuy
-				?
-					mIsForGroup
-						? getString("buying_for_group")//"Buying land for group:"
-						: getString("buying_will")//"Buying this land will:"
-				: 
-					mCannotBuyIsError
-						? getString("cannot_buy_now")//"Cannot buy now:"
-						: getString("not_for_sale")//"Not for sale:"
-
-			);
-	}
-	
-	bool showingError = !mCanBuy || !mSiteValid;
-	
-	// error section
-	if (showingError)
-	{
-		mChildren.setBadge(std::string("step_error"),
-			mCannotBuyIsError
-				? LLViewChildren::BADGE_ERROR
-				: LLViewChildren::BADGE_WARN);
-		
-		LLTextBox* message = getChild<LLTextBox>("error_message");
-		if (message)
-		{
-			message->setVisible(true);
-			message->setValue(LLSD(!mCanBuy ? mCannotBuyReason : "(waiting for data)"));
-		}
-
-		getChildView("error_web")->setVisible(mCannotBuyIsError && !mCannotBuyURI.empty());
-	}
-	else
-	{
-		getChildView("step_error")->setVisible(false);
-		getChildView("error_message")->setVisible(false);
-		getChildView("error_web")->setVisible(false);
-	}
-	
-	
-	// section one: account
-	if (!showingError)
-	{
-		mChildren.setBadge(std::string("step_1"),
-			mSiteMembershipUpgrade
-				? LLViewChildren::BADGE_NOTE
-				: LLViewChildren::BADGE_OK);
-		getChild<LLUICtrl>("account_action")->setValue(mSiteMembershipAction);
-		getChild<LLUICtrl>("account_reason")->setValue( 
-			mSiteMembershipUpgrade
-				?	getString("must_upgrade")
-				:	getString("cant_own_land")
-			);
-		
-		LLComboBox* levels = getChild<LLComboBox>( "account_level");
-		if (levels)
-		{
-			levels->setVisible(mSiteMembershipUpgrade);
-			
-			levels->removeall();
-			for(std::vector<std::string>::const_iterator i
-					= mSiteMembershipPlanNames.begin();
-				i != mSiteMembershipPlanNames.end();
-				++i)
-			{
-				levels->add(*i);
-			}
-			
-			levels->setCurrentByIndex(mUserPlanChoice);
-		}
-
-		getChildView("step_1")->setVisible(true);
-		getChildView("account_action")->setVisible(true);
-		getChildView("account_reason")->setVisible(true);
-	}
-	else
-	{
-		getChildView("step_1")->setVisible(false);
-		getChildView("account_action")->setVisible(false);
-		getChildView("account_reason")->setVisible(false);
-		getChildView("account_level")->setVisible(false);
-	}
-	
-	// section two: land use fees
-	if (!showingError)
-	{
-		mChildren.setBadge(std::string("step_2"),
-			mSiteLandUseUpgrade
-				? LLViewChildren::BADGE_NOTE
-				: LLViewChildren::BADGE_OK);
-		getChild<LLUICtrl>("land_use_action")->setValue(mSiteLandUseAction);
-		
-		std::string message;
-		
-		if (mIsForGroup)
-		{
-			LLStringUtil::format_map_t string_args;
-			string_args["[GROUP]"] = std::string(gAgent.getGroupName());
-
-			message += getString("insufficient_land_credits", string_args);
-				
-		}
-		else
-		{
-			LLStringUtil::format_map_t string_args;
-			string_args["[BUYER]"] = llformat("%d", mAgentCommittedTier);
-			message += getString("land_holdings", string_args);
-		}
-		
-		if (!mParcelValid)
-		{
-			message += LLTrans::getString("sentences_separator") + getString("no_parcel_selected");
-		}
-		else if (mParcelBillableArea == mParcelActualArea)
-		{
-			LLStringUtil::format_map_t string_args;
-			string_args["[AMOUNT]"] = llformat("%d ", mParcelActualArea);
-			message += LLTrans::getString("sentences_separator") + getString("parcel_meters", string_args);
-		}
-		else
-		{
-
-			if (mParcelBillableArea > mParcelActualArea)
-			{	
-				LLStringUtil::format_map_t string_args;
-				string_args["[AMOUNT]"] = llformat("%d ", mParcelBillableArea);
-				message += LLTrans::getString("sentences_separator") + getString("premium_land", string_args);
-			}
-			else
-			{
-				LLStringUtil::format_map_t string_args;
-				string_args["[AMOUNT]"] = llformat("%d ", mParcelBillableArea);
-				message += LLTrans::getString("sentences_separator") + getString("discounted_land", string_args);
-			}
-		}
-
-		getChild<LLUICtrl>("land_use_reason")->setValue(message);
-
-		getChildView("step_2")->setVisible(true);
-		getChildView("land_use_action")->setVisible(true);
-		getChildView("land_use_reason")->setVisible(true);
-	}
-	else
-	{
-		getChildView("step_2")->setVisible(false);
-		getChildView("land_use_action")->setVisible(false);
-		getChildView("land_use_reason")->setVisible(false);
-	}
-	
-	// section three: purchase & currency
-	S32 finalBalance = mAgentCashBalance + mCurrency.getAmount() - mParcelPrice;
-	bool willHaveEnough = finalBalance >= 0;
-	bool haveEnough = mAgentCashBalance >= mParcelPrice;
-	S32 minContribution = llceil((F32)mParcelBillableArea / GROUP_LAND_BONUS_FACTOR);
-	bool groupContributionEnough = mParcelGroupContribution >= minContribution;
-	
-	mCurrency.updateUI(!showingError  &&  !haveEnough);
-
-	if (!showingError)
-	{
-		mChildren.setBadge(std::string("step_3"),
-			!willHaveEnough
-				? LLViewChildren::BADGE_WARN
-				: mCurrency.getAmount() > 0
-					? LLViewChildren::BADGE_NOTE
-					: LLViewChildren::BADGE_OK);
-			
-		LLStringUtil::format_map_t string_args;
-		string_args["[AMOUNT]"] = llformat("%d", mParcelPrice);
-		string_args["[SELLER]"] = mParcelSellerName;
-		getChild<LLUICtrl>("purchase_action")->setValue(getString("pay_to_for_land", string_args));
-		getChildView("purchase_action")->setVisible( mParcelValid);
-		
-		std::string reasonString;
-
-		if (haveEnough)
-		{
-			LLStringUtil::format_map_t string_args;
-			string_args["[AMOUNT]"] = llformat("%d", mAgentCashBalance);
-
-			getChild<LLUICtrl>("currency_reason")->setValue(getString("have_enough_lindens", string_args));
-		}
-		else
-		{
-			LLStringUtil::format_map_t string_args;
-			string_args["[AMOUNT]"] = llformat("%d", mAgentCashBalance);
-			string_args["[AMOUNT2]"] = llformat("%d", mParcelPrice - mAgentCashBalance);
-			
-			getChild<LLUICtrl>("currency_reason")->setValue(getString("not_enough_lindens", string_args));
-
-			getChild<LLUICtrl>("currency_est")->setTextArg("[LOCAL_AMOUNT]", mCurrency.getLocalEstimate());
-		}
-		
-		if (willHaveEnough)
-		{
-			LLStringUtil::format_map_t string_args;
-			string_args["[AMOUNT]"] = llformat("%d", finalBalance);
-
-			getChild<LLUICtrl>("currency_balance")->setValue(getString("balance_left", string_args));
-
-		}
-		else
-		{
-			LLStringUtil::format_map_t string_args;
-			string_args["[AMOUNT]"] = llformat("%d", mParcelPrice - mAgentCashBalance);
-	
-			getChild<LLUICtrl>("currency_balance")->setValue(getString("balance_needed", string_args));
-			
-		}
-
-		getChild<LLUICtrl>("remove_contribution")->setValue(LLSD(groupContributionEnough));
-		getChildView("remove_contribution")->setEnabled(groupContributionEnough);
-		bool showRemoveContribution = mParcelIsGroupLand
-							&& (mParcelGroupContribution > 0);
-		getChildView("remove_contribution")->setLabelArg("[AMOUNT]",
-							llformat("%d", minContribution));
-		getChildView("remove_contribution")->setVisible( showRemoveContribution);
-
-		getChildView("step_3")->setVisible(true);
-		getChildView("purchase_action")->setVisible(true);
-		getChildView("currency_reason")->setVisible(true);
-		getChildView("currency_balance")->setVisible(true);
-	}
-	else
-	{
-		getChildView("step_3")->setVisible(false);
-		getChildView("purchase_action")->setVisible(false);
-		getChildView("currency_reason")->setVisible(false);
-		getChildView("currency_balance")->setVisible(false);
-		getChildView("remove_group_donation")->setVisible(false);
-	}
-
-
-	bool agrees_to_covenant = false;
-	LLCheckBoxCtrl* check = getChild<LLCheckBoxCtrl>("agree_covenant");
-	if (check)
-	{
-	    agrees_to_covenant = check->get();
-	}
-
-	getChildView("buy_btn")->setEnabled(mCanBuy  &&  mSiteValid  &&  willHaveEnough  &&  !mTransaction && agrees_to_covenant);
-=======
-    // section zero: title area
-    {
-        LLTextureCtrl* snapshot = getChild<LLTextureCtrl>("info_image");
-        if (snapshot)
-        {
-            snapshot->setImageAssetID(
-                mParcelValid ? mParcelSnapshot : LLUUID::null);
-        }
-
-        if (mParcelValid)
-        {
-            getChild<LLUICtrl>("info_parcel")->setValue(mParcelLocation);
-
-            LLStringUtil::format_map_t string_args;
-            string_args["[AMOUNT]"] = llformat("%d", mParcelActualArea);
-            string_args["[AMOUNT2]"] = llformat("%d", mParcelSupportedObjects);
-
-            getChild<LLUICtrl>("info_size")->setValue(getString("meters_supports_object", string_args));
-
-            F32 cost_per_sqm = 0.0f;
-            if (mParcelActualArea > 0)
-            {
-                cost_per_sqm = (F32)mParcelPrice / (F32)mParcelActualArea;
-            }
-
-            LLStringUtil::format_map_t info_price_args;
-            info_price_args["[PRICE]"] = llformat("%d", mParcelPrice);
-            info_price_args["[PRICE_PER_SQM]"] = llformat("%.1f", cost_per_sqm);
-            if (mParcelSoldWithObjects)
-            {
-                info_price_args["[SOLD_WITH_OBJECTS]"] = getString("sold_with_objects");
-            }
-            else
-            {
-                info_price_args["[SOLD_WITH_OBJECTS]"] = getString("sold_without_objects");
-            }
-            getChild<LLUICtrl>("info_price")->setValue(getString("info_price_string", info_price_args));
-            getChildView("info_price")->setVisible( mParcelIsForSale);
-        }
-        else
-        {
-            getChild<LLUICtrl>("info_parcel")->setValue(getString("no_parcel_selected"));
-            getChild<LLUICtrl>("info_size")->setValue(LLStringUtil::null);
-            getChild<LLUICtrl>("info_price")->setValue(LLStringUtil::null);
-        }
-
-        getChild<LLUICtrl>("info_action")->setValue(
-            mCanBuy
-                ?
-                    mIsForGroup
-                        ? getString("buying_for_group")//"Buying land for group:"
-                        : getString("buying_will")//"Buying this land will:"
-                :
-                    mCannotBuyIsError
-                        ? getString("cannot_buy_now")//"Cannot buy now:"
-                        : getString("not_for_sale")//"Not for sale:"
-
-            );
-    }
-
-    bool showingError = !mCanBuy || !mSiteValid;
-
-    // error section
-    if (showingError)
-    {
-        mChildren.setBadge(std::string("step_error"),
-            mCannotBuyIsError
-                ? LLViewChildren::BADGE_ERROR
-                : LLViewChildren::BADGE_WARN);
-
-        LLTextBox* message = getChild<LLTextBox>("error_message");
-        if (message)
-        {
-            message->setVisible(true);
-            message->setValue(LLSD(!mCanBuy ? mCannotBuyReason : "(waiting for data)"));
-        }
-
-        getChildView("error_web")->setVisible(mCannotBuyIsError && !mCannotBuyURI.empty());
-    }
-    else
-    {
-        getChildView("step_error")->setVisible(FALSE);
-        getChildView("error_message")->setVisible(FALSE);
-        getChildView("error_web")->setVisible(FALSE);
-    }
-
-
-    // section one: account
-    if (!showingError)
-    {
-        mChildren.setBadge(std::string("step_1"),
-            mSiteMembershipUpgrade
-                ? LLViewChildren::BADGE_NOTE
-                : LLViewChildren::BADGE_OK);
-        getChild<LLUICtrl>("account_action")->setValue(mSiteMembershipAction);
-        getChild<LLUICtrl>("account_reason")->setValue(
-            mSiteMembershipUpgrade
-                ?   getString("must_upgrade")
-                :   getString("cant_own_land")
-            );
-
-        LLComboBox* levels = getChild<LLComboBox>( "account_level");
-        if (levels)
-        {
-            levels->setVisible(mSiteMembershipUpgrade);
-
-            levels->removeall();
-            for(std::vector<std::string>::const_iterator i
-                    = mSiteMembershipPlanNames.begin();
-                i != mSiteMembershipPlanNames.end();
-                ++i)
-            {
-                levels->add(*i);
-            }
-
-            levels->setCurrentByIndex(mUserPlanChoice);
-        }
-
-        getChildView("step_1")->setVisible(TRUE);
-        getChildView("account_action")->setVisible(TRUE);
-        getChildView("account_reason")->setVisible(TRUE);
-    }
-    else
-    {
-        getChildView("step_1")->setVisible(FALSE);
-        getChildView("account_action")->setVisible(FALSE);
-        getChildView("account_reason")->setVisible(FALSE);
-        getChildView("account_level")->setVisible(FALSE);
-    }
-
-    // section two: land use fees
-    if (!showingError)
-    {
-        mChildren.setBadge(std::string("step_2"),
-            mSiteLandUseUpgrade
-                ? LLViewChildren::BADGE_NOTE
-                : LLViewChildren::BADGE_OK);
-        getChild<LLUICtrl>("land_use_action")->setValue(mSiteLandUseAction);
-
-        std::string message;
-
-        if (mIsForGroup)
-        {
-            LLStringUtil::format_map_t string_args;
-            string_args["[GROUP]"] = std::string(gAgent.getGroupName());
-
-            message += getString("insufficient_land_credits", string_args);
-
-        }
-        else
-        {
-            LLStringUtil::format_map_t string_args;
-            string_args["[BUYER]"] = llformat("%d", mAgentCommittedTier);
-            message += getString("land_holdings", string_args);
-        }
-
-        if (!mParcelValid)
-        {
-            message += LLTrans::getString("sentences_separator") + getString("no_parcel_selected");
-        }
-        else if (mParcelBillableArea == mParcelActualArea)
-        {
-            LLStringUtil::format_map_t string_args;
-            string_args["[AMOUNT]"] = llformat("%d ", mParcelActualArea);
-            message += LLTrans::getString("sentences_separator") + getString("parcel_meters", string_args);
-        }
-        else
-        {
-
-            if (mParcelBillableArea > mParcelActualArea)
-            {
-                LLStringUtil::format_map_t string_args;
-                string_args["[AMOUNT]"] = llformat("%d ", mParcelBillableArea);
-                message += LLTrans::getString("sentences_separator") + getString("premium_land", string_args);
-            }
-            else
-            {
-                LLStringUtil::format_map_t string_args;
-                string_args["[AMOUNT]"] = llformat("%d ", mParcelBillableArea);
-                message += LLTrans::getString("sentences_separator") + getString("discounted_land", string_args);
-            }
-        }
-
-        getChild<LLUICtrl>("land_use_reason")->setValue(message);
-
-        getChildView("step_2")->setVisible(TRUE);
-        getChildView("land_use_action")->setVisible(TRUE);
-        getChildView("land_use_reason")->setVisible(TRUE);
-    }
-    else
-    {
-        getChildView("step_2")->setVisible(FALSE);
-        getChildView("land_use_action")->setVisible(FALSE);
-        getChildView("land_use_reason")->setVisible(FALSE);
-    }
-
-    // section three: purchase & currency
-    S32 finalBalance = mAgentCashBalance + mCurrency.getAmount() - mParcelPrice;
-    bool willHaveEnough = finalBalance >= 0;
-    bool haveEnough = mAgentCashBalance >= mParcelPrice;
-    S32 minContribution = llceil((F32)mParcelBillableArea / GROUP_LAND_BONUS_FACTOR);
-    bool groupContributionEnough = mParcelGroupContribution >= minContribution;
-
-    mCurrency.updateUI(!showingError  &&  !haveEnough);
-
-    if (!showingError)
-    {
-        mChildren.setBadge(std::string("step_3"),
-            !willHaveEnough
-                ? LLViewChildren::BADGE_WARN
-                : mCurrency.getAmount() > 0
-                    ? LLViewChildren::BADGE_NOTE
-                    : LLViewChildren::BADGE_OK);
-
-        LLStringUtil::format_map_t string_args;
-        string_args["[AMOUNT]"] = llformat("%d", mParcelPrice);
-        string_args["[SELLER]"] = mParcelSellerName;
-        getChild<LLUICtrl>("purchase_action")->setValue(getString("pay_to_for_land", string_args));
-        getChildView("purchase_action")->setVisible( mParcelValid);
-
-        std::string reasonString;
-
-        if (haveEnough)
-        {
-            LLStringUtil::format_map_t string_args;
-            string_args["[AMOUNT]"] = llformat("%d", mAgentCashBalance);
-
-            getChild<LLUICtrl>("currency_reason")->setValue(getString("have_enough_lindens", string_args));
-        }
-        else
-        {
-            LLStringUtil::format_map_t string_args;
-            string_args["[AMOUNT]"] = llformat("%d", mAgentCashBalance);
-            string_args["[AMOUNT2]"] = llformat("%d", mParcelPrice - mAgentCashBalance);
-
-            getChild<LLUICtrl>("currency_reason")->setValue(getString("not_enough_lindens", string_args));
-
-            getChild<LLUICtrl>("currency_est")->setTextArg("[LOCAL_AMOUNT]", mCurrency.getLocalEstimate());
-        }
-
-        if (willHaveEnough)
-        {
-            LLStringUtil::format_map_t string_args;
-            string_args["[AMOUNT]"] = llformat("%d", finalBalance);
-
-            getChild<LLUICtrl>("currency_balance")->setValue(getString("balance_left", string_args));
-
-        }
-        else
-        {
-            LLStringUtil::format_map_t string_args;
-            string_args["[AMOUNT]"] = llformat("%d", mParcelPrice - mAgentCashBalance);
-
-            getChild<LLUICtrl>("currency_balance")->setValue(getString("balance_needed", string_args));
-
-        }
-
-        getChild<LLUICtrl>("remove_contribution")->setValue(LLSD(groupContributionEnough));
-        getChildView("remove_contribution")->setEnabled(groupContributionEnough);
-        bool showRemoveContribution = mParcelIsGroupLand
-                            && (mParcelGroupContribution > 0);
-        getChildView("remove_contribution")->setLabelArg("[AMOUNT]",
-                            llformat("%d", minContribution));
-        getChildView("remove_contribution")->setVisible( showRemoveContribution);
-
-        getChildView("step_3")->setVisible(TRUE);
-        getChildView("purchase_action")->setVisible(TRUE);
-        getChildView("currency_reason")->setVisible(TRUE);
-        getChildView("currency_balance")->setVisible(TRUE);
-    }
-    else
-    {
-        getChildView("step_3")->setVisible(FALSE);
-        getChildView("purchase_action")->setVisible(FALSE);
-        getChildView("currency_reason")->setVisible(FALSE);
-        getChildView("currency_balance")->setVisible(FALSE);
-        getChildView("remove_group_donation")->setVisible(FALSE);
-    }
-
-
-    bool agrees_to_covenant = false;
-    LLCheckBoxCtrl* check = getChild<LLCheckBoxCtrl>("agree_covenant");
-    if (check)
-    {
-        agrees_to_covenant = check->get();
-    }
-
-    getChildView("buy_btn")->setEnabled(mCanBuy  &&  mSiteValid  &&  willHaveEnough  &&  !mTransaction && agrees_to_covenant);
->>>>>>> e1623bb2
-}
-
-void LLFloaterBuyLandUI::startBuyPreConfirm()
-{
-    std::string action;
-
-    if (mSiteMembershipUpgrade)
-    {
-        action += mSiteMembershipAction;
-        action += "\n";
-
-        LLComboBox* levels = getChild<LLComboBox>( "account_level");
-        if (levels)
-        {
-            action += " * ";
-            action += mSiteMembershipPlanNames[levels->getCurrentIndex()];
-            action += "\n";
-        }
-    }
-    if (mSiteLandUseUpgrade)
-    {
-        action += mSiteLandUseAction;
-        action += "\n";
-    }
-    if (mCurrency.getAmount() > 0)
-    {
-        LLStringUtil::format_map_t string_args;
-        string_args["[AMOUNT]"] = llformat("%d", mCurrency.getAmount());
-        string_args["[LOCAL_AMOUNT]"] = mCurrency.getLocalEstimate();
-
-        action += getString("buy_for_US", string_args);
-    }
-
-    LLStringUtil::format_map_t string_args;
-    string_args["[AMOUNT]"] = llformat("%d", mParcelPrice);
-    string_args["[SELLER]"] = mParcelSellerName;
-    action += getString("pay_to_for_land", string_args);
-
-
-    LLConfirmationManager::confirm(mSiteConfirm,
-        action,
-        *this,
-        &LLFloaterBuyLandUI::startBuyPostConfirm);
-}
-
-void LLFloaterBuyLandUI::startBuyPostConfirm(const std::string& password)
-{
-    runWebSitePrep(password);
-
-    mCanBuy = false;
-    mCannotBuyReason = getString("processing");
-    refreshUI();
-}
-
-
-void LLFloaterBuyLandUI::onClickBuy()
-{
-    startBuyPreConfirm();
-}
-
-void LLFloaterBuyLandUI::onClickCancel()
-{
-    closeFloater();
-}
-
-void LLFloaterBuyLandUI::onClickErrorWeb()
-{
-    LLWeb::loadURLExternal(mCannotBuyURI);
-    closeFloater();
-}
-
-
+/**
+ * @file llfloaterbuyland.cpp
+ * @brief LLFloaterBuyLand class implementation
+ *
+ * $LicenseInfo:firstyear=2005&license=viewerlgpl$
+ * Second Life Viewer Source Code
+ * Copyright (C) 2010, Linden Research, Inc.
+ *
+ * This library is free software; you can redistribute it and/or
+ * modify it under the terms of the GNU Lesser General Public
+ * License as published by the Free Software Foundation;
+ * version 2.1 of the License only.
+ *
+ * This library is distributed in the hope that it will be useful,
+ * but WITHOUT ANY WARRANTY; without even the implied warranty of
+ * MERCHANTABILITY or FITNESS FOR A PARTICULAR PURPOSE.  See the GNU
+ * Lesser General Public License for more details.
+ *
+ * You should have received a copy of the GNU Lesser General Public
+ * License along with this library; if not, write to the Free Software
+ * Foundation, Inc., 51 Franklin Street, Fifth Floor, Boston, MA  02110-1301  USA
+ *
+ * Linden Research, Inc., 945 Battery Street, San Francisco, CA  94111  USA
+ * $/LicenseInfo$
+ */
+
+#include "llviewerprecompiledheaders.h"
+
+#include "llfloaterbuyland.h"
+
+// viewer includes
+#include "llagent.h"
+#include "llbutton.h"
+#include "llcachename.h"
+#include "llcheckboxctrl.h"
+#include "llcombobox.h"
+#include "llconfirmationmanager.h"
+#include "llcurrencyuimanager.h"
+#include "llfloater.h"
+#include "llfloaterreg.h"
+#include "llfloatertools.h"
+#include "llframetimer.h"
+#include "lliconctrl.h"
+#include "lllineeditor.h"
+#include "llnotificationsutil.h"
+#include "llparcel.h"
+#include "llslurl.h"
+#include "llstatusbar.h"
+#include "lltextbox.h"
+#include "lltexturectrl.h"
+#include "lltrans.h"
+#include "llviewchildren.h"
+#include "llviewercontrol.h"
+#include "lluictrlfactory.h"
+#include "llviewerparcelmgr.h"
+#include "llviewerregion.h"
+#include "llviewertexteditor.h"
+#include "llviewerwindow.h"
+#include "llweb.h"
+#include "llwindow.h"
+#include "llworld.h"
+#include "llxmlrpctransaction.h"
+#include "llviewernetwork.h"
+#include "roles_constants.h"
+
+// NOTE: This is duplicated in lldatamoney.cpp ...
+const F32 GROUP_LAND_BONUS_FACTOR = 1.1f;
+
+class LLFloaterBuyLandUI
+:   public LLFloater
+{
+public:
+    LLFloaterBuyLandUI(const LLSD& key);
+    virtual ~LLFloaterBuyLandUI();
+
+    /*virtual*/ void onClose(bool app_quitting);
+
+    // Left padding for maturity rating icon.
+    static const S32 ICON_PAD = 2;
+
+private:
+    class SelectionObserver : public LLParcelObserver
+    {
+    public:
+        SelectionObserver(LLFloaterBuyLandUI* floater) : mFloater(floater) {}
+        virtual void changed();
+    private:
+        LLFloaterBuyLandUI* mFloater;
+    };
+
+private:
+    SelectionObserver mParcelSelectionObserver;
+    LLViewerRegion* mRegion;
+    LLParcelSelectionHandle mParcel;
+    bool            mIsClaim;
+    bool            mIsForGroup;
+
+    bool            mCanBuy;
+    bool            mCannotBuyIsError;
+    std::string     mCannotBuyReason;
+    std::string     mCannotBuyURI;
+
+    bool            mBought;
+
+    // information about the agent
+    S32             mAgentCommittedTier;
+    S32             mAgentCashBalance;
+    bool            mAgentHasNeverOwnedLand;
+
+    // information about the parcel
+    bool            mParcelValid;
+    bool            mParcelIsForSale;
+    bool            mParcelIsGroupLand;
+    S32             mParcelGroupContribution;
+    S32             mParcelPrice;
+    S32             mParcelActualArea;
+    S32             mParcelBillableArea;
+    S32             mParcelSupportedObjects;
+    bool            mParcelSoldWithObjects;
+    std::string     mParcelLocation;
+    LLUUID          mParcelSnapshot;
+    std::string     mParcelSellerName;
+
+    // user's choices
+    S32             mUserPlanChoice;
+
+    // from website
+    bool            mSiteValid;
+    bool            mSiteMembershipUpgrade;
+    std::string     mSiteMembershipAction;
+    std::vector<std::string>
+                    mSiteMembershipPlanIDs;
+    std::vector<std::string>
+                    mSiteMembershipPlanNames;
+    bool            mSiteLandUseUpgrade;
+    std::string     mSiteLandUseAction;
+    std::string     mSiteConfirm;
+
+    // values in current Preflight transaction... used to avoid extra
+    // preflights when the parcel manager goes update crazy
+    S32             mPreflightAskBillableArea;
+    S32             mPreflightAskCurrencyBuy;
+
+    LLViewChildren      mChildren;
+    LLCurrencyUIManager mCurrency;
+
+    enum TransactionType
+    {
+        TransactionPreflight,
+        TransactionCurrency,
+        TransactionBuy
+    };
+    LLXMLRPCTransaction* mTransaction;
+    TransactionType      mTransactionType;
+
+    LLViewerParcelMgr::ParcelBuyInfo*   mParcelBuyInfo;
+
+public:
+    void setForGroup(bool is_for_group);
+    void setParcel(LLViewerRegion* region, LLParcelSelectionHandle parcel);
+
+    void updateAgentInfo();
+    void updateParcelInfo();
+    void updateCovenantInfo();
+    static void onChangeAgreeCovenant(LLUICtrl* ctrl, void* user_data);
+    void updateFloaterCovenantText(const std::string& string, const LLUUID &asset_id);
+    void updateFloaterEstateName(const std::string& name);
+    void updateFloaterLastModified(const std::string& text);
+    void updateFloaterEstateOwnerName(const std::string& name);
+    void updateWebSiteInfo();
+    void finishWebSiteInfo();
+
+    void runWebSitePrep(const std::string& password);
+    void finishWebSitePrep();
+    void sendBuyLand();
+
+    void updateNames();
+    // Name cache callback
+    void updateGroupName(const LLUUID& id,
+                         const std::string& name,
+                         bool is_group);
+
+    void refreshUI();
+
+    void startTransaction(TransactionType type, const LLXMLRPCValue& params);
+    bool checkTransaction();
+
+    void tellUserError(const std::string& message, const std::string& uri);
+
+    virtual bool postBuild();
+
+    void startBuyPreConfirm();
+    void startBuyPostConfirm(const std::string& password);
+
+    void onClickBuy();
+    void onClickCancel();
+     void onClickErrorWeb();
+
+    virtual void draw();
+    virtual bool canClose();
+
+    void onVisibilityChanged ( const LLSD& new_visibility );
+
+};
+
+// static
+void LLFloaterBuyLand::buyLand(
+    LLViewerRegion* region, LLParcelSelectionHandle parcel, bool is_for_group)
+{
+    if(is_for_group && !gAgent.hasPowerInActiveGroup(GP_LAND_DEED))
+    {
+        LLNotificationsUtil::add("OnlyOfficerCanBuyLand");
+        return;
+    }
+
+    LLFloaterBuyLandUI* ui = LLFloaterReg::showTypedInstance<LLFloaterBuyLandUI>("buy_land");
+    if (ui)
+    {
+        ui->setForGroup(is_for_group);
+        ui->setParcel(region, parcel);
+    }
+}
+
+// static
+void LLFloaterBuyLand::updateCovenantText(const std::string& string, const LLUUID &asset_id)
+{
+    LLFloaterBuyLandUI* floater = LLFloaterReg::findTypedInstance<LLFloaterBuyLandUI>("buy_land");
+    if (floater)
+    {
+        floater->updateFloaterCovenantText(string, asset_id);
+    }
+}
+
+// static
+void LLFloaterBuyLand::updateEstateName(const std::string& name)
+{
+    LLFloaterBuyLandUI* floater = LLFloaterReg::findTypedInstance<LLFloaterBuyLandUI>("buy_land");
+    if (floater)
+    {
+        floater->updateFloaterEstateName(name);
+    }
+}
+
+// static
+void LLFloaterBuyLand::updateLastModified(const std::string& text)
+{
+    LLFloaterBuyLandUI* floater = LLFloaterReg::findTypedInstance<LLFloaterBuyLandUI>("buy_land");
+    if (floater)
+    {
+        floater->updateFloaterLastModified(text);
+    }
+}
+
+// static
+void LLFloaterBuyLand::updateEstateOwnerName(const std::string& name)
+{
+    LLFloaterBuyLandUI* floater = LLFloaterReg::findTypedInstance<LLFloaterBuyLandUI>("buy_land");
+    if (floater)
+    {
+        floater->updateFloaterEstateOwnerName(name);
+    }
+}
+
+// static
+LLFloater* LLFloaterBuyLand::buildFloater(const LLSD& key)
+{
+    LLFloaterBuyLandUI* floater = new LLFloaterBuyLandUI(key);
+    return floater;
+}
+
+//----------------------------------------------------------------------------
+// LLFloaterBuyLandUI
+//----------------------------------------------------------------------------
+
+#if LL_WINDOWS
+// passing 'this' during construction generates a warning. The callee
+// only uses the pointer to hold a reference to 'this' which is
+// already valid, so this call does the correct thing. Disable the
+// warning so that we can compile without generating a warning.
+#pragma warning(disable : 4355)
+#endif
+LLFloaterBuyLandUI::LLFloaterBuyLandUI(const LLSD& key)
+:   LLFloater(LLSD()),
+    mParcelSelectionObserver(this),
+    mParcel(0),
+    mBought(false),
+    mParcelValid(false), mSiteValid(false),
+    mChildren(*this), mCurrency(*this), mTransaction(0),
+    mParcelBuyInfo(0)
+{
+    LLViewerParcelMgr::getInstance()->addObserver(&mParcelSelectionObserver);
+
+}
+
+LLFloaterBuyLandUI::~LLFloaterBuyLandUI()
+{
+    LLViewerParcelMgr::getInstance()->removeObserver(&mParcelSelectionObserver);
+    LLViewerParcelMgr::getInstance()->deleteParcelBuy(&mParcelBuyInfo);
+
+    delete mTransaction;
+}
+
+// virtual
+void LLFloaterBuyLandUI::onClose(bool app_quitting)
+{
+    // This object holds onto observer, transactions, and parcel state.
+    // Despite being single_instance, destroy it to call destructors and clean
+    // everything up.
+    setVisible(false);
+    destroy();
+}
+
+void LLFloaterBuyLandUI::SelectionObserver::changed()
+{
+    if (LLViewerParcelMgr::getInstance()->selectionEmpty())
+    {
+        mFloater->closeFloater();
+    }
+    else
+    {
+        mFloater->setParcel(LLViewerParcelMgr::getInstance()->getSelectionRegion(),
+                            LLViewerParcelMgr::getInstance()->getParcelSelection());
+    }
+}
+
+
+void LLFloaterBuyLandUI::updateAgentInfo()
+{
+    mAgentCommittedTier = gStatusBar->getSquareMetersCommitted();
+    mAgentCashBalance = gStatusBar->getBalance();
+
+    // *TODO: This is an approximation, we should send this value down
+    // to the viewer. See SL-10728 for details.
+    mAgentHasNeverOwnedLand = mAgentCommittedTier == 0;
+}
+
+void LLFloaterBuyLandUI::updateParcelInfo()
+{
+    LLParcel* parcel = mParcel->getParcel();
+    mParcelValid = parcel && mRegion;
+    mParcelIsForSale = false;
+    mParcelIsGroupLand = false;
+    mParcelGroupContribution = 0;
+    mParcelPrice = 0;
+    mParcelActualArea = 0;
+    mParcelBillableArea = 0;
+    mParcelSupportedObjects = 0;
+    mParcelSoldWithObjects = false;
+    mParcelLocation = "";
+    mParcelSnapshot.setNull();
+    mParcelSellerName = "";
+
+    mCanBuy = false;
+    mCannotBuyIsError = false;
+
+    if (!mParcelValid)
+    {
+        mCannotBuyReason = getString("no_land_selected");
+        return;
+    }
+
+    if (mParcel->getMultipleOwners())
+    {
+        mCannotBuyReason = getString("multiple_parcels_selected");
+        return;
+    }
+
+    const LLUUID& parcelOwner = parcel->getOwnerID();
+
+    mIsClaim = parcel->isPublic();
+    if (!mIsClaim)
+    {
+        mParcelActualArea = parcel->getArea();
+        mParcelIsForSale = parcel->getForSale();
+        mParcelIsGroupLand = parcel->getIsGroupOwned();
+        mParcelPrice = mParcelIsForSale ? parcel->getSalePrice() : 0;
+
+        if (mParcelIsGroupLand)
+        {
+            LLUUID group_id = parcel->getGroupID();
+            mParcelGroupContribution = gAgent.getGroupContribution(group_id);
+        }
+    }
+    else
+    {
+        mParcelActualArea = mParcel->getClaimableArea();
+        mParcelIsForSale = true;
+        mParcelPrice = mParcelActualArea * parcel->getClaimPricePerMeter();
+    }
+
+    mParcelBillableArea =
+        ll_round(mRegion->getBillableFactor() * mParcelActualArea);
+
+    mParcelSupportedObjects = ll_round(
+        parcel->getMaxPrimCapacity() * parcel->getParcelPrimBonus());
+    // Can't have more than region max tasks, regardless of parcel
+    // object bonus factor.
+    LLViewerRegion* region = LLViewerParcelMgr::getInstance()->getSelectionRegion();
+    if(region)
+    {
+        S32 max_tasks_per_region = (S32)region->getMaxTasks();
+        mParcelSupportedObjects = llmin(
+            mParcelSupportedObjects, max_tasks_per_region);
+    }
+
+    mParcelSoldWithObjects = parcel->getSellWithObjects();
+
+
+    LLVector3 center = parcel->getCenterpoint();
+    mParcelLocation = llformat("%s %d,%d",
+                mRegion->getName().c_str(),
+                (int)center[VX], (int)center[VY]
+                );
+
+    mParcelSnapshot = parcel->getSnapshotID();
+
+    updateNames();
+
+    bool haveEnoughCash = mParcelPrice <= mAgentCashBalance;
+    S32 cashBuy = haveEnoughCash ? 0 : (mParcelPrice - mAgentCashBalance);
+    mCurrency.setAmount(cashBuy, true);
+    mCurrency.setZeroMessage(haveEnoughCash ? getString("none_needed") : LLStringUtil::null);
+
+    // checks that we can buy the land
+
+    if(mIsForGroup && !gAgent.hasPowerInActiveGroup(GP_LAND_DEED))
+    {
+        mCannotBuyReason = getString("cant_buy_for_group");
+        return;
+    }
+
+    if (!mIsClaim)
+    {
+        const LLUUID& authorizedBuyer = parcel->getAuthorizedBuyerID();
+        const LLUUID buyer = gAgent.getID();
+        const LLUUID newOwner = mIsForGroup ? gAgent.getGroupID() : buyer;
+
+        if (!mParcelIsForSale
+            || (mParcelPrice == 0  &&  authorizedBuyer.isNull()))
+        {
+
+            mCannotBuyReason = getString("parcel_not_for_sale");
+            return;
+        }
+
+        if (parcelOwner == newOwner)
+        {
+            if (mIsForGroup)
+            {
+                mCannotBuyReason = getString("group_already_owns");
+            }
+            else
+            {
+                mCannotBuyReason = getString("you_already_own");
+            }
+            return;
+        }
+
+        if (!authorizedBuyer.isNull() && buyer != authorizedBuyer)
+        {
+            // Maybe the parcel is set for sale to a group we are in.
+            bool authorized_group =
+                gAgent.hasPowerInGroup(authorizedBuyer,GP_LAND_DEED)
+                && gAgent.hasPowerInGroup(authorizedBuyer,GP_LAND_SET_SALE_INFO);
+
+            if (!authorized_group)
+            {
+                mCannotBuyReason = getString("set_to_sell_to_other");
+                return;
+            }
+        }
+    }
+    else
+    {
+        if (mParcelActualArea == 0)
+        {
+            mCannotBuyReason = getString("no_public_land");
+            return;
+        }
+
+        if (mParcel->hasOthersSelected())
+        {
+            // Policy: Must not have someone else's land selected
+            mCannotBuyReason = getString("not_owned_by_you");
+            return;
+        }
+    }
+
+    mCanBuy = true;
+}
+
+void LLFloaterBuyLandUI::updateCovenantInfo()
+{
+    LLViewerRegion* region = LLViewerParcelMgr::getInstance()->getSelectionRegion();
+    if(!region) return;
+
+    U8 sim_access = region->getSimAccess();
+    std::string rating = LLViewerRegion::accessToString(sim_access);
+
+    LLTextBox* region_name = getChild<LLTextBox>("region_name_text");
+    if (region_name)
+    {
+        std::string region_name_txt = region->getName() + " ("+rating +")";
+        region_name->setText(region_name_txt);
+
+        LLIconCtrl* rating_icon = getChild<LLIconCtrl>("rating_icon");
+        LLRect rect = rating_icon->getRect();
+        S32 region_name_width = llmin(region_name->getRect().getWidth(), region_name->getTextBoundingRect().getWidth());
+        S32 icon_left_pad = region_name->getRect().mLeft + region_name_width + ICON_PAD;
+        region_name->setToolTip(region_name->getText());
+        rating_icon->setRect(rect.setOriginAndSize(icon_left_pad, rect.mBottom, rect.getWidth(), rect.getHeight()));
+
+        switch(sim_access)
+        {
+        case SIM_ACCESS_PG:
+            rating_icon->setValue(getString("icon_PG"));
+            break;
+
+        case SIM_ACCESS_ADULT:
+            rating_icon->setValue(getString("icon_R"));
+            break;
+
+        default:
+            rating_icon->setValue(getString("icon_M"));
+        }
+    }
+
+    LLTextBox* region_type = getChild<LLTextBox>("region_type_text");
+    if (region_type)
+    {
+        region_type->setText(region->getLocalizedSimProductName());
+        region_type->setToolTip(region->getLocalizedSimProductName());
+    }
+
+    LLTextBox* resellable_clause = getChild<LLTextBox>("resellable_clause");
+    if (resellable_clause)
+    {
+        if (region->getRegionFlag(REGION_FLAGS_BLOCK_LAND_RESELL))
+        {
+            resellable_clause->setText(getString("can_not_resell"));
+        }
+        else
+        {
+            resellable_clause->setText(getString("can_resell"));
+        }
+    }
+
+    LLTextBox* changeable_clause = getChild<LLTextBox>("changeable_clause");
+    if (changeable_clause)
+    {
+        if (region->getRegionFlag(REGION_FLAGS_ALLOW_PARCEL_CHANGES))
+        {
+            changeable_clause->setText(getString("can_change"));
+        }
+        else
+        {
+            changeable_clause->setText(getString("can_not_change"));
+        }
+    }
+
+    LLCheckBoxCtrl* check = getChild<LLCheckBoxCtrl>("agree_covenant");
+    if(check)
+    {
+        check->set(false);
+        check->setEnabled(true);
+        check->setCommitCallback(onChangeAgreeCovenant, this);
+    }
+
+    LLTextBox* box = getChild<LLTextBox>("covenant_text");
+    if(box)
+    {
+        box->setVisible(false);
+    }
+
+    // send EstateCovenantInfo message
+    LLMessageSystem *msg = gMessageSystem;
+    msg->newMessage("EstateCovenantRequest");
+    msg->nextBlockFast(_PREHASH_AgentData);
+    msg->addUUIDFast(_PREHASH_AgentID,  gAgent.getID());
+    msg->addUUIDFast(_PREHASH_SessionID,gAgent.getSessionID());
+    msg->sendReliable(region->getHost());
+}
+
+// static
+void LLFloaterBuyLandUI::onChangeAgreeCovenant(LLUICtrl* ctrl, void* user_data)
+{
+    LLFloaterBuyLandUI* self = (LLFloaterBuyLandUI*)user_data;
+    if(self)
+    {
+        self->refreshUI();
+    }
+}
+
+void LLFloaterBuyLandUI::updateFloaterCovenantText(const std::string &string, const LLUUID& asset_id)
+{
+    LLViewerTextEditor* editor = getChild<LLViewerTextEditor>("covenant_editor");
+    editor->setText(string);
+
+    LLCheckBoxCtrl* check = getChild<LLCheckBoxCtrl>("agree_covenant");
+    LLTextBox* box = getChild<LLTextBox>("covenant_text");
+    if (asset_id.isNull())
+    {
+        check->set(true);
+        check->setEnabled(false);
+        refreshUI();
+
+        // remove the line stating that you must agree
+        box->setVisible(false);
+    }
+    else
+    {
+        check->setEnabled(true);
+
+        // remove the line stating that you must agree
+        box->setVisible(true);
+    }
+}
+
+void LLFloaterBuyLandUI::updateFloaterEstateName(const std::string& name)
+{
+    LLTextBox* box = getChild<LLTextBox>("estate_name_text");
+    box->setText(name);
+    box->setToolTip(name);
+}
+
+void LLFloaterBuyLandUI::updateFloaterLastModified(const std::string& text)
+{
+    LLTextBox* editor = getChild<LLTextBox>("covenant_timestamp_text");
+    if (editor) editor->setText(text);
+}
+
+void LLFloaterBuyLandUI::updateFloaterEstateOwnerName(const std::string& name)
+{
+    LLTextBox* box = getChild<LLTextBox>("estate_owner_text");
+    if (box) box->setText(name);
+}
+
+void LLFloaterBuyLandUI::updateWebSiteInfo()
+{
+    S32 askBillableArea = mIsForGroup ? 0 : mParcelBillableArea;
+    S32 askCurrencyBuy = mCurrency.getAmount();
+
+    if (mTransaction && mTransactionType == TransactionPreflight
+    &&  mPreflightAskBillableArea == askBillableArea
+    &&  mPreflightAskCurrencyBuy == askCurrencyBuy)
+    {
+        return;
+    }
+
+    mPreflightAskBillableArea = askBillableArea;
+    mPreflightAskCurrencyBuy = askCurrencyBuy;
+
+#if 0
+    // enable this code if you want the details to blank while we're talking
+    // to the web site... it's kind of jarring
+    mSiteValid = false;
+    mSiteMembershipUpgrade = false;
+    mSiteMembershipAction = "(waiting)";
+    mSiteMembershipPlanIDs.clear();
+    mSiteMembershipPlanNames.clear();
+    mSiteLandUseUpgrade = false;
+    mSiteLandUseAction = "(waiting)";
+    mSiteCurrencyEstimated = false;
+    mSiteCurrencyEstimatedCost = 0;
+#endif
+
+    LLXMLRPCValue keywordArgs = LLXMLRPCValue::createStruct();
+    keywordArgs.appendString("agentId", gAgent.getID().asString());
+    keywordArgs.appendString(
+        "secureSessionId",
+        gAgent.getSecureSessionID().asString());
+    keywordArgs.appendString("language", LLUI::getLanguage());
+    keywordArgs.appendInt("billableArea", mPreflightAskBillableArea);
+    keywordArgs.appendInt("currencyBuy", mPreflightAskCurrencyBuy);
+
+    LLXMLRPCValue params = LLXMLRPCValue::createArray();
+    params.append(keywordArgs);
+
+    startTransaction(TransactionPreflight, params);
+}
+
+void LLFloaterBuyLandUI::finishWebSiteInfo()
+{
+
+    LLXMLRPCValue result = mTransaction->responseValue();
+
+    mSiteValid = result["success"].asBool();
+    if (!mSiteValid)
+    {
+        tellUserError(
+            result["errorMessage"].asString(),
+            result["errorURI"].asString()
+        );
+        return;
+    }
+
+    LLXMLRPCValue membership = result["membership"];
+    mSiteMembershipUpgrade = membership["upgrade"].asBool();
+    mSiteMembershipAction = membership["action"].asString();
+    mSiteMembershipPlanIDs.clear();
+    mSiteMembershipPlanNames.clear();
+    LLXMLRPCValue levels = membership["levels"];
+    for (LLXMLRPCValue level = levels.rewind();
+        level.isValid();
+        level = levels.next())
+    {
+        mSiteMembershipPlanIDs.push_back(level["id"].asString());
+        mSiteMembershipPlanNames.push_back(level["description"].asString());
+    }
+    mUserPlanChoice = 0;
+
+    LLXMLRPCValue landUse = result["landUse"];
+    mSiteLandUseUpgrade = landUse["upgrade"].asBool();
+    mSiteLandUseAction = landUse["action"].asString();
+
+    LLXMLRPCValue currency = result["currency"];
+    if (currency["estimatedCost"].isValid())
+    {
+        mCurrency.setUSDEstimate(currency["estimatedCost"].asInt());
+    }
+    if (currency["estimatedLocalCost"].isValid())
+    {
+        mCurrency.setLocalEstimate(currency["estimatedLocalCost"].asString());
+    }
+
+    mSiteConfirm = result["confirm"].asString();
+}
+
+void LLFloaterBuyLandUI::runWebSitePrep(const std::string& password)
+{
+    if (!mCanBuy)
+    {
+        return;
+    }
+
+    bool remove_contribution = getChild<LLUICtrl>("remove_contribution")->getValue().asBoolean();
+    mParcelBuyInfo = LLViewerParcelMgr::getInstance()->setupParcelBuy(gAgent.getID(), gAgent.getSessionID(),
+                        gAgent.getGroupID(), mIsForGroup, mIsClaim, remove_contribution);
+
+    if (mParcelBuyInfo
+        && !mSiteMembershipUpgrade
+        && !mSiteLandUseUpgrade
+        && mCurrency.getAmount() == 0
+        && mSiteConfirm != "password")
+    {
+        sendBuyLand();
+        return;
+    }
+
+
+    std::string newLevel = "noChange";
+
+    if (mSiteMembershipUpgrade)
+    {
+        LLComboBox* levels = getChild<LLComboBox>( "account_level");
+        if (levels)
+        {
+            mUserPlanChoice = levels->getCurrentIndex();
+            newLevel = mSiteMembershipPlanIDs[mUserPlanChoice];
+        }
+    }
+
+    LLXMLRPCValue keywordArgs = LLXMLRPCValue::createStruct();
+    keywordArgs.appendString("agentId", gAgent.getID().asString());
+    keywordArgs.appendString(
+        "secureSessionId",
+        gAgent.getSecureSessionID().asString());
+    keywordArgs.appendString("language", LLUI::getLanguage());
+    keywordArgs.appendString("levelId", newLevel);
+    keywordArgs.appendInt("billableArea",
+        mIsForGroup ? 0 : mParcelBillableArea);
+    keywordArgs.appendInt("currencyBuy", mCurrency.getAmount());
+    keywordArgs.appendInt("estimatedCost", mCurrency.getUSDEstimate());
+    keywordArgs.appendString("estimatedLocalCost", mCurrency.getLocalEstimate());
+    keywordArgs.appendString("confirm", mSiteConfirm);
+    if (!password.empty())
+    {
+        keywordArgs.appendString("password", password);
+    }
+
+    LLXMLRPCValue params = LLXMLRPCValue::createArray();
+    params.append(keywordArgs);
+
+    startTransaction(TransactionBuy, params);
+}
+
+void LLFloaterBuyLandUI::finishWebSitePrep()
+{
+    LLXMLRPCValue result = mTransaction->responseValue();
+
+    bool success = result["success"].asBool();
+    if (!success)
+    {
+        tellUserError(
+            result["errorMessage"].asString(),
+            result["errorURI"].asString()
+        );
+        return;
+    }
+
+    sendBuyLand();
+}
+
+void LLFloaterBuyLandUI::sendBuyLand()
+{
+    if (mParcelBuyInfo)
+    {
+        LLViewerParcelMgr::getInstance()->sendParcelBuy(mParcelBuyInfo);
+        LLViewerParcelMgr::getInstance()->deleteParcelBuy(&mParcelBuyInfo);
+        mBought = true;
+    }
+}
+
+void LLFloaterBuyLandUI::updateNames()
+{
+    LLParcel* parcelp = mParcel->getParcel();
+
+    if (!parcelp)
+    {
+        mParcelSellerName = LLStringUtil::null;
+        return;
+    }
+
+    if (mIsClaim)
+    {
+        mParcelSellerName = "Linden Lab";
+    }
+    else if (parcelp->getIsGroupOwned())
+    {
+        gCacheName->getGroup(parcelp->getGroupID(),
+            boost::bind(&LLFloaterBuyLandUI::updateGroupName, this,
+                _1, _2, _3));
+    }
+    else
+    {
+        mParcelSellerName = LLSLURL("agent", parcelp->getOwnerID(), "completename").getSLURLString();
+    }
+}
+
+void LLFloaterBuyLandUI::updateGroupName(const LLUUID& id,
+                         const std::string& name,
+                         bool is_group)
+{
+    LLParcel* parcelp = mParcel->getParcel();
+    if (parcelp
+        && parcelp->getGroupID() == id)
+    {
+        // request is current
+        mParcelSellerName = name;
+    }
+}
+
+void LLFloaterBuyLandUI::startTransaction(TransactionType type, const LLXMLRPCValue& params)
+{
+    delete mTransaction;
+    mTransaction = NULL;
+
+    mTransactionType = type;
+
+    // Select a URI and method appropriate for the transaction type.
+    static std::string transaction_uri;
+    if (transaction_uri.empty())
+    {
+        transaction_uri = LLGridManager::getInstance()->getHelperURI() + "landtool.php";
+    }
+
+    const char* method;
+    switch (mTransactionType)
+    {
+        case TransactionPreflight:
+            method = "preflightBuyLandPrep";
+            break;
+        case TransactionBuy:
+            method = "buyLandPrep";
+            break;
+        default:
+            LL_WARNS() << "LLFloaterBuyLandUI: Unknown transaction type!" << LL_ENDL;
+            return;
+    }
+
+    mTransaction = new LLXMLRPCTransaction(
+        transaction_uri,
+        method,
+        params,
+        false /* don't use gzip */
+        );
+}
+
+bool LLFloaterBuyLandUI::checkTransaction()
+{
+    if (!mTransaction)
+    {
+        return false;
+    }
+
+    if (!mTransaction->process())
+    {
+        return false;
+    }
+
+    if (mTransaction->status(NULL) != LLXMLRPCTransaction::StatusComplete)
+    {
+        tellUserError(mTransaction->statusMessage(), mTransaction->statusURI());
+    }
+    else {
+        switch (mTransactionType)
+        {
+            case TransactionPreflight:  finishWebSiteInfo();    break;
+            case TransactionBuy:        finishWebSitePrep();    break;
+            default: ;
+        }
+    }
+
+    delete mTransaction;
+    mTransaction = NULL;
+
+    return true;
+}
+
+void LLFloaterBuyLandUI::tellUserError(
+    const std::string& message, const std::string& uri)
+{
+    mCanBuy = false;
+    mCannotBuyIsError = true;
+    mCannotBuyReason = getString("fetching_error");
+    mCannotBuyReason += message;
+    mCannotBuyURI = uri;
+}
+
+
+// virtual
+bool LLFloaterBuyLandUI::postBuild()
+{
+    setVisibleCallback(boost::bind(&LLFloaterBuyLandUI::onVisibilityChanged, this, _2));
+
+    mCurrency.prepare();
+
+    getChild<LLUICtrl>("buy_btn")->setCommitCallback( boost::bind(&LLFloaterBuyLandUI::onClickBuy, this));
+    getChild<LLUICtrl>("cancel_btn")->setCommitCallback( boost::bind(&LLFloaterBuyLandUI::onClickCancel, this));
+    getChild<LLUICtrl>("error_web")->setCommitCallback( boost::bind(&LLFloaterBuyLandUI::onClickErrorWeb, this));
+
+    center();
+
+    return true;
+}
+
+void LLFloaterBuyLandUI::setParcel(LLViewerRegion* region, LLParcelSelectionHandle parcel)
+{
+    if (mTransaction &&  mTransactionType == TransactionBuy)
+    {
+        // the user is buying, don't change the selection
+        return;
+    }
+
+    mRegion = region;
+    mParcel = parcel;
+
+    updateAgentInfo();
+    updateParcelInfo();
+    updateCovenantInfo();
+    if (mCanBuy)
+    {
+        updateWebSiteInfo();
+    }
+    refreshUI();
+}
+
+void LLFloaterBuyLandUI::setForGroup(bool forGroup)
+{
+    mIsForGroup = forGroup;
+}
+
+void LLFloaterBuyLandUI::draw()
+{
+    LLFloater::draw();
+
+    bool needsUpdate = false;
+    needsUpdate |= checkTransaction();
+    needsUpdate |= mCurrency.process();
+
+    if (mBought)
+    {
+        closeFloater();
+    }
+    else if (needsUpdate)
+    {
+        if (mCanBuy && mCurrency.hasError())
+        {
+            tellUserError(mCurrency.errorMessage(), mCurrency.errorURI());
+        }
+
+        refreshUI();
+    }
+}
+
+// virtual
+bool LLFloaterBuyLandUI::canClose()
+{
+    // mTransactionType check for pre-buy estimation stage and mCurrency to allow exit after transaction
+    bool can_close = !mTransaction && (mTransactionType != TransactionBuy || mCurrency.canCancel());
+    if (!can_close)
+    {
+        // explain to user why they can't do this, see DEV-9605
+        LLNotificationsUtil::add("CannotCloseFloaterBuyLand");
+    }
+    return can_close;
+}
+
+void LLFloaterBuyLandUI::onVisibilityChanged ( const LLSD& new_visibility )
+{
+    if (new_visibility.asBoolean())
+    {
+        refreshUI();
+    }
+}
+
+void LLFloaterBuyLandUI::refreshUI()
+{
+    // section zero: title area
+    {
+        LLTextureCtrl* snapshot = getChild<LLTextureCtrl>("info_image");
+        if (snapshot)
+        {
+            snapshot->setImageAssetID(
+                mParcelValid ? mParcelSnapshot : LLUUID::null);
+        }
+
+        if (mParcelValid)
+        {
+            getChild<LLUICtrl>("info_parcel")->setValue(mParcelLocation);
+
+            LLStringUtil::format_map_t string_args;
+            string_args["[AMOUNT]"] = llformat("%d", mParcelActualArea);
+            string_args["[AMOUNT2]"] = llformat("%d", mParcelSupportedObjects);
+
+            getChild<LLUICtrl>("info_size")->setValue(getString("meters_supports_object", string_args));
+
+            F32 cost_per_sqm = 0.0f;
+            if (mParcelActualArea > 0)
+            {
+                cost_per_sqm = (F32)mParcelPrice / (F32)mParcelActualArea;
+            }
+
+            LLStringUtil::format_map_t info_price_args;
+            info_price_args["[PRICE]"] = llformat("%d", mParcelPrice);
+            info_price_args["[PRICE_PER_SQM]"] = llformat("%.1f", cost_per_sqm);
+            if (mParcelSoldWithObjects)
+            {
+                info_price_args["[SOLD_WITH_OBJECTS]"] = getString("sold_with_objects");
+            }
+            else
+            {
+                info_price_args["[SOLD_WITH_OBJECTS]"] = getString("sold_without_objects");
+            }
+            getChild<LLUICtrl>("info_price")->setValue(getString("info_price_string", info_price_args));
+            getChildView("info_price")->setVisible( mParcelIsForSale);
+        }
+        else
+        {
+            getChild<LLUICtrl>("info_parcel")->setValue(getString("no_parcel_selected"));
+            getChild<LLUICtrl>("info_size")->setValue(LLStringUtil::null);
+            getChild<LLUICtrl>("info_price")->setValue(LLStringUtil::null);
+        }
+
+        getChild<LLUICtrl>("info_action")->setValue(
+            mCanBuy
+                ?
+                    mIsForGroup
+                        ? getString("buying_for_group")//"Buying land for group:"
+                        : getString("buying_will")//"Buying this land will:"
+                :
+                    mCannotBuyIsError
+                        ? getString("cannot_buy_now")//"Cannot buy now:"
+                        : getString("not_for_sale")//"Not for sale:"
+
+            );
+    }
+
+    bool showingError = !mCanBuy || !mSiteValid;
+
+    // error section
+    if (showingError)
+    {
+        mChildren.setBadge(std::string("step_error"),
+            mCannotBuyIsError
+                ? LLViewChildren::BADGE_ERROR
+                : LLViewChildren::BADGE_WARN);
+
+        LLTextBox* message = getChild<LLTextBox>("error_message");
+        if (message)
+        {
+            message->setVisible(true);
+            message->setValue(LLSD(!mCanBuy ? mCannotBuyReason : "(waiting for data)"));
+        }
+
+        getChildView("error_web")->setVisible(mCannotBuyIsError && !mCannotBuyURI.empty());
+    }
+    else
+    {
+        getChildView("step_error")->setVisible(false);
+        getChildView("error_message")->setVisible(false);
+        getChildView("error_web")->setVisible(false);
+    }
+
+
+    // section one: account
+    if (!showingError)
+    {
+        mChildren.setBadge(std::string("step_1"),
+            mSiteMembershipUpgrade
+                ? LLViewChildren::BADGE_NOTE
+                : LLViewChildren::BADGE_OK);
+        getChild<LLUICtrl>("account_action")->setValue(mSiteMembershipAction);
+        getChild<LLUICtrl>("account_reason")->setValue(
+            mSiteMembershipUpgrade
+                ?   getString("must_upgrade")
+                :   getString("cant_own_land")
+            );
+
+        LLComboBox* levels = getChild<LLComboBox>( "account_level");
+        if (levels)
+        {
+            levels->setVisible(mSiteMembershipUpgrade);
+
+            levels->removeall();
+            for(std::vector<std::string>::const_iterator i
+                    = mSiteMembershipPlanNames.begin();
+                i != mSiteMembershipPlanNames.end();
+                ++i)
+            {
+                levels->add(*i);
+            }
+
+            levels->setCurrentByIndex(mUserPlanChoice);
+        }
+
+        getChildView("step_1")->setVisible(true);
+        getChildView("account_action")->setVisible(true);
+        getChildView("account_reason")->setVisible(true);
+    }
+    else
+    {
+        getChildView("step_1")->setVisible(false);
+        getChildView("account_action")->setVisible(false);
+        getChildView("account_reason")->setVisible(false);
+        getChildView("account_level")->setVisible(false);
+    }
+
+    // section two: land use fees
+    if (!showingError)
+    {
+        mChildren.setBadge(std::string("step_2"),
+            mSiteLandUseUpgrade
+                ? LLViewChildren::BADGE_NOTE
+                : LLViewChildren::BADGE_OK);
+        getChild<LLUICtrl>("land_use_action")->setValue(mSiteLandUseAction);
+
+        std::string message;
+
+        if (mIsForGroup)
+        {
+            LLStringUtil::format_map_t string_args;
+            string_args["[GROUP]"] = std::string(gAgent.getGroupName());
+
+            message += getString("insufficient_land_credits", string_args);
+
+        }
+        else
+        {
+            LLStringUtil::format_map_t string_args;
+            string_args["[BUYER]"] = llformat("%d", mAgentCommittedTier);
+            message += getString("land_holdings", string_args);
+        }
+
+        if (!mParcelValid)
+        {
+            message += LLTrans::getString("sentences_separator") + getString("no_parcel_selected");
+        }
+        else if (mParcelBillableArea == mParcelActualArea)
+        {
+            LLStringUtil::format_map_t string_args;
+            string_args["[AMOUNT]"] = llformat("%d ", mParcelActualArea);
+            message += LLTrans::getString("sentences_separator") + getString("parcel_meters", string_args);
+        }
+        else
+        {
+
+            if (mParcelBillableArea > mParcelActualArea)
+            {
+                LLStringUtil::format_map_t string_args;
+                string_args["[AMOUNT]"] = llformat("%d ", mParcelBillableArea);
+                message += LLTrans::getString("sentences_separator") + getString("premium_land", string_args);
+            }
+            else
+            {
+                LLStringUtil::format_map_t string_args;
+                string_args["[AMOUNT]"] = llformat("%d ", mParcelBillableArea);
+                message += LLTrans::getString("sentences_separator") + getString("discounted_land", string_args);
+            }
+        }
+
+        getChild<LLUICtrl>("land_use_reason")->setValue(message);
+
+        getChildView("step_2")->setVisible(true);
+        getChildView("land_use_action")->setVisible(true);
+        getChildView("land_use_reason")->setVisible(true);
+    }
+    else
+    {
+        getChildView("step_2")->setVisible(false);
+        getChildView("land_use_action")->setVisible(false);
+        getChildView("land_use_reason")->setVisible(false);
+    }
+
+    // section three: purchase & currency
+    S32 finalBalance = mAgentCashBalance + mCurrency.getAmount() - mParcelPrice;
+    bool willHaveEnough = finalBalance >= 0;
+    bool haveEnough = mAgentCashBalance >= mParcelPrice;
+    S32 minContribution = llceil((F32)mParcelBillableArea / GROUP_LAND_BONUS_FACTOR);
+    bool groupContributionEnough = mParcelGroupContribution >= minContribution;
+
+    mCurrency.updateUI(!showingError  &&  !haveEnough);
+
+    if (!showingError)
+    {
+        mChildren.setBadge(std::string("step_3"),
+            !willHaveEnough
+                ? LLViewChildren::BADGE_WARN
+                : mCurrency.getAmount() > 0
+                    ? LLViewChildren::BADGE_NOTE
+                    : LLViewChildren::BADGE_OK);
+
+        LLStringUtil::format_map_t string_args;
+        string_args["[AMOUNT]"] = llformat("%d", mParcelPrice);
+        string_args["[SELLER]"] = mParcelSellerName;
+        getChild<LLUICtrl>("purchase_action")->setValue(getString("pay_to_for_land", string_args));
+        getChildView("purchase_action")->setVisible( mParcelValid);
+
+        std::string reasonString;
+
+        if (haveEnough)
+        {
+            LLStringUtil::format_map_t string_args;
+            string_args["[AMOUNT]"] = llformat("%d", mAgentCashBalance);
+
+            getChild<LLUICtrl>("currency_reason")->setValue(getString("have_enough_lindens", string_args));
+        }
+        else
+        {
+            LLStringUtil::format_map_t string_args;
+            string_args["[AMOUNT]"] = llformat("%d", mAgentCashBalance);
+            string_args["[AMOUNT2]"] = llformat("%d", mParcelPrice - mAgentCashBalance);
+
+            getChild<LLUICtrl>("currency_reason")->setValue(getString("not_enough_lindens", string_args));
+
+            getChild<LLUICtrl>("currency_est")->setTextArg("[LOCAL_AMOUNT]", mCurrency.getLocalEstimate());
+        }
+
+        if (willHaveEnough)
+        {
+            LLStringUtil::format_map_t string_args;
+            string_args["[AMOUNT]"] = llformat("%d", finalBalance);
+
+            getChild<LLUICtrl>("currency_balance")->setValue(getString("balance_left", string_args));
+
+        }
+        else
+        {
+            LLStringUtil::format_map_t string_args;
+            string_args["[AMOUNT]"] = llformat("%d", mParcelPrice - mAgentCashBalance);
+
+            getChild<LLUICtrl>("currency_balance")->setValue(getString("balance_needed", string_args));
+
+        }
+
+        getChild<LLUICtrl>("remove_contribution")->setValue(LLSD(groupContributionEnough));
+        getChildView("remove_contribution")->setEnabled(groupContributionEnough);
+        bool showRemoveContribution = mParcelIsGroupLand
+                            && (mParcelGroupContribution > 0);
+        getChildView("remove_contribution")->setLabelArg("[AMOUNT]",
+                            llformat("%d", minContribution));
+        getChildView("remove_contribution")->setVisible( showRemoveContribution);
+
+        getChildView("step_3")->setVisible(true);
+        getChildView("purchase_action")->setVisible(true);
+        getChildView("currency_reason")->setVisible(true);
+        getChildView("currency_balance")->setVisible(true);
+    }
+    else
+    {
+        getChildView("step_3")->setVisible(false);
+        getChildView("purchase_action")->setVisible(false);
+        getChildView("currency_reason")->setVisible(false);
+        getChildView("currency_balance")->setVisible(false);
+        getChildView("remove_group_donation")->setVisible(false);
+    }
+
+
+    bool agrees_to_covenant = false;
+    LLCheckBoxCtrl* check = getChild<LLCheckBoxCtrl>("agree_covenant");
+    if (check)
+    {
+        agrees_to_covenant = check->get();
+    }
+
+    getChildView("buy_btn")->setEnabled(mCanBuy  &&  mSiteValid  &&  willHaveEnough  &&  !mTransaction && agrees_to_covenant);
+}
+
+void LLFloaterBuyLandUI::startBuyPreConfirm()
+{
+    std::string action;
+
+    if (mSiteMembershipUpgrade)
+    {
+        action += mSiteMembershipAction;
+        action += "\n";
+
+        LLComboBox* levels = getChild<LLComboBox>( "account_level");
+        if (levels)
+        {
+            action += " * ";
+            action += mSiteMembershipPlanNames[levels->getCurrentIndex()];
+            action += "\n";
+        }
+    }
+    if (mSiteLandUseUpgrade)
+    {
+        action += mSiteLandUseAction;
+        action += "\n";
+    }
+    if (mCurrency.getAmount() > 0)
+    {
+        LLStringUtil::format_map_t string_args;
+        string_args["[AMOUNT]"] = llformat("%d", mCurrency.getAmount());
+        string_args["[LOCAL_AMOUNT]"] = mCurrency.getLocalEstimate();
+
+        action += getString("buy_for_US", string_args);
+    }
+
+    LLStringUtil::format_map_t string_args;
+    string_args["[AMOUNT]"] = llformat("%d", mParcelPrice);
+    string_args["[SELLER]"] = mParcelSellerName;
+    action += getString("pay_to_for_land", string_args);
+
+
+    LLConfirmationManager::confirm(mSiteConfirm,
+        action,
+        *this,
+        &LLFloaterBuyLandUI::startBuyPostConfirm);
+}
+
+void LLFloaterBuyLandUI::startBuyPostConfirm(const std::string& password)
+{
+    runWebSitePrep(password);
+
+    mCanBuy = false;
+    mCannotBuyReason = getString("processing");
+    refreshUI();
+}
+
+
+void LLFloaterBuyLandUI::onClickBuy()
+{
+    startBuyPreConfirm();
+}
+
+void LLFloaterBuyLandUI::onClickCancel()
+{
+    closeFloater();
+}
+
+void LLFloaterBuyLandUI::onClickErrorWeb()
+{
+    LLWeb::loadURLExternal(mCannotBuyURI);
+    closeFloater();
+}
+
+
+