/**
 * @file llfloaterimsessiontab.h
 * @brief LLFloaterIMSessionTab class implements the common behavior of LNearbyChatBar
 * @brief and LLFloaterIMSession for hosting both in LLIMContainer
 *
 * $LicenseInfo:firstyear=2012&license=viewerlgpl$
 * Second Life Viewer Source Code
 * Copyright (C) 2012, Linden Research, Inc.
 *
 * This library is free software; you can redistribute it and/or
 * modify it under the terms of the GNU Lesser General Public
 * License as published by the Free Software Foundation;
 * version 2.1 of the License only.
 *
 * This library is distributed in the hope that it will be useful,
 * but WITHOUT ANY WARRANTY; without even the implied warranty of
 * MERCHANTABILITY or FITNESS FOR A PARTICULAR PURPOSE.  See the GNU
 * Lesser General Public License for more details.
 *
 * You should have received a copy of the GNU Lesser General Public
 * License along with this library; if not, write to the Free Software
 * Foundation, Inc., 51 Franklin Street, Fifth Floor, Boston, MA  02110-1301  USA
 *
 * Linden Research, Inc., 945 Battery Street, San Francisco, CA  94111  USA
 * $/LicenseInfo$
 */

#if 0

#ifndef LL_FLOATERIMSESSIONTAB_H
#define LL_FLOATERIMSESSIONTAB_H

#include "lllayoutstack.h"
#include "llparticipantlist.h"
#include "lltransientdockablefloater.h"
#include "llviewercontrol.h"
#include "lleventtimer.h"
#include "llimview.h"
#include "llconversationmodel.h"
#include "llconversationview.h"
#include "lltexteditor.h"

class LLPanelChatControlPanel;
class LLChatEntry;
class LLChatHistory;
class LLPanelEmojiComplete;

class LLFloaterIMSessionTab
    : public LLTransientDockableFloater
{
    using super = LLTransientDockableFloater;

public:
<<<<<<< HEAD
	LOG_CLASS(LLFloaterIMSessionTab);

	LLFloaterIMSessionTab(const LLSD& session_id);
	~LLFloaterIMSessionTab();

	// reload all message with new settings of visual modes
	static void processChatHistoryStyleUpdate(bool clean_messages = false);
	static void reloadEmptyFloaters();

	/**
	 * Returns true if chat is displayed in multi tabbed floater
	 *         false if chat is displayed in multiple windows
	 */
	static bool isChatMultiTab();

	// add conversation to container
	static void addToHost(const LLUUID& session_id);

	bool isHostAttached() {return mIsHostAttached;}
	void setHostAttached(bool is_attached) {mIsHostAttached = is_attached;}

	static LLFloaterIMSessionTab* findConversation(const LLUUID& uuid);
	static LLFloaterIMSessionTab* getConversation(const LLUUID& uuid);

	bool isNearbyChat() {return mIsNearbyChat;}

	// LLFloater overrides
	/*virtual*/ void onOpen(const LLSD& key);
	/*virtual*/ bool postBuild();
	/*virtual*/ void draw();
	/*virtual*/ void setVisible(bool visible);
	/*virtual*/ void setFocus(bool focus);
	/*virtual*/ void closeFloater(bool app_quitting = false);
	
	// Handle the left hand participant list widgets
	void addConversationViewParticipant(LLConversationItem* item, bool update_view = true);
	void removeConversationViewParticipant(const LLUUID& participant_id);
	void updateConversationViewParticipant(const LLUUID& participant_id);
	void refreshConversation();
	void buildConversationViewParticipant();

	void setSortOrder(const LLConversationSort& order);
	virtual void onTearOffClicked();
	void updateGearBtn();
	void initBtns();
	virtual void updateMessages() {}
	LLConversationItem* getCurSelectedViewModelItem();
	void forceReshape();
	virtual bool handleKeyHere( KEY key, MASK mask );
	bool isMessagePaneExpanded(){return mMessagePaneExpanded;}
	void setMessagePaneExpanded(bool expanded){mMessagePaneExpanded = expanded;}
	void restoreFloater();
	void saveCollapsedState();

	void updateChatIcon(const LLUUID& id);

	LLView* getChatHistory();
=======
    LOG_CLASS(LLFloaterIMSessionTab);

    LLFloaterIMSessionTab(const LLSD& session_id);
    ~LLFloaterIMSessionTab();

    // reload all message with new settings of visual modes
    static void processChatHistoryStyleUpdate(bool clean_messages = false);
    static void reloadEmptyFloaters();

    /**
     * Returns true if chat is displayed in multi tabbed floater
     *         false if chat is displayed in multiple windows
     */
    static bool isChatMultiTab();

    // add conversation to container
    static void addToHost(const LLUUID& session_id);

    bool isHostAttached() {return mIsHostAttached;}
    void setHostAttached(bool is_attached) {mIsHostAttached = is_attached;}

    static LLFloaterIMSessionTab* findConversation(const LLUUID& uuid);
    static LLFloaterIMSessionTab* getConversation(const LLUUID& uuid);

    bool isNearbyChat() {return mIsNearbyChat;}

    // LLFloater overrides
    /*virtual*/ void onOpen(const LLSD& key);
    /*virtual*/ bool postBuild();
    /*virtual*/ void draw();
    /*virtual*/ void setVisible(bool visible);
    /*virtual*/ void setFocus(bool focus);
    /*virtual*/ void closeFloater(bool app_quitting = false);

    // Handle the left hand participant list widgets
    void addConversationViewParticipant(LLConversationItem* item, bool update_view = true);
    void removeConversationViewParticipant(const LLUUID& participant_id);
    void updateConversationViewParticipant(const LLUUID& participant_id);
    void refreshConversation();
    void buildConversationViewParticipant();

    void setSortOrder(const LLConversationSort& order);
    virtual void onTearOffClicked();
    void updateGearBtn();
    void initBtns();
    virtual void updateMessages() {}
    LLConversationItem* getCurSelectedViewModelItem();
    void forceReshape();
    virtual bool handleKeyHere( KEY key, MASK mask );
    bool isMessagePaneExpanded(){return mMessagePaneExpanded;}
    void setMessagePaneExpanded(bool expanded){mMessagePaneExpanded = expanded;}
    void restoreFloater();
    void saveCollapsedState();

    void updateChatIcon(const LLUUID& id);

    LLView* getChatHistory();
>>>>>>> 1a8a5404

protected:

    // callback for click on any items of the visual states menu
    void onIMSessionMenuItemClicked(const LLSD& userdata);

    // callback for check/uncheck of the expanded/collapse mode's switcher
    bool onIMCompactExpandedMenuItemCheck(const LLSD& userdata);

    //
    bool onIMShowModesMenuItemCheck(const LLSD& userdata);
    bool onIMShowModesMenuItemEnable(const LLSD& userdata);
    static void onSlide(LLFloaterIMSessionTab *self);
    static void onCollapseToLine(LLFloaterIMSessionTab *self);
    void reshapeFloater(bool collapse);

    // refresh a visual state of the Call button
    void updateCallBtnState(bool callIsActive);

    void hideOrShowTitle(); // toggle the floater's drag handle
    void hideAllStandardButtons();

    /// Update floater header and toolbar buttons when hosted/torn off state is toggled.
    void updateHeaderAndToolbar();

    // Update the input field help text and other places that need the session name
    virtual void updateSessionName(const std::string& name);

    // set the enable/disable state for the Call button
    virtual void enableDisableCallBtn();

    // process focus events to set a currently active session
    /* virtual */ void onFocusReceived();
    /* virtual */ void onFocusLost();

    // prepare chat's params and out one message to chatHistory
    void appendMessage(const LLChat& chat, const LLSD& args = LLSD());

    std::string appendTime();
    void assignResizeLimits();

    void updateUsedEmojis(LLWString text);

    S32  mFloaterExtraWidth;

    bool mIsNearbyChat;
    bool mIsP2PChat;

    bool mMessagePaneExpanded;
    bool mIsParticipantListExpanded;
    S32 mMinFloaterHeight;

    LLIMModel::LLIMSession* mSession;

    // Participants list: model and view
    LLConversationViewParticipant* createConversationViewParticipant(LLConversationItem* item);

    LLUUID mSessionID;
    LLLayoutStack* mBodyStack;
    LLLayoutStack* mParticipantListAndHistoryStack;
    LLLayoutPanel* mParticipantListPanel;   // add the widgets to that see mConversationsListPanel
    LLLayoutPanel* mRightPartPanel;
    LLLayoutPanel* mContentPanel;
    LLLayoutPanel* mToolbarPanel;
    LLLayoutPanel* mInputButtonPanel;
    LLLayoutPanel* mEmojiRecentPanel;
    LLTextBox* mEmojiRecentEmptyText;
    LLPanel* mEmojiRecentContainer;
    LLPanelEmojiComplete* mEmojiRecentIconsCtrl;
    LLParticipantList* getParticipantList();
    conversations_widgets_map mConversationsWidgets;
    LLConversationViewModel mConversationViewModel;
    LLFolderView* mConversationsRoot;
    LLScrollContainer* mScroller;

    LLChatHistory* mChatHistory;
    LLChatEntry* mInputEditor;
    LLLayoutPanel* mChatLayoutPanel;
    LLLayoutStack* mInputPanels;

    LLButton* mExpandCollapseLineBtn;
    LLButton* mExpandCollapseBtn;
    LLButton* mTearOffBtn;
    LLButton* mEmojiRecentPanelToggleBtn;
    LLButton* mEmojiPickerShowBtn;
    LLButton* mCloseBtn;
    LLButton* mGearBtn;
    LLButton* mAddBtn;
    LLButton* mVoiceButton;

private:
    // Handling selection and contextual menu
    void doToSelected(const LLSD& userdata);
    bool enableContextMenuItem(const LLSD& userdata);
    bool checkContextMenuItem(const LLSD& userdata);

    void getSelectedUUIDs(uuid_vec_t& selected_uuids);

    /// Refreshes the floater at a constant rate.
    virtual void refresh() = 0;

    /**
     * Adjusts chat history height to fit vertically with input chat field
     * and avoid overlapping, since input chat field can be vertically expanded.
     * Implementation: chat history bottom "follows" top+top_pad of input chat field
     */
    void reshapeChatLayoutPanel();

    void onInputEditorClicked();

    void onEmojiRecentPanelToggleBtnClicked();
    void onEmojiPickerShowBtnClicked();
    void initEmojiRecentPanel();
    void onEmojiRecentPanelFocusReceived();
    void onEmojiRecentPanelFocusLost();
    void onRecentEmojiPicked(const LLSD& value);

    bool checkIfTornOff();
    bool mIsHostAttached;
    bool mHasVisibleBeenInitialized;

    LLTimer* mRefreshTimer; ///< Defines the rate at which refresh() is called.

    S32 mInputEditorPad;
    S32 mChatLayoutPanelHeight;
    S32 mFloaterHeight;
};


#endif /* LL_FLOATERIMSESSIONTAB_H */

#endif<|MERGE_RESOLUTION|>--- conflicted
+++ resolved
@@ -51,65 +51,6 @@
     using super = LLTransientDockableFloater;
 
 public:
-<<<<<<< HEAD
-	LOG_CLASS(LLFloaterIMSessionTab);
-
-	LLFloaterIMSessionTab(const LLSD& session_id);
-	~LLFloaterIMSessionTab();
-
-	// reload all message with new settings of visual modes
-	static void processChatHistoryStyleUpdate(bool clean_messages = false);
-	static void reloadEmptyFloaters();
-
-	/**
-	 * Returns true if chat is displayed in multi tabbed floater
-	 *         false if chat is displayed in multiple windows
-	 */
-	static bool isChatMultiTab();
-
-	// add conversation to container
-	static void addToHost(const LLUUID& session_id);
-
-	bool isHostAttached() {return mIsHostAttached;}
-	void setHostAttached(bool is_attached) {mIsHostAttached = is_attached;}
-
-	static LLFloaterIMSessionTab* findConversation(const LLUUID& uuid);
-	static LLFloaterIMSessionTab* getConversation(const LLUUID& uuid);
-
-	bool isNearbyChat() {return mIsNearbyChat;}
-
-	// LLFloater overrides
-	/*virtual*/ void onOpen(const LLSD& key);
-	/*virtual*/ bool postBuild();
-	/*virtual*/ void draw();
-	/*virtual*/ void setVisible(bool visible);
-	/*virtual*/ void setFocus(bool focus);
-	/*virtual*/ void closeFloater(bool app_quitting = false);
-	
-	// Handle the left hand participant list widgets
-	void addConversationViewParticipant(LLConversationItem* item, bool update_view = true);
-	void removeConversationViewParticipant(const LLUUID& participant_id);
-	void updateConversationViewParticipant(const LLUUID& participant_id);
-	void refreshConversation();
-	void buildConversationViewParticipant();
-
-	void setSortOrder(const LLConversationSort& order);
-	virtual void onTearOffClicked();
-	void updateGearBtn();
-	void initBtns();
-	virtual void updateMessages() {}
-	LLConversationItem* getCurSelectedViewModelItem();
-	void forceReshape();
-	virtual bool handleKeyHere( KEY key, MASK mask );
-	bool isMessagePaneExpanded(){return mMessagePaneExpanded;}
-	void setMessagePaneExpanded(bool expanded){mMessagePaneExpanded = expanded;}
-	void restoreFloater();
-	void saveCollapsedState();
-
-	void updateChatIcon(const LLUUID& id);
-
-	LLView* getChatHistory();
-=======
     LOG_CLASS(LLFloaterIMSessionTab);
 
     LLFloaterIMSessionTab(const LLSD& session_id);
@@ -167,7 +108,6 @@
     void updateChatIcon(const LLUUID& id);
 
     LLView* getChatHistory();
->>>>>>> 1a8a5404
 
 protected:
 
