/** 
 * @file llavataractions.cpp
 * @brief Friend-related actions (add, remove, offer teleport, etc)
 *
 * $LicenseInfo:firstyear=2009&license=viewerlgpl$
 * Second Life Viewer Source Code
 * Copyright (C) 2010, Linden Research, Inc.
 * 
 * This library is free software; you can redistribute it and/or
 * modify it under the terms of the GNU Lesser General Public
 * License as published by the Free Software Foundation;
 * version 2.1 of the License only.
 * 
 * This library is distributed in the hope that it will be useful,
 * but WITHOUT ANY WARRANTY; without even the implied warranty of
 * MERCHANTABILITY or FITNESS FOR A PARTICULAR PURPOSE.  See the GNU
 * Lesser General Public License for more details.
 * 
 * You should have received a copy of the GNU Lesser General Public
 * License along with this library; if not, write to the Free Software
 * Foundation, Inc., 51 Franklin Street, Fifth Floor, Boston, MA  02110-1301  USA
 * 
 * Linden Research, Inc., 945 Battery Street, San Francisco, CA  94111  USA
 * $/LicenseInfo$
 */


#include "llviewerprecompiledheaders.h"

#include "llavataractions.h"

#include "boost/lambda/lambda.hpp"	// for lambda::constant

#include "llavatarnamecache.h"	// IDEVO
#include "llsd.h"
#include "llnotifications.h"
#include "llnotificationsutil.h"
#include "roles_constants.h"    // for GP_MEMBER_INVITE

#include "llagent.h"
#include "llappviewer.h"		// for gLastVersionChannel
#include "llcachename.h"
#include "llcallingcard.h"		// for LLAvatarTracker
#include "llconversationlog.h"
#include "llfloateravatarpicker.h"	// for LLFloaterAvatarPicker
#include "llfloaterconversationpreview.h"
#include "llfloatergroupinvite.h"
#include "llfloatergroups.h"
#include "llfloaterreg.h"
#include "llfloaterpay.h"
#include "llfloaterprofile.h"
#include "llfloatersidepanelcontainer.h"
#include "llfloaterwebcontent.h"
#include "llfloaterworldmap.h"
#include "llfolderview.h"
#include "llgiveinventory.h"
#include "llinventorybridge.h"
#include "llinventorymodel.h"	// for gInventory.findCategoryUUIDForType
#include "llinventorypanel.h"
#include "llfloaterimcontainer.h"
#include "llimview.h"			// for gIMMgr
#include "llmutelist.h"
#include "llnotificationsutil.h"	// for LLNotificationsUtil
#include "llpaneloutfitedit.h"
#include "llpanelprofile.h"
#include "llrecentpeople.h"
#include "lltrans.h"
#include "llviewercontrol.h"
#include "llviewerobjectlist.h"
#include "llviewermessage.h"	// for handle_lure
#include "llviewernetwork.h" //LLGridManager
#include "llviewerregion.h"
#include "lltrans.h"
#include "llcallingcard.h"
#include "llslurl.h"			// IDEVO
#include "llsidepanelinventory.h"
#include "llavatarname.h"
#include "llagentui.h"
// [RLVa:KB] - Checked: 2011-04-11 (RLVa-1.3.0)
#include "rlvactions.h"
#include "rlvcommon.h"
#include "rlvhandler.h"
// [/RLVa:KB]
	
// Firestorm includes
#include "fsfloaterim.h"
#include "fsfloaterimcontainer.h"
#include "fsfloaterprofile.h"
#include "fslslbridge.h"
#include "fsradar.h"
#include "fsassetblacklist.h"
#include "llfloaterregioninfo.h"
#include "llfloaterreporter.h"
#include "llparcel.h"
#include "lltrans.h"
#include "llviewermenu.h"
#include "llviewernetwork.h"
#include "llviewerparcelmgr.h"
#include "llviewerwindow.h"	// For opening logs externally
#include "llworld.h"

// Flags for kick message
const U32 KICK_FLAGS_DEFAULT	= 0x0;
const U32 KICK_FLAGS_FREEZE		= 1 << 0;
const U32 KICK_FLAGS_UNFREEZE	= 1 << 1;


std::string getProfileURL(const std::string& agent_name, bool feed_only)
{
<<<<<<< HEAD
	// <FS:Ansariel> OpenSim support
    //std::string url = "[WEB_PROFILE_URL][AGENT_NAME][FEED_ONLY]";
	//LLSD subs;
	//subs["WEB_PROFILE_URL"] = LLGridManager::getInstance()->getWebProfileURL();
	//subs["AGENT_NAME"] = agent_name;
    //subs["FEED_ONLY"] = feed_only ? "/?feed_only=true" : "";
	std::string url;
	LLSD subs;

#ifdef OPENSIM
	if (LLGridManager::instance().isInOpenSim())
	{
		url = LLGridManager::getInstance()->getWebProfileURL();
		if (url.empty())
		{
			return LLStringUtil::null;
		}

		std::string match = "?name=[AGENT_NAME]";
		if (url.find(match) == std::string::npos)
		{
			url += match;
		}
	}
	else
#endif
	{
		url = "[WEB_PROFILE_URL][AGENT_NAME][FEED_ONLY]";
		subs["FEED_ONLY"] = feed_only ? "/?feed_only=true" : "";
		subs["WEB_PROFILE_URL"] = LLGridManager::getInstance()->getWebProfileURL();
	}
	// </FS:Ansariel>

	subs["AGENT_NAME"] = agent_name;
=======
    std::string url = "[WEB_PROFILE_URL][AGENT_NAME][FEED_ONLY]";
	LLSD subs;
	subs["WEB_PROFILE_URL"] = LLGridManager::getInstance()->getWebProfileURL();
	subs["AGENT_NAME"] = agent_name;
    subs["FEED_ONLY"] = feed_only ? "/?feed_only=true" : "";
>>>>>>> b8aa22d6
	url = LLWeb::expandURLSubstitutions(url, subs);
	LLStringUtil::toLower(url);
	return url;
}


// static
void LLAvatarActions::requestFriendshipDialog(const LLUUID& id, const std::string& name)
{
	if(id == gAgentID)
	{
		LLNotificationsUtil::add("AddSelfFriend");
		return;
	}

	LLSD args;
	args["NAME"] = LLSLURL("agent", id, "completename").getSLURLString();
	LLSD payload;
	payload["id"] = id;
	payload["name"] = name;
    
    	LLNotificationsUtil::add("AddFriendWithMessage", args, payload, &callbackAddFriendWithMessage);

	// add friend to recent people list
	LLRecentPeople::instance().add(id);
}

static void on_avatar_name_friendship(const LLUUID& id, const LLAvatarName av_name)
{
	LLAvatarActions::requestFriendshipDialog(id, av_name.getCompleteName());
}

// static
void LLAvatarActions::requestFriendshipDialog(const LLUUID& id)
{
	if(id.isNull())
	{
		return;
	}

	LLAvatarNameCache::get(id, boost::bind(&on_avatar_name_friendship, _1, _2));
}

// static
void LLAvatarActions::removeFriendDialog(const LLUUID& id)
{
	if (id.isNull())
		return;

	uuid_vec_t ids;
	ids.push_back(id);
	removeFriendsDialog(ids);
}

// static
void LLAvatarActions::removeFriendsDialog(const uuid_vec_t& ids)
{
	if(ids.size() == 0)
		return;

	LLSD args;
	std::string msgType;
	if(ids.size() == 1)
	{
		LLUUID agent_id = ids[0];
		LLAvatarName av_name;
		if(LLAvatarNameCache::get(agent_id, &av_name))
		{
			args["NAME"] = av_name.getCompleteName();
		}

		msgType = "RemoveFromFriends";
	}
	else
	{
		msgType = "RemoveMultipleFromFriends";
	}

	LLSD payload;
	for (uuid_vec_t::const_iterator it = ids.begin(); it != ids.end(); ++it)
	{
		payload["ids"].append(*it);
	}

	LLNotificationsUtil::add(msgType,
		args,
		payload,
		&handleRemove);
}

// static
void LLAvatarActions::offerTeleport(const LLUUID& invitee)
{
	if (invitee.isNull())
		return;

	std::vector<LLUUID> ids;
	ids.push_back(invitee);
	offerTeleport(ids);
}

// static
void LLAvatarActions::offerTeleport(const uuid_vec_t& ids) 
{
	if (ids.size() == 0)
		return;

	// <FS:Ansariel> Fix edge case with multi-selection containing offlines
	//handle_lure(ids);
	uuid_vec_t result;
	for (uuid_vec_t::const_iterator it = ids.begin(); it != ids.end(); ++it)
	{
		if (canOfferTeleport(*it))
		{
			result.push_back(*it);
			// Maximum 250 lures
			if (result.size() == 250)
			{
				break;
			}
		}
	}
	handle_lure(result);
	// </FS:Ansariel>
}

static void on_avatar_name_cache_start_im(const LLUUID& agent_id,
										  const LLAvatarName& av_name)
{
	std::string name = av_name.getDisplayName();
	LLUUID session_id = gIMMgr->addSession(name, IM_NOTHING_SPECIAL, agent_id);
	if (session_id != LLUUID::null)
	{
		// <FS:Ansariel> [FS communication UI]
		//LLFloaterIMContainer::getInstance()->showConversation(session_id);
		FSFloaterIM::show(session_id);
		// </FS:Ansariel> [FS communication UI]
	}
	make_ui_sound("UISndStartIM");
}

// static
void LLAvatarActions::startIM(const LLUUID& id)
{
	if (id.isNull() || gAgent.getID() == id)
		return;

// [RLVa:KB] - Checked: 2013-05-09 (RLVa-1.4.9)
	if (!RlvActions::canStartIM(id))
	{
		make_ui_sound("UISndInvalidOp");
		RlvUtil::notifyBlocked(RLV_STRING_BLOCKED_STARTIM, LLSD().with("RECIPIENT", LLSLURL("agent", id, "completename").getSLURLString()));
		return;
	}
// [/RLVa:KB]

	LLAvatarNameCache::get(id, boost::bind(&on_avatar_name_cache_start_im, _1, _2));
}

// static
void LLAvatarActions::endIM(const LLUUID& id)
{
	if (id.isNull())
		return;
	
	LLUUID session_id = gIMMgr->computeSessionID(IM_NOTHING_SPECIAL, id);
	if (session_id != LLUUID::null)
	{
		gIMMgr->leaveSession(session_id);
	}
}

static void on_avatar_name_cache_start_call(const LLUUID& agent_id,
											const LLAvatarName& av_name)
{
	std::string name = av_name.getDisplayName();
	LLUUID session_id = gIMMgr->addSession(name, IM_NOTHING_SPECIAL, agent_id, true);
	if (session_id != LLUUID::null)
	{
		gIMMgr->startCall(session_id);
	}
	make_ui_sound("UISndStartIM");
}

// static
void LLAvatarActions::startCall(const LLUUID& id)
{
	if (id.isNull())
	{
		return;
	}

// [RLVa:KB] - Checked: 2013-05-09 (RLVa-1.4.9)
	if (!RlvActions::canStartIM(id))
	{
		make_ui_sound("UISndInvalidOp");
		RlvUtil::notifyBlocked(RLV_STRING_BLOCKED_STARTIM, LLSD().with("RECIPIENT", LLSLURL("agent", id, "completename").getSLURLString()));
		return;
	}
// [/RLVa:KB]

	LLAvatarNameCache::get(id, boost::bind(&on_avatar_name_cache_start_call, _1, _2));
}

// static
// <FS:Ansariel> [FS Communication UI]
//void LLAvatarActions::startAdhocCall(const uuid_vec_t& ids, const LLUUID& floater_id)
const LLUUID LLAvatarActions::startAdhocCall(const uuid_vec_t& ids, const LLUUID& floater_id)
// </FS:Ansariel>
{
	if (ids.size() == 0)
	{
		// <FS:Ansariel> [FS Communication UI]
		//return;
		return LLUUID::null;
		// </FS:Ansariel>
	}

	// convert vector into std::vector for addSession
	std::vector<LLUUID> id_array;
	id_array.reserve(ids.size());
	for (uuid_vec_t::const_iterator it = ids.begin(); it != ids.end(); ++it)
	{
// [RLVa:KB] - Checked: 2011-04-11 (RLVa-1.3.0)
		const LLUUID& idAgent = *it;
		if (!RlvActions::canStartIM(idAgent))
		{
			make_ui_sound("UISndInvalidOp");
			RlvUtil::notifyBlocked(RLV_STRING_BLOCKED_STARTCONF);
			return LLUUID::null;
		}
		id_array.push_back(idAgent);
// [/RLVa:KB]
//		id_array.push_back(*it);
	}

	// create the new ad hoc voice session
	const std::string title = LLTrans::getString("conference-title");
	LLUUID session_id = gIMMgr->addSession(title, IM_SESSION_CONFERENCE_START,
										   ids[0], id_array, true, floater_id);
	if (session_id == LLUUID::null)
	{
		// <FS:Ansariel> [FS Communication UI]
		//return;
		return session_id;
		// </FS:Ansariel>
	}

	gIMMgr->autoStartCallOnStartup(session_id);

	make_ui_sound("UISndStartIM");

	// <FS:Ansariel> [FS Communication UI]
	return session_id;
}

/* AD *TODO: Is this function needed any more?
	I fixed it a bit(added check for canCall), but it appears that it is not used
	anywhere. Maybe it should be removed?
// static
bool LLAvatarActions::isCalling(const LLUUID &id)
{
	if (id.isNull() || !canCall())
	{
		return false;
	}

	LLUUID session_id = gIMMgr->computeSessionID(IM_NOTHING_SPECIAL, id);
	return (LLIMModel::getInstance()->findIMSession(session_id) != NULL);
}*/

//static
bool LLAvatarActions::canCall()
{
	return LLVoiceClient::getInstance()->voiceEnabled() && LLVoiceClient::getInstance()->isVoiceWorking();
}

// static
// <FS:Ansariel> [FS Communication UI]
//void LLAvatarActions::startConference(const uuid_vec_t& ids, const LLUUID& floater_id)
const LLUUID LLAvatarActions::startConference(const uuid_vec_t& ids, const LLUUID& floater_id)
// </FS:Ansariel>
{
	// *HACK: Copy into dynamic array
	std::vector<LLUUID> id_array;

	id_array.reserve(ids.size());
	for (uuid_vec_t::const_iterator it = ids.begin(); it != ids.end(); ++it)
	{
// [RLVa:KB] - Checked: 2011-04-11 (RLVa-1.3.0)
		const LLUUID& idAgent = *it;
		if (!RlvActions::canStartIM(idAgent))
		{
			make_ui_sound("UISndInvalidOp");
			RlvUtil::notifyBlocked(RLV_STRING_BLOCKED_STARTCONF);
			return LLUUID::null;
		}
		id_array.push_back(idAgent);
// [/RLVa:KB]
//		id_array.push_back(*it);
	}
	const std::string title = LLTrans::getString("conference-title");
	LLUUID session_id = gIMMgr->addSession(title, IM_SESSION_CONFERENCE_START, ids[0], id_array, false, floater_id);

	if (session_id == LLUUID::null)
	{
		// <FS:Ansariel> [FS Communication UI]
		//return;
		return session_id;
		// </FS:Ansariel>
	}
	
	// <FS:Ansariel> [FS communication UI]
	//FSFloaterIMContainer::getInstance()->showConversation(session_id);
	FSFloaterIM::show(session_id);
	// </FS:Ansariel> [FS communication UI]

	make_ui_sound("UISndStartIM");

	// <FS:Ansariel> [FS Communication UI]
	return session_id;
}

// static
void LLAvatarActions::showProfile(const LLUUID& avatar_id)
{
	if (avatar_id.notNull())
	{
		LLFloaterReg::showInstance("profile", LLSD().with("id", avatar_id));
	}
}

// static
void LLAvatarActions::showPicks(const LLUUID& avatar_id)
{
	if (avatar_id.notNull())
	{
        LLFloaterProfile* profilefloater = dynamic_cast<LLFloaterProfile*>(LLFloaterReg::showInstance("profile", LLSD().with("id", avatar_id)));
        if (profilefloater)
        {
            profilefloater->showPick();
        }
	}
}

// static
void LLAvatarActions::showPick(const LLUUID& avatar_id, const LLUUID& pick_id)
{
<<<<<<< HEAD
	// Use different floater XML for our profile to be able to save its rect.
	return avatar_id == gAgentID ? "my_profile_web" : "profile_web";
=======
	if (avatar_id.notNull())
	{
        LLFloaterProfile* profilefloater = dynamic_cast<LLFloaterProfile*>(LLFloaterReg::showInstance("profile", LLSD().with("id", avatar_id)));
        if (profilefloater)
        {
            profilefloater->showPick(pick_id);
        }
	}
>>>>>>> b8aa22d6
}

// static
bool LLAvatarActions::isPickTabSelected(const LLUUID& avatar_id)
{
    if (avatar_id.notNull())
    {
        LLFloaterProfile* profilefloater = LLFloaterReg::findTypedInstance<LLFloaterProfile>("profile", LLSD().with("id", avatar_id));
        if (profilefloater)
        {
            return profilefloater->isPickTabSelected();
        }
    }
    return false;
}

// static
void LLAvatarActions::showClassifieds(const LLUUID& avatar_id)
{
	if (avatar_id.notNull())
	{
        LLFloaterProfile* profilefloater = dynamic_cast<LLFloaterProfile*>(LLFloaterReg::showInstance("profile", LLSD().with("id", avatar_id)));
        if (profilefloater)
        {
            profilefloater->showClassified();
        }
	}
}

// static
<<<<<<< HEAD
void LLAvatarActions::showProfile(const LLUUID& avatar_id)
{
	if (avatar_id.notNull())
	{
		// <FS:Ansariel> Profile selection
		//LLFloaterReg::showInstance("profile", LLSD().with("id", avatar_id));
		LLFloaterReg::showInstance(gSavedSettings.getBOOL("FSUseOwnProfiles") ? "fs_floater_profile" : "profile", LLSD().with("id", avatar_id));
	}
}

// static
void LLAvatarActions::showPicks(const LLUUID& avatar_id)
{
	if (avatar_id.notNull())
	{
		// <FS:Ansariel> Profile selection
		if (gSavedSettings.getBOOL("FSUseOwnProfiles"))
		{
			FSFloaterProfile* profilefloater = dynamic_cast<FSFloaterProfile*>(LLFloaterReg::showInstance("fs_floater_profile", LLSD().with("id", avatar_id)));
			if (profilefloater)
			{
				profilefloater->showPick();
			}
		}
		else
		{
		// </FS:Ansariel>
        LLFloaterProfile* profilefloater = dynamic_cast<LLFloaterProfile*>(LLFloaterReg::showInstance("profile", LLSD().with("id", avatar_id)));
        if (profilefloater)
        {
            profilefloater->showPick();
        }
		// <FS:Ansariel> Profile selection
		}
		// </FS:Ansariel>
	}
}

// static
void LLAvatarActions::showPick(const LLUUID& avatar_id, const LLUUID& pick_id)
{
	if (avatar_id.notNull())
	{
		// <FS:Ansariel> Profile selection
		if (gSavedSettings.getBOOL("FSUseOwnProfiles"))
		{
			FSFloaterProfile* profilefloater = dynamic_cast<FSFloaterProfile*>(LLFloaterReg::showInstance("fs_floater_profile", LLSD().with("id", avatar_id)));
			if (profilefloater)
			{
				profilefloater->showPick(pick_id);
			}
		}
		else
		{
		// </FS:Ansariel>
        LLFloaterProfile* profilefloater = dynamic_cast<LLFloaterProfile*>(LLFloaterReg::showInstance("profile", LLSD().with("id", avatar_id)));
        if (profilefloater)
        {
            profilefloater->showPick(pick_id);
        }
		// <FS:Ansariel> Profile selection
		}
		// </FS:Ansariel>
	}
}

// static
bool LLAvatarActions::isPickTabSelected(const LLUUID& avatar_id)
{
    if (avatar_id.notNull())
    {
		// <FS:Ansariel> Profile selection
		if (gSavedSettings.getBOOL("FSUseOwnProfiles"))
		{
			FSFloaterProfile* profilefloater = dynamic_cast<FSFloaterProfile*>(LLFloaterReg::showInstance("fs_floater_profile", LLSD().with("id", avatar_id)));
			if (profilefloater)
			{
				return profilefloater->isPickTabSelected();
			}
		}
		else
		{
		// </FS:Ansariel>
        LLFloaterProfile* profilefloater = LLFloaterReg::findTypedInstance<LLFloaterProfile>("profile", LLSD().with("id", avatar_id));
        if (profilefloater)
        {
            return profilefloater->isPickTabSelected();
        }
		// <FS:Ansariel> Profile selection
		}
		// </FS:Ansariel>
    }
    return false;
}

// static
void LLAvatarActions::showClassifieds(const LLUUID& avatar_id)
{
	if (avatar_id.notNull())
	{
		// <FS:Ansariel> Profile selection
		if (gSavedSettings.getBOOL("FSUseOwnProfiles"))
		{
			FSFloaterProfile* profilefloater = dynamic_cast<FSFloaterProfile*>(LLFloaterReg::showInstance("fs_floater_profile", LLSD().with("id", avatar_id)));
			if (profilefloater)
			{
				profilefloater->showClassified();
			}
		}
		else
		{
		// </FS:Ansariel>
        LLFloaterProfile* profilefloater = dynamic_cast<LLFloaterProfile*>(LLFloaterReg::showInstance("profile", LLSD().with("id", avatar_id)));
        if (profilefloater)
        {
            profilefloater->showClassified();
        }
		// <FS:Ansariel> Profile selection
		}
		// </FS:Ansariel>
	}
}

// static
=======
>>>>>>> b8aa22d6
void LLAvatarActions::showClassified(const LLUUID& avatar_id, const LLUUID& classified_id, bool edit)
{
	if (avatar_id.notNull())
	{
<<<<<<< HEAD
		// <FS:Ansariel> Profile selection
		if (gSavedSettings.getBOOL("FSUseOwnProfiles"))
		{
			FSFloaterProfile* profilefloater = dynamic_cast<FSFloaterProfile*>(LLFloaterReg::showInstance("fs_floater_profile", LLSD().with("id", avatar_id)));
			if (profilefloater)
			{
				profilefloater->showClassified(classified_id, edit);
			}
		}
		else
		{
		// </FS:Ansariel>
=======
>>>>>>> b8aa22d6
        LLFloaterProfile* profilefloater = dynamic_cast<LLFloaterProfile*>(LLFloaterReg::showInstance("profile", LLSD().with("id", avatar_id)));
        if (profilefloater)
        {
            profilefloater->showClassified(classified_id, edit);
        }
<<<<<<< HEAD
		// <FS:Ansariel> Profile selection
		}
		// </FS:Ansariel>
=======
>>>>>>> b8aa22d6
	}
}

//static 
bool LLAvatarActions::profileVisible(const LLUUID& avatar_id)
{
	LLSD sd;
	sd["id"] = avatar_id;
	LLFloater* floater = getProfileFloater(avatar_id);
	return floater && floater->isShown();
}

//static
LLFloater* LLAvatarActions::getProfileFloater(const LLUUID& avatar_id)
<<<<<<< HEAD
{
    LLFloaterProfile* floater = LLFloaterReg::findTypedInstance<LLFloaterProfile>("profile", LLSD().with("id", avatar_id));
    return floater;
}

// static
void LLAvatarActions::showProfileWeb(const LLUUID& avatar_id)
{
    if (avatar_id.notNull())
    {
        LLAvatarNameCache::get(avatar_id, boost::bind(&on_avatar_name_show_profile, _1, _2));
    }
=======
{
    LLFloaterProfile* floater = LLFloaterReg::findTypedInstance<LLFloaterProfile>("profile", LLSD().with("id", avatar_id));
    return floater;
>>>>>>> b8aa22d6
}


//static 
void LLAvatarActions::hideProfile(const LLUUID& avatar_id)
{
	LLSD sd;
	sd["id"] = avatar_id;
	LLFloater* floater = getProfileFloater(avatar_id);
	if (floater)
	{
		floater->closeFloater();
	}
}

// static
void LLAvatarActions::showOnMap(const LLUUID& id)
{
	LLAvatarName av_name;
	if (!LLAvatarNameCache::get(id, &av_name))
	{
		LLAvatarNameCache::get(id, boost::bind(&LLAvatarActions::showOnMap, id));
		return;
	}

	gFloaterWorldMap->trackAvatar(id, av_name.getDisplayName());
	LLFloaterReg::showInstance("world_map", "center");
}

// static
void LLAvatarActions::pay(const LLUUID& id)
{
	LLNotification::Params params("DoNotDisturbModePay");
	params.functor.function(boost::bind(&LLAvatarActions::handlePay, _1, _2, id));

	if (gAgent.isDoNotDisturb())
	{
		// warn users of being in do not disturb mode during a transaction
		LLNotifications::instance().add(params);
	}
	else
	{
		LLNotifications::instance().forceResponse(params, 1);
	}
}

void LLAvatarActions::teleport_request_callback(const LLSD& notification, const LLSD& response)
{
	S32 option;
	if (response.isInteger()) 
	{
		option = response.asInteger();
	}
	else
	{
		option = LLNotificationsUtil::getSelectedOption(notification, response);
	}

	if (0 == option)
	{
		LLMessageSystem* msg = gMessageSystem;

// [RLVa:KB] - Checked: RLVa-2.0.0
		const LLUUID idRecipient = notification["substitutions"]["uuid"];
		std::string strMessage = response["message"];

		// Filter the request message if the recipients is IM-blocked
		if ( (RlvActions::isRlvEnabled()) && ((!RlvActions::canStartIM(idRecipient)) || (!RlvActions::canSendIM(idRecipient))) )
		{
			strMessage = RlvStrings::getString(RLV_STRING_HIDDEN);
		}
// [/RLVa:KB]

		msg->newMessageFast(_PREHASH_ImprovedInstantMessage);
		msg->nextBlockFast(_PREHASH_AgentData);
		msg->addUUIDFast(_PREHASH_AgentID, gAgent.getID());
		msg->addUUIDFast(_PREHASH_SessionID, gAgent.getSessionID());

		msg->nextBlockFast(_PREHASH_MessageBlock);
		msg->addBOOLFast(_PREHASH_FromGroup, FALSE);
		msg->addUUIDFast(_PREHASH_ToAgentID, notification["substitutions"]["uuid"] );
		msg->addU8Fast(_PREHASH_Offline, IM_ONLINE);
		msg->addU8Fast(_PREHASH_Dialog, IM_TELEPORT_REQUEST);
		msg->addUUIDFast(_PREHASH_ID, LLUUID::null);
		msg->addU32Fast(_PREHASH_Timestamp, NO_TIMESTAMP); // no timestamp necessary

		std::string name;
		LLAgentUI::buildFullname(name);

		msg->addStringFast(_PREHASH_FromAgentName, name);
// [RLVa:KB] - Checked: RLVa-2.0.0
		msg->addStringFast(_PREHASH_Message, strMessage);
// [/RLVa:KB]
//		msg->addStringFast(_PREHASH_Message, response["message"]);
		msg->addU32Fast(_PREHASH_ParentEstateID, 0);
		msg->addUUIDFast(_PREHASH_RegionID, LLUUID::null);
		msg->addVector3Fast(_PREHASH_Position, gAgent.getPositionAgent());

		gMessageSystem->addBinaryDataFast(
				_PREHASH_BinaryBucket,
				EMPTY_BINARY_BUCKET,
				EMPTY_BINARY_BUCKET_SIZE);

		gAgent.sendReliableMessage();
	}
}

// static
void LLAvatarActions::teleportRequest(const LLUUID& id)
{

	// <FS:PP> Warn if 'reject teleport offers and requests' mode is active
	if (gSavedPerAccountSettings.getBOOL("FSRejectTeleportOffersMode"))
	{
		LLNotificationsUtil::add("RejectTeleportOffersModeWarning");
		return;
	}
	// </FS:PP>

	LLSD notification;
	notification["uuid"] = id;
// [RLVa:KB] - Checked: RLVa-1.5.0
	notification["NAME"] = LLSLURL("agent", id, (RlvActions::canShowName(RlvActions::SNC_TELEPORTREQUEST, id)) ? "completename" : "rlvanonym").getSLURLString();
// [/RLVa:KB]
//	LLAvatarName av_name;
//	if (!LLAvatarNameCache::get(id, &av_name))
//	{
//		// unlikely ... they just picked this name from somewhere...
//		LLAvatarNameCache::get(id, boost::bind(&LLAvatarActions::teleportRequest, id));
//		return; // reinvoke this when the name resolves
//	}
//	notification["NAME"] = av_name.getCompleteName();

	LLSD payload;

	LLNotificationsUtil::add("TeleportRequestPrompt", notification, payload, teleport_request_callback);
}

// static
void LLAvatarActions::kick(const LLUUID& id)
{
	LLSD payload;
	payload["avatar_id"] = id;
	LLNotifications::instance().add("KickUser", LLSD(), payload, handleKick);
}

// static
void LLAvatarActions::freezeAvatar(const LLUUID& id)
{
	LLAvatarName av_name;
	LLSD payload;
	payload["avatar_id"] = id;

	if (LLAvatarNameCache::get(id, &av_name))
	{
		LLSD args;
		args["AVATAR_NAME"] = av_name.getUserName();
		LLNotificationsUtil::add("FreezeAvatarFullname", args, payload, handleFreezeAvatar);
	}
	else
	{
		LLNotificationsUtil::add("FreezeAvatar", LLSD(), payload, handleFreezeAvatar);
	}
}

// static
void LLAvatarActions::ejectAvatar(const LLUUID& id, bool ban_enabled)
{
	LLAvatarName av_name;
	LLSD payload;
	payload["avatar_id"] = id;
	payload["ban_enabled"] = ban_enabled;
	LLSD args;
	bool has_name = LLAvatarNameCache::get(id, &av_name);
	if (has_name)
	{
		args["AVATAR_NAME"] = av_name.getUserName();
	}

	if (ban_enabled)
	{
			LLNotificationsUtil::add("EjectAvatarFullname", args, payload, handleEjectAvatar);
	}
	else
	{
		if (has_name)
		{
			LLNotificationsUtil::add("EjectAvatarFullnameNoBan", args, payload, handleEjectAvatar);
		}
		else
		{
			LLNotificationsUtil::add("EjectAvatarNoBan", LLSD(), payload, handleEjectAvatar);
		}
	}
}

// static
void LLAvatarActions::freeze(const LLUUID& id)
{
	LLSD payload;
	payload["avatar_id"] = id;
	LLNotifications::instance().add("FreezeUser", LLSD(), payload, handleFreeze);
}
// static
void LLAvatarActions::unfreeze(const LLUUID& id)
{
	LLSD payload;
	payload["avatar_id"] = id;
	LLNotifications::instance().add("UnFreezeUser", LLSD(), payload, handleUnfreeze);
}

//static 
void LLAvatarActions::csr(const LLUUID& id, std::string name)
{
	if (name.empty()) return;
	
	std::string url = "http://csr.lindenlab.com/agent/";
	
	// slow and stupid, but it's late
	S32 len = name.length();
	for (S32 i = 0; i < len; i++)
	{
		if (name[i] == ' ')
		{
			url += "%20";
		}
		else
		{
			url += name[i];
		}
	}
	
	LLWeb::loadURL(url);
}

//static 
void LLAvatarActions::share(const LLUUID& id)
{
	// <FS:Ansariel> FIRE-8804: Prevent opening inventory from using share in radar context menu
	if (gRlvHandler.hasBehaviour(RLV_BHVR_SHOWINV))
	{
		return;
	}
	// </FS:Ansariel>

	LLSD key;
	LLFloaterSidePanelContainer::showPanel("inventory", key);
	// <FS:Ansariel> [FS Communication UI]
	//LLFloaterReg::showInstance("im_container");
	LLFloaterReg::showInstance("fs_im_container");
	// </FS:Ansariel> [FS Communication UI]

	LLUUID session_id = gIMMgr->computeSessionID(IM_NOTHING_SPECIAL,id);

	if (!gIMMgr->hasSession(session_id))
	{
		startIM(id);
	}

	if (gIMMgr->hasSession(session_id))
	{
		// we should always get here, but check to verify anyways
		LLIMModel::getInstance()->addMessage(session_id, SYSTEM_FROM, LLUUID::null, LLTrans::getString("share_alert"), false);

		// <FS:Ansariel> [FS Communication UI]
		//LLFloaterIMSessionTab* session_floater = LLFloaterIMSessionTab::findConversation(session_id);
		//if (session_floater && session_floater->isMinimized())
		//{
		//	session_floater->setMinimized(false);
		//}
		//LLFloaterIMContainer *im_container = LLFloaterReg::getTypedInstance<LLFloaterIMContainer>("im_container");
		//im_container->selectConversationPair(session_id, true);
		// </FS:Ansariel> [FS Communication UI]
	}
}

// <FS:Ansariel> Avatar tracking feature
//static 
void LLAvatarActions::track(const LLUUID& id)
{
	FSRadar* radar = FSRadar::getInstance();
	if (radar)
	{
		radar->startTracking(id);
	}
}
// </FS:Ansariel>

// <FS:Ansariel> Teleport to feature
//static
void LLAvatarActions::teleportTo(const LLUUID& id)
{
	FSRadar* radar = FSRadar::getInstance();
	if (radar)
	{
		radar->teleportToAvatar(id);
	}
}

namespace action_give_inventory
{
	/**
	 * Returns a pointer to 'Add More' inventory panel of Edit Outfit SP.
	 */
	static LLInventoryPanel* get_outfit_editor_inventory_panel()
	{
		LLPanelOutfitEdit* panel_outfit_edit = dynamic_cast<LLPanelOutfitEdit*>(LLFloaterSidePanelContainer::getPanel("appearance", "panel_outfit_edit"));
		if (NULL == panel_outfit_edit) return NULL;

		LLInventoryPanel* inventory_panel = panel_outfit_edit->findChild<LLInventoryPanel>("folder_view");
		return inventory_panel;
	}

	/**
	 * @return active inventory panel, or NULL if there's no such panel
	 */
	static LLInventoryPanel* get_active_inventory_panel()
	{
		LLInventoryPanel* active_panel = LLInventoryPanel::getActiveInventoryPanel(FALSE);
		LLFloater* floater_appearance = LLFloaterReg::findInstance("appearance");
		if (!active_panel || (floater_appearance && floater_appearance->hasFocus()))
		{
			active_panel = get_outfit_editor_inventory_panel();
		}

		return active_panel;
	}

	/**
	 * Checks My Inventory visibility.
	 */

//	static bool is_give_inventory_acceptable()
// [SL:KB] - Patch: Inventory-ShareSelection | Checked: 2011-06-29 (Catznip-2.6.0e) | Added: Catznip-2.6.0e
	static bool is_give_inventory_acceptable(const uuid_set_t inventory_selected_uuids)
// [/SL:KB]
	{
//		// check selection in the panel
//		const std::set<LLUUID> inventory_selected_uuids = LLAvatarActions::getInventorySelectedUUIDs();
		if (inventory_selected_uuids.empty()) return false; // nothing selected

		bool acceptable = false;
		std::set<LLUUID>::const_iterator it = inventory_selected_uuids.begin();
		const std::set<LLUUID>::const_iterator it_end = inventory_selected_uuids.end();
		for (; it != it_end; ++it)
		{
				LLViewerInventoryCategory* inv_cat = gInventory.getCategory(*it);
				// any category can be offered.
				if (inv_cat)
				{
					acceptable = true;
					continue;
				}

				LLViewerInventoryItem* inv_item = gInventory.getItem(*it);
				// check if inventory item can be given
				if (LLGiveInventory::isInventoryGiveAcceptable(inv_item))
				{
					acceptable = true;
					continue;
				}

				// there are neither item nor category in inventory
				acceptable = false;
				break;
		}
		return acceptable;
	}


	static void build_items_string(const std::set<LLUUID>& inventory_selected_uuids , std::string& items_string)
	{
		llassert(inventory_selected_uuids.size() > 0);

		const std::string& separator = LLTrans::getString("words_separator");
		for (std::set<LLUUID>::const_iterator it = inventory_selected_uuids.begin(); ; )
		{
			LLViewerInventoryCategory* inv_cat = gInventory.getCategory(*it);
			if (NULL != inv_cat)
			{
				items_string = inv_cat->getName();
				break;
			}
			LLViewerInventoryItem* inv_item = gInventory.getItem(*it);
			if (NULL != inv_item)
			{
				items_string.append(inv_item->getName());
			}
			if(++it == inventory_selected_uuids.end())
			{
				break;
			}
			items_string.append(separator);
		}
	}

	struct LLShareInfo : public LLSingleton<LLShareInfo>
	{
		LLSINGLETON_EMPTY_CTOR(LLShareInfo);
	public:
		std::vector<LLAvatarName> mAvatarNames;
		uuid_vec_t mAvatarUuids;
	};

	static void give_inventory_cb(const LLSD& notification, const LLSD& response)
	{
		S32 option = LLNotificationsUtil::getSelectedOption(notification, response);
		// if Cancel pressed
		if (option == 1)
		{
			return;
		}

//		LLInventoryPanel* active_panel = get_active_inventory_panel();
//		if (!active_panel) return;

//		const uuid_set_t inventory_selected_uuids = active_panel->getRootFolder()->getSelectionList();
// [SL:KB] - Patch: Inventory-ShareSelection | Checked: 2011-06-29 (Catznip-2.6.0e) | Added: Catznip-2.6.0e
		uuid_set_t inventory_selected_uuids; 
		const LLSD& sdPayload = notification["payload"];
		for (LLSD::array_const_iterator itItem = sdPayload.beginArray(); itItem != sdPayload.endArray(); ++itItem)
			inventory_selected_uuids.insert(itItem->asUUID());
// [/SL:KB]
		//const std::set<LLUUID> inventory_selected_uuids = LLAvatarActions::getInventorySelectedUUIDs();

		if (inventory_selected_uuids.empty())
		{
			return;
		}

		S32 count = LLShareInfo::instance().mAvatarNames.size();
		bool shared = count && !inventory_selected_uuids.empty();

		// iterate through avatars
		for(S32 i = 0; i < count; ++i)
		{
			const LLUUID& avatar_uuid = LLShareInfo::instance().mAvatarUuids[i];

			// We souldn't open IM session, just calculate session ID for logging purpose. See EXT-6710
			const LLUUID session_id = gIMMgr->computeSessionID(IM_NOTHING_SPECIAL, avatar_uuid);

			std::set<LLUUID>::const_iterator it = inventory_selected_uuids.begin();
			const std::set<LLUUID>::const_iterator it_end = inventory_selected_uuids.end();

			const std::string& separator = LLTrans::getString("words_separator");
			std::string noncopy_item_names;
			LLSD noncopy_items = LLSD::emptyArray();
			// iterate through selected inventory objects
			for (; it != it_end; ++it)
			{
				LLViewerInventoryCategory* inv_cat = gInventory.getCategory(*it);
				if (inv_cat)
				{
					if (!LLGiveInventory::doGiveInventoryCategory(avatar_uuid, inv_cat, session_id, "ItemsShared"))
					{
						shared = false;
					}
					break;
				}
				LLViewerInventoryItem* inv_item = gInventory.getItem(*it);
				if (!inv_item->getPermissions().allowCopyBy(gAgentID))
				{
					if (!noncopy_item_names.empty())
					{
						noncopy_item_names.append(separator);
					}
					noncopy_item_names.append(inv_item->getName());
					noncopy_items.append(*it);
				}
				else
				{
					if (!LLGiveInventory::doGiveInventoryItem(avatar_uuid, inv_item, session_id))
					{
						shared = false;
					}
				}
			}
			if (noncopy_items.beginArray() != noncopy_items.endArray())
			{
				LLSD substitutions;
				substitutions["ITEMS"] = noncopy_item_names;
				LLSD payload;
				payload["agent_id"] = avatar_uuid;
				payload["items"] = noncopy_items;
				payload["success_notification"] = "ItemsShared";
				LLNotificationsUtil::add("CannotCopyWarning", substitutions, payload,
					&LLGiveInventory::handleCopyProtectedItem);
				shared = false;
				break;
			}
		}
		if (shared)
		{
			LLFloaterReg::hideInstance("avatar_picker");
			LLNotificationsUtil::add("ItemsShared");
		}
	}

	/**
	 * Performs "give inventory" operations for provided avatars.
	 *
	 * Sends one requests to give all selected inventory items for each passed avatar.
	 * Avatars are represent by two vectors: names and UUIDs which must be sychronized with each other.
	 *
	 * @param avatar_names - avatar names request to be sent.
	 * @param avatar_uuids - avatar names request to be sent.
	 */
//	static void give_inventory(const uuid_vec_t& avatar_uuids, const std::vector<LLAvatarName> avatar_names)
// [SL:KB] - Patch: Inventory-ShareSelection | Checked: 2011-06-29 (Catznip-2.6.0e) | Added: Catznip-2.6.0e
	static void give_inventory(const uuid_vec_t& avatar_uuids, const std::vector<LLAvatarName> avatar_names, const uuid_set_t inventory_selected_uuids)
// [/SL:KB]
	{
		llassert(avatar_names.size() == avatar_uuids.size());

//		LLInventoryPanel* active_panel = get_active_inventory_panel();
//		if (!active_panel) return;

//		const uuid_set_t inventory_selected_uuids = active_panel->getRootFolder()->getSelectionList();
		//const std::set<LLUUID> inventory_selected_uuids = LLAvatarActions::getInventorySelectedUUIDs();

		if (inventory_selected_uuids.empty())
		{
			return;
		}

		std::string residents;
		LLAvatarActions::buildResidentsString(avatar_names, residents, true);

		std::string items;
		build_items_string(inventory_selected_uuids, items);

		int folders_count = 0;
		std::set<LLUUID>::const_iterator it = inventory_selected_uuids.begin();

		//traverse through selected inventory items and count folders among them
		for ( ; it != inventory_selected_uuids.end() && folders_count <=1 ; ++it)
		{
			LLViewerInventoryCategory* inv_cat = gInventory.getCategory(*it);
			if (NULL != inv_cat)
			{
				folders_count++;
			}
		}

		// EXP-1599
		// In case of sharing multiple folders, make the confirmation
		// dialog contain a warning that only one folder can be shared at a time.
		std::string notification = (folders_count > 1) ? "ShareFolderConfirmation" : "ShareItemsConfirmation";
		LLSD substitutions;
		substitutions["RESIDENTS"] = residents;
		substitutions["ITEMS"] = items;
// [SL:KB] - Patch: Inventory-ShareSelection | Checked: 2011-06-29 (Catznip-2.6.0e) | Added: Catznip-2.6.0e
		LLSD sdPayload;
		for (uuid_set_t::const_iterator itItem = inventory_selected_uuids.begin(); itItem != inventory_selected_uuids.end(); ++itItem)
			sdPayload.append(*itItem);
// [/SL:KB]
		LLShareInfo::instance().mAvatarNames = avatar_names;
		LLShareInfo::instance().mAvatarUuids = avatar_uuids;
//		LLNotificationsUtil::add(notification, substitutions, LLSD(), &give_inventory_cb);
// [SL:KB] - Patch: Inventory-ShareSelection | Checked: 2011-06-29 (Catznip-2.6.0e) | Added: Catznip-2.6.0e
		LLNotificationsUtil::add(notification, substitutions, sdPayload, &give_inventory_cb);
// [/SL:KB]
	}
}

// static
void LLAvatarActions::buildResidentsString(std::vector<LLAvatarName> avatar_names, std::string& residents_string, bool complete_name)
{
	llassert(avatar_names.size() > 0);
	
	std::sort(avatar_names.begin(), avatar_names.end());
	const std::string& separator = LLTrans::getString("words_separator");
	for (std::vector<LLAvatarName>::const_iterator it = avatar_names.begin(); ; )
	{
		// <FS:Ansariel> FIRE-7923: Always show complete name when adding people to something!
		//if(complete_name)
		//{
		//	residents_string.append((*it).getCompleteName());
		//}
		//else
		//{
		//	residents_string.append((*it).getDisplayName());
		//}
		residents_string.append((*it).getCompleteName());
		// </FS:Ansariel>

		if	(++it == avatar_names.end())
		{
			break;
		}
		residents_string.append(separator);
	}
}

// static
void LLAvatarActions::buildResidentsString(const uuid_vec_t& avatar_uuids, std::string& residents_string)
{
	std::vector<LLAvatarName> avatar_names;
	uuid_vec_t::const_iterator it = avatar_uuids.begin();
	for (; it != avatar_uuids.end(); ++it)
	{
		LLAvatarName av_name;
		if (LLAvatarNameCache::get(*it, &av_name))
		{
			avatar_names.push_back(av_name);
		}
	}
	
	// We should check whether the vector is not empty to pass the assertion
	// that avatar_names.size() > 0 in LLAvatarActions::buildResidentsString.
	if (!avatar_names.empty())
	{
		LLAvatarActions::buildResidentsString(avatar_names, residents_string);
	}
}

//static
std::set<LLUUID> LLAvatarActions::getInventorySelectedUUIDs()
{
	std::set<LLFolderViewItem*> inventory_selected;

	LLInventoryPanel* active_panel = action_give_inventory::get_active_inventory_panel();
	if (active_panel)
	{
		inventory_selected= active_panel->getRootFolder()->getSelectionList();
	}

	if (inventory_selected.empty())
	{
		LLSidepanelInventory *sidepanel_inventory = LLFloaterSidePanelContainer::getPanel<LLSidepanelInventory>("inventory");
		if (sidepanel_inventory)
		{
			inventory_selected= sidepanel_inventory->getInboxSelectionList();
		}
	}

	std::set<LLUUID> inventory_selected_uuids;
	for (std::set<LLFolderViewItem*>::iterator it = inventory_selected.begin(), end_it = inventory_selected.end();
		it != end_it;
		++it)
	{
		inventory_selected_uuids.insert(static_cast<LLFolderViewModelItemInventory*>((*it)->getViewModelItem())->getUUID());
	}
	return inventory_selected_uuids;
}

//static
void LLAvatarActions::shareWithAvatars(LLView * panel)
{
	using namespace action_give_inventory;

    LLFloater* root_floater = gFloaterView->getParentFloater(panel);
//	LLFloaterAvatarPicker* picker =
//		LLFloaterAvatarPicker::show(boost::bind(give_inventory, _1, _2), TRUE, FALSE, FALSE, root_floater->getName());
//	if (!picker)
//	{
//		return;
//	}
//
//	picker->setOkBtnEnableCb(boost::bind(is_give_inventory_acceptable));
// [SL:KB] - Patch: Inventory-ShareSelection | Checked: 2011-06-29 (Catznip-2.6.0e) | Added: Catznip-2.6.0e
	const uuid_set_t idItems = getInventorySelectedUUIDs();
	LLFloaterAvatarPicker* picker = LLFloaterAvatarPicker::show(boost::bind(give_inventory, _1, _2, idItems), TRUE, FALSE);
	picker->setOkBtnEnableCb(boost::bind(is_give_inventory_acceptable, idItems));
// [/SL:KB]
	picker->openFriendsTab();
    
    if (root_floater)
    {
        root_floater->addDependentFloater(picker);
    }
	LLNotificationsUtil::add("ShareNotification");
}

// static
bool LLAvatarActions::canShareSelectedItems(LLInventoryPanel* inv_panel /* = NULL*/)
{
	using namespace action_give_inventory;

	if (!inv_panel)
	{
		LLInventoryPanel* active_panel = get_active_inventory_panel();
		if (!active_panel) return false;
		inv_panel = active_panel;
	}

	// check selection in the panel
	LLFolderView* root_folder = inv_panel->getRootFolder();
    if (!root_folder)
    {
        return false;
    }
	const std::set<LLFolderViewItem*> inventory_selected = root_folder->getSelectionList();
	if (inventory_selected.empty()) return false; // nothing selected

	const LLUUID trash_id = gInventory.findCategoryUUIDForType(LLFolderType::FT_TRASH);
	bool can_share = true;
	std::set<LLFolderViewItem*>::const_iterator it = inventory_selected.begin();
	const std::set<LLFolderViewItem*>::const_iterator it_end = inventory_selected.end();
	for (; it != it_end; ++it)
	{
		LLUUID cat_id = static_cast<LLFolderViewModelItemInventory*>((*it)->getViewModelItem())->getUUID();
		LLViewerInventoryCategory* inv_cat = gInventory.getCategory(cat_id);
		// any category can be offered if it's not in trash.
		if (inv_cat)
		{
			if ((cat_id == trash_id) || gInventory.isObjectDescendentOf(cat_id, trash_id))
			{
				can_share = false;
				break;
			}
			continue;
		}

		// check if inventory item can be given
		LLFolderViewItem* item = *it;
		if (!item) return false;
		LLInvFVBridge* bridge = dynamic_cast<LLInvFVBridge*>(item->getViewModelItem());
		if (bridge && bridge->canShare())
		{
			continue;
		}

		// there are neither item nor category in inventory
		can_share = false;
		break;
	}

	return can_share;
}

// static
bool LLAvatarActions::toggleBlock(const LLUUID& id)
{
	LLAvatarName av_name;
	LLAvatarNameCache::get(id, &av_name);

	LLMute mute(id, av_name.getUserName(), LLMute::AGENT);

	if (LLMuteList::getInstance()->isMuted(mute.mID, mute.mName))
	{
		LLMuteList::getInstance()->remove(mute);
		return false;
	}
	else
	{
		LLMuteList::getInstance()->add(mute);
		return true;
	}
}

// static
void LLAvatarActions::toggleMute(const LLUUID& id, U32 flags)
{
	LLAvatarName av_name;
	LLAvatarNameCache::get(id, &av_name);

	LLMuteList* mute_list = LLMuteList::getInstance();
	bool is_muted = mute_list->isMuted(id, flags);

	LLMute mute(id, av_name.getUserName(), LLMute::AGENT);
	if (!is_muted)
	{
		mute_list->add(mute, flags);
	}
	else
	{
		mute_list->remove(mute, flags);
	}
}

// static
void LLAvatarActions::toggleMuteVoice(const LLUUID& id)
{
	toggleMute(id, LLMute::flagVoiceChat);
}

// static
bool LLAvatarActions::canOfferTeleport(const LLUUID& id)
{
	// <FS:Ansariel> RLV support
	// Only allow offering teleports if everyone is a @tplure exception or able to map this avie under @showloc=n
	if (gRlvHandler.hasBehaviour(RLV_BHVR_SHOWLOC))
	{
		const LLRelationship* pBuddyInfo = LLAvatarTracker::instance().getBuddyInfo(id);
		if (gRlvHandler.isException(RLV_BHVR_TPLURE, id, RLV_CHECK_PERMISSIVE) ||
			(pBuddyInfo && pBuddyInfo->isOnline() && pBuddyInfo->isRightGrantedTo(LLRelationship::GRANT_MAP_LOCATION)))
		{
			return true;
		}
		
		return false;
	}
	// </FS:Ansariel>

	// First use LLAvatarTracker::isBuddy()
	// If LLAvatarTracker::instance().isBuddyOnline function only is used
	// then for avatars that are online and not a friend it will return false.
	// But we should give an ability to offer a teleport for such avatars.
	if(LLAvatarTracker::instance().isBuddy(id))
	{
		return LLAvatarTracker::instance().isBuddyOnline(id);
	}

	return true;
}

// static
bool LLAvatarActions::canOfferTeleport(const uuid_vec_t& ids)
{
	// We can't send more than 250 lures in a single message, so disable this
	// button when there are too many id's selected.
	// <FS:Ansariel> Fix edge case with multi-selection containing offlines
	//if(ids.size() > 250) return false;
	//
	//bool result = true;
	//for (uuid_vec_t::const_iterator it = ids.begin(); it != ids.end(); ++it)
	//{
	//	if(!canOfferTeleport(*it))
	//	{
	//		result = false;
	//		break;
	//	}
	//}
	//return result;

	if (ids.size() == 1)
	{
		return canOfferTeleport(ids.front());
	}

	S32 valid_count = 0;
	for (uuid_vec_t::const_iterator it = ids.begin(); it != ids.end(); ++it)
	{
		if (canOfferTeleport(*it))
		{
			valid_count++;
		}
	}
	return (valid_count > 0 && valid_count <= 250);
	// </FS:Ansariel>
}

// <FS:Ansariel> Extra request teleport
// static
bool LLAvatarActions::canRequestTeleport(const LLUUID& id)
{
	if(LLAvatarTracker::instance().isBuddy(id))
	{
		return LLAvatarTracker::instance().isBuddyOnline(id);
	}

	return true;
}

void LLAvatarActions::inviteToGroup(const LLUUID& id)
{
	LLFloaterGroupPicker* widget = LLFloaterReg::showTypedInstance<LLFloaterGroupPicker>("group_picker", LLSD(id));
	if (widget)
	{
		widget->center();
		widget->setPowersMask(GP_MEMBER_INVITE);
		widget->removeNoneOption();
		widget->setSelectGroupCallback(boost::bind(callback_invite_to_group, _1, id));
	}
}

// static
void LLAvatarActions::viewChatHistory(const LLUUID& id)
{
	const std::vector<LLConversation>& conversations = LLConversationLog::instance().getConversations();
	std::vector<LLConversation>::const_iterator iter = conversations.begin();

	for (; iter != conversations.end(); ++iter)
	{
		if (iter->getParticipantID() == id)
		{
			// <FS:Ansariel> External chat history option
			//LLFloaterReg::showInstance("preview_conversation", iter->getSessionID(), true);
			if (gSavedSettings.getBOOL("FSUseBuiltInHistory"))
			{
				LLFloaterReg::showInstance("preview_conversation", iter->getSessionID(), TRUE);
			}
			else
			{
				gViewerWindow->getWindow()->openFile(LLLogChat::makeLogFileName(iter->getHistoryFileName()));
			}
			// </FS:Ansariel>
			return;
		}
	}

	if (LLLogChat::isTranscriptExist(id))
	{
		LLAvatarName avatar_name;
		LLSD extended_id(id);

		LLAvatarNameCache::get(id, &avatar_name);
		extended_id[LL_FCP_COMPLETE_NAME] = avatar_name.getCompleteName();
		// <FS:Ansariel> [Legacy IM logfile names]
		//extended_id[LL_FCP_ACCOUNT_NAME] = avatar_name.getAccountName();
		//LLFloaterReg::showInstance("preview_conversation", extended_id, true);
		if (gSavedSettings.getBOOL("UseLegacyIMLogNames"))
		{
			std::string avatar_user_name = avatar_name.getUserName();
			extended_id[LL_FCP_ACCOUNT_NAME] = avatar_user_name.substr(0, avatar_user_name.find(" Resident"));;
		}
		else
		{
			extended_id[LL_FCP_ACCOUNT_NAME] = avatar_name.getAccountName();
		}

		if (gSavedSettings.getBOOL("FSUseBuiltInHistory"))
		{
			LLFloaterReg::showInstance("preview_conversation", extended_id, TRUE);
		}
		else
		{
			gViewerWindow->getWindow()->openFile(LLLogChat::makeLogFileName(extended_id[LL_FCP_ACCOUNT_NAME].asString()));
		}
		// </FS:Ansariel> [Legacy IM logfile names]
	}
}

// <FS:CR> Open chat history externally
// static
void LLAvatarActions::viewChatHistoryExternally(const LLUUID& id)
{
	if (LLLogChat::isTranscriptExist(id))
	{
		LLAvatarName av_name;

		if (LLAvatarNameCache::get(id, &av_name))
		{
			std::string history_filename;
			if (gSavedSettings.getBOOL("UseLegacyIMLogNames"))
			{
				std::string user_name = av_name.getUserName();
				history_filename = user_name.substr(0, user_name.find(" Resident"));;
			}
			else
			{
				history_filename = LLCacheName::buildUsername(av_name.getUserName());
			}
			gViewerWindow->getWindow()->openFile(LLLogChat::makeLogFileName(history_filename));
		}
	}
}
// </FS:CR>

// [FS:CR] Add to contact set
//static
void LLAvatarActions::addToContactSet(const LLUUID& agent_id)
{
	LLFloaterReg::showInstance("fs_add_contact", agent_id, TRUE);
}

void LLAvatarActions::addToContactSet(const uuid_vec_t& agent_ids)
{
	if (agent_ids.size() == 1)
	{
		LLAvatarActions::addToContactSet(agent_ids.front());
	}
	else
	{
		LLSD data;
		for (uuid_vec_t::const_iterator it = agent_ids.begin(); it != agent_ids.end(); ++it)
		{
			data.append(*it);
		}
		LLFloaterReg::showInstance("fs_add_contact", data, TRUE);
	}
}
// [/FS:CR] Add to contact set

//== private methods ========================================================================================

// static
bool LLAvatarActions::handleRemove(const LLSD& notification, const LLSD& response)
{
	S32 option = LLNotificationsUtil::getSelectedOption(notification, response);

	const LLSD& ids = notification["payload"]["ids"];
	for (LLSD::array_const_iterator itr = ids.beginArray(); itr != ids.endArray(); ++itr)
	{
		LLUUID id = itr->asUUID();
		const LLRelationship* ip = LLAvatarTracker::instance().getBuddyInfo(id);
		if (ip)
		{
			switch (option)
			{
			case 0: // YES
				if( ip->isRightGrantedTo(LLRelationship::GRANT_MODIFY_OBJECTS))
				{
					LLAvatarTracker::instance().empower(id, FALSE);
					LLAvatarTracker::instance().notifyObservers();
				}
				LLAvatarTracker::instance().terminateBuddy(id);
				LLAvatarTracker::instance().notifyObservers();
				break;

			case 1: // NO
			default:
				LL_INFOS() << "No removal performed." << LL_ENDL;
				break;
			}
		}
	}
	return false;
}

// static
bool LLAvatarActions::handlePay(const LLSD& notification, const LLSD& response, LLUUID avatar_id)
{
	S32 option = LLNotificationsUtil::getSelectedOption(notification, response);
	if (option == 0)
	{
		gAgent.setDoNotDisturb(false);
	}

	LLFloaterPayUtil::payDirectly(&give_money, avatar_id, /*is_group=*/false);
	return false;
}

// static
void LLAvatarActions::callback_invite_to_group(LLUUID group_id, LLUUID id)
{
	uuid_vec_t agent_ids;
	agent_ids.push_back(id);
	
	LLFloaterGroupInvite::showForGroup(group_id, &agent_ids);
}


// static
bool LLAvatarActions::callbackAddFriendWithMessage(const LLSD& notification, const LLSD& response)
{
	S32 option = LLNotificationsUtil::getSelectedOption(notification, response);
	if (option == 0)
	{
		requestFriendship(notification["payload"]["id"].asUUID(), 
		    notification["payload"]["name"].asString(),
		    response["message"].asString());
	}
	return false;
}

// static
bool LLAvatarActions::handleKick(const LLSD& notification, const LLSD& response)
{
	S32 option = LLNotification::getSelectedOption(notification, response);

	if (option == 0)
	{
		LLUUID avatar_id = notification["payload"]["avatar_id"].asUUID();
		LLMessageSystem* msg = gMessageSystem;

		msg->newMessageFast(_PREHASH_GodKickUser);
		msg->nextBlockFast(_PREHASH_UserInfo);
		msg->addUUIDFast(_PREHASH_GodID,		gAgent.getID() );
		msg->addUUIDFast(_PREHASH_GodSessionID, gAgent.getSessionID());
		msg->addUUIDFast(_PREHASH_AgentID,   avatar_id );
		msg->addU32("KickFlags", KICK_FLAGS_DEFAULT );
		msg->addStringFast(_PREHASH_Reason,    response["message"].asString() );
		gAgent.sendReliableMessage();
	}
	return false;
}

bool LLAvatarActions::handleFreezeAvatar(const LLSD& notification, const LLSD& response)
{
	S32 option = LLNotification::getSelectedOption(notification, response);

	if (0 == option || 1 == option)
	{
	    U32 flags = 0x0;
	    if (1 == option)
	    {
	        // unfreeze
	        flags |= 0x1;
	    }
	    LLUUID avatar_id = notification["payload"]["avatar_id"].asUUID();
		LLMessageSystem* msg = gMessageSystem;

		msg->newMessage("FreezeUser");
		msg->nextBlock("AgentData");
		msg->addUUID("AgentID", gAgent.getID());
		msg->addUUID("SessionID", gAgent.getSessionID());
		msg->nextBlock("Data");
		msg->addUUID("TargetID", avatar_id );
		msg->addU32("Flags", flags );
		gAgent.sendReliableMessage();
	}
	return false;
}

bool LLAvatarActions::handleEjectAvatar(const LLSD& notification, const LLSD& response)
{
	S32 option = LLNotificationsUtil::getSelectedOption(notification, response);
	if (2 == option)
	{
		return false;
	}
	LLUUID avatar_id = notification["payload"]["avatar_id"].asUUID();
	bool ban_enabled = notification["payload"]["ban_enabled"].asBoolean();

	if (0 == option)
	{
		LLMessageSystem* msg = gMessageSystem;
		U32 flags = 0x0;
		msg->newMessage("EjectUser");
		msg->nextBlock("AgentData");
		msg->addUUID("AgentID", gAgent.getID() );
		msg->addUUID("SessionID", gAgent.getSessionID() );
		msg->nextBlock("Data");
		msg->addUUID("TargetID", avatar_id );
		msg->addU32("Flags", flags );
		gAgent.sendReliableMessage();
	}
	else if (ban_enabled)
	{
		LLMessageSystem* msg = gMessageSystem;

		U32 flags = 0x1;
		msg->newMessage("EjectUser");
		msg->nextBlock("AgentData");
		msg->addUUID("AgentID", gAgent.getID() );
		msg->addUUID("SessionID", gAgent.getSessionID() );
		msg->nextBlock("Data");
		msg->addUUID("TargetID", avatar_id );
		msg->addU32("Flags", flags );
		gAgent.sendReliableMessage();
	}
	return false;
}

bool LLAvatarActions::handleFreeze(const LLSD& notification, const LLSD& response)
{
	S32 option = LLNotification::getSelectedOption(notification, response);
	if (option == 0)
	{
		LLUUID avatar_id = notification["payload"]["avatar_id"].asUUID();
		LLMessageSystem* msg = gMessageSystem;

		msg->newMessageFast(_PREHASH_GodKickUser);
		msg->nextBlockFast(_PREHASH_UserInfo);
		msg->addUUIDFast(_PREHASH_GodID,		gAgent.getID() );
		msg->addUUIDFast(_PREHASH_GodSessionID, gAgent.getSessionID());
		msg->addUUIDFast(_PREHASH_AgentID,   avatar_id );
		msg->addU32("KickFlags", KICK_FLAGS_FREEZE );
		msg->addStringFast(_PREHASH_Reason, response["message"].asString() );
		gAgent.sendReliableMessage();
	}
	return false;
}

bool LLAvatarActions::handleUnfreeze(const LLSD& notification, const LLSD& response)
{
	S32 option = LLNotification::getSelectedOption(notification, response);
	std::string text = response["message"].asString();
	if (option == 0)
	{
		LLUUID avatar_id = notification["payload"]["avatar_id"].asUUID();
		LLMessageSystem* msg = gMessageSystem;

		msg->newMessageFast(_PREHASH_GodKickUser);
		msg->nextBlockFast(_PREHASH_UserInfo);
		msg->addUUIDFast(_PREHASH_GodID,		gAgent.getID() );
		msg->addUUIDFast(_PREHASH_GodSessionID, gAgent.getSessionID());
		msg->addUUIDFast(_PREHASH_AgentID,   avatar_id );
		msg->addU32("KickFlags", KICK_FLAGS_UNFREEZE );
		msg->addStringFast(_PREHASH_Reason,    text );
		gAgent.sendReliableMessage();
	}
	return false;
}

// static
void LLAvatarActions::requestFriendship(const LLUUID& target_id, const std::string& target_name, const std::string& message)
{
	const LLUUID calling_card_folder_id = gInventory.findCategoryUUIDForType(LLFolderType::FT_CALLINGCARD);
	send_improved_im(target_id,
					 target_name,
					 message,
					 IM_ONLINE,
					 IM_FRIENDSHIP_OFFERED,
					 calling_card_folder_id);

	LLSD args;
	args["TO_NAME"] = target_name;

	LLSD payload;
	payload["from_id"] = target_id;
	LLNotificationsUtil::add("FriendshipOffered", args, payload);
}

//static
bool LLAvatarActions::isFriend(const LLUUID& id)
{
	return ( NULL != LLAvatarTracker::instance().getBuddyInfo(id) );
}

// static
bool LLAvatarActions::isBlocked(const LLUUID& id)
{
	LLAvatarName av_name;
	LLAvatarNameCache::get(id, &av_name);
	return LLMuteList::getInstance()->isMuted(id, av_name.getUserName());
}

// static
bool LLAvatarActions::isVoiceMuted(const LLUUID& id)
{
	return LLMuteList::getInstance()->isMuted(id, LLMute::flagVoiceChat);
}

// static
bool LLAvatarActions::canBlock(const LLUUID& id)
{
	LLAvatarName av_name;
	LLAvatarNameCache::get(id, &av_name);

	std::string full_name = av_name.getUserName();
	bool is_linden = (full_name.find("Linden") != std::string::npos);
	bool is_self = id == gAgentID;
	return !is_self && !is_linden;
}

// [SL:KB] - Patch: UI-SidepanelPeople | Checked: 2010-12-03 (Catznip-2.4.0g) | Modified: Catznip-2.4.0g
void LLAvatarActions::report(const LLUUID& idAgent)
{
	LLAvatarName avName;
	LLAvatarNameCache::get(idAgent, &avName);
	
	LLFloaterReporter::showFromAvatar(idAgent, avName.getCompleteName());
}

bool LLAvatarActions::canZoomIn(const LLUUID& idAgent)
{
	// <FS:Ansariel> Firestorm radar support
	//return gObjectList.findObject(idAgent);

	LLViewerObject* object = gObjectList.findObject(idAgent);
	if (object)
	{
		return true;
	}
	else
	{
		// Special case for SL since interest list changes
		FSRadarEntry* entry = FSRadar::getInstance()->getEntry(idAgent);
#ifdef OPENSIM
		if (LLGridManager::getInstance()->isInOpenSim())
		{
			return (entry && entry->getRange() <= gSavedSettings.getF32("RenderFarClip"));
		}
		else
#endif
		{
			return (entry != NULL);
		}
	}
	// </FS:Ansariel>
}

void LLAvatarActions::zoomIn(const LLUUID& idAgent)
{
	// <FS:Ansariel> Firestorm radar support
	//handle_zoom_to_object(idAgent);

	FSRadarEntry* entry = FSRadar::getInstance()->getEntry(idAgent);
	if (entry)
	{
		handle_zoom_to_object(idAgent, entry->getGlobalPos());
	}
	else
	{
		handle_zoom_to_object(idAgent);
	}
	// </FS:Ansariel>
}

void LLAvatarActions::getScriptInfo(const LLUUID& idAgent)
{
	LL_INFOS() << "Reporting Script Info for avatar: " << idAgent.asString() << LL_ENDL;
	FSLSLBridge::instance().viewerToLSL("getScriptInfo|" + idAgent.asString() + "|" + (gSavedSettings.getBOOL("FSScriptInfoExtended") ? "1" : "0"));
}


//
// Parcel actions
//


// Defined in llworld.cpp
LLVector3d unpackLocalToGlobalPosition(U32 compact_local, const LLVector3d& region_origin, F32 width_scale_factor);

// static - Checked: 2010-12-03 (Catznip-2.4.0g) | Added: Catznip-2.4.0g
bool getRegionAndPosGlobalFromAgentID(const LLUUID& idAgent, const LLViewerRegion** ppRegion, LLVector3d* pPosGlobal)
{
	// Try looking up the agent in gObjectList
	const LLViewerObject* pAvatarObj = gObjectList.findObject(idAgent);
	if (pAvatarObj)
	{
		if (ppRegion)
			*ppRegion = pAvatarObj->getRegion();
		if (pPosGlobal)
			*pPosGlobal = pAvatarObj->getPositionGlobal();
		return (pAvatarObj->isAvatar()) && (NULL != pAvatarObj->getRegion());
	}

	// Walk over each region we're connected to and try finding the agent on one of them
	LLWorld::region_list_t::const_iterator itRegion = LLWorld::getInstance()->getRegionList().begin();
	LLWorld::region_list_t::const_iterator endRegion = LLWorld::getInstance()->getRegionList().end();
	for (; itRegion != endRegion; ++itRegion)
	{
		const LLViewerRegion* pRegion = *itRegion;
		for (S32 idxRegionAgent = 0, cntRegionAgent = pRegion->mMapAvatars.size(); idxRegionAgent < cntRegionAgent; idxRegionAgent++)
		{
			if (pRegion->mMapAvatarIDs.at(idxRegionAgent) == idAgent)
			{
				if (ppRegion)
					*ppRegion = pRegion;
				if (pPosGlobal)
					*pPosGlobal = unpackLocalToGlobalPosition(pRegion->mMapAvatars.at(idxRegionAgent), pRegion->getOriginGlobal(), pRegion->getWidthScaleFactor());
				return (NULL != pRegion);
			}
		}
	}

	// Couldn't find the agent anywhere
	return false;
}

// static - Checked: 2010-12-03 (Catznip-2.4.0g) | Added: Catznip-2.4.0g
inline bool getRegionFromAgentID(const LLUUID& idAgent, const LLViewerRegion** ppRegion)
{
	return getRegionAndPosGlobalFromAgentID(idAgent, ppRegion, NULL);
}

// static - Checked: 2010-12-03 (Catznip-2.4.0g) | Added: Catznip-2.4.0g
inline bool getPosGlobalFromAgentID(const LLUUID& idAgent, LLVector3d& posGlobal)
{
	return getRegionAndPosGlobalFromAgentID(idAgent, NULL, &posGlobal);
}

// static - Checked: 2010-12-03 (Catznip-2.4.0g) | Added: Catznip-2.4.0g
bool LLAvatarActions::canLandFreezeOrEject(const LLUUID& idAgent)
{
	uuid_vec_t idAgents;
	idAgents.push_back(idAgent);
	return canLandFreezeOrEjectMultiple(idAgents);
}

// static - Checked: 2010-12-03 (Catznip-2.4.0g) | Added: Catznip-2.4.0g
bool LLAvatarActions::canLandFreezeOrEjectMultiple(uuid_vec_t& idAgents, bool fFilter /*=false*/)
{
	if (gAgent.isGodlikeWithoutAdminMenuFakery())
		return true;					// Gods can always freeze

	uuid_vec_t::iterator itAgent = idAgents.begin(); bool fCanFreeze = false;
	while ( (itAgent != idAgents.end()) && ((fFilter) || (!fCanFreeze)) )
	{
		const LLViewerRegion* pRegion = NULL; LLVector3d posGlobal;
		if (getRegionAndPosGlobalFromAgentID(*itAgent, &pRegion, &posGlobal))
		{
			// NOTE: we actually don't always need the parcel, but attempting to get it now will help with setting fBanEnabled when ejecting
			const LLParcel* pParcel = LLViewerParcelMgr::getInstance()->selectParcelAt(posGlobal)->getParcel();
			const LLVector3 posRegion = pRegion->getPosRegionFromGlobal(posGlobal);
			if ( (pRegion->getOwner() == gAgent.getID()) || (pRegion->isEstateManager()) || (pRegion->isOwnedSelf(posRegion)) ||
				 ((pRegion->isOwnedGroup(posRegion)) && (pParcel) && (gAgent.hasPowerInGroup(pParcel->getOwnerID(), GP_LAND_ADMIN))) )
			{
				fCanFreeze = true;
				++itAgent;
				continue;
			}
		}
		if (fFilter)
			itAgent = idAgents.erase(itAgent);
		else
			++itAgent;
	}
	return fCanFreeze;
}

// static - Checked: 2010-12-03 (Catznip-2.4.0g) | Added: Catznip-2.4.0g
void LLAvatarActions::landEject(const LLUUID& idAgent)
{
	LL_INFOS() << "landeject " << idAgent << LL_ENDL;
	uuid_vec_t idAgents;
	idAgents.push_back(idAgent);
	landEjectMultiple(idAgents);
}

// static - Checked: 2010-12-03 (Catznip-2.4.0g) | Added: Catznip-2.4.0g
void LLAvatarActions::landEjectMultiple(const uuid_vec_t& idAgents)
{
	uuid_vec_t idEjectAgents(idAgents);
	if (!canLandFreezeOrEjectMultiple(idEjectAgents, true))
	{
		LL_WARNS() << "Not allowed to eject" << LL_ENDL;
		return;
	}

	LLSD args, payload; std::string strMsgName, strResidents; bool fBanEnabled = false;
	for (uuid_vec_t::const_iterator itAgent = idEjectAgents.begin(); itAgent != idEjectAgents.end(); ++itAgent)
	{
		const LLUUID& idAgent = *itAgent; LLVector3d posGlobal;
		if ( (!fBanEnabled) && (getPosGlobalFromAgentID(idAgent, posGlobal)) )
		{
			const LLParcel* pParcel = LLViewerParcelMgr::getInstance()->selectParcelAt(posGlobal)->getParcel();
			fBanEnabled = (pParcel) && (LLViewerParcelMgr::getInstance()->isParcelOwnedByAgent(pParcel, GP_LAND_MANAGE_BANNED));
		}

		if (idEjectAgents.begin() != itAgent)
			strResidents += "\n";
		strResidents += LLSLURL("agent", idAgent, (!gRlvHandler.hasBehaviour(RLV_BHVR_SHOWNAMES)) ? "completename" : "rlvanonym").getSLURLString();
		payload["ids"].append(*itAgent);
	}

	if (1 == payload["ids"].size())
	{
		args["AVATAR_NAME"] = strResidents;
		strMsgName = (fBanEnabled) ? "EjectAvatarFullname" : "EjectAvatarFullnameNoBan";
	}
	else
	{
		args["RESIDENTS"] = strResidents;
		strMsgName = (fBanEnabled) ? "EjectAvatarMultiple" : "EjectAvatarMultipleNoBan";
	}

	payload["ban_enabled"] = fBanEnabled;
	LLNotificationsUtil::add(strMsgName, args, payload, &callbackLandEject);
}

// static - Checked: 2010-12-03 (Catznip-2.4.0g) | Added: Catznip-2.4.0g
bool LLAvatarActions::callbackLandEject(const LLSD& notification, const LLSD& response)
{
	S32 idxOption = LLNotificationsUtil::getSelectedOption(notification, response);
	if (2 == idxOption)							// Cancel button.
		return false;

	bool fBanEnabled = notification["payload"]["ban_enabled"].asBoolean();
	if ( (0 == idxOption) || (fBanEnabled) )	// Eject button (or Eject + Ban)
	{
		const LLSD& idAgents = notification["payload"]["ids"];
		for (LLSD::array_const_iterator itAgent = idAgents.beginArray(); itAgent != idAgents.endArray(); ++itAgent)
		{
			const LLUUID idAgent = itAgent->asUUID(); const LLViewerRegion* pAgentRegion = NULL;
			if (getRegionFromAgentID(idAgent, &pAgentRegion))
			{
				// This is tricky. It is similar to say if it is not an 'Eject' button, and it is also not an 'Cancel' button, 
				// and ban_enabled==true, it should be the 'Eject and Ban' button.
				U32 flags = ( (0 != idxOption) && (fBanEnabled)	) ? 0x1 : 0x0;

				gMessageSystem->newMessage("EjectUser");
				gMessageSystem->nextBlock("AgentData");
				gMessageSystem->addUUID("AgentID", gAgent.getID());
				gMessageSystem->addUUID("SessionID", gAgent.getSessionID());
				gMessageSystem->nextBlock("Data");
				gMessageSystem->addUUID("TargetID", idAgent);
				gMessageSystem->addU32("Flags", flags);
				gMessageSystem->sendReliable(pAgentRegion->getHost());
			}
		}
	}
	return false;
}

// static - Checked: 2010-12-03 (Catznip-2.4.0g) | Added: Catznip-2.4.0g
void LLAvatarActions::landFreeze(const LLUUID& idAgent)
{
	LL_INFOS() << "landfreezing " << idAgent << LL_ENDL;
	uuid_vec_t idAgents;
	idAgents.push_back(idAgent);
	landFreezeMultiple(idAgents);
}

// static - Checked: 2010-12-03 (Catznip-2.4.0g) | Added: Catznip-2.4.0g
void LLAvatarActions::landFreezeMultiple(const uuid_vec_t& idAgents)
{
	uuid_vec_t idEjectAgents(idAgents);
	if (!canLandFreezeOrEjectMultiple(idEjectAgents, true))
		return;

	LLSD args, payload; std::string strMsgName, strResidents;
	for (uuid_vec_t::const_iterator itAgent = idEjectAgents.begin(); itAgent != idEjectAgents.end(); ++itAgent)
	{
		const LLUUID& idAgent = *itAgent;
		if (idEjectAgents.begin() != itAgent)
			strResidents += "\n";
		strResidents += LLSLURL("agent", idAgent, (!gRlvHandler.hasBehaviour(RLV_BHVR_SHOWNAMES)) ? "completename" : "rlvanonym").getSLURLString();
		payload["ids"].append(*itAgent);
	}

	if (1 == payload["ids"].size())
	{
		args["AVATAR_NAME"] = strResidents;
		strMsgName = "FreezeAvatarFullname";
	}
	else
	{
		args["RESIDENTS"] = strResidents;
		strMsgName = "FreezeAvatarMultiple";
	}

	LLNotificationsUtil::add(strMsgName, args, payload, &callbackLandFreeze);
}

// static - Checked: 2010-12-03 (Catznip-2.4.0g) | Added: Catznip-2.4.0g
bool LLAvatarActions::callbackLandFreeze(const LLSD& notification, const LLSD& response)
{
	S32 idxOption = LLNotificationsUtil::getSelectedOption(notification, response);
	if ( (0 == idxOption) || (1 == idxOption) )
	{
		U32 flags = (0 == idxOption) ? 0x0 : 0x1;

		const LLSD& idAgents = notification["payload"]["ids"];
		for (LLSD::array_const_iterator itAgent = idAgents.beginArray(); itAgent != idAgents.endArray(); ++itAgent)
		{
			const LLUUID idAgent = itAgent->asUUID(); const LLViewerRegion* pAgentRegion = NULL;
			if (getRegionFromAgentID(idAgent, &pAgentRegion))
			{
				gMessageSystem->newMessage("FreezeUser");
				gMessageSystem->nextBlock("AgentData");
				gMessageSystem->addUUID("AgentID", gAgent.getID());
				gMessageSystem->addUUID("SessionID", gAgent.getSessionID());
				gMessageSystem->nextBlock("Data");
				gMessageSystem->addUUID("TargetID", idAgent);
				gMessageSystem->addU32("Flags", flags);
				gMessageSystem->sendReliable(pAgentRegion->getHost());
			}
		}
	}
	return false;
}

//
// Estate actions
//

typedef std::vector<std::string> strings_t;

// Copy/paste from LLPanelRegionInfo::sendEstateOwnerMessage
void sendEstateOwnerMessage(const LLViewerRegion* pRegion, const std::string& request, const LLUUID& invoice, const strings_t& strings)
{
	if (pRegion)
	{
		LL_INFOS() << "Sending estate request '" << request << "'" << LL_ENDL;
		gMessageSystem->newMessage("EstateOwnerMessage");
		gMessageSystem->nextBlockFast(_PREHASH_AgentData);
		gMessageSystem->addUUIDFast(_PREHASH_AgentID, gAgent.getID());
		gMessageSystem->addUUIDFast(_PREHASH_SessionID, gAgent.getSessionID());
		gMessageSystem->addUUIDFast(_PREHASH_TransactionID, LLUUID::null); //not used
		gMessageSystem->nextBlock("MethodData");
		gMessageSystem->addString("Method", request);
		gMessageSystem->addUUID("Invoice", invoice);
		if(strings.empty())
		{
			gMessageSystem->nextBlock("ParamList");
			gMessageSystem->addString("Parameter", NULL);
		}
		else
		{
			strings_t::const_iterator it = strings.begin();
			strings_t::const_iterator end = strings.end();
			for(; it != end; ++it)
			{
				gMessageSystem->nextBlock("ParamList");
				gMessageSystem->addString("Parameter", *it);
			}
		}
		gMessageSystem->sendReliable(pRegion->getHost());
	}
}

// static - Checked: 2010-12-03 (Catznip-2.4.0g) | Added: Catznip-2.4.0g
bool LLAvatarActions::canEstateKickOrTeleportHome(const LLUUID& idAgent)
{
	uuid_vec_t idAgents;
	idAgents.push_back(idAgent);
	return canEstateKickOrTeleportHomeMultiple(idAgents);
}

// static - Checked: 2010-12-03 (Catznip-2.4.0g) | Added: Catznip-2.4.0g
bool LLAvatarActions::canEstateKickOrTeleportHomeMultiple(uuid_vec_t& idAgents, bool fFilter /*=false*/)
{
	if (gAgent.isGodlikeWithoutAdminMenuFakery())
		return true;		// Gods can always kick

	uuid_vec_t::iterator itAgent = idAgents.begin(); bool fCanKick = false;
	while ( (itAgent != idAgents.end()) && ((fFilter) || (!fCanKick)) )
	{
		const LLViewerRegion* pRegion = NULL;
		if ( (getRegionFromAgentID(*itAgent, &pRegion)) && ((pRegion->getOwner() == gAgent.getID()) || (pRegion->isEstateManager())) )
		{
			fCanKick = true;
			++itAgent;		// Estate owners/managers can kick
			continue;
		}

		if (fFilter)
			itAgent = idAgents.erase(itAgent);
		else
			++itAgent;
	}
	return fCanKick;
}

// static - Checked: 2010-12-03 (Catznip-2.4.0g) | Added: Catznip-2.4.0g
void LLAvatarActions::estateKick(const LLUUID& idAgent)
{
	LL_INFOS() << "estatekick " << idAgent << LL_ENDL;
	uuid_vec_t idAgents;
	idAgents.push_back(idAgent);
	estateKickMultiple(idAgents);
}

// static - Checked: 2010-12-03 (Catznip-2.4.0g) | Added: Catznip-2.4.0g
void LLAvatarActions::estateKickMultiple(const uuid_vec_t& idAgents)
{
	uuid_vec_t idEjectAgents(idAgents);
	if (!canEstateKickOrTeleportHomeMultiple(idEjectAgents, true))
		return;

	LLSD args, payload; std::string strMsgName, strResidents;
	for (uuid_vec_t::const_iterator itAgent = idEjectAgents.begin(); itAgent != idEjectAgents.end(); ++itAgent)
	{
		const LLUUID& idAgent = *itAgent;
		if (idEjectAgents.begin() != itAgent)
			strResidents += "\n";
		strResidents += LLSLURL("agent", idAgent, (!gRlvHandler.hasBehaviour(RLV_BHVR_SHOWNAMES)) ? "completename" : "rlvanonym").getSLURLString();
		payload["ids"].append(*itAgent);
	}

	if (1 == payload["ids"].size())
	{
		args["EVIL_USER"] = strResidents;
		strMsgName = "EstateKickUser";
	}
	else
	{
		args["RESIDENTS"] = strResidents;
		strMsgName = "EstateKickMultiple";
	}

	LLNotificationsUtil::add(strMsgName, args, payload, &callbackEstateKick);
}

// static - Checked: 2010-12-03 (Catznip-2.4.0g) | Added: Catznip-2.4.0g
bool LLAvatarActions::callbackEstateKick(const LLSD& notification, const LLSD& response)
{
	S32 idxOption = LLNotificationsUtil::getSelectedOption(notification, response);
	if (0 == idxOption)
	{
		const LLSD& idAgents = notification["payload"]["ids"];
		for (LLSD::array_const_iterator itAgent = idAgents.beginArray(); itAgent != idAgents.endArray(); ++itAgent)
		{
			const LLViewerRegion* pRegion = NULL;
			if (getRegionFromAgentID(itAgent->asUUID(), &pRegion))
			{
				strings_t strings;
				strings.push_back(itAgent->asString());

				sendEstateOwnerMessage(pRegion, "kickestate", LLUUID::generateNewID(), strings);
			}
		}
	}
	return false;
}

// static - Checked: 2010-12-03 (Catznip-2.4.0g) | Added: Catznip-2.4.0g
void LLAvatarActions::estateTeleportHome(const LLUUID& idAgent)
{
	LL_INFOS() << "estateTpHome " << idAgent << LL_ENDL;
	uuid_vec_t idAgents;
	idAgents.push_back(idAgent);
	estateTeleportHomeMultiple(idAgents);
}

// static - Checked: 2010-12-03 (Catznip-2.4.0g) | Added: Catznip-2.4.0g
void LLAvatarActions::estateTeleportHomeMultiple(const uuid_vec_t& idAgents)
{
	uuid_vec_t idEjectAgents(idAgents);
	if (!canEstateKickOrTeleportHomeMultiple(idEjectAgents, true))
		return;

	LLSD args, payload; std::string strMsgName, strResidents;
	for (uuid_vec_t::const_iterator itAgent = idEjectAgents.begin(); itAgent != idEjectAgents.end(); ++itAgent)
	{
		const LLUUID& idAgent = *itAgent;
		if (idEjectAgents.begin() != itAgent)
			strResidents += "\n";
		strResidents += LLSLURL("agent", idAgent, (!gRlvHandler.hasBehaviour(RLV_BHVR_SHOWNAMES)) ? "completename" : "rlvanonym").getSLURLString();
		payload["ids"].append(*itAgent);
	}

	if (1 == payload["ids"].size())
	{
		args["AVATAR_NAME"] = strResidents;
		strMsgName = "EstateTeleportHomeUser";
	}
	else
	{
		args["RESIDENTS"] = strResidents;
		strMsgName = "EstateTeleportHomeMultiple";
	}

	LLNotificationsUtil::add(strMsgName, args, payload, &callbackEstateTeleportHome);
}

// static - Checked: 2010-12-03 (Catznip-2.4.0g) | Added: Catznip-2.4.0g
bool LLAvatarActions::callbackEstateTeleportHome(const LLSD& notification, const LLSD& response)
{
	S32 idxOption = LLNotificationsUtil::getSelectedOption(notification, response);
	if (0 == idxOption)
	{
		const LLSD& idAgents = notification["payload"]["ids"];
		for (LLSD::array_const_iterator itAgent = idAgents.beginArray(); itAgent != idAgents.endArray(); ++itAgent)
		{
			const LLViewerRegion* pRegion = NULL;
			if (getRegionFromAgentID(itAgent->asUUID(), &pRegion))
			{
				strings_t strings;
				strings.push_back(gAgent.getID().asString());
				strings.push_back(itAgent->asString());

				sendEstateOwnerMessage(pRegion, "teleporthomeuser", LLUUID::generateNewID(), strings);
			}
		}
	}
	return false;
}
// [/SL:KB]

// <FS:Ansariel> Estate ban user
void LLAvatarActions::estateBan(const LLUUID& idAgent)
{
	uuid_vec_t idAgents;
	idAgents.push_back(idAgent);
	estateBanMultiple(idAgents);
}

void LLAvatarActions::estateBanMultiple(const uuid_vec_t& idAgents)
{
	LLViewerRegion* region = gAgent.getRegion();
	if (!region)
	{
		return;
	}

	uuid_vec_t idEjectAgents(idAgents);
	if (!canEstateKickOrTeleportHomeMultiple(idEjectAgents, true))
		return;

	LLSD args, payload; std::string strMsgName, strResidents;
	for (uuid_vec_t::const_iterator itAgent = idEjectAgents.begin(); itAgent != idEjectAgents.end(); ++itAgent)
	{
		const LLUUID& idAgent = *itAgent;
		if (idEjectAgents.begin() != itAgent)
			strResidents += "\n";
		strResidents += LLSLURL("agent", idAgent, (!gRlvHandler.hasBehaviour(RLV_BHVR_SHOWNAMES)) ? "completename" : "rlvanonym").getSLURLString();
		payload["ids"].append(*itAgent);
	}

	std::string owner = LLSLURL("agent", region->getOwner(), "inspect").getSLURLString();
	if (gAgent.isGodlike())
	{
		LLStringUtil::format_map_t owner_args;
		owner_args["[OWNER]"] = owner;
		args["ALL_ESTATES"] = LLTrans::getString("RegionInfoAllEstatesOwnedBy", owner_args);
	}
	else if (region->getOwner() == gAgent.getID())
	{
		args["ALL_ESTATES"] = LLTrans::getString("RegionInfoAllEstatesYouOwn");
	}
	else if (region->isEstateManager())
	{
		LLStringUtil::format_map_t owner_args;
		owner_args["[OWNER]"] = owner.c_str();
		args["ALL_ESTATES"] = LLTrans::getString("RegionInfoAllEstatesYouManage", owner_args);
	}

	if (1 == payload["ids"].size())
	{
		args["EVIL_USER"] = strResidents;
		strMsgName = "EstateBanUser";
	}
	else
	{
		args["RESIDENTS"] = strResidents;
		strMsgName = "EstateBanUserMultiple";
	}

	LLNotificationsUtil::add(strMsgName, args, payload, &callbackEstateBan);
}

bool LLAvatarActions::callbackEstateBan(const LLSD& notification, const LLSD& response)
{
	LLViewerRegion* region = gAgent.getRegion();
	S32 idxOption = LLNotificationsUtil::getSelectedOption(notification, response);

	if (0 == idxOption || 1 == idxOption)
	{
		const LLSD& idAgents = notification["payload"]["ids"];
		for (LLSD::array_const_iterator itAgent = idAgents.beginArray(); itAgent != idAgents.endArray(); ++itAgent)
		{
			if (region->getOwner() == itAgent->asUUID())
			{
				// Can't ban the owner!
				continue;
			}

			U32 flags = ESTATE_ACCESS_BANNED_AGENT_ADD | ESTATE_ACCESS_ALLOWED_AGENT_REMOVE;

			if (itAgent + 1 != idAgents.endArray())
			{
				flags |= ESTATE_ACCESS_NO_REPLY;
			}

			if (idxOption == 1)
			{
				// All estates, either than I own or manage for this owner.  
				// This will be verified on simulator. JC
				if (!region)
				{
					break;
				}

				if (region->getOwner() == gAgent.getID()
					|| gAgent.isGodlike())
				{
					flags |= ESTATE_ACCESS_APPLY_TO_ALL_ESTATES;
				}
				else if (region->isEstateManager())
				{
					flags |= ESTATE_ACCESS_APPLY_TO_MANAGED_ESTATES;
				}
			}

			LLFloaterRegionInfo::nextInvoice();
			LLPanelEstateAccess::sendEstateAccessDelta(flags, itAgent->asUUID());
		}
	}
	return false;
}
// </FS:Ansariel> Estate ban user

// <FS:Ansariel> Derender
//static
void LLAvatarActions::derender(const LLUUID& agent_id, bool permanent)
{
	LLAvatarNameCache::get(agent_id, boost::bind(&LLAvatarActions::onDerenderAvatarNameLookup, _1, _2, permanent));
}

//static
void LLAvatarActions::derenderMultiple(const uuid_vec_t& agent_ids, bool permanent)
{
	for (uuid_vec_t::const_iterator it = agent_ids.begin(); it != agent_ids.end(); it++)
	{
		LLAvatarNameCache::get((*it), boost::bind(&LLAvatarActions::onDerenderAvatarNameLookup, _1, _2, permanent));
	}
}

//static
void LLAvatarActions::onDerenderAvatarNameLookup(const LLUUID& agent_id, const LLAvatarName& av_name, bool permanent)
{
	FSAssetBlacklist::getInstance()->addNewItemToBlacklist(agent_id, av_name.getUserName(), "", LLAssetType::AT_PERSON, permanent, permanent);

	LLViewerObject* av_obj = gObjectList.findObject(agent_id);
	if (av_obj)
	{
		gObjectList.killObject(av_obj);
	}
}
// </FS:Ansariel> Derender<|MERGE_RESOLUTION|>--- conflicted
+++ resolved
@@ -107,7 +107,6 @@
 
 std::string getProfileURL(const std::string& agent_name, bool feed_only)
 {
-<<<<<<< HEAD
 	// <FS:Ansariel> OpenSim support
     //std::string url = "[WEB_PROFILE_URL][AGENT_NAME][FEED_ONLY]";
 	//LLSD subs;
@@ -142,13 +141,6 @@
 	// </FS:Ansariel>
 
 	subs["AGENT_NAME"] = agent_name;
-=======
-    std::string url = "[WEB_PROFILE_URL][AGENT_NAME][FEED_ONLY]";
-	LLSD subs;
-	subs["WEB_PROFILE_URL"] = LLGridManager::getInstance()->getWebProfileURL();
-	subs["AGENT_NAME"] = agent_name;
-    subs["FEED_ONLY"] = feed_only ? "/?feed_only=true" : "";
->>>>>>> b8aa22d6
 	url = LLWeb::expandURLSubstitutions(url, subs);
 	LLStringUtil::toLower(url);
 	return url;
@@ -477,74 +469,6 @@
 {
 	if (avatar_id.notNull())
 	{
-		LLFloaterReg::showInstance("profile", LLSD().with("id", avatar_id));
-	}
-}
-
-// static
-void LLAvatarActions::showPicks(const LLUUID& avatar_id)
-{
-	if (avatar_id.notNull())
-	{
-        LLFloaterProfile* profilefloater = dynamic_cast<LLFloaterProfile*>(LLFloaterReg::showInstance("profile", LLSD().with("id", avatar_id)));
-        if (profilefloater)
-        {
-            profilefloater->showPick();
-        }
-	}
-}
-
-// static
-void LLAvatarActions::showPick(const LLUUID& avatar_id, const LLUUID& pick_id)
-{
-<<<<<<< HEAD
-	// Use different floater XML for our profile to be able to save its rect.
-	return avatar_id == gAgentID ? "my_profile_web" : "profile_web";
-=======
-	if (avatar_id.notNull())
-	{
-        LLFloaterProfile* profilefloater = dynamic_cast<LLFloaterProfile*>(LLFloaterReg::showInstance("profile", LLSD().with("id", avatar_id)));
-        if (profilefloater)
-        {
-            profilefloater->showPick(pick_id);
-        }
-	}
->>>>>>> b8aa22d6
-}
-
-// static
-bool LLAvatarActions::isPickTabSelected(const LLUUID& avatar_id)
-{
-    if (avatar_id.notNull())
-    {
-        LLFloaterProfile* profilefloater = LLFloaterReg::findTypedInstance<LLFloaterProfile>("profile", LLSD().with("id", avatar_id));
-        if (profilefloater)
-        {
-            return profilefloater->isPickTabSelected();
-        }
-    }
-    return false;
-}
-
-// static
-void LLAvatarActions::showClassifieds(const LLUUID& avatar_id)
-{
-	if (avatar_id.notNull())
-	{
-        LLFloaterProfile* profilefloater = dynamic_cast<LLFloaterProfile*>(LLFloaterReg::showInstance("profile", LLSD().with("id", avatar_id)));
-        if (profilefloater)
-        {
-            profilefloater->showClassified();
-        }
-	}
-}
-
-// static
-<<<<<<< HEAD
-void LLAvatarActions::showProfile(const LLUUID& avatar_id)
-{
-	if (avatar_id.notNull())
-	{
 		// <FS:Ansariel> Profile selection
 		//LLFloaterReg::showInstance("profile", LLSD().with("id", avatar_id));
 		LLFloaterReg::showInstance(gSavedSettings.getBOOL("FSUseOwnProfiles") ? "fs_floater_profile" : "profile", LLSD().with("id", avatar_id));
@@ -665,13 +589,10 @@
 }
 
 // static
-=======
->>>>>>> b8aa22d6
 void LLAvatarActions::showClassified(const LLUUID& avatar_id, const LLUUID& classified_id, bool edit)
 {
 	if (avatar_id.notNull())
 	{
-<<<<<<< HEAD
 		// <FS:Ansariel> Profile selection
 		if (gSavedSettings.getBOOL("FSUseOwnProfiles"))
 		{
@@ -684,19 +605,14 @@
 		else
 		{
 		// </FS:Ansariel>
-=======
->>>>>>> b8aa22d6
         LLFloaterProfile* profilefloater = dynamic_cast<LLFloaterProfile*>(LLFloaterReg::showInstance("profile", LLSD().with("id", avatar_id)));
         if (profilefloater)
         {
             profilefloater->showClassified(classified_id, edit);
         }
-<<<<<<< HEAD
 		// <FS:Ansariel> Profile selection
 		}
 		// </FS:Ansariel>
-=======
->>>>>>> b8aa22d6
 	}
 }
 
@@ -711,26 +627,10 @@
 
 //static
 LLFloater* LLAvatarActions::getProfileFloater(const LLUUID& avatar_id)
-<<<<<<< HEAD
 {
     LLFloaterProfile* floater = LLFloaterReg::findTypedInstance<LLFloaterProfile>("profile", LLSD().with("id", avatar_id));
     return floater;
 }
-
-// static
-void LLAvatarActions::showProfileWeb(const LLUUID& avatar_id)
-{
-    if (avatar_id.notNull())
-    {
-        LLAvatarNameCache::get(avatar_id, boost::bind(&on_avatar_name_show_profile, _1, _2));
-    }
-=======
-{
-    LLFloaterProfile* floater = LLFloaterReg::findTypedInstance<LLFloaterProfile>("profile", LLSD().with("id", avatar_id));
-    return floater;
->>>>>>> b8aa22d6
-}
-
 
 //static 
 void LLAvatarActions::hideProfile(const LLUUID& avatar_id)
