/** 
 * @file llavataractions.cpp
 * @brief Friend-related actions (add, remove, offer teleport, etc)
 *
 * $LicenseInfo:firstyear=2009&license=viewergpl$
 * 
 * Copyright (c) 2009, Linden Research, Inc.
 * 
 * Second Life Viewer Source Code
 * The source code in this file ("Source Code") is provided by Linden Lab
 * to you under the terms of the GNU General Public License, version 2.0
 * ("GPL"), unless you have obtained a separate licensing agreement
 * ("Other License"), formally executed by you and Linden Lab.  Terms of
 * the GPL can be found in doc/GPL-license.txt in this distribution, or
 * online at http://secondlifegrid.net/programs/open_source/licensing/gplv2
 * 
 * There are special exceptions to the terms and conditions of the GPL as
 * it is applied to this Source Code. View the full text of the exception
 * in the file doc/FLOSS-exception.txt in this software distribution, or
 * online at
 * http://secondlifegrid.net/programs/open_source/licensing/flossexception
 * 
 * By copying, modifying or distributing this software, you acknowledge
 * that you have read and understood your obligations described above,
 * and agree to abide by those obligations.
 * 
 * ALL LINDEN LAB SOURCE CODE IS PROVIDED "AS IS." LINDEN LAB MAKES NO
 * WARRANTIES, EXPRESS, IMPLIED OR OTHERWISE, REGARDING ITS ACCURACY,
 * COMPLETENESS OR PERFORMANCE.
 * $/LicenseInfo$
 */


#include "llviewerprecompiledheaders.h"

#include "llavataractions.h"

<<<<<<< HEAD
#include "llavatarnamecache.h"	// IDEVO
=======
#include "boost/lambda/lambda.hpp"	// for lambda::constant

>>>>>>> 8e1dbbbb
#include "llsd.h"
#include "lldarray.h"
#include "llnotifications.h"
#include "llnotificationsutil.h"
#include "roles_constants.h"    // for GP_MEMBER_INVITE

#include "llagent.h"
#include "llappviewer.h"		// for gLastVersionChannel
#include "llcachename.h"
#include "llcallingcard.h"		// for LLAvatarTracker
#include "llfloateravatarpicker.h"	// for LLFloaterAvatarPicker
#include "llfloatergroupinvite.h"
#include "llfloatergroups.h"
#include "llfloaterreg.h"
#include "llfloaterpay.h"
#include "llfloaterworldmap.h"
#include "llinventorymodel.h"	// for gInventory.findCategoryUUIDForType
#include "llimview.h"			// for gIMMgr
#include "llmutelist.h"
#include "llnotificationsutil.h"	// for LLNotificationsUtil
#include "llrecentpeople.h"
#include "llsidetray.h"
#include "lltrans.h"
#include "llviewerobjectlist.h"
#include "llviewermessage.h"	// for handle_lure
#include "llviewerregion.h"
#include "llimfloater.h"
#include "lltrans.h"
#include "llcallingcard.h"
#include "llslurl.h"			// IDEVO

// static
void LLAvatarActions::requestFriendshipDialog(const LLUUID& id, const std::string& name)
{
	if(id == gAgentID)
	{
		LLNotificationsUtil::add("AddSelfFriend");
		return;
	}

	LLSD args;
	args["NAME"] = LLSLURL::buildCommand("agent", id, "inspect");
	LLSD payload;
	payload["id"] = id;
	payload["name"] = name;
    // Look for server versions like: Second Life Server 1.24.4.95600
	if (gLastVersionChannel.find(" 1.24.") != std::string::npos)
	{
		// Old and busted server version, doesn't support friend
		// requests with messages.
    	LLNotificationsUtil::add("AddFriend", args, payload, &callbackAddFriend);
	}
	else
	{
    	LLNotificationsUtil::add("AddFriendWithMessage", args, payload, &callbackAddFriendWithMessage);
	}

	// add friend to recent people list
	LLRecentPeople::instance().add(id);
}

// static
void LLAvatarActions::requestFriendshipDialog(const LLUUID& id)
{
	if(id.isNull())
	{
		return;
	}

	std::string full_name;
	gCacheName->getFullName(id, full_name);
	requestFriendshipDialog(id, full_name);
}

// static
void LLAvatarActions::removeFriendDialog(const LLUUID& id)
{
	if (id.isNull())
		return;

	uuid_vec_t ids;
	ids.push_back(id);
	removeFriendsDialog(ids);
}

// static
void LLAvatarActions::removeFriendsDialog(const uuid_vec_t& ids)
{
	if(ids.size() == 0)
		return;

	LLSD args;
	std::string msgType;
	if(ids.size() == 1)
	{
		LLUUID agent_id = ids[0];
		std::string full_name;
		if(gCacheName->getFullName(agent_id, full_name))
		{
			args["NAME"] = full_name;
		}

		msgType = "RemoveFromFriends";
	}
	else
	{
		msgType = "RemoveMultipleFromFriends";
	}

	LLSD payload;
	for (uuid_vec_t::const_iterator it = ids.begin(); it != ids.end(); ++it)
	{
		payload["ids"].append(*it);
	}

	LLNotificationsUtil::add(msgType,
		args,
		payload,
		&handleRemove);
}

// static
void LLAvatarActions::offerTeleport(const LLUUID& invitee)
{
	if (invitee.isNull())
		return;

	//waiting until Name Cache gets updated with corresponding avatar name
	std::string just_to_request_name;
	if (!gCacheName->getFullName(invitee, just_to_request_name))
	{
		gCacheName->get(invitee, FALSE, boost::bind((void (*)(const LLUUID&)) &LLAvatarActions::offerTeleport, invitee));
		return;
	}

	LLDynamicArray<LLUUID> ids;
	ids.push_back(invitee);
	offerTeleport(ids);
}

// static
void LLAvatarActions::offerTeleport(const uuid_vec_t& ids) 
{
	if (ids.size() == 0)
		return;

	handle_lure(ids);
}

// static
void LLAvatarActions::startIM(const LLUUID& id)
{
	if (id.isNull())
		return;

	std::string name;
	if (!gCacheName->getFullName(id, name))
	{
		gCacheName->get(id, FALSE, boost::bind(&LLAvatarActions::startIM, id));
		return;
	}

	// IDEVO
	LLAvatarName av_name;
	if (LLAvatarNameCache::useDisplayNames()
		&& LLAvatarNameCache::get(id, &av_name))
	{
		name = av_name.mDisplayName + " (" + av_name.mSLID + ")";
	}

	LLUUID session_id = gIMMgr->addSession(name, IM_NOTHING_SPECIAL, id);
	if (session_id != LLUUID::null)
	{
		LLIMFloater::show(session_id);
	}
	make_ui_sound("UISndStartIM");
}

// static
void LLAvatarActions::endIM(const LLUUID& id)
{
	if (id.isNull())
		return;
	
	LLUUID session_id = gIMMgr->computeSessionID(IM_NOTHING_SPECIAL, id);
	if (session_id != LLUUID::null)
	{
		gIMMgr->leaveSession(session_id);
	}
}

// static
void LLAvatarActions::startCall(const LLUUID& id)
{
	if (id.isNull())
	{
		return;
	}

	std::string name;
	gCacheName->getFullName(id, name);
	// IDEVO
	LLAvatarName av_name;
	if (LLAvatarNameCache::useDisplayNames()
		&& LLAvatarNameCache::get(id, &av_name))
	{
		name = av_name.mDisplayName + " (" + av_name.mSLID + ")";
	}
	LLUUID session_id = gIMMgr->addSession(name, IM_NOTHING_SPECIAL, id, true);
	if (session_id != LLUUID::null)
	{
		gIMMgr->startCall(session_id);
	}
	make_ui_sound("UISndStartIM");
}

// static
void LLAvatarActions::startAdhocCall(const uuid_vec_t& ids)
{
	if (ids.size() == 0)
	{
		return;
	}

	// convert vector into LLDynamicArray for addSession
	LLDynamicArray<LLUUID> id_array;
	for (uuid_vec_t::const_iterator it = ids.begin(); it != ids.end(); ++it)
	{
		id_array.push_back(*it);
	}

	// create the new ad hoc voice session
	const std::string title = LLTrans::getString("conference-title");
	LLUUID session_id = gIMMgr->addSession(title, IM_SESSION_CONFERENCE_START,
										   ids[0], id_array, true);
	if (session_id == LLUUID::null)
	{
		return;
	}

	gIMMgr->autoStartCallOnStartup(session_id);

	make_ui_sound("UISndStartIM");
}

/* AD *TODO: Is this function needed any more?
	I fixed it a bit(added check for canCall), but it appears that it is not used
	anywhere. Maybe it should be removed?
// static
bool LLAvatarActions::isCalling(const LLUUID &id)
{
	if (id.isNull() || !canCall())
	{
		return false;
	}

	LLUUID session_id = gIMMgr->computeSessionID(IM_NOTHING_SPECIAL, id);
	return (LLIMModel::getInstance()->findIMSession(session_id) != NULL);
}*/

//static
bool LLAvatarActions::canCall()
{
		return LLVoiceClient::voiceEnabled() && gVoiceClient->voiceWorking();
}

// static
void LLAvatarActions::startConference(const uuid_vec_t& ids)
{
	// *HACK: Copy into dynamic array
	LLDynamicArray<LLUUID> id_array;
	for (uuid_vec_t::const_iterator it = ids.begin(); it != ids.end(); ++it)
	{
		id_array.push_back(*it);
	}
	const std::string title = LLTrans::getString("conference-title");
	LLUUID session_id = gIMMgr->addSession(title, IM_SESSION_CONFERENCE_START, ids[0], id_array);
	if (session_id != LLUUID::null)
	{
		LLIMFloater::show(session_id);
	}
	make_ui_sound("UISndStartIM");
}

// static
void LLAvatarActions::showProfile(const LLUUID& id)
{
	if (id.notNull())
	{
		LLSD params;
		params["id"] = id;
		params["open_tab_name"] = "panel_profile";

		//Show own profile
		if(gAgent.getID() == id)
		{
			LLSideTray::getInstance()->showPanel("panel_me", params);
		}
		//Show other user profile
		else
		{
			LLSideTray::getInstance()->showPanel("panel_profile_view", params);
		}
	}
}

// static
void LLAvatarActions::showOnMap(const LLUUID& id)
{
	std::string name;
	if (!gCacheName->getFullName(id, name))
	{
		gCacheName->get(id, FALSE, boost::bind(&LLAvatarActions::showOnMap, id));
		return;
	}

	gFloaterWorldMap->trackAvatar(id, name);
	LLFloaterReg::showInstance("world_map");
}

// static
void LLAvatarActions::pay(const LLUUID& id)
{
	LLNotification::Params params("BusyModePay");
	params.functor.function(boost::bind(&LLAvatarActions::handlePay, _1, _2, id));

	if (gAgent.getBusy())
	{
		// warn users of being in busy mode during a transaction
		LLNotifications::instance().add(params);
	}
	else
	{
		LLNotifications::instance().forceResponse(params, 1);
	}
}

// static
void LLAvatarActions::kick(const LLUUID& id)
{
	LLSD payload;
	payload["avatar_id"] = id;
	LLNotifications::instance().add("KickUser", LLSD(), payload, handleKick);
}

// static
void LLAvatarActions::freeze(const LLUUID& id)
{
	LLSD payload;
	payload["avatar_id"] = id;
	LLNotifications::instance().add("FreezeUser", LLSD(), payload, handleFreeze);
}

// static
void LLAvatarActions::unfreeze(const LLUUID& id)
{
	LLSD payload;
	payload["avatar_id"] = id;
	LLNotifications::instance().add("UnFreezeUser", LLSD(), payload, handleUnfreeze);
}

//static 
void LLAvatarActions::csr(const LLUUID& id, std::string name)
{
	if (name.empty()) return;
	
	std::string url = "http://csr.lindenlab.com/agent/";
	
	// slow and stupid, but it's late
	S32 len = name.length();
	for (S32 i = 0; i < len; i++)
	{
		if (name[i] == ' ')
		{
			url += "%20";
		}
		else
		{
			url += name[i];
		}
	}
	
	LLWeb::loadURL(url);
}

//static 
void LLAvatarActions::share(const LLUUID& id)
{
	LLSD key;
	LLSideTray::getInstance()->showPanel("sidepanel_inventory", key);


	LLUUID session_id = gIMMgr->computeSessionID(IM_NOTHING_SPECIAL,id);

	if (!gIMMgr->hasSession(session_id))
	{
		startIM(id);
	}

	if (gIMMgr->hasSession(session_id))
	{
		// we should always get here, but check to verify anyways
		LLIMModel::getInstance()->addMessage(session_id, SYSTEM_FROM, LLUUID::null, LLTrans::getString("share_alert"), false);
	}
}

//static
void LLAvatarActions::shareWithAvatars()
{
	LLFloaterAvatarPicker* picker =
		LLFloaterAvatarPicker::show(NULL, FALSE, TRUE);
	picker->setOkBtnEnableCb(boost::lambda::constant(false));

	LLNotificationsUtil::add("ShareNotification");
}

// static
void LLAvatarActions::toggleBlock(const LLUUID& id)
{
	std::string name;

	gCacheName->getFullName(id, name);
	LLMute mute(id, name, LLMute::AGENT);

	if (LLMuteList::getInstance()->isMuted(mute.mID, mute.mName))
	{
		LLMuteList::getInstance()->remove(mute);
	}
	else
	{
		LLMuteList::getInstance()->add(mute);
	}
}
// static
bool LLAvatarActions::canOfferTeleport(const LLUUID& id)
{
	// First use LLAvatarTracker::isBuddy()
	// If LLAvatarTracker::instance().isBuddyOnline function only is used
	// then for avatars that are online and not a friend it will return false.
	// But we should give an ability to offer a teleport for such avatars.
	if(LLAvatarTracker::instance().isBuddy(id))
	{
		return LLAvatarTracker::instance().isBuddyOnline(id);
	}

	return true;
}

void LLAvatarActions::inviteToGroup(const LLUUID& id)
{
	LLFloaterGroupPicker* widget = LLFloaterReg::showTypedInstance<LLFloaterGroupPicker>("group_picker", LLSD(id));
	if (widget)
	{
		widget->center();
		widget->setPowersMask(GP_MEMBER_INVITE);
		widget->removeNoneOption();
		widget->setSelectGroupCallback(boost::bind(callback_invite_to_group, _1, id));
	}
}

//== private methods ========================================================================================

// static
bool LLAvatarActions::handleRemove(const LLSD& notification, const LLSD& response)
{
	S32 option = LLNotificationsUtil::getSelectedOption(notification, response);

	const LLSD& ids = notification["payload"]["ids"];
	for (LLSD::array_const_iterator itr = ids.beginArray(); itr != ids.endArray(); ++itr)
	{
		LLUUID id = itr->asUUID();
		const LLRelationship* ip = LLAvatarTracker::instance().getBuddyInfo(id);
		if (ip)
		{
			switch (option)
			{
			case 0: // YES
				if( ip->isRightGrantedTo(LLRelationship::GRANT_MODIFY_OBJECTS))
				{
					LLAvatarTracker::instance().empower(id, FALSE);
					LLAvatarTracker::instance().notifyObservers();
				}
				LLAvatarTracker::instance().terminateBuddy(id);
				LLAvatarTracker::instance().notifyObservers();
				break;

			case 1: // NO
			default:
				llinfos << "No removal performed." << llendl;
				break;
			}
		}
	}
	return false;
}

// static
bool LLAvatarActions::handlePay(const LLSD& notification, const LLSD& response, LLUUID avatar_id)
{
	S32 option = LLNotificationsUtil::getSelectedOption(notification, response);
	if (option == 0)
	{
		gAgent.clearBusy();
	}

	LLFloaterPayUtil::payDirectly(&give_money, avatar_id, /*is_group=*/false);
	return false;
}

// static
void LLAvatarActions::callback_invite_to_group(LLUUID group_id, LLUUID id)
{
	uuid_vec_t agent_ids;
	agent_ids.push_back(id);
	
	LLFloaterGroupInvite::showForGroup(group_id, &agent_ids);
}


// static
bool LLAvatarActions::callbackAddFriendWithMessage(const LLSD& notification, const LLSD& response)
{
	S32 option = LLNotificationsUtil::getSelectedOption(notification, response);
	if (option == 0)
	{
		requestFriendship(notification["payload"]["id"].asUUID(), 
		    notification["payload"]["name"].asString(),
		    response["message"].asString());
	}
	return false;
}

// static
bool LLAvatarActions::handleKick(const LLSD& notification, const LLSD& response)
{
	S32 option = LLNotification::getSelectedOption(notification, response);

	if (option == 0)
	{
		LLUUID avatar_id = notification["payload"]["avatar_id"].asUUID();
		LLMessageSystem* msg = gMessageSystem;

		msg->newMessageFast(_PREHASH_GodKickUser);
		msg->nextBlockFast(_PREHASH_UserInfo);
		msg->addUUIDFast(_PREHASH_GodID,		gAgent.getID() );
		msg->addUUIDFast(_PREHASH_GodSessionID, gAgent.getSessionID());
		msg->addUUIDFast(_PREHASH_AgentID,   avatar_id );
		msg->addU32("KickFlags", KICK_FLAGS_DEFAULT );
		msg->addStringFast(_PREHASH_Reason,    response["message"].asString() );
		gAgent.sendReliableMessage();
	}
	return false;
}
bool LLAvatarActions::handleFreeze(const LLSD& notification, const LLSD& response)
{
	S32 option = LLNotification::getSelectedOption(notification, response);

	if (option == 0)
	{
		LLUUID avatar_id = notification["payload"]["avatar_id"].asUUID();
		LLMessageSystem* msg = gMessageSystem;

		msg->newMessageFast(_PREHASH_GodKickUser);
		msg->nextBlockFast(_PREHASH_UserInfo);
		msg->addUUIDFast(_PREHASH_GodID,		gAgent.getID() );
		msg->addUUIDFast(_PREHASH_GodSessionID, gAgent.getSessionID());
		msg->addUUIDFast(_PREHASH_AgentID,   avatar_id );
		msg->addU32("KickFlags", KICK_FLAGS_FREEZE );
		msg->addStringFast(_PREHASH_Reason, response["message"].asString() );
		gAgent.sendReliableMessage();
	}
	return false;
}
bool LLAvatarActions::handleUnfreeze(const LLSD& notification, const LLSD& response)
{
	S32 option = LLNotification::getSelectedOption(notification, response);
	std::string text = response["message"].asString();
	if (option == 0)
	{
		LLUUID avatar_id = notification["payload"]["avatar_id"].asUUID();
		LLMessageSystem* msg = gMessageSystem;

		msg->newMessageFast(_PREHASH_GodKickUser);
		msg->nextBlockFast(_PREHASH_UserInfo);
		msg->addUUIDFast(_PREHASH_GodID,		gAgent.getID() );
		msg->addUUIDFast(_PREHASH_GodSessionID, gAgent.getSessionID());
		msg->addUUIDFast(_PREHASH_AgentID,   avatar_id );
		msg->addU32("KickFlags", KICK_FLAGS_UNFREEZE );
		msg->addStringFast(_PREHASH_Reason,    text );
		gAgent.sendReliableMessage();
	}
	return false;
}
// static
bool LLAvatarActions::callbackAddFriend(const LLSD& notification, const LLSD& response)
{
	S32 option = LLNotificationsUtil::getSelectedOption(notification, response);
	if (option == 0)
	{
		// Servers older than 1.25 require the text of the message to be the
		// calling card folder ID for the offering user. JC
		LLUUID calling_card_folder_id = 
			gInventory.findCategoryUUIDForType(LLFolderType::FT_CALLINGCARD);
		std::string message = calling_card_folder_id.asString();
		requestFriendship(notification["payload"]["id"].asUUID(), 
		    notification["payload"]["name"].asString(),
		    message);
	}
    return false;
}

// static
void LLAvatarActions::requestFriendship(const LLUUID& target_id, const std::string& target_name, const std::string& message)
{
	const LLUUID calling_card_folder_id = gInventory.findCategoryUUIDForType(LLFolderType::FT_CALLINGCARD);
	send_improved_im(target_id,
					 target_name,
					 message,
					 IM_ONLINE,
					 IM_FRIENDSHIP_OFFERED,
					 calling_card_folder_id);

	LLSD args;
	args["TO_NAME"] = target_name;

	LLSD payload;
	payload["from_id"] = target_id;
	payload["SESSION_NAME"] = target_name;
	payload["SUPPRESS_TOAST"] = true;
	LLNotificationsUtil::add("FriendshipOffered", args, payload);
}

//static
bool LLAvatarActions::isFriend(const LLUUID& id)
{
	return ( NULL != LLAvatarTracker::instance().getBuddyInfo(id) );
}

// static
bool LLAvatarActions::isBlocked(const LLUUID& id)
{
	std::string name;
	gCacheName->getFullName(id, name);
	return LLMuteList::getInstance()->isMuted(id, name);
}

// static
bool LLAvatarActions::canBlock(const LLUUID& id)
{
	std::string full_name;
	gCacheName->getFullName(id, full_name);
	bool is_linden = (full_name.find("Linden") != std::string::npos);
	bool is_self = id == gAgentID;
	return !is_self && !is_linden;
}<|MERGE_RESOLUTION|>--- conflicted
+++ resolved
@@ -35,12 +35,9 @@
 
 #include "llavataractions.h"
 
-<<<<<<< HEAD
+#include "boost/lambda/lambda.hpp"	// for lambda::constant
+
 #include "llavatarnamecache.h"	// IDEVO
-=======
-#include "boost/lambda/lambda.hpp"	// for lambda::constant
-
->>>>>>> 8e1dbbbb
 #include "llsd.h"
 #include "lldarray.h"
 #include "llnotifications.h"
