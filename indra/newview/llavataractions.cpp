--- conflicted
+++ resolved
@@ -240,23 +240,13 @@
 static void on_avatar_name_cache_start_call(const LLUUID& agent_id,
                                             const LLAvatarName& av_name)
 {
-<<<<<<< HEAD
-	std::string name = av_name.getDisplayName();
-	LLUUID session_id = gIMMgr->addSession(name, IM_NOTHING_SPECIAL, agent_id, LLSD());
-	if (session_id != LLUUID::null)
-	{
-		gIMMgr->startCall(session_id);
-	}
-	make_ui_sound("UISndStartIM");
-=======
     std::string name = av_name.getDisplayName();
-    LLUUID session_id = gIMMgr->addSession(name, IM_NOTHING_SPECIAL, agent_id, true);
+    LLUUID session_id = gIMMgr->addSession(name, IM_NOTHING_SPECIAL, agent_id, LLSD());
     if (session_id != LLUUID::null)
     {
         gIMMgr->startCall(session_id);
     }
     make_ui_sound("UISndStartIM");
->>>>>>> e1623bb2
 }
 
 // static
@@ -285,24 +275,13 @@
         id_array.push_back(*it);
     }
 
-<<<<<<< HEAD
-	// create the new ad hoc voice session
-	const std::string title = LLTrans::getString("conference-title");
-	LLUUID session_id = gIMMgr->addSession(title, IM_SESSION_CONFERENCE_START, ids[0], id_array, LLSD(), floater_id);
-	if (session_id == LLUUID::null)
-	{
-		return;
-	}
-=======
     // create the new ad hoc voice session
     const std::string title = LLTrans::getString("conference-title");
-    LLUUID session_id = gIMMgr->addSession(title, IM_SESSION_CONFERENCE_START,
-                                           ids[0], id_array, true, floater_id);
+    LLUUID session_id = gIMMgr->addSession(title, IM_SESSION_CONFERENCE_START, ids[0], id_array, LLSD(), floater_id);
     if (session_id == LLUUID::null)
     {
         return;
     }
->>>>>>> e1623bb2
 
     gIMMgr->autoStartCallOnStartup(session_id);
 
@@ -336,23 +315,13 @@
     // *HACK: Copy into dynamic array
     std::vector<LLUUID> id_array;
 
-<<<<<<< HEAD
-	id_array.reserve(ids.size());
-	for (uuid_vec_t::const_iterator it = ids.begin(); it != ids.end(); ++it)
-	{
-		id_array.push_back(*it);
-	}
-	const std::string title = LLTrans::getString("conference-title");
-    LLUUID  session_id = gIMMgr->addSession(title, IM_SESSION_CONFERENCE_START, ids[0], id_array, LLSD(), floater_id);
-=======
     id_array.reserve(ids.size());
     for (uuid_vec_t::const_iterator it = ids.begin(); it != ids.end(); ++it)
     {
         id_array.push_back(*it);
     }
     const std::string title = LLTrans::getString("conference-title");
-    LLUUID session_id = gIMMgr->addSession(title, IM_SESSION_CONFERENCE_START, ids[0], id_array, false, floater_id);
->>>>>>> e1623bb2
+    LLUUID  session_id = gIMMgr->addSession(title, IM_SESSION_CONFERENCE_START, ids[0], id_array, LLSD(), floater_id);
 
     if (session_id == LLUUID::null)
     {
