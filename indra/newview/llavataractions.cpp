--- conflicted
+++ resolved
@@ -105,13 +105,14 @@
 const U32 KICK_FLAGS_UNFREEZE	= 1 << 1;
 
 
-<<<<<<< HEAD
-std::string getProfileURL(const std::string& agent_name)
+std::string getProfileURL(const std::string& agent_name, bool feed_only)
 {
 	// <FS:Ansariel> OpenSim support
-	//std::string url = "[WEB_PROFILE_URL][AGENT_NAME]";
+    //std::string url = "[WEB_PROFILE_URL][AGENT_NAME][FEED_ONLY]";
 	//LLSD subs;
 	//subs["WEB_PROFILE_URL"] = LLGridManager::getInstance()->getWebProfileURL();
+	//subs["AGENT_NAME"] = agent_name;
+    //subs["FEED_ONLY"] = feed_only ? "/?feed_only=true" : "";
 	std::string url;
 	LLSD subs;
 
@@ -133,21 +134,13 @@
 	else
 #endif
 	{
-		url = "[WEB_PROFILE_URL][AGENT_NAME]";
+		url = "[WEB_PROFILE_URL][AGENT_NAME][FEED_ONLY]";
+		subs["FEED_ONLY"] = feed_only ? "/?feed_only=true" : "";
 		subs["WEB_PROFILE_URL"] = LLGridManager::getInstance()->getWebProfileURL();
 	}
 	// </FS:Ansariel>
 
 	subs["AGENT_NAME"] = agent_name;
-=======
-std::string getProfileURL(const std::string& agent_name, bool feed_only)
-{
-    std::string url = "[WEB_PROFILE_URL][AGENT_NAME][FEED_ONLY]";
-	LLSD subs;
-	subs["WEB_PROFILE_URL"] = LLGridManager::getInstance()->getWebProfileURL();
-	subs["AGENT_NAME"] = agent_name;
-    subs["FEED_ONLY"] = feed_only ? "/?feed_only=true" : "";
->>>>>>> f83ada32
 	url = LLWeb::expandURLSubstitutions(url, subs);
 	LLStringUtil::toLower(url);
 	return url;
@@ -492,13 +485,9 @@
 {
 	if (avatar_id.notNull())
 	{
-<<<<<<< HEAD
 		// <FS:Ansariel> Profile selection
 		//LLFloaterReg::showInstance("profile", LLSD().with("id", avatar_id));
 		LLFloaterReg::showInstance(gSavedSettings.getBOOL("FSUseOwnProfiles") ? "fs_floater_profile" : "profile", LLSD().with("id", avatar_id));
-=======
-		LLFloaterReg::showInstance("profile", LLSD().with("id", avatar_id));
->>>>>>> f83ada32
 	}
 }
 
@@ -507,7 +496,6 @@
 {
 	if (avatar_id.notNull())
 	{
-<<<<<<< HEAD
 		// <FS:Ansariel> Profile selection
 		if (gSavedSettings.getBOOL("FSUseOwnProfiles"))
 		{
@@ -520,19 +508,14 @@
 		else
 		{
 		// </FS:Ansariel>
-=======
->>>>>>> f83ada32
         LLFloaterProfile* profilefloater = dynamic_cast<LLFloaterProfile*>(LLFloaterReg::showInstance("profile", LLSD().with("id", avatar_id)));
         if (profilefloater)
         {
             profilefloater->showPick();
         }
-<<<<<<< HEAD
 		// <FS:Ansariel> Profile selection
 		}
 		// </FS:Ansariel>
-=======
->>>>>>> f83ada32
 	}
 }
 
@@ -541,7 +524,6 @@
 {
 	if (avatar_id.notNull())
 	{
-<<<<<<< HEAD
 		// <FS:Ansariel> Profile selection
 		if (gSavedSettings.getBOOL("FSUseOwnProfiles"))
 		{
@@ -554,25 +536,19 @@
 		else
 		{
 		// </FS:Ansariel>
-=======
->>>>>>> f83ada32
         LLFloaterProfile* profilefloater = dynamic_cast<LLFloaterProfile*>(LLFloaterReg::showInstance("profile", LLSD().with("id", avatar_id)));
         if (profilefloater)
         {
             profilefloater->showPick(pick_id);
         }
-<<<<<<< HEAD
 		// <FS:Ansariel> Profile selection
 		}
 		// </FS:Ansariel>
-=======
->>>>>>> f83ada32
 	}
 }
 
 // static
 bool LLAvatarActions::isPickTabSelected(const LLUUID& avatar_id)
-<<<<<<< HEAD
 {
     if (avatar_id.notNull())
     {
@@ -645,49 +621,14 @@
 		else
 		{
 		// </FS:Ansariel>
-=======
-{
-    if (avatar_id.notNull())
-    {
-        LLFloaterProfile* profilefloater = LLFloaterReg::findTypedInstance<LLFloaterProfile>("profile", LLSD().with("id", avatar_id));
-        if (profilefloater)
-        {
-            return profilefloater->isPickTabSelected();
-        }
-    }
-    return false;
-}
-
-// static
-void LLAvatarActions::showClassifieds(const LLUUID& avatar_id)
-{
-	if (avatar_id.notNull())
-	{
-        LLFloaterProfile* profilefloater = dynamic_cast<LLFloaterProfile*>(LLFloaterReg::showInstance("profile", LLSD().with("id", avatar_id)));
-        if (profilefloater)
-        {
-            profilefloater->showClassified();
-        }
-	}
-}
-
-// static
-void LLAvatarActions::showClassified(const LLUUID& avatar_id, const LLUUID& classified_id, bool edit)
-{
-	if (avatar_id.notNull())
-	{
->>>>>>> f83ada32
         LLFloaterProfile* profilefloater = dynamic_cast<LLFloaterProfile*>(LLFloaterReg::showInstance("profile", LLSD().with("id", avatar_id)));
         if (profilefloater)
         {
             profilefloater->showClassified(classified_id, edit);
         }
-<<<<<<< HEAD
 		// <FS:Ansariel> Profile selection
 		}
 		// </FS:Ansariel>
-=======
->>>>>>> f83ada32
 	}
 }
 
