--- conflicted
+++ resolved
@@ -80,11 +80,7 @@
     void                    onDropletRadiusChanged();
     void                    onIceLevelChanged();
     void                    onReflectionProbeAmbianceChanged();
-<<<<<<< HEAD
-    void                    updateGammaLabel();
-=======
     void                    updateGammaLabel(bool auto_adjust = false);
->>>>>>> f9f5b538
 
 };
 
