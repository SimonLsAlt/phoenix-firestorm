--- conflicted
+++ resolved
@@ -64,12 +64,7 @@
 	mNameColumnIndex(p.name_column.column_index),
 	mNameColumn(p.name_column.column_name),
 	mAllowCallingCardDrop(p.allow_calling_card_drop),
-<<<<<<< HEAD
-	mShortNames(p.short_names),
-	mPendingLookupsRemaining(0)
-=======
 	mShortNames(p.short_names)
->>>>>>> a1fd8230
 {}
 
 // public
@@ -348,8 +343,6 @@
 					mAvatarNameCacheConnections.erase(it);
 				}
 				mAvatarNameCacheConnections[id] = LLAvatarNameCache::get(id,boost::bind(&LLNameListCtrl::onAvatarNameCache,this, _1, _2, suffix, item->getHandle()));
-<<<<<<< HEAD
-				// </FS:Ansariel>
 
 				if(mPendingLookupsRemaining <= 0)
 				{
@@ -361,8 +354,6 @@
 					mNameListCompleteSignal(false);
 				}
 				mPendingLookupsRemaining++;
-=======
->>>>>>> a1fd8230
 			}
 			break;
 		}
