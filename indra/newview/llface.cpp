/** 
 * @file llface.cpp
 * @brief LLFace class implementation
 *
 * $LicenseInfo:firstyear=2001&license=viewerlgpl$
 * Second Life Viewer Source Code
 * Copyright (C) 2010, Linden Research, Inc.
 * 
 * This library is free software; you can redistribute it and/or
 * modify it under the terms of the GNU Lesser General Public
 * License as published by the Free Software Foundation;
 * version 2.1 of the License only.
 * 
 * This library is distributed in the hope that it will be useful,
 * but WITHOUT ANY WARRANTY; without even the implied warranty of
 * MERCHANTABILITY or FITNESS FOR A PARTICULAR PURPOSE.  See the GNU
 * Lesser General Public License for more details.
 * 
 * You should have received a copy of the GNU Lesser General Public
 * License along with this library; if not, write to the Free Software
 * Foundation, Inc., 51 Franklin Street, Fifth Floor, Boston, MA  02110-1301  USA
 * 
 * Linden Research, Inc., 945 Battery Street, San Francisco, CA  94111  USA
 * $/LicenseInfo$
 */

#include "llviewerprecompiledheaders.h"

#include "lldrawable.h" // lldrawable needs to be included before llface
#include "llface.h"
#include "llviewertextureanim.h"

#include "llviewercontrol.h"
#include "llvolume.h"
#include "m3math.h"
#include "llmatrix4a.h"
#include "v3color.h"

#include "lldrawpoolavatar.h"
#include "lldrawpoolbump.h"
#include "llgl.h"
#include "llrender.h"
#include "lllightconstants.h"
#include "llsky.h"
#include "llviewercamera.h"
#include "llviewertexturelist.h"
#include "llvopartgroup.h"
#include "llvosky.h"
#include "llvovolume.h"
#include "pipeline.h"
#include "llviewerregion.h"
#include "llviewerwindow.h"
#include "llviewershadermgr.h"


#define LL_MAX_INDICES_COUNT 1000000

BOOL LLFace::sSafeRenderSelect = TRUE; // FALSE

#define DOTVEC(a,b) (a.mV[0]*b.mV[0] + a.mV[1]*b.mV[1] + a.mV[2]*b.mV[2])

/*
For each vertex, given:
	B - binormal
	T - tangent
	N - normal
	P - position

The resulting texture coordinate <u,v> is:

	u = 2(B dot P)
	v = 2(T dot P)
*/
void planarProjection(LLVector2 &tc, const LLVector4a& normal,
					  const LLVector4a &center, const LLVector4a& vec)
{	
	LLVector4a binormal;
	F32 d = normal[0];

	if (d >= 0.5f || d <= -0.5f)
	{
		if (d < 0)
		{
			binormal.set(0,-1,0);
		}
		else
		{
			binormal.set(0, 1, 0);
		}
	}
	else
	{
        if (normal[1] > 0)
		{
			binormal.set(-1,0,0);
		}
		else
		{
			binormal.set(1,0,0);
		}
	}
	LLVector4a tangent;
	tangent.setCross3(binormal,normal);

	tc.mV[1] = -((tangent.dot3(vec).getF32())*2 - 0.5f);
	tc.mV[0] = 1.0f+((binormal.dot3(vec).getF32())*2 - 0.5f);
}

void sphericalProjection(LLVector2 &tc, const LLVector4a& normal,
						 const LLVector4a &mCenter, const LLVector4a& vec)
{	//BROKEN
	/*tc.mV[0] = acosf(vd.mNormal * LLVector3(1,0,0))/3.14159f;
	
	tc.mV[1] = acosf(vd.mNormal * LLVector3(0,0,1))/6.284f;
	if (vd.mNormal.mV[1] > 0)
	{
		tc.mV[1] = 1.0f-tc.mV[1];
	}*/
}

void cylindricalProjection(LLVector2 &tc, const LLVector4a& normal, const LLVector4a &mCenter, const LLVector4a& vec)
{	//BROKEN
	/*LLVector3 binormal;
	float d = vd.mNormal * LLVector3(1,0,0);
	if (d >= 0.5f || d <= -0.5f)
	{
		binormal = LLVector3(0,1,0);
	}
	else{
		binormal = LLVector3(1,0,0);
	}
	LLVector3 tangent = binormal % vd.mNormal;

	tc.mV[1] = -((tangent*vec)*2 - 0.5f);

	tc.mV[0] = acosf(vd.mNormal * LLVector3(1,0,0))/6.284f;

	if (vd.mNormal.mV[1] < 0)
	{
		tc.mV[0] = 1.0f-tc.mV[0];
	}*/
}

////////////////////
//
// LLFace implementation
//

void LLFace::init(LLDrawable* drawablep, LLViewerObject* objp)
{
	mLastUpdateTime = gFrameTimeSeconds;
	mLastMoveTime = 0.f;
	mLastSkinTime = gFrameTimeSeconds;
	mVSize = 0.f;
	mPixelArea = 16.f;
	mState      = GLOBAL;
	mDrawPoolp  = NULL;
	mPoolType = 0;
	mCenterLocal = objp->getPosition();
	mCenterAgent = drawablep->getPositionAgent();
	mDistance	= 0.f;

	mGeomCount		= 0;
	mGeomIndex		= 0;
	mIndicesCount	= 0;
	if (drawablep->getRenderType() == LLPipeline::RENDER_TYPE_PARTICLES ||
		drawablep->getRenderType() == LLPipeline::RENDER_TYPE_HUD_PARTICLES)
	{ //indicate to LLParticlePartition that this particle is uninitialized
		mIndicesIndex = 0xFFFFFFFF;
	}
	else
	{
		mIndicesIndex	= 0;
	}
	mIndexInTex = 0;
	mTexture		= NULL;
	mTEOffset		= -1;
	mTextureIndex = 255;

	setDrawable(drawablep);
	mVObjp = objp;

	mReferenceIndex = -1;

	mTextureMatrix = NULL;
	mDrawInfo = NULL;

	mFaceColor = LLColor4(1,0,0,1);

	mImportanceToCamera = 0.f ;
	mBoundingSphereRadius = 0.0f ;

	mAtlasInfop = NULL ;
	mUsingAtlas  = FALSE ;
	mHasMedia = FALSE ;
}

void LLFace::destroy()
{
	if (gDebugGL)
	{
		gPipeline.checkReferences(this);
	}

	if(mTexture.notNull())
	{
		mTexture->removeFace(this) ;
	}
	
	if (mDrawablep.notNull() &&
		(mDrawablep->getRenderType() == LLPipeline::RENDER_TYPE_PARTICLES ||
		mDrawablep->getRenderType() == LLPipeline::RENDER_TYPE_HUD_PARTICLES) &&
		mIndicesIndex != 0xFFFFFFFF)
	{
		LLVOPartGroup::freeVBSlot(getGeomIndex()/4);
		mIndicesIndex = 0xFFFFFFFF;
	}

	if (mDrawPoolp)
	{
		if (this->isState(LLFace::RIGGED) && mDrawPoolp->getType() == LLDrawPool::POOL_AVATAR)
		{
			((LLDrawPoolAvatar*) mDrawPoolp)->removeRiggedFace(this);
		}
		else
		{
			mDrawPoolp->removeFace(this);
		}
	
		mDrawPoolp = NULL;
	}

	if (mTextureMatrix)
	{
		delete mTextureMatrix;
		mTextureMatrix = NULL;

		if (mDrawablep.notNull())
		{
			LLSpatialGroup* group = mDrawablep->getSpatialGroup();
			if (group)
			{
				group->dirtyGeom();
				gPipeline.markRebuild(group, TRUE);
			}
		}
	}
	
	setDrawInfo(NULL);
	removeAtlas();
		
	mDrawablep = NULL;
	mVObjp = NULL;
}


// static
void LLFace::initClass()
{
}

void LLFace::setWorldMatrix(const LLMatrix4 &mat)
{
	llerrs << "Faces on this drawable are not independently modifiable\n" << llendl;
}

void LLFace::setPool(LLFacePool* pool)
{
	mDrawPoolp = pool;
}

void LLFace::setPool(LLFacePool* new_pool, LLViewerTexture *texturep)
{
	LLMemType mt1(LLMemType::MTYPE_DRAWABLE);
	
	if (!new_pool)
	{
		llerrs << "Setting pool to null!" << llendl;
	}

	if (new_pool != mDrawPoolp)
	{
		// Remove from old pool
		if (mDrawPoolp)
		{
			mDrawPoolp->removeFace(this);

			if (mDrawablep)
			{
				gPipeline.markRebuild(mDrawablep, LLDrawable::REBUILD_ALL, TRUE);
			}
		}
		mGeomIndex = 0;

		// Add to new pool
		if (new_pool)
		{
			new_pool->addFace(this);
		}
		mDrawPoolp = new_pool;
	}
	
	setTexture(texturep) ;
}

void LLFace::setTexture(LLViewerTexture* tex) 
{
	if(mTexture == tex)
	{
		return ;
	}

	if(mTexture.notNull())
	{
		mTexture->removeFace(this) ;
		removeAtlas() ;
	}	
	
	if(tex)
	{
		tex->addFace(this) ;
	}

	mTexture = tex ;
}

void LLFace::dirtyTexture()
{
	gPipeline.markTextured(getDrawable());
}

void LLFace::switchTexture(LLViewerTexture* new_texture)
{
	if(mTexture == new_texture)
	{
		return ;
	}

	if(!new_texture)
	{
		llerrs << "Can not switch to a null texture." << llendl;
		return;
	}
	new_texture->addTextureStats(mTexture->getMaxVirtualSize()) ;

	getViewerObject()->changeTEImage(mTEOffset, new_texture) ;
	setTexture(new_texture) ;	
	dirtyTexture();
}

void LLFace::setTEOffset(const S32 te_offset)
{
	mTEOffset = te_offset;
}


void LLFace::setFaceColor(const LLColor4& color)
{
	mFaceColor = color;
	setState(USE_FACE_COLOR);
}

void LLFace::unsetFaceColor()
{
	clearState(USE_FACE_COLOR);
}

void LLFace::setDrawable(LLDrawable *drawable)
{
	mDrawablep  = drawable;
	mXform      = &drawable->mXform;
}

void LLFace::setSize(S32 num_vertices, S32 num_indices, bool align)
{
	if (align)
	{
		//allocate vertices in blocks of 4 for alignment
		num_vertices = (num_vertices + 0x3) & ~0x3;
	}
	
	if (mGeomCount != num_vertices ||
		mIndicesCount != num_indices)
	{
		mGeomCount    = num_vertices;
		mIndicesCount = num_indices;
		mVertexBuffer = NULL;
	}

	llassert(verify());
}

void LLFace::setGeomIndex(U16 idx) 
{ 
	if (mGeomIndex != idx)
	{
		mGeomIndex = idx; 
		mVertexBuffer = NULL;
	}
}

void LLFace::setTextureIndex(U8 index)
{
	if (index != mTextureIndex)
	{
		mTextureIndex = index;

		if (mTextureIndex != 255)
		{
			mDrawablep->setState(LLDrawable::REBUILD_POSITION);
		}
		else
		{
			if (mDrawInfo && !mDrawInfo->mTextureList.empty())
			{
				llerrs << "Face with no texture index references indexed texture draw info." << llendl;
			}
		}
	}
}

void LLFace::setIndicesIndex(S32 idx) 
{ 
	if (mIndicesIndex != idx)
	{
		mIndicesIndex = idx; 
		mVertexBuffer = NULL;
	}
}
	
//============================================================================

U16 LLFace::getGeometryAvatar(
						LLStrider<LLVector3> &vertices,
						LLStrider<LLVector3> &normals,
						LLStrider<LLVector2> &tex_coords,
						LLStrider<F32>		 &vertex_weights,
						LLStrider<LLVector4> &clothing_weights)
{
	LLMemType mt1(LLMemType::MTYPE_DRAWABLE);

	if (mVertexBuffer.notNull())
	{
		mVertexBuffer->getVertexStrider      (vertices, mGeomIndex, mGeomCount);
		mVertexBuffer->getNormalStrider      (normals, mGeomIndex, mGeomCount);
		mVertexBuffer->getTexCoord0Strider    (tex_coords, mGeomIndex, mGeomCount);
		mVertexBuffer->getWeightStrider(vertex_weights, mGeomIndex, mGeomCount);
		mVertexBuffer->getClothWeightStrider(clothing_weights, mGeomIndex, mGeomCount);
	}

	return mGeomIndex;
}

U16 LLFace::getGeometry(LLStrider<LLVector3> &vertices, LLStrider<LLVector3> &normals,
					    LLStrider<LLVector2> &tex_coords, LLStrider<U16> &indicesp)
{
	LLMemType mt1(LLMemType::MTYPE_DRAWABLE);
	
	if (mVertexBuffer.notNull())
	{
		mVertexBuffer->getVertexStrider(vertices,   mGeomIndex, mGeomCount);
		if (mVertexBuffer->hasDataType(LLVertexBuffer::TYPE_NORMAL))
		{
			mVertexBuffer->getNormalStrider(normals,    mGeomIndex, mGeomCount);
		}
		if (mVertexBuffer->hasDataType(LLVertexBuffer::TYPE_TEXCOORD0))
		{
			mVertexBuffer->getTexCoord0Strider(tex_coords, mGeomIndex, mGeomCount);
		}

		mVertexBuffer->getIndexStrider(indicesp, mIndicesIndex, mIndicesCount);
	}
	
	return mGeomIndex;
}

void LLFace::updateCenterAgent()
{
	if (mDrawablep->isActive())
	{
		mCenterAgent = mCenterLocal * getRenderMatrix();
	}
	else
	{
		mCenterAgent = mCenterLocal;
	}
}

void LLFace::renderSelected(LLViewerTexture *imagep, const LLColor4& color)
{
	if (mDrawablep->getSpatialGroup() == NULL)
	{
		return;
	}

	mDrawablep->getSpatialGroup()->rebuildGeom();
	mDrawablep->getSpatialGroup()->rebuildMesh();
		
	if(mDrawablep.isNull() || mVertexBuffer.isNull())
	{
		return;
	}

	if (mGeomCount > 0 && mIndicesCount > 0)
	{
		gGL.getTexUnit(0)->bind(imagep);
	
		gGL.pushMatrix();
		if (mDrawablep->isActive())
		{
			gGL.multMatrix((GLfloat*)mDrawablep->getRenderMatrix().mMatrix);
		}
		else
		{
			gGL.multMatrix((GLfloat*)mDrawablep->getRegion()->mRenderMatrix.mMatrix);
		}

		gGL.diffuseColor4fv(color.mV);
	
		if (mDrawablep->isState(LLDrawable::RIGGED))
		{
			LLVOVolume* volume = mDrawablep->getVOVolume();
			if (volume)
			{
				LLRiggedVolume* rigged = volume->getRiggedVolume();
				if (rigged)
				{
					LLGLEnable offset(GL_POLYGON_OFFSET_FILL);
					glPolygonOffset(-1.f, -1.f);
					gGL.multMatrix((F32*) volume->getRelativeXform().mMatrix);
					const LLVolumeFace& vol_face = rigged->getVolumeFace(getTEOffset());
					LLVertexBuffer::unbind();
					glVertexPointer(3, GL_FLOAT, 16, vol_face.mPositions);
					if (vol_face.mTexCoords)
					{
						glEnableClientState(GL_TEXTURE_COORD_ARRAY);
						glTexCoordPointer(2, GL_FLOAT, 8, vol_face.mTexCoords);
					}
					gGL.syncMatrices();
					glDrawElements(GL_TRIANGLES, vol_face.mNumIndices, GL_UNSIGNED_SHORT, vol_face.mIndices);
					glDisableClientState(GL_TEXTURE_COORD_ARRAY);
				}
			}
		}
		else
		{
			mVertexBuffer->setBuffer(LLVertexBuffer::MAP_VERTEX | LLVertexBuffer::MAP_TEXCOORD0);
			mVertexBuffer->draw(LLRender::TRIANGLES, mIndicesCount, mIndicesIndex);
		}

		gGL.popMatrix();
	}
}


/* removed in lieu of raycast uv detection
void LLFace::renderSelectedUV()
{
	LLViewerTexture* red_blue_imagep = LLViewerTextureManager::getFetchedTextureFromFile("uv_test1.j2c", TRUE, LLViewerTexture::BOOST_UI);
	LLViewerTexture* green_imagep = LLViewerTextureManager::getFetchedTextureFromFile("uv_test2.tga", TRUE, LLViewerTexture::BOOST_UI);

	LLGLSUVSelect object_select;

	// use red/blue gradient to get coarse UV coordinates
	renderSelected(red_blue_imagep, LLColor4::white);
	
	static F32 bias = 0.f;
	static F32 factor = -10.f;
	glPolygonOffset(factor, bias);

	// add green dither pattern on top of red/blue gradient
	gGL.blendFunc(LLRender::BF_ONE, LLRender::BF_ONE);
	gGL.matrixMode(LLRender::MM_TEXTURE);
	gGL.pushMatrix();
	// make green pattern repeat once per texel in red/blue texture
	gGL.scalef(256.f, 256.f, 1.f);
	gGL.matrixMode(LLRender::MM_MODELVIEW);

	renderSelected(green_imagep, LLColor4::white);

	gGL.matrixMode(LLRender::MM_TEXTURE);
	gGL.popMatrix();
	gGL.matrixMode(LLRender::MM_MODELVIEW);
	gGL.blendFunc(LLRender::BF_SOURCE_ALPHA, LLRender::BF_ONE_MINUS_SOURCE_ALPHA);
}
*/

void LLFace::setDrawInfo(LLDrawInfo* draw_info)
{
	if (draw_info)
	{
		if (draw_info->mFace)
		{
			draw_info->mFace->setDrawInfo(NULL);
		}
		draw_info->mFace = this;
	}
	
	if (mDrawInfo)
	{
		mDrawInfo->mFace = NULL;
	}

	mDrawInfo = draw_info;
}

void LLFace::printDebugInfo() const
{
	LLFacePool *poolp = getPool();
	llinfos << "Object: " << getViewerObject()->mID << llendl;
	if (getDrawable())
	{
		llinfos << "Type: " << LLPrimitive::pCodeToString(getDrawable()->getVObj()->getPCode()) << llendl;
	}
	if (getTexture())
	{
		llinfos << "Texture: " << getTexture() << " Comps: " << (U32)getTexture()->getComponents() << llendl;
	}
	else
	{
		llinfos << "No texture: " << llendl;
	}

	llinfos << "Face: " << this << llendl;
	llinfos << "State: " << getState() << llendl;
	llinfos << "Geom Index Data:" << llendl;
	llinfos << "--------------------" << llendl;
	llinfos << "GI: " << mGeomIndex << " Count:" << mGeomCount << llendl;
	llinfos << "Face Index Data:" << llendl;
	llinfos << "--------------------" << llendl;
	llinfos << "II: " << mIndicesIndex << " Count:" << mIndicesCount << llendl;
	llinfos << llendl;

	if (poolp)
	{
		poolp->printDebugInfo();

		S32 pool_references = 0;
		for (std::vector<LLFace*>::iterator iter = poolp->mReferences.begin();
			 iter != poolp->mReferences.end(); iter++)
		{
			LLFace *facep = *iter;
			if (facep == this)
			{
				llinfos << "Pool reference: " << pool_references << llendl;
				pool_references++;
			}
		}

		if (pool_references != 1)
		{
			llinfos << "Incorrect number of pool references!" << llendl;
		}
	}

#if 0
	llinfos << "Indices:" << llendl;
	llinfos << "--------------------" << llendl;

	const U32 *indicesp = getRawIndices();
	S32 indices_count = getIndicesCount();
	S32 geom_start = getGeomStart();

	for (S32 i = 0; i < indices_count; i++)
	{
		llinfos << i << ":" << indicesp[i] << ":" << (S32)(indicesp[i] - geom_start) << llendl;
	}
	llinfos << llendl;

	llinfos << "Vertices:" << llendl;
	llinfos << "--------------------" << llendl;
	for (S32 i = 0; i < mGeomCount; i++)
	{
		llinfos << mGeomIndex + i << ":" << poolp->getVertex(mGeomIndex + i) << llendl;
	}
	llinfos << llendl;
#endif
}

// Transform the texture coordinates for this face.
static void xform(LLVector2 &tex_coord, F32 cosAng, F32 sinAng, F32 offS, F32 offT, F32 magS, F32 magT)
{
	// New, good way
	F32 s = tex_coord.mV[0];
	F32 t = tex_coord.mV[1];

	// Texture transforms are done about the center of the face.
	s -= 0.5; 
	t -= 0.5;

	// Handle rotation
	F32 temp = s;
	s  = s     * cosAng + t * sinAng;
	t  = -temp * sinAng + t * cosAng;

	// Then scale
	s *= magS;
	t *= magT;

	// Then offset
	s += offS + 0.5f; 
	t += offT + 0.5f;

	tex_coord.mV[0] = s;
	tex_coord.mV[1] = t;
}

// Transform the texture coordinates for this face.
static void xform4a(LLVector4a &tex_coord, const LLVector4a& trans, const LLVector4Logical& mask, const LLVector4a& rot0, const LLVector4a& rot1, const LLVector4a& offset, const LLVector4a& scale) 
{
	//tex coord is two coords, <s0, t0, s1, t1>
	LLVector4a st;

	// Texture transforms are done about the center of the face.
	st.setAdd(tex_coord, trans);
	
	// Handle rotation
	LLVector4a rot_st;
		
	// <s0 * cosAng, s0*-sinAng, s1*cosAng, s1*-sinAng>
	LLVector4a s0;
	s0.splat(st, 0);
	LLVector4a s1;
	s1.splat(st, 2);
	LLVector4a ss;
	ss.setSelectWithMask(mask, s1, s0);

	LLVector4a a; 
	a.setMul(rot0, ss);
	
	// <t0*sinAng, t0*cosAng, t1*sinAng, t1*cosAng>
	LLVector4a t0;
	t0.splat(st, 1);
	LLVector4a t1;
	t1.splat(st, 3);
	LLVector4a tt;
	tt.setSelectWithMask(mask, t1, t0);

	LLVector4a b;
	b.setMul(rot1, tt);
		
	st.setAdd(a,b);

	// Then scale
	st.mul(scale);

	// Then offset
	tex_coord.setAdd(st, offset);
}


bool less_than_max_mag(const LLVector4a& vec)
{
	LLVector4a MAX_MAG;
	MAX_MAG.splat(1024.f*1024.f);

	LLVector4a val;
	val.setAbs(vec);

	S32 lt = val.lessThan(MAX_MAG).getGatheredBits() & 0x7;
	
	return lt == 0x7;
}

BOOL LLFace::genVolumeBBoxes(const LLVolume &volume, S32 f,
								const LLMatrix4& mat_vert_in, const LLMatrix3& mat_normal_in, BOOL global_volume)
{
	LLMemType mt1(LLMemType::MTYPE_DRAWABLE);

	//get bounding box
	if (mDrawablep->isState(LLDrawable::REBUILD_VOLUME | LLDrawable::REBUILD_POSITION | LLDrawable::REBUILD_RIGGED))
	{
		//VECTORIZE THIS
		LLMatrix4a mat_vert;
		mat_vert.loadu(mat_vert_in);

		LLMatrix4a mat_normal;
		mat_normal.loadu(mat_normal_in);

		//VECTORIZE THIS
		LLVector4a min,max;
	
		if (f >= volume.getNumVolumeFaces())
		{
			llwarns << "Generating bounding box for invalid face index!" << llendl;
			f = 0;
		}

		const LLVolumeFace &face = volume.getVolumeFace(f);
		min = face.mExtents[0];
		max = face.mExtents[1];

// <FS:AW>		
// 		llassert(less_than_max_mag(min));
// 		llassert(less_than_max_mag(max));
// </FS:AW>
		//min, max are in volume space, convert to drawable render space
		LLVector4a center;
		LLVector4a t;
		t.setAdd(min, max);
		t.mul(0.5f);
		mat_vert.affineTransform(t, center);
		LLVector4a size;
		size.setSub(max, min);
		size.mul(0.5f);
// <FS:AW>
// 		llassert(less_than_max_mag(min));
// 		llassert(less_than_max_mag(max));
// </FS:AW>
		if (!global_volume)
		{
			//VECTORIZE THIS
			LLVector4a scale;
			scale.load3(mDrawablep->getVObj()->getScale().mV);
			size.mul(scale);
		}

		mat_normal.mMatrix[0].normalize3fast();
		mat_normal.mMatrix[1].normalize3fast();
		mat_normal.mMatrix[2].normalize3fast();
		
		LLVector4a v[4];

		//get 4 corners of bounding box
		mat_normal.rotate(size,v[0]);

		//VECTORIZE THIS
		LLVector4a scale;
		
		scale.set(-1.f, -1.f, 1.f);
		scale.mul(size);
		mat_normal.rotate(scale, v[1]);
		
		scale.set(1.f, -1.f, -1.f);
		scale.mul(size);
		mat_normal.rotate(scale, v[2]);
		
		scale.set(-1.f, 1.f, -1.f);
		scale.mul(size);
		mat_normal.rotate(scale, v[3]);

		LLVector4a& newMin = mExtents[0];
		LLVector4a& newMax = mExtents[1];
		
		newMin = newMax = center;
		
// <FS:AW>		llassert(less_than_max_mag(center));
		
		for (U32 i = 0; i < 4; i++)
		{
			LLVector4a delta;
			delta.setAbs(v[i]);
			LLVector4a min;
			min.setSub(center, delta);
			LLVector4a max;
			max.setAdd(center, delta);

			newMin.setMin(newMin,min);
			newMax.setMax(newMax,max);

// <FS:AW>
// 			llassert(less_than_max_mag(newMin));
// 			llassert(less_than_max_mag(newMax));
// </FS:AW>
		}

		if (!mDrawablep->isActive())
		{
			LLVector4a offset;
			offset.load3(mDrawablep->getRegion()->getOriginAgent().mV);
			newMin.add(offset);
			newMax.add(offset);

// <FS:AW>
// 			llassert(less_than_max_mag(newMin));
// 			llassert(less_than_max_mag(newMax));
// </FS:AW>

		}

		t.setAdd(newMin, newMax);
		t.mul(0.5f);

// <FS:AW>		llassert(less_than_max_mag(t));
		
		//VECTORIZE THIS
		mCenterLocal.set(t.getF32ptr());
// <FS:AW>		
// 		llassert(less_than_max_mag(newMin));
// 		llassert(less_than_max_mag(newMax));
// </FS:AW>
		t.setSub(newMax,newMin);
		mBoundingSphereRadius = t.getLength3().getF32()*0.5f;

		updateCenterAgent();
	}

	return TRUE;
}



// convert surface coordinates to texture coordinates, based on
// the values in the texture entry.  probably should be
// integrated with getGeometryVolume() for its texture coordinate
// generation - but i'll leave that to someone more familiar
// with the implications.
LLVector2 LLFace::surfaceToTexture(LLVector2 surface_coord, LLVector3 position, LLVector3 normal)
{
	LLVector2 tc = surface_coord;
	
	const LLTextureEntry *tep = getTextureEntry();

	if (tep == NULL)
	{
		// can't do much without the texture entry
		return surface_coord;
	}

	//VECTORIZE THIS
	// see if we have a non-default mapping
    U8 texgen = getTextureEntry()->getTexGen();
	if (texgen != LLTextureEntry::TEX_GEN_DEFAULT)
	{
		LLVector4a& center = *(mDrawablep->getVOVolume()->getVolume()->getVolumeFace(mTEOffset).mCenter);
		
		LLVector4a volume_position;
		volume_position.load3(mDrawablep->getVOVolume()->agentPositionToVolume(position).mV);
		
		if (!mDrawablep->getVOVolume()->isVolumeGlobal())
		{
			LLVector4a scale;
			scale.load3(mVObjp->getScale().mV);
			volume_position.mul(scale);
		}
		
		LLVector4a volume_normal;
		volume_normal.load3(mDrawablep->getVOVolume()->agentDirectionToVolume(normal).mV);
		volume_normal.normalize3fast();
		
		switch (texgen)
		{
		case LLTextureEntry::TEX_GEN_PLANAR:
			planarProjection(tc, volume_normal, center, volume_position);
			break;
		case LLTextureEntry::TEX_GEN_SPHERICAL:
			sphericalProjection(tc, volume_normal, center, volume_position);
			break;
		case LLTextureEntry::TEX_GEN_CYLINDRICAL:
			cylindricalProjection(tc, volume_normal, center, volume_position);
			break;
		default:
			break;
		}		
	}

	if (mTextureMatrix)	// if we have a texture matrix, use it
	{
		LLVector3 tc3(tc);
		tc3 = tc3 * *mTextureMatrix;
		tc = LLVector2(tc3);
	}
	
	else // otherwise use the texture entry parameters
	{
		xform(tc, cos(tep->getRotation()), sin(tep->getRotation()),
			  tep->mOffsetS, tep->mOffsetT, tep->mScaleS, tep->mScaleT);
	}

	
	return tc;
}

// Returns scale compared to default texgen, and face orientation as calculated
// by planarProjection(). This is needed to match planar texgen parameters.
void LLFace::getPlanarProjectedParams(LLQuaternion* face_rot, LLVector3* face_pos, F32* scale) const
{
	const LLMatrix4& vol_mat = getWorldMatrix();
	const LLVolumeFace& vf = getViewerObject()->getVolume()->getVolumeFace(mTEOffset);
	const LLVector4a& normal4a = vf.mNormals[0];
	const LLVector4a& binormal4a = vf.mBinormals[0];
	LLVector2 projected_binormal;
	planarProjection(projected_binormal, normal4a, *vf.mCenter, binormal4a);
	projected_binormal -= LLVector2(0.5f, 0.5f); // this normally happens in xform()
	*scale = projected_binormal.length();
	// rotate binormal to match what planarProjection() thinks it is,
	// then find rotation from that:
	projected_binormal.normalize();
	F32 ang = acos(projected_binormal.mV[VY]);
	ang = (projected_binormal.mV[VX] < 0.f) ? -ang : ang;

	//VECTORIZE THIS
	LLVector3 binormal(binormal4a.getF32ptr());
	LLVector3 normal(normal4a.getF32ptr());
	binormal.rotVec(ang, normal);
	LLQuaternion local_rot( binormal % normal, binormal, normal );
	*face_rot = local_rot * vol_mat.quaternion();
	*face_pos = vol_mat.getTranslation();
}

// Returns the necessary texture transform to align this face's TE to align_to's TE
bool LLFace::calcAlignedPlanarTE(const LLFace* align_to,  LLVector2* res_st_offset, 
								 LLVector2* res_st_scale, F32* res_st_rot) const
{
	if (!align_to)
	{
		return false;
	}
	const LLTextureEntry *orig_tep = align_to->getTextureEntry();
	if ((orig_tep->getTexGen() != LLTextureEntry::TEX_GEN_PLANAR) ||
		(getTextureEntry()->getTexGen() != LLTextureEntry::TEX_GEN_PLANAR))
	{
		return false;
	}

	LLVector3 orig_pos, this_pos;
	LLQuaternion orig_face_rot, this_face_rot;
	F32 orig_proj_scale, this_proj_scale;
	align_to->getPlanarProjectedParams(&orig_face_rot, &orig_pos, &orig_proj_scale);
	getPlanarProjectedParams(&this_face_rot, &this_pos, &this_proj_scale);

	// The rotation of "this face's" texture:
	LLQuaternion orig_st_rot = LLQuaternion(orig_tep->getRotation(), LLVector3::z_axis) * orig_face_rot;
	LLQuaternion this_st_rot = orig_st_rot * ~this_face_rot;
	F32 x_ang, y_ang, z_ang;
	this_st_rot.getEulerAngles(&x_ang, &y_ang, &z_ang);
	*res_st_rot = z_ang;

	// Offset and scale of "this face's" texture:
	LLVector3 centers_dist = (this_pos - orig_pos) * ~orig_st_rot;
	LLVector3 st_scale(orig_tep->mScaleS, orig_tep->mScaleT, 1.f);
	st_scale *= orig_proj_scale;
	centers_dist.scaleVec(st_scale);
	LLVector2 orig_st_offset(orig_tep->mOffsetS, orig_tep->mOffsetT);

	*res_st_offset = orig_st_offset + (LLVector2)centers_dist;
	res_st_offset->mV[VX] -= (S32)res_st_offset->mV[VX];
	res_st_offset->mV[VY] -= (S32)res_st_offset->mV[VY];

	st_scale /= this_proj_scale;
	*res_st_scale = (LLVector2)st_scale;
	return true;
}

void LLFace::updateRebuildFlags()
{
	if (mDrawablep->isState(LLDrawable::REBUILD_VOLUME))
	{ //this rebuild is zero overhead (direct consequence of some change that affects this face)
		mLastUpdateTime = gFrameTimeSeconds;
	}
	else
	{ //this rebuild is overhead (side effect of some change that does not affect this face)
		mLastMoveTime = gFrameTimeSeconds;
	}
}


bool LLFace::canRenderAsMask()
{
	if (LLPipeline::sNoAlpha)
	{
		return true;
	}

	const LLTextureEntry* te = getTextureEntry();

	if ((te->getColor().mV[3] == 1.0f) &&			// can't treat as mask if we have face alpha
		(te->getGlow() == 0.f) &&					// glowing masks are hard to implement - don't mask
		!getViewerObject()->isHUDAttachment() &&	// Fix from CoolVL: hud attachments are NOT maskable (else they would get affected by day light)
		getTexture()->getIsAlphaMask())				// texture actually qualifies for masking (lazily recalculated but expensive)
	{
		if (LLPipeline::sRenderDeferred)
		{
			// Fix from CoolVL: hud attachments are NOT maskable at all - see above
			if (/*!getViewerObject()->isHUDAttachment() &&*/ te->getFullbright())
			{ //fullbright objects are NOT subject to the deferred rendering pipe
				return LLPipeline::sAutoMaskAlphaNonDeferred;
			}
			else
			{
				return LLPipeline::sAutoMaskAlphaDeferred;
			}
		}
		else
		{
			return LLPipeline::sAutoMaskAlphaNonDeferred;
		}
	}

	return false;
}


static LLFastTimer::DeclareTimer FTM_FACE_GEOM_VOLUME("Volume VB Cache");

//static 
void LLFace::cacheFaceInVRAM(const LLVolumeFace& vf)
{
	LLFastTimer t(FTM_FACE_GEOM_VOLUME);
	U32 mask = LLVertexBuffer::MAP_VERTEX | LLVertexBuffer::MAP_TEXCOORD0 |
				LLVertexBuffer::MAP_BINORMAL | LLVertexBuffer::MAP_NORMAL;
	
	if (vf.mWeights)
	{
		mask |= LLVertexBuffer::MAP_WEIGHT4;
	}

	LLVertexBuffer* buff = new LLVertexBuffer(mask, GL_STATIC_DRAW_ARB);
	vf.mVertexBuffer = buff;

	buff->allocateBuffer(vf.mNumVertices, 0, true);

	LLStrider<LLVector4a> f_vert;
	LLStrider<LLVector3> f_binorm;
	LLStrider<LLVector3> f_norm;
	LLStrider<LLVector2> f_tc;

	buff->getBinormalStrider(f_binorm);
	buff->getVertexStrider(f_vert);
	buff->getNormalStrider(f_norm);
	buff->getTexCoord0Strider(f_tc);

	for (U32 i = 0; i < vf.mNumVertices; ++i)
	{
		*f_vert++ = vf.mPositions[i];
		(*f_binorm++).set(vf.mBinormals[i].getF32ptr());
		*f_tc++ = vf.mTexCoords[i];
		(*f_norm++).set(vf.mNormals[i].getF32ptr());
	}

	if (vf.mWeights)
	{
		LLStrider<LLVector4> f_wght;
		buff->getWeight4Strider(f_wght);
		for (U32 i = 0; i < vf.mNumVertices; ++i)
		{
			(*f_wght++).set(vf.mWeights[i].getF32ptr());
		}
	}

	buff->flush();
}

//helper function for pushing primitives for transform shaders and cleaning up
//uninitialized data on the tail, plus tracking number of expected primitives
void push_for_transform(LLVertexBuffer* buff, U32 source_count, U32 dest_count)
{
	if (source_count > 0 && dest_count >= source_count) //protect against possible U32 wrapping
	{
		//push source primitives
		buff->drawArrays(LLRender::POINTS, 0, source_count);
		U32 tail = dest_count-source_count;
		for (U32 i = 0; i < tail; ++i)
		{ //copy last source primitive into each element in tail
			buff->drawArrays(LLRender::POINTS, source_count-1, 1);
		}
		gPipeline.mTransformFeedbackPrimitives += dest_count;
	}
}

static LLFastTimer::DeclareTimer FTM_FACE_GET_GEOM("Face Geom");
static LLFastTimer::DeclareTimer FTM_FACE_GEOM_POSITION("Position");
static LLFastTimer::DeclareTimer FTM_FACE_GEOM_NORMAL("Normal");
static LLFastTimer::DeclareTimer FTM_FACE_GEOM_TEXTURE("Texture");
static LLFastTimer::DeclareTimer FTM_FACE_GEOM_COLOR("Color");
static LLFastTimer::DeclareTimer FTM_FACE_GEOM_EMISSIVE("Emissive");
static LLFastTimer::DeclareTimer FTM_FACE_GEOM_WEIGHTS("Weights");
static LLFastTimer::DeclareTimer FTM_FACE_GEOM_BINORMAL("Binormal");
static LLFastTimer::DeclareTimer FTM_FACE_GEOM_INDEX("Index");
static LLFastTimer::DeclareTimer FTM_FACE_GEOM_INDEX_TAIL("Tail");
static LLFastTimer::DeclareTimer FTM_FACE_POSITION_STORE("Pos");
static LLFastTimer::DeclareTimer FTM_FACE_TEXTURE_INDEX_STORE("TexIdx");
static LLFastTimer::DeclareTimer FTM_FACE_POSITION_PAD("Pad");
static LLFastTimer::DeclareTimer FTM_FACE_TEX_DEFAULT("Default");
static LLFastTimer::DeclareTimer FTM_FACE_TEX_QUICK("Quick");
static LLFastTimer::DeclareTimer FTM_FACE_TEX_QUICK_NO_XFORM("No Xform");
static LLFastTimer::DeclareTimer FTM_FACE_TEX_QUICK_XFORM("Xform");
static LLFastTimer::DeclareTimer FTM_FACE_TEX_QUICK_PLANAR("Quick Planar");

BOOL LLFace::getGeometryVolume(const LLVolume& volume,
							   const S32 &f,
								const LLMatrix4& mat_vert_in, const LLMatrix3& mat_norm_in,
								const U16 &index_offset,
								bool force_rebuild)
{
	LLFastTimer t(FTM_FACE_GET_GEOM);
	llassert(verify());
	const LLVolumeFace &vf = volume.getVolumeFace(f);
	S32 num_vertices = (S32)vf.mNumVertices;
	S32 num_indices = (S32) vf.mNumIndices;
	
	if (gPipeline.hasRenderDebugMask(LLPipeline::RENDER_DEBUG_OCTREE))
	{
		updateRebuildFlags();
	}


	//don't use map range (generates many redundant unmap calls)
	bool map_range = false; //gGLManager.mHasMapBufferRange || gGLManager.mHasFlushBufferRange;

	if (mVertexBuffer.notNull())
	{
		if (num_indices + (S32) mIndicesIndex > mVertexBuffer->getNumIndices())
		{
			llwarns	<< "Index buffer overflow!" << llendl;
			llwarns << "Indices Count: " << mIndicesCount
					<< " VF Num Indices: " << num_indices
					<< " Indices Index: " << mIndicesIndex
					<< " VB Num Indices: " << mVertexBuffer->getNumIndices() << llendl;
			llwarns	<< " Face Index: " << f
					<< " Pool Type: " << mPoolType << llendl;
			return FALSE;
		}

		if (num_vertices + mGeomIndex > mVertexBuffer->getNumVerts())
		{
			llwarns << "Vertex buffer overflow!" << llendl;
			return FALSE;
		}
	}

	LLStrider<LLVector3> vert;
	LLStrider<LLVector2> tex_coords;
	LLStrider<LLVector2> tex_coords2;
	LLStrider<LLVector3> norm;
	LLStrider<LLColor4U> colors;
	LLStrider<LLVector3> binorm;
	LLStrider<U16> indicesp;
	LLStrider<LLVector4> wght;

	BOOL full_rebuild = force_rebuild || mDrawablep->isState(LLDrawable::REBUILD_VOLUME);
	
	BOOL global_volume = mDrawablep->getVOVolume()->isVolumeGlobal();
	LLVector3 scale;
	if (global_volume)
	{
		scale.setVec(1,1,1);
	}
	else
	{
		scale = mVObjp->getScale();
	}
	
	bool rebuild_pos = full_rebuild || mDrawablep->isState(LLDrawable::REBUILD_POSITION);
	bool rebuild_color = full_rebuild || mDrawablep->isState(LLDrawable::REBUILD_COLOR);
	bool rebuild_emissive = rebuild_color && mVertexBuffer->hasDataType(LLVertexBuffer::TYPE_EMISSIVE);
	bool rebuild_tcoord = full_rebuild || mDrawablep->isState(LLDrawable::REBUILD_TCOORD);
	bool rebuild_normal = rebuild_pos && mVertexBuffer->hasDataType(LLVertexBuffer::TYPE_NORMAL);
	bool rebuild_binormal = rebuild_pos && mVertexBuffer->hasDataType(LLVertexBuffer::TYPE_BINORMAL);
	bool rebuild_weights = rebuild_pos && mVertexBuffer->hasDataType(LLVertexBuffer::TYPE_WEIGHT4);

	const LLTextureEntry *tep = mVObjp->getTE(f);
	const U8 bump_code = tep ? tep->getBumpmap() : 0;

	F32 tcoord_xoffset = 0.f ;
	F32 tcoord_yoffset = 0.f ;
	F32 tcoord_xscale = 1.f ;
	F32 tcoord_yscale = 1.f ;
	BOOL in_atlas = FALSE ;

	if (rebuild_tcoord)
	{
		in_atlas = isAtlasInUse() ;
		if(in_atlas)
		{
			const LLVector2* tmp = getTexCoordOffset() ;
			tcoord_xoffset = tmp->mV[0] ; 
			tcoord_yoffset = tmp->mV[1] ;

			tmp = getTexCoordScale() ;
			tcoord_xscale = tmp->mV[0] ; 
			tcoord_yscale = tmp->mV[1] ;	
		}
	}
	
	BOOL is_static = mDrawablep->isStatic();
	BOOL is_global = is_static;

	LLVector3 center_sum(0.f, 0.f, 0.f);
	
	if (is_global)
	{
		setState(GLOBAL);
	}
	else
	{
		clearState(GLOBAL);
	}

	LLColor4U color = tep->getColor();

	if (rebuild_color)
	{
		if (tep)
		{
			GLfloat alpha[4] =
			{
				0.00f,
				0.25f,
				0.5f,
				0.75f
			};
			
			if (getPoolType() != LLDrawPool::POOL_ALPHA && (LLPipeline::sRenderDeferred || (LLPipeline::sRenderBump && tep->getShiny())))
			{
				color.mV[3] = U8 (alpha[tep->getShiny()] * 255);
			}
		}
	}

	// INDICES
	if (full_rebuild)
	{
		LLFastTimer t(FTM_FACE_GEOM_INDEX);
		mVertexBuffer->getIndexStrider(indicesp, mIndicesIndex, mIndicesCount, map_range);

		volatile __m128i* dst = (__m128i*) indicesp.get();
		__m128i* src = (__m128i*) vf.mIndices;
		__m128i offset = _mm_set1_epi16(index_offset);

		S32 end = num_indices/8;
		
		for (S32 i = 0; i < end; i++)
		{
			__m128i res = _mm_add_epi16(src[i], offset);
			_mm_storeu_si128((__m128i*) dst++, res);
		}

		{
			LLFastTimer t(FTM_FACE_GEOM_INDEX_TAIL);
			U16* idx = (U16*) dst;

			for (S32 i = end*8; i < num_indices; ++i)
			{
				*idx++ = vf.mIndices[i]+index_offset;
			}
		}

		if (map_range)
		{
			mVertexBuffer->flush();
		}
	}
	
	LLMatrix4a mat_normal;
	mat_normal.loadu(mat_norm_in);
	
	F32 r = 0, os = 0, ot = 0, ms = 0, mt = 0, cos_ang = 0, sin_ang = 0;
	bool do_xform = false;
	if (rebuild_tcoord)
	{
		if (tep)
		{
			r  = tep->getRotation();
			os = tep->mOffsetS;
			ot = tep->mOffsetT;
			ms = tep->mScaleS;
			mt = tep->mScaleT;
			cos_ang = cos(r);
			sin_ang = sin(r);

			if (cos_ang != 1.f || 
				sin_ang != 0.f ||
				os != 0.f ||
				ot != 0.f ||
				ms != 1.f ||
				mt != 1.f)
			{
				do_xform = true;
			}
			else
			{
				do_xform = false;
			}	
		}
		else
		{
			do_xform = false;
		}
	}
	
	static LLCachedControl<bool> use_transform_feedback(gSavedSettings, "RenderUseTransformFeedback");

#ifdef GL_TRANSFORM_FEEDBACK_BUFFER
	if (use_transform_feedback &&
		gTransformPositionProgram.mProgramObject && //transform shaders are loaded
		mVertexBuffer->useVBOs() && //target buffer is in VRAM
		!rebuild_weights && //TODO: add support for weights
		!volume.isUnique()) //source volume is NOT flexi
	{ //use transform feedback to pack vertex buffer

		LLVertexBuffer* buff = (LLVertexBuffer*) vf.mVertexBuffer.get();

		if (vf.mVertexBuffer.isNull() || buff->getNumVerts() != vf.mNumVertices)
		{
			mVObjp->getVolume()->genBinormals(f);
			LLFace::cacheFaceInVRAM(vf);
			buff = (LLVertexBuffer*) vf.mVertexBuffer.get();
		}		

		LLGLSLShader* cur_shader = LLGLSLShader::sCurBoundShaderPtr;
		
		gGL.pushMatrix();
		gGL.loadMatrix((GLfloat*) mat_vert_in.mMatrix);

		if (rebuild_pos)
		{
			LLFastTimer t(FTM_FACE_GEOM_POSITION);
			gTransformPositionProgram.bind();

			mVertexBuffer->bindForFeedback(0, LLVertexBuffer::TYPE_VERTEX, mGeomIndex, mGeomCount);

			U8 index = mTextureIndex < 255 ? mTextureIndex : 0;

			S32 val = 0;
			U8* vp = (U8*) &val;
			vp[0] = index;
			vp[1] = 0;
			vp[2] = 0;
			vp[3] = 0;
			
			gTransformPositionProgram.uniform1i("texture_index_in", val);
			glBeginTransformFeedback(GL_POINTS);
			buff->setBuffer(LLVertexBuffer::MAP_VERTEX);

			push_for_transform(buff, vf.mNumVertices, mGeomCount);

			glEndTransformFeedback();
		}

		if (rebuild_color)
		{
			LLFastTimer t(FTM_FACE_GEOM_COLOR);
			gTransformColorProgram.bind();
			
			mVertexBuffer->bindForFeedback(0, LLVertexBuffer::TYPE_COLOR, mGeomIndex, mGeomCount);

			S32 val = *((S32*) color.mV);

			gTransformColorProgram.uniform1i("color_in", val);
			glBeginTransformFeedback(GL_POINTS);
			buff->setBuffer(LLVertexBuffer::MAP_VERTEX);
			push_for_transform(buff, vf.mNumVertices, mGeomCount);
			glEndTransformFeedback();
		}

		if (rebuild_emissive)
		{
			LLFastTimer t(FTM_FACE_GEOM_EMISSIVE);
			gTransformColorProgram.bind();
			
			mVertexBuffer->bindForFeedback(0, LLVertexBuffer::TYPE_EMISSIVE, mGeomIndex, mGeomCount);

			U8 glow = (U8) llclamp((S32) (getTextureEntry()->getGlow()*255), 0, 255);

			S32 glow32 = glow |
						 (glow << 8) |
						 (glow << 16) |
						 (glow << 24);

			gTransformColorProgram.uniform1i("color_in", glow32);
			glBeginTransformFeedback(GL_POINTS);
			buff->setBuffer(LLVertexBuffer::MAP_VERTEX);
			push_for_transform(buff, vf.mNumVertices, mGeomCount);
			glEndTransformFeedback();
		}

		if (rebuild_normal)
		{
			LLFastTimer t(FTM_FACE_GEOM_NORMAL);
			gTransformNormalProgram.bind();
			
			mVertexBuffer->bindForFeedback(0, LLVertexBuffer::TYPE_NORMAL, mGeomIndex, mGeomCount);
						
			glBeginTransformFeedback(GL_POINTS);
			buff->setBuffer(LLVertexBuffer::MAP_NORMAL);
			push_for_transform(buff, vf.mNumVertices, mGeomCount);
			glEndTransformFeedback();
		}

		if (rebuild_binormal)
		{
			LLFastTimer t(FTM_FACE_GEOM_BINORMAL);
			gTransformBinormalProgram.bind();
			
			mVertexBuffer->bindForFeedback(0, LLVertexBuffer::TYPE_BINORMAL, mGeomIndex, mGeomCount);
						
			glBeginTransformFeedback(GL_POINTS);
			buff->setBuffer(LLVertexBuffer::MAP_BINORMAL);
			push_for_transform(buff, vf.mNumVertices, mGeomCount);
			glEndTransformFeedback();
		}

		if (rebuild_tcoord)
		{
			LLFastTimer t(FTM_FACE_GEOM_TEXTURE);
			gTransformTexCoordProgram.bind();
			
			mVertexBuffer->bindForFeedback(0, LLVertexBuffer::TYPE_TEXCOORD0, mGeomIndex, mGeomCount);
						
			glBeginTransformFeedback(GL_POINTS);
			buff->setBuffer(LLVertexBuffer::MAP_TEXCOORD0);
			push_for_transform(buff, vf.mNumVertices, mGeomCount);
			glEndTransformFeedback();

			bool do_bump = bump_code && mVertexBuffer->hasDataType(LLVertexBuffer::TYPE_TEXCOORD1);

			if (do_bump)
			{
				mVertexBuffer->bindForFeedback(0, LLVertexBuffer::TYPE_TEXCOORD1, mGeomIndex, mGeomCount);
				glBeginTransformFeedback(GL_POINTS);
				buff->setBuffer(LLVertexBuffer::MAP_TEXCOORD0);
				push_for_transform(buff, vf.mNumVertices, mGeomCount);
				glEndTransformFeedback();
			}				
		}

		glBindBufferARB(GL_TRANSFORM_FEEDBACK_BUFFER, 0);

		gGL.popMatrix();

		if (cur_shader)
		{
			cur_shader->bind();
		}
	}
	else
#endif
	{
		//if it's not fullbright and has no normals, bake sunlight based on face normal
		//bool bake_sunlight = !getTextureEntry()->getFullbright() &&
		//  !mVertexBuffer->hasDataType(LLVertexBuffer::TYPE_NORMAL);

		if (rebuild_tcoord)
		{
			LLFastTimer t(FTM_FACE_GEOM_TEXTURE);
									
			//bump setup
			LLVector4a binormal_dir( -sin_ang, cos_ang, 0.f );
			LLVector4a bump_s_primary_light_ray(0.f, 0.f, 0.f);
			LLVector4a bump_t_primary_light_ray(0.f, 0.f, 0.f);

			LLQuaternion bump_quat;
			if (mDrawablep->isActive())
			{
				bump_quat = LLQuaternion(mDrawablep->getRenderMatrix());
			}
		
			if (bump_code)
			{
				mVObjp->getVolume()->genBinormals(f);
				F32 offset_multiple; 
				switch( bump_code )
				{
					case BE_NO_BUMP:
					offset_multiple = 0.f;
					break;
					case BE_BRIGHTNESS:
					case BE_DARKNESS:
					if( mTexture.notNull() && mTexture->hasGLTexture())
					{
						// Offset by approximately one texel
						S32 cur_discard = mTexture->getDiscardLevel();
						S32 max_size = llmax( mTexture->getWidth(), mTexture->getHeight() );
						max_size <<= cur_discard;
						const F32 ARTIFICIAL_OFFSET = 2.f;
						offset_multiple = ARTIFICIAL_OFFSET / (F32)max_size;
					}
					else
					{
						offset_multiple = 1.f/256;
					}
					break;

					default:  // Standard bumpmap textures.  Assumed to be 256x256
					offset_multiple = 1.f / 256;
					break;
				}

				F32 s_scale = 1.f;
				F32 t_scale = 1.f;
				if( tep )
				{
					tep->getScale( &s_scale, &t_scale );
				}
				// Use the nudged south when coming from above sun angle, such
				// that emboss mapping always shows up on the upward faces of cubes when 
				// it's noon (since a lot of builders build with the sun forced to noon).
				LLVector3   sun_ray  = gSky.mVOSkyp->mBumpSunDir;
				LLVector3   moon_ray = gSky.getMoonDirection();
				LLVector3& primary_light_ray = (sun_ray.mV[VZ] > 0) ? sun_ray : moon_ray;

				bump_s_primary_light_ray.load3((offset_multiple * s_scale * primary_light_ray).mV);
				bump_t_primary_light_ray.load3((offset_multiple * t_scale * primary_light_ray).mV);
			}

			U8 texgen = getTextureEntry()->getTexGen();
			if (rebuild_tcoord && texgen != LLTextureEntry::TEX_GEN_DEFAULT)
			{ //planar texgen needs binormals
				mVObjp->getVolume()->genBinormals(f);
			}

			U8 tex_mode = 0;
	
			if (isState(TEXTURE_ANIM))
			{
				LLVOVolume* vobj = (LLVOVolume*) (LLViewerObject*) mVObjp;	
				tex_mode = vobj->mTexAnimMode;

				if (!tex_mode)
				{
					clearState(TEXTURE_ANIM);
				}
				else
				{
					os = ot = 0.f;
					r = 0.f;
					cos_ang = 1.f;
					sin_ang = 0.f;
					ms = mt = 1.f;

					do_xform = false;
				}

				if (getVirtualSize() >= MIN_TEX_ANIM_SIZE)
				{ //don't override texture transform during tc bake
					tex_mode = 0;
				}
			}

			LLVector4a scalea;
			scalea.load3(scale.mV);

			bool do_bump = bump_code && mVertexBuffer->hasDataType(LLVertexBuffer::TYPE_TEXCOORD1);
			bool do_tex_mat = tex_mode && mTextureMatrix;

			if (!in_atlas && !do_bump)
			{ //not in atlas or not bump mapped, might be able to do a cheap update
				mVertexBuffer->getTexCoord0Strider(tex_coords, mGeomIndex, mGeomCount);

				if (texgen != LLTextureEntry::TEX_GEN_PLANAR)
				{
					LLFastTimer t(FTM_FACE_TEX_QUICK);
					if (!do_tex_mat)
					{
						if (!do_xform)
						{
							LLFastTimer t(FTM_FACE_TEX_QUICK_NO_XFORM);
							LLVector4a::memcpyNonAliased16((F32*) tex_coords.get(), (F32*) vf.mTexCoords, num_vertices*2*sizeof(F32));
						}
						else
						{
							LLFastTimer t(FTM_FACE_TEX_QUICK_XFORM);
							F32* dst = (F32*) tex_coords.get();
							LLVector4a* src = (LLVector4a*) vf.mTexCoords;

							LLVector4a trans;
							trans.splat(-0.5f);

							LLVector4a rot0;
							rot0.set(cos_ang, -sin_ang, cos_ang, -sin_ang);

							LLVector4a rot1;
							rot1.set(sin_ang, cos_ang, sin_ang, cos_ang);

							LLVector4a scale;
							scale.set(ms, mt, ms, mt);

							LLVector4a offset;
							offset.set(os+0.5f, ot+0.5f, os+0.5f, ot+0.5f);

							LLVector4Logical mask;
							mask.clear();
							mask.setElement<2>();
							mask.setElement<3>();

							U32 count = num_vertices/2 + num_vertices%2;

							for (S32 i = 0; i < count; i++)
							{	
								LLVector4a res = *src++;
								xform4a(res, trans, mask, rot0, rot1, offset, scale);
								res.store4a(dst);
								dst += 4;
							}
						}
					}
					else
					{ //do tex mat, no texgen, no atlas, no bump
						for (S32 i = 0; i < num_vertices; i++)
						{	
							LLVector2 tc(vf.mTexCoords[i]);
							//LLVector4a& norm = vf.mNormals[i];
							//LLVector4a& center = *(vf.mCenter);

							LLVector3 tmp(tc.mV[0], tc.mV[1], 0.f);
							tmp = tmp * *mTextureMatrix;
							tc.mV[0] = tmp.mV[0];
							tc.mV[1] = tmp.mV[1];
							*tex_coords++ = tc;	
						}
					}
				}
				else
				{ //no bump, no atlas, tex gen planar
					LLFastTimer t(FTM_FACE_TEX_QUICK_PLANAR);
					if (do_tex_mat)
					{
						for (S32 i = 0; i < num_vertices; i++)
						{	
							LLVector2 tc(vf.mTexCoords[i]);
							LLVector4a& norm = vf.mNormals[i];
							LLVector4a& center = *(vf.mCenter);
							LLVector4a vec = vf.mPositions[i];	
							vec.mul(scalea);
							planarProjection(tc, norm, center, vec);
						
							LLVector3 tmp(tc.mV[0], tc.mV[1], 0.f);
							tmp = tmp * *mTextureMatrix;
							tc.mV[0] = tmp.mV[0];
							tc.mV[1] = tmp.mV[1];
				
							*tex_coords++ = tc;	
						}
					}
					else
					{
						for (S32 i = 0; i < num_vertices; i++)
						{	
							LLVector2 tc(vf.mTexCoords[i]);
							LLVector4a& norm = vf.mNormals[i];
							LLVector4a& center = *(vf.mCenter);
							LLVector4a vec = vf.mPositions[i];	
							vec.mul(scalea);
							planarProjection(tc, norm, center, vec);
						
							xform(tc, cos_ang, sin_ang, os, ot, ms, mt);

							*tex_coords++ = tc;	
						}
					}
				}

				if (map_range)
				{
					mVertexBuffer->flush();
				}
			}
			else
			{ //either bump mapped or in atlas, just do the whole expensive loop
				LLFastTimer t(FTM_FACE_TEX_DEFAULT);
				mVertexBuffer->getTexCoord0Strider(tex_coords, mGeomIndex, mGeomCount, map_range);

				std::vector<LLVector2> bump_tc;
		
				for (S32 i = 0; i < num_vertices; i++)
				{	
					LLVector2 tc(vf.mTexCoords[i]);
			
					LLVector4a& norm = vf.mNormals[i];
				
					LLVector4a& center = *(vf.mCenter);
		   
					if (texgen != LLTextureEntry::TEX_GEN_DEFAULT)
					{
						LLVector4a vec = vf.mPositions[i];
				
						vec.mul(scalea);

						switch (texgen)
						{
							case LLTextureEntry::TEX_GEN_PLANAR:
								planarProjection(tc, norm, center, vec);
								break;
							case LLTextureEntry::TEX_GEN_SPHERICAL:
								sphericalProjection(tc, norm, center, vec);
								break;
							case LLTextureEntry::TEX_GEN_CYLINDRICAL:
								cylindricalProjection(tc, norm, center, vec);
								break;
							default:
								break;
						}		
					}

					if (tex_mode && mTextureMatrix)
					{
						LLVector3 tmp(tc.mV[0], tc.mV[1], 0.f);
						tmp = tmp * *mTextureMatrix;
						tc.mV[0] = tmp.mV[0];
						tc.mV[1] = tmp.mV[1];
					}
					else
					{
						xform(tc, cos_ang, sin_ang, os, ot, ms, mt);
					}

					if(in_atlas)
					{
						//
						//manually calculate tex-coord per vertex for varying address modes.
						//should be removed if shader can handle this.
						//

						S32 int_part = 0 ;
						switch(mTexture->getAddressMode())
						{
						case LLTexUnit::TAM_CLAMP:
							if(tc.mV[0] < 0.f)
							{
								tc.mV[0] = 0.f ;
							}
							else if(tc.mV[0] > 1.f)
							{
								tc.mV[0] = 1.f;
							}

							if(tc.mV[1] < 0.f)
							{
								tc.mV[1] = 0.f ;
							}
							else if(tc.mV[1] > 1.f)
							{
								tc.mV[1] = 1.f;
							}
							break;
						case LLTexUnit::TAM_MIRROR:
							if(tc.mV[0] < 0.f)
							{
								tc.mV[0] = -tc.mV[0] ;
							}
							int_part = (S32)tc.mV[0] ;
							if(int_part & 1) //odd number
							{
								tc.mV[0] = int_part + 1 - tc.mV[0] ;
							}
							else //even number
							{
								tc.mV[0] -= int_part ;
							}

							if(tc.mV[1] < 0.f)
							{
								tc.mV[1] = -tc.mV[1] ;
							}
							int_part = (S32)tc.mV[1] ;
							if(int_part & 1) //odd number
							{
								tc.mV[1] = int_part + 1 - tc.mV[1] ;
							}
							else //even number
							{
								tc.mV[1] -= int_part ;
							}
							break;
						case LLTexUnit::TAM_WRAP:
							if(tc.mV[0] > 1.f)
								tc.mV[0] -= (S32)(tc.mV[0] - 0.00001f) ;
							else if(tc.mV[0] < -1.f)
								tc.mV[0] -= (S32)(tc.mV[0] + 0.00001f) ;

							if(tc.mV[1] > 1.f)
								tc.mV[1] -= (S32)(tc.mV[1] - 0.00001f) ;
							else if(tc.mV[1] < -1.f)
								tc.mV[1] -= (S32)(tc.mV[1] + 0.00001f) ;

							if(tc.mV[0] < 0.f)
							{
								tc.mV[0] = 1.0f + tc.mV[0] ;
							}
							if(tc.mV[1] < 0.f)
							{
								tc.mV[1] = 1.0f + tc.mV[1] ;
							}
							break;
						default:
							break;
						}
				
						tc.mV[0] = tcoord_xoffset + tcoord_xscale * tc.mV[0] ;
						tc.mV[1] = tcoord_yoffset + tcoord_yscale * tc.mV[1] ;
					}
				

					*tex_coords++ = tc;
					if (do_bump)
					{
						bump_tc.push_back(tc);
					}
				}

				if (map_range)
				{
					mVertexBuffer->flush();
				}

				if (do_bump)
				{
					mVertexBuffer->getTexCoord1Strider(tex_coords2, mGeomIndex, mGeomCount, map_range);
		
					for (S32 i = 0; i < num_vertices; i++)
					{
						LLVector4a tangent;
						tangent.setCross3(vf.mBinormals[i], vf.mNormals[i]);

						LLMatrix4a tangent_to_object;
						tangent_to_object.setRows(tangent, vf.mBinormals[i], vf.mNormals[i]);
						LLVector4a t;
						tangent_to_object.rotate(binormal_dir, t);
						LLVector4a binormal;
						mat_normal.rotate(t, binormal);
						
						//VECTORIZE THIS
						if (mDrawablep->isActive())
						{
							LLVector3 t;
							t.set(binormal.getF32ptr());
							t *= bump_quat;
							binormal.load3(t.mV);
						}

						binormal.normalize3fast();
						LLVector2 tc = bump_tc[i];
						tc += LLVector2( bump_s_primary_light_ray.dot3(tangent).getF32(), bump_t_primary_light_ray.dot3(binormal).getF32() );
					
						*tex_coords2++ = tc;
					}

					if (map_range)
					{
						mVertexBuffer->flush();
					}
				}
			}
		}

		if (rebuild_pos)
		{
			LLFastTimer t(FTM_FACE_GEOM_POSITION);
			llassert(num_vertices > 0);
		
			mVertexBuffer->getVertexStrider(vert, mGeomIndex, mGeomCount, map_range);
			

			LLMatrix4a mat_vert;
			mat_vert.loadu(mat_vert_in);

			LLVector4a* src = vf.mPositions;
			volatile F32* dst = (volatile F32*) vert.get();

			volatile F32* end = dst+num_vertices*4;
			LLVector4a res;

			LLVector4a texIdx;

			S32 index = mTextureIndex < 255 ? mTextureIndex : 0;

			F32 val = 0.f;
			S32* vp = (S32*) &val;
			*vp = index;
			
			llassert(index <= LLGLSLShader::sIndexedTextureChannels-1);

			LLVector4Logical mask;
			mask.clear();
			mask.setElement<3>();
		
			texIdx.set(0,0,0,val);

			{
				LLFastTimer t(FTM_FACE_POSITION_STORE);
				LLVector4a tmp;

				do
				{	
					mat_vert.affineTransform(*src++, res);
					tmp.setSelectWithMask(mask, texIdx, res);
					tmp.store4a((F32*) dst);
					dst += 4;
				}
				while(dst < end);
			}

			{
				LLFastTimer t(FTM_FACE_POSITION_PAD);
				S32 aligned_pad_vertices = mGeomCount - num_vertices;
				res.set(res[0], res[1], res[2], 0.f);

				while (aligned_pad_vertices > 0)
				{
					--aligned_pad_vertices;
					res.store4a((F32*) dst);
					dst += 4;
				}
			}

			if (map_range)
			{
				mVertexBuffer->flush();
			}
		}

		
		if (rebuild_normal)
		{
			LLFastTimer t(FTM_FACE_GEOM_NORMAL);
			mVertexBuffer->getNormalStrider(norm, mGeomIndex, mGeomCount, map_range);
			F32* normals = (F32*) norm.get();
	
			for (S32 i = 0; i < num_vertices; i++)
			{	
				LLVector4a normal;
				mat_normal.rotate(vf.mNormals[i], normal);
				normal.normalize3fast();
				normal.store4a(normals);
				normals += 4;
			}

			if (map_range)
			{
				mVertexBuffer->flush();
			}
		}
		
		if (rebuild_binormal)
		{
			LLFastTimer t(FTM_FACE_GEOM_BINORMAL);
			mVertexBuffer->getBinormalStrider(binorm, mGeomIndex, mGeomCount, map_range);
			F32* binormals = (F32*) binorm.get();
		
			for (S32 i = 0; i < num_vertices; i++)
			{	
				LLVector4a binormal;
				mat_normal.rotate(vf.mBinormals[i], binormal);
				binormal.normalize3fast();
				binormal.store4a(binormals);
				binormals += 4;
			}

			if (map_range)
			{
				mVertexBuffer->flush();
			}
		}
	
		if (rebuild_weights && vf.mWeights)
		{
			LLFastTimer t(FTM_FACE_GEOM_WEIGHTS);
			mVertexBuffer->getWeight4Strider(wght, mGeomIndex, mGeomCount, map_range);
			F32* weights = (F32*) wght.get();
			LLVector4a::memcpyNonAliased16(weights, (F32*) vf.mWeights, num_vertices*4*sizeof(F32));
			if (map_range)
			{
				mVertexBuffer->flush();
			}
		}

		if (rebuild_color && mVertexBuffer->hasDataType(LLVertexBuffer::TYPE_COLOR) )
		{
			LLFastTimer t(FTM_FACE_GEOM_COLOR);
			mVertexBuffer->getColorStrider(colors, mGeomIndex, mGeomCount, map_range);

			LLVector4a src;

<<<<<<< HEAD
		U32 vec[4];
		vec[0] = vec[1] = vec[2] = vec[3] = color.asRGBA();
=======
			U32 vec[4];
			vec[0] = vec[1] = vec[2] = vec[3] = color.mAll;
>>>>>>> a4df79bc
		
			src.loadua((F32*) vec);

			F32* dst = (F32*) colors.get();
			S32 num_vecs = num_vertices/4;
			if (num_vertices%4 > 0)
			{
				++num_vecs;
			}

			for (S32 i = 0; i < num_vecs; i++)
			{	
				src.store4a(dst);
				dst += 4;
			}

			if (map_range)
			{
				mVertexBuffer->flush();
			}
		}

		if (rebuild_emissive)
		{
			LLFastTimer t(FTM_FACE_GEOM_EMISSIVE);
			LLStrider<LLColor4U> emissive;
			mVertexBuffer->getEmissiveStrider(emissive, mGeomIndex, mGeomCount, map_range);

			U8 glow = (U8) llclamp((S32) (getTextureEntry()->getGlow()*255), 0, 255);

			LLVector4a src;

		
			U32 glow32 = glow |
						 (glow << 8) |
						 (glow << 16) |
						 (glow << 24);

			U32 vec[4];
			vec[0] = vec[1] = vec[2] = vec[3] = glow32;
		
			src.loadua((F32*) vec);

			F32* dst = (F32*) emissive.get();
			S32 num_vecs = num_vertices/4;
			if (num_vertices%4 > 0)
			{
				++num_vecs;
			}

			for (S32 i = 0; i < num_vecs; i++)
			{	
				src.store4a(dst);
				dst += 4;
			}

			if (map_range)
			{
				mVertexBuffer->flush();
			}
		}
	}

	if (rebuild_tcoord)
	{
		mTexExtents[0].setVec(0,0);
		mTexExtents[1].setVec(1,1);
		xform(mTexExtents[0], cos_ang, sin_ang, os, ot, ms, mt);
		xform(mTexExtents[1], cos_ang, sin_ang, os, ot, ms, mt);
		
		F32 es = vf.mTexCoordExtents[1].mV[0] - vf.mTexCoordExtents[0].mV[0] ;
		F32 et = vf.mTexCoordExtents[1].mV[1] - vf.mTexCoordExtents[0].mV[1] ;
		mTexExtents[0][0] *= es ;
		mTexExtents[1][0] *= es ;
		mTexExtents[0][1] *= et ;
		mTexExtents[1][1] *= et ;
	}


	return TRUE;
}

//check if the face has a media
BOOL LLFace::hasMedia() const 
{
	if(mHasMedia)
	{
		return TRUE ;
	}
	if(mTexture.notNull()) 
	{
		return mTexture->hasParcelMedia() ;  //if has a parcel media
	}

	return FALSE ; //no media.
}

const F32 LEAST_IMPORTANCE = 0.05f ;
const F32 LEAST_IMPORTANCE_FOR_LARGE_IMAGE = 0.3f ;

F32 LLFace::getTextureVirtualSize()
{
	F32 radius;
	F32 cos_angle_to_view_dir;	
	BOOL in_frustum = calcPixelArea(cos_angle_to_view_dir, radius);

	if (mPixelArea < F_ALMOST_ZERO || !in_frustum)
	{
		setVirtualSize(0.f) ;
		return 0.f;
	}

	//get area of circle in texture space
	LLVector2 tdim = mTexExtents[1] - mTexExtents[0];
	F32 texel_area = (tdim * 0.5f).lengthSquared()*3.14159f;
	if (texel_area <= 0)
	{
		// Probably animated, use default
		texel_area = 1.f;
	}

	F32 face_area;
	if (mVObjp->isSculpted() && texel_area > 1.f)
	{
		//sculpts can break assumptions about texel area
		face_area = mPixelArea;
	}
	else
	{
		//apply texel area to face area to get accurate ratio
		//face_area /= llclamp(texel_area, 1.f/64.f, 16.f);
		face_area =  mPixelArea / llclamp(texel_area, 0.015625f, 128.f);
	}

	face_area = LLFace::adjustPixelArea(mImportanceToCamera, face_area) ;
	if(face_area > LLViewerTexture::sMinLargeImageSize) //if is large image, shrink face_area by considering the partial overlapping.
	{
		if(mImportanceToCamera > LEAST_IMPORTANCE_FOR_LARGE_IMAGE && mTexture.notNull() && mTexture->isLargeImage())
		{		
			face_area *= adjustPartialOverlapPixelArea(cos_angle_to_view_dir, radius );
		}	
	}

	setVirtualSize(face_area) ;

	return face_area;
}

BOOL LLFace::calcPixelArea(F32& cos_angle_to_view_dir, F32& radius)
{
	//VECTORIZE THIS
	//get area of circle around face
	LLVector4a center;
	center.load3(getPositionAgent().mV);
	LLVector4a size;
	size.setSub(mExtents[1], mExtents[0]);
	size.mul(0.5f);

	LLViewerCamera* camera = LLViewerCamera::getInstance();

	F32 size_squared = size.dot3(size).getF32();
	LLVector4a lookAt;
	LLVector4a t;
	t.load3(camera->getOrigin().mV);
	lookAt.setSub(center, t);
	F32 dist = lookAt.getLength3().getF32();
	dist = llmax(dist-size.getLength3().getF32(), 0.f);
	lookAt.normalize3fast() ;	

	//get area of circle around node
	F32 app_angle = atanf((F32) sqrt(size_squared) / dist);
	radius = app_angle*LLDrawable::sCurPixelAngle;
	mPixelArea = radius*radius * 3.14159f;
	LLVector4a x_axis;
	x_axis.load3(camera->getXAxis().mV);
	cos_angle_to_view_dir = lookAt.dot3(x_axis).getF32();

	//if has media, check if the face is out of the view frustum.	
	if(hasMedia())
	{
		if(!camera->AABBInFrustum(center, size)) 
		{
			mImportanceToCamera = 0.f ;
			return false ;
		}
		if(cos_angle_to_view_dir > camera->getCosHalfFov()) //the center is within the view frustum
		{
			cos_angle_to_view_dir = 1.0f ;
		}
		else
		{		
			LLVector4a d;
			d.setSub(lookAt, x_axis);

			if(dist * dist * d.dot3(d) < size_squared)
			{
				cos_angle_to_view_dir = 1.0f ;
			}
		}
	}

	if(dist < mBoundingSphereRadius) //camera is very close
	{
		cos_angle_to_view_dir = 1.0f ;
		mImportanceToCamera = 1.0f ;
	}
	else
	{		
		mImportanceToCamera = LLFace::calcImportanceToCamera(cos_angle_to_view_dir, dist) ;
	}

	return true ;
}

//the projection of the face partially overlaps with the screen
F32 LLFace::adjustPartialOverlapPixelArea(F32 cos_angle_to_view_dir, F32 radius )
{
	F32 screen_radius = (F32)llmax(gViewerWindow->getWindowWidthRaw(), gViewerWindow->getWindowHeightRaw()) ;
	F32 center_angle = acosf(cos_angle_to_view_dir) ;
	F32 d = center_angle * LLDrawable::sCurPixelAngle ;

	if(d + radius > screen_radius + 5.f)
	{
		//----------------------------------------------
		//calculate the intersection area of two circles
		//F32 radius_square = radius * radius ;
		//F32 d_square = d * d ;
		//F32 screen_radius_square = screen_radius * screen_radius ;
		//face_area = 
		//	radius_square * acosf((d_square + radius_square - screen_radius_square)/(2 * d * radius)) +
		//	screen_radius_square * acosf((d_square + screen_radius_square - radius_square)/(2 * d * screen_radius)) -
		//	0.5f * sqrtf((-d + radius + screen_radius) * (d + radius - screen_radius) * (d - radius + screen_radius) * (d + radius + screen_radius)) ;			
		//----------------------------------------------

		//the above calculation is too expensive
		//the below is a good estimation: bounding box of the bounding sphere:
		F32 alpha = 0.5f * (radius + screen_radius - d) / radius ;
		alpha = llclamp(alpha, 0.f, 1.f) ;
		return alpha * alpha ;
	}
	return 1.0f ;
}

const S8 FACE_IMPORTANCE_LEVEL = 4 ;
const F32 FACE_IMPORTANCE_TO_CAMERA_OVER_DISTANCE[FACE_IMPORTANCE_LEVEL][2] = //{distance, importance_weight}
	{{16.1f, 1.0f}, {32.1f, 0.5f}, {48.1f, 0.2f}, {96.1f, 0.05f} } ;
const F32 FACE_IMPORTANCE_TO_CAMERA_OVER_ANGLE[FACE_IMPORTANCE_LEVEL][2] =    //{cos(angle), importance_weight}
	{{0.985f /*cos(10 degrees)*/, 1.0f}, {0.94f /*cos(20 degrees)*/, 0.8f}, {0.866f /*cos(30 degrees)*/, 0.64f}, {0.0f, 0.36f}} ;

//static 
F32 LLFace::calcImportanceToCamera(F32 cos_angle_to_view_dir, F32 dist)
{
	F32 importance = 0.f ;
	
	if(cos_angle_to_view_dir > LLViewerCamera::getInstance()->getCosHalfFov() && 
		dist < FACE_IMPORTANCE_TO_CAMERA_OVER_DISTANCE[FACE_IMPORTANCE_LEVEL - 1][0]) 
	{
		LLViewerCamera* camera = LLViewerCamera::getInstance();
		F32 camera_moving_speed = camera->getAverageSpeed() ;
		F32 camera_angular_speed = camera->getAverageAngularSpeed();

		if(camera_moving_speed > 10.0f || camera_angular_speed > 1.0f)
		{
			//if camera moves or rotates too fast, ignore the importance factor
			return 0.f ;
		}
		
		//F32 camera_relative_speed = camera_moving_speed * (lookAt * LLViewerCamera::getInstance()->getVelocityDir()) ;
		
		S32 i = 0 ;
		for(i = 0; i < FACE_IMPORTANCE_LEVEL && dist > FACE_IMPORTANCE_TO_CAMERA_OVER_DISTANCE[i][0]; ++i);
		i = llmin(i, FACE_IMPORTANCE_LEVEL - 1) ;
		F32 dist_factor = FACE_IMPORTANCE_TO_CAMERA_OVER_DISTANCE[i][1] ;
		
		for(i = 0; i < FACE_IMPORTANCE_LEVEL && cos_angle_to_view_dir < FACE_IMPORTANCE_TO_CAMERA_OVER_ANGLE[i][0] ; ++i) ;
		i = llmin(i, FACE_IMPORTANCE_LEVEL - 1) ;
		importance = dist_factor * FACE_IMPORTANCE_TO_CAMERA_OVER_ANGLE[i][1] ;
	}

	return importance ;
}

//static 
F32 LLFace::adjustPixelArea(F32 importance, F32 pixel_area)
{
	if(pixel_area > LLViewerTexture::sMaxSmallImageSize)
	{
		if(importance < LEAST_IMPORTANCE) //if the face is not important, do not load hi-res.
		{
			static const F32 MAX_LEAST_IMPORTANCE_IMAGE_SIZE = 128.0f * 128.0f ;
			pixel_area = llmin(pixel_area * 0.5f, MAX_LEAST_IMPORTANCE_IMAGE_SIZE) ;
		}
		else if(pixel_area > LLViewerTexture::sMinLargeImageSize) //if is large image, shrink face_area by considering the partial overlapping.
		{
			if(importance < LEAST_IMPORTANCE_FOR_LARGE_IMAGE)//if the face is not important, do not load hi-res.
			{
				pixel_area = LLViewerTexture::sMinLargeImageSize ;
			}				
		}
	}

	return pixel_area ;
}

BOOL LLFace::verify(const U32* indices_array) const
{
	BOOL ok = TRUE;

	if( mVertexBuffer.isNull() )
	{ //no vertex buffer, face is implicitly valid
		return TRUE;
	}
	
	// First, check whether the face data fits within the pool's range.
	if ((mGeomIndex + mGeomCount) > mVertexBuffer->getNumVerts())
	{
		ok = FALSE;
		llinfos << "Face references invalid vertices!" << llendl;
	}

	S32 indices_count = (S32)getIndicesCount();
	
	if (!indices_count)
	{
		return TRUE;
	}
	
	if (indices_count > LL_MAX_INDICES_COUNT)
	{
		ok = FALSE;
		llinfos << "Face has bogus indices count" << llendl;
	}
	
	if (mIndicesIndex + mIndicesCount > mVertexBuffer->getNumIndices())
	{
		ok = FALSE;
		llinfos << "Face references invalid indices!" << llendl;
	}

#if 0
	S32 geom_start = getGeomStart();
	S32 geom_count = mGeomCount;

	const U32 *indicesp = indices_array ? indices_array + mIndicesIndex : getRawIndices();

	for (S32 i = 0; i < indices_count; i++)
	{
		S32 delta = indicesp[i] - geom_start;
		if (0 > delta)
		{
			llwarns << "Face index too low!" << llendl;
			llinfos << "i:" << i << " Index:" << indicesp[i] << " GStart: " << geom_start << llendl;
			ok = FALSE;
		}
		else if (delta >= geom_count)
		{
			llwarns << "Face index too high!" << llendl;
			llinfos << "i:" << i << " Index:" << indicesp[i] << " GEnd: " << geom_start + geom_count << llendl;
			ok = FALSE;
		}
	}
#endif

	if (!ok)
	{
		printDebugInfo();
	}
	return ok;
}


void LLFace::setViewerObject(LLViewerObject* objp)
{
	mVObjp = objp;
}

const LLColor4& LLFace::getRenderColor() const
{
	if (isState(USE_FACE_COLOR))
	{
		  return mFaceColor; // Face Color
	}
	else
	{
		const LLTextureEntry* tep = getTextureEntry();
		return (tep ? tep->getColor() : LLColor4::white);
	}
}
	
void LLFace::renderSetColor() const
{
	if (!LLFacePool::LLOverrideFaceColor::sOverrideFaceColor)
	{
		const LLColor4* color = &(getRenderColor());
		
		gGL.diffuseColor4fv(color->mV);
	}
}

S32 LLFace::pushVertices(const U16* index_array) const
{
	if (mIndicesCount)
	{
		U32 render_type = LLRender::TRIANGLES;
		if (mDrawInfo)
		{
			render_type = mDrawInfo->mDrawMode;
		}
		mVertexBuffer->drawRange(render_type, mGeomIndex, mGeomIndex+mGeomCount-1, mIndicesCount, mIndicesIndex);
		gPipeline.addTrianglesDrawn(mIndicesCount, render_type);
	}

	return mIndicesCount;
}

const LLMatrix4& LLFace::getRenderMatrix() const
{
	return mDrawablep->getRenderMatrix();
}

S32 LLFace::renderElements(const U16 *index_array) const
{
	S32 ret = 0;
	
	if (isState(GLOBAL))
	{	
		ret = pushVertices(index_array);
	}
	else
	{
		gGL.pushMatrix();
		gGL.multMatrix((float*)getRenderMatrix().mMatrix);
		ret = pushVertices(index_array);
		gGL.popMatrix();
	}
	
	return ret;
}

S32 LLFace::renderIndexed()
{
	if(mDrawablep.isNull() || mDrawPoolp == NULL)
	{
		return 0;
	}
	
	return renderIndexed(mDrawPoolp->getVertexDataMask());
}

S32 LLFace::renderIndexed(U32 mask)
{
	if (mVertexBuffer.isNull())
	{
		return 0;
	}

	mVertexBuffer->setBuffer(mask);
	U16* index_array = (U16*) mVertexBuffer->getIndicesPointer();
	return renderElements(index_array);
}

//============================================================================
// From llface.inl

S32 LLFace::getColors(LLStrider<LLColor4U> &colors)
{
	if (!mGeomCount)
	{
		return -1;
	}
	
	// llassert(mGeomIndex >= 0);
	mVertexBuffer->getColorStrider(colors, mGeomIndex, mGeomCount);
	return mGeomIndex;
}

S32	LLFace::getIndices(LLStrider<U16> &indicesp)
{
	mVertexBuffer->getIndexStrider(indicesp, mIndicesIndex, mIndicesCount);
	llassert(indicesp[0] != indicesp[1]);
	return mIndicesIndex;
}

LLVector3 LLFace::getPositionAgent() const
{
	if (mDrawablep->isStatic())
	{
		return mCenterAgent;
	}
	else
	{
		return mCenterLocal * getRenderMatrix();
	}
}

//
//atlas
//
void LLFace::removeAtlas()
{
	setAtlasInUse(FALSE) ;
	mAtlasInfop = NULL ;	
}

const LLTextureAtlas* LLFace::getAtlas()const 
{
	if(mAtlasInfop)
	{
		return mAtlasInfop->getAtlas() ;
	}
	return NULL ;
}

const LLVector2* LLFace::getTexCoordOffset()const 
{
	if(isAtlasInUse())
	{
		return mAtlasInfop->getTexCoordOffset() ;
	}
	return NULL ;
}
const LLVector2* LLFace::getTexCoordScale() const 
{
	if(isAtlasInUse())
	{
		return mAtlasInfop->getTexCoordScale() ;
	}
	return NULL ;
}

BOOL LLFace::isAtlasInUse()const
{
	return mUsingAtlas ;
}

BOOL LLFace::canUseAtlas()const
{
	//no drawable or no spatial group, do not use atlas
	if(!mDrawablep || !mDrawablep->getSpatialGroup())
	{
		return FALSE ;
	}

	//if bump face, do not use atlas
	if(getTextureEntry() && getTextureEntry()->getBumpmap())
	{
		return FALSE ;
	}

	//if animated texture, do not use atlas
	if(isState(TEXTURE_ANIM))
	{
		return FALSE ;
	}

	return TRUE ;
}

void LLFace::setAtlasInUse(BOOL flag)
{
	//no valid atlas to use.
	if(flag && (!mAtlasInfop || !mAtlasInfop->isValid()))
	{
		flag = FALSE ;
	}

	if(!flag && !mUsingAtlas)
	{
		return ;
	}

	//
	//at this stage (flag || mUsingAtlas) is always true.
	//

	//rebuild the tex coords
	if(mDrawablep)
	{
		gPipeline.markRebuild(mDrawablep, LLDrawable::REBUILD_TCOORD);
		mUsingAtlas = flag ;
	}
	else
	{
		mUsingAtlas = FALSE ;
	}
}

LLTextureAtlasSlot* LLFace::getAtlasInfo()
{
	return mAtlasInfop ;
}

void LLFace::setAtlasInfo(LLTextureAtlasSlot* atlasp)
{	
	if(mAtlasInfop != atlasp)
	{
		if(mAtlasInfop)
		{
			//llerrs << "Atlas slot changed!" << llendl ;
		}
		mAtlasInfop = atlasp ;
	}
}

LLViewerTexture* LLFace::getTexture() const
{
	if(isAtlasInUse())
	{
		return (LLViewerTexture*)mAtlasInfop->getAtlas() ;
	}

	return mTexture ;
}

//switch to atlas or switch back to gl texture 
//return TRUE if using atlas.
BOOL LLFace::switchTexture()
{
	//no valid atlas or texture
	if(!mAtlasInfop || !mAtlasInfop->isValid() || !mTexture)
	{
		return FALSE ;
	}
	
	if(mTexture->getTexelsInAtlas() >= (U32)mVSize || 
		mTexture->getTexelsInAtlas() >= mTexture->getTexelsInGLTexture())
	{
		//switch to use atlas
		//atlas resolution is qualified, use it.		
		if(!mUsingAtlas)
		{
			setAtlasInUse(TRUE) ;
		}
	}
	else //if atlas not qualified.
	{
		//switch back to GL texture
		if(mUsingAtlas && mTexture->isGLTextureCreated() && 
			mTexture->getDiscardLevel() < mTexture->getDiscardLevelInAtlas())
		{
			setAtlasInUse(FALSE) ;
		}
	}

	return mUsingAtlas ;
}


void LLFace::setVertexBuffer(LLVertexBuffer* buffer)
{
	mVertexBuffer = buffer;
	llassert(verify());
}

void LLFace::clearVertexBuffer()
{
	mVertexBuffer = NULL;
}

//static
U32 LLFace::getRiggedDataMask(U32 type)
{
	static const U32 rigged_data_mask[] = {
		LLDrawPoolAvatar::RIGGED_SIMPLE_MASK,
		LLDrawPoolAvatar::RIGGED_FULLBRIGHT_MASK,
		LLDrawPoolAvatar::RIGGED_SHINY_MASK,
		LLDrawPoolAvatar::RIGGED_FULLBRIGHT_SHINY_MASK,
		LLDrawPoolAvatar::RIGGED_GLOW_MASK,
		LLDrawPoolAvatar::RIGGED_ALPHA_MASK,
		LLDrawPoolAvatar::RIGGED_FULLBRIGHT_ALPHA_MASK,
		LLDrawPoolAvatar::RIGGED_DEFERRED_BUMP_MASK,						 
		LLDrawPoolAvatar::RIGGED_DEFERRED_SIMPLE_MASK,
	};

	llassert(type < sizeof(rigged_data_mask)/sizeof(U32));

	return rigged_data_mask[type];
}

U32 LLFace::getRiggedVertexBufferDataMask() const
{
	U32 data_mask = 0;
	for (U32 i = 0; i < mRiggedIndex.size(); ++i)
	{
		if (mRiggedIndex[i] > -1)
		{
			data_mask |= LLFace::getRiggedDataMask(i);
		}
	}

	return data_mask;
}

S32 LLFace::getRiggedIndex(U32 type) const
{
	if (mRiggedIndex.empty())
	{
		return -1;
	}

	llassert(type < mRiggedIndex.size());

	return mRiggedIndex[type];
}

void LLFace::setRiggedIndex(U32 type, S32 index)
{
	if (mRiggedIndex.empty())
	{
		mRiggedIndex.resize(LLDrawPoolAvatar::NUM_RIGGED_PASSES);
		for (U32 i = 0; i < mRiggedIndex.size(); ++i)
		{
			mRiggedIndex[i] = -1;
		}
	}

	llassert(type < mRiggedIndex.size());

	mRiggedIndex[type] = index;
}
<|MERGE_RESOLUTION|>--- conflicted
+++ resolved
@@ -2062,13 +2062,9 @@
 
 			LLVector4a src;
 
-<<<<<<< HEAD
-		U32 vec[4];
-		vec[0] = vec[1] = vec[2] = vec[3] = color.asRGBA();
-=======
 			U32 vec[4];
-			vec[0] = vec[1] = vec[2] = vec[3] = color.mAll;
->>>>>>> a4df79bc
+			//vec[0] = vec[1] = vec[2] = vec[3] = color.mAll;
+			vec[0] = vec[1] = vec[2] = vec[3] = color.asRGBA(); //64bit compile fix FS:ND
 		
 			src.loadua((F32*) vec);
 
