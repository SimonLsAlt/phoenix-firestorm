--- conflicted
+++ resolved
@@ -2005,15 +2005,11 @@
 #endif
 // </FS:Zi>
 				mat_normal.rotate(*src, tangent_out);
-<<<<<<< HEAD
-=======
 // <FS:Zi> GCC12 warning: maybe-uninitialized - probably bogus
 #if defined(__GNUC__) && (__GNUC__ >= 12)
 #pragma GCC diagnostic pop
 #endif
 // </FS:Zi>
-				tangent_out.normalize3fast();
->>>>>>> 7625a540
 				tangent_out.setSelectWithMask(mask, *src, tangent_out);
 				tangent_out.store4a(tangents);
 				
