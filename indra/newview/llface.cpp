/** 
 * @file llface.cpp
 * @brief LLFace class implementation
 *
 * $LicenseInfo:firstyear=2001&license=viewerlgpl$
 * Second Life Viewer Source Code
 * Copyright (C) 2010, Linden Research, Inc.
 * 
 * This library is free software; you can redistribute it and/or
 * modify it under the terms of the GNU Lesser General Public
 * License as published by the Free Software Foundation;
 * version 2.1 of the License only.
 * 
 * This library is distributed in the hope that it will be useful,
 * but WITHOUT ANY WARRANTY; without even the implied warranty of
 * MERCHANTABILITY or FITNESS FOR A PARTICULAR PURPOSE.  See the GNU
 * Lesser General Public License for more details.
 * 
 * You should have received a copy of the GNU Lesser General Public
 * License along with this library; if not, write to the Free Software
 * Foundation, Inc., 51 Franklin Street, Fifth Floor, Boston, MA  02110-1301  USA
 * 
 * Linden Research, Inc., 945 Battery Street, San Francisco, CA  94111  USA
 * $/LicenseInfo$
 */

#include "llviewerprecompiledheaders.h"

#include "lldrawable.h" // lldrawable needs to be included before llface
#include "llface.h"
#include "llviewertextureanim.h"

#include "llviewercontrol.h"
#include "llvolume.h"
#include "m3math.h"
#include "llmatrix4a.h"
#include "v3color.h"

#include "lldrawpoolavatar.h"
#include "lldrawpoolbump.h"
#include "llgl.h"
#include "llrender.h"
#include "lllightconstants.h"
#include "llsky.h"
#include "llviewercamera.h"
#include "llviewertexturelist.h"
#include "llvopartgroup.h"
#include "llvosky.h"
#include "llvovolume.h"
#include "pipeline.h"
#include "llviewerregion.h"
#include "llviewerwindow.h"
#include "llviewershadermgr.h"
#include "llviewertexture.h"

#define LL_MAX_INDICES_COUNT 1000000

BOOL LLFace::sSafeRenderSelect = TRUE; // FALSE

#define DOTVEC(a,b) (a.mV[0]*b.mV[0] + a.mV[1]*b.mV[1] + a.mV[2]*b.mV[2])

/*
For each vertex, given:
	B - binormal
	T - tangent
	N - normal
	P - position

The resulting texture coordinate <u,v> is:

	u = 2(B dot P)
	v = 2(T dot P)
*/
void planarProjection(LLVector2 &tc, const LLVector4a& normal,
					  const LLVector4a &center, const LLVector4a& vec)
{	
	LLVector4a binormal;
	F32 d = normal[0];

	if (d >= 0.5f || d <= -0.5f)
	{
		if (d < 0)
		{
			binormal.set(0,-1,0);
		}
		else
		{
			binormal.set(0, 1, 0);
		}
	}
	else
	{
        if (normal[1] > 0)
		{
			binormal.set(-1,0,0);
		}
		else
		{
			binormal.set(1,0,0);
		}
	}
	LLVector4a tangent;
	tangent.setCross3(binormal,normal);

	tc.mV[1] = -((tangent.dot3(vec).getF32())*2 - 0.5f);
	tc.mV[0] = 1.0f+((binormal.dot3(vec).getF32())*2 - 0.5f);
}

////////////////////
//
// LLFace implementation
//

void LLFace::init(LLDrawable* drawablep, LLViewerObject* objp)
{
	mLastUpdateTime = gFrameTimeSeconds;
	mLastMoveTime = 0.f;
	mLastSkinTime = gFrameTimeSeconds;
	mVSize = 0.f;
	mPixelArea = 16.f;
	mState      = GLOBAL;
	mDrawPoolp  = NULL;
	mPoolType = 0;
	mCenterLocal = objp->getPosition();
	mCenterAgent = drawablep->getPositionAgent();
	mDistance	= 0.f;

	mGeomCount		= 0;
	mGeomIndex		= 0;
	mIndicesCount	= 0;

	//special value to indicate uninitialized position
	mIndicesIndex	= 0xFFFFFFFF;
	
	for (U32 i = 0; i < LLRender::NUM_TEXTURE_CHANNELS; ++i)
	{
		mIndexInTex[i] = 0;
		mTexture[i] = NULL;
	}

	mTEOffset		= -1;
	mTextureIndex = 255;

	setDrawable(drawablep);
	mVObjp = objp;

	mReferenceIndex = -1;

	mTextureMatrix = NULL;
	mDrawInfo = NULL;

	mFaceColor = LLColor4(1,0,0,1);

	mImportanceToCamera = 0.f ;
	mBoundingSphereRadius = 0.0f ;

	mHasMedia = FALSE ;
}

void LLFace::destroy()
{
	if (gDebugGL)
	{
		gPipeline.checkReferences(this);
	}

	for (U32 i = 0; i < LLRender::NUM_TEXTURE_CHANNELS; ++i)
	{
		if(mTexture[i].notNull())
		{
			mTexture[i]->removeFace(i, this) ;
		}
	}
	
	if (isState(LLFace::PARTICLE))
	{
		LLVOPartGroup::freeVBSlot(getGeomIndex()/4);
		clearState(LLFace::PARTICLE);
	}

	if (mDrawPoolp)
	{
		if (this->isState(LLFace::RIGGED) && mDrawPoolp->getType() == LLDrawPool::POOL_AVATAR)
		{
			((LLDrawPoolAvatar*) mDrawPoolp)->removeRiggedFace(this);
		}
		else
		{
			mDrawPoolp->removeFace(this);
		}
	
		mDrawPoolp = NULL;
	}

	if (mTextureMatrix)
	{
		delete mTextureMatrix;
		mTextureMatrix = NULL;

		if (mDrawablep.notNull())
		{
			LLSpatialGroup* group = mDrawablep->getSpatialGroup();
			if (group)
			{
				group->dirtyGeom();
				gPipeline.markRebuild(group, TRUE);
			}
		}
	}
	
	setDrawInfo(NULL);
			
	mDrawablep = NULL;
	mVObjp = NULL;
}


// static
void LLFace::initClass()
{
}

void LLFace::setWorldMatrix(const LLMatrix4 &mat)
{
	llerrs << "Faces on this drawable are not independently modifiable\n" << llendl;
}

void LLFace::setPool(LLFacePool* pool)
{
	mDrawPoolp = pool;
}

void LLFace::setPool(LLFacePool* new_pool, LLViewerTexture *texturep)
{
	if (!new_pool)
	{
		llerrs << "Setting pool to null!" << llendl;
	}

	if (new_pool != mDrawPoolp)
	{
		// Remove from old pool
		if (mDrawPoolp)
		{
			mDrawPoolp->removeFace(this);

			if (mDrawablep)
			{
				gPipeline.markRebuild(mDrawablep, LLDrawable::REBUILD_ALL, TRUE);
			}
		}
		mGeomIndex = 0;

		// Add to new pool
		if (new_pool)
		{
			new_pool->addFace(this);
		}
		mDrawPoolp = new_pool;
	}
	
	setTexture(texturep) ;
}

void LLFace::setTexture(U32 ch, LLViewerTexture* tex) 
{
	llassert(ch < LLRender::NUM_TEXTURE_CHANNELS);

	if(mTexture[ch] == tex)
	{
		return ;
	}

	if(mTexture[ch].notNull())
	{
		mTexture[ch]->removeFace(ch, this) ;
	}	
	
	if(tex)
	{
		tex->addFace(ch, this) ;
	}

	mTexture[ch] = tex ;
}

void LLFace::setTexture(LLViewerTexture* tex) 
{
	setDiffuseMap(tex);
}

void LLFace::setDiffuseMap(LLViewerTexture* tex)
{
	setTexture(LLRender::DIFFUSE_MAP, tex);
}

void LLFace::setNormalMap(LLViewerTexture* tex)
{
	setTexture(LLRender::NORMAL_MAP, tex);
}

void LLFace::setSpecularMap(LLViewerTexture* tex)
{
	setTexture(LLRender::SPECULAR_MAP, tex);
}

void LLFace::dirtyTexture()
{
	LLDrawable* drawablep = getDrawable();

	if (mVObjp.notNull() && mVObjp->getVolume())
	{
		for (U32 ch = 0; ch < LLRender::NUM_TEXTURE_CHANNELS; ++ch)
		{
			if (mTexture[ch].notNull() && mTexture[ch]->getComponents() == 4)
			{ //dirty texture on an alpha object should be treated as an LoD update
				LLVOVolume* vobj = drawablep->getVOVolume();
				if (vobj)
				{
					vobj->mLODChanged = TRUE;
				}
				gPipeline.markRebuild(drawablep, LLDrawable::REBUILD_VOLUME, FALSE);
			}
		}
	}
			
	gPipeline.markTextured(drawablep);
}

void LLFace::switchTexture(U32 ch, LLViewerTexture* new_texture)
{
	llassert(ch < LLRender::NUM_TEXTURE_CHANNELS);
	
	if(mTexture[ch] == new_texture)
	{
		return ;
	}

	if(!new_texture)
	{
		llerrs << "Can not switch to a null texture." << llendl;
		return;
	}

	llassert(mTexture[ch].notNull());

	new_texture->addTextureStats(mTexture[ch]->getMaxVirtualSize()) ;

	if (ch == LLRender::DIFFUSE_MAP)
	{
		getViewerObject()->changeTEImage(mTEOffset, new_texture) ;
	}

	setTexture(ch, new_texture) ;	
	dirtyTexture();
}

void LLFace::setTEOffset(const S32 te_offset)
{
	mTEOffset = te_offset;
}


void LLFace::setFaceColor(const LLColor4& color)
{
	mFaceColor = color;
	setState(USE_FACE_COLOR);
}

void LLFace::unsetFaceColor()
{
	clearState(USE_FACE_COLOR);
}

void LLFace::setDrawable(LLDrawable *drawable)
{
	mDrawablep  = drawable;
	mXform      = &drawable->mXform;
}

void LLFace::setSize(S32 num_vertices, S32 num_indices, bool align)
{
	if (align)
	{
		//allocate vertices in blocks of 4 for alignment
		num_vertices = (num_vertices + 0x3) & ~0x3;
	}
	
	if (mGeomCount != num_vertices ||
		mIndicesCount != num_indices)
	{
		mGeomCount    = num_vertices;
		mIndicesCount = num_indices;
		mVertexBuffer = NULL;
	}

	llassert(verify());
}

void LLFace::setGeomIndex(U16 idx) 
{ 
	if (mGeomIndex != idx)
	{
		mGeomIndex = idx; 
		mVertexBuffer = NULL;
	}
}

void LLFace::setTextureIndex(U8 index)
{
	if (index != mTextureIndex)
	{
		mTextureIndex = index;

		if (mTextureIndex != 255)
		{
			mDrawablep->setState(LLDrawable::REBUILD_POSITION);
		}
		else
		{
			if (mDrawInfo && !mDrawInfo->mTextureList.empty())
			{
				llerrs << "Face with no texture index references indexed texture draw info." << llendl;
			}
		}
	}
}

void LLFace::setIndicesIndex(S32 idx) 
{ 
	if (mIndicesIndex != idx)
	{
		mIndicesIndex = idx; 
		mVertexBuffer = NULL;
	}
}
	
//============================================================================

U16 LLFace::getGeometryAvatar(
						LLStrider<LLVector3> &vertices,
						LLStrider<LLVector3> &normals,
						LLStrider<LLVector2> &tex_coords,
						LLStrider<F32>		 &vertex_weights,
						LLStrider<LLVector4> &clothing_weights)
{
	if (mVertexBuffer.notNull())
	{
		mVertexBuffer->getVertexStrider      (vertices, mGeomIndex, mGeomCount);
		mVertexBuffer->getNormalStrider      (normals, mGeomIndex, mGeomCount);
		mVertexBuffer->getTexCoord0Strider    (tex_coords, mGeomIndex, mGeomCount);
		mVertexBuffer->getWeightStrider(vertex_weights, mGeomIndex, mGeomCount);
		mVertexBuffer->getClothWeightStrider(clothing_weights, mGeomIndex, mGeomCount);
	}

	return mGeomIndex;
}

U16 LLFace::getGeometry(LLStrider<LLVector3> &vertices, LLStrider<LLVector3> &normals,
					    LLStrider<LLVector2> &tex_coords, LLStrider<U16> &indicesp)
{
	if (mVertexBuffer.notNull())
	{
		mVertexBuffer->getVertexStrider(vertices,   mGeomIndex, mGeomCount);
		if (mVertexBuffer->hasDataType(LLVertexBuffer::TYPE_NORMAL))
		{
			mVertexBuffer->getNormalStrider(normals,    mGeomIndex, mGeomCount);
		}
		if (mVertexBuffer->hasDataType(LLVertexBuffer::TYPE_TEXCOORD0))
		{
			mVertexBuffer->getTexCoord0Strider(tex_coords, mGeomIndex, mGeomCount);
		}

		mVertexBuffer->getIndexStrider(indicesp, mIndicesIndex, mIndicesCount);
	}
	
	return mGeomIndex;
}

void LLFace::updateCenterAgent()
{
	if (mDrawablep->isActive())
	{
		mCenterAgent = mCenterLocal * getRenderMatrix();
	}
	else
	{
		mCenterAgent = mCenterLocal;
	}
}

void LLFace::renderSelected(LLViewerTexture *imagep, const LLColor4& color)
{
	if (mDrawablep->getSpatialGroup() == NULL)
	{
		return;
	}

	mDrawablep->getSpatialGroup()->rebuildGeom();
	mDrawablep->getSpatialGroup()->rebuildMesh();
		
	if(mDrawablep.isNull() || mVertexBuffer.isNull())
	{
		return;
	}

	if (mGeomCount > 0 && mIndicesCount > 0)
	{
		gGL.getTexUnit(0)->bind(imagep);
	
		gGL.pushMatrix();
		if (mDrawablep->isActive())
		{
			gGL.multMatrix((GLfloat*)mDrawablep->getRenderMatrix().mMatrix);
		}
		else
		{
			gGL.multMatrix((GLfloat*)mDrawablep->getRegion()->mRenderMatrix.mMatrix);
		}

		gGL.diffuseColor4fv(color.mV);
	
		if (mDrawablep->isState(LLDrawable::RIGGED))
		{
			LLVOVolume* volume = mDrawablep->getVOVolume();
			if (volume)
			{
				LLRiggedVolume* rigged = volume->getRiggedVolume();
				if (rigged)
				{
					LLGLEnable offset(GL_POLYGON_OFFSET_FILL);
					glPolygonOffset(-1.f, -1.f);
					gGL.multMatrix((F32*) volume->getRelativeXform().mMatrix);
					const LLVolumeFace& vol_face = rigged->getVolumeFace(getTEOffset());
					LLVertexBuffer::unbind();
					glVertexPointer(3, GL_FLOAT, 16, vol_face.mPositions);
					if (vol_face.mTexCoords)
					{
						glEnableClientState(GL_TEXTURE_COORD_ARRAY);
						glTexCoordPointer(2, GL_FLOAT, 8, vol_face.mTexCoords);
					}
					gGL.syncMatrices();
					glDrawElements(GL_TRIANGLES, vol_face.mNumIndices, GL_UNSIGNED_SHORT, vol_face.mIndices);
					glDisableClientState(GL_TEXTURE_COORD_ARRAY);
				}
			}
		}
		else
		{
			// cheaters sometimes prosper...
			//
			mVertexBuffer->setBuffer(mVertexBuffer->getTypeMask());
			mVertexBuffer->draw(LLRender::TRIANGLES, mIndicesCount, mIndicesIndex);
		}

		gGL.popMatrix();
	}
}


/* removed in lieu of raycast uv detection
void LLFace::renderSelectedUV()
{
	LLViewerTexture* red_blue_imagep = LLViewerTextureManager::getFetchedTextureFromFile("uv_test1.j2c", TRUE, LLGLTexture::BOOST_UI);
	LLViewerTexture* green_imagep = LLViewerTextureManager::getFetchedTextureFromFile("uv_test2.tga", TRUE, LLGLTexture::BOOST_UI);

	LLGLSUVSelect object_select;

	// use red/blue gradient to get coarse UV coordinates
	renderSelected(red_blue_imagep, LLColor4::white);
	
	static F32 bias = 0.f;
	static F32 factor = -10.f;
	glPolygonOffset(factor, bias);

	// add green dither pattern on top of red/blue gradient
	gGL.blendFunc(LLRender::BF_ONE, LLRender::BF_ONE);
	gGL.matrixMode(LLRender::MM_TEXTURE);
	gGL.pushMatrix();
	// make green pattern repeat once per texel in red/blue texture
	gGL.scalef(256.f, 256.f, 1.f);
	gGL.matrixMode(LLRender::MM_MODELVIEW);

	renderSelected(green_imagep, LLColor4::white);

	gGL.matrixMode(LLRender::MM_TEXTURE);
	gGL.popMatrix();
	gGL.matrixMode(LLRender::MM_MODELVIEW);
	gGL.blendFunc(LLRender::BF_SOURCE_ALPHA, LLRender::BF_ONE_MINUS_SOURCE_ALPHA);
}
*/

void LLFace::setDrawInfo(LLDrawInfo* draw_info)
{
	if (draw_info)
	{
		if (draw_info->mFace)
		{
			draw_info->mFace->setDrawInfo(NULL);
		}
		draw_info->mFace = this;
	}
	
	if (mDrawInfo)
	{
		mDrawInfo->mFace = NULL;
	}

	mDrawInfo = draw_info;
}

void LLFace::printDebugInfo() const
{
	LLFacePool *poolp = getPool();
	llinfos << "Object: " << getViewerObject()->mID << llendl;
	if (getDrawable())
	{
		llinfos << "Type: " << LLPrimitive::pCodeToString(getDrawable()->getVObj()->getPCode()) << llendl;
	}
	if (getTexture())
	{
		llinfos << "Texture: " << getTexture() << " Comps: " << (U32)getTexture()->getComponents() << llendl;
	}
	else
	{
		llinfos << "No texture: " << llendl;
	}

	llinfos << "Face: " << this << llendl;
	llinfos << "State: " << getState() << llendl;
	llinfos << "Geom Index Data:" << llendl;
	llinfos << "--------------------" << llendl;
	llinfos << "GI: " << mGeomIndex << " Count:" << mGeomCount << llendl;
	llinfos << "Face Index Data:" << llendl;
	llinfos << "--------------------" << llendl;
	llinfos << "II: " << mIndicesIndex << " Count:" << mIndicesCount << llendl;
	llinfos << llendl;

	if (poolp)
	{
		poolp->printDebugInfo();

		S32 pool_references = 0;
		for (std::vector<LLFace*>::iterator iter = poolp->mReferences.begin();
			 iter != poolp->mReferences.end(); iter++)
		{
			LLFace *facep = *iter;
			if (facep == this)
			{
				llinfos << "Pool reference: " << pool_references << llendl;
				pool_references++;
			}
		}

		if (pool_references != 1)
		{
			llinfos << "Incorrect number of pool references!" << llendl;
		}
	}

#if 0
	llinfos << "Indices:" << llendl;
	llinfos << "--------------------" << llendl;

	const U32 *indicesp = getRawIndices();
	S32 indices_count = getIndicesCount();
	S32 geom_start = getGeomStart();

	for (S32 i = 0; i < indices_count; i++)
	{
		llinfos << i << ":" << indicesp[i] << ":" << (S32)(indicesp[i] - geom_start) << llendl;
	}
	llinfos << llendl;

	llinfos << "Vertices:" << llendl;
	llinfos << "--------------------" << llendl;
	for (S32 i = 0; i < mGeomCount; i++)
	{
		llinfos << mGeomIndex + i << ":" << poolp->getVertex(mGeomIndex + i) << llendl;
	}
	llinfos << llendl;
#endif
}

// Transform the texture coordinates for this face.
static void xform(LLVector2 &tex_coord, F32 cosAng, F32 sinAng, F32 offS, F32 offT, F32 magS, F32 magT)
{
	// New, good way
	F32 s = tex_coord.mV[0];
	F32 t = tex_coord.mV[1];

	// Texture transforms are done about the center of the face.
	s -= 0.5; 
	t -= 0.5;

	// Handle rotation
	F32 temp = s;
	s  = s     * cosAng + t * sinAng;
	t  = -temp * sinAng + t * cosAng;

	// Then scale
	s *= magS;
	t *= magT;

	// Then offset
	s += offS + 0.5f; 
	t += offT + 0.5f;

	tex_coord.mV[0] = s;
	tex_coord.mV[1] = t;
}

// Transform the texture coordinates for this face.
static void xform4a(LLVector4a &tex_coord, const LLVector4a& trans, const LLVector4Logical& mask, const LLVector4a& rot0, const LLVector4a& rot1, const LLVector4a& offset, const LLVector4a& scale) 
{
	//tex coord is two coords, <s0, t0, s1, t1>
	LLVector4a st;

	// Texture transforms are done about the center of the face.
	st.setAdd(tex_coord, trans);
	
	// Handle rotation
	LLVector4a rot_st;
		
	// <s0 * cosAng, s0*-sinAng, s1*cosAng, s1*-sinAng>
	LLVector4a s0;
	s0.splat(st, 0);
	LLVector4a s1;
	s1.splat(st, 2);
	LLVector4a ss;
	ss.setSelectWithMask(mask, s1, s0);

	LLVector4a a; 
	a.setMul(rot0, ss);
	
	// <t0*sinAng, t0*cosAng, t1*sinAng, t1*cosAng>
	LLVector4a t0;
	t0.splat(st, 1);
	LLVector4a t1;
	t1.splat(st, 3);
	LLVector4a tt;
	tt.setSelectWithMask(mask, t1, t0);

	LLVector4a b;
	b.setMul(rot1, tt);
		
	st.setAdd(a,b);

	// Then scale
	st.mul(scale);

	// Then offset
	tex_coord.setAdd(st, offset);
}


bool less_than_max_mag(const LLVector4a& vec)
{
	LLVector4a MAX_MAG;
	MAX_MAG.splat(1024.f*1024.f);

	LLVector4a val;
	val.setAbs(vec);

	S32 lt = val.lessThan(MAX_MAG).getGatheredBits() & 0x7;
	
	return lt == 0x7;
}

BOOL LLFace::genVolumeBBoxes(const LLVolume &volume, S32 f,
								const LLMatrix4& mat_vert_in, const LLMatrix3& mat_normal_in, BOOL global_volume)
{
	//get bounding box
	if (mDrawablep->isState(LLDrawable::REBUILD_VOLUME | LLDrawable::REBUILD_POSITION | LLDrawable::REBUILD_RIGGED))
	{
		//VECTORIZE THIS
		LLMatrix4a mat_vert;
		mat_vert.loadu(mat_vert_in);

		LLMatrix4a mat_normal;
		mat_normal.loadu(mat_normal_in);

		//VECTORIZE THIS
		LLVector4a min,max;
	
		if (f >= volume.getNumVolumeFaces())
		{
			llwarns << "Generating bounding box for invalid face index!" << llendl;
			f = 0;
		}

		const LLVolumeFace &face = volume.getVolumeFace(f);
		min = face.mExtents[0];
		max = face.mExtents[1];

// <FS:AW>		
// 		llassert(less_than_max_mag(min));
// 		llassert(less_than_max_mag(max));
// </FS:AW>
		//min, max are in volume space, convert to drawable render space
		LLVector4a center;
		LLVector4a t;
		t.setAdd(min, max);
		t.mul(0.5f);
		mat_vert.affineTransform(t, center);
		LLVector4a size;
		size.setSub(max, min);
		size.mul(0.5f);
// <FS:AW>
// 		llassert(less_than_max_mag(min));
// 		llassert(less_than_max_mag(max));
// </FS:AW>
		if (!global_volume)
		{
			//VECTORIZE THIS
			LLVector4a scale;
			scale.load3(mDrawablep->getVObj()->getScale().mV);
			size.mul(scale);
		}

		// Catch potential badness from normalization before it happens
		//
		llassert(mat_normal.mMatrix[0].isFinite3() && (mat_normal.mMatrix[0].dot3(mat_normal.mMatrix[0]).getF32() > F_APPROXIMATELY_ZERO));
		llassert(mat_normal.mMatrix[1].isFinite3() && (mat_normal.mMatrix[1].dot3(mat_normal.mMatrix[1]).getF32() > F_APPROXIMATELY_ZERO));
		llassert(mat_normal.mMatrix[2].isFinite3() && (mat_normal.mMatrix[2].dot3(mat_normal.mMatrix[2]).getF32() > F_APPROXIMATELY_ZERO));

		mat_normal.mMatrix[0].normalize3fast();
		mat_normal.mMatrix[1].normalize3fast();
		mat_normal.mMatrix[2].normalize3fast();
		
		LLVector4a v[4];

		//get 4 corners of bounding box
		mat_normal.rotate(size,v[0]);

		//VECTORIZE THIS
		LLVector4a scale;
		
		scale.set(-1.f, -1.f, 1.f);
		scale.mul(size);
		mat_normal.rotate(scale, v[1]);
		
		scale.set(1.f, -1.f, -1.f);
		scale.mul(size);
		mat_normal.rotate(scale, v[2]);
		
		scale.set(-1.f, 1.f, -1.f);
		scale.mul(size);
		mat_normal.rotate(scale, v[3]);

		LLVector4a& newMin = mExtents[0];
		LLVector4a& newMax = mExtents[1];
		
		newMin = newMax = center;
		
// <FS:AW>		llassert(less_than_max_mag(center));
		
		for (U32 i = 0; i < 4; i++)
		{
			LLVector4a delta;
			delta.setAbs(v[i]);
			LLVector4a min;
			min.setSub(center, delta);
			LLVector4a max;
			max.setAdd(center, delta);

			newMin.setMin(newMin,min);
			newMax.setMax(newMax,max);

// <FS:AW>
// 			llassert(less_than_max_mag(newMin));
// 			llassert(less_than_max_mag(newMax));
// </FS:AW>
		}

		if (!mDrawablep->isActive())
		{
			LLVector4a offset;
			offset.load3(mDrawablep->getRegion()->getOriginAgent().mV);
			newMin.add(offset);
			newMax.add(offset);

// <FS:AW>
// 			llassert(less_than_max_mag(newMin));
// 			llassert(less_than_max_mag(newMax));
// </FS:AW>

		}

		t.setAdd(newMin, newMax);
		t.mul(0.5f);

// <FS:AW>		llassert(less_than_max_mag(t));
		
		//VECTORIZE THIS
		mCenterLocal.set(t.getF32ptr());
// <FS:AW>		
// 		llassert(less_than_max_mag(newMin));
// 		llassert(less_than_max_mag(newMax));
// </FS:AW>
		t.setSub(newMax,newMin);
		mBoundingSphereRadius = t.getLength3().getF32()*0.5f;

		updateCenterAgent();
	}

	return TRUE;
}



// convert surface coordinates to texture coordinates, based on
// the values in the texture entry.  probably should be
// integrated with getGeometryVolume() for its texture coordinate
// generation - but i'll leave that to someone more familiar
// with the implications.
LLVector2 LLFace::surfaceToTexture(LLVector2 surface_coord, const LLVector4a& position, const LLVector4a& normal)
{
	LLVector2 tc = surface_coord;
	
	const LLTextureEntry *tep = getTextureEntry();

	if (tep == NULL)
	{
		// can't do much without the texture entry
		return surface_coord;
	}

	//VECTORIZE THIS
	// see if we have a non-default mapping
    U8 texgen = getTextureEntry()->getTexGen();
	if (texgen != LLTextureEntry::TEX_GEN_DEFAULT)
	{
		LLVector4a& center = *(mDrawablep->getVOVolume()->getVolume()->getVolumeFace(mTEOffset).mCenter);
		
		LLVector4a volume_position;
		LLVector3 v_position(position.getF32ptr());

		volume_position.load3(mDrawablep->getVOVolume()->agentPositionToVolume(v_position).mV);
		
		if (!mDrawablep->getVOVolume()->isVolumeGlobal())
		{
			LLVector4a scale;
			scale.load3(mVObjp->getScale().mV);
			volume_position.mul(scale);
		}
		
		LLVector4a volume_normal;
		LLVector3 v_normal(normal.getF32ptr());
		volume_normal.load3(mDrawablep->getVOVolume()->agentDirectionToVolume(v_normal).mV);
		volume_normal.normalize3fast();
		
		if (texgen == LLTextureEntry::TEX_GEN_PLANAR)
		{
			planarProjection(tc, volume_normal, center, volume_position);
		}
	}

	if (mTextureMatrix)	// if we have a texture matrix, use it
	{
		LLVector3 tc3(tc);
		tc3 = tc3 * *mTextureMatrix;
		tc = LLVector2(tc3);
	}
	
	else // otherwise use the texture entry parameters
	{
		xform(tc, cos(tep->getRotation()), sin(tep->getRotation()),
			  tep->mOffsetS, tep->mOffsetT, tep->mScaleS, tep->mScaleT);
	}

	
	return tc;
}

// Returns scale compared to default texgen, and face orientation as calculated
// by planarProjection(). This is needed to match planar texgen parameters.
void LLFace::getPlanarProjectedParams(LLQuaternion* face_rot, LLVector3* face_pos, F32* scale) const
{
	const LLMatrix4& vol_mat = getWorldMatrix();
	const LLVolumeFace& vf = getViewerObject()->getVolume()->getVolumeFace(mTEOffset);
	const LLVector4a& normal4a = vf.mNormals[0];
	const LLVector4a& tangent = vf.mTangents[0];

	LLVector4a binormal4a;
	binormal4a.setCross3(normal4a, tangent);
	binormal4a.mul(tangent.getF32ptr()[3]);

	LLVector2 projected_binormal;
	planarProjection(projected_binormal, normal4a, *vf.mCenter, binormal4a);
	projected_binormal -= LLVector2(0.5f, 0.5f); // this normally happens in xform()
	*scale = projected_binormal.length();
	// rotate binormal to match what planarProjection() thinks it is,
	// then find rotation from that:
	projected_binormal.normalize();
	F32 ang = acos(projected_binormal.mV[VY]);
	ang = (projected_binormal.mV[VX] < 0.f) ? -ang : ang;

	//VECTORIZE THIS
	LLVector3 binormal(binormal4a.getF32ptr());
	LLVector3 normal(normal4a.getF32ptr());
	binormal.rotVec(ang, normal);
	LLQuaternion local_rot( binormal % normal, binormal, normal );
	*face_rot = local_rot * vol_mat.quaternion();
	*face_pos = vol_mat.getTranslation();
}

// Returns the necessary texture transform to align this face's TE to align_to's TE
bool LLFace::calcAlignedPlanarTE(const LLFace* align_to,  LLVector2* res_st_offset, 
								 LLVector2* res_st_scale, F32* res_st_rot) const
{
	if (!align_to)
	{
		return false;
	}
	const LLTextureEntry *orig_tep = align_to->getTextureEntry();
	if ((orig_tep->getTexGen() != LLTextureEntry::TEX_GEN_PLANAR) ||
		(getTextureEntry()->getTexGen() != LLTextureEntry::TEX_GEN_PLANAR))
	{
		return false;
	}

	LLVector3 orig_pos, this_pos;
	LLQuaternion orig_face_rot, this_face_rot;
	F32 orig_proj_scale, this_proj_scale;
	align_to->getPlanarProjectedParams(&orig_face_rot, &orig_pos, &orig_proj_scale);
	getPlanarProjectedParams(&this_face_rot, &this_pos, &this_proj_scale);

	// The rotation of "this face's" texture:
	LLQuaternion orig_st_rot = LLQuaternion(orig_tep->getRotation(), LLVector3::z_axis) * orig_face_rot;
	LLQuaternion this_st_rot = orig_st_rot * ~this_face_rot;
	F32 x_ang, y_ang, z_ang;
	this_st_rot.getEulerAngles(&x_ang, &y_ang, &z_ang);
	*res_st_rot = z_ang;

	// Offset and scale of "this face's" texture:
	LLVector3 centers_dist = (this_pos - orig_pos) * ~orig_st_rot;
	LLVector3 st_scale(orig_tep->mScaleS, orig_tep->mScaleT, 1.f);
	st_scale *= orig_proj_scale;
	centers_dist.scaleVec(st_scale);
	LLVector2 orig_st_offset(orig_tep->mOffsetS, orig_tep->mOffsetT);

	*res_st_offset = orig_st_offset + (LLVector2)centers_dist;
	res_st_offset->mV[VX] -= (S32)res_st_offset->mV[VX];
	res_st_offset->mV[VY] -= (S32)res_st_offset->mV[VY];

	st_scale /= this_proj_scale;
	*res_st_scale = (LLVector2)st_scale;
	return true;
}

void LLFace::updateRebuildFlags()
{
	if (mDrawablep->isState(LLDrawable::REBUILD_VOLUME))
	{ //this rebuild is zero overhead (direct consequence of some change that affects this face)
		mLastUpdateTime = gFrameTimeSeconds;
	}
	else
	{ //this rebuild is overhead (side effect of some change that does not affect this face)
		mLastMoveTime = gFrameTimeSeconds;
	}
}


bool LLFace::canRenderAsMask()
{
	if (LLPipeline::sNoAlpha)
	{
		return true;
	}

	const LLTextureEntry* te = getTextureEntry();
	if( !te || !getViewerObject() || !getTexture() )
	{
		return false;
	}
<<<<<<< HEAD

	if ((te->getColor().mV[3] == 1.0f) &&			// can't treat as mask if we have face alpha
		(te->getGlow() == 0.f) &&					// glowing masks are hard to implement - don't mask
		!getViewerObject()->isHUDAttachment() &&	// Fix from CoolVL: hud attachments are NOT maskable (else they would get affected by day light)
		getTexture()->getIsAlphaMask())				// texture actually qualifies for masking (lazily recalculated but expensive)
=======
	
	LLMaterial* mat = te->getMaterialParams();
	if (mat && mat->getDiffuseAlphaMode() == LLMaterial::DIFFUSE_ALPHA_MODE_BLEND)
	{
		return false;
	}
	
	if ((te->getColor().mV[3] == 1.0f) && // can't treat as mask if we have face alpha
		(te->getGlow() == 0.f) && // glowing masks are hard to implement - don't mask
		getTexture()->getIsAlphaMask()) // texture actually qualifies for masking (lazily recalculated but expensive)
>>>>>>> b2db719f
	{
		if (LLPipeline::sRenderDeferred)
		{
			// Fix from CoolVL: hud attachments are NOT maskable at all - see above
			if (/*!getViewerObject()->isHUDAttachment() &&*/ te->getFullbright())
			{ //fullbright objects are NOT subject to the deferred rendering pipe
				return LLPipeline::sAutoMaskAlphaNonDeferred;
			}
			else
			{
				return LLPipeline::sAutoMaskAlphaDeferred;
			}
		}
		else
		{
			return LLPipeline::sAutoMaskAlphaNonDeferred;
		}
	}

	return false;
}


static LLFastTimer::DeclareTimer FTM_FACE_GEOM_VOLUME("Volume VB Cache");

//static 
void LLFace::cacheFaceInVRAM(const LLVolumeFace& vf)
{
	LLFastTimer t(FTM_FACE_GEOM_VOLUME);
	U32 mask = LLVertexBuffer::MAP_VERTEX | LLVertexBuffer::MAP_TEXCOORD0 |
				LLVertexBuffer::MAP_TANGENT | LLVertexBuffer::MAP_NORMAL;
	
	if (vf.mWeights)
	{
		mask |= LLVertexBuffer::MAP_WEIGHT4;
	}

	LLVertexBuffer* buff = new LLVertexBuffer(mask, GL_STATIC_DRAW_ARB);
	vf.mVertexBuffer = buff;

	buff->allocateBuffer(vf.mNumVertices, 0, true);

	LLStrider<LLVector4a> f_vert;
	LLStrider<LLVector4a> f_tangent;
	LLStrider<LLVector3> f_norm;
	LLStrider<LLVector2> f_tc;

	buff->getTangentStrider(f_tangent);
	buff->getVertexStrider(f_vert);
	buff->getNormalStrider(f_norm);
	buff->getTexCoord0Strider(f_tc);

	for (U32 i = 0; i < vf.mNumVertices; ++i)
	{
		*f_vert++ = vf.mPositions[i];
		*f_tangent++ = vf.mTangents[i];
		*f_tc++ = vf.mTexCoords[i];
		(*f_norm++).set(vf.mNormals[i].getF32ptr());
	}

	if (vf.mWeights)
	{
		LLStrider<LLVector4> f_wght;
		buff->getWeight4Strider(f_wght);
		for (U32 i = 0; i < vf.mNumVertices; ++i)
		{
			(*f_wght++).set(vf.mWeights[i].getF32ptr());
		}
	}

	buff->flush();
}

//helper function for pushing primitives for transform shaders and cleaning up
//uninitialized data on the tail, plus tracking number of expected primitives
void push_for_transform(LLVertexBuffer* buff, U32 source_count, U32 dest_count)
{
	if (source_count > 0 && dest_count >= source_count) //protect against possible U32 wrapping
	{
		//push source primitives
		buff->drawArrays(LLRender::POINTS, 0, source_count);
		U32 tail = dest_count-source_count;
		for (U32 i = 0; i < tail; ++i)
		{ //copy last source primitive into each element in tail
			buff->drawArrays(LLRender::POINTS, source_count-1, 1);
		}
		gPipeline.mTransformFeedbackPrimitives += dest_count;
	}
}

static LLFastTimer::DeclareTimer FTM_FACE_GET_GEOM("Face Geom");
static LLFastTimer::DeclareTimer FTM_FACE_GEOM_POSITION("Position");
static LLFastTimer::DeclareTimer FTM_FACE_GEOM_NORMAL("Normal");
static LLFastTimer::DeclareTimer FTM_FACE_GEOM_TEXTURE("Texture");
static LLFastTimer::DeclareTimer FTM_FACE_GEOM_COLOR("Color");
static LLFastTimer::DeclareTimer FTM_FACE_GEOM_EMISSIVE("Emissive");
static LLFastTimer::DeclareTimer FTM_FACE_GEOM_WEIGHTS("Weights");
static LLFastTimer::DeclareTimer FTM_FACE_GEOM_TANGENT("Binormal");
static LLFastTimer::DeclareTimer FTM_FACE_GEOM_INDEX("Index");
static LLFastTimer::DeclareTimer FTM_FACE_GEOM_INDEX_TAIL("Tail");
static LLFastTimer::DeclareTimer FTM_FACE_POSITION_STORE("Pos");
static LLFastTimer::DeclareTimer FTM_FACE_TEXTURE_INDEX_STORE("TexIdx");
static LLFastTimer::DeclareTimer FTM_FACE_POSITION_PAD("Pad");
static LLFastTimer::DeclareTimer FTM_FACE_TEX_DEFAULT("Default");
static LLFastTimer::DeclareTimer FTM_FACE_TEX_QUICK("Quick");
static LLFastTimer::DeclareTimer FTM_FACE_TEX_QUICK_NO_XFORM("No Xform");
static LLFastTimer::DeclareTimer FTM_FACE_TEX_QUICK_XFORM("Xform");
static LLFastTimer::DeclareTimer FTM_FACE_TEX_QUICK_PLANAR("Quick Planar");

BOOL LLFace::getGeometryVolume(const LLVolume& volume,
							   const S32 &f,
								const LLMatrix4& mat_vert_in, const LLMatrix3& mat_norm_in,
								const U16 &index_offset,
								bool force_rebuild)
{
	LLFastTimer t(FTM_FACE_GET_GEOM);
	llassert(verify());
	const LLVolumeFace &vf = volume.getVolumeFace(f);
	S32 num_vertices = (S32)vf.mNumVertices;
	S32 num_indices = (S32) vf.mNumIndices;
	
	if (gPipeline.hasRenderDebugMask(LLPipeline::RENDER_DEBUG_OCTREE))
	{
		updateRebuildFlags();
	}


	// <FS:ND> The volume face vf can have more indices/vertices than this face. All striders below are aquired with a size of this face, but then written with num_verices/num_indices values,
	// thus overflowing the buffer when vf holds more data.
	// We can either clamp num_* down like here, or aquire all striders not using the face size, but the size if vf (that is swapping out mGeomCount with num_vertices and mIndicesCout with num_indices
	// in all calls to nVertbuffer->get*Strider(...). Final solution is to just return FALSE and be done with it.
	// 
	// The correct poison of choice is debatable, either copying not all data of vf (clamping) or writing more data than this face claims to have (aquiring bigger striders). Returning will not display this face at all.
	//
	// clamping it is for now.

	num_vertices = llclamp( num_vertices, (S32)0, (S32)mGeomCount );
	num_indices = llclamp( num_indices, (S32)0, (S32)mIndicesCount );

	// </FS:ND>


	//don't use map range (generates many redundant unmap calls)
	bool map_range = false; //gGLManager.mHasMapBufferRange || gGLManager.mHasFlushBufferRange;

	if (mVertexBuffer.notNull())
	{
		if (num_indices + (S32) mIndicesIndex > mVertexBuffer->getNumIndices())
		{
			if (gDebugGL)
			{
				llwarns	<< "Index buffer overflow!" << llendl;
				llwarns << "Indices Count: " << mIndicesCount
						<< " VF Num Indices: " << num_indices
						<< " Indices Index: " << mIndicesIndex
						<< " VB Num Indices: " << mVertexBuffer->getNumIndices() << llendl;
				llwarns	<< " Face Index: " << f
						<< " Pool Type: " << mPoolType << llendl;
			}
			return FALSE;
		}

		if (num_vertices + mGeomIndex > mVertexBuffer->getNumVerts())
		{
			if (gDebugGL)
			{
				llwarns << "Vertex buffer overflow!" << llendl;
			}
			return FALSE;
		}
	}

	LLStrider<LLVector3> vert;
	LLStrider<LLVector2> tex_coords0;
	LLStrider<LLVector2> tex_coords1;
	LLStrider<LLVector2> tex_coords2;
	LLStrider<LLVector3> norm;
	LLStrider<LLColor4U> colors;
	LLStrider<LLVector3> tangent;
	LLStrider<U16> indicesp;
	LLStrider<LLVector4> wght;

	BOOL full_rebuild = force_rebuild || mDrawablep->isState(LLDrawable::REBUILD_VOLUME);
	
	BOOL global_volume = mDrawablep->getVOVolume()->isVolumeGlobal();
	LLVector3 scale;
	if (global_volume)
	{
		scale.setVec(1,1,1);
	}
	else
	{
		scale = mVObjp->getScale();
	}
	
	bool rebuild_pos = full_rebuild || mDrawablep->isState(LLDrawable::REBUILD_POSITION);
	bool rebuild_color = full_rebuild || mDrawablep->isState(LLDrawable::REBUILD_COLOR);
	bool rebuild_emissive = rebuild_color && mVertexBuffer->hasDataType(LLVertexBuffer::TYPE_EMISSIVE);
	bool rebuild_tcoord = full_rebuild || mDrawablep->isState(LLDrawable::REBUILD_TCOORD);
	bool rebuild_normal = rebuild_pos && mVertexBuffer->hasDataType(LLVertexBuffer::TYPE_NORMAL);
	bool rebuild_tangent = rebuild_pos && mVertexBuffer->hasDataType(LLVertexBuffer::TYPE_TANGENT);
	bool rebuild_weights = rebuild_pos && mVertexBuffer->hasDataType(LLVertexBuffer::TYPE_WEIGHT4);

	const LLTextureEntry *tep = mVObjp->getTE(f);
	const U8 bump_code = tep ? tep->getBumpmap() : 0;

	BOOL is_static = mDrawablep->isStatic();
	BOOL is_global = is_static;

	LLVector3 center_sum(0.f, 0.f, 0.f);
	
	if (is_global)
	{
		setState(GLOBAL);
	}
	else
	{
		clearState(GLOBAL);
	}

	LLColor4U color = tep->getColor();

	if (rebuild_color)
	{ //decide if shiny goes in alpha channel of color
		if (tep && 
			getPoolType() != LLDrawPool::POOL_ALPHA)  // <--- alpha channel MUST contain transparency, not shiny
		{
			LLMaterial* mat = tep->getMaterialParams().get();
						
			bool shiny_in_alpha = false;
			
			if (LLPipeline::sRenderDeferred)
			{ //store shiny in alpha if we don't have a specular map
				if  (!mat || mat->getSpecularID().isNull())
				{
					shiny_in_alpha = true;
				}
			}
			else
			{
				if (!mat || mat->getDiffuseAlphaMode() != LLMaterial::DIFFUSE_ALPHA_MODE_MASK)
				{
					shiny_in_alpha = true;
				}
			}

			if (shiny_in_alpha)
			{

				GLfloat alpha[4] =
				{
					0.00f,
					0.25f,
					0.5f,
					0.75f
				};
			
				llassert(tep->getShiny() <= 3);
				color.mV[3] = U8 (alpha[tep->getShiny()] * 255);
			}
		}
	}

	// INDICES
	if (full_rebuild)
	{
		LLFastTimer t(FTM_FACE_GEOM_INDEX);
		mVertexBuffer->getIndexStrider(indicesp, mIndicesIndex, mIndicesCount, map_range);

		volatile __m128i* dst = (__m128i*) indicesp.get();
		__m128i* src = (__m128i*) vf.mIndices;
		__m128i offset = _mm_set1_epi16(index_offset);

		S32 end = num_indices/8;
		
		for (S32 i = 0; i < end; i++)
		{
			__m128i res = _mm_add_epi16(src[i], offset);
			_mm_storeu_si128((__m128i*) dst++, res);
		}

		{
			LLFastTimer t(FTM_FACE_GEOM_INDEX_TAIL);
			U16* idx = (U16*) dst;

			for (S32 i = end*8; i < num_indices; ++i)
			{
				*idx++ = vf.mIndices[i]+index_offset;
			}
		}

		if (map_range)
		{
			mVertexBuffer->flush();
		}
	}
	
	LLMatrix4a mat_normal;
	mat_normal.loadu(mat_norm_in);
	
	F32 r = 0, os = 0, ot = 0, ms = 0, mt = 0, cos_ang = 0, sin_ang = 0;
	bool do_xform = false;
	if (rebuild_tcoord)
	{
		if (tep)
		{
			r  = tep->getRotation();
			os = tep->mOffsetS;
			ot = tep->mOffsetT;
			ms = tep->mScaleS;
			mt = tep->mScaleT;
			cos_ang = cos(r);
			sin_ang = sin(r);

			if (cos_ang != 1.f || 
				sin_ang != 0.f ||
				os != 0.f ||
				ot != 0.f ||
				ms != 1.f ||
				mt != 1.f)
			{
				do_xform = true;
			}
			else
			{
				do_xform = false;
			}	
		}
		else
		{
			do_xform = false;
		}
	}
	
	static LLCachedControl<bool> use_transform_feedback(gSavedSettings, "RenderUseTransformFeedback");

#ifdef GL_TRANSFORM_FEEDBACK_BUFFER
	if (use_transform_feedback &&
		gTransformPositionProgram.mProgramObject && //transform shaders are loaded
		mVertexBuffer->useVBOs() && //target buffer is in VRAM
		!rebuild_weights && //TODO: add support for weights
		!volume.isUnique()) //source volume is NOT flexi
	{ //use transform feedback to pack vertex buffer

		LLVertexBuffer* buff = (LLVertexBuffer*) vf.mVertexBuffer.get();

		if (vf.mVertexBuffer.isNull() || buff->getNumVerts() != vf.mNumVertices)
		{
			mVObjp->getVolume()->genTangents(f);
			LLFace::cacheFaceInVRAM(vf);
			buff = (LLVertexBuffer*) vf.mVertexBuffer.get();
		}		

		LLGLSLShader* cur_shader = LLGLSLShader::sCurBoundShaderPtr;
		
		gGL.pushMatrix();
		gGL.loadMatrix((GLfloat*) mat_vert_in.mMatrix);

		if (rebuild_pos)
		{
			LLFastTimer t(FTM_FACE_GEOM_POSITION);
			gTransformPositionProgram.bind();

			mVertexBuffer->bindForFeedback(0, LLVertexBuffer::TYPE_VERTEX, mGeomIndex, mGeomCount);

			U8 index = mTextureIndex < 255 ? mTextureIndex : 0;

			S32 val = 0;
			U8* vp = (U8*) &val;
			vp[0] = index;
			vp[1] = 0;
			vp[2] = 0;
			vp[3] = 0;
			
			gTransformPositionProgram.uniform1i("texture_index_in", val);
			glBeginTransformFeedback(GL_POINTS);
			buff->setBuffer(LLVertexBuffer::MAP_VERTEX);

			push_for_transform(buff, vf.mNumVertices, mGeomCount);

			glEndTransformFeedback();
		}

		if (rebuild_color)
		{
			LLFastTimer t(FTM_FACE_GEOM_COLOR);
			gTransformColorProgram.bind();
			
			mVertexBuffer->bindForFeedback(0, LLVertexBuffer::TYPE_COLOR, mGeomIndex, mGeomCount);

			S32 val = *((S32*) color.mV);

			gTransformColorProgram.uniform1i("color_in", val);
			glBeginTransformFeedback(GL_POINTS);
			buff->setBuffer(LLVertexBuffer::MAP_VERTEX);
			push_for_transform(buff, vf.mNumVertices, mGeomCount);
			glEndTransformFeedback();
		}

		if (rebuild_emissive)
		{
			LLFastTimer t(FTM_FACE_GEOM_EMISSIVE);
			gTransformColorProgram.bind();
			
			mVertexBuffer->bindForFeedback(0, LLVertexBuffer::TYPE_EMISSIVE, mGeomIndex, mGeomCount);

			U8 glow = (U8) llclamp((S32) (getTextureEntry()->getGlow()*255), 0, 255);

			S32 glow32 = glow |
						 (glow << 8) |
						 (glow << 16) |
						 (glow << 24);

			gTransformColorProgram.uniform1i("color_in", glow32);
			glBeginTransformFeedback(GL_POINTS);
			buff->setBuffer(LLVertexBuffer::MAP_VERTEX);
			push_for_transform(buff, vf.mNumVertices, mGeomCount);
			glEndTransformFeedback();
		}

		if (rebuild_normal)
		{
			LLFastTimer t(FTM_FACE_GEOM_NORMAL);
			gTransformNormalProgram.bind();
			
			mVertexBuffer->bindForFeedback(0, LLVertexBuffer::TYPE_NORMAL, mGeomIndex, mGeomCount);
						
			glBeginTransformFeedback(GL_POINTS);
			buff->setBuffer(LLVertexBuffer::MAP_NORMAL);
			push_for_transform(buff, vf.mNumVertices, mGeomCount);
			glEndTransformFeedback();
		}

		if (rebuild_tangent)
		{
			LLFastTimer t(FTM_FACE_GEOM_TANGENT);
			gTransformTangentProgram.bind();
			
			mVertexBuffer->bindForFeedback(0, LLVertexBuffer::TYPE_TANGENT, mGeomIndex, mGeomCount);
						
			glBeginTransformFeedback(GL_POINTS);
			buff->setBuffer(LLVertexBuffer::MAP_TANGENT);
			push_for_transform(buff, vf.mNumVertices, mGeomCount);
			glEndTransformFeedback();
		}

		if (rebuild_tcoord)
		{
			LLFastTimer t(FTM_FACE_GEOM_TEXTURE);
			gTransformTexCoordProgram.bind();
			
			mVertexBuffer->bindForFeedback(0, LLVertexBuffer::TYPE_TEXCOORD0, mGeomIndex, mGeomCount);
						
			glBeginTransformFeedback(GL_POINTS);
			buff->setBuffer(LLVertexBuffer::MAP_TEXCOORD0);
			push_for_transform(buff, vf.mNumVertices, mGeomCount);
			glEndTransformFeedback();

			bool do_bump = bump_code && mVertexBuffer->hasDataType(LLVertexBuffer::TYPE_TEXCOORD1);

			if (do_bump)
			{
				mVertexBuffer->bindForFeedback(0, LLVertexBuffer::TYPE_TEXCOORD1, mGeomIndex, mGeomCount);
				glBeginTransformFeedback(GL_POINTS);
				buff->setBuffer(LLVertexBuffer::MAP_TEXCOORD0);
				push_for_transform(buff, vf.mNumVertices, mGeomCount);
				glEndTransformFeedback();
			}				
		}

		glBindBufferARB(GL_TRANSFORM_FEEDBACK_BUFFER, 0);

		gGL.popMatrix();

		if (cur_shader)
		{
			cur_shader->bind();
		}
	}
	else
#endif
	{
		//if it's not fullbright and has no normals, bake sunlight based on face normal
		//bool bake_sunlight = !getTextureEntry()->getFullbright() &&
		//  !mVertexBuffer->hasDataType(LLVertexBuffer::TYPE_NORMAL);

		if (rebuild_tcoord)
		{
			LLFastTimer t(FTM_FACE_GEOM_TEXTURE);
									
			//bump setup
			LLVector4a binormal_dir( -sin_ang, cos_ang, 0.f );
			LLVector4a bump_s_primary_light_ray(0.f, 0.f, 0.f);
			LLVector4a bump_t_primary_light_ray(0.f, 0.f, 0.f);

			LLQuaternion bump_quat;
			if (mDrawablep->isActive())
			{
				bump_quat = LLQuaternion(mDrawablep->getRenderMatrix());
			}
		
			if (bump_code)
			{
				mVObjp->getVolume()->genTangents(f);
				F32 offset_multiple; 
				switch( bump_code )
				{
					case BE_NO_BUMP:
					offset_multiple = 0.f;
					break;
					case BE_BRIGHTNESS:
					case BE_DARKNESS:
					if( mTexture[LLRender::DIFFUSE_MAP].notNull() && mTexture[LLRender::DIFFUSE_MAP]->hasGLTexture())
					{
						// Offset by approximately one texel
						S32 cur_discard = mTexture[LLRender::DIFFUSE_MAP]->getDiscardLevel();
						S32 max_size = llmax( mTexture[LLRender::DIFFUSE_MAP]->getWidth(), mTexture[LLRender::DIFFUSE_MAP]->getHeight() );
						max_size <<= cur_discard;
						const F32 ARTIFICIAL_OFFSET = 2.f;
						offset_multiple = ARTIFICIAL_OFFSET / (F32)max_size;
					}
					else
					{
						offset_multiple = 1.f/256;
					}
					break;

					default:  // Standard bumpmap textures.  Assumed to be 256x256
					offset_multiple = 1.f / 256;
					break;
				}

				F32 s_scale = 1.f;
				F32 t_scale = 1.f;
				if( tep )
				{
					tep->getScale( &s_scale, &t_scale );
				}
				// Use the nudged south when coming from above sun angle, such
				// that emboss mapping always shows up on the upward faces of cubes when 
				// it's noon (since a lot of builders build with the sun forced to noon).
				LLVector3   sun_ray  = gSky.mVOSkyp->mBumpSunDir;
				LLVector3   moon_ray = gSky.getMoonDirection();
				LLVector3& primary_light_ray = (sun_ray.mV[VZ] > 0) ? sun_ray : moon_ray;

				bump_s_primary_light_ray.load3((offset_multiple * s_scale * primary_light_ray).mV);
				bump_t_primary_light_ray.load3((offset_multiple * t_scale * primary_light_ray).mV);
			}

			U8 texgen = getTextureEntry()->getTexGen();
			if (rebuild_tcoord && texgen != LLTextureEntry::TEX_GEN_DEFAULT)
			{ //planar texgen needs binormals
				mVObjp->getVolume()->genTangents(f);
			}

			U8 tex_mode = 0;
	
			bool tex_anim = false;

			LLVOVolume* vobj = (LLVOVolume*) (LLViewerObject*) mVObjp;	
			tex_mode = vobj->mTexAnimMode;

			if (vobj->mTextureAnimp)
			{ //texture animation is in play, override specular and normal map tex coords with diffuse texcoords
				tex_anim = true;
			}

			if (isState(TEXTURE_ANIM))
			{
				if (!tex_mode)
				{
					clearState(TEXTURE_ANIM);
				}
				else
				{
					os = ot = 0.f;
					r = 0.f;
					cos_ang = 1.f;
					sin_ang = 0.f;
					ms = mt = 1.f;

					do_xform = false;
				}
				
				if (getVirtualSize() >= MIN_TEX_ANIM_SIZE)
				{ //don't override texture transform during tc bake
					tex_mode = 0;
				}
			}

			LLVector4a scalea;
			scalea.load3(scale.mV);

			LLMaterial* mat = tep->getMaterialParams().get();

			bool do_bump = bump_code && mVertexBuffer->hasDataType(LLVertexBuffer::TYPE_TEXCOORD1);

			if (mat && !do_bump)
			{
				do_bump  = mVertexBuffer->hasDataType(LLVertexBuffer::TYPE_TEXCOORD1)
					     || mVertexBuffer->hasDataType(LLVertexBuffer::TYPE_TEXCOORD2);
			}
			
			bool do_tex_mat = tex_mode && mTextureMatrix;
						
			if (!do_bump)
			{ //not bump mapped, might be able to do a cheap update
				mVertexBuffer->getTexCoord0Strider(tex_coords0, mGeomIndex, mGeomCount);

				if (texgen != LLTextureEntry::TEX_GEN_PLANAR)
				{
					LLFastTimer t(FTM_FACE_TEX_QUICK);
					if (!do_tex_mat)
					{
						if (!do_xform)
						{
							LLFastTimer t(FTM_FACE_TEX_QUICK_NO_XFORM);
<<<<<<< HEAD

							// <FS:ND> Don't round up, or there's high risk to write past buffer

							// S32 tc_size = (num_vertices*2*sizeof(F32)+0xF) & ~0xF;
							S32 tc_size = (num_vertices*2*sizeof(F32));

							// </FS:ND>

							LLVector4a::memcpyNonAliased16((F32*) tex_coords.get(), (F32*) vf.mTexCoords, tc_size);
=======
							S32 tc_size = (num_vertices*2*sizeof(F32)+0xF) & ~0xF;
							LLVector4a::memcpyNonAliased16((F32*) tex_coords0.get(), (F32*) vf.mTexCoords, tc_size);
>>>>>>> b2db719f
						}
						else
						{
							LLFastTimer t(FTM_FACE_TEX_QUICK_XFORM);
							F32* dst = (F32*) tex_coords0.get();
							LLVector4a* src = (LLVector4a*) vf.mTexCoords;

							LLVector4a trans;
							trans.splat(-0.5f);

							LLVector4a rot0;
							rot0.set(cos_ang, -sin_ang, cos_ang, -sin_ang);

							LLVector4a rot1;
							rot1.set(sin_ang, cos_ang, sin_ang, cos_ang);

							LLVector4a scale;
							scale.set(ms, mt, ms, mt);

							LLVector4a offset;
							offset.set(os+0.5f, ot+0.5f, os+0.5f, ot+0.5f);

							LLVector4Logical mask;
							mask.clear();
							mask.setElement<2>();
							mask.setElement<3>();

							U32 count = num_vertices/2 + num_vertices%2;

							for (S32 i = 0; i < count; i++)
							{	
								LLVector4a res = *src++;
								xform4a(res, trans, mask, rot0, rot1, offset, scale);
								res.store4a(dst);
								dst += 4;
							}
						}
					}
					else
					{ //do tex mat, no texgen, no bump
						for (S32 i = 0; i < num_vertices; i++)
						{	
							LLVector2 tc(vf.mTexCoords[i]);
							//LLVector4a& norm = vf.mNormals[i];
							//LLVector4a& center = *(vf.mCenter);

							LLVector3 tmp(tc.mV[0], tc.mV[1], 0.f);
							tmp = tmp * *mTextureMatrix;
							tc.mV[0] = tmp.mV[0];
							tc.mV[1] = tmp.mV[1];
							*tex_coords0++ = tc;	
						}
					}
				}
				else
				{ //no bump, tex gen planar
					LLFastTimer t(FTM_FACE_TEX_QUICK_PLANAR);
					if (do_tex_mat)
					{
						for (S32 i = 0; i < num_vertices; i++)
						{	
							LLVector2 tc(vf.mTexCoords[i]);
							LLVector4a& norm = vf.mNormals[i];
							LLVector4a& center = *(vf.mCenter);
							LLVector4a vec = vf.mPositions[i];	
							vec.mul(scalea);
							planarProjection(tc, norm, center, vec);
						
							LLVector3 tmp(tc.mV[0], tc.mV[1], 0.f);
							tmp = tmp * *mTextureMatrix;
							tc.mV[0] = tmp.mV[0];
							tc.mV[1] = tmp.mV[1];
				
							*tex_coords0++ = tc;	
						}
					}
					else
					{
						for (S32 i = 0; i < num_vertices; i++)
						{	
							LLVector2 tc(vf.mTexCoords[i]);
							LLVector4a& norm = vf.mNormals[i];
							LLVector4a& center = *(vf.mCenter);
							LLVector4a vec = vf.mPositions[i];	
							vec.mul(scalea);
							planarProjection(tc, norm, center, vec);
						
							xform(tc, cos_ang, sin_ang, os, ot, ms, mt);

							*tex_coords0++ = tc;	
						}
					}
				}

				if (map_range)
				{
					mVertexBuffer->flush();
				}
			}
			else
			{ //bump mapped or has material, just do the whole expensive loop
				LLFastTimer t(FTM_FACE_TEX_DEFAULT);
				
				std::vector<LLVector2> bump_tc;

				if (mat && !mat->getNormalID().isNull())
				{ //writing out normal and specular texture coordinates, not bump offsets
					do_bump = false;
				}

				LLStrider<LLVector2> dst;

				for (U32 ch = 0; ch < 3; ++ch)
				{
					switch (ch)
					{
						case 0: 
							mVertexBuffer->getTexCoord0Strider(dst, mGeomIndex, mGeomCount, map_range); 
							break;
						case 1:
							if (mVertexBuffer->hasDataType(LLVertexBuffer::TYPE_TEXCOORD1))
							{
								mVertexBuffer->getTexCoord1Strider(dst, mGeomIndex, mGeomCount, map_range);
								if (mat && !tex_anim)
								{
									r  = mat->getNormalRotation();
									mat->getNormalOffset(os, ot);
									mat->getNormalRepeat(ms, mt);

									cos_ang = cos(r);
									sin_ang = sin(r);

								}
							}
							else
							{
								continue;
							}
							break;
						case 2:
							if (mVertexBuffer->hasDataType(LLVertexBuffer::TYPE_TEXCOORD2))
							{
								mVertexBuffer->getTexCoord2Strider(dst, mGeomIndex, mGeomCount, map_range);
								if (mat && !tex_anim)
								{
									r  = mat->getSpecularRotation();
									mat->getSpecularOffset(os, ot);
									mat->getSpecularRepeat(ms, mt);

									cos_ang = cos(r);
									sin_ang = sin(r);
								}
							}
							else
							{
								continue;
							}
							break;
					}
					

					for (S32 i = 0; i < num_vertices; i++)
					{	
						LLVector2 tc(vf.mTexCoords[i]);
			
						LLVector4a& norm = vf.mNormals[i];
				
						LLVector4a& center = *(vf.mCenter);
		   
						if (texgen != LLTextureEntry::TEX_GEN_DEFAULT)
						{
							LLVector4a vec = vf.mPositions[i];
				
							vec.mul(scalea);

							if (texgen == LLTextureEntry::TEX_GEN_PLANAR)
							{
								planarProjection(tc, norm, center, vec);
							}
						}

						if (tex_mode && mTextureMatrix)
						{
							LLVector3 tmp(tc.mV[0], tc.mV[1], 0.f);
							tmp = tmp * *mTextureMatrix;
							tc.mV[0] = tmp.mV[0];
							tc.mV[1] = tmp.mV[1];
						}
						else
						{
							xform(tc, cos_ang, sin_ang, os, ot, ms, mt);
						}

						*dst++ = tc;
						if (do_bump)
						{
							bump_tc.push_back(tc);
						}
					}
				}

				if (map_range)
				{
					mVertexBuffer->flush();
				}

				if (!mat && do_bump)
				{
					mVertexBuffer->getTexCoord1Strider(tex_coords1, mGeomIndex, mGeomCount, map_range);
		
					for (S32 i = 0; i < num_vertices; i++)
					{
						LLVector4a tangent = vf.mTangents[i];

						LLVector4a binorm;
						binorm.setCross3(vf.mNormals[i], tangent);
						binorm.mul(tangent.getF32ptr()[3]);
						
						LLMatrix4a tangent_to_object;
						tangent_to_object.setRows(tangent, binorm, vf.mNormals[i]);
						LLVector4a t;
						tangent_to_object.rotate(binormal_dir, t);
						LLVector4a binormal;
						mat_normal.rotate(t, binormal);
						
						//VECTORIZE THIS
						if (mDrawablep->isActive())
						{
							LLVector3 t;
							t.set(binormal.getF32ptr());
							t *= bump_quat;
							binormal.load3(t.mV);
						}

						binormal.normalize3fast();

						LLVector2 tc = bump_tc[i];
						tc += LLVector2( bump_s_primary_light_ray.dot3(tangent).getF32(), bump_t_primary_light_ray.dot3(binormal).getF32() );
					
						*tex_coords1++ = tc;
					}

					if (map_range)
					{
						mVertexBuffer->flush();
					}
				}
			}
		}

		if (rebuild_pos)
		{
			LLFastTimer t(FTM_FACE_GEOM_POSITION);
			llassert(num_vertices > 0);
		
			mVertexBuffer->getVertexStrider(vert, mGeomIndex, mGeomCount, map_range);
			

			LLMatrix4a mat_vert;
			mat_vert.loadu(mat_vert_in);

			LLVector4a* src = vf.mPositions;
			volatile F32* dst = (volatile F32*) vert.get();

			volatile F32* end = dst+num_vertices*4;
			LLVector4a res;

			LLVector4a texIdx;

			S32 index = mTextureIndex < 255 ? mTextureIndex : 0;

			F32 val = 0.f;
			S32* vp = (S32*) &val;
			*vp = index;
			
			llassert(index <= LLGLSLShader::sIndexedTextureChannels-1);

			LLVector4Logical mask;
			mask.clear();
			mask.setElement<3>();
		
			texIdx.set(0,0,0,val);

			{
				LLFastTimer t(FTM_FACE_POSITION_STORE);
				LLVector4a tmp;

				do
				{	
					mat_vert.affineTransform(*src++, res);
					tmp.setSelectWithMask(mask, texIdx, res);
					tmp.store4a((F32*) dst);
					dst += 4;
				}
				while(dst < end);
			}

			{
				LLFastTimer t(FTM_FACE_POSITION_PAD);
				S32 aligned_pad_vertices = mGeomCount - num_vertices;
				res.set(res[0], res[1], res[2], 0.f);

				while (aligned_pad_vertices > 0)
				{
					--aligned_pad_vertices;
					res.store4a((F32*) dst);
					dst += 4;
				}
			}

			if (map_range)
			{
				mVertexBuffer->flush();
			}
		}

		
		if (rebuild_normal)
		{
			LLFastTimer t(FTM_FACE_GEOM_NORMAL);
			mVertexBuffer->getNormalStrider(norm, mGeomIndex, mGeomCount, map_range);
			F32* normals = (F32*) norm.get();
			for (S32 i = 0; i < num_vertices; i++)
			{	
				LLVector4a normal;
				mat_normal.rotate(vf.mNormals[i], normal);
				normal.normalize3fast();
				normal.store4a(normals);
				normals += 4;
			}

			if (map_range)
			{
				mVertexBuffer->flush();
			}
		}
		
		if (rebuild_tangent)
		{
			LLFastTimer t(FTM_FACE_GEOM_TANGENT);
			mVertexBuffer->getTangentStrider(tangent, mGeomIndex, mGeomCount, map_range);
			F32* tangents = (F32*) tangent.get();
			
			mVObjp->getVolume()->genTangents(f);
			
			LLVector4Logical mask;
			mask.clear();
			mask.setElement<3>();

			for (S32 i = 0; i < num_vertices; i++)
			{
				LLVector4a tangent_out;
				mat_normal.rotate(vf.mTangents[i], tangent_out);
				tangent_out.normalize3fast();
				tangent_out.setSelectWithMask(mask, vf.mTangents[i], tangent_out);
				tangent_out.store4a(tangents);
				
				tangents += 4;
			}

			if (map_range)
			{
				mVertexBuffer->flush();
			}
		}
	
		if (rebuild_weights && vf.mWeights)
		{
			LLFastTimer t(FTM_FACE_GEOM_WEIGHTS);
			mVertexBuffer->getWeight4Strider(wght, mGeomIndex, mGeomCount, map_range);
			F32* weights = (F32*) wght.get();
			LLVector4a::memcpyNonAliased16(weights, (F32*) vf.mWeights, num_vertices*4*sizeof(F32));
			if (map_range)
			{
				mVertexBuffer->flush();
			}
		}

		if (rebuild_color && mVertexBuffer->hasDataType(LLVertexBuffer::TYPE_COLOR) )
		{
			LLFastTimer t(FTM_FACE_GEOM_COLOR);
			mVertexBuffer->getColorStrider(colors, mGeomIndex, mGeomCount, map_range);

			LLVector4a src;

			U32 vec[4];
			//vec[0] = vec[1] = vec[2] = vec[3] = color.mAll;
			vec[0] = vec[1] = vec[2] = vec[3] = color.asRGBA(); //64bit compile fix FS:ND
		
			src.loadua((F32*) vec);

			F32* dst = (F32*) colors.get();
			S32 num_vecs = num_vertices/4;
			if (num_vertices%4 > 0)
			{
				++num_vecs;
			}

			for (S32 i = 0; i < num_vecs; i++)
			{	
				src.store4a(dst);
				dst += 4;
			}

			if (map_range)
			{
				mVertexBuffer->flush();
			}
		}

		if (rebuild_emissive)
		{
			LLFastTimer t(FTM_FACE_GEOM_EMISSIVE);
			LLStrider<LLColor4U> emissive;
			mVertexBuffer->getEmissiveStrider(emissive, mGeomIndex, mGeomCount, map_range);

			U8 glow = (U8) llclamp((S32) (getTextureEntry()->getGlow()*255), 0, 255);

			LLVector4a src;

		
			LLColor4U glow4u = LLColor4U(0,0,0,glow);

			U32 glow32 = glow4u.mAll;
			
			U32 vec[4];
			vec[0] = vec[1] = vec[2] = vec[3] = glow32;
		
			src.loadua((F32*) vec);

			F32* dst = (F32*) emissive.get();
			S32 num_vecs = num_vertices/4;
			if (num_vertices%4 > 0)
			{
				++num_vecs;
			}

			for (S32 i = 0; i < num_vecs; i++)
			{	
				src.store4a(dst);
				dst += 4;
			}

			if (map_range)
			{
				mVertexBuffer->flush();
			}
		}
	}

	if (rebuild_tcoord)
	{
		mTexExtents[0].setVec(0,0);
		mTexExtents[1].setVec(1,1);
		xform(mTexExtents[0], cos_ang, sin_ang, os, ot, ms, mt);
		xform(mTexExtents[1], cos_ang, sin_ang, os, ot, ms, mt);
		
		F32 es = vf.mTexCoordExtents[1].mV[0] - vf.mTexCoordExtents[0].mV[0] ;
		F32 et = vf.mTexCoordExtents[1].mV[1] - vf.mTexCoordExtents[0].mV[1] ;
		mTexExtents[0][0] *= es ;
		mTexExtents[1][0] *= es ;
		mTexExtents[0][1] *= et ;
		mTexExtents[1][1] *= et ;
	}


	return TRUE;
}

//check if the face has a media
BOOL LLFace::hasMedia() const 
{
	if(mHasMedia)
	{
		return TRUE ;
	}
	if(mTexture[LLRender::DIFFUSE_MAP].notNull()) 
	{
		return mTexture[LLRender::DIFFUSE_MAP]->hasParcelMedia() ;  //if has a parcel media
	}

	return FALSE ; //no media.
}

const F32 LEAST_IMPORTANCE = 0.05f ;
const F32 LEAST_IMPORTANCE_FOR_LARGE_IMAGE = 0.3f ;

void LLFace::resetVirtualSize()
{
	setVirtualSize(0.f);
	mImportanceToCamera = 0.f;
}

F32 LLFace::getTextureVirtualSize()
{
	F32 radius;
	F32 cos_angle_to_view_dir;	
	BOOL in_frustum = calcPixelArea(cos_angle_to_view_dir, radius);

	if (mPixelArea < F_ALMOST_ZERO || !in_frustum)
	{
		setVirtualSize(0.f) ;
		return 0.f;
	}

	//get area of circle in texture space
	LLVector2 tdim = mTexExtents[1] - mTexExtents[0];
	F32 texel_area = (tdim * 0.5f).lengthSquared()*3.14159f;
	if (texel_area <= 0)
	{
		// Probably animated, use default
		texel_area = 1.f;
	}

	F32 face_area;
	if (mVObjp->isSculpted() && texel_area > 1.f)
	{
		//sculpts can break assumptions about texel area
		face_area = mPixelArea;
	}
	else
	{
		//apply texel area to face area to get accurate ratio
		//face_area /= llclamp(texel_area, 1.f/64.f, 16.f);
		face_area =  mPixelArea / llclamp(texel_area, 0.015625f, 128.f);
	}

	face_area = LLFace::adjustPixelArea(mImportanceToCamera, face_area) ;
	if(face_area > LLViewerTexture::sMinLargeImageSize) //if is large image, shrink face_area by considering the partial overlapping.
	{
		if(mImportanceToCamera > LEAST_IMPORTANCE_FOR_LARGE_IMAGE && mTexture[LLRender::DIFFUSE_MAP].notNull() && mTexture[LLRender::DIFFUSE_MAP]->isLargeImage())
		{		
			face_area *= adjustPartialOverlapPixelArea(cos_angle_to_view_dir, radius );
		}	
	}

	setVirtualSize(face_area) ;

	return face_area;
}

BOOL LLFace::calcPixelArea(F32& cos_angle_to_view_dir, F32& radius)
{
	//VECTORIZE THIS
	//get area of circle around face
	LLVector4a center;
	center.load3(getPositionAgent().mV);
	LLVector4a size;
	size.setSub(mExtents[1], mExtents[0]);
	size.mul(0.5f);

	LLViewerCamera* camera = LLViewerCamera::getInstance();

	F32 size_squared = size.dot3(size).getF32();
	LLVector4a lookAt;
	LLVector4a t;
	t.load3(camera->getOrigin().mV);
	lookAt.setSub(center, t);
	
	F32 dist = lookAt.getLength3().getF32();
	dist = llmax(dist-size.getLength3().getF32(), 0.001f);
	//ramp down distance for nearby objects
	if (dist < 16.f)
	{
		dist /= 16.f;
		dist *= dist;
		dist *= 16.f;
	}

	lookAt.normalize3fast();	

	//get area of circle around node
	F32 app_angle = atanf((F32) sqrt(size_squared) / dist);
	radius = app_angle*LLDrawable::sCurPixelAngle;
	mPixelArea = radius*radius * 3.14159f;
	LLVector4a x_axis;
	x_axis.load3(camera->getXAxis().mV);
	cos_angle_to_view_dir = lookAt.dot3(x_axis).getF32();

	//if has media, check if the face is out of the view frustum.	
	if(hasMedia())
	{
		if(!camera->AABBInFrustum(center, size)) 
		{
			mImportanceToCamera = 0.f ;
			return false ;
		}
		if(cos_angle_to_view_dir > camera->getCosHalfFov()) //the center is within the view frustum
		{
			cos_angle_to_view_dir = 1.0f ;
		}
		else
		{		
			LLVector4a d;
			d.setSub(lookAt, x_axis);

			if(dist * dist * d.dot3(d) < size_squared)
			{
				cos_angle_to_view_dir = 1.0f ;
			}
		}
	}

	if(dist < mBoundingSphereRadius) //camera is very close
	{
		cos_angle_to_view_dir = 1.0f ;
		mImportanceToCamera = 1.0f ;
	}
	else
	{		
		mImportanceToCamera = LLFace::calcImportanceToCamera(cos_angle_to_view_dir, dist) ;
	}

	return true ;
}

//the projection of the face partially overlaps with the screen
F32 LLFace::adjustPartialOverlapPixelArea(F32 cos_angle_to_view_dir, F32 radius )
{
	F32 screen_radius = (F32)llmax(gViewerWindow->getWindowWidthRaw(), gViewerWindow->getWindowHeightRaw()) ;
	F32 center_angle = acosf(cos_angle_to_view_dir) ;
	F32 d = center_angle * LLDrawable::sCurPixelAngle ;

	if(d + radius > screen_radius + 5.f)
	{
		//----------------------------------------------
		//calculate the intersection area of two circles
		//F32 radius_square = radius * radius ;
		//F32 d_square = d * d ;
		//F32 screen_radius_square = screen_radius * screen_radius ;
		//face_area = 
		//	radius_square * acosf((d_square + radius_square - screen_radius_square)/(2 * d * radius)) +
		//	screen_radius_square * acosf((d_square + screen_radius_square - radius_square)/(2 * d * screen_radius)) -
		//	0.5f * sqrtf((-d + radius + screen_radius) * (d + radius - screen_radius) * (d - radius + screen_radius) * (d + radius + screen_radius)) ;			
		//----------------------------------------------

		//the above calculation is too expensive
		//the below is a good estimation: bounding box of the bounding sphere:
		F32 alpha = 0.5f * (radius + screen_radius - d) / radius ;
		alpha = llclamp(alpha, 0.f, 1.f) ;
		return alpha * alpha ;
	}
	return 1.0f ;
}

const S8 FACE_IMPORTANCE_LEVEL = 4 ;
const F32 FACE_IMPORTANCE_TO_CAMERA_OVER_DISTANCE[FACE_IMPORTANCE_LEVEL][2] = //{distance, importance_weight}
	{{16.1f, 1.0f}, {32.1f, 0.5f}, {48.1f, 0.2f}, {96.1f, 0.05f} } ;
const F32 FACE_IMPORTANCE_TO_CAMERA_OVER_ANGLE[FACE_IMPORTANCE_LEVEL][2] =    //{cos(angle), importance_weight}
	{{0.985f /*cos(10 degrees)*/, 1.0f}, {0.94f /*cos(20 degrees)*/, 0.8f}, {0.866f /*cos(30 degrees)*/, 0.64f}, {0.0f, 0.36f}} ;

//static 
F32 LLFace::calcImportanceToCamera(F32 cos_angle_to_view_dir, F32 dist)
{
	F32 importance = 0.f ;
	
	if(cos_angle_to_view_dir > LLViewerCamera::getInstance()->getCosHalfFov() && 
		dist < FACE_IMPORTANCE_TO_CAMERA_OVER_DISTANCE[FACE_IMPORTANCE_LEVEL - 1][0]) 
	{
		LLViewerCamera* camera = LLViewerCamera::getInstance();
		F32 camera_moving_speed = camera->getAverageSpeed() ;
		F32 camera_angular_speed = camera->getAverageAngularSpeed();

		if(camera_moving_speed > 10.0f || camera_angular_speed > 1.0f)
		{
			//if camera moves or rotates too fast, ignore the importance factor
			return 0.f ;
		}
		
		//F32 camera_relative_speed = camera_moving_speed * (lookAt * LLViewerCamera::getInstance()->getVelocityDir()) ;
		
		S32 i = 0 ;
		for(i = 0; i < FACE_IMPORTANCE_LEVEL && dist > FACE_IMPORTANCE_TO_CAMERA_OVER_DISTANCE[i][0]; ++i);
		i = llmin(i, FACE_IMPORTANCE_LEVEL - 1) ;
		F32 dist_factor = FACE_IMPORTANCE_TO_CAMERA_OVER_DISTANCE[i][1] ;
		
		for(i = 0; i < FACE_IMPORTANCE_LEVEL && cos_angle_to_view_dir < FACE_IMPORTANCE_TO_CAMERA_OVER_ANGLE[i][0] ; ++i) ;
		i = llmin(i, FACE_IMPORTANCE_LEVEL - 1) ;
		importance = dist_factor * FACE_IMPORTANCE_TO_CAMERA_OVER_ANGLE[i][1] ;
	}

	return importance ;
}

//static 
F32 LLFace::adjustPixelArea(F32 importance, F32 pixel_area)
{
	if(pixel_area > LLViewerTexture::sMaxSmallImageSize)
	{
		if(importance < LEAST_IMPORTANCE) //if the face is not important, do not load hi-res.
		{
			static const F32 MAX_LEAST_IMPORTANCE_IMAGE_SIZE = 128.0f * 128.0f ;
			pixel_area = llmin(pixel_area * 0.5f, MAX_LEAST_IMPORTANCE_IMAGE_SIZE) ;
		}
		else if(pixel_area > LLViewerTexture::sMinLargeImageSize) //if is large image, shrink face_area by considering the partial overlapping.
		{
			if(importance < LEAST_IMPORTANCE_FOR_LARGE_IMAGE)//if the face is not important, do not load hi-res.
			{
				pixel_area = LLViewerTexture::sMinLargeImageSize ;
			}				
		}
	}

	return pixel_area ;
}

BOOL LLFace::verify(const U32* indices_array) const
{
	BOOL ok = TRUE;

	if( mVertexBuffer.isNull() )
	{ //no vertex buffer, face is implicitly valid
		return TRUE;
	}
	
	// First, check whether the face data fits within the pool's range.
	if ((mGeomIndex + mGeomCount) > mVertexBuffer->getNumVerts())
	{
		ok = FALSE;
		llinfos << "Face references invalid vertices!" << llendl;
	}

	S32 indices_count = (S32)getIndicesCount();
	
	if (!indices_count)
	{
		return TRUE;
	}
	
	if (indices_count > LL_MAX_INDICES_COUNT)
	{
		ok = FALSE;
		llinfos << "Face has bogus indices count" << llendl;
	}
	
	if (mIndicesIndex + mIndicesCount > mVertexBuffer->getNumIndices())
	{
		ok = FALSE;
		llinfos << "Face references invalid indices!" << llendl;
	}

#if 0
	S32 geom_start = getGeomStart();
	S32 geom_count = mGeomCount;

	const U32 *indicesp = indices_array ? indices_array + mIndicesIndex : getRawIndices();

	for (S32 i = 0; i < indices_count; i++)
	{
		S32 delta = indicesp[i] - geom_start;
		if (0 > delta)
		{
			llwarns << "Face index too low!" << llendl;
			llinfos << "i:" << i << " Index:" << indicesp[i] << " GStart: " << geom_start << llendl;
			ok = FALSE;
		}
		else if (delta >= geom_count)
		{
			llwarns << "Face index too high!" << llendl;
			llinfos << "i:" << i << " Index:" << indicesp[i] << " GEnd: " << geom_start + geom_count << llendl;
			ok = FALSE;
		}
	}
#endif

	if (!ok)
	{
		printDebugInfo();
	}
	return ok;
}


void LLFace::setViewerObject(LLViewerObject* objp)
{
	mVObjp = objp;
}

const LLColor4& LLFace::getRenderColor() const
{
	if (isState(USE_FACE_COLOR))
	{
		  return mFaceColor; // Face Color
	}
	else
	{
		const LLTextureEntry* tep = getTextureEntry();
		return (tep ? tep->getColor() : LLColor4::white);
	}
}
	
void LLFace::renderSetColor() const
{
	if (!LLFacePool::LLOverrideFaceColor::sOverrideFaceColor)
	{
		const LLColor4* color = &(getRenderColor());
		
		gGL.diffuseColor4fv(color->mV);
	}
}

S32 LLFace::pushVertices(const U16* index_array) const
{
	if (mIndicesCount)
	{
		U32 render_type = LLRender::TRIANGLES;
		if (mDrawInfo)
		{
			render_type = mDrawInfo->mDrawMode;
		}
		mVertexBuffer->drawRange(render_type, mGeomIndex, mGeomIndex+mGeomCount-1, mIndicesCount, mIndicesIndex);
		gPipeline.addTrianglesDrawn(mIndicesCount, render_type);
	}

	return mIndicesCount;
}

const LLMatrix4& LLFace::getRenderMatrix() const
{
	return mDrawablep->getRenderMatrix();
}

S32 LLFace::renderElements(const U16 *index_array) const
{
	S32 ret = 0;
	
	if (isState(GLOBAL))
	{	
		ret = pushVertices(index_array);
	}
	else
	{
		gGL.pushMatrix();
		gGL.multMatrix((float*)getRenderMatrix().mMatrix);
		ret = pushVertices(index_array);
		gGL.popMatrix();
	}
	
	return ret;
}

S32 LLFace::renderIndexed()
{
	if(mDrawablep.isNull() || mDrawPoolp == NULL)
	{
		return 0;
	}
	
	return renderIndexed(mDrawPoolp->getVertexDataMask());
}

S32 LLFace::renderIndexed(U32 mask)
{
	if (mVertexBuffer.isNull())
	{
		return 0;
	}

	mVertexBuffer->setBuffer(mask);
	U16* index_array = (U16*) mVertexBuffer->getIndicesPointer();
	return renderElements(index_array);
}

//============================================================================
// From llface.inl

S32 LLFace::getColors(LLStrider<LLColor4U> &colors)
{
	if (!mGeomCount)
	{
		return -1;
	}
	
	// llassert(mGeomIndex >= 0);
	mVertexBuffer->getColorStrider(colors, mGeomIndex, mGeomCount);
	return mGeomIndex;
}

S32	LLFace::getIndices(LLStrider<U16> &indicesp)
{
	mVertexBuffer->getIndexStrider(indicesp, mIndicesIndex, mIndicesCount);
	llassert(indicesp[0] != indicesp[1]);
	return mIndicesIndex;
}

LLVector3 LLFace::getPositionAgent() const
{
	if (mDrawablep->isStatic())
	{
		return mCenterAgent;
	}
	else
	{
		return mCenterLocal * getRenderMatrix();
	}
}

LLViewerTexture* LLFace::getTexture(U32 ch) const
{
	llassert(ch < LLRender::NUM_TEXTURE_CHANNELS);

	return mTexture[ch] ;
}

void LLFace::setVertexBuffer(LLVertexBuffer* buffer)
{
	mVertexBuffer = buffer;
	llassert(verify());
}

void LLFace::clearVertexBuffer()
{
	mVertexBuffer = NULL;
}

//static
U32 LLFace::getRiggedDataMask(U32 type)
{
	static const U32 rigged_data_mask[] = {
		LLDrawPoolAvatar::RIGGED_MATERIAL_MASK,
		LLDrawPoolAvatar::RIGGED_MATERIAL_ALPHA_VMASK,
		LLDrawPoolAvatar::RIGGED_MATERIAL_ALPHA_MASK_MASK,
		LLDrawPoolAvatar::RIGGED_MATERIAL_ALPHA_EMISSIVE_MASK,
		LLDrawPoolAvatar::RIGGED_SPECMAP_VMASK,
		LLDrawPoolAvatar::RIGGED_SPECMAP_BLEND_MASK,
		LLDrawPoolAvatar::RIGGED_SPECMAP_MASK_MASK,
		LLDrawPoolAvatar::RIGGED_SPECMAP_EMISSIVE_MASK,
		LLDrawPoolAvatar::RIGGED_NORMMAP_VMASK,
		LLDrawPoolAvatar::RIGGED_NORMMAP_BLEND_MASK,
		LLDrawPoolAvatar::RIGGED_NORMMAP_MASK_MASK,
		LLDrawPoolAvatar::RIGGED_NORMMAP_EMISSIVE_MASK,
		LLDrawPoolAvatar::RIGGED_NORMSPEC_VMASK,
		LLDrawPoolAvatar::RIGGED_NORMSPEC_BLEND_MASK,
		LLDrawPoolAvatar::RIGGED_NORMSPEC_MASK_MASK,
		LLDrawPoolAvatar::RIGGED_NORMSPEC_EMISSIVE_MASK,
		LLDrawPoolAvatar::RIGGED_SIMPLE_MASK,
		LLDrawPoolAvatar::RIGGED_FULLBRIGHT_MASK,
		LLDrawPoolAvatar::RIGGED_SHINY_MASK,
		LLDrawPoolAvatar::RIGGED_FULLBRIGHT_SHINY_MASK,
		LLDrawPoolAvatar::RIGGED_GLOW_MASK,
		LLDrawPoolAvatar::RIGGED_ALPHA_MASK,
		LLDrawPoolAvatar::RIGGED_FULLBRIGHT_ALPHA_MASK,
		LLDrawPoolAvatar::RIGGED_DEFERRED_BUMP_MASK,						 
		LLDrawPoolAvatar::RIGGED_DEFERRED_SIMPLE_MASK,
	};

	llassert(type < sizeof(rigged_data_mask)/sizeof(U32));

	return rigged_data_mask[type];
}

U32 LLFace::getRiggedVertexBufferDataMask() const
{
	U32 data_mask = 0;
	for (U32 i = 0; i < mRiggedIndex.size(); ++i)
	{
		if (mRiggedIndex[i] > -1)
		{
			data_mask |= LLFace::getRiggedDataMask(i);
		}
	}

	return data_mask;
}

S32 LLFace::getRiggedIndex(U32 type) const
{
	if (mRiggedIndex.empty())
	{
		return -1;
	}

	llassert(type < mRiggedIndex.size());

	return mRiggedIndex[type];
}

void LLFace::setRiggedIndex(U32 type, S32 index)
{
	if (mRiggedIndex.empty())
	{
		mRiggedIndex.resize(LLDrawPoolAvatar::NUM_RIGGED_PASSES);
		for (U32 i = 0; i < mRiggedIndex.size(); ++i)
		{
			mRiggedIndex[i] = -1;
		}
	}

	llassert(type < mRiggedIndex.size());

	mRiggedIndex[type] = index;
}
<|MERGE_RESOLUTION|>--- conflicted
+++ resolved
@@ -1074,24 +1074,17 @@
 	{
 		return false;
 	}
-<<<<<<< HEAD
-
+
+	LLMaterial* mat = te->getMaterialParams();
+	if (mat && mat->getDiffuseAlphaMode() == LLMaterial::DIFFUSE_ALPHA_MODE_BLEND)
+	{
+		return false;
+	}
+	
 	if ((te->getColor().mV[3] == 1.0f) &&			// can't treat as mask if we have face alpha
 		(te->getGlow() == 0.f) &&					// glowing masks are hard to implement - don't mask
 		!getViewerObject()->isHUDAttachment() &&	// Fix from CoolVL: hud attachments are NOT maskable (else they would get affected by day light)
 		getTexture()->getIsAlphaMask())				// texture actually qualifies for masking (lazily recalculated but expensive)
-=======
-	
-	LLMaterial* mat = te->getMaterialParams();
-	if (mat && mat->getDiffuseAlphaMode() == LLMaterial::DIFFUSE_ALPHA_MODE_BLEND)
-	{
-		return false;
-	}
-	
-	if ((te->getColor().mV[3] == 1.0f) && // can't treat as mask if we have face alpha
-		(te->getGlow() == 0.f) && // glowing masks are hard to implement - don't mask
-		getTexture()->getIsAlphaMask()) // texture actually qualifies for masking (lazily recalculated but expensive)
->>>>>>> b2db719f
 	{
 		if (LLPipeline::sRenderDeferred)
 		{
@@ -1709,7 +1702,6 @@
 						if (!do_xform)
 						{
 							LLFastTimer t(FTM_FACE_TEX_QUICK_NO_XFORM);
-<<<<<<< HEAD
 
 							// <FS:ND> Don't round up, or there's high risk to write past buffer
 
@@ -1718,11 +1710,7 @@
 
 							// </FS:ND>
 
-							LLVector4a::memcpyNonAliased16((F32*) tex_coords.get(), (F32*) vf.mTexCoords, tc_size);
-=======
-							S32 tc_size = (num_vertices*2*sizeof(F32)+0xF) & ~0xF;
 							LLVector4a::memcpyNonAliased16((F32*) tex_coords0.get(), (F32*) vf.mTexCoords, tc_size);
->>>>>>> b2db719f
 						}
 						else
 						{
@@ -2146,7 +2134,8 @@
 		
 			LLColor4U glow4u = LLColor4U(0,0,0,glow);
 
-			U32 glow32 = glow4u.mAll;
+			//U32 glow32 = glow4u.mAll;
+			U32 glow32 = glow4u.asRGBA(); //64bit compile fix FS:ND
 			
 			U32 vec[4];
 			vec[0] = vec[1] = vec[2] = vec[3] = glow32;
