--- conflicted
+++ resolved
@@ -56,14 +56,11 @@
 #include "llvoavatar.h"
 #include "llsculptidsize.h"
 #include "llmeshrepository.h"
-<<<<<<< HEAD
+#include "llskinningutil.h"
 // [RLVa:KB] - Checked: RLVa-2.0.0
 #include "rlvhandler.h"
 // [/RLVa:KB]
 #include "llperfstats.h"
-=======
-#include "llskinningutil.h"
->>>>>>> f378d2f9
 
 #if LL_LINUX
 // Work-around spurious used before init warning on Vector4a
