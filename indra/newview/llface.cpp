--- conflicted
+++ resolved
@@ -603,7 +603,6 @@
 					glPolygonOffset(-1.f, -1.f);
 					gGL.multMatrix((F32*) volume->getRelativeXform().mMatrix);
 					const LLVolumeFace& vol_face = rigged->getVolumeFace(getTEOffset());
-<<<<<<< HEAD
 					// <FS:Ansariel> Use a vbo for the static LLVertexBuffer::drawArray/Element functions; by Drake Arconis/Shyotl Kuhr
 					//LLVertexBuffer::unbind();
 					//glVertexPointer(3, GL_FLOAT, 16, vol_face.mPositions);
@@ -613,23 +612,10 @@
 					//	glTexCoordPointer(2, GL_FLOAT, 8, vol_face.mTexCoords);
 					//}
 					//gGL.syncMatrices();
-					//LL_PROFILER_GPU_ZONEC("gl.DrawElements", 0x00FF00);
 					//glDrawElements(GL_TRIANGLES, vol_face.mNumIndices, GL_UNSIGNED_SHORT, vol_face.mIndices);
 					//glDisableClientState(GL_TEXTURE_COORD_ARRAY);
 					LLVertexBuffer::drawElements(LLRender::TRIANGLES, vol_face.mPositions, vol_face.mTexCoords, vol_face.mNumIndices, vol_face.mIndices);
 					// </FS:Ansariel>
-=======
-					LLVertexBuffer::unbind();
-					glVertexPointer(3, GL_FLOAT, 16, vol_face.mPositions);
-					if (vol_face.mTexCoords)
-					{
-						glEnableClientState(GL_TEXTURE_COORD_ARRAY);
-						glTexCoordPointer(2, GL_FLOAT, 8, vol_face.mTexCoords);
-					}
-					gGL.syncMatrices();
-					glDrawElements(GL_TRIANGLES, vol_face.mNumIndices, GL_UNSIGNED_SHORT, vol_face.mIndices);
-					glDisableClientState(GL_TEXTURE_COORD_ARRAY);
->>>>>>> 6eaf8521
 				}
 			}
 		}
