/** 
 * @file llface.cpp
 * @brief LLFace class implementation
 *
 * $LicenseInfo:firstyear=2001&license=viewerlgpl$
 * Second Life Viewer Source Code
 * Copyright (C) 2010, Linden Research, Inc.
 * 
 * This library is free software; you can redistribute it and/or
 * modify it under the terms of the GNU Lesser General Public
 * License as published by the Free Software Foundation;
 * version 2.1 of the License only.
 * 
 * This library is distributed in the hope that it will be useful,
 * but WITHOUT ANY WARRANTY; without even the implied warranty of
 * MERCHANTABILITY or FITNESS FOR A PARTICULAR PURPOSE.  See the GNU
 * Lesser General Public License for more details.
 * 
 * You should have received a copy of the GNU Lesser General Public
 * License along with this library; if not, write to the Free Software
 * Foundation, Inc., 51 Franklin Street, Fifth Floor, Boston, MA  02110-1301  USA
 * 
 * Linden Research, Inc., 945 Battery Street, San Francisco, CA  94111  USA
 * $/LicenseInfo$
 */

#include "llviewerprecompiledheaders.h"

#include "lldrawable.h" // lldrawable needs to be included before llface
#include "llface.h"
#include "llviewertextureanim.h"

#include "llviewercontrol.h"
#include "llvolume.h"
#include "m3math.h"
#include "llmatrix4a.h"
#include "v3color.h"

#include "lldrawpoolavatar.h"
#include "lldrawpoolbump.h"
#include "llgl.h"
#include "llrender.h"
#include "lllightconstants.h"
#include "llsky.h"
#include "llviewercamera.h"
#include "llviewertexturelist.h"
#include "llvopartgroup.h"
#include "llvosky.h"
#include "llvovolume.h"
#include "pipeline.h"
#include "llviewerregion.h"
#include "llviewerwindow.h"
#include "llviewershadermgr.h"
#include "llviewertexture.h"

#define LL_MAX_INDICES_COUNT 1000000

BOOL LLFace::sSafeRenderSelect = TRUE; // FALSE

#define DOTVEC(a,b) (a.mV[0]*b.mV[0] + a.mV[1]*b.mV[1] + a.mV[2]*b.mV[2])

/*
For each vertex, given:
	B - binormal
	T - tangent
	N - normal
	P - position

The resulting texture coordinate <u,v> is:

	u = 2(B dot P)
	v = 2(T dot P)
*/
void planarProjection(LLVector2 &tc, const LLVector4a& normal,
					  const LLVector4a &center, const LLVector4a& vec)
{	
	LLVector4a binormal;
	F32 d = normal[0];

	if (d >= 0.5f || d <= -0.5f)
	{
		if (d < 0)
		{
			binormal.set(0,-1,0);
		}
		else
		{
			binormal.set(0, 1, 0);
		}
	}
	else
	{
        if (normal[1] > 0)
		{
			binormal.set(-1,0,0);
		}
		else
		{
			binormal.set(1,0,0);
		}
	}
	LLVector4a tangent;
	tangent.setCross3(binormal,normal);

	tc.mV[1] = -((tangent.dot3(vec).getF32())*2 - 0.5f);
	tc.mV[0] = 1.0f+((binormal.dot3(vec).getF32())*2 - 0.5f);
}

////////////////////
//
// LLFace implementation
//

void LLFace::init(LLDrawable* drawablep, LLViewerObject* objp)
{
	mLastUpdateTime = gFrameTimeSeconds;
	mLastMoveTime = 0.f;
	mLastSkinTime = gFrameTimeSeconds;
	mVSize = 0.f;
	mPixelArea = 16.f;
	mState      = GLOBAL;
	mDrawPoolp  = NULL;
	mPoolType = 0;
	mCenterLocal = objp->getPosition();
	mCenterAgent = drawablep->getPositionAgent();
	mDistance	= 0.f;

	mGeomCount		= 0;
	mGeomIndex		= 0;
	mIndicesCount	= 0;

	//special value to indicate uninitialized position
	mIndicesIndex	= 0xFFFFFFFF;
	
	for (U32 i = 0; i < LLRender::NUM_TEXTURE_CHANNELS; ++i)
	{
		mIndexInTex[i] = 0;
		mTexture[i] = NULL;
	}

	mTEOffset		= -1;
	mTextureIndex = 255;

	setDrawable(drawablep);
	mVObjp = objp;

	mReferenceIndex = -1;

	mTextureMatrix = NULL;
	mDrawInfo = NULL;

	mFaceColor = LLColor4(1,0,0,1);

	mImportanceToCamera = 0.f ;
	mBoundingSphereRadius = 0.0f ;

	mHasMedia = FALSE ;
}

void LLFace::destroy()
{
	if (gDebugGL)
	{
		gPipeline.checkReferences(this);
	}

	for (U32 i = 0; i < LLRender::NUM_TEXTURE_CHANNELS; ++i)
	{
		if(mTexture[i].notNull())
		{
			mTexture[i]->removeFace(i, this) ;
		}
	}
	
	if (isState(LLFace::PARTICLE))
	{
		LLVOPartGroup::freeVBSlot(getGeomIndex()/4);
		clearState(LLFace::PARTICLE);
	}

	if (mDrawPoolp)
	{
		if (this->isState(LLFace::RIGGED) && mDrawPoolp->getType() == LLDrawPool::POOL_AVATAR)
		{
			((LLDrawPoolAvatar*) mDrawPoolp)->removeRiggedFace(this);
		}
		else
		{
			mDrawPoolp->removeFace(this);
		}
	
		mDrawPoolp = NULL;
	}

	if (mTextureMatrix)
	{
		delete mTextureMatrix;
		mTextureMatrix = NULL;

		if (mDrawablep.notNull())
		{
			LLSpatialGroup* group = mDrawablep->getSpatialGroup();
			if (group)
			{
				group->dirtyGeom();
				gPipeline.markRebuild(group, TRUE);
			}
		}
	}
	
	setDrawInfo(NULL);
		
	mDrawablep = NULL;
	mVObjp = NULL;
}


// static
void LLFace::initClass()
{
}

void LLFace::setWorldMatrix(const LLMatrix4 &mat)
{
	LL_ERRS() << "Faces on this drawable are not independently modifiable\n" << LL_ENDL;
}

void LLFace::setPool(LLFacePool* pool)
{
	mDrawPoolp = pool;
}

void LLFace::setPool(LLFacePool* new_pool, LLViewerTexture *texturep)
{
	if (!new_pool)
	{
		LL_ERRS() << "Setting pool to null!" << LL_ENDL;
	}

	if (new_pool != mDrawPoolp)
	{
		// Remove from old pool
		if (mDrawPoolp)
		{
			mDrawPoolp->removeFace(this);

			if (mDrawablep)
			{
				gPipeline.markRebuild(mDrawablep, LLDrawable::REBUILD_ALL, TRUE);
			}
		}
		mGeomIndex = 0;

		// Add to new pool
		if (new_pool)
		{
			new_pool->addFace(this);
		}
		mDrawPoolp = new_pool;
	}
	
	setTexture(texturep) ;
}

void LLFace::setTexture(U32 ch, LLViewerTexture* tex) 
{
	llassert(ch < LLRender::NUM_TEXTURE_CHANNELS);

	if(mTexture[ch] == tex)
	{
		return ;
	}

	if(mTexture[ch].notNull())
	{
		mTexture[ch]->removeFace(ch, this) ;
	}	
	
	if(tex)
	{
		tex->addFace(ch, this) ;
	}

	mTexture[ch] = tex ;
}

void LLFace::setTexture(LLViewerTexture* tex) 
{
	setDiffuseMap(tex);
}

void LLFace::setDiffuseMap(LLViewerTexture* tex)
{
	setTexture(LLRender::DIFFUSE_MAP, tex);
}

void LLFace::setNormalMap(LLViewerTexture* tex)
{
	setTexture(LLRender::NORMAL_MAP, tex);
}

void LLFace::setSpecularMap(LLViewerTexture* tex)
{
	setTexture(LLRender::SPECULAR_MAP, tex);
}

void LLFace::dirtyTexture()
{
	LLDrawable* drawablep = getDrawable();

	if (mVObjp.notNull() && mVObjp->getVolume())
	{
		for (U32 ch = 0; ch < LLRender::NUM_TEXTURE_CHANNELS; ++ch)
		{
			if (mTexture[ch].notNull() && mTexture[ch]->getComponents() == 4)
	{ //dirty texture on an alpha object should be treated as an LoD update
		LLVOVolume* vobj = drawablep->getVOVolume();
		if (vobj)
		{
			vobj->mLODChanged = TRUE;
		}
		gPipeline.markRebuild(drawablep, LLDrawable::REBUILD_VOLUME, FALSE);
	}		
		}
	}
			
	gPipeline.markTextured(drawablep);
}

void LLFace::switchTexture(U32 ch, LLViewerTexture* new_texture)
{
	llassert(ch < LLRender::NUM_TEXTURE_CHANNELS);
	
	if(mTexture[ch] == new_texture)
	{
		return ;
	}

	if(!new_texture)
	{
		LL_ERRS() << "Can not switch to a null texture." << LL_ENDL;
		return;
	}

	llassert(mTexture[ch].notNull());

	new_texture->addTextureStats(mTexture[ch]->getMaxVirtualSize()) ;

	if (ch == LLRender::DIFFUSE_MAP)
	{
	getViewerObject()->changeTEImage(mTEOffset, new_texture) ;
	}

	setTexture(ch, new_texture) ;	
	dirtyTexture();
}

void LLFace::setTEOffset(const S32 te_offset)
{
	mTEOffset = te_offset;
}


void LLFace::setFaceColor(const LLColor4& color)
{
	mFaceColor = color;
	setState(USE_FACE_COLOR);
}

void LLFace::unsetFaceColor()
{
	clearState(USE_FACE_COLOR);
}

void LLFace::setDrawable(LLDrawable *drawable)
{
	mDrawablep  = drawable;
	mXform      = &drawable->mXform;
}

void LLFace::setSize(S32 num_vertices, S32 num_indices, bool align)
{
	if (align)
	{
		//allocate vertices in blocks of 4 for alignment
		num_vertices = (num_vertices + 0x3) & ~0x3;
	}
	
	if (mGeomCount != num_vertices ||
		mIndicesCount != num_indices)
	{
		mGeomCount    = num_vertices;
		mIndicesCount = num_indices;
		mVertexBuffer = NULL;
	}

	llassert(verify());
}

void LLFace::setGeomIndex(U16 idx) 
{ 
	if (mGeomIndex != idx)
	{
		mGeomIndex = idx; 
		mVertexBuffer = NULL;
	}
}

void LLFace::setTextureIndex(U8 index)
{
	if (index != mTextureIndex)
	{
		mTextureIndex = index;

		if (mTextureIndex != 255)
		{
			mDrawablep->setState(LLDrawable::REBUILD_POSITION);
		}
		else
		{
			if (mDrawInfo && !mDrawInfo->mTextureList.empty())
			{
				LL_ERRS() << "Face with no texture index references indexed texture draw info." << LL_ENDL;
			}
		}
	}
}

void LLFace::setIndicesIndex(S32 idx) 
{ 
	if (mIndicesIndex != idx)
	{
		mIndicesIndex = idx; 
		mVertexBuffer = NULL;
	}
}
	
//============================================================================

U16 LLFace::getGeometryAvatar(
						LLStrider<LLVector3> &vertices,
						LLStrider<LLVector3> &normals,
						LLStrider<LLVector2> &tex_coords,
						LLStrider<F32>		 &vertex_weights,
						LLStrider<LLVector4> &clothing_weights)
{
	if (mVertexBuffer.notNull())
	{
		mVertexBuffer->getVertexStrider      (vertices, mGeomIndex, mGeomCount);
		mVertexBuffer->getNormalStrider      (normals, mGeomIndex, mGeomCount);
		mVertexBuffer->getTexCoord0Strider    (tex_coords, mGeomIndex, mGeomCount);
		mVertexBuffer->getWeightStrider(vertex_weights, mGeomIndex, mGeomCount);
		mVertexBuffer->getClothWeightStrider(clothing_weights, mGeomIndex, mGeomCount);
	}

	return mGeomIndex;
}

U16 LLFace::getGeometry(LLStrider<LLVector3> &vertices, LLStrider<LLVector3> &normals,
					    LLStrider<LLVector2> &tex_coords, LLStrider<U16> &indicesp)
{
	if (mVertexBuffer.notNull())
	{
		mVertexBuffer->getVertexStrider(vertices,   mGeomIndex, mGeomCount);
		if (mVertexBuffer->hasDataType(LLVertexBuffer::TYPE_NORMAL))
		{
			mVertexBuffer->getNormalStrider(normals,    mGeomIndex, mGeomCount);
		}
		if (mVertexBuffer->hasDataType(LLVertexBuffer::TYPE_TEXCOORD0))
		{
			mVertexBuffer->getTexCoord0Strider(tex_coords, mGeomIndex, mGeomCount);
		}

		mVertexBuffer->getIndexStrider(indicesp, mIndicesIndex, mIndicesCount);
	}
	
	return mGeomIndex;
}

void LLFace::updateCenterAgent()
{
	if (mDrawablep->isActive())
	{
		mCenterAgent = mCenterLocal * getRenderMatrix();
	}
	else
	{
		mCenterAgent = mCenterLocal;
	}
}

void LLFace::renderSelected(LLViewerTexture *imagep, const LLColor4& color)
{
	if (mDrawablep->getSpatialGroup() == NULL)
	{
		return;
	}

	mDrawablep->getSpatialGroup()->rebuildGeom();
	mDrawablep->getSpatialGroup()->rebuildMesh();
		
	if(mDrawablep.isNull() || mVertexBuffer.isNull())
	{
		return;
	}

	if (mGeomCount > 0 && mIndicesCount > 0)
	{
		gGL.getTexUnit(0)->bind(imagep);
	
		gGL.pushMatrix();
		if (mDrawablep->isActive())
		{
			gGL.multMatrix((GLfloat*)mDrawablep->getRenderMatrix().mMatrix);
		}
		else
		{
			gGL.multMatrix((GLfloat*)mDrawablep->getRegion()->mRenderMatrix.mMatrix);
		}

		gGL.diffuseColor4fv(color.mV);
	
		if (mDrawablep->isState(LLDrawable::RIGGED))
		{
			LLVOVolume* volume = mDrawablep->getVOVolume();
			if (volume)
			{
				LLRiggedVolume* rigged = volume->getRiggedVolume();
				if (rigged)
				{
					LLGLEnable offset(GL_POLYGON_OFFSET_FILL);
					glPolygonOffset(-1.f, -1.f);
					gGL.multMatrix((F32*) volume->getRelativeXform().mMatrix);
					const LLVolumeFace& vol_face = rigged->getVolumeFace(getTEOffset());
					LLVertexBuffer::unbind();
					glVertexPointer(3, GL_FLOAT, 16, vol_face.mPositions);
					if (vol_face.mTexCoords)
					{
						glEnableClientState(GL_TEXTURE_COORD_ARRAY);
						glTexCoordPointer(2, GL_FLOAT, 8, vol_face.mTexCoords);
					}
					gGL.syncMatrices();
					glDrawElements(GL_TRIANGLES, vol_face.mNumIndices, GL_UNSIGNED_SHORT, vol_face.mIndices);
					glDisableClientState(GL_TEXTURE_COORD_ARRAY);
				}
			}
		}
		else
		{
			// cheaters sometimes prosper...
			//
			mVertexBuffer->setBuffer(mVertexBuffer->getTypeMask());
			mVertexBuffer->draw(LLRender::TRIANGLES, mIndicesCount, mIndicesIndex);
		}

		gGL.popMatrix();
	}
}


/* removed in lieu of raycast uv detection
void LLFace::renderSelectedUV()
{
	LLViewerTexture* red_blue_imagep = LLViewerTextureManager::getFetchedTextureFromFile("uv_test1.j2c", TRUE, LLGLTexture::BOOST_UI);
	LLViewerTexture* green_imagep = LLViewerTextureManager::getFetchedTextureFromFile("uv_test2.tga", TRUE, LLGLTexture::BOOST_UI);

	LLGLSUVSelect object_select;

	// use red/blue gradient to get coarse UV coordinates
	renderSelected(red_blue_imagep, LLColor4::white);
	
	static F32 bias = 0.f;
	static F32 factor = -10.f;
	glPolygonOffset(factor, bias);

	// add green dither pattern on top of red/blue gradient
	gGL.blendFunc(LLRender::BF_ONE, LLRender::BF_ONE);
	gGL.matrixMode(LLRender::MM_TEXTURE);
	gGL.pushMatrix();
	// make green pattern repeat once per texel in red/blue texture
	gGL.scalef(256.f, 256.f, 1.f);
	gGL.matrixMode(LLRender::MM_MODELVIEW);

	renderSelected(green_imagep, LLColor4::white);

	gGL.matrixMode(LLRender::MM_TEXTURE);
	gGL.popMatrix();
	gGL.matrixMode(LLRender::MM_MODELVIEW);
	gGL.blendFunc(LLRender::BF_SOURCE_ALPHA, LLRender::BF_ONE_MINUS_SOURCE_ALPHA);
}
*/

void LLFace::setDrawInfo(LLDrawInfo* draw_info)
{
	if (draw_info)
	{
		if (draw_info->mFace)
		{
			draw_info->mFace->setDrawInfo(NULL);
		}
		draw_info->mFace = this;
	}
	
	if (mDrawInfo)
	{
		mDrawInfo->mFace = NULL;
	}

	mDrawInfo = draw_info;
}

void LLFace::printDebugInfo() const
{
	LLFacePool *poolp = getPool();
	LL_INFOS() << "Object: " << getViewerObject()->mID << LL_ENDL;
	if (getDrawable())
	{
		LL_INFOS() << "Type: " << LLPrimitive::pCodeToString(getDrawable()->getVObj()->getPCode()) << LL_ENDL;
	}
	if (getTexture())
	{
		LL_INFOS() << "Texture: " << getTexture() << " Comps: " << (U32)getTexture()->getComponents() << LL_ENDL;
	}
	else
	{
		LL_INFOS() << "No texture: " << LL_ENDL;
	}

	LL_INFOS() << "Face: " << this << LL_ENDL;
	LL_INFOS() << "State: " << getState() << LL_ENDL;
	LL_INFOS() << "Geom Index Data:" << LL_ENDL;
	LL_INFOS() << "--------------------" << LL_ENDL;
	LL_INFOS() << "GI: " << mGeomIndex << " Count:" << mGeomCount << LL_ENDL;
	LL_INFOS() << "Face Index Data:" << LL_ENDL;
	LL_INFOS() << "--------------------" << LL_ENDL;
	LL_INFOS() << "II: " << mIndicesIndex << " Count:" << mIndicesCount << LL_ENDL;
	LL_INFOS() << LL_ENDL;

	if (poolp)
	{
		poolp->printDebugInfo();

		S32 pool_references = 0;
		for (std::vector<LLFace*>::iterator iter = poolp->mReferences.begin();
			 iter != poolp->mReferences.end(); iter++)
		{
			LLFace *facep = *iter;
			if (facep == this)
			{
				LL_INFOS() << "Pool reference: " << pool_references << LL_ENDL;
				pool_references++;
			}
		}

		if (pool_references != 1)
		{
			LL_INFOS() << "Incorrect number of pool references!" << LL_ENDL;
		}
	}

#if 0
	LL_INFOS() << "Indices:" << LL_ENDL;
	LL_INFOS() << "--------------------" << LL_ENDL;

	const U32 *indicesp = getRawIndices();
	S32 indices_count = getIndicesCount();
	S32 geom_start = getGeomStart();

	for (S32 i = 0; i < indices_count; i++)
	{
		LL_INFOS() << i << ":" << indicesp[i] << ":" << (S32)(indicesp[i] - geom_start) << LL_ENDL;
	}
	LL_INFOS() << LL_ENDL;

	LL_INFOS() << "Vertices:" << LL_ENDL;
	LL_INFOS() << "--------------------" << LL_ENDL;
	for (S32 i = 0; i < mGeomCount; i++)
	{
		LL_INFOS() << mGeomIndex + i << ":" << poolp->getVertex(mGeomIndex + i) << LL_ENDL;
	}
	LL_INFOS() << LL_ENDL;
#endif
}

// Transform the texture coordinates for this face.
static void xform(LLVector2 &tex_coord, F32 cosAng, F32 sinAng, F32 offS, F32 offT, F32 magS, F32 magT)
{
	// New, good way
	F32 s = tex_coord.mV[0];
	F32 t = tex_coord.mV[1];

	// Texture transforms are done about the center of the face.
	s -= 0.5; 
	t -= 0.5;

	// Handle rotation
	F32 temp = s;
	s  = s     * cosAng + t * sinAng;
	t  = -temp * sinAng + t * cosAng;

	// Then scale
	s *= magS;
	t *= magT;

	// Then offset
	s += offS + 0.5f; 
	t += offT + 0.5f;

	tex_coord.mV[0] = s;
	tex_coord.mV[1] = t;
}

// Transform the texture coordinates for this face.
static void xform4a(LLVector4a &tex_coord, const LLVector4a& trans, const LLVector4Logical& mask, const LLVector4a& rot0, const LLVector4a& rot1, const LLVector4a& offset, const LLVector4a& scale) 
{
	//tex coord is two coords, <s0, t0, s1, t1>
	LLVector4a st;

	// Texture transforms are done about the center of the face.
	st.setAdd(tex_coord, trans);
	
	// Handle rotation
	LLVector4a rot_st;
		
	// <s0 * cosAng, s0*-sinAng, s1*cosAng, s1*-sinAng>
	LLVector4a s0;
	s0.splat(st, 0);
	LLVector4a s1;
	s1.splat(st, 2);
	LLVector4a ss;
	ss.setSelectWithMask(mask, s1, s0);

	LLVector4a a; 
	a.setMul(rot0, ss);
	
	// <t0*sinAng, t0*cosAng, t1*sinAng, t1*cosAng>
	LLVector4a t0;
	t0.splat(st, 1);
	LLVector4a t1;
	t1.splat(st, 3);
	LLVector4a tt;
	tt.setSelectWithMask(mask, t1, t0);

	LLVector4a b;
	b.setMul(rot1, tt);
		
	st.setAdd(a,b);

	// Then scale
	st.mul(scale);

	// Then offset
	tex_coord.setAdd(st, offset);
}


bool less_than_max_mag(const LLVector4a& vec)
{
	LLVector4a MAX_MAG;
	MAX_MAG.splat(1024.f*1024.f);

	LLVector4a val;
	val.setAbs(vec);

	S32 lt = val.lessThan(MAX_MAG).getGatheredBits() & 0x7;
	
	return lt == 0x7;
}

BOOL LLFace::genVolumeBBoxes(const LLVolume &volume, S32 f,
								const LLMatrix4& mat_vert_in, BOOL global_volume)
{
	//get bounding box
	if (mDrawablep->isState(LLDrawable::REBUILD_VOLUME | LLDrawable::REBUILD_POSITION | LLDrawable::REBUILD_RIGGED))
	{
		//VECTORIZE THIS
		LLMatrix4a mat_vert;
		mat_vert.loadu(mat_vert_in);

		LLVector4a min,max;
	
		if (f >= volume.getNumVolumeFaces())
		{
			LL_WARNS() << "Generating bounding box for invalid face index!" << LL_ENDL;
			f = 0;
		}

		const LLVolumeFace &face = volume.getVolumeFace(f);
		min = face.mExtents[0];
		max = face.mExtents[1];
		
		llassert(less_than_max_mag(min));
		llassert(less_than_max_mag(max));

		//min, max are in volume space, convert to drawable render space

		//get 8 corners of bounding box
		LLVector4Logical mask[6];

		for (U32 i = 0; i < 6; ++i)
		{
			mask[i].clear();
		}

<<<<<<< HEAD
		// Catch potential badness from normalization before it happens
		//
		mat_normal.mMatrix[0].normalize3fast();
		mat_normal.mMatrix[1].normalize3fast();
		mat_normal.mMatrix[2].normalize3fast();

		llassert(mat_normal.mMatrix[0].isFinite3());
		llassert(mat_normal.mMatrix[1].isFinite3());
		llassert(mat_normal.mMatrix[2].isFinite3());

		LLVector4a v[4];
=======
		mask[0].setElement<2>(); //001
		mask[1].setElement<1>(); //010
		mask[2].setElement<1>(); //011
		mask[2].setElement<2>();
		mask[3].setElement<0>(); //100
		mask[4].setElement<0>(); //101
		mask[4].setElement<2>();
		mask[5].setElement<0>(); //110
		mask[5].setElement<1>();
		
		LLVector4a v[8];
>>>>>>> 17108920

		v[6] = min;
		v[7] = max;

		for (U32 i = 0; i < 6; ++i)
		{
			v[i].setSelectWithMask(mask[i], min, max);
		}

		LLVector4a tv[8];

		//transform bounding box into drawable space
		for (U32 i = 0; i < 8; ++i)
		{
			mat_vert.affineTransform(v[i], tv[i]);
		}
	
		//find bounding box
		LLVector4a& newMin = mExtents[0];
		LLVector4a& newMax = mExtents[1];

		newMin = newMax = tv[0];

		for (U32 i = 1; i < 8; ++i)
		{
			newMin.setMin(newMin, tv[i]);
			newMax.setMax(newMax, tv[i]);
		}

		if (!mDrawablep->isActive())
		{	// Shift position for region
			LLVector4a offset;
			offset.load3(mDrawablep->getRegion()->getOriginAgent().mV);
			newMin.add(offset);
			newMax.add(offset);
		}

		LLVector4a t;
		t.setAdd(newMin,newMax);
		t.mul(0.5f);

		mCenterLocal.set(t.getF32ptr());

		t.setSub(newMax,newMin);
		mBoundingSphereRadius = t.getLength3().getF32()*0.5f;

		updateCenterAgent();
	}

	return TRUE;
}



// convert surface coordinates to texture coordinates, based on
// the values in the texture entry.  probably should be
// integrated with getGeometryVolume() for its texture coordinate
// generation - but i'll leave that to someone more familiar
// with the implications.
LLVector2 LLFace::surfaceToTexture(LLVector2 surface_coord, const LLVector4a& position, const LLVector4a& normal)
{
	LLVector2 tc = surface_coord;
	
	const LLTextureEntry *tep = getTextureEntry();

	if (tep == NULL)
	{
		// can't do much without the texture entry
		return surface_coord;
	}

	//VECTORIZE THIS
	// see if we have a non-default mapping
    U8 texgen = getTextureEntry()->getTexGen();
	if (texgen != LLTextureEntry::TEX_GEN_DEFAULT)
	{
		LLVector4a& center = *(mDrawablep->getVOVolume()->getVolume()->getVolumeFace(mTEOffset).mCenter);
		
		LLVector4a volume_position;
		LLVector3 v_position(position.getF32ptr());

		volume_position.load3(mDrawablep->getVOVolume()->agentPositionToVolume(v_position).mV);
		
		if (!mDrawablep->getVOVolume()->isVolumeGlobal())
		{
			LLVector4a scale;
			scale.load3(mVObjp->getScale().mV);
			volume_position.mul(scale);
		}
		
		LLVector4a volume_normal;
		LLVector3 v_normal(normal.getF32ptr());
		volume_normal.load3(mDrawablep->getVOVolume()->agentDirectionToVolume(v_normal).mV);
		volume_normal.normalize3fast();
		
		if (texgen == LLTextureEntry::TEX_GEN_PLANAR)
		{
			planarProjection(tc, volume_normal, center, volume_position);
		}		
	}

	if (mTextureMatrix)	// if we have a texture matrix, use it
	{
		LLVector3 tc3(tc);
		tc3 = tc3 * *mTextureMatrix;
		tc = LLVector2(tc3);
	}
	
	else // otherwise use the texture entry parameters
	{
		xform(tc, cos(tep->getRotation()), sin(tep->getRotation()),
			  tep->mOffsetS, tep->mOffsetT, tep->mScaleS, tep->mScaleT);
	}

	
	return tc;
}

// Returns scale compared to default texgen, and face orientation as calculated
// by planarProjection(). This is needed to match planar texgen parameters.
void LLFace::getPlanarProjectedParams(LLQuaternion* face_rot, LLVector3* face_pos, F32* scale) const
{
	const LLMatrix4& vol_mat = getWorldMatrix();
	const LLVolumeFace& vf = getViewerObject()->getVolume()->getVolumeFace(mTEOffset);
	const LLVector4a& normal4a = vf.mNormals[0];
	const LLVector4a& tangent = vf.mTangents[0];

	LLVector4a binormal4a;
	binormal4a.setCross3(normal4a, tangent);
	binormal4a.mul(tangent.getF32ptr()[3]);

	LLVector2 projected_binormal;
	planarProjection(projected_binormal, normal4a, *vf.mCenter, binormal4a);
	projected_binormal -= LLVector2(0.5f, 0.5f); // this normally happens in xform()
	*scale = projected_binormal.length();
	// rotate binormal to match what planarProjection() thinks it is,
	// then find rotation from that:
	projected_binormal.normalize();
	F32 ang = acos(projected_binormal.mV[VY]);
	ang = (projected_binormal.mV[VX] < 0.f) ? -ang : ang;

	//VECTORIZE THIS
	LLVector3 binormal(binormal4a.getF32ptr());
	LLVector3 normal(normal4a.getF32ptr());
	binormal.rotVec(ang, normal);
	LLQuaternion local_rot( binormal % normal, binormal, normal );
	*face_rot = local_rot * vol_mat.quaternion();
	*face_pos = vol_mat.getTranslation();
}

// Returns the necessary texture transform to align this face's TE to align_to's TE
bool LLFace::calcAlignedPlanarTE(const LLFace* align_to,  LLVector2* res_st_offset, 
								 LLVector2* res_st_scale, F32* res_st_rot) const
{
	if (!align_to)
	{
		return false;
	}
	const LLTextureEntry *orig_tep = align_to->getTextureEntry();
	if ((orig_tep->getTexGen() != LLTextureEntry::TEX_GEN_PLANAR) ||
		(getTextureEntry()->getTexGen() != LLTextureEntry::TEX_GEN_PLANAR))
	{
		return false;
	}

	LLVector3 orig_pos, this_pos;
	LLQuaternion orig_face_rot, this_face_rot;
	F32 orig_proj_scale, this_proj_scale;
	align_to->getPlanarProjectedParams(&orig_face_rot, &orig_pos, &orig_proj_scale);
	getPlanarProjectedParams(&this_face_rot, &this_pos, &this_proj_scale);

	// The rotation of "this face's" texture:
	LLQuaternion orig_st_rot = LLQuaternion(orig_tep->getRotation(), LLVector3::z_axis) * orig_face_rot;
	LLQuaternion this_st_rot = orig_st_rot * ~this_face_rot;
	F32 x_ang, y_ang, z_ang;
	this_st_rot.getEulerAngles(&x_ang, &y_ang, &z_ang);
	*res_st_rot = z_ang;

	// Offset and scale of "this face's" texture:
	LLVector3 centers_dist = (this_pos - orig_pos) * ~orig_st_rot;
	LLVector3 st_scale(orig_tep->mScaleS, orig_tep->mScaleT, 1.f);
	st_scale *= orig_proj_scale;
	centers_dist.scaleVec(st_scale);
	LLVector2 orig_st_offset(orig_tep->mOffsetS, orig_tep->mOffsetT);

	*res_st_offset = orig_st_offset + (LLVector2)centers_dist;
	res_st_offset->mV[VX] -= (S32)res_st_offset->mV[VX];
	res_st_offset->mV[VY] -= (S32)res_st_offset->mV[VY];

	st_scale /= this_proj_scale;
	*res_st_scale = (LLVector2)st_scale;
	return true;
}

void LLFace::updateRebuildFlags()
{
	if (mDrawablep->isState(LLDrawable::REBUILD_VOLUME))
	{ //this rebuild is zero overhead (direct consequence of some change that affects this face)
		mLastUpdateTime = gFrameTimeSeconds;
	}
	else
	{ //this rebuild is overhead (side effect of some change that does not affect this face)
		mLastMoveTime = gFrameTimeSeconds;
	}
}


bool LLFace::canRenderAsMask()
{
	if (LLPipeline::sNoAlpha)
	{
		return true;
	}

	const LLTextureEntry* te = getTextureEntry();
	if( !te || !getViewerObject() || !getTexture() )
	{
		return false;
	}
	
	LLMaterial* mat = te->getMaterialParams();
	if (mat && mat->getDiffuseAlphaMode() == LLMaterial::DIFFUSE_ALPHA_MODE_BLEND)
	{
		return false;
	}
	
	if ((te->getColor().mV[3] == 1.0f) && // can't treat as mask if we have face alpha
		(te->getGlow() == 0.f) && // glowing masks are hard to implement - don't mask
		getTexture()->getIsAlphaMask()) // texture actually qualifies for masking (lazily recalculated but expensive)
	{
		if (LLPipeline::sRenderDeferred)
		{
			if (getViewerObject()->isHUDAttachment() || te->getFullbright())
			{ //hud attachments and fullbright objects are NOT subject to the deferred rendering pipe
				return LLPipeline::sAutoMaskAlphaNonDeferred;
			}
			else
			{
				return LLPipeline::sAutoMaskAlphaDeferred;
			}
		}
		else
		{
			return LLPipeline::sAutoMaskAlphaNonDeferred;
		}
	}

	return false;
}


static LLFastTimer::DeclareTimer FTM_FACE_GEOM_VOLUME("Volume VB Cache");

//static 
void LLFace::cacheFaceInVRAM(const LLVolumeFace& vf)
{
	LLFastTimer t(FTM_FACE_GEOM_VOLUME);
	U32 mask = LLVertexBuffer::MAP_VERTEX | LLVertexBuffer::MAP_TEXCOORD0 |
				LLVertexBuffer::MAP_TANGENT | LLVertexBuffer::MAP_NORMAL;
	
	if (vf.mWeights)
	{
		mask |= LLVertexBuffer::MAP_WEIGHT4;
	}

	LLVertexBuffer* buff = new LLVertexBuffer(mask, GL_STATIC_DRAW_ARB);
	vf.mVertexBuffer = buff;

	buff->allocateBuffer(vf.mNumVertices, 0, true);

	LLStrider<LLVector4a> f_vert;
	LLStrider<LLVector4a> f_tangent;
	LLStrider<LLVector3> f_norm;
	LLStrider<LLVector2> f_tc;

	buff->getTangentStrider(f_tangent);
	buff->getVertexStrider(f_vert);
	buff->getNormalStrider(f_norm);
	buff->getTexCoord0Strider(f_tc);

	for (U32 i = 0; i < vf.mNumVertices; ++i)
	{
		*f_vert++ = vf.mPositions[i];
		*f_tangent++ = vf.mTangents[i];
		*f_tc++ = vf.mTexCoords[i];
		(*f_norm++).set(vf.mNormals[i].getF32ptr());
	}

	if (vf.mWeights)
	{
		LLStrider<LLVector4> f_wght;
		buff->getWeight4Strider(f_wght);
		for (U32 i = 0; i < vf.mNumVertices; ++i)
		{
			(*f_wght++).set(vf.mWeights[i].getF32ptr());
		}
	}

	buff->flush();
}

//helper function for pushing primitives for transform shaders and cleaning up
//uninitialized data on the tail, plus tracking number of expected primitives
void push_for_transform(LLVertexBuffer* buff, U32 source_count, U32 dest_count)
{
	if (source_count > 0 && dest_count >= source_count) //protect against possible U32 wrapping
	{
		//push source primitives
		buff->drawArrays(LLRender::POINTS, 0, source_count);
		U32 tail = dest_count-source_count;
		for (U32 i = 0; i < tail; ++i)
		{ //copy last source primitive into each element in tail
			buff->drawArrays(LLRender::POINTS, source_count-1, 1);
		}
		gPipeline.mTransformFeedbackPrimitives += dest_count;
	}
}

static LLFastTimer::DeclareTimer FTM_FACE_GET_GEOM("Face Geom");
static LLFastTimer::DeclareTimer FTM_FACE_GEOM_POSITION("Position");
static LLFastTimer::DeclareTimer FTM_FACE_GEOM_NORMAL("Normal");
static LLFastTimer::DeclareTimer FTM_FACE_GEOM_TEXTURE("Texture");
static LLFastTimer::DeclareTimer FTM_FACE_GEOM_COLOR("Color");
static LLFastTimer::DeclareTimer FTM_FACE_GEOM_EMISSIVE("Emissive");
static LLFastTimer::DeclareTimer FTM_FACE_GEOM_WEIGHTS("Weights");
static LLFastTimer::DeclareTimer FTM_FACE_GEOM_TANGENT("Binormal");
static LLFastTimer::DeclareTimer FTM_FACE_GEOM_INDEX("Index");
static LLFastTimer::DeclareTimer FTM_FACE_GEOM_INDEX_TAIL("Tail");
static LLFastTimer::DeclareTimer FTM_FACE_POSITION_STORE("Pos");
static LLFastTimer::DeclareTimer FTM_FACE_TEXTURE_INDEX_STORE("TexIdx");
static LLFastTimer::DeclareTimer FTM_FACE_POSITION_PAD("Pad");
static LLFastTimer::DeclareTimer FTM_FACE_TEX_DEFAULT("Default");
static LLFastTimer::DeclareTimer FTM_FACE_TEX_QUICK("Quick");
static LLFastTimer::DeclareTimer FTM_FACE_TEX_QUICK_NO_XFORM("No Xform");
static LLFastTimer::DeclareTimer FTM_FACE_TEX_QUICK_XFORM("Xform");
static LLFastTimer::DeclareTimer FTM_FACE_TEX_QUICK_PLANAR("Quick Planar");

BOOL LLFace::getGeometryVolume(const LLVolume& volume,
							   const S32 &f,
								const LLMatrix4& mat_vert_in, const LLMatrix3& mat_norm_in,
								const U16 &index_offset,
								bool force_rebuild)
{
	LLFastTimer t(FTM_FACE_GET_GEOM);
	llassert(verify());
	const LLVolumeFace &vf = volume.getVolumeFace(f);
	S32 num_vertices = (S32)vf.mNumVertices;
	S32 num_indices = (S32) vf.mNumIndices;
	
	if (gPipeline.hasRenderDebugMask(LLPipeline::RENDER_DEBUG_OCTREE))
	{
		updateRebuildFlags();
	}


	//don't use map range (generates many redundant unmap calls)
	bool map_range = false; //gGLManager.mHasMapBufferRange || gGLManager.mHasFlushBufferRange;

	if (mVertexBuffer.notNull())
	{
		if (num_indices + (S32) mIndicesIndex > mVertexBuffer->getNumIndices())
		{
			if (gDebugGL)
			{
				LL_WARNS()	<< "Index buffer overflow!" << LL_ENDL;
				LL_WARNS() << "Indices Count: " << mIndicesCount
						<< " VF Num Indices: " << num_indices
						<< " Indices Index: " << mIndicesIndex
						<< " VB Num Indices: " << mVertexBuffer->getNumIndices() << LL_ENDL;
				LL_WARNS()	<< " Face Index: " << f
						<< " Pool Type: " << mPoolType << LL_ENDL;
			}
			return FALSE;
		}

		if (num_vertices + mGeomIndex > mVertexBuffer->getNumVerts())
		{
			if (gDebugGL)
			{
				LL_WARNS() << "Vertex buffer overflow!" << LL_ENDL;
			}
			return FALSE;
		}
	}

	LLStrider<LLVector3> vert;
	LLStrider<LLVector2> tex_coords0;
	LLStrider<LLVector2> tex_coords1;
	LLStrider<LLVector2> tex_coords2;
	LLStrider<LLVector3> norm;
	LLStrider<LLColor4U> colors;
	LLStrider<LLVector3> tangent;
	LLStrider<U16> indicesp;
	LLStrider<LLVector4> wght;

	BOOL full_rebuild = force_rebuild || mDrawablep->isState(LLDrawable::REBUILD_VOLUME);
	
	BOOL global_volume = mDrawablep->getVOVolume()->isVolumeGlobal();
	LLVector3 scale;
	if (global_volume)
	{
		scale.setVec(1,1,1);
	}
	else
	{
		scale = mVObjp->getScale();
	}
	
	bool rebuild_pos = full_rebuild || mDrawablep->isState(LLDrawable::REBUILD_POSITION);
	bool rebuild_color = full_rebuild || mDrawablep->isState(LLDrawable::REBUILD_COLOR);
	bool rebuild_emissive = rebuild_color && mVertexBuffer->hasDataType(LLVertexBuffer::TYPE_EMISSIVE);
	bool rebuild_tcoord = full_rebuild || mDrawablep->isState(LLDrawable::REBUILD_TCOORD);
	bool rebuild_normal = rebuild_pos && mVertexBuffer->hasDataType(LLVertexBuffer::TYPE_NORMAL);
	bool rebuild_tangent = rebuild_pos && mVertexBuffer->hasDataType(LLVertexBuffer::TYPE_TANGENT);
	bool rebuild_weights = rebuild_pos && mVertexBuffer->hasDataType(LLVertexBuffer::TYPE_WEIGHT4);

	const LLTextureEntry *tep = mVObjp->getTE(f);
	const U8 bump_code = tep ? tep->getBumpmap() : 0;

	BOOL is_static = mDrawablep->isStatic();
	BOOL is_global = is_static;

	LLVector3 center_sum(0.f, 0.f, 0.f);
	
	if (is_global)
	{
		setState(GLOBAL);
	}
	else
	{
		clearState(GLOBAL);
	}

	LLColor4U color = tep->getColor();

	if (rebuild_color)
	{ //decide if shiny goes in alpha channel of color
		if (tep && 
			getPoolType() != LLDrawPool::POOL_ALPHA)  // <--- alpha channel MUST contain transparency, not shiny
	{
			LLMaterial* mat = tep->getMaterialParams().get();
						
			bool shiny_in_alpha = false;
			
			if (LLPipeline::sRenderDeferred)
			{ //store shiny in alpha if we don't have a specular map
				if  (!mat || mat->getSpecularID().isNull())
				{
					shiny_in_alpha = true;
				}
			}
			else
			{
				if (!mat || mat->getDiffuseAlphaMode() != LLMaterial::DIFFUSE_ALPHA_MODE_MASK)
				{
					shiny_in_alpha = true;
				}
			}

			if (shiny_in_alpha)
		{

			GLfloat alpha[4] =
			{
				0.00f,
				0.25f,
				0.5f,
				0.75f
			};
			
				llassert(tep->getShiny() <= 3);
				color.mV[3] = U8 (alpha[tep->getShiny()] * 255);
			}
		}
	}

	// INDICES
	if (full_rebuild)
	{
		LLFastTimer t(FTM_FACE_GEOM_INDEX);
		mVertexBuffer->getIndexStrider(indicesp, mIndicesIndex, mIndicesCount, map_range);

		volatile __m128i* dst = (__m128i*) indicesp.get();
		__m128i* src = (__m128i*) vf.mIndices;
		__m128i offset = _mm_set1_epi16(index_offset);

		S32 end = num_indices/8;
		
		for (S32 i = 0; i < end; i++)
		{
			__m128i res = _mm_add_epi16(src[i], offset);
			_mm_storeu_si128((__m128i*) dst++, res);
		}

		{
			LLFastTimer t(FTM_FACE_GEOM_INDEX_TAIL);
			U16* idx = (U16*) dst;

			for (S32 i = end*8; i < num_indices; ++i)
			{
				*idx++ = vf.mIndices[i]+index_offset;
			}
		}

		if (map_range)
		{
			mVertexBuffer->flush();
		}
	}
	
	LLMatrix4a mat_normal;
	mat_normal.loadu(mat_norm_in);
	
	F32 r = 0, os = 0, ot = 0, ms = 0, mt = 0, cos_ang = 0, sin_ang = 0;
	bool do_xform = false;
	if (rebuild_tcoord)
	{
		if (tep)
		{
			r  = tep->getRotation();
			os = tep->mOffsetS;
			ot = tep->mOffsetT;
			ms = tep->mScaleS;
			mt = tep->mScaleT;
			cos_ang = cos(r);
			sin_ang = sin(r);

			if (cos_ang != 1.f || 
				sin_ang != 0.f ||
				os != 0.f ||
				ot != 0.f ||
				ms != 1.f ||
				mt != 1.f)
			{
				do_xform = true;
			}
			else
			{
				do_xform = false;
			}	
		}
		else
		{
			do_xform = false;
		}
	}
	
	static LLCachedControl<bool> use_transform_feedback(gSavedSettings, "RenderUseTransformFeedback");

#ifdef GL_TRANSFORM_FEEDBACK_BUFFER
	if (use_transform_feedback &&
		gTransformPositionProgram.mProgramObject && //transform shaders are loaded
		mVertexBuffer->useVBOs() && //target buffer is in VRAM
		!rebuild_weights && //TODO: add support for weights
		!volume.isUnique()) //source volume is NOT flexi
	{ //use transform feedback to pack vertex buffer

		LLVertexBuffer* buff = (LLVertexBuffer*) vf.mVertexBuffer.get();

		if (vf.mVertexBuffer.isNull() || buff->getNumVerts() != vf.mNumVertices)
		{
			mVObjp->getVolume()->genTangents(f);
			LLFace::cacheFaceInVRAM(vf);
			buff = (LLVertexBuffer*) vf.mVertexBuffer.get();
		}		

		LLGLSLShader* cur_shader = LLGLSLShader::sCurBoundShaderPtr;
		
		gGL.pushMatrix();
		gGL.loadMatrix((GLfloat*) mat_vert_in.mMatrix);

		if (rebuild_pos)
		{
			LLFastTimer t(FTM_FACE_GEOM_POSITION);
			gTransformPositionProgram.bind();

			mVertexBuffer->bindForFeedback(0, LLVertexBuffer::TYPE_VERTEX, mGeomIndex, mGeomCount);

			U8 index = mTextureIndex < 255 ? mTextureIndex : 0;

			S32 val = 0;
			U8* vp = (U8*) &val;
			vp[0] = index;
			vp[1] = 0;
			vp[2] = 0;
			vp[3] = 0;
			
			gTransformPositionProgram.uniform1i("texture_index_in", val);
			glBeginTransformFeedback(GL_POINTS);
			buff->setBuffer(LLVertexBuffer::MAP_VERTEX);

			push_for_transform(buff, vf.mNumVertices, mGeomCount);

			glEndTransformFeedback();
		}

		if (rebuild_color)
		{
			LLFastTimer t(FTM_FACE_GEOM_COLOR);
			gTransformColorProgram.bind();
			
			mVertexBuffer->bindForFeedback(0, LLVertexBuffer::TYPE_COLOR, mGeomIndex, mGeomCount);

			S32 val = *((S32*) color.mV);

			gTransformColorProgram.uniform1i("color_in", val);
			glBeginTransformFeedback(GL_POINTS);
			buff->setBuffer(LLVertexBuffer::MAP_VERTEX);
			push_for_transform(buff, vf.mNumVertices, mGeomCount);
			glEndTransformFeedback();
		}

		if (rebuild_emissive)
		{
			LLFastTimer t(FTM_FACE_GEOM_EMISSIVE);
			gTransformColorProgram.bind();
			
			mVertexBuffer->bindForFeedback(0, LLVertexBuffer::TYPE_EMISSIVE, mGeomIndex, mGeomCount);

			U8 glow = (U8) llclamp((S32) (getTextureEntry()->getGlow()*255), 0, 255);

			S32 glow32 = glow |
						 (glow << 8) |
						 (glow << 16) |
						 (glow << 24);

			gTransformColorProgram.uniform1i("color_in", glow32);
			glBeginTransformFeedback(GL_POINTS);
			buff->setBuffer(LLVertexBuffer::MAP_VERTEX);
			push_for_transform(buff, vf.mNumVertices, mGeomCount);
			glEndTransformFeedback();
		}

		if (rebuild_normal)
		{
			LLFastTimer t(FTM_FACE_GEOM_NORMAL);
			gTransformNormalProgram.bind();
			
			mVertexBuffer->bindForFeedback(0, LLVertexBuffer::TYPE_NORMAL, mGeomIndex, mGeomCount);
						
			glBeginTransformFeedback(GL_POINTS);
			buff->setBuffer(LLVertexBuffer::MAP_NORMAL);
			push_for_transform(buff, vf.mNumVertices, mGeomCount);
			glEndTransformFeedback();
		}

		if (rebuild_tangent)
		{
			LLFastTimer t(FTM_FACE_GEOM_TANGENT);
			gTransformTangentProgram.bind();
			
			mVertexBuffer->bindForFeedback(0, LLVertexBuffer::TYPE_TANGENT, mGeomIndex, mGeomCount);
						
			glBeginTransformFeedback(GL_POINTS);
			buff->setBuffer(LLVertexBuffer::MAP_TANGENT);
			push_for_transform(buff, vf.mNumVertices, mGeomCount);
			glEndTransformFeedback();
		}

		if (rebuild_tcoord)
		{
			LLFastTimer t(FTM_FACE_GEOM_TEXTURE);
			gTransformTexCoordProgram.bind();
			
			mVertexBuffer->bindForFeedback(0, LLVertexBuffer::TYPE_TEXCOORD0, mGeomIndex, mGeomCount);
						
			glBeginTransformFeedback(GL_POINTS);
			buff->setBuffer(LLVertexBuffer::MAP_TEXCOORD0);
			push_for_transform(buff, vf.mNumVertices, mGeomCount);
			glEndTransformFeedback();

			bool do_bump = bump_code && mVertexBuffer->hasDataType(LLVertexBuffer::TYPE_TEXCOORD1);

			if (do_bump)
			{
				mVertexBuffer->bindForFeedback(0, LLVertexBuffer::TYPE_TEXCOORD1, mGeomIndex, mGeomCount);
				glBeginTransformFeedback(GL_POINTS);
				buff->setBuffer(LLVertexBuffer::MAP_TEXCOORD0);
				push_for_transform(buff, vf.mNumVertices, mGeomCount);
				glEndTransformFeedback();
			}				
		}

		glBindBufferARB(GL_TRANSFORM_FEEDBACK_BUFFER, 0);

		gGL.popMatrix();

		if (cur_shader)
		{
			cur_shader->bind();
		}
	}
	else
#endif
	{
		//if it's not fullbright and has no normals, bake sunlight based on face normal
		//bool bake_sunlight = !getTextureEntry()->getFullbright() &&
		//  !mVertexBuffer->hasDataType(LLVertexBuffer::TYPE_NORMAL);

		if (rebuild_tcoord)
		{
			LLFastTimer t(FTM_FACE_GEOM_TEXTURE);
									
			//bump setup
			LLVector4a binormal_dir( -sin_ang, cos_ang, 0.f );
			LLVector4a bump_s_primary_light_ray(0.f, 0.f, 0.f);
			LLVector4a bump_t_primary_light_ray(0.f, 0.f, 0.f);

			LLQuaternion bump_quat;
			if (mDrawablep->isActive())
			{
				bump_quat = LLQuaternion(mDrawablep->getRenderMatrix());
			}
		
			if (bump_code)
			{
				mVObjp->getVolume()->genTangents(f);
				F32 offset_multiple; 
				switch( bump_code )
				{
					case BE_NO_BUMP:
					offset_multiple = 0.f;
					break;
					case BE_BRIGHTNESS:
					case BE_DARKNESS:
					if( mTexture[LLRender::DIFFUSE_MAP].notNull() && mTexture[LLRender::DIFFUSE_MAP]->hasGLTexture())
					{
						// Offset by approximately one texel
						S32 cur_discard = mTexture[LLRender::DIFFUSE_MAP]->getDiscardLevel();
						S32 max_size = llmax( mTexture[LLRender::DIFFUSE_MAP]->getWidth(), mTexture[LLRender::DIFFUSE_MAP]->getHeight() );
						max_size <<= cur_discard;
						const F32 ARTIFICIAL_OFFSET = 2.f;
						offset_multiple = ARTIFICIAL_OFFSET / (F32)max_size;
					}
					else
					{
						offset_multiple = 1.f/256;
					}
					break;

					default:  // Standard bumpmap textures.  Assumed to be 256x256
					offset_multiple = 1.f / 256;
					break;
				}

				F32 s_scale = 1.f;
				F32 t_scale = 1.f;
				if( tep )
				{
					tep->getScale( &s_scale, &t_scale );
				}
				// Use the nudged south when coming from above sun angle, such
				// that emboss mapping always shows up on the upward faces of cubes when 
				// it's noon (since a lot of builders build with the sun forced to noon).
				LLVector3   sun_ray  = gSky.mVOSkyp->mBumpSunDir;
				LLVector3   moon_ray = gSky.getMoonDirection();
				LLVector3& primary_light_ray = (sun_ray.mV[VZ] > 0) ? sun_ray : moon_ray;

				bump_s_primary_light_ray.load3((offset_multiple * s_scale * primary_light_ray).mV);
				bump_t_primary_light_ray.load3((offset_multiple * t_scale * primary_light_ray).mV);
			}

			U8 texgen = getTextureEntry()->getTexGen();
			if (rebuild_tcoord && texgen != LLTextureEntry::TEX_GEN_DEFAULT)
			{ //planar texgen needs binormals
				mVObjp->getVolume()->genTangents(f);
			}

			U8 tex_mode = 0;
	
			bool tex_anim = false;

				LLVOVolume* vobj = (LLVOVolume*) (LLViewerObject*) mVObjp;	
				tex_mode = vobj->mTexAnimMode;

			if (vobj->mTextureAnimp)
			{ //texture animation is in play, override specular and normal map tex coords with diffuse texcoords
				tex_anim = true;
			}

			if (isState(TEXTURE_ANIM))
			{
				if (!tex_mode)
				{
					clearState(TEXTURE_ANIM);
				}
				else
				{
					os = ot = 0.f;
					r = 0.f;
					cos_ang = 1.f;
					sin_ang = 0.f;
					ms = mt = 1.f;

					do_xform = false;
				}

				if (getVirtualSize() >= MIN_TEX_ANIM_SIZE)
				{ //don't override texture transform during tc bake
					tex_mode = 0;
				}
			}

			LLVector4a scalea;
			scalea.load3(scale.mV);

			LLMaterial* mat = tep->getMaterialParams().get();

			bool do_bump = bump_code && mVertexBuffer->hasDataType(LLVertexBuffer::TYPE_TEXCOORD1);

			if (mat && !do_bump)
			{
				do_bump  = mVertexBuffer->hasDataType(LLVertexBuffer::TYPE_TEXCOORD1)
					     || mVertexBuffer->hasDataType(LLVertexBuffer::TYPE_TEXCOORD2);
			}
			
			bool do_tex_mat = tex_mode && mTextureMatrix;

			if (!do_bump)
			{ //not bump mapped, might be able to do a cheap update
				mVertexBuffer->getTexCoord0Strider(tex_coords0, mGeomIndex, mGeomCount);

				if (texgen != LLTextureEntry::TEX_GEN_PLANAR)
				{
					LLFastTimer t(FTM_FACE_TEX_QUICK);
					if (!do_tex_mat)
					{
						if (!do_xform)
						{
							LLFastTimer t(FTM_FACE_TEX_QUICK_NO_XFORM);
							S32 tc_size = (num_vertices*2*sizeof(F32)+0xF) & ~0xF;
							LLVector4a::memcpyNonAliased16((F32*) tex_coords0.get(), (F32*) vf.mTexCoords, tc_size);
						}
						else
						{
							LLFastTimer t(FTM_FACE_TEX_QUICK_XFORM);
							F32* dst = (F32*) tex_coords0.get();
							LLVector4a* src = (LLVector4a*) vf.mTexCoords;

							LLVector4a trans;
							trans.splat(-0.5f);

							LLVector4a rot0;
							rot0.set(cos_ang, -sin_ang, cos_ang, -sin_ang);

							LLVector4a rot1;
							rot1.set(sin_ang, cos_ang, sin_ang, cos_ang);

							LLVector4a scale;
							scale.set(ms, mt, ms, mt);

							LLVector4a offset;
							offset.set(os+0.5f, ot+0.5f, os+0.5f, ot+0.5f);

							LLVector4Logical mask;
							mask.clear();
							mask.setElement<2>();
							mask.setElement<3>();

							U32 count = num_vertices/2 + num_vertices%2;

							for (S32 i = 0; i < count; i++)
							{	
								LLVector4a res = *src++;
								xform4a(res, trans, mask, rot0, rot1, offset, scale);
								res.store4a(dst);
								dst += 4;
							}
						}
					}
					else
					{ //do tex mat, no texgen, no bump
						for (S32 i = 0; i < num_vertices; i++)
						{	
							LLVector2 tc(vf.mTexCoords[i]);
							//LLVector4a& norm = vf.mNormals[i];
							//LLVector4a& center = *(vf.mCenter);

							LLVector3 tmp(tc.mV[0], tc.mV[1], 0.f);
							tmp = tmp * *mTextureMatrix;
							tc.mV[0] = tmp.mV[0];
							tc.mV[1] = tmp.mV[1];
							*tex_coords0++ = tc;	
						}
					}
				}
				else
				{ //no bump, tex gen planar
					LLFastTimer t(FTM_FACE_TEX_QUICK_PLANAR);
					if (do_tex_mat)
					{
						for (S32 i = 0; i < num_vertices; i++)
						{	
							LLVector2 tc(vf.mTexCoords[i]);
							LLVector4a& norm = vf.mNormals[i];
							LLVector4a& center = *(vf.mCenter);
							LLVector4a vec = vf.mPositions[i];	
							vec.mul(scalea);
							planarProjection(tc, norm, center, vec);
						
							LLVector3 tmp(tc.mV[0], tc.mV[1], 0.f);
							tmp = tmp * *mTextureMatrix;
							tc.mV[0] = tmp.mV[0];
							tc.mV[1] = tmp.mV[1];
				
							*tex_coords0++ = tc;	
						}
					}
					else
					{
						for (S32 i = 0; i < num_vertices; i++)
						{	
							LLVector2 tc(vf.mTexCoords[i]);
							LLVector4a& norm = vf.mNormals[i];
							LLVector4a& center = *(vf.mCenter);
							LLVector4a vec = vf.mPositions[i];	
							vec.mul(scalea);
							planarProjection(tc, norm, center, vec);
						
							xform(tc, cos_ang, sin_ang, os, ot, ms, mt);

							*tex_coords0++ = tc;	
						}
					}
				}

				if (map_range)
				{
					mVertexBuffer->flush();
				}
			}
			else
			{ //bump mapped or has material, just do the whole expensive loop
				LLFastTimer t(FTM_FACE_TEX_DEFAULT);

				std::vector<LLVector2> bump_tc;
		
				if (mat && !mat->getNormalID().isNull())
				{ //writing out normal and specular texture coordinates, not bump offsets
					do_bump = false;
				}

				LLStrider<LLVector2> dst;

				for (U32 ch = 0; ch < 3; ++ch)
				{
					switch (ch)
					{
						case 0: 
							mVertexBuffer->getTexCoord0Strider(dst, mGeomIndex, mGeomCount, map_range); 
							break;
						case 1:
							if (mVertexBuffer->hasDataType(LLVertexBuffer::TYPE_TEXCOORD1))
							{
								mVertexBuffer->getTexCoord1Strider(dst, mGeomIndex, mGeomCount, map_range);
								if (mat && !tex_anim)
								{
									r  = mat->getNormalRotation();
									mat->getNormalOffset(os, ot);
									mat->getNormalRepeat(ms, mt);

									cos_ang = cos(r);
									sin_ang = sin(r);

								}
							}
							else
							{
								continue;
							}
							break;
						case 2:
							if (mVertexBuffer->hasDataType(LLVertexBuffer::TYPE_TEXCOORD2))
							{
								mVertexBuffer->getTexCoord2Strider(dst, mGeomIndex, mGeomCount, map_range);
								if (mat && !tex_anim)
								{
									r  = mat->getSpecularRotation();
									mat->getSpecularOffset(os, ot);
									mat->getSpecularRepeat(ms, mt);

									cos_ang = cos(r);
									sin_ang = sin(r);
								}
							}
							else
							{
								continue;
							}
							break;
					}
					

				for (S32 i = 0; i < num_vertices; i++)
				{	
					LLVector2 tc(vf.mTexCoords[i]);
			
					LLVector4a& norm = vf.mNormals[i];
				
					LLVector4a& center = *(vf.mCenter);
		   
					if (texgen != LLTextureEntry::TEX_GEN_DEFAULT)
					{
						LLVector4a vec = vf.mPositions[i];
				
						vec.mul(scalea);

							if (texgen == LLTextureEntry::TEX_GEN_PLANAR)
						{
								planarProjection(tc, norm, center, vec);
						}		
					}

					if (tex_mode && mTextureMatrix)
					{
						LLVector3 tmp(tc.mV[0], tc.mV[1], 0.f);
						tmp = tmp * *mTextureMatrix;
						tc.mV[0] = tmp.mV[0];
						tc.mV[1] = tmp.mV[1];
					}
					else
					{
						xform(tc, cos_ang, sin_ang, os, ot, ms, mt);
					}

						*dst++ = tc;
					if (do_bump)
					{
						bump_tc.push_back(tc);
					}
				}
				}

				if (map_range)
				{
					mVertexBuffer->flush();
				}

				if (!mat && do_bump)
				{
					mVertexBuffer->getTexCoord1Strider(tex_coords1, mGeomIndex, mGeomCount, map_range);
		
					for (S32 i = 0; i < num_vertices; i++)
					{
						LLVector4a tangent = vf.mTangents[i];

						LLVector4a binorm;
						binorm.setCross3(vf.mNormals[i], tangent);
						binorm.mul(tangent.getF32ptr()[3]);

						LLMatrix4a tangent_to_object;
						tangent_to_object.setRows(tangent, binorm, vf.mNormals[i]);
						LLVector4a t;
						tangent_to_object.rotate(binormal_dir, t);
						LLVector4a binormal;
						mat_normal.rotate(t, binormal);
						
						//VECTORIZE THIS
						if (mDrawablep->isActive())
						{
							LLVector3 t;
							t.set(binormal.getF32ptr());
							t *= bump_quat;
							binormal.load3(t.mV);
						}

						binormal.normalize3fast();

						LLVector2 tc = bump_tc[i];
						tc += LLVector2( bump_s_primary_light_ray.dot3(tangent).getF32(), bump_t_primary_light_ray.dot3(binormal).getF32() );
					
						*tex_coords1++ = tc;
					}

					if (map_range)
					{
						mVertexBuffer->flush();
					}
				}
			}
		}

		if (rebuild_pos)
		{
			LLFastTimer t(FTM_FACE_GEOM_POSITION);
			llassert(num_vertices > 0);
		
			mVertexBuffer->getVertexStrider(vert, mGeomIndex, mGeomCount, map_range);
			

			LLMatrix4a mat_vert;
			mat_vert.loadu(mat_vert_in);

			LLVector4a* src = vf.mPositions;
			volatile F32* dst = (volatile F32*) vert.get();

			volatile F32* end = dst+num_vertices*4;
			LLVector4a res;

			LLVector4a texIdx;

			S32 index = mTextureIndex < 255 ? mTextureIndex : 0;

			F32 val = 0.f;
			S32* vp = (S32*) &val;
			*vp = index;
			
			llassert(index <= LLGLSLShader::sIndexedTextureChannels-1);

			LLVector4Logical mask;
			mask.clear();
			mask.setElement<3>();
		
			texIdx.set(0,0,0,val);

			{
				LLFastTimer t(FTM_FACE_POSITION_STORE);
				LLVector4a tmp;

				do
				{	
					mat_vert.affineTransform(*src++, res);
					tmp.setSelectWithMask(mask, texIdx, res);
					tmp.store4a((F32*) dst);
					dst += 4;
				}
				while(dst < end);
			}

			{
				LLFastTimer t(FTM_FACE_POSITION_PAD);
				S32 aligned_pad_vertices = mGeomCount - num_vertices;
				res.set(res[0], res[1], res[2], 0.f);

				while (aligned_pad_vertices > 0)
				{
					--aligned_pad_vertices;
					res.store4a((F32*) dst);
					dst += 4;
				}
			}

			if (map_range)
			{
				mVertexBuffer->flush();
			}
		}

		
		if (rebuild_normal)
		{
			LLFastTimer t(FTM_FACE_GEOM_NORMAL);
			mVertexBuffer->getNormalStrider(norm, mGeomIndex, mGeomCount, map_range);
			F32* normals = (F32*) norm.get();
			for (S32 i = 0; i < num_vertices; i++)
			{	
				LLVector4a normal;
				mat_normal.rotate(vf.mNormals[i], normal);
				normal.normalize3fast();
				normal.store4a(normals);
				normals += 4;
			}

			if (map_range)
			{
				mVertexBuffer->flush();
			}
		}
		
		if (rebuild_tangent)
		{
			LLFastTimer t(FTM_FACE_GEOM_TANGENT);
			mVertexBuffer->getTangentStrider(tangent, mGeomIndex, mGeomCount, map_range);
			F32* tangents = (F32*) tangent.get();
			
			mVObjp->getVolume()->genTangents(f);
			
			LLVector4Logical mask;
			mask.clear();
			mask.setElement<3>();
		
			for (S32 i = 0; i < num_vertices; i++)
			{	
				LLVector4a tangent_out;
				mat_normal.rotate(vf.mTangents[i], tangent_out);
				tangent_out.normalize3fast();
				tangent_out.setSelectWithMask(mask, vf.mTangents[i], tangent_out);
				tangent_out.store4a(tangents);
				
				tangents += 4;
			}

			if (map_range)
			{
				mVertexBuffer->flush();
			}
		}
	
		if (rebuild_weights && vf.mWeights)
		{
			LLFastTimer t(FTM_FACE_GEOM_WEIGHTS);
			mVertexBuffer->getWeight4Strider(wght, mGeomIndex, mGeomCount, map_range);
			F32* weights = (F32*) wght.get();
			LLVector4a::memcpyNonAliased16(weights, (F32*) vf.mWeights, num_vertices*4*sizeof(F32));
			if (map_range)
			{
				mVertexBuffer->flush();
			}
		}

		if (rebuild_color && mVertexBuffer->hasDataType(LLVertexBuffer::TYPE_COLOR) )
		{
			LLFastTimer t(FTM_FACE_GEOM_COLOR);
			mVertexBuffer->getColorStrider(colors, mGeomIndex, mGeomCount, map_range);

			LLVector4a src;

			U32 vec[4];
			vec[0] = vec[1] = vec[2] = vec[3] = color.mAll;
		
			src.loadua((F32*) vec);

			F32* dst = (F32*) colors.get();
			S32 num_vecs = num_vertices/4;
			if (num_vertices%4 > 0)
			{
				++num_vecs;
			}

			for (S32 i = 0; i < num_vecs; i++)
			{	
				src.store4a(dst);
				dst += 4;
			}

			if (map_range)
			{
				mVertexBuffer->flush();
			}
		}

		if (rebuild_emissive)
		{
			LLFastTimer t(FTM_FACE_GEOM_EMISSIVE);
			LLStrider<LLColor4U> emissive;
			mVertexBuffer->getEmissiveStrider(emissive, mGeomIndex, mGeomCount, map_range);

			U8 glow = (U8) llclamp((S32) (getTextureEntry()->getGlow()*255), 0, 255);

			LLVector4a src;

		
			LLColor4U glow4u = LLColor4U(0,0,0,glow);

			U32 glow32 = glow4u.mAll;

			U32 vec[4];
			vec[0] = vec[1] = vec[2] = vec[3] = glow32;
		
			src.loadua((F32*) vec);

			F32* dst = (F32*) emissive.get();
			S32 num_vecs = num_vertices/4;
			if (num_vertices%4 > 0)
			{
				++num_vecs;
			}

			for (S32 i = 0; i < num_vecs; i++)
			{	
				src.store4a(dst);
				dst += 4;
			}

			if (map_range)
			{
				mVertexBuffer->flush();
			}
		}
	}

	if (rebuild_tcoord)
	{
		mTexExtents[0].setVec(0,0);
		mTexExtents[1].setVec(1,1);
		xform(mTexExtents[0], cos_ang, sin_ang, os, ot, ms, mt);
		xform(mTexExtents[1], cos_ang, sin_ang, os, ot, ms, mt);
		
		F32 es = vf.mTexCoordExtents[1].mV[0] - vf.mTexCoordExtents[0].mV[0] ;
		F32 et = vf.mTexCoordExtents[1].mV[1] - vf.mTexCoordExtents[0].mV[1] ;
		mTexExtents[0][0] *= es ;
		mTexExtents[1][0] *= es ;
		mTexExtents[0][1] *= et ;
		mTexExtents[1][1] *= et ;
	}


	return TRUE;
}

//check if the face has a media
BOOL LLFace::hasMedia() const 
{
	if(mHasMedia)
	{
		return TRUE ;
	}
	if(mTexture[LLRender::DIFFUSE_MAP].notNull()) 
	{
		return mTexture[LLRender::DIFFUSE_MAP]->hasParcelMedia() ;  //if has a parcel media
	}

	return FALSE ; //no media.
}

const F32 LEAST_IMPORTANCE = 0.05f ;
const F32 LEAST_IMPORTANCE_FOR_LARGE_IMAGE = 0.3f ;

void LLFace::resetVirtualSize()
{
	setVirtualSize(0.f);
	mImportanceToCamera = 0.f;
}

F32 LLFace::getTextureVirtualSize()
{
	F32 radius;
	F32 cos_angle_to_view_dir;	
	BOOL in_frustum = calcPixelArea(cos_angle_to_view_dir, radius);

	if (mPixelArea < F_ALMOST_ZERO || !in_frustum)
	{
		setVirtualSize(0.f) ;
		return 0.f;
	}

	//get area of circle in texture space
	LLVector2 tdim = mTexExtents[1] - mTexExtents[0];
	F32 texel_area = (tdim * 0.5f).lengthSquared()*3.14159f;
	if (texel_area <= 0)
	{
		// Probably animated, use default
		texel_area = 1.f;
	}

	F32 face_area;
	if (mVObjp->isSculpted() && texel_area > 1.f)
	{
		//sculpts can break assumptions about texel area
		face_area = mPixelArea;
	}
	else
	{
		//apply texel area to face area to get accurate ratio
		//face_area /= llclamp(texel_area, 1.f/64.f, 16.f);
		face_area =  mPixelArea / llclamp(texel_area, 0.015625f, 128.f);
	}

	face_area = LLFace::adjustPixelArea(mImportanceToCamera, face_area) ;
	if(face_area > LLViewerTexture::sMinLargeImageSize) //if is large image, shrink face_area by considering the partial overlapping.
	{
		if(mImportanceToCamera > LEAST_IMPORTANCE_FOR_LARGE_IMAGE && mTexture[LLRender::DIFFUSE_MAP].notNull() && mTexture[LLRender::DIFFUSE_MAP]->isLargeImage())
		{		
			face_area *= adjustPartialOverlapPixelArea(cos_angle_to_view_dir, radius );
		}	
	}

	setVirtualSize(face_area) ;

	return face_area;
}

BOOL LLFace::calcPixelArea(F32& cos_angle_to_view_dir, F32& radius)
{
	//VECTORIZE THIS
	//get area of circle around face
	LLVector4a center;
	center.load3(getPositionAgent().mV);
	LLVector4a size;
	size.setSub(mExtents[1], mExtents[0]);
	size.mul(0.5f);

	LLViewerCamera* camera = LLViewerCamera::getInstance();

	F32 size_squared = size.dot3(size).getF32();
	LLVector4a lookAt;
	LLVector4a t;
	t.load3(camera->getOrigin().mV);
	lookAt.setSub(center, t);
	
	F32 dist = lookAt.getLength3().getF32();
	dist = llmax(dist-size.getLength3().getF32(), 0.001f);
	//ramp down distance for nearby objects
	if (dist < 16.f)
	{
		dist /= 16.f;
		dist *= dist;
		dist *= 16.f;
	}

	lookAt.normalize3fast() ;	

	//get area of circle around node
	F32 app_angle = atanf((F32) sqrt(size_squared) / dist);
	radius = app_angle*LLDrawable::sCurPixelAngle;
	mPixelArea = radius*radius * 3.14159f;
	LLVector4a x_axis;
	x_axis.load3(camera->getXAxis().mV);
	cos_angle_to_view_dir = lookAt.dot3(x_axis).getF32();

	//if has media, check if the face is out of the view frustum.	
	if(hasMedia())
	{
		if(!camera->AABBInFrustum(center, size)) 
		{
			mImportanceToCamera = 0.f ;
			return false ;
		}
		if(cos_angle_to_view_dir > camera->getCosHalfFov()) //the center is within the view frustum
		{
			cos_angle_to_view_dir = 1.0f ;
		}
		else
		{		
			LLVector4a d;
			d.setSub(lookAt, x_axis);

			if(dist * dist * d.dot3(d) < size_squared)
			{
				cos_angle_to_view_dir = 1.0f ;
			}
		}
	}

	if(dist < mBoundingSphereRadius) //camera is very close
	{
		cos_angle_to_view_dir = 1.0f ;
		mImportanceToCamera = 1.0f ;
	}
	else
	{		
		mImportanceToCamera = LLFace::calcImportanceToCamera(cos_angle_to_view_dir, dist) ;
	}

	return true ;
}

//the projection of the face partially overlaps with the screen
F32 LLFace::adjustPartialOverlapPixelArea(F32 cos_angle_to_view_dir, F32 radius )
{
	F32 screen_radius = (F32)llmax(gViewerWindow->getWindowWidthRaw(), gViewerWindow->getWindowHeightRaw()) ;
	F32 center_angle = acosf(cos_angle_to_view_dir) ;
	F32 d = center_angle * LLDrawable::sCurPixelAngle ;

	if(d + radius > screen_radius + 5.f)
	{
		//----------------------------------------------
		//calculate the intersection area of two circles
		//F32 radius_square = radius * radius ;
		//F32 d_square = d * d ;
		//F32 screen_radius_square = screen_radius * screen_radius ;
		//face_area = 
		//	radius_square * acosf((d_square + radius_square - screen_radius_square)/(2 * d * radius)) +
		//	screen_radius_square * acosf((d_square + screen_radius_square - radius_square)/(2 * d * screen_radius)) -
		//	0.5f * sqrtf((-d + radius + screen_radius) * (d + radius - screen_radius) * (d - radius + screen_radius) * (d + radius + screen_radius)) ;			
		//----------------------------------------------

		//the above calculation is too expensive
		//the below is a good estimation: bounding box of the bounding sphere:
		F32 alpha = 0.5f * (radius + screen_radius - d) / radius ;
		alpha = llclamp(alpha, 0.f, 1.f) ;
		return alpha * alpha ;
	}
	return 1.0f ;
}

const S8 FACE_IMPORTANCE_LEVEL = 4 ;
const F32 FACE_IMPORTANCE_TO_CAMERA_OVER_DISTANCE[FACE_IMPORTANCE_LEVEL][2] = //{distance, importance_weight}
	{{16.1f, 1.0f}, {32.1f, 0.5f}, {48.1f, 0.2f}, {96.1f, 0.05f} } ;
const F32 FACE_IMPORTANCE_TO_CAMERA_OVER_ANGLE[FACE_IMPORTANCE_LEVEL][2] =    //{cos(angle), importance_weight}
	{{0.985f /*cos(10 degrees)*/, 1.0f}, {0.94f /*cos(20 degrees)*/, 0.8f}, {0.866f /*cos(30 degrees)*/, 0.64f}, {0.0f, 0.36f}} ;

//static 
F32 LLFace::calcImportanceToCamera(F32 cos_angle_to_view_dir, F32 dist)
{
	F32 importance = 0.f ;
	
	if(cos_angle_to_view_dir > LLViewerCamera::getInstance()->getCosHalfFov() && 
		dist < FACE_IMPORTANCE_TO_CAMERA_OVER_DISTANCE[FACE_IMPORTANCE_LEVEL - 1][0]) 
	{
		LLViewerCamera* camera = LLViewerCamera::getInstance();
		F32 camera_moving_speed = camera->getAverageSpeed() ;
		F32 camera_angular_speed = camera->getAverageAngularSpeed();

		if(camera_moving_speed > 10.0f || camera_angular_speed > 1.0f)
		{
			//if camera moves or rotates too fast, ignore the importance factor
			return 0.f ;
		}
		
		S32 i = 0 ;
		for(i = 0; i < FACE_IMPORTANCE_LEVEL && dist > FACE_IMPORTANCE_TO_CAMERA_OVER_DISTANCE[i][0]; ++i);
		i = llmin(i, FACE_IMPORTANCE_LEVEL - 1) ;
		F32 dist_factor = FACE_IMPORTANCE_TO_CAMERA_OVER_DISTANCE[i][1] ;
		
		for(i = 0; i < FACE_IMPORTANCE_LEVEL && cos_angle_to_view_dir < FACE_IMPORTANCE_TO_CAMERA_OVER_ANGLE[i][0] ; ++i) ;
		i = llmin(i, FACE_IMPORTANCE_LEVEL - 1) ;
		importance = dist_factor * FACE_IMPORTANCE_TO_CAMERA_OVER_ANGLE[i][1] ;
	}

	return importance ;
}

//static 
F32 LLFace::adjustPixelArea(F32 importance, F32 pixel_area)
{
	if(pixel_area > LLViewerTexture::sMaxSmallImageSize)
	{
		if(importance < LEAST_IMPORTANCE) //if the face is not important, do not load hi-res.
		{
			static const F32 MAX_LEAST_IMPORTANCE_IMAGE_SIZE = 128.0f * 128.0f ;
			pixel_area = llmin(pixel_area * 0.5f, MAX_LEAST_IMPORTANCE_IMAGE_SIZE) ;
		}
		else if(pixel_area > LLViewerTexture::sMinLargeImageSize) //if is large image, shrink face_area by considering the partial overlapping.
		{
			if(importance < LEAST_IMPORTANCE_FOR_LARGE_IMAGE)//if the face is not important, do not load hi-res.
			{
				pixel_area = LLViewerTexture::sMinLargeImageSize ;
			}				
		}
	}

	return pixel_area ;
}

BOOL LLFace::verify(const U32* indices_array) const
{
	BOOL ok = TRUE;

	if( mVertexBuffer.isNull() )
	{ //no vertex buffer, face is implicitly valid
		return TRUE;
	}
	
	// First, check whether the face data fits within the pool's range.
	if ((mGeomIndex + mGeomCount) > mVertexBuffer->getNumVerts())
	{
		ok = FALSE;
		LL_INFOS() << "Face references invalid vertices!" << LL_ENDL;
	}

	S32 indices_count = (S32)getIndicesCount();
	
	if (!indices_count)
	{
		return TRUE;
	}
	
	if (indices_count > LL_MAX_INDICES_COUNT)
	{
		ok = FALSE;
		LL_INFOS() << "Face has bogus indices count" << LL_ENDL;
	}
	
	if (mIndicesIndex + mIndicesCount > mVertexBuffer->getNumIndices())
	{
		ok = FALSE;
		LL_INFOS() << "Face references invalid indices!" << LL_ENDL;
	}

#if 0
	S32 geom_start = getGeomStart();
	S32 geom_count = mGeomCount;

	const U32 *indicesp = indices_array ? indices_array + mIndicesIndex : getRawIndices();

	for (S32 i = 0; i < indices_count; i++)
	{
		S32 delta = indicesp[i] - geom_start;
		if (0 > delta)
		{
			LL_WARNS() << "Face index too low!" << LL_ENDL;
			LL_INFOS() << "i:" << i << " Index:" << indicesp[i] << " GStart: " << geom_start << LL_ENDL;
			ok = FALSE;
		}
		else if (delta >= geom_count)
		{
			LL_WARNS() << "Face index too high!" << LL_ENDL;
			LL_INFOS() << "i:" << i << " Index:" << indicesp[i] << " GEnd: " << geom_start + geom_count << LL_ENDL;
			ok = FALSE;
		}
	}
#endif

	if (!ok)
	{
		printDebugInfo();
	}
	return ok;
}


void LLFace::setViewerObject(LLViewerObject* objp)
{
	mVObjp = objp;
}

const LLColor4& LLFace::getRenderColor() const
{
	if (isState(USE_FACE_COLOR))
	{
		  return mFaceColor; // Face Color
	}
	else
	{
		const LLTextureEntry* tep = getTextureEntry();
		return (tep ? tep->getColor() : LLColor4::white);
	}
}
	
void LLFace::renderSetColor() const
{
	if (!LLFacePool::LLOverrideFaceColor::sOverrideFaceColor)
	{
		const LLColor4* color = &(getRenderColor());
		
		gGL.diffuseColor4fv(color->mV);
	}
}

S32 LLFace::pushVertices(const U16* index_array) const
{
	if (mIndicesCount)
	{
		U32 render_type = LLRender::TRIANGLES;
		if (mDrawInfo)
		{
			render_type = mDrawInfo->mDrawMode;
		}
		mVertexBuffer->drawRange(render_type, mGeomIndex, mGeomIndex+mGeomCount-1, mIndicesCount, mIndicesIndex);
		gPipeline.addTrianglesDrawn(mIndicesCount, render_type);
	}

	return mIndicesCount;
}

const LLMatrix4& LLFace::getRenderMatrix() const
{
	return mDrawablep->getRenderMatrix();
}

S32 LLFace::renderElements(const U16 *index_array) const
{
	S32 ret = 0;
	
	if (isState(GLOBAL))
	{	
		ret = pushVertices(index_array);
	}
	else
	{
		gGL.pushMatrix();
		gGL.multMatrix((float*)getRenderMatrix().mMatrix);
		ret = pushVertices(index_array);
		gGL.popMatrix();
	}
	
	return ret;
}

S32 LLFace::renderIndexed()
{
	if(mDrawablep.isNull() || mDrawPoolp == NULL)
	{
		return 0;
	}
	
	return renderIndexed(mDrawPoolp->getVertexDataMask());
}

S32 LLFace::renderIndexed(U32 mask)
{
	if (mVertexBuffer.isNull())
	{
		return 0;
	}

	mVertexBuffer->setBuffer(mask);
	U16* index_array = (U16*) mVertexBuffer->getIndicesPointer();
	return renderElements(index_array);
}

//============================================================================
// From llface.inl

S32 LLFace::getColors(LLStrider<LLColor4U> &colors)
{
	if (!mGeomCount)
	{
		return -1;
	}
	
	// llassert(mGeomIndex >= 0);
	mVertexBuffer->getColorStrider(colors, mGeomIndex, mGeomCount);
	return mGeomIndex;
}

S32	LLFace::getIndices(LLStrider<U16> &indicesp)
{
	mVertexBuffer->getIndexStrider(indicesp, mIndicesIndex, mIndicesCount);
	llassert(indicesp[0] != indicesp[1]);
	return mIndicesIndex;
}

LLVector3 LLFace::getPositionAgent() const
{
	if (mDrawablep->isStatic())
	{
		return mCenterAgent;
	}
	else
	{
		return mCenterLocal * getRenderMatrix();
	}
}

LLViewerTexture* LLFace::getTexture(U32 ch) const
{
	llassert(ch < LLRender::NUM_TEXTURE_CHANNELS);

	return mTexture[ch] ;
}

void LLFace::setVertexBuffer(LLVertexBuffer* buffer)
{
	mVertexBuffer = buffer;
	llassert(verify());
}

void LLFace::clearVertexBuffer()
{
	mVertexBuffer = NULL;
}

//static
U32 LLFace::getRiggedDataMask(U32 type)
{
	static const U32 rigged_data_mask[] = {
		LLDrawPoolAvatar::RIGGED_MATERIAL_MASK,
		LLDrawPoolAvatar::RIGGED_MATERIAL_ALPHA_VMASK,
		LLDrawPoolAvatar::RIGGED_MATERIAL_ALPHA_MASK_MASK,
		LLDrawPoolAvatar::RIGGED_MATERIAL_ALPHA_EMISSIVE_MASK,
		LLDrawPoolAvatar::RIGGED_SPECMAP_VMASK,
		LLDrawPoolAvatar::RIGGED_SPECMAP_BLEND_MASK,
		LLDrawPoolAvatar::RIGGED_SPECMAP_MASK_MASK,
		LLDrawPoolAvatar::RIGGED_SPECMAP_EMISSIVE_MASK,
		LLDrawPoolAvatar::RIGGED_NORMMAP_VMASK,
		LLDrawPoolAvatar::RIGGED_NORMMAP_BLEND_MASK,
		LLDrawPoolAvatar::RIGGED_NORMMAP_MASK_MASK,
		LLDrawPoolAvatar::RIGGED_NORMMAP_EMISSIVE_MASK,
		LLDrawPoolAvatar::RIGGED_NORMSPEC_VMASK,
		LLDrawPoolAvatar::RIGGED_NORMSPEC_BLEND_MASK,
		LLDrawPoolAvatar::RIGGED_NORMSPEC_MASK_MASK,
		LLDrawPoolAvatar::RIGGED_NORMSPEC_EMISSIVE_MASK,
		LLDrawPoolAvatar::RIGGED_SIMPLE_MASK,
		LLDrawPoolAvatar::RIGGED_FULLBRIGHT_MASK,
		LLDrawPoolAvatar::RIGGED_SHINY_MASK,
		LLDrawPoolAvatar::RIGGED_FULLBRIGHT_SHINY_MASK,
		LLDrawPoolAvatar::RIGGED_GLOW_MASK,
		LLDrawPoolAvatar::RIGGED_ALPHA_MASK,
		LLDrawPoolAvatar::RIGGED_FULLBRIGHT_ALPHA_MASK,
		LLDrawPoolAvatar::RIGGED_DEFERRED_BUMP_MASK,						 
		LLDrawPoolAvatar::RIGGED_DEFERRED_SIMPLE_MASK,
	};

	llassert(type < sizeof(rigged_data_mask)/sizeof(U32));

	return rigged_data_mask[type];
}

U32 LLFace::getRiggedVertexBufferDataMask() const
{
	U32 data_mask = 0;
	for (U32 i = 0; i < mRiggedIndex.size(); ++i)
	{
		if (mRiggedIndex[i] > -1)
		{
			data_mask |= LLFace::getRiggedDataMask(i);
		}
	}

	return data_mask;
}

S32 LLFace::getRiggedIndex(U32 type) const
{
	if (mRiggedIndex.empty())
	{
		return -1;
	}

	llassert(type < mRiggedIndex.size());

	return mRiggedIndex[type];
}

void LLFace::setRiggedIndex(U32 type, S32 index)
{
	if (mRiggedIndex.empty())
	{
		mRiggedIndex.resize(LLDrawPoolAvatar::NUM_RIGGED_PASSES);
		for (U32 i = 0; i < mRiggedIndex.size(); ++i)
		{
			mRiggedIndex[i] = -1;
		}
	}

	llassert(type < mRiggedIndex.size());

	mRiggedIndex[type] = index;
}
<|MERGE_RESOLUTION|>--- conflicted
+++ resolved
@@ -802,19 +802,6 @@
 			mask[i].clear();
 		}
 
-<<<<<<< HEAD
-		// Catch potential badness from normalization before it happens
-		//
-		mat_normal.mMatrix[0].normalize3fast();
-		mat_normal.mMatrix[1].normalize3fast();
-		mat_normal.mMatrix[2].normalize3fast();
-
-		llassert(mat_normal.mMatrix[0].isFinite3());
-		llassert(mat_normal.mMatrix[1].isFinite3());
-		llassert(mat_normal.mMatrix[2].isFinite3());
-
-		LLVector4a v[4];
-=======
 		mask[0].setElement<2>(); //001
 		mask[1].setElement<1>(); //010
 		mask[2].setElement<1>(); //011
@@ -824,9 +811,8 @@
 		mask[4].setElement<2>();
 		mask[5].setElement<0>(); //110
 		mask[5].setElement<1>();
-		
+
 		LLVector4a v[8];
->>>>>>> 17108920
 
 		v[6] = min;
 		v[7] = max;
