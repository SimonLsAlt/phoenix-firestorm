/** 
 * @file llface.cpp
 * @brief LLFace class implementation
 *
 * $LicenseInfo:firstyear=2001&license=viewerlgpl$
 * Second Life Viewer Source Code
 * Copyright (C) 2010, Linden Research, Inc.
 * 
 * This library is free software; you can redistribute it and/or
 * modify it under the terms of the GNU Lesser General Public
 * License as published by the Free Software Foundation;
 * version 2.1 of the License only.
 * 
 * This library is distributed in the hope that it will be useful,
 * but WITHOUT ANY WARRANTY; without even the implied warranty of
 * MERCHANTABILITY or FITNESS FOR A PARTICULAR PURPOSE.  See the GNU
 * Lesser General Public License for more details.
 * 
 * You should have received a copy of the GNU Lesser General Public
 * License along with this library; if not, write to the Free Software
 * Foundation, Inc., 51 Franklin Street, Fifth Floor, Boston, MA  02110-1301  USA
 * 
 * Linden Research, Inc., 945 Battery Street, San Francisco, CA  94111  USA
 * $/LicenseInfo$
 */

#include "llviewerprecompiledheaders.h"

#include "lldrawable.h" // lldrawable needs to be included before llface
#include "llface.h"
#include "llviewertextureanim.h"

#include "llviewercontrol.h"
#include "llvolume.h"
#include "m3math.h"
#include "llmatrix4a.h"
#include "v3color.h"

#include "lldefs.h"

#include "lldrawpoolavatar.h"
#include "lldrawpoolbump.h"
#include "llgl.h"
#include "llrender.h"
#include "lllightconstants.h"
#include "llsky.h"
#include "llviewercamera.h"
#include "llviewertexturelist.h"
#include "llvopartgroup.h"
#include "llvosky.h"
#include "llvovolume.h"
#include "pipeline.h"
#include "llviewerregion.h"
#include "llviewerwindow.h"
#include "llviewershadermgr.h"
#include "llviewertexture.h"
#include "llvoavatar.h"
#include "llsculptidsize.h"
<<<<<<< HEAD
// [RLVa:KB] - Checked: RLVa-2.0.0
#include "rlvhandler.h"
// [/RLVa:KB]
#include "fsperfstats.h" // <FS:Beq> performance stats support
=======
#include "llmeshrepository.h"
>>>>>>> 28f9fb06

#if LL_LINUX
// Work-around spurious used before init warning on Vector4a
//
#pragma GCC diagnostic ignored "-Wuninitialized"
#endif

extern BOOL gGLDebugLoggingEnabled;
#define LL_MAX_INDICES_COUNT 1000000

static LLStaticHashedString sTextureIndexIn("texture_index_in");
static LLStaticHashedString sColorIn("color_in");

BOOL LLFace::sSafeRenderSelect = TRUE; // FALSE


#define DOTVEC(a,b) (a.mV[0]*b.mV[0] + a.mV[1]*b.mV[1] + a.mV[2]*b.mV[2])

/*
For each vertex, given:
	B - binormal
	T - tangent
	N - normal
	P - position

The resulting texture coordinate <u,v> is:

	u = 2(B dot P)
	v = 2(T dot P)
*/
void planarProjection(LLVector2 &tc, const LLVector4a& normal,
					  const LLVector4a &center, const LLVector4a& vec)
{	
	LLVector4a binormal;
	F32 d = normal[0];

	if (d >= 0.5f || d <= -0.5f)
	{
		if (d < 0)
		{
			binormal.set(0,-1,0);
		}
		else
		{
			binormal.set(0, 1, 0);
		}
	}
	else
	{
        if (normal[1] > 0)
		{
			binormal.set(-1,0,0);
		}
		else
		{
			binormal.set(1,0,0);
		}
	}
	LLVector4a tangent;
	tangent.setCross3(binormal,normal);

	tc.mV[1] = -((tangent.dot3(vec).getF32())*2 - 0.5f);
	tc.mV[0] = 1.0f+((binormal.dot3(vec).getF32())*2 - 0.5f);
}

////////////////////
//
// LLFace implementation
//

void LLFace::init(LLDrawable* drawablep, LLViewerObject* objp)
{
    LL_PROFILE_ZONE_SCOPED;
	mLastUpdateTime = gFrameTimeSeconds;
	mLastMoveTime = 0.f;
	mLastSkinTime = gFrameTimeSeconds;
	mVSize = 0.f;
	mPixelArea = 16.f;
	mState      = GLOBAL;
	mDrawPoolp  = NULL;
	mPoolType = 0;
	mCenterLocal = objp->getPosition();
	mCenterAgent = drawablep->getPositionAgent();
	mDistance	= 0.f;

	mGeomCount		= 0;
	mGeomIndex		= 0;
	mIndicesCount	= 0;

	//special value to indicate uninitialized position
	mIndicesIndex	= 0xFFFFFFFF;
	
	for (U32 i = 0; i < LLRender::NUM_TEXTURE_CHANNELS; ++i)
	{
		mIndexInTex[i] = 0;
		mTexture[i] = NULL;
	}

	mTEOffset		= -1;
	mTextureIndex = FACE_DO_NOT_BATCH_TEXTURES;

	setDrawable(drawablep);
	mVObjp = objp;

	mReferenceIndex = -1;

	mTextureMatrix = NULL;
	mDrawInfo = NULL;

	mFaceColor = LLColor4(1,0,0,1);

	mImportanceToCamera = 0.f ;
	mBoundingSphereRadius = 0.0f ;

	mHasMedia = false ;
	mIsMediaAllowed = true;

// [SL:KB] - Patch: Render-TextureToggle (Catznip-4.0)
	mShowDiffTexture = true;
// [/SL:KB]
}

void LLFace::destroy()
{
	if (gDebugGL)
	{
		gPipeline.checkReferences(this);
	}

	for (U32 i = 0; i < LLRender::NUM_TEXTURE_CHANNELS; ++i)
	{
		if(mTexture[i].notNull())
		{
			mTexture[i]->removeFace(i, this) ;
			mTexture[i] = NULL;
		}
	}
	
	if (isState(LLFace::PARTICLE))
	{
		LLVOPartGroup::freeVBSlot(getGeomIndex()/4);
		clearState(LLFace::PARTICLE);
	}

	if (mDrawPoolp)
	{
		mDrawPoolp->removeFace(this);
		mDrawPoolp = NULL;
	}

	if (mTextureMatrix)
	{
		delete mTextureMatrix;
		mTextureMatrix = NULL;

		if (mDrawablep)
		{
			LLSpatialGroup* group = mDrawablep->getSpatialGroup();
			if (group)
			{
				group->dirtyGeom();
				gPipeline.markRebuild(group, TRUE);
			}
		}
	}
	
	setDrawInfo(NULL);

	mDrawablep = NULL;
	mVObjp = NULL;
}

void LLFace::setWorldMatrix(const LLMatrix4 &mat)
{
	LL_ERRS() << "Faces on this drawable are not independently modifiable\n" << LL_ENDL;
}

void LLFace::setPool(LLFacePool* pool)
{
	mDrawPoolp = pool;
}

void LLFace::setPool(LLFacePool* new_pool, LLViewerTexture *texturep)
{
	LL_PROFILE_ZONE_SCOPED

	if (!new_pool)
	{
		LL_ERRS() << "Setting pool to null!" << LL_ENDL;
	}

	if (new_pool != mDrawPoolp)
	{
		// Remove from old pool
		if (mDrawPoolp)
		{
			mDrawPoolp->removeFace(this);

			if (mDrawablep)
			{
				gPipeline.markRebuild(mDrawablep, LLDrawable::REBUILD_ALL, TRUE);
			}
		}
		mGeomIndex = 0;

		// Add to new pool
		if (new_pool)
		{
			new_pool->addFace(this);
		}
		mDrawPoolp = new_pool;
	}
	
	setTexture(texturep) ;
}

void LLFace::setTexture(U32 ch, LLViewerTexture* tex) 
{
	llassert(ch < LLRender::NUM_TEXTURE_CHANNELS);

	if(mTexture[ch] == tex)
	{
		return ;
	}

// [SL:KB] - Patch: Render-TextureToggle (Catznip-4.0)
	if ( (LLRender::DIFFUSE_MAP == ch) && (!mShowDiffTexture) )
	{
		mOrigDiffTexture = tex;
		if (LLViewerFetchedTexture::sDefaultDiffuseImagep.get() == mTexture[ch].get())
			return;
	}
// [/SL:KB]

	if(mTexture[ch].notNull())
	{
		mTexture[ch]->removeFace(ch, this) ;
	}	
	
	if(tex)
	{
		tex->addFace(ch, this) ;
	}

	mTexture[ch] = tex ;
}

void LLFace::setTexture(LLViewerTexture* tex) 
{
	setDiffuseMap(tex);
}

void LLFace::setDiffuseMap(LLViewerTexture* tex)
{
	setTexture(LLRender::DIFFUSE_MAP, tex);
}

void LLFace::setAlternateDiffuseMap(LLViewerTexture* tex)
{
    setTexture(LLRender::ALTERNATE_DIFFUSE_MAP, tex);
}

void LLFace::setNormalMap(LLViewerTexture* tex)
{
	setTexture(LLRender::NORMAL_MAP, tex);
}

void LLFace::setSpecularMap(LLViewerTexture* tex)
{
	setTexture(LLRender::SPECULAR_MAP, tex);
}

void LLFace::dirtyTexture()
{
	LL_PROFILE_ZONE_SCOPED

	LLDrawable* drawablep = getDrawable();

	if (mVObjp.notNull() && mVObjp->getVolume())
	{
		for (U32 ch = 0; ch < LLRender::NUM_TEXTURE_CHANNELS; ++ch)
		{
			if (mTexture[ch].notNull() && mTexture[ch]->getComponents() == 4)
			{ //dirty texture on an alpha object should be treated as an LoD update
				LLVOVolume* vobj = drawablep->getVOVolume();
				if (vobj)
				{
					vobj->mLODChanged = TRUE;

                    vobj->updateVisualComplexity();
				}
				gPipeline.markRebuild(drawablep, LLDrawable::REBUILD_VOLUME, FALSE);
			}
		}
	}

	gPipeline.markTextured(drawablep);
}

void LLFace::notifyAboutCreatingTexture(LLViewerTexture *texture)
{
	LLDrawable* drawablep = getDrawable();
	if(mVObjp.notNull() && mVObjp->getVolume())
	{
		LLVOVolume *vobj = drawablep->getVOVolume();
		if(vobj && vobj->notifyAboutCreatingTexture(texture))
		{
			gPipeline.markTextured(drawablep);
			gPipeline.markRebuild(drawablep, LLDrawable::REBUILD_VOLUME);
		}
	}
}

void LLFace::notifyAboutMissingAsset(LLViewerTexture *texture)
{
	LLDrawable* drawablep = getDrawable();
	if(mVObjp.notNull() && mVObjp->getVolume())
	{
		LLVOVolume *vobj = drawablep->getVOVolume();
		if(vobj && vobj->notifyAboutMissingAsset(texture))
		{
			gPipeline.markTextured(drawablep);
			gPipeline.markRebuild(drawablep, LLDrawable::REBUILD_VOLUME);
		}
	}
}

void LLFace::switchTexture(U32 ch, LLViewerTexture* new_texture)
{
	llassert(ch < LLRender::NUM_TEXTURE_CHANNELS);

	if(mTexture[ch] == new_texture)
	{
		return ;
	}

	if(!new_texture)
	{
		LL_ERRS() << "Can not switch to a null texture." << LL_ENDL;
		return;
	}

	if (mTexture[ch].notNull())
    {
	    new_texture->addTextureStats(mTexture[ch]->getMaxVirtualSize()) ;
    }

	if (ch == LLRender::DIFFUSE_MAP)
	{
        if (getViewerObject())
        {
	        getViewerObject()->changeTEImage(mTEOffset, new_texture);
        }
	}

	setTexture(ch, new_texture);
	dirtyTexture();
}

void LLFace::setTEOffset(const S32 te_offset)
{
	mTEOffset = te_offset;
}


void LLFace::setFaceColor(const LLColor4& color)
{
	mFaceColor = color;
	setState(USE_FACE_COLOR);
}

void LLFace::unsetFaceColor()
{
	clearState(USE_FACE_COLOR);
}

void LLFace::setDrawable(LLDrawable *drawable)
{
	mDrawablep  = drawable;
	mXform      = &drawable->mXform;
}

void LLFace::setSize(S32 num_vertices, S32 num_indices, bool align)
{
	if (align)
	{
		//allocate vertices in blocks of 4 for alignment
		num_vertices = (num_vertices + 0x3) & ~0x3;
	}
	
	if (mGeomCount != num_vertices ||
		mIndicesCount != num_indices)
	{
		mGeomCount    = num_vertices;
		mIndicesCount = num_indices;
		mVertexBuffer = NULL;
	}

	llassert(verify());
}

void LLFace::setGeomIndex(U16 idx) 
{ 
	if (mGeomIndex != idx)
	{
		mGeomIndex = idx; 
		mVertexBuffer = NULL;
	}
}

void LLFace::setTextureIndex(U8 index)
{
	if (index != mTextureIndex)
	{
		mTextureIndex = index;

		if (mTextureIndex != FACE_DO_NOT_BATCH_TEXTURES)
		{
			mDrawablep->setState(LLDrawable::REBUILD_POSITION);
		}
		else
		{
			if (mDrawInfo && !mDrawInfo->mTextureList.empty())
			{
				LL_ERRS() << "Face with no texture index references indexed texture draw info." << LL_ENDL;
			}
		}
	}
}

void LLFace::setIndicesIndex(S32 idx) 
{ 
	if (mIndicesIndex != idx)
	{
		mIndicesIndex = idx; 
		mVertexBuffer = NULL;
	}
}
	
//============================================================================

U16 LLFace::getGeometryAvatar(
						LLStrider<LLVector3> &vertices,
						LLStrider<LLVector3> &normals,
						LLStrider<LLVector2> &tex_coords,
						LLStrider<F32>		 &vertex_weights,
						// <FS:Ansariel> Vectorized Weight4Strider and ClothWeightStrider by Drake Arconis
						//LLStrider<LLVector4> &clothing_weights)
						LLStrider<LLVector4a> &clothing_weights)
						// </FS:Ansariel>
{
	if (mVertexBuffer.notNull())
	{
		mVertexBuffer->getVertexStrider      (vertices, mGeomIndex, mGeomCount);
		mVertexBuffer->getNormalStrider      (normals, mGeomIndex, mGeomCount);
		mVertexBuffer->getTexCoord0Strider    (tex_coords, mGeomIndex, mGeomCount);
		mVertexBuffer->getWeightStrider(vertex_weights, mGeomIndex, mGeomCount);
		mVertexBuffer->getClothWeightStrider(clothing_weights, mGeomIndex, mGeomCount);
	}

	return mGeomIndex;
}

U16 LLFace::getGeometry(LLStrider<LLVector3> &vertices, LLStrider<LLVector3> &normals,
					    LLStrider<LLVector2> &tex_coords, LLStrider<U16> &indicesp)
{
	if (mVertexBuffer.notNull())
	{
		mVertexBuffer->getVertexStrider(vertices,   mGeomIndex, mGeomCount);
		if (mVertexBuffer->hasDataType(LLVertexBuffer::TYPE_NORMAL))
		{
			mVertexBuffer->getNormalStrider(normals,    mGeomIndex, mGeomCount);
		}
		if (mVertexBuffer->hasDataType(LLVertexBuffer::TYPE_TEXCOORD0))
		{
			mVertexBuffer->getTexCoord0Strider(tex_coords, mGeomIndex, mGeomCount);
		}

		mVertexBuffer->getIndexStrider(indicesp, mIndicesIndex, mIndicesCount);
	}
	
	return mGeomIndex;
}

void LLFace::updateCenterAgent()
{
	if (mDrawablep->isActive())
	{
		mCenterAgent = mCenterLocal * getRenderMatrix();
	}
	else
	{
		mCenterAgent = mCenterLocal;
	}
}

void LLFace::renderSelected(LLViewerTexture *imagep, const LLColor4& color)
{
	LL_PROFILE_ZONE_SCOPED

	if (mDrawablep == NULL || mDrawablep->getSpatialGroup() == NULL)
	{
		return;
	}

	mDrawablep->getSpatialGroup()->rebuildGeom();
	mDrawablep->getSpatialGroup()->rebuildMesh();
		
	if(mVertexBuffer.isNull())
	{
		return;
	}

	if (mGeomCount > 0 && mIndicesCount > 0)
	{
		gGL.getTexUnit(0)->bind(imagep);
	
		gGL.pushMatrix();
		if (mDrawablep->isActive())
		{
			gGL.multMatrix((GLfloat*)mDrawablep->getRenderMatrix().mMatrix);
		}
		else
		{
			gGL.multMatrix((GLfloat*)mDrawablep->getRegion()->mRenderMatrix.mMatrix);
		}

		gGL.diffuseColor4fv(color.mV);
	
		if (mDrawablep->isState(LLDrawable::RIGGED))
		{
			LLVOVolume* volume = mDrawablep->getVOVolume();
			if (volume)
			{
				LLRiggedVolume* rigged = volume->getRiggedVolume();
				if (rigged)
				{
                    // called when selecting a face during edit of a mesh object
					LLGLEnable offset(GL_POLYGON_OFFSET_FILL);
					glPolygonOffset(-1.f, -1.f);
					gGL.multMatrix((F32*) volume->getRelativeXform().mMatrix);
					const LLVolumeFace& vol_face = rigged->getVolumeFace(getTEOffset());
					// <FS:Ansariel> Use a vbo for the static LLVertexBuffer::drawArray/Element functions; by Drake Arconis/Shyotl Kuhr
					if (LLGLSLShader::sNoFixedFunction)
					{
						LLVertexBuffer::drawElements(LLRender::TRIANGLES, vol_face.mPositions, vol_face.mTexCoords, vol_face.mNumIndices, vol_face.mIndices);
					}
					else
					{
					// </FS:Ansariel>
						LLVertexBuffer::unbind();
						glVertexPointer(3, GL_FLOAT, 16, vol_face.mPositions);
						if (vol_face.mTexCoords)
						{
							glEnableClientState(GL_TEXTURE_COORD_ARRAY);
							glTexCoordPointer(2, GL_FLOAT, 8, vol_face.mTexCoords);
						}
						gGL.syncMatrices();
					LL_PROFILER_GPU_ZONEC( "gl.DrawElements", 0x00FF00 );
						glDrawElements(GL_TRIANGLES, vol_face.mNumIndices, GL_UNSIGNED_SHORT, vol_face.mIndices);
						glDisableClientState(GL_TEXTURE_COORD_ARRAY);
					// <FS:Ansariel> Use a vbo for the static LLVertexBuffer::drawArray/Element functions; by Drake Arconis/Shyotl Kuhr
					}
					// </FS:Ansariel>
				}
			}
		}
		else
		{
			// cheaters sometimes prosper...
			//
			mVertexBuffer->setBuffer(mVertexBuffer->getTypeMask());
			mVertexBuffer->draw(LLRender::TRIANGLES, mIndicesCount, mIndicesIndex);
		}

		gGL.popMatrix();
	}
}


void renderFace(LLDrawable* drawable, LLFace *face)
{
	LL_PROFILE_ZONE_SCOPED

    LLVOVolume* vobj = drawable->getVOVolume();
    if (vobj)
    {
		// <FS:Beq> Placeholder - This function emits drawcalls but is only used in one place and not useful for stats.
		// TODO(Beq) if we need this consider moving it to llSelectMgr loop instead to reduce overhead.
		// std::unique_ptr<FSPerfStats::RecordAttachmentTime> ratPtr{};
		// if(vobj->isAttachment())
		// {
		// 		trackAttachments(vobj, LLPipeline::sShadowRender, &ratPtr);
		// }
        LLVolume* volume = NULL;

        if (drawable->isState(LLDrawable::RIGGED))
        {
            volume = vobj->getRiggedVolume();
        }
        else
        {
            volume = vobj->getVolume();
        }

        if (volume)
        {
            const LLVolumeFace& vol_face = volume->getVolumeFace(face->getTEOffset());
            LLVertexBuffer::drawElements(LLRender::TRIANGLES, vol_face.mPositions, NULL, vol_face.mNumIndices, vol_face.mIndices);
        }
    }
}

void LLFace::renderOneWireframe(const LLColor4 &color, F32 fogCfx, bool wireframe_selection, bool bRenderHiddenSelections, bool shader)
{
    if (bRenderHiddenSelections)
    {
        gGL.blendFunc(LLRender::BF_SOURCE_COLOR, LLRender::BF_ONE);
        LLGLDepthTest gls_depth(GL_TRUE, GL_FALSE, GL_GEQUAL);
        if (shader)
        {
            gGL.diffuseColor4f(color.mV[VRED], color.mV[VGREEN], color.mV[VBLUE], 0.4f);
            renderFace(mDrawablep, this);
        }
        else
        {
            // <FS:Ansariel> Don't use fixed functions when using shader renderer; found by Drake Arconis
            if (!LLGLSLShader::sNoFixedFunction)
            {
            // </FS:Ansariel>
            LLGLEnable fog(GL_FOG);
            glFogi(GL_FOG_MODE, GL_LINEAR);
            float d = (LLViewerCamera::getInstance()->getPointOfInterest() - LLViewerCamera::getInstance()->getOrigin()).magVec();
            LLColor4 fogCol = color * fogCfx;
            glFogf(GL_FOG_START, d);
            glFogf(GL_FOG_END, d*(1 + (LLViewerCamera::getInstance()->getView() / LLViewerCamera::getInstance()->getDefaultFOV())));
            glFogfv(GL_FOG_COLOR, fogCol.mV);
            // <FS:Ansariel> Don't use fixed functions when using shader renderer; found by Drake Arconis
            }
            // </FS:Ansariel>

            gGL.setAlphaRejectSettings(LLRender::CF_DEFAULT);
            {
                gGL.diffuseColor4f(color.mV[VRED], color.mV[VGREEN], color.mV[VBLUE], 0.4f);
                renderFace(mDrawablep, this);
            }
        }
    }

    gGL.flush();
    gGL.setSceneBlendType(LLRender::BT_ALPHA);

    gGL.diffuseColor4f(color.mV[VRED] * 2, color.mV[VGREEN] * 2, color.mV[VBLUE] * 2, color.mV[VALPHA]);

    {
        LLGLDisable depth(wireframe_selection ? 0 : GL_BLEND);
        LLGLEnable stencil(wireframe_selection ? 0 : GL_STENCIL_TEST);

        if (!wireframe_selection)
        { //modify wireframe into outline selection mode
            glStencilFunc(GL_NOTEQUAL, 2, 0xffff);
            glStencilOp(GL_KEEP, GL_KEEP, GL_KEEP);
        }

        LLGLEnable offset(GL_POLYGON_OFFSET_LINE);
        glPolygonOffset(3.f, 3.f);
        gGL.setLineWidth(5.f); // <FS> Line width OGL core profile fix by Rye Mutt
        glPolygonMode(GL_FRONT_AND_BACK, GL_LINE);
        renderFace(mDrawablep, this);
    }
}

/* removed in lieu of raycast uv detection
void LLFace::renderSelectedUV()
{
	LLViewerTexture* red_blue_imagep = LLViewerTextureManager::getFetchedTextureFromFile("uv_test1.j2c", TRUE, LLGLTexture::BOOST_UI);
	LLViewerTexture* green_imagep = LLViewerTextureManager::getFetchedTextureFromFile("uv_test2.tga", TRUE, LLGLTexture::BOOST_UI);

	LLGLSUVSelect object_select;

	// use red/blue gradient to get coarse UV coordinates
	renderSelected(red_blue_imagep, LLColor4::white);
	
	static F32 bias = 0.f;
	static F32 factor = -10.f;
	glPolygonOffset(factor, bias);

	// add green dither pattern on top of red/blue gradient
	gGL.blendFunc(LLRender::BF_ONE, LLRender::BF_ONE);
	gGL.matrixMode(LLRender::MM_TEXTURE);
	gGL.pushMatrix();
	// make green pattern repeat once per texel in red/blue texture
	gGL.scalef(256.f, 256.f, 1.f);
	gGL.matrixMode(LLRender::MM_MODELVIEW);

	renderSelected(green_imagep, LLColor4::white);

	gGL.matrixMode(LLRender::MM_TEXTURE);
	gGL.popMatrix();
	gGL.matrixMode(LLRender::MM_MODELVIEW);
	gGL.blendFunc(LLRender::BF_SOURCE_ALPHA, LLRender::BF_ONE_MINUS_SOURCE_ALPHA);
}
*/

void LLFace::setDrawInfo(LLDrawInfo* draw_info)
{
	if (draw_info)
	{
		if (draw_info->mFace)
		{
			draw_info->mFace->setDrawInfo(NULL);
		}
		draw_info->mFace = this;
	}
	
	if (mDrawInfo)
	{
		mDrawInfo->mFace = NULL;
	}

	mDrawInfo = draw_info;
}

void LLFace::printDebugInfo() const
{
	LLFacePool *poolp = getPool();
	LL_INFOS() << "Object: " << getViewerObject()->mID << LL_ENDL;
	if (getDrawable())
	{
		LL_INFOS() << "Type: " << LLPrimitive::pCodeToString(getDrawable()->getVObj()->getPCode()) << LL_ENDL;
	}
	if (getTexture())
	{
		LL_INFOS() << "Texture: " << getTexture() << " Comps: " << (U32)getTexture()->getComponents() << LL_ENDL;
	}
	else
	{
		LL_INFOS() << "No texture: " << LL_ENDL;
	}

	LL_INFOS() << "Face: " << this << LL_ENDL;
	LL_INFOS() << "State: " << getState() << LL_ENDL;
	LL_INFOS() << "Geom Index Data:" << LL_ENDL;
	LL_INFOS() << "--------------------" << LL_ENDL;
	LL_INFOS() << "GI: " << mGeomIndex << " Count:" << mGeomCount << LL_ENDL;
	LL_INFOS() << "Face Index Data:" << LL_ENDL;
	LL_INFOS() << "--------------------" << LL_ENDL;
	LL_INFOS() << "II: " << mIndicesIndex << " Count:" << mIndicesCount << LL_ENDL;
	LL_INFOS() << LL_ENDL;

	if (poolp)
	{
		poolp->printDebugInfo();

		S32 pool_references = 0;
		for (std::vector<LLFace*>::iterator iter = poolp->mReferences.begin();
			 iter != poolp->mReferences.end(); iter++)
		{
			LLFace *facep = *iter;
			if (facep == this)
			{
				LL_INFOS() << "Pool reference: " << pool_references << LL_ENDL;
				pool_references++;
			}
		}

		if (pool_references != 1)
		{
			LL_INFOS() << "Incorrect number of pool references!" << LL_ENDL;
		}
	}

#if 0
	LL_INFOS() << "Indices:" << LL_ENDL;
	LL_INFOS() << "--------------------" << LL_ENDL;

	const U32 *indicesp = getRawIndices();
	S32 indices_count = getIndicesCount();
	S32 geom_start = getGeomStart();

	for (S32 i = 0; i < indices_count; i++)
	{
		LL_INFOS() << i << ":" << indicesp[i] << ":" << (S32)(indicesp[i] - geom_start) << LL_ENDL;
	}
	LL_INFOS() << LL_ENDL;

	LL_INFOS() << "Vertices:" << LL_ENDL;
	LL_INFOS() << "--------------------" << LL_ENDL;
	for (S32 i = 0; i < mGeomCount; i++)
	{
		LL_INFOS() << mGeomIndex + i << ":" << poolp->getVertex(mGeomIndex + i) << LL_ENDL;
	}
	LL_INFOS() << LL_ENDL;
#endif
}

// Transform the texture coordinates for this face.
static void xform(LLVector2 &tex_coord, F32 cosAng, F32 sinAng, F32 offS, F32 offT, F32 magS, F32 magT)
{
	// New, good way
	F32 s = tex_coord.mV[0];
	F32 t = tex_coord.mV[1];

	// Texture transforms are done about the center of the face.
	s -= 0.5; 
	t -= 0.5;

	// Handle rotation
	F32 temp = s;
	s  = s     * cosAng + t * sinAng;
	t  = -temp * sinAng + t * cosAng;

	// Then scale
	s *= magS;
	t *= magT;

	// Then offset
	s += offS + 0.5f; 
	t += offT + 0.5f;

	tex_coord.mV[0] = s;
	tex_coord.mV[1] = t;
}

// Transform the texture coordinates for this face.
static void xform4a(LLVector4a &tex_coord, const LLVector4a& trans, const LLVector4Logical& mask, const LLVector4a& rot0, const LLVector4a& rot1, const LLVector4a& offset, const LLVector4a& scale) 
{
	//tex coord is two coords, <s0, t0, s1, t1>
	LLVector4a st;

	// Texture transforms are done about the center of the face.
	st.setAdd(tex_coord, trans);
	
	// Handle rotation
	LLVector4a rot_st;
		
	// <s0 * cosAng, s0*-sinAng, s1*cosAng, s1*-sinAng>
	LLVector4a s0;
	s0.splat(st, 0);
	LLVector4a s1;
	s1.splat(st, 2);
	LLVector4a ss;
	ss.setSelectWithMask(mask, s1, s0);

	LLVector4a a; 
	a.setMul(rot0, ss);
	
	// <t0*sinAng, t0*cosAng, t1*sinAng, t1*cosAng>
	LLVector4a t0;
	t0.splat(st, 1);
	LLVector4a t1;
	t1.splat(st, 3);
	LLVector4a tt;
	tt.setSelectWithMask(mask, t1, t0);

	LLVector4a b;
	b.setMul(rot1, tt);
		
	st.setAdd(a,b);

	// Then scale
	st.mul(scale);

	// Then offset
	tex_coord.setAdd(st, offset);
}


bool less_than_max_mag(const LLVector4a& vec)
{
	LLVector4a MAX_MAG;
	MAX_MAG.splat(1024.f*1024.f);

	LLVector4a val;
	val.setAbs(vec);

	S32 lt = val.lessThan(MAX_MAG).getGatheredBits() & 0x7;
	
	return lt == 0x7;
}

BOOL LLFace::genVolumeBBoxes(const LLVolume &volume, S32 f,
                             const LLMatrix4& mat_vert_in, BOOL global_volume)
{
	LL_PROFILE_ZONE_SCOPED

	//get bounding box
	if (mDrawablep->isState(LLDrawable::REBUILD_VOLUME | LLDrawable::REBUILD_POSITION | LLDrawable::REBUILD_RIGGED))
	{
		if (f >= volume.getNumVolumeFaces())
		{
			LL_WARNS() << "Generating bounding box for invalid face index!" << LL_ENDL;
			f = 0;
		}

		const LLVolumeFace &face = volume.getVolumeFace(f);
		
        LL_DEBUGS("RiggedBox") << "updating extents for face " << f 
                               << " starting extents " << mExtents[0] << ", " << mExtents[1] 
                               << " starting vf extents " << face.mExtents[0] << ", " << face.mExtents[1] 
                               << " num verts " << face.mNumVertices << LL_ENDL;

        // MAINT-8264 - stray vertices, especially in low LODs, cause bounding box errors.
		if (face.mNumVertices < 3) 
        {
            LL_DEBUGS("RiggedBox") << "skipping face " << f << ", bad num vertices " 
                                   << face.mNumVertices << " " << face.mNumIndices << " " << face.mWeights << LL_ENDL;
            return FALSE;
        }
        
		//VECTORIZE THIS
		LLMatrix4a mat_vert;
		mat_vert.loadu(mat_vert_in);
        // LLVector4a new_extents[2]; <FS:ND/> Unused.

		llassert(less_than_max_mag(face.mExtents[0]));
		llassert(less_than_max_mag(face.mExtents[1]));

		matMulBoundBox(mat_vert, face.mExtents, mExtents);

        LL_DEBUGS("RiggedBox") << "updated extents for face " << f 
                               << " bbox gave extents " << mExtents[0] << ", " << mExtents[1] << LL_ENDL;

		if (!mDrawablep->isActive())
		{	// Shift position for region
			LLVector4a offset;
			offset.load3(mDrawablep->getRegion()->getOriginAgent().mV);
			mExtents[0].add(offset);
			mExtents[1].add(offset);
            LL_DEBUGS("RiggedBox") << "updating extents for face " << f 
                                   << " not active, added offset " << offset << LL_ENDL;
		}

        LL_DEBUGS("RiggedBox") << "updated extents for face " << f 
                               << " to " << mExtents[0] << ", " << mExtents[1] << LL_ENDL;
		LLVector4a t;
		t.setAdd(mExtents[0],mExtents[1]);
		t.mul(0.5f);

		mCenterLocal.set(t.getF32ptr());

		t.setSub(mExtents[1],mExtents[0]);
		mBoundingSphereRadius = t.getLength3().getF32()*0.5f;

		updateCenterAgent();
	}

	return TRUE;
}



// convert surface coordinates to texture coordinates, based on
// the values in the texture entry.  probably should be
// integrated with getGeometryVolume() for its texture coordinate
// generation - but i'll leave that to someone more familiar
// with the implications.
LLVector2 LLFace::surfaceToTexture(LLVector2 surface_coord, const LLVector4a& position, const LLVector4a& normal)
{
	LLVector2 tc = surface_coord;
	
	const LLTextureEntry *tep = getTextureEntry();

	if (tep == NULL)
	{
		// can't do much without the texture entry
		return surface_coord;
	}

	//VECTORIZE THIS
	// see if we have a non-default mapping
    U8 texgen = getTextureEntry()->getTexGen();
	if (texgen != LLTextureEntry::TEX_GEN_DEFAULT)
	{
		LLVector4a& center = *(mDrawablep->getVOVolume()->getVolume()->getVolumeFace(mTEOffset).mCenter);
		
		LLVector4a volume_position;
		LLVector3 v_position(position.getF32ptr());

		volume_position.load3(mDrawablep->getVOVolume()->agentPositionToVolume(v_position).mV);
		
		if (!mDrawablep->getVOVolume()->isVolumeGlobal())
		{
			LLVector4a scale;
			scale.load3(mVObjp->getScale().mV);
			volume_position.mul(scale);
		}
		
		LLVector4a volume_normal;
		LLVector3 v_normal(normal.getF32ptr());
		volume_normal.load3(mDrawablep->getVOVolume()->agentDirectionToVolume(v_normal).mV);
		volume_normal.normalize3fast();
		
		if (texgen == LLTextureEntry::TEX_GEN_PLANAR)
		{
			planarProjection(tc, volume_normal, center, volume_position);
		}		
	}

	if (mTextureMatrix)	// if we have a texture matrix, use it
	{
		LLVector3 tc3(tc);
		tc3 = tc3 * *mTextureMatrix;
		tc = LLVector2(tc3);
	}
	
	else // otherwise use the texture entry parameters
	{
		xform(tc, cos(tep->getRotation()), sin(tep->getRotation()),
			  tep->mOffsetS, tep->mOffsetT, tep->mScaleS, tep->mScaleT);
	}

	
	return tc;
}

// Returns scale compared to default texgen, and face orientation as calculated
// by planarProjection(). This is needed to match planar texgen parameters.
void LLFace::getPlanarProjectedParams(LLQuaternion* face_rot, LLVector3* face_pos, F32* scale) const
{
	const LLMatrix4& vol_mat = getWorldMatrix();
	if( ! getViewerObject() )
	{
		LL_WARNS() << "No viewer object" << LL_ENDL;
		return;
	}
	if( ! getViewerObject()->getVolume() )
	{
		LL_WARNS() << "No volume" << LL_ENDL;
		return;
	}

	if( getViewerObject()->getVolume()->getNumVolumeFaces() <= mTEOffset )
	{
		LL_WARNS() << "No volume face" << (S32)mTEOffset << LL_ENDL;
		return;
	}

	const LLVolumeFace& vf = getViewerObject()->getVolume()->getVolumeFace(mTEOffset);

	if( !vf.mNormals )
	{
		LL_WARNS( ) << "Volume face without normal vector (object id: " << getViewerObject()->getID().asString() << ")" << LL_ENDL;
		return;
	}


	if( !vf.mTangents )
	{
		LL_WARNS() << "Volume face without tangent (object id: " << getViewerObject()->getID().asString() << ")" << LL_ENDL;
		return;
	}

	const LLVector4a& normal4a = vf.mNormals[0];
	const LLVector4a& tangent = vf.mTangents[0];

	LLVector4a binormal4a;
	binormal4a.setCross3(normal4a, tangent);
	binormal4a.mul(tangent.getF32ptr()[3]);

	LLVector2 projected_binormal;
	planarProjection(projected_binormal, normal4a, *vf.mCenter, binormal4a);
	projected_binormal -= LLVector2(0.5f, 0.5f); // this normally happens in xform()
	*scale = projected_binormal.length();
	// rotate binormal to match what planarProjection() thinks it is,
	// then find rotation from that:
	projected_binormal.normalize();
	F32 ang = acos(projected_binormal.mV[VY]);
	ang = (projected_binormal.mV[VX] < 0.f) ? -ang : ang;

	//VECTORIZE THIS
	LLVector3 binormal(binormal4a.getF32ptr());
	LLVector3 normal(normal4a.getF32ptr());
	binormal.rotVec(ang, normal);
	LLQuaternion local_rot( binormal % normal, binormal, normal );
	*face_rot = local_rot * vol_mat.quaternion();
	*face_pos = vol_mat.getTranslation();
}

// Returns the necessary texture transform to align this face's TE to align_to's TE
bool LLFace::calcAlignedPlanarTE(const LLFace* align_to,  LLVector2* res_st_offset, 
								 LLVector2* res_st_scale, F32* res_st_rot, LLRender::eTexIndex map) const
{
	if (!align_to)
	{
		return false;
	}
	const LLTextureEntry *orig_tep = align_to->getTextureEntry();
	if ((orig_tep->getTexGen() != LLTextureEntry::TEX_GEN_PLANAR) ||
		(getTextureEntry()->getTexGen() != LLTextureEntry::TEX_GEN_PLANAR))
	{
		return false;
	}

    F32 map_rot = 0.f, map_scaleS = 0.f, map_scaleT = 0.f, map_offsS = 0.f, map_offsT = 0.f;

    LLMaterial* mat = orig_tep->getMaterialParams();
    if (!mat && map != LLRender::DIFFUSE_MAP)
    {
        LL_WARNS_ONCE("llface") << "Face is set to use specular or normal map but has no material, defaulting to diffuse" << LL_ENDL;
        map = LLRender::DIFFUSE_MAP;
    }

    switch (map)
    {
    case LLRender::DIFFUSE_MAP:
        map_rot = orig_tep->getRotation();
        map_scaleS = orig_tep->mScaleS;
        map_scaleT = orig_tep->mScaleT;
        map_offsS = orig_tep->mOffsetS;
        map_offsT = orig_tep->mOffsetT;
        break;
    case LLRender::NORMAL_MAP:
        if (mat->getNormalID().isNull())
        {
            return false;
        }
        map_rot = mat->getNormalRotation();
        map_scaleS = mat->getNormalRepeatX();
        map_scaleT = mat->getNormalRepeatY();
        map_offsS = mat->getNormalOffsetX();
        map_offsT = mat->getNormalOffsetY();
        break;
    case LLRender::SPECULAR_MAP:
        if (mat->getSpecularID().isNull())
        {
            return false;
        }
        map_rot = mat->getSpecularRotation();
        map_scaleS = mat->getSpecularRepeatX();
        map_scaleT = mat->getSpecularRepeatY();
        map_offsS = mat->getSpecularOffsetX();
        map_offsT = mat->getSpecularOffsetY();
        break;
    default: /*make compiler happy*/
        break;
    }

	LLVector3 orig_pos, this_pos;
	LLQuaternion orig_face_rot, this_face_rot;
	F32 orig_proj_scale, this_proj_scale;
	align_to->getPlanarProjectedParams(&orig_face_rot, &orig_pos, &orig_proj_scale);
	getPlanarProjectedParams(&this_face_rot, &this_pos, &this_proj_scale);

	// The rotation of "this face's" texture:
	LLQuaternion orig_st_rot = LLQuaternion(map_rot, LLVector3::z_axis) * orig_face_rot;
	LLQuaternion this_st_rot = orig_st_rot * ~this_face_rot;
	F32 x_ang, y_ang, z_ang;
	this_st_rot.getEulerAngles(&x_ang, &y_ang, &z_ang);
	*res_st_rot = z_ang;

	// Offset and scale of "this face's" texture:
	LLVector3 centers_dist = (this_pos - orig_pos) * ~orig_st_rot;
	LLVector3 st_scale(map_scaleS, map_scaleT, 1.f);
	st_scale *= orig_proj_scale;
	centers_dist.scaleVec(st_scale);
	LLVector2 orig_st_offset(map_offsS, map_offsT);

	*res_st_offset = orig_st_offset + (LLVector2)centers_dist;
	res_st_offset->mV[VX] -= (S32)res_st_offset->mV[VX];
	res_st_offset->mV[VY] -= (S32)res_st_offset->mV[VY];

	st_scale /= this_proj_scale;
	*res_st_scale = (LLVector2)st_scale;
	return true;
}

void LLFace::updateRebuildFlags()
{
	if (mDrawablep->isState(LLDrawable::REBUILD_VOLUME))
	{ //this rebuild is zero overhead (direct consequence of some change that affects this face)
		mLastUpdateTime = gFrameTimeSeconds;
	}
	else
	{ //this rebuild is overhead (side effect of some change that does not affect this face)
		mLastMoveTime = gFrameTimeSeconds;
	}
}


bool LLFace::canRenderAsMask()
{
	if (LLPipeline::sNoAlpha)
	{
		return true;
	}

	const LLTextureEntry* te = getTextureEntry();
	if( !te || !getViewerObject() || !getTexture() )
	{
		return false;
	}

	// <FS:Beq> shortcircuit fully alpha faces
	if (getViewerObject()->isHUDAttachment()) { return false; }
	if (te->getAlpha() == 0.0f && (te->getGlow() == 0.f)) { LL_PROFILE_ZONE_NAMED("beqshortcircuit invisible"); return true; }
	// </FS:Beq>
	
	LLMaterial* mat = te->getMaterialParams();
	if (mat && mat->getDiffuseAlphaMode() == LLMaterial::DIFFUSE_ALPHA_MODE_BLEND)
	{
		return false;
	}
	
	if ((te->getColor().mV[3] == 1.0f) &&			// can't treat as mask if we have face alpha
		(te->getGlow() == 0.f) &&					// glowing masks are hard to implement - don't mask
		!getViewerObject()->isHUDAttachment() &&	// Fix from CoolVL: hud attachments are NOT maskable (else they would get affected by day light)
		getTexture()->getIsAlphaMask())				// texture actually qualifies for masking (lazily recalculated but expensive)
	{
		if (LLPipeline::sRenderDeferred)
		{
			// Fix from CoolVL: hud attachments are NOT maskable at all - see above
			if (/*!getViewerObject()->isHUDAttachment() &&*/ te->getFullbright())
			{ //fullbright objects are NOT subject to the deferred rendering pipe
				return LLPipeline::sAutoMaskAlphaNonDeferred;
			}
			else
			{
				return LLPipeline::sAutoMaskAlphaDeferred;
			}
		}
		else
		{
			return LLPipeline::sAutoMaskAlphaNonDeferred;
		}
	}

	return false;
}


//static 
void LLFace::cacheFaceInVRAM(const LLVolumeFace& vf)
{
    LL_PROFILE_ZONE_SCOPED;
	U32 mask = LLVertexBuffer::MAP_VERTEX | LLVertexBuffer::MAP_TEXCOORD0 |
				LLVertexBuffer::MAP_TANGENT | LLVertexBuffer::MAP_NORMAL;
	
	if (vf.mWeights)
	{
		mask |= LLVertexBuffer::MAP_WEIGHT4;
	}

	LLVertexBuffer* buff = new LLVertexBuffer(mask, GL_STATIC_DRAW_ARB);
	vf.mVertexBuffer = buff;

	buff->allocateBuffer(vf.mNumVertices, 0, true);

	LLStrider<LLVector4a> f_vert;
	LLStrider<LLVector4a> f_tangent;
	LLStrider<LLVector3> f_norm;
	LLStrider<LLVector2> f_tc;

	buff->getTangentStrider(f_tangent);
	buff->getVertexStrider(f_vert);
	buff->getNormalStrider(f_norm);
	buff->getTexCoord0Strider(f_tc);

	for (U32 i = 0; i < vf.mNumVertices; ++i)
	{
		*f_vert++ = vf.mPositions[i];
		*f_tangent++ = vf.mTangents[i];
		*f_tc++ = vf.mTexCoords[i];
		(*f_norm++).set(vf.mNormals[i].getF32ptr());
	}

	if (vf.mWeights)
	{
		// <FS:Ansariel> Vectorized Weight4Strider and ClothWeightStrider by Drake Arconis
		//LLStrider<LLVector4> f_wght;
		LLStrider<LLVector4a> f_wght;
		buff->getWeight4Strider(f_wght);
		for (U32 i = 0; i < vf.mNumVertices; ++i)
		{
			// <FS:Ansariel> Vectorized Weight4Strider and ClothWeightStrider by Drake Arconis
			//(*f_wght++).set(vf.mWeights[i].getF32ptr());
			(*f_wght++) = vf.mWeights[i];
		}
	}

	buff->flush();
}

//helper function for pushing primitives for transform shaders and cleaning up
//uninitialized data on the tail, plus tracking number of expected primitives
void push_for_transform(LLVertexBuffer* buff, U32 source_count, U32 dest_count)
{
	if (source_count > 0 && dest_count >= source_count) //protect against possible U32 wrapping
	{
		//push source primitives
		buff->drawArrays(LLRender::POINTS, 0, source_count);
		U32 tail = dest_count-source_count;
		for (U32 i = 0; i < tail; ++i)
		{ //copy last source primitive into each element in tail
			buff->drawArrays(LLRender::POINTS, source_count-1, 1);
		}
		gPipeline.mTransformFeedbackPrimitives += dest_count;
	}
}

BOOL LLFace::getGeometryVolume(const LLVolume& volume,
							   const S32 &f,
								const LLMatrix4& mat_vert_in, const LLMatrix3& mat_norm_in,
								const U16 &index_offset,
								bool force_rebuild)
{
    LL_PROFILE_ZONE_SCOPED;
	llassert(verify());

	if (volume.getNumVolumeFaces() <= f) {
        LL_WARNS() << "Attempt get volume face out of range! Total Faces: " << volume.getNumVolumeFaces() << " Attempt get access to: " << f << LL_ENDL;
		return FALSE;
	}

    bool rigged = isState(RIGGED);

    const LLVolumeFace &vf = volume.getVolumeFace(f);
	S32 num_vertices = (S32)vf.mNumVertices;
	S32 num_indices = (S32) vf.mNumIndices;
	
	if (gPipeline.hasRenderDebugMask(LLPipeline::RENDER_DEBUG_OCTREE))
	{
		updateRebuildFlags();
	}


	// <FS:ND> The volume face vf can have more indices/vertices than this face. All striders below are aquired with a size of this face, but then written with num_verices/num_indices values,
	// thus overflowing the buffer when vf holds more data.
	// We can either clamp num_* down like here, or aquire all striders not using the face size, but the size if vf (that is swapping out mGeomCount with num_vertices and mIndicesCout with num_indices
	// in all calls to nVertbuffer->get*Strider(...). Final solution is to just return FALSE and be done with it.
	// 
	// The correct poison of choice is debatable, either copying not all data of vf (clamping) or writing more data than this face claims to have (aquiring bigger striders). Returning will not display this face at all.
	//
	// clamping it is for now.

	num_vertices = llclamp( num_vertices, (S32)0, (S32)mGeomCount );
	num_indices = llclamp( num_indices, (S32)0, (S32)mIndicesCount );

	// </FS:ND>


	//don't use map range (generates many redundant unmap calls)
	bool map_range = false; //gGLManager.mHasMapBufferRange || gGLManager.mHasFlushBufferRange;

	if (mVertexBuffer.notNull())
	{
		if (num_indices + (S32) mIndicesIndex > mVertexBuffer->getNumIndices())
		{
			if (gDebugGL)
			{
				LL_WARNS()	<< "Index buffer overflow!" << LL_ENDL;
				LL_WARNS() << "Indices Count: " << mIndicesCount
						<< " VF Num Indices: " << num_indices
						<< " Indices Index: " << mIndicesIndex
						<< " VB Num Indices: " << mVertexBuffer->getNumIndices() << LL_ENDL;
				LL_WARNS()	<< " Face Index: " << f
						<< " Pool Type: " << mPoolType << LL_ENDL;
			}
			return FALSE;
		}

		if (num_vertices + mGeomIndex > mVertexBuffer->getNumVerts())
		{
			if (gDebugGL)
			{
				LL_WARNS() << "Vertex buffer overflow!" << LL_ENDL;
			}
			return FALSE;
		}
	}

	LLStrider<LLVector3> vert;
	LLStrider<LLVector2> tex_coords0;
	LLStrider<LLVector2> tex_coords1;
	LLStrider<LLVector2> tex_coords2;
	LLStrider<LLVector3> norm;
	LLStrider<LLColor4U> colors;
	LLStrider<LLVector3> tangent;
	LLStrider<U16> indicesp;
	// <FS:Ansariel> Vectorized Weight4Strider and ClothWeightStrider by Drake Arconis
	//LLStrider<LLVector4> wght;
	LLStrider<LLVector4a> wght;

	BOOL full_rebuild = force_rebuild || mDrawablep->isState(LLDrawable::REBUILD_VOLUME);
	
	BOOL global_volume = mDrawablep->getVOVolume()->isVolumeGlobal();
	LLVector3 scale;
	if (global_volume)
	{
		scale.setVec(1,1,1);
	}
	else
	{
		scale = mVObjp->getScale();
	}
	
	bool rebuild_pos = full_rebuild || mDrawablep->isState(LLDrawable::REBUILD_POSITION);
	bool rebuild_color = full_rebuild || mDrawablep->isState(LLDrawable::REBUILD_COLOR);
	bool rebuild_emissive = rebuild_color && mVertexBuffer->hasDataType(LLVertexBuffer::TYPE_EMISSIVE);
	bool rebuild_tcoord = full_rebuild || mDrawablep->isState(LLDrawable::REBUILD_TCOORD);
	bool rebuild_normal = rebuild_pos && mVertexBuffer->hasDataType(LLVertexBuffer::TYPE_NORMAL);
	bool rebuild_tangent = rebuild_pos && mVertexBuffer->hasDataType(LLVertexBuffer::TYPE_TANGENT);
	bool rebuild_weights = rebuild_pos && mVertexBuffer->hasDataType(LLVertexBuffer::TYPE_WEIGHT4);

	const LLTextureEntry *tep = mVObjp->getTE(f);
	const U8 bump_code = tep ? tep->getBumpmap() : 0;

	BOOL is_static = mDrawablep->isStatic();
	BOOL is_global = is_static;

	LLVector3 center_sum(0.f, 0.f, 0.f);
	
	if (is_global)
	{
		setState(GLOBAL);
	}
	else
	{
		clearState(GLOBAL);
	}

	// <FS:ND> Protection against faces w/o te set.
	// LLColor4U color = tep->getColor();
	LLColor4U color = (tep ? tep->getColor() : LLColor4());
	// </FS:ND>

	if (rebuild_color)
	{ //decide if shiny goes in alpha channel of color
		if (tep && 
			getPoolType() != LLDrawPool::POOL_ALPHA)  // <--- alpha channel MUST contain transparency, not shiny
	{
			LLMaterial* mat = tep->getMaterialParams().get();
						
			bool shiny_in_alpha = false;
			
			if (LLPipeline::sRenderDeferred)
			{ //store shiny in alpha if we don't have a specular map
				if  (!mat || mat->getSpecularID().isNull())
				{
					shiny_in_alpha = true;
				}
			}
			else
			{
				if (!mat || mat->getDiffuseAlphaMode() != LLMaterial::DIFFUSE_ALPHA_MODE_MASK)
				{
					shiny_in_alpha = true;
				}
			}

			if (shiny_in_alpha)
			{
				static const GLfloat SHININESS_TO_ALPHA[4] =
				{
					0.0000f,
					0.25f,
					0.5f,
					0.75f
				};
			
				llassert(tep->getShiny() <= 3);
				color.mV[3] = U8 (SHININESS_TO_ALPHA[tep->getShiny()] * 255);
			}
		}
	}

	// INDICES
	if (full_rebuild)
	{
        LL_PROFILE_ZONE_NAMED("getGeometryVolume - indices");
		mVertexBuffer->getIndexStrider(indicesp, mIndicesIndex, mIndicesCount, map_range);

		volatile __m128i* dst = (__m128i*) indicesp.get();
		__m128i* src = (__m128i*) vf.mIndices;
		__m128i offset = _mm_set1_epi16(index_offset);

		S32 end = num_indices/8;
		
		for (S32 i = 0; i < end; i++)
		{
			__m128i res = _mm_add_epi16(src[i], offset);
			_mm_storeu_si128((__m128i*) dst++, res);
		}

		{
            LL_PROFILE_ZONE_NAMED("getGeometryVolume - indices tail");
			U16* idx = (U16*) dst;

			for (S32 i = end*8; i < num_indices; ++i)
			{
				*idx++ = vf.mIndices[i]+index_offset;
			}
		}

		if (map_range)
		{
			mVertexBuffer->flush();
		}
	}
	
<<<<<<< HEAD
	LLMatrix4a mat_normal;
	mat_normal.loadu(mat_norm_in);
	// <FS:Beq> FIX incorrect transformation
	LLMatrix4a mat_tan; 
	mat_tan.loadu(mat_vert_in);	
	// </FS:Beq>
	
=======
>>>>>>> 28f9fb06
	F32 r = 0, os = 0, ot = 0, ms = 0, mt = 0, cos_ang = 0, sin_ang = 0;
	bool do_xform = false;
	if (rebuild_tcoord)
	{
		if (tep)
		{
			r  = tep->getRotation();
			os = tep->mOffsetS;
			ot = tep->mOffsetT;
			ms = tep->mScaleS;
			mt = tep->mScaleT;
			cos_ang = cos(r);
			sin_ang = sin(r);

			if (cos_ang != 1.f || 
				sin_ang != 0.f ||
				os != 0.f ||
				ot != 0.f ||
				ms != 1.f ||
				mt != 1.f)
			{
				do_xform = true;
			}
			else
			{
				do_xform = false;
			}	
		}
		else
		{
			do_xform = false;
		}
	}
	
    const LLMeshSkinInfo* skin = nullptr;
    LLMatrix4a mat_vert;
    LLMatrix4a mat_normal;

    // prepare mat_vert
    if (rebuild_pos)
    {
        if (rigged)
        { //override with bind shape matrix if rigged
            skin = mSkinInfo;
            mat_vert = skin->mBindShapeMatrix;
        }
        else
        {
            mat_vert.loadu(mat_vert_in);
        }
    }

    if (rebuild_normal || rebuild_tangent)
    { //override mat_normal with inverse of skin->mBindShapeMatrix
        LL_PROFILE_ZONE_NAMED("getGeometryVolume - norm mat override");
        if (rigged)
        {
            if (skin == nullptr)
            {
                skin = mSkinInfo;
            }

            //TODO -- cache this (check profile marker above)?
            glh::matrix4f m((F32*) skin->mBindShapeMatrix.getF32ptr());
            m = m.inverse().transpose();
            mat_normal.loadu(m.m);
        }
        else
        {
            mat_normal.loadu(mat_norm_in);
        }
    }

	static LLCachedControl<bool> use_transform_feedback(gSavedSettings, "RenderUseTransformFeedback", false);

#ifdef GL_TRANSFORM_FEEDBACK_BUFFER
	if (use_transform_feedback &&
		mVertexBuffer->getUsage() == GL_DYNAMIC_COPY_ARB &&
		gTransformPositionProgram.mProgramObject && //transform shaders are loaded
		mVertexBuffer->useVBOs() && //target buffer is in VRAM
		!rebuild_weights && //TODO: add support for weights
		!volume.isUnique()) //source volume is NOT flexi
	{ //use transform feedback to pack vertex buffer
		//gGLDebugLoggingEnabled = TRUE;

        LL_PROFILE_ZONE_NAMED("getGeometryVolume - transform feedback");
		LLGLEnable discard(GL_RASTERIZER_DISCARD);
		LLVertexBuffer* buff = (LLVertexBuffer*) vf.mVertexBuffer.get();

		if (vf.mVertexBuffer.isNull() || buff->getNumVerts() != vf.mNumVertices)
		{
			mVObjp->getVolume()->genTangents(f);
			LLFace::cacheFaceInVRAM(vf);
			buff = (LLVertexBuffer*) vf.mVertexBuffer.get();
		}		

		LLGLSLShader* cur_shader = LLGLSLShader::sCurBoundShaderPtr;
		
		gGL.pushMatrix();
		gGL.loadMatrix((GLfloat*) mat_vert_in.mMatrix);

		if (rebuild_pos)
		{
            LL_PROFILE_ZONE_NAMED("getGeometryVolume - tf position");
			gTransformPositionProgram.bind();

			mVertexBuffer->bindForFeedback(0, LLVertexBuffer::TYPE_VERTEX, mGeomIndex, mGeomCount);

			U8 index = mTextureIndex < FACE_DO_NOT_BATCH_TEXTURES ? mTextureIndex : 0;

			S32 val = 0;
			U8* vp = (U8*) &val;
			vp[0] = index;
			vp[1] = 0;
			vp[2] = 0;
			vp[3] = 0;
			
			gTransformPositionProgram.uniform1i(sTextureIndexIn, val);
			glBeginTransformFeedback(GL_POINTS);
			buff->setBuffer(LLVertexBuffer::MAP_VERTEX);

			push_for_transform(buff, vf.mNumVertices, mGeomCount);

			glEndTransformFeedback();
		}

		if (rebuild_color)
		{
            LL_PROFILE_ZONE_NAMED("getGeometryVolume - tf color");
			gTransformColorProgram.bind();
			
			mVertexBuffer->bindForFeedback(0, LLVertexBuffer::TYPE_COLOR, mGeomIndex, mGeomCount);

			S32 val = *((S32*) color.mV);

			gTransformColorProgram.uniform1i(sColorIn, val);
			glBeginTransformFeedback(GL_POINTS);
			buff->setBuffer(LLVertexBuffer::MAP_VERTEX);
			push_for_transform(buff, vf.mNumVertices, mGeomCount);
			glEndTransformFeedback();
		}

		if (rebuild_emissive)
		{
            LL_PROFILE_ZONE_NAMED("getGeometryVolume - tf emissive");
			gTransformColorProgram.bind();
			
			mVertexBuffer->bindForFeedback(0, LLVertexBuffer::TYPE_EMISSIVE, mGeomIndex, mGeomCount);

			U8 glow = (U8) llclamp((S32) (getTextureEntry()->getGlow()*255), 0, 255);

			S32 glow32 = glow |
						 (glow << 8) |
						 (glow << 16) |
						 (glow << 24);

			gTransformColorProgram.uniform1i(sColorIn, glow32);
			glBeginTransformFeedback(GL_POINTS);
			buff->setBuffer(LLVertexBuffer::MAP_VERTEX);
			push_for_transform(buff, vf.mNumVertices, mGeomCount);
			glEndTransformFeedback();
		}

		if (rebuild_normal)
		{
            LL_PROFILE_ZONE_NAMED("getGeometryVolume - tf normal");
			gTransformNormalProgram.bind();
			
			mVertexBuffer->bindForFeedback(0, LLVertexBuffer::TYPE_NORMAL, mGeomIndex, mGeomCount);
						
			glBeginTransformFeedback(GL_POINTS);
			buff->setBuffer(LLVertexBuffer::MAP_NORMAL);
			push_for_transform(buff, vf.mNumVertices, mGeomCount);
			glEndTransformFeedback();
		}

		if (rebuild_tangent)
		{
            LL_PROFILE_ZONE_NAMED("getGeometryVolume - tf tangent");
			gTransformTangentProgram.bind();
			
			mVertexBuffer->bindForFeedback(0, LLVertexBuffer::TYPE_TANGENT, mGeomIndex, mGeomCount);
						
			glBeginTransformFeedback(GL_POINTS);
			buff->setBuffer(LLVertexBuffer::MAP_TANGENT);
			push_for_transform(buff, vf.mNumVertices, mGeomCount);
			glEndTransformFeedback();
		}

		if (rebuild_tcoord)
		{
            LL_PROFILE_ZONE_NAMED("getGeometryVolume - tf tcoord");
			gTransformTexCoordProgram.bind();
			
			mVertexBuffer->bindForFeedback(0, LLVertexBuffer::TYPE_TEXCOORD0, mGeomIndex, mGeomCount);
						
			glBeginTransformFeedback(GL_POINTS);
			buff->setBuffer(LLVertexBuffer::MAP_TEXCOORD0);
			push_for_transform(buff, vf.mNumVertices, mGeomCount);
			glEndTransformFeedback();

			bool do_bump = bump_code && mVertexBuffer->hasDataType(LLVertexBuffer::TYPE_TEXCOORD1);

			if (do_bump)
			{
				mVertexBuffer->bindForFeedback(0, LLVertexBuffer::TYPE_TEXCOORD1, mGeomIndex, mGeomCount);
				glBeginTransformFeedback(GL_POINTS);
				buff->setBuffer(LLVertexBuffer::MAP_TEXCOORD0);
				push_for_transform(buff, vf.mNumVertices, mGeomCount);
				glEndTransformFeedback();
			}				
		}

		glBindBufferARB(GL_TRANSFORM_FEEDBACK_BUFFER, 0);
		gGL.popMatrix();

		if (cur_shader)
		{
			cur_shader->bind();
		}
	}
	else
#endif
	{
		//if it's not fullbright and has no normals, bake sunlight based on face normal
		//bool bake_sunlight = !getTextureEntry()->getFullbright() &&
		//  !mVertexBuffer->hasDataType(LLVertexBuffer::TYPE_NORMAL);

		if (rebuild_tcoord)
		{
            LL_PROFILE_ZONE_NAMED("getGeometryVolume - tcoord");
									
			//bump setup
			LLVector4a binormal_dir( -sin_ang, cos_ang, 0.f );
			LLVector4a bump_s_primary_light_ray(0.f, 0.f, 0.f);
			LLVector4a bump_t_primary_light_ray(0.f, 0.f, 0.f);

			LLQuaternion bump_quat;
			if (mDrawablep->isActive())
			{
				bump_quat = LLQuaternion(mDrawablep->getRenderMatrix());
			}
		
			if (bump_code)
			{
				mVObjp->getVolume()->genTangents(f);
				F32 offset_multiple; 
				switch( bump_code )
				{
					case BE_NO_BUMP:
					offset_multiple = 0.f;
					break;
					case BE_BRIGHTNESS:
					case BE_DARKNESS:
					if( mTexture[LLRender::DIFFUSE_MAP].notNull() && mTexture[LLRender::DIFFUSE_MAP]->hasGLTexture())
					{
						// Offset by approximately one texel
						S32 cur_discard = mTexture[LLRender::DIFFUSE_MAP]->getDiscardLevel();
						S32 max_size = llmax( mTexture[LLRender::DIFFUSE_MAP]->getWidth(), mTexture[LLRender::DIFFUSE_MAP]->getHeight() );
						max_size <<= cur_discard;
						const F32 ARTIFICIAL_OFFSET = 2.f;
						offset_multiple = ARTIFICIAL_OFFSET / (F32)max_size;
					}
					else
					{
						offset_multiple = 1.f/256;
					}
					break;

					default:  // Standard bumpmap textures.  Assumed to be 256x256
					offset_multiple = 1.f / 256;
					break;
				}

				F32 s_scale = 1.f;
				F32 t_scale = 1.f;
				if( tep )
				{
					tep->getScale( &s_scale, &t_scale );
				}
				// Use the nudged south when coming from above sun angle, such
				// that emboss mapping always shows up on the upward faces of cubes when 
				// it's noon (since a lot of builders build with the sun forced to noon).
				LLVector3   sun_ray  = gSky.mVOSkyp->mBumpSunDir;
				LLVector3   moon_ray = gSky.mVOSkyp->getMoon().getDirection();
				LLVector3& primary_light_ray = (sun_ray.mV[VZ] > 0) ? sun_ray : moon_ray;

				bump_s_primary_light_ray.load3((offset_multiple * s_scale * primary_light_ray).mV);
				bump_t_primary_light_ray.load3((offset_multiple * t_scale * primary_light_ray).mV);
			}

			// <FS:ND> FIRE-14261 Guard against null textures
			// U8 texgen = getTextureEntry()->getTexGen();
			U8 texgen = getTextureEntry() ? getTextureEntry()->getTexGen() : LLTextureEntry::TEX_GEN_DEFAULT;
			// </FS:ND>
			
			if (rebuild_tcoord && texgen != LLTextureEntry::TEX_GEN_DEFAULT)
			{ //planar texgen needs binormals
				mVObjp->getVolume()->genTangents(f);
			}

			U8 tex_mode = 0;
	
			bool tex_anim = false;

				LLVOVolume* vobj = (LLVOVolume*) (LLViewerObject*) mVObjp;	
				tex_mode = vobj->mTexAnimMode;

			if (vobj->mTextureAnimp)
			{ //texture animation is in play, override specular and normal map tex coords with diffuse texcoords
				tex_anim = true;
			}

			if (isState(TEXTURE_ANIM))
			{
				if (!tex_mode)
				{
					clearState(TEXTURE_ANIM);
				}
				else
				{
					os = ot = 0.f;
					r = 0.f;
					cos_ang = 1.f;
					sin_ang = 0.f;
					ms = mt = 1.f;

					do_xform = false;
				}

				if (getVirtualSize() >= MIN_TEX_ANIM_SIZE) // || isState(LLFace::RIGGED))
				{ //don't override texture transform during tc bake
					tex_mode = 0;
				}
			}

			LLVector4a scalea;
			scalea.load3(scale.mV);

			// <FS:ND> Protection against faces w/o te set.
			// LLMaterial* mat = tep->getMaterialParams().get();
			LLMaterial* mat = tep ? tep->getMaterialParams().get() : 0;
			// </FS:ND>

			bool do_bump = bump_code && mVertexBuffer->hasDataType(LLVertexBuffer::TYPE_TEXCOORD1);

			if (mat && !do_bump)
			{
				do_bump  = mVertexBuffer->hasDataType(LLVertexBuffer::TYPE_TEXCOORD1)
					     || mVertexBuffer->hasDataType(LLVertexBuffer::TYPE_TEXCOORD2);
			}
			
			bool do_tex_mat = tex_mode && mTextureMatrix;

			if (!do_bump)
			{ //not bump mapped, might be able to do a cheap update
				mVertexBuffer->getTexCoord0Strider(tex_coords0, mGeomIndex, mGeomCount);

				if (texgen != LLTextureEntry::TEX_GEN_PLANAR)
				{
                    LL_PROFILE_ZONE_NAMED("getGeometryVolume - texgen");
					if (!do_tex_mat)
					{
						if (!do_xform)
						{
                            LL_PROFILE_ZONE_NAMED("ggv - texgen 1");

							// <FS:ND> Don't round up, or there's high risk to write past buffer

							// S32 tc_size = (num_vertices*2*sizeof(F32)+0xF) & ~0xF;
							S32 tc_size = (num_vertices*2*sizeof(F32));

							// </FS:ND>

							LLVector4a::memcpyNonAliased16((F32*) tex_coords0.get(), (F32*) vf.mTexCoords, tc_size);
						}
						else
						{
                            LL_PROFILE_ZONE_NAMED("ggv - texgen 2");
							F32* dst = (F32*) tex_coords0.get();
							LLVector4a* src = (LLVector4a*) vf.mTexCoords;

							LLVector4a trans;
							trans.splat(-0.5f);

							LLVector4a rot0;
							rot0.set(cos_ang, -sin_ang, cos_ang, -sin_ang);

							LLVector4a rot1;
							rot1.set(sin_ang, cos_ang, sin_ang, cos_ang);

							LLVector4a scale;
							scale.set(ms, mt, ms, mt);

							LLVector4a offset;
							offset.set(os+0.5f, ot+0.5f, os+0.5f, ot+0.5f);

							LLVector4Logical mask;
							mask.clear();
							mask.setElement<2>();
							mask.setElement<3>();

							U32 count = num_vertices/2 + num_vertices%2;

							for (S32 i = 0; i < count; i++)
							{	
								LLVector4a res = *src++;
								xform4a(res, trans, mask, rot0, rot1, offset, scale);
								res.store4a(dst);
								dst += 4;
							}
						}
					}
					else
					{ //do tex mat, no texgen, no bump
						for (S32 i = 0; i < num_vertices; i++)
						{	
							LLVector2 tc(vf.mTexCoords[i]);
							
							LLVector3 tmp(tc.mV[0], tc.mV[1], 0.f);
							tmp = tmp * *mTextureMatrix;
							tc.mV[0] = tmp.mV[0];
							tc.mV[1] = tmp.mV[1];
							*tex_coords0++ = tc;	
						}
					}
				}
				else
				{ //no bump, tex gen planar
                    LL_PROFILE_ZONE_NAMED("getGeometryVolume - texgen planar");
					if (do_tex_mat)
					{
						for (S32 i = 0; i < num_vertices; i++)
						{	
							LLVector2 tc(vf.mTexCoords[i]);
							LLVector4a& norm = vf.mNormals[i];
							LLVector4a& center = *(vf.mCenter);
							LLVector4a vec = vf.mPositions[i];	
							vec.mul(scalea);
							planarProjection(tc, norm, center, vec);
						
							LLVector3 tmp(tc.mV[0], tc.mV[1], 0.f);
							tmp = tmp * *mTextureMatrix;
							tc.mV[0] = tmp.mV[0];
							tc.mV[1] = tmp.mV[1];
				
							*tex_coords0++ = tc;	
						}
					}
					else
					{
						for (S32 i = 0; i < num_vertices; i++)
						{	
							LLVector2 tc(vf.mTexCoords[i]);
							LLVector4a& norm = vf.mNormals[i];
							LLVector4a& center = *(vf.mCenter);
							LLVector4a vec = vf.mPositions[i];	
							vec.mul(scalea);
							planarProjection(tc, norm, center, vec);
						
							xform(tc, cos_ang, sin_ang, os, ot, ms, mt);

							*tex_coords0++ = tc;	
						}
					}
				}

				if (map_range)
				{
					mVertexBuffer->flush();
				}
			}
			else
			{ //bump mapped or has material, just do the whole expensive loop
                LL_PROFILE_ZONE_NAMED("getGeometryVolume - texgen default");

				std::vector<LLVector2> bump_tc;
		
				if (mat && !mat->getNormalID().isNull())
				{ //writing out normal and specular texture coordinates, not bump offsets
					do_bump = false;
				}

				LLStrider<LLVector2> dst;

				for (U32 ch = 0; ch < 3; ++ch)
				{
					switch (ch)
					{
						case 0: 
							mVertexBuffer->getTexCoord0Strider(dst, mGeomIndex, mGeomCount, map_range); 
							break;
						case 1:
							if (mVertexBuffer->hasDataType(LLVertexBuffer::TYPE_TEXCOORD1))
							{
								mVertexBuffer->getTexCoord1Strider(dst, mGeomIndex, mGeomCount, map_range);
								if (mat && !tex_anim)
								{
									r  = mat->getNormalRotation();
									mat->getNormalOffset(os, ot);
									mat->getNormalRepeat(ms, mt);

									cos_ang = cos(r);
									sin_ang = sin(r);

								}
							}
							else
							{
								continue;
							}
							break;
						case 2:
							if (mVertexBuffer->hasDataType(LLVertexBuffer::TYPE_TEXCOORD2))
							{
								mVertexBuffer->getTexCoord2Strider(dst, mGeomIndex, mGeomCount, map_range);
								if (mat && !tex_anim)
								{
									r  = mat->getSpecularRotation();
									mat->getSpecularOffset(os, ot);
									mat->getSpecularRepeat(ms, mt);

									cos_ang = cos(r);
									sin_ang = sin(r);
								}
							}
							else
							{
								continue;
							}
							break;
					}
					

				for (S32 i = 0; i < num_vertices; i++)
				{	
					LLVector2 tc(vf.mTexCoords[i]);
			
					LLVector4a& norm = vf.mNormals[i];
				
					LLVector4a& center = *(vf.mCenter);
		   
					if (texgen != LLTextureEntry::TEX_GEN_DEFAULT)
					{
						LLVector4a vec = vf.mPositions[i];
				
						vec.mul(scalea);

							if (texgen == LLTextureEntry::TEX_GEN_PLANAR)
						{
								planarProjection(tc, norm, center, vec);
						}		
					}

					if (tex_mode && mTextureMatrix)
					{
						LLVector3 tmp(tc.mV[0], tc.mV[1], 0.f);
						tmp = tmp * *mTextureMatrix;
						tc.mV[0] = tmp.mV[0];
						tc.mV[1] = tmp.mV[1];
					}
					else
					{
						xform(tc, cos_ang, sin_ang, os, ot, ms, mt);
					}

						*dst++ = tc;
					if (do_bump)
					{
						bump_tc.push_back(tc);
					}
				}
				}

				if (map_range)
				{
					mVertexBuffer->flush();
				}

				if (!mat && do_bump)
				{
					mVertexBuffer->getTexCoord1Strider(tex_coords1, mGeomIndex, mGeomCount, map_range);
		
					for (S32 i = 0; i < num_vertices; i++)
					{
						LLVector4a tangent = vf.mTangents[i];

						LLVector4a binorm;
						binorm.setCross3(vf.mNormals[i], tangent);
						binorm.mul(tangent.getF32ptr()[3]);

						LLMatrix4a tangent_to_object;
						tangent_to_object.setRows(tangent, binorm, vf.mNormals[i]);
						LLVector4a t;
						tangent_to_object.rotate(binormal_dir, t);
						LLVector4a binormal;
						// <FS:Beq> FIX incorrect transformation
						// mat_normal.rotate(t, binormal);
						mat_tan.rotate(t, binormal);
						// </FS:Beq>
						//VECTORIZE THIS
						if (mDrawablep->isActive())
						{
							LLVector3 t;
							t.set(binormal.getF32ptr());
							t *= bump_quat;
							binormal.load3(t.mV);
						}

						binormal.normalize3fast();

						LLVector2 tc = bump_tc[i];
						tc += LLVector2( bump_s_primary_light_ray.dot3(tangent).getF32(), bump_t_primary_light_ray.dot3(binormal).getF32() );
					
						*tex_coords1++ = tc;
					}

					if (map_range)
					{
						mVertexBuffer->flush();
					}
				}
			}
		}

		if (rebuild_pos)
		{
			LLVector4a* src = vf.mPositions;
			
			//_mm_prefetch((char*)src, _MM_HINT_T0);

			LLVector4a* end = src+num_vertices;
			//LLVector4a* end_64 = end-4;

			llassert(num_vertices > 0);
		
			mVertexBuffer->getVertexStrider(vert, mGeomIndex, mGeomCount, map_range);
			
			
			F32* dst = (F32*) vert.get();
			F32* end_f32 = dst+mGeomCount*4;

			//_mm_prefetch((char*)dst, _MM_HINT_NTA);
			//_mm_prefetch((char*)src, _MM_HINT_NTA);
				
			//_mm_prefetch((char*)dst, _MM_HINT_NTA);


			LLVector4a res0; //,res1,res2,res3;

			LLVector4a texIdx;

			S32 index = mTextureIndex < FACE_DO_NOT_BATCH_TEXTURES ? mTextureIndex : 0;

			F32 val = 0.f;
			S32* vp = (S32*) &val;
			*vp = index;
			
			llassert(index <= LLGLSLShader::sIndexedTextureChannels-1);

			LLVector4Logical mask;
			mask.clear();
			mask.setElement<3>();
		
			texIdx.set(0,0,0,val);

			LLVector4a tmp;

			
			while (src < end)
			{	
				mat_vert.affineTransform(*src++, res0);
				tmp.setSelectWithMask(mask, texIdx, res0);
				tmp.store4a((F32*) dst);
				dst += 4;
			}
			
			while (dst < end_f32)
			{
				res0.store4a((F32*) dst);
				dst += 4;
			}

			if (map_range)
			{
				mVertexBuffer->flush();
			}
		}

		if (rebuild_normal)
		{
<<<<<<< HEAD
			//LL_RECORD_BLOCK_TIME(FTM_FACE_GEOM_NORMAL);
=======
            LL_PROFILE_ZONE_NAMED("getGeometryVolume - normal");

>>>>>>> 28f9fb06
			mVertexBuffer->getNormalStrider(norm, mGeomIndex, mGeomCount, map_range);
			F32* normals = (F32*) norm.get();
			LLVector4a* src = vf.mNormals;
			LLVector4a* end = src+num_vertices;
			
			while (src < end)
			{	
				LLVector4a normal;
				mat_normal.rotate(*src++, normal);
				normal.store4a(normals);
				normals += 4;
			}

			if (map_range)
			{
				mVertexBuffer->flush();
			}
		}
		
		if (rebuild_tangent)
		{
            LL_PROFILE_ZONE_NAMED("getGeometryVolume - tangent");
			mVertexBuffer->getTangentStrider(tangent, mGeomIndex, mGeomCount, map_range);
			F32* tangents = (F32*) tangent.get();
			
			mVObjp->getVolume()->genTangents(f);
			
			LLVector4Logical mask;
			mask.clear();
			mask.setElement<3>();

			LLVector4a* src = vf.mTangents;
			LLVector4a* end = vf.mTangents+num_vertices;

			while (src < end)
			{
				LLVector4a tangent_out;
				// <FS:Beq> FIX incorrect transformation
				// mat_normal.rotate(*src, tangent_out);
				mat_tan.rotate(*src, tangent_out);
				// </FS:Beq>
				tangent_out.normalize3fast();
				tangent_out.setSelectWithMask(mask, *src, tangent_out);
				tangent_out.store4a(tangents);
				
				src++;
				tangents += 4;
			}

			if (map_range)
			{
				mVertexBuffer->flush();
			}
		}
	
		if (rebuild_weights && vf.mWeights)
		{
            LL_PROFILE_ZONE_NAMED("getGeometryVolume - weight");
			mVertexBuffer->getWeight4Strider(wght, mGeomIndex, mGeomCount, map_range);
			// <FS:Ansariel> Vectorized Weight4Strider and ClothWeightStrider by Drake Arconis
			//F32* weights = (F32*) wght.get();
			//LLVector4a::memcpyNonAliased16(weights, (F32*) vf.mWeights, num_vertices*4*sizeof(F32));
			for (S32 i = 0; i < num_vertices; ++i)
			{
				*(wght++) = vf.mWeights[i];
			}
			// </FS:Ansariel>
			if (map_range)
			{
				mVertexBuffer->flush();
			}
		}

		if (rebuild_color && mVertexBuffer->hasDataType(LLVertexBuffer::TYPE_COLOR) )
		{
            LL_PROFILE_ZONE_NAMED("getGeometryVolume - color");
			mVertexBuffer->getColorStrider(colors, mGeomIndex, mGeomCount, map_range);

			LLVector4a src;

			U32 vec[4];
			vec[0] = vec[1] = vec[2] = vec[3] = color.asRGBA();
		
			src.loadua((F32*) vec);

			F32* dst = (F32*) colors.get();
			S32 num_vecs = num_vertices/4;
			if (num_vertices%4 > 0)
			{
				++num_vecs;
			}

			for (S32 i = 0; i < num_vecs; i++)
			{	
				src.store4a(dst);
				dst += 4;
			}

			if (map_range)
			{
				mVertexBuffer->flush();
			}
		}

		if (rebuild_emissive)
		{
            LL_PROFILE_ZONE_NAMED("getGeometryVolume - emissive");
			LLStrider<LLColor4U> emissive;
			mVertexBuffer->getEmissiveStrider(emissive, mGeomIndex, mGeomCount, map_range);

			U8 glow = (U8) llclamp((S32) (getTextureEntry()->getGlow()*255), 0, 255);

			LLVector4a src;

		
			LLColor4U glow4u = LLColor4U(0,0,0,glow);

			U32 glow32 = glow4u.asRGBA();

			U32 vec[4];
			vec[0] = vec[1] = vec[2] = vec[3] = glow32;
		
			src.loadua((F32*) vec);

			F32* dst = (F32*) emissive.get();
			S32 num_vecs = num_vertices/4;
			if (num_vertices%4 > 0)
			{
				++num_vecs;
			}

			for (S32 i = 0; i < num_vecs; i++)
			{	
				src.store4a(dst);
				dst += 4;
			}

			if (map_range)
			{
				mVertexBuffer->flush();
			}
		}
	}

	if (rebuild_tcoord)
	{
		mTexExtents[0].setVec(0,0);
		mTexExtents[1].setVec(1,1);
		xform(mTexExtents[0], cos_ang, sin_ang, os, ot, ms, mt);
		xform(mTexExtents[1], cos_ang, sin_ang, os, ot, ms, mt);
		
		F32 es = vf.mTexCoordExtents[1].mV[0] - vf.mTexCoordExtents[0].mV[0] ;
		F32 et = vf.mTexCoordExtents[1].mV[1] - vf.mTexCoordExtents[0].mV[1] ;
		mTexExtents[0][0] *= es ;
		mTexExtents[1][0] *= es ;
		mTexExtents[0][1] *= et ;
		mTexExtents[1][1] *= et ;
	}


	return TRUE;
}

//check if the face has a media
BOOL LLFace::hasMedia() const 
{
	if(mHasMedia)
	{
		return TRUE ;
	}
	if(mTexture[LLRender::DIFFUSE_MAP].notNull()) 
	{
		return mTexture[LLRender::DIFFUSE_MAP]->hasParcelMedia() ;  //if has a parcel media
	}

	return FALSE ; //no media.
}

const F32 LEAST_IMPORTANCE = 0.05f ;
const F32 LEAST_IMPORTANCE_FOR_LARGE_IMAGE = 0.3f ;

void LLFace::resetVirtualSize()
{
	setVirtualSize(0.f);
	mImportanceToCamera = 0.f;
}

F32 LLFace::getTextureVirtualSize()
{
	F32 radius;
	F32 cos_angle_to_view_dir;	
	BOOL in_frustum = calcPixelArea(cos_angle_to_view_dir, radius);

	if (mPixelArea < F_ALMOST_ZERO || !in_frustum)
	{
		setVirtualSize(0.f) ;
		return 0.f;
	}

	//get area of circle in texture space
	LLVector2 tdim = mTexExtents[1] - mTexExtents[0];
	F32 texel_area = (tdim * 0.5f).lengthSquared()*3.14159f;
	if (texel_area <= 0)
	{
		// Probably animated, use default
		texel_area = 1.f;
	}

	F32 face_area;
	if (mVObjp->isSculpted() && texel_area > 1.f)
	{
		//sculpts can break assumptions about texel area
		face_area = mPixelArea;
	}
	else
	{
		//apply texel area to face area to get accurate ratio
		//face_area /= llclamp(texel_area, 1.f/64.f, 16.f);
		face_area =  mPixelArea / llclamp(texel_area, 0.015625f, 128.f);
	}

	face_area = LLFace::adjustPixelArea(mImportanceToCamera, face_area) ;
	if(face_area > LLViewerTexture::sMinLargeImageSize) //if is large image, shrink face_area by considering the partial overlapping.
	{
		if(mImportanceToCamera > LEAST_IMPORTANCE_FOR_LARGE_IMAGE && mTexture[LLRender::DIFFUSE_MAP].notNull() && mTexture[LLRender::DIFFUSE_MAP]->isLargeImage())
		{		
			face_area *= adjustPartialOverlapPixelArea(cos_angle_to_view_dir, radius );
		}	
	}

	setVirtualSize(face_area) ;

	return face_area;
}

BOOL LLFace::calcPixelArea(F32& cos_angle_to_view_dir, F32& radius)
{
	LL_PROFILE_ZONE_SCOPED

	//VECTORIZE THIS
	//get area of circle around face
	LLVector4a center;
	center.load3(getPositionAgent().mV);
	LLVector4a size;
	size.setSub(mExtents[1], mExtents[0]);
	size.mul(0.5f);

	LLViewerCamera* camera = LLViewerCamera::getInstance();

	F32 size_squared = size.dot3(size).getF32();
	LLVector4a lookAt;
	LLVector4a t;
	t.load3(camera->getOrigin().mV);
	lookAt.setSub(center, t);
	
	F32 dist = lookAt.getLength3().getF32();
	dist = llmax(dist-size.getLength3().getF32(), 0.001f);
	//ramp down distance for nearby objects
	if (dist < 16.f)
	{
		dist /= 16.f;
		dist *= dist;
		dist *= 16.f;
	}

	lookAt.normalize3fast() ;	

	//get area of circle around node
	F32 app_angle = atanf((F32) sqrt(size_squared) / dist);
	radius = app_angle*LLDrawable::sCurPixelAngle;
	mPixelArea = radius*radius * 3.14159f;
	LLVector4a x_axis;
	x_axis.load3(camera->getXAxis().mV);
	cos_angle_to_view_dir = lookAt.dot3(x_axis).getF32();

	//if has media, check if the face is out of the view frustum.	
	if(hasMedia())
	{
		if(!camera->AABBInFrustum(center, size)) 
		{
			mImportanceToCamera = 0.f ;
			return false ;
		}
		if(cos_angle_to_view_dir > camera->getCosHalfFov()) //the center is within the view frustum
		{
			cos_angle_to_view_dir = 1.0f ;
		}
		else
		{		
			LLVector4a d;
			d.setSub(lookAt, x_axis);

			if(dist * dist * d.dot3(d) < size_squared)
			{
				cos_angle_to_view_dir = 1.0f ;
			}
		}
	}

	if(dist < mBoundingSphereRadius) //camera is very close
	{
		cos_angle_to_view_dir = 1.0f ;
		mImportanceToCamera = 1.0f ;
	}
	else
	{		
		mImportanceToCamera = LLFace::calcImportanceToCamera(cos_angle_to_view_dir, dist) ;
	}

	return true ;
}

//the projection of the face partially overlaps with the screen
F32 LLFace::adjustPartialOverlapPixelArea(F32 cos_angle_to_view_dir, F32 radius )
{
	F32 screen_radius = (F32)llmax(gViewerWindow->getWindowWidthRaw(), gViewerWindow->getWindowHeightRaw()) ;
	F32 center_angle = acosf(cos_angle_to_view_dir) ;
	F32 d = center_angle * LLDrawable::sCurPixelAngle ;

	if(d + radius > screen_radius + 5.f)
	{
		//----------------------------------------------
		//calculate the intersection area of two circles
		//F32 radius_square = radius * radius ;
		//F32 d_square = d * d ;
		//F32 screen_radius_square = screen_radius * screen_radius ;
		//face_area = 
		//	radius_square * acosf((d_square + radius_square - screen_radius_square)/(2 * d * radius)) +
		//	screen_radius_square * acosf((d_square + screen_radius_square - radius_square)/(2 * d * screen_radius)) -
		//	0.5f * sqrtf((-d + radius + screen_radius) * (d + radius - screen_radius) * (d - radius + screen_radius) * (d + radius + screen_radius)) ;			
		//----------------------------------------------

		//the above calculation is too expensive
		//the below is a good estimation: bounding box of the bounding sphere:
		F32 alpha = 0.5f * (radius + screen_radius - d) / radius ;
		alpha = llclamp(alpha, 0.f, 1.f) ;
		return alpha * alpha ;
	}
	return 1.0f ;
}

const S8 FACE_IMPORTANCE_LEVEL = 4 ;
const F32 FACE_IMPORTANCE_TO_CAMERA_OVER_DISTANCE[FACE_IMPORTANCE_LEVEL][2] = //{distance, importance_weight}
	{{16.1f, 1.0f}, {32.1f, 0.5f}, {48.1f, 0.2f}, {96.1f, 0.05f} } ;
const F32 FACE_IMPORTANCE_TO_CAMERA_OVER_ANGLE[FACE_IMPORTANCE_LEVEL][2] =    //{cos(angle), importance_weight}
	{{0.985f /*cos(10 degrees)*/, 1.0f}, {0.94f /*cos(20 degrees)*/, 0.8f}, {0.866f /*cos(30 degrees)*/, 0.64f}, {0.0f, 0.36f}} ;

//static 
F32 LLFace::calcImportanceToCamera(F32 cos_angle_to_view_dir, F32 dist)
{
	F32 importance = 0.f ;
	
	if(cos_angle_to_view_dir > LLViewerCamera::getInstance()->getCosHalfFov() && 
		dist < FACE_IMPORTANCE_TO_CAMERA_OVER_DISTANCE[FACE_IMPORTANCE_LEVEL - 1][0]) 
	{
		LLViewerCamera* camera = LLViewerCamera::getInstance();
		F32 camera_moving_speed = camera->getAverageSpeed() ;
		F32 camera_angular_speed = camera->getAverageAngularSpeed();

		if(camera_moving_speed > 10.0f || camera_angular_speed > 1.0f)
		{
			//if camera moves or rotates too fast, ignore the importance factor
			return 0.f ;
		}
		
		S32 i = 0 ;
		for(i = 0; i < FACE_IMPORTANCE_LEVEL && dist > FACE_IMPORTANCE_TO_CAMERA_OVER_DISTANCE[i][0]; ++i);
		i = llmin(i, FACE_IMPORTANCE_LEVEL - 1) ;
		F32 dist_factor = FACE_IMPORTANCE_TO_CAMERA_OVER_DISTANCE[i][1] ;
		
		for(i = 0; i < FACE_IMPORTANCE_LEVEL && cos_angle_to_view_dir < FACE_IMPORTANCE_TO_CAMERA_OVER_ANGLE[i][0] ; ++i) ;
		i = llmin(i, FACE_IMPORTANCE_LEVEL - 1) ;
		importance = dist_factor * FACE_IMPORTANCE_TO_CAMERA_OVER_ANGLE[i][1] ;
	}

	return importance ;
}

//static 
F32 LLFace::adjustPixelArea(F32 importance, F32 pixel_area)
{
	if(pixel_area > LLViewerTexture::sMaxSmallImageSize)
	{
		if(importance < LEAST_IMPORTANCE) //if the face is not important, do not load hi-res.
		{
			static const F32 MAX_LEAST_IMPORTANCE_IMAGE_SIZE = 128.0f * 128.0f ;
			pixel_area = llmin(pixel_area * 0.5f, MAX_LEAST_IMPORTANCE_IMAGE_SIZE) ;
		}
		else if(pixel_area > LLViewerTexture::sMinLargeImageSize) //if is large image, shrink face_area by considering the partial overlapping.
		{
			if(importance < LEAST_IMPORTANCE_FOR_LARGE_IMAGE)//if the face is not important, do not load hi-res.
			{
				pixel_area = LLViewerTexture::sMinLargeImageSize ;
			}				
		}
	}

	return pixel_area ;
}

BOOL LLFace::verify(const U32* indices_array) const
{
	BOOL ok = TRUE;

	if( mVertexBuffer.isNull() )
	{ //no vertex buffer, face is implicitly valid
		return TRUE;
	}
	
	// First, check whether the face data fits within the pool's range.
	if ((mGeomIndex + mGeomCount) > mVertexBuffer->getNumVerts())
	{
		ok = FALSE;
		LL_INFOS() << "Face references invalid vertices!" << LL_ENDL;
	}

	S32 indices_count = (S32)getIndicesCount();
	
	if (!indices_count)
	{
		return TRUE;
	}
	
	if (indices_count > LL_MAX_INDICES_COUNT)
	{
		ok = FALSE;
		LL_INFOS() << "Face has bogus indices count" << LL_ENDL;
	}
	
	if (mIndicesIndex + mIndicesCount > mVertexBuffer->getNumIndices())
	{
		ok = FALSE;
		LL_INFOS() << "Face references invalid indices!" << LL_ENDL;
	}

#if 0
	S32 geom_start = getGeomStart();
	S32 geom_count = mGeomCount;

	const U32 *indicesp = indices_array ? indices_array + mIndicesIndex : getRawIndices();

	for (S32 i = 0; i < indices_count; i++)
	{
		S32 delta = indicesp[i] - geom_start;
		if (0 > delta)
		{
			LL_WARNS() << "Face index too low!" << LL_ENDL;
			LL_INFOS() << "i:" << i << " Index:" << indicesp[i] << " GStart: " << geom_start << LL_ENDL;
			ok = FALSE;
		}
		else if (delta >= geom_count)
		{
			LL_WARNS() << "Face index too high!" << LL_ENDL;
			LL_INFOS() << "i:" << i << " Index:" << indicesp[i] << " GEnd: " << geom_start + geom_count << LL_ENDL;
			ok = FALSE;
		}
	}
#endif

	if (!ok)
	{
		printDebugInfo();
	}
	return ok;
}


void LLFace::setViewerObject(LLViewerObject* objp)
{
	mVObjp = objp;
}

const LLColor4& LLFace::getRenderColor() const
{
	if (isState(USE_FACE_COLOR))
	{
		  return mFaceColor; // Face Color
	}
	else
	{
		const LLTextureEntry* tep = getTextureEntry();
		return (tep ? tep->getColor() : LLColor4::white);
	}
}
	
void LLFace::renderSetColor() const
{
	if (!LLFacePool::LLOverrideFaceColor::sOverrideFaceColor)
	{
		const LLColor4* color = &(getRenderColor());
		
		gGL.diffuseColor4fv(color->mV);
	}
}

S32 LLFace::pushVertices(const U16* index_array) const
{
	if (mIndicesCount)
	{
		U32 render_type = LLRender::TRIANGLES;
		if (mDrawInfo)
		{
			render_type = mDrawInfo->mDrawMode;
		}
		mVertexBuffer->drawRange(render_type, mGeomIndex, mGeomIndex+mGeomCount-1, mIndicesCount, mIndicesIndex);
		gPipeline.addTrianglesDrawn(mIndicesCount, render_type);
	}

	return mIndicesCount;
}

const LLMatrix4& LLFace::getRenderMatrix() const
{
	return mDrawablep->getRenderMatrix();
}

S32 LLFace::renderElements(const U16 *index_array) const
{
	LL_PROFILE_ZONE_SCOPED

	S32 ret = 0;
	
	if (isState(GLOBAL))
	{	
		ret = pushVertices(index_array);
	}
	else
	{
		gGL.pushMatrix();
		gGL.multMatrix((float*)getRenderMatrix().mMatrix);
		ret = pushVertices(index_array);
		gGL.popMatrix();
	}
	
	return ret;
}

S32 LLFace::renderIndexed()
{
	LL_PROFILE_ZONE_SCOPED

	if(mDrawablep == NULL || mDrawPoolp == NULL)
	{
		return 0;
	}
	
	return renderIndexed(mDrawPoolp->getVertexDataMask());
}

S32 LLFace::renderIndexed(U32 mask)
{
	LL_PROFILE_ZONE_SCOPED

	if (mVertexBuffer.isNull())
	{
		return 0;
	}

	mVertexBuffer->setBuffer(mask);
	U16* index_array = (U16*) mVertexBuffer->getIndicesPointer();
	return renderElements(index_array);
}

//============================================================================
// From llface.inl

S32 LLFace::getColors(LLStrider<LLColor4U> &colors)
{
	if (!mGeomCount)
	{
		return -1;
	}
	
	// llassert(mGeomIndex >= 0);
	mVertexBuffer->getColorStrider(colors, mGeomIndex, mGeomCount);
	return mGeomIndex;
}

S32	LLFace::getIndices(LLStrider<U16> &indicesp)
{
	mVertexBuffer->getIndexStrider(indicesp, mIndicesIndex, mIndicesCount);
	llassert(indicesp[0] != indicesp[1]);
	return mIndicesIndex;
}

LLVector3 LLFace::getPositionAgent() const
{
	if (mDrawablep->isStatic())
	{
		return mCenterAgent;
	}
	else
	{
		return mCenterLocal * getRenderMatrix();
	}
}

LLViewerTexture* LLFace::getTexture(U32 ch) const
{
	llassert(ch < LLRender::NUM_TEXTURE_CHANNELS);

// [SL:KB] - Patch: Render-TextureToggle (Catznip-4.0)
	// Check whether the diffuse texture needs to be obscured or restored
	if (mShowDiffTexture != LLPipeline::sRenderTextures)
		setDefaultTexture(LLRender::DIFFUSE_MAP, !LLPipeline::sRenderTextures);
// [/SL:KB]

	return mTexture[ch] ;
}

// [SL:KB] - Patch: Render-TextureToggle (Catznip-4.0)
bool LLFace::isDefaultTexture(U32 nChannel) const
{
	// NOTE: mShowDiffTexture gets flipped before the clear (good) but also before the restore (bad) and hence can't
	//       be used to tell whether we're usurping a texture channel for our own use
	return (LLRender::DIFFUSE_MAP == nChannel) ? mOrigDiffTexture.notNull() : false;
}

void LLFace::setDefaultTexture(U32 nChannel, bool fShowDefault) const
{
	bool fUpdated = false;
	if ( (LLRender::DIFFUSE_MAP == nChannel) && (mVObjp) && (!mVObjp->isDead()) && ((LL_PCODE_VOLUME == mVObjp->getPCode()) || (LLViewerObject::LL_VO_PART_GROUP == mVObjp->getPCode())) )
	{
		if ( ((mShowDiffTexture) && (fShowDefault)) ||
		     ((!mShowDiffTexture) && (fShowDefault) && (mOrigDiffTexture.notNull()) && (mTexture[nChannel]) && (mTexture[nChannel]->getID() != LLViewerFetchedTexture::sDefaultDiffuseImagep->getID())) )
		{
			if (mOrigDiffTexture.notNull())
				mShowDiffTexture = true;				// Swap out the default texture
			else
				mOrigDiffTexture = mTexture[nChannel];	// Cache the original texture

			if ( (!gRlvHandler.hasBehaviour(RLV_BHVR_SETCAM_TEXTURES)) || (!mVObjp->isAttachment()) )
			{
				if (LL_PCODE_VOLUME == mVObjp->getPCode())
					const_cast<LLFace*>(this)->switchTexture(nChannel, LLViewerFetchedTexture::sDefaultDiffuseImagep);
				else
					const_cast<LLFace*>(this)->setTexture(nChannel, LLViewerFetchedTexture::sDefaultDiffuseImagep);
			}
			mShowDiffTexture = false; fUpdated = true;
		}
		else if ( (!mShowDiffTexture) && (!fShowDefault) && (mOrigDiffTexture.notNull()) )
		{
			mShowDiffTexture = true;
			if (LL_PCODE_VOLUME == mVObjp->getPCode())
				const_cast<LLFace*>(this)->switchTexture(nChannel, mOrigDiffTexture);
			else
				const_cast<LLFace*>(this)->setTexture(nChannel, mOrigDiffTexture);
			mOrigDiffTexture = nullptr; fUpdated = true;
		}

		if ((fUpdated) && (mDrawablep))
		{
			gPipeline.markTextured(mDrawablep);
			mDrawablep->updateTexture();
		}
	}

	// Always flip the flag even if we didn't obscure so we don't keep wasting cycles with negative checks
	mShowDiffTexture = !fShowDefault;
}
// [/SL:KB]

void LLFace::setVertexBuffer(LLVertexBuffer* buffer)
{
	if (buffer)
	{
		LLSculptIDSize::instance().inc(mDrawablep, buffer->getSize() + buffer->getIndicesSize());
	}

	if (mVertexBuffer)
	{
		LLSculptIDSize::instance().dec(mDrawablep);
	}

	mVertexBuffer = buffer;
	llassert(verify());
}

void LLFace::clearVertexBuffer()
{
	if (mVertexBuffer)
	{
		LLSculptIDSize::instance().dec(mDrawablep);
	}

	mVertexBuffer = NULL;
}

S32 LLFace::getRiggedIndex(U32 type) const
{
	if (mRiggedIndex.empty())
	{
		return -1;
	}

	llassert(type < mRiggedIndex.size());

	return mRiggedIndex[type];
}

U64 LLFace::getSkinHash()
{
    return mSkinInfo ? mSkinInfo->mHash : 0;
}<|MERGE_RESOLUTION|>--- conflicted
+++ resolved
@@ -56,14 +56,11 @@
 #include "llviewertexture.h"
 #include "llvoavatar.h"
 #include "llsculptidsize.h"
-<<<<<<< HEAD
+#include "llmeshrepository.h"
 // [RLVa:KB] - Checked: RLVa-2.0.0
 #include "rlvhandler.h"
 // [/RLVa:KB]
 #include "fsperfstats.h" // <FS:Beq> performance stats support
-=======
-#include "llmeshrepository.h"
->>>>>>> 28f9fb06
 
 #if LL_LINUX
 // Work-around spurious used before init warning on Vector4a
@@ -1564,16 +1561,6 @@
 		}
 	}
 	
-<<<<<<< HEAD
-	LLMatrix4a mat_normal;
-	mat_normal.loadu(mat_norm_in);
-	// <FS:Beq> FIX incorrect transformation
-	LLMatrix4a mat_tan; 
-	mat_tan.loadu(mat_vert_in);	
-	// </FS:Beq>
-	
-=======
->>>>>>> 28f9fb06
 	F32 r = 0, os = 0, ot = 0, ms = 0, mt = 0, cos_ang = 0, sin_ang = 0;
 	bool do_xform = false;
 	if (rebuild_tcoord)
@@ -2170,10 +2157,8 @@
 						LLVector4a t;
 						tangent_to_object.rotate(binormal_dir, t);
 						LLVector4a binormal;
-						// <FS:Beq> FIX incorrect transformation
-						// mat_normal.rotate(t, binormal);
-						mat_tan.rotate(t, binormal);
-						// </FS:Beq>
+						mat_normal.rotate(t, binormal);
+						
 						//VECTORIZE THIS
 						if (mDrawablep->isActive())
 						{
@@ -2265,12 +2250,8 @@
 
 		if (rebuild_normal)
 		{
-<<<<<<< HEAD
-			//LL_RECORD_BLOCK_TIME(FTM_FACE_GEOM_NORMAL);
-=======
             LL_PROFILE_ZONE_NAMED("getGeometryVolume - normal");
 
->>>>>>> 28f9fb06
 			mVertexBuffer->getNormalStrider(norm, mGeomIndex, mGeomCount, map_range);
 			F32* normals = (F32*) norm.get();
 			LLVector4a* src = vf.mNormals;
@@ -2308,10 +2289,7 @@
 			while (src < end)
 			{
 				LLVector4a tangent_out;
-				// <FS:Beq> FIX incorrect transformation
-				// mat_normal.rotate(*src, tangent_out);
-				mat_tan.rotate(*src, tangent_out);
-				// </FS:Beq>
+				mat_normal.rotate(*src, tangent_out);
 				tangent_out.normalize3fast();
 				tangent_out.setSelectWithMask(mask, *src, tangent_out);
 				tangent_out.store4a(tangents);
