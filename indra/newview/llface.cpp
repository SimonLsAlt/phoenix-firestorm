--- conflicted
+++ resolved
@@ -853,49 +853,11 @@
 		}
 
 		const LLVolumeFace &face = volume.getVolumeFace(f);
-<<<<<<< HEAD
-		min = face.mExtents[0];
-		max = face.mExtents[1];
-
-        LL_DEBUGS("RiggedBox") << "updating extents for face " << f << " starting extents " << mExtents[0] << ", " << mExtents[1] << LL_ENDL;
-        LL_DEBUGS("RiggedBox") << "updating extents for face " << f << " starting vf extents " << face.mExtents[0] << ", " << face.mExtents[1] << " num verts " << face.mNumVertices << LL_ENDL;
-
-// <FS:AW>		
-// 		llassert(less_than_max_mag(min));
-// 		llassert(less_than_max_mag(max));
-// </FS:AW>
-
-		//min, max are in volume space, convert to drawable render space
-
-		//get 8 corners of bounding box
-		LLVector4Logical mask[6];
-
-		for (U32 i = 0; i < 6; ++i)
-		{
-			mask[i].clear();
-		}
-
-		mask[0].setElement<2>(); //001
-		mask[1].setElement<1>(); //010
-		mask[2].setElement<1>(); //011
-		mask[2].setElement<2>();
-		mask[3].setElement<0>(); //100
-		mask[4].setElement<0>(); //101
-		mask[4].setElement<2>();
-		mask[5].setElement<0>(); //110
-		mask[5].setElement<1>();
-
-		LLVector4a v[8];
-
-		v[6] = min;
-		v[7] = max;
-=======
 		
         LL_DEBUGS("RiggedBox") << "updating extents for face " << f 
                                << " starting extents " << mExtents[0] << ", " << mExtents[1] 
                                << " starting vf extents " << face.mExtents[0] << ", " << face.mExtents[1] 
                                << " num verts " << face.mNumVertices << LL_ENDL;
->>>>>>> f8b9af02
 
         // MAINT-8264 - stray vertices, especially in low LODs, cause bounding box errors.
 		if (face.mNumVertices < 3) 
@@ -905,27 +867,6 @@
             return FALSE;
         }
         
-<<<<<<< HEAD
-		for (U32 i = 0; i < 6; ++i)
-		{
-			v[i].setSelectWithMask(mask[i], min, max);
-		}
-
-		LLVector4a tv[8];
-
-        LL_DEBUGS("RiggedBox") << "updating extents for face " << f << " mat is " << mat_vert << LL_ENDL;
-
-		//transform bounding box into drawable space
-		for (U32 i = 0; i < 8; ++i)
-		{
-			mat_vert.affineTransform(v[i], tv[i]);
-            LL_DEBUGS("RiggedBox") << "updating extents for face " << f << " i " << i << " v and tv " << v[i] << ", " << tv[i] << LL_ENDL;
-		}
-	
-		//find bounding box
-		LLVector4a& newMin = mExtents[0];
-		LLVector4a& newMax = mExtents[1];
-=======
 		//VECTORIZE THIS
 		LLMatrix4a mat_vert;
 		mat_vert.loadu(mat_vert_in);
@@ -933,34 +874,16 @@
 
 		llassert(less_than_max_mag(face.mExtents[0]));
 		llassert(less_than_max_mag(face.mExtents[1]));
->>>>>>> f8b9af02
 
 		matMulBoundBox(mat_vert, face.mExtents, mExtents);
 
-<<<<<<< HEAD
-		for (U32 i = 1; i < 8; ++i)
-		{
-			newMin.setMin(newMin, tv[i]);
-			newMax.setMax(newMax, tv[i]);
-		}
-        LL_DEBUGS("RiggedBox") << "updating extents for face " << f << " bbox gave extents " << mExtents[0] << ", " << mExtents[1] << LL_ENDL;
-=======
         LL_DEBUGS("RiggedBox") << "updated extents for face " << f 
                                << " bbox gave extents " << mExtents[0] << ", " << mExtents[1] << LL_ENDL;
->>>>>>> f8b9af02
 
 		if (!mDrawablep->isActive())
 		{	// Shift position for region
 			LLVector4a offset;
 			offset.load3(mDrawablep->getRegion()->getOriginAgent().mV);
-<<<<<<< HEAD
-			newMin.add(offset);
-			newMax.add(offset);
-            LL_DEBUGS("RiggedBox") << "updating extents for face " << f << " not active, added offset " << offset << LL_ENDL;
-		}
-
-        LL_DEBUGS("RiggedBox") << "updated extents for face " << f << " to " << mExtents[0] << ", " << mExtents[1] << LL_ENDL;
-=======
 			mExtents[0].add(offset);
 			mExtents[1].add(offset);
             LL_DEBUGS("RiggedBox") << "updating extents for face " << f 
@@ -969,7 +892,6 @@
 
         LL_DEBUGS("RiggedBox") << "updated extents for face " << f 
                                << " to " << mExtents[0] << ", " << mExtents[1] << LL_ENDL;
->>>>>>> f8b9af02
 		LLVector4a t;
 		t.setAdd(mExtents[0],mExtents[1]);
 		t.mul(0.5f);
@@ -1183,7 +1105,7 @@
 	{
 		return false;
 	}
-
+	
 	LLMaterial* mat = te->getMaterialParams();
 	if (mat && mat->getDiffuseAlphaMode() == LLMaterial::DIFFUSE_ALPHA_MODE_BLEND)
 	{
