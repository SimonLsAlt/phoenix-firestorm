--- conflicted
+++ resolved
@@ -171,16 +171,12 @@
 	mImportanceToCamera = 0.f ;
 	mBoundingSphereRadius = 0.0f ;
 
-<<<<<<< HEAD
-	mHasMedia = FALSE ;
+	mHasMedia = false ;
+	mIsMediaAllowed = true;
 
 // [SL:KB] - Patch: Render-TextureToggle (Catznip-4.0)
 	mShowDiffTexture = true;
 // [/SL:KB]
-=======
-	mHasMedia = false ;
-	mIsMediaAllowed = true;
->>>>>>> 5d3ddffd
 }
 
 void LLFace::destroy()
