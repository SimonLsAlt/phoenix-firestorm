--- conflicted
+++ resolved
@@ -194,15 +194,7 @@
 	params.functor.function(boost::bind(&LLFloaterLinkReplace::onStartClickedResponse, this, _1, _2));
 	if (source_item && source_item->isWearableType() && source_item->getWearableType() <= LLWearableType::WT_EYES)
 	{
-<<<<<<< HEAD
-		LLViewerInventoryItem* target_item = gInventory.getItem(mTargetUUID);
-		// <FS:Beq> FIRE-17695 - option to bulk delete links.
-		//if (target_item)
-		if (target_item || mDeleteOnly)
-		// </FS:Beq>
-=======
 		if(target_item && target_item->isWearableType() && source_item->getWearableType() == target_item->getWearableType())
->>>>>>> 469cdfd2
 		{
 			LLNotifications::instance().forceResponse(params, 0);
 		}
@@ -238,7 +230,10 @@
 		if (mRemainingInventoryItems.size() > 0)
 		{
 			LLViewerInventoryItem* target_item = gInventory.getItem(mTargetUUID);
-			if (target_item)
+			// <FS:Beq> FIRE-17695 - option to bulk delete links.
+			//if (target_item)
+			if (target_item || mDeleteOnly)
+			// </FS:Beq>
 			{
 				mRemainingItems = (U32)mRemainingInventoryItems.size();
 
