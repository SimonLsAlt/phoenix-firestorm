--- conflicted
+++ resolved
@@ -1,339 +1,329 @@
-/**
- * @file llnotificationofferhandler.cpp
- * @brief Provides set of utility methods for notifications processing.
- *
- * $LicenseInfo:firstyear=2000&license=viewerlgpl$
- * Second Life Viewer Source Code
- * Copyright (C) 2010, Linden Research, Inc.
- *
- * This library is free software; you can redistribute it and/or
- * modify it under the terms of the GNU Lesser General Public
- * License as published by the Free Software Foundation;
- * version 2.1 of the License only.
- *
- * This library is distributed in the hope that it will be useful,
- * but WITHOUT ANY WARRANTY; without even the implied warranty of
- * MERCHANTABILITY or FITNESS FOR A PARTICULAR PURPOSE.  See the GNU
- * Lesser General Public License for more details.
- *
- * You should have received a copy of the GNU Lesser General Public
- * License along with this library; if not, write to the Free Software
- * Foundation, Inc., 51 Franklin Street, Fifth Floor, Boston, MA  02110-1301  USA
- *
- * Linden Research, Inc., 945 Battery Street, San Francisco, CA  94111  USA
- * $/LicenseInfo$
- */
-
-
-#include "llviewerprecompiledheaders.h" // must be first include
-
-#include "llavatarnamecache.h"
-
-#include "llfloaterreg.h"
-#include "llnotifications.h"
-#include "llurlaction.h"
-
-#include "llagent.h"
-#include "llfloaterimsession.h"
-#include "llimview.h"
-#include "llfloaterimnearbychat.h"
-#include "llnotificationhandler.h"
-
-using namespace LLNotificationsUI;
-
-LLNotificationHandler::LLNotificationHandler(const std::string& name, const std::string& notification_type, const std::string& parentName)
-:   LLNotificationChannel(name, parentName, LLNotificationFilters::filterBy<std::string>(&LLNotification::getType, notification_type))
-{}
-
-LLSystemNotificationHandler::LLSystemNotificationHandler(const std::string& name, const std::string& notification_type)
-    : LLNotificationHandler(name, notification_type, "System")
-{}
-
-LLCommunicationNotificationHandler::LLCommunicationNotificationHandler(const std::string& name, const std::string& notification_type)
-    : LLNotificationHandler(name, notification_type, "Communication")
-{}
-
-// static
-bool LLHandlerUtil::isIMFloaterOpened(const LLNotificationPtr& notification)
-{
-    bool res = false;
-
-<<<<<<< HEAD
-	LLUUID from_id = notification->getPayload()["from_id"];
-	LLUUID session_id = LLIMMgr::computeSessionID(IM_NOTHING_SPECIAL, from_id);
-	if (LLFloaterIMSession* im_floater = LLFloaterReg::findTypedInstance<LLFloaterIMSession>("impanel", session_id))
-	{
-		res = im_floater->getVisible();
-	}
-=======
-    LLUUID from_id = notification->getPayload()["from_id"];
-    LLUUID session_id = LLIMMgr::computeSessionID(IM_NOTHING_SPECIAL, from_id);
-    LLFloaterIMSession* im_floater = LLFloaterReg::findTypedInstance<LLFloaterIMSession>("impanel", session_id);
-
-    if (im_floater != NULL)
-    {
-        res = im_floater->getVisible() == TRUE;
-    }
->>>>>>> e1623bb2
-
-    return res;
-}
-
-// static
-void LLHandlerUtil::logToIM(const EInstantMessage& session_type,
-        const std::string& session_name, const std::string& from_name,
-        const std::string& message, const LLUUID& session_owner_id,
-        const LLUUID& from_id)
-{
-    std::string from = from_name;
-    if (from_name.empty())
-    {
-        from = SYSTEM_FROM;
-    }
-
-    LLUUID session_id = LLIMMgr::computeSessionID(session_type,
-            session_owner_id);
-    LLIMModel::LLIMSession* session = LLIMModel::instance().findIMSession(
-            session_id);
-    if (session == NULL)
-    {
-        // replace interactive system message marker with correct from string value
-        if (INTERACTIVE_SYSTEM_FROM == from_name)
-        {
-            from = SYSTEM_FROM;
-        }
-
-        // Build a new format username or firstname_lastname for legacy names
-        // to use it for a history log filename.
-        std::string user_name = LLCacheName::buildUsername(session_name);
-        LLIMModel::instance().logToFile(user_name, from, from_id, message);
-    }
-    else
-    {
-        S32 unread = session->mNumUnread;
-        S32 participant_unread = session->mParticipantUnreadMessageCount;
-        LLIMModel::instance().addMessageSilently(session_id, from, from_id,
-                message);
-        // we shouldn't increment counters when logging, so restore them
-        session->mNumUnread = unread;
-        session->mParticipantUnreadMessageCount = participant_unread;
-
-        // update IM floater messages
-        updateIMFLoaterMesages(session_id);
-    }
-}
-
-void log_name_callback(const LLAvatarName& av_name, const std::string& from_name,
-                       const std::string& message, const LLUUID& from_id)
-
-{
-    LLHandlerUtil::logToIM(IM_NOTHING_SPECIAL, av_name.getUserName(), from_name, message,
-                    from_id, LLUUID());
-}
-
-// static
-void LLHandlerUtil::logToIMP2P(const LLUUID& from_id, const std::string& message, bool to_file_only)
-{
-    if (!gCacheName)
-    {
-        return;
-    }
-
-    if (from_id.isNull())
-    {
-        // Normal behavior for system generated messages, don't spam.
-        // LL_WARNS() << " from_id for notification " << notification->getName() << " is null " << LL_ENDL;
-        return;
-    }
-
-    if(to_file_only)
-    {
-        LLAvatarNameCache::get(from_id, boost::bind(&log_name_callback, _2, "", message, LLUUID()));
-    }
-    else
-    {
-        LLAvatarNameCache::get(from_id, boost::bind(&log_name_callback, _2, INTERACTIVE_SYSTEM_FROM, message, from_id));
-    }
-}
-
-// static
-void LLHandlerUtil::logToIMP2P(const LLNotificationPtr& notification, bool to_file_only)
-{
-    LLUUID from_id = notification->getPayload()["from_id"];
-    logToIMP2P(from_id, notification->getMessage(), to_file_only);
-}
-
-// static
-void LLHandlerUtil::logGroupNoticeToIMGroup(
-        const LLNotificationPtr& notification)
-{
-
-    const LLSD& payload = notification->getPayload();
-    LLGroupData groupData;
-    if (!gAgent.getGroupData(payload["group_id"].asUUID(), groupData))
-    {
-        LL_WARNS()
-                        << "Group notice for unknown group: "
-                                << payload["group_id"].asUUID() << LL_ENDL;
-        return;
-    }
-
-    const std::string group_name = groupData.mName;
-    const std::string sender_name = payload["sender_name"].asString();
-
-    LLUUID sender_id;
-    if (payload.has("sender_id"))
-    {
-        sender_id = payload["sender_id"].asUUID();
-    }
-
-    if (sender_id.notNull())
-    {
-        // Legacy support and fallback method
-        // if we can't retrieve sender id from group notice system message, try to lookup it from cache
-        sender_id = LLAvatarNameCache::getInstance()->findIdByName(sender_name);
-    }
-
-    logToIM(IM_SESSION_GROUP_START, group_name, sender_name, payload["message"],
-            payload["group_id"], sender_id);
-}
-
-// static
-void LLHandlerUtil::logToNearbyChat(const LLNotificationPtr& notification, EChatSourceType type)
-{
-    LLFloaterIMNearbyChat* nearby_chat = LLFloaterReg::findTypedInstance<LLFloaterIMNearbyChat>("nearby_chat");
-    if (nearby_chat)
-    {
-        LLChat chat_msg(notification->getMessage());
-        chat_msg.mSourceType = type;
-        chat_msg.mFromName = SYSTEM_FROM;
-        chat_msg.mFromID = LLUUID::null;
-        nearby_chat->addMessage(chat_msg);
-    }
-}
-
-// static
-LLUUID LLHandlerUtil::spawnIMSession(const std::string& name, const LLUUID& from_id)
-{
-    LLUUID session_id = LLIMMgr::computeSessionID(IM_NOTHING_SPECIAL, from_id);
-
-    LLIMModel::LLIMSession* session = LLIMModel::instance().findIMSession(
-            session_id);
-    if (session == NULL)
-    {
-        session_id = LLIMMgr::instance().addSession(name, IM_NOTHING_SPECIAL, from_id);
-    }
-
-    return session_id;
-}
-
-// static
-std::string LLHandlerUtil::getSubstitutionName(const LLNotificationPtr& notification)
-{
-    std::string res = notification->getSubstitutions().has("NAME")
-        ? notification->getSubstitutions()["NAME"]
-        : notification->getSubstitutions()["[NAME]"];
-    if (res.empty())
-    {
-        LLUUID from_id = notification->getPayload()["FROM_ID"];
-
-        //*TODO all keys everywhere should be made of the same case, there is a mix of keys in lower and upper cases
-        if (from_id.isNull())
-        {
-            from_id = notification->getPayload()["from_id"];
-        }
-        LLAvatarName av_name;
-        if(LLAvatarNameCache::get(from_id, &av_name))
-        {
-            res = av_name.getUserName();
-        }
-        else
-        {
-            res = "";
-        }
-    }
-    return res;
-}
-
-// static
-std::string LLHandlerUtil::getSubstitutionOriginalName(const LLNotificationPtr& notification)
-{
-    if(notification->getSubstitutions().has("ORIGINAL_NAME"))
-    {
-        std::string name = notification->getSubstitutions()["ORIGINAL_NAME"];
-        if(!name.empty())
-        {
-            return name;
-        }
-    }
-    return LLHandlerUtil::getSubstitutionName(notification);
-}
-
-// static
-void LLHandlerUtil::addNotifPanelToIM(const LLNotificationPtr& notification)
-{
-    const std::string name = LLHandlerUtil::getSubstitutionName(notification);
-    LLUUID from_id = notification->getPayload()["from_id"];
-
-    LLUUID session_id = spawnIMSession(name, from_id);
-    // add offer to session
-    LLIMModel::LLIMSession * session = LLIMModel::getInstance()->findIMSession(
-            session_id);
-    llassert_always(session != NULL);
-
-    LLSD offer;
-    offer["notification_id"] = notification->getID();
-    offer["from"] = SYSTEM_FROM;
-    offer["time"] = LLLogChat::timestamp2LogString(0, false);   // Use current time
-    offer["index"] = (LLSD::Integer)session->mMsgs.size();
-    session->mMsgs.push_front(offer);
-
-
-    // update IM floater and counters
-    LLSD arg;
-    arg["session_id"] = session_id;
-    arg["num_unread"] = ++(session->mNumUnread);
-    arg["participant_unread"] = ++(session->mParticipantUnreadMessageCount);
-    LLIMModel::getInstance()->mNewMsgSignal(arg);
-}
-
-// static
-void LLHandlerUtil::updateIMFLoaterMesages(const LLUUID& session_id)
-{
-    LLFloaterIMSession* im_floater = LLFloaterIMSession::findInstance(session_id);
-    if (im_floater != NULL && im_floater->getVisible())
-    {
-        im_floater->updateMessages();
-    }
-}
-
-// static
-void LLHandlerUtil::updateVisibleIMFLoaterMesages(const LLNotificationPtr& notification)
-{
-    const std::string name = LLHandlerUtil::getSubstitutionName(notification);
-    LLUUID from_id = notification->getPayload()["from_id"];
-    LLUUID session_id = spawnIMSession(name, from_id);
-
-    updateIMFLoaterMesages(session_id);
-}
-
-// static
-void LLHandlerUtil::decIMMesageCounter(const LLNotificationPtr& notification)
-{
-    const std::string name = LLHandlerUtil::getSubstitutionName(notification);
-    LLUUID from_id = notification->getPayload()["from_id"];
-    LLUUID session_id = LLIMMgr::computeSessionID(IM_NOTHING_SPECIAL, from_id);
-
-    LLIMModel::LLIMSession * session = LLIMModel::getInstance()->findIMSession(session_id);
-
-    if (session)
-    {
-    LLSD arg;
-    arg["session_id"] = session_id;
-    session->mNumUnread--;
-    arg["num_unread"] = session->mNumUnread;
-    session->mParticipantUnreadMessageCount--;
-    arg["participant_unread"] = session->mParticipantUnreadMessageCount;
-    LLIMModel::getInstance()->mNewMsgSignal(arg);
-}
-}
+/**
+ * @file llnotificationofferhandler.cpp
+ * @brief Provides set of utility methods for notifications processing.
+ *
+ * $LicenseInfo:firstyear=2000&license=viewerlgpl$
+ * Second Life Viewer Source Code
+ * Copyright (C) 2010, Linden Research, Inc.
+ *
+ * This library is free software; you can redistribute it and/or
+ * modify it under the terms of the GNU Lesser General Public
+ * License as published by the Free Software Foundation;
+ * version 2.1 of the License only.
+ *
+ * This library is distributed in the hope that it will be useful,
+ * but WITHOUT ANY WARRANTY; without even the implied warranty of
+ * MERCHANTABILITY or FITNESS FOR A PARTICULAR PURPOSE.  See the GNU
+ * Lesser General Public License for more details.
+ *
+ * You should have received a copy of the GNU Lesser General Public
+ * License along with this library; if not, write to the Free Software
+ * Foundation, Inc., 51 Franklin Street, Fifth Floor, Boston, MA  02110-1301  USA
+ *
+ * Linden Research, Inc., 945 Battery Street, San Francisco, CA  94111  USA
+ * $/LicenseInfo$
+ */
+
+
+#include "llviewerprecompiledheaders.h" // must be first include
+
+#include "llavatarnamecache.h"
+
+#include "llfloaterreg.h"
+#include "llnotifications.h"
+#include "llurlaction.h"
+
+#include "llagent.h"
+#include "llfloaterimsession.h"
+#include "llimview.h"
+#include "llfloaterimnearbychat.h"
+#include "llnotificationhandler.h"
+
+using namespace LLNotificationsUI;
+
+LLNotificationHandler::LLNotificationHandler(const std::string& name, const std::string& notification_type, const std::string& parentName)
+:   LLNotificationChannel(name, parentName, LLNotificationFilters::filterBy<std::string>(&LLNotification::getType, notification_type))
+{}
+
+LLSystemNotificationHandler::LLSystemNotificationHandler(const std::string& name, const std::string& notification_type)
+    : LLNotificationHandler(name, notification_type, "System")
+{}
+
+LLCommunicationNotificationHandler::LLCommunicationNotificationHandler(const std::string& name, const std::string& notification_type)
+    : LLNotificationHandler(name, notification_type, "Communication")
+{}
+
+// static
+bool LLHandlerUtil::isIMFloaterOpened(const LLNotificationPtr& notification)
+{
+    bool res = false;
+
+    LLUUID from_id = notification->getPayload()["from_id"];
+    LLUUID session_id = LLIMMgr::computeSessionID(IM_NOTHING_SPECIAL, from_id);
+    if (LLFloaterIMSession* im_floater = LLFloaterReg::findTypedInstance<LLFloaterIMSession>("impanel", session_id))
+    {
+        res = im_floater->getVisible();
+    }
+
+    return res;
+}
+
+// static
+void LLHandlerUtil::logToIM(const EInstantMessage& session_type,
+        const std::string& session_name, const std::string& from_name,
+        const std::string& message, const LLUUID& session_owner_id,
+        const LLUUID& from_id)
+{
+    std::string from = from_name;
+    if (from_name.empty())
+    {
+        from = SYSTEM_FROM;
+    }
+
+    LLUUID session_id = LLIMMgr::computeSessionID(session_type,
+            session_owner_id);
+    LLIMModel::LLIMSession* session = LLIMModel::instance().findIMSession(
+            session_id);
+    if (session == NULL)
+    {
+        // replace interactive system message marker with correct from string value
+        if (INTERACTIVE_SYSTEM_FROM == from_name)
+        {
+            from = SYSTEM_FROM;
+        }
+
+        // Build a new format username or firstname_lastname for legacy names
+        // to use it for a history log filename.
+        std::string user_name = LLCacheName::buildUsername(session_name);
+        LLIMModel::instance().logToFile(user_name, from, from_id, message);
+    }
+    else
+    {
+        S32 unread = session->mNumUnread;
+        S32 participant_unread = session->mParticipantUnreadMessageCount;
+        LLIMModel::instance().addMessageSilently(session_id, from, from_id,
+                message);
+        // we shouldn't increment counters when logging, so restore them
+        session->mNumUnread = unread;
+        session->mParticipantUnreadMessageCount = participant_unread;
+
+        // update IM floater messages
+        updateIMFLoaterMesages(session_id);
+    }
+}
+
+void log_name_callback(const LLAvatarName& av_name, const std::string& from_name,
+                       const std::string& message, const LLUUID& from_id)
+
+{
+    LLHandlerUtil::logToIM(IM_NOTHING_SPECIAL, av_name.getUserName(), from_name, message,
+                    from_id, LLUUID());
+}
+
+// static
+void LLHandlerUtil::logToIMP2P(const LLUUID& from_id, const std::string& message, bool to_file_only)
+{
+    if (!gCacheName)
+    {
+        return;
+    }
+
+    if (from_id.isNull())
+    {
+        // Normal behavior for system generated messages, don't spam.
+        // LL_WARNS() << " from_id for notification " << notification->getName() << " is null " << LL_ENDL;
+        return;
+    }
+
+    if(to_file_only)
+    {
+        LLAvatarNameCache::get(from_id, boost::bind(&log_name_callback, _2, "", message, LLUUID()));
+    }
+    else
+    {
+        LLAvatarNameCache::get(from_id, boost::bind(&log_name_callback, _2, INTERACTIVE_SYSTEM_FROM, message, from_id));
+    }
+}
+
+// static
+void LLHandlerUtil::logToIMP2P(const LLNotificationPtr& notification, bool to_file_only)
+{
+    LLUUID from_id = notification->getPayload()["from_id"];
+    logToIMP2P(from_id, notification->getMessage(), to_file_only);
+}
+
+// static
+void LLHandlerUtil::logGroupNoticeToIMGroup(
+        const LLNotificationPtr& notification)
+{
+
+    const LLSD& payload = notification->getPayload();
+    LLGroupData groupData;
+    if (!gAgent.getGroupData(payload["group_id"].asUUID(), groupData))
+    {
+        LL_WARNS()
+                        << "Group notice for unknown group: "
+                                << payload["group_id"].asUUID() << LL_ENDL;
+        return;
+    }
+
+    const std::string group_name = groupData.mName;
+    const std::string sender_name = payload["sender_name"].asString();
+
+    LLUUID sender_id;
+    if (payload.has("sender_id"))
+    {
+        sender_id = payload["sender_id"].asUUID();
+    }
+
+    if (sender_id.notNull())
+    {
+        // Legacy support and fallback method
+        // if we can't retrieve sender id from group notice system message, try to lookup it from cache
+        sender_id = LLAvatarNameCache::getInstance()->findIdByName(sender_name);
+    }
+
+    logToIM(IM_SESSION_GROUP_START, group_name, sender_name, payload["message"],
+            payload["group_id"], sender_id);
+}
+
+// static
+void LLHandlerUtil::logToNearbyChat(const LLNotificationPtr& notification, EChatSourceType type)
+{
+    LLFloaterIMNearbyChat* nearby_chat = LLFloaterReg::findTypedInstance<LLFloaterIMNearbyChat>("nearby_chat");
+    if (nearby_chat)
+    {
+        LLChat chat_msg(notification->getMessage());
+        chat_msg.mSourceType = type;
+        chat_msg.mFromName = SYSTEM_FROM;
+        chat_msg.mFromID = LLUUID::null;
+        nearby_chat->addMessage(chat_msg);
+    }
+}
+
+// static
+LLUUID LLHandlerUtil::spawnIMSession(const std::string& name, const LLUUID& from_id)
+{
+    LLUUID session_id = LLIMMgr::computeSessionID(IM_NOTHING_SPECIAL, from_id);
+
+    LLIMModel::LLIMSession* session = LLIMModel::instance().findIMSession(
+            session_id);
+    if (session == NULL)
+    {
+        session_id = LLIMMgr::instance().addSession(name, IM_NOTHING_SPECIAL, from_id);
+    }
+
+    return session_id;
+}
+
+// static
+std::string LLHandlerUtil::getSubstitutionName(const LLNotificationPtr& notification)
+{
+    std::string res = notification->getSubstitutions().has("NAME")
+        ? notification->getSubstitutions()["NAME"]
+        : notification->getSubstitutions()["[NAME]"];
+    if (res.empty())
+    {
+        LLUUID from_id = notification->getPayload()["FROM_ID"];
+
+        //*TODO all keys everywhere should be made of the same case, there is a mix of keys in lower and upper cases
+        if (from_id.isNull())
+        {
+            from_id = notification->getPayload()["from_id"];
+        }
+        LLAvatarName av_name;
+        if(LLAvatarNameCache::get(from_id, &av_name))
+        {
+            res = av_name.getUserName();
+        }
+        else
+        {
+            res = "";
+        }
+    }
+    return res;
+}
+
+// static
+std::string LLHandlerUtil::getSubstitutionOriginalName(const LLNotificationPtr& notification)
+{
+    if(notification->getSubstitutions().has("ORIGINAL_NAME"))
+    {
+        std::string name = notification->getSubstitutions()["ORIGINAL_NAME"];
+        if(!name.empty())
+        {
+            return name;
+        }
+    }
+    return LLHandlerUtil::getSubstitutionName(notification);
+}
+
+// static
+void LLHandlerUtil::addNotifPanelToIM(const LLNotificationPtr& notification)
+{
+    const std::string name = LLHandlerUtil::getSubstitutionName(notification);
+    LLUUID from_id = notification->getPayload()["from_id"];
+
+    LLUUID session_id = spawnIMSession(name, from_id);
+    // add offer to session
+    LLIMModel::LLIMSession * session = LLIMModel::getInstance()->findIMSession(
+            session_id);
+    llassert_always(session != NULL);
+
+    LLSD offer;
+    offer["notification_id"] = notification->getID();
+    offer["from"] = SYSTEM_FROM;
+    offer["time"] = LLLogChat::timestamp2LogString(0, false);   // Use current time
+    offer["index"] = (LLSD::Integer)session->mMsgs.size();
+    session->mMsgs.push_front(offer);
+
+
+    // update IM floater and counters
+    LLSD arg;
+    arg["session_id"] = session_id;
+    arg["num_unread"] = ++(session->mNumUnread);
+    arg["participant_unread"] = ++(session->mParticipantUnreadMessageCount);
+    LLIMModel::getInstance()->mNewMsgSignal(arg);
+}
+
+// static
+void LLHandlerUtil::updateIMFLoaterMesages(const LLUUID& session_id)
+{
+    LLFloaterIMSession* im_floater = LLFloaterIMSession::findInstance(session_id);
+    if (im_floater != NULL && im_floater->getVisible())
+    {
+        im_floater->updateMessages();
+    }
+}
+
+// static
+void LLHandlerUtil::updateVisibleIMFLoaterMesages(const LLNotificationPtr& notification)
+{
+    const std::string name = LLHandlerUtil::getSubstitutionName(notification);
+    LLUUID from_id = notification->getPayload()["from_id"];
+    LLUUID session_id = spawnIMSession(name, from_id);
+
+    updateIMFLoaterMesages(session_id);
+}
+
+// static
+void LLHandlerUtil::decIMMesageCounter(const LLNotificationPtr& notification)
+{
+    const std::string name = LLHandlerUtil::getSubstitutionName(notification);
+    LLUUID from_id = notification->getPayload()["from_id"];
+    LLUUID session_id = LLIMMgr::computeSessionID(IM_NOTHING_SPECIAL, from_id);
+
+    LLIMModel::LLIMSession * session = LLIMModel::getInstance()->findIMSession(session_id);
+
+    if (session)
+    {
+    LLSD arg;
+    arg["session_id"] = session_id;
+    session->mNumUnread--;
+    arg["num_unread"] = session->mNumUnread;
+    session->mParticipantUnreadMessageCount--;
+    arg["participant_unread"] = session->mParticipantUnreadMessageCount;
+    LLIMModel::getInstance()->mNewMsgSignal(arg);
+}
+}
+