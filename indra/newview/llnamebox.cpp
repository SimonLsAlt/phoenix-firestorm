--- conflicted
+++ resolved
@@ -61,34 +61,10 @@
 
 void LLNameBox::setNameID(const LLUUID& name_id, bool is_group)
 {
-<<<<<<< HEAD
-	mNameID = name_id;
-
-	std::string name;
-	bool got_name = false;
-
-	if (!is_group)
-	{
-		LLAvatarName av_name;
-		got_name = LLAvatarNameCache::get(name_id, &av_name);
-		name = av_name.getUserName();
-	}
-	else
-	{
-		got_name = gCacheName->getGroupName(name_id, name);
-	}
-
-	// Got the name already? Set it.
-	// Otherwise it will be set later in refresh().
-	if (got_name)
-		setName(name, is_group);
-	else
-		setText(mInitialValue);
-=======
     mNameID = name_id;
 
     std::string name;
-    BOOL got_name = FALSE;
+    bool got_name = false;
 
     if (!is_group)
     {
@@ -107,7 +83,6 @@
         setName(name, is_group);
     else
         setText(mInitialValue);
->>>>>>> c06fb4e0
 }
 
 void LLNameBox::refresh(const LLUUID& id, const std::string& full_name, bool is_group)
