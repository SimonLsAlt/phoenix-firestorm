--- conflicted
+++ resolved
@@ -60,33 +60,19 @@
 
 const std::string& RlvStrings::getString(const std::string& strStringName)
 {
-<<<<<<< HEAD
-	static const std::string strMissing = "(Missing RLVa string)";
-	return strMissing;
-=======
     static const std::string strMissing = "(Missing RLVa string)";
     return strMissing;
->>>>>>> 1a8a5404
 }
 
 bool RlvUtil::isNearbyRegion(const std::string& strRegion)
 {
-<<<<<<< HEAD
-	return false;
-=======
     return false;
->>>>>>> 1a8a5404
 }
 
 RlvHandler::RlvHandler() : m_pGCTimer(NULL), m_pWLSnapshot(NULL)
 {
-<<<<<<< HEAD
-	// Array auto-initialization to 0 is non-standard? (Compiler warning in VC-8.0)
-	memset(m_Behaviours, 0, sizeof(S16) * RLV_BHVR_COUNT);
-=======
     // Array auto-initialization to 0 is non-standard? (Compiler warning in VC-8.0)
     memset(m_Behaviours, 0, sizeof(S16) * RLV_BHVR_COUNT);
->>>>>>> 1a8a5404
 }
 
 RlvHandler::~RlvHandler()
@@ -140,13 +126,8 @@
 
 LLPointer<LLControlVariable> LLControlGroup::getControl(std::string_view name)
 {
-<<<<<<< HEAD
-	ctrl_name_table_t::iterator iter = mNameTable.find(name.data());
-	return iter == mNameTable.end() ? LLPointer<LLControlVariable>() : iter->second;
-=======
     ctrl_name_table_t::iterator iter = mNameTable.find(name.data());
     return iter == mNameTable.end() ? LLPointer<LLControlVariable>() : iter->second;
->>>>>>> 1a8a5404
 }
 
 LLControlGroup gSavedSettings("test");
