/**
 * @file lllocationinputctrl.cpp
 * @brief Combobox-like location input control
 *
 * $LicenseInfo:firstyear=2009&license=viewerlgpl$
 * Second Life Viewer Source Code
 * Copyright (C) 2010, Linden Research, Inc.
 *
 * This library is free software; you can redistribute it and/or
 * modify it under the terms of the GNU Lesser General Public
 * License as published by the Free Software Foundation;
 * version 2.1 of the License only.
 *
 * This library is distributed in the hope that it will be useful,
 * but WITHOUT ANY WARRANTY; without even the implied warranty of
 * MERCHANTABILITY or FITNESS FOR A PARTICULAR PURPOSE.  See the GNU
 * Lesser General Public License for more details.
 *
 * You should have received a copy of the GNU Lesser General Public
 * License along with this library; if not, write to the Free Software
 * Foundation, Inc., 51 Franklin Street, Fifth Floor, Boston, MA  02110-1301  USA
 *
 * Linden Research, Inc., 945 Battery Street, San Francisco, CA  94111  USA
 * $/LicenseInfo$
 */

#include "llviewerprecompiledheaders.h"

// file includes
#include "lllocationinputctrl.h"

// common includes
#include "llbutton.h"
#include "llfocusmgr.h"
#include "llhelp.h"
#include "llmenugl.h"
#include "llparcel.h"
#include "llstring.h"
#include "lltrans.h"
#include "lluictrlfactory.h"
#include "lltooltip.h"
#include "llnotificationsutil.h"
#include "llregionflags.h"

// newview includes
#include "llagent.h"
#include "llfloaterreg.h"
#include "llfloatersidepanelcontainer.h"
#include "llinventoryobserver.h"
#include "lllandmarkactions.h"
#include "lllandmarklist.h"
#include "llpathfindingmanager.h"
#include "llpathfindingnavmesh.h"
#include "llpathfindingnavmeshstatus.h"
#include "llteleporthistory.h"
#include "llslurl.h"
#include "llstatusbar.h"            // getHealth()
#include "lltrans.h"
#include "llviewerinventory.h"
#include "llviewerparcelmgr.h"
#include "llviewerregion.h"
#include "llviewercontrol.h"
#include "llviewermenu.h"
#include "llurllineeditorctrl.h"
#include "llagentui.h"

#include "llmenuoptionpathfindingrebakenavmesh.h"
#include "llpathfindingmanager.h"

//============================================================================
/*
 * "ADD LANDMARK" BUTTON UPDATING LOGIC
 *
 * If the current parcel has been landmarked, we should draw
 * a special image on the button.
 *
 * To avoid determining the appropriate image on every draw() we do that
 * only in the following cases:
 * 1) Navbar is shown for the first time after login.
 * 2) Agent moves to another parcel.
 * 3) A landmark is created or removed.
 *
 * The first case is handled by the handleLoginComplete() method.
 *
 * The second case is handled by setting the "agent parcel changed" callback
 * on LLViewerParcelMgr.
 *
 * The third case is the most complex one. We have two inventory observers for that:
 * one is designated to handle adding landmarks, the other handles removal.
 * Let's see how the former works.
 *
 * When we get notified about landmark addition, the landmark position is unknown yet. What we can
 * do at that point is initiate loading the landmark data by LLLandmarkList and set the
 * "loading finished" callback on it. Finally, when the callback is triggered,
 * we can determine whether the landmark refers to a point within the current parcel
 * and choose the appropriate image for the "Add landmark" button.
 */

/**
 * Initiates loading the landmarks that have been just added.
 *
 * Once the loading is complete we'll be notified
 * with the callback we set for LLLandmarkList.
 */
class LLAddLandmarkObserver : public LLInventoryAddedObserver
{
public:
    LLAddLandmarkObserver(LLLocationInputCtrl* input) : mInput(input) {}

private:
    /*virtual*/ void done()
    {
        const uuid_set_t& added = gInventory.getAddedIDs();
        for (uuid_set_t::const_iterator it = added.begin(); it != added.end(); ++it)
        {
            LLInventoryItem* item = gInventory.getItem(*it);
            if (!item || item->getType() != LLAssetType::AT_LANDMARK)
                continue;

            // Start loading the landmark.
            LLLandmark* lm = gLandmarkList.getAsset(
                    item->getAssetUUID(),
                    boost::bind(&LLLocationInputCtrl::onLandmarkLoaded, mInput, _1));
            if (lm)
            {
                // Already loaded? Great, handle it immediately (the callback won't be called).
                mInput->onLandmarkLoaded(lm);
            }
        }
    }

    LLLocationInputCtrl* mInput;
};

/**
 * Updates the "Add landmark" button once a landmark gets removed.
 */
class LLRemoveLandmarkObserver : public LLInventoryObserver
{
public:
    LLRemoveLandmarkObserver(LLLocationInputCtrl* input) : mInput(input) {}

private:
    /*virtual*/ void changed(U32 mask)
    {
        if (mask & (~(LLInventoryObserver::LABEL|
                      LLInventoryObserver::INTERNAL|
                      LLInventoryObserver::ADD|
                      LLInventoryObserver::CREATE|
                      LLInventoryObserver::UPDATE_CREATE)))
        {
            mInput->updateAddLandmarkButton();
        }
    }

    LLLocationInputCtrl* mInput;
};

class LLParcelChangeObserver : public LLParcelObserver
{
public:
    LLParcelChangeObserver(LLLocationInputCtrl* input) : mInput(input) {}

private:
    /*virtual*/ void changed()
    {
        if (mInput)
        {
            mInput->refreshParcelIcons();
        }
    }

    LLLocationInputCtrl* mInput;
};

//============================================================================


static LLDefaultChildRegistry::Register<LLLocationInputCtrl> r("location_input");

LLLocationInputCtrl::Params::Params()
:   icon_maturity_general("icon_maturity_general"),
    icon_maturity_adult("icon_maturity_adult"),
    icon_maturity_moderate("icon_maturity_moderate"),
    add_landmark_image_enabled("add_landmark_image_enabled"),
    add_landmark_image_disabled("add_landmark_image_disabled"),
    add_landmark_image_hover("add_landmark_image_hover"),
    add_landmark_image_selected("add_landmark_image_selected"),
    add_landmark_hpad("add_landmark_hpad", 0),
    icon_hpad("icon_hpad", 0),
    add_landmark_button("add_landmark_button"),
    for_sale_button("for_sale_button"),
    info_button("info_button"),
    maturity_button("maturity_button"),
    voice_icon("voice_icon"),
    fly_icon("fly_icon"),
    push_icon("push_icon"),
    build_icon("build_icon"),
    scripts_icon("scripts_icon"),
    damage_icon("damage_icon"),
    damage_text("damage_text"),
    see_avatars_icon("see_avatars_icon"),
    maturity_help_topic("maturity_help_topic"),
    pathfinding_dirty_icon("pathfinding_dirty_icon"),
    pathfinding_disabled_icon("pathfinding_disabled_icon")
{
}

LLLocationInputCtrl::LLLocationInputCtrl(const LLLocationInputCtrl::Params& p)
:   LLComboBox(p),
    mIconHPad(p.icon_hpad),
    mAddLandmarkHPad(p.add_landmark_hpad),
    mLocationContextMenu(NULL),
    mAddLandmarkBtn(NULL),
    mForSaleBtn(NULL),
    mInfoBtn(NULL),
    mRegionCrossingSlot(),
    mNavMeshSlot(),
    mIsNavMeshDirty(false),
    mLandmarkImageOn(NULL),
    mLandmarkImageOff(NULL),
    mIconMaturityGeneral(NULL),
    mIconMaturityAdult(NULL),
    mIconMaturityModerate(NULL),
    mMaturityHelpTopic(p.maturity_help_topic)
{
    // Lets replace default LLLineEditor with LLLocationLineEditor
    // to make needed escaping while copying and cutting url
    delete mTextEntry;

    // Can't access old mTextEntry fields as they are protected, so lets build new params
    // That is C&P from LLComboBox::createLineEditor function
<<<<<<< HEAD
    static LLUICachedControl<S32> drop_shadow_button ("DropShadowButton", 0);
    S32 arrow_width = mArrowImage ? mArrowImage->getWidth() : 0;
    LLRect text_entry_rect(0, getRect().getHeight(), getRect().getWidth(), 0);
    text_entry_rect.mRight -= llmax(8,arrow_width) + 2 * drop_shadow_button;
=======
    S32 arrow_width = mArrowImage ? mArrowImage->getWidth() : 0;
    LLRect text_entry_rect(0, getRect().getHeight(), getRect().getWidth(), 0);
    text_entry_rect.mRight -= llmax(8,arrow_width) + 2 * BTN_DROP_SHADOW;
>>>>>>> 33ad8db7

    LLLineEditor::Params params = p.combo_editor;
    params.rect(text_entry_rect);
    params.default_text(LLStringUtil::null);
    params.max_length.bytes(p.max_chars);
    params.keystroke_callback(boost::bind(&LLLocationInputCtrl::onTextEntry, this, _1));
    params.commit_on_focus_lost(false);
    params.follows.flags(FOLLOWS_ALL);
    mTextEntry = LLUICtrlFactory::create<LLURLLineEditor>(params);
    mTextEntry->resetContextMenu();
    addChild(mTextEntry);
    // LLLineEditor is replaced with LLLocationLineEditor

    // "Place information" button.
    LLButton::Params info_params = p.info_button;
    mInfoBtn = LLUICtrlFactory::create<LLButton>(info_params);
    mInfoBtn->setClickedCallback(boost::bind(&LLLocationInputCtrl::onInfoButtonClicked, this));
    addChild(mInfoBtn);

    // "Add landmark" button.
    LLButton::Params al_params = p.add_landmark_button;

    // Image for unselected state will be set in updateAddLandmarkButton(),
    // it will be either mLandmarkOn or mLandmarkOff
    if (p.add_landmark_image_enabled())
    {
        mLandmarkImageOn = p.add_landmark_image_enabled;
    }
    if (p.add_landmark_image_disabled())
    {
        mLandmarkImageOff = p.add_landmark_image_disabled;
    }

    if(p.add_landmark_image_selected)
    {
        al_params.image_selected = p.add_landmark_image_selected;
    }
    if (p.add_landmark_image_hover())
    {
        al_params.image_hover_unselected = p.add_landmark_image_hover;
    }

    al_params.click_callback.function(boost::bind(&LLLocationInputCtrl::onAddLandmarkButtonClicked, this));
    mAddLandmarkBtn = LLUICtrlFactory::create<LLButton>(al_params);
    enableAddLandmarkButton(true);
    addChild(mAddLandmarkBtn);

    if (p.icon_maturity_general())
    {
        mIconMaturityGeneral = p.icon_maturity_general;
    }
    if (p.icon_maturity_adult())
    {
        mIconMaturityAdult = p.icon_maturity_adult;
    }
    if(p.icon_maturity_moderate())
    {
        mIconMaturityModerate = p.icon_maturity_moderate;
    }

    LLButton::Params maturity_button = p.maturity_button;
    mMaturityButton = LLUICtrlFactory::create<LLButton>(maturity_button);
    addChild(mMaturityButton);

    LLButton::Params for_sale_button = p.for_sale_button;
    for_sale_button.tool_tip = LLTrans::getString("LocationCtrlForSaleTooltip");
    for_sale_button.click_callback.function(
        boost::bind(&LLLocationInputCtrl::onForSaleButtonClicked, this));
    mForSaleBtn = LLUICtrlFactory::create<LLButton>( for_sale_button );
    addChild(mForSaleBtn);

    // Parcel property icons
    // Must be mouse-opaque so cursor stays as an arrow when hovering to
    // see tooltip.
    LLIconCtrl::Params voice_icon = p.voice_icon;
    voice_icon.tool_tip = LLTrans::getString("LocationCtrlVoiceTooltip");
    voice_icon.mouse_opaque = true;
    mParcelIcon[VOICE_ICON] = LLUICtrlFactory::create<LLIconCtrl>(voice_icon);
    mParcelIcon[VOICE_ICON]->setMouseDownCallback(boost::bind(&LLLocationInputCtrl::onParcelIconClick, this, VOICE_ICON));
    addChild(mParcelIcon[VOICE_ICON]);

    LLIconCtrl::Params fly_icon = p.fly_icon;
    fly_icon.tool_tip = LLTrans::getString("LocationCtrlFlyTooltip");
    fly_icon.mouse_opaque = true;
    mParcelIcon[FLY_ICON] = LLUICtrlFactory::create<LLIconCtrl>(fly_icon);
    mParcelIcon[FLY_ICON]->setMouseDownCallback(boost::bind(&LLLocationInputCtrl::onParcelIconClick, this, FLY_ICON));
    addChild(mParcelIcon[FLY_ICON]);

    LLIconCtrl::Params push_icon = p.push_icon;
    push_icon.tool_tip = LLTrans::getString("LocationCtrlPushTooltip");
    push_icon.mouse_opaque = true;
    mParcelIcon[PUSH_ICON] = LLUICtrlFactory::create<LLIconCtrl>(push_icon);
    mParcelIcon[PUSH_ICON]->setMouseDownCallback(boost::bind(&LLLocationInputCtrl::onParcelIconClick, this, PUSH_ICON));
    addChild(mParcelIcon[PUSH_ICON]);

    LLIconCtrl::Params build_icon = p.build_icon;
    build_icon.tool_tip = LLTrans::getString("LocationCtrlBuildTooltip");
    build_icon.mouse_opaque = true;
    mParcelIcon[BUILD_ICON] = LLUICtrlFactory::create<LLIconCtrl>(build_icon);
    mParcelIcon[BUILD_ICON]->setMouseDownCallback(boost::bind(&LLLocationInputCtrl::onParcelIconClick, this, BUILD_ICON));
    addChild(mParcelIcon[BUILD_ICON]);

    LLIconCtrl::Params scripts_icon = p.scripts_icon;
    scripts_icon.tool_tip = LLTrans::getString("LocationCtrlScriptsTooltip");
    scripts_icon.mouse_opaque = true;
    mParcelIcon[SCRIPTS_ICON] = LLUICtrlFactory::create<LLIconCtrl>(scripts_icon);
    mParcelIcon[SCRIPTS_ICON]->setMouseDownCallback(boost::bind(&LLLocationInputCtrl::onParcelIconClick, this, SCRIPTS_ICON));
    addChild(mParcelIcon[SCRIPTS_ICON]);

    LLIconCtrl::Params damage_icon = p.damage_icon;
    damage_icon.tool_tip = LLTrans::getString("LocationCtrlDamageTooltip");
    damage_icon.mouse_opaque = true;
    mParcelIcon[DAMAGE_ICON] = LLUICtrlFactory::create<LLIconCtrl>(damage_icon);
    mParcelIcon[DAMAGE_ICON]->setMouseDownCallback(boost::bind(&LLLocationInputCtrl::onParcelIconClick, this, DAMAGE_ICON));
    addChild(mParcelIcon[DAMAGE_ICON]);

    LLIconCtrl::Params pathfinding_dirty_icon = p.pathfinding_dirty_icon;
    pathfinding_dirty_icon.tool_tip = LLTrans::getString("LocationCtrlPathfindingDirtyTooltip");
    pathfinding_dirty_icon.mouse_opaque = true;
    mParcelIcon[PATHFINDING_DIRTY_ICON] = LLUICtrlFactory::create<LLIconCtrl>(pathfinding_dirty_icon);
    mParcelIcon[PATHFINDING_DIRTY_ICON]->setMouseDownCallback(boost::bind(&LLLocationInputCtrl::onParcelIconClick, this, PATHFINDING_DIRTY_ICON));
    addChild(mParcelIcon[PATHFINDING_DIRTY_ICON]);

    LLIconCtrl::Params pathfinding_disabled_icon = p.pathfinding_disabled_icon;
    pathfinding_disabled_icon.tool_tip = LLTrans::getString("LocationCtrlPathfindingDisabledTooltip");
    pathfinding_disabled_icon.mouse_opaque = true;
    mParcelIcon[PATHFINDING_DISABLED_ICON] = LLUICtrlFactory::create<LLIconCtrl>(pathfinding_disabled_icon);
    mParcelIcon[PATHFINDING_DISABLED_ICON]->setMouseDownCallback(boost::bind(&LLLocationInputCtrl::onParcelIconClick, this, PATHFINDING_DISABLED_ICON));
    addChild(mParcelIcon[PATHFINDING_DISABLED_ICON]);

    LLTextBox::Params damage_text = p.damage_text;
    damage_text.tool_tip = LLTrans::getString("LocationCtrlDamageTooltip");
    damage_text.mouse_opaque = true;
    mDamageText = LLUICtrlFactory::create<LLTextBox>(damage_text);
    addChild(mDamageText);

    LLIconCtrl::Params see_avatars_icon = p.see_avatars_icon;
    see_avatars_icon.tool_tip = LLTrans::getString("LocationCtrlSeeAVsTooltip");
    see_avatars_icon.mouse_opaque = true;
    mParcelIcon[SEE_AVATARS_ICON] = LLUICtrlFactory::create<LLIconCtrl>(see_avatars_icon);
    mParcelIcon[SEE_AVATARS_ICON]->setMouseDownCallback(boost::bind(&LLLocationInputCtrl::onParcelIconClick, this, SEE_AVATARS_ICON));
    addChild(mParcelIcon[SEE_AVATARS_ICON]);

    // Register callbacks and load the location field context menu (NB: the order matters).
    LLUICtrl::CommitCallbackRegistry::currentRegistrar().add("Navbar.Action", boost::bind(&LLLocationInputCtrl::onLocationContextMenuItemClicked, this, _2));
    LLUICtrl::EnableCallbackRegistry::currentRegistrar().add("Navbar.EnableMenuItem", boost::bind(&LLLocationInputCtrl::onLocationContextMenuItemEnabled, this, _2));

    setPrearrangeCallback(boost::bind(&LLLocationInputCtrl::onLocationPrearrange, this, _2));
    getTextEntry()->setMouseUpCallback(boost::bind(&LLLocationInputCtrl::changeLocationPresentation, this));

    // Load the location field context menu
    mLocationContextMenu = LLUICtrlFactory::getInstance()->createFromFile<LLMenuGL>("menu_navbar.xml", gMenuHolder, LLViewerMenuHolderGL::child_registry_t::instance());
    if (!mLocationContextMenu)
    {
        LL_WARNS() << "Error loading navigation bar context menu" << LL_ENDL;

    }
    //don't show default context menu
    getTextEntry()->setShowContextMenu(false);
    getTextEntry()->setRightMouseDownCallback(boost::bind(&LLLocationInputCtrl::onTextEditorRightClicked, this, _2, _3, _4));
    updateWidgetlayout();

    // Connecting signal for updating location on "Show Coordinates" setting change.
    LLControlVariable* coordinates_control = gSavedSettings.getControl("NavBarShowCoordinates").get();
    if (coordinates_control)
    {
        mCoordinatesControlConnection = coordinates_control->getSignal()->connect(boost::bind(&LLLocationInputCtrl::refreshLocation, this));
    }

    // Connecting signal for updating parcel icons on "Show Parcel Properties" setting change.
    LLControlVariable* parcel_properties_control = gSavedSettings.getControl("NavBarShowParcelProperties").get();
    if (parcel_properties_control)
    {
        mParcelPropertiesControlConnection = parcel_properties_control->getSignal()->connect(boost::bind(&LLLocationInputCtrl::refreshParcelIcons, this));
    }

    // - Make the "Add landmark" button updated when either current parcel gets changed
    //   or a landmark gets created or removed from the inventory.
    // - Update the location string on parcel change.
    mParcelMgrConnection = gAgent.addParcelChangedCallback(
        boost::bind(&LLLocationInputCtrl::onAgentParcelChange, this));
    // LLLocationHistory instance is being created before the location input control, so we have to update initial state of button manually.
    mButton->setEnabled(LLLocationHistory::instance().getItemCount() > 0);
    mLocationHistoryConnection = LLLocationHistory::getInstance()->setChangedCallback(
            boost::bind(&LLLocationInputCtrl::onLocationHistoryChanged, this,_1));

    mRegionCrossingSlot = gAgent.addRegionChangedCallback(boost::bind(&LLLocationInputCtrl::onRegionBoundaryCrossed, this));
    createNavMeshStatusListenerForCurrentRegion();

    mRemoveLandmarkObserver = new LLRemoveLandmarkObserver(this);
    mAddLandmarkObserver    = new LLAddLandmarkObserver(this);
    gInventory.addObserver(mRemoveLandmarkObserver);
    gInventory.addObserver(mAddLandmarkObserver);

    mParcelChangeObserver = new LLParcelChangeObserver(this);
    LLViewerParcelMgr::getInstance()->addObserver(mParcelChangeObserver);

    mAddLandmarkTooltip = LLTrans::getString("LocationCtrlAddLandmarkTooltip");
    mEditLandmarkTooltip = LLTrans::getString("LocationCtrlEditLandmarkTooltip");
    mButton->setToolTip(LLTrans::getString("LocationCtrlComboBtnTooltip"));
    mInfoBtn->setToolTip(LLTrans::getString("LocationCtrlInfoBtnTooltip"));
}

LLLocationInputCtrl::~LLLocationInputCtrl()
{
    gInventory.removeObserver(mRemoveLandmarkObserver);
    gInventory.removeObserver(mAddLandmarkObserver);
    delete mRemoveLandmarkObserver;
    delete mAddLandmarkObserver;

    LLViewerParcelMgr::getInstance()->removeObserver(mParcelChangeObserver);
    delete mParcelChangeObserver;

    mRegionCrossingSlot.disconnect();
    mNavMeshSlot.disconnect();
    mCoordinatesControlConnection.disconnect();
    mParcelPropertiesControlConnection.disconnect();
    mParcelMgrConnection.disconnect();
    mLocationHistoryConnection.disconnect();
}

void LLLocationInputCtrl::setEnabled(BOOL enabled)
{
    LLComboBox::setEnabled(enabled);
    mAddLandmarkBtn->setEnabled(enabled);
}

void LLLocationInputCtrl::hideList()
{
    LLComboBox::hideList();
    if (mTextEntry && hasFocus())
        focusTextEntry();
}

BOOL LLLocationInputCtrl::handleToolTip(S32 x, S32 y, MASK mask)
{

    if(mAddLandmarkBtn->parentPointInView(x,y))
    {
        updateAddLandmarkTooltip();
    }
    // Let the buttons show their tooltips.
    if (LLUICtrl::handleToolTip(x, y, mask))
    {
        if (mList->getRect().pointInRect(x, y))
        {
            S32 loc_x, loc_y;
            //x,y - contain coordinates related to the location input control, but without taking the expanded list into account
            //So we have to convert it again into local coordinates of mList
            localPointToOtherView(x,y,&loc_x,&loc_y,mList);

            LLScrollListItem* item =  mList->hitItem(loc_x,loc_y);
            if (item)
            {
                LLSD value = item->getValue();
                if (value.has("tooltip"))
                {
                    LLToolTipMgr::instance().show(value["tooltip"]);
                }
            }
        }

        return TRUE;
    }

    return FALSE;
}

BOOL LLLocationInputCtrl::handleKeyHere(KEY key, MASK mask)
{
    BOOL result = LLComboBox::handleKeyHere(key, mask);

    if (key == KEY_DOWN && hasFocus() && mList->getItemCount() != 0 && !mList->getVisible())
    {
        showList();
    }

    return result;
}

void LLLocationInputCtrl::onTextEntry(LLLineEditor* line_editor)
{
    KEY key = gKeyboard->currentKey();
    MASK mask = gKeyboard->currentMask(TRUE);

    // Typing? (moving cursor should not affect showing the list)
    bool typing = mask != MASK_CONTROL && key != KEY_LEFT && key != KEY_RIGHT && key != KEY_HOME && key != KEY_END;
    bool pasting = mask == MASK_CONTROL && key == 'V';

    if (line_editor->getText().empty())
    {
        prearrangeList(); // resets filter
        hideList();
    }
    else if (typing || pasting)
    {
        prearrangeList(line_editor->getText());
        if (mList->getItemCount() != 0)
        {
            showList();
            focusTextEntry();
        }
        else
        {
            // Hide the list if it's empty.
            hideList();
        }
    }

    LLComboBox::onTextEntry(line_editor);
}

/**
 * Useful if we want to just set the text entry value, no matter what the list contains.
 *
 * This is faster than setTextEntry().
 */
void LLLocationInputCtrl::setText(const LLStringExplicit& text)
{
    if (mTextEntry)
    {
        mTextEntry->setText(text);
    }
    mHasAutocompletedText = FALSE;
}

void LLLocationInputCtrl::setFocus(BOOL b)
{
    LLComboBox::setFocus(b);

    if (mTextEntry && b && !mList->getVisible())
    {
        mTextEntry->setFocus(TRUE);
    }
}

void LLLocationInputCtrl::handleLoginComplete()
{
    // An agent parcel update hasn't occurred yet, so we have to
    // manually set location and the appropriate "Add landmark" icon.
    refresh();
}

//== private methods =========================================================

void LLLocationInputCtrl::onFocusReceived()
{
    prearrangeList();
}

void LLLocationInputCtrl::onFocusLost()
{
    LLUICtrl::onFocusLost();
    refreshLocation();

    // Setting cursor to 0  to show the left edge of the text. See STORM-370.
    mTextEntry->setCursor(0);

    if(mTextEntry->hasSelection()){
        mTextEntry->deselect();
    }
}

void LLLocationInputCtrl::draw()
{
    static LLUICachedControl<bool> show_coords("NavBarShowCoordinates", false);
    if(!hasFocus() && show_coords)
    {
        refreshLocation();
    }

    static LLUICachedControl<bool> show_icons("NavBarShowParcelProperties", false);
    if (show_icons)
    {
        refreshHealth();
    }
    LLComboBox::draw();
}

void LLLocationInputCtrl::reshape(S32 width, S32 height, BOOL called_from_parent)
{
    LLComboBox::reshape(width, height, called_from_parent);

    // Setting cursor to 0  to show the left edge of the text. See EXT-4967.
    mTextEntry->setCursor(0);
    if (mTextEntry->hasSelection())
    {
        // Deselecting because selection position is changed together with
        // cursor position change.
        mTextEntry->deselect();
    }

    if (isHumanReadableLocationVisible)
    {
        refreshMaturityButton();
    }
}

void LLLocationInputCtrl::onInfoButtonClicked()
{
    LLFloaterSidePanelContainer::showPanel("places", LLSD().with("type", "agent"));
}

void LLLocationInputCtrl::onForSaleButtonClicked()
{
    handle_buy_land();
}

void LLLocationInputCtrl::onAddLandmarkButtonClicked()
{
    LLViewerInventoryItem* landmark = LLLandmarkActions::findLandmarkForAgentPos();
    // Landmark exists, open it for preview and edit
    if(landmark && landmark->getUUID().notNull())
    {
        LLSD key;
        key["type"] = "landmark";
        key["id"] = landmark->getUUID();

        LLFloaterSidePanelContainer::showPanel("places", key);
    }
    else
    {
        LLFloaterReg::showInstance("add_landmark");
    }
}

void LLLocationInputCtrl::onAgentParcelChange()
{
    refresh();
}

void LLLocationInputCtrl::onRegionBoundaryCrossed()
{
    createNavMeshStatusListenerForCurrentRegion();
}

void LLLocationInputCtrl::onNavMeshStatusChange(const LLPathfindingNavMeshStatus &pNavMeshStatus)
{
    mIsNavMeshDirty = pNavMeshStatus.isValid() && (pNavMeshStatus.getStatus() != LLPathfindingNavMeshStatus::kComplete);
    refreshParcelIcons();
}

void LLLocationInputCtrl::onLandmarkLoaded(LLLandmark* lm)
{
    (void) lm;
    updateAddLandmarkButton();
}

void LLLocationInputCtrl::onLocationHistoryChanged(LLLocationHistory::EChangeType event)
{
    if(event == LLLocationHistory::LOAD)
    {
        rebuildLocationHistory();
    }
    mButton->setEnabled(LLLocationHistory::instance().getItemCount() > 0);
}

void LLLocationInputCtrl::onLocationPrearrange(const LLSD& data)
{
    std::string filter = data.asString();
    rebuildLocationHistory(filter);

    //Let's add landmarks to the top of the list if any
    if(!filter.empty() )
    {
        LLInventoryModel::item_array_t landmark_items = LLLandmarkActions::fetchLandmarksByName(filter, TRUE);

        for(U32 i=0; i < landmark_items.size(); i++)
        {
            LLSD value;
            //TODO:: DO we need tooltip for Landmark??

            value["item_type"] = LANDMARK;
            value["AssetUUID"] =  landmark_items[i]->getAssetUUID();
<<<<<<< HEAD
            add(landmark_items[i]->getName(), value);
=======
            addLocationHistoryEntry(landmark_items[i]->getName(), value);
>>>>>>> 33ad8db7

        }
    //Let's add teleport history items
        LLTeleportHistory* th = LLTeleportHistory::getInstance();
        LLTeleportHistory::slurl_list_t th_items = th->getItems();

        std::set<std::string> new_item_titles;// duplicate control
        LLTeleportHistory::slurl_list_t::iterator result = std::find_if(
                th_items.begin(), th_items.end(), boost::bind(
                        &LLLocationInputCtrl::findTeleportItemsByTitle, this,
                        _1, filter));

        while (result != th_items.end())
        {
            //mTitile format - region_name[, parcel_name]
            //mFullTitile format - region_name[, parcel_name] (local_x,local_y, local_z)
            if (new_item_titles.insert(result->mFullTitle).second)
            {
                LLSD value;
                value["item_type"] = TELEPORT_HISTORY;
                value["global_pos"] = result->mGlobalPos.getValue();
                std::string region_name = result->mTitle.substr(0, result->mTitle.find(','));
                //TODO*: add Surl to teleportitem or parse region name from title
                value["tooltip"] = LLSLURL(region_name, result->mGlobalPos).getSLURLString();
<<<<<<< HEAD
                add(result->getTitle(), value);
=======
                addLocationHistoryEntry(result->getTitle(), value);
>>>>>>> 33ad8db7
            }
            result = std::find_if(result + 1, th_items.end(), boost::bind(
                                    &LLLocationInputCtrl::findTeleportItemsByTitle, this,
                                    _1, filter));
        }
    }
    sortByName();

    mList->mouseOverHighlightNthItem(-1); // Clear highlight on the last selected item.
}

bool LLLocationInputCtrl::findTeleportItemsByTitle(const LLTeleportHistoryItem& item, const std::string& filter)
{
    return item.mTitle.find(filter) != std::string::npos;
}

void LLLocationInputCtrl::onTextEditorRightClicked(S32 x, S32 y, MASK mask)
{
    if (mLocationContextMenu)
    {
        updateContextMenu();
        mLocationContextMenu->buildDrawLabels();
        mLocationContextMenu->updateParent(LLMenuGL::sMenuContainer);
        hideList();
        setFocus(true);
        changeLocationPresentation();
        LLMenuGL::showPopup(this, mLocationContextMenu, x, y);
    }
}

void LLLocationInputCtrl::refresh()
{
    refreshLocation();          // update location string
    refreshParcelIcons();
    updateAddLandmarkButton();  // indicate whether current parcel has been landmarked
}

void LLLocationInputCtrl::refreshLocation()
{
    // Is one of our children focused?
    if (LLUICtrl::hasFocus() || mButton->hasFocus() || mList->hasFocus() ||
        (mTextEntry && mTextEntry->hasFocus()) ||
        (mAddLandmarkBtn->hasFocus()))
    {
        LL_WARNS() << "Location input should not be refreshed when having focus" << LL_ENDL;
        return;
    }

    // Update location field.
    std::string location_name;
    LLAgentUI::ELocationFormat format =
        (gSavedSettings.getBOOL("NavBarShowCoordinates")
            ? LLAgentUI::LOCATION_FORMAT_FULL
            : LLAgentUI::LOCATION_FORMAT_NO_COORDS);

    if (!LLAgentUI::buildLocationString(location_name, format))
    {
        location_name = "???";
    }
    // store human-readable location to compare it in changeLocationPresentation()
    mHumanReadableLocation = location_name;
    setText(location_name);
    isHumanReadableLocationVisible = true;

    refreshMaturityButton();
}

// returns new right edge
static S32 layout_widget(LLUICtrl* widget, S32 right)
{
    if (widget->getVisible())
    {
        LLRect rect = widget->getRect();
        rect.mLeft = right - rect.getWidth();
        rect.mRight = right;
        widget->setRect( rect );
        right -= rect.getWidth();
    }
    return right;
}

void LLLocationInputCtrl::refreshParcelIcons()
{
    // Our "cursor" moving right to left
    S32 x = mAddLandmarkBtn->getRect().mLeft;

    LLViewerParcelMgr* vpm = LLViewerParcelMgr::getInstance();

    LLViewerRegion* agent_region = gAgent.getRegion();
    LLParcel* agent_parcel = vpm->getAgentParcel();
    if (!agent_region || !agent_parcel)
        return;

    mForSaleBtn->setVisible(vpm->canAgentBuyParcel(agent_parcel, false));

    x = layout_widget(mForSaleBtn, x);

    if (gSavedSettings.getBOOL("NavBarShowParcelProperties"))
    {
        LLParcel* current_parcel;
        LLViewerRegion* selection_region = vpm->getSelectionRegion();
        LLParcel* selected_parcel = vpm->getParcelSelection()->getParcel();

        // If agent is in selected parcel we use its properties because
        // they are updated more often by LLViewerParcelMgr than agent parcel properties.
        // See LLViewerParcelMgr::processParcelProperties().
        // This is needed to reflect parcel restrictions changes without having to leave
        // the parcel and then enter it again. See EXT-2987
        if (selected_parcel && selected_parcel->getLocalID() == agent_parcel->getLocalID()
                && selection_region == agent_region)
        {
            current_parcel = selected_parcel;
        }
        else
        {
            current_parcel = agent_parcel;
        }

        bool allow_voice    = vpm->allowAgentVoice(agent_region, current_parcel);
        bool allow_fly      = vpm->allowAgentFly(agent_region, current_parcel);
        bool allow_push     = vpm->allowAgentPush(agent_region, current_parcel);
        bool allow_build    = vpm->allowAgentBuild(current_parcel); // true when anyone is allowed to build. See EXT-4610.
        bool allow_scripts  = vpm->allowAgentScripts(agent_region, current_parcel);
        bool allow_damage   = vpm->allowAgentDamage(agent_region, current_parcel);
        bool see_avs        = current_parcel->getSeeAVs();
        bool pathfinding_dynamic_enabled = agent_region->dynamicPathfindingEnabled();

        // Most icons are "block this ability"
        mParcelIcon[VOICE_ICON]->setVisible(   !allow_voice );
        mParcelIcon[FLY_ICON]->setVisible(     !allow_fly );
        mParcelIcon[PUSH_ICON]->setVisible(    !allow_push );
        mParcelIcon[BUILD_ICON]->setVisible(   !allow_build );
        mParcelIcon[SCRIPTS_ICON]->setVisible( !allow_scripts );
        mParcelIcon[DAMAGE_ICON]->setVisible(  allow_damage );
        mParcelIcon[PATHFINDING_DIRTY_ICON]->setVisible(mIsNavMeshDirty);
        mParcelIcon[PATHFINDING_DISABLED_ICON]->setVisible(!mIsNavMeshDirty && !pathfinding_dynamic_enabled);

        mDamageText->setVisible(allow_damage);
        mParcelIcon[SEE_AVATARS_ICON]->setVisible( !see_avs );

        // Padding goes to left of both landmark star and for sale btn
        x -= mAddLandmarkHPad;

        // Slide the parcel icons rect from right to left, adjusting rectangles
        for (S32 i = 0; i < ICON_COUNT; ++i)
        {
            x = layout_widget(mParcelIcon[i], x);
            x -= mIconHPad;
        }
        x = layout_widget(mDamageText, x);
        x -= mIconHPad;
    }
    else
    {
        for (S32 i = 0; i < ICON_COUNT; ++i)
        {
            mParcelIcon[i]->setVisible(false);
        }
        mDamageText->setVisible(false);
    }

    if (mTextEntry)
    {
        S32 left_pad, right_pad;
        mTextEntry->getTextPadding(&left_pad, &right_pad);
        right_pad = mTextEntry->getRect().mRight - x;
        mTextEntry->setTextPadding(left_pad, right_pad);
    }
}

void LLLocationInputCtrl::refreshHealth()
{
    // *FIXME: Status bar owns health information, should be in agent
    if (gStatusBar)
    {
        static S32 last_health = -1;
        S32 health = gStatusBar->getHealth();
        if (health != last_health)
        {
            std::string text = llformat("%d%%", health);
            mDamageText->setText(text);
            last_health = health;
        }
    }
}

void LLLocationInputCtrl::refreshMaturityButton()
{
    // Updating maturity rating icon.
    LLViewerRegion* region = gAgent.getRegion();
    if (!region)
        return;

    bool button_visible = true;
    LLPointer<LLUIImage> rating_image = NULL;
    std::string rating_tooltip;

    U8 sim_access = region->getSimAccess();
    switch(sim_access)
    {
    case SIM_ACCESS_PG:
        rating_image = mIconMaturityGeneral;
        rating_tooltip = LLTrans::getString("LocationCtrlGeneralIconTooltip");
        break;

    case SIM_ACCESS_ADULT:
        rating_image = mIconMaturityAdult;
        rating_tooltip = LLTrans::getString("LocationCtrlAdultIconTooltip");
        break;

    case SIM_ACCESS_MATURE:
        rating_image = mIconMaturityModerate;
        rating_tooltip = LLTrans::getString("LocationCtrlModerateIconTooltip");
        break;

    default:
        button_visible = false;
        break;
    }

    mMaturityButton->setVisible(button_visible);
    mMaturityButton->setToolTip(rating_tooltip);
    if(rating_image)
    {
        mMaturityButton->setImageUnselected(rating_image);
        mMaturityButton->setImagePressed(rating_image);
    }
    if (mMaturityButton->getVisible())
    {
        positionMaturityButton();
    }
}

void LLLocationInputCtrl::positionMaturityButton()
{
    const LLFontGL* font = mTextEntry->getFont();
    if (!font)
        return;

    S32 left_pad, right_pad;
    mTextEntry->getTextPadding(&left_pad, &right_pad);

    // Calculate the right edge of rendered text + a whitespace.
    left_pad = left_pad + font->getWidth(mTextEntry->getText()) + font->getWidth(" ");

    LLRect rect = mMaturityButton->getRect();
    mMaturityButton->setRect(rect.setOriginAndSize(left_pad, rect.mBottom, rect.getWidth(), rect.getHeight()));

    // Hide icon if it text area is not width enough to display it, show otherwise.
    mMaturityButton->setVisible(rect.mRight < mTextEntry->getRect().getWidth() - right_pad);
<<<<<<< HEAD
=======
}

void LLLocationInputCtrl::addLocationHistoryEntry(const std::string& title, const LLSD& value)
{
    // SL-20286 : Duplication of autocomplete results occurs when entering some search queries in the navigation bar
    // Exclude visual duplicates (items with the same titles) in the dropdown list
    LLScrollListItem* item = mList->getItemByLabel(title);
    if (!item)
    {
        add(title, value);
    }
>>>>>>> 33ad8db7
}

void LLLocationInputCtrl::rebuildLocationHistory(const std::string& filter)
{
    LLLocationHistory::location_list_t filtered_items;
    const LLLocationHistory::location_list_t* itemsp = NULL;
    LLLocationHistory* lh = LLLocationHistory::getInstance();

    if (filter.empty())
    {
        itemsp = &lh->getItems();
    }
    else
    {
        lh->getMatchingItems(filter, filtered_items);
        itemsp = &filtered_items;
    }

    removeall();
    for (LLLocationHistory::location_list_t::const_reverse_iterator it = itemsp->rbegin(); it != itemsp->rend(); it++)
    {
        LLSD value;
        value["tooltip"] = it->getToolTip();
        //location history can contain only typed locations
        value["item_type"] = TYPED_REGION_SLURL;
        value["global_pos"] = it->mGlobalPos.getValue();
<<<<<<< HEAD
        add(it->getLocation(), value);
=======
        addLocationHistoryEntry(it->getLocation(), value);
>>>>>>> 33ad8db7
    }
}

void LLLocationInputCtrl::focusTextEntry()
{
    // We can't use "mTextEntry->setFocus(TRUE)" instead because
    // if the "select_on_focus" parameter is true it places the cursor
    // at the beginning (after selecting text), thus screwing up updateSelection().
    if (mTextEntry)
    {
        gFocusMgr.setKeyboardFocus(mTextEntry);

        // Enable the text entry to handle accelerator keys (EXT-8104).
        LLEditMenuHandler::gEditMenuHandler = mTextEntry;
    }
}

void LLLocationInputCtrl::enableAddLandmarkButton(bool val)
{
    // We don't want to disable the button because it should be click able at any time,
    // instead switch images.
    LLUIImage* img = val ? mLandmarkImageOn : mLandmarkImageOff;
    if(img)
    {
        mAddLandmarkBtn->setImageUnselected(img);
    }
}

// Change the "Add landmark" button image
// depending on whether current parcel has been landmarked.
void LLLocationInputCtrl::updateAddLandmarkButton()
{
    enableAddLandmarkButton(LLLandmarkActions::hasParcelLandmark());
}
void LLLocationInputCtrl::updateAddLandmarkTooltip()
{
    std::string tooltip;
    if(LLLandmarkActions::landmarkAlreadyExists())
    {
        tooltip = mEditLandmarkTooltip;
    }
    else
    {
        tooltip = mAddLandmarkTooltip;
    }
    mAddLandmarkBtn->setToolTip(tooltip);
}

void LLLocationInputCtrl::updateContextMenu(){

    if (mLocationContextMenu)
    {
        LLMenuItemGL* landmarkItem = mLocationContextMenu->getChild<LLMenuItemGL>("Landmark");
        if (!LLLandmarkActions::landmarkAlreadyExists())
        {
            landmarkItem->setLabel(LLTrans::getString("AddLandmarkNavBarMenu"));
        }
        else
        {
            landmarkItem->setLabel(LLTrans::getString("EditLandmarkNavBarMenu"));
        }
    }
}
void LLLocationInputCtrl::updateWidgetlayout()
{
    const LLRect&   rect            = getLocalRect();
    const LLRect&   hist_btn_rect   = mButton->getRect();

    // Info button is set in the XUI XML location_input.xml

    // "Add Landmark" button
    LLRect al_btn_rect = mAddLandmarkBtn->getRect();
    al_btn_rect.translate(
        hist_btn_rect.mLeft - mIconHPad - al_btn_rect.getWidth(),
        (rect.getHeight() - al_btn_rect.getHeight()) / 2);
    mAddLandmarkBtn->setRect(al_btn_rect);
}

void LLLocationInputCtrl::changeLocationPresentation()
{
    if (!mTextEntry)
        return;

    //change location presentation only if user does not select/paste anything and
    //human-readable region name is being displayed
    if(!mTextEntry->hasSelection() && mTextEntry->getText() == mHumanReadableLocation)
    {
        //needs unescaped one
        LLSLURL slurl;
        LLAgentUI::buildSLURL(slurl, false);
        mTextEntry->setText(LLURI::unescape(slurl.getSLURLString()));
        mTextEntry->selectAll();

        mMaturityButton->setVisible(FALSE);

        isHumanReadableLocationVisible = false;
    }
}

void LLLocationInputCtrl::onLocationContextMenuItemClicked(const LLSD& userdata)
{
    std::string item = userdata.asString();

    if (item == "show_coordinates")
    {
        gSavedSettings.setBOOL("NavBarShowCoordinates",!gSavedSettings.getBOOL("NavBarShowCoordinates"));
    }
    else if (item == "show_properties")
    {
        gSavedSettings.setBOOL("NavBarShowParcelProperties",
            !gSavedSettings.getBOOL("NavBarShowParcelProperties"));
    }
    else if (item == "landmark")
    {
        LLViewerInventoryItem* landmark = LLLandmarkActions::findLandmarkForAgentPos();

        if(!landmark)
        {
            LLFloaterReg::showInstance("add_landmark");
        }
        else
        {
            LLFloaterSidePanelContainer::showPanel("places", LLSD().with("type", "landmark").with("id",landmark->getUUID()));

        }
    }
    else if (item == "cut")
    {
        mTextEntry->cut();
    }
    else if (item == "copy")
    {
        mTextEntry->copy();
    }
    else if (item == "paste")
    {
        mTextEntry->paste();
    }
    else if (item == "delete")
    {
        mTextEntry->deleteSelection();
    }
    else if (item == "select_all")
    {
        mTextEntry->selectAll();
    }
}

bool LLLocationInputCtrl::onLocationContextMenuItemEnabled(const LLSD& userdata)
{
    std::string item = userdata.asString();

    if (item == "can_cut")
    {
        return mTextEntry->canCut();
    }
    else if (item == "can_copy")
    {
        return mTextEntry->canCopy();
    }
    else if (item == "can_paste")
    {
        return mTextEntry->canPaste();
    }
    else if (item == "can_delete")
    {
        return mTextEntry->canDeselect();
    }
    else if (item == "can_select_all")
    {
        return mTextEntry->canSelectAll() && (mTextEntry->getLength() > 0);
    }
    else if(item == "show_coordinates")
    {
        return gSavedSettings.getBOOL("NavBarShowCoordinates");
    }

    return false;
}

void LLLocationInputCtrl::callbackRebakeRegion(const LLSD& notification, const LLSD& response)
{
    S32 option = LLNotificationsUtil::getSelectedOption(notification, response);
    if (option == 0) // OK
    {
        if (LLPathfindingManager::getInstance() != NULL)
        {
            LLMenuOptionPathfindingRebakeNavmesh::getInstance()->sendRequestRebakeNavmesh();
        }
    }
}

void LLLocationInputCtrl::onParcelIconClick(EParcelIcon icon)
{
    switch (icon)
    {
    case VOICE_ICON:
        LLNotificationsUtil::add("NoVoice");
        break;
    case FLY_ICON:
        LLNotificationsUtil::add("NoFly");
        break;
    case PUSH_ICON:
        LLNotificationsUtil::add("PushRestricted");
        break;
    case BUILD_ICON:
        LLNotificationsUtil::add("NoBuild");
        break;
    case PATHFINDING_DIRTY_ICON:
        if (LLPathfindingManager::getInstance() != NULL)
        {
            LLMenuOptionPathfindingRebakeNavmesh *rebakeInstance = LLMenuOptionPathfindingRebakeNavmesh::getInstance();
            if (rebakeInstance && rebakeInstance->canRebakeRegion() && (rebakeInstance->getMode() == LLMenuOptionPathfindingRebakeNavmesh::kRebakeNavMesh_Available))
            {
                LLNotificationsUtil::add("PathfindingDirtyRebake", LLSD(), LLSD(),
                                         boost::bind(&LLLocationInputCtrl::callbackRebakeRegion, this, _1, _2));
                break;
            }
        }
        LLNotificationsUtil::add("PathfindingDirty");
        break;
    case PATHFINDING_DISABLED_ICON:
        LLNotificationsUtil::add("DynamicPathfindingDisabled");
        break;
    case SCRIPTS_ICON:
    {
        LLViewerRegion* region = gAgent.getRegion();
        if(region && region->getRegionFlag(REGION_FLAGS_ESTATE_SKIP_SCRIPTS))
        {
            LLNotificationsUtil::add("ScriptsStopped");
        }
        else if(region && region->getRegionFlag(REGION_FLAGS_SKIP_SCRIPTS))
        {
            LLNotificationsUtil::add("ScriptsNotRunning");
        }
        else
        {
            LLNotificationsUtil::add("NoOutsideScripts");
        }
        break;
    }
    case DAMAGE_ICON:
        LLNotificationsUtil::add("NotSafe");
        break;
    case SEE_AVATARS_ICON:
        LLNotificationsUtil::add("SeeAvatars");
        break;
    case ICON_COUNT:
        break;
    // no default to get compiler warning when a new icon gets added
    }
}

void LLLocationInputCtrl::createNavMeshStatusListenerForCurrentRegion()
{
    if (mNavMeshSlot.connected())
    {
        mNavMeshSlot.disconnect();
    }

    LLViewerRegion *currentRegion = gAgent.getRegion();
    if (currentRegion != NULL)
    {
        mNavMeshSlot = LLPathfindingManager::getInstance()->registerNavMeshListenerForRegion(currentRegion, boost::bind(&LLLocationInputCtrl::onNavMeshStatusChange, this, _2));
        LLPathfindingManager::getInstance()->requestGetNavMeshForRegion(currentRegion, true);
    }
}<|MERGE_RESOLUTION|>--- conflicted
+++ resolved
@@ -230,16 +230,9 @@
 
     // Can't access old mTextEntry fields as they are protected, so lets build new params
     // That is C&P from LLComboBox::createLineEditor function
-<<<<<<< HEAD
-    static LLUICachedControl<S32> drop_shadow_button ("DropShadowButton", 0);
-    S32 arrow_width = mArrowImage ? mArrowImage->getWidth() : 0;
-    LLRect text_entry_rect(0, getRect().getHeight(), getRect().getWidth(), 0);
-    text_entry_rect.mRight -= llmax(8,arrow_width) + 2 * drop_shadow_button;
-=======
     S32 arrow_width = mArrowImage ? mArrowImage->getWidth() : 0;
     LLRect text_entry_rect(0, getRect().getHeight(), getRect().getWidth(), 0);
     text_entry_rect.mRight -= llmax(8,arrow_width) + 2 * BTN_DROP_SHADOW;
->>>>>>> 33ad8db7
 
     LLLineEditor::Params params = p.combo_editor;
     params.rect(text_entry_rect);
@@ -714,11 +707,7 @@
 
             value["item_type"] = LANDMARK;
             value["AssetUUID"] =  landmark_items[i]->getAssetUUID();
-<<<<<<< HEAD
-            add(landmark_items[i]->getName(), value);
-=======
             addLocationHistoryEntry(landmark_items[i]->getName(), value);
->>>>>>> 33ad8db7
 
         }
     //Let's add teleport history items
@@ -743,11 +732,7 @@
                 std::string region_name = result->mTitle.substr(0, result->mTitle.find(','));
                 //TODO*: add Surl to teleportitem or parse region name from title
                 value["tooltip"] = LLSLURL(region_name, result->mGlobalPos).getSLURLString();
-<<<<<<< HEAD
-                add(result->getTitle(), value);
-=======
                 addLocationHistoryEntry(result->getTitle(), value);
->>>>>>> 33ad8db7
             }
             result = std::find_if(result + 1, th_items.end(), boost::bind(
                                     &LLLocationInputCtrl::findTeleportItemsByTitle, this,
@@ -998,8 +983,6 @@
 
     // Hide icon if it text area is not width enough to display it, show otherwise.
     mMaturityButton->setVisible(rect.mRight < mTextEntry->getRect().getWidth() - right_pad);
-<<<<<<< HEAD
-=======
 }
 
 void LLLocationInputCtrl::addLocationHistoryEntry(const std::string& title, const LLSD& value)
@@ -1011,7 +994,6 @@
     {
         add(title, value);
     }
->>>>>>> 33ad8db7
 }
 
 void LLLocationInputCtrl::rebuildLocationHistory(const std::string& filter)
@@ -1038,11 +1020,7 @@
         //location history can contain only typed locations
         value["item_type"] = TYPED_REGION_SLURL;
         value["global_pos"] = it->mGlobalPos.getValue();
-<<<<<<< HEAD
-        add(it->getLocation(), value);
-=======
         addLocationHistoryEntry(it->getLocation(), value);
->>>>>>> 33ad8db7
     }
 }
 
