--- conflicted
+++ resolved
@@ -927,7 +927,6 @@
 		bool allow_damage	= vpm->allowAgentDamage(agent_region, current_parcel);
 		bool see_avs        = current_parcel->getSeeAVs();
 		bool pathfinding_dynamic_enabled = agent_region->dynamicPathfindingEnabled();
-<<<<<<< HEAD
 // <FS:CR> Don't show pathfinding icons on OpenSim
 		bool is_opensim = false;
 #ifdef OPENSIM
@@ -935,25 +934,11 @@
 #endif // OPENSIM
 // </FS:CR>
 
-		// <FS:Ansariel> Undo MAIN-23 for now...
-		//bool is_parcel_owner = (gAgent.getID() == current_parcel->getOwnerID());
-		//bool allow_group_modify = (gAgent.isInGroup(current_parcel->getGroupID()) && current_parcel->getAllowGroupModify());
-		// </FS:Ansariel>
-=======
->>>>>>> 0bbb1722
-
 		// Most icons are "block this ability"
 		mParcelIcon[VOICE_ICON]->setVisible(   !allow_voice );
 		mParcelIcon[FLY_ICON]->setVisible(     !allow_fly );
 		mParcelIcon[PUSH_ICON]->setVisible(    !allow_push );
-<<<<<<< HEAD
-		// <FS:Ansariel> Undo MAIN-23 for now...
-		//mParcelIcon[BUILD_ICON]->setVisible(   !allow_build && !is_parcel_owner && !allow_group_modify );
 		mParcelIcon[BUILD_ICON]->setVisible(   !allow_build );
-		// </FS:Ansariel>
-=======
-		mParcelIcon[BUILD_ICON]->setVisible(   !allow_build );
->>>>>>> 0bbb1722
 		mParcelIcon[SCRIPTS_ICON]->setVisible( !allow_scripts );
 		mParcelIcon[DAMAGE_ICON]->setVisible(  allow_damage );
 		mParcelIcon[PATHFINDING_DIRTY_ICON]->setVisible(mIsNavMeshDirty);
