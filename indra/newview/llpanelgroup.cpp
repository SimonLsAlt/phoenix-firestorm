/**
 * @file llpanelgroup.cpp
 *
 * $LicenseInfo:firstyear=2006&license=viewerlgpl$
 * Second Life Viewer Source Code
 * Copyright (C) 2010, Linden Research, Inc.
 *
 * This library is free software; you can redistribute it and/or
 * modify it under the terms of the GNU Lesser General Public
 * License as published by the Free Software Foundation;
 * version 2.1 of the License only.
 *
 * This library is distributed in the hope that it will be useful,
 * but WITHOUT ANY WARRANTY; without even the implied warranty of
 * MERCHANTABILITY or FITNESS FOR A PARTICULAR PURPOSE.  See the GNU
 * Lesser General Public License for more details.
 *
 * You should have received a copy of the GNU Lesser General Public
 * License along with this library; if not, write to the Free Software
 * Foundation, Inc., 51 Franklin Street, Fifth Floor, Boston, MA  02110-1301  USA
 *
 * Linden Research, Inc., 945 Battery Street, San Francisco, CA  94111  USA
 * $/LicenseInfo$
 */

#include "llviewerprecompiledheaders.h"

#include "llpanelgroup.h"

// Library includes
#include "llbutton.h"
#include "llfloatersidepanelcontainer.h"
#include "lltabcontainer.h"
#include "lltextbox.h"
#include "lluictrlfactory.h"

// Viewer includes
#include "llviewermessage.h"
#include "llviewerwindow.h"
#include "llappviewer.h"
#include "llnotificationsutil.h"
#include "llfloaterreg.h"
#include "llfloater.h"
#include "llgroupactions.h"

#include "llagent.h"

#include "llsidetraypanelcontainer.h"

#include "llpanelgroupnotices.h"
#include "llpanelgroupgeneral.h"
#include "llpanelgrouproles.h"

#include "llaccordionctrltab.h"
#include "llaccordionctrl.h"

#include "lltrans.h"

static LLPanelInjector<LLPanelGroup> t_panel_group("panel_group_info_sidetray");



LLPanelGroupTab::LLPanelGroupTab()
    : LLPanel(),
      mAllowEdit(TRUE),
      mHasModal(FALSE)
{
    mGroupID = LLUUID::null;
}

LLPanelGroupTab::~LLPanelGroupTab()
{
}

BOOL LLPanelGroupTab::isVisibleByAgent(LLAgent* agentp)
{
    //default to being visible
    return TRUE;
}

BOOL LLPanelGroupTab::postBuild()
{
    return TRUE;
}

LLPanelGroup::LLPanelGroup()
:   LLPanel(),
    LLGroupMgrObserver( LLUUID() ),
    mSkipRefresh(FALSE),
    mButtonJoin(NULL)
{
    // Set up the factory callbacks.
    // Roles sub tabs
    LLGroupMgr::getInstance()->addObserver(this);
}


LLPanelGroup::~LLPanelGroup()
{
    LLGroupMgr::getInstance()->removeObserver(this);
    if(LLVoiceClient::instanceExists())
    {
        LLVoiceClient::getInstance()->removeObserver(this);
    }
}

void LLPanelGroup::onOpen(const LLSD& key)
{
<<<<<<< HEAD
	if(!key.has("group_id"))
		return;
	
	LLUUID group_id = key["group_id"];
	if(!key.has("action"))
	{
		setGroupID(group_id);
		getChild<LLAccordionCtrl>("groups_accordion")->expandDefaultTab();
		return;
	}

	std::string str_action = key["action"];

	if(str_action == "refresh")
	{
		if(mID == group_id || group_id == LLUUID::null)
			refreshData();
	}
	else if(str_action == "close")
	{
		onBackBtnClick();
	}
	else if(str_action == "refresh_notices")
	{
		LLPanelGroupNotices* panel_notices = findChild<LLPanelGroupNotices>("group_notices_tab_panel");
		if(panel_notices)
			panel_notices->refreshNotices();
	}
    if (str_action == "show_notices")
    {
        setGroupID(group_id);

        LLAccordionCtrl *tab_ctrl = getChild<LLAccordionCtrl>("groups_accordion");
        tab_ctrl->collapseAllTabs();
        getChild<LLAccordionCtrlTab>("group_notices_tab")->setDisplayChildren(true);
        tab_ctrl->arrange();
=======
    if(!key.has("group_id"))
        return;

    LLUUID group_id = key["group_id"];
    if(!key.has("action"))
    {
        setGroupID(group_id);
        getChild<LLAccordionCtrl>("groups_accordion")->expandDefaultTab();
        return;
    }

    std::string str_action = key["action"];

    if(str_action == "refresh")
    {
        if(mID == group_id || group_id == LLUUID::null)
            refreshData();
    }
    else if(str_action == "close")
    {
        onBackBtnClick();
    }
    else if(str_action == "refresh_notices")
    {
        LLPanelGroupNotices* panel_notices = findChild<LLPanelGroupNotices>("group_notices_tab_panel");
        if(panel_notices)
            panel_notices->refreshNotices();
>>>>>>> e7eced3c
    }

}

BOOL LLPanelGroup::postBuild()
{
    mDefaultNeedsApplyMesg = getString("default_needs_apply_text");
    mWantApplyMesg = getString("want_apply_text");

    LLButton* button;

    button = getChild<LLButton>("btn_apply");
    button->setClickedCallback(onBtnApply, this);
    button->setVisible(true);
    button->setEnabled(false);

    button = getChild<LLButton>("btn_call");
    button->setClickedCallback(onBtnGroupCallClicked, this);

    button = getChild<LLButton>("btn_chat");
    button->setClickedCallback(onBtnGroupChatClicked, this);

    button = getChild<LLButton>("btn_refresh");
    button->setClickedCallback(onBtnRefresh, this);

    childSetCommitCallback("back",boost::bind(&LLPanelGroup::onBackBtnClick,this),NULL);

    LLPanelGroupTab* panel_general = findChild<LLPanelGroupTab>("group_general_tab_panel");
    LLPanelGroupTab* panel_roles = findChild<LLPanelGroupTab>("group_roles_tab_panel");
    LLPanelGroupTab* panel_notices = findChild<LLPanelGroupTab>("group_notices_tab_panel");
    LLPanelGroupTab* panel_land = findChild<LLPanelGroupTab>("group_land_tab_panel");
    LLPanelGroupTab* panel_experiences = findChild<LLPanelGroupTab>("group_experiences_tab_panel");

    if(panel_general)   mTabs.push_back(panel_general);
    if(panel_roles)     mTabs.push_back(panel_roles);
    if(panel_notices)   mTabs.push_back(panel_notices);
    if(panel_land)      mTabs.push_back(panel_land);
    if(panel_experiences)       mTabs.push_back(panel_experiences);

    if(panel_general)
    {
        panel_general->setupCtrls(this);
        button = panel_general->getChild<LLButton>("btn_join");
        button->setVisible(false);
        button->setEnabled(true);

        mButtonJoin = button;
        mButtonJoin->setCommitCallback(boost::bind(&LLPanelGroup::onBtnJoin,this));

        mJoinText = panel_general->getChild<LLUICtrl>("join_cost_text");
    }

    LLVoiceClient::getInstance()->addObserver(this);

    return TRUE;
}

void LLPanelGroup::reposButton(const std::string& name)
{
    LLButton* button = findChild<LLButton>(name);
    if(!button)
        return;
    LLRect btn_rect = button->getRect();
    btn_rect.setLeftTopAndSize( btn_rect.mLeft, btn_rect.getHeight() + 2, btn_rect.getWidth(), btn_rect.getHeight());
    button->setRect(btn_rect);
}

void LLPanelGroup::reposButtons()
{
    LLButton* button_refresh = findChild<LLButton>("btn_refresh");
    LLButton* button_cancel = findChild<LLButton>("btn_cancel");

    if(button_refresh && button_cancel && button_refresh->getVisible() && button_cancel->getVisible())
    {
        LLRect btn_refresh_rect = button_refresh->getRect();
        LLRect btn_cancel_rect = button_cancel->getRect();
        btn_refresh_rect.setLeftTopAndSize( btn_cancel_rect.mLeft + btn_cancel_rect.getWidth() + 2,
            btn_refresh_rect.getHeight() + 2, btn_refresh_rect.getWidth(), btn_refresh_rect.getHeight());
        button_refresh->setRect(btn_refresh_rect);
    }

    reposButton("btn_apply");
    reposButton("btn_refresh");
    reposButton("btn_cancel");
    reposButton("btn_chat");
    reposButton("btn_call");
}

void LLPanelGroup::reshape(S32 width, S32 height, BOOL called_from_parent )
{
    LLPanel::reshape(width, height, called_from_parent );

    reposButtons();
}

void LLPanelGroup::onBackBtnClick()
{
    LLSideTrayPanelContainer* parent = dynamic_cast<LLSideTrayPanelContainer*>(getParent());
    if(parent)
    {
        parent->openPreviousPanel();
    }
}

void LLPanelGroup::onBtnRefresh(void* user_data)
{
    LLPanelGroup* self = static_cast<LLPanelGroup*>(user_data);
    self->refreshData();
}

void LLPanelGroup::onBtnApply(void* user_data)
{
    LLPanelGroup* self = static_cast<LLPanelGroup*>(user_data);
    self->apply();
    self->refreshData();
}

void LLPanelGroup::onBtnGroupCallClicked(void* user_data)
{
    LLPanelGroup* self = static_cast<LLPanelGroup*>(user_data);
    self->callGroup();
}

void LLPanelGroup::onBtnGroupChatClicked(void* user_data)
{
    LLPanelGroup* self = static_cast<LLPanelGroup*>(user_data);
    self->chatGroup();
}

void LLPanelGroup::onBtnJoin()
{
<<<<<<< HEAD
    if (LLGroupActions::isInGroup(mID)) 
    {
        LLGroupActions::leave(mID);
    }
    else 
    {
        LL_DEBUGS() << "joining group: " << mID << LL_ENDL;
        LLGroupActions::join(mID);
    }
=======
    LL_DEBUGS() << "joining group: " << mID << LL_ENDL;
    LLGroupActions::join(mID);
>>>>>>> e7eced3c
}

void LLPanelGroup::changed(LLGroupChange gc)
{
    for(std::vector<LLPanelGroupTab* >::iterator it = mTabs.begin();it!=mTabs.end();++it)
        (*it)->update(gc);
    update(gc);
}

// virtual
void LLPanelGroup::onChange(EStatusType status, const std::string &channelURI, bool proximal)
{
    if(status == STATUS_JOINING || status == STATUS_LEFT_CHANNEL)
    {
        return;
    }

    childSetEnabled("btn_call", LLVoiceClient::getInstance()->voiceEnabled() && LLVoiceClient::getInstance()->isVoiceWorking());
}

void LLPanelGroup::notifyObservers()
{
    changed(GC_ALL);
}

void LLPanelGroup::update(LLGroupChange gc)
{
<<<<<<< HEAD
	LLGroupMgrGroupData* gdatap = LLGroupMgr::getInstance()->getGroupData(mID);
	if(gdatap)
	{
		std::string group_name =  gdatap->mName.empty() ? LLTrans::getString("LoadingData") : gdatap->mName;
		LLUICtrl* group_name_ctrl = getChild<LLUICtrl>("group_name");
		group_name_ctrl->setValue(group_name);
		group_name_ctrl->setToolTip(group_name);
		
		LLGroupData agent_gdatap;
		bool is_member = gAgent.getGroupData(mID,agent_gdatap) || gAgent.isGodlikeWithoutAdminMenuFakery();
		bool join_btn_visible = is_member || gdatap->mOpenEnrollment;
		
		mButtonJoin->setVisible(join_btn_visible);
		mJoinText->setVisible(join_btn_visible);

        if (is_member)
        {
            mJoinText->setValue(getString("group_member"));
            mButtonJoin->setLabel(getString("leave_txt"));
        }
		else if(join_btn_visible)
		{
			LLStringUtil::format_map_t string_args;
			std::string fee_buff;
			if(gdatap->mMembershipFee)
			{
				string_args["[AMOUNT]"] = llformat("%d", gdatap->mMembershipFee);
				fee_buff = getString("group_join_btn", string_args);
				
			}
			else
			{
				fee_buff = getString("group_join_free", string_args);
			}
			mJoinText->setValue(fee_buff);
            mButtonJoin->setLabel(getString("join_txt"));
		}
	}
=======
    LLGroupMgrGroupData* gdatap = LLGroupMgr::getInstance()->getGroupData(mID);
    if(gdatap)
    {
        std::string group_name =  gdatap->mName.empty() ? LLTrans::getString("LoadingData") : gdatap->mName;
        LLUICtrl* group_name_ctrl = getChild<LLUICtrl>("group_name");
        group_name_ctrl->setValue(group_name);
        group_name_ctrl->setToolTip(group_name);

        LLGroupData agent_gdatap;
        bool is_member = gAgent.getGroupData(mID,agent_gdatap) || gAgent.isGodlikeWithoutAdminMenuFakery();
        bool join_btn_visible = !is_member && gdatap->mOpenEnrollment;

        mButtonJoin->setVisible(join_btn_visible);
        mJoinText->setVisible(join_btn_visible);

        if(join_btn_visible)
        {
            LLStringUtil::format_map_t string_args;
            std::string fee_buff;
            if(gdatap->mMembershipFee)
            {
                string_args["[AMOUNT]"] = llformat("%d", gdatap->mMembershipFee);
                fee_buff = getString("group_join_btn", string_args);

            }
            else
            {
                fee_buff = getString("group_join_free", string_args);
            }
            mJoinText->setValue(fee_buff);
        }
    }
>>>>>>> e7eced3c
}

void LLPanelGroup::setGroupID(const LLUUID& group_id)
{
    std::string str_group_id;
    group_id.toString(str_group_id);

    bool is_same_id = group_id == mID;

    LLGroupMgr::getInstance()->removeObserver(this);
    mID = group_id;
    LLGroupMgr::getInstance()->addObserver(this);

    for(std::vector<LLPanelGroupTab* >::iterator it = mTabs.begin();it!=mTabs.end();++it)
        (*it)->setGroupID(group_id);

    LLGroupMgrGroupData* gdatap = LLGroupMgr::getInstance()->getGroupData(mID);
    if(gdatap)
    {
        std::string group_name =  gdatap->mName.empty() ? LLTrans::getString("LoadingData") : gdatap->mName;
        LLUICtrl* group_name_ctrl = getChild<LLUICtrl>("group_name");
        group_name_ctrl->setValue(group_name);
        group_name_ctrl->setToolTip(group_name);
    }

    LLButton* button_apply = findChild<LLButton>("btn_apply");
    LLButton* button_refresh = findChild<LLButton>("btn_refresh");

    LLButton* button_cancel = findChild<LLButton>("btn_cancel");
    LLButton* button_call = findChild<LLButton>("btn_call");
    LLButton* button_chat = findChild<LLButton>("btn_chat");


    bool is_null_group_id = group_id == LLUUID::null;
    if(button_apply)
        button_apply->setVisible(!is_null_group_id);
    if(button_refresh)
        button_refresh->setVisible(!is_null_group_id);

    if(button_cancel)
        button_cancel->setVisible(!is_null_group_id);

    if(button_call)
            button_call->setVisible(!is_null_group_id);
    if(button_chat)
            button_chat->setVisible(!is_null_group_id);

    getChild<LLUICtrl>("prepend_founded_by")->setVisible(!is_null_group_id);

    LLAccordionCtrl* tab_ctrl = getChild<LLAccordionCtrl>("groups_accordion");
    tab_ctrl->reset();

    LLAccordionCtrlTab* tab_general = getChild<LLAccordionCtrlTab>("group_general_tab");
    LLAccordionCtrlTab* tab_roles = getChild<LLAccordionCtrlTab>("group_roles_tab");
    LLAccordionCtrlTab* tab_notices = getChild<LLAccordionCtrlTab>("group_notices_tab");
    LLAccordionCtrlTab* tab_land = getChild<LLAccordionCtrlTab>("group_land_tab");
    LLAccordionCtrlTab* tab_experiences = getChild<LLAccordionCtrlTab>("group_experiences_tab");

    if(mButtonJoin)
        mButtonJoin->setVisible(false);


    if(is_null_group_id)//creating new group
    {
        if(!tab_general->getDisplayChildren())
            tab_general->changeOpenClose(tab_general->getDisplayChildren());

        if(tab_roles->getDisplayChildren())
            tab_roles->changeOpenClose(tab_roles->getDisplayChildren());
        if(tab_notices->getDisplayChildren())
            tab_notices->changeOpenClose(tab_notices->getDisplayChildren());
        if(tab_land->getDisplayChildren())
            tab_land->changeOpenClose(tab_land->getDisplayChildren());
        if(tab_experiences->getDisplayChildren())
            tab_experiences->changeOpenClose(tab_land->getDisplayChildren());

        tab_roles->setVisible(false);
        tab_notices->setVisible(false);
        tab_land->setVisible(false);
        tab_experiences->setVisible(false);

        getChild<LLUICtrl>("group_name")->setVisible(false);
        getChild<LLUICtrl>("group_name_editor")->setVisible(true);

        if(button_call)
            button_call->setVisible(false);
        if(button_chat)
            button_chat->setVisible(false);
    }
    else
    {
        if(!is_same_id)
        {
            if(!tab_general->getDisplayChildren())
                tab_general->changeOpenClose(tab_general->getDisplayChildren());
            if(tab_roles->getDisplayChildren())
                tab_roles->changeOpenClose(tab_roles->getDisplayChildren());
            if(tab_notices->getDisplayChildren())
                tab_notices->changeOpenClose(tab_notices->getDisplayChildren());
            if(tab_land->getDisplayChildren())
                tab_land->changeOpenClose(tab_land->getDisplayChildren());
            if(tab_experiences->getDisplayChildren())
                tab_experiences->changeOpenClose(tab_land->getDisplayChildren());
        }

        LLGroupData agent_gdatap;
        bool is_member = gAgent.getGroupData(mID,agent_gdatap) || gAgent.isGodlikeWithoutAdminMenuFakery();

        tab_roles->setVisible(is_member);
        tab_notices->setVisible(is_member);
        tab_land->setVisible(is_member);
        tab_experiences->setVisible(is_member);

        getChild<LLUICtrl>("group_name")->setVisible(true);
        getChild<LLUICtrl>("group_name_editor")->setVisible(false);

        if(button_apply)
            button_apply->setVisible(is_member);
        if(button_call)
            button_call->setVisible(is_member);
        if(button_chat)
            button_chat->setVisible(is_member);
    }

    tab_ctrl->arrange();

    reposButtons();
    update(GC_ALL);//show/hide "join" button if data is already ready
}

bool LLPanelGroup::apply(LLPanelGroupTab* tab)
{
    if(!tab)
        return false;

    std::string mesg;
    if ( !tab->needsApply(mesg) )
        return true;

    std::string apply_mesg;
    if(tab->apply( apply_mesg ) )
    {
        //we skip refreshing group after ew manually apply changes since its very annoying
        //for those who are editing group

        LLPanelGroupRoles * roles_tab = dynamic_cast<LLPanelGroupRoles*>(tab);
        if (roles_tab)
        {
            LLGroupMgr* gmgrp = LLGroupMgr::getInstance();
            LLGroupMgrGroupData* gdatap = gmgrp->getGroupData(roles_tab->getGroupID());

            // allow refresh only for one specific case:
            // there is only one member in group and it is not owner
            // it's a wrong situation and need refresh panels from server
            if (gdatap && gdatap->isSingleMemberNotOwner())
            {
                return true;
            }
        }

        mSkipRefresh = TRUE;
        return true;
    }

    if ( !apply_mesg.empty() )
    {
        LLSD args;
        args["MESSAGE"] = apply_mesg;
        LLNotificationsUtil::add("GenericAlert", args);
    }
    return false;
}

bool LLPanelGroup::apply()
{
    return apply(findChild<LLPanelGroupTab>("group_general_tab_panel"))
        && apply(findChild<LLPanelGroupTab>("group_roles_tab_panel"))
        && apply(findChild<LLPanelGroupTab>("group_notices_tab_panel"))
        && apply(findChild<LLPanelGroupTab>("group_land_tab_panel"))
        && apply(findChild<LLPanelGroupTab>("group_experiences_tab_panel"))
        ;
}


// virtual
void LLPanelGroup::draw()
{
    LLPanel::draw();

    if (mRefreshTimer.hasExpired())
    {
        mRefreshTimer.stop();
        childEnable("btn_refresh");
        childEnable("groups_accordion");
    }

    LLButton* button_apply = findChild<LLButton>("btn_apply");

    if(button_apply && button_apply->getVisible())
    {
        bool enable = false;
        std::string mesg;
        for(std::vector<LLPanelGroupTab* >::iterator it = mTabs.begin();it!=mTabs.end();++it)
            enable = enable || (*it)->needsApply(mesg);

        childSetEnabled("btn_apply", enable);
    }
}

void LLPanelGroup::refreshData()
{
    if(mSkipRefresh)
    {
        mSkipRefresh = FALSE;
        return;
    }
    LLGroupMgr::getInstance()->clearGroupData(getID());

    setGroupID(getID());

    // 5 second timeout
    childDisable("btn_refresh");
    childDisable("groups_accordion");

    mRefreshTimer.start();
    mRefreshTimer.setTimerExpirySec(5);
}

void LLPanelGroup::callGroup()
{
    LLGroupActions::startCall(getID());
}

void LLPanelGroup::chatGroup()
{
    LLGroupActions::startIM(getID());
}

void LLPanelGroup::showNotice(const std::string& subject,
                  const std::string& message,
                  const bool& has_inventory,
                  const std::string& inventory_name,
                  LLOfferInfo* inventory_offer)
{
    LLPanelGroupNotices* panel_notices = findChild<LLPanelGroupNotices>("group_notices_tab_panel");
    if(!panel_notices)
    {
        // We need to clean up that inventory offer.
        if (inventory_offer)
        {
            inventory_offer->forceResponse(IOR_DECLINE);
        }
        return;
    }
    panel_notices->showNotice(subject,message,has_inventory,inventory_name,inventory_offer);
}

//static

void LLPanelGroup::showNotice(const std::string& subject,
                       const std::string& message,
                       const LLUUID& group_id,
                       const bool& has_inventory,
                       const std::string& inventory_name,
                       LLOfferInfo* inventory_offer)
{
    LLPanelGroup* panel = LLFloaterSidePanelContainer::getPanel<LLPanelGroup>("people", "panel_group_info_sidetray");
    if(!panel)
        return;

    if(panel->getID() != group_id)//???? only for current group_id or switch panels? FIXME
        return;
    panel->showNotice(subject,message,has_inventory,inventory_name,inventory_offer);

}

<|MERGE_RESOLUTION|>--- conflicted
+++ resolved
@@ -106,35 +106,34 @@
 
 void LLPanelGroup::onOpen(const LLSD& key)
 {
-<<<<<<< HEAD
-	if(!key.has("group_id"))
-		return;
-	
-	LLUUID group_id = key["group_id"];
-	if(!key.has("action"))
-	{
-		setGroupID(group_id);
-		getChild<LLAccordionCtrl>("groups_accordion")->expandDefaultTab();
-		return;
-	}
-
-	std::string str_action = key["action"];
-
-	if(str_action == "refresh")
-	{
-		if(mID == group_id || group_id == LLUUID::null)
-			refreshData();
-	}
-	else if(str_action == "close")
-	{
-		onBackBtnClick();
-	}
-	else if(str_action == "refresh_notices")
-	{
-		LLPanelGroupNotices* panel_notices = findChild<LLPanelGroupNotices>("group_notices_tab_panel");
-		if(panel_notices)
-			panel_notices->refreshNotices();
-	}
+    if(!key.has("group_id"))
+        return;
+
+    LLUUID group_id = key["group_id"];
+    if(!key.has("action"))
+    {
+        setGroupID(group_id);
+        getChild<LLAccordionCtrl>("groups_accordion")->expandDefaultTab();
+        return;
+    }
+
+    std::string str_action = key["action"];
+
+    if(str_action == "refresh")
+    {
+        if(mID == group_id || group_id == LLUUID::null)
+            refreshData();
+    }
+    else if(str_action == "close")
+    {
+        onBackBtnClick();
+    }
+    else if(str_action == "refresh_notices")
+    {
+        LLPanelGroupNotices* panel_notices = findChild<LLPanelGroupNotices>("group_notices_tab_panel");
+        if(panel_notices)
+            panel_notices->refreshNotices();
+    }
     if (str_action == "show_notices")
     {
         setGroupID(group_id);
@@ -143,35 +142,6 @@
         tab_ctrl->collapseAllTabs();
         getChild<LLAccordionCtrlTab>("group_notices_tab")->setDisplayChildren(true);
         tab_ctrl->arrange();
-=======
-    if(!key.has("group_id"))
-        return;
-
-    LLUUID group_id = key["group_id"];
-    if(!key.has("action"))
-    {
-        setGroupID(group_id);
-        getChild<LLAccordionCtrl>("groups_accordion")->expandDefaultTab();
-        return;
-    }
-
-    std::string str_action = key["action"];
-
-    if(str_action == "refresh")
-    {
-        if(mID == group_id || group_id == LLUUID::null)
-            refreshData();
-    }
-    else if(str_action == "close")
-    {
-        onBackBtnClick();
-    }
-    else if(str_action == "refresh_notices")
-    {
-        LLPanelGroupNotices* panel_notices = findChild<LLPanelGroupNotices>("group_notices_tab_panel");
-        if(panel_notices)
-            panel_notices->refreshNotices();
->>>>>>> e7eced3c
     }
 
 }
@@ -303,20 +273,15 @@
 
 void LLPanelGroup::onBtnJoin()
 {
-<<<<<<< HEAD
-    if (LLGroupActions::isInGroup(mID)) 
+    if (LLGroupActions::isInGroup(mID))
     {
         LLGroupActions::leave(mID);
     }
-    else 
+    else
     {
         LL_DEBUGS() << "joining group: " << mID << LL_ENDL;
         LLGroupActions::join(mID);
     }
-=======
-    LL_DEBUGS() << "joining group: " << mID << LL_ENDL;
-    LLGroupActions::join(mID);
->>>>>>> e7eced3c
 }
 
 void LLPanelGroup::changed(LLGroupChange gc)
@@ -344,62 +309,27 @@
 
 void LLPanelGroup::update(LLGroupChange gc)
 {
-<<<<<<< HEAD
-	LLGroupMgrGroupData* gdatap = LLGroupMgr::getInstance()->getGroupData(mID);
-	if(gdatap)
-	{
-		std::string group_name =  gdatap->mName.empty() ? LLTrans::getString("LoadingData") : gdatap->mName;
-		LLUICtrl* group_name_ctrl = getChild<LLUICtrl>("group_name");
-		group_name_ctrl->setValue(group_name);
-		group_name_ctrl->setToolTip(group_name);
-		
-		LLGroupData agent_gdatap;
-		bool is_member = gAgent.getGroupData(mID,agent_gdatap) || gAgent.isGodlikeWithoutAdminMenuFakery();
-		bool join_btn_visible = is_member || gdatap->mOpenEnrollment;
-		
-		mButtonJoin->setVisible(join_btn_visible);
-		mJoinText->setVisible(join_btn_visible);
+    LLGroupMgrGroupData* gdatap = LLGroupMgr::getInstance()->getGroupData(mID);
+    if(gdatap)
+    {
+        std::string group_name =  gdatap->mName.empty() ? LLTrans::getString("LoadingData") : gdatap->mName;
+        LLUICtrl* group_name_ctrl = getChild<LLUICtrl>("group_name");
+        group_name_ctrl->setValue(group_name);
+        group_name_ctrl->setToolTip(group_name);
+
+        LLGroupData agent_gdatap;
+        bool is_member = gAgent.getGroupData(mID,agent_gdatap) || gAgent.isGodlikeWithoutAdminMenuFakery();
+        bool join_btn_visible = is_member || gdatap->mOpenEnrollment;
+
+        mButtonJoin->setVisible(join_btn_visible);
+        mJoinText->setVisible(join_btn_visible);
 
         if (is_member)
         {
             mJoinText->setValue(getString("group_member"));
             mButtonJoin->setLabel(getString("leave_txt"));
         }
-		else if(join_btn_visible)
-		{
-			LLStringUtil::format_map_t string_args;
-			std::string fee_buff;
-			if(gdatap->mMembershipFee)
-			{
-				string_args["[AMOUNT]"] = llformat("%d", gdatap->mMembershipFee);
-				fee_buff = getString("group_join_btn", string_args);
-				
-			}
-			else
-			{
-				fee_buff = getString("group_join_free", string_args);
-			}
-			mJoinText->setValue(fee_buff);
-            mButtonJoin->setLabel(getString("join_txt"));
-		}
-	}
-=======
-    LLGroupMgrGroupData* gdatap = LLGroupMgr::getInstance()->getGroupData(mID);
-    if(gdatap)
-    {
-        std::string group_name =  gdatap->mName.empty() ? LLTrans::getString("LoadingData") : gdatap->mName;
-        LLUICtrl* group_name_ctrl = getChild<LLUICtrl>("group_name");
-        group_name_ctrl->setValue(group_name);
-        group_name_ctrl->setToolTip(group_name);
-
-        LLGroupData agent_gdatap;
-        bool is_member = gAgent.getGroupData(mID,agent_gdatap) || gAgent.isGodlikeWithoutAdminMenuFakery();
-        bool join_btn_visible = !is_member && gdatap->mOpenEnrollment;
-
-        mButtonJoin->setVisible(join_btn_visible);
-        mJoinText->setVisible(join_btn_visible);
-
-        if(join_btn_visible)
+        else if(join_btn_visible)
         {
             LLStringUtil::format_map_t string_args;
             std::string fee_buff;
@@ -414,9 +344,9 @@
                 fee_buff = getString("group_join_free", string_args);
             }
             mJoinText->setValue(fee_buff);
+            mButtonJoin->setLabel(getString("join_txt"));
         }
     }
->>>>>>> e7eced3c
 }
 
 void LLPanelGroup::setGroupID(const LLUUID& group_id)
