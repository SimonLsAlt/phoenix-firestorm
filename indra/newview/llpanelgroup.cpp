/**
 * @file llpanelgroup.cpp
 *
 * $LicenseInfo:firstyear=2006&license=viewerlgpl$
 * Second Life Viewer Source Code
 * Copyright (C) 2010, Linden Research, Inc.
 *
 * This library is free software; you can redistribute it and/or
 * modify it under the terms of the GNU Lesser General Public
 * License as published by the Free Software Foundation;
 * version 2.1 of the License only.
 *
 * This library is distributed in the hope that it will be useful,
 * but WITHOUT ANY WARRANTY; without even the implied warranty of
 * MERCHANTABILITY or FITNESS FOR A PARTICULAR PURPOSE.  See the GNU
 * Lesser General Public License for more details.
 *
 * You should have received a copy of the GNU Lesser General Public
 * License along with this library; if not, write to the Free Software
 * Foundation, Inc., 51 Franklin Street, Fifth Floor, Boston, MA  02110-1301  USA
 *
 * Linden Research, Inc., 945 Battery Street, San Francisco, CA  94111  USA
 * $/LicenseInfo$
 */

#include "llviewerprecompiledheaders.h"

#include "llpanelgroup.h"

// Library includes
#include "llbutton.h"
#include "llfloatersidepanelcontainer.h"
#include "lltabcontainer.h"
#include "lltextbox.h"
#include "lluictrlfactory.h"

// Viewer includes
#include "llviewermessage.h"
#include "llviewerwindow.h"
#include "llappviewer.h"
#include "llnotificationsutil.h"
#include "llfloaterreg.h"
#include "llfloater.h"
#include "llgroupactions.h"

#include "llagent.h"

#include "llsidetraypanelcontainer.h"

#include "llpanelgroupnotices.h"
#include "llpanelgroupgeneral.h"
#include "llpanelgrouproles.h"

#include "llaccordionctrltab.h"
#include "llaccordionctrl.h"

#include "lltrans.h"

// <FS:Ansariel> Standalone group floaters
#include "fsfloatergroup.h"
#include "llviewercontrol.h"
// </FS:Ansariel>
#include "fscommon.h"

static LLPanelInjector<LLPanelGroup> t_panel_group("panel_group_info_sidetray");



LLPanelGroupTab::LLPanelGroupTab()
    : LLPanel(),
      mAllowEdit(TRUE),
      mHasModal(FALSE)
{
    mGroupID = LLUUID::null;
}

LLPanelGroupTab::~LLPanelGroupTab()
{
}

BOOL LLPanelGroupTab::isVisibleByAgent(LLAgent* agentp)
{
    //default to being visible
    return TRUE;
}

BOOL LLPanelGroupTab::postBuild()
{
    return TRUE;
}

LLPanelGroup::LLPanelGroup()
:   LLPanel(),
    LLGroupMgrObserver( LLUUID() ),
    mSkipRefresh(FALSE),
    mButtonJoin(NULL),
    mIsUsingTabContainer(false) // <FS:Ansariel> TabContainer switch
{
    // Set up the factory callbacks.
    // Roles sub tabs
    LLGroupMgr::getInstance()->addObserver(this);
}


LLPanelGroup::~LLPanelGroup()
{
    LLGroupMgr::getInstance()->removeObserver(this);
    if(LLVoiceClient::instanceExists())
    {
        LLVoiceClient::getInstance()->removeObserver(this);
    }
}

void LLPanelGroup::onOpen(const LLSD& key)
{
    if(!key.has("group_id"))
        return;

    LLUUID group_id = key["group_id"];
    if(!key.has("action"))
    {
        setGroupID(group_id);
        // <FS:Ansariel> TabContainer switch
        //getChild<LLAccordionCtrl>("groups_accordion")->expandDefaultTab();
        if (mIsUsingTabContainer)
        {
            if (key.has("open_tab_name"))
            {
                getChild<LLTabContainer>("groups_accordion")->selectTabByName(key["open_tab_name"].asString());
            }
        }
        else
        {
            if (key.has("open_tab_name"))
            {
                LLAccordionCtrlTab* tab_general = getChild<LLAccordionCtrlTab>("group_general_tab");
                LLAccordionCtrlTab* tab_roles = getChild<LLAccordionCtrlTab>("group_roles_tab");
                LLAccordionCtrlTab* tab_notices = getChild<LLAccordionCtrlTab>("group_notices_tab");
                LLAccordionCtrlTab* tab_land = getChild<LLAccordionCtrlTab>("group_land_tab");
                LLAccordionCtrlTab* tab_experiences = getChild<LLAccordionCtrlTab>("group_experiences_tab");

                if(tab_general->getDisplayChildren())
                    tab_general->changeOpenClose(tab_general->getDisplayChildren());
                if(tab_roles->getDisplayChildren())
                    tab_roles->changeOpenClose(tab_roles->getDisplayChildren());
                if(tab_notices->getDisplayChildren())
                    tab_notices->changeOpenClose(tab_notices->getDisplayChildren());
                if(tab_land->getDisplayChildren())
                    tab_land->changeOpenClose(tab_land->getDisplayChildren());
                if(tab_experiences->getDisplayChildren())
                    tab_experiences->changeOpenClose(tab_land->getDisplayChildren());

                tab_general->setSelected(false);
                tab_roles->setSelected(false);
                tab_notices->setSelected(false);
                tab_land->setSelected(false);
                tab_experiences->setSelected(false);

                LLAccordionCtrlTab* target_tab = getChild<LLPanel>(key["open_tab_name"].asString())->getParentByType<LLAccordionCtrlTab>();
                if (target_tab)
                {
                    target_tab->changeOpenClose(false);
                    target_tab->setFocus(TRUE);
                    target_tab->notifyParent(LLSD().with("action", "select_current"));
                }
            }
            else
            {
                getChild<LLAccordionCtrl>("groups_accordion")->expandDefaultTab();
            }
        }
        // </FS:Ansariel>
        return;
    }

    std::string str_action = key["action"];

    if(str_action == "refresh")
    {
        if(mID == group_id || group_id == LLUUID::null)
            refreshData();
    }
    else if(str_action == "close")
    {
        onBackBtnClick();
    }
    else if(str_action == "refresh_notices")
    {
        LLPanelGroupNotices* panel_notices = findChild<LLPanelGroupNotices>("group_notices_tab_panel");
        if(panel_notices)
            panel_notices->refreshNotices();
    }
    if (str_action == "show_notices")
    {
        setGroupID(group_id);

        // <FS:Ansariel> TabContainer switch
        if (mIsUsingTabContainer)
        {
            getChild<LLTabContainer>("groups_accordion")->selectTabByName("group_notices_tab_panel");
        }
        else
        {
        // </FS:Ansariel>
            LLAccordionCtrl *tab_ctrl = getChild<LLAccordionCtrl>("groups_accordion");
            tab_ctrl->collapseAllTabs();
            getChild<LLAccordionCtrlTab>("group_notices_tab")->setDisplayChildren(true);
            tab_ctrl->arrange();
        } // <FS:Ansariel> TabContainer switch
    }

}

BOOL LLPanelGroup::postBuild()
{
    mDefaultNeedsApplyMesg = getString("default_needs_apply_text");
    mWantApplyMesg = getString("want_apply_text");

    LLButton* button;

    button = getChild<LLButton>("btn_apply");
    button->setClickedCallback(onBtnApply, this);
    button->setVisible(true);
    button->setEnabled(false);

    button = getChild<LLButton>("btn_call");
    button->setClickedCallback(onBtnGroupCallClicked, this);

    button = getChild<LLButton>("btn_chat");
    button->setClickedCallback(onBtnGroupChatClicked, this);

    button = getChild<LLButton>("btn_refresh");
    button->setClickedCallback(onBtnRefresh, this);

    // <FS:PP> FIRE-33939: Activate button
    button = getChild<LLButton>("btn_activate");
    button->setClickedCallback(onBtnActivateClicked, this);
    // <FS:PP>

    childSetCommitCallback("back",boost::bind(&LLPanelGroup::onBackBtnClick,this),NULL);

    LLPanelGroupTab* panel_general = findChild<LLPanelGroupTab>("group_general_tab_panel");
    LLPanelGroupTab* panel_roles = findChild<LLPanelGroupTab>("group_roles_tab_panel");
    LLPanelGroupTab* panel_notices = findChild<LLPanelGroupTab>("group_notices_tab_panel");
    LLPanelGroupTab* panel_land = findChild<LLPanelGroupTab>("group_land_tab_panel");
    LLPanelGroupTab* panel_experiences = findChild<LLPanelGroupTab>("group_experiences_tab_panel");

    if(panel_general)   mTabs.push_back(panel_general);
    if(panel_roles)     mTabs.push_back(panel_roles);
    if(panel_notices)   mTabs.push_back(panel_notices);
    if(panel_land)      mTabs.push_back(panel_land);
    if(panel_experiences)       mTabs.push_back(panel_experiences);

    if(panel_general)
    {
        panel_general->setupCtrls(this);
        button = panel_general->getChild<LLButton>("btn_join");
        button->setVisible(false);
        button->setEnabled(true);

        mButtonJoin = button;
        mButtonJoin->setCommitCallback(boost::bind(&LLPanelGroup::onBtnJoin,this));

        mJoinText = panel_general->getChild<LLUICtrl>("join_cost_text");
    }

    LLVoiceClient::getInstance()->addObserver(this);

    // <FS:Ansariel> TabContainer switch
    mIsUsingTabContainer = (findChild<LLTabContainer>("groups_accordion") != NULL);

    return TRUE;
}

void LLPanelGroup::reposButton(const std::string& name)
{
    LLButton* button = findChild<LLButton>(name);
    if(!button)
        return;
    LLRect btn_rect = button->getRect();
    btn_rect.setLeftTopAndSize( btn_rect.mLeft, btn_rect.getHeight() + 2, btn_rect.getWidth(), btn_rect.getHeight());
    button->setRect(btn_rect);
}

void LLPanelGroup::reposButtons()
{
    LLButton* button_refresh = findChild<LLButton>("btn_refresh");
    LLButton* button_cancel = findChild<LLButton>("btn_cancel");

    if(button_refresh && button_cancel && button_refresh->getVisible() && button_cancel->getVisible())
    {
        LLRect btn_refresh_rect = button_refresh->getRect();
        LLRect btn_cancel_rect = button_cancel->getRect();
        btn_refresh_rect.setLeftTopAndSize( btn_cancel_rect.mLeft + btn_cancel_rect.getWidth() + 2,
            btn_refresh_rect.getHeight() + 2, btn_refresh_rect.getWidth(), btn_refresh_rect.getHeight());
        button_refresh->setRect(btn_refresh_rect);
    }

    reposButton("btn_apply");
    reposButton("btn_refresh");
    reposButton("btn_cancel");
    reposButton("btn_chat");
    reposButton("btn_call");
    reposButton("btn_activate"); // <FS:PP> FIRE-33939: Activate button
}

void LLPanelGroup::reshape(S32 width, S32 height, BOOL called_from_parent )
{
    LLPanel::reshape(width, height, called_from_parent );

    reposButtons();
}

void LLPanelGroup::onBackBtnClick()
{
    LLSideTrayPanelContainer* parent = dynamic_cast<LLSideTrayPanelContainer*>(getParent());
    if(parent)
    {
        parent->openPreviousPanel();
    }
}

void LLPanelGroup::onBtnRefresh(void* user_data)
{
    LLPanelGroup* self = static_cast<LLPanelGroup*>(user_data);
    self->refreshData();

    // <FS:Ansariel> FIRE-20149: Refresh insignia texture when clicking the refresh button
    LLPanelGroupGeneral* panel_general = self->findChild<LLPanelGroupGeneral>("group_general_tab_panel");
    if (panel_general)
    {
        panel_general->refreshInsigniaTexture();
    }
    // </FS:Ansariel>
}

void LLPanelGroup::onBtnApply(void* user_data)
{
    LLPanelGroup* self = static_cast<LLPanelGroup*>(user_data);
    self->apply();
    self->refreshData();
}

void LLPanelGroup::onBtnGroupCallClicked(void* user_data)
{
    LLPanelGroup* self = static_cast<LLPanelGroup*>(user_data);
    self->callGroup();
}

void LLPanelGroup::onBtnGroupChatClicked(void* user_data)
{
    LLPanelGroup* self = static_cast<LLPanelGroup*>(user_data);
    self->chatGroup();
}

// <FS:PP> FIRE-33939: Activate button
void LLPanelGroup::onBtnActivateClicked(void* user_data)
{
    LLPanelGroup* self = static_cast<LLPanelGroup*>(user_data);
    self->activateGroup();
    self->refreshData();
}
// </FS:PP>

void LLPanelGroup::onBtnJoin()
{
    if (LLGroupActions::isInGroup(mID))
    {
        LLGroupActions::leave(mID);
    }
    else
    {
        LL_DEBUGS() << "joining group: " << mID << LL_ENDL;
        LLGroupActions::join(mID);
    }
}

void LLPanelGroup::changed(LLGroupChange gc)
{
    for(std::vector<LLPanelGroupTab* >::iterator it = mTabs.begin();it!=mTabs.end();++it)
        (*it)->update(gc);
    update(gc);
}

// virtual
void LLPanelGroup::onChange(EStatusType status, const std::string &channelURI, bool proximal)
{
    if(status == STATUS_JOINING || status == STATUS_LEFT_CHANNEL)
    {
        return;
    }

    childSetEnabled("btn_call", LLVoiceClient::getInstance()->voiceEnabled() && LLVoiceClient::getInstance()->isVoiceWorking());
}

void LLPanelGroup::notifyObservers()
{
    changed(GC_ALL);
}

void LLPanelGroup::update(LLGroupChange gc)
{
    LLGroupMgrGroupData* gdatap = LLGroupMgr::getInstance()->getGroupData(mID);
    if(gdatap)
    {
        // <FS:Ansariel> Standalone group floaters
        //std::string group_name =  gdatap->mName.empty() ? LLTrans::getString("LoadingData") : gdatap->mName;
        //childSetValue("group_name", group_name);
        //childSetToolTip("group_name",group_name);
        if (gSavedSettings.getBOOL("FSUseStandaloneGroupFloater"))
        {
            FSFloaterGroup* parent = dynamic_cast<FSFloaterGroup*>(getParent());
            if (parent)
            {
                parent->setGroupName(gdatap->mName);
            }
        }
        else
        {
            std::string group_name =  gdatap->mName.empty() ? LLTrans::getString("LoadingData") : gdatap->mName;
            LLUICtrl* group_name_ctrl = getChild<LLUICtrl>("group_name");
            group_name_ctrl->setValue(group_name);
            group_name_ctrl->setToolTip(group_name);
        }
        // </FS:Ansariel>

        LLGroupData agent_gdatap;
        bool is_member = gAgent.getGroupData(mID,agent_gdatap) || gAgent.isGodlikeWithoutAdminMenuFakery();
        bool join_btn_visible = is_member || gdatap->mOpenEnrollment;

        mButtonJoin->setVisible(join_btn_visible);
        mJoinText->setVisible(join_btn_visible);

        if (is_member)
        {
            mJoinText->setValue(getString("group_member"));
            mButtonJoin->setLabel(getString("leave_txt"));
        }
        else if(join_btn_visible)
        {
            LLStringUtil::format_map_t string_args;
            std::string fee_buff;
            if(gdatap->mMembershipFee)
            {
                string_args["[AMOUNT]"] = llformat("%d", gdatap->mMembershipFee);
                fee_buff = getString("group_join_btn", string_args);

            }
            else
            {
                fee_buff = getString("group_join_free", string_args);
            }
            mJoinText->setValue(fee_buff);
            mButtonJoin->setLabel(getString("join_txt"));
        }
    }
}

void LLPanelGroup::setGroupID(const LLUUID& group_id)
{
    std::string str_group_id;
    group_id.toString(str_group_id);

    bool is_same_id = group_id == mID;

    LLGroupMgr::getInstance()->removeObserver(this);
    mID = group_id;
    LLGroupMgr::getInstance()->addObserver(this);

    for(std::vector<LLPanelGroupTab* >::iterator it = mTabs.begin();it!=mTabs.end();++it)
        (*it)->setGroupID(group_id);

    LLGroupMgrGroupData* gdatap = LLGroupMgr::getInstance()->getGroupData(mID);
    if(gdatap)
    {
        std::string group_name =  gdatap->mName.empty() ? LLTrans::getString("LoadingData") : gdatap->mName;
        LLUICtrl* group_name_ctrl = getChild<LLUICtrl>("group_name");
        group_name_ctrl->setValue(group_name);
        group_name_ctrl->setToolTip(group_name);
    }

    LLButton* button_apply = findChild<LLButton>("btn_apply");
    LLButton* button_refresh = findChild<LLButton>("btn_refresh");

    LLButton* button_cancel = findChild<LLButton>("btn_cancel");
    LLButton* button_call = findChild<LLButton>("btn_call");
    LLButton* button_chat = findChild<LLButton>("btn_chat");


    bool is_null_group_id = group_id == LLUUID::null;
    if(button_apply)
        button_apply->setVisible(!is_null_group_id);
    if(button_refresh)
        button_refresh->setVisible(!is_null_group_id);

    if(button_cancel)
        button_cancel->setVisible(!is_null_group_id);

    if(button_call)
            button_call->setVisible(!is_null_group_id);
    if(button_chat)
            button_chat->setVisible(!is_null_group_id);

    // <FS:PP> FIRE-33939: Activate button
    LLButton* button_activate = findChild<LLButton>("btn_activate");
    if (button_activate)
    {
        button_activate->setVisible(!is_null_group_id);
        button_activate->setEnabled(group_id != gAgent.getGroupID());
    }
    // </FS:PP>

<<<<<<< HEAD
=======
    getChild<LLUICtrl>("prepend_founded_by")->setVisible(!is_null_group_id);

>>>>>>> ac0d6afb
    // <FS:Ansariel> TabContainer switch
    //LLAccordionCtrl* tab_ctrl = getChild<LLAccordionCtrl>("groups_accordion");
    //tab_ctrl->reset();

    //LLAccordionCtrlTab* tab_general = getChild<LLAccordionCtrlTab>("group_general_tab");
    //LLAccordionCtrlTab* tab_roles = getChild<LLAccordionCtrlTab>("group_roles_tab");
    //LLAccordionCtrlTab* tab_notices = getChild<LLAccordionCtrlTab>("group_notices_tab");
    //LLAccordionCtrlTab* tab_land = getChild<LLAccordionCtrlTab>("group_land_tab");
    //LLAccordionCtrlTab* tab_experiences = getChild<LLAccordionCtrlTab>("group_experiences_tab");
    LLAccordionCtrl* tab_ctrl = NULL;
    LLAccordionCtrlTab* tab_general = NULL;
    LLAccordionCtrlTab* tab_roles = NULL;
    LLAccordionCtrlTab* tab_notices = NULL;
    LLAccordionCtrlTab* tab_land = NULL;
    LLAccordionCtrlTab* tab_experiences = NULL;
    LLTabContainer* tabcont_ctrl = NULL;

    if (mIsUsingTabContainer)
    {
        tabcont_ctrl = getChild<LLTabContainer>("groups_accordion");
    }
    else
    {
        tab_ctrl = getChild<LLAccordionCtrl>("groups_accordion");
        tab_ctrl->reset();

        tab_general = getChild<LLAccordionCtrlTab>("group_general_tab");
        tab_roles = getChild<LLAccordionCtrlTab>("group_roles_tab");
        tab_notices = getChild<LLAccordionCtrlTab>("group_notices_tab");
        tab_land = getChild<LLAccordionCtrlTab>("group_land_tab");
        tab_experiences = getChild<LLAccordionCtrlTab>("group_experiences_tab");
    }
    // </FS:Ansariel>

    if(mButtonJoin)
        mButtonJoin->setVisible(false);


    if(is_null_group_id)//creating new group
    {
        // <FS:Ansariel> TabContainer switch
        if (mIsUsingTabContainer)
        {
            for (S32 i = 1; i <= 4; ++i)
            {
                tabcont_ctrl->setTabVisibility(tabcont_ctrl->getPanelByIndex(i), false);
            }
        }
        else
        {
        // </FS:Ansariel>
        if(!tab_general->getDisplayChildren())
            tab_general->changeOpenClose(tab_general->getDisplayChildren());

        if(tab_roles->getDisplayChildren())
            tab_roles->changeOpenClose(tab_roles->getDisplayChildren());
        if(tab_notices->getDisplayChildren())
            tab_notices->changeOpenClose(tab_notices->getDisplayChildren());
        if(tab_land->getDisplayChildren())
            tab_land->changeOpenClose(tab_land->getDisplayChildren());
        if(tab_experiences->getDisplayChildren())
            tab_experiences->changeOpenClose(tab_land->getDisplayChildren());

        tab_roles->setVisible(false);
        tab_notices->setVisible(false);
        tab_land->setVisible(false);
        tab_experiences->setVisible(false);
        // <FS:Ansariel> TabContainer switch
        }
        // </FS:Ansariel>

        getChild<LLUICtrl>("group_name")->setVisible(false);
        getChild<LLUICtrl>("group_name_editor")->setVisible(true);

        if(button_call)
            button_call->setVisible(false);
        if(button_chat)
            button_chat->setVisible(false);
        // <FS:PP> FIRE-33939: Activate button
        if(button_activate)
            button_activate->setVisible(false);
        // </FS:PP>
    }
    else
    {
        if(!is_same_id)
        {
            // <FS:Ansariel> TabContainer switch
            if (mIsUsingTabContainer)
            {
                tabcont_ctrl->selectFirstTab();
            }
            else
            {
            // </FS:Ansariel>
            if(!tab_general->getDisplayChildren())
                tab_general->changeOpenClose(tab_general->getDisplayChildren());
            if(tab_roles->getDisplayChildren())
                tab_roles->changeOpenClose(tab_roles->getDisplayChildren());
            if(tab_notices->getDisplayChildren())
                tab_notices->changeOpenClose(tab_notices->getDisplayChildren());
            if(tab_land->getDisplayChildren())
                tab_land->changeOpenClose(tab_land->getDisplayChildren());
            if(tab_experiences->getDisplayChildren())
                tab_experiences->changeOpenClose(tab_land->getDisplayChildren());
            // <FS:Ansariel> TabContainer switch
            }
            // </FS:Ansariel>
        }

        LLGroupData agent_gdatap;
        bool is_member = gAgent.getGroupData(mID,agent_gdatap) || gAgent.isGodlikeWithoutAdminMenuFakery();

        // <FS:Ansariel> TabContainer switch
        if (mIsUsingTabContainer)
        {
            for (S32 i = 1; i <= 4; ++i)
            {
                tabcont_ctrl->setTabVisibility(tabcont_ctrl->getPanelByIndex(i), is_member);
            }
        }
        else
        {
        // </FS:Ansariel>
        tab_roles->setVisible(is_member);
        tab_notices->setVisible(is_member);
        tab_land->setVisible(is_member);
        tab_experiences->setVisible(is_member);
        // <FS:Ansariel> TabContainer switch
        }
        // </FS:Ansariel>

        getChild<LLUICtrl>("group_name")->setVisible(true);
        getChild<LLUICtrl>("group_name_editor")->setVisible(false);

        if(button_apply)
            button_apply->setVisible(is_member);
        if(button_call)
            button_call->setVisible(is_member);
        if(button_chat)
            button_chat->setVisible(is_member);
        // <FS:PP> FIRE-33939: Activate button
        if(button_activate)
            button_activate->setVisible(is_member);
        // </FS:PP>
    }

    // <FS:Ansariel> TabContainer switch
    //tab_ctrl->arrange();
    if (!mIsUsingTabContainer)
    {
        tab_ctrl->arrange();
    }
    // </FS:Ansariel>

    reposButtons();
    update(GC_ALL);//show/hide "join" button if data is already ready
}

bool LLPanelGroup::apply(LLPanelGroupTab* tab)
{
    if(!tab)
        return false;

    std::string mesg;
    if ( !tab->needsApply(mesg) )
        return true;

    std::string apply_mesg;
    if(tab->apply( apply_mesg ) )
    {
        //we skip refreshing group after ew manually apply changes since its very annoying
        //for those who are editing group

        LLPanelGroupRoles * roles_tab = dynamic_cast<LLPanelGroupRoles*>(tab);
        if (roles_tab)
        {
            LLGroupMgr* gmgrp = LLGroupMgr::getInstance();
            LLGroupMgrGroupData* gdatap = gmgrp->getGroupData(roles_tab->getGroupID());

            // allow refresh only for one specific case:
            // there is only one member in group and it is not owner
            // it's a wrong situation and need refresh panels from server
            if (gdatap && gdatap->isSingleMemberNotOwner())
            {
                return true;
            }
        }

        mSkipRefresh = TRUE;
        return true;
    }

    if ( !apply_mesg.empty() )
    {
        LLSD args;
        args["MESSAGE"] = apply_mesg;
        LLNotificationsUtil::add("GenericAlert", args);
    }
    return false;
}

bool LLPanelGroup::apply()
{
    return apply(findChild<LLPanelGroupTab>("group_general_tab_panel"))
        && apply(findChild<LLPanelGroupTab>("group_roles_tab_panel"))
        && apply(findChild<LLPanelGroupTab>("group_notices_tab_panel"))
        && apply(findChild<LLPanelGroupTab>("group_land_tab_panel"))
        && apply(findChild<LLPanelGroupTab>("group_experiences_tab_panel"))
        ;
}


// virtual
void LLPanelGroup::draw()
{
    LLPanel::draw();

    // <FS:Beq> FIRE-30667 - group hang fixes
    LLPanelGroupNotices* panel_notices = findChild<LLPanelGroupNotices>("group_notices_tab_panel");
    if(panel_notices)
    {
        panel_notices->updateSelected();
    }
    // </FS:Beq>
    if (mRefreshTimer.hasExpired())
    {
        mRefreshTimer.stop();
        childEnable("btn_refresh");
        childEnable("groups_accordion");
        // <FS:PP> FIRE-33939: Activate button
        if (gAgent.getGroupID() != getID())
        {
            childEnable("btn_activate");
        }
        // </FS:PP>
    }

    LLButton* button_apply = findChild<LLButton>("btn_apply");

    if(button_apply && button_apply->getVisible())
    {
        bool enable = false;
        std::string mesg;
        for(std::vector<LLPanelGroupTab* >::iterator it = mTabs.begin();it!=mTabs.end();++it)
            enable = enable || (*it)->needsApply(mesg);

        // <FS:Ansariel> Don't parse the XML... again...
        //childSetEnabled("btn_apply", enable);
        button_apply->setEnabled(enable);
    }
}

void LLPanelGroup::refreshData()
{
    if(mSkipRefresh)
    {
        mSkipRefresh = FALSE;
        return;
    }
    LLGroupMgr::getInstance()->clearGroupData(getID());

    setGroupID(getID());

    // 5 second timeout
    childDisable("btn_refresh");
    childDisable("groups_accordion");
    childDisable("btn_activate"); // <FS:PP> FIRE-33939: Activate button

    mRefreshTimer.start();
    mRefreshTimer.setTimerExpirySec(5);
}

void LLPanelGroup::callGroup()
{
    LLGroupActions::startCall(getID());
}

void LLPanelGroup::chatGroup()
{
    LLGroupActions::startIM(getID());
}

// <FS:PP> FIRE-33939: Activate button
void LLPanelGroup::activateGroup()
{
    LLUUID group_id = getID();
    if (gAgent.getGroupID() != group_id)
    {
        LLGroupActions::activate(group_id);
    }
}
// </FS:PP>

void LLPanelGroup::showNotice(const std::string& subject,
                  const std::string& message,
                  const bool& has_inventory,
                  const std::string& inventory_name,
                  LLOfferInfo* inventory_offer)
{
    LLPanelGroupNotices* panel_notices = findChild<LLPanelGroupNotices>("group_notices_tab_panel");
    if(!panel_notices)
    {
        // We need to clean up that inventory offer.
        if (inventory_offer)
        {
            inventory_offer->forceResponse(IOR_DECLINE);
        }
        return;
    }
    panel_notices->showNotice(subject,message,has_inventory,inventory_name,inventory_offer);
}

//static

void LLPanelGroup::showNotice(const std::string& subject,
                       const std::string& message,
                       const LLUUID& group_id,
                       const bool& has_inventory,
                       const std::string& inventory_name,
                       LLOfferInfo* inventory_offer)
{
    // <FS:Ansariel> Standalone group floaters
    //LLPanelGroup* panel = LLFloaterSidePanelContainer::getPanel<LLPanelGroup>("people", "panel_group_info_sidetray");
    LLPanelGroup* panel(NULL);

    if (gSavedSettings.getBOOL("FSUseStandaloneGroupFloater"))
    {
        FSFloaterGroup* floater = FSFloaterGroup::findInstance(group_id);
        if (!floater)
        {
            return;
        }

        panel = floater->getGroupPanel();
    }
    else
    {
        panel = LLFloaterSidePanelContainer::getPanel<LLPanelGroup>("people", "panel_group_info_sidetray");
    }
    // </FS:Ansariel>

    if(!panel)
        return;

    if(panel->getID() != group_id)//???? only for current group_id or switch panels? FIXME
        return;
    panel->showNotice(subject,message,has_inventory,inventory_name,inventory_offer);

}

// <FS:Ansariel> CTRL-F focusses local search editor
BOOL LLPanelGroup::handleKeyHere(KEY key, MASK mask)
{
    if (FSCommon::isFilterEditorKeyCombo(key, mask))
    {
        if (mIsUsingTabContainer)
        {
            LLPanelGroupRoles* panel = dynamic_cast<LLPanelGroupRoles*>(getChild<LLTabContainer>("groups_accordion")->getCurrentPanel());
            if (panel)
            {
                panel->getCurrentTab()->setSearchFilterFocus(TRUE);
                return TRUE;
            }
        }
        else
        {
            LLAccordionCtrlTab* tab = getChild<LLAccordionCtrl>("groups_accordion")->getSelectedTab();
            if (tab && tab->getName() == "group_roles_tab")
            {
                tab->findChild<LLPanelGroupRoles>("group_roles_tab_panel")->getCurrentTab()->setSearchFilterFocus(TRUE);
                return TRUE;
            }
        }
    }

    return LLPanel::handleKeyHere(key, mask);
}
// </FS:Ansariel>
<|MERGE_RESOLUTION|>--- conflicted
+++ resolved
@@ -510,11 +510,8 @@
     }
     // </FS:PP>
 
-<<<<<<< HEAD
-=======
     getChild<LLUICtrl>("prepend_founded_by")->setVisible(!is_null_group_id);
 
->>>>>>> ac0d6afb
     // <FS:Ansariel> TabContainer switch
     //LLAccordionCtrl* tab_ctrl = getChild<LLAccordionCtrl>("groups_accordion");
     //tab_ctrl->reset();
