/**
 * @file llfloatersaveprefpreset.cpp
 * @brief Floater to save a graphics preset
 *
 * $LicenseInfo:firstyear=2014&license=viewerlgpl$
 * Second Life Viewer Source Code
 * Copyright (C) 2014, Linden Research, Inc.
 *
 * This library is free software; you can redistribute it and/or
 * modify it under the terms of the GNU Lesser General Public
 * License as published by the Free Software Foundation;
 * version 2.1 of the License only.
 *
 * This library is distributed in the hope that it will be useful,
 * but WITHOUT ANY WARRANTY; without even the implied warranty of
 * MERCHANTABILITY or FITNESS FOR A PARTICULAR PURPOSE.  See the GNU
 * Lesser General Public License for more details.
 *
 * You should have received a copy of the GNU Lesser General Public
 * License along with this library; if not, write to the Free Software
 * Foundation, Inc., 51 Franklin Street, Fifth Floor, Boston, MA  02110-1301  USA
 *
 * Linden Research, Inc., 945 Battery Street, San Francisco, CA  94111  USA
 * $/LicenseInfo$
 */

#include "llviewerprecompiledheaders.h"

#include "llfloatersaveprefpreset.h"

#include "llbutton.h"
#include "llcombobox.h"
#include "llfloaterpreference.h"
#include "llfloaterreg.h"
#include "llnotificationsutil.h"
#include "llpresetsmanager.h"
#include "lltrans.h"

LLFloaterSavePrefPreset::LLFloaterSavePrefPreset(const LLSD &key)
    : LLFloater(key)
{
}

// virtual
bool LLFloaterSavePrefPreset::postBuild()
{
<<<<<<< HEAD
	LLFloaterPreference* preferences = LLFloaterReg::getTypedInstance<LLFloaterPreference>("preferences");
	if (preferences)
	{
		preferences->addDependentFloater(this);
	}
	
	getChild<LLComboBox>("preset_combo")->setTextEntryCallback(boost::bind(&LLFloaterSavePrefPreset::onPresetNameEdited, this));
	getChild<LLComboBox>("preset_combo")->setCommitCallback(boost::bind(&LLFloaterSavePrefPreset::onPresetNameEdited, this));
	getChild<LLButton>("save")->setCommitCallback(boost::bind(&LLFloaterSavePrefPreset::onBtnSave, this));

	getChild<LLButton>("cancel")->setCommitCallback(boost::bind(&LLFloaterSavePrefPreset::onBtnCancel, this));

	LLPresetsManager::instance().setPresetListChangeCallback(boost::bind(&LLFloaterSavePrefPreset::onPresetsListChange, this));
	
	mSaveButton = getChild<LLButton>("save");
	mPresetCombo = getChild<LLComboBox>("preset_combo");

	return true;
=======
    LLFloaterPreference* preferences = LLFloaterReg::getTypedInstance<LLFloaterPreference>("preferences");
    if (preferences)
    {
        preferences->addDependentFloater(this);
    }

    getChild<LLComboBox>("preset_combo")->setTextEntryCallback(boost::bind(&LLFloaterSavePrefPreset::onPresetNameEdited, this));
    getChild<LLComboBox>("preset_combo")->setCommitCallback(boost::bind(&LLFloaterSavePrefPreset::onPresetNameEdited, this));
    getChild<LLButton>("save")->setCommitCallback(boost::bind(&LLFloaterSavePrefPreset::onBtnSave, this));

    getChild<LLButton>("cancel")->setCommitCallback(boost::bind(&LLFloaterSavePrefPreset::onBtnCancel, this));

    LLPresetsManager::instance().setPresetListChangeCallback(boost::bind(&LLFloaterSavePrefPreset::onPresetsListChange, this));

    mSaveButton = getChild<LLButton>("save");
    mPresetCombo = getChild<LLComboBox>("preset_combo");

    return TRUE;
>>>>>>> e1623bb2
}

void LLFloaterSavePrefPreset::onPresetNameEdited()
{
    // Disable saving a preset having empty name.
    std::string name = mPresetCombo->getSimple();

    mSaveButton->setEnabled(!name.empty());
}

void LLFloaterSavePrefPreset::onOpen(const LLSD& key)
{
    mSubdirectory = key.asString();

    EDefaultOptions option = DEFAULT_HIDE;
    LLPresetsManager::getInstance()->setPresetNamesInComboBox(mSubdirectory, mPresetCombo, option);

    onPresetNameEdited();
}

void LLFloaterSavePrefPreset::onBtnSave()
{
    std::string name = mPresetCombo->getSimple();

    std::string upper_name(name);
    LLStringUtil::toUpper(upper_name);

    if ((name == LLTrans::getString(PRESETS_DEFAULT)) || (upper_name == PRESETS_DEFAULT_UPPER))
    {
        LLNotificationsUtil::add("DefaultPresetNotSaved");
    }
    else if (!LLPresetsManager::getInstance()->savePreset(mSubdirectory, name))
    {
        LLSD args;
        args["NAME"] = name;
        LLNotificationsUtil::add("PresetNotSaved", args);
    }

    closeFloater();
}

void LLFloaterSavePrefPreset::onPresetsListChange()
{
    EDefaultOptions option = DEFAULT_HIDE;
    LLPresetsManager::getInstance()->setPresetNamesInComboBox(mSubdirectory, mPresetCombo, option);
}

void LLFloaterSavePrefPreset::onBtnCancel()
{
    closeFloater();
}<|MERGE_RESOLUTION|>--- conflicted
+++ resolved
@@ -1,136 +1,115 @@
-/**
- * @file llfloatersaveprefpreset.cpp
- * @brief Floater to save a graphics preset
- *
- * $LicenseInfo:firstyear=2014&license=viewerlgpl$
- * Second Life Viewer Source Code
- * Copyright (C) 2014, Linden Research, Inc.
- *
- * This library is free software; you can redistribute it and/or
- * modify it under the terms of the GNU Lesser General Public
- * License as published by the Free Software Foundation;
- * version 2.1 of the License only.
- *
- * This library is distributed in the hope that it will be useful,
- * but WITHOUT ANY WARRANTY; without even the implied warranty of
- * MERCHANTABILITY or FITNESS FOR A PARTICULAR PURPOSE.  See the GNU
- * Lesser General Public License for more details.
- *
- * You should have received a copy of the GNU Lesser General Public
- * License along with this library; if not, write to the Free Software
- * Foundation, Inc., 51 Franklin Street, Fifth Floor, Boston, MA  02110-1301  USA
- *
- * Linden Research, Inc., 945 Battery Street, San Francisco, CA  94111  USA
- * $/LicenseInfo$
- */
-
-#include "llviewerprecompiledheaders.h"
-
-#include "llfloatersaveprefpreset.h"
-
-#include "llbutton.h"
-#include "llcombobox.h"
-#include "llfloaterpreference.h"
-#include "llfloaterreg.h"
-#include "llnotificationsutil.h"
-#include "llpresetsmanager.h"
-#include "lltrans.h"
-
-LLFloaterSavePrefPreset::LLFloaterSavePrefPreset(const LLSD &key)
-    : LLFloater(key)
-{
-}
-
-// virtual
-bool LLFloaterSavePrefPreset::postBuild()
-{
-<<<<<<< HEAD
-	LLFloaterPreference* preferences = LLFloaterReg::getTypedInstance<LLFloaterPreference>("preferences");
-	if (preferences)
-	{
-		preferences->addDependentFloater(this);
-	}
-	
-	getChild<LLComboBox>("preset_combo")->setTextEntryCallback(boost::bind(&LLFloaterSavePrefPreset::onPresetNameEdited, this));
-	getChild<LLComboBox>("preset_combo")->setCommitCallback(boost::bind(&LLFloaterSavePrefPreset::onPresetNameEdited, this));
-	getChild<LLButton>("save")->setCommitCallback(boost::bind(&LLFloaterSavePrefPreset::onBtnSave, this));
-
-	getChild<LLButton>("cancel")->setCommitCallback(boost::bind(&LLFloaterSavePrefPreset::onBtnCancel, this));
-
-	LLPresetsManager::instance().setPresetListChangeCallback(boost::bind(&LLFloaterSavePrefPreset::onPresetsListChange, this));
-	
-	mSaveButton = getChild<LLButton>("save");
-	mPresetCombo = getChild<LLComboBox>("preset_combo");
-
-	return true;
-=======
-    LLFloaterPreference* preferences = LLFloaterReg::getTypedInstance<LLFloaterPreference>("preferences");
-    if (preferences)
-    {
-        preferences->addDependentFloater(this);
-    }
-
-    getChild<LLComboBox>("preset_combo")->setTextEntryCallback(boost::bind(&LLFloaterSavePrefPreset::onPresetNameEdited, this));
-    getChild<LLComboBox>("preset_combo")->setCommitCallback(boost::bind(&LLFloaterSavePrefPreset::onPresetNameEdited, this));
-    getChild<LLButton>("save")->setCommitCallback(boost::bind(&LLFloaterSavePrefPreset::onBtnSave, this));
-
-    getChild<LLButton>("cancel")->setCommitCallback(boost::bind(&LLFloaterSavePrefPreset::onBtnCancel, this));
-
-    LLPresetsManager::instance().setPresetListChangeCallback(boost::bind(&LLFloaterSavePrefPreset::onPresetsListChange, this));
-
-    mSaveButton = getChild<LLButton>("save");
-    mPresetCombo = getChild<LLComboBox>("preset_combo");
-
-    return TRUE;
->>>>>>> e1623bb2
-}
-
-void LLFloaterSavePrefPreset::onPresetNameEdited()
-{
-    // Disable saving a preset having empty name.
-    std::string name = mPresetCombo->getSimple();
-
-    mSaveButton->setEnabled(!name.empty());
-}
-
-void LLFloaterSavePrefPreset::onOpen(const LLSD& key)
-{
-    mSubdirectory = key.asString();
-
-    EDefaultOptions option = DEFAULT_HIDE;
-    LLPresetsManager::getInstance()->setPresetNamesInComboBox(mSubdirectory, mPresetCombo, option);
-
-    onPresetNameEdited();
-}
-
-void LLFloaterSavePrefPreset::onBtnSave()
-{
-    std::string name = mPresetCombo->getSimple();
-
-    std::string upper_name(name);
-    LLStringUtil::toUpper(upper_name);
-
-    if ((name == LLTrans::getString(PRESETS_DEFAULT)) || (upper_name == PRESETS_DEFAULT_UPPER))
-    {
-        LLNotificationsUtil::add("DefaultPresetNotSaved");
-    }
-    else if (!LLPresetsManager::getInstance()->savePreset(mSubdirectory, name))
-    {
-        LLSD args;
-        args["NAME"] = name;
-        LLNotificationsUtil::add("PresetNotSaved", args);
-    }
-
-    closeFloater();
-}
-
-void LLFloaterSavePrefPreset::onPresetsListChange()
-{
-    EDefaultOptions option = DEFAULT_HIDE;
-    LLPresetsManager::getInstance()->setPresetNamesInComboBox(mSubdirectory, mPresetCombo, option);
-}
-
-void LLFloaterSavePrefPreset::onBtnCancel()
-{
-    closeFloater();
-}+/**
+ * @file llfloatersaveprefpreset.cpp
+ * @brief Floater to save a graphics preset
+ *
+ * $LicenseInfo:firstyear=2014&license=viewerlgpl$
+ * Second Life Viewer Source Code
+ * Copyright (C) 2014, Linden Research, Inc.
+ *
+ * This library is free software; you can redistribute it and/or
+ * modify it under the terms of the GNU Lesser General Public
+ * License as published by the Free Software Foundation;
+ * version 2.1 of the License only.
+ *
+ * This library is distributed in the hope that it will be useful,
+ * but WITHOUT ANY WARRANTY; without even the implied warranty of
+ * MERCHANTABILITY or FITNESS FOR A PARTICULAR PURPOSE.  See the GNU
+ * Lesser General Public License for more details.
+ *
+ * You should have received a copy of the GNU Lesser General Public
+ * License along with this library; if not, write to the Free Software
+ * Foundation, Inc., 51 Franklin Street, Fifth Floor, Boston, MA  02110-1301  USA
+ *
+ * Linden Research, Inc., 945 Battery Street, San Francisco, CA  94111  USA
+ * $/LicenseInfo$
+ */
+
+#include "llviewerprecompiledheaders.h"
+
+#include "llfloatersaveprefpreset.h"
+
+#include "llbutton.h"
+#include "llcombobox.h"
+#include "llfloaterpreference.h"
+#include "llfloaterreg.h"
+#include "llnotificationsutil.h"
+#include "llpresetsmanager.h"
+#include "lltrans.h"
+
+LLFloaterSavePrefPreset::LLFloaterSavePrefPreset(const LLSD &key)
+    : LLFloater(key)
+{
+}
+
+// virtual
+bool LLFloaterSavePrefPreset::postBuild()
+{
+    LLFloaterPreference* preferences = LLFloaterReg::getTypedInstance<LLFloaterPreference>("preferences");
+    if (preferences)
+    {
+        preferences->addDependentFloater(this);
+    }
+
+    getChild<LLComboBox>("preset_combo")->setTextEntryCallback(boost::bind(&LLFloaterSavePrefPreset::onPresetNameEdited, this));
+    getChild<LLComboBox>("preset_combo")->setCommitCallback(boost::bind(&LLFloaterSavePrefPreset::onPresetNameEdited, this));
+    getChild<LLButton>("save")->setCommitCallback(boost::bind(&LLFloaterSavePrefPreset::onBtnSave, this));
+
+    getChild<LLButton>("cancel")->setCommitCallback(boost::bind(&LLFloaterSavePrefPreset::onBtnCancel, this));
+
+    LLPresetsManager::instance().setPresetListChangeCallback(boost::bind(&LLFloaterSavePrefPreset::onPresetsListChange, this));
+
+    mSaveButton = getChild<LLButton>("save");
+    mPresetCombo = getChild<LLComboBox>("preset_combo");
+
+    return true;
+}
+
+void LLFloaterSavePrefPreset::onPresetNameEdited()
+{
+    // Disable saving a preset having empty name.
+    std::string name = mPresetCombo->getSimple();
+
+    mSaveButton->setEnabled(!name.empty());
+}
+
+void LLFloaterSavePrefPreset::onOpen(const LLSD& key)
+{
+    mSubdirectory = key.asString();
+
+    EDefaultOptions option = DEFAULT_HIDE;
+    LLPresetsManager::getInstance()->setPresetNamesInComboBox(mSubdirectory, mPresetCombo, option);
+
+    onPresetNameEdited();
+}
+
+void LLFloaterSavePrefPreset::onBtnSave()
+{
+    std::string name = mPresetCombo->getSimple();
+
+    std::string upper_name(name);
+    LLStringUtil::toUpper(upper_name);
+
+    if ((name == LLTrans::getString(PRESETS_DEFAULT)) || (upper_name == PRESETS_DEFAULT_UPPER))
+    {
+        LLNotificationsUtil::add("DefaultPresetNotSaved");
+    }
+    else if (!LLPresetsManager::getInstance()->savePreset(mSubdirectory, name))
+    {
+        LLSD args;
+        args["NAME"] = name;
+        LLNotificationsUtil::add("PresetNotSaved", args);
+    }
+
+    closeFloater();
+}
+
+void LLFloaterSavePrefPreset::onPresetsListChange()
+{
+    EDefaultOptions option = DEFAULT_HIDE;
+    LLPresetsManager::getInstance()->setPresetNamesInComboBox(mSubdirectory, mPresetCombo, option);
+}
+
+void LLFloaterSavePrefPreset::onBtnCancel()
+{
+    closeFloater();
+}