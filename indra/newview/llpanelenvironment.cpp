/**
 * @file llpanelenvironment.cpp
 * @brief LLPanelExperiences class implementation
 *
 * $LicenseInfo:firstyear=2013&license=viewerlgpl$
 * Second Life Viewer Source Code
 * Copyright (C) 2013, Linden Research, Inc.
 *
 * This library is free software; you can redistribute it and/or
 * modify it under the terms of the GNU Lesser General Public
 * License as published by the Free Software Foundation;
 * version 2.1 of the License only.
 *
 * This library is distributed in the hope that it will be useful,
 * but WITHOUT ANY WARRANTY; without even the implied warranty of
 * MERCHANTABILITY or FITNESS FOR A PARTICULAR PURPOSE.  See the GNU
 * Lesser General Public License for more details.
 *
 * You should have received a copy of the GNU Lesser General Public
 * License along with this library; if not, write to the Free Software
 * Foundation, Inc., 51 Franklin Street, Fifth Floor, Boston, MA  02110-1301  USA
 *
 * Linden Research, Inc., 945 Battery Street, San Francisco, CA  94111  USA
 * $/LicenseInfo$
 */

#include "llviewerprecompiledheaders.h"


#include "llpanelprofile.h"
#include "lluictrlfactory.h"
#include "llexperiencecache.h"
#include "llagent.h"
#include "llparcel.h"

#include "llviewerregion.h"
#include "llpanelenvironment.h"
#include "llslurl.h"
#include "lllayoutstack.h"

#include "llfloater.h"
#include "llfloaterreg.h"
#include "llfloatereditextdaycycle.h"
#include "llmultisliderctrl.h"
#include "llnotificationsutil.h"
#include "llsettingsvo.h"

#include "llappviewer.h"
#include "llcallbacklist.h"
#include "llviewerparcelmgr.h"

#include "llinventorymodel.h"

//=========================================================================
namespace
{
    const std::string FLOATER_DAY_CYCLE_EDIT("env_edit_extdaycycle");
    const std::string STRING_REGION_ENV("str_region_env");
    const std::string STRING_EMPTY_NAME("str_empty");

    inline bool ends_with(std::string const & value, std::string const & ending)
    {
        if (ending.size() > value.size())
            return false;
        return std::equal(ending.rbegin(), ending.rend(), value.rbegin());
    }

}

//=========================================================================
const std::string LLPanelEnvironmentInfo::BTN_SELECTINV("btn_select_inventory");
const std::string LLPanelEnvironmentInfo::BTN_EDIT("btn_edit");
const std::string LLPanelEnvironmentInfo::BTN_USEDEFAULT("btn_usedefault");
const std::string LLPanelEnvironmentInfo::BTN_RST_ALTITUDES("btn_rst_altitudes");
const std::string LLPanelEnvironmentInfo::SLD_DAYLENGTH("sld_day_length");
const std::string LLPanelEnvironmentInfo::SLD_DAYOFFSET("sld_day_offset");
const std::string LLPanelEnvironmentInfo::SLD_ALTITUDES("sld_altitudes");
const std::string LLPanelEnvironmentInfo::ICN_GROUND("icon_ground");
const std::string LLPanelEnvironmentInfo::ICN_WATER("icon_water");
const std::string LLPanelEnvironmentInfo::CHK_ALLOWOVERRIDE("chk_allow_override");
const std::string LLPanelEnvironmentInfo::LBL_TIMEOFDAY("lbl_apparent_time");
const std::string LLPanelEnvironmentInfo::PNL_SETTINGS("pnl_environment_config");
const std::string LLPanelEnvironmentInfo::PNL_ENVIRONMENT_ALTITUDES("pnl_environment_altitudes");
const std::string LLPanelEnvironmentInfo::PNL_BUTTONS("pnl_environment_buttons");
const std::string LLPanelEnvironmentInfo::PNL_DISABLED("pnl_environment_disabled");
const std::string LLPanelEnvironmentInfo::TXT_DISABLED("txt_environment_disabled");
const std::string LLPanelEnvironmentInfo::PNL_REGION_MSG("pnl_environment_region_msg");
const std::string LLPanelEnvironmentInfo::SDT_DROP_TARGET("sdt_drop_target");

const std::string LLPanelEnvironmentInfo::STR_LABEL_USEDEFAULT("str_label_use_default");
const std::string LLPanelEnvironmentInfo::STR_LABEL_USEREGION("str_label_use_region");
const std::string LLPanelEnvironmentInfo::STR_ALTITUDE_DESCRIPTION("str_altitude_desription");
const std::string LLPanelEnvironmentInfo::STR_NO_PARCEL("str_no_parcel");
const std::string LLPanelEnvironmentInfo::STR_CROSS_REGION("str_cross_region");
const std::string LLPanelEnvironmentInfo::STR_LEGACY("str_legacy");
const std::string LLPanelEnvironmentInfo::STR_DISALLOWED("str_disallowed");
const std::string LLPanelEnvironmentInfo::STR_TOO_SMALL("str_too_small");

const S32 LLPanelEnvironmentInfo::MINIMUM_PARCEL_SIZE(128);

const U32 LLPanelEnvironmentInfo::DIRTY_FLAG_DAYCYCLE(0x01 << 0);
const U32 LLPanelEnvironmentInfo::DIRTY_FLAG_DAYLENGTH(0x01 << 1);
const U32 LLPanelEnvironmentInfo::DIRTY_FLAG_DAYOFFSET(0x01 << 2);
const U32 LLPanelEnvironmentInfo::DIRTY_FLAG_ALTITUDES(0x01 << 3);

const U32 LLPanelEnvironmentInfo::DIRTY_FLAG_MASK(
        LLPanelEnvironmentInfo::DIRTY_FLAG_DAYCYCLE |
        LLPanelEnvironmentInfo::DIRTY_FLAG_DAYLENGTH |
        LLPanelEnvironmentInfo::DIRTY_FLAG_DAYOFFSET |
        LLPanelEnvironmentInfo::DIRTY_FLAG_ALTITUDES);

const U32 ALTITUDE_SLIDER_COUNT = 3;
const F32 ALTITUDE_DEFAULT_HEIGHT_STEP = 1000;
const U32 ALTITUDE_MARKERS_COUNT = 3;
const U32 ALTITUDE_PREFIXERS_COUNT = 5;

const std::string slider_marker_base = "mark";

const std::string alt_sliders[] = {
    "sld1",
    "sld2",
    "sld3",
};

const std::string alt_prefixes[] = {
    "alt1",
    "alt2",
    "alt3",
    "ground",
    "water",
};

const std::string alt_panels[] = {
    "pnl_alt1",
    "pnl_alt2",
    "pnl_alt3",
    "pnl_ground",
    "pnl_water",
};

static LLDefaultChildRegistry::Register<LLSettingsDropTarget> r("settings_drop_target");

//=========================================================================
LLPanelEnvironmentInfo::LLPanelEnvironmentInfo():
    mCurrentEnvironment(),
    mDirtyFlag(0),
    mEditorLastParcelId(INVALID_PARCEL_ID),
    mCrossRegion(false),
    mNoSelection(false),
    mNoEnvironment(false),
    mCurEnvVersion(INVALID_PARCEL_ENVIRONMENT_VERSION),
    mSettingsFloater(),
    mEditFloater(),
    mAllowOverride(true)
{
}

LLPanelEnvironmentInfo::~LLPanelEnvironmentInfo()
{
    if (mChangeMonitor.connected())
        mChangeMonitor.disconnect();
    if (mCommitConnection.connected())
        mCommitConnection.disconnect();
    if (mUpdateConnection.connected())
        mUpdateConnection.disconnect();
}

bool LLPanelEnvironmentInfo::postBuild()
{

    getChild<LLUICtrl>(BTN_USEDEFAULT)->setCommitCallback([this](LLUICtrl *, const LLSD &){ onBtnDefault(); });
    getChild<LLUICtrl>(BTN_SELECTINV)->setCommitCallback([this](LLUICtrl *, const LLSD &){ onBtnSelect(); });
    getChild<LLUICtrl>(BTN_EDIT)->setCommitCallback([this](LLUICtrl *, const LLSD &){ onBtnEdit(); });
    getChild<LLUICtrl>(BTN_RST_ALTITUDES)->setCommitCallback([this](LLUICtrl *, const LLSD &){ onBtnRstAltitudes(); });

    getChild<LLUICtrl>(SLD_DAYLENGTH)->setCommitCallback([this](LLUICtrl *, const LLSD &value) { onSldDayLengthChanged(value.asReal()); });
    getChild<LLSliderCtrl>(SLD_DAYLENGTH)->setSliderMouseUpCallback([this](LLUICtrl *, const LLSD &) { onDayLenOffsetMouseUp(); });
    getChild<LLSliderCtrl>(SLD_DAYLENGTH)->setSliderEditorCommitCallback([this](LLUICtrl *, const LLSD &) { onDayLenOffsetMouseUp(); });
    getChild<LLUICtrl>(SLD_DAYOFFSET)->setCommitCallback([this](LLUICtrl *, const LLSD &value) { onSldDayOffsetChanged(value.asReal()); });
    getChild<LLSliderCtrl>(SLD_DAYOFFSET)->setSliderMouseUpCallback([this](LLUICtrl *, const LLSD &) { onDayLenOffsetMouseUp(); });
    getChild<LLSliderCtrl>(SLD_DAYOFFSET)->setSliderEditorCommitCallback([this](LLUICtrl *, const LLSD &) { onDayLenOffsetMouseUp(); });

    getChild<LLMultiSliderCtrl>(SLD_ALTITUDES)->setCommitCallback([this](LLUICtrl *cntrl, const LLSD &value) { onAltSliderCallback(cntrl, value); });
    getChild<LLMultiSliderCtrl>(SLD_ALTITUDES)->setSliderMouseUpCallback([this](LLUICtrl *, const LLSD &) { onAltSliderMouseUp(); });

    mChangeMonitor = LLEnvironment::instance().setEnvironmentChanged([this](LLEnvironment::EnvSelection_t env, S32 version) { onEnvironmentChanged(env, version); });

    for (U32 idx = 0; idx < ALTITUDE_SLIDER_COUNT; idx++)
    {
        LLSettingsDropTarget* drop_target = findChild<LLSettingsDropTarget>("sdt_" + alt_prefixes[idx]);
        if (drop_target)
        {
            drop_target->setPanel(this, alt_sliders[idx]);
        }
        // set initial values to prevent [ALTITUDE] from displaying
        updateAltLabel(alt_prefixes[idx], idx + 2, idx * 1000);
    }
    getChild<LLSettingsDropTarget>("sdt_" + alt_prefixes[3])->setPanel(this, alt_prefixes[3]);
    getChild<LLSettingsDropTarget>("sdt_" + alt_prefixes[4])->setPanel(this, alt_prefixes[4]);

    return true;
}

// virtual
void LLPanelEnvironmentInfo::onOpen(const LLSD& key)
{
    refreshFromSource();
}

// virtual
void LLPanelEnvironmentInfo::onVisibilityChange(bool new_visibility)
{
    if (new_visibility)
    {
        gIdleCallbacks.addFunction(onIdlePlay, this);
    }
    else
    {
        commitDayLenOffsetChanges(false); // arrow-key changes

        LLFloaterSettingsPicker *picker = getSettingsPicker(false);
        if (picker)
        {
            picker->closeFloater();
        }

        gIdleCallbacks.deleteFunction(onIdlePlay, this);
        LLFloaterEditExtDayCycle *dayeditor = getEditFloater(false);
        if (mCommitConnection.connected())
            mCommitConnection.disconnect();

        if (dayeditor)
        {
            if (dayeditor->isDirty())
                dayeditor->refresh();
            else
            {
                dayeditor->closeFloater();
                mEditFloater.markDead();
            }
        }
    }

}

void LLPanelEnvironmentInfo::refresh()
{
    if (gDisconnected)
        return;

    if (!setControlsEnabled(canEdit()))
        return;

    if (!mCurrentEnvironment)
    {
        return;
    }

    F32Hours daylength(mCurrentEnvironment->mDayLength);
    F32Hours dayoffset(mCurrentEnvironment->mDayOffset);

    if (dayoffset.value() > 12.0f)
        dayoffset -= F32Hours(24.0);

    getChild<LLSliderCtrl>(SLD_DAYLENGTH)->setValue(daylength.value());
    getChild<LLSliderCtrl>(SLD_DAYOFFSET)->setValue(dayoffset.value());

    udpateApparentTimeOfDay();

    updateEditFloater(mCurrentEnvironment, canEdit());

    LLEnvironment::altitude_list_t altitudes = mCurrentEnvironment->mAltitudes;

    if (altitudes.size() > 0)
    {
        LLMultiSliderCtrl *sld = getChild<LLMultiSliderCtrl>(SLD_ALTITUDES);
        sld->clear();

        for (S32 idx = 0; idx < ALTITUDE_SLIDER_COUNT; ++idx)
        {
            // make sure values are in range, server is supposed to validate them,
            // but issues happen, try to fix values in such case
            F32 altitude = llclamp(altitudes[idx + 1], sld->getMinValue(), sld->getMaxValue());
            bool res = sld->addSlider(altitude, alt_sliders[idx]);
            if (!res)
            {
                LL_WARNS_ONCE("ENVPANEL") << "Failed to validate altitude from server for parcel id" << getParcelId() << LL_ENDL;
                // Find a spot to insert altitude.
                // Assuming everything alright with slider, we should find new place in 11 steps top (step 25m, no overlap 100m)
                F32 alt_step = (altitude > (sld->getMaxValue() / 2)) ? -sld->getIncrement() : sld->getIncrement();
                for (U32 i = 0; i < 30; i++)
                {
                    altitude += alt_step;
                    if (altitude > sld->getMaxValue())
                    {
                        altitude = sld->getMinValue();
                    }
                    else if (altitude < sld->getMinValue())
                    {
                        altitude = sld->getMaxValue();
                    }
                    res = sld->addSlider(altitude, alt_sliders[idx]);
                    if (res) break;
                }
            }
            if (res)
            {
                // slider has some auto correction that might have kicked in
                altitude = sld->getSliderValue(alt_sliders[idx]);
            }
            else
            {
                // Something is very very wrong
                LL_WARNS_ONCE("ENVPANEL") << "Failed to set up altitudes for parcel id " << getParcelId() << LL_ENDL;
            }
            updateAltLabel(alt_prefixes[idx], idx + 2, altitude);
            mAltitudes[alt_sliders[idx]] = AltitudeData(idx + 2, idx, altitude);
        }
        if (sld->getCurNumSliders() != ALTITUDE_SLIDER_COUNT)
        {
            LL_WARNS("ENVPANEL") << "Failed to add altitude sliders!" << LL_ENDL;
        }
        readjustAltLabels();
        sld->resetCurSlider();
    }

    updateAltLabel(alt_prefixes[3], 1, 0); // ground
    updateAltLabel(alt_prefixes[4], 0, 0); // water

}

void LLPanelEnvironmentInfo::refreshFromEstate()
{
    LLViewerRegion *pRegion = gAgent.getRegion();

    bool oldAO = mAllowOverride;
    mAllowOverride = (isRegion() && LLEstateInfoModel::instance().getAllowEnvironmentOverride()) || pRegion->getAllowEnvironmentOverride();
    if (oldAO != mAllowOverride)
        refresh();
}

std::string LLPanelEnvironmentInfo::getNameForTrackIndex(S32 index)
{
    std::string invname;
    if (!mCurrentEnvironment || index < LLSettingsDay::TRACK_WATER || index >= LLSettingsDay::TRACK_MAX)
    {
        invname = getString(STRING_EMPTY_NAME);
    }
    else if (mCurrentEnvironment->mDayCycleName.empty())
    {
        invname = mCurrentEnvironment->mNameList[index];

        if (invname.empty())
        {
            if (index <= LLSettingsDay::TRACK_GROUND_LEVEL)
                invname = getString(isRegion() ? STRING_EMPTY_NAME : STRING_REGION_ENV);
        }
    }
    else if (!mCurrentEnvironment->mDayCycle->isTrackEmpty(index))
    {
        invname = mCurrentEnvironment->mDayCycleName;
    }


    if (invname.empty())
    {
        invname = getNameForTrackIndex(index - 1);
        if (invname[0] != '(')
            invname = "(" + invname + ")";
    }

    return invname;
}

LLFloaterSettingsPicker * LLPanelEnvironmentInfo::getSettingsPicker(bool create)
{
    LLFloaterSettingsPicker *picker = static_cast<LLFloaterSettingsPicker *>(mSettingsFloater.get());

    // Show the dialog
    if (!picker && create)
    {
        picker = new LLFloaterSettingsPicker(this,
            LLUUID::null);

        mSettingsFloater = picker->getHandle();

        picker->setCommitCallback([this](LLUICtrl *, const LLSD &data){ onPickerCommitted(data["ItemId"].asUUID()); });
    }

    return picker;
}

LLFloaterEditExtDayCycle * LLPanelEnvironmentInfo::getEditFloater(bool create)
{
    static const S32 FOURHOURS(4 * 60 * 60);
    LLFloaterEditExtDayCycle *editor = static_cast<LLFloaterEditExtDayCycle *>(mEditFloater.get());

    // Show the dialog
    if (!editor && create)
    {
        LLSD params(LLSDMap(LLFloaterEditExtDayCycle::KEY_EDIT_CONTEXT, isRegion() ? LLFloaterEditExtDayCycle::CONTEXT_REGION : LLFloaterEditExtDayCycle::CONTEXT_PARCEL)
            (LLFloaterEditExtDayCycle::KEY_DAY_LENGTH, mCurrentEnvironment ? (S32)(mCurrentEnvironment->mDayLength.value()) : FOURHOURS));

        editor = (LLFloaterEditExtDayCycle *)LLFloaterReg::getInstance(FLOATER_DAY_CYCLE_EDIT, params);

        if (!editor)
            return nullptr;
        mEditFloater = editor->getHandle();
    }

    if (editor && !mCommitConnection.connected())
        mCommitConnection = editor->setEditCommitSignal([this](LLSettingsDay::ptr_t pday) { onEditCommitted(pday); });

    return editor;
}


void LLPanelEnvironmentInfo::updateEditFloater(const LLEnvironment::EnvironmentInfo::ptr_t &nextenv, bool enable)
{
    LLFloaterEditExtDayCycle *dayeditor(getEditFloater(false));

    if (!dayeditor || !dayeditor->isInVisibleChain())
        return;

    if (!nextenv || !nextenv->mDayCycle || !enable)
    {
        if (mCommitConnection.connected())
            mCommitConnection.disconnect();

        if (dayeditor->isDirty())
            dayeditor->refresh();
        else
            dayeditor->closeFloater();
    }
    else if (dayeditor->getEditingAssetId() != nextenv->mDayCycle->getAssetId()
            || mEditorLastParcelId != nextenv->mParcelId
            || mEditorLastRegionId != nextenv->mRegionId)
    {
        // Ignore dirty
        // If parcel selection changed whatever we do except saving to inventory with
        // old settings will be invalid.
        mEditorLastParcelId = nextenv->mParcelId;
        mEditorLastRegionId = nextenv->mRegionId;

        dayeditor->setEditDayCycle(nextenv->mDayCycle);
    }
}

bool LLPanelEnvironmentInfo::setControlsEnabled(bool enabled)
{
    bool is_unavailable(false);
    bool is_legacy = (mCurrentEnvironment) ? mCurrentEnvironment->mIsLegacy : true;
    bool is_bigenough = isLargeEnough();

    if (mNoEnvironment || (!LLEnvironment::instance().isExtendedEnvironmentEnabled() && !isRegion()))
    {
        is_unavailable = true;
        getChild<LLTextBox>(TXT_DISABLED)->setText(getString(STR_LEGACY));
    }
    else if (mNoSelection)
    {
        is_unavailable = true;
        getChild<LLTextBox>(TXT_DISABLED)->setText(getString(STR_NO_PARCEL));
    }
    else if (mCrossRegion)
    {
        is_unavailable = true;
        getChild<LLTextBox>(TXT_DISABLED)->setText(getString(STR_CROSS_REGION));
    }
    else if (!isRegion() && !mAllowOverride)
    {
        is_unavailable = true;
        getChild<LLTextBox>(TXT_DISABLED)->setText(getString(STR_DISALLOWED));
    }
    else if (!is_bigenough)
    {
        is_unavailable = true;
        getChild<LLTextBox>(TXT_DISABLED)->setText(getString(STR_TOO_SMALL));
    }

    if (is_unavailable)
    {
        getChild<LLUICtrl>(PNL_SETTINGS)->setVisible(false);
        getChild<LLUICtrl>(PNL_BUTTONS)->setVisible(false);
        getChild<LLUICtrl>(PNL_DISABLED)->setVisible(true);
        getChild<LLUICtrl>(PNL_ENVIRONMENT_ALTITUDES)->setVisible(false);
        getChild<LLUICtrl>(PNL_REGION_MSG)->setVisible(false);
        updateEditFloater(mCurrentEnvironment, false);

        return false;
    }
    getChild<LLUICtrl>(PNL_SETTINGS)->setVisible(true);
    getChild<LLUICtrl>(PNL_BUTTONS)->setVisible(true);
    getChild<LLUICtrl>(PNL_DISABLED)->setVisible(false);
    getChild<LLUICtrl>(PNL_REGION_MSG)->setVisible(isRegion());

    getChild<LLUICtrl>(PNL_ENVIRONMENT_ALTITUDES)->setVisible(LLEnvironment::instance().isExtendedEnvironmentEnabled());
    getChild<LLUICtrl>(BTN_RST_ALTITUDES)->setVisible(isRegion());

    bool can_enable = enabled && !is_legacy && mCurrentEnvironment && (mCurEnvVersion != INVALID_PARCEL_ENVIRONMENT_VERSION);
    getChild<LLUICtrl>(BTN_SELECTINV)->setEnabled(can_enable);
    getChild<LLUICtrl>(BTN_USEDEFAULT)->setEnabled(can_enable);
    getChild<LLUICtrl>(BTN_EDIT)->setEnabled(can_enable);
    getChild<LLUICtrl>(SLD_DAYLENGTH)->setEnabled(can_enable);
    getChild<LLUICtrl>(SLD_DAYOFFSET)->setEnabled(can_enable);
    getChild<LLUICtrl>(SLD_ALTITUDES)->setEnabled(can_enable && isRegion());
    getChild<LLUICtrl>(ICN_GROUND)->setColor((can_enable && isRegion()) ? LLColor4::white : LLColor4::grey % 0.8f);
    getChild<LLUICtrl>(ICN_WATER)->setColor((can_enable && isRegion()) ? LLColor4::white : LLColor4::grey % 0.8f);
    getChild<LLUICtrl>(BTN_RST_ALTITUDES)->setEnabled(can_enable && isRegion());
    getChild<LLUICtrl>(PNL_ENVIRONMENT_ALTITUDES)->setEnabled(can_enable);
    getChild<LLUICtrl>(CHK_ALLOWOVERRIDE)->setEnabled(can_enable && isRegion());

    for (U32 idx = 0; idx < ALTITUDE_MARKERS_COUNT; idx++)
    {
        LLUICtrl* marker = findChild<LLUICtrl>(slider_marker_base + llformat("%u", idx));
        if (marker)
        {
            static LLColor4 marker_color(0.75f, 0.75f, 0.75f, 1.f);
            marker->setColor((can_enable && isRegion()) ? marker_color : marker_color % 0.3f);
        }
    }

    for (U32 idx = 0; idx < ALTITUDE_PREFIXERS_COUNT; idx++)
    {
        LLSettingsDropTarget* drop_target = findChild<LLSettingsDropTarget>("sdt_" + alt_prefixes[idx]);
        if (drop_target)
        {
            drop_target->setDndEnabled(can_enable);
        }
    }

    return true;
}

void LLPanelEnvironmentInfo::setDirtyFlag(U32 flag)
{
    mDirtyFlag |= flag;
}

void LLPanelEnvironmentInfo::clearDirtyFlag(U32 flag)
{
    mDirtyFlag &= ~flag;
}

void LLPanelEnvironmentInfo::updateAltLabel(const std::string &alt_prefix, U32 sky_index, F32 alt_value)
{
    LLMultiSliderCtrl *sld = findChild<LLMultiSliderCtrl>(SLD_ALTITUDES);
    if (!sld)
    {
        LL_WARNS() << "Failed to find slider " << SLD_ALTITUDES << LL_ENDL;
        return;
    }
    LLRect sld_rect = sld->getRect();
    S32 sld_range = sld_rect.getHeight();
    S32 sld_bottom = sld_rect.mBottom;
    S32 sld_offset = sld_rect.getWidth(); // Roughly identical to thumb's width in slider.
    S32 pos = (sld_range - sld_offset) * ((alt_value - 100) / (4000 - 100));

    // get related views
    LLTextBox* text = findChild<LLTextBox>("txt_" + alt_prefix);
    LLLineEditor *field = findChild<LLLineEditor>("edt_invname_" + alt_prefix);
    LLView *alt_panel = findChild<LLView>("pnl_" + alt_prefix);

    if (text && (sky_index > 1))
    {
        // update text
        std::ostringstream convert;
        convert << alt_value;
        text->setTextArg("[ALTITUDE]", convert.str());
        convert.str("");
        convert.clear();
        convert << sky_index;
        text->setTextArg("[INDEX]", convert.str());
    }

    if (field)
    {
        field->setText(getNameForTrackIndex(sky_index));
    }

    if (alt_panel && (sky_index > 1))
    {
        // move containing panel
        LLRect rect = alt_panel->getRect();
        S32 height = rect.getHeight();
        rect.mBottom = sld_bottom + (sld_offset / 2 + 1) + pos - (height / 2);
        rect.mTop = rect.mBottom + height;
        alt_panel->setRect(rect);
    }

}

void LLPanelEnvironmentInfo::readjustAltLabels()
{
    // Re-adjust all labels
    // Very simple "adjust after the fact" method
    // Note: labels can be in any order

    LLMultiSliderCtrl *sld = findChild<LLMultiSliderCtrl>(SLD_ALTITUDES);
    if (!sld) return;

    LLView* view_midle = NULL;
    U32 midle_ind = 0;
    S32 shift_up = 0;
    S32 shift_down = 0;
    LLRect sld_rect = sld->getRect();

    // Find the middle one
    for (U32 i = 0; i < ALTITUDE_SLIDER_COUNT; i++)
    {
        LLView* cmp_view = findChild<LLView>(alt_panels[i], true);
        if (!cmp_view) return;
        LLRect cmp_rect = cmp_view->getRect();
        S32 pos = 0;
        shift_up = 0;
        shift_down = 0;

        for (U32 j = 0; j < ALTITUDE_SLIDER_COUNT; j++)
        {
            if (i != j)
            {
                LLView* intr_view = findChild<LLView>(alt_panels[j], true);
                if (!intr_view) return;
                LLRect intr_rect = intr_view->getRect();
                if (cmp_rect.mBottom >= intr_rect.mBottom)
                {
                    pos++;
                }
                if (intr_rect.mBottom <= cmp_rect.mTop && intr_rect.mBottom >= cmp_rect.mBottom)
                {
                    shift_up = cmp_rect.mTop - intr_rect.mBottom;
                }
                else if (intr_rect.mTop >= cmp_rect.mBottom && intr_rect.mBottom <= cmp_rect.mBottom)
                {
                    shift_down = cmp_rect.mBottom - intr_rect.mTop;
                }
            }
        }
        if (pos == 1) //  middle
        {
            view_midle = cmp_view;
            midle_ind = i;
            break;
        }
    }

    // Account for edges
    LLRect midle_rect = view_midle->getRect();
    F32 factor = 0.5f;
    S32 edge_zone_height = midle_rect.getHeight() * 1.5f;

    if (midle_rect.mBottom - sld_rect.mBottom < edge_zone_height)
    {
        factor = 1 - ((midle_rect.mBottom - sld_rect.mBottom) / (edge_zone_height * 2));
    }
    else if (sld_rect.mTop - midle_rect.mTop < edge_zone_height )
    {
        factor = ((sld_rect.mTop - midle_rect.mTop) / (edge_zone_height * 2));
    }

    S32 shift_middle = (S32)(((F32)shift_down * factor) + ((F32)shift_up * (1.f - factor)));
    shift_down = shift_down - shift_middle;
    shift_up = shift_up - shift_middle;

    // fix crossings
    for (U32 i = 0; i < ALTITUDE_SLIDER_COUNT; i++)
    {
        if (i != midle_ind)
        {
            LLView* trn_view = findChild<LLView>(alt_panels[i], true);
            LLRect trn_rect = trn_view->getRect();

            if (trn_rect.mBottom <= midle_rect.mTop && trn_rect.mBottom >= midle_rect.mBottom)
            {
                // Approximate shift
                trn_rect.translate(0, shift_up);
                trn_view->setRect(trn_rect);
            }
            else if (trn_rect.mTop >= midle_rect.mBottom && trn_rect.mBottom <= midle_rect.mBottom)
            {
                // Approximate shift
                trn_rect.translate(0, shift_down);
                trn_view->setRect(trn_rect);
            }
        }
    }

    if (shift_middle != 0)
    {
        midle_rect.translate(0, -shift_middle); //reversed relative to others
        view_midle->setRect(midle_rect);
    }
}

void LLPanelEnvironmentInfo::onSldDayLengthChanged(F32 value)
{
    if (mCurrentEnvironment)
    {
        F32Hours daylength(value);

        mCurrentEnvironment->mDayLength = daylength;
        setDirtyFlag(DIRTY_FLAG_DAYLENGTH);

        udpateApparentTimeOfDay();
    }
}

void LLPanelEnvironmentInfo::onSldDayOffsetChanged(F32 value)
{
    if (mCurrentEnvironment)
    {
        F32Hours dayoffset(value);

        if (dayoffset.value() <= 0.0f)
            dayoffset += F32Hours(24.0);

        mCurrentEnvironment->mDayOffset = dayoffset;
        setDirtyFlag(DIRTY_FLAG_DAYOFFSET);

        udpateApparentTimeOfDay();
    }
}

void LLPanelEnvironmentInfo::onDayLenOffsetMouseUp()
{
    commitDayLenOffsetChanges(true);
}

void LLPanelEnvironmentInfo::commitDayLenOffsetChanges(bool need_callback)
{
    if (mCurrentEnvironment && (getDirtyFlag() & (DIRTY_FLAG_DAYLENGTH | DIRTY_FLAG_DAYOFFSET)))
    {
        clearDirtyFlag(DIRTY_FLAG_DAYOFFSET);
        clearDirtyFlag(DIRTY_FLAG_DAYLENGTH);

        LLHandle<LLPanel> that_h = getHandle();

        if (need_callback)
        {
            LLEnvironment::instance().updateParcel(getParcelId(),
                                                   LLSettingsDay::ptr_t(),
                                                   mCurrentEnvironment->mDayLength.value(),
                                                   mCurrentEnvironment->mDayOffset.value(),
                                                   LLEnvironment::altitudes_vect_t(),
                                                   [that_h](S32 parcel_id, LLEnvironment::EnvironmentInfo::ptr_t envifo) { _onEnvironmentReceived(that_h, parcel_id, envifo); });
        }
        else
        {
            LLEnvironment::instance().updateParcel(getParcelId(),
                                                   LLSettingsDay::ptr_t(),
                                                   mCurrentEnvironment->mDayLength.value(),
                                                   mCurrentEnvironment->mDayOffset.value(),
                                                   LLEnvironment::altitudes_vect_t());
        }

    }
}

void LLPanelEnvironmentInfo::onAltSliderCallback(LLUICtrl *cntrl, const LLSD &data)
{
    LLMultiSliderCtrl *sld = (LLMultiSliderCtrl *)cntrl;
    std::string sld_name = sld->getCurSlider();

    if (sld_name.empty()) return;

    F32 sld_value = sld->getCurSliderValue();

    mAltitudes[sld_name].mAltitude = sld_value;

    // update all labels since we could have jumped multiple and we will need to readjust
    // (or sort by altitude, too little elements, so I didn't bother with efficiency)
    altitudes_data_t::iterator end = mAltitudes.end();
    altitudes_data_t::iterator iter = mAltitudes.begin();
    altitudes_data_t::iterator iter2;
    U32 new_index;
    while (iter != end)
    {
        iter2 = mAltitudes.begin();
        new_index = 2;
        while (iter2 != end)
        {
            if (iter->second.mAltitude > iter2->second.mAltitude)
            {
                new_index++;
            }
            iter2++;
        }
        iter->second.mTrackIndex = new_index;

        updateAltLabel(alt_prefixes[iter->second.mLabelIndex], iter->second.mTrackIndex, iter->second.mAltitude);
        iter++;
    }

    readjustAltLabels();
    setDirtyFlag(DIRTY_FLAG_ALTITUDES);
}

void LLPanelEnvironmentInfo::onAltSliderMouseUp()
{
    if (isRegion() && (getDirtyFlag() & DIRTY_FLAG_ALTITUDES))
    {
        clearDirtyFlag(DIRTY_FLAG_ALTITUDES);
        clearDirtyFlag(DIRTY_FLAG_DAYLENGTH);
        clearDirtyFlag(DIRTY_FLAG_DAYOFFSET);

        LLHandle<LLPanel> that_h = getHandle();
        LLEnvironment::altitudes_vect_t alts;

        for (auto alt : mAltitudes)
        {
            alts.push_back(alt.second.mAltitude);
        }
        setControlsEnabled(false);
        LLEnvironment::instance().updateParcel(getParcelId(),
                                               LLSettingsDay::ptr_t(),
                                               mCurrentEnvironment ? mCurrentEnvironment->mDayLength.value() : -1,
                                               mCurrentEnvironment ? mCurrentEnvironment->mDayOffset.value() : -1,
                                               alts);
    }
}

void LLPanelEnvironmentInfo::onBtnDefault()
{
    LLHandle<LLPanel> that_h = getHandle();
    S32 parcel_id = getParcelId();
    LLNotificationsUtil::add("SettingsConfirmReset", LLSD(), LLSD(),
        [that_h, parcel_id](const LLSD&notif, const LLSD&resp)
    {
        S32 opt = LLNotificationsUtil::getSelectedOption(notif, resp);
        if (opt == 0)
        {
            LLEnvironment::instance().resetParcel(parcel_id,
                [that_h](S32 parcel_id, LLEnvironment::EnvironmentInfo::ptr_t envifo) { _onEnvironmentReceived(that_h, parcel_id, envifo); });
        }
    });
}

void LLPanelEnvironmentInfo::onBtnEdit()
{
    static const S32 FOURHOURS(4 * 60 * 60);

    LLFloaterEditExtDayCycle *dayeditor = getEditFloater();

    LLSD params(LLSDMap(LLFloaterEditExtDayCycle::KEY_EDIT_CONTEXT, isRegion() ? LLFloaterEditExtDayCycle::VALUE_CONTEXT_REGION : LLFloaterEditExtDayCycle::VALUE_CONTEXT_PARCEL)
            (LLFloaterEditExtDayCycle::KEY_DAY_LENGTH,  mCurrentEnvironment ? (S32)(mCurrentEnvironment->mDayLength.value()) : FOURHOURS)
            (LLFloaterEditExtDayCycle::KEY_CANMOD,      LLSD::Boolean(true)));

    dayeditor->openFloater(params);
    if (mCurrentEnvironment && mCurrentEnvironment->mDayCycle)
    {
        dayeditor->setEditDayCycle(mCurrentEnvironment->mDayCycle);
        if (!ends_with(mCurrentEnvironment->mDayCycle->getName(), "(customized)"))
        {
            dayeditor->setEditName(mCurrentEnvironment->mDayCycle->getName() + "(customized)");
        }
    }
    else
        dayeditor->setEditDefaultDayCycle();
}

void LLPanelEnvironmentInfo::onBtnSelect()
{
    LLFloaterSettingsPicker *picker = getSettingsPicker();
    if (picker)
    {
        LLUUID item_id;
        if (mCurrentEnvironment && mCurrentEnvironment->mDayCycle)
        {
            item_id = LLFloaterSettingsPicker::findItemID(mCurrentEnvironment->mDayCycle->getAssetId(), false, false);
        }
        picker->setSettingsFilter(LLSettingsType::ST_NONE);
        picker->setSettingsItemId(item_id);
        picker->openFloater();
        picker->setFocus(true);
    }
}

void LLPanelEnvironmentInfo::onBtnRstAltitudes()
{
    if (isRegion())
    {
        LLHandle<LLPanel> that_h = getHandle();
        LLEnvironment::altitudes_vect_t alts;

        clearDirtyFlag(DIRTY_FLAG_ALTITUDES);
        clearDirtyFlag(DIRTY_FLAG_DAYLENGTH);
        clearDirtyFlag(DIRTY_FLAG_DAYOFFSET);

        for (S32 idx = 1; idx <= ALTITUDE_SLIDER_COUNT; ++idx)
        {
            F32 new_height = idx * ALTITUDE_DEFAULT_HEIGHT_STEP;
            alts.push_back(new_height);
        }

        LLEnvironment::instance().updateParcel(getParcelId(),
                                               LLSettingsDay::ptr_t(),
                                               mCurrentEnvironment ? mCurrentEnvironment->mDayLength.value() : -1,
                                               mCurrentEnvironment ? mCurrentEnvironment->mDayOffset.value() : -1,
                                               alts,
            [that_h](S32 parcel_id, LLEnvironment::EnvironmentInfo::ptr_t envifo) { _onEnvironmentReceived(that_h, parcel_id, envifo); });
    }
}

void LLPanelEnvironmentInfo::udpateApparentTimeOfDay()
{
    static const F32 SECONDSINDAY(24.0 * 60.0 * 60.0);

    if ((!mCurrentEnvironment) || (mCurrentEnvironment->mDayLength.value() < 1.0) || (mCurrentEnvironment->mDayOffset.value() < 1.0))
    {
        getChild<LLUICtrl>(LBL_TIMEOFDAY)->setVisible(false);
        return;
    }
    getChild<LLUICtrl>(LBL_TIMEOFDAY)->setVisible(true);

    S32Seconds  now(LLDate::now().secondsSinceEpoch());

    now += mCurrentEnvironment->mDayOffset;

    F32 perc = (F32)(now.value() % mCurrentEnvironment->mDayLength.value()) / (F32)(mCurrentEnvironment->mDayLength.value());

    S32Seconds  secondofday((S32)(perc * SECONDSINDAY));
    S32Hours    hourofday(secondofday);
    S32Seconds  secondofhour(secondofday - hourofday);
    S32Minutes  minutesofhour(secondofhour);
    bool        am_pm(hourofday.value() >= 12);

    if (hourofday.value() < 1)
        hourofday = S32Hours(12);
    if (hourofday.value() > 12)
        hourofday -= S32Hours(12);

    std::string lblminute(((minutesofhour.value() < 10) ? "0" : "") + LLSD(minutesofhour.value()).asString());


    getChild<LLUICtrl>(LBL_TIMEOFDAY)->setTextArg("[HH]", LLSD(hourofday.value()).asString());
    getChild<LLUICtrl>(LBL_TIMEOFDAY)->setTextArg("[MM]", lblminute);
    getChild<LLUICtrl>(LBL_TIMEOFDAY)->setTextArg("[AP]", std::string(am_pm ? "PM" : "AM"));
    getChild<LLUICtrl>(LBL_TIMEOFDAY)->setTextArg("[PRC]", LLSD((S32)(100 * perc)).asString());

}

void LLPanelEnvironmentInfo::onIdlePlay(void *data)
{
    ((LLPanelEnvironmentInfo *)data)->udpateApparentTimeOfDay();
}


void LLPanelEnvironmentInfo::onPickerCommitted(LLUUID item_id, std::string source)
{
    if (source == alt_prefixes[4])
    {
        onPickerCommitted(item_id, 0);
    }
    else if (source == alt_prefixes[3])
    {
        onPickerCommitted(item_id, 1);
    }
    else
    {
        onPickerCommitted(item_id, mAltitudes[source].mTrackIndex);
    }
}

void LLPanelEnvironmentInfo::onPickerCommitted(LLUUID item_id, S32 track_num)
{
    LLInventoryItem *itemp = gInventory.getItem(item_id);
    if (itemp)
    {
        LLHandle<LLPanel> that_h = getHandle();
        clearDirtyFlag(DIRTY_FLAG_DAYLENGTH);
        clearDirtyFlag(DIRTY_FLAG_DAYOFFSET);

        U32 flags(0);

        if (itemp)
        {
            if (!itemp->getPermissions().allowOperationBy(PERM_MODIFY, gAgent.getID()))
                flags |= LLSettingsBase::FLAG_NOMOD;
            if (!itemp->getPermissions().allowOperationBy(PERM_TRANSFER, gAgent.getID()))
                flags |= LLSettingsBase::FLAG_NOTRANS;
        }

        LLEnvironment::instance().updateParcel(getParcelId(),
                                               itemp->getAssetUUID(),
                                               itemp->getName(),
                                               track_num,
                                               mCurrentEnvironment ? mCurrentEnvironment->mDayLength.value() : -1,
                                               mCurrentEnvironment ? mCurrentEnvironment->mDayOffset.value() : -1,
                                               flags,
                                               LLEnvironment::altitudes_vect_t(),
            [that_h](S32 parcel_id, LLEnvironment::EnvironmentInfo::ptr_t envifo) { _onEnvironmentReceived(that_h, parcel_id, envifo); });
    }
}

void LLPanelEnvironmentInfo::onEditCommitted(LLSettingsDay::ptr_t newday)
{
    LLEnvironment::instance().clearEnvironment(LLEnvironment::ENV_EDIT);
    LLEnvironment::instance().updateEnvironment();
    if (!newday)
    {
        LL_WARNS("ENVPANEL") << "Editor committed an empty day. Do nothing." << LL_ENDL;
        return;
    }
    if (!mCurrentEnvironment)
    {
        // Attempting to save mid update?
        LL_WARNS("ENVPANEL") << "Failed to apply changes from editor! Dirty state: " << mDirtyFlag << " env version: " << mCurEnvVersion << LL_ENDL;
        return;
    }
    size_t newhash(newday->getHash());
    size_t oldhash((mCurrentEnvironment->mDayCycle) ? mCurrentEnvironment->mDayCycle->getHash() : 0);

    if (newhash != oldhash)
    {
        LLHandle<LLPanel> that_h = getHandle();
        clearDirtyFlag(DIRTY_FLAG_DAYLENGTH);
        clearDirtyFlag(DIRTY_FLAG_DAYOFFSET);

        LLEnvironment::instance().updateParcel(getParcelId(),
                                               newday,
                                               mCurrentEnvironment ? mCurrentEnvironment->mDayLength.value() : -1,
                                               mCurrentEnvironment ? mCurrentEnvironment->mDayOffset.value() : -1,
                                               LLEnvironment::altitudes_vect_t(),
            [that_h](S32 parcel_id, LLEnvironment::EnvironmentInfo::ptr_t envifo) { _onEnvironmentReceived(that_h, parcel_id, envifo); });
    }
}

void LLPanelEnvironmentInfo::onEnvironmentChanged(LLEnvironment::EnvSelection_t env, S32 new_version)
{
    if (new_version < INVALID_PARCEL_ENVIRONMENT_VERSION)
    {
        // cleanups and local changes, we are only interested in changes sent by server
        return;
    }

    LL_DEBUGS("ENVPANEL") << "Received environment update " << mCurEnvVersion << " " << new_version << LL_ENDL;

    // Environment comes from different sources, from environment update callbacks,
    // from hovers (causes callbacks on version change) and from personal requests
    // filter out duplicates and out of order packets by checking parcel environment version.

    if (isRegion())
    {
        // Note: region uses same init versions as parcel
        if (env == LLEnvironment::ENV_REGION
            // version should be always growing, UNSET_PARCEL_ENVIRONMENT_VERSION is backup case
            && (mCurEnvVersion < new_version || mCurEnvVersion <= UNSET_PARCEL_ENVIRONMENT_VERSION))
        {
            if (new_version >= UNSET_PARCEL_ENVIRONMENT_VERSION)
            {
                // 'pending state' to prevent re-request on following onEnvironmentChanged if there will be any
                mCurEnvVersion = new_version;
            }
            mCurrentEnvironment.reset();
            refreshFromSource();
        }
    }
    else if ((env == LLEnvironment::ENV_PARCEL)
             && (getParcelId() == LLViewerParcelMgr::instance().getAgentParcelId()))
    {
        LLParcel *parcel = getParcel();
        if (parcel)
        {
            // first for parcel own settings, second is for case when parcel uses region settings
            if (mCurEnvVersion < new_version
                || (mCurEnvVersion != new_version && new_version == UNSET_PARCEL_ENVIRONMENT_VERSION))
            {
                // 'pending state' to prevent re-request on following onEnvironmentChanged if there will be any
                mCurEnvVersion = new_version;
                mCurrentEnvironment.reset();

                refreshFromSource();
            }
            else if (mCurrentEnvironment)
            {
                // update controls
                refresh();
            }
        }
    }
}


void LLPanelEnvironmentInfo::onPickerAssetDownloaded(LLSettingsBase::ptr_t settings)
{
    LLSettingsVODay::buildFromOtherSetting(settings, [this](LLSettingsDay::ptr_t pday)
        {
            if (pday)
            {
                mCurrentEnvironment->mDayCycle = pday;
                setDirtyFlag(DIRTY_FLAG_DAYCYCLE);
            }
            refresh();
        });
}

void LLPanelEnvironmentInfo::onEnvironmentReceived(S32 parcel_id, LLEnvironment::EnvironmentInfo::ptr_t envifo)
{
    if (parcel_id != getParcelId())
    {
        LL_WARNS("ENVPANEL") << "Have environment for parcel " << parcel_id << " expecting " << getParcelId() << ". Discarding." << LL_ENDL;
        return;
    }
    mCurrentEnvironment = envifo;
    clearDirtyFlag(DIRTY_FLAG_MASK);
    if (mCurrentEnvironment->mEnvVersion > INVALID_PARCEL_ENVIRONMENT_VERSION)
    {
        // Server provided version, use it
        mCurEnvVersion = mCurrentEnvironment->mEnvVersion;
        LL_DEBUGS("ENVPANEL") << " Setting environment version: " << mCurEnvVersion << " for parcel id: " << parcel_id << LL_ENDL;
    }
    // Backup: Version was not provided for some reason
    else
    {
        LL_WARNS("ENVPANEL") << " Environment version was not provided for " << parcel_id << ", old env version: " << mCurEnvVersion << LL_ENDL;
    }

    refreshFromEstate();
    refresh();

    // todo: we have envifo and parcel env version, should we just setEnvironment() and parcel's property to prevent dupplicate requests?
}

void LLPanelEnvironmentInfo::_onEnvironmentReceived(LLHandle<LLPanel> that_h, S32 parcel_id, LLEnvironment::EnvironmentInfo::ptr_t envifo)
{
    LLPanelEnvironmentInfo *that = (LLPanelEnvironmentInfo *)that_h.get();
    if (!that)
        return;
    that->onEnvironmentReceived(parcel_id, envifo);
}

LLSettingsDropTarget::LLSettingsDropTarget(const LLSettingsDropTarget::Params& p)
    : LLView(p), mEnvironmentInfoPanel(NULL), mDndEnabled(false)
{}

<<<<<<< HEAD
bool LLSettingsDropTarget::handleDragAndDrop(S32 x, S32 y, MASK mask, bool drop,
	EDragAndDropType cargo_type,
	void* cargo_data,
	EAcceptance* accept,
	std::string& tooltip_msg)
=======
BOOL LLSettingsDropTarget::handleDragAndDrop(S32 x, S32 y, MASK mask, BOOL drop,
    EDragAndDropType cargo_type,
    void* cargo_data,
    EAcceptance* accept,
    std::string& tooltip_msg)
>>>>>>> e1623bb2
{
    bool handled = false;

    if (getParent() && mDndEnabled)
    {
        handled = true;

        switch (cargo_type)
        {
        case DAD_SETTINGS:
        {
            LLViewerInventoryItem* inv_item = (LLViewerInventoryItem*)cargo_data;
            if (inv_item && mEnvironmentInfoPanel)
            {
                LLUUID item_id = inv_item->getUUID();
                if (gInventory.getItem(item_id))
                {
                    *accept = ACCEPT_YES_COPY_SINGLE;
                    if (drop)
                    {
                        // might be better to use name of the element
                        mEnvironmentInfoPanel->onPickerCommitted(item_id, mTrack);
                    }
                }
            }
            else
            {
                *accept = ACCEPT_NO;
            }
            break;
        }
        default:
            *accept = ACCEPT_NO;
            break;
        }
    }
    return handled;
}<|MERGE_RESOLUTION|>--- conflicted
+++ resolved
@@ -1,1186 +1,1178 @@
-/**
- * @file llpanelenvironment.cpp
- * @brief LLPanelExperiences class implementation
- *
- * $LicenseInfo:firstyear=2013&license=viewerlgpl$
- * Second Life Viewer Source Code
- * Copyright (C) 2013, Linden Research, Inc.
- *
- * This library is free software; you can redistribute it and/or
- * modify it under the terms of the GNU Lesser General Public
- * License as published by the Free Software Foundation;
- * version 2.1 of the License only.
- *
- * This library is distributed in the hope that it will be useful,
- * but WITHOUT ANY WARRANTY; without even the implied warranty of
- * MERCHANTABILITY or FITNESS FOR A PARTICULAR PURPOSE.  See the GNU
- * Lesser General Public License for more details.
- *
- * You should have received a copy of the GNU Lesser General Public
- * License along with this library; if not, write to the Free Software
- * Foundation, Inc., 51 Franklin Street, Fifth Floor, Boston, MA  02110-1301  USA
- *
- * Linden Research, Inc., 945 Battery Street, San Francisco, CA  94111  USA
- * $/LicenseInfo$
- */
-
-#include "llviewerprecompiledheaders.h"
-
-
-#include "llpanelprofile.h"
-#include "lluictrlfactory.h"
-#include "llexperiencecache.h"
-#include "llagent.h"
-#include "llparcel.h"
-
-#include "llviewerregion.h"
-#include "llpanelenvironment.h"
-#include "llslurl.h"
-#include "lllayoutstack.h"
-
-#include "llfloater.h"
-#include "llfloaterreg.h"
-#include "llfloatereditextdaycycle.h"
-#include "llmultisliderctrl.h"
-#include "llnotificationsutil.h"
-#include "llsettingsvo.h"
-
-#include "llappviewer.h"
-#include "llcallbacklist.h"
-#include "llviewerparcelmgr.h"
-
-#include "llinventorymodel.h"
-
-//=========================================================================
-namespace
-{
-    const std::string FLOATER_DAY_CYCLE_EDIT("env_edit_extdaycycle");
-    const std::string STRING_REGION_ENV("str_region_env");
-    const std::string STRING_EMPTY_NAME("str_empty");
-
-    inline bool ends_with(std::string const & value, std::string const & ending)
-    {
-        if (ending.size() > value.size())
-            return false;
-        return std::equal(ending.rbegin(), ending.rend(), value.rbegin());
-    }
-
-}
-
-//=========================================================================
-const std::string LLPanelEnvironmentInfo::BTN_SELECTINV("btn_select_inventory");
-const std::string LLPanelEnvironmentInfo::BTN_EDIT("btn_edit");
-const std::string LLPanelEnvironmentInfo::BTN_USEDEFAULT("btn_usedefault");
-const std::string LLPanelEnvironmentInfo::BTN_RST_ALTITUDES("btn_rst_altitudes");
-const std::string LLPanelEnvironmentInfo::SLD_DAYLENGTH("sld_day_length");
-const std::string LLPanelEnvironmentInfo::SLD_DAYOFFSET("sld_day_offset");
-const std::string LLPanelEnvironmentInfo::SLD_ALTITUDES("sld_altitudes");
-const std::string LLPanelEnvironmentInfo::ICN_GROUND("icon_ground");
-const std::string LLPanelEnvironmentInfo::ICN_WATER("icon_water");
-const std::string LLPanelEnvironmentInfo::CHK_ALLOWOVERRIDE("chk_allow_override");
-const std::string LLPanelEnvironmentInfo::LBL_TIMEOFDAY("lbl_apparent_time");
-const std::string LLPanelEnvironmentInfo::PNL_SETTINGS("pnl_environment_config");
-const std::string LLPanelEnvironmentInfo::PNL_ENVIRONMENT_ALTITUDES("pnl_environment_altitudes");
-const std::string LLPanelEnvironmentInfo::PNL_BUTTONS("pnl_environment_buttons");
-const std::string LLPanelEnvironmentInfo::PNL_DISABLED("pnl_environment_disabled");
-const std::string LLPanelEnvironmentInfo::TXT_DISABLED("txt_environment_disabled");
-const std::string LLPanelEnvironmentInfo::PNL_REGION_MSG("pnl_environment_region_msg");
-const std::string LLPanelEnvironmentInfo::SDT_DROP_TARGET("sdt_drop_target");
-
-const std::string LLPanelEnvironmentInfo::STR_LABEL_USEDEFAULT("str_label_use_default");
-const std::string LLPanelEnvironmentInfo::STR_LABEL_USEREGION("str_label_use_region");
-const std::string LLPanelEnvironmentInfo::STR_ALTITUDE_DESCRIPTION("str_altitude_desription");
-const std::string LLPanelEnvironmentInfo::STR_NO_PARCEL("str_no_parcel");
-const std::string LLPanelEnvironmentInfo::STR_CROSS_REGION("str_cross_region");
-const std::string LLPanelEnvironmentInfo::STR_LEGACY("str_legacy");
-const std::string LLPanelEnvironmentInfo::STR_DISALLOWED("str_disallowed");
-const std::string LLPanelEnvironmentInfo::STR_TOO_SMALL("str_too_small");
-
-const S32 LLPanelEnvironmentInfo::MINIMUM_PARCEL_SIZE(128);
-
-const U32 LLPanelEnvironmentInfo::DIRTY_FLAG_DAYCYCLE(0x01 << 0);
-const U32 LLPanelEnvironmentInfo::DIRTY_FLAG_DAYLENGTH(0x01 << 1);
-const U32 LLPanelEnvironmentInfo::DIRTY_FLAG_DAYOFFSET(0x01 << 2);
-const U32 LLPanelEnvironmentInfo::DIRTY_FLAG_ALTITUDES(0x01 << 3);
-
-const U32 LLPanelEnvironmentInfo::DIRTY_FLAG_MASK(
-        LLPanelEnvironmentInfo::DIRTY_FLAG_DAYCYCLE |
-        LLPanelEnvironmentInfo::DIRTY_FLAG_DAYLENGTH |
-        LLPanelEnvironmentInfo::DIRTY_FLAG_DAYOFFSET |
-        LLPanelEnvironmentInfo::DIRTY_FLAG_ALTITUDES);
-
-const U32 ALTITUDE_SLIDER_COUNT = 3;
-const F32 ALTITUDE_DEFAULT_HEIGHT_STEP = 1000;
-const U32 ALTITUDE_MARKERS_COUNT = 3;
-const U32 ALTITUDE_PREFIXERS_COUNT = 5;
-
-const std::string slider_marker_base = "mark";
-
-const std::string alt_sliders[] = {
-    "sld1",
-    "sld2",
-    "sld3",
-};
-
-const std::string alt_prefixes[] = {
-    "alt1",
-    "alt2",
-    "alt3",
-    "ground",
-    "water",
-};
-
-const std::string alt_panels[] = {
-    "pnl_alt1",
-    "pnl_alt2",
-    "pnl_alt3",
-    "pnl_ground",
-    "pnl_water",
-};
-
-static LLDefaultChildRegistry::Register<LLSettingsDropTarget> r("settings_drop_target");
-
-//=========================================================================
-LLPanelEnvironmentInfo::LLPanelEnvironmentInfo():
-    mCurrentEnvironment(),
-    mDirtyFlag(0),
-    mEditorLastParcelId(INVALID_PARCEL_ID),
-    mCrossRegion(false),
-    mNoSelection(false),
-    mNoEnvironment(false),
-    mCurEnvVersion(INVALID_PARCEL_ENVIRONMENT_VERSION),
-    mSettingsFloater(),
-    mEditFloater(),
-    mAllowOverride(true)
-{
-}
-
-LLPanelEnvironmentInfo::~LLPanelEnvironmentInfo()
-{
-    if (mChangeMonitor.connected())
-        mChangeMonitor.disconnect();
-    if (mCommitConnection.connected())
-        mCommitConnection.disconnect();
-    if (mUpdateConnection.connected())
-        mUpdateConnection.disconnect();
-}
-
-bool LLPanelEnvironmentInfo::postBuild()
-{
-
-    getChild<LLUICtrl>(BTN_USEDEFAULT)->setCommitCallback([this](LLUICtrl *, const LLSD &){ onBtnDefault(); });
-    getChild<LLUICtrl>(BTN_SELECTINV)->setCommitCallback([this](LLUICtrl *, const LLSD &){ onBtnSelect(); });
-    getChild<LLUICtrl>(BTN_EDIT)->setCommitCallback([this](LLUICtrl *, const LLSD &){ onBtnEdit(); });
-    getChild<LLUICtrl>(BTN_RST_ALTITUDES)->setCommitCallback([this](LLUICtrl *, const LLSD &){ onBtnRstAltitudes(); });
-
-    getChild<LLUICtrl>(SLD_DAYLENGTH)->setCommitCallback([this](LLUICtrl *, const LLSD &value) { onSldDayLengthChanged(value.asReal()); });
-    getChild<LLSliderCtrl>(SLD_DAYLENGTH)->setSliderMouseUpCallback([this](LLUICtrl *, const LLSD &) { onDayLenOffsetMouseUp(); });
-    getChild<LLSliderCtrl>(SLD_DAYLENGTH)->setSliderEditorCommitCallback([this](LLUICtrl *, const LLSD &) { onDayLenOffsetMouseUp(); });
-    getChild<LLUICtrl>(SLD_DAYOFFSET)->setCommitCallback([this](LLUICtrl *, const LLSD &value) { onSldDayOffsetChanged(value.asReal()); });
-    getChild<LLSliderCtrl>(SLD_DAYOFFSET)->setSliderMouseUpCallback([this](LLUICtrl *, const LLSD &) { onDayLenOffsetMouseUp(); });
-    getChild<LLSliderCtrl>(SLD_DAYOFFSET)->setSliderEditorCommitCallback([this](LLUICtrl *, const LLSD &) { onDayLenOffsetMouseUp(); });
-
-    getChild<LLMultiSliderCtrl>(SLD_ALTITUDES)->setCommitCallback([this](LLUICtrl *cntrl, const LLSD &value) { onAltSliderCallback(cntrl, value); });
-    getChild<LLMultiSliderCtrl>(SLD_ALTITUDES)->setSliderMouseUpCallback([this](LLUICtrl *, const LLSD &) { onAltSliderMouseUp(); });
-
-    mChangeMonitor = LLEnvironment::instance().setEnvironmentChanged([this](LLEnvironment::EnvSelection_t env, S32 version) { onEnvironmentChanged(env, version); });
-
-    for (U32 idx = 0; idx < ALTITUDE_SLIDER_COUNT; idx++)
-    {
-        LLSettingsDropTarget* drop_target = findChild<LLSettingsDropTarget>("sdt_" + alt_prefixes[idx]);
-        if (drop_target)
-        {
-            drop_target->setPanel(this, alt_sliders[idx]);
-        }
-        // set initial values to prevent [ALTITUDE] from displaying
-        updateAltLabel(alt_prefixes[idx], idx + 2, idx * 1000);
-    }
-    getChild<LLSettingsDropTarget>("sdt_" + alt_prefixes[3])->setPanel(this, alt_prefixes[3]);
-    getChild<LLSettingsDropTarget>("sdt_" + alt_prefixes[4])->setPanel(this, alt_prefixes[4]);
-
-    return true;
-}
-
-// virtual
-void LLPanelEnvironmentInfo::onOpen(const LLSD& key)
-{
-    refreshFromSource();
-}
-
-// virtual
-void LLPanelEnvironmentInfo::onVisibilityChange(bool new_visibility)
-{
-    if (new_visibility)
-    {
-        gIdleCallbacks.addFunction(onIdlePlay, this);
-    }
-    else
-    {
-        commitDayLenOffsetChanges(false); // arrow-key changes
-
-        LLFloaterSettingsPicker *picker = getSettingsPicker(false);
-        if (picker)
-        {
-            picker->closeFloater();
-        }
-
-        gIdleCallbacks.deleteFunction(onIdlePlay, this);
-        LLFloaterEditExtDayCycle *dayeditor = getEditFloater(false);
-        if (mCommitConnection.connected())
-            mCommitConnection.disconnect();
-
-        if (dayeditor)
-        {
-            if (dayeditor->isDirty())
-                dayeditor->refresh();
-            else
-            {
-                dayeditor->closeFloater();
-                mEditFloater.markDead();
-            }
-        }
-    }
-
-}
-
-void LLPanelEnvironmentInfo::refresh()
-{
-    if (gDisconnected)
-        return;
-
-    if (!setControlsEnabled(canEdit()))
-        return;
-
-    if (!mCurrentEnvironment)
-    {
-        return;
-    }
-
-    F32Hours daylength(mCurrentEnvironment->mDayLength);
-    F32Hours dayoffset(mCurrentEnvironment->mDayOffset);
-
-    if (dayoffset.value() > 12.0f)
-        dayoffset -= F32Hours(24.0);
-
-    getChild<LLSliderCtrl>(SLD_DAYLENGTH)->setValue(daylength.value());
-    getChild<LLSliderCtrl>(SLD_DAYOFFSET)->setValue(dayoffset.value());
-
-    udpateApparentTimeOfDay();
-
-    updateEditFloater(mCurrentEnvironment, canEdit());
-
-    LLEnvironment::altitude_list_t altitudes = mCurrentEnvironment->mAltitudes;
-
-    if (altitudes.size() > 0)
-    {
-        LLMultiSliderCtrl *sld = getChild<LLMultiSliderCtrl>(SLD_ALTITUDES);
-        sld->clear();
-
-        for (S32 idx = 0; idx < ALTITUDE_SLIDER_COUNT; ++idx)
-        {
-            // make sure values are in range, server is supposed to validate them,
-            // but issues happen, try to fix values in such case
-            F32 altitude = llclamp(altitudes[idx + 1], sld->getMinValue(), sld->getMaxValue());
-            bool res = sld->addSlider(altitude, alt_sliders[idx]);
-            if (!res)
-            {
-                LL_WARNS_ONCE("ENVPANEL") << "Failed to validate altitude from server for parcel id" << getParcelId() << LL_ENDL;
-                // Find a spot to insert altitude.
-                // Assuming everything alright with slider, we should find new place in 11 steps top (step 25m, no overlap 100m)
-                F32 alt_step = (altitude > (sld->getMaxValue() / 2)) ? -sld->getIncrement() : sld->getIncrement();
-                for (U32 i = 0; i < 30; i++)
-                {
-                    altitude += alt_step;
-                    if (altitude > sld->getMaxValue())
-                    {
-                        altitude = sld->getMinValue();
-                    }
-                    else if (altitude < sld->getMinValue())
-                    {
-                        altitude = sld->getMaxValue();
-                    }
-                    res = sld->addSlider(altitude, alt_sliders[idx]);
-                    if (res) break;
-                }
-            }
-            if (res)
-            {
-                // slider has some auto correction that might have kicked in
-                altitude = sld->getSliderValue(alt_sliders[idx]);
-            }
-            else
-            {
-                // Something is very very wrong
-                LL_WARNS_ONCE("ENVPANEL") << "Failed to set up altitudes for parcel id " << getParcelId() << LL_ENDL;
-            }
-            updateAltLabel(alt_prefixes[idx], idx + 2, altitude);
-            mAltitudes[alt_sliders[idx]] = AltitudeData(idx + 2, idx, altitude);
-        }
-        if (sld->getCurNumSliders() != ALTITUDE_SLIDER_COUNT)
-        {
-            LL_WARNS("ENVPANEL") << "Failed to add altitude sliders!" << LL_ENDL;
-        }
-        readjustAltLabels();
-        sld->resetCurSlider();
-    }
-
-    updateAltLabel(alt_prefixes[3], 1, 0); // ground
-    updateAltLabel(alt_prefixes[4], 0, 0); // water
-
-}
-
-void LLPanelEnvironmentInfo::refreshFromEstate()
-{
-    LLViewerRegion *pRegion = gAgent.getRegion();
-
-    bool oldAO = mAllowOverride;
-    mAllowOverride = (isRegion() && LLEstateInfoModel::instance().getAllowEnvironmentOverride()) || pRegion->getAllowEnvironmentOverride();
-    if (oldAO != mAllowOverride)
-        refresh();
-}
-
-std::string LLPanelEnvironmentInfo::getNameForTrackIndex(S32 index)
-{
-    std::string invname;
-    if (!mCurrentEnvironment || index < LLSettingsDay::TRACK_WATER || index >= LLSettingsDay::TRACK_MAX)
-    {
-        invname = getString(STRING_EMPTY_NAME);
-    }
-    else if (mCurrentEnvironment->mDayCycleName.empty())
-    {
-        invname = mCurrentEnvironment->mNameList[index];
-
-        if (invname.empty())
-        {
-            if (index <= LLSettingsDay::TRACK_GROUND_LEVEL)
-                invname = getString(isRegion() ? STRING_EMPTY_NAME : STRING_REGION_ENV);
-        }
-    }
-    else if (!mCurrentEnvironment->mDayCycle->isTrackEmpty(index))
-    {
-        invname = mCurrentEnvironment->mDayCycleName;
-    }
-
-
-    if (invname.empty())
-    {
-        invname = getNameForTrackIndex(index - 1);
-        if (invname[0] != '(')
-            invname = "(" + invname + ")";
-    }
-
-    return invname;
-}
-
-LLFloaterSettingsPicker * LLPanelEnvironmentInfo::getSettingsPicker(bool create)
-{
-    LLFloaterSettingsPicker *picker = static_cast<LLFloaterSettingsPicker *>(mSettingsFloater.get());
-
-    // Show the dialog
-    if (!picker && create)
-    {
-        picker = new LLFloaterSettingsPicker(this,
-            LLUUID::null);
-
-        mSettingsFloater = picker->getHandle();
-
-        picker->setCommitCallback([this](LLUICtrl *, const LLSD &data){ onPickerCommitted(data["ItemId"].asUUID()); });
-    }
-
-    return picker;
-}
-
-LLFloaterEditExtDayCycle * LLPanelEnvironmentInfo::getEditFloater(bool create)
-{
-    static const S32 FOURHOURS(4 * 60 * 60);
-    LLFloaterEditExtDayCycle *editor = static_cast<LLFloaterEditExtDayCycle *>(mEditFloater.get());
-
-    // Show the dialog
-    if (!editor && create)
-    {
-        LLSD params(LLSDMap(LLFloaterEditExtDayCycle::KEY_EDIT_CONTEXT, isRegion() ? LLFloaterEditExtDayCycle::CONTEXT_REGION : LLFloaterEditExtDayCycle::CONTEXT_PARCEL)
-            (LLFloaterEditExtDayCycle::KEY_DAY_LENGTH, mCurrentEnvironment ? (S32)(mCurrentEnvironment->mDayLength.value()) : FOURHOURS));
-
-        editor = (LLFloaterEditExtDayCycle *)LLFloaterReg::getInstance(FLOATER_DAY_CYCLE_EDIT, params);
-
-        if (!editor)
-            return nullptr;
-        mEditFloater = editor->getHandle();
-    }
-
-    if (editor && !mCommitConnection.connected())
-        mCommitConnection = editor->setEditCommitSignal([this](LLSettingsDay::ptr_t pday) { onEditCommitted(pday); });
-
-    return editor;
-}
-
-
-void LLPanelEnvironmentInfo::updateEditFloater(const LLEnvironment::EnvironmentInfo::ptr_t &nextenv, bool enable)
-{
-    LLFloaterEditExtDayCycle *dayeditor(getEditFloater(false));
-
-    if (!dayeditor || !dayeditor->isInVisibleChain())
-        return;
-
-    if (!nextenv || !nextenv->mDayCycle || !enable)
-    {
-        if (mCommitConnection.connected())
-            mCommitConnection.disconnect();
-
-        if (dayeditor->isDirty())
-            dayeditor->refresh();
-        else
-            dayeditor->closeFloater();
-    }
-    else if (dayeditor->getEditingAssetId() != nextenv->mDayCycle->getAssetId()
-            || mEditorLastParcelId != nextenv->mParcelId
-            || mEditorLastRegionId != nextenv->mRegionId)
-    {
-        // Ignore dirty
-        // If parcel selection changed whatever we do except saving to inventory with
-        // old settings will be invalid.
-        mEditorLastParcelId = nextenv->mParcelId;
-        mEditorLastRegionId = nextenv->mRegionId;
-
-        dayeditor->setEditDayCycle(nextenv->mDayCycle);
-    }
-}
-
-bool LLPanelEnvironmentInfo::setControlsEnabled(bool enabled)
-{
-    bool is_unavailable(false);
-    bool is_legacy = (mCurrentEnvironment) ? mCurrentEnvironment->mIsLegacy : true;
-    bool is_bigenough = isLargeEnough();
-
-    if (mNoEnvironment || (!LLEnvironment::instance().isExtendedEnvironmentEnabled() && !isRegion()))
-    {
-        is_unavailable = true;
-        getChild<LLTextBox>(TXT_DISABLED)->setText(getString(STR_LEGACY));
-    }
-    else if (mNoSelection)
-    {
-        is_unavailable = true;
-        getChild<LLTextBox>(TXT_DISABLED)->setText(getString(STR_NO_PARCEL));
-    }
-    else if (mCrossRegion)
-    {
-        is_unavailable = true;
-        getChild<LLTextBox>(TXT_DISABLED)->setText(getString(STR_CROSS_REGION));
-    }
-    else if (!isRegion() && !mAllowOverride)
-    {
-        is_unavailable = true;
-        getChild<LLTextBox>(TXT_DISABLED)->setText(getString(STR_DISALLOWED));
-    }
-    else if (!is_bigenough)
-    {
-        is_unavailable = true;
-        getChild<LLTextBox>(TXT_DISABLED)->setText(getString(STR_TOO_SMALL));
-    }
-
-    if (is_unavailable)
-    {
-        getChild<LLUICtrl>(PNL_SETTINGS)->setVisible(false);
-        getChild<LLUICtrl>(PNL_BUTTONS)->setVisible(false);
-        getChild<LLUICtrl>(PNL_DISABLED)->setVisible(true);
-        getChild<LLUICtrl>(PNL_ENVIRONMENT_ALTITUDES)->setVisible(false);
-        getChild<LLUICtrl>(PNL_REGION_MSG)->setVisible(false);
-        updateEditFloater(mCurrentEnvironment, false);
-
-        return false;
-    }
-    getChild<LLUICtrl>(PNL_SETTINGS)->setVisible(true);
-    getChild<LLUICtrl>(PNL_BUTTONS)->setVisible(true);
-    getChild<LLUICtrl>(PNL_DISABLED)->setVisible(false);
-    getChild<LLUICtrl>(PNL_REGION_MSG)->setVisible(isRegion());
-
-    getChild<LLUICtrl>(PNL_ENVIRONMENT_ALTITUDES)->setVisible(LLEnvironment::instance().isExtendedEnvironmentEnabled());
-    getChild<LLUICtrl>(BTN_RST_ALTITUDES)->setVisible(isRegion());
-
-    bool can_enable = enabled && !is_legacy && mCurrentEnvironment && (mCurEnvVersion != INVALID_PARCEL_ENVIRONMENT_VERSION);
-    getChild<LLUICtrl>(BTN_SELECTINV)->setEnabled(can_enable);
-    getChild<LLUICtrl>(BTN_USEDEFAULT)->setEnabled(can_enable);
-    getChild<LLUICtrl>(BTN_EDIT)->setEnabled(can_enable);
-    getChild<LLUICtrl>(SLD_DAYLENGTH)->setEnabled(can_enable);
-    getChild<LLUICtrl>(SLD_DAYOFFSET)->setEnabled(can_enable);
-    getChild<LLUICtrl>(SLD_ALTITUDES)->setEnabled(can_enable && isRegion());
-    getChild<LLUICtrl>(ICN_GROUND)->setColor((can_enable && isRegion()) ? LLColor4::white : LLColor4::grey % 0.8f);
-    getChild<LLUICtrl>(ICN_WATER)->setColor((can_enable && isRegion()) ? LLColor4::white : LLColor4::grey % 0.8f);
-    getChild<LLUICtrl>(BTN_RST_ALTITUDES)->setEnabled(can_enable && isRegion());
-    getChild<LLUICtrl>(PNL_ENVIRONMENT_ALTITUDES)->setEnabled(can_enable);
-    getChild<LLUICtrl>(CHK_ALLOWOVERRIDE)->setEnabled(can_enable && isRegion());
-
-    for (U32 idx = 0; idx < ALTITUDE_MARKERS_COUNT; idx++)
-    {
-        LLUICtrl* marker = findChild<LLUICtrl>(slider_marker_base + llformat("%u", idx));
-        if (marker)
-        {
-            static LLColor4 marker_color(0.75f, 0.75f, 0.75f, 1.f);
-            marker->setColor((can_enable && isRegion()) ? marker_color : marker_color % 0.3f);
-        }
-    }
-
-    for (U32 idx = 0; idx < ALTITUDE_PREFIXERS_COUNT; idx++)
-    {
-        LLSettingsDropTarget* drop_target = findChild<LLSettingsDropTarget>("sdt_" + alt_prefixes[idx]);
-        if (drop_target)
-        {
-            drop_target->setDndEnabled(can_enable);
-        }
-    }
-
-    return true;
-}
-
-void LLPanelEnvironmentInfo::setDirtyFlag(U32 flag)
-{
-    mDirtyFlag |= flag;
-}
-
-void LLPanelEnvironmentInfo::clearDirtyFlag(U32 flag)
-{
-    mDirtyFlag &= ~flag;
-}
-
-void LLPanelEnvironmentInfo::updateAltLabel(const std::string &alt_prefix, U32 sky_index, F32 alt_value)
-{
-    LLMultiSliderCtrl *sld = findChild<LLMultiSliderCtrl>(SLD_ALTITUDES);
-    if (!sld)
-    {
-        LL_WARNS() << "Failed to find slider " << SLD_ALTITUDES << LL_ENDL;
-        return;
-    }
-    LLRect sld_rect = sld->getRect();
-    S32 sld_range = sld_rect.getHeight();
-    S32 sld_bottom = sld_rect.mBottom;
-    S32 sld_offset = sld_rect.getWidth(); // Roughly identical to thumb's width in slider.
-    S32 pos = (sld_range - sld_offset) * ((alt_value - 100) / (4000 - 100));
-
-    // get related views
-    LLTextBox* text = findChild<LLTextBox>("txt_" + alt_prefix);
-    LLLineEditor *field = findChild<LLLineEditor>("edt_invname_" + alt_prefix);
-    LLView *alt_panel = findChild<LLView>("pnl_" + alt_prefix);
-
-    if (text && (sky_index > 1))
-    {
-        // update text
-        std::ostringstream convert;
-        convert << alt_value;
-        text->setTextArg("[ALTITUDE]", convert.str());
-        convert.str("");
-        convert.clear();
-        convert << sky_index;
-        text->setTextArg("[INDEX]", convert.str());
-    }
-
-    if (field)
-    {
-        field->setText(getNameForTrackIndex(sky_index));
-    }
-
-    if (alt_panel && (sky_index > 1))
-    {
-        // move containing panel
-        LLRect rect = alt_panel->getRect();
-        S32 height = rect.getHeight();
-        rect.mBottom = sld_bottom + (sld_offset / 2 + 1) + pos - (height / 2);
-        rect.mTop = rect.mBottom + height;
-        alt_panel->setRect(rect);
-    }
-
-}
-
-void LLPanelEnvironmentInfo::readjustAltLabels()
-{
-    // Re-adjust all labels
-    // Very simple "adjust after the fact" method
-    // Note: labels can be in any order
-
-    LLMultiSliderCtrl *sld = findChild<LLMultiSliderCtrl>(SLD_ALTITUDES);
-    if (!sld) return;
-
-    LLView* view_midle = NULL;
-    U32 midle_ind = 0;
-    S32 shift_up = 0;
-    S32 shift_down = 0;
-    LLRect sld_rect = sld->getRect();
-
-    // Find the middle one
-    for (U32 i = 0; i < ALTITUDE_SLIDER_COUNT; i++)
-    {
-        LLView* cmp_view = findChild<LLView>(alt_panels[i], true);
-        if (!cmp_view) return;
-        LLRect cmp_rect = cmp_view->getRect();
-        S32 pos = 0;
-        shift_up = 0;
-        shift_down = 0;
-
-        for (U32 j = 0; j < ALTITUDE_SLIDER_COUNT; j++)
-        {
-            if (i != j)
-            {
-                LLView* intr_view = findChild<LLView>(alt_panels[j], true);
-                if (!intr_view) return;
-                LLRect intr_rect = intr_view->getRect();
-                if (cmp_rect.mBottom >= intr_rect.mBottom)
-                {
-                    pos++;
-                }
-                if (intr_rect.mBottom <= cmp_rect.mTop && intr_rect.mBottom >= cmp_rect.mBottom)
-                {
-                    shift_up = cmp_rect.mTop - intr_rect.mBottom;
-                }
-                else if (intr_rect.mTop >= cmp_rect.mBottom && intr_rect.mBottom <= cmp_rect.mBottom)
-                {
-                    shift_down = cmp_rect.mBottom - intr_rect.mTop;
-                }
-            }
-        }
-        if (pos == 1) //  middle
-        {
-            view_midle = cmp_view;
-            midle_ind = i;
-            break;
-        }
-    }
-
-    // Account for edges
-    LLRect midle_rect = view_midle->getRect();
-    F32 factor = 0.5f;
-    S32 edge_zone_height = midle_rect.getHeight() * 1.5f;
-
-    if (midle_rect.mBottom - sld_rect.mBottom < edge_zone_height)
-    {
-        factor = 1 - ((midle_rect.mBottom - sld_rect.mBottom) / (edge_zone_height * 2));
-    }
-    else if (sld_rect.mTop - midle_rect.mTop < edge_zone_height )
-    {
-        factor = ((sld_rect.mTop - midle_rect.mTop) / (edge_zone_height * 2));
-    }
-
-    S32 shift_middle = (S32)(((F32)shift_down * factor) + ((F32)shift_up * (1.f - factor)));
-    shift_down = shift_down - shift_middle;
-    shift_up = shift_up - shift_middle;
-
-    // fix crossings
-    for (U32 i = 0; i < ALTITUDE_SLIDER_COUNT; i++)
-    {
-        if (i != midle_ind)
-        {
-            LLView* trn_view = findChild<LLView>(alt_panels[i], true);
-            LLRect trn_rect = trn_view->getRect();
-
-            if (trn_rect.mBottom <= midle_rect.mTop && trn_rect.mBottom >= midle_rect.mBottom)
-            {
-                // Approximate shift
-                trn_rect.translate(0, shift_up);
-                trn_view->setRect(trn_rect);
-            }
-            else if (trn_rect.mTop >= midle_rect.mBottom && trn_rect.mBottom <= midle_rect.mBottom)
-            {
-                // Approximate shift
-                trn_rect.translate(0, shift_down);
-                trn_view->setRect(trn_rect);
-            }
-        }
-    }
-
-    if (shift_middle != 0)
-    {
-        midle_rect.translate(0, -shift_middle); //reversed relative to others
-        view_midle->setRect(midle_rect);
-    }
-}
-
-void LLPanelEnvironmentInfo::onSldDayLengthChanged(F32 value)
-{
-    if (mCurrentEnvironment)
-    {
-        F32Hours daylength(value);
-
-        mCurrentEnvironment->mDayLength = daylength;
-        setDirtyFlag(DIRTY_FLAG_DAYLENGTH);
-
-        udpateApparentTimeOfDay();
-    }
-}
-
-void LLPanelEnvironmentInfo::onSldDayOffsetChanged(F32 value)
-{
-    if (mCurrentEnvironment)
-    {
-        F32Hours dayoffset(value);
-
-        if (dayoffset.value() <= 0.0f)
-            dayoffset += F32Hours(24.0);
-
-        mCurrentEnvironment->mDayOffset = dayoffset;
-        setDirtyFlag(DIRTY_FLAG_DAYOFFSET);
-
-        udpateApparentTimeOfDay();
-    }
-}
-
-void LLPanelEnvironmentInfo::onDayLenOffsetMouseUp()
-{
-    commitDayLenOffsetChanges(true);
-}
-
-void LLPanelEnvironmentInfo::commitDayLenOffsetChanges(bool need_callback)
-{
-    if (mCurrentEnvironment && (getDirtyFlag() & (DIRTY_FLAG_DAYLENGTH | DIRTY_FLAG_DAYOFFSET)))
-    {
-        clearDirtyFlag(DIRTY_FLAG_DAYOFFSET);
-        clearDirtyFlag(DIRTY_FLAG_DAYLENGTH);
-
-        LLHandle<LLPanel> that_h = getHandle();
-
-        if (need_callback)
-        {
-            LLEnvironment::instance().updateParcel(getParcelId(),
-                                                   LLSettingsDay::ptr_t(),
-                                                   mCurrentEnvironment->mDayLength.value(),
-                                                   mCurrentEnvironment->mDayOffset.value(),
-                                                   LLEnvironment::altitudes_vect_t(),
-                                                   [that_h](S32 parcel_id, LLEnvironment::EnvironmentInfo::ptr_t envifo) { _onEnvironmentReceived(that_h, parcel_id, envifo); });
-        }
-        else
-        {
-            LLEnvironment::instance().updateParcel(getParcelId(),
-                                                   LLSettingsDay::ptr_t(),
-                                                   mCurrentEnvironment->mDayLength.value(),
-                                                   mCurrentEnvironment->mDayOffset.value(),
-                                                   LLEnvironment::altitudes_vect_t());
-        }
-
-    }
-}
-
-void LLPanelEnvironmentInfo::onAltSliderCallback(LLUICtrl *cntrl, const LLSD &data)
-{
-    LLMultiSliderCtrl *sld = (LLMultiSliderCtrl *)cntrl;
-    std::string sld_name = sld->getCurSlider();
-
-    if (sld_name.empty()) return;
-
-    F32 sld_value = sld->getCurSliderValue();
-
-    mAltitudes[sld_name].mAltitude = sld_value;
-
-    // update all labels since we could have jumped multiple and we will need to readjust
-    // (or sort by altitude, too little elements, so I didn't bother with efficiency)
-    altitudes_data_t::iterator end = mAltitudes.end();
-    altitudes_data_t::iterator iter = mAltitudes.begin();
-    altitudes_data_t::iterator iter2;
-    U32 new_index;
-    while (iter != end)
-    {
-        iter2 = mAltitudes.begin();
-        new_index = 2;
-        while (iter2 != end)
-        {
-            if (iter->second.mAltitude > iter2->second.mAltitude)
-            {
-                new_index++;
-            }
-            iter2++;
-        }
-        iter->second.mTrackIndex = new_index;
-
-        updateAltLabel(alt_prefixes[iter->second.mLabelIndex], iter->second.mTrackIndex, iter->second.mAltitude);
-        iter++;
-    }
-
-    readjustAltLabels();
-    setDirtyFlag(DIRTY_FLAG_ALTITUDES);
-}
-
-void LLPanelEnvironmentInfo::onAltSliderMouseUp()
-{
-    if (isRegion() && (getDirtyFlag() & DIRTY_FLAG_ALTITUDES))
-    {
-        clearDirtyFlag(DIRTY_FLAG_ALTITUDES);
-        clearDirtyFlag(DIRTY_FLAG_DAYLENGTH);
-        clearDirtyFlag(DIRTY_FLAG_DAYOFFSET);
-
-        LLHandle<LLPanel> that_h = getHandle();
-        LLEnvironment::altitudes_vect_t alts;
-
-        for (auto alt : mAltitudes)
-        {
-            alts.push_back(alt.second.mAltitude);
-        }
-        setControlsEnabled(false);
-        LLEnvironment::instance().updateParcel(getParcelId(),
-                                               LLSettingsDay::ptr_t(),
-                                               mCurrentEnvironment ? mCurrentEnvironment->mDayLength.value() : -1,
-                                               mCurrentEnvironment ? mCurrentEnvironment->mDayOffset.value() : -1,
-                                               alts);
-    }
-}
-
-void LLPanelEnvironmentInfo::onBtnDefault()
-{
-    LLHandle<LLPanel> that_h = getHandle();
-    S32 parcel_id = getParcelId();
-    LLNotificationsUtil::add("SettingsConfirmReset", LLSD(), LLSD(),
-        [that_h, parcel_id](const LLSD&notif, const LLSD&resp)
-    {
-        S32 opt = LLNotificationsUtil::getSelectedOption(notif, resp);
-        if (opt == 0)
-        {
-            LLEnvironment::instance().resetParcel(parcel_id,
-                [that_h](S32 parcel_id, LLEnvironment::EnvironmentInfo::ptr_t envifo) { _onEnvironmentReceived(that_h, parcel_id, envifo); });
-        }
-    });
-}
-
-void LLPanelEnvironmentInfo::onBtnEdit()
-{
-    static const S32 FOURHOURS(4 * 60 * 60);
-
-    LLFloaterEditExtDayCycle *dayeditor = getEditFloater();
-
-    LLSD params(LLSDMap(LLFloaterEditExtDayCycle::KEY_EDIT_CONTEXT, isRegion() ? LLFloaterEditExtDayCycle::VALUE_CONTEXT_REGION : LLFloaterEditExtDayCycle::VALUE_CONTEXT_PARCEL)
-            (LLFloaterEditExtDayCycle::KEY_DAY_LENGTH,  mCurrentEnvironment ? (S32)(mCurrentEnvironment->mDayLength.value()) : FOURHOURS)
-            (LLFloaterEditExtDayCycle::KEY_CANMOD,      LLSD::Boolean(true)));
-
-    dayeditor->openFloater(params);
-    if (mCurrentEnvironment && mCurrentEnvironment->mDayCycle)
-    {
-        dayeditor->setEditDayCycle(mCurrentEnvironment->mDayCycle);
-        if (!ends_with(mCurrentEnvironment->mDayCycle->getName(), "(customized)"))
-        {
-            dayeditor->setEditName(mCurrentEnvironment->mDayCycle->getName() + "(customized)");
-        }
-    }
-    else
-        dayeditor->setEditDefaultDayCycle();
-}
-
-void LLPanelEnvironmentInfo::onBtnSelect()
-{
-    LLFloaterSettingsPicker *picker = getSettingsPicker();
-    if (picker)
-    {
-        LLUUID item_id;
-        if (mCurrentEnvironment && mCurrentEnvironment->mDayCycle)
-        {
-            item_id = LLFloaterSettingsPicker::findItemID(mCurrentEnvironment->mDayCycle->getAssetId(), false, false);
-        }
-        picker->setSettingsFilter(LLSettingsType::ST_NONE);
-        picker->setSettingsItemId(item_id);
-        picker->openFloater();
-        picker->setFocus(true);
-    }
-}
-
-void LLPanelEnvironmentInfo::onBtnRstAltitudes()
-{
-    if (isRegion())
-    {
-        LLHandle<LLPanel> that_h = getHandle();
-        LLEnvironment::altitudes_vect_t alts;
-
-        clearDirtyFlag(DIRTY_FLAG_ALTITUDES);
-        clearDirtyFlag(DIRTY_FLAG_DAYLENGTH);
-        clearDirtyFlag(DIRTY_FLAG_DAYOFFSET);
-
-        for (S32 idx = 1; idx <= ALTITUDE_SLIDER_COUNT; ++idx)
-        {
-            F32 new_height = idx * ALTITUDE_DEFAULT_HEIGHT_STEP;
-            alts.push_back(new_height);
-        }
-
-        LLEnvironment::instance().updateParcel(getParcelId(),
-                                               LLSettingsDay::ptr_t(),
-                                               mCurrentEnvironment ? mCurrentEnvironment->mDayLength.value() : -1,
-                                               mCurrentEnvironment ? mCurrentEnvironment->mDayOffset.value() : -1,
-                                               alts,
-            [that_h](S32 parcel_id, LLEnvironment::EnvironmentInfo::ptr_t envifo) { _onEnvironmentReceived(that_h, parcel_id, envifo); });
-    }
-}
-
-void LLPanelEnvironmentInfo::udpateApparentTimeOfDay()
-{
-    static const F32 SECONDSINDAY(24.0 * 60.0 * 60.0);
-
-    if ((!mCurrentEnvironment) || (mCurrentEnvironment->mDayLength.value() < 1.0) || (mCurrentEnvironment->mDayOffset.value() < 1.0))
-    {
-        getChild<LLUICtrl>(LBL_TIMEOFDAY)->setVisible(false);
-        return;
-    }
-    getChild<LLUICtrl>(LBL_TIMEOFDAY)->setVisible(true);
-
-    S32Seconds  now(LLDate::now().secondsSinceEpoch());
-
-    now += mCurrentEnvironment->mDayOffset;
-
-    F32 perc = (F32)(now.value() % mCurrentEnvironment->mDayLength.value()) / (F32)(mCurrentEnvironment->mDayLength.value());
-
-    S32Seconds  secondofday((S32)(perc * SECONDSINDAY));
-    S32Hours    hourofday(secondofday);
-    S32Seconds  secondofhour(secondofday - hourofday);
-    S32Minutes  minutesofhour(secondofhour);
-    bool        am_pm(hourofday.value() >= 12);
-
-    if (hourofday.value() < 1)
-        hourofday = S32Hours(12);
-    if (hourofday.value() > 12)
-        hourofday -= S32Hours(12);
-
-    std::string lblminute(((minutesofhour.value() < 10) ? "0" : "") + LLSD(minutesofhour.value()).asString());
-
-
-    getChild<LLUICtrl>(LBL_TIMEOFDAY)->setTextArg("[HH]", LLSD(hourofday.value()).asString());
-    getChild<LLUICtrl>(LBL_TIMEOFDAY)->setTextArg("[MM]", lblminute);
-    getChild<LLUICtrl>(LBL_TIMEOFDAY)->setTextArg("[AP]", std::string(am_pm ? "PM" : "AM"));
-    getChild<LLUICtrl>(LBL_TIMEOFDAY)->setTextArg("[PRC]", LLSD((S32)(100 * perc)).asString());
-
-}
-
-void LLPanelEnvironmentInfo::onIdlePlay(void *data)
-{
-    ((LLPanelEnvironmentInfo *)data)->udpateApparentTimeOfDay();
-}
-
-
-void LLPanelEnvironmentInfo::onPickerCommitted(LLUUID item_id, std::string source)
-{
-    if (source == alt_prefixes[4])
-    {
-        onPickerCommitted(item_id, 0);
-    }
-    else if (source == alt_prefixes[3])
-    {
-        onPickerCommitted(item_id, 1);
-    }
-    else
-    {
-        onPickerCommitted(item_id, mAltitudes[source].mTrackIndex);
-    }
-}
-
-void LLPanelEnvironmentInfo::onPickerCommitted(LLUUID item_id, S32 track_num)
-{
-    LLInventoryItem *itemp = gInventory.getItem(item_id);
-    if (itemp)
-    {
-        LLHandle<LLPanel> that_h = getHandle();
-        clearDirtyFlag(DIRTY_FLAG_DAYLENGTH);
-        clearDirtyFlag(DIRTY_FLAG_DAYOFFSET);
-
-        U32 flags(0);
-
-        if (itemp)
-        {
-            if (!itemp->getPermissions().allowOperationBy(PERM_MODIFY, gAgent.getID()))
-                flags |= LLSettingsBase::FLAG_NOMOD;
-            if (!itemp->getPermissions().allowOperationBy(PERM_TRANSFER, gAgent.getID()))
-                flags |= LLSettingsBase::FLAG_NOTRANS;
-        }
-
-        LLEnvironment::instance().updateParcel(getParcelId(),
-                                               itemp->getAssetUUID(),
-                                               itemp->getName(),
-                                               track_num,
-                                               mCurrentEnvironment ? mCurrentEnvironment->mDayLength.value() : -1,
-                                               mCurrentEnvironment ? mCurrentEnvironment->mDayOffset.value() : -1,
-                                               flags,
-                                               LLEnvironment::altitudes_vect_t(),
-            [that_h](S32 parcel_id, LLEnvironment::EnvironmentInfo::ptr_t envifo) { _onEnvironmentReceived(that_h, parcel_id, envifo); });
-    }
-}
-
-void LLPanelEnvironmentInfo::onEditCommitted(LLSettingsDay::ptr_t newday)
-{
-    LLEnvironment::instance().clearEnvironment(LLEnvironment::ENV_EDIT);
-    LLEnvironment::instance().updateEnvironment();
-    if (!newday)
-    {
-        LL_WARNS("ENVPANEL") << "Editor committed an empty day. Do nothing." << LL_ENDL;
-        return;
-    }
-    if (!mCurrentEnvironment)
-    {
-        // Attempting to save mid update?
-        LL_WARNS("ENVPANEL") << "Failed to apply changes from editor! Dirty state: " << mDirtyFlag << " env version: " << mCurEnvVersion << LL_ENDL;
-        return;
-    }
-    size_t newhash(newday->getHash());
-    size_t oldhash((mCurrentEnvironment->mDayCycle) ? mCurrentEnvironment->mDayCycle->getHash() : 0);
-
-    if (newhash != oldhash)
-    {
-        LLHandle<LLPanel> that_h = getHandle();
-        clearDirtyFlag(DIRTY_FLAG_DAYLENGTH);
-        clearDirtyFlag(DIRTY_FLAG_DAYOFFSET);
-
-        LLEnvironment::instance().updateParcel(getParcelId(),
-                                               newday,
-                                               mCurrentEnvironment ? mCurrentEnvironment->mDayLength.value() : -1,
-                                               mCurrentEnvironment ? mCurrentEnvironment->mDayOffset.value() : -1,
-                                               LLEnvironment::altitudes_vect_t(),
-            [that_h](S32 parcel_id, LLEnvironment::EnvironmentInfo::ptr_t envifo) { _onEnvironmentReceived(that_h, parcel_id, envifo); });
-    }
-}
-
-void LLPanelEnvironmentInfo::onEnvironmentChanged(LLEnvironment::EnvSelection_t env, S32 new_version)
-{
-    if (new_version < INVALID_PARCEL_ENVIRONMENT_VERSION)
-    {
-        // cleanups and local changes, we are only interested in changes sent by server
-        return;
-    }
-
-    LL_DEBUGS("ENVPANEL") << "Received environment update " << mCurEnvVersion << " " << new_version << LL_ENDL;
-
-    // Environment comes from different sources, from environment update callbacks,
-    // from hovers (causes callbacks on version change) and from personal requests
-    // filter out duplicates and out of order packets by checking parcel environment version.
-
-    if (isRegion())
-    {
-        // Note: region uses same init versions as parcel
-        if (env == LLEnvironment::ENV_REGION
-            // version should be always growing, UNSET_PARCEL_ENVIRONMENT_VERSION is backup case
-            && (mCurEnvVersion < new_version || mCurEnvVersion <= UNSET_PARCEL_ENVIRONMENT_VERSION))
-        {
-            if (new_version >= UNSET_PARCEL_ENVIRONMENT_VERSION)
-            {
-                // 'pending state' to prevent re-request on following onEnvironmentChanged if there will be any
-                mCurEnvVersion = new_version;
-            }
-            mCurrentEnvironment.reset();
-            refreshFromSource();
-        }
-    }
-    else if ((env == LLEnvironment::ENV_PARCEL)
-             && (getParcelId() == LLViewerParcelMgr::instance().getAgentParcelId()))
-    {
-        LLParcel *parcel = getParcel();
-        if (parcel)
-        {
-            // first for parcel own settings, second is for case when parcel uses region settings
-            if (mCurEnvVersion < new_version
-                || (mCurEnvVersion != new_version && new_version == UNSET_PARCEL_ENVIRONMENT_VERSION))
-            {
-                // 'pending state' to prevent re-request on following onEnvironmentChanged if there will be any
-                mCurEnvVersion = new_version;
-                mCurrentEnvironment.reset();
-
-                refreshFromSource();
-            }
-            else if (mCurrentEnvironment)
-            {
-                // update controls
-                refresh();
-            }
-        }
-    }
-}
-
-
-void LLPanelEnvironmentInfo::onPickerAssetDownloaded(LLSettingsBase::ptr_t settings)
-{
-    LLSettingsVODay::buildFromOtherSetting(settings, [this](LLSettingsDay::ptr_t pday)
-        {
-            if (pday)
-            {
-                mCurrentEnvironment->mDayCycle = pday;
-                setDirtyFlag(DIRTY_FLAG_DAYCYCLE);
-            }
-            refresh();
-        });
-}
-
-void LLPanelEnvironmentInfo::onEnvironmentReceived(S32 parcel_id, LLEnvironment::EnvironmentInfo::ptr_t envifo)
-{
-    if (parcel_id != getParcelId())
-    {
-        LL_WARNS("ENVPANEL") << "Have environment for parcel " << parcel_id << " expecting " << getParcelId() << ". Discarding." << LL_ENDL;
-        return;
-    }
-    mCurrentEnvironment = envifo;
-    clearDirtyFlag(DIRTY_FLAG_MASK);
-    if (mCurrentEnvironment->mEnvVersion > INVALID_PARCEL_ENVIRONMENT_VERSION)
-    {
-        // Server provided version, use it
-        mCurEnvVersion = mCurrentEnvironment->mEnvVersion;
-        LL_DEBUGS("ENVPANEL") << " Setting environment version: " << mCurEnvVersion << " for parcel id: " << parcel_id << LL_ENDL;
-    }
-    // Backup: Version was not provided for some reason
-    else
-    {
-        LL_WARNS("ENVPANEL") << " Environment version was not provided for " << parcel_id << ", old env version: " << mCurEnvVersion << LL_ENDL;
-    }
-
-    refreshFromEstate();
-    refresh();
-
-    // todo: we have envifo and parcel env version, should we just setEnvironment() and parcel's property to prevent dupplicate requests?
-}
-
-void LLPanelEnvironmentInfo::_onEnvironmentReceived(LLHandle<LLPanel> that_h, S32 parcel_id, LLEnvironment::EnvironmentInfo::ptr_t envifo)
-{
-    LLPanelEnvironmentInfo *that = (LLPanelEnvironmentInfo *)that_h.get();
-    if (!that)
-        return;
-    that->onEnvironmentReceived(parcel_id, envifo);
-}
-
-LLSettingsDropTarget::LLSettingsDropTarget(const LLSettingsDropTarget::Params& p)
-    : LLView(p), mEnvironmentInfoPanel(NULL), mDndEnabled(false)
-{}
-
-<<<<<<< HEAD
-bool LLSettingsDropTarget::handleDragAndDrop(S32 x, S32 y, MASK mask, bool drop,
-	EDragAndDropType cargo_type,
-	void* cargo_data,
-	EAcceptance* accept,
-	std::string& tooltip_msg)
-=======
-BOOL LLSettingsDropTarget::handleDragAndDrop(S32 x, S32 y, MASK mask, BOOL drop,
-    EDragAndDropType cargo_type,
-    void* cargo_data,
-    EAcceptance* accept,
-    std::string& tooltip_msg)
->>>>>>> e1623bb2
-{
-    bool handled = false;
-
-    if (getParent() && mDndEnabled)
-    {
-        handled = true;
-
-        switch (cargo_type)
-        {
-        case DAD_SETTINGS:
-        {
-            LLViewerInventoryItem* inv_item = (LLViewerInventoryItem*)cargo_data;
-            if (inv_item && mEnvironmentInfoPanel)
-            {
-                LLUUID item_id = inv_item->getUUID();
-                if (gInventory.getItem(item_id))
-                {
-                    *accept = ACCEPT_YES_COPY_SINGLE;
-                    if (drop)
-                    {
-                        // might be better to use name of the element
-                        mEnvironmentInfoPanel->onPickerCommitted(item_id, mTrack);
-                    }
-                }
-            }
-            else
-            {
-                *accept = ACCEPT_NO;
-            }
-            break;
-        }
-        default:
-            *accept = ACCEPT_NO;
-            break;
-        }
-    }
-    return handled;
-}+/**
+ * @file llpanelenvironment.cpp
+ * @brief LLPanelExperiences class implementation
+ *
+ * $LicenseInfo:firstyear=2013&license=viewerlgpl$
+ * Second Life Viewer Source Code
+ * Copyright (C) 2013, Linden Research, Inc.
+ *
+ * This library is free software; you can redistribute it and/or
+ * modify it under the terms of the GNU Lesser General Public
+ * License as published by the Free Software Foundation;
+ * version 2.1 of the License only.
+ *
+ * This library is distributed in the hope that it will be useful,
+ * but WITHOUT ANY WARRANTY; without even the implied warranty of
+ * MERCHANTABILITY or FITNESS FOR A PARTICULAR PURPOSE.  See the GNU
+ * Lesser General Public License for more details.
+ *
+ * You should have received a copy of the GNU Lesser General Public
+ * License along with this library; if not, write to the Free Software
+ * Foundation, Inc., 51 Franklin Street, Fifth Floor, Boston, MA  02110-1301  USA
+ *
+ * Linden Research, Inc., 945 Battery Street, San Francisco, CA  94111  USA
+ * $/LicenseInfo$
+ */
+
+#include "llviewerprecompiledheaders.h"
+
+
+#include "llpanelprofile.h"
+#include "lluictrlfactory.h"
+#include "llexperiencecache.h"
+#include "llagent.h"
+#include "llparcel.h"
+
+#include "llviewerregion.h"
+#include "llpanelenvironment.h"
+#include "llslurl.h"
+#include "lllayoutstack.h"
+
+#include "llfloater.h"
+#include "llfloaterreg.h"
+#include "llfloatereditextdaycycle.h"
+#include "llmultisliderctrl.h"
+#include "llnotificationsutil.h"
+#include "llsettingsvo.h"
+
+#include "llappviewer.h"
+#include "llcallbacklist.h"
+#include "llviewerparcelmgr.h"
+
+#include "llinventorymodel.h"
+
+//=========================================================================
+namespace
+{
+    const std::string FLOATER_DAY_CYCLE_EDIT("env_edit_extdaycycle");
+    const std::string STRING_REGION_ENV("str_region_env");
+    const std::string STRING_EMPTY_NAME("str_empty");
+
+    inline bool ends_with(std::string const & value, std::string const & ending)
+    {
+        if (ending.size() > value.size())
+            return false;
+        return std::equal(ending.rbegin(), ending.rend(), value.rbegin());
+    }
+
+}
+
+//=========================================================================
+const std::string LLPanelEnvironmentInfo::BTN_SELECTINV("btn_select_inventory");
+const std::string LLPanelEnvironmentInfo::BTN_EDIT("btn_edit");
+const std::string LLPanelEnvironmentInfo::BTN_USEDEFAULT("btn_usedefault");
+const std::string LLPanelEnvironmentInfo::BTN_RST_ALTITUDES("btn_rst_altitudes");
+const std::string LLPanelEnvironmentInfo::SLD_DAYLENGTH("sld_day_length");
+const std::string LLPanelEnvironmentInfo::SLD_DAYOFFSET("sld_day_offset");
+const std::string LLPanelEnvironmentInfo::SLD_ALTITUDES("sld_altitudes");
+const std::string LLPanelEnvironmentInfo::ICN_GROUND("icon_ground");
+const std::string LLPanelEnvironmentInfo::ICN_WATER("icon_water");
+const std::string LLPanelEnvironmentInfo::CHK_ALLOWOVERRIDE("chk_allow_override");
+const std::string LLPanelEnvironmentInfo::LBL_TIMEOFDAY("lbl_apparent_time");
+const std::string LLPanelEnvironmentInfo::PNL_SETTINGS("pnl_environment_config");
+const std::string LLPanelEnvironmentInfo::PNL_ENVIRONMENT_ALTITUDES("pnl_environment_altitudes");
+const std::string LLPanelEnvironmentInfo::PNL_BUTTONS("pnl_environment_buttons");
+const std::string LLPanelEnvironmentInfo::PNL_DISABLED("pnl_environment_disabled");
+const std::string LLPanelEnvironmentInfo::TXT_DISABLED("txt_environment_disabled");
+const std::string LLPanelEnvironmentInfo::PNL_REGION_MSG("pnl_environment_region_msg");
+const std::string LLPanelEnvironmentInfo::SDT_DROP_TARGET("sdt_drop_target");
+
+const std::string LLPanelEnvironmentInfo::STR_LABEL_USEDEFAULT("str_label_use_default");
+const std::string LLPanelEnvironmentInfo::STR_LABEL_USEREGION("str_label_use_region");
+const std::string LLPanelEnvironmentInfo::STR_ALTITUDE_DESCRIPTION("str_altitude_desription");
+const std::string LLPanelEnvironmentInfo::STR_NO_PARCEL("str_no_parcel");
+const std::string LLPanelEnvironmentInfo::STR_CROSS_REGION("str_cross_region");
+const std::string LLPanelEnvironmentInfo::STR_LEGACY("str_legacy");
+const std::string LLPanelEnvironmentInfo::STR_DISALLOWED("str_disallowed");
+const std::string LLPanelEnvironmentInfo::STR_TOO_SMALL("str_too_small");
+
+const S32 LLPanelEnvironmentInfo::MINIMUM_PARCEL_SIZE(128);
+
+const U32 LLPanelEnvironmentInfo::DIRTY_FLAG_DAYCYCLE(0x01 << 0);
+const U32 LLPanelEnvironmentInfo::DIRTY_FLAG_DAYLENGTH(0x01 << 1);
+const U32 LLPanelEnvironmentInfo::DIRTY_FLAG_DAYOFFSET(0x01 << 2);
+const U32 LLPanelEnvironmentInfo::DIRTY_FLAG_ALTITUDES(0x01 << 3);
+
+const U32 LLPanelEnvironmentInfo::DIRTY_FLAG_MASK(
+        LLPanelEnvironmentInfo::DIRTY_FLAG_DAYCYCLE |
+        LLPanelEnvironmentInfo::DIRTY_FLAG_DAYLENGTH |
+        LLPanelEnvironmentInfo::DIRTY_FLAG_DAYOFFSET |
+        LLPanelEnvironmentInfo::DIRTY_FLAG_ALTITUDES);
+
+const U32 ALTITUDE_SLIDER_COUNT = 3;
+const F32 ALTITUDE_DEFAULT_HEIGHT_STEP = 1000;
+const U32 ALTITUDE_MARKERS_COUNT = 3;
+const U32 ALTITUDE_PREFIXERS_COUNT = 5;
+
+const std::string slider_marker_base = "mark";
+
+const std::string alt_sliders[] = {
+    "sld1",
+    "sld2",
+    "sld3",
+};
+
+const std::string alt_prefixes[] = {
+    "alt1",
+    "alt2",
+    "alt3",
+    "ground",
+    "water",
+};
+
+const std::string alt_panels[] = {
+    "pnl_alt1",
+    "pnl_alt2",
+    "pnl_alt3",
+    "pnl_ground",
+    "pnl_water",
+};
+
+static LLDefaultChildRegistry::Register<LLSettingsDropTarget> r("settings_drop_target");
+
+//=========================================================================
+LLPanelEnvironmentInfo::LLPanelEnvironmentInfo():
+    mCurrentEnvironment(),
+    mDirtyFlag(0),
+    mEditorLastParcelId(INVALID_PARCEL_ID),
+    mCrossRegion(false),
+    mNoSelection(false),
+    mNoEnvironment(false),
+    mCurEnvVersion(INVALID_PARCEL_ENVIRONMENT_VERSION),
+    mSettingsFloater(),
+    mEditFloater(),
+    mAllowOverride(true)
+{
+}
+
+LLPanelEnvironmentInfo::~LLPanelEnvironmentInfo()
+{
+    if (mChangeMonitor.connected())
+        mChangeMonitor.disconnect();
+    if (mCommitConnection.connected())
+        mCommitConnection.disconnect();
+    if (mUpdateConnection.connected())
+        mUpdateConnection.disconnect();
+}
+
+bool LLPanelEnvironmentInfo::postBuild()
+{
+
+    getChild<LLUICtrl>(BTN_USEDEFAULT)->setCommitCallback([this](LLUICtrl *, const LLSD &){ onBtnDefault(); });
+    getChild<LLUICtrl>(BTN_SELECTINV)->setCommitCallback([this](LLUICtrl *, const LLSD &){ onBtnSelect(); });
+    getChild<LLUICtrl>(BTN_EDIT)->setCommitCallback([this](LLUICtrl *, const LLSD &){ onBtnEdit(); });
+    getChild<LLUICtrl>(BTN_RST_ALTITUDES)->setCommitCallback([this](LLUICtrl *, const LLSD &){ onBtnRstAltitudes(); });
+
+    getChild<LLUICtrl>(SLD_DAYLENGTH)->setCommitCallback([this](LLUICtrl *, const LLSD &value) { onSldDayLengthChanged(value.asReal()); });
+    getChild<LLSliderCtrl>(SLD_DAYLENGTH)->setSliderMouseUpCallback([this](LLUICtrl *, const LLSD &) { onDayLenOffsetMouseUp(); });
+    getChild<LLSliderCtrl>(SLD_DAYLENGTH)->setSliderEditorCommitCallback([this](LLUICtrl *, const LLSD &) { onDayLenOffsetMouseUp(); });
+    getChild<LLUICtrl>(SLD_DAYOFFSET)->setCommitCallback([this](LLUICtrl *, const LLSD &value) { onSldDayOffsetChanged(value.asReal()); });
+    getChild<LLSliderCtrl>(SLD_DAYOFFSET)->setSliderMouseUpCallback([this](LLUICtrl *, const LLSD &) { onDayLenOffsetMouseUp(); });
+    getChild<LLSliderCtrl>(SLD_DAYOFFSET)->setSliderEditorCommitCallback([this](LLUICtrl *, const LLSD &) { onDayLenOffsetMouseUp(); });
+
+    getChild<LLMultiSliderCtrl>(SLD_ALTITUDES)->setCommitCallback([this](LLUICtrl *cntrl, const LLSD &value) { onAltSliderCallback(cntrl, value); });
+    getChild<LLMultiSliderCtrl>(SLD_ALTITUDES)->setSliderMouseUpCallback([this](LLUICtrl *, const LLSD &) { onAltSliderMouseUp(); });
+
+    mChangeMonitor = LLEnvironment::instance().setEnvironmentChanged([this](LLEnvironment::EnvSelection_t env, S32 version) { onEnvironmentChanged(env, version); });
+
+    for (U32 idx = 0; idx < ALTITUDE_SLIDER_COUNT; idx++)
+    {
+        LLSettingsDropTarget* drop_target = findChild<LLSettingsDropTarget>("sdt_" + alt_prefixes[idx]);
+        if (drop_target)
+        {
+            drop_target->setPanel(this, alt_sliders[idx]);
+        }
+        // set initial values to prevent [ALTITUDE] from displaying
+        updateAltLabel(alt_prefixes[idx], idx + 2, idx * 1000);
+    }
+    getChild<LLSettingsDropTarget>("sdt_" + alt_prefixes[3])->setPanel(this, alt_prefixes[3]);
+    getChild<LLSettingsDropTarget>("sdt_" + alt_prefixes[4])->setPanel(this, alt_prefixes[4]);
+
+    return true;
+}
+
+// virtual
+void LLPanelEnvironmentInfo::onOpen(const LLSD& key)
+{
+    refreshFromSource();
+}
+
+// virtual
+void LLPanelEnvironmentInfo::onVisibilityChange(bool new_visibility)
+{
+    if (new_visibility)
+    {
+        gIdleCallbacks.addFunction(onIdlePlay, this);
+    }
+    else
+    {
+        commitDayLenOffsetChanges(false); // arrow-key changes
+
+        LLFloaterSettingsPicker *picker = getSettingsPicker(false);
+        if (picker)
+        {
+            picker->closeFloater();
+        }
+
+        gIdleCallbacks.deleteFunction(onIdlePlay, this);
+        LLFloaterEditExtDayCycle *dayeditor = getEditFloater(false);
+        if (mCommitConnection.connected())
+            mCommitConnection.disconnect();
+
+        if (dayeditor)
+        {
+            if (dayeditor->isDirty())
+                dayeditor->refresh();
+            else
+            {
+                dayeditor->closeFloater();
+                mEditFloater.markDead();
+            }
+        }
+    }
+
+}
+
+void LLPanelEnvironmentInfo::refresh()
+{
+    if (gDisconnected)
+        return;
+
+    if (!setControlsEnabled(canEdit()))
+        return;
+
+    if (!mCurrentEnvironment)
+    {
+        return;
+    }
+
+    F32Hours daylength(mCurrentEnvironment->mDayLength);
+    F32Hours dayoffset(mCurrentEnvironment->mDayOffset);
+
+    if (dayoffset.value() > 12.0f)
+        dayoffset -= F32Hours(24.0);
+
+    getChild<LLSliderCtrl>(SLD_DAYLENGTH)->setValue(daylength.value());
+    getChild<LLSliderCtrl>(SLD_DAYOFFSET)->setValue(dayoffset.value());
+
+    udpateApparentTimeOfDay();
+
+    updateEditFloater(mCurrentEnvironment, canEdit());
+
+    LLEnvironment::altitude_list_t altitudes = mCurrentEnvironment->mAltitudes;
+
+    if (altitudes.size() > 0)
+    {
+        LLMultiSliderCtrl *sld = getChild<LLMultiSliderCtrl>(SLD_ALTITUDES);
+        sld->clear();
+
+        for (S32 idx = 0; idx < ALTITUDE_SLIDER_COUNT; ++idx)
+        {
+            // make sure values are in range, server is supposed to validate them,
+            // but issues happen, try to fix values in such case
+            F32 altitude = llclamp(altitudes[idx + 1], sld->getMinValue(), sld->getMaxValue());
+            bool res = sld->addSlider(altitude, alt_sliders[idx]);
+            if (!res)
+            {
+                LL_WARNS_ONCE("ENVPANEL") << "Failed to validate altitude from server for parcel id" << getParcelId() << LL_ENDL;
+                // Find a spot to insert altitude.
+                // Assuming everything alright with slider, we should find new place in 11 steps top (step 25m, no overlap 100m)
+                F32 alt_step = (altitude > (sld->getMaxValue() / 2)) ? -sld->getIncrement() : sld->getIncrement();
+                for (U32 i = 0; i < 30; i++)
+                {
+                    altitude += alt_step;
+                    if (altitude > sld->getMaxValue())
+                    {
+                        altitude = sld->getMinValue();
+                    }
+                    else if (altitude < sld->getMinValue())
+                    {
+                        altitude = sld->getMaxValue();
+                    }
+                    res = sld->addSlider(altitude, alt_sliders[idx]);
+                    if (res) break;
+                }
+            }
+            if (res)
+            {
+                // slider has some auto correction that might have kicked in
+                altitude = sld->getSliderValue(alt_sliders[idx]);
+            }
+            else
+            {
+                // Something is very very wrong
+                LL_WARNS_ONCE("ENVPANEL") << "Failed to set up altitudes for parcel id " << getParcelId() << LL_ENDL;
+            }
+            updateAltLabel(alt_prefixes[idx], idx + 2, altitude);
+            mAltitudes[alt_sliders[idx]] = AltitudeData(idx + 2, idx, altitude);
+        }
+        if (sld->getCurNumSliders() != ALTITUDE_SLIDER_COUNT)
+        {
+            LL_WARNS("ENVPANEL") << "Failed to add altitude sliders!" << LL_ENDL;
+        }
+        readjustAltLabels();
+        sld->resetCurSlider();
+    }
+
+    updateAltLabel(alt_prefixes[3], 1, 0); // ground
+    updateAltLabel(alt_prefixes[4], 0, 0); // water
+
+}
+
+void LLPanelEnvironmentInfo::refreshFromEstate()
+{
+    LLViewerRegion *pRegion = gAgent.getRegion();
+
+    bool oldAO = mAllowOverride;
+    mAllowOverride = (isRegion() && LLEstateInfoModel::instance().getAllowEnvironmentOverride()) || pRegion->getAllowEnvironmentOverride();
+    if (oldAO != mAllowOverride)
+        refresh();
+}
+
+std::string LLPanelEnvironmentInfo::getNameForTrackIndex(S32 index)
+{
+    std::string invname;
+    if (!mCurrentEnvironment || index < LLSettingsDay::TRACK_WATER || index >= LLSettingsDay::TRACK_MAX)
+    {
+        invname = getString(STRING_EMPTY_NAME);
+    }
+    else if (mCurrentEnvironment->mDayCycleName.empty())
+    {
+        invname = mCurrentEnvironment->mNameList[index];
+
+        if (invname.empty())
+        {
+            if (index <= LLSettingsDay::TRACK_GROUND_LEVEL)
+                invname = getString(isRegion() ? STRING_EMPTY_NAME : STRING_REGION_ENV);
+        }
+    }
+    else if (!mCurrentEnvironment->mDayCycle->isTrackEmpty(index))
+    {
+        invname = mCurrentEnvironment->mDayCycleName;
+    }
+
+
+    if (invname.empty())
+    {
+        invname = getNameForTrackIndex(index - 1);
+        if (invname[0] != '(')
+            invname = "(" + invname + ")";
+    }
+
+    return invname;
+}
+
+LLFloaterSettingsPicker * LLPanelEnvironmentInfo::getSettingsPicker(bool create)
+{
+    LLFloaterSettingsPicker *picker = static_cast<LLFloaterSettingsPicker *>(mSettingsFloater.get());
+
+    // Show the dialog
+    if (!picker && create)
+    {
+        picker = new LLFloaterSettingsPicker(this,
+            LLUUID::null);
+
+        mSettingsFloater = picker->getHandle();
+
+        picker->setCommitCallback([this](LLUICtrl *, const LLSD &data){ onPickerCommitted(data["ItemId"].asUUID()); });
+    }
+
+    return picker;
+}
+
+LLFloaterEditExtDayCycle * LLPanelEnvironmentInfo::getEditFloater(bool create)
+{
+    static const S32 FOURHOURS(4 * 60 * 60);
+    LLFloaterEditExtDayCycle *editor = static_cast<LLFloaterEditExtDayCycle *>(mEditFloater.get());
+
+    // Show the dialog
+    if (!editor && create)
+    {
+        LLSD params(LLSDMap(LLFloaterEditExtDayCycle::KEY_EDIT_CONTEXT, isRegion() ? LLFloaterEditExtDayCycle::CONTEXT_REGION : LLFloaterEditExtDayCycle::CONTEXT_PARCEL)
+            (LLFloaterEditExtDayCycle::KEY_DAY_LENGTH, mCurrentEnvironment ? (S32)(mCurrentEnvironment->mDayLength.value()) : FOURHOURS));
+
+        editor = (LLFloaterEditExtDayCycle *)LLFloaterReg::getInstance(FLOATER_DAY_CYCLE_EDIT, params);
+
+        if (!editor)
+            return nullptr;
+        mEditFloater = editor->getHandle();
+    }
+
+    if (editor && !mCommitConnection.connected())
+        mCommitConnection = editor->setEditCommitSignal([this](LLSettingsDay::ptr_t pday) { onEditCommitted(pday); });
+
+    return editor;
+}
+
+
+void LLPanelEnvironmentInfo::updateEditFloater(const LLEnvironment::EnvironmentInfo::ptr_t &nextenv, bool enable)
+{
+    LLFloaterEditExtDayCycle *dayeditor(getEditFloater(false));
+
+    if (!dayeditor || !dayeditor->isInVisibleChain())
+        return;
+
+    if (!nextenv || !nextenv->mDayCycle || !enable)
+    {
+        if (mCommitConnection.connected())
+            mCommitConnection.disconnect();
+
+        if (dayeditor->isDirty())
+            dayeditor->refresh();
+        else
+            dayeditor->closeFloater();
+    }
+    else if (dayeditor->getEditingAssetId() != nextenv->mDayCycle->getAssetId()
+            || mEditorLastParcelId != nextenv->mParcelId
+            || mEditorLastRegionId != nextenv->mRegionId)
+    {
+        // Ignore dirty
+        // If parcel selection changed whatever we do except saving to inventory with
+        // old settings will be invalid.
+        mEditorLastParcelId = nextenv->mParcelId;
+        mEditorLastRegionId = nextenv->mRegionId;
+
+        dayeditor->setEditDayCycle(nextenv->mDayCycle);
+    }
+}
+
+bool LLPanelEnvironmentInfo::setControlsEnabled(bool enabled)
+{
+    bool is_unavailable(false);
+    bool is_legacy = (mCurrentEnvironment) ? mCurrentEnvironment->mIsLegacy : true;
+    bool is_bigenough = isLargeEnough();
+
+    if (mNoEnvironment || (!LLEnvironment::instance().isExtendedEnvironmentEnabled() && !isRegion()))
+    {
+        is_unavailable = true;
+        getChild<LLTextBox>(TXT_DISABLED)->setText(getString(STR_LEGACY));
+    }
+    else if (mNoSelection)
+    {
+        is_unavailable = true;
+        getChild<LLTextBox>(TXT_DISABLED)->setText(getString(STR_NO_PARCEL));
+    }
+    else if (mCrossRegion)
+    {
+        is_unavailable = true;
+        getChild<LLTextBox>(TXT_DISABLED)->setText(getString(STR_CROSS_REGION));
+    }
+    else if (!isRegion() && !mAllowOverride)
+    {
+        is_unavailable = true;
+        getChild<LLTextBox>(TXT_DISABLED)->setText(getString(STR_DISALLOWED));
+    }
+    else if (!is_bigenough)
+    {
+        is_unavailable = true;
+        getChild<LLTextBox>(TXT_DISABLED)->setText(getString(STR_TOO_SMALL));
+    }
+
+    if (is_unavailable)
+    {
+        getChild<LLUICtrl>(PNL_SETTINGS)->setVisible(false);
+        getChild<LLUICtrl>(PNL_BUTTONS)->setVisible(false);
+        getChild<LLUICtrl>(PNL_DISABLED)->setVisible(true);
+        getChild<LLUICtrl>(PNL_ENVIRONMENT_ALTITUDES)->setVisible(false);
+        getChild<LLUICtrl>(PNL_REGION_MSG)->setVisible(false);
+        updateEditFloater(mCurrentEnvironment, false);
+
+        return false;
+    }
+    getChild<LLUICtrl>(PNL_SETTINGS)->setVisible(true);
+    getChild<LLUICtrl>(PNL_BUTTONS)->setVisible(true);
+    getChild<LLUICtrl>(PNL_DISABLED)->setVisible(false);
+    getChild<LLUICtrl>(PNL_REGION_MSG)->setVisible(isRegion());
+
+    getChild<LLUICtrl>(PNL_ENVIRONMENT_ALTITUDES)->setVisible(LLEnvironment::instance().isExtendedEnvironmentEnabled());
+    getChild<LLUICtrl>(BTN_RST_ALTITUDES)->setVisible(isRegion());
+
+    bool can_enable = enabled && !is_legacy && mCurrentEnvironment && (mCurEnvVersion != INVALID_PARCEL_ENVIRONMENT_VERSION);
+    getChild<LLUICtrl>(BTN_SELECTINV)->setEnabled(can_enable);
+    getChild<LLUICtrl>(BTN_USEDEFAULT)->setEnabled(can_enable);
+    getChild<LLUICtrl>(BTN_EDIT)->setEnabled(can_enable);
+    getChild<LLUICtrl>(SLD_DAYLENGTH)->setEnabled(can_enable);
+    getChild<LLUICtrl>(SLD_DAYOFFSET)->setEnabled(can_enable);
+    getChild<LLUICtrl>(SLD_ALTITUDES)->setEnabled(can_enable && isRegion());
+    getChild<LLUICtrl>(ICN_GROUND)->setColor((can_enable && isRegion()) ? LLColor4::white : LLColor4::grey % 0.8f);
+    getChild<LLUICtrl>(ICN_WATER)->setColor((can_enable && isRegion()) ? LLColor4::white : LLColor4::grey % 0.8f);
+    getChild<LLUICtrl>(BTN_RST_ALTITUDES)->setEnabled(can_enable && isRegion());
+    getChild<LLUICtrl>(PNL_ENVIRONMENT_ALTITUDES)->setEnabled(can_enable);
+    getChild<LLUICtrl>(CHK_ALLOWOVERRIDE)->setEnabled(can_enable && isRegion());
+
+    for (U32 idx = 0; idx < ALTITUDE_MARKERS_COUNT; idx++)
+    {
+        LLUICtrl* marker = findChild<LLUICtrl>(slider_marker_base + llformat("%u", idx));
+        if (marker)
+        {
+            static LLColor4 marker_color(0.75f, 0.75f, 0.75f, 1.f);
+            marker->setColor((can_enable && isRegion()) ? marker_color : marker_color % 0.3f);
+        }
+    }
+
+    for (U32 idx = 0; idx < ALTITUDE_PREFIXERS_COUNT; idx++)
+    {
+        LLSettingsDropTarget* drop_target = findChild<LLSettingsDropTarget>("sdt_" + alt_prefixes[idx]);
+        if (drop_target)
+        {
+            drop_target->setDndEnabled(can_enable);
+        }
+    }
+
+    return true;
+}
+
+void LLPanelEnvironmentInfo::setDirtyFlag(U32 flag)
+{
+    mDirtyFlag |= flag;
+}
+
+void LLPanelEnvironmentInfo::clearDirtyFlag(U32 flag)
+{
+    mDirtyFlag &= ~flag;
+}
+
+void LLPanelEnvironmentInfo::updateAltLabel(const std::string &alt_prefix, U32 sky_index, F32 alt_value)
+{
+    LLMultiSliderCtrl *sld = findChild<LLMultiSliderCtrl>(SLD_ALTITUDES);
+    if (!sld)
+    {
+        LL_WARNS() << "Failed to find slider " << SLD_ALTITUDES << LL_ENDL;
+        return;
+    }
+    LLRect sld_rect = sld->getRect();
+    S32 sld_range = sld_rect.getHeight();
+    S32 sld_bottom = sld_rect.mBottom;
+    S32 sld_offset = sld_rect.getWidth(); // Roughly identical to thumb's width in slider.
+    S32 pos = (sld_range - sld_offset) * ((alt_value - 100) / (4000 - 100));
+
+    // get related views
+    LLTextBox* text = findChild<LLTextBox>("txt_" + alt_prefix);
+    LLLineEditor *field = findChild<LLLineEditor>("edt_invname_" + alt_prefix);
+    LLView *alt_panel = findChild<LLView>("pnl_" + alt_prefix);
+
+    if (text && (sky_index > 1))
+    {
+        // update text
+        std::ostringstream convert;
+        convert << alt_value;
+        text->setTextArg("[ALTITUDE]", convert.str());
+        convert.str("");
+        convert.clear();
+        convert << sky_index;
+        text->setTextArg("[INDEX]", convert.str());
+    }
+
+    if (field)
+    {
+        field->setText(getNameForTrackIndex(sky_index));
+    }
+
+    if (alt_panel && (sky_index > 1))
+    {
+        // move containing panel
+        LLRect rect = alt_panel->getRect();
+        S32 height = rect.getHeight();
+        rect.mBottom = sld_bottom + (sld_offset / 2 + 1) + pos - (height / 2);
+        rect.mTop = rect.mBottom + height;
+        alt_panel->setRect(rect);
+    }
+
+}
+
+void LLPanelEnvironmentInfo::readjustAltLabels()
+{
+    // Re-adjust all labels
+    // Very simple "adjust after the fact" method
+    // Note: labels can be in any order
+
+    LLMultiSliderCtrl *sld = findChild<LLMultiSliderCtrl>(SLD_ALTITUDES);
+    if (!sld) return;
+
+    LLView* view_midle = NULL;
+    U32 midle_ind = 0;
+    S32 shift_up = 0;
+    S32 shift_down = 0;
+    LLRect sld_rect = sld->getRect();
+
+    // Find the middle one
+    for (U32 i = 0; i < ALTITUDE_SLIDER_COUNT; i++)
+    {
+        LLView* cmp_view = findChild<LLView>(alt_panels[i], true);
+        if (!cmp_view) return;
+        LLRect cmp_rect = cmp_view->getRect();
+        S32 pos = 0;
+        shift_up = 0;
+        shift_down = 0;
+
+        for (U32 j = 0; j < ALTITUDE_SLIDER_COUNT; j++)
+        {
+            if (i != j)
+            {
+                LLView* intr_view = findChild<LLView>(alt_panels[j], true);
+                if (!intr_view) return;
+                LLRect intr_rect = intr_view->getRect();
+                if (cmp_rect.mBottom >= intr_rect.mBottom)
+                {
+                    pos++;
+                }
+                if (intr_rect.mBottom <= cmp_rect.mTop && intr_rect.mBottom >= cmp_rect.mBottom)
+                {
+                    shift_up = cmp_rect.mTop - intr_rect.mBottom;
+                }
+                else if (intr_rect.mTop >= cmp_rect.mBottom && intr_rect.mBottom <= cmp_rect.mBottom)
+                {
+                    shift_down = cmp_rect.mBottom - intr_rect.mTop;
+                }
+            }
+        }
+        if (pos == 1) //  middle
+        {
+            view_midle = cmp_view;
+            midle_ind = i;
+            break;
+        }
+    }
+
+    // Account for edges
+    LLRect midle_rect = view_midle->getRect();
+    F32 factor = 0.5f;
+    S32 edge_zone_height = midle_rect.getHeight() * 1.5f;
+
+    if (midle_rect.mBottom - sld_rect.mBottom < edge_zone_height)
+    {
+        factor = 1 - ((midle_rect.mBottom - sld_rect.mBottom) / (edge_zone_height * 2));
+    }
+    else if (sld_rect.mTop - midle_rect.mTop < edge_zone_height )
+    {
+        factor = ((sld_rect.mTop - midle_rect.mTop) / (edge_zone_height * 2));
+    }
+
+    S32 shift_middle = (S32)(((F32)shift_down * factor) + ((F32)shift_up * (1.f - factor)));
+    shift_down = shift_down - shift_middle;
+    shift_up = shift_up - shift_middle;
+
+    // fix crossings
+    for (U32 i = 0; i < ALTITUDE_SLIDER_COUNT; i++)
+    {
+        if (i != midle_ind)
+        {
+            LLView* trn_view = findChild<LLView>(alt_panels[i], true);
+            LLRect trn_rect = trn_view->getRect();
+
+            if (trn_rect.mBottom <= midle_rect.mTop && trn_rect.mBottom >= midle_rect.mBottom)
+            {
+                // Approximate shift
+                trn_rect.translate(0, shift_up);
+                trn_view->setRect(trn_rect);
+            }
+            else if (trn_rect.mTop >= midle_rect.mBottom && trn_rect.mBottom <= midle_rect.mBottom)
+            {
+                // Approximate shift
+                trn_rect.translate(0, shift_down);
+                trn_view->setRect(trn_rect);
+            }
+        }
+    }
+
+    if (shift_middle != 0)
+    {
+        midle_rect.translate(0, -shift_middle); //reversed relative to others
+        view_midle->setRect(midle_rect);
+    }
+}
+
+void LLPanelEnvironmentInfo::onSldDayLengthChanged(F32 value)
+{
+    if (mCurrentEnvironment)
+    {
+        F32Hours daylength(value);
+
+        mCurrentEnvironment->mDayLength = daylength;
+        setDirtyFlag(DIRTY_FLAG_DAYLENGTH);
+
+        udpateApparentTimeOfDay();
+    }
+}
+
+void LLPanelEnvironmentInfo::onSldDayOffsetChanged(F32 value)
+{
+    if (mCurrentEnvironment)
+    {
+        F32Hours dayoffset(value);
+
+        if (dayoffset.value() <= 0.0f)
+            dayoffset += F32Hours(24.0);
+
+        mCurrentEnvironment->mDayOffset = dayoffset;
+        setDirtyFlag(DIRTY_FLAG_DAYOFFSET);
+
+        udpateApparentTimeOfDay();
+    }
+}
+
+void LLPanelEnvironmentInfo::onDayLenOffsetMouseUp()
+{
+    commitDayLenOffsetChanges(true);
+}
+
+void LLPanelEnvironmentInfo::commitDayLenOffsetChanges(bool need_callback)
+{
+    if (mCurrentEnvironment && (getDirtyFlag() & (DIRTY_FLAG_DAYLENGTH | DIRTY_FLAG_DAYOFFSET)))
+    {
+        clearDirtyFlag(DIRTY_FLAG_DAYOFFSET);
+        clearDirtyFlag(DIRTY_FLAG_DAYLENGTH);
+
+        LLHandle<LLPanel> that_h = getHandle();
+
+        if (need_callback)
+        {
+            LLEnvironment::instance().updateParcel(getParcelId(),
+                                                   LLSettingsDay::ptr_t(),
+                                                   mCurrentEnvironment->mDayLength.value(),
+                                                   mCurrentEnvironment->mDayOffset.value(),
+                                                   LLEnvironment::altitudes_vect_t(),
+                                                   [that_h](S32 parcel_id, LLEnvironment::EnvironmentInfo::ptr_t envifo) { _onEnvironmentReceived(that_h, parcel_id, envifo); });
+        }
+        else
+        {
+            LLEnvironment::instance().updateParcel(getParcelId(),
+                                                   LLSettingsDay::ptr_t(),
+                                                   mCurrentEnvironment->mDayLength.value(),
+                                                   mCurrentEnvironment->mDayOffset.value(),
+                                                   LLEnvironment::altitudes_vect_t());
+        }
+
+    }
+}
+
+void LLPanelEnvironmentInfo::onAltSliderCallback(LLUICtrl *cntrl, const LLSD &data)
+{
+    LLMultiSliderCtrl *sld = (LLMultiSliderCtrl *)cntrl;
+    std::string sld_name = sld->getCurSlider();
+
+    if (sld_name.empty()) return;
+
+    F32 sld_value = sld->getCurSliderValue();
+
+    mAltitudes[sld_name].mAltitude = sld_value;
+
+    // update all labels since we could have jumped multiple and we will need to readjust
+    // (or sort by altitude, too little elements, so I didn't bother with efficiency)
+    altitudes_data_t::iterator end = mAltitudes.end();
+    altitudes_data_t::iterator iter = mAltitudes.begin();
+    altitudes_data_t::iterator iter2;
+    U32 new_index;
+    while (iter != end)
+    {
+        iter2 = mAltitudes.begin();
+        new_index = 2;
+        while (iter2 != end)
+        {
+            if (iter->second.mAltitude > iter2->second.mAltitude)
+            {
+                new_index++;
+            }
+            iter2++;
+        }
+        iter->second.mTrackIndex = new_index;
+
+        updateAltLabel(alt_prefixes[iter->second.mLabelIndex], iter->second.mTrackIndex, iter->second.mAltitude);
+        iter++;
+    }
+
+    readjustAltLabels();
+    setDirtyFlag(DIRTY_FLAG_ALTITUDES);
+}
+
+void LLPanelEnvironmentInfo::onAltSliderMouseUp()
+{
+    if (isRegion() && (getDirtyFlag() & DIRTY_FLAG_ALTITUDES))
+    {
+        clearDirtyFlag(DIRTY_FLAG_ALTITUDES);
+        clearDirtyFlag(DIRTY_FLAG_DAYLENGTH);
+        clearDirtyFlag(DIRTY_FLAG_DAYOFFSET);
+
+        LLHandle<LLPanel> that_h = getHandle();
+        LLEnvironment::altitudes_vect_t alts;
+
+        for (auto alt : mAltitudes)
+        {
+            alts.push_back(alt.second.mAltitude);
+        }
+        setControlsEnabled(false);
+        LLEnvironment::instance().updateParcel(getParcelId(),
+                                               LLSettingsDay::ptr_t(),
+                                               mCurrentEnvironment ? mCurrentEnvironment->mDayLength.value() : -1,
+                                               mCurrentEnvironment ? mCurrentEnvironment->mDayOffset.value() : -1,
+                                               alts);
+    }
+}
+
+void LLPanelEnvironmentInfo::onBtnDefault()
+{
+    LLHandle<LLPanel> that_h = getHandle();
+    S32 parcel_id = getParcelId();
+    LLNotificationsUtil::add("SettingsConfirmReset", LLSD(), LLSD(),
+        [that_h, parcel_id](const LLSD&notif, const LLSD&resp)
+    {
+        S32 opt = LLNotificationsUtil::getSelectedOption(notif, resp);
+        if (opt == 0)
+        {
+            LLEnvironment::instance().resetParcel(parcel_id,
+                [that_h](S32 parcel_id, LLEnvironment::EnvironmentInfo::ptr_t envifo) { _onEnvironmentReceived(that_h, parcel_id, envifo); });
+        }
+    });
+}
+
+void LLPanelEnvironmentInfo::onBtnEdit()
+{
+    static const S32 FOURHOURS(4 * 60 * 60);
+
+    LLFloaterEditExtDayCycle *dayeditor = getEditFloater();
+
+    LLSD params(LLSDMap(LLFloaterEditExtDayCycle::KEY_EDIT_CONTEXT, isRegion() ? LLFloaterEditExtDayCycle::VALUE_CONTEXT_REGION : LLFloaterEditExtDayCycle::VALUE_CONTEXT_PARCEL)
+            (LLFloaterEditExtDayCycle::KEY_DAY_LENGTH,  mCurrentEnvironment ? (S32)(mCurrentEnvironment->mDayLength.value()) : FOURHOURS)
+            (LLFloaterEditExtDayCycle::KEY_CANMOD,      LLSD::Boolean(true)));
+
+    dayeditor->openFloater(params);
+    if (mCurrentEnvironment && mCurrentEnvironment->mDayCycle)
+    {
+        dayeditor->setEditDayCycle(mCurrentEnvironment->mDayCycle);
+        if (!ends_with(mCurrentEnvironment->mDayCycle->getName(), "(customized)"))
+        {
+            dayeditor->setEditName(mCurrentEnvironment->mDayCycle->getName() + "(customized)");
+        }
+    }
+    else
+        dayeditor->setEditDefaultDayCycle();
+}
+
+void LLPanelEnvironmentInfo::onBtnSelect()
+{
+    LLFloaterSettingsPicker *picker = getSettingsPicker();
+    if (picker)
+    {
+        LLUUID item_id;
+        if (mCurrentEnvironment && mCurrentEnvironment->mDayCycle)
+        {
+            item_id = LLFloaterSettingsPicker::findItemID(mCurrentEnvironment->mDayCycle->getAssetId(), false, false);
+        }
+        picker->setSettingsFilter(LLSettingsType::ST_NONE);
+        picker->setSettingsItemId(item_id);
+        picker->openFloater();
+        picker->setFocus(true);
+    }
+}
+
+void LLPanelEnvironmentInfo::onBtnRstAltitudes()
+{
+    if (isRegion())
+    {
+        LLHandle<LLPanel> that_h = getHandle();
+        LLEnvironment::altitudes_vect_t alts;
+
+        clearDirtyFlag(DIRTY_FLAG_ALTITUDES);
+        clearDirtyFlag(DIRTY_FLAG_DAYLENGTH);
+        clearDirtyFlag(DIRTY_FLAG_DAYOFFSET);
+
+        for (S32 idx = 1; idx <= ALTITUDE_SLIDER_COUNT; ++idx)
+        {
+            F32 new_height = idx * ALTITUDE_DEFAULT_HEIGHT_STEP;
+            alts.push_back(new_height);
+        }
+
+        LLEnvironment::instance().updateParcel(getParcelId(),
+                                               LLSettingsDay::ptr_t(),
+                                               mCurrentEnvironment ? mCurrentEnvironment->mDayLength.value() : -1,
+                                               mCurrentEnvironment ? mCurrentEnvironment->mDayOffset.value() : -1,
+                                               alts,
+            [that_h](S32 parcel_id, LLEnvironment::EnvironmentInfo::ptr_t envifo) { _onEnvironmentReceived(that_h, parcel_id, envifo); });
+    }
+}
+
+void LLPanelEnvironmentInfo::udpateApparentTimeOfDay()
+{
+    static const F32 SECONDSINDAY(24.0 * 60.0 * 60.0);
+
+    if ((!mCurrentEnvironment) || (mCurrentEnvironment->mDayLength.value() < 1.0) || (mCurrentEnvironment->mDayOffset.value() < 1.0))
+    {
+        getChild<LLUICtrl>(LBL_TIMEOFDAY)->setVisible(false);
+        return;
+    }
+    getChild<LLUICtrl>(LBL_TIMEOFDAY)->setVisible(true);
+
+    S32Seconds  now(LLDate::now().secondsSinceEpoch());
+
+    now += mCurrentEnvironment->mDayOffset;
+
+    F32 perc = (F32)(now.value() % mCurrentEnvironment->mDayLength.value()) / (F32)(mCurrentEnvironment->mDayLength.value());
+
+    S32Seconds  secondofday((S32)(perc * SECONDSINDAY));
+    S32Hours    hourofday(secondofday);
+    S32Seconds  secondofhour(secondofday - hourofday);
+    S32Minutes  minutesofhour(secondofhour);
+    bool        am_pm(hourofday.value() >= 12);
+
+    if (hourofday.value() < 1)
+        hourofday = S32Hours(12);
+    if (hourofday.value() > 12)
+        hourofday -= S32Hours(12);
+
+    std::string lblminute(((minutesofhour.value() < 10) ? "0" : "") + LLSD(minutesofhour.value()).asString());
+
+
+    getChild<LLUICtrl>(LBL_TIMEOFDAY)->setTextArg("[HH]", LLSD(hourofday.value()).asString());
+    getChild<LLUICtrl>(LBL_TIMEOFDAY)->setTextArg("[MM]", lblminute);
+    getChild<LLUICtrl>(LBL_TIMEOFDAY)->setTextArg("[AP]", std::string(am_pm ? "PM" : "AM"));
+    getChild<LLUICtrl>(LBL_TIMEOFDAY)->setTextArg("[PRC]", LLSD((S32)(100 * perc)).asString());
+
+}
+
+void LLPanelEnvironmentInfo::onIdlePlay(void *data)
+{
+    ((LLPanelEnvironmentInfo *)data)->udpateApparentTimeOfDay();
+}
+
+
+void LLPanelEnvironmentInfo::onPickerCommitted(LLUUID item_id, std::string source)
+{
+    if (source == alt_prefixes[4])
+    {
+        onPickerCommitted(item_id, 0);
+    }
+    else if (source == alt_prefixes[3])
+    {
+        onPickerCommitted(item_id, 1);
+    }
+    else
+    {
+        onPickerCommitted(item_id, mAltitudes[source].mTrackIndex);
+    }
+}
+
+void LLPanelEnvironmentInfo::onPickerCommitted(LLUUID item_id, S32 track_num)
+{
+    LLInventoryItem *itemp = gInventory.getItem(item_id);
+    if (itemp)
+    {
+        LLHandle<LLPanel> that_h = getHandle();
+        clearDirtyFlag(DIRTY_FLAG_DAYLENGTH);
+        clearDirtyFlag(DIRTY_FLAG_DAYOFFSET);
+
+        U32 flags(0);
+
+        if (itemp)
+        {
+            if (!itemp->getPermissions().allowOperationBy(PERM_MODIFY, gAgent.getID()))
+                flags |= LLSettingsBase::FLAG_NOMOD;
+            if (!itemp->getPermissions().allowOperationBy(PERM_TRANSFER, gAgent.getID()))
+                flags |= LLSettingsBase::FLAG_NOTRANS;
+        }
+
+        LLEnvironment::instance().updateParcel(getParcelId(),
+                                               itemp->getAssetUUID(),
+                                               itemp->getName(),
+                                               track_num,
+                                               mCurrentEnvironment ? mCurrentEnvironment->mDayLength.value() : -1,
+                                               mCurrentEnvironment ? mCurrentEnvironment->mDayOffset.value() : -1,
+                                               flags,
+                                               LLEnvironment::altitudes_vect_t(),
+            [that_h](S32 parcel_id, LLEnvironment::EnvironmentInfo::ptr_t envifo) { _onEnvironmentReceived(that_h, parcel_id, envifo); });
+    }
+}
+
+void LLPanelEnvironmentInfo::onEditCommitted(LLSettingsDay::ptr_t newday)
+{
+    LLEnvironment::instance().clearEnvironment(LLEnvironment::ENV_EDIT);
+    LLEnvironment::instance().updateEnvironment();
+    if (!newday)
+    {
+        LL_WARNS("ENVPANEL") << "Editor committed an empty day. Do nothing." << LL_ENDL;
+        return;
+    }
+    if (!mCurrentEnvironment)
+    {
+        // Attempting to save mid update?
+        LL_WARNS("ENVPANEL") << "Failed to apply changes from editor! Dirty state: " << mDirtyFlag << " env version: " << mCurEnvVersion << LL_ENDL;
+        return;
+    }
+    size_t newhash(newday->getHash());
+    size_t oldhash((mCurrentEnvironment->mDayCycle) ? mCurrentEnvironment->mDayCycle->getHash() : 0);
+
+    if (newhash != oldhash)
+    {
+        LLHandle<LLPanel> that_h = getHandle();
+        clearDirtyFlag(DIRTY_FLAG_DAYLENGTH);
+        clearDirtyFlag(DIRTY_FLAG_DAYOFFSET);
+
+        LLEnvironment::instance().updateParcel(getParcelId(),
+                                               newday,
+                                               mCurrentEnvironment ? mCurrentEnvironment->mDayLength.value() : -1,
+                                               mCurrentEnvironment ? mCurrentEnvironment->mDayOffset.value() : -1,
+                                               LLEnvironment::altitudes_vect_t(),
+            [that_h](S32 parcel_id, LLEnvironment::EnvironmentInfo::ptr_t envifo) { _onEnvironmentReceived(that_h, parcel_id, envifo); });
+    }
+}
+
+void LLPanelEnvironmentInfo::onEnvironmentChanged(LLEnvironment::EnvSelection_t env, S32 new_version)
+{
+    if (new_version < INVALID_PARCEL_ENVIRONMENT_VERSION)
+    {
+        // cleanups and local changes, we are only interested in changes sent by server
+        return;
+    }
+
+    LL_DEBUGS("ENVPANEL") << "Received environment update " << mCurEnvVersion << " " << new_version << LL_ENDL;
+
+    // Environment comes from different sources, from environment update callbacks,
+    // from hovers (causes callbacks on version change) and from personal requests
+    // filter out duplicates and out of order packets by checking parcel environment version.
+
+    if (isRegion())
+    {
+        // Note: region uses same init versions as parcel
+        if (env == LLEnvironment::ENV_REGION
+            // version should be always growing, UNSET_PARCEL_ENVIRONMENT_VERSION is backup case
+            && (mCurEnvVersion < new_version || mCurEnvVersion <= UNSET_PARCEL_ENVIRONMENT_VERSION))
+        {
+            if (new_version >= UNSET_PARCEL_ENVIRONMENT_VERSION)
+            {
+                // 'pending state' to prevent re-request on following onEnvironmentChanged if there will be any
+                mCurEnvVersion = new_version;
+            }
+            mCurrentEnvironment.reset();
+            refreshFromSource();
+        }
+    }
+    else if ((env == LLEnvironment::ENV_PARCEL)
+             && (getParcelId() == LLViewerParcelMgr::instance().getAgentParcelId()))
+    {
+        LLParcel *parcel = getParcel();
+        if (parcel)
+        {
+            // first for parcel own settings, second is for case when parcel uses region settings
+            if (mCurEnvVersion < new_version
+                || (mCurEnvVersion != new_version && new_version == UNSET_PARCEL_ENVIRONMENT_VERSION))
+            {
+                // 'pending state' to prevent re-request on following onEnvironmentChanged if there will be any
+                mCurEnvVersion = new_version;
+                mCurrentEnvironment.reset();
+
+                refreshFromSource();
+            }
+            else if (mCurrentEnvironment)
+            {
+                // update controls
+                refresh();
+            }
+        }
+    }
+}
+
+
+void LLPanelEnvironmentInfo::onPickerAssetDownloaded(LLSettingsBase::ptr_t settings)
+{
+    LLSettingsVODay::buildFromOtherSetting(settings, [this](LLSettingsDay::ptr_t pday)
+        {
+            if (pday)
+            {
+                mCurrentEnvironment->mDayCycle = pday;
+                setDirtyFlag(DIRTY_FLAG_DAYCYCLE);
+            }
+            refresh();
+        });
+}
+
+void LLPanelEnvironmentInfo::onEnvironmentReceived(S32 parcel_id, LLEnvironment::EnvironmentInfo::ptr_t envifo)
+{
+    if (parcel_id != getParcelId())
+    {
+        LL_WARNS("ENVPANEL") << "Have environment for parcel " << parcel_id << " expecting " << getParcelId() << ". Discarding." << LL_ENDL;
+        return;
+    }
+    mCurrentEnvironment = envifo;
+    clearDirtyFlag(DIRTY_FLAG_MASK);
+    if (mCurrentEnvironment->mEnvVersion > INVALID_PARCEL_ENVIRONMENT_VERSION)
+    {
+        // Server provided version, use it
+        mCurEnvVersion = mCurrentEnvironment->mEnvVersion;
+        LL_DEBUGS("ENVPANEL") << " Setting environment version: " << mCurEnvVersion << " for parcel id: " << parcel_id << LL_ENDL;
+    }
+    // Backup: Version was not provided for some reason
+    else
+    {
+        LL_WARNS("ENVPANEL") << " Environment version was not provided for " << parcel_id << ", old env version: " << mCurEnvVersion << LL_ENDL;
+    }
+
+    refreshFromEstate();
+    refresh();
+
+    // todo: we have envifo and parcel env version, should we just setEnvironment() and parcel's property to prevent dupplicate requests?
+}
+
+void LLPanelEnvironmentInfo::_onEnvironmentReceived(LLHandle<LLPanel> that_h, S32 parcel_id, LLEnvironment::EnvironmentInfo::ptr_t envifo)
+{
+    LLPanelEnvironmentInfo *that = (LLPanelEnvironmentInfo *)that_h.get();
+    if (!that)
+        return;
+    that->onEnvironmentReceived(parcel_id, envifo);
+}
+
+LLSettingsDropTarget::LLSettingsDropTarget(const LLSettingsDropTarget::Params& p)
+    : LLView(p), mEnvironmentInfoPanel(NULL), mDndEnabled(false)
+{}
+
+bool LLSettingsDropTarget::handleDragAndDrop(S32 x, S32 y, MASK mask, bool drop,
+    EDragAndDropType cargo_type,
+    void* cargo_data,
+    EAcceptance* accept,
+    std::string& tooltip_msg)
+{
+    bool handled = false;
+
+    if (getParent() && mDndEnabled)
+    {
+        handled = true;
+
+        switch (cargo_type)
+        {
+        case DAD_SETTINGS:
+        {
+            LLViewerInventoryItem* inv_item = (LLViewerInventoryItem*)cargo_data;
+            if (inv_item && mEnvironmentInfoPanel)
+            {
+                LLUUID item_id = inv_item->getUUID();
+                if (gInventory.getItem(item_id))
+                {
+                    *accept = ACCEPT_YES_COPY_SINGLE;
+                    if (drop)
+                    {
+                        // might be better to use name of the element
+                        mEnvironmentInfoPanel->onPickerCommitted(item_id, mTrack);
+                    }
+                }
+            }
+            else
+            {
+                *accept = ACCEPT_NO;
+            }
+            break;
+        }
+        default:
+            *accept = ACCEPT_NO;
+            break;
+        }
+    }
+    return handled;
+}