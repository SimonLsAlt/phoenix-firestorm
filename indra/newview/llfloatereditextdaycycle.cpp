/**
 * @file llfloatereditextdaycycle.cpp
 * @brief Floater to create or edit a day cycle
 *
 * $LicenseInfo:firstyear=2011&license=viewerlgpl$
 * Second Life Viewer Source Code
 * Copyright (C) 2011, Linden Research, Inc.
 *
 * This library is free software; you can redistribute it and/or
 * modify it under the terms of the GNU Lesser General Public
 * License as published by the Free Software Foundation;
 * version 2.1 of the License only.
 *
 * This library is distributed in the hope that it will be useful,
 * but WITHOUT ANY WARRANTY; without even the implied warranty of
 * MERCHANTABILITY or FITNESS FOR A PARTICULAR PURPOSE.  See the GNU
 * Lesser General Public License for more details.
 *
 * You should have received a copy of the GNU Lesser General Public
 * License along with this library; if not, write to the Free Software
 * Foundation, Inc., 51 Franklin Street, Fifth Floor, Boston, MA  02110-1301  USA
 *
 * Linden Research, Inc., 945 Battery Street, San Francisco, CA  94111  USA
 * $/LicenseInfo$
 */

#include "llviewerprecompiledheaders.h"

#include "llfloatereditextdaycycle.h"

// libs
#include "llbutton.h"
#include "llcallbacklist.h"
#include "llcheckboxctrl.h"
#include "llcombobox.h"
#include "llloadingindicator.h"
#include "lllocalbitmaps.h"
#include "llmultisliderctrl.h"
#include "llnotifications.h"
#include "llnotificationsutil.h"
#include "llspinctrl.h"
#include "lltimectrl.h"
#include "lltabcontainer.h"
#include "llfilepicker.h"

#include "llsettingsvo.h"
#include "llinventorymodel.h"
#include "llviewerparcelmgr.h"

#include "llsettingspicker.h"
#include "lltrackpicker.h"

// newview
#include "llagent.h"
#include "llappviewer.h" //gDisconected
#include "llparcel.h"
#include "llflyoutcombobtn.h" //Todo: make a proper UI element/button/panel instead
#include "llregioninfomodel.h"
#include "llviewermenufile.h" // LLFilePickerReplyThread
#include "llviewerregion.h"
#include "llpaneleditwater.h"
#include "llpaneleditsky.h"

#include "llui.h"

#include "llenvironment.h"
#include "lltrans.h"

extern LLControlGroup gSavedSettings;

//=========================================================================
namespace {
    const std::string track_tabs[] = {
        "water_track",
        "sky1_track",
        "sky2_track",
        "sky3_track",
        "sky4_track",
    };

    const std::string ICN_LOCK_EDIT("icn_lock_edit");
    const std::string BTN_SAVE("save_btn");
    const std::string BTN_FLYOUT("btn_flyout");
    const std::string BTN_CANCEL("cancel_btn");
    const std::string BTN_ADDFRAME("add_frame");
    const std::string BTN_DELFRAME("delete_frame");
    const std::string BTN_IMPORT("btn_import");
    const std::string BTN_LOADFRAME("btn_load_frame");
    const std::string BTN_CLONETRACK("copy_track");
    const std::string BTN_LOADTRACK("load_track");
    const std::string BTN_CLEARTRACK("clear_track");
    const std::string SLDR_TIME("WLTimeSlider");
    const std::string SLDR_KEYFRAMES("WLDayCycleFrames");
    const std::string VIEW_SKY_SETTINGS("frame_settings_sky");
    const std::string VIEW_WATER_SETTINGS("frame_settings_water");
    const std::string LBL_CURRENT_TIME("current_time");
    const std::string TXT_DAY_NAME("day_cycle_name");
    const std::string TABS_SKYS("sky_tabs");
    const std::string TABS_WATER("water_tabs");

    // 'Play' buttons
    const std::string BTN_PLAY("play_btn");
    const std::string BTN_SKIP_BACK("skip_back_btn");
    const std::string BTN_SKIP_FORWARD("skip_forward_btn");

    const std::string EVNT_DAYTRACK("DayCycle.Track");
    const std::string EVNT_PLAY("DayCycle.PlayActions");

    const std::string ACTION_PLAY("play");
    const std::string ACTION_PAUSE("pause");
    const std::string ACTION_FORWARD("forward");
    const std::string ACTION_BACK("back");

    // For flyout
    const std::string XML_FLYOUTMENU_FILE("menu_save_settings.xml");
    // From menu_save_settings.xml, consider moving into flyout since it should be supported by flyout either way
    const std::string ACTION_SAVE("save_settings");
    const std::string ACTION_SAVEAS("save_as_new_settings");
    const std::string ACTION_COMMIT("commit_changes");
    const std::string ACTION_APPLY_LOCAL("apply_local");
    const std::string ACTION_APPLY_PARCEL("apply_parcel");
    const std::string ACTION_APPLY_REGION("apply_region");

    const F32 DAY_CYCLE_PLAY_TIME_SECONDS = 60;

    const std::string STR_COMMIT_PARCEL("commit_parcel");
    const std::string STR_COMMIT_REGION("commit_region");
    //---------------------------------------------------------------------

}

//=========================================================================
const std::string LLFloaterEditExtDayCycle::KEY_EDIT_CONTEXT("edit_context");
const std::string LLFloaterEditExtDayCycle::KEY_DAY_LENGTH("day_length");
const std::string LLFloaterEditExtDayCycle::KEY_CANMOD("canmod");

const std::string LLFloaterEditExtDayCycle::VALUE_CONTEXT_INVENTORY("inventory");
const std::string LLFloaterEditExtDayCycle::VALUE_CONTEXT_PARCEL("parcel");
const std::string LLFloaterEditExtDayCycle::VALUE_CONTEXT_REGION("region");
/*
//=========================================================================

class LLDaySettingCopiedCallback : public LLInventoryCallback
{
public:
    LLDaySettingCopiedCallback(LLHandle<LLFloater> handle) : mHandle(handle) {}

    virtual void fire(const LLUUID& inv_item_id)
    {
        if (!mHandle.isDead())
        {
            LLViewerInventoryItem* item = gInventory.getItem(inv_item_id);
            if (item)
            {
                LLFloaterEditExtDayCycle* floater = (LLFloaterEditExtDayCycle*)mHandle.get();
                floater->onInventoryCreated(item->getAssetUUID(), inv_item_id);
            }
        }
    }

private:
    LLHandle<LLFloater> mHandle;
};*/

//=========================================================================

LLFloaterEditExtDayCycle::LLFloaterEditExtDayCycle(const LLSD &key) :
    LLFloaterEditEnvironmentBase(key),
    mFlyoutControl(nullptr),
    mDayLength(0),
    mCurrentTrack(1),
    mShiftCopyEnabled(false),
    mTimeSlider(nullptr),
    mFramesSlider(nullptr),
    mCurrentTimeLabel(nullptr),
    mImportButton(nullptr),
    mLoadFrame(nullptr),
    mSkyBlender(),
    mWaterBlender(),
    mScratchSky(),
    mScratchWater(),
    mIsPlaying(false),
    mCloneTrack(nullptr),
    mLoadTrack(nullptr),
    mClearTrack(nullptr)
{

    mCommitCallbackRegistrar.add(EVNT_DAYTRACK, [this](LLUICtrl *ctrl, const LLSD &data) { onTrackSelectionCallback(data); });
    mCommitCallbackRegistrar.add(EVNT_PLAY, [this](LLUICtrl *ctrl, const LLSD &data) { onPlayActionCallback(data); });

    mScratchSky = LLSettingsVOSky::buildDefaultSky();
    mScratchWater = LLSettingsVOWater::buildDefaultWater();

    mEditSky = mScratchSky;
    mEditWater = mScratchWater;
}

LLFloaterEditExtDayCycle::~LLFloaterEditExtDayCycle()
{
    // Todo: consider remaking mFlyoutControl into full view class that initializes intself with floater,
    // complete with postbuild, e t c...
    delete mFlyoutControl;
}

// virtual
bool LLFloaterEditExtDayCycle::postBuild()
{
    getChild<LLLineEditor>(TXT_DAY_NAME)->setKeystrokeCallback(boost::bind(&LLFloaterEditExtDayCycle::onCommitName, this, _1, _2), NULL);

    mAddFrameButton = getChild<LLButton>(BTN_ADDFRAME, true);
    mDeleteFrameButton = getChild<LLButton>(BTN_DELFRAME, true);
    mTimeSlider = getChild<LLMultiSliderCtrl>(SLDR_TIME);
    mFramesSlider = getChild<LLMultiSliderCtrl>(SLDR_KEYFRAMES);
    mSkyTabLayoutContainer = getChild<LLView>(VIEW_SKY_SETTINGS, true);
    mWaterTabLayoutContainer = getChild<LLView>(VIEW_WATER_SETTINGS, true);
    mCurrentTimeLabel = getChild<LLTextBox>(LBL_CURRENT_TIME, true);
    mImportButton = getChild<LLButton>(BTN_IMPORT, true);
    mLoadFrame = getChild<LLButton>(BTN_LOADFRAME, true);
    mCloneTrack = getChild<LLButton>(BTN_CLONETRACK, true);
    mLoadTrack = getChild<LLButton>(BTN_LOADTRACK, true);
    mClearTrack = getChild<LLButton>(BTN_CLEARTRACK, true);

    mFlyoutControl = new LLFlyoutComboBtnCtrl(this, BTN_SAVE, BTN_FLYOUT, XML_FLYOUTMENU_FILE, false);
    mFlyoutControl->setAction([this](LLUICtrl *ctrl, const LLSD &data) { onButtonApply(ctrl, data); });

    getChild<LLButton>(BTN_CANCEL, true)->setCommitCallback([this](LLUICtrl *ctrl, const LLSD &data) { onClickCloseBtn(); });
    mTimeSlider->setCommitCallback([this](LLUICtrl *ctrl, const LLSD &data) { onTimeSliderCallback(); });
    mAddFrameButton->setCommitCallback([this](LLUICtrl *ctrl, const LLSD &data) { onAddFrame(); });
    mDeleteFrameButton->setCommitCallback([this](LLUICtrl *ctrl, const LLSD &data) { onRemoveFrame(); });
    mImportButton->setCommitCallback([this](LLUICtrl *, const LLSD &){ onButtonImport(); });
    mLoadFrame->setCommitCallback([this](LLUICtrl *, const LLSD &){ onButtonLoadFrame(); });

    mCloneTrack->setCommitCallback([this](LLUICtrl *, const LLSD&){ onCloneTrack(); });
    mLoadTrack->setCommitCallback([this](LLUICtrl *, const LLSD&){  onLoadTrack();});
    mClearTrack->setCommitCallback([this](LLUICtrl *, const LLSD&){ onClearTrack(); });


    mFramesSlider->setCommitCallback([this](LLUICtrl *, const LLSD &data) { onFrameSliderCallback(data); });
    mFramesSlider->setDoubleClickCallback([this](LLUICtrl*, S32 x, S32 y, MASK mask){ onFrameSliderDoubleClick(x, y, mask); });
    mFramesSlider->setMouseDownCallback([this](LLUICtrl*, S32 x, S32 y, MASK mask){ onFrameSliderMouseDown(x, y, mask); });
    mFramesSlider->setMouseUpCallback([this](LLUICtrl*, S32 x, S32 y, MASK mask){ onFrameSliderMouseUp(x, y, mask); });

    mTimeSlider->addSlider(0);

    LLTabContainer* tab_container = mSkyTabLayoutContainer->getChild<LLTabContainer>("sky_tabs");
    S32 tab_count = tab_container->getTabCount();

    LLSettingsEditPanel *panel = nullptr;

    for (S32 idx = 0; idx < tab_count; ++idx)
    {
        panel = static_cast<LLSettingsEditPanel *>(tab_container->getPanelByIndex(idx));
        if (panel)
            panel->setOnDirtyFlagChanged([this](LLPanel *, bool val) { onPanelDirtyFlagChanged(val); });
    }

    tab_container = mWaterTabLayoutContainer->getChild<LLTabContainer>("water_tabs");
    tab_count = tab_container->getTabCount();

    for (S32 idx = 0; idx < tab_count; ++idx)
    {
        LLSettingsEditPanel *panel = static_cast<LLSettingsEditPanel *>(tab_container->getPanelByIndex(idx));
        if (panel)
            panel->setOnDirtyFlagChanged([this](LLPanel *, bool val) { onPanelDirtyFlagChanged(val); });
    }

<<<<<<< HEAD
	return true;
=======
    return TRUE;
>>>>>>> c06fb4e0
}

void LLFloaterEditExtDayCycle::onOpen(const LLSD& key)
{
    if (!mEditDay)
    {
        LLEnvironment::instance().saveBeaconsState();
    }
    mEditDay.reset();
    mEditContext = CONTEXT_UNKNOWN;
    if (key.has(KEY_EDIT_CONTEXT))
    {
        std::string context = key[KEY_EDIT_CONTEXT].asString();

        if (context == VALUE_CONTEXT_INVENTORY)
            mEditContext = CONTEXT_INVENTORY;
        else if (context == VALUE_CONTEXT_PARCEL)
            mEditContext = CONTEXT_PARCEL;
        else if (context == VALUE_CONTEXT_REGION)
            mEditContext = CONTEXT_REGION;
    }

    if (key.has(KEY_CANMOD))
    {
        mCanMod = key[KEY_CANMOD].asBoolean();
    }

    if (mEditContext == CONTEXT_UNKNOWN)
    {
        LL_WARNS("ENVDAYEDIT") << "Unknown editing context!" << LL_ENDL;
    }

    if (key.has(KEY_INVENTORY_ID))
    {
        loadInventoryItem(key[KEY_INVENTORY_ID].asUUID());
    }
    else
    {
        mCanSave = true;
        mCanCopy = true;
        mCanMod = true;
        mCanTrans = true;
        setEditDefaultDayCycle();
    }

    mDayLength.value(0);
    if (key.has(KEY_DAY_LENGTH))
    {
        mDayLength.value(key[KEY_DAY_LENGTH].asReal());
    }

    // Time&Percentage labels
    mCurrentTimeLabel->setTextArg("[PRCNT]", std::string("0"));
    const S32 max_elm = 5;
    if (mDayLength.value() != 0)
    {
        S32Hours hrs;
        S32Minutes minutes;
        LLSettingsDay::Seconds total;
        LLUIString formatted_label = getString("time_label");
        for (int i = 0; i < max_elm; i++)
        {
            total = ((mDayLength / (max_elm - 1)) * i);
            hrs = total;
            minutes = total - hrs;

            formatted_label.setArg("[HH]", llformat("%d", hrs.value()));
            formatted_label.setArg("[MM]", llformat("%d", abs(minutes.value())));
            getChild<LLTextBox>("p" + llformat("%d", i), true)->setTextArg("[DSC]", formatted_label.getString());
        }
        hrs = mDayLength;
        minutes = mDayLength - hrs;
        formatted_label.setArg("[HH]", llformat("%d", hrs.value()));
        formatted_label.setArg("[MM]", llformat("%d", abs(minutes.value())));
        mCurrentTimeLabel->setTextArg("[DSC]", formatted_label.getString());
    }
    else
    {
        for (int i = 0; i < max_elm; i++)
        {
            getChild<LLTextBox>("p" + llformat("%d", i), true)->setTextArg("[DSC]", std::string());
        }
        mCurrentTimeLabel->setTextArg("[DSC]", std::string());
    }

    // Adjust Time&Percentage labels' location according to length
    LLRect label_rect = getChild<LLTextBox>("p0", true)->getRect();
    F32 slider_width = mFramesSlider->getRect().getWidth();
    for (int i = 1; i < max_elm; i++)
    {
        LLTextBox *pcnt_label = getChild<LLTextBox>("p" + llformat("%d", i), true);
        LLRect new_rect = pcnt_label->getRect();
        new_rect.mLeft = label_rect.mLeft + (S32)(slider_width * (F32)i / (F32)(max_elm - 1)) - (S32)(pcnt_label->getTextPixelWidth() / 2);
        pcnt_label->setRect(new_rect);
    }

    // Altitudes&Track labels
    LLUIString formatted_label = getString("sky_track_label");
    const LLEnvironment::altitude_list_t &altitudes = LLEnvironment::instance().getRegionAltitudes();
    bool extended_env = LLEnvironment::instance().isExtendedEnvironmentEnabled();
    bool use_altitudes = extended_env
                         && altitudes.size() > 0
                         && ((mEditContext == CONTEXT_PARCEL) || (mEditContext == CONTEXT_REGION));
    for (S32 idx = 1; idx < 4; ++idx)
    {
        std::ostringstream convert;
        if (use_altitudes)
        {
            convert << altitudes[idx] << "m";
        }
        else
        {
            convert << (idx + 1);
        }
        formatted_label.setArg("[ALT]", convert.str());
        getChild<LLButton>(track_tabs[idx + 1], true)->setLabel(formatted_label.getString());
    }

    for (U32 i = 2; i < LLSettingsDay::TRACK_MAX; i++) //skies #2 through #4
    {
        getChild<LLButton>(track_tabs[i])->setEnabled(extended_env);
    }

    if (mEditContext == CONTEXT_INVENTORY)
    {
        mFlyoutControl->setShownBtnEnabled(true);
        mFlyoutControl->setSelectedItem(ACTION_SAVE);
    }
    else if ((mEditContext == CONTEXT_REGION) || (mEditContext == CONTEXT_PARCEL))
    {
        std::string commit_str = (mEditContext == CONTEXT_PARCEL) ? STR_COMMIT_PARCEL : STR_COMMIT_REGION;
        mFlyoutControl->setMenuItemLabel(ACTION_COMMIT, getString(commit_str));
        mFlyoutControl->setShownBtnEnabled(true);
        mFlyoutControl->setSelectedItem(ACTION_COMMIT);
    }
    else
    {
        mFlyoutControl->setShownBtnEnabled(false);
    }
}

void LLFloaterEditExtDayCycle::onClose(bool app_quitting)
{
    doCloseInventoryFloater(app_quitting);
    doCloseTrackFloater(app_quitting);
    // there's no point to change environment if we're quitting
    // or if we already restored environment
    stopPlay();
    LLEnvironment::instance().revertBeaconsState();
    if (!app_quitting)
    {
        LLEnvironment::instance().setSelectedEnvironment(LLEnvironment::ENV_LOCAL, LLEnvironment::TRANSITION_FAST);
        LLEnvironment::instance().clearEnvironment(LLEnvironment::ENV_EDIT);
        mEditDay.reset();
    }
}


void LLFloaterEditExtDayCycle::onVisibilityChange(bool new_visibility)
{
}

void LLFloaterEditExtDayCycle::refresh()
{
    if (mEditDay)
    {
        LLLineEditor* name_field = getChild<LLLineEditor>(TXT_DAY_NAME);
        name_field->setText(mEditDay->getName());
        name_field->setEnabled(mCanMod);
    }


    bool is_inventory_avail = canUseInventory();

    bool show_commit = ((mEditContext == CONTEXT_PARCEL) || (mEditContext == CONTEXT_REGION));
    bool show_apply = (mEditContext == CONTEXT_INVENTORY);

    if (show_commit)
    {
        std::string commit_text;
        if (mEditContext == CONTEXT_PARCEL)
            commit_text = getString(STR_COMMIT_PARCEL);
        else
            commit_text = getString(STR_COMMIT_REGION);

        mFlyoutControl->setMenuItemLabel(ACTION_COMMIT, commit_text);
    }

    mFlyoutControl->setMenuItemVisible(ACTION_COMMIT, show_commit);
    mFlyoutControl->setMenuItemVisible(ACTION_SAVE, is_inventory_avail);
    mFlyoutControl->setMenuItemVisible(ACTION_SAVEAS, is_inventory_avail);
    mFlyoutControl->setMenuItemVisible(ACTION_APPLY_LOCAL, true);
    mFlyoutControl->setMenuItemVisible(ACTION_APPLY_PARCEL, show_apply);
    mFlyoutControl->setMenuItemVisible(ACTION_APPLY_REGION, show_apply);

    mFlyoutControl->setMenuItemEnabled(ACTION_COMMIT, show_commit && !mCommitSignal.empty());
    mFlyoutControl->setMenuItemEnabled(ACTION_SAVE, is_inventory_avail && mCanMod && !mInventoryId.isNull() && mCanSave);
    mFlyoutControl->setMenuItemEnabled(ACTION_SAVEAS, is_inventory_avail && mCanCopy && mCanSave);
    mFlyoutControl->setMenuItemEnabled(ACTION_APPLY_LOCAL, true);
    mFlyoutControl->setMenuItemEnabled(ACTION_APPLY_PARCEL, canApplyParcel() && show_apply);
    mFlyoutControl->setMenuItemEnabled(ACTION_APPLY_REGION, canApplyRegion() && show_apply);

    mImportButton->setEnabled(mCanMod);

    LLFloater::refresh();
}

void LLFloaterEditExtDayCycle::setEditSettingsAndUpdate(const LLSettingsBase::ptr_t &settings)
{
    setEditDayCycle(std::dynamic_pointer_cast<LLSettingsDay>(settings));

    showHDRNotification(std::dynamic_pointer_cast<LLSettingsDay>(settings));
}

void LLFloaterEditExtDayCycle::setEditDayCycle(const LLSettingsDay::ptr_t &pday)
{
    mExpectingAssetId.setNull();
    mEditDay = pday->buildDeepCloneAndUncompress();

    if (mEditDay->isTrackEmpty(LLSettingsDay::TRACK_WATER))
    {
        LL_WARNS("ENVDAYEDIT") << "No water frames found, generating replacement" << LL_ENDL;
        mEditDay->setWaterAtKeyframe(LLSettingsVOWater::buildDefaultWater(), .5f);
    }

    if (mEditDay->isTrackEmpty(LLSettingsDay::TRACK_GROUND_LEVEL))
    {
        LL_WARNS("ENVDAYEDIT") << "No sky frames found, generating replacement" << LL_ENDL;
        mEditDay->setSkyAtKeyframe(LLSettingsVOSky::buildDefaultSky(), .5f, LLSettingsDay::TRACK_GROUND_LEVEL);
    }

    mCanSave = !pday->getFlag(LLSettingsBase::FLAG_NOSAVE);
    mCanCopy = !pday->getFlag(LLSettingsBase::FLAG_NOCOPY) && mCanSave;
    mCanMod = !pday->getFlag(LLSettingsBase::FLAG_NOMOD) && mCanSave;
    mCanTrans = !pday->getFlag(LLSettingsBase::FLAG_NOTRANS) && mCanSave;

    updateEditEnvironment();
    LLEnvironment::instance().setSelectedEnvironment(LLEnvironment::ENV_EDIT, LLEnvironment::TRANSITION_INSTANT);
    LLEnvironment::instance().updateEnvironment(LLEnvironment::TRANSITION_INSTANT);
    synchronizeTabs();
    updateTabs();
    refresh();
}


void LLFloaterEditExtDayCycle::setEditDefaultDayCycle()
{
    mInventoryItem = nullptr;
    mInventoryId.setNull();
    mExpectingAssetId = LLSettingsDay::GetDefaultAssetId();
    LLSettingsVOBase::getSettingsAsset(LLSettingsDay::GetDefaultAssetId(),
        [this](LLUUID asset_id, LLSettingsBase::ptr_t settings, S32 status, LLExtStat) { onAssetLoaded(asset_id, settings, status); });
}

std::string LLFloaterEditExtDayCycle::getEditName() const
{
    if (mEditDay)
        return mEditDay->getName();
    return "new";
}

void LLFloaterEditExtDayCycle::setEditName(const std::string &name)
{
    if (mEditDay)
        mEditDay->setName(name);
    getChild<LLLineEditor>(TXT_DAY_NAME)->setText(name);
}

/* virtual */
bool LLFloaterEditExtDayCycle::handleKeyUp(KEY key, MASK mask, bool called_from_parent)
{
    if (!mEditDay)
    {
        mShiftCopyEnabled = false;
    }
    else if (mask == MASK_SHIFT && mShiftCopyEnabled)
    {
        mShiftCopyEnabled = false;
        std::string curslider = mFramesSlider->getCurSlider();
        if (!curslider.empty())
        {
            F32 sliderpos = mFramesSlider->getCurSliderValue();

            keymap_t::iterator it = mSliderKeyMap.find(curslider);
            if (it != mSliderKeyMap.end())
            {
                if (mEditDay->moveTrackKeyframe(mCurrentTrack, (*it).second.mFrame, sliderpos))
                {
                    (*it).second.mFrame = sliderpos;
                }
                else
                {
                    mFramesSlider->setCurSliderValue((*it).second.mFrame);
                }
            }
            else
            {
                LL_WARNS("ENVDAYEDIT") << "Failed to find frame " << sliderpos << " for slider " << curslider << LL_ENDL;
            }
        }
    }
    return LLFloater::handleKeyUp(key, mask, called_from_parent);
}

void LLFloaterEditExtDayCycle::onButtonApply(LLUICtrl *ctrl, const LLSD &data)
{
    std::string ctrl_action = ctrl->getName();

    if (!mEditDay)
    {
        LL_WARNS("ENVDAYEDIT") << "mEditDay is null! This should never happen! Something is very very wrong" << LL_ENDL;
        LLNotificationsUtil::add("EnvironmentApplyFailed");
        closeFloater();
        return;
    }

    LLSettingsDay::ptr_t dayclone = mEditDay->buildClone(); // create a compressed copy

    if (!dayclone)
    {
        LL_WARNS("ENVDAYEDIT") << "Unable to clone daycylce from editor." << LL_ENDL;
        return;
    }

    // brute-force local texture scan
    for (U32 i = 0; i <= LLSettingsDay::TRACK_MAX; i++)
    {
        LLSettingsDay::CycleTrack_t &day_track = dayclone->getCycleTrack(i);

        LLSettingsDay::CycleTrack_t::iterator iter = day_track.begin();
        LLSettingsDay::CycleTrack_t::iterator end = day_track.end();
        S32 frame_num = 0;

        while (iter != end)
        {
            frame_num++;
            std::string desc;
            bool is_local = false; // because getString can be empty
            if (i == LLSettingsDay::TRACK_WATER)
            {
                LLSettingsWater::ptr_t water = std::static_pointer_cast<LLSettingsWater>(iter->second);
                if (water)
                {
                    // LLViewerFetchedTexture and check for FTT_LOCAL_FILE or check LLLocalBitmapMgr
                    if (LLLocalBitmapMgr::getInstance()->isLocal(water->getNormalMapID()))
                    {
                        desc = LLTrans::getString("EnvironmentNormalMap");
                        is_local = true;
                    }
                    else if (LLLocalBitmapMgr::getInstance()->isLocal(water->getTransparentTextureID()))
                    {
                        desc = LLTrans::getString("EnvironmentTransparent");
                        is_local = true;
                    }
                }
            }
            else
            {
                LLSettingsSky::ptr_t sky = std::static_pointer_cast<LLSettingsSky>(iter->second);
                if (sky)
                {
                    if (LLLocalBitmapMgr::getInstance()->isLocal(sky->getSunTextureId()))
                    {
                        desc = LLTrans::getString("EnvironmentSun");
                        is_local = true;
                    }
                    else if (LLLocalBitmapMgr::getInstance()->isLocal(sky->getMoonTextureId()))
                    {
                        desc = LLTrans::getString("EnvironmentMoon");
                        is_local = true;
                    }
                    else if (LLLocalBitmapMgr::getInstance()->isLocal(sky->getCloudNoiseTextureId()))
                    {
                        desc = LLTrans::getString("EnvironmentCloudNoise");
                        is_local = true;
                    }
                    else if (LLLocalBitmapMgr::getInstance()->isLocal(sky->getBloomTextureId()))
                    {
                        desc = LLTrans::getString("EnvironmentBloom");
                        is_local = true;
                    }
                }
            }

            if (is_local)
            {
                LLSD args;
                LLButton* button = getChild<LLButton>(track_tabs[i], true);
                args["TRACK"] = button->getCurrentLabel();
                args["FRAME"] = iter->first * 100; // %
                args["FIELD"] = desc;
                args["FRAMENO"] = frame_num;
                LLNotificationsUtil::add("WLLocalTextureDayBlock", args);
                return;
            }
            iter++;
        }
    }

    if (ctrl_action == ACTION_SAVE)
    {
        doApplyUpdateInventory(dayclone);
        clearDirtyFlag();
    }
    else if (ctrl_action == ACTION_SAVEAS)
    {
        LLSD args;
        args["DESC"] = dayclone->getName();
        LLNotificationsUtil::add("SaveSettingAs", args, LLSD(), boost::bind(&LLFloaterEditExtDayCycle::onSaveAsCommit, this, _1, _2, dayclone));
    }
    else if ((ctrl_action == ACTION_APPLY_LOCAL) ||
        (ctrl_action == ACTION_APPLY_PARCEL) ||
        (ctrl_action == ACTION_APPLY_REGION))
    {
        doApplyEnvironment(ctrl_action, dayclone);
    }
    else if (ctrl_action == ACTION_COMMIT)
    {
        doApplyCommit(dayclone);
    }
    else
    {
        LL_WARNS("ENVDAYEDIT") << "Unknown settings action '" << ctrl_action << "'" << LL_ENDL;
    }
}

void LLFloaterEditExtDayCycle::onButtonLoadFrame()
{
    doOpenInventoryFloater((mCurrentTrack == LLSettingsDay::TRACK_WATER) ? LLSettingsType::ST_WATER : LLSettingsType::ST_SKY, LLUUID::null);
}

void LLFloaterEditExtDayCycle::onAddFrame()
{
    LLSettingsBase::Seconds frame(mTimeSlider->getCurSliderValue());
    LLSettingsBase::ptr_t setting;
    if (!mEditDay)
    {
        LL_WARNS("ENVDAYEDIT") << "Attempt to add new frame while waiting for day(asset) to load." << LL_ENDL;
        return;
    }
    if ((mEditDay->getSettingsNearKeyframe(frame, mCurrentTrack, LLSettingsDay::DEFAULT_FRAME_SLOP_FACTOR)).second)
    {
        LL_WARNS("ENVDAYEDIT") << "Attempt to add new frame too close to existing frame." << LL_ENDL;
        return;
    }
    if (!mFramesSlider->canAddSliders())
    {
        // Shouldn't happen, button should be disabled
        LL_WARNS("ENVDAYEDIT") << "Attempt to add new frame when slider is full." << LL_ENDL;
        return;
    }

    if (mCurrentTrack == LLSettingsDay::TRACK_WATER)
    {
        // scratch water should always have the current water settings.
        LLSettingsWater::ptr_t water(mScratchWater->buildClone());
        setting = water;
        mEditDay->setWaterAtKeyframe( std::static_pointer_cast<LLSettingsWater>(setting), frame);
    }
    else
    {
        // scratch sky should always have the current sky settings.
        LLSettingsSky::ptr_t sky(mScratchSky->buildClone());
        setting = sky;
        mEditDay->setSkyAtKeyframe(sky, frame, mCurrentTrack);
    }
    setDirtyFlag();
    addSliderFrame(frame, setting);
    updateTabs();
}

void LLFloaterEditExtDayCycle::onRemoveFrame()
{
    std::string sldr_key = mFramesSlider->getCurSlider();
    if (sldr_key.empty())
    {
        return;
    }
    setDirtyFlag();
    removeCurrentSliderFrame();
    updateTabs();
}


void LLFloaterEditExtDayCycle::onCloneTrack()
{
    if (!mEditDay)
    {
        LL_WARNS("ENVDAYEDIT") << "Attempt to copy track while waiting for day(asset) to load." << LL_ENDL;
        return;
    }
    const LLEnvironment::altitude_list_t &altitudes = LLEnvironment::instance().getRegionAltitudes();
    bool use_altitudes = altitudes.size() > 0 && ((mEditContext == CONTEXT_PARCEL) || (mEditContext == CONTEXT_REGION));

    LLSD args = LLSD::emptyArray();

    S32 populated_counter = 0;
    for (U32 i = 1; i < LLSettingsDay::TRACK_MAX; i++)
    {
        LLSD track;
        track["id"] = LLSD::Integer(i);
        bool populated = (!mEditDay->isTrackEmpty(i)) && (i != mCurrentTrack);
        track["enabled"] = populated;
        if (populated)
        {
            populated_counter++;
        }
        if (use_altitudes)
        {
            track["altitude"] = altitudes[i - 1];
        }
        args.append(track);
    }

    if (populated_counter > 0)
    {
        doOpenTrackFloater(args);
    }
    else
    {
        // Should not happen
        LL_WARNS("ENVDAYEDIT") << "Tried to copy tracks, but there are no available sources" << LL_ENDL;
    }
}


void LLFloaterEditExtDayCycle::onLoadTrack()
{
    LLUUID curitemId = mInventoryId;

    if (mCurrentEdit && curitemId.notNull())
    {
        curitemId = LLFloaterSettingsPicker::findItemID(mCurrentEdit->getAssetId(), false, false);
    }

    doOpenInventoryFloater(LLSettingsType::ST_DAYCYCLE, curitemId);
}


void LLFloaterEditExtDayCycle::onClearTrack()
{
    if (!mEditDay)
    {
        LL_WARNS("ENVDAYEDIT") << "Attempt to clear track while waiting for day(asset) to load." << LL_ENDL;
        return;
    }

    if (mCurrentTrack > 1)
        mEditDay->getCycleTrack(mCurrentTrack).clear();
    else
    {
        LLSettingsDay::CycleTrack_t &track(mEditDay->getCycleTrack(mCurrentTrack));

        auto first = track.begin();
        auto last = track.end();
        ++first;
        track.erase(first, last);
    }

    updateEditEnvironment();
    LLEnvironment::instance().setSelectedEnvironment(LLEnvironment::ENV_EDIT, LLEnvironment::TRANSITION_INSTANT);
    LLEnvironment::instance().updateEnvironment(LLEnvironment::TRANSITION_INSTANT);
    synchronizeTabs();
    updateTabs();
    refresh();
}

void LLFloaterEditExtDayCycle::onCommitName(class LLLineEditor* caller, void* user_data)
{
    if (!mEditDay)
    {
        LL_WARNS("ENVDAYEDIT") << "Attempt to rename day while waiting for day(asset) to load." << LL_ENDL;
        return;
    }

    mEditDay->setName(caller->getText());
}

void LLFloaterEditExtDayCycle::onTrackSelectionCallback(const LLSD& user_data)
{
    U32 track_index = user_data.asInteger(); // 1-5
    selectTrack(track_index);
}

void LLFloaterEditExtDayCycle::onPlayActionCallback(const LLSD& user_data)
{
    std::string action = user_data.asString();

    F32 frame = mTimeSlider->getCurSliderValue();

    if (action == ACTION_PLAY)
    {
        startPlay();
    }
    else if (action == ACTION_PAUSE)
    {
        stopPlay();
    }
    else if (mSliderKeyMap.size() != 0)
    {
        F32 new_frame = 0;
        if (action == ACTION_FORWARD)
        {
            new_frame = mEditDay->getUpperBoundFrame(mCurrentTrack, frame + (mTimeSlider->getIncrement() / 2));
        }
        else if (action == ACTION_BACK)
        {
            new_frame = mEditDay->getLowerBoundFrame(mCurrentTrack, frame - (mTimeSlider->getIncrement() / 2));
        }
        selectFrame(new_frame, 0.0f);
        stopPlay();
    }
}

void LLFloaterEditExtDayCycle::onFrameSliderCallback(const LLSD &data)
{
    std::string curslider = mFramesSlider->getCurSlider();

    if (!curslider.empty() && mEditDay)
    {
        F32 sliderpos = mFramesSlider->getCurSliderValue();

        keymap_t::iterator it = mSliderKeyMap.find(curslider);
        if (it != mSliderKeyMap.end())
        {
            if (gKeyboard->currentMask(true) == MASK_SHIFT && mShiftCopyEnabled && mCanMod)
            {
                // don't move the point/frame as long as shift is pressed and user is attempting to copy
                // handleKeyUp will do the move if user releases key too early.
                if (!(mEditDay->getSettingsNearKeyframe(sliderpos, mCurrentTrack, LLSettingsDay::DEFAULT_FRAME_SLOP_FACTOR)).second)
                {
                    LL_DEBUGS("ENVDAYEDIT") << "Copying frame from " << it->second.mFrame << " to " << sliderpos << LL_ENDL;
                    LLSettingsBase::ptr_t new_settings;

                    // mEditDay still remembers old position, add copy at new position
                    if (mCurrentTrack == LLSettingsDay::TRACK_WATER)
                    {
                        LLSettingsWaterPtr_t water_ptr = std::dynamic_pointer_cast<LLSettingsWater>(it->second.pSettings)->buildClone();
                        mEditDay->setWaterAtKeyframe(water_ptr, sliderpos);
                        new_settings = water_ptr;
                    }
                    else
                    {
                        LLSettingsSkyPtr_t sky_ptr = std::dynamic_pointer_cast<LLSettingsSky>(it->second.pSettings)->buildClone();
                        mEditDay->setSkyAtKeyframe(sky_ptr, sliderpos, mCurrentTrack);
                        new_settings = sky_ptr;
                    }
                    // mSliderKeyMap still remembers old position, for simplicity, just move it to be identical to slider
                    F32 old_frame = it->second.mFrame;
                    it->second.mFrame = sliderpos;
                    // slider already moved old frame, create new one in old place
                    addSliderFrame(old_frame, new_settings, false /*because we are going to reselect new one*/);
                    // reselect new frame
                    mFramesSlider->setCurSlider(it->first);
                    mShiftCopyEnabled = false;
                    setDirtyFlag();
                }
            }
            else
            {
                // slider rounds values to nearest increments, changes can be substanntial (half increment)
                if (abs(mFramesSlider->getNearestIncrement((*it).second.mFrame) - sliderpos) < F_APPROXIMATELY_ZERO)
                {
                    // same value
                    mFramesSlider->setCurSliderValue((*it).second.mFrame);
                }
                else if (mEditDay->moveTrackKeyframe(mCurrentTrack, (*it).second.mFrame, sliderpos) && mCanMod)
                {
                    (*it).second.mFrame = sliderpos;
                    setDirtyFlag();
                }
                else
                {
                    // same value, wrong track, no such value, no mod
                    mFramesSlider->setCurSliderValue((*it).second.mFrame);
                }

                mShiftCopyEnabled = false;
            }
        }
    }
}

void LLFloaterEditExtDayCycle::onFrameSliderDoubleClick(S32 x, S32 y, MASK mask)
{
    stopPlay();
    onAddFrame();
}

void LLFloaterEditExtDayCycle::onFrameSliderMouseDown(S32 x, S32 y, MASK mask)
{
    stopPlay();
    F32 sliderpos = mFramesSlider->getSliderValueFromPos(x, y);

    std::string slidername = mFramesSlider->getCurSlider();

    mShiftCopyEnabled = !slidername.empty() && gKeyboard->currentMask(true) == MASK_SHIFT;

    if (!slidername.empty())
    {
        LLRect thumb_rect = mFramesSlider->getSliderThumbRect(slidername);
        if ((x >= thumb_rect.mRight) || (x <= thumb_rect.mLeft))
        {
            mFramesSlider->resetCurSlider();
        }
    }

    mTimeSlider->setCurSliderValue(sliderpos);

    updateTabs();
    LLEnvironment::instance().updateEnvironment(LLEnvironment::TRANSITION_INSTANT);
}

void LLFloaterEditExtDayCycle::onFrameSliderMouseUp(S32 x, S32 y, MASK mask)
{
    // Only happens when clicking on empty space of frameslider, not on specific frame
    F32 sliderpos = mFramesSlider->getSliderValueFromPos(x, y);

    mTimeSlider->setCurSliderValue(sliderpos);
    selectFrame(sliderpos, LLSettingsDay::DEFAULT_FRAME_SLOP_FACTOR);
}

void LLFloaterEditExtDayCycle::onTimeSliderCallback()
{
    stopPlay();
    selectFrame(mTimeSlider->getCurSliderValue(), LLSettingsDay::DEFAULT_FRAME_SLOP_FACTOR);
}

void LLFloaterEditExtDayCycle::cloneTrack(U32 source_index, U32 dest_index)
{
    cloneTrack(mEditDay, source_index, dest_index);
}

void LLFloaterEditExtDayCycle::cloneTrack(const LLSettingsDay::ptr_t &source_day, U32 source_index, U32 dest_index)
{
    if ((source_index == LLSettingsDay::TRACK_WATER || dest_index == LLSettingsDay::TRACK_WATER) && (source_index != dest_index))
    {   // one of the tracks is a water track, the other is not
        LLSD args;

        LL_WARNS() << "Can not import water track into sky track or vice versa" << LL_ENDL;

        LLButton* button = getChild<LLButton>(track_tabs[source_index], true);
        args["TRACK1"] = button->getCurrentLabel();
        button = getChild<LLButton>(track_tabs[dest_index], true);
        args["TRACK2"] = button->getCurrentLabel();

        LLNotificationsUtil::add("TrackLoadMismatch", args);
        return;
    }

    // don't use replaceCycleTrack because we will end up with references, but we need to clone

    // hold on to a backup of the
    LLSettingsDay::CycleTrack_t backup_track = mEditDay->getCycleTrack(dest_index);

    mEditDay->clearCycleTrack(dest_index); // because source can be empty
    LLSettingsDay::CycleTrack_t source_track = source_day->getCycleTrack(source_index);
    S32 addcount(0);
    for (auto &track_frame : source_track)
    {
        LLSettingsBase::ptr_t pframe = track_frame.second;
        LLSettingsBase::ptr_t pframeclone = pframe->buildDerivedClone();
        if (pframeclone)
        {
            ++addcount;
            mEditDay->setSettingsAtKeyframe(pframeclone, track_frame.first, dest_index);
        }
    }

    if (!addcount)
    {   // nothing was actually added.  Restore the old track and issue a warning.
        mEditDay->replaceCycleTrack(dest_index, backup_track);

        LLSD args;
        LLButton* button = getChild<LLButton>(track_tabs[dest_index], true);
        args["TRACK"] = button->getCurrentLabel();

        LLNotificationsUtil::add("TrackLoadFailed", args);
    }
    setDirtyFlag();

    updateSlider();
    updateTabs();
    updateButtons();
}

void LLFloaterEditExtDayCycle::selectTrack(U32 track_index, bool force )
{
    if (track_index < LLSettingsDay::TRACK_MAX)
        mCurrentTrack = track_index;

    LLButton* button = getChild<LLButton>(track_tabs[mCurrentTrack], true);
    if (button->getToggleState() && !force)
    {
        return;
    }

    for (U32 i = 0; i < LLSettingsDay::TRACK_MAX; i++) // use max value
    {
        getChild<LLButton>(track_tabs[i], true)->setToggleState(i == mCurrentTrack);
    }

    bool show_water = (mCurrentTrack == LLSettingsDay::TRACK_WATER);
    mSkyTabLayoutContainer->setVisible(!show_water);
    mWaterTabLayoutContainer->setVisible(show_water);

    updateSlider();
    updateLabels();
}

void LLFloaterEditExtDayCycle::selectFrame(F32 frame, F32 slop_factor)
{
    mFramesSlider->resetCurSlider();

    keymap_t::iterator iter = mSliderKeyMap.begin();
    keymap_t::iterator end_iter = mSliderKeyMap.end();
    while (iter != end_iter)
    {
        F32 keyframe = iter->second.mFrame;
        F32 frame_dif = fabs(keyframe - frame);
        if (frame_dif <= slop_factor)
        {
            keymap_t::iterator next_iter = std::next(iter);
            if ((frame_dif != 0) && (next_iter != end_iter))
            {
                if (fabs(next_iter->second.mFrame - frame) < frame_dif)
                {
                    mFramesSlider->setCurSlider(next_iter->first);
                    frame = next_iter->second.mFrame;
                    break;
                }
            }
            mFramesSlider->setCurSlider(iter->first);
            frame = iter->second.mFrame;
            break;
        }
        iter++;
    }

    mTimeSlider->setCurSliderValue(frame);
    // block or update tabs according to new selection
    updateTabs();
//  LLEnvironment::instance().updateEnvironment();
}

void LLFloaterEditExtDayCycle::clearTabs()
{
    // Note: If this doesn't look good, init panels with default settings. It might be better looking
    if (mCurrentTrack == LLSettingsDay::TRACK_WATER)
    {
        const LLSettingsWaterPtr_t p_water = LLSettingsWaterPtr_t(NULL);
        updateWaterTabs(p_water);
    }
    else
    {
        const LLSettingsSkyPtr_t p_sky = LLSettingsSkyPtr_t(NULL);
        updateSkyTabs(p_sky);
    }
    updateButtons();
    updateTimeAndLabel();
}

void LLFloaterEditExtDayCycle::updateTabs()
{
    reblendSettings();
    synchronizeTabs();

    updateButtons();
    updateTimeAndLabel();
}

void LLFloaterEditExtDayCycle::updateWaterTabs(const LLSettingsWaterPtr_t &p_water)
{
    LLView* tab_container = mWaterTabLayoutContainer->getChild<LLView>(TABS_WATER); //can't extract panels directly, since it is in 'tuple'
    LLPanelSettingsWaterMainTab* panel = dynamic_cast<LLPanelSettingsWaterMainTab*>(tab_container->findChildView("water_panel"));
    if (panel)
    {
        panel->setWater(p_water);
    }
}

void LLFloaterEditExtDayCycle::updateSkyTabs(const LLSettingsSkyPtr_t &p_sky)
{
    LLTabContainer* tab_container = mSkyTabLayoutContainer->getChild<LLTabContainer>(TABS_SKYS); //can't extract panels directly, since they are in 'tuple'

    LLPanelSettingsSky* panel;
    panel = dynamic_cast<LLPanelSettingsSky*>(tab_container->findChildView("atmosphere_panel"));
    if (panel)
    {
        panel->setSky(p_sky);
    }
    panel = dynamic_cast<LLPanelSettingsSky*>(tab_container->findChildView("clouds_panel"));
    if (panel)
    {
        panel->setSky(p_sky);
    }
    panel = dynamic_cast<LLPanelSettingsSky*>(tab_container->findChildView("moon_panel"));
    if (panel)
    {
        panel->setSky(p_sky);
    }
}

void LLFloaterEditExtDayCycle::updateLabels()
{
    std::string label_arg = (mCurrentTrack == LLSettingsDay::TRACK_WATER) ? "water_label" : "sky_label";

    mAddFrameButton->setLabelArg("[FRAME]", getString(label_arg));
    mDeleteFrameButton->setLabelArg("[FRAME]", getString(label_arg));
    mLoadFrame->setLabelArg("[FRAME]", getString(label_arg));
}

void LLFloaterEditExtDayCycle::updateButtons()
{
    // This logic appears to work in reverse, the add frame button
    // is only enabled when you're on an existing frame and disabled
    // in all the interim positions where you'd want to add a frame...

    bool can_manipulate = mEditDay && !mIsPlaying && mCanMod;
    bool can_clone(false);
    bool can_clear(false);

    if (can_manipulate)
    {
        if (mCurrentTrack == 0)
        {
            can_clone = false;
        }
        else
        {
            for (S32 track = 1; track < LLSettingsDay::TRACK_MAX; ++track)
            {
                if (track == mCurrentTrack)
                    continue;
                can_clone |= !mEditDay->getCycleTrack(track).empty();
            }
        }

        can_clear = (mCurrentTrack > 1) ? (!mEditDay->getCycleTrack(mCurrentTrack).empty()) : (mEditDay->getCycleTrack(mCurrentTrack).size() > 1);
    }

    mCloneTrack->setEnabled(can_clone);
    mLoadTrack->setEnabled(can_manipulate);
    mClearTrack->setEnabled(can_clear);
    mAddFrameButton->setEnabled(can_manipulate && isAddingFrameAllowed());
    mDeleteFrameButton->setEnabled(can_manipulate && isRemovingFrameAllowed());
    mLoadFrame->setEnabled(can_manipulate);

    bool enable_play = (bool)mEditDay;
    childSetEnabled(BTN_PLAY, enable_play);
    childSetEnabled(BTN_SKIP_BACK, enable_play);
    childSetEnabled(BTN_SKIP_FORWARD, enable_play);

    // update track buttons
    bool extended_env = LLEnvironment::instance().isExtendedEnvironmentEnabled();
    for (S32 track = 0; track < LLSettingsDay::TRACK_MAX; ++track)
    {
        LLButton* button = getChild<LLButton>(track_tabs[track], true);
        button->setEnabled(extended_env);
        button->setToggleState(track == mCurrentTrack);
    }
}

void LLFloaterEditExtDayCycle::updateSlider()
{
    F32 frame_position = mTimeSlider->getCurSliderValue();
    mFramesSlider->clear();
    mSliderKeyMap.clear();

    if (!mEditDay)
    {
        // floater is waiting for asset
        return;
    }

    LLSettingsDay::CycleTrack_t track = mEditDay->getCycleTrack(mCurrentTrack);
    for (auto &track_frame : track)
    {
        addSliderFrame(track_frame.first, track_frame.second, false);
    }

    if (mSliderKeyMap.size() > 0)
    {
        // update positions
        mLastFrameSlider = mFramesSlider->getCurSlider();
    }
    else
    {
        // disable panels
        clearTabs();
        mLastFrameSlider.clear();
    }

    selectFrame(frame_position, LLSettingsDay::DEFAULT_FRAME_SLOP_FACTOR);
}

void LLFloaterEditExtDayCycle::updateTimeAndLabel()
{
    F32 time = mTimeSlider->getCurSliderValue();
    mCurrentTimeLabel->setTextArg("[PRCNT]", llformat("%.0f", time * 100));
    if (mDayLength.value() != 0)
    {
        LLUIString formatted_label = getString("time_label");

        LLSettingsDay::Seconds total = (mDayLength  * time);
        S32Hours hrs = total;
        S32Minutes minutes = total - hrs;

        formatted_label.setArg("[HH]", llformat("%d", hrs.value()));
        formatted_label.setArg("[MM]", llformat("%d", abs(minutes.value())));
        mCurrentTimeLabel->setTextArg("[DSC]", formatted_label.getString());
    }
    else
    {
        mCurrentTimeLabel->setTextArg("[DSC]", std::string());
    }

    // Update blender here:
}

void LLFloaterEditExtDayCycle::addSliderFrame(F32 frame, const LLSettingsBase::ptr_t &setting, bool update_ui)
{
    // multi slider distinguishes elements by key/name in string format
    // store names to map to be able to recall dependencies
    std::string new_slider = mFramesSlider->addSlider(frame);
    if (!new_slider.empty())
    {
        mSliderKeyMap[new_slider] = FrameData(frame, setting);

        if (update_ui)
        {
            mLastFrameSlider = new_slider;
            mTimeSlider->setCurSliderValue(frame);
            updateTabs();
        }
    }
}

void LLFloaterEditExtDayCycle::removeCurrentSliderFrame()
{
    std::string sldr = mFramesSlider->getCurSlider();
    if (sldr.empty())
    {
        return;
    }
    mFramesSlider->deleteCurSlider();
    keymap_t::iterator iter = mSliderKeyMap.find(sldr);
    if (iter != mSliderKeyMap.end())
    {
        LL_DEBUGS("ENVDAYEDIT") << "Removing frame from " << iter->second.mFrame << LL_ENDL;
        LLSettingsBase::Seconds seconds(iter->second.mFrame);
        mEditDay->removeTrackKeyframe(mCurrentTrack, seconds);
        mSliderKeyMap.erase(iter);
    }

    mLastFrameSlider = mFramesSlider->getCurSlider();
    mTimeSlider->setCurSliderValue(mFramesSlider->getCurSliderValue());
    updateTabs();
}

void LLFloaterEditExtDayCycle::removeSliderFrame(F32 frame)
{
    keymap_t::iterator it = std::find_if(mSliderKeyMap.begin(), mSliderKeyMap.end(),
        [frame](const keymap_t::value_type &value) { return fabs(value.second.mFrame - frame) < LLSettingsDay::DEFAULT_FRAME_SLOP_FACTOR; });

    if (it != mSliderKeyMap.end())
    {
        mFramesSlider->deleteSlider((*it).first);
        mSliderKeyMap.erase(it);
    }

}

//-------------------------------------------------------------------------

LLFloaterEditExtDayCycle::connection_t LLFloaterEditExtDayCycle::setEditCommitSignal(LLFloaterEditExtDayCycle::edit_commit_signal_t::slot_type cb)
{
    return mCommitSignal.connect(cb);
}

void LLFloaterEditExtDayCycle::updateEditEnvironment(void)
{
    if (!mEditDay)
        return;
    S32 skytrack = (mCurrentTrack) ? mCurrentTrack : 1;
    mSkyBlender = std::make_shared<LLTrackBlenderLoopingManual>(mScratchSky, mEditDay, skytrack);
    mWaterBlender = std::make_shared<LLTrackBlenderLoopingManual>(mScratchWater, mEditDay, LLSettingsDay::TRACK_WATER);

    if (LLEnvironment::instance().isExtendedEnvironmentEnabled())
    {
        selectTrack(LLSettingsDay::TRACK_MAX, true);
    }
    else
    {
        selectTrack(1, true);
    }

    reblendSettings();

    LLEnvironment::instance().setEnvironment(LLEnvironment::ENV_EDIT, mEditSky, mEditWater);
    LLEnvironment::instance().updateEnvironment(LLEnvironment::TRANSITION_INSTANT);
}

void LLFloaterEditExtDayCycle::synchronizeTabs()
{
    // This should probably get moved into "updateTabs"
    std::string curslider = mFramesSlider->getCurSlider();
    bool canedit(false);

    LLSettingsWater::ptr_t psettingW;
    LLTabContainer * tabs = mWaterTabLayoutContainer->getChild<LLTabContainer>(TABS_WATER);
    if (mCurrentTrack == LLSettingsDay::TRACK_WATER)
    {
        if (!mEditDay)
        {
            canedit = false;
        }
        else if (!curslider.empty())
        {
            canedit = !mIsPlaying;
            // either search mEditDay or retrieve from mSliderKeyMap
            keymap_t::iterator slider_it = mSliderKeyMap.find(curslider);
            if (slider_it != mSliderKeyMap.end())
            {
                psettingW = std::static_pointer_cast<LLSettingsWater>(slider_it->second.pSettings);
            }
        }
        mCurrentEdit = psettingW;
        if (!psettingW)
        {
            canedit = false;
            psettingW = mScratchWater;
        }

        getChild<LLUICtrl>(ICN_LOCK_EDIT)->setVisible(!canedit);
    }
    else
    {
        psettingW = mScratchWater;
    }
    mEditWater = psettingW;

    setTabsData(tabs, psettingW, canedit);

    LLSettingsSky::ptr_t psettingS;
    canedit = false;
    tabs = mSkyTabLayoutContainer->getChild<LLTabContainer>(TABS_SKYS);
    if (mCurrentTrack != LLSettingsDay::TRACK_WATER)
    {
        if (!mEditDay)
        {
            canedit = false;
        }
        else if (!curslider.empty())
        {
            canedit = !mIsPlaying;
            // either search mEditDay or retrieve from mSliderKeyMap
            keymap_t::iterator slider_it = mSliderKeyMap.find(curslider);
            if (slider_it != mSliderKeyMap.end())
            {
                psettingS = std::static_pointer_cast<LLSettingsSky>(slider_it->second.pSettings);
            }
        }
        mCurrentEdit = psettingS;
        if (!psettingS)
        {
            canedit = false;
            psettingS = mScratchSky;
        }

        getChild<LLUICtrl>(ICN_LOCK_EDIT)->setVisible(!canedit);
    }
    else
    {
        psettingS = mScratchSky;
    }
    mEditSky = psettingS;

    doCloseInventoryFloater();
    doCloseTrackFloater();

    setTabsData(tabs, psettingS, canedit);
    LLEnvironment::instance().setEnvironment(LLEnvironment::ENV_EDIT, mEditSky, mEditWater);
    LLEnvironment::instance().updateEnvironment(LLEnvironment::TRANSITION_INSTANT);
}

void LLFloaterEditExtDayCycle::setTabsData(LLTabContainer * tabcontainer, const LLSettingsBase::ptr_t &settings, bool editable)
{
    S32 count = tabcontainer->getTabCount();
    for (S32 idx = 0; idx < count; ++idx)
    {
        LLSettingsEditPanel *panel = static_cast<LLSettingsEditPanel *>(tabcontainer->getPanelByIndex(idx));
        if (panel)
        {
            panel->setCanChangeSettings(editable & mCanMod);
            panel->setSettings(settings);
        }
    }
}


void LLFloaterEditExtDayCycle::reblendSettings()
{
    F64 position = mTimeSlider->getCurSliderValue();

    if (mSkyBlender)
    {
        if ((mSkyBlender->getTrack() != mCurrentTrack) && (mCurrentTrack != LLSettingsDay::TRACK_WATER))
        {
            mSkyBlender->switchTrack(mCurrentTrack, position);
        }
        else
        {
            mSkyBlender->setPosition(position);
        }
    }

    if (mWaterBlender)
    {
        mWaterBlender->setPosition(position);
    }
}

void LLFloaterEditExtDayCycle::doApplyCommit(LLSettingsDay::ptr_t day)
{
    if (!mCommitSignal.empty())
    {
        mCommitSignal(day);

        closeFloater();
    }
}

bool LLFloaterEditExtDayCycle::isRemovingFrameAllowed()
{
    if (mFramesSlider->getCurSlider().empty()) return false;

    if (mCurrentTrack <= LLSettingsDay::TRACK_GROUND_LEVEL)
    {
        return (mSliderKeyMap.size() > 1);
    }
    else
    {
        return (mSliderKeyMap.size() > 0);
    }
}

bool LLFloaterEditExtDayCycle::isAddingFrameAllowed()
{
    if (!mFramesSlider->getCurSlider().empty() || !mEditDay) return false;

    LLSettingsBase::Seconds frame(mTimeSlider->getCurSliderValue());
    if ((mEditDay->getSettingsNearKeyframe(frame, mCurrentTrack, LLSettingsDay::DEFAULT_FRAME_SLOP_FACTOR)).second)
    {
        return false;
    }
    return mFramesSlider->canAddSliders();
}

void LLFloaterEditExtDayCycle::doImportFromDisk()
{   // Load a a legacy Windlight XML from disk.
    LLFilePickerReplyThread::startPicker(boost::bind(&LLFloaterEditExtDayCycle::loadSettingFromFile, this, _1), LLFilePicker::FFLOAD_XML, false);
}

void LLFloaterEditExtDayCycle::loadSettingFromFile(const std::vector<std::string>& filenames)
{
    LLSD messages;
    if (filenames.size() < 1) return;
    std::string filename = filenames[0];
    LL_DEBUGS("ENVDAYEDIT") << "Selected file: " << filename << LL_ENDL;
    LLSettingsDay::ptr_t legacyday = LLEnvironment::createDayCycleFromLegacyPreset(filename, messages);

    if (!legacyday)
    {
        LLNotificationsUtil::add("WLImportFail", messages);
        return;
    }

    loadInventoryItem(LLUUID::null);

    mCurrentTrack = 1;
    setDirtyFlag();
    setEditDayCycle(legacyday);
}

void LLFloaterEditExtDayCycle::startPlay()
{
    doCloseInventoryFloater();
    doCloseTrackFloater();

    mIsPlaying = true;
    mFramesSlider->resetCurSlider();
    mPlayTimer.reset();
    mPlayTimer.start();
    gIdleCallbacks.addFunction(onIdlePlay, this);
    mPlayStartFrame = mTimeSlider->getCurSliderValue();

    getChild<LLView>("play_layout", true)->setVisible(false);
    getChild<LLView>("pause_layout", true)->setVisible(true);
}

void LLFloaterEditExtDayCycle::stopPlay()
{
    if (!mIsPlaying)
        return;

    mIsPlaying = false;
    gIdleCallbacks.deleteFunction(onIdlePlay, this);
    mPlayTimer.stop();
    F32 frame = mTimeSlider->getCurSliderValue();
    selectFrame(frame, LLSettingsDay::DEFAULT_FRAME_SLOP_FACTOR);

    getChild<LLView>("play_layout", true)->setVisible(true);
    getChild<LLView>("pause_layout", true)->setVisible(false);
}

//static
void LLFloaterEditExtDayCycle::onIdlePlay(void* user_data)
{
    if (!gDisconnected)
    {
        LLFloaterEditExtDayCycle* self = (LLFloaterEditExtDayCycle*)user_data;

        if (self->mSkyBlender == nullptr || self->mWaterBlender == nullptr)
        {
            self->stopPlay();
        }
        else
        {

            F32 prcnt_played = self->mPlayTimer.getElapsedTimeF32() / DAY_CYCLE_PLAY_TIME_SECONDS;
            F32 new_frame = fmod(self->mPlayStartFrame + prcnt_played, 1.f);

            self->mTimeSlider->setCurSliderValue(new_frame); // will do the rounding
            self->mSkyBlender->setPosition(new_frame);
            self->mWaterBlender->setPosition(new_frame);
            self->synchronizeTabs();
            self->updateTimeAndLabel();
            self->updateButtons();
        }
    }
}


void LLFloaterEditExtDayCycle::clearDirtyFlag()
{
    mIsDirty = false;

    LLTabContainer* tab_container = mSkyTabLayoutContainer->getChild<LLTabContainer>("sky_tabs");
    S32 tab_count = tab_container->getTabCount();

    for (S32 idx = 0; idx < tab_count; ++idx)
    {
        LLSettingsEditPanel *panel = static_cast<LLSettingsEditPanel *>(tab_container->getPanelByIndex(idx));
        if (panel)
            panel->clearIsDirty();
    }

    tab_container = mWaterTabLayoutContainer->getChild<LLTabContainer>("water_tabs");
    tab_count = tab_container->getTabCount();

    for (S32 idx = 0; idx < tab_count; ++idx)
    {
        LLSettingsEditPanel *panel = static_cast<LLSettingsEditPanel *>(tab_container->getPanelByIndex(idx));
        if (panel)
            panel->clearIsDirty();
    }

}

void LLFloaterEditExtDayCycle::doOpenTrackFloater(const LLSD &args)
{
    LLFloaterTrackPicker *picker = static_cast<LLFloaterTrackPicker *>(mTrackFloater.get());

    // Show the dialog
    if (!picker)
    {
        picker = new LLFloaterTrackPicker(this);

        mTrackFloater = picker->getHandle();

        picker->setCommitCallback([this](LLUICtrl *, const LLSD &data){ onPickerCommitTrackId(data.asInteger()); });
    }

    picker->showPicker(args);
}

void LLFloaterEditExtDayCycle::doCloseTrackFloater(bool quitting)
{
    LLFloater* floaterp = mTrackFloater.get();

    if (floaterp)
    {
        floaterp->closeFloater(quitting);
    }
}

LLFloaterSettingsPicker * LLFloaterEditExtDayCycle::getSettingsPicker()
{
    LLFloaterSettingsPicker *picker = static_cast<LLFloaterSettingsPicker *>(mInventoryFloater.get());

    // Show the dialog
    if (!picker)
    {
        picker = new LLFloaterSettingsPicker(this,
            LLUUID::null);

        mInventoryFloater = picker->getHandle();

        picker->setCommitCallback([this](LLUICtrl *, const LLSD &data){ onPickerCommitSetting(data["ItemId"].asUUID(), data["Track"].asInteger()); });
    }
    return picker;
}

void LLFloaterEditExtDayCycle::onPickerCommitTrackId(U32 track_id)
{
    cloneTrack(track_id, mCurrentTrack);
}

void LLFloaterEditExtDayCycle::doOpenInventoryFloater(LLSettingsType::type_e type, LLUUID curritem)
{
    LLFloaterSettingsPicker *picker = getSettingsPicker();
    picker->setSettingsFilter(type);
    picker->setSettingsItemId(curritem);
    if (type == LLSettingsType::ST_DAYCYCLE)
    {
        picker->setTrackMode((mCurrentTrack == LLSettingsDay::TRACK_WATER) ? LLFloaterSettingsPicker::TRACK_WATER : LLFloaterSettingsPicker::TRACK_SKY);
    }
    else
    {
        picker->setTrackMode(LLFloaterSettingsPicker::TRACK_NONE);
    }
    picker->openFloater();
    picker->setFocus(true);
}

void LLFloaterEditExtDayCycle::onPickerCommitSetting(LLUUID item_id, S32 track)
{
    LLSettingsBase::TrackPosition frame(mTimeSlider->getCurSliderValue());
    LLViewerInventoryItem *itemp = gInventory.getItem(item_id);
    if (itemp)
    {
        LLSettingsVOBase::getSettingsAsset(itemp->getAssetUUID(),
            [this, track, frame, item_id](LLUUID asset_id, LLSettingsBase::ptr_t settings, S32 status, LLExtStat) { onAssetLoadedForInsertion(item_id, asset_id, settings, status, track, mCurrentTrack, frame); });
    }
}

void LLFloaterEditExtDayCycle::showHDRNotification(const LLSettingsDay::ptr_t &pday)
{
    for (U32 i = LLSettingsDay::TRACK_GROUND_LEVEL; i <= LLSettingsDay::TRACK_MAX; i++)
    {
        LLSettingsDay::CycleTrack_t &day_track = pday->getCycleTrack(i);

        LLSettingsDay::CycleTrack_t::iterator iter = day_track.begin();
        LLSettingsDay::CycleTrack_t::iterator end = day_track.end();

        while (iter != end)
        {
            LLSettingsSky::ptr_t sky = std::static_pointer_cast<LLSettingsSky>(iter->second);
            if (sky
                && sky->canAutoAdjust()
                && sky->getReflectionProbeAmbiance(true) != 0.f)
            {
                LLNotificationsUtil::add("AutoAdjustHDRSky");
                return;
            }
            iter++;
        }
    }
}

void LLFloaterEditExtDayCycle::onAssetLoadedForInsertion(LLUUID item_id, LLUUID asset_id, LLSettingsBase::ptr_t settings, S32 status, S32 source_track, S32 dest_track, LLSettingsBase::TrackPosition frame)
{
    std::function<void()> cb = [this, settings, frame, source_track, dest_track]()
    {
        if (settings->getSettingsType() == "daycycle")
        {
            // Load full track
            LLSettingsDay::ptr_t pday = std::dynamic_pointer_cast<LLSettingsDay>(settings);
            if (dest_track == LLSettingsDay::TRACK_WATER)
            {
                cloneTrack(pday, LLSettingsDay::TRACK_WATER, LLSettingsDay::TRACK_WATER);
            }
            else
            {
                cloneTrack(pday, source_track, dest_track);
            }
        }
        else
        {
            if (!mFramesSlider->canAddSliders())
            {
                LL_WARNS("ENVDAYEDIT") << "Attempt to add new frame when slider is full." << LL_ENDL;
                return;
            }

            // load or replace single frame
            LLSettingsDay::CycleTrack_t::value_type nearest = mEditDay->getSettingsNearKeyframe(frame, dest_track, LLSettingsDay::DEFAULT_FRAME_SLOP_FACTOR);
            if (nearest.first != LLSettingsDay::INVALID_TRACKPOS)
            {   // There is already a frame near the target location. Remove it so we can put the new one in its place.
                mEditDay->removeTrackKeyframe(dest_track, nearest.first);
                removeSliderFrame(nearest.first);
            }

            // Don't forget to clone (we might reuse/load it couple times)
            if (settings->getSettingsType() == "sky")
            {
                // Load sky to frame
                if (dest_track != LLSettingsDay::TRACK_WATER)
                {
                    mEditDay->setSettingsAtKeyframe(settings->buildDerivedClone(), frame, dest_track);
                    addSliderFrame(frame, settings, false);
                }
                else
                {
                    LL_WARNS("ENVDAYEDIT") << "Trying to load day settings as sky" << LL_ENDL;
                }
            }
            else if (settings->getSettingsType() == "water")
            {
                // Load water to frame
                if (dest_track == LLSettingsDay::TRACK_WATER)
                {
                    mEditDay->setSettingsAtKeyframe(settings->buildDerivedClone(), frame, dest_track);
                    addSliderFrame(frame, settings, false);
                }
                else
                {
                    LL_WARNS("ENVDAYEDIT") << "Trying to load water settings as sky" << LL_ENDL;
                }
            }
        }
        reblendSettings();
        synchronizeTabs();
    };

    if (!settings || status)
    {
        LL_WARNS("ENVDAYEDIT") << "Could not load asset " << asset_id << " into frame. status=" << status << LL_ENDL;
        return;
    }

    if (!mEditDay)
    {
        // day got reset while we were waiting for response
        return;
    }

    LLInventoryItem *inv_item = gInventory.getItem(item_id);

    if (inv_item
        && (!inv_item->getPermissions().allowOperationBy(PERM_TRANSFER, gAgent.getID())
            || !inv_item->getPermissions().allowOperationBy(PERM_COPY, gAgent.getID())))
    {
        // Need to check if item is already no-transfer, otherwise make it no-transfer
        bool no_transfer = false;
        if (mInventoryItem)
        {
            no_transfer = !mInventoryItem->getPermissions().allowOperationBy(PERM_TRANSFER, gAgent.getID());
        }
        else
        {
            no_transfer = mEditDay->getFlag(LLSettingsBase::FLAG_NOTRANS);
        }

        if (!no_transfer)
        {
            LLSD args;

            // create and show confirmation textbox
            LLNotificationsUtil::add("SettingsMakeNoTrans", args, LLSD(),
                [this, cb](const LLSD&notif, const LLSD&resp)
            {
                S32 opt = LLNotificationsUtil::getSelectedOption(notif, resp);
                if (opt == 0)
                {
                    mCanTrans = false;
                    mEditDay->setFlag(LLSettingsBase::FLAG_NOTRANS);
                    cb();
                }
            });
            return;
        }
    }

    cb();
}<|MERGE_RESOLUTION|>--- conflicted
+++ resolved
@@ -264,11 +264,7 @@
             panel->setOnDirtyFlagChanged([this](LLPanel *, bool val) { onPanelDirtyFlagChanged(val); });
     }
 
-<<<<<<< HEAD
-	return true;
-=======
-    return TRUE;
->>>>>>> c06fb4e0
+    return true;
 }
 
 void LLFloaterEditExtDayCycle::onOpen(const LLSD& key)
