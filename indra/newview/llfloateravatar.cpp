/**
 * @file llfloateravatar.h
 * @author Leyla Farazha
 * @brief floater for the avatar changer
 *
 * $LicenseInfo:firstyear=2011&license=viewerlgpl$
 * Second Life Viewer Source Code
 * Copyright (C) 2011, Linden Research, Inc.
 *
 * This library is free software; you can redistribute it and/or
 * modify it under the terms of the GNU Lesser General Public
 * License as published by the Free Software Foundation;
 * version 2.1 of the License only.
 *
 * This library is distributed in the hope that it will be useful,
 * but WITHOUT ANY WARRANTY; without even the implied warranty of
 * MERCHANTABILITY or FITNESS FOR A PARTICULAR PURPOSE.  See the GNU
 * Lesser General Public License for more details.
 *
 * You should have received a copy of the GNU Lesser General Public
 * License along with this library; if not, write to the Free Software
 * Foundation, Inc., 51 Franklin Street, Fifth Floor, Boston, MA  02110-1301  USA
 *
 * Linden Research, Inc., 945 Battery Street, San Francisco, CA  94111  USA
 * $/LicenseInfo$
 */

/**
 * Floater that appears when buying an object, giving a preview
 * of its contents and their permissions.
 */

#include "llviewerprecompiledheaders.h"

#include "llfloateravatar.h"
#include "lluictrlfactory.h"
#include "llmediactrl.h"

#include "lfsimfeaturehandler.h"
#include "llhttpconstants.h"
#include "llweb.h"

LLFloaterAvatar::LLFloaterAvatar(const LLSD& key)
<<<<<<< HEAD
	:	LLFloater(key),
	mAvatarPickerUrlChangedSignal() // <FS:Ansariel> Avatar chooser does not change between OpenSim grids
=======
    :   LLFloater(key)
>>>>>>> 38c2a5bd
{
}

LLFloaterAvatar::~LLFloaterAvatar()
{
    if (mAvatarPicker)
    {
        mAvatarPicker->navigateStop();
        mAvatarPicker->clearCache();          //images are reloading each time already
        mAvatarPicker->unloadMediaSource();
<<<<<<< HEAD
	}

	// <FS:Ansariel> Avatar chooser does not change between OpenSim grids
	if (mAvatarPickerUrlChangedSignal.connected())
	{
		mAvatarPickerUrlChangedSignal.disconnect();
	}
	// </FS:Ansariel>
=======
    }
>>>>>>> 38c2a5bd
}

BOOL LLFloaterAvatar::postBuild()
{
    mAvatarPicker = findChild<LLMediaCtrl>("avatar_picker_contents");
    if (mAvatarPicker)
    {
        mAvatarPicker->clearCache();
    }
    enableResizeCtrls(true, true, false);
    return TRUE;
}

// <FS:Ansariel> Avatar chooser does not change between OpenSim grids
void LLFloaterAvatar::onOpen(const LLSD& key)
{
	// Connect during onOpen instead of ctor because LLFloaterAvatar instance
	// gets created before we can safely create a LFSimFeatureHandler instance!
	// Assuming we receive the avatar picker URL via login response and it
	// is the same URL being sent by region caps so we will be good for the initial
	// region the avatar logs into as well.
	if (!mAvatarPickerUrlChangedSignal.connected())
	{
		mAvatarPickerUrlChangedSignal = LFSimFeatureHandler::instance().setAvatarPickerCallback(boost::bind(&LLFloaterAvatar::handleUrlChanged, this, _1));
	}
}

void LLFloaterAvatar::handleUrlChanged(const std::string& url)
{
	getChild<LLMediaCtrl>("avatar_picker_contents")->navigateTo(LLWeb::expandURLSubstitutions(url, LLSD()), HTTP_CONTENT_TEXT_HTML);
}
// </FS:Ansariel>
<|MERGE_RESOLUTION|>--- conflicted
+++ resolved
@@ -41,12 +41,8 @@
 #include "llweb.h"
 
 LLFloaterAvatar::LLFloaterAvatar(const LLSD& key)
-<<<<<<< HEAD
-	:	LLFloater(key),
-	mAvatarPickerUrlChangedSignal() // <FS:Ansariel> Avatar chooser does not change between OpenSim grids
-=======
-    :   LLFloater(key)
->>>>>>> 38c2a5bd
+    :   LLFloater(key),
+    mAvatarPickerUrlChangedSignal() // <FS:Ansariel> Avatar chooser does not change between OpenSim grids
 {
 }
 
@@ -57,18 +53,14 @@
         mAvatarPicker->navigateStop();
         mAvatarPicker->clearCache();          //images are reloading each time already
         mAvatarPicker->unloadMediaSource();
-<<<<<<< HEAD
-	}
+    }
 
-	// <FS:Ansariel> Avatar chooser does not change between OpenSim grids
-	if (mAvatarPickerUrlChangedSignal.connected())
-	{
-		mAvatarPickerUrlChangedSignal.disconnect();
-	}
-	// </FS:Ansariel>
-=======
+    // <FS:Ansariel> Avatar chooser does not change between OpenSim grids
+    if (mAvatarPickerUrlChangedSignal.connected())
+    {
+        mAvatarPickerUrlChangedSignal.disconnect();
     }
->>>>>>> 38c2a5bd
+    // </FS:Ansariel>
 }
 
 BOOL LLFloaterAvatar::postBuild()
@@ -85,19 +77,19 @@
 // <FS:Ansariel> Avatar chooser does not change between OpenSim grids
 void LLFloaterAvatar::onOpen(const LLSD& key)
 {
-	// Connect during onOpen instead of ctor because LLFloaterAvatar instance
-	// gets created before we can safely create a LFSimFeatureHandler instance!
-	// Assuming we receive the avatar picker URL via login response and it
-	// is the same URL being sent by region caps so we will be good for the initial
-	// region the avatar logs into as well.
-	if (!mAvatarPickerUrlChangedSignal.connected())
-	{
-		mAvatarPickerUrlChangedSignal = LFSimFeatureHandler::instance().setAvatarPickerCallback(boost::bind(&LLFloaterAvatar::handleUrlChanged, this, _1));
-	}
+    // Connect during onOpen instead of ctor because LLFloaterAvatar instance
+    // gets created before we can safely create a LFSimFeatureHandler instance!
+    // Assuming we receive the avatar picker URL via login response and it
+    // is the same URL being sent by region caps so we will be good for the initial
+    // region the avatar logs into as well.
+    if (!mAvatarPickerUrlChangedSignal.connected())
+    {
+        mAvatarPickerUrlChangedSignal = LFSimFeatureHandler::instance().setAvatarPickerCallback(boost::bind(&LLFloaterAvatar::handleUrlChanged, this, _1));
+    }
 }
 
 void LLFloaterAvatar::handleUrlChanged(const std::string& url)
 {
-	getChild<LLMediaCtrl>("avatar_picker_contents")->navigateTo(LLWeb::expandURLSubstitutions(url, LLSD()), HTTP_CONTENT_TEXT_HTML);
+    getChild<LLMediaCtrl>("avatar_picker_contents")->navigateTo(LLWeb::expandURLSubstitutions(url, LLSD()), HTTP_CONTENT_TEXT_HTML);
 }
 // </FS:Ansariel>
