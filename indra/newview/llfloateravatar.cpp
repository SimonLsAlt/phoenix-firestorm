/**
 * @file llfloateravatar.h
 * @author Leyla Farazha
 * @brief floater for the avatar changer
 *
 * $LicenseInfo:firstyear=2011&license=viewerlgpl$
 * Second Life Viewer Source Code
 * Copyright (C) 2011, Linden Research, Inc.
 *
 * This library is free software; you can redistribute it and/or
 * modify it under the terms of the GNU Lesser General Public
 * License as published by the Free Software Foundation;
 * version 2.1 of the License only.
 *
 * This library is distributed in the hope that it will be useful,
 * but WITHOUT ANY WARRANTY; without even the implied warranty of
 * MERCHANTABILITY or FITNESS FOR A PARTICULAR PURPOSE.  See the GNU
 * Lesser General Public License for more details.
 *
 * You should have received a copy of the GNU Lesser General Public
 * License along with this library; if not, write to the Free Software
 * Foundation, Inc., 51 Franklin Street, Fifth Floor, Boston, MA  02110-1301  USA
 *
 * Linden Research, Inc., 945 Battery Street, San Francisco, CA  94111  USA
 * $/LicenseInfo$
 */

/**
 * Floater that appears when buying an object, giving a preview
 * of its contents and their permissions.
 */

#include "llviewerprecompiledheaders.h"

#include "llfloateravatar.h"
#include "lluictrlfactory.h"
#include "llmediactrl.h"

#include "lfsimfeaturehandler.h"
#include "llhttpconstants.h"
#include "llweb.h"

LLFloaterAvatar::LLFloaterAvatar(const LLSD& key)
<<<<<<< HEAD
	:	LLFloater(key),
	mAvatarPickerUrlChangedSignal() // <FS:Ansariel> Avatar chooser does not change between OpenSim grids
=======
    :   LLFloater(key),
    mAvatarPickerUrlChangedSignal() // <FS:Ansariel> Avatar chooser does not change between OpenSim grids
>>>>>>> 1a8a5404
{
}

LLFloaterAvatar::~LLFloaterAvatar()
{
    if (mAvatarPicker)
    {
        mAvatarPicker->navigateStop();
        mAvatarPicker->clearCache();          //images are reloading each time already
        mAvatarPicker->unloadMediaSource();
<<<<<<< HEAD
	}

	// <FS:Ansariel> Avatar chooser does not change between OpenSim grids
	if (mAvatarPickerUrlChangedSignal.connected())
	{
		mAvatarPickerUrlChangedSignal.disconnect();
	}
	// </FS:Ansariel>
=======
    }

    // <FS:Ansariel> Avatar chooser does not change between OpenSim grids
    if (mAvatarPickerUrlChangedSignal.connected())
    {
        mAvatarPickerUrlChangedSignal.disconnect();
    }
    // </FS:Ansariel>
>>>>>>> 1a8a5404
}

bool LLFloaterAvatar::postBuild()
{
    mAvatarPicker = findChild<LLMediaCtrl>("avatar_picker_contents");
    if (mAvatarPicker)
    {
        mAvatarPicker->clearCache();
    }
<<<<<<< HEAD
	enableResizeCtrls(true, true, false);
	return true;
}

// <FS:Ansariel> Avatar chooser does not change between OpenSim grids
void LLFloaterAvatar::onOpen(const LLSD& key)
{
	// Connect during onOpen instead of ctor because LLFloaterAvatar instance
	// gets created before we can safely create a LFSimFeatureHandler instance!
	// Assuming we receive the avatar picker URL via login response and it
	// is the same URL being sent by region caps so we will be good for the initial
	// region the avatar logs into as well.
	if (!mAvatarPickerUrlChangedSignal.connected())
	{
		mAvatarPickerUrlChangedSignal = LFSimFeatureHandler::instance().setAvatarPickerCallback(boost::bind(&LLFloaterAvatar::handleUrlChanged, this, _1));
	}
}

void LLFloaterAvatar::handleUrlChanged(const std::string& url)
{
	getChild<LLMediaCtrl>("avatar_picker_contents")->navigateTo(LLWeb::expandURLSubstitutions(url, LLSD()), HTTP_CONTENT_TEXT_HTML);
=======
    enableResizeCtrls(true, true, false);
    return true;
}

// <FS:Ansariel> Avatar chooser does not change between OpenSim grids
void LLFloaterAvatar::onOpen(const LLSD& key)
{
    // Connect during onOpen instead of ctor because LLFloaterAvatar instance
    // gets created before we can safely create a LFSimFeatureHandler instance!
    // Assuming we receive the avatar picker URL via login response and it
    // is the same URL being sent by region caps so we will be good for the initial
    // region the avatar logs into as well.
    if (!mAvatarPickerUrlChangedSignal.connected())
    {
        mAvatarPickerUrlChangedSignal = LFSimFeatureHandler::instance().setAvatarPickerCallback(boost::bind(&LLFloaterAvatar::handleUrlChanged, this, _1));
    }
}

void LLFloaterAvatar::handleUrlChanged(const std::string& url)
{
    getChild<LLMediaCtrl>("avatar_picker_contents")->navigateTo(LLWeb::expandURLSubstitutions(url, LLSD()), HTTP_CONTENT_TEXT_HTML);
>>>>>>> 1a8a5404
}
// </FS:Ansariel>
<|MERGE_RESOLUTION|>--- conflicted
+++ resolved
@@ -41,13 +41,8 @@
 #include "llweb.h"
 
 LLFloaterAvatar::LLFloaterAvatar(const LLSD& key)
-<<<<<<< HEAD
-	:	LLFloater(key),
-	mAvatarPickerUrlChangedSignal() // <FS:Ansariel> Avatar chooser does not change between OpenSim grids
-=======
     :   LLFloater(key),
     mAvatarPickerUrlChangedSignal() // <FS:Ansariel> Avatar chooser does not change between OpenSim grids
->>>>>>> 1a8a5404
 {
 }
 
@@ -58,16 +53,6 @@
         mAvatarPicker->navigateStop();
         mAvatarPicker->clearCache();          //images are reloading each time already
         mAvatarPicker->unloadMediaSource();
-<<<<<<< HEAD
-	}
-
-	// <FS:Ansariel> Avatar chooser does not change between OpenSim grids
-	if (mAvatarPickerUrlChangedSignal.connected())
-	{
-		mAvatarPickerUrlChangedSignal.disconnect();
-	}
-	// </FS:Ansariel>
-=======
     }
 
     // <FS:Ansariel> Avatar chooser does not change between OpenSim grids
@@ -76,7 +61,6 @@
         mAvatarPickerUrlChangedSignal.disconnect();
     }
     // </FS:Ansariel>
->>>>>>> 1a8a5404
 }
 
 bool LLFloaterAvatar::postBuild()
@@ -86,29 +70,6 @@
     {
         mAvatarPicker->clearCache();
     }
-<<<<<<< HEAD
-	enableResizeCtrls(true, true, false);
-	return true;
-}
-
-// <FS:Ansariel> Avatar chooser does not change between OpenSim grids
-void LLFloaterAvatar::onOpen(const LLSD& key)
-{
-	// Connect during onOpen instead of ctor because LLFloaterAvatar instance
-	// gets created before we can safely create a LFSimFeatureHandler instance!
-	// Assuming we receive the avatar picker URL via login response and it
-	// is the same URL being sent by region caps so we will be good for the initial
-	// region the avatar logs into as well.
-	if (!mAvatarPickerUrlChangedSignal.connected())
-	{
-		mAvatarPickerUrlChangedSignal = LFSimFeatureHandler::instance().setAvatarPickerCallback(boost::bind(&LLFloaterAvatar::handleUrlChanged, this, _1));
-	}
-}
-
-void LLFloaterAvatar::handleUrlChanged(const std::string& url)
-{
-	getChild<LLMediaCtrl>("avatar_picker_contents")->navigateTo(LLWeb::expandURLSubstitutions(url, LLSD()), HTTP_CONTENT_TEXT_HTML);
-=======
     enableResizeCtrls(true, true, false);
     return true;
 }
@@ -130,6 +91,5 @@
 void LLFloaterAvatar::handleUrlChanged(const std::string& url)
 {
     getChild<LLMediaCtrl>("avatar_picker_contents")->navigateTo(LLWeb::expandURLSubstitutions(url, LLSD()), HTTP_CONTENT_TEXT_HTML);
->>>>>>> 1a8a5404
 }
 // </FS:Ansariel>
