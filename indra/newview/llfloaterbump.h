/** 
 * @file llfloaterbump.h
 * @brief Floater showing recent bumps, hits with objects, pushes, etc.
 * @author Cory Ondrejka, James Cook
 *
 * $LicenseInfo:firstyear=2003&license=viewerlgpl$
 * Second Life Viewer Source Code
 * Copyright (C) 2010, Linden Research, Inc.
 * 
 * This library is free software; you can redistribute it and/or
 * modify it under the terms of the GNU Lesser General Public
 * License as published by the Free Software Foundation;
 * version 2.1 of the License only.
 * 
 * This library is distributed in the hope that it will be useful,
 * but WITHOUT ANY WARRANTY; without even the implied warranty of
 * MERCHANTABILITY or FITNESS FOR A PARTICULAR PURPOSE.  See the GNU
 * Lesser General Public License for more details.
 * 
 * You should have received a copy of the GNU Lesser General Public
 * License along with this library; if not, write to the Free Software
 * Foundation, Inc., 51 Franklin Street, Fifth Floor, Boston, MA  02110-1301  USA
 * 
 * Linden Research, Inc., 945 Battery Street, San Francisco, CA  94111  USA
 * $/LicenseInfo$
 */

#ifndef LL_LLFLOATERBUMP_H
#define LL_LLFLOATERBUMP_H

#include "llfloater.h"
#include "llmenugl.h"
#include "lllistcontextmenu.h"

class LLMeanCollisionData;
class LLScrollListCtrl;
class FSScrollListCtrl;

class LLFloaterBump 
: public LLFloater
{
	friend class LLFloaterReg;
protected:
	void add(LLScrollListCtrl* list, LLMeanCollisionData *mcd);
	void onScrollListRightClicked(LLUICtrl* ctrl, S32 x, S32 y);

public:
	/*virtual*/	BOOL postBuild();
	/*virtual*/ void onOpen(const LLSD& key);

	// <FS:Ansariel> Instant bump list floater update
	/*virtual*/ void draw();
	void setDirty() { mDirty = true; }
	
	static LLFloaterBump* getInstance();

	// <FS:Ansariel> Instant bump list floater update
	//void populateCollisionList();

	void startIM();
	void startCall();
	void reportAbuse();
	void showProfile();
	void addFriend();
	void inviteToGroup();
	bool enableAddFriend();
	void muteAvatar();
	void payAvatar();
	void zoomInAvatar();
	bool enableMute();

private:
	
	LLFloaterBump(const LLSD& key);
	virtual ~LLFloaterBump();

<<<<<<< HEAD
	// <FS:Ansariel> Improved bump list
	//LLScrollListCtrl* mList;
	//LLMenuGL* mPopupMenu;
	//LLUUID mItemUUID;

	//typedef std::map<LLUUID, std::string> uuid_map_t;
	//uuid_map_t mNames;
	FSScrollListCtrl* mList;
=======
	LLScrollListCtrl* mList;
	LLHandle<LLContextMenu> mPopupMenuHandle;
	LLUUID mItemUUID;
>>>>>>> f0cd5407

	void updateList();
	bool mDirty;
	// </FS:Ansariel>
};

// <FS:Ansariel> FIRE-13888: Add copy function to bumps list
class FSBumpListMenu : public LLListContextMenu
{
public:
	/*virtual*/ LLContextMenu* createMenu();
private:
	void onContextMenuItemClick(const LLSD& userdata);
	bool onContextMenuItemEnable(const LLSD& userdata);
};

extern FSBumpListMenu gFSBumpListMenu;
// </FS:Ansariel>
#endif<|MERGE_RESOLUTION|>--- conflicted
+++ resolved
@@ -74,20 +74,14 @@
 	LLFloaterBump(const LLSD& key);
 	virtual ~LLFloaterBump();
 
-<<<<<<< HEAD
 	// <FS:Ansariel> Improved bump list
 	//LLScrollListCtrl* mList;
-	//LLMenuGL* mPopupMenu;
+	//LLHandle<LLContextMenu> mPopupMenuHandle;
 	//LLUUID mItemUUID;
 
 	//typedef std::map<LLUUID, std::string> uuid_map_t;
 	//uuid_map_t mNames;
 	FSScrollListCtrl* mList;
-=======
-	LLScrollListCtrl* mList;
-	LLHandle<LLContextMenu> mPopupMenuHandle;
-	LLUUID mItemUUID;
->>>>>>> f0cd5407
 
 	void updateList();
 	bool mDirty;
