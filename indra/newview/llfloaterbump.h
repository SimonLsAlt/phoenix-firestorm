/**
 * @file llfloaterbump.h
 * @brief Floater showing recent bumps, hits with objects, pushes, etc.
 * @author Cory Ondrejka, James Cook
 *
 * $LicenseInfo:firstyear=2003&license=viewerlgpl$
 * Second Life Viewer Source Code
 * Copyright (C) 2010, Linden Research, Inc.
 *
 * This library is free software; you can redistribute it and/or
 * modify it under the terms of the GNU Lesser General Public
 * License as published by the Free Software Foundation;
 * version 2.1 of the License only.
 *
 * This library is distributed in the hope that it will be useful,
 * but WITHOUT ANY WARRANTY; without even the implied warranty of
 * MERCHANTABILITY or FITNESS FOR A PARTICULAR PURPOSE.  See the GNU
 * Lesser General Public License for more details.
 *
 * You should have received a copy of the GNU Lesser General Public
 * License along with this library; if not, write to the Free Software
 * Foundation, Inc., 51 Franklin Street, Fifth Floor, Boston, MA  02110-1301  USA
 *
 * Linden Research, Inc., 945 Battery Street, San Francisco, CA  94111  USA
 * $/LicenseInfo$
 */

#ifndef LL_LLFLOATERBUMP_H
#define LL_LLFLOATERBUMP_H

#include "llfloater.h"
#include "llmenugl.h"
#include "lllistcontextmenu.h"

class LLMeanCollisionData;
class LLScrollListCtrl;
class FSScrollListCtrl;

class LLFloaterBump
: public LLFloater
{
    friend class LLFloaterReg;
protected:
    void add(LLScrollListCtrl* list, LLMeanCollisionData *mcd);
    void onScrollListRightClicked(LLUICtrl* ctrl, S32 x, S32 y);

public:
<<<<<<< HEAD
	/*virtual*/	BOOL postBuild();
	/*virtual*/ void onOpen(const LLSD& key);

	// <FS:Ansariel> Instant bump list floater update
	/*virtual*/ void draw();
	void setDirty() { mDirty = true; }
	
	static LLFloaterBump* getInstance();

	// <FS:Ansariel> Instant bump list floater update
	//void populateCollisionList();
=======
    /*virtual*/ BOOL postBuild();
    /*virtual*/ void onOpen(const LLSD& key);

    static LLFloaterBump* getInstance();

    void populateCollisionList();
>>>>>>> 38c2a5bd

    void startIM();
    void startCall();
    void reportAbuse();
    void showProfile();
    void addFriend();
    void inviteToGroup();
    bool enableAddFriend();
    void muteAvatar();
    void payAvatar();
    void zoomInAvatar();
    bool enableMute();

private:

<<<<<<< HEAD
	// <FS:Ansariel> Improved bump list
	//LLScrollListCtrl* mList;
	//LLHandle<LLContextMenu> mPopupMenuHandle;
	//LLUUID mItemUUID;

	//typedef std::map<LLUUID, std::string> uuid_map_t;
	//uuid_map_t mNames;
	FSScrollListCtrl* mList;

	void updateList();
	bool mDirty;
	// </FS:Ansariel>
};
=======
    LLFloaterBump(const LLSD& key);
    virtual ~LLFloaterBump();

    LLScrollListCtrl* mList;
    LLHandle<LLContextMenu> mPopupMenuHandle;
    LLUUID mItemUUID;

    typedef std::map<LLUUID, std::string> uuid_map_t;
    uuid_map_t mNames;
>>>>>>> 38c2a5bd

// <FS:Ansariel> FIRE-13888: Add copy function to bumps list
class FSBumpListMenu : public LLListContextMenu
{
public:
	/*virtual*/ LLContextMenu* createMenu();
private:
	void onContextMenuItemClick(const LLSD& userdata);
	bool onContextMenuItemEnable(const LLSD& userdata);
};

extern FSBumpListMenu gFSBumpListMenu;
// </FS:Ansariel>
#endif<|MERGE_RESOLUTION|>--- conflicted
+++ resolved
@@ -45,26 +45,17 @@
     void onScrollListRightClicked(LLUICtrl* ctrl, S32 x, S32 y);
 
 public:
-<<<<<<< HEAD
-	/*virtual*/	BOOL postBuild();
-	/*virtual*/ void onOpen(const LLSD& key);
-
-	// <FS:Ansariel> Instant bump list floater update
-	/*virtual*/ void draw();
-	void setDirty() { mDirty = true; }
-	
-	static LLFloaterBump* getInstance();
-
-	// <FS:Ansariel> Instant bump list floater update
-	//void populateCollisionList();
-=======
     /*virtual*/ BOOL postBuild();
     /*virtual*/ void onOpen(const LLSD& key);
 
+    // <FS:Ansariel> Instant bump list floater update
+    /*virtual*/ void draw();
+    void setDirty() { mDirty = true; }
+
     static LLFloaterBump* getInstance();
 
-    void populateCollisionList();
->>>>>>> 38c2a5bd
+    // <FS:Ansariel> Instant bump list floater update
+    //void populateCollisionList();
 
     void startIM();
     void startCall();
@@ -80,40 +71,31 @@
 
 private:
 
-<<<<<<< HEAD
-	// <FS:Ansariel> Improved bump list
-	//LLScrollListCtrl* mList;
-	//LLHandle<LLContextMenu> mPopupMenuHandle;
-	//LLUUID mItemUUID;
-
-	//typedef std::map<LLUUID, std::string> uuid_map_t;
-	//uuid_map_t mNames;
-	FSScrollListCtrl* mList;
-
-	void updateList();
-	bool mDirty;
-	// </FS:Ansariel>
-};
-=======
     LLFloaterBump(const LLSD& key);
     virtual ~LLFloaterBump();
 
-    LLScrollListCtrl* mList;
-    LLHandle<LLContextMenu> mPopupMenuHandle;
-    LLUUID mItemUUID;
+    // <FS:Ansariel> Improved bump list
+    //LLScrollListCtrl* mList;
+    //LLHandle<LLContextMenu> mPopupMenuHandle;
+    //LLUUID mItemUUID;
 
-    typedef std::map<LLUUID, std::string> uuid_map_t;
-    uuid_map_t mNames;
->>>>>>> 38c2a5bd
+    //typedef std::map<LLUUID, std::string> uuid_map_t;
+    //uuid_map_t mNames;
+    FSScrollListCtrl* mList;
+
+    void updateList();
+    bool mDirty;
+    // </FS:Ansariel>
+};
 
 // <FS:Ansariel> FIRE-13888: Add copy function to bumps list
 class FSBumpListMenu : public LLListContextMenu
 {
 public:
-	/*virtual*/ LLContextMenu* createMenu();
+    /*virtual*/ LLContextMenu* createMenu();
 private:
-	void onContextMenuItemClick(const LLSD& userdata);
-	bool onContextMenuItemEnable(const LLSD& userdata);
+    void onContextMenuItemClick(const LLSD& userdata);
+    bool onContextMenuItemEnable(const LLSD& userdata);
 };
 
 extern FSBumpListMenu gFSBumpListMenu;
