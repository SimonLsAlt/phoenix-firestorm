/**
 * @file llagent.h
 * @brief LLAgent class header file
 *
 * $LicenseInfo:firstyear=2000&license=viewerlgpl$
 * Second Life Viewer Source Code
 * Copyright (C) 2010, Linden Research, Inc.
 *
 * This library is free software; you can redistribute it and/or
 * modify it under the terms of the GNU Lesser General Public
 * License as published by the Free Software Foundation;
 * version 2.1 of the License only.
 *
 * This library is distributed in the hope that it will be useful,
 * but WITHOUT ANY WARRANTY; without even the implied warranty of
 * MERCHANTABILITY or FITNESS FOR A PARTICULAR PURPOSE.  See the GNU
 * Lesser General Public License for more details.
 *
 * You should have received a copy of the GNU Lesser General Public
 * License along with this library; if not, write to the Free Software
 * Foundation, Inc., 51 Franklin Street, Fifth Floor, Boston, MA  02110-1301  USA
 *
 * Linden Research, Inc., 945 Battery Street, San Francisco, CA  94111  USA
 * $/LicenseInfo$
 */

#ifndef LL_LLAGENTCAMERA_H
#define LL_LLAGENTCAMERA_H

#include "llfollowcam.h"            // Ventrella
#include "llhudeffectlookat.h"      // EPointAtType
#include "llhudeffectpointat.h"     // ELookAtType

class LLPickInfo;
class LLVOAvatarSelf;
class LLControlVariable;

//--------------------------------------------------------------------
// Types
//--------------------------------------------------------------------
enum ECameraMode
{
    CAMERA_MODE_THIRD_PERSON,
    CAMERA_MODE_MOUSELOOK,
    CAMERA_MODE_CUSTOMIZE_AVATAR,
    CAMERA_MODE_FOLLOW
};

/** Camera Presets for CAMERA_MODE_THIRD_PERSON */
enum ECameraPreset
{
    /** Default preset, what the Third Person Mode actually was */
    CAMERA_PRESET_REAR_VIEW,

    /** "Looking at the Avatar from the front" */
    CAMERA_PRESET_FRONT_VIEW,

    /** "Above and to the left, over the shoulder, pulled back a little on the zoom" */
    CAMERA_PRESET_GROUP_VIEW,

    /** Current view when a preset is saved */
    CAMERA_PRESET_CUSTOM
};

//------------------------------------------------------------------------
// LLAgentCamera
//------------------------------------------------------------------------
class LLAgentCamera
{
    LOG_CLASS(LLAgentCamera);

public:
    //--------------------------------------------------------------------
    // Constructors / Destructors
    //--------------------------------------------------------------------
public:
    LLAgentCamera();
    virtual         ~LLAgentCamera();
    void            init();
    void            cleanup();
    void            setAvatarObject(LLVOAvatarSelf* avatar);
    bool            isInitialized() { return mInitialized; }
private:
    bool            mInitialized;


    //--------------------------------------------------------------------
    // Mode
    //--------------------------------------------------------------------
public:
<<<<<<< HEAD
	void			changeCameraToDefault();
	void			changeCameraToMouselook(bool animate = true);
	void			changeCameraToThirdPerson(bool animate = true);
	void			changeCameraToCustomizeAvatar(); // Trigger transition animation
	void			changeCameraToFollow(bool animate = true); 	// Ventrella
	bool			cameraThirdPerson() const		{ return (mCameraMode == CAMERA_MODE_THIRD_PERSON && mLastCameraMode == CAMERA_MODE_THIRD_PERSON); }
	bool			cameraMouselook() const			{ return (mCameraMode == CAMERA_MODE_MOUSELOOK && mLastCameraMode == CAMERA_MODE_MOUSELOOK); }
	bool			cameraCustomizeAvatar() const	{ return (mCameraMode == CAMERA_MODE_CUSTOMIZE_AVATAR /*&& !mCameraAnimating*/); }
	bool			cameraFollow() const			{ return (mCameraMode == CAMERA_MODE_FOLLOW && mLastCameraMode == CAMERA_MODE_FOLLOW); }
	ECameraMode		getCameraMode() const 			{ return mCameraMode; }
	ECameraMode		getLastCameraMode() const 		{ return mLastCameraMode; }
	void			updateCamera();					// Call once per frame to update camera location/orientation
	void			resetCamera(); 					// Slam camera into its default position
	void			updateLastCamera();				// Set last camera to current camera
=======
    void            changeCameraToDefault();
    void            changeCameraToMouselook(BOOL animate = TRUE);
    void            changeCameraToThirdPerson(BOOL animate = TRUE);
    void            changeCameraToCustomizeAvatar(); // Trigger transition animation
    void            changeCameraToFollow(BOOL animate = TRUE);  // Ventrella
    BOOL            cameraThirdPerson() const       { return (mCameraMode == CAMERA_MODE_THIRD_PERSON && mLastCameraMode == CAMERA_MODE_THIRD_PERSON); }
    BOOL            cameraMouselook() const         { return (mCameraMode == CAMERA_MODE_MOUSELOOK && mLastCameraMode == CAMERA_MODE_MOUSELOOK); }
    BOOL            cameraCustomizeAvatar() const   { return (mCameraMode == CAMERA_MODE_CUSTOMIZE_AVATAR /*&& !mCameraAnimating*/); }
    BOOL            cameraFollow() const            { return (mCameraMode == CAMERA_MODE_FOLLOW && mLastCameraMode == CAMERA_MODE_FOLLOW); }
    ECameraMode     getCameraMode() const           { return mCameraMode; }
    ECameraMode     getLastCameraMode() const       { return mLastCameraMode; }
    void            updateCamera();                 // Call once per frame to update camera location/orientation
    void            resetCamera();                  // Slam camera into its default position
    void            updateLastCamera();             // Set last camera to current camera
>>>>>>> e1623bb2

private:
    ECameraMode     mCameraMode;                    // Target mode after transition animation is done
    ECameraMode     mLastCameraMode;

    //--------------------------------------------------------------------
    // Preset
    //--------------------------------------------------------------------
public:
    void switchCameraPreset(ECameraPreset preset);
    /** Determines default camera offset depending on the current camera preset */
    LLVector3 getCameraOffsetInitial();
    /** Determines default focus offset depending on the current camera preset */
    LLVector3d getFocusOffsetInitial();

    LLVector3 getCurrentCameraOffset();
    LLVector3d getCurrentFocusOffset();
    LLQuaternion getCurrentAvatarRotation();
    bool isJoystickCameraUsed();
    void setInitSitRot(LLQuaternion sit_rot) { mInitSitRot = sit_rot; };
    void rotateToInitSitRot();

private:
    /** Determines maximum camera distance from target for mouselook, opposite to LAND_MIN_ZOOM */
    F32 getCameraMaxZoomDistance();

    /** Camera preset in Third Person Mode */
    ECameraPreset mCameraPreset;

    LLQuaternion mInitSitRot;

    //--------------------------------------------------------------------
    // Position
    //--------------------------------------------------------------------
public:
<<<<<<< HEAD
	LLVector3d		getCameraPositionGlobal() const;
	const LLVector3 &getCameraPositionAgent() const;
	LLVector3d		calcCameraPositionTargetGlobal(bool *hit_limit = NULL); // Calculate the camera position target
	F32				getCameraMinOffGround(); 		// Minimum height off ground for this mode, meters
	void			setCameraCollidePlane(const LLVector4 &plane) { mCameraCollidePlane = plane; }
	bool			calcCameraMinDistance(F32 &obj_min_distance);
	F32				getCurrentCameraBuildOffset() 	{ return (F32)mCameraFocusOffset.length(); }
	void			clearCameraLag() { mCameraLag.clearVec(); }
=======
    LLVector3d      getCameraPositionGlobal() const;
    const LLVector3 &getCameraPositionAgent() const;
    LLVector3d      calcCameraPositionTargetGlobal(BOOL *hit_limit = NULL); // Calculate the camera position target
    F32             getCameraMinOffGround();        // Minimum height off ground for this mode, meters
    void            setCameraCollidePlane(const LLVector4 &plane) { mCameraCollidePlane = plane; }
    BOOL            calcCameraMinDistance(F32 &obj_min_distance);
    F32             getCurrentCameraBuildOffset()   { return (F32)mCameraFocusOffset.length(); }
    void            clearCameraLag() { mCameraLag.clearVec(); }
>>>>>>> e1623bb2
private:
    LLVector3       getAvatarRootPosition();

    F32             mCurrentCameraDistance;         // Current camera offset from avatar
    F32             mTargetCameraDistance;          // Target camera offset from avatar
    F32             mCameraFOVZoomFactor;           // Amount of fov zoom applied to camera when zeroing in on an object
    F32             mCameraCurrentFOVZoomFactor;    // Interpolated fov zoom
    LLVector4       mCameraCollidePlane;            // Colliding plane for camera
    F32             mCameraZoomFraction;            // Mousewheel driven fraction of zoom
    LLVector3       mCameraPositionAgent;           // Camera position in agent coordinates
    LLVector3       mCameraVirtualPositionAgent;    // Camera virtual position (target) before performing FOV zoom
    LLVector3d      mCameraSmoothingLastPositionGlobal;
    LLVector3d      mCameraSmoothingLastPositionAgent;
    bool            mCameraSmoothingStop;
    LLVector3       mCameraLag;                     // Third person camera lag
    LLVector3       mCameraUpVector;                // Camera's up direction in world coordinates (determines the 'roll' of the view)

    //--------------------------------------------------------------------
    // Follow
    //--------------------------------------------------------------------
public:
    bool            isfollowCamLocked();
private:
    LLFollowCam     mFollowCam;             // Ventrella

    //--------------------------------------------------------------------
    // Sit
    //--------------------------------------------------------------------
public:
<<<<<<< HEAD
	void			setupSitCamera();
	bool			sitCameraEnabled() 		{ return mSitCameraEnabled; }
	void			setSitCamera(const LLUUID &object_id, 
								 const LLVector3 &camera_pos = LLVector3::zero, const LLVector3 &camera_focus = LLVector3::zero);
private:
	LLPointer<LLViewerObject> mSitCameraReferenceObject; // Object to which camera is related when sitting
	bool			mSitCameraEnabled;		// Use provided camera information when sitting?
	LLVector3		mSitCameraPos;			// Root relative camera pos when sitting
	LLVector3		mSitCameraFocus;		// Root relative camera target when sitting

	//--------------------------------------------------------------------
	// Animation
	//--------------------------------------------------------------------
public:
	void			setCameraAnimating(bool b)			{ mCameraAnimating = b; }
	bool			getCameraAnimating()				{ return mCameraAnimating; }
	void			setAnimationDuration(F32 seconds);
	void			startCameraAnimation();
	void			stopCameraAnimation();
private:
	LLFrameTimer	mAnimationTimer; 	// Seconds that transition animation has been active
	F32				mAnimationDuration;	// In seconds
	bool			mCameraAnimating;					// Camera is transitioning from one mode to another
	LLVector3d		mAnimationCameraStartGlobal;		// Camera start position, global coords
	LLVector3d		mAnimationFocusStartGlobal;			// Camera focus point, global coords

	//--------------------------------------------------------------------
	// Focus
	//--------------------------------------------------------------------
public:
	LLVector3d		calcFocusPositionTargetGlobal();
	LLVector3		calcFocusOffset(LLViewerObject *object, LLVector3 pos_agent, S32 x, S32 y);
	bool			getFocusOnAvatar() const		{ return mFocusOnAvatar; }
	LLPointer<LLViewerObject>&	getFocusObject() 	{ return mFocusObject; }
	F32				getFocusObjectDist() const		{ return mFocusObjectDist; }
	void			updateFocusOffset();
	void			validateFocusObject();
	void			setFocusGlobal(const LLPickInfo& pick);
	void			setFocusGlobal(const LLVector3d &focus, const LLUUID &object_id = LLUUID::null);
	void			setFocusOnAvatar(bool focus, bool animate, bool reset_axes = true);
	void			setCameraPosAndFocusGlobal(const LLVector3d& pos, const LLVector3d& focus, const LLUUID &object_id);
	void			clearFocusObject();
	void			setFocusObject(LLViewerObject* object);
	void			setAllowChangeToFollow(bool focus) 	{ mAllowChangeToFollow = focus; }
	void			setObjectTracking(bool track) 	{ mTrackFocusObject = track; }
	const LLVector3d &getFocusGlobal() const		{ return mFocusGlobal; }
	const LLVector3d &getFocusTargetGlobal() const	{ return mFocusTargetGlobal; }
private:
	LLVector3d		mCameraFocusOffset;				// Offset from focus point in build mode
	LLVector3d		mCameraFocusOffsetTarget;		// Target towards which we are lerping the camera's focus offset
	bool			mFocusOnAvatar;
	bool			mAllowChangeToFollow;
	LLVector3d		mFocusGlobal;
	LLVector3d		mFocusTargetGlobal;
	LLPointer<LLViewerObject> mFocusObject;
	F32				mFocusObjectDist;
	LLVector3		mFocusObjectOffset;
	bool			mTrackFocusObject;
	
	//--------------------------------------------------------------------
	// Lookat / Pointat
	//--------------------------------------------------------------------
public:
	void			updateLookAt(const S32 mouse_x, const S32 mouse_y);
	bool			setLookAt(ELookAtType target_type, LLViewerObject *object = NULL, LLVector3 position = LLVector3::zero);
	ELookAtType		getLookAtType();
	void			lookAtLastChat();
	void 			slamLookAt(const LLVector3 &look_at); // Set the physics data
	bool			setPointAt(EPointAtType target_type, LLViewerObject *object = NULL, LLVector3 position = LLVector3::zero);
	EPointAtType	getPointAtType();
=======
    void            setupSitCamera();
    BOOL            sitCameraEnabled()      { return mSitCameraEnabled; }
    void            setSitCamera(const LLUUID &object_id,
                                 const LLVector3 &camera_pos = LLVector3::zero, const LLVector3 &camera_focus = LLVector3::zero);
private:
    LLPointer<LLViewerObject> mSitCameraReferenceObject; // Object to which camera is related when sitting
    BOOL            mSitCameraEnabled;      // Use provided camera information when sitting?
    LLVector3       mSitCameraPos;          // Root relative camera pos when sitting
    LLVector3       mSitCameraFocus;        // Root relative camera target when sitting

    //--------------------------------------------------------------------
    // Animation
    //--------------------------------------------------------------------
public:
    void            setCameraAnimating(BOOL b)          { mCameraAnimating = b; }
    BOOL            getCameraAnimating()                { return mCameraAnimating; }
    void            setAnimationDuration(F32 seconds);
    void            startCameraAnimation();
    void            stopCameraAnimation();
private:
    LLFrameTimer    mAnimationTimer;    // Seconds that transition animation has been active
    F32             mAnimationDuration; // In seconds
    BOOL            mCameraAnimating;                   // Camera is transitioning from one mode to another
    LLVector3d      mAnimationCameraStartGlobal;        // Camera start position, global coords
    LLVector3d      mAnimationFocusStartGlobal;         // Camera focus point, global coords

    //--------------------------------------------------------------------
    // Focus
    //--------------------------------------------------------------------
public:
    LLVector3d      calcFocusPositionTargetGlobal();
    LLVector3       calcFocusOffset(LLViewerObject *object, LLVector3 pos_agent, S32 x, S32 y);
    BOOL            getFocusOnAvatar() const        { return mFocusOnAvatar; }
    LLPointer<LLViewerObject>&  getFocusObject()    { return mFocusObject; }
    F32             getFocusObjectDist() const      { return mFocusObjectDist; }
    void            updateFocusOffset();
    void            validateFocusObject();
    void            setFocusGlobal(const LLPickInfo& pick);
    void            setFocusGlobal(const LLVector3d &focus, const LLUUID &object_id = LLUUID::null);
    void            setFocusOnAvatar(BOOL focus, BOOL animate, BOOL reset_axes = TRUE);
    void            setCameraPosAndFocusGlobal(const LLVector3d& pos, const LLVector3d& focus, const LLUUID &object_id);
    void            clearFocusObject();
    void            setFocusObject(LLViewerObject* object);
    void            setAllowChangeToFollow(BOOL focus)  { mAllowChangeToFollow = focus; }
    void            setObjectTracking(BOOL track)   { mTrackFocusObject = track; }
    const LLVector3d &getFocusGlobal() const        { return mFocusGlobal; }
    const LLVector3d &getFocusTargetGlobal() const  { return mFocusTargetGlobal; }
private:
    LLVector3d      mCameraFocusOffset;             // Offset from focus point in build mode
    LLVector3d      mCameraFocusOffsetTarget;       // Target towards which we are lerping the camera's focus offset
    BOOL            mFocusOnAvatar;
    BOOL            mAllowChangeToFollow;
    LLVector3d      mFocusGlobal;
    LLVector3d      mFocusTargetGlobal;
    LLPointer<LLViewerObject> mFocusObject;
    F32             mFocusObjectDist;
    LLVector3       mFocusObjectOffset;
    BOOL            mTrackFocusObject;

    //--------------------------------------------------------------------
    // Lookat / Pointat
    //--------------------------------------------------------------------
public:
    void            updateLookAt(const S32 mouse_x, const S32 mouse_y);
    BOOL            setLookAt(ELookAtType target_type, LLViewerObject *object = NULL, LLVector3 position = LLVector3::zero);
    ELookAtType     getLookAtType();
    void            lookAtLastChat();
    void            slamLookAt(const LLVector3 &look_at); // Set the physics data
    BOOL            setPointAt(EPointAtType target_type, LLViewerObject *object = NULL, LLVector3 position = LLVector3::zero);
    EPointAtType    getPointAtType();
>>>>>>> e1623bb2
public:
    LLPointer<LLHUDEffectLookAt> mLookAt;
    LLPointer<LLHUDEffectPointAt> mPointAt;

    //--------------------------------------------------------------------
    // Third person
    //--------------------------------------------------------------------
public:
    LLVector3d      calcThirdPersonFocusOffset();
    void            setThirdPersonHeadOffset(LLVector3 offset)  { mThirdPersonHeadOffset = offset; }
private:
    LLVector3       mThirdPersonHeadOffset;                     // Head offset for third person camera position

    //--------------------------------------------------------------------
    // Orbit
    //--------------------------------------------------------------------
public:
    void            cameraOrbitAround(const F32 radians);   // Rotate camera CCW radians about build focus point
    void            cameraOrbitOver(const F32 radians);     // Rotate camera forward radians over build focus point
    void            cameraOrbitIn(const F32 meters);        // Move camera in toward build focus point
    void            resetCameraOrbit();
    void            resetOrbitDiff();
    //--------------------------------------------------------------------
    // Zoom
    //--------------------------------------------------------------------
public:
    void            handleScrollWheel(S32 clicks);                          // Mousewheel driven zoom
    void            cameraZoomIn(const F32 factor);                         // Zoom in by fraction of current distance
    F32             getCameraZoomFraction(bool get_third_person = false);   // Get camera zoom as fraction of minimum and maximum zoom
    void            setCameraZoomFraction(F32 fraction);                    // Set camera zoom as fraction of minimum and maximum zoom
    F32             calcCameraFOVZoomFactor();
    F32             getAgentHUDTargetZoom();

    void            resetCameraZoomFraction();
    F32             getCurrentCameraZoomFraction() { return mCameraZoomFraction; }

    //--------------------------------------------------------------------
    // Pan
    //--------------------------------------------------------------------
public:
    void            cameraPanIn(const F32 meters);
    void            cameraPanLeft(const F32 meters);
    void            cameraPanUp(const F32 meters);
    void            resetCameraPan();
    void            resetPanDiff();
    //--------------------------------------------------------------------
    // View
    //--------------------------------------------------------------------
public:
<<<<<<< HEAD
	// Called whenever the agent moves.  Puts camera back in default position, deselects items, etc.
	void			resetView(bool reset_camera = true, bool change_camera = false);
	// Called on camera movement.  Unlocks camera from the default position behind the avatar.
	void			unlockView();
=======
    // Called whenever the agent moves.  Puts camera back in default position, deselects items, etc.
    void            resetView(BOOL reset_camera = TRUE, BOOL change_camera = FALSE);
    // Called on camera movement.  Unlocks camera from the default position behind the avatar.
    void            unlockView();
>>>>>>> e1623bb2
public:
    F32             mDrawDistance;

    //--------------------------------------------------------------------
    // Mouselook
    //--------------------------------------------------------------------
public:
<<<<<<< HEAD
	bool			getForceMouselook() const 			{ return mForceMouselook; }
	void			setForceMouselook(bool mouselook) 	{ mForceMouselook = mouselook; }
private:
	bool			mForceMouselook;
	
	//--------------------------------------------------------------------
	// HUD
	//--------------------------------------------------------------------
=======
    BOOL            getForceMouselook() const           { return mForceMouselook; }
    void            setForceMouselook(BOOL mouselook)   { mForceMouselook = mouselook; }
private:
    BOOL            mForceMouselook;

    //--------------------------------------------------------------------
    // HUD
    //--------------------------------------------------------------------
>>>>>>> e1623bb2
public:
    F32             mHUDTargetZoom; // Target zoom level for HUD objects (used when editing)
    F32             mHUDCurZoom;    // Current animated zoom level for HUD objects


/********************************************************************************
 **                                                                            **
 **                    KEYS
 **/

public:
    S32             getAtKey() const        { return mAtKey; }
    S32             getWalkKey() const      { return mWalkKey; }
    S32             getLeftKey() const      { return mLeftKey; }
    S32             getUpKey() const        { return mUpKey; }
    F32             getYawKey() const       { return mYawKey; }
    F32             getPitchKey() const     { return mPitchKey; }

    void            setAtKey(S32 mag)       { mAtKey = mag; }
    void            setWalkKey(S32 mag)     { mWalkKey = mag; }
    void            setLeftKey(S32 mag)     { mLeftKey = mag; }
    void            setUpKey(S32 mag)       { mUpKey = mag; }
    void            setYawKey(F32 mag)      { mYawKey = mag; }
    void            setPitchKey(F32 mag)    { mPitchKey = mag; }

    void            clearGeneralKeys();
    static S32      directionToKey(S32 direction); // Changes direction to -1/0/1

private:
    S32             mAtKey;             // Either 1, 0, or -1. Indicates that movement key is pressed
    S32             mWalkKey;           // Like AtKey, but causes less forward thrust
    S32             mLeftKey;
    S32             mUpKey;
    F32             mYawKey;
    F32             mPitchKey;

    //--------------------------------------------------------------------
    // Orbit
    //--------------------------------------------------------------------
public:
    F32             getOrbitLeftKey() const     { return mOrbitLeftKey; }
    F32             getOrbitRightKey() const    { return mOrbitRightKey; }
    F32             getOrbitUpKey() const       { return mOrbitUpKey; }
    F32             getOrbitDownKey() const     { return mOrbitDownKey; }
    F32             getOrbitInKey() const       { return mOrbitInKey; }
    F32             getOrbitOutKey() const      { return mOrbitOutKey; }

    void            setOrbitLeftKey(F32 mag)    { mOrbitLeftKey = mag; }
    void            setOrbitRightKey(F32 mag)   { mOrbitRightKey = mag; }
    void            setOrbitUpKey(F32 mag)      { mOrbitUpKey = mag; }
    void            setOrbitDownKey(F32 mag)    { mOrbitDownKey = mag; }
    void            setOrbitInKey(F32 mag)      { mOrbitInKey = mag; }
    void            setOrbitOutKey(F32 mag)     { mOrbitOutKey = mag; }

    void            clearOrbitKeys();
private:
    F32             mOrbitLeftKey;
    F32             mOrbitRightKey;
    F32             mOrbitUpKey;
    F32             mOrbitDownKey;
    F32             mOrbitInKey;
    F32             mOrbitOutKey;

    F32             mOrbitAroundRadians;
    F32             mOrbitOverAngle;

    //--------------------------------------------------------------------
    // Pan
    //--------------------------------------------------------------------
public:
    F32             getPanLeftKey() const       { return mPanLeftKey; }
    F32             getPanRightKey() const  { return mPanRightKey; }
    F32             getPanUpKey() const     { return mPanUpKey; }
    F32             getPanDownKey() const       { return mPanDownKey; }
    F32             getPanInKey() const     { return mPanInKey; }
    F32             getPanOutKey() const        { return mPanOutKey; }

    void            setPanLeftKey(F32 mag)      { mPanLeftKey = mag; }
    void            setPanRightKey(F32 mag)     { mPanRightKey = mag; }
    void            setPanUpKey(F32 mag)        { mPanUpKey = mag; }
    void            setPanDownKey(F32 mag)      { mPanDownKey = mag; }
    void            setPanInKey(F32 mag)        { mPanInKey = mag; }
    void            setPanOutKey(F32 mag)       { mPanOutKey = mag; }

    void            clearPanKeys();
private:
    F32             mPanUpKey;
    F32             mPanDownKey;
    F32             mPanLeftKey;
    F32             mPanRightKey;
    F32             mPanInKey;
    F32             mPanOutKey;

    LLVector3d      mPanFocusDiff;

/**                    Keys
 **                                                                            **
 *******************************************************************************/

};

extern LLAgentCamera gAgentCamera;

#endif<|MERGE_RESOLUTION|>--- conflicted
+++ resolved
@@ -1,537 +1,418 @@
-/**
- * @file llagent.h
- * @brief LLAgent class header file
- *
- * $LicenseInfo:firstyear=2000&license=viewerlgpl$
- * Second Life Viewer Source Code
- * Copyright (C) 2010, Linden Research, Inc.
- *
- * This library is free software; you can redistribute it and/or
- * modify it under the terms of the GNU Lesser General Public
- * License as published by the Free Software Foundation;
- * version 2.1 of the License only.
- *
- * This library is distributed in the hope that it will be useful,
- * but WITHOUT ANY WARRANTY; without even the implied warranty of
- * MERCHANTABILITY or FITNESS FOR A PARTICULAR PURPOSE.  See the GNU
- * Lesser General Public License for more details.
- *
- * You should have received a copy of the GNU Lesser General Public
- * License along with this library; if not, write to the Free Software
- * Foundation, Inc., 51 Franklin Street, Fifth Floor, Boston, MA  02110-1301  USA
- *
- * Linden Research, Inc., 945 Battery Street, San Francisco, CA  94111  USA
- * $/LicenseInfo$
- */
-
-#ifndef LL_LLAGENTCAMERA_H
-#define LL_LLAGENTCAMERA_H
-
-#include "llfollowcam.h"            // Ventrella
-#include "llhudeffectlookat.h"      // EPointAtType
-#include "llhudeffectpointat.h"     // ELookAtType
-
-class LLPickInfo;
-class LLVOAvatarSelf;
-class LLControlVariable;
-
-//--------------------------------------------------------------------
-// Types
-//--------------------------------------------------------------------
-enum ECameraMode
-{
-    CAMERA_MODE_THIRD_PERSON,
-    CAMERA_MODE_MOUSELOOK,
-    CAMERA_MODE_CUSTOMIZE_AVATAR,
-    CAMERA_MODE_FOLLOW
-};
-
-/** Camera Presets for CAMERA_MODE_THIRD_PERSON */
-enum ECameraPreset
-{
-    /** Default preset, what the Third Person Mode actually was */
-    CAMERA_PRESET_REAR_VIEW,
-
-    /** "Looking at the Avatar from the front" */
-    CAMERA_PRESET_FRONT_VIEW,
-
-    /** "Above and to the left, over the shoulder, pulled back a little on the zoom" */
-    CAMERA_PRESET_GROUP_VIEW,
-
-    /** Current view when a preset is saved */
-    CAMERA_PRESET_CUSTOM
-};
-
-//------------------------------------------------------------------------
-// LLAgentCamera
-//------------------------------------------------------------------------
-class LLAgentCamera
-{
-    LOG_CLASS(LLAgentCamera);
-
-public:
-    //--------------------------------------------------------------------
-    // Constructors / Destructors
-    //--------------------------------------------------------------------
-public:
-    LLAgentCamera();
-    virtual         ~LLAgentCamera();
-    void            init();
-    void            cleanup();
-    void            setAvatarObject(LLVOAvatarSelf* avatar);
-    bool            isInitialized() { return mInitialized; }
-private:
-    bool            mInitialized;
-
-
-    //--------------------------------------------------------------------
-    // Mode
-    //--------------------------------------------------------------------
-public:
-<<<<<<< HEAD
-	void			changeCameraToDefault();
-	void			changeCameraToMouselook(bool animate = true);
-	void			changeCameraToThirdPerson(bool animate = true);
-	void			changeCameraToCustomizeAvatar(); // Trigger transition animation
-	void			changeCameraToFollow(bool animate = true); 	// Ventrella
-	bool			cameraThirdPerson() const		{ return (mCameraMode == CAMERA_MODE_THIRD_PERSON && mLastCameraMode == CAMERA_MODE_THIRD_PERSON); }
-	bool			cameraMouselook() const			{ return (mCameraMode == CAMERA_MODE_MOUSELOOK && mLastCameraMode == CAMERA_MODE_MOUSELOOK); }
-	bool			cameraCustomizeAvatar() const	{ return (mCameraMode == CAMERA_MODE_CUSTOMIZE_AVATAR /*&& !mCameraAnimating*/); }
-	bool			cameraFollow() const			{ return (mCameraMode == CAMERA_MODE_FOLLOW && mLastCameraMode == CAMERA_MODE_FOLLOW); }
-	ECameraMode		getCameraMode() const 			{ return mCameraMode; }
-	ECameraMode		getLastCameraMode() const 		{ return mLastCameraMode; }
-	void			updateCamera();					// Call once per frame to update camera location/orientation
-	void			resetCamera(); 					// Slam camera into its default position
-	void			updateLastCamera();				// Set last camera to current camera
-=======
-    void            changeCameraToDefault();
-    void            changeCameraToMouselook(BOOL animate = TRUE);
-    void            changeCameraToThirdPerson(BOOL animate = TRUE);
-    void            changeCameraToCustomizeAvatar(); // Trigger transition animation
-    void            changeCameraToFollow(BOOL animate = TRUE);  // Ventrella
-    BOOL            cameraThirdPerson() const       { return (mCameraMode == CAMERA_MODE_THIRD_PERSON && mLastCameraMode == CAMERA_MODE_THIRD_PERSON); }
-    BOOL            cameraMouselook() const         { return (mCameraMode == CAMERA_MODE_MOUSELOOK && mLastCameraMode == CAMERA_MODE_MOUSELOOK); }
-    BOOL            cameraCustomizeAvatar() const   { return (mCameraMode == CAMERA_MODE_CUSTOMIZE_AVATAR /*&& !mCameraAnimating*/); }
-    BOOL            cameraFollow() const            { return (mCameraMode == CAMERA_MODE_FOLLOW && mLastCameraMode == CAMERA_MODE_FOLLOW); }
-    ECameraMode     getCameraMode() const           { return mCameraMode; }
-    ECameraMode     getLastCameraMode() const       { return mLastCameraMode; }
-    void            updateCamera();                 // Call once per frame to update camera location/orientation
-    void            resetCamera();                  // Slam camera into its default position
-    void            updateLastCamera();             // Set last camera to current camera
->>>>>>> e1623bb2
-
-private:
-    ECameraMode     mCameraMode;                    // Target mode after transition animation is done
-    ECameraMode     mLastCameraMode;
-
-    //--------------------------------------------------------------------
-    // Preset
-    //--------------------------------------------------------------------
-public:
-    void switchCameraPreset(ECameraPreset preset);
-    /** Determines default camera offset depending on the current camera preset */
-    LLVector3 getCameraOffsetInitial();
-    /** Determines default focus offset depending on the current camera preset */
-    LLVector3d getFocusOffsetInitial();
-
-    LLVector3 getCurrentCameraOffset();
-    LLVector3d getCurrentFocusOffset();
-    LLQuaternion getCurrentAvatarRotation();
-    bool isJoystickCameraUsed();
-    void setInitSitRot(LLQuaternion sit_rot) { mInitSitRot = sit_rot; };
-    void rotateToInitSitRot();
-
-private:
-    /** Determines maximum camera distance from target for mouselook, opposite to LAND_MIN_ZOOM */
-    F32 getCameraMaxZoomDistance();
-
-    /** Camera preset in Third Person Mode */
-    ECameraPreset mCameraPreset;
-
-    LLQuaternion mInitSitRot;
-
-    //--------------------------------------------------------------------
-    // Position
-    //--------------------------------------------------------------------
-public:
-<<<<<<< HEAD
-	LLVector3d		getCameraPositionGlobal() const;
-	const LLVector3 &getCameraPositionAgent() const;
-	LLVector3d		calcCameraPositionTargetGlobal(bool *hit_limit = NULL); // Calculate the camera position target
-	F32				getCameraMinOffGround(); 		// Minimum height off ground for this mode, meters
-	void			setCameraCollidePlane(const LLVector4 &plane) { mCameraCollidePlane = plane; }
-	bool			calcCameraMinDistance(F32 &obj_min_distance);
-	F32				getCurrentCameraBuildOffset() 	{ return (F32)mCameraFocusOffset.length(); }
-	void			clearCameraLag() { mCameraLag.clearVec(); }
-=======
-    LLVector3d      getCameraPositionGlobal() const;
-    const LLVector3 &getCameraPositionAgent() const;
-    LLVector3d      calcCameraPositionTargetGlobal(BOOL *hit_limit = NULL); // Calculate the camera position target
-    F32             getCameraMinOffGround();        // Minimum height off ground for this mode, meters
-    void            setCameraCollidePlane(const LLVector4 &plane) { mCameraCollidePlane = plane; }
-    BOOL            calcCameraMinDistance(F32 &obj_min_distance);
-    F32             getCurrentCameraBuildOffset()   { return (F32)mCameraFocusOffset.length(); }
-    void            clearCameraLag() { mCameraLag.clearVec(); }
->>>>>>> e1623bb2
-private:
-    LLVector3       getAvatarRootPosition();
-
-    F32             mCurrentCameraDistance;         // Current camera offset from avatar
-    F32             mTargetCameraDistance;          // Target camera offset from avatar
-    F32             mCameraFOVZoomFactor;           // Amount of fov zoom applied to camera when zeroing in on an object
-    F32             mCameraCurrentFOVZoomFactor;    // Interpolated fov zoom
-    LLVector4       mCameraCollidePlane;            // Colliding plane for camera
-    F32             mCameraZoomFraction;            // Mousewheel driven fraction of zoom
-    LLVector3       mCameraPositionAgent;           // Camera position in agent coordinates
-    LLVector3       mCameraVirtualPositionAgent;    // Camera virtual position (target) before performing FOV zoom
-    LLVector3d      mCameraSmoothingLastPositionGlobal;
-    LLVector3d      mCameraSmoothingLastPositionAgent;
-    bool            mCameraSmoothingStop;
-    LLVector3       mCameraLag;                     // Third person camera lag
-    LLVector3       mCameraUpVector;                // Camera's up direction in world coordinates (determines the 'roll' of the view)
-
-    //--------------------------------------------------------------------
-    // Follow
-    //--------------------------------------------------------------------
-public:
-    bool            isfollowCamLocked();
-private:
-    LLFollowCam     mFollowCam;             // Ventrella
-
-    //--------------------------------------------------------------------
-    // Sit
-    //--------------------------------------------------------------------
-public:
-<<<<<<< HEAD
-	void			setupSitCamera();
-	bool			sitCameraEnabled() 		{ return mSitCameraEnabled; }
-	void			setSitCamera(const LLUUID &object_id, 
-								 const LLVector3 &camera_pos = LLVector3::zero, const LLVector3 &camera_focus = LLVector3::zero);
-private:
-	LLPointer<LLViewerObject> mSitCameraReferenceObject; // Object to which camera is related when sitting
-	bool			mSitCameraEnabled;		// Use provided camera information when sitting?
-	LLVector3		mSitCameraPos;			// Root relative camera pos when sitting
-	LLVector3		mSitCameraFocus;		// Root relative camera target when sitting
-
-	//--------------------------------------------------------------------
-	// Animation
-	//--------------------------------------------------------------------
-public:
-	void			setCameraAnimating(bool b)			{ mCameraAnimating = b; }
-	bool			getCameraAnimating()				{ return mCameraAnimating; }
-	void			setAnimationDuration(F32 seconds);
-	void			startCameraAnimation();
-	void			stopCameraAnimation();
-private:
-	LLFrameTimer	mAnimationTimer; 	// Seconds that transition animation has been active
-	F32				mAnimationDuration;	// In seconds
-	bool			mCameraAnimating;					// Camera is transitioning from one mode to another
-	LLVector3d		mAnimationCameraStartGlobal;		// Camera start position, global coords
-	LLVector3d		mAnimationFocusStartGlobal;			// Camera focus point, global coords
-
-	//--------------------------------------------------------------------
-	// Focus
-	//--------------------------------------------------------------------
-public:
-	LLVector3d		calcFocusPositionTargetGlobal();
-	LLVector3		calcFocusOffset(LLViewerObject *object, LLVector3 pos_agent, S32 x, S32 y);
-	bool			getFocusOnAvatar() const		{ return mFocusOnAvatar; }
-	LLPointer<LLViewerObject>&	getFocusObject() 	{ return mFocusObject; }
-	F32				getFocusObjectDist() const		{ return mFocusObjectDist; }
-	void			updateFocusOffset();
-	void			validateFocusObject();
-	void			setFocusGlobal(const LLPickInfo& pick);
-	void			setFocusGlobal(const LLVector3d &focus, const LLUUID &object_id = LLUUID::null);
-	void			setFocusOnAvatar(bool focus, bool animate, bool reset_axes = true);
-	void			setCameraPosAndFocusGlobal(const LLVector3d& pos, const LLVector3d& focus, const LLUUID &object_id);
-	void			clearFocusObject();
-	void			setFocusObject(LLViewerObject* object);
-	void			setAllowChangeToFollow(bool focus) 	{ mAllowChangeToFollow = focus; }
-	void			setObjectTracking(bool track) 	{ mTrackFocusObject = track; }
-	const LLVector3d &getFocusGlobal() const		{ return mFocusGlobal; }
-	const LLVector3d &getFocusTargetGlobal() const	{ return mFocusTargetGlobal; }
-private:
-	LLVector3d		mCameraFocusOffset;				// Offset from focus point in build mode
-	LLVector3d		mCameraFocusOffsetTarget;		// Target towards which we are lerping the camera's focus offset
-	bool			mFocusOnAvatar;
-	bool			mAllowChangeToFollow;
-	LLVector3d		mFocusGlobal;
-	LLVector3d		mFocusTargetGlobal;
-	LLPointer<LLViewerObject> mFocusObject;
-	F32				mFocusObjectDist;
-	LLVector3		mFocusObjectOffset;
-	bool			mTrackFocusObject;
-	
-	//--------------------------------------------------------------------
-	// Lookat / Pointat
-	//--------------------------------------------------------------------
-public:
-	void			updateLookAt(const S32 mouse_x, const S32 mouse_y);
-	bool			setLookAt(ELookAtType target_type, LLViewerObject *object = NULL, LLVector3 position = LLVector3::zero);
-	ELookAtType		getLookAtType();
-	void			lookAtLastChat();
-	void 			slamLookAt(const LLVector3 &look_at); // Set the physics data
-	bool			setPointAt(EPointAtType target_type, LLViewerObject *object = NULL, LLVector3 position = LLVector3::zero);
-	EPointAtType	getPointAtType();
-=======
-    void            setupSitCamera();
-    BOOL            sitCameraEnabled()      { return mSitCameraEnabled; }
-    void            setSitCamera(const LLUUID &object_id,
-                                 const LLVector3 &camera_pos = LLVector3::zero, const LLVector3 &camera_focus = LLVector3::zero);
-private:
-    LLPointer<LLViewerObject> mSitCameraReferenceObject; // Object to which camera is related when sitting
-    BOOL            mSitCameraEnabled;      // Use provided camera information when sitting?
-    LLVector3       mSitCameraPos;          // Root relative camera pos when sitting
-    LLVector3       mSitCameraFocus;        // Root relative camera target when sitting
-
-    //--------------------------------------------------------------------
-    // Animation
-    //--------------------------------------------------------------------
-public:
-    void            setCameraAnimating(BOOL b)          { mCameraAnimating = b; }
-    BOOL            getCameraAnimating()                { return mCameraAnimating; }
-    void            setAnimationDuration(F32 seconds);
-    void            startCameraAnimation();
-    void            stopCameraAnimation();
-private:
-    LLFrameTimer    mAnimationTimer;    // Seconds that transition animation has been active
-    F32             mAnimationDuration; // In seconds
-    BOOL            mCameraAnimating;                   // Camera is transitioning from one mode to another
-    LLVector3d      mAnimationCameraStartGlobal;        // Camera start position, global coords
-    LLVector3d      mAnimationFocusStartGlobal;         // Camera focus point, global coords
-
-    //--------------------------------------------------------------------
-    // Focus
-    //--------------------------------------------------------------------
-public:
-    LLVector3d      calcFocusPositionTargetGlobal();
-    LLVector3       calcFocusOffset(LLViewerObject *object, LLVector3 pos_agent, S32 x, S32 y);
-    BOOL            getFocusOnAvatar() const        { return mFocusOnAvatar; }
-    LLPointer<LLViewerObject>&  getFocusObject()    { return mFocusObject; }
-    F32             getFocusObjectDist() const      { return mFocusObjectDist; }
-    void            updateFocusOffset();
-    void            validateFocusObject();
-    void            setFocusGlobal(const LLPickInfo& pick);
-    void            setFocusGlobal(const LLVector3d &focus, const LLUUID &object_id = LLUUID::null);
-    void            setFocusOnAvatar(BOOL focus, BOOL animate, BOOL reset_axes = TRUE);
-    void            setCameraPosAndFocusGlobal(const LLVector3d& pos, const LLVector3d& focus, const LLUUID &object_id);
-    void            clearFocusObject();
-    void            setFocusObject(LLViewerObject* object);
-    void            setAllowChangeToFollow(BOOL focus)  { mAllowChangeToFollow = focus; }
-    void            setObjectTracking(BOOL track)   { mTrackFocusObject = track; }
-    const LLVector3d &getFocusGlobal() const        { return mFocusGlobal; }
-    const LLVector3d &getFocusTargetGlobal() const  { return mFocusTargetGlobal; }
-private:
-    LLVector3d      mCameraFocusOffset;             // Offset from focus point in build mode
-    LLVector3d      mCameraFocusOffsetTarget;       // Target towards which we are lerping the camera's focus offset
-    BOOL            mFocusOnAvatar;
-    BOOL            mAllowChangeToFollow;
-    LLVector3d      mFocusGlobal;
-    LLVector3d      mFocusTargetGlobal;
-    LLPointer<LLViewerObject> mFocusObject;
-    F32             mFocusObjectDist;
-    LLVector3       mFocusObjectOffset;
-    BOOL            mTrackFocusObject;
-
-    //--------------------------------------------------------------------
-    // Lookat / Pointat
-    //--------------------------------------------------------------------
-public:
-    void            updateLookAt(const S32 mouse_x, const S32 mouse_y);
-    BOOL            setLookAt(ELookAtType target_type, LLViewerObject *object = NULL, LLVector3 position = LLVector3::zero);
-    ELookAtType     getLookAtType();
-    void            lookAtLastChat();
-    void            slamLookAt(const LLVector3 &look_at); // Set the physics data
-    BOOL            setPointAt(EPointAtType target_type, LLViewerObject *object = NULL, LLVector3 position = LLVector3::zero);
-    EPointAtType    getPointAtType();
->>>>>>> e1623bb2
-public:
-    LLPointer<LLHUDEffectLookAt> mLookAt;
-    LLPointer<LLHUDEffectPointAt> mPointAt;
-
-    //--------------------------------------------------------------------
-    // Third person
-    //--------------------------------------------------------------------
-public:
-    LLVector3d      calcThirdPersonFocusOffset();
-    void            setThirdPersonHeadOffset(LLVector3 offset)  { mThirdPersonHeadOffset = offset; }
-private:
-    LLVector3       mThirdPersonHeadOffset;                     // Head offset for third person camera position
-
-    //--------------------------------------------------------------------
-    // Orbit
-    //--------------------------------------------------------------------
-public:
-    void            cameraOrbitAround(const F32 radians);   // Rotate camera CCW radians about build focus point
-    void            cameraOrbitOver(const F32 radians);     // Rotate camera forward radians over build focus point
-    void            cameraOrbitIn(const F32 meters);        // Move camera in toward build focus point
-    void            resetCameraOrbit();
-    void            resetOrbitDiff();
-    //--------------------------------------------------------------------
-    // Zoom
-    //--------------------------------------------------------------------
-public:
-    void            handleScrollWheel(S32 clicks);                          // Mousewheel driven zoom
-    void            cameraZoomIn(const F32 factor);                         // Zoom in by fraction of current distance
-    F32             getCameraZoomFraction(bool get_third_person = false);   // Get camera zoom as fraction of minimum and maximum zoom
-    void            setCameraZoomFraction(F32 fraction);                    // Set camera zoom as fraction of minimum and maximum zoom
-    F32             calcCameraFOVZoomFactor();
-    F32             getAgentHUDTargetZoom();
-
-    void            resetCameraZoomFraction();
-    F32             getCurrentCameraZoomFraction() { return mCameraZoomFraction; }
-
-    //--------------------------------------------------------------------
-    // Pan
-    //--------------------------------------------------------------------
-public:
-    void            cameraPanIn(const F32 meters);
-    void            cameraPanLeft(const F32 meters);
-    void            cameraPanUp(const F32 meters);
-    void            resetCameraPan();
-    void            resetPanDiff();
-    //--------------------------------------------------------------------
-    // View
-    //--------------------------------------------------------------------
-public:
-<<<<<<< HEAD
-	// Called whenever the agent moves.  Puts camera back in default position, deselects items, etc.
-	void			resetView(bool reset_camera = true, bool change_camera = false);
-	// Called on camera movement.  Unlocks camera from the default position behind the avatar.
-	void			unlockView();
-=======
-    // Called whenever the agent moves.  Puts camera back in default position, deselects items, etc.
-    void            resetView(BOOL reset_camera = TRUE, BOOL change_camera = FALSE);
-    // Called on camera movement.  Unlocks camera from the default position behind the avatar.
-    void            unlockView();
->>>>>>> e1623bb2
-public:
-    F32             mDrawDistance;
-
-    //--------------------------------------------------------------------
-    // Mouselook
-    //--------------------------------------------------------------------
-public:
-<<<<<<< HEAD
-	bool			getForceMouselook() const 			{ return mForceMouselook; }
-	void			setForceMouselook(bool mouselook) 	{ mForceMouselook = mouselook; }
-private:
-	bool			mForceMouselook;
-	
-	//--------------------------------------------------------------------
-	// HUD
-	//--------------------------------------------------------------------
-=======
-    BOOL            getForceMouselook() const           { return mForceMouselook; }
-    void            setForceMouselook(BOOL mouselook)   { mForceMouselook = mouselook; }
-private:
-    BOOL            mForceMouselook;
-
-    //--------------------------------------------------------------------
-    // HUD
-    //--------------------------------------------------------------------
->>>>>>> e1623bb2
-public:
-    F32             mHUDTargetZoom; // Target zoom level for HUD objects (used when editing)
-    F32             mHUDCurZoom;    // Current animated zoom level for HUD objects
-
-
-/********************************************************************************
- **                                                                            **
- **                    KEYS
- **/
-
-public:
-    S32             getAtKey() const        { return mAtKey; }
-    S32             getWalkKey() const      { return mWalkKey; }
-    S32             getLeftKey() const      { return mLeftKey; }
-    S32             getUpKey() const        { return mUpKey; }
-    F32             getYawKey() const       { return mYawKey; }
-    F32             getPitchKey() const     { return mPitchKey; }
-
-    void            setAtKey(S32 mag)       { mAtKey = mag; }
-    void            setWalkKey(S32 mag)     { mWalkKey = mag; }
-    void            setLeftKey(S32 mag)     { mLeftKey = mag; }
-    void            setUpKey(S32 mag)       { mUpKey = mag; }
-    void            setYawKey(F32 mag)      { mYawKey = mag; }
-    void            setPitchKey(F32 mag)    { mPitchKey = mag; }
-
-    void            clearGeneralKeys();
-    static S32      directionToKey(S32 direction); // Changes direction to -1/0/1
-
-private:
-    S32             mAtKey;             // Either 1, 0, or -1. Indicates that movement key is pressed
-    S32             mWalkKey;           // Like AtKey, but causes less forward thrust
-    S32             mLeftKey;
-    S32             mUpKey;
-    F32             mYawKey;
-    F32             mPitchKey;
-
-    //--------------------------------------------------------------------
-    // Orbit
-    //--------------------------------------------------------------------
-public:
-    F32             getOrbitLeftKey() const     { return mOrbitLeftKey; }
-    F32             getOrbitRightKey() const    { return mOrbitRightKey; }
-    F32             getOrbitUpKey() const       { return mOrbitUpKey; }
-    F32             getOrbitDownKey() const     { return mOrbitDownKey; }
-    F32             getOrbitInKey() const       { return mOrbitInKey; }
-    F32             getOrbitOutKey() const      { return mOrbitOutKey; }
-
-    void            setOrbitLeftKey(F32 mag)    { mOrbitLeftKey = mag; }
-    void            setOrbitRightKey(F32 mag)   { mOrbitRightKey = mag; }
-    void            setOrbitUpKey(F32 mag)      { mOrbitUpKey = mag; }
-    void            setOrbitDownKey(F32 mag)    { mOrbitDownKey = mag; }
-    void            setOrbitInKey(F32 mag)      { mOrbitInKey = mag; }
-    void            setOrbitOutKey(F32 mag)     { mOrbitOutKey = mag; }
-
-    void            clearOrbitKeys();
-private:
-    F32             mOrbitLeftKey;
-    F32             mOrbitRightKey;
-    F32             mOrbitUpKey;
-    F32             mOrbitDownKey;
-    F32             mOrbitInKey;
-    F32             mOrbitOutKey;
-
-    F32             mOrbitAroundRadians;
-    F32             mOrbitOverAngle;
-
-    //--------------------------------------------------------------------
-    // Pan
-    //--------------------------------------------------------------------
-public:
-    F32             getPanLeftKey() const       { return mPanLeftKey; }
-    F32             getPanRightKey() const  { return mPanRightKey; }
-    F32             getPanUpKey() const     { return mPanUpKey; }
-    F32             getPanDownKey() const       { return mPanDownKey; }
-    F32             getPanInKey() const     { return mPanInKey; }
-    F32             getPanOutKey() const        { return mPanOutKey; }
-
-    void            setPanLeftKey(F32 mag)      { mPanLeftKey = mag; }
-    void            setPanRightKey(F32 mag)     { mPanRightKey = mag; }
-    void            setPanUpKey(F32 mag)        { mPanUpKey = mag; }
-    void            setPanDownKey(F32 mag)      { mPanDownKey = mag; }
-    void            setPanInKey(F32 mag)        { mPanInKey = mag; }
-    void            setPanOutKey(F32 mag)       { mPanOutKey = mag; }
-
-    void            clearPanKeys();
-private:
-    F32             mPanUpKey;
-    F32             mPanDownKey;
-    F32             mPanLeftKey;
-    F32             mPanRightKey;
-    F32             mPanInKey;
-    F32             mPanOutKey;
-
-    LLVector3d      mPanFocusDiff;
-
-/**                    Keys
- **                                                                            **
- *******************************************************************************/
-
-};
-
-extern LLAgentCamera gAgentCamera;
-
-#endif+/**
+ * @file llagent.h
+ * @brief LLAgent class header file
+ *
+ * $LicenseInfo:firstyear=2000&license=viewerlgpl$
+ * Second Life Viewer Source Code
+ * Copyright (C) 2010, Linden Research, Inc.
+ *
+ * This library is free software; you can redistribute it and/or
+ * modify it under the terms of the GNU Lesser General Public
+ * License as published by the Free Software Foundation;
+ * version 2.1 of the License only.
+ *
+ * This library is distributed in the hope that it will be useful,
+ * but WITHOUT ANY WARRANTY; without even the implied warranty of
+ * MERCHANTABILITY or FITNESS FOR A PARTICULAR PURPOSE.  See the GNU
+ * Lesser General Public License for more details.
+ *
+ * You should have received a copy of the GNU Lesser General Public
+ * License along with this library; if not, write to the Free Software
+ * Foundation, Inc., 51 Franklin Street, Fifth Floor, Boston, MA  02110-1301  USA
+ *
+ * Linden Research, Inc., 945 Battery Street, San Francisco, CA  94111  USA
+ * $/LicenseInfo$
+ */
+
+#ifndef LL_LLAGENTCAMERA_H
+#define LL_LLAGENTCAMERA_H
+
+#include "llfollowcam.h"            // Ventrella
+#include "llhudeffectlookat.h"      // EPointAtType
+#include "llhudeffectpointat.h"     // ELookAtType
+
+class LLPickInfo;
+class LLVOAvatarSelf;
+class LLControlVariable;
+
+//--------------------------------------------------------------------
+// Types
+//--------------------------------------------------------------------
+enum ECameraMode
+{
+    CAMERA_MODE_THIRD_PERSON,
+    CAMERA_MODE_MOUSELOOK,
+    CAMERA_MODE_CUSTOMIZE_AVATAR,
+    CAMERA_MODE_FOLLOW
+};
+
+/** Camera Presets for CAMERA_MODE_THIRD_PERSON */
+enum ECameraPreset
+{
+    /** Default preset, what the Third Person Mode actually was */
+    CAMERA_PRESET_REAR_VIEW,
+
+    /** "Looking at the Avatar from the front" */
+    CAMERA_PRESET_FRONT_VIEW,
+
+    /** "Above and to the left, over the shoulder, pulled back a little on the zoom" */
+    CAMERA_PRESET_GROUP_VIEW,
+
+    /** Current view when a preset is saved */
+    CAMERA_PRESET_CUSTOM
+};
+
+//------------------------------------------------------------------------
+// LLAgentCamera
+//------------------------------------------------------------------------
+class LLAgentCamera
+{
+    LOG_CLASS(LLAgentCamera);
+
+public:
+    //--------------------------------------------------------------------
+    // Constructors / Destructors
+    //--------------------------------------------------------------------
+public:
+    LLAgentCamera();
+    virtual         ~LLAgentCamera();
+    void            init();
+    void            cleanup();
+    void            setAvatarObject(LLVOAvatarSelf* avatar);
+    bool            isInitialized() { return mInitialized; }
+private:
+    bool            mInitialized;
+
+
+    //--------------------------------------------------------------------
+    // Mode
+    //--------------------------------------------------------------------
+public:
+    void            changeCameraToDefault();
+    void            changeCameraToMouselook(bool animate = true);
+    void            changeCameraToThirdPerson(bool animate = true);
+    void            changeCameraToCustomizeAvatar(); // Trigger transition animation
+    void            changeCameraToFollow(bool animate = true);  // Ventrella
+    bool            cameraThirdPerson() const       { return (mCameraMode == CAMERA_MODE_THIRD_PERSON && mLastCameraMode == CAMERA_MODE_THIRD_PERSON); }
+    bool            cameraMouselook() const         { return (mCameraMode == CAMERA_MODE_MOUSELOOK && mLastCameraMode == CAMERA_MODE_MOUSELOOK); }
+    bool            cameraCustomizeAvatar() const   { return (mCameraMode == CAMERA_MODE_CUSTOMIZE_AVATAR /*&& !mCameraAnimating*/); }
+    bool            cameraFollow() const            { return (mCameraMode == CAMERA_MODE_FOLLOW && mLastCameraMode == CAMERA_MODE_FOLLOW); }
+    ECameraMode     getCameraMode() const           { return mCameraMode; }
+    ECameraMode     getLastCameraMode() const       { return mLastCameraMode; }
+    void            updateCamera();                 // Call once per frame to update camera location/orientation
+    void            resetCamera();                  // Slam camera into its default position
+    void            updateLastCamera();             // Set last camera to current camera
+
+private:
+    ECameraMode     mCameraMode;                    // Target mode after transition animation is done
+    ECameraMode     mLastCameraMode;
+
+    //--------------------------------------------------------------------
+    // Preset
+    //--------------------------------------------------------------------
+public:
+    void switchCameraPreset(ECameraPreset preset);
+    /** Determines default camera offset depending on the current camera preset */
+    LLVector3 getCameraOffsetInitial();
+    /** Determines default focus offset depending on the current camera preset */
+    LLVector3d getFocusOffsetInitial();
+
+    LLVector3 getCurrentCameraOffset();
+    LLVector3d getCurrentFocusOffset();
+    LLQuaternion getCurrentAvatarRotation();
+    bool isJoystickCameraUsed();
+    void setInitSitRot(LLQuaternion sit_rot) { mInitSitRot = sit_rot; };
+    void rotateToInitSitRot();
+
+private:
+    /** Determines maximum camera distance from target for mouselook, opposite to LAND_MIN_ZOOM */
+    F32 getCameraMaxZoomDistance();
+
+    /** Camera preset in Third Person Mode */
+    ECameraPreset mCameraPreset;
+
+    LLQuaternion mInitSitRot;
+
+    //--------------------------------------------------------------------
+    // Position
+    //--------------------------------------------------------------------
+public:
+    LLVector3d      getCameraPositionGlobal() const;
+    const LLVector3 &getCameraPositionAgent() const;
+    LLVector3d      calcCameraPositionTargetGlobal(bool *hit_limit = NULL); // Calculate the camera position target
+    F32             getCameraMinOffGround();        // Minimum height off ground for this mode, meters
+    void            setCameraCollidePlane(const LLVector4 &plane) { mCameraCollidePlane = plane; }
+    bool            calcCameraMinDistance(F32 &obj_min_distance);
+    F32             getCurrentCameraBuildOffset()   { return (F32)mCameraFocusOffset.length(); }
+    void            clearCameraLag() { mCameraLag.clearVec(); }
+private:
+    LLVector3       getAvatarRootPosition();
+
+    F32             mCurrentCameraDistance;         // Current camera offset from avatar
+    F32             mTargetCameraDistance;          // Target camera offset from avatar
+    F32             mCameraFOVZoomFactor;           // Amount of fov zoom applied to camera when zeroing in on an object
+    F32             mCameraCurrentFOVZoomFactor;    // Interpolated fov zoom
+    LLVector4       mCameraCollidePlane;            // Colliding plane for camera
+    F32             mCameraZoomFraction;            // Mousewheel driven fraction of zoom
+    LLVector3       mCameraPositionAgent;           // Camera position in agent coordinates
+    LLVector3       mCameraVirtualPositionAgent;    // Camera virtual position (target) before performing FOV zoom
+    LLVector3d      mCameraSmoothingLastPositionGlobal;
+    LLVector3d      mCameraSmoothingLastPositionAgent;
+    bool            mCameraSmoothingStop;
+    LLVector3       mCameraLag;                     // Third person camera lag
+    LLVector3       mCameraUpVector;                // Camera's up direction in world coordinates (determines the 'roll' of the view)
+
+    //--------------------------------------------------------------------
+    // Follow
+    //--------------------------------------------------------------------
+public:
+    bool            isfollowCamLocked();
+private:
+    LLFollowCam     mFollowCam;             // Ventrella
+
+    //--------------------------------------------------------------------
+    // Sit
+    //--------------------------------------------------------------------
+public:
+    void            setupSitCamera();
+    bool            sitCameraEnabled()      { return mSitCameraEnabled; }
+    void            setSitCamera(const LLUUID &object_id,
+                                 const LLVector3 &camera_pos = LLVector3::zero, const LLVector3 &camera_focus = LLVector3::zero);
+private:
+    LLPointer<LLViewerObject> mSitCameraReferenceObject; // Object to which camera is related when sitting
+    bool            mSitCameraEnabled;      // Use provided camera information when sitting?
+    LLVector3       mSitCameraPos;          // Root relative camera pos when sitting
+    LLVector3       mSitCameraFocus;        // Root relative camera target when sitting
+
+    //--------------------------------------------------------------------
+    // Animation
+    //--------------------------------------------------------------------
+public:
+    void            setCameraAnimating(bool b)          { mCameraAnimating = b; }
+    bool            getCameraAnimating()                { return mCameraAnimating; }
+    void            setAnimationDuration(F32 seconds);
+    void            startCameraAnimation();
+    void            stopCameraAnimation();
+private:
+    LLFrameTimer    mAnimationTimer;    // Seconds that transition animation has been active
+    F32             mAnimationDuration; // In seconds
+    bool            mCameraAnimating;                   // Camera is transitioning from one mode to another
+    LLVector3d      mAnimationCameraStartGlobal;        // Camera start position, global coords
+    LLVector3d      mAnimationFocusStartGlobal;         // Camera focus point, global coords
+
+    //--------------------------------------------------------------------
+    // Focus
+    //--------------------------------------------------------------------
+public:
+    LLVector3d      calcFocusPositionTargetGlobal();
+    LLVector3       calcFocusOffset(LLViewerObject *object, LLVector3 pos_agent, S32 x, S32 y);
+    bool            getFocusOnAvatar() const        { return mFocusOnAvatar; }
+    LLPointer<LLViewerObject>&  getFocusObject()    { return mFocusObject; }
+    F32             getFocusObjectDist() const      { return mFocusObjectDist; }
+    void            updateFocusOffset();
+    void            validateFocusObject();
+    void            setFocusGlobal(const LLPickInfo& pick);
+    void            setFocusGlobal(const LLVector3d &focus, const LLUUID &object_id = LLUUID::null);
+    void            setFocusOnAvatar(bool focus, bool animate, bool reset_axes = true);
+    void            setCameraPosAndFocusGlobal(const LLVector3d& pos, const LLVector3d& focus, const LLUUID &object_id);
+    void            clearFocusObject();
+    void            setFocusObject(LLViewerObject* object);
+    void            setAllowChangeToFollow(bool focus)  { mAllowChangeToFollow = focus; }
+    void            setObjectTracking(bool track)   { mTrackFocusObject = track; }
+    const LLVector3d &getFocusGlobal() const        { return mFocusGlobal; }
+    const LLVector3d &getFocusTargetGlobal() const  { return mFocusTargetGlobal; }
+private:
+    LLVector3d      mCameraFocusOffset;             // Offset from focus point in build mode
+    LLVector3d      mCameraFocusOffsetTarget;       // Target towards which we are lerping the camera's focus offset
+    bool            mFocusOnAvatar;
+    bool            mAllowChangeToFollow;
+    LLVector3d      mFocusGlobal;
+    LLVector3d      mFocusTargetGlobal;
+    LLPointer<LLViewerObject> mFocusObject;
+    F32             mFocusObjectDist;
+    LLVector3       mFocusObjectOffset;
+    bool            mTrackFocusObject;
+
+    //--------------------------------------------------------------------
+    // Lookat / Pointat
+    //--------------------------------------------------------------------
+public:
+    void            updateLookAt(const S32 mouse_x, const S32 mouse_y);
+    bool            setLookAt(ELookAtType target_type, LLViewerObject *object = NULL, LLVector3 position = LLVector3::zero);
+    ELookAtType     getLookAtType();
+    void            lookAtLastChat();
+    void            slamLookAt(const LLVector3 &look_at); // Set the physics data
+    bool            setPointAt(EPointAtType target_type, LLViewerObject *object = NULL, LLVector3 position = LLVector3::zero);
+    EPointAtType    getPointAtType();
+public:
+    LLPointer<LLHUDEffectLookAt> mLookAt;
+    LLPointer<LLHUDEffectPointAt> mPointAt;
+
+    //--------------------------------------------------------------------
+    // Third person
+    //--------------------------------------------------------------------
+public:
+    LLVector3d      calcThirdPersonFocusOffset();
+    void            setThirdPersonHeadOffset(LLVector3 offset)  { mThirdPersonHeadOffset = offset; }
+private:
+    LLVector3       mThirdPersonHeadOffset;                     // Head offset for third person camera position
+
+    //--------------------------------------------------------------------
+    // Orbit
+    //--------------------------------------------------------------------
+public:
+    void            cameraOrbitAround(const F32 radians);   // Rotate camera CCW radians about build focus point
+    void            cameraOrbitOver(const F32 radians);     // Rotate camera forward radians over build focus point
+    void            cameraOrbitIn(const F32 meters);        // Move camera in toward build focus point
+    void            resetCameraOrbit();
+    void            resetOrbitDiff();
+    //--------------------------------------------------------------------
+    // Zoom
+    //--------------------------------------------------------------------
+public:
+    void            handleScrollWheel(S32 clicks);                          // Mousewheel driven zoom
+    void            cameraZoomIn(const F32 factor);                         // Zoom in by fraction of current distance
+    F32             getCameraZoomFraction(bool get_third_person = false);   // Get camera zoom as fraction of minimum and maximum zoom
+    void            setCameraZoomFraction(F32 fraction);                    // Set camera zoom as fraction of minimum and maximum zoom
+    F32             calcCameraFOVZoomFactor();
+    F32             getAgentHUDTargetZoom();
+
+    void            resetCameraZoomFraction();
+    F32             getCurrentCameraZoomFraction() { return mCameraZoomFraction; }
+
+    //--------------------------------------------------------------------
+    // Pan
+    //--------------------------------------------------------------------
+public:
+    void            cameraPanIn(const F32 meters);
+    void            cameraPanLeft(const F32 meters);
+    void            cameraPanUp(const F32 meters);
+    void            resetCameraPan();
+    void            resetPanDiff();
+    //--------------------------------------------------------------------
+    // View
+    //--------------------------------------------------------------------
+public:
+    // Called whenever the agent moves.  Puts camera back in default position, deselects items, etc.
+    void            resetView(bool reset_camera = true, bool change_camera = false);
+    // Called on camera movement.  Unlocks camera from the default position behind the avatar.
+    void            unlockView();
+public:
+    F32             mDrawDistance;
+
+    //--------------------------------------------------------------------
+    // Mouselook
+    //--------------------------------------------------------------------
+public:
+    bool            getForceMouselook() const           { return mForceMouselook; }
+    void            setForceMouselook(bool mouselook)   { mForceMouselook = mouselook; }
+private:
+    bool            mForceMouselook;
+
+    //--------------------------------------------------------------------
+    // HUD
+    //--------------------------------------------------------------------
+public:
+    F32             mHUDTargetZoom; // Target zoom level for HUD objects (used when editing)
+    F32             mHUDCurZoom;    // Current animated zoom level for HUD objects
+
+
+/********************************************************************************
+ **                                                                            **
+ **                    KEYS
+ **/
+
+public:
+    S32             getAtKey() const        { return mAtKey; }
+    S32             getWalkKey() const      { return mWalkKey; }
+    S32             getLeftKey() const      { return mLeftKey; }
+    S32             getUpKey() const        { return mUpKey; }
+    F32             getYawKey() const       { return mYawKey; }
+    F32             getPitchKey() const     { return mPitchKey; }
+
+    void            setAtKey(S32 mag)       { mAtKey = mag; }
+    void            setWalkKey(S32 mag)     { mWalkKey = mag; }
+    void            setLeftKey(S32 mag)     { mLeftKey = mag; }
+    void            setUpKey(S32 mag)       { mUpKey = mag; }
+    void            setYawKey(F32 mag)      { mYawKey = mag; }
+    void            setPitchKey(F32 mag)    { mPitchKey = mag; }
+
+    void            clearGeneralKeys();
+    static S32      directionToKey(S32 direction); // Changes direction to -1/0/1
+
+private:
+    S32             mAtKey;             // Either 1, 0, or -1. Indicates that movement key is pressed
+    S32             mWalkKey;           // Like AtKey, but causes less forward thrust
+    S32             mLeftKey;
+    S32             mUpKey;
+    F32             mYawKey;
+    F32             mPitchKey;
+
+    //--------------------------------------------------------------------
+    // Orbit
+    //--------------------------------------------------------------------
+public:
+    F32             getOrbitLeftKey() const     { return mOrbitLeftKey; }
+    F32             getOrbitRightKey() const    { return mOrbitRightKey; }
+    F32             getOrbitUpKey() const       { return mOrbitUpKey; }
+    F32             getOrbitDownKey() const     { return mOrbitDownKey; }
+    F32             getOrbitInKey() const       { return mOrbitInKey; }
+    F32             getOrbitOutKey() const      { return mOrbitOutKey; }
+
+    void            setOrbitLeftKey(F32 mag)    { mOrbitLeftKey = mag; }
+    void            setOrbitRightKey(F32 mag)   { mOrbitRightKey = mag; }
+    void            setOrbitUpKey(F32 mag)      { mOrbitUpKey = mag; }
+    void            setOrbitDownKey(F32 mag)    { mOrbitDownKey = mag; }
+    void            setOrbitInKey(F32 mag)      { mOrbitInKey = mag; }
+    void            setOrbitOutKey(F32 mag)     { mOrbitOutKey = mag; }
+
+    void            clearOrbitKeys();
+private:
+    F32             mOrbitLeftKey;
+    F32             mOrbitRightKey;
+    F32             mOrbitUpKey;
+    F32             mOrbitDownKey;
+    F32             mOrbitInKey;
+    F32             mOrbitOutKey;
+
+    F32             mOrbitAroundRadians;
+    F32             mOrbitOverAngle;
+
+    //--------------------------------------------------------------------
+    // Pan
+    //--------------------------------------------------------------------
+public:
+    F32             getPanLeftKey() const       { return mPanLeftKey; }
+    F32             getPanRightKey() const  { return mPanRightKey; }
+    F32             getPanUpKey() const     { return mPanUpKey; }
+    F32             getPanDownKey() const       { return mPanDownKey; }
+    F32             getPanInKey() const     { return mPanInKey; }
+    F32             getPanOutKey() const        { return mPanOutKey; }
+
+    void            setPanLeftKey(F32 mag)      { mPanLeftKey = mag; }
+    void            setPanRightKey(F32 mag)     { mPanRightKey = mag; }
+    void            setPanUpKey(F32 mag)        { mPanUpKey = mag; }
+    void            setPanDownKey(F32 mag)      { mPanDownKey = mag; }
+    void            setPanInKey(F32 mag)        { mPanInKey = mag; }
+    void            setPanOutKey(F32 mag)       { mPanOutKey = mag; }
+
+    void            clearPanKeys();
+private:
+    F32             mPanUpKey;
+    F32             mPanDownKey;
+    F32             mPanLeftKey;
+    F32             mPanRightKey;
+    F32             mPanInKey;
+    F32             mPanOutKey;
+
+    LLVector3d      mPanFocusDiff;
+
+/**                    Keys
+ **                                                                            **
+ *******************************************************************************/
+
+};
+
+extern LLAgentCamera gAgentCamera;
+
+#endif