--- conflicted
+++ resolved
@@ -58,23 +58,18 @@
     /** "Above and to the left, over the shoulder, pulled back a little on the zoom" */
     CAMERA_PRESET_GROUP_VIEW,
 
-<<<<<<< HEAD
-	/** Current view when a preset is saved */
-	CAMERA_PRESET_CUSTOM,
+    /** Current view when a preset is saved */
+    CAMERA_PRESET_CUSTOM,
 
 // <FS:PP> Third Person Perspective camera
-	/** "Based on Penny Patton's optimized camera settings" */
-	CAMERA_PRESET_TPP_VIEW,
+    /** "Based on Penny Patton's optimized camera settings" */
+    CAMERA_PRESET_TPP_VIEW,
 // </FS:PP>
 
 // [RLVa:KB] - @setcam_eyeoffset and @setcam_focusoffset
-	/* Used by RLVa */
-	CAMERA_RLV_SETCAM_VIEW,
-// [/RLVa:KB]
-=======
-    /** Current view when a preset is saved */
-    CAMERA_PRESET_CUSTOM
->>>>>>> 38c2a5bd
+    /* Used by RLVa */
+    CAMERA_RLV_SETCAM_VIEW,
+// [/RLVa:KB]
 };
 
 //------------------------------------------------------------------------
@@ -126,38 +121,17 @@
     // Preset
     //--------------------------------------------------------------------
 public:
-<<<<<<< HEAD
 // [RLVa:KB] - @setcam family
-	/** Determines default camera offset scale depending on the current camera preset */
-	ECameraPreset getCameraPreset() const { return mCameraPreset; }
-// [/RLVa:KB]
-	void switchCameraPreset(ECameraPreset preset);
-	/** Determines default camera offset depending on the current camera preset */
-	LLVector3 getCameraOffsetInitial();
-// [RLVa:KB] - @setcam_eyeoffsetscale
-	/** Determines default camera offset scale depending on the current camera preset */
-	F32 getCameraOffsetScale() const;
-// [/RLVa:KB]
-	/** Determines default focus offset depending on the current camera preset */
-	LLVector3d getFocusOffsetInitial();
-
-	LLVector3 getCurrentCameraOffset();
-	LLVector3d getCurrentFocusOffset();
-	LLQuaternion getCurrentAvatarRotation();
-	bool isJoystickCameraUsed();
-	void setInitSitRot(LLQuaternion sit_rot) { mInitSitRot = sit_rot; };
-	void rotateToInitSitRot();
-
-private:
-	/** Determines maximum camera distance from target for mouselook, opposite to LAND_MIN_ZOOM */
-	// <FS:Ansariel> FIRE-23470: Fix camera controls zoom glitch
-	//F32 getCameraMaxZoomDistance();
-	F32 getCameraMaxZoomDistance(bool allow_disabled_constraints = false);
-	// </FS:Ansariel>
-=======
+    /** Determines default camera offset scale depending on the current camera preset */
+    ECameraPreset getCameraPreset() const { return mCameraPreset; }
+// [/RLVa:KB]
     void switchCameraPreset(ECameraPreset preset);
     /** Determines default camera offset depending on the current camera preset */
     LLVector3 getCameraOffsetInitial();
+// [RLVa:KB] - @setcam_eyeoffsetscale
+    /** Determines default camera offset scale depending on the current camera preset */
+    F32 getCameraOffsetScale() const;
+// [/RLVa:KB]
     /** Determines default focus offset depending on the current camera preset */
     LLVector3d getFocusOffsetInitial();
 
@@ -170,30 +144,28 @@
 
 private:
     /** Determines maximum camera distance from target for mouselook, opposite to LAND_MIN_ZOOM */
-    F32 getCameraMaxZoomDistance();
->>>>>>> 38c2a5bd
+    // <FS:Ansariel> FIRE-23470: Fix camera controls zoom glitch
+    //F32 getCameraMaxZoomDistance();
+    F32 getCameraMaxZoomDistance(bool allow_disabled_constraints = false);
+    // </FS:Ansariel>
 
     /** Camera preset in Third Person Mode */
     ECameraPreset mCameraPreset;
 
-<<<<<<< HEAD
 // [RLVa:KB] - @setcam_eyeoffset
-	LLPointer<LLControlVariable> mRlvCameraOffsetInitialControl;
+    LLPointer<LLControlVariable> mRlvCameraOffsetInitialControl;
 // [/RLVa:KB]
 
 // [RLVa:KB] - @setcam_eyeoffsetscale
-	LLPointer<LLControlVariable> mRlvCameraOffsetScaleControl;
-// [/RLVa:KB]
-
-//	LLPointer<LLControlVariable> mFocusOffsetInitial;
+    LLPointer<LLControlVariable> mRlvCameraOffsetScaleControl;
+// [/RLVa:KB]
+
+//  LLPointer<LLControlVariable> mFocusOffsetInitial;
 // [RLVa:KB] - @setcam_focusoffset
-	LLPointer<LLControlVariable> mRlvFocusOffsetInitialControl;
-// [/RLVa:KB]
-
-	LLQuaternion mInitSitRot;
-=======
+    LLPointer<LLControlVariable> mRlvFocusOffsetInitialControl;
+// [/RLVa:KB]
+
     LLQuaternion mInitSitRot;
->>>>>>> 38c2a5bd
 
     //--------------------------------------------------------------------
     // Position
@@ -310,17 +282,11 @@
     LLPointer<LLHUDEffectLookAt> mLookAt;
     LLPointer<LLHUDEffectPointAt> mPointAt;
 
-<<<<<<< HEAD
-	LLViewerObject* mPointAtObject;
-
-	//--------------------------------------------------------------------
-	// Third person
-	//--------------------------------------------------------------------
-=======
+    LLViewerObject* mPointAtObject;
+
     //--------------------------------------------------------------------
     // Third person
     //--------------------------------------------------------------------
->>>>>>> 38c2a5bd
 public:
     LLVector3d      calcThirdPersonFocusOffset();
     void            setThirdPersonHeadOffset(LLVector3 offset)  { mThirdPersonHeadOffset = offset; }
@@ -363,20 +329,13 @@
     // View
     //--------------------------------------------------------------------
 public:
-<<<<<<< HEAD
-	// Called whenever the agent moves.  Puts camera back in default position, deselects items, etc.
+    // Called whenever the agent moves.  Puts camera back in default position, deselects items, etc.
 // <FS:CR> FIRE-8798: Option to prevent camera reset on movement
-	//void			resetView(BOOL reset_camera = TRUE, BOOL change_camera = FALSE);
-	void			resetView(BOOL reset_camera = TRUE, BOOL change_camera = FALSE, BOOL movement = FALSE);
+    //void          resetView(BOOL reset_camera = TRUE, BOOL change_camera = FALSE);
+    void            resetView(BOOL reset_camera = TRUE, BOOL change_camera = FALSE, BOOL movement = FALSE);
 // </FS:CR>
-	// Called on camera movement.  Unlocks camera from the default position behind the avatar.
-	void			unlockView();
-=======
-    // Called whenever the agent moves.  Puts camera back in default position, deselects items, etc.
-    void            resetView(BOOL reset_camera = TRUE, BOOL change_camera = FALSE);
     // Called on camera movement.  Unlocks camera from the default position behind the avatar.
     void            unlockView();
->>>>>>> 38c2a5bd
 public:
     F32             mDrawDistance;
 
@@ -397,16 +356,16 @@
     F32             mHUDCurZoom;    // Current animated zoom level for HUD objects
 
 // [RLVa:KB] - Checked: RLVa-2.0.0
-	//--------------------------------------------------------------------
-	// RLVa
-	//--------------------------------------------------------------------
+    //--------------------------------------------------------------------
+    // RLVa
+    //--------------------------------------------------------------------
 protected:
-	bool allowFocusOffsetChange(const LLVector3d& offsetFocus);
-	bool clampCameraPosition(LLVector3d& posCamGlobal, const LLVector3d posCamRefGlobal, float nDistMin, float nDistMax);
-
-	bool m_fRlvMaxDist;				// True if the camera is at max distance
-	bool m_fRlvMinDist;				// True if the camera is at min distance
-	LLVector3d m_posRlvRefGlobal;		// Current reference point for distance calculations
+    bool allowFocusOffsetChange(const LLVector3d& offsetFocus);
+    bool clampCameraPosition(LLVector3d& posCamGlobal, const LLVector3d posCamRefGlobal, float nDistMin, float nDistMax);
+
+    bool m_fRlvMaxDist;             // True if the camera is at max distance
+    bool m_fRlvMinDist;             // True if the camera is at min distance
+    LLVector3d m_posRlvRefGlobal;       // Current reference point for distance calculations
 // [/RLVa:KB]
 
 /********************************************************************************
@@ -505,8 +464,8 @@
 
 // <FS:Ansariel> FIRE-7758: Save/load camera position feature
 public:
-	void			storeCameraPosition();
-	void			loadCameraPosition();
+    void            storeCameraPosition();
+    void            loadCameraPosition();
 // </FS:Ansariel> FIRE-7758: Save/load camera position feature
 };
 
