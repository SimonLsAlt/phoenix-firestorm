--- conflicted
+++ resolved
@@ -330,14 +330,10 @@
 	//--------------------------------------------------------------------
 public:
 	// Called whenever the agent moves.  Puts camera back in default position, deselects items, etc.
-<<<<<<< HEAD
 // <FS:CR> FIRE-8798: Option to prevent camera reset on movement
-	//void			resetView(BOOL reset_camera = TRUE, BOOL change_camera = FALSE);
-	void			resetView(BOOL reset_camera = TRUE, BOOL change_camera = FALSE, BOOL movement = FALSE);
+	//void			resetView(bool reset_camera = true, bool change_camera = false);
+	void			resetView(bool reset_camera = true, bool change_camera = false, bool movement = false);
 // </FS:CR>
-=======
-	void			resetView(bool reset_camera = true, bool change_camera = false);
->>>>>>> 7704c263
 	// Called on camera movement.  Unlocks camera from the default position behind the avatar.
 	void			unlockView();
 public:
