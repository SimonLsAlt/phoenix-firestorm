/** 
 * @file llagent.h
 * @brief LLAgent class header file
 *
 * $LicenseInfo:firstyear=2000&license=viewerlgpl$
 * Second Life Viewer Source Code
 * Copyright (C) 2010, Linden Research, Inc.
 * 
 * This library is free software; you can redistribute it and/or
 * modify it under the terms of the GNU Lesser General Public
 * License as published by the Free Software Foundation;
 * version 2.1 of the License only.
 * 
 * This library is distributed in the hope that it will be useful,
 * but WITHOUT ANY WARRANTY; without even the implied warranty of
 * MERCHANTABILITY or FITNESS FOR A PARTICULAR PURPOSE.  See the GNU
 * Lesser General Public License for more details.
 * 
 * You should have received a copy of the GNU Lesser General Public
 * License along with this library; if not, write to the Free Software
 * Foundation, Inc., 51 Franklin Street, Fifth Floor, Boston, MA  02110-1301  USA
 * 
 * Linden Research, Inc., 945 Battery Street, San Francisco, CA  94111  USA
 * $/LicenseInfo$
 */

#ifndef LL_LLAGENTCAMERA_H
#define LL_LLAGENTCAMERA_H

#include "llfollowcam.h" 			// Ventrella
#include "llhudeffectlookat.h" 		// EPointAtType
#include "llhudeffectpointat.h" 	// ELookAtType

class LLPickInfo;
class LLVOAvatarSelf;
class LLControlVariable;

//--------------------------------------------------------------------
// Types
//--------------------------------------------------------------------
enum ECameraMode
{
	CAMERA_MODE_THIRD_PERSON,
	CAMERA_MODE_MOUSELOOK,
	CAMERA_MODE_CUSTOMIZE_AVATAR,
	CAMERA_MODE_FOLLOW
};

/** Camera Presets for CAMERA_MODE_THIRD_PERSON */
enum ECameraPreset 
{
	/** Default preset, what the Third Person Mode actually was */
	CAMERA_PRESET_REAR_VIEW,
	
	/** "Looking at the Avatar from the front" */
	CAMERA_PRESET_FRONT_VIEW, 

	/** "Above and to the left, over the shoulder, pulled back a little on the zoom" */
	CAMERA_PRESET_GROUP_VIEW,

	/** Current view when a preset is saved */
<<<<<<< HEAD
	CAMERA_PRESET_CUSTOM,

// [RLVa:KB] - Checked: RLVa-2.0.0
	/* Used by RLVa */
	CAMERA_RLV_SETCAM_VIEW
// [/RLVa:KB]
=======
	CAMERA_PRESET_CUSTOM
>>>>>>> 7b022144
};

//------------------------------------------------------------------------
// LLAgentCamera
//------------------------------------------------------------------------
class LLAgentCamera
{
	LOG_CLASS(LLAgentCamera);

public:
	//--------------------------------------------------------------------
	// Constructors / Destructors
	//--------------------------------------------------------------------
public:
	LLAgentCamera();
	virtual 		~LLAgentCamera();
	void			init();
	void			cleanup();
	void		    setAvatarObject(LLVOAvatarSelf* avatar);
	bool			isInitialized() { return mInitialized; }
private:
	bool			mInitialized;


	//--------------------------------------------------------------------
	// Mode
	//--------------------------------------------------------------------
public:
	void			changeCameraToDefault();
	void			changeCameraToMouselook(BOOL animate = TRUE);
	void			changeCameraToThirdPerson(BOOL animate = TRUE);
	void			changeCameraToCustomizeAvatar(); // Trigger transition animation
	void			changeCameraToFollow(BOOL animate = TRUE); 	// Ventrella
	BOOL			cameraThirdPerson() const		{ return (mCameraMode == CAMERA_MODE_THIRD_PERSON && mLastCameraMode == CAMERA_MODE_THIRD_PERSON); }
	BOOL			cameraMouselook() const			{ return (mCameraMode == CAMERA_MODE_MOUSELOOK && mLastCameraMode == CAMERA_MODE_MOUSELOOK); }
	BOOL			cameraCustomizeAvatar() const	{ return (mCameraMode == CAMERA_MODE_CUSTOMIZE_AVATAR /*&& !mCameraAnimating*/); }
	BOOL			cameraFollow() const			{ return (mCameraMode == CAMERA_MODE_FOLLOW && mLastCameraMode == CAMERA_MODE_FOLLOW); }
	ECameraMode		getCameraMode() const 			{ return mCameraMode; }
	ECameraMode		getLastCameraMode() const 		{ return mLastCameraMode; }
	void			updateCamera();					// Call once per frame to update camera location/orientation
	void			resetCamera(); 					// Slam camera into its default position
	void			updateLastCamera();				// Set last camera to current camera

private:
	ECameraMode		mCameraMode;					// Target mode after transition animation is done
	ECameraMode		mLastCameraMode;

	//--------------------------------------------------------------------
	// Preset
	//--------------------------------------------------------------------
public:
	void switchCameraPreset(ECameraPreset preset);
	/** Determines default camera offset depending on the current camera preset */
	LLVector3 getCameraOffsetInitial();
	/** Determines default focus offset depending on the current camera preset */
	LLVector3d getFocusOffsetInitial();

	LLVector3 getCurrentCameraOffset();
	LLVector3d getCurrentFocusOffset();
	bool isJoystickCameraUsed();

private:
	/** Determines maximum camera distance from target for mouselook, opposite to LAND_MIN_ZOOM */
	// <FS:Ansariel> FIRE-23470: Fix camera controls zoom glitch
	//F32 getCameraMaxZoomDistance();
	F32 getCameraMaxZoomDistance(bool allow_disabled_constraints = false);
	// </FS:Ansariel>

	/** Camera preset in Third Person Mode */
	ECameraPreset mCameraPreset; 

	/** Initial camera offset */
	LLPointer<LLControlVariable> mCameraOffsetInitial;

	/** Initial focus offset */
	LLPointer<LLControlVariable> mFocusOffsetInitial;

	//--------------------------------------------------------------------
	// Position
	//--------------------------------------------------------------------
public:
	LLVector3d		getCameraPositionGlobal() const;
	const LLVector3 &getCameraPositionAgent() const;
	LLVector3d		calcCameraPositionTargetGlobal(BOOL *hit_limit = NULL); // Calculate the camera position target
	F32				getCameraMinOffGround(); 		// Minimum height off ground for this mode, meters
	void			setCameraCollidePlane(const LLVector4 &plane) { mCameraCollidePlane = plane; }
	BOOL			calcCameraMinDistance(F32 &obj_min_distance);
	F32				getCurrentCameraBuildOffset() 	{ return (F32)mCameraFocusOffset.length(); }
	void			clearCameraLag() { mCameraLag.clearVec(); }
private:
	LLVector3		getAvatarRootPosition();

	F32				mCurrentCameraDistance;	 		// Current camera offset from avatar
	F32				mTargetCameraDistance;			// Target camera offset from avatar
	F32				mCameraFOVZoomFactor;			// Amount of fov zoom applied to camera when zeroing in on an object
	F32				mCameraCurrentFOVZoomFactor;	// Interpolated fov zoom
	F32				mCameraFOVDefault;				// Default field of view that is basis for FOV zoom effect
	LLVector4		mCameraCollidePlane;			// Colliding plane for camera
	F32				mCameraZoomFraction;			// Mousewheel driven fraction of zoom
	LLVector3		mCameraPositionAgent;			// Camera position in agent coordinates
	LLVector3		mCameraVirtualPositionAgent;	// Camera virtual position (target) before performing FOV zoom
	LLVector3d      mCameraSmoothingLastPositionGlobal;    
	LLVector3d      mCameraSmoothingLastPositionAgent;
	bool            mCameraSmoothingStop;
	LLVector3		mCameraLag;						// Third person camera lag
	LLVector3		mCameraUpVector;				// Camera's up direction in world coordinates (determines the 'roll' of the view)

	//--------------------------------------------------------------------
	// Follow
	//--------------------------------------------------------------------
public:
	void			setUsingFollowCam(bool using_follow_cam);
	bool 			isfollowCamLocked();
private:
	LLFollowCam 	mFollowCam; 			// Ventrella

	//--------------------------------------------------------------------
	// Sit
	//--------------------------------------------------------------------
public:
	void			setupSitCamera();
	BOOL			sitCameraEnabled() 		{ return mSitCameraEnabled; }
	void			setSitCamera(const LLUUID &object_id, 
								 const LLVector3 &camera_pos = LLVector3::zero, const LLVector3 &camera_focus = LLVector3::zero);
private:
	LLPointer<LLViewerObject> mSitCameraReferenceObject; // Object to which camera is related when sitting
	BOOL			mSitCameraEnabled;		// Use provided camera information when sitting?
	LLVector3		mSitCameraPos;			// Root relative camera pos when sitting
	LLVector3		mSitCameraFocus;		// Root relative camera target when sitting

	//--------------------------------------------------------------------
	// Animation
	//--------------------------------------------------------------------
public:
	void			setCameraAnimating(BOOL b)			{ mCameraAnimating = b; }
	BOOL			getCameraAnimating()				{ return mCameraAnimating; }
	void			setAnimationDuration(F32 seconds);
	void			startCameraAnimation();
	void			stopCameraAnimation();
private:
	LLFrameTimer	mAnimationTimer; 	// Seconds that transition animation has been active
	F32				mAnimationDuration;	// In seconds
	BOOL			mCameraAnimating;					// Camera is transitioning from one mode to another
	LLVector3d		mAnimationCameraStartGlobal;		// Camera start position, global coords
	LLVector3d		mAnimationFocusStartGlobal;			// Camera focus point, global coords

	//--------------------------------------------------------------------
	// Focus
	//--------------------------------------------------------------------
public:
	LLVector3d		calcFocusPositionTargetGlobal();
	LLVector3		calcFocusOffset(LLViewerObject *object, LLVector3 pos_agent, S32 x, S32 y);
	BOOL			getFocusOnAvatar() const		{ return mFocusOnAvatar; }
	LLPointer<LLViewerObject>&	getFocusObject() 	{ return mFocusObject; }
	F32				getFocusObjectDist() const		{ return mFocusObjectDist; }
	void			updateFocusOffset();
	void			validateFocusObject();
	void			setFocusGlobal(const LLPickInfo& pick);
	void			setFocusGlobal(const LLVector3d &focus, const LLUUID &object_id = LLUUID::null);
	void			setFocusOnAvatar(BOOL focus, BOOL animate);
	void			setCameraPosAndFocusGlobal(const LLVector3d& pos, const LLVector3d& focus, const LLUUID &object_id);
	void			clearFocusObject();
	void			setFocusObject(LLViewerObject* object);
	void			setAllowChangeToFollow(BOOL focus) 	{ mAllowChangeToFollow = focus; }
	void			setObjectTracking(BOOL track) 	{ mTrackFocusObject = track; }
	const LLVector3d &getFocusGlobal() const		{ return mFocusGlobal; }
	const LLVector3d &getFocusTargetGlobal() const	{ return mFocusTargetGlobal; }
private:
	LLVector3d		mCameraFocusOffset;				// Offset from focus point in build mode
	LLVector3d		mCameraFocusOffsetTarget;		// Target towards which we are lerping the camera's focus offset
	BOOL			mFocusOnAvatar;
	BOOL			mAllowChangeToFollow;
	LLVector3d		mFocusGlobal;
	LLVector3d		mFocusTargetGlobal;
	LLPointer<LLViewerObject> mFocusObject;
	F32				mFocusObjectDist;
	LLVector3		mFocusObjectOffset;
	F32				mFocusDotRadius; 				// Meters
	BOOL			mTrackFocusObject;
	
	//--------------------------------------------------------------------
	// Lookat / Pointat
	//--------------------------------------------------------------------
public:
	void			updateLookAt(const S32 mouse_x, const S32 mouse_y);
	BOOL			setLookAt(ELookAtType target_type, LLViewerObject *object = NULL, LLVector3 position = LLVector3::zero);
	ELookAtType		getLookAtType();
	void			lookAtLastChat();
	void 			slamLookAt(const LLVector3 &look_at); // Set the physics data
	BOOL			setPointAt(EPointAtType target_type, LLViewerObject *object = NULL, LLVector3 position = LLVector3::zero);
	EPointAtType	getPointAtType();
public:
	LLPointer<LLHUDEffectLookAt> mLookAt;
	LLPointer<LLHUDEffectPointAt> mPointAt;

	LLViewerObject* mPointAtObject;

	//--------------------------------------------------------------------
	// Third person
	//--------------------------------------------------------------------
public:
	LLVector3d		calcThirdPersonFocusOffset();
	void			setThirdPersonHeadOffset(LLVector3 offset) 	{ mThirdPersonHeadOffset = offset; }	
private:
	LLVector3		mThirdPersonHeadOffset;						// Head offset for third person camera position

	//--------------------------------------------------------------------
	// Orbit
	//--------------------------------------------------------------------
public:
	void			cameraOrbitAround(const F32 radians);	// Rotate camera CCW radians about build focus point
	void			cameraOrbitOver(const F32 radians);		// Rotate camera forward radians over build focus point
	void			cameraOrbitIn(const F32 meters);		// Move camera in toward build focus point
	void			resetCameraOrbit();
	void			resetOrbitDiff();
	//--------------------------------------------------------------------
	// Zoom
	//--------------------------------------------------------------------
public:
	void			handleScrollWheel(S32 clicks); 							// Mousewheel driven zoom
	void			cameraZoomIn(const F32 factor);							// Zoom in by fraction of current distance
	F32				getCameraZoomFraction(bool get_third_person = false);	// Get camera zoom as fraction of minimum and maximum zoom
	void			setCameraZoomFraction(F32 fraction);					// Set camera zoom as fraction of minimum and maximum zoom
	F32				calcCameraFOVZoomFactor();
	F32				getAgentHUDTargetZoom();

	//--------------------------------------------------------------------
	// Pan
	//--------------------------------------------------------------------
public:
	void			cameraPanIn(const F32 meters);
	void			cameraPanLeft(const F32 meters);
	void			cameraPanUp(const F32 meters);	
	void			resetCameraPan();
	void			resetPanDiff();
	//--------------------------------------------------------------------
	// View
	//--------------------------------------------------------------------
public:
	// Called whenever the agent moves.  Puts camera back in default position, deselects items, etc.
// <FS:CR> FIRE-8798: Option to prevent camera reset on movement
	//void			resetView(BOOL reset_camera = TRUE, BOOL change_camera = FALSE);
	void			resetView(BOOL reset_camera = TRUE, BOOL change_camera = FALSE, BOOL movement = FALSE);
// </FS:CR>
	// Called on camera movement.  Unlocks camera from the default position behind the avatar.
	void			unlockView();
public:
	F32				mDrawDistance;

	//--------------------------------------------------------------------
	// Mouselook
	//--------------------------------------------------------------------
public:
	BOOL			getForceMouselook() const 			{ return mForceMouselook; }
	void			setForceMouselook(BOOL mouselook) 	{ mForceMouselook = mouselook; }
private:
	BOOL			mForceMouselook;
	
	//--------------------------------------------------------------------
	// HUD
	//--------------------------------------------------------------------
public:
	F32				mHUDTargetZoom;	// Target zoom level for HUD objects (used when editing)
	F32				mHUDCurZoom; 	// Current animated zoom level for HUD objects

// [RLVa:KB] - Checked: RLVa-2.0.0
	//--------------------------------------------------------------------
	// RLVa
	//--------------------------------------------------------------------
protected:
	bool allowFocusOffsetChange(const LLVector3d& offsetFocus);
	bool clampCameraPosition(LLVector3d& posCamGlobal, const LLVector3d posCamRefGlobal, float nDistMin, float nDistMax);

	bool m_fRlvMaxDist;				// True if the camera is at max distance
	bool m_fRlvMinDist;				// True if the camera is at min distance
	LLVector3d m_posRlvRefGlobal;		// Current reference point for distance calculations
// [/RLVa:KB]

/********************************************************************************
 **                                                                            **
 **                    KEYS
 **/

public:
	S32				getAtKey() const		{ return mAtKey; }
	S32				getWalkKey() const		{ return mWalkKey; }
	S32				getLeftKey() const		{ return mLeftKey; }
	S32				getUpKey() const		{ return mUpKey; }
	F32				getYawKey() const		{ return mYawKey; }
	F32				getPitchKey() const		{ return mPitchKey; }

	void			setAtKey(S32 mag)		{ mAtKey = mag; }
	void			setWalkKey(S32 mag)		{ mWalkKey = mag; }
	void			setLeftKey(S32 mag)		{ mLeftKey = mag; }
	void			setUpKey(S32 mag)		{ mUpKey = mag; }
	void			setYawKey(F32 mag)		{ mYawKey = mag; }
	void			setPitchKey(F32 mag)	{ mPitchKey = mag; }

	void			clearGeneralKeys();
	static S32		directionToKey(S32 direction); // Changes direction to -1/0/1

private:
	S32 			mAtKey;				// Either 1, 0, or -1. Indicates that movement key is pressed
	S32				mWalkKey; 			// Like AtKey, but causes less forward thrust
	S32 			mLeftKey;
	S32				mUpKey;
	F32				mYawKey;
	F32				mPitchKey;

	//--------------------------------------------------------------------
	// Orbit
	//--------------------------------------------------------------------
public:
	F32				getOrbitLeftKey() const		{ return mOrbitLeftKey; }
	F32				getOrbitRightKey() const	{ return mOrbitRightKey; }
	F32				getOrbitUpKey() const		{ return mOrbitUpKey; }
	F32				getOrbitDownKey() const		{ return mOrbitDownKey; }
	F32				getOrbitInKey() const		{ return mOrbitInKey; }
	F32				getOrbitOutKey() const		{ return mOrbitOutKey; }

	void			setOrbitLeftKey(F32 mag)	{ mOrbitLeftKey = mag; }
	void			setOrbitRightKey(F32 mag)	{ mOrbitRightKey = mag; }
	void			setOrbitUpKey(F32 mag)		{ mOrbitUpKey = mag; }
	void			setOrbitDownKey(F32 mag)	{ mOrbitDownKey = mag; }
	void			setOrbitInKey(F32 mag)		{ mOrbitInKey = mag; }
	void			setOrbitOutKey(F32 mag)		{ mOrbitOutKey = mag; }

	void			clearOrbitKeys();
private:
	F32				mOrbitLeftKey;
	F32				mOrbitRightKey;
	F32				mOrbitUpKey;
	F32				mOrbitDownKey;
	F32				mOrbitInKey;
	F32				mOrbitOutKey;

	F32				mOrbitAroundRadians;
	F32				mOrbitOverAngle;

	//--------------------------------------------------------------------
	// Pan
	//--------------------------------------------------------------------
public:
	F32				getPanLeftKey() const		{ return mPanLeftKey; }
	F32				getPanRightKey() const	{ return mPanRightKey; }
	F32				getPanUpKey() const		{ return mPanUpKey; }
	F32				getPanDownKey() const		{ return mPanDownKey; }
	F32				getPanInKey() const		{ return mPanInKey; }
	F32				getPanOutKey() const		{ return mPanOutKey; }

	void			setPanLeftKey(F32 mag)		{ mPanLeftKey = mag; }
	void			setPanRightKey(F32 mag)		{ mPanRightKey = mag; }
	void			setPanUpKey(F32 mag)		{ mPanUpKey = mag; }
	void			setPanDownKey(F32 mag)		{ mPanDownKey = mag; }
	void			setPanInKey(F32 mag)		{ mPanInKey = mag; }
	void			setPanOutKey(F32 mag)		{ mPanOutKey = mag; }

	void			clearPanKeys();
private:
	F32				mPanUpKey;						
	F32				mPanDownKey;					
	F32				mPanLeftKey;					
	F32				mPanRightKey;					
	F32				mPanInKey;
	F32				mPanOutKey;

	LLVector3d		mPanFocusDiff;

/**                    Keys
 **                                                                            **
 *******************************************************************************/

// <FS:Ansariel> FIRE-7758: Save/load camera position feature
public:
	void			storeCameraPosition();
	void			loadCameraPosition();
// </FS:Ansariel> FIRE-7758: Save/load camera position feature
};

extern LLAgentCamera gAgentCamera;

#endif<|MERGE_RESOLUTION|>--- conflicted
+++ resolved
@@ -59,16 +59,12 @@
 	CAMERA_PRESET_GROUP_VIEW,
 
 	/** Current view when a preset is saved */
-<<<<<<< HEAD
 	CAMERA_PRESET_CUSTOM,
 
 // [RLVa:KB] - Checked: RLVa-2.0.0
 	/* Used by RLVa */
 	CAMERA_RLV_SETCAM_VIEW
 // [/RLVa:KB]
-=======
-	CAMERA_PRESET_CUSTOM
->>>>>>> 7b022144
 };
 
 //------------------------------------------------------------------------
