--- conflicted
+++ resolved
@@ -1668,8 +1668,6 @@
     mFilterSubString.clear();
 }
 
-<<<<<<< HEAD
-=======
 
 
 bool is_category_removable(const LLUUID& folder_id, bool check_worn)
@@ -1709,7 +1707,6 @@
     return true;
 }
 
->>>>>>> 1a8a5404
 bool LLInventoryGallery::canCut() const
 {
     if (!getVisible() || !getEnabled() || mSelectedItemIDs.empty())
@@ -1977,23 +1974,6 @@
 
 void LLInventoryGallery::deleteSelection()
 {
-<<<<<<< HEAD
-    // <FS:Ansariel> Undo delete item confirmation per-session annoyance
-    //if (!LLInventoryAction::sDeleteConfirmationDisplayed) // ask for the confirmation at least once per session
-    //{
-    //    LLNotifications::instance().setIgnored("DeleteItems", false);
-    //    LLInventoryAction::sDeleteConfirmationDisplayed = true;
-    //}
-    // </FS:Ansariel>
-
-    LLSD args;
-    // <FS:Ansariel> FIRE-31816: Include selection count when deleting more than one object from inventory
-    //args["QUESTION"] = LLTrans::getString("DeleteItem");
-    args["COUNT_TOTAL"] = 1;
-    args["QUESTION"] = LLTrans::getString("DeleteItem", args);
-    // </FS:Ansariel>
-    LLNotificationsUtil::add("DeleteItems", args, LLSD(), boost::bind(&LLInventoryGallery::onDelete, _1, _2, mSelectedItemIDs));
-=======
     bool has_worn = false;
     bool needs_replacement = false;
     for (const LLUUID& id : mSelectedItemIDs)
@@ -2072,7 +2052,6 @@
         // </FS:Ansariel>
         LLNotificationsUtil::add("DeleteItems", args, LLSD(), boost::bind(&LLInventoryGallery::onDelete, _1, _2, mSelectedItemIDs));
     }
->>>>>>> 1a8a5404
 }
 
 bool LLInventoryGallery::canDeleteSelection()
