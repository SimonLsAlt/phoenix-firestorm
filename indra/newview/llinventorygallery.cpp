--- conflicted
+++ resolved
@@ -2573,11 +2573,7 @@
             ids.push_back(selected_id);
         }
     }
-<<<<<<< HEAD
-    LLToolDragAndDrop::getInstance()->beginMultiDrag(types, ids, src);
-=======
     LLToolDragAndDrop::getInstance()->beginMultiDrag(types, ids, LLToolDragAndDrop::SOURCE_AGENT);
->>>>>>> 364c4b0b
 }
 
 bool LLInventoryGallery::areViewsInitialized()
