--- conflicted
+++ resolved
@@ -1234,11 +1234,7 @@
             LLFloaterPerms::getNextOwnerPerms("Uploads"),
             LLFloaterPerms::getGroupPerms("Uploads"),
             LLFloaterPerms::getEveryonePerms("Uploads"),
-<<<<<<< HEAD
-            upload_pending_name, LLAssetStorage::LLStoreAssetCallback(), expected_upload_cost, nruserdata);
-=======
-            upload_pending_name, callback, expected_upload_cost, nruserdata, false);
->>>>>>> 2dfb4ec1
+            upload_pending_name, LLAssetStorage::LLStoreAssetCallback(), expected_upload_cost, nruserdata, false);
         mOutfitLinkPending = outfit_id;
     }
     delete unit;
