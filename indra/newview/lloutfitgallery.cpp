--- conflicted
+++ resolved
@@ -1314,28 +1314,8 @@
             mOutfitMap[category_id]->setImageAssetId(asset_id);
         }
     }
-<<<<<<< HEAD
-}
-
-void LLOutfitGallery::uploadPhoto(LLUUID outfit_id)
-{
-	outfit_map_t::iterator outfit_it = mOutfitMap.find(outfit_id);
-	if (outfit_it == mOutfitMap.end() || outfit_it->first.isNull())
-	{
-		return;
-	}
-    LLFilePickerReplyThread::startPicker(boost::bind(&LLOutfitGallery::uploadOutfitImage, this, _1, outfit_id), LLFilePicker::FFLOAD_IMAGE, false);
-}
-
-void LLOutfitGallery::uploadOutfitImage(const std::vector<std::string>& filenames, LLUUID outfit_id)
-{
-    std::string filename = filenames[0];
-    LLLocalBitmap* unit = new LLLocalBitmap(filename);
-    if (unit->getValid())
-=======
     
     if (mGalleryCreated && !LLApp::isExiting())
->>>>>>> 24654708
     {
         reArrangeRows();
     }
@@ -1355,154 +1335,3 @@
 {
     return LLUUID();
 }
-<<<<<<< HEAD
-
-void LLOutfitGallery::onTexturePickerCommit(LLTextureCtrl::ETexturePickOp op, LLUUID id)
-{
-    LLUUID selected_outfit_id = getSelectedOutfitUUID();
-
-    if (selected_outfit_id.isNull())
-    {
-        return;
-    }
-
-    LLFloaterTexturePicker* floaterp = (LLFloaterTexturePicker*)mFloaterHandle.get();
-
-    if (floaterp && op == LLTextureCtrl::TEXTURE_SELECT)
-    {
-        LLUUID image_item_id;
-        if (id.notNull())
-        {
-            image_item_id = id;
-        }
-        else
-        {
-            image_item_id = floaterp->findItemID(floaterp->getAssetID(), FALSE, TRUE);
-            if (image_item_id.isNull())
-            {
-                LL_WARNS() << "id or image_item_id is NULL!" << LL_ENDL;
-                return;
-            }
-        }
-
-        std::string image_load_error;
-        S32 max_width = MAX_OUTFIT_PHOTO_WIDTH;
-        S32 max_height = MAX_OUTFIT_PHOTO_HEIGHT;
-        if (mTextureSelected.isNull() ||
-            mTextureSelected->getFullWidth() == 0 ||
-            mTextureSelected->getFullHeight() == 0)
-        {
-            image_load_error = LLTrans::getString("outfit_photo_verify_dimensions_error");
-            LL_WARNS() << "Cannot verify selected texture dimensions" << LL_ENDL;
-            return;
-        }
-        S32 width = mTextureSelected->getFullWidth();
-        S32 height = mTextureSelected->getFullHeight();
-        if ((width > max_width) || (height > max_height))
-        {
-            LLStringUtil::format_map_t args;
-            args["WIDTH"] = llformat("%d", max_width);
-            args["HEIGHT"] = llformat("%d", max_height);
-
-            image_load_error = LLTrans::getString("outfit_photo_select_dimensions_error", args);
-        }
-
-        if (!image_load_error.empty())
-        {
-            LLSD subst;
-            subst["REASON"] = image_load_error;
-            LLNotificationsUtil::add("OutfitPhotoLoadError", subst);
-            return;
-        }
-
-        checkRemovePhoto(selected_outfit_id);
-        linkPhotoToOutfit(image_item_id, selected_outfit_id);
-    }
-}
-
-void LLOutfitGallery::onSelectPhoto(LLUUID selected_outfit_id)
-{
-    if (selected_outfit_id.notNull())
-    {
-
-        // show hourglass cursor when loading inventory window
-        // because inventory construction is slooow
-        getWindow()->setCursor(UI_CURSOR_WAIT);
-        LLFloater* floaterp = mFloaterHandle.get();
-
-        // Show the dialog
-        if (floaterp)
-        {
-            floaterp->openFloater();
-        }
-        else
-        {
-            floaterp = new LLFloaterTexturePicker(
-                this,
-                getPhotoAssetId(selected_outfit_id),
-                getPhotoAssetId(selected_outfit_id),
-                getPhotoAssetId(selected_outfit_id),
-                FALSE,
-                TRUE,
-                "SELECT PHOTO",
-                PERM_NONE,
-                PERM_NONE,
-                FALSE,
-                NULL);
-
-            mFloaterHandle = floaterp->getHandle();
-            mTextureSelected = NULL;
-
-            LLFloaterTexturePicker* texture_floaterp = dynamic_cast<LLFloaterTexturePicker*>(floaterp);
-            if (texture_floaterp)
-            {
-                texture_floaterp->setTextureSelectedCallback(boost::bind(&LLOutfitGallery::onTextureSelectionChanged, this, _1));
-                texture_floaterp->setOnFloaterCommitCallback(boost::bind(&LLOutfitGallery::onTexturePickerCommit, this, _1, _2));
-                texture_floaterp->setOnUpdateImageStatsCallback(boost::bind(&LLOutfitGallery::onTexturePickerUpdateImageStats, this, _1));
-                texture_floaterp->setLocalTextureEnabled(FALSE);
-                texture_floaterp->setBakeTextureEnabled(FALSE);
-                texture_floaterp->setCanApply(false, true);
-            }
-
-            floaterp->openFloater();
-        }
-        floaterp->setFocus(TRUE);
-    }
-}
-
-void LLOutfitGallery::onTakeSnapshot(LLUUID selected_outfit_id)
-{
-    LLFloaterReg::toggleInstanceOrBringToFront("simple_outfit_snapshot");
-    LLFloaterSimpleOutfitSnapshot* snapshot_floater = LLFloaterSimpleOutfitSnapshot::getInstance();
-    if (snapshot_floater)
-    {
-        snapshot_floater->setOutfitID(selected_outfit_id);
-        snapshot_floater->getInstance()->setGallery(this);
-    }
-}
-
-void LLOutfitGallery::onBeforeOutfitSnapshotSave()
-{
-    LLUUID selected_outfit_id = getSelectedOutfitUUID();
-    if (!selected_outfit_id.isNull())
-    {
-        checkRemovePhoto(selected_outfit_id);
-        updateSnapshotFolderObserver();
-    }
-}
-
-void LLOutfitGallery::onAfterOutfitSnapshotSave()
-{
-    LLUUID selected_outfit_id = getSelectedOutfitUUID();
-    if (!selected_outfit_id.isNull())
-    {
-        mOutfitLinkPending = selected_outfit_id;
-    }
-}
-
-void LLOutfitGallery::onTexturePickerUpdateImageStats(LLPointer<LLViewerTexture> texture)
-{
-    mTextureSelected = texture;
-}
-=======
->>>>>>> 24654708
