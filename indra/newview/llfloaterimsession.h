/**
 * @file llfloaterimsession.h
 * @brief LLFloaterIMSession class definition
 *
 * $LicenseInfo:firstyear=2009&license=viewerlgpl$
 * Second Life Viewer Source Code
 * Copyright (C) 2010, Linden Research, Inc.
 *
 * This library is free software; you can redistribute it and/or
 * modify it under the terms of the GNU Lesser General Public
 * License as published by the Free Software Foundation;
 * version 2.1 of the License only.
 *
 * This library is distributed in the hope that it will be useful,
 * but WITHOUT ANY WARRANTY; without even the implied warranty of
 * MERCHANTABILITY or FITNESS FOR A PARTICULAR PURPOSE.  See the GNU
 * Lesser General Public License for more details.
 *
 * You should have received a copy of the GNU Lesser General Public
 * License along with this library; if not, write to the Free Software
 * Foundation, Inc., 51 Franklin Street, Fifth Floor, Boston, MA  02110-1301  USA
 *
 * Linden Research, Inc., 945 Battery Street, San Francisco, CA  94111  USA
 * $/LicenseInfo$
 */

#if 0

#ifndef LL_FLOATERIMSESSION_H
#define LL_FLOATERIMSESSION_H

#include "llimview.h"
#include "llfloaterimsessiontab.h"
#include "llinstantmessage.h"
#include "lllogchat.h"
#include "lltooldraganddrop.h"
#include "llvoicechannel.h"
#include "llvoiceclient.h"

class LLAvatarName;
class LLButton;
class LLChatEntry;
class LLTextEditor;
class LLPanelChatControlPanel;
class LLChatHistory;
class LLInventoryItem;
class LLInventoryCategory;

typedef boost::signals2::signal<void(const LLUUID& session_id)> floater_showed_signal_t;

/**
 * Individual IM window that appears at the bottom of the screen,
 * optionally "docked" to the bottom tray.
 */
class LLFloaterIMSession
    : public LLVoiceClientStatusObserver
    , public LLFloaterIMSessionTab
{
    LOG_CLASS(LLFloaterIMSession);
public:
<<<<<<< HEAD
	LLFloaterIMSession(const LLUUID& session_id);

	virtual ~LLFloaterIMSession();

	void initIMSession(const LLUUID& session_id);
	void initIMFloater();

	// LLView overrides
	/*virtual*/ bool postBuild();
	/*virtual*/ void setMinimized(bool b);
	/*virtual*/ void setVisible(bool visible);
	/*virtual*/ bool getVisible();
	/*virtual*/ void setFocus(bool focus);
	// Check typing timeout timer.

	/*virtual*/ void draw();
	/*virtual*/ bool handleDragAndDrop(S32 x, S32 y, MASK mask, bool drop,
		EDragAndDropType cargo_type,
		void* cargo_data,
		EAcceptance* accept,
		std::string& tooltip_msg);

	static LLFloaterIMSession* findInstance(const LLUUID& session_id);
	static LLFloaterIMSession* getInstance(const LLUUID& session_id);

	// LLFloater overrides
	/*virtual*/ void onClose(bool app_quitting);
	/*virtual*/ void setDocked(bool docked, bool pop_on_undock = true);
	// Make IM conversion visible and update the message history
	static LLFloaterIMSession* show(const LLUUID& session_id);

	// Toggle panel specified by session_id
	// Returns true iff panel became visible
	static bool toggle(const LLUUID& session_id);

	void sessionInitReplyReceived(const LLUUID& im_session_id);

	// get new messages from LLIMModel
	/*virtual*/ void updateMessages();
	void reloadMessages(bool clean_messages = false);
	static void onSendMsg(LLUICtrl*, void*);
	void sendMsgFromInputEditor();
	void sendMsg(const std::string& msg);

	// callback for LLIMModel on new messages
	// route to specific floater if it is visible
	static void newIMCallback(const LLSD& data);

	// called when docked floater's position has been set by chiclet
	void setPositioned(bool b) { mPositioned = b; };

	void onVisibilityChanged(const LLSD& new_visibility);
	bool enableGearMenuItem(const LLSD& userdata);
	void GearDoToSelected(const LLSD& userdata);
	bool checkGearMenuItem(const LLSD& userdata);

	// Implements LLVoiceClientStatusObserver::onChange() to enable the call
	// button when voice is available
	void onChange(EStatusType status, const std::string &channelURI,
			bool proximal);

	virtual LLTransientFloaterMgr::ETransientGroup getGroup() { return LLTransientFloaterMgr::IM; }
	virtual void onVoiceChannelStateChanged(
			const LLVoiceChannel::EState& old_state,
			const LLVoiceChannel::EState& new_state);

	void processIMTyping(const LLUUID& from_id, bool typing);
	void processAgentListUpdates(const LLSD& body);
	void processSessionUpdate(const LLSD& session_update);

	//used as a callback on receiving new IM message
	static void sRemoveTypingIndicator(const LLSD& data);
	static void onIMChicletCreated(const LLUUID& session_id);
=======
    LLFloaterIMSession(const LLUUID& session_id);

    virtual ~LLFloaterIMSession();

    void initIMSession(const LLUUID& session_id);
    void initIMFloater();

    // LLView overrides
    /*virtual*/ bool postBuild();
    /*virtual*/ void setMinimized(bool b);
    /*virtual*/ void setVisible(bool visible);
    /*virtual*/ bool getVisible();
    /*virtual*/ void setFocus(bool focus);
    // Check typing timeout timer.

    /*virtual*/ void draw();
    /*virtual*/ bool handleDragAndDrop(S32 x, S32 y, MASK mask, bool drop,
        EDragAndDropType cargo_type,
        void* cargo_data,
        EAcceptance* accept,
        std::string& tooltip_msg);

    static LLFloaterIMSession* findInstance(const LLUUID& session_id);
    static LLFloaterIMSession* getInstance(const LLUUID& session_id);

    // LLFloater overrides
    /*virtual*/ void onClose(bool app_quitting);
    /*virtual*/ void setDocked(bool docked, bool pop_on_undock = true);
    // Make IM conversion visible and update the message history
    static LLFloaterIMSession* show(const LLUUID& session_id);

    // Toggle panel specified by session_id
    // Returns true iff panel became visible
    static bool toggle(const LLUUID& session_id);

    void sessionInitReplyReceived(const LLUUID& im_session_id);

    // get new messages from LLIMModel
    /*virtual*/ void updateMessages();
    void reloadMessages(bool clean_messages = false);
    static void onSendMsg(LLUICtrl*, void*);
    void sendMsgFromInputEditor();
    void sendMsg(const std::string& msg);

    // callback for LLIMModel on new messages
    // route to specific floater if it is visible
    static void newIMCallback(const LLSD& data);

    // called when docked floater's position has been set by chiclet
    void setPositioned(bool b) { mPositioned = b; };

    void onVisibilityChanged(const LLSD& new_visibility);
    bool enableGearMenuItem(const LLSD& userdata);
    void GearDoToSelected(const LLSD& userdata);
    bool checkGearMenuItem(const LLSD& userdata);

    // Implements LLVoiceClientStatusObserver::onChange() to enable the call
    // button when voice is available
    void onChange(EStatusType status, const std::string &channelURI,
            bool proximal);

    virtual LLTransientFloaterMgr::ETransientGroup getGroup() { return LLTransientFloaterMgr::IM; }
    virtual void onVoiceChannelStateChanged(
            const LLVoiceChannel::EState& old_state,
            const LLVoiceChannel::EState& new_state);

    void processIMTyping(const LLUUID& from_id, bool typing);
    void processAgentListUpdates(const LLSD& body);
    void processSessionUpdate(const LLSD& session_update);

    //used as a callback on receiving new IM message
    static void sRemoveTypingIndicator(const LLSD& data);
    static void onIMChicletCreated(const LLUUID& session_id);
>>>>>>> 1a8a5404
    const LLUUID& getOtherParticipantUUID() {return mOtherParticipantUUID;}

    static boost::signals2::connection setIMFloaterShowedCallback(const floater_showed_signal_t::slot_type& cb);
    static floater_showed_signal_t sIMFloaterShowedSignal;

    bool needsTitleOverwrite() { return mSessionNameUpdatedForTyping && mOtherTyping; }
    S32 getLastChatMessageIndex() {return mLastMessageIndex;}
private:

    /*virtual*/ void refresh();

    /*virtual*/ void onTearOffClicked();
    /*virtual*/ void onClickCloseBtn(bool app_qutting);

    // Update the window title and input field help text
    /*virtual*/ void updateSessionName(const std::string& name);

    bool dropPerson(LLUUID* person_id, bool drop);

<<<<<<< HEAD
	bool isInviteAllowed() const;
	bool inviteToSession(const uuid_vec_t& agent_ids);
	static void onInputEditorFocusReceived( LLFocusableElement* caller,void* userdata );
	static void onInputEditorFocusLost(LLFocusableElement* caller, void* userdata);
	static void onInputEditorKeystroke(LLTextEditor* caller, void* userdata);
	void setTyping(bool typing);
	void onAddButtonClicked();
	void addSessionParticipants(const uuid_vec_t& uuids);
	void addP2PSessionParticipants(const LLSD& notification, const LLSD& response, const uuid_vec_t& uuids);
	void sendParticipantsAddedNotification(const uuid_vec_t& uuids);
	bool canAddSelectedToChat(const uuid_vec_t& uuids);
=======
    bool isInviteAllowed() const;
    bool inviteToSession(const uuid_vec_t& agent_ids);
    static void onInputEditorFocusReceived( LLFocusableElement* caller,void* userdata );
    static void onInputEditorFocusLost(LLFocusableElement* caller, void* userdata);
    static void onInputEditorKeystroke(LLTextEditor* caller, void* userdata);
    void setTyping(bool typing);
    void onAddButtonClicked();
    void addSessionParticipants(const uuid_vec_t& uuids);
    void addP2PSessionParticipants(const LLSD& notification, const LLSD& response, const uuid_vec_t& uuids);
    void sendParticipantsAddedNotification(const uuid_vec_t& uuids);
    bool canAddSelectedToChat(const uuid_vec_t& uuids);
>>>>>>> 1a8a5404

    void onCallButtonClicked();

    void boundVoiceChannel();

    // Add the "User is typing..." indicator.
    void addTypingIndicator(const LLUUID& from_id);

    // Remove the "User is typing..." indicator.
    void removeTypingIndicator(const LLUUID& from_id = LLUUID::null);

    static void closeHiddenIMToasts();

    static void confirmLeaveCallCallback(const LLSD& notification, const LLSD& response);

    S32 mLastMessageIndex;

    EInstantMessage mDialog;
    LLUUID mOtherParticipantUUID;
    bool mPositioned;

    LLUIString mTypingStart;
    bool mMeTyping;
    bool mOtherTyping;
    bool mShouldSendTypingState;
    LLFrameTimer mTypingTimer;
    LLFrameTimer mTypingTimeoutTimer;
    bool mSessionNameUpdatedForTyping;
    LLFrameTimer mMeTypingTimer;
    LLFrameTimer mOtherTypingTimer;

    bool mSessionInitialized;
    LLSD mQueuedMsgsForInit;

    uuid_vec_t mInvitedParticipants;
    uuid_vec_t mPendingParticipants;

    // connection to voice channel state change signal
    boost::signals2::connection mVoiceChannelStateChangeConnection;

    LLUUID mImFromId;
};

#endif  // LL_FLOATERIMSESSION_H

#endif
<|MERGE_RESOLUTION|>--- conflicted
+++ resolved
@@ -58,81 +58,6 @@
 {
     LOG_CLASS(LLFloaterIMSession);
 public:
-<<<<<<< HEAD
-	LLFloaterIMSession(const LLUUID& session_id);
-
-	virtual ~LLFloaterIMSession();
-
-	void initIMSession(const LLUUID& session_id);
-	void initIMFloater();
-
-	// LLView overrides
-	/*virtual*/ bool postBuild();
-	/*virtual*/ void setMinimized(bool b);
-	/*virtual*/ void setVisible(bool visible);
-	/*virtual*/ bool getVisible();
-	/*virtual*/ void setFocus(bool focus);
-	// Check typing timeout timer.
-
-	/*virtual*/ void draw();
-	/*virtual*/ bool handleDragAndDrop(S32 x, S32 y, MASK mask, bool drop,
-		EDragAndDropType cargo_type,
-		void* cargo_data,
-		EAcceptance* accept,
-		std::string& tooltip_msg);
-
-	static LLFloaterIMSession* findInstance(const LLUUID& session_id);
-	static LLFloaterIMSession* getInstance(const LLUUID& session_id);
-
-	// LLFloater overrides
-	/*virtual*/ void onClose(bool app_quitting);
-	/*virtual*/ void setDocked(bool docked, bool pop_on_undock = true);
-	// Make IM conversion visible and update the message history
-	static LLFloaterIMSession* show(const LLUUID& session_id);
-
-	// Toggle panel specified by session_id
-	// Returns true iff panel became visible
-	static bool toggle(const LLUUID& session_id);
-
-	void sessionInitReplyReceived(const LLUUID& im_session_id);
-
-	// get new messages from LLIMModel
-	/*virtual*/ void updateMessages();
-	void reloadMessages(bool clean_messages = false);
-	static void onSendMsg(LLUICtrl*, void*);
-	void sendMsgFromInputEditor();
-	void sendMsg(const std::string& msg);
-
-	// callback for LLIMModel on new messages
-	// route to specific floater if it is visible
-	static void newIMCallback(const LLSD& data);
-
-	// called when docked floater's position has been set by chiclet
-	void setPositioned(bool b) { mPositioned = b; };
-
-	void onVisibilityChanged(const LLSD& new_visibility);
-	bool enableGearMenuItem(const LLSD& userdata);
-	void GearDoToSelected(const LLSD& userdata);
-	bool checkGearMenuItem(const LLSD& userdata);
-
-	// Implements LLVoiceClientStatusObserver::onChange() to enable the call
-	// button when voice is available
-	void onChange(EStatusType status, const std::string &channelURI,
-			bool proximal);
-
-	virtual LLTransientFloaterMgr::ETransientGroup getGroup() { return LLTransientFloaterMgr::IM; }
-	virtual void onVoiceChannelStateChanged(
-			const LLVoiceChannel::EState& old_state,
-			const LLVoiceChannel::EState& new_state);
-
-	void processIMTyping(const LLUUID& from_id, bool typing);
-	void processAgentListUpdates(const LLSD& body);
-	void processSessionUpdate(const LLSD& session_update);
-
-	//used as a callback on receiving new IM message
-	static void sRemoveTypingIndicator(const LLSD& data);
-	static void onIMChicletCreated(const LLUUID& session_id);
-=======
     LLFloaterIMSession(const LLUUID& session_id);
 
     virtual ~LLFloaterIMSession();
@@ -206,7 +131,6 @@
     //used as a callback on receiving new IM message
     static void sRemoveTypingIndicator(const LLSD& data);
     static void onIMChicletCreated(const LLUUID& session_id);
->>>>>>> 1a8a5404
     const LLUUID& getOtherParticipantUUID() {return mOtherParticipantUUID;}
 
     static boost::signals2::connection setIMFloaterShowedCallback(const floater_showed_signal_t::slot_type& cb);
@@ -226,19 +150,6 @@
 
     bool dropPerson(LLUUID* person_id, bool drop);
 
-<<<<<<< HEAD
-	bool isInviteAllowed() const;
-	bool inviteToSession(const uuid_vec_t& agent_ids);
-	static void onInputEditorFocusReceived( LLFocusableElement* caller,void* userdata );
-	static void onInputEditorFocusLost(LLFocusableElement* caller, void* userdata);
-	static void onInputEditorKeystroke(LLTextEditor* caller, void* userdata);
-	void setTyping(bool typing);
-	void onAddButtonClicked();
-	void addSessionParticipants(const uuid_vec_t& uuids);
-	void addP2PSessionParticipants(const LLSD& notification, const LLSD& response, const uuid_vec_t& uuids);
-	void sendParticipantsAddedNotification(const uuid_vec_t& uuids);
-	bool canAddSelectedToChat(const uuid_vec_t& uuids);
-=======
     bool isInviteAllowed() const;
     bool inviteToSession(const uuid_vec_t& agent_ids);
     static void onInputEditorFocusReceived( LLFocusableElement* caller,void* userdata );
@@ -250,7 +161,6 @@
     void addP2PSessionParticipants(const LLSD& notification, const LLSD& response, const uuid_vec_t& uuids);
     void sendParticipantsAddedNotification(const uuid_vec_t& uuids);
     bool canAddSelectedToChat(const uuid_vec_t& uuids);
->>>>>>> 1a8a5404
 
     void onCallButtonClicked();
 
