/**
 * @file llfloaterimsession.h
 * @brief LLFloaterIMSession class definition
 *
 * $LicenseInfo:firstyear=2009&license=viewerlgpl$
 * Second Life Viewer Source Code
 * Copyright (C) 2010, Linden Research, Inc.
 *
 * This library is free software; you can redistribute it and/or
 * modify it under the terms of the GNU Lesser General Public
 * License as published by the Free Software Foundation;
 * version 2.1 of the License only.
 *
 * This library is distributed in the hope that it will be useful,
 * but WITHOUT ANY WARRANTY; without even the implied warranty of
 * MERCHANTABILITY or FITNESS FOR A PARTICULAR PURPOSE.  See the GNU
 * Lesser General Public License for more details.
 *
 * You should have received a copy of the GNU Lesser General Public
 * License along with this library; if not, write to the Free Software
 * Foundation, Inc., 51 Franklin Street, Fifth Floor, Boston, MA  02110-1301  USA
 *
 * Linden Research, Inc., 945 Battery Street, San Francisco, CA  94111  USA
 * $/LicenseInfo$
 */

#ifndef LL_FLOATERIMSESSION_H
#define LL_FLOATERIMSESSION_H

#include "llimview.h"
#include "llfloaterimsessiontab.h"
#include "llinstantmessage.h"
#include "lllogchat.h"
#include "lltooldraganddrop.h"
#include "llvoicechannel.h"
#include "llvoiceclient.h"

class LLAvatarName;
class LLButton;
class LLChatEntry;
class LLTextEditor;
class LLPanelChatControlPanel;
class LLChatHistory;
class LLInventoryItem;
class LLInventoryCategory;

typedef boost::signals2::signal<void(const LLUUID& session_id)> floater_showed_signal_t;

/**
 * Individual IM window that appears at the bottom of the screen,
 * optionally "docked" to the bottom tray.
 */
class LLFloaterIMSession
    : public LLVoiceClientStatusObserver
    , public LLFloaterIMSessionTab
{
    LOG_CLASS(LLFloaterIMSession);
public:
<<<<<<< HEAD
	LLFloaterIMSession(const LLUUID& session_id);

	virtual ~LLFloaterIMSession();

	void initIMSession(const LLUUID& session_id);
	void initIMFloater();

	// LLView overrides
	/*virtual*/ bool postBuild();
	/*virtual*/ void setMinimized(bool b);
	/*virtual*/ void setVisible(bool visible);
	/*virtual*/ bool getVisible();
	/*virtual*/ void setFocus(bool focus);
	// Check typing timeout timer.

	/*virtual*/ void draw();
	/*virtual*/ bool handleDragAndDrop(S32 x, S32 y, MASK mask, bool drop,
		EDragAndDropType cargo_type,
		void* cargo_data,
		EAcceptance* accept,
		std::string& tooltip_msg);

	static LLFloaterIMSession* findInstance(const LLUUID& session_id);
	static LLFloaterIMSession* getInstance(const LLUUID& session_id);

	// LLFloater overrides
	/*virtual*/ void onClose(bool app_quitting);
	/*virtual*/ void setDocked(bool docked, bool pop_on_undock = true);
	// Make IM conversion visible and update the message history
	static LLFloaterIMSession* show(const LLUUID& session_id);

	// Toggle panel specified by session_id
	// Returns true iff panel became visible
	static bool toggle(const LLUUID& session_id);

	void sessionInitReplyReceived(const LLUUID& im_session_id);

	// get new messages from LLIMModel
	/*virtual*/ void updateMessages();
	void reloadMessages(bool clean_messages = false);
	static void onSendMsg(LLUICtrl*, void*);
	void sendMsgFromInputEditor();
	void sendMsg(const std::string& msg);

	// callback for LLIMModel on new messages
	// route to specific floater if it is visible
	static void newIMCallback(const LLSD& data);

	// called when docked floater's position has been set by chiclet
	void setPositioned(bool b) { mPositioned = b; };

	void onVisibilityChanged(const LLSD& new_visibility);
	bool enableGearMenuItem(const LLSD& userdata);
	void GearDoToSelected(const LLSD& userdata);
	bool checkGearMenuItem(const LLSD& userdata);

	// Implements LLVoiceClientStatusObserver::onChange() to enable the call
	// button when voice is available
	void onChange(EStatusType status, const std::string &channelURI,
			bool proximal);

	virtual LLTransientFloaterMgr::ETransientGroup getGroup() { return LLTransientFloaterMgr::IM; }
	virtual void onVoiceChannelStateChanged(
			const LLVoiceChannel::EState& old_state,
			const LLVoiceChannel::EState& new_state);

	void processIMTyping(const LLUUID& from_id, bool typing);
	void processAgentListUpdates(const LLSD& body);
	void processSessionUpdate(const LLSD& session_update);

	//used as a callback on receiving new IM message
	static void sRemoveTypingIndicator(const LLSD& data);
	static void onIMChicletCreated(const LLUUID& session_id);
=======
    LLFloaterIMSession(const LLUUID& session_id);

    virtual ~LLFloaterIMSession();

    void initIMSession(const LLUUID& session_id);
    void initIMFloater();

    // LLView overrides
    /*virtual*/ BOOL postBuild();
    /*virtual*/ void setMinimized(BOOL b);
    /*virtual*/ void setVisible(BOOL visible);
    /*virtual*/ BOOL getVisible();
    /*virtual*/ void setFocus(BOOL focus);
    // Check typing timeout timer.

    /*virtual*/ void draw();
    /*virtual*/ BOOL handleDragAndDrop(S32 x, S32 y, MASK mask, BOOL drop,
        EDragAndDropType cargo_type,
        void* cargo_data,
        EAcceptance* accept,
        std::string& tooltip_msg);

    static LLFloaterIMSession* findInstance(const LLUUID& session_id);
    static LLFloaterIMSession* getInstance(const LLUUID& session_id);

    // LLFloater overrides
    /*virtual*/ void onClose(bool app_quitting);
    /*virtual*/ void setDocked(bool docked, bool pop_on_undock = true);
    // Make IM conversion visible and update the message history
    static LLFloaterIMSession* show(const LLUUID& session_id);

    // Toggle panel specified by session_id
    // Returns true iff panel became visible
    static bool toggle(const LLUUID& session_id);

    void sessionInitReplyReceived(const LLUUID& im_session_id);

    // get new messages from LLIMModel
    /*virtual*/ void updateMessages();
    void reloadMessages(bool clean_messages = false);
    static void onSendMsg(LLUICtrl*, void*);
    void sendMsgFromInputEditor();
    void sendMsg(const std::string& msg);

    // callback for LLIMModel on new messages
    // route to specific floater if it is visible
    static void newIMCallback(const LLSD& data);

    // called when docked floater's position has been set by chiclet
    void setPositioned(bool b) { mPositioned = b; };

    void onVisibilityChanged(const LLSD& new_visibility);
    bool enableGearMenuItem(const LLSD& userdata);
    void GearDoToSelected(const LLSD& userdata);
    bool checkGearMenuItem(const LLSD& userdata);

    // Implements LLVoiceClientStatusObserver::onChange() to enable the call
    // button when voice is available
    void onChange(EStatusType status, const std::string &channelURI,
            bool proximal);

    virtual LLTransientFloaterMgr::ETransientGroup getGroup() { return LLTransientFloaterMgr::IM; }
    virtual void onVoiceChannelStateChanged(
            const LLVoiceChannel::EState& old_state,
            const LLVoiceChannel::EState& new_state);

    void processIMTyping(const LLUUID& from_id, BOOL typing);
    void processAgentListUpdates(const LLSD& body);
    void processSessionUpdate(const LLSD& session_update);

    //used as a callback on receiving new IM message
    static void sRemoveTypingIndicator(const LLSD& data);
    static void onIMChicletCreated(const LLUUID& session_id);
>>>>>>> e1623bb2
    const LLUUID& getOtherParticipantUUID() {return mOtherParticipantUUID;}

    static boost::signals2::connection setIMFloaterShowedCallback(const floater_showed_signal_t::slot_type& cb);
    static floater_showed_signal_t sIMFloaterShowedSignal;

    bool needsTitleOverwrite() { return mSessionNameUpdatedForTyping && mOtherTyping; }
    S32 getLastChatMessageIndex() {return mLastMessageIndex;}
private:

    /*virtual*/ void refresh();

    /*virtual*/ void onTearOffClicked();
    /*virtual*/ void onClickCloseBtn(bool app_qutting);

    // Update the window title and input field help text
    /*virtual*/ void updateSessionName(const std::string& name);

    bool dropPerson(LLUUID* person_id, bool drop);

<<<<<<< HEAD
	bool isInviteAllowed() const;
	bool inviteToSession(const uuid_vec_t& agent_ids);
	static void onInputEditorFocusReceived( LLFocusableElement* caller,void* userdata );
	static void onInputEditorFocusLost(LLFocusableElement* caller, void* userdata);
	static void onInputEditorKeystroke(LLTextEditor* caller, void* userdata);
	void setTyping(bool typing);
	void onAddButtonClicked();
	void addSessionParticipants(const uuid_vec_t& uuids);
	void addP2PSessionParticipants(const LLSD& notification, const LLSD& response, const uuid_vec_t& uuids);
	void sendParticipantsAddedNotification(const uuid_vec_t& uuids);
	bool canAddSelectedToChat(const uuid_vec_t& uuids);
=======
    BOOL isInviteAllowed() const;
    BOOL inviteToSession(const uuid_vec_t& agent_ids);
    static void onInputEditorFocusReceived( LLFocusableElement* caller,void* userdata );
    static void onInputEditorFocusLost(LLFocusableElement* caller, void* userdata);
    static void onInputEditorKeystroke(LLTextEditor* caller, void* userdata);
    void setTyping(bool typing);
    void onAddButtonClicked();
    void addSessionParticipants(const uuid_vec_t& uuids);
    void addP2PSessionParticipants(const LLSD& notification, const LLSD& response, const uuid_vec_t& uuids);
    void sendParticipantsAddedNotification(const uuid_vec_t& uuids);
    bool canAddSelectedToChat(const uuid_vec_t& uuids);
>>>>>>> e1623bb2

    void onCallButtonClicked();

    void boundVoiceChannel();

    // Add the "User is typing..." indicator.
    void addTypingIndicator(const LLUUID& from_id);

    // Remove the "User is typing..." indicator.
    void removeTypingIndicator(const LLUUID& from_id = LLUUID::null);

    static void closeHiddenIMToasts();

    static void confirmLeaveCallCallback(const LLSD& notification, const LLSD& response);

    S32 mLastMessageIndex;

    EInstantMessage mDialog;
    LLUUID mOtherParticipantUUID;
    bool mPositioned;

    LLUIString mTypingStart;
    bool mMeTyping;
    bool mOtherTyping;
    bool mShouldSendTypingState;
    LLFrameTimer mTypingTimer;
    LLFrameTimer mTypingTimeoutTimer;
    bool mSessionNameUpdatedForTyping;
    LLFrameTimer mMeTypingTimer;
    LLFrameTimer mOtherTypingTimer;

    bool mSessionInitialized;
    LLSD mQueuedMsgsForInit;

    uuid_vec_t mInvitedParticipants;
    uuid_vec_t mPendingParticipants;

    // connection to voice channel state change signal
    boost::signals2::connection mVoiceChannelStateChangeConnection;

    LLUUID mImFromId;
};

#endif  // LL_FLOATERIMSESSION_H<|MERGE_RESOLUTION|>--- conflicted
+++ resolved
@@ -1,295 +1,205 @@
-/**
- * @file llfloaterimsession.h
- * @brief LLFloaterIMSession class definition
- *
- * $LicenseInfo:firstyear=2009&license=viewerlgpl$
- * Second Life Viewer Source Code
- * Copyright (C) 2010, Linden Research, Inc.
- *
- * This library is free software; you can redistribute it and/or
- * modify it under the terms of the GNU Lesser General Public
- * License as published by the Free Software Foundation;
- * version 2.1 of the License only.
- *
- * This library is distributed in the hope that it will be useful,
- * but WITHOUT ANY WARRANTY; without even the implied warranty of
- * MERCHANTABILITY or FITNESS FOR A PARTICULAR PURPOSE.  See the GNU
- * Lesser General Public License for more details.
- *
- * You should have received a copy of the GNU Lesser General Public
- * License along with this library; if not, write to the Free Software
- * Foundation, Inc., 51 Franklin Street, Fifth Floor, Boston, MA  02110-1301  USA
- *
- * Linden Research, Inc., 945 Battery Street, San Francisco, CA  94111  USA
- * $/LicenseInfo$
- */
-
-#ifndef LL_FLOATERIMSESSION_H
-#define LL_FLOATERIMSESSION_H
-
-#include "llimview.h"
-#include "llfloaterimsessiontab.h"
-#include "llinstantmessage.h"
-#include "lllogchat.h"
-#include "lltooldraganddrop.h"
-#include "llvoicechannel.h"
-#include "llvoiceclient.h"
-
-class LLAvatarName;
-class LLButton;
-class LLChatEntry;
-class LLTextEditor;
-class LLPanelChatControlPanel;
-class LLChatHistory;
-class LLInventoryItem;
-class LLInventoryCategory;
-
-typedef boost::signals2::signal<void(const LLUUID& session_id)> floater_showed_signal_t;
-
-/**
- * Individual IM window that appears at the bottom of the screen,
- * optionally "docked" to the bottom tray.
- */
-class LLFloaterIMSession
-    : public LLVoiceClientStatusObserver
-    , public LLFloaterIMSessionTab
-{
-    LOG_CLASS(LLFloaterIMSession);
-public:
-<<<<<<< HEAD
-	LLFloaterIMSession(const LLUUID& session_id);
-
-	virtual ~LLFloaterIMSession();
-
-	void initIMSession(const LLUUID& session_id);
-	void initIMFloater();
-
-	// LLView overrides
-	/*virtual*/ bool postBuild();
-	/*virtual*/ void setMinimized(bool b);
-	/*virtual*/ void setVisible(bool visible);
-	/*virtual*/ bool getVisible();
-	/*virtual*/ void setFocus(bool focus);
-	// Check typing timeout timer.
-
-	/*virtual*/ void draw();
-	/*virtual*/ bool handleDragAndDrop(S32 x, S32 y, MASK mask, bool drop,
-		EDragAndDropType cargo_type,
-		void* cargo_data,
-		EAcceptance* accept,
-		std::string& tooltip_msg);
-
-	static LLFloaterIMSession* findInstance(const LLUUID& session_id);
-	static LLFloaterIMSession* getInstance(const LLUUID& session_id);
-
-	// LLFloater overrides
-	/*virtual*/ void onClose(bool app_quitting);
-	/*virtual*/ void setDocked(bool docked, bool pop_on_undock = true);
-	// Make IM conversion visible and update the message history
-	static LLFloaterIMSession* show(const LLUUID& session_id);
-
-	// Toggle panel specified by session_id
-	// Returns true iff panel became visible
-	static bool toggle(const LLUUID& session_id);
-
-	void sessionInitReplyReceived(const LLUUID& im_session_id);
-
-	// get new messages from LLIMModel
-	/*virtual*/ void updateMessages();
-	void reloadMessages(bool clean_messages = false);
-	static void onSendMsg(LLUICtrl*, void*);
-	void sendMsgFromInputEditor();
-	void sendMsg(const std::string& msg);
-
-	// callback for LLIMModel on new messages
-	// route to specific floater if it is visible
-	static void newIMCallback(const LLSD& data);
-
-	// called when docked floater's position has been set by chiclet
-	void setPositioned(bool b) { mPositioned = b; };
-
-	void onVisibilityChanged(const LLSD& new_visibility);
-	bool enableGearMenuItem(const LLSD& userdata);
-	void GearDoToSelected(const LLSD& userdata);
-	bool checkGearMenuItem(const LLSD& userdata);
-
-	// Implements LLVoiceClientStatusObserver::onChange() to enable the call
-	// button when voice is available
-	void onChange(EStatusType status, const std::string &channelURI,
-			bool proximal);
-
-	virtual LLTransientFloaterMgr::ETransientGroup getGroup() { return LLTransientFloaterMgr::IM; }
-	virtual void onVoiceChannelStateChanged(
-			const LLVoiceChannel::EState& old_state,
-			const LLVoiceChannel::EState& new_state);
-
-	void processIMTyping(const LLUUID& from_id, bool typing);
-	void processAgentListUpdates(const LLSD& body);
-	void processSessionUpdate(const LLSD& session_update);
-
-	//used as a callback on receiving new IM message
-	static void sRemoveTypingIndicator(const LLSD& data);
-	static void onIMChicletCreated(const LLUUID& session_id);
-=======
-    LLFloaterIMSession(const LLUUID& session_id);
-
-    virtual ~LLFloaterIMSession();
-
-    void initIMSession(const LLUUID& session_id);
-    void initIMFloater();
-
-    // LLView overrides
-    /*virtual*/ BOOL postBuild();
-    /*virtual*/ void setMinimized(BOOL b);
-    /*virtual*/ void setVisible(BOOL visible);
-    /*virtual*/ BOOL getVisible();
-    /*virtual*/ void setFocus(BOOL focus);
-    // Check typing timeout timer.
-
-    /*virtual*/ void draw();
-    /*virtual*/ BOOL handleDragAndDrop(S32 x, S32 y, MASK mask, BOOL drop,
-        EDragAndDropType cargo_type,
-        void* cargo_data,
-        EAcceptance* accept,
-        std::string& tooltip_msg);
-
-    static LLFloaterIMSession* findInstance(const LLUUID& session_id);
-    static LLFloaterIMSession* getInstance(const LLUUID& session_id);
-
-    // LLFloater overrides
-    /*virtual*/ void onClose(bool app_quitting);
-    /*virtual*/ void setDocked(bool docked, bool pop_on_undock = true);
-    // Make IM conversion visible and update the message history
-    static LLFloaterIMSession* show(const LLUUID& session_id);
-
-    // Toggle panel specified by session_id
-    // Returns true iff panel became visible
-    static bool toggle(const LLUUID& session_id);
-
-    void sessionInitReplyReceived(const LLUUID& im_session_id);
-
-    // get new messages from LLIMModel
-    /*virtual*/ void updateMessages();
-    void reloadMessages(bool clean_messages = false);
-    static void onSendMsg(LLUICtrl*, void*);
-    void sendMsgFromInputEditor();
-    void sendMsg(const std::string& msg);
-
-    // callback for LLIMModel on new messages
-    // route to specific floater if it is visible
-    static void newIMCallback(const LLSD& data);
-
-    // called when docked floater's position has been set by chiclet
-    void setPositioned(bool b) { mPositioned = b; };
-
-    void onVisibilityChanged(const LLSD& new_visibility);
-    bool enableGearMenuItem(const LLSD& userdata);
-    void GearDoToSelected(const LLSD& userdata);
-    bool checkGearMenuItem(const LLSD& userdata);
-
-    // Implements LLVoiceClientStatusObserver::onChange() to enable the call
-    // button when voice is available
-    void onChange(EStatusType status, const std::string &channelURI,
-            bool proximal);
-
-    virtual LLTransientFloaterMgr::ETransientGroup getGroup() { return LLTransientFloaterMgr::IM; }
-    virtual void onVoiceChannelStateChanged(
-            const LLVoiceChannel::EState& old_state,
-            const LLVoiceChannel::EState& new_state);
-
-    void processIMTyping(const LLUUID& from_id, BOOL typing);
-    void processAgentListUpdates(const LLSD& body);
-    void processSessionUpdate(const LLSD& session_update);
-
-    //used as a callback on receiving new IM message
-    static void sRemoveTypingIndicator(const LLSD& data);
-    static void onIMChicletCreated(const LLUUID& session_id);
->>>>>>> e1623bb2
-    const LLUUID& getOtherParticipantUUID() {return mOtherParticipantUUID;}
-
-    static boost::signals2::connection setIMFloaterShowedCallback(const floater_showed_signal_t::slot_type& cb);
-    static floater_showed_signal_t sIMFloaterShowedSignal;
-
-    bool needsTitleOverwrite() { return mSessionNameUpdatedForTyping && mOtherTyping; }
-    S32 getLastChatMessageIndex() {return mLastMessageIndex;}
-private:
-
-    /*virtual*/ void refresh();
-
-    /*virtual*/ void onTearOffClicked();
-    /*virtual*/ void onClickCloseBtn(bool app_qutting);
-
-    // Update the window title and input field help text
-    /*virtual*/ void updateSessionName(const std::string& name);
-
-    bool dropPerson(LLUUID* person_id, bool drop);
-
-<<<<<<< HEAD
-	bool isInviteAllowed() const;
-	bool inviteToSession(const uuid_vec_t& agent_ids);
-	static void onInputEditorFocusReceived( LLFocusableElement* caller,void* userdata );
-	static void onInputEditorFocusLost(LLFocusableElement* caller, void* userdata);
-	static void onInputEditorKeystroke(LLTextEditor* caller, void* userdata);
-	void setTyping(bool typing);
-	void onAddButtonClicked();
-	void addSessionParticipants(const uuid_vec_t& uuids);
-	void addP2PSessionParticipants(const LLSD& notification, const LLSD& response, const uuid_vec_t& uuids);
-	void sendParticipantsAddedNotification(const uuid_vec_t& uuids);
-	bool canAddSelectedToChat(const uuid_vec_t& uuids);
-=======
-    BOOL isInviteAllowed() const;
-    BOOL inviteToSession(const uuid_vec_t& agent_ids);
-    static void onInputEditorFocusReceived( LLFocusableElement* caller,void* userdata );
-    static void onInputEditorFocusLost(LLFocusableElement* caller, void* userdata);
-    static void onInputEditorKeystroke(LLTextEditor* caller, void* userdata);
-    void setTyping(bool typing);
-    void onAddButtonClicked();
-    void addSessionParticipants(const uuid_vec_t& uuids);
-    void addP2PSessionParticipants(const LLSD& notification, const LLSD& response, const uuid_vec_t& uuids);
-    void sendParticipantsAddedNotification(const uuid_vec_t& uuids);
-    bool canAddSelectedToChat(const uuid_vec_t& uuids);
->>>>>>> e1623bb2
-
-    void onCallButtonClicked();
-
-    void boundVoiceChannel();
-
-    // Add the "User is typing..." indicator.
-    void addTypingIndicator(const LLUUID& from_id);
-
-    // Remove the "User is typing..." indicator.
-    void removeTypingIndicator(const LLUUID& from_id = LLUUID::null);
-
-    static void closeHiddenIMToasts();
-
-    static void confirmLeaveCallCallback(const LLSD& notification, const LLSD& response);
-
-    S32 mLastMessageIndex;
-
-    EInstantMessage mDialog;
-    LLUUID mOtherParticipantUUID;
-    bool mPositioned;
-
-    LLUIString mTypingStart;
-    bool mMeTyping;
-    bool mOtherTyping;
-    bool mShouldSendTypingState;
-    LLFrameTimer mTypingTimer;
-    LLFrameTimer mTypingTimeoutTimer;
-    bool mSessionNameUpdatedForTyping;
-    LLFrameTimer mMeTypingTimer;
-    LLFrameTimer mOtherTypingTimer;
-
-    bool mSessionInitialized;
-    LLSD mQueuedMsgsForInit;
-
-    uuid_vec_t mInvitedParticipants;
-    uuid_vec_t mPendingParticipants;
-
-    // connection to voice channel state change signal
-    boost::signals2::connection mVoiceChannelStateChangeConnection;
-
-    LLUUID mImFromId;
-};
-
-#endif  // LL_FLOATERIMSESSION_H+/**
+ * @file llfloaterimsession.h
+ * @brief LLFloaterIMSession class definition
+ *
+ * $LicenseInfo:firstyear=2009&license=viewerlgpl$
+ * Second Life Viewer Source Code
+ * Copyright (C) 2010, Linden Research, Inc.
+ *
+ * This library is free software; you can redistribute it and/or
+ * modify it under the terms of the GNU Lesser General Public
+ * License as published by the Free Software Foundation;
+ * version 2.1 of the License only.
+ *
+ * This library is distributed in the hope that it will be useful,
+ * but WITHOUT ANY WARRANTY; without even the implied warranty of
+ * MERCHANTABILITY or FITNESS FOR A PARTICULAR PURPOSE.  See the GNU
+ * Lesser General Public License for more details.
+ *
+ * You should have received a copy of the GNU Lesser General Public
+ * License along with this library; if not, write to the Free Software
+ * Foundation, Inc., 51 Franklin Street, Fifth Floor, Boston, MA  02110-1301  USA
+ *
+ * Linden Research, Inc., 945 Battery Street, San Francisco, CA  94111  USA
+ * $/LicenseInfo$
+ */
+
+#ifndef LL_FLOATERIMSESSION_H
+#define LL_FLOATERIMSESSION_H
+
+#include "llimview.h"
+#include "llfloaterimsessiontab.h"
+#include "llinstantmessage.h"
+#include "lllogchat.h"
+#include "lltooldraganddrop.h"
+#include "llvoicechannel.h"
+#include "llvoiceclient.h"
+
+class LLAvatarName;
+class LLButton;
+class LLChatEntry;
+class LLTextEditor;
+class LLPanelChatControlPanel;
+class LLChatHistory;
+class LLInventoryItem;
+class LLInventoryCategory;
+
+typedef boost::signals2::signal<void(const LLUUID& session_id)> floater_showed_signal_t;
+
+/**
+ * Individual IM window that appears at the bottom of the screen,
+ * optionally "docked" to the bottom tray.
+ */
+class LLFloaterIMSession
+    : public LLVoiceClientStatusObserver
+    , public LLFloaterIMSessionTab
+{
+    LOG_CLASS(LLFloaterIMSession);
+public:
+    LLFloaterIMSession(const LLUUID& session_id);
+
+    virtual ~LLFloaterIMSession();
+
+    void initIMSession(const LLUUID& session_id);
+    void initIMFloater();
+
+    // LLView overrides
+    /*virtual*/ bool postBuild();
+    /*virtual*/ void setMinimized(bool b);
+    /*virtual*/ void setVisible(bool visible);
+    /*virtual*/ bool getVisible();
+    /*virtual*/ void setFocus(bool focus);
+    // Check typing timeout timer.
+
+    /*virtual*/ void draw();
+    /*virtual*/ bool handleDragAndDrop(S32 x, S32 y, MASK mask, bool drop,
+        EDragAndDropType cargo_type,
+        void* cargo_data,
+        EAcceptance* accept,
+        std::string& tooltip_msg);
+
+    static LLFloaterIMSession* findInstance(const LLUUID& session_id);
+    static LLFloaterIMSession* getInstance(const LLUUID& session_id);
+
+    // LLFloater overrides
+    /*virtual*/ void onClose(bool app_quitting);
+    /*virtual*/ void setDocked(bool docked, bool pop_on_undock = true);
+    // Make IM conversion visible and update the message history
+    static LLFloaterIMSession* show(const LLUUID& session_id);
+
+    // Toggle panel specified by session_id
+    // Returns true iff panel became visible
+    static bool toggle(const LLUUID& session_id);
+
+    void sessionInitReplyReceived(const LLUUID& im_session_id);
+
+    // get new messages from LLIMModel
+    /*virtual*/ void updateMessages();
+    void reloadMessages(bool clean_messages = false);
+    static void onSendMsg(LLUICtrl*, void*);
+    void sendMsgFromInputEditor();
+    void sendMsg(const std::string& msg);
+
+    // callback for LLIMModel on new messages
+    // route to specific floater if it is visible
+    static void newIMCallback(const LLSD& data);
+
+    // called when docked floater's position has been set by chiclet
+    void setPositioned(bool b) { mPositioned = b; };
+
+    void onVisibilityChanged(const LLSD& new_visibility);
+    bool enableGearMenuItem(const LLSD& userdata);
+    void GearDoToSelected(const LLSD& userdata);
+    bool checkGearMenuItem(const LLSD& userdata);
+
+    // Implements LLVoiceClientStatusObserver::onChange() to enable the call
+    // button when voice is available
+    void onChange(EStatusType status, const std::string &channelURI,
+            bool proximal);
+
+    virtual LLTransientFloaterMgr::ETransientGroup getGroup() { return LLTransientFloaterMgr::IM; }
+    virtual void onVoiceChannelStateChanged(
+            const LLVoiceChannel::EState& old_state,
+            const LLVoiceChannel::EState& new_state);
+
+    void processIMTyping(const LLUUID& from_id, bool typing);
+    void processAgentListUpdates(const LLSD& body);
+    void processSessionUpdate(const LLSD& session_update);
+
+    //used as a callback on receiving new IM message
+    static void sRemoveTypingIndicator(const LLSD& data);
+    static void onIMChicletCreated(const LLUUID& session_id);
+    const LLUUID& getOtherParticipantUUID() {return mOtherParticipantUUID;}
+
+    static boost::signals2::connection setIMFloaterShowedCallback(const floater_showed_signal_t::slot_type& cb);
+    static floater_showed_signal_t sIMFloaterShowedSignal;
+
+    bool needsTitleOverwrite() { return mSessionNameUpdatedForTyping && mOtherTyping; }
+    S32 getLastChatMessageIndex() {return mLastMessageIndex;}
+private:
+
+    /*virtual*/ void refresh();
+
+    /*virtual*/ void onTearOffClicked();
+    /*virtual*/ void onClickCloseBtn(bool app_qutting);
+
+    // Update the window title and input field help text
+    /*virtual*/ void updateSessionName(const std::string& name);
+
+    bool dropPerson(LLUUID* person_id, bool drop);
+
+    bool isInviteAllowed() const;
+    bool inviteToSession(const uuid_vec_t& agent_ids);
+    static void onInputEditorFocusReceived( LLFocusableElement* caller,void* userdata );
+    static void onInputEditorFocusLost(LLFocusableElement* caller, void* userdata);
+    static void onInputEditorKeystroke(LLTextEditor* caller, void* userdata);
+    void setTyping(bool typing);
+    void onAddButtonClicked();
+    void addSessionParticipants(const uuid_vec_t& uuids);
+    void addP2PSessionParticipants(const LLSD& notification, const LLSD& response, const uuid_vec_t& uuids);
+    void sendParticipantsAddedNotification(const uuid_vec_t& uuids);
+    bool canAddSelectedToChat(const uuid_vec_t& uuids);
+
+    void onCallButtonClicked();
+
+    void boundVoiceChannel();
+
+    // Add the "User is typing..." indicator.
+    void addTypingIndicator(const LLUUID& from_id);
+
+    // Remove the "User is typing..." indicator.
+    void removeTypingIndicator(const LLUUID& from_id = LLUUID::null);
+
+    static void closeHiddenIMToasts();
+
+    static void confirmLeaveCallCallback(const LLSD& notification, const LLSD& response);
+
+    S32 mLastMessageIndex;
+
+    EInstantMessage mDialog;
+    LLUUID mOtherParticipantUUID;
+    bool mPositioned;
+
+    LLUIString mTypingStart;
+    bool mMeTyping;
+    bool mOtherTyping;
+    bool mShouldSendTypingState;
+    LLFrameTimer mTypingTimer;
+    LLFrameTimer mTypingTimeoutTimer;
+    bool mSessionNameUpdatedForTyping;
+    LLFrameTimer mMeTypingTimer;
+    LLFrameTimer mOtherTypingTimer;
+
+    bool mSessionInitialized;
+    LLSD mQueuedMsgsForInit;
+
+    uuid_vec_t mInvitedParticipants;
+    uuid_vec_t mPendingParticipants;
+
+    // connection to voice channel state change signal
+    boost::signals2::connection mVoiceChannelStateChangeConnection;
+
+    LLUUID mImFromId;
+};
+
+#endif  // LL_FLOATERIMSESSION_H