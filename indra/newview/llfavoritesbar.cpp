/** 
 * @file llfavoritesbar.cpp
 * @brief LLFavoritesBarCtrl class implementation
 *
 * $LicenseInfo:firstyear=2009&license=viewerlgpl$
 * Second Life Viewer Source Code
 * Copyright (C) 2010, Linden Research, Inc.
 * 
 * This library is free software; you can redistribute it and/or
 * modify it under the terms of the GNU Lesser General Public
 * License as published by the Free Software Foundation;
 * version 2.1 of the License only.
 * 
 * This library is distributed in the hope that it will be useful,
 * but WITHOUT ANY WARRANTY; without even the implied warranty of
 * MERCHANTABILITY or FITNESS FOR A PARTICULAR PURPOSE.  See the GNU
 * Lesser General Public License for more details.
 * 
 * You should have received a copy of the GNU Lesser General Public
 * License along with this library; if not, write to the Free Software
 * Foundation, Inc., 51 Franklin Street, Fifth Floor, Boston, MA  02110-1301  USA
 * 
 * Linden Research, Inc., 945 Battery Street, San Francisco, CA  94111  USA
 * $/LicenseInfo$
 */

#include "llviewerprecompiledheaders.h"
#include "llfavoritesbar.h"

#include "llfloaterreg.h"
#include "llfocusmgr.h"
#include "llinventory.h"
#include "lllandmarkactions.h"
#include "lltoolbarview.h"
#include "lltrans.h"
#include "lluictrlfactory.h"
#include "llmenugl.h"
#include "lltooltip.h"

#include "llagent.h"
#include "llavatarnamecache.h"
#include "llclipboard.h"
#include "llinventorybridge.h"
#include "llinventoryfunctions.h"
#include "llfloatersidepanelcontainer.h"
#include "llfloaterworldmap.h"
#include "lllandmarkactions.h"
#include "lllogininstance.h"
#include "llnotificationsutil.h"
#include "lltoggleablemenu.h"
#include "llviewerinventory.h"
#include "llviewermenu.h"
#include "llviewernetwork.h"
#include "lltooldraganddrop.h"
#include "llsdserialize.h"

#include "llviewernetwork.h"	// <FS:CR> FIRE-10122 - User@grid stored_favorites.xml - getGrid()

static LLDefaultChildRegistry::Register<LLFavoritesBarCtrl> r("favorites_bar");

const S32 DROP_DOWN_MENU_WIDTH = 250;
const S32 DROP_DOWN_MENU_TOP_PAD = 13;

/**
 * Helper for LLFavoriteLandmarkButton and LLFavoriteLandmarkMenuItem.
 * Performing requests for SLURL for given Landmark ID
 */
class LLLandmarkInfoGetter
{
public:
	LLLandmarkInfoGetter()
	:	mLandmarkID(LLUUID::null),
		mName("(Loading...)"),
		mPosX(0),
		mPosY(0),
		mPosZ(0),
		mLoaded(false) 
	{
		mHandle.bind(this);
	}

	void setLandmarkID(const LLUUID& id) { mLandmarkID = id; }
	const LLUUID& getLandmarkId() const { return mLandmarkID; }

	const std::string& getName()
	{
		if(!mLoaded)
			requestNameAndPos();

		return mName;
	}

	S32 getPosX()
	{
		if (!mLoaded)
			requestNameAndPos();
		return mPosX;
	}

	S32 getPosY()
	{
		if (!mLoaded)
			requestNameAndPos();
		return mPosY;
	}

	S32 getPosZ()
	{
		if (!mLoaded)
			requestNameAndPos();
		return mPosZ;
	}

private:
	/**
	 * Requests landmark data from server.
	 */
	void requestNameAndPos()
	{
		if (mLandmarkID.isNull())
			return;

		LLVector3d g_pos;
		if(LLLandmarkActions::getLandmarkGlobalPos(mLandmarkID, g_pos))
		{
			LLLandmarkActions::getRegionNameAndCoordsFromPosGlobal(g_pos,
				boost::bind(&LLLandmarkInfoGetter::landmarkNameCallback, static_cast<LLHandle<LLLandmarkInfoGetter> >(mHandle), _1, _2, _3, _4));
		}
	}

	static void landmarkNameCallback(LLHandle<LLLandmarkInfoGetter> handle, const std::string& name, S32 x, S32 y, S32 z)
	{
		LLLandmarkInfoGetter* getter = handle.get();
		if (getter)
		{
			getter->mPosX = x;
			getter->mPosY = y;
			getter->mPosZ = z;
			getter->mName = name;
			getter->mLoaded = true;
		}
	}

	LLUUID mLandmarkID;
	std::string mName;
	S32 mPosX;
	S32 mPosY;
	S32 mPosZ;
	bool mLoaded;
	LLRootHandle<LLLandmarkInfoGetter> mHandle;
};

/**
 * This class is needed to override LLButton default handleToolTip function and
 * show SLURL as button tooltip.
 * *NOTE: dzaporozhan: This is a workaround. We could set tooltips for buttons
 * in createButtons function but landmark data is not available when Favorites Bar is
 * created. Thats why we are requesting landmark data after 
 */
class LLFavoriteLandmarkButton : public LLButton
{
public:

	BOOL handleToolTip(S32 x, S32 y, MASK mask)
	{
		std::string region_name = mLandmarkInfoGetter.getName();
		
		if (!region_name.empty())
		{
			std::string extra_message = llformat("%s (%d, %d, %d)", region_name.c_str(), 
				mLandmarkInfoGetter.getPosX(), mLandmarkInfoGetter.getPosY(), mLandmarkInfoGetter.getPosZ());

			LLToolTip::Params params;
			params.message = llformat("%s\n%s", getLabelSelected().c_str(), extra_message.c_str());
			params.max_width = 1000;			
			params.sticky_rect = calcScreenRect(); 

			LLToolTipMgr::instance().show(params);
		}
		return TRUE;
	}

	/*virtual*/ BOOL	handleHover(S32 x, S32 y, MASK mask)
	{
		LLFavoritesBarCtrl* fb = dynamic_cast<LLFavoritesBarCtrl*>(getParent());

		if (fb)
		{
			fb->handleHover(x, y, mask);
		}

		return LLButton::handleHover(x, y, mask);
	}
	
	void setLandmarkID(const LLUUID& id){ mLandmarkInfoGetter.setLandmarkID(id); }
	const LLUUID& getLandmarkId() const { return mLandmarkInfoGetter.getLandmarkId(); }

	void onMouseEnter(S32 x, S32 y, MASK mask)
	{
		if (LLToolDragAndDrop::getInstance()->hasMouseCapture())
		{
			LLUICtrl::onMouseEnter(x, y, mask);
		}
		else
		{
			LLButton::onMouseEnter(x, y, mask);
		}
	}

protected:
	LLFavoriteLandmarkButton(const LLButton::Params& p) : LLButton(p) {}
	friend class LLUICtrlFactory;

private:
	LLLandmarkInfoGetter mLandmarkInfoGetter;
};

/**
 * This class is needed to override LLMenuItemCallGL default handleToolTip function and
 * show SLURL as button tooltip.
 * *NOTE: dzaporozhan: This is a workaround. We could set tooltips for buttons
 * in showDropDownMenu function but landmark data is not available when Favorites Bar is
 * created. Thats why we are requesting landmark data after 
 */
class LLFavoriteLandmarkMenuItem : public LLMenuItemCallGL
{
public:
	BOOL handleToolTip(S32 x, S32 y, MASK mask)
	{
		std::string region_name = mLandmarkInfoGetter.getName();
		if (!region_name.empty())
		{
			LLToolTip::Params params;
			params.message = llformat("%s\n%s (%d, %d)", getLabel().c_str(), region_name.c_str(), mLandmarkInfoGetter.getPosX(), mLandmarkInfoGetter.getPosY());
			params.sticky_rect = calcScreenRect();
			LLToolTipMgr::instance().show(params);
		}
		return TRUE;
	}
	
	void setLandmarkID(const LLUUID& id){ mLandmarkInfoGetter.setLandmarkID(id); }

	virtual BOOL handleMouseDown(S32 x, S32 y, MASK mask)
	{
		if (mMouseDownSignal)
			(*mMouseDownSignal)(this, x, y, mask);
		return LLMenuItemCallGL::handleMouseDown(x, y, mask);
	}

	virtual BOOL handleMouseUp(S32 x, S32 y, MASK mask)
	{
		if (mMouseUpSignal)
			(*mMouseUpSignal)(this, x, y, mask);
		return LLMenuItemCallGL::handleMouseUp(x, y, mask);
	}

	virtual BOOL handleHover(S32 x, S32 y, MASK mask)
	{
		if (fb)
		{
			fb->handleHover(x, y, mask);
		}

		return TRUE;
	}

	void initFavoritesBarPointer(LLFavoritesBarCtrl* fb) { this->fb = fb; }

protected:

	LLFavoriteLandmarkMenuItem(const LLMenuItemCallGL::Params& p) : LLMenuItemCallGL(p) {}
	friend class LLUICtrlFactory;

private:
	LLLandmarkInfoGetter mLandmarkInfoGetter;
	LLFavoritesBarCtrl* fb;
};

/**
 * This class was introduced just for fixing the following issue:
 * EXT-836 Nav bar: Favorites overflow menu passes left-mouse click through.
 * We must explicitly handle drag and drop event by returning TRUE
 * because otherwise LLToolDragAndDrop will initiate drag and drop operation
 * with the world.
 */
class LLFavoriteLandmarkToggleableMenu : public LLToggleableMenu
{
public:
	virtual BOOL handleDragAndDrop(S32 x, S32 y, MASK mask, BOOL drop,
								   EDragAndDropType cargo_type,
								   void* cargo_data,
								   EAcceptance* accept,
								   std::string& tooltip_msg)
	{
		*accept = ACCEPT_NO;
		return TRUE;
	}

protected:
	LLFavoriteLandmarkToggleableMenu(const LLToggleableMenu::Params& p):
		LLToggleableMenu(p)
	{
	}

	friend class LLUICtrlFactory;
};

/**
 * This class is needed to update an item being copied to the favorites folder
 * with a sort field value (required to save favorites bar's tabs order).
 * See method handleNewFavoriteDragAndDrop for more details on how this class is used.
 */
class LLItemCopiedCallback : public LLInventoryCallback
{
public:
	LLItemCopiedCallback(S32 sortField): mSortField(sortField) {}

	virtual void fire(const LLUUID& inv_item)
	{
		LLViewerInventoryItem* item = gInventory.getItem(inv_item);

		if (item)
		{
			LLFavoritesOrderStorage::instance().setSortIndex(item, mSortField);

			item->setComplete(TRUE);
			item->updateServer(FALSE);

			gInventory.updateItem(item);
			gInventory.notifyObservers();
			LLFavoritesOrderStorage::instance().saveOrder();
		}

		LLView::getWindow()->setCursor(UI_CURSOR_ARROW);
	}

private:
	S32 mSortField;
};

// updateButtons's helper
struct LLFavoritesSort
{
	// Sorting by creation date and name
	// TODO - made it customizible using gSavedSettings
	bool operator()(const LLViewerInventoryItem* const& a, const LLViewerInventoryItem* const& b)
	{
		S32 sortField1 = LLFavoritesOrderStorage::instance().getSortIndex(a->getUUID());
		S32 sortField2 = LLFavoritesOrderStorage::instance().getSortIndex(b->getUUID());

		if (!(sortField1 < 0 && sortField2 < 0))
		{
			return sortField2 > sortField1;
		}

		time_t first_create = a->getCreationDate();
		time_t second_create = b->getCreationDate();
		if (first_create == second_create)
		{
			return (LLStringUtil::compareDict(a->getName(), b->getName()) < 0);
		}
		else
		{
			return (first_create > second_create);
		}
	}
};

LLFavoritesBarCtrl::Params::Params()
: image_drag_indication("image_drag_indication"),
  more_button("more_button"),
  // <FS:Ansariel> Allow V3 and FS style favorites bar
  chevron_button("chevron_button"),
  // </FS:Ansariel>
  label("label")
{
}

LLFavoritesBarCtrl::LLFavoritesBarCtrl(const LLFavoritesBarCtrl::Params& p)
:	LLUICtrl(p),
	mFont(p.font.isProvided() ? p.font() : LLFontGL::getFontSansSerifSmall()),
	mOverflowMenuHandle(),
	mContextMenuHandle(),
	mImageDragIndication(p.image_drag_indication),
	mShowDragMarker(FALSE),
	mLandingTab(NULL),
	mLastTab(NULL),
	mTabsHighlightEnabled(TRUE),
	mUpdateDropDownItems(true),
	mRestoreOverflowMenu(false),
	mGetPrevItems(true),
	mItemsChangedTimer()
{
	// Register callback for menus with current registrar (will be parent panel's registrar)
	LLUICtrl::CommitCallbackRegistry::currentRegistrar().add("Favorites.DoToSelected",
		boost::bind(&LLFavoritesBarCtrl::doToSelected, this, _2));

	// Add this if we need to selectively enable items
	LLUICtrl::EnableCallbackRegistry::currentRegistrar().add("Favorites.EnableSelected",
		boost::bind(&LLFavoritesBarCtrl::enableSelected, this, _2));
	
	gInventory.addObserver(this);

	//make chevron button                                                                                                                               
	// <FS:Ansariel> Allow V3 and FS style favorites bar
	//LLTextBox::Params more_button_params(p.more_button);
	//mMoreTextBox = LLUICtrlFactory::create<LLTextBox> (more_button_params);
	//mMoreTextBox->setClickedCallback(boost::bind(&LLFavoritesBarCtrl::showDropDownMenu, this));
	//addChild(mMoreTextBox);
	if (p.chevron_button.isProvided())
	{
		LLButton::Params chevron_button_params(p.chevron_button);                                         
		chevron_button_params.click_callback.function(boost::bind(&LLFavoritesBarCtrl::showDropDownMenu, this));     
		mMoreCtrl = LLUICtrlFactory::create<LLButton> (chevron_button_params);
		addChild(mMoreCtrl);
	}
	else
	{
		LLTextBox::Params more_button_params(p.more_button);
		mMoreCtrl = LLUICtrlFactory::create<LLTextBox> (more_button_params);
		((LLTextBox*)mMoreCtrl)->setClickedCallback(boost::bind(&LLFavoritesBarCtrl::showDropDownMenu, this));
		addChild(mMoreCtrl);
	}
	// </FS:Ansariel>

	mDropDownItemsCount = 0;

	LLTextBox::Params label_param(p.label);
	mBarLabel = LLUICtrlFactory::create<LLTextBox> (label_param);
	addChild(mBarLabel);
}

LLFavoritesBarCtrl::~LLFavoritesBarCtrl()
{
	gInventory.removeObserver(this);

	if (mOverflowMenuHandle.get()) mOverflowMenuHandle.get()->die();
	if (mContextMenuHandle.get()) mContextMenuHandle.get()->die();
}

BOOL LLFavoritesBarCtrl::handleDragAndDrop(S32 x, S32 y, MASK mask, BOOL drop,
								   EDragAndDropType cargo_type,
								   void* cargo_data,
								   EAcceptance* accept,
								   std::string& tooltip_msg)
{
	*accept = ACCEPT_NO;

	LLToolDragAndDrop::ESource source = LLToolDragAndDrop::getInstance()->getSource();
	if (LLToolDragAndDrop::SOURCE_AGENT != source && LLToolDragAndDrop::SOURCE_LIBRARY != source) return FALSE;

	switch (cargo_type)
	{

	case DAD_LANDMARK:
		{
			/*
			 * add a callback to the end drag event.
			 * the callback will disconnet itself immediately after execution
			 * this is done because LLToolDragAndDrop is a common tool so it shouldn't
			 * be overloaded with redundant callbacks.
			 */
			if (!mEndDragConnection.connected())
			{
				mEndDragConnection = LLToolDragAndDrop::getInstance()->setEndDragCallback(boost::bind(&LLFavoritesBarCtrl::onEndDrag, this));
			}

			// Copy the item into the favorites folder (if it's not already there).
			LLInventoryItem *item = (LLInventoryItem *)cargo_data;

			if (LLFavoriteLandmarkButton* dest = dynamic_cast<LLFavoriteLandmarkButton*>(findChildByLocalCoords(x, y)))
			{
				setLandingTab(dest);
			}
			else if (mLastTab && (x >= mLastTab->getRect().mRight))
			{
				/*
				 * the condition dest == NULL can be satisfied not only in the case
				 * of dragging to the right from the last tab of the favbar. there is a
				 * small gap between each tab. if the user drags something exactly there
				 * then mLandingTab will be set to NULL and the dragged item will be pushed
				 * to the end of the favorites bar. this is incorrect behavior. that's why
				 * we need an additional check which excludes the case described previously
				 * making sure that the mouse pointer is beyond the last tab.
				 */
				setLandingTab(NULL);
			}

			// check if we are dragging an existing item from the favorites bar
			if (item && mDragItemId == item->getUUID())
			{
				*accept = ACCEPT_YES_SINGLE;

				showDragMarker(TRUE);

				if (drop)
				{
					handleExistingFavoriteDragAndDrop(x, y);
				}
			}
			else
			{
				const LLUUID favorites_id = gInventory.findCategoryUUIDForType(LLFolderType::FT_FAVORITE);
				if (item->getParentUUID() == favorites_id)
				{
					LL_WARNS("FavoritesBar") << "Attemt to copy a favorite item into the same folder." << LL_ENDL;
					break;
				}

				*accept = ACCEPT_YES_COPY_MULTI;

				showDragMarker(TRUE);

				if (drop)
				{
					if (mItems.empty())
					{
						setLandingTab(NULL);
					}
					handleNewFavoriteDragAndDrop(item, favorites_id, x, y);
				}
			}
		}
		break;
	default:
		break;
	}

	return TRUE;
}

void LLFavoritesBarCtrl::handleExistingFavoriteDragAndDrop(S32 x, S32 y)
{
	// Identify the button hovered and the side to drop
	LLFavoriteLandmarkButton* dest = dynamic_cast<LLFavoriteLandmarkButton*>(mLandingTab);
	bool insert_before = true;	
	if (!dest)
	{
		insert_before = false;
		dest = dynamic_cast<LLFavoriteLandmarkButton*>(mLastTab);
	}

	// There is no need to handle if an item was dragged onto itself
	if (dest && dest->getLandmarkId() == mDragItemId)
	{
		return;
	}

	// Insert the dragged item in the right place
	if (dest)
	{
		LLInventoryModel::updateItemsOrder(mItems, mDragItemId, dest->getLandmarkId(), insert_before);
	}
	else
	{
		// This can happen when the item list is empty
		mItems.push_back(gInventory.getItem(mDragItemId));
	}

	LLFavoritesOrderStorage::instance().saveItemsOrder(mItems);

	LLToggleableMenu* menu = (LLToggleableMenu*) mOverflowMenuHandle.get();

	if (menu && menu->getVisible())
	{
		menu->setVisible(FALSE);
		showDropDownMenu();
	}
}

void LLFavoritesBarCtrl::handleNewFavoriteDragAndDrop(LLInventoryItem *item, const LLUUID& favorites_id, S32 x, S32 y)
{
	// Identify the button hovered and the side to drop
	LLFavoriteLandmarkButton* dest = NULL;
	bool insert_before = true;
	if (!mItems.empty())
	{
		// [MAINT-2386] When multiple landmarks are selected and dragged onto an empty favorites bar,
		//		the viewer would crash when casting mLastTab below, as mLastTab is still null when the
		//		second landmark is being added.
		//		To ensure mLastTab is valid, we need to call updateButtons() at the end of this function
		dest = dynamic_cast<LLFavoriteLandmarkButton*>(mLandingTab);
		if (!dest)
		{
			insert_before = false;
			dest = dynamic_cast<LLFavoriteLandmarkButton*>(mLastTab);
		}
	}
	
	// There is no need to handle if an item was dragged onto itself
	if (dest && dest->getLandmarkId() == mDragItemId)
	{
		return;
	}
	
	LLPointer<LLViewerInventoryItem> viewer_item = new LLViewerInventoryItem(item);

	// Insert the dragged item in the right place
	if (dest)
	{
		insertItem(mItems, dest->getLandmarkId(), viewer_item, insert_before);
	}
	else
	{
		// This can happen when the item list is empty
		mItems.push_back(viewer_item);
	}

	int sortField = 0;
	LLPointer<LLItemCopiedCallback> cb;

	// current order is saved by setting incremental values (1, 2, 3, ...) for the sort field
	for (LLInventoryModel::item_array_t::iterator i = mItems.begin(); i != mItems.end(); ++i)
	{
		LLViewerInventoryItem* currItem = *i;

		if (currItem->getUUID() == item->getUUID())
		{
			cb = new LLItemCopiedCallback(++sortField);
		}
		else
		{
			LLFavoritesOrderStorage::instance().setSortIndex(currItem, ++sortField);

			currItem->setComplete(TRUE);
			currItem->updateServer(FALSE);

			gInventory.updateItem(currItem);
		}
	}

	LLToolDragAndDrop* tool_dad = LLToolDragAndDrop::getInstance();
	if (tool_dad->getSource() == LLToolDragAndDrop::SOURCE_NOTECARD)
	{
		viewer_item->setType(LLAssetType::AT_LANDMARK);
		copy_inventory_from_notecard(favorites_id,
									 tool_dad->getObjectID(),
									 tool_dad->getSourceID(),
									 viewer_item.get(),
									 gInventoryCallbacks.registerCB(cb));
	}
	else
	{
		copy_inventory_item(
				gAgent.getID(),
				item->getPermissions().getOwner(),
				item->getUUID(),
				favorites_id,
				std::string(),
				cb);
	}

	// [MAINT-2386] Ensure the favorite button has been created and is valid.
	//		This also ensures that mLastTab will be valid when dropping multiple
	//		landmarks to an empty favorites bar.
	updateButtons();
	
	LL_INFOS("FavoritesBar") << "Copied inventory item #" << item->getUUID() << " to favorites." << LL_ENDL;
}

//virtual
void LLFavoritesBarCtrl::changed(U32 mask)
{
	if (mFavoriteFolderId.isNull())
	{
		mFavoriteFolderId = gInventory.findCategoryUUIDForType(LLFolderType::FT_FAVORITE);
		
		if (mFavoriteFolderId.notNull())
		{
			gInventory.fetchDescendentsOf(mFavoriteFolderId);
		}
	}	
	else
	{
		LLInventoryModel::item_array_t items;
		LLInventoryModel::cat_array_t cats;
		LLIsType is_type(LLAssetType::AT_LANDMARK);
		gInventory.collectDescendentsIf(mFavoriteFolderId, cats, items, LLInventoryModel::EXCLUDE_TRASH, is_type);
		
		for (LLInventoryModel::item_array_t::iterator i = items.begin(); i != items.end(); ++i)
		{
			LLFavoritesOrderStorage::instance().getSLURL((*i)->getAssetUUID());
		}
		updateButtons();
		if (!mItemsChangedTimer.getStarted())
		{
			mItemsChangedTimer.start();
		}
		else
		{
			mItemsChangedTimer.reset();
		}

	}
}

//virtual
void LLFavoritesBarCtrl::reshape(S32 width, S32 height, BOOL called_from_parent)
{
	LLUICtrl::reshape(width, height, called_from_parent);
	updateButtons();
}

void LLFavoritesBarCtrl::draw()
{
	LLUICtrl::draw();

	if (mShowDragMarker)
	{
		S32 w = mImageDragIndication->getWidth();
		S32 h = mImageDragIndication->getHeight();

		if (mLandingTab)
		{
			// mouse pointer hovers over an existing tab
			LLRect rect = mLandingTab->getRect();
			mImageDragIndication->draw(rect.mLeft, rect.getHeight(), w, h);
		}
		else if (mLastTab)
		{
			// mouse pointer hovers over the favbar empty space (right to the last tab)
			LLRect rect = mLastTab->getRect();
			mImageDragIndication->draw(rect.mRight, rect.getHeight(), w, h);
		}
		// Once drawn, mark this false so we won't draw it again (unless we hit the favorite bar again)
		mShowDragMarker = FALSE;
	}
	if (mItemsChangedTimer.getStarted())
	{
		if (mItemsChangedTimer.getElapsedTimeF32() > 1.f)
		{
			LLFavoritesOrderStorage::instance().saveFavoritesRecord();
			mItemsChangedTimer.stop();
		}
	}

	if(!mItemsChangedTimer.getStarted() && LLFavoritesOrderStorage::instance().mUpdateRequired)
	{
		LLFavoritesOrderStorage::instance().mUpdateRequired = false;
		mItemsChangedTimer.start();
	}

}

const LLButton::Params& LLFavoritesBarCtrl::getButtonParams()
{
	static LLButton::Params button_params;
	static bool params_initialized = false;

	if (!params_initialized)
	{
		LLXMLNodePtr button_xml_node;
		if(LLUICtrlFactory::getLayeredXMLNode("favorites_bar_button.xml", button_xml_node))
		{
			LLXUIParser parser;
			parser.readXUI(button_xml_node, button_params, "favorites_bar_button.xml");
		}
		params_initialized = true;
	}

	return button_params;
}

void LLFavoritesBarCtrl::updateButtons()
{
	mItems.clear();

	if (!collectFavoriteItems(mItems))
	{
		return;
	}

	if(mGetPrevItems)
	{
		LLFavoritesOrderStorage::instance().mPrevFavorites = mItems;
		mGetPrevItems = false;
	}

	const LLButton::Params& button_params = getButtonParams();

	if(mItems.empty())
	{
		mBarLabel->setVisible(TRUE);
	}
	else
	{
		mBarLabel->setVisible(FALSE);
	}
	const child_list_t* childs = getChildList();
	child_list_const_iter_t child_it = childs->begin();
	int first_changed_item_index = 0;
	// <FS:Ansariel> Allow V3 and FS style favorites bar
	//int rightest_point = getRect().mRight - mMoreTextBox->getRect().getWidth();
	int rightest_point = getRect().mRight - mMoreCtrl->getRect().getWidth();
	// </FS:Ansariel>
	//lets find first changed button
	while (child_it != childs->end() && first_changed_item_index < mItems.size())
	{
		LLFavoriteLandmarkButton* button = dynamic_cast<LLFavoriteLandmarkButton*> (*child_it);
		if (button)
		{
			const LLViewerInventoryItem *item = mItems[first_changed_item_index].get();
			if (item)
			{
				// an child's order  and mItems  should be same   
				if (button->getLandmarkId() != item->getUUID() // sort order has been changed
					|| button->getLabelSelected() != item->getName() // favorite's name has been changed
					|| button->getRect().mRight < rightest_point) // favbar's width has been changed
				{
					break;
				}
			}
			first_changed_item_index++;
		}
		child_it++;
	}
	// now first_changed_item_index should contains a number of button that need to change

	if (first_changed_item_index <= mItems.size())
	{
		// Rebuild the buttons only
		// child_list_t is a linked list, so safe to erase from the middle if we pre-increment the iterator

		while (child_it != childs->end())
		{
			//lets remove other landmarks button and rebuild it
			child_list_const_iter_t cur_it = child_it++;
			LLFavoriteLandmarkButton* button =
					dynamic_cast<LLFavoriteLandmarkButton*> (*cur_it);
			if (button)
			{
				removeChild(button);
				delete button;
			}
		}
		// we have to remove ChevronButton to make sure that the last item will be LandmarkButton to get the right aligning
		// keep in mind that we are cutting all buttons in space between the last visible child of favbar and ChevronButton
		// <FS:Ansariel> Allow V3 and FS style favorites bar
		//if (mMoreTextBox->getParent() == this)
		//{
		//	removeChild(mMoreTextBox);
		//}
		if (mMoreCtrl->getParent() == this)
		{
			removeChild(mMoreCtrl);
		}
		// </FS:Ansariel>
		int last_right_edge = 0;
		//calculate new buttons offset
		if (getChildList()->size() > 0)
		{
			//find last visible child to get the rightest button offset
			child_list_const_reverse_iter_t last_visible_it = std::find_if(childs->rbegin(), childs->rend(), 
					std::mem_fun(&LLView::getVisible));
			if(last_visible_it != childs->rend())
			{
				last_right_edge = (*last_visible_it)->getRect().mRight;
			}
		}
		//last_right_edge is saving coordinates
		LLButton* last_new_button = NULL;
		int j = first_changed_item_index;
		for (; j < mItems.size(); j++)
		{
			last_new_button = createButton(mItems[j], button_params, last_right_edge);
			if (!last_new_button)
			{
				break;
			}
			sendChildToBack(last_new_button);
			last_right_edge = last_new_button->getRect().mRight;

			mLastTab = last_new_button;
		}
		mFirstDropDownItem = j;
		// Chevron button
		if (mFirstDropDownItem < mItems.size())
		{
			// if updateButton had been called it means:
			//or there are some new favorites, or width had been changed
			// so if we need to display chevron button,  we must update dropdown items too. 
			mUpdateDropDownItems = true;
			S32 buttonHGap = button_params.rect.left; // default value
			LLRect rect;
			// Chevron button should stay right aligned
			// <FS:Ansariel> Allow V3 and FS style favorites bar
			//rect.setOriginAndSize(getRect().mRight - mMoreTextBox->getRect().getWidth() - buttonHGap, 0,
			//		mMoreTextBox->getRect().getWidth(),
			//		mMoreTextBox->getRect().getHeight());

			//addChild(mMoreTextBox);
			//mMoreTextBox->setRect(rect);
			//mMoreTextBox->setVisible(TRUE);
			rect.setOriginAndSize(getRect().mRight - mMoreCtrl->getRect().getWidth() - buttonHGap, 0,
					mMoreCtrl->getRect().getWidth(),
					mMoreCtrl->getRect().getHeight());

			addChild(mMoreCtrl);
			mMoreCtrl->setRect(rect);
			mMoreCtrl->setVisible(TRUE);
			// </FS:Ansariel>
		}
		// Update overflow menu
		LLToggleableMenu* overflow_menu = static_cast <LLToggleableMenu*> (mOverflowMenuHandle.get());
		if (overflow_menu && overflow_menu->getVisible() && (overflow_menu->getItemCount() != mDropDownItemsCount))
		{
			overflow_menu->setVisible(FALSE);
			if (mUpdateDropDownItems)
			{
				showDropDownMenu();
			}
		}
	}
	else
	{
		mUpdateDropDownItems = false;
	}

}

LLButton* LLFavoritesBarCtrl::createButton(const LLPointer<LLViewerInventoryItem> item, const LLButton::Params& button_params, S32 x_offset)
{
	S32 def_button_width = button_params.rect.width;
	S32 button_x_delta = button_params.rect.left; // default value
	S32 curr_x = x_offset;

	/**
	 * WORKAROUND:
	 * There are some problem with displaying of fonts in buttons. 
	 * Empty space or ellipsis might be displayed instead of last symbols, even though the width of the button is enough.
	 * The problem disappears if we pad the button with 20 pixels.
	 */
	int required_width = mFont->getWidth(item->getName()) + 20;
	int width = required_width > def_button_width? def_button_width : required_width;
	LLFavoriteLandmarkButton* fav_btn = NULL;

	// do we have a place for next button + double buttonHGap + mMoreTextBox ?
	// <FS:Ansariel> Allow V3 and FS style favorites bar
	//if(curr_x + width + 2*button_x_delta +  mMoreTextBox->getRect().getWidth() > getRect().mRight )
	if(curr_x + width + 2*button_x_delta +  mMoreCtrl->getRect().getWidth() > getRect().mRight )
	// </FS:Ansariel>
	{
		return NULL;
	}
	LLButton::Params fav_btn_params(button_params);
	fav_btn = LLUICtrlFactory::create<LLFavoriteLandmarkButton>(fav_btn_params);
	if (NULL == fav_btn)
	{
		LL_WARNS("FavoritesBar") << "Unable to create LLFavoriteLandmarkButton widget: " << item->getName() << LL_ENDL;
		return NULL;
	}
	
	addChild(fav_btn);

	LLRect butt_rect (fav_btn->getRect());
	fav_btn->setLandmarkID(item->getUUID());
	butt_rect.setOriginAndSize(curr_x + button_x_delta, fav_btn->getRect().mBottom, width, fav_btn->getRect().getHeight());
	
	fav_btn->setRect(butt_rect);
	// change only left and save bottom
	fav_btn->setFont(mFont);
	fav_btn->setLabel(item->getName());
	fav_btn->setToolTip(item->getName());
	fav_btn->setCommitCallback(boost::bind(&LLFavoritesBarCtrl::onButtonClick, this, item->getUUID()));
	fav_btn->setRightMouseDownCallback(boost::bind(&LLFavoritesBarCtrl::onButtonRightClick, this, item->getUUID(), _1, _2, _3,_4 ));

	fav_btn->LLUICtrl::setMouseDownCallback(boost::bind(&LLFavoritesBarCtrl::onButtonMouseDown, this, item->getUUID(), _1, _2, _3, _4));
	fav_btn->LLUICtrl::setMouseUpCallback(boost::bind(&LLFavoritesBarCtrl::onButtonMouseUp, this, item->getUUID(), _1, _2, _3, _4));

	return fav_btn;
}


BOOL LLFavoritesBarCtrl::postBuild()
{
	// make the popup menu available
	LLMenuGL* menu = LLUICtrlFactory::getInstance()->createFromFile<LLMenuGL>("menu_favorites.xml", gMenuHolder, LLViewerMenuHolderGL::child_registry_t::instance());
	if (!menu)
	{
		menu = LLUICtrlFactory::getDefaultWidget<LLMenuGL>("inventory_menu");
	}
	menu->setBackgroundColor(LLUIColorTable::instance().getColor("MenuPopupBgColor"));
	mContextMenuHandle = menu->getHandle();

	return TRUE;
}

BOOL LLFavoritesBarCtrl::collectFavoriteItems(LLInventoryModel::item_array_t &items)
{

	if (mFavoriteFolderId.isNull())
		return FALSE;
	

	LLInventoryModel::cat_array_t cats;

	LLIsType is_type(LLAssetType::AT_LANDMARK);
	gInventory.collectDescendentsIf(mFavoriteFolderId, cats, items, LLInventoryModel::EXCLUDE_TRASH, is_type);

	std::sort(items.begin(), items.end(), LLFavoritesSort());

	if (needToSaveItemsOrder(items))
	{
		S32 sortField = 0;
		for (LLInventoryModel::item_array_t::iterator i = items.begin(); i != items.end(); ++i)
		{
			LLFavoritesOrderStorage::instance().setSortIndex((*i), ++sortField);
		}
	}

	return TRUE;
}

void LLFavoritesBarCtrl::showDropDownMenu()
{
	if (mOverflowMenuHandle.isDead())
	{
		createOverflowMenu();
	}

	LLToggleableMenu* menu = (LLToggleableMenu*)mOverflowMenuHandle.get();
	if (menu && menu->toggleVisibility())
	{
		if (mUpdateDropDownItems)
		{
			updateMenuItems(menu);
		}

		menu->buildDrawLabels();
		menu->updateParent(LLMenuGL::sMenuContainer);
		// <FS:Ansariel> Allow V3 and FS style favorites bar
		//menu->setButtonRect(mMoreTextBox->getRect(), this);
		menu->setButtonRect(mMoreCtrl->getRect(), this);
		// </FS:Ansariel>
		positionAndShowMenu(menu);
		mDropDownItemsCount = menu->getItemCount();
	}
}

void LLFavoritesBarCtrl::createOverflowMenu()
{
	LLToggleableMenu::Params menu_p;
	menu_p.name("favorites menu");
	menu_p.can_tear_off(false);
	menu_p.visible(false);
	menu_p.scrollable(true);
	menu_p.max_scrollable_items = 10;
	menu_p.preferred_width = DROP_DOWN_MENU_WIDTH;

	LLToggleableMenu* menu = LLUICtrlFactory::create<LLFavoriteLandmarkToggleableMenu>(menu_p);
	mOverflowMenuHandle = menu->getHandle();
}

void LLFavoritesBarCtrl::updateMenuItems(LLToggleableMenu* menu)
{
	menu->empty();

	U32 widest_item = 0;

	for (S32 i = mFirstDropDownItem; i < mItems.size(); i++)
	{
		LLViewerInventoryItem* item = mItems.at(i);
		const std::string& item_name = item->getName();

		LLFavoriteLandmarkMenuItem::Params item_params;
		item_params.name(item_name);
		item_params.label(item_name);
		item_params.on_click.function(boost::bind(&LLFavoritesBarCtrl::onButtonClick, this, item->getUUID()));

		LLFavoriteLandmarkMenuItem *menu_item = LLUICtrlFactory::create<LLFavoriteLandmarkMenuItem>(item_params);
		menu_item->initFavoritesBarPointer(this);
		menu_item->setRightMouseDownCallback(boost::bind(&LLFavoritesBarCtrl::onButtonRightClick, this, item->getUUID(), _1, _2, _3, _4));
		menu_item->LLUICtrl::setMouseDownCallback(boost::bind(&LLFavoritesBarCtrl::onButtonMouseDown, this, item->getUUID(), _1, _2, _3, _4));
		menu_item->LLUICtrl::setMouseUpCallback(boost::bind(&LLFavoritesBarCtrl::onButtonMouseUp, this, item->getUUID(), _1, _2, _3, _4));
		menu_item->setLandmarkID(item->getUUID());

		fitLabelWidth(menu_item);

		widest_item = llmax(widest_item, menu_item->getNominalWidth());

		menu->addChild(menu_item);
	}

	addOpenLandmarksMenuItem(menu);
	mUpdateDropDownItems = false;
}

void LLFavoritesBarCtrl::fitLabelWidth(LLMenuItemCallGL* menu_item)
{
	U32 max_width = llmin(DROP_DOWN_MENU_WIDTH, getRect().getWidth());
	std::string item_name = menu_item->getName();

	// Check whether item name wider than menu
	if (menu_item->getNominalWidth() > max_width)
	{
		S32 chars_total = item_name.length();
		S32 chars_fitted = 1;
		menu_item->setLabel(LLStringExplicit(""));
		S32 label_space = max_width - menu_item->getFont()->getWidth("...") -
				menu_item->getNominalWidth();// This returns width of menu item with empty label (pad pixels)

		while (chars_fitted < chars_total
				&& menu_item->getFont()->getWidth(item_name, 0, chars_fitted) < label_space)
		{
			chars_fitted++;
		}
		chars_fitted--; // Rolling back one char, that doesn't fit

		menu_item->setLabel(item_name.substr(0, chars_fitted) + "...");
	}
}

void LLFavoritesBarCtrl::addOpenLandmarksMenuItem(LLToggleableMenu* menu)
{
	std::string label_untrans = "Open landmarks";
	std::string	label_transl;
	bool translated = LLTrans::findString(label_transl, label_untrans);

	LLMenuItemCallGL::Params item_params;
	item_params.name("open_my_landmarks");
	item_params.label(translated ? label_transl: label_untrans);
	LLSD key;
	key["type"] = "open_landmark_tab";
	item_params.on_click.function(boost::bind(&LLFloaterSidePanelContainer::showPanel, "places", key));
	LLMenuItemCallGL* menu_item = LLUICtrlFactory::create<LLMenuItemCallGL>(item_params);

	fitLabelWidth(menu_item);

	LLMenuItemSeparatorGL::Params sep_params;
	sep_params.enabled_color=LLUIColorTable::instance().getColor("MenuItemEnabledColor");
	sep_params.disabled_color=LLUIColorTable::instance().getColor("MenuItemDisabledColor");
	sep_params.highlight_bg_color=LLUIColorTable::instance().getColor("MenuItemHighlightBgColor");
	sep_params.highlight_fg_color=LLUIColorTable::instance().getColor("MenuItemHighlightFgColor");
	LLMenuItemSeparatorGL* separator = LLUICtrlFactory::create<LLMenuItemSeparatorGL>(sep_params);

	menu->addChild(separator);
	menu->addChild(menu_item);
}

void LLFavoritesBarCtrl::positionAndShowMenu(LLToggleableMenu* menu)
{
	U32 max_width = llmin(DROP_DOWN_MENU_WIDTH, getRect().getWidth());

	S32 menu_x = getRect().getWidth() - max_width;
	S32 menu_y = getParent()->getRect().mBottom - DROP_DOWN_MENU_TOP_PAD;

	// the menu should be offset of the right edge of the window
	// so it's no covered by buttons in the right-side toolbar.
	LLToolBar* right_toolbar = gToolBarView->getChild<LLToolBar>("toolbar_right");
	if (right_toolbar && right_toolbar->hasButtons())
	{
		S32 toolbar_top = 0;

		if (LLView* top_border_panel = right_toolbar->getChild<LLView>("button_panel"))
		{
			toolbar_top = top_border_panel->calcScreenRect().mTop;
		}

		// Calculating the bottom (in screen coord) of the drop down menu
		S32 menu_top = getParent()->getRect().mBottom - DROP_DOWN_MENU_TOP_PAD;
		S32 menu_bottom = menu_top - menu->getRect().getHeight();
		S32 menu_bottom_screen = 0;

		localPointToScreen(0, menu_bottom, &menu_top, &menu_bottom_screen);

		if (menu_bottom_screen < toolbar_top)
		{
			menu_x -= right_toolbar->getRect().getWidth();
		}
	}

	LLMenuGL::showPopup(this, menu, menu_x, menu_y);
}

void LLFavoritesBarCtrl::onButtonClick(LLUUID item_id)
{
	// We only have one Inventory, gInventory. Some day this should be better abstracted.
	LLInvFVBridgeAction::doAction(item_id,&gInventory);
}

void LLFavoritesBarCtrl::onButtonRightClick( LLUUID item_id,LLView* fav_button,S32 x,S32 y,MASK mask)
{
	mSelectedItemID = item_id;
	
	LLMenuGL* menu = (LLMenuGL*)mContextMenuHandle.get();
	if (!menu)
	{
		return;
	}

	// Remember that the context menu was shown simultaneously with the overflow menu,
	// so that we can restore the overflow menu when user clicks a context menu item
	// (which hides the overflow menu).
	{
		LLView* overflow_menu = mOverflowMenuHandle.get();
		mRestoreOverflowMenu = overflow_menu && overflow_menu->getVisible();
	}
	
	// Release mouse capture so hover events go to the popup menu
	// because this is happening during a mouse down.
	gFocusMgr.setMouseCapture(NULL);

	menu->updateParent(LLMenuGL::sMenuContainer);
	LLMenuGL::showPopup(fav_button, menu, x, y);
}

BOOL LLFavoritesBarCtrl::handleRightMouseDown(S32 x, S32 y, MASK mask)
{
	BOOL handled = childrenHandleRightMouseDown( x, y, mask) != NULL;
	if(!handled && !gMenuHolder->hasVisibleMenu())
	{
		show_navbar_context_menu(this,x,y);
		handled = true;
	}
	
	return handled;
}
void copy_slurl_to_clipboard_cb(std::string& slurl)
{
	LLClipboard::instance().copyToClipboard(utf8str_to_wstring(slurl),0,slurl.size());

	LLSD args;
	args["SLURL"] = slurl;
	LLNotificationsUtil::add("CopySLURL", args);
}


bool LLFavoritesBarCtrl::enableSelected(const LLSD& userdata)
{
    std::string param = userdata.asString();

    if (param == std::string("can_paste"))
    {
        return isClipboardPasteable();
    }

    return false;
}

void LLFavoritesBarCtrl::doToSelected(const LLSD& userdata)
{
	std::string action = userdata.asString();
	LL_INFOS("FavoritesBar") << "Action = " << action << " Item = " << mSelectedItemID.asString() << LL_ENDL;
	
	LLViewerInventoryItem* item = gInventory.getItem(mSelectedItemID);
	if (!item)
		return;
	
	if (action == "open")
	{
		onButtonClick(item->getUUID());
	}
	else if (action == "about")
	{
		LLSD key;
		key["type"] = "landmark";
		key["id"] = mSelectedItemID;

		// <FS:Ansariel> FIRE-817: Separate place details floater
		//LLFloaterSidePanelContainer::showPanel("places", key);
		if (gSavedSettings.getBOOL("FSUseStandalonePlaceDetailsFloater"))
		{
			LLFloaterReg::showInstance("fs_placedetails", key);
		}
		else
		{
			LLFloaterSidePanelContainer::showPanel("places", key);
		}
		// </FS:Ansariel>
	}
	else if (action == "copy_slurl")
	{
		LLVector3d posGlobal;
		LLLandmarkActions::getLandmarkGlobalPos(mSelectedItemID, posGlobal);

		if (!posGlobal.isExactlyZero())
		{
			LLLandmarkActions::getSLURLfromPosGlobal(posGlobal, copy_slurl_to_clipboard_cb);
		}
	}
	else if (action == "show_on_map")
	{
		LLFloaterWorldMap* worldmap_instance = LLFloaterWorldMap::getInstance();

		LLVector3d posGlobal;
		LLLandmarkActions::getLandmarkGlobalPos(mSelectedItemID, posGlobal);

		if (!posGlobal.isExactlyZero() && worldmap_instance)
		{
			worldmap_instance->trackLocation(posGlobal);
			LLFloaterReg::showInstance("world_map", "center");
		}
	}
	else if (action == "cut")
	{
	}
	else if (action == "copy")
	{
		LLClipboard::instance().copyToClipboard(mSelectedItemID, LLAssetType::AT_LANDMARK);
	}
	else if (action == "paste")
	{
		pasteFromClipboard();
	}
	else if (action == "delete")
	{
		gInventory.removeItem(mSelectedItemID);
	}

	// Pop-up the overflow menu again (it gets hidden whenever the user clicks a context menu item).
	// See EXT-4217 and STORM-207.
	LLToggleableMenu* menu = (LLToggleableMenu*) mOverflowMenuHandle.get();
	if (mRestoreOverflowMenu && menu && !menu->getVisible())
	{
		menu->resetScrollPositionOnShow(false);
		showDropDownMenu();
		menu->resetScrollPositionOnShow(true);
	}
}

BOOL LLFavoritesBarCtrl::isClipboardPasteable() const
{
	if (!LLClipboard::instance().hasContents())
	{
		return FALSE;
	}

	std::vector<LLUUID> objects;
	LLClipboard::instance().pasteFromClipboard(objects);
	S32 count = objects.size();
	for(S32 i = 0; i < count; i++)
	{
		const LLUUID &item_id = objects.at(i);

		// Can't paste folders
		const LLInventoryCategory *cat = gInventory.getCategory(item_id);
		if (cat)
		{
			return FALSE;
		}

		const LLInventoryItem *item = gInventory.getItem(item_id);
		if (item && LLAssetType::AT_LANDMARK != item->getType())
		{
			return FALSE;
		}
	}
	return TRUE;
}

void LLFavoritesBarCtrl::pasteFromClipboard() const
{
	LLInventoryModel* model = &gInventory;
	if(model && isClipboardPasteable())
	{
		LLInventoryItem* item = NULL;
		std::vector<LLUUID> objects;
		LLClipboard::instance().pasteFromClipboard(objects);
		S32 count = objects.size();
		LLUUID parent_id(mFavoriteFolderId);
		for(S32 i = 0; i < count; i++)
		{
			item = model->getItem(objects.at(i));
			if (item)
			{
				copy_inventory_item(
					gAgent.getID(),
					item->getPermissions().getOwner(),
					item->getUUID(),
					parent_id,
					std::string(),
					LLPointer<LLInventoryCallback>(NULL));
			}
		}
	}
}

void LLFavoritesBarCtrl::onButtonMouseDown(LLUUID id, LLUICtrl* ctrl, S32 x, S32 y, MASK mask)
{
	// EXT-6997 (Fav bar: Pop-up menu for LM in overflow dropdown is kept after LM was dragged away)
	// mContextMenuHandle.get() - is a pop-up menu (of items) in already opened dropdown menu.
	// We have to check and set visibility of pop-up menu in such a way instead of using
	// LLMenuHolderGL::hideMenus() because it will close both menus(dropdown and pop-up), but
	// we need to close only pop-up menu while dropdown one should be still opened.
	LLMenuGL* menu = (LLMenuGL*)mContextMenuHandle.get();
	if(menu && menu->getVisible())
	{
		menu->setVisible(FALSE);
	}

	mDragItemId = id;
	mStartDrag = TRUE;

	S32 screenX, screenY;
	localPointToScreen(x, y, &screenX, &screenY);

	LLToolDragAndDrop::getInstance()->setDragStart(screenX, screenY);
}

void LLFavoritesBarCtrl::onButtonMouseUp(LLUUID id, LLUICtrl* ctrl, S32 x, S32 y, MASK mask)
{
	mStartDrag = FALSE;
	mDragItemId = LLUUID::null;
}

void LLFavoritesBarCtrl::onEndDrag()
{
	mEndDragConnection.disconnect();

	showDragMarker(FALSE);
	mDragItemId = LLUUID::null;
	LLView::getWindow()->setCursor(UI_CURSOR_ARROW);
}

BOOL LLFavoritesBarCtrl::handleHover(S32 x, S32 y, MASK mask)
{
	if (mDragItemId != LLUUID::null && mStartDrag)
	{
		S32 screenX, screenY;
		localPointToScreen(x, y, &screenX, &screenY);

		if(LLToolDragAndDrop::getInstance()->isOverThreshold(screenX, screenY))
		{
			LLToolDragAndDrop::getInstance()->beginDrag(
				DAD_LANDMARK, mDragItemId,
				LLToolDragAndDrop::SOURCE_LIBRARY);

			mStartDrag = FALSE;

			return LLToolDragAndDrop::getInstance()->handleHover(x, y, mask);
		}
	}

	return TRUE;
}

LLUICtrl* LLFavoritesBarCtrl::findChildByLocalCoords(S32 x, S32 y)
{
	LLUICtrl* ctrl = NULL;
	const child_list_t* list = getChildList();

	for (child_list_const_iter_t i = list->begin(); i != list->end(); ++i)
	{
		// Look only for children that are favorite buttons
		if ((*i)->getName() == "favorites_bar_btn")
		{
			LLRect rect = (*i)->getRect();
			// We consider a button hit if the cursor is left of the right side
			// This makes the hit a bit less finicky than hitting directly on the button itself
			if (x <= rect.mRight)
			{
				ctrl = dynamic_cast<LLUICtrl*>(*i);
				break;
			}
		}
	}
	return ctrl;
}

BOOL LLFavoritesBarCtrl::needToSaveItemsOrder(const LLInventoryModel::item_array_t& items)
{
	BOOL result = FALSE;

	// if there is an item without sort order field set, we need to save items order
	for (LLInventoryModel::item_array_t::const_iterator i = items.begin(); i != items.end(); ++i)
	{
		if (LLFavoritesOrderStorage::instance().getSortIndex((*i)->getUUID()) < 0)
		{
			result = TRUE;
			break;
		}
	}

	return result;
}

void LLFavoritesBarCtrl::insertItem(LLInventoryModel::item_array_t& items, const LLUUID& dest_item_id, LLViewerInventoryItem* insertedItem, bool insert_before)
{
	// Get the iterator to the destination item
	LLInventoryModel::item_array_t::iterator it_dest = LLInventoryModel::findItemIterByUUID(items, dest_item_id);
	if (it_dest == items.end())
		return;

	// Go to the next element if one wishes to insert after the dest element
	if (!insert_before)
	{
		++it_dest;
	}
	
	// Insert the source item in the right place
	if (it_dest != items.end())
	{
		items.insert(it_dest, insertedItem);
	}
	else 
	{
		// Append to the list if it_dest reached the end
		items.push_back(insertedItem);
	}
}

const std::string LLFavoritesOrderStorage::SORTING_DATA_FILE_NAME = "landmarks_sorting.xml";
const S32 LLFavoritesOrderStorage::NO_INDEX = -1;
bool LLFavoritesOrderStorage::mSaveOnExit = false;

void LLFavoritesOrderStorage::setSortIndex(const LLViewerInventoryItem* inv_item, S32 sort_index)
{
	mSortIndexes[inv_item->getUUID()] = sort_index;
	mIsDirty = true;
	getSLURL(inv_item->getAssetUUID());
}

S32 LLFavoritesOrderStorage::getSortIndex(const LLUUID& inv_item_id)
{
	sort_index_map_t::const_iterator it = mSortIndexes.find(inv_item_id);
	if (it != mSortIndexes.end())
	{
		return it->second;
	}
	return NO_INDEX;
}

void LLFavoritesOrderStorage::removeSortIndex(const LLUUID& inv_item_id)
{
	mSortIndexes.erase(inv_item_id);
	mIsDirty = true;
}

void LLFavoritesOrderStorage::getSLURL(const LLUUID& asset_id)
{
	slurls_map_t::iterator slurl_iter = mSLURLs.find(asset_id);
	if (slurl_iter != mSLURLs.end()) return; // SLURL for current landmark is already cached

	LLLandmark* lm = gLandmarkList.getAsset(asset_id,
		boost::bind(&LLFavoritesOrderStorage::onLandmarkLoaded, this, asset_id, _1));
	if (lm)
	{
        LL_DEBUGS("FavoritesBar") << "landmark for " << asset_id << " already loaded" << LL_ENDL;
		onLandmarkLoaded(asset_id, lm);
	}
	return;
}

// static
std::string LLFavoritesOrderStorage::getStoredFavoritesFilename()
{
	std::string user_dir = gDirUtilp->getExpandedFilename(LL_PATH_USER_SETTINGS, "");

    return (user_dir.empty() ? ""
            : gDirUtilp->getExpandedFilename(LL_PATH_USER_SETTINGS,
                                             "stored_favorites_"
                                          + LLGridManager::getInstance()->getGrid()
                                          + ".xml")
            );
}

// static
void LLFavoritesOrderStorage::destroyClass()
{
	LLFavoritesOrderStorage::instance().cleanup();

	// <FS:Ansariel> Favorites are stored in username.grid folder
	//std::string old_filename = gDirUtilp->getExpandedFilename(LL_PATH_USER_SETTINGS, "stored_favorites.xml");
	//llifstream file;
	//file.open(old_filename.c_str());
	//if (file.is_open())
	//{
    //    file.close();
	//	std::string new_filename = getStoredFavoritesFilename();
    //    LL_INFOS("FavoritesBar") << "moving favorites from old name '" << old_filename
    //                             << "' to new name '" << new_filename << "'"
    //                             << LL_ENDL;
	//	LLFile::copy(old_filename,new_filename);
	//	LLFile::remove(old_filename);
	//}
	// </FS:Ansariel>

	std::string filename = getSavedOrderFileName();
	file.open(filename.c_str());
	if (file.is_open())
	{
		file.close();
		LLFile::remove(filename);
		if(mSaveOnExit)
		{
			LLFavoritesOrderStorage::instance().saveFavoritesRecord(true);
		}
	}
}

std::string LLFavoritesOrderStorage::getSavedOrderFileName()
{
	// If we quit from the login screen we will not have an SL account
	// name.  Don't try to save, otherwise we'll dump a file in
	// C:\Program Files\SecondLife\ or similar. JC
	std::string user_dir = gDirUtilp->getLindenUserDir();
    return (user_dir.empty() ? "" : gDirUtilp->getExpandedFilename(LL_PATH_PER_SL_ACCOUNT, SORTING_DATA_FILE_NAME));
}

void LLFavoritesOrderStorage::load()
{
	std::string filename = getSavedOrderFileName();
	LLSD settings_llsd;
	llifstream file;
	file.open(filename.c_str());
	if (file.is_open())
	{
		LLSDSerialize::fromXML(settings_llsd, file);
		LL_INFOS("FavoritesBar") << "loaded favorites order from '" << filename << "' "
	                                 << (settings_llsd.isMap() ? "" : "un") << "successfully"
	                                 << LL_ENDL;
		file.close();
		mSaveOnExit = true;

		for (LLSD::map_const_iterator iter = settings_llsd.beginMap();
			iter != settings_llsd.endMap(); ++iter)
		{
			mSortIndexes.insert(std::make_pair(LLUUID(iter->first), (S32)iter->second.asInteger()));
		}
	}
	else
	{
		filename = getStoredFavoritesFilename();
		if (!filename.empty())
		{
			llifstream in_file;
			in_file.open(filename.c_str());
			LLSD fav_llsd;
			LLSD user_llsd;
			if (in_file.is_open())
			{
				LLSDSerialize::fromXML(fav_llsd, in_file);
				LL_INFOS("FavoritesBar") << "loaded favorites from '" << filename << "' "
												<< (fav_llsd.isMap() ? "" : "un") << "successfully"
												<< LL_ENDL;
				in_file.close();
				user_llsd = fav_llsd[gAgentUsername];

				S32 index = 0;
				for (LLSD::array_iterator iter = user_llsd.beginArray();
						iter != user_llsd.endArray(); ++iter)
				{
					mSortIndexes.insert(std::make_pair(iter->get("id").asUUID(), index));
					index++;
				}
			}
			else
			{
				LL_WARNS("FavoritesBar") << "unable to open favorites from '" << filename << "'" << LL_ENDL;
			}
		}
	}
<<<<<<< HEAD

	// <FS:Ansariel> Favorites are stored in username.grid folder
	// std::string filename = getStoredFavoritesFilename();
	std::string filename = gDirUtilp->getExpandedFilename(LL_PATH_USER_SETTINGS, "stored_favorites.xml");
	// </FS:Ansariel>
    if (!filename.empty())
    {
        llifstream in_file;
        in_file.open(filename.c_str());
        LLSD fav_llsd;
        if (in_file.is_open())
        {
            LLSDSerialize::fromXML(fav_llsd, in_file);
            LL_INFOS("FavoritesBar") << "loaded favorites from '" << filename << "' "
                                     << (fav_llsd.isMap() ? "" : "un") << "successfully"
                                     << LL_ENDL;
            in_file.close();
        }
        else
        {
            LL_WARNS("FavoritesBar") << "unable to open favorites from '" << filename << "'" << LL_ENDL;
        }

        const LLUUID fav_id = gInventory.findCategoryUUIDForType(LLFolderType::FT_FAVORITE);
        LLInventoryModel::cat_array_t cats;
        LLInventoryModel::item_array_t items;
        gInventory.collectDescendents(fav_id, cats, items, LLInventoryModel::EXCLUDE_TRASH);

        LLSD user_llsd;
        for (LLInventoryModel::item_array_t::iterator it = items.begin(); it != items.end(); it++)
        {
            LLSD value;
            value["name"] = (*it)->getName();
            value["asset_id"] = (*it)->getAssetUUID();

            slurls_map_t::iterator slurl_iter = mSLURLs.find(value["asset_id"]);
            if (slurl_iter != mSLURLs.end())
            {
                LL_DEBUGS("FavoritesBar") << "Saving favorite: idx=" << LLFavoritesOrderStorage::instance().getSortIndex((*it)->getUUID()) << ", SLURL=" <<  slurl_iter->second << ", value=" << value << LL_ENDL;
                value["slurl"] = slurl_iter->second;
                user_llsd[LLFavoritesOrderStorage::instance().getSortIndex((*it)->getUUID())] = value;
            }
            else
            {
                LL_WARNS("FavoritesBar") << "Not saving favorite " << value["name"] << ": no matching SLURL" << LL_ENDL;
            }
        }

        LLAvatarName av_name;
        LLAvatarNameCache::get( gAgentID, &av_name );
        // Note : use the "John Doe" and not the "john.doe" version of the name 
        // as we'll compare it with the stored credentials in the login panel.
	// <FS:CR> FIRE-10122 - User@grid stored_favorites.xml
	//fav_llsd[av_name.getUserName()] = user_llsd;
	std::string name = av_name.getUserName() + " @ " + LLGridManager::getInstance()->getGridLabel();
	LL_DEBUGS("Favorites") << "Saved favorites for " << name << LL_ENDL;
	fav_llsd[name] = user_llsd;
	// </FS:CR>

        llofstream file;
        file.open(filename.c_str());
        if ( file.is_open() )
        {
            LLSDSerialize::toPrettyXML(fav_llsd, file);
            LL_INFOS("FavoritesBar") << "saved favorites for '" << av_name.getUserName()
                                     << "' to '" << filename << "' "
                                     << LL_ENDL;
            file.close();
        }
        else
        {
            LL_WARNS("FavoritesBar") << "unable to open favorites storage for '" << av_name.getUserName()
                                     << "' at '" << filename << "' "
                                     << LL_ENDL;
        }
    }
=======
>>>>>>> 0bbb1722
}

void LLFavoritesOrderStorage::removeFavoritesRecordOfUser()
{
	// <FS:Ansariel> Favorites are stored in username.grid folder
	// std::string filename = getStoredFavoritesFilename();
	std::string filename = gDirUtilp->getExpandedFilename(LL_PATH_USER_SETTINGS, "stored_favorites.xml");
	// </FS:Ansariel>
    if (!filename.empty())
    {
        LLSD fav_llsd;
        llifstream file;
        file.open(filename.c_str());
        if (file.is_open())
        {
            LLSDSerialize::fromXML(fav_llsd, file);
            file.close();
        
            LLAvatarName av_name;
            LLAvatarNameCache::get( gAgentID, &av_name );
            // Note : use the "John Doe" and not the "john.doe" version of the name.
            // See saveFavoritesSLURLs() here above for the reason why.
<<<<<<< HEAD
			// <FS:CR> FIRE-10122 - User@grid stored_favorites.xml
            // if (fav_llsd.has(av_name.getUserName()))
            //{
            //    LL_INFOS("FavoritesBar") << "Removed favorites for " << av_name.getUserName() << LL_ENDL;
            //    fav_llsd.erase(av_name.getUserName());
            //}
			std::string name = av_name.getUserName() + " @ " + LLGridManager::getInstance()->getGridLabel();
			LL_DEBUGS("Favorites") << "Removed favorites for " << name << LL_ENDL;
			if (fav_llsd.has(name))
			{
				fav_llsd.erase(name);
			}
			// </FS:CR>
=======
            if (fav_llsd.has(av_name.getUserName()))
            {
            	LLSD user_llsd = fav_llsd[av_name.getUserName()];

            	if (user_llsd.beginArray()->has("id"))
            	{
            		for (LLSD::array_iterator iter = user_llsd.beginArray();iter != user_llsd.endArray(); ++iter)
            		{
            			LLSD value;
            			value["id"]= iter->get("id").asUUID();
            			iter->assign(value);
            		}
            		fav_llsd[av_name.getUserName()] = user_llsd;
            		llofstream file;
            		file.open(filename.c_str());
            		if ( file.is_open() )
            		{
            				LLSDSerialize::toPrettyXML(fav_llsd, file);
            				file.close();
            		}
            	}
            	else
            	{
            		LL_INFOS("FavoritesBar") << "Removed favorites for " << av_name.getUserName() << LL_ENDL;
            		fav_llsd.erase(av_name.getUserName());
            	}
            }
>>>>>>> 0bbb1722
        
            llofstream out_file;
            out_file.open(filename.c_str());
            if ( out_file.is_open() )
            {
                LLSDSerialize::toPrettyXML(fav_llsd, out_file);
                LL_INFOS("FavoritesBar") << "saved favorites to '" << filename << "' "
                                         << LL_ENDL;
                out_file.close();
            }
        }
    }
}

void LLFavoritesOrderStorage::onLandmarkLoaded(const LLUUID& asset_id, LLLandmark* landmark)
{
	if (landmark)
    {
        LL_DEBUGS("FavoritesBar") << "landmark for " << asset_id << " loaded" << LL_ENDL;
        LLVector3d pos_global;
        if (!landmark->getGlobalPos(pos_global))
        {
        	// If global position was unknown on first getGlobalPos() call
        	// it should be set for the subsequent calls.
        	landmark->getGlobalPos(pos_global);
        }

        if (!pos_global.isExactlyZero())
        {
        	LL_DEBUGS("FavoritesBar") << "requesting slurl for landmark " << asset_id << LL_ENDL;
        	LLLandmarkActions::getSLURLfromPosGlobal(pos_global,
			boost::bind(&LLFavoritesOrderStorage::storeFavoriteSLURL, this, asset_id, _1));
        }
    }
}

void LLFavoritesOrderStorage::storeFavoriteSLURL(const LLUUID& asset_id, std::string& slurl)
{
	LL_DEBUGS("FavoritesBar") << "Saving landmark SLURL '" << slurl << "' for " << asset_id << LL_ENDL;
	mSLURLs[asset_id] = slurl;
}

void LLFavoritesOrderStorage::cleanup()
{
	// nothing to clean
	if (!mIsDirty) return;

	const LLUUID fav_id = gInventory.findCategoryUUIDForType(LLFolderType::FT_FAVORITE);
	LLInventoryModel::cat_array_t cats;
	LLInventoryModel::item_array_t items;
	gInventory.collectDescendents(fav_id, cats, items, LLInventoryModel::EXCLUDE_TRASH);

	IsNotInFavorites is_not_in_fav(items);

	sort_index_map_t  aTempMap;
	//copy unremoved values from mSortIndexes to aTempMap
	std::remove_copy_if(mSortIndexes.begin(), mSortIndexes.end(),
		inserter(aTempMap, aTempMap.begin()),
		is_not_in_fav);

	//Swap the contents of mSortIndexes and aTempMap
	mSortIndexes.swap(aTempMap);
}

// See also LLInventorySort where landmarks in the Favorites folder are sorted.
class LLViewerInventoryItemSort
{
public:
	bool operator()(const LLPointer<LLViewerInventoryItem>& a, const LLPointer<LLViewerInventoryItem>& b)
	{
		return LLFavoritesOrderStorage::instance().getSortIndex(a->getUUID())
			< LLFavoritesOrderStorage::instance().getSortIndex(b->getUUID());
	}
};

void LLFavoritesOrderStorage::saveOrder()
{
	LLInventoryModel::cat_array_t cats;
	LLInventoryModel::item_array_t items;
	LLIsType is_type(LLAssetType::AT_LANDMARK);
	LLUUID favorites_id = gInventory.findCategoryUUIDForType(LLFolderType::FT_FAVORITE);
	gInventory.collectDescendentsIf(favorites_id, cats, items, LLInventoryModel::EXCLUDE_TRASH, is_type);
	std::sort(items.begin(), items.end(), LLViewerInventoryItemSort());
	saveItemsOrder(items);
}

void LLFavoritesOrderStorage::saveItemsOrder( const LLInventoryModel::item_array_t& items )
{

	int sortField = 0;
	// current order is saved by setting incremental values (1, 2, 3, ...) for the sort field
	for (LLInventoryModel::item_array_t::const_iterator i = items.begin(); i != items.end(); ++i)
	{
		LLViewerInventoryItem* item = *i;

		setSortIndex(item, ++sortField);

		item->setComplete(TRUE);
		item->updateServer(FALSE);

		gInventory.updateItem(item);

		// Tell the parent folder to refresh its sort order.
		gInventory.addChangedMask(LLInventoryObserver::SORT, item->getParentUUID());
	}

	gInventory.notifyObservers();
}


// * @param source_item_id - LLUUID of the source item to be moved into new position
// * @param target_item_id - LLUUID of the target item before which source item should be placed.
void LLFavoritesOrderStorage::rearrangeFavoriteLandmarks(const LLUUID& source_item_id, const LLUUID& target_item_id)
{
	LLInventoryModel::cat_array_t cats;
	LLInventoryModel::item_array_t items;
	LLIsType is_type(LLAssetType::AT_LANDMARK);
	LLUUID favorites_id = gInventory.findCategoryUUIDForType(LLFolderType::FT_FAVORITE);
	gInventory.collectDescendentsIf(favorites_id, cats, items, LLInventoryModel::EXCLUDE_TRASH, is_type);

	// ensure items are sorted properly before changing order. EXT-3498
	std::sort(items.begin(), items.end(), LLViewerInventoryItemSort());

	// update order
	gInventory.updateItemsOrder(items, source_item_id, target_item_id);

	saveItemsOrder(items);
}

BOOL LLFavoritesOrderStorage::saveFavoritesRecord(bool pref_changed)
{

	LLUUID favorite_folder= gInventory.findCategoryUUIDForType(LLFolderType::FT_FAVORITE);
	if (favorite_folder.isNull())
			return FALSE;

	LLInventoryModel::item_array_t items;
	LLInventoryModel::cat_array_t cats;

	LLIsType is_type(LLAssetType::AT_LANDMARK);
	gInventory.collectDescendentsIf(favorite_folder, cats, items, LLInventoryModel::EXCLUDE_TRASH, is_type);

	std::sort(items.begin(), items.end(), LLFavoritesSort());

	if((items != mPrevFavorites) || pref_changed)
	{
		std::string filename = getStoredFavoritesFilename();
		if (!filename.empty())
		{
			llifstream in_file;
			in_file.open(filename.c_str());
			LLSD fav_llsd;
			if (in_file.is_open())
			{
				LLSDSerialize::fromXML(fav_llsd, in_file);
				in_file.close();
			}
			else
			{
				LL_WARNS("FavoritesBar") << "unable to open favorites from '" << filename << "'" << LL_ENDL;
			}

			LLSD user_llsd;
			S32 fav_iter = 0;
			for (LLInventoryModel::item_array_t::iterator it = items.begin(); it != items.end(); it++)
			{
				LLSD value;
				if (gSavedPerAccountSettings.getBOOL("ShowFavoritesOnLogin"))
				{
					value["name"] = (*it)->getName();
					value["asset_id"] = (*it)->getAssetUUID();
					value["id"] = (*it)->getUUID();
					slurls_map_t::iterator slurl_iter = mSLURLs.find(value["asset_id"]);
					if (slurl_iter != mSLURLs.end())
					{
						value["slurl"] = slurl_iter->second;
						user_llsd[fav_iter] = value;
					}
					else
					{
						getSLURL((*it)->getAssetUUID());
						mUpdateRequired = true;
						return FALSE;
					}
				}
				else
				{
					value["id"] = (*it)->getUUID();
					user_llsd[fav_iter] = value;
				}

				fav_iter ++;
			}

			LLAvatarName av_name;
			LLAvatarNameCache::get( gAgentID, &av_name );
			// Note : use the "John Doe" and not the "john.doe" version of the name
			// as we'll compare it with the stored credentials in the login panel.
			fav_llsd[av_name.getUserName()] = user_llsd;
			llofstream file;
			file.open(filename.c_str());
			if ( file.is_open() )
			{
				LLSDSerialize::toPrettyXML(fav_llsd, file);
				file.close();
				mSaveOnExit = false;
			}
			else
			{
				LL_WARNS("FavoritesBar") << "unable to open favorites storage for '" << av_name.getUserName()
												<< "' at '" << filename << "' " << LL_ENDL;
			}
		}

		mPrevFavorites = items;
	}

	return TRUE;

}

void LLFavoritesOrderStorage::showFavoritesOnLoginChanged(BOOL show)
{
	if (show)
	{
		saveFavoritesRecord(true);
	}
	else
	{
		removeFavoritesRecordOfUser();
	}
}

void AddFavoriteLandmarkCallback::fire(const LLUUID& inv_item_id)
{
	if (mTargetLandmarkId.isNull()) return;

	LLFavoritesOrderStorage::instance().rearrangeFavoriteLandmarks(inv_item_id, mTargetLandmarkId);
}
// EOF<|MERGE_RESOLUTION|>--- conflicted
+++ resolved
@@ -1544,14 +1544,17 @@
 // static
 std::string LLFavoritesOrderStorage::getStoredFavoritesFilename()
 {
-	std::string user_dir = gDirUtilp->getExpandedFilename(LL_PATH_USER_SETTINGS, "");
-
-    return (user_dir.empty() ? ""
-            : gDirUtilp->getExpandedFilename(LL_PATH_USER_SETTINGS,
-                                             "stored_favorites_"
-                                          + LLGridManager::getInstance()->getGrid()
-                                          + ".xml")
-            );
+	// <FS:Ansariel> Favorites are stored in username.grid folder
+	//std::string user_dir = gDirUtilp->getExpandedFilename(LL_PATH_USER_SETTINGS, "");
+
+ //   return (user_dir.empty() ? ""
+ //           : gDirUtilp->getExpandedFilename(LL_PATH_USER_SETTINGS,
+ //                                            "stored_favorites_"
+ //                                         + LLGridManager::getInstance()->getGrid()
+ //                                         + ".xml")
+ //           );
+	return gDirUtilp->getExpandedFilename(LL_PATH_USER_SETTINGS, "stored_favorites.xml");
+	// <FS:Ansariel>
 }
 
 // static
@@ -1573,6 +1576,7 @@
 	//	LLFile::copy(old_filename,new_filename);
 	//	LLFile::remove(old_filename);
 	//}
+	llifstream file;
 	// </FS:Ansariel>
 
 	std::string filename = getSavedOrderFileName();
@@ -1634,7 +1638,10 @@
 												<< (fav_llsd.isMap() ? "" : "un") << "successfully"
 												<< LL_ENDL;
 				in_file.close();
-				user_llsd = fav_llsd[gAgentUsername];
+				// <FS:Ansariel> FIRE-10122 - User@grid stored_favorites.xml
+				//user_llsd = fav_llsd[gAgentUsername];
+				user_llsd = fav_llsd[gAgentUsername + " @ " + LLGridManager::getInstance()->getGridLabel()];
+				// </FS:Ansariel>
 
 				S32 index = 0;
 				for (LLSD::array_iterator iter = user_llsd.beginArray();
@@ -1644,99 +1651,18 @@
 					index++;
 				}
 			}
+
 			else
 			{
 				LL_WARNS("FavoritesBar") << "unable to open favorites from '" << filename << "'" << LL_ENDL;
 			}
 		}
 	}
-<<<<<<< HEAD
-
-	// <FS:Ansariel> Favorites are stored in username.grid folder
-	// std::string filename = getStoredFavoritesFilename();
-	std::string filename = gDirUtilp->getExpandedFilename(LL_PATH_USER_SETTINGS, "stored_favorites.xml");
-	// </FS:Ansariel>
-    if (!filename.empty())
-    {
-        llifstream in_file;
-        in_file.open(filename.c_str());
-        LLSD fav_llsd;
-        if (in_file.is_open())
-        {
-            LLSDSerialize::fromXML(fav_llsd, in_file);
-            LL_INFOS("FavoritesBar") << "loaded favorites from '" << filename << "' "
-                                     << (fav_llsd.isMap() ? "" : "un") << "successfully"
-                                     << LL_ENDL;
-            in_file.close();
-        }
-        else
-        {
-            LL_WARNS("FavoritesBar") << "unable to open favorites from '" << filename << "'" << LL_ENDL;
-        }
-
-        const LLUUID fav_id = gInventory.findCategoryUUIDForType(LLFolderType::FT_FAVORITE);
-        LLInventoryModel::cat_array_t cats;
-        LLInventoryModel::item_array_t items;
-        gInventory.collectDescendents(fav_id, cats, items, LLInventoryModel::EXCLUDE_TRASH);
-
-        LLSD user_llsd;
-        for (LLInventoryModel::item_array_t::iterator it = items.begin(); it != items.end(); it++)
-        {
-            LLSD value;
-            value["name"] = (*it)->getName();
-            value["asset_id"] = (*it)->getAssetUUID();
-
-            slurls_map_t::iterator slurl_iter = mSLURLs.find(value["asset_id"]);
-            if (slurl_iter != mSLURLs.end())
-            {
-                LL_DEBUGS("FavoritesBar") << "Saving favorite: idx=" << LLFavoritesOrderStorage::instance().getSortIndex((*it)->getUUID()) << ", SLURL=" <<  slurl_iter->second << ", value=" << value << LL_ENDL;
-                value["slurl"] = slurl_iter->second;
-                user_llsd[LLFavoritesOrderStorage::instance().getSortIndex((*it)->getUUID())] = value;
-            }
-            else
-            {
-                LL_WARNS("FavoritesBar") << "Not saving favorite " << value["name"] << ": no matching SLURL" << LL_ENDL;
-            }
-        }
-
-        LLAvatarName av_name;
-        LLAvatarNameCache::get( gAgentID, &av_name );
-        // Note : use the "John Doe" and not the "john.doe" version of the name 
-        // as we'll compare it with the stored credentials in the login panel.
-	// <FS:CR> FIRE-10122 - User@grid stored_favorites.xml
-	//fav_llsd[av_name.getUserName()] = user_llsd;
-	std::string name = av_name.getUserName() + " @ " + LLGridManager::getInstance()->getGridLabel();
-	LL_DEBUGS("Favorites") << "Saved favorites for " << name << LL_ENDL;
-	fav_llsd[name] = user_llsd;
-	// </FS:CR>
-
-        llofstream file;
-        file.open(filename.c_str());
-        if ( file.is_open() )
-        {
-            LLSDSerialize::toPrettyXML(fav_llsd, file);
-            LL_INFOS("FavoritesBar") << "saved favorites for '" << av_name.getUserName()
-                                     << "' to '" << filename << "' "
-                                     << LL_ENDL;
-            file.close();
-        }
-        else
-        {
-            LL_WARNS("FavoritesBar") << "unable to open favorites storage for '" << av_name.getUserName()
-                                     << "' at '" << filename << "' "
-                                     << LL_ENDL;
-        }
-    }
-=======
->>>>>>> 0bbb1722
 }
 
 void LLFavoritesOrderStorage::removeFavoritesRecordOfUser()
 {
-	// <FS:Ansariel> Favorites are stored in username.grid folder
-	// std::string filename = getStoredFavoritesFilename();
-	std::string filename = gDirUtilp->getExpandedFilename(LL_PATH_USER_SETTINGS, "stored_favorites.xml");
-	// </FS:Ansariel>
+	std::string filename = getStoredFavoritesFilename();
     if (!filename.empty())
     {
         LLSD fav_llsd;
@@ -1751,24 +1677,15 @@
             LLAvatarNameCache::get( gAgentID, &av_name );
             // Note : use the "John Doe" and not the "john.doe" version of the name.
             // See saveFavoritesSLURLs() here above for the reason why.
-<<<<<<< HEAD
-			// <FS:CR> FIRE-10122 - User@grid stored_favorites.xml
-            // if (fav_llsd.has(av_name.getUserName()))
+            // <FS:CR> FIRE-10122 - User@grid stored_favorites.xml
+            //if (fav_llsd.has(av_name.getUserName()))
             //{
-            //    LL_INFOS("FavoritesBar") << "Removed favorites for " << av_name.getUserName() << LL_ENDL;
-            //    fav_llsd.erase(av_name.getUserName());
-            //}
-			std::string name = av_name.getUserName() + " @ " + LLGridManager::getInstance()->getGridLabel();
-			LL_DEBUGS("Favorites") << "Removed favorites for " << name << LL_ENDL;
-			if (fav_llsd.has(name))
-			{
-				fav_llsd.erase(name);
-			}
-			// </FS:CR>
-=======
-            if (fav_llsd.has(av_name.getUserName()))
+            //	LLSD user_llsd = fav_llsd[av_name.getUserName()];
+            std::string name = av_name.getUserName() + " @ " + LLGridManager::getInstance()->getGridLabel();
+            if (fav_llsd.has(name))
             {
-            	LLSD user_llsd = fav_llsd[av_name.getUserName()];
+            	LLSD user_llsd = fav_llsd[name];
+            // </FS:CR>
 
             	if (user_llsd.beginArray()->has("id"))
             	{
@@ -1778,7 +1695,10 @@
             			value["id"]= iter->get("id").asUUID();
             			iter->assign(value);
             		}
-            		fav_llsd[av_name.getUserName()] = user_llsd;
+            		// <FS:CR> FIRE-10122 - User@grid stored_favorites.xml
+            		//fav_llsd[av_name.getUserName()] = user_llsd;
+            		fav_llsd[name] = user_llsd;
+            		// </FS:CR> FIRE-10122
             		llofstream file;
             		file.open(filename.c_str());
             		if ( file.is_open() )
@@ -1789,11 +1709,14 @@
             	}
             	else
             	{
-            		LL_INFOS("FavoritesBar") << "Removed favorites for " << av_name.getUserName() << LL_ENDL;
-            		fav_llsd.erase(av_name.getUserName());
+            		// <FS:CR> FIRE-10122 - User@grid stored_favorites.xml
+            		//LL_INFOS("FavoritesBar") << "Removed favorites for " << av_name.getUserName() << LL_ENDL;
+            		//fav_llsd.erase(av_name.getUserName());
+            		LL_INFOS("FavoritesBar") << "Removed favorites for " << name << LL_ENDL;
+            		fav_llsd.erase(name);
+            		// </FS:CR> FIRE-10122
             	}
             }
->>>>>>> 0bbb1722
         
             llofstream out_file;
             out_file.open(filename.c_str());
@@ -1992,7 +1915,12 @@
 			LLAvatarNameCache::get( gAgentID, &av_name );
 			// Note : use the "John Doe" and not the "john.doe" version of the name
 			// as we'll compare it with the stored credentials in the login panel.
-			fav_llsd[av_name.getUserName()] = user_llsd;
+			// <FS:CR> FIRE-10122 - User@grid stored_favorites.xml
+			//fav_llsd[av_name.getUserName()] = user_llsd;
+			std::string name = av_name.getUserName() + " @ " + LLGridManager::getInstance()->getGridLabel();
+			LL_DEBUGS("Favorites") << "Saved favorites for " << name << LL_ENDL;
+			fav_llsd[name] = user_llsd;
+			// </FS:CR>
 			llofstream file;
 			file.open(filename.c_str());
 			if ( file.is_open() )
