--- conflicted
+++ resolved
@@ -650,7 +650,7 @@
 				else
 				{
 					// Drag to the "More" button?
-					if (mMoreTextBox && mMoreTextBox->getVisible() && mMoreTextBox->getRect().pointInRect(x, y))
+					if (mMoreCtrl && mMoreCtrl->getVisible() && mMoreCtrl->getRect().pointInRect(x, y))
 					{
 						LLView* overflow_menu = mOverflowMenuHandle.get();
 						if (!overflow_menu || overflow_menu->isDead() || !overflow_menu->getVisible())
@@ -1169,31 +1169,20 @@
 			mUpdateDropDownItems = true;
 			S32 buttonHGap = button_params.rect.left; // default value
 			// Chevron button should stay right aligned
-<<<<<<< HEAD
 			// <FS:Ansariel> Allow V3 and FS style favorites bar
-			//rect.setOriginAndSize(getRect().mRight - mMoreTextBox->getRect().getWidth() - buttonHGap, 0,
-			//		mMoreTextBox->getRect().getWidth(),
-			//		mMoreTextBox->getRect().getHeight());
+			//LLRect rect(mMoreTextBox->getRect());
+			//rect.translate(getRect().mRight - rect.mRight - buttonHGap, 0);
 
 			//addChild(mMoreTextBox);
 			//mMoreTextBox->setRect(rect);
 			//mMoreTextBox->setVisible(TRUE);
-			rect.setOriginAndSize(getRect().mRight - mMoreCtrl->getRect().getWidth() - buttonHGap, 0,
-					mMoreCtrl->getRect().getWidth(),
-					mMoreCtrl->getRect().getHeight());
+			LLRect rect(mMoreCtrl->getRect());
+			rect.translate(getRect().mRight - rect.mRight - buttonHGap, 0);
 
 			addChild(mMoreCtrl);
 			mMoreCtrl->setRect(rect);
 			mMoreCtrl->setVisible(TRUE);
 			// </FS:Ansariel>
-=======
-			LLRect rect(mMoreTextBox->getRect());
-			rect.translate(getRect().mRight - rect.mRight - buttonHGap, 0);
-
-			addChild(mMoreTextBox);
-			mMoreTextBox->setRect(rect);
-			mMoreTextBox->setVisible(TRUE);
->>>>>>> 17e3b293
 		}
 		// Update overflow menu
 		LLToggleableMenu* overflow_menu = static_cast <LLToggleableMenu*> (mOverflowMenuHandle.get());
@@ -1333,17 +1322,11 @@
 		}
 
 		menu->updateParent(LLMenuGL::sMenuContainer);
-<<<<<<< HEAD
 		// <FS:Ansariel> Allow V3 and FS style favorites bar
 		//menu->setButtonRect(mMoreTextBox->getRect(), this);
 		menu->setButtonRect(mMoreCtrl->getRect(), this);
 		// </FS:Ansariel>
-		positionAndShowMenu(menu);
-		mDropDownItemsCount = menu->getItemCount();
-=======
-		menu->setButtonRect(mMoreTextBox->getRect(), this);
 		positionAndShowOverflowMenu();
->>>>>>> 17e3b293
 	}
 }
 
