/** 
 * @file llfavoritesbar.cpp
 * @brief LLFavoritesBarCtrl class implementation
 *
 * $LicenseInfo:firstyear=2009&license=viewerlgpl$
 * Second Life Viewer Source Code
 * Copyright (C) 2010, Linden Research, Inc.
 * 
 * This library is free software; you can redistribute it and/or
 * modify it under the terms of the GNU Lesser General Public
 * License as published by the Free Software Foundation;
 * version 2.1 of the License only.
 * 
 * This library is distributed in the hope that it will be useful,
 * but WITHOUT ANY WARRANTY; without even the implied warranty of
 * MERCHANTABILITY or FITNESS FOR A PARTICULAR PURPOSE.  See the GNU
 * Lesser General Public License for more details.
 * 
 * You should have received a copy of the GNU Lesser General Public
 * License along with this library; if not, write to the Free Software
 * Foundation, Inc., 51 Franklin Street, Fifth Floor, Boston, MA  02110-1301  USA
 * 
 * Linden Research, Inc., 945 Battery Street, San Francisco, CA  94111  USA
 * $/LicenseInfo$
 */

#include "llviewerprecompiledheaders.h"
#include "llfavoritesbar.h"

#include "llfloaterreg.h"
#include "llfocusmgr.h"
#include "llinventory.h"
#include "lllandmarkactions.h"
#include "lltoolbarview.h"
#include "lltrans.h"
#include "lluictrlfactory.h"
#include "llmenugl.h"
#include "lltooltip.h"

#include "llagent.h"
#include "llagentpicksinfo.h"
#include "llavatarnamecache.h"
#include "llclipboard.h"
#include "llinventorybridge.h"
#include "llinventoryfunctions.h"
#include "llfloatersidepanelcontainer.h"
#include "llfloaterworldmap.h"
#include "lllandmarkactions.h"
#include "lllogininstance.h"
#include "llnotificationsutil.h"
#include "lltoggleablemenu.h"
#include "llviewerinventory.h"
#include "llviewermenu.h"
#include "llviewernetwork.h"
#include "lltooldraganddrop.h"
#include "llsdserialize.h"

#include "llviewernetwork.h"	// <FS:CR> FIRE-10122 - User@grid stored_favorites.xml - getGrid()
#include "fsfloaterplacedetails.h"
#include "lleventtimer.h"

static LLDefaultChildRegistry::Register<LLFavoritesBarCtrl> r("favorites_bar");

const S32 DROP_DOWN_MENU_WIDTH = 250;
const S32 DROP_DOWN_MENU_TOP_PAD = 13;

// <FS:Ansariel> FIRE-20370: Viewer sends multiple map block requests when hovering over favorites bar button
const S32 MAX_LANDMARK_REQUEST_RETRIES = 10;

/**
 * Helper for LLFavoriteLandmarkButton and LLFavoriteLandmarkMenuItem.
 * Performing requests for SLURL for given Landmark ID
 */
// <FS:Ansariel> FIRE-20370: Viewer sends multiple map block requests when hovering over favorites bar button
//class LLLandmarkInfoGetter
class LLLandmarkInfoGetter : public LLEventTimer
{
public:
	LLLandmarkInfoGetter()
	: LLEventTimer(1.f),
		mLandmarkID(LLUUID::null),
		// <FS:Ansariel> Localization fix in LLLandmarkInfoGetter
		//mName("(Loading...)"),
		mName(LLTrans::getString("LoadingData")),
		mPosX(0),
		mPosY(0),
		mPosZ(0),
		// <FS:Ansariel> FIRE-20370: Viewer sends multiple map block requests when hovering over favorites bar button
		mIsLoading(false),
		mIsFailed(false),
		mRetries(0),
		// </FS:Ansariel>
		mLoaded(false) 
	{
		mHandle.bind(this);
		mEventTimer.stop(); // <FS:Ansariel> FIRE-20370: Viewer sends multiple map block requests when hovering over favorites bar button
	}

	void setLandmarkID(const LLUUID& id) { mLandmarkID = id; }
	const LLUUID& getLandmarkId() const { return mLandmarkID; }

	const std::string& getName()
	{
		// <FS:Ansariel> FIRE-20370: Viewer sends multiple map block requests when hovering over favorites bar button
		//if(!mLoaded)
		if (!mLoaded && !mIsLoading && !mIsFailed)
		// </FS:Ansariel>
			requestNameAndPos();

		return mName;
	}

	S32 getPosX()
	{
		// <FS:Ansariel> FIRE-20370: Viewer sends multiple map block requests when hovering over favorites bar button
		//if (!mLoaded)
		if (!mLoaded && !mIsLoading && !mIsFailed)
		// </FS:Ansariel>
			requestNameAndPos();
		return mPosX;
	}

	S32 getPosY()
	{
		// <FS:Ansariel> FIRE-20370: Viewer sends multiple map block requests when hovering over favorites bar button
		//if (!mLoaded)
		if (!mLoaded && !mIsLoading && !mIsFailed)
		// </FS:Ansariel>
			requestNameAndPos();
		return mPosY;
	}

	S32 getPosZ()
	{
		// <FS:Ansariel> FIRE-20370: Viewer sends multiple map block requests when hovering over favorites bar button
		//if (!mLoaded)
		if (!mLoaded && !mIsLoading && !mIsFailed)
		// </FS:Ansariel>
			requestNameAndPos();
		return mPosZ;
	}

	// <FS:Ansariel> FIRE-20370: Viewer sends multiple map block requests when hovering over favorites bar button
	bool isLoaded() const
	{
		return mLoaded;
	}

	bool isFailed() const
	{
		return mIsFailed;
	}

	/*virtual */ BOOL tick()
	{
		mRetries++;
		if (mRetries <= MAX_LANDMARK_REQUEST_RETRIES)
		{
			requestNameAndPos();
		}
		else
		{
			mIsFailed = true;
			mEventTimer.stop();
		}

		return FALSE;
	}
	// </FS:Ansariel>

private:
	/**
	 * Requests landmark data from server.
	 */
	void requestNameAndPos()
	{
		if (mLandmarkID.isNull())
			return;

		LLVector3d g_pos;
		if(LLLandmarkActions::getLandmarkGlobalPos(mLandmarkID, g_pos))
		{
			// <FS:Ansariel> FIRE-20370: Viewer sends multiple map block requests when hovering over favorites bar button
			mIsLoading = true;
			mEventTimer.start();
			// </FS:Ansariel>
			LLLandmarkActions::getRegionNameAndCoordsFromPosGlobal(g_pos,
				boost::bind(&LLLandmarkInfoGetter::landmarkNameCallback, static_cast<LLHandle<LLLandmarkInfoGetter> >(mHandle), _1, _2, _3, _4));
		}
		// <FS:Ansariel> FIRE-20370: Viewer sends multiple map block requests when hovering over favorites bar button
		else
		{
			mIsFailed = true;
			mEventTimer.stop();
		}
		// </FS:Ansariel>
	}

	static void landmarkNameCallback(LLHandle<LLLandmarkInfoGetter> handle, const std::string& name, S32 x, S32 y, S32 z)
	{
		LLLandmarkInfoGetter* getter = handle.get();
		if (getter)
		{
			getter->mPosX = x;
			getter->mPosY = y;
			getter->mPosZ = z;
			getter->mName = name;
			getter->mLoaded = true;
			// <FS:Ansariel> FIRE-20370: Viewer sends multiple map block requests when hovering over favorites bar button
			getter->mIsLoading = false;
			getter->mIsFailed = false;
			getter->mEventTimer.stop();
			// </FS:Ansariel>
		}
	}

	LLUUID mLandmarkID;
	std::string mName;
	S32 mPosX;
	S32 mPosY;
	S32 mPosZ;
	bool mLoaded;
	// <FS:Ansariel> FIRE-20370: Viewer sends multiple map block requests when hovering over favorites bar button
	bool mIsLoading;
	bool mIsFailed;
	S32 mRetries;
	// </FS:Ansariel>
	LLRootHandle<LLLandmarkInfoGetter> mHandle;
};

/**
 * This class is needed to override LLButton default handleToolTip function and
 * show SLURL as button tooltip.
 * *NOTE: dzaporozhan: This is a workaround. We could set tooltips for buttons
 * in createButtons function but landmark data is not available when Favorites Bar is
 * created. Thats why we are requesting landmark data after 
 */
class LLFavoriteLandmarkButton : public LLButton
{
public:

	BOOL handleToolTip(S32 x, S32 y, MASK mask)
	{
		std::string region_name = mLandmarkInfoGetter.getName();
		
		// <FS:Ansariel> FIRE-20370: Viewer sends multiple map block requests when hovering over favorites bar button
		//if (!region_name.empty())
		//{
		//	std::string extra_message = llformat("%s (%d, %d, %d)", region_name.c_str(), 
		//		mLandmarkInfoGetter.getPosX(), mLandmarkInfoGetter.getPosY(), mLandmarkInfoGetter.getPosZ());

		//	LLToolTip::Params params;
		//	params.message = llformat("%s\n%s", getLabelSelected().c_str(), extra_message.c_str());
		//	params.max_width = 1000;			
		//	params.sticky_rect = calcScreenRect(); 

		//	LLToolTipMgr::instance().show(params);
		//}
		if (!mLandmarkInfoGetter.isFailed())
		{
			std::string extra_message = region_name;
			if (mLandmarkInfoGetter.isLoaded())
			{
				extra_message = llformat("%s (%d, %d, %d)", region_name.c_str(),
					mLandmarkInfoGetter.getPosX(), mLandmarkInfoGetter.getPosY(), mLandmarkInfoGetter.getPosZ());
			}

			LLToolTip::Params params;
			params.message = llformat("%s\n%s", getLabelSelected().c_str(), extra_message.c_str());
			params.max_width = 1000;
			params.sticky_rect = calcScreenRect();

			LLToolTipMgr::instance().show(params);
		}
		else
		{
			LLToolTip::Params params;
			params.message = getLabelSelected();
			params.max_width = 1000;
			params.sticky_rect = calcScreenRect();

			LLToolTipMgr::instance().show(params);
		}
		// </FS:Ansariel>

		return TRUE;
	}

	/*virtual*/ BOOL	handleHover(S32 x, S32 y, MASK mask)
	{
		LLFavoritesBarCtrl* fb = dynamic_cast<LLFavoritesBarCtrl*>(getParent());

		if (fb)
		{
			fb->handleHover(x, y, mask);
		}

		return LLButton::handleHover(x, y, mask);
	}
	
	void setLandmarkID(const LLUUID& id){ mLandmarkInfoGetter.setLandmarkID(id); }
	const LLUUID& getLandmarkId() const { return mLandmarkInfoGetter.getLandmarkId(); }

	void onMouseEnter(S32 x, S32 y, MASK mask)
	{
		if (LLToolDragAndDrop::getInstance()->hasMouseCapture())
		{
			LLUICtrl::onMouseEnter(x, y, mask);
		}
		else
		{
			LLButton::onMouseEnter(x, y, mask);
		}
	}

protected:
	LLFavoriteLandmarkButton(const LLButton::Params& p) : LLButton(p) {}
	friend class LLUICtrlFactory;

private:
	LLLandmarkInfoGetter mLandmarkInfoGetter;
};

/**
 * This class is needed to override LLMenuItemCallGL default handleToolTip function and
 * show SLURL as button tooltip.
 * *NOTE: dzaporozhan: This is a workaround. We could set tooltips for buttons
 * in showDropDownMenu function but landmark data is not available when Favorites Bar is
 * created. Thats why we are requesting landmark data after 
 */
class LLFavoriteLandmarkMenuItem : public LLMenuItemCallGL
{
public:
	BOOL handleToolTip(S32 x, S32 y, MASK mask)
	{
		std::string region_name = mLandmarkInfoGetter.getName();
		// <FS:Ansariel> FIRE-20370: Viewer sends multiple map block requests when hovering over favorites bar button
		//if (!region_name.empty())
		if (mLandmarkInfoGetter.isLoaded())
		// </FS:Ansariel>
		{
			LLToolTip::Params params;
			params.message = llformat("%s\n%s (%d, %d)", getLabel().c_str(), region_name.c_str(), mLandmarkInfoGetter.getPosX(), mLandmarkInfoGetter.getPosY());
			params.sticky_rect = calcScreenRect();
			LLToolTipMgr::instance().show(params);
		}
		// <FS:Ansariel> FIRE-20370: Viewer sends multiple map block requests when hovering over favorites bar button
		else if (mLandmarkInfoGetter.isFailed())
		{
			LLToolTip::Params params;
			params.message = getLabel();
			params.sticky_rect = calcScreenRect();
			LLToolTipMgr::instance().show(params);
		}
		else
		{
			LLToolTip::Params params;
			params.message = llformat("%s\n%s", getLabel().c_str(), region_name.c_str());
			params.sticky_rect = calcScreenRect();
			LLToolTipMgr::instance().show(params);
		}
		// </FS:Ansariel>
		return TRUE;
	}
	
	void setLandmarkID(const LLUUID& id){ mLandmarkInfoGetter.setLandmarkID(id); }

	virtual BOOL handleMouseDown(S32 x, S32 y, MASK mask)
	{
		if (mMouseDownSignal)
			(*mMouseDownSignal)(this, x, y, mask);
		return LLMenuItemCallGL::handleMouseDown(x, y, mask);
	}

	virtual BOOL handleMouseUp(S32 x, S32 y, MASK mask)
	{
		if (mMouseUpSignal)
			(*mMouseUpSignal)(this, x, y, mask);
		return LLMenuItemCallGL::handleMouseUp(x, y, mask);
	}

	virtual BOOL handleHover(S32 x, S32 y, MASK mask)
	{
		if (fb)
		{
			fb->handleHover(x, y, mask);
		}

		return TRUE;
	}

	void initFavoritesBarPointer(LLFavoritesBarCtrl* fb) { this->fb = fb; }

protected:

	LLFavoriteLandmarkMenuItem(const LLMenuItemCallGL::Params& p) : LLMenuItemCallGL(p) {}
	friend class LLUICtrlFactory;

private:
	LLLandmarkInfoGetter mLandmarkInfoGetter;
	LLFavoritesBarCtrl* fb;
};

/**
 * This class was introduced just for fixing the following issue:
 * EXT-836 Nav bar: Favorites overflow menu passes left-mouse click through.
 * We must explicitly handle drag and drop event by returning TRUE
 * because otherwise LLToolDragAndDrop will initiate drag and drop operation
 * with the world.
 */
class LLFavoriteLandmarkToggleableMenu : public LLToggleableMenu
{
public:
	virtual BOOL handleDragAndDrop(S32 x, S32 y, MASK mask, BOOL drop,
								   EDragAndDropType cargo_type,
								   void* cargo_data,
								   EAcceptance* accept,
								   std::string& tooltip_msg)
	{
		*accept = ACCEPT_NO;
		return TRUE;
	}

protected:
	LLFavoriteLandmarkToggleableMenu(const LLToggleableMenu::Params& p):
		LLToggleableMenu(p)
	{
	}

	friend class LLUICtrlFactory;
};

/**
 * This class is needed to update an item being copied to the favorites folder
 * with a sort field value (required to save favorites bar's tabs order).
 * See method handleNewFavoriteDragAndDrop for more details on how this class is used.
 */
class LLItemCopiedCallback : public LLInventoryCallback
{
public:
	LLItemCopiedCallback(S32 sortField): mSortField(sortField) {}

	virtual void fire(const LLUUID& inv_item)
	{
		LLViewerInventoryItem* item = gInventory.getItem(inv_item);

		if (item)
		{
			LLFavoritesOrderStorage::instance().setSortIndex(item, mSortField);

			item->setComplete(TRUE);
			item->updateServer(FALSE);

			gInventory.updateItem(item);
			gInventory.notifyObservers();
			LLFavoritesOrderStorage::instance().saveOrder();
		}

		LLView::getWindow()->setCursor(UI_CURSOR_ARROW);
	}

private:
	S32 mSortField;
};

// updateButtons's helper
struct LLFavoritesSort
{
	// Sorting by creation date and name
	// TODO - made it customizible using gSavedSettings
	bool operator()(const LLViewerInventoryItem* const& a, const LLViewerInventoryItem* const& b)
	{
		S32 sortField1 = LLFavoritesOrderStorage::instance().getSortIndex(a->getUUID());
		S32 sortField2 = LLFavoritesOrderStorage::instance().getSortIndex(b->getUUID());

		if (!(sortField1 < 0 && sortField2 < 0))
		{
			return sortField2 > sortField1;
		}

		time_t first_create = a->getCreationDate();
		time_t second_create = b->getCreationDate();
		if (first_create == second_create)
		{
			return (LLStringUtil::compareDict(a->getName(), b->getName()) < 0);
		}
		else
		{
			return (first_create > second_create);
		}
	}
};

LLFavoritesBarCtrl::Params::Params()
: image_drag_indication("image_drag_indication"),
  more_button("more_button"),
  // <FS:Ansariel> Allow V3 and FS style favorites bar
  chevron_button("chevron_button"),
  // </FS:Ansariel>
  label("label")
{
}

LLFavoritesBarCtrl::LLFavoritesBarCtrl(const LLFavoritesBarCtrl::Params& p)
:	LLUICtrl(p),
	mFont(p.font.isProvided() ? p.font() : LLFontGL::getFontSansSerifSmall()),
	mOverflowMenuHandle(),
	mContextMenuHandle(),
	mImageDragIndication(p.image_drag_indication),
	mShowDragMarker(FALSE),
	mLandingTab(NULL),
	mLastTab(NULL),
	mTabsHighlightEnabled(TRUE),
	mUpdateDropDownItems(true),
	mRestoreOverflowMenu(false),
	mGetPrevItems(true),
	mItemsChangedTimer()
{
	// Register callback for menus with current registrar (will be parent panel's registrar)
	LLUICtrl::CommitCallbackRegistry::currentRegistrar().add("Favorites.DoToSelected",
		boost::bind(&LLFavoritesBarCtrl::doToSelected, this, _2));

	// Add this if we need to selectively enable items
	LLUICtrl::EnableCallbackRegistry::currentRegistrar().add("Favorites.EnableSelected",
		boost::bind(&LLFavoritesBarCtrl::enableSelected, this, _2));
	
	gInventory.addObserver(this);

	//make chevron button                                                                                                                               
<<<<<<< HEAD
	// <FS:Ansariel> Allow V3 and FS style favorites bar
	//LLTextBox::Params more_button_params(p.more_button);
	//mMoreTextBox = LLUICtrlFactory::create<LLTextBox> (more_button_params);
	//mMoreTextBox->setClickedCallback(boost::bind(&LLFavoritesBarCtrl::showDropDownMenu, this));
	//addChild(mMoreTextBox);
	if (p.chevron_button.isProvided())
	{
		LLButton::Params chevron_button_params(p.chevron_button);                                         
		chevron_button_params.click_callback.function(boost::bind(&LLFavoritesBarCtrl::showDropDownMenu, this));     
		mMoreCtrl = LLUICtrlFactory::create<LLButton> (chevron_button_params);
		addChild(mMoreCtrl);
	}
	else
	{
		LLTextBox::Params more_button_params(p.more_button);
		mMoreCtrl = LLUICtrlFactory::create<LLTextBox> (more_button_params);
		((LLTextBox*)mMoreCtrl)->setClickedCallback(boost::bind(&LLFavoritesBarCtrl::showDropDownMenu, this));
		addChild(mMoreCtrl);
	}
	// </FS:Ansariel>
=======
	LLTextBox::Params more_button_params(p.more_button);
	mMoreTextBox = LLUICtrlFactory::create<LLTextBox> (more_button_params);
	mMoreTextBox->setClickedCallback(boost::bind(&LLFavoritesBarCtrl::showDropDownMenu, this));
	addChild(mMoreTextBox);
	LLRect rect = mMoreTextBox->getRect();
	mMoreTextBox->setRect(LLRect(rect.mLeft - rect.getWidth(), rect.mTop, rect.mRight, rect.mBottom));
>>>>>>> 38db1292

	mDropDownItemsCount = 0;

	LLTextBox::Params label_param(p.label);
	mBarLabel = LLUICtrlFactory::create<LLTextBox> (label_param);
	addChild(mBarLabel);
}

LLFavoritesBarCtrl::~LLFavoritesBarCtrl()
{
	gInventory.removeObserver(this);

	if (mOverflowMenuHandle.get()) mOverflowMenuHandle.get()->die();
	if (mContextMenuHandle.get()) mContextMenuHandle.get()->die();
}

BOOL LLFavoritesBarCtrl::handleDragAndDrop(S32 x, S32 y, MASK mask, BOOL drop,
								   EDragAndDropType cargo_type,
								   void* cargo_data,
								   EAcceptance* accept,
								   std::string& tooltip_msg)
{
	*accept = ACCEPT_NO;

	LLToolDragAndDrop::ESource source = LLToolDragAndDrop::getInstance()->getSource();
	if (LLToolDragAndDrop::SOURCE_AGENT != source && LLToolDragAndDrop::SOURCE_LIBRARY != source) return FALSE;

	switch (cargo_type)
	{

	case DAD_LANDMARK:
		{
			/*
			 * add a callback to the end drag event.
			 * the callback will disconnet itself immediately after execution
			 * this is done because LLToolDragAndDrop is a common tool so it shouldn't
			 * be overloaded with redundant callbacks.
			 */
			if (!mEndDragConnection.connected())
			{
				mEndDragConnection = LLToolDragAndDrop::getInstance()->setEndDragCallback(boost::bind(&LLFavoritesBarCtrl::onEndDrag, this));
			}

			// Copy the item into the favorites folder (if it's not already there).
			LLInventoryItem *item = (LLInventoryItem *)cargo_data;

			if (LLFavoriteLandmarkButton* dest = dynamic_cast<LLFavoriteLandmarkButton*>(findChildByLocalCoords(x, y)))
			{
				setLandingTab(dest);
			}
			else if (mLastTab && (x >= mLastTab->getRect().mRight))
			{
				/*
				 * the condition dest == NULL can be satisfied not only in the case
				 * of dragging to the right from the last tab of the favbar. there is a
				 * small gap between each tab. if the user drags something exactly there
				 * then mLandingTab will be set to NULL and the dragged item will be pushed
				 * to the end of the favorites bar. this is incorrect behavior. that's why
				 * we need an additional check which excludes the case described previously
				 * making sure that the mouse pointer is beyond the last tab.
				 */
				setLandingTab(NULL);
			}

			// check if we are dragging an existing item from the favorites bar
			if (item && mDragItemId == item->getUUID())
			{
				*accept = ACCEPT_YES_SINGLE;

				showDragMarker(TRUE);

				if (drop)
				{
					handleExistingFavoriteDragAndDrop(x, y);
				}
			}
			else
			{
				const LLUUID favorites_id = gInventory.findCategoryUUIDForType(LLFolderType::FT_FAVORITE);
				if (item->getParentUUID() == favorites_id)
				{
					LL_WARNS("FavoritesBar") << "Attemt to copy a favorite item into the same folder." << LL_ENDL;
					break;
				}

				*accept = ACCEPT_YES_COPY_MULTI;

				showDragMarker(TRUE);

				if (drop)
				{
					if (mItems.empty())
					{
						setLandingTab(NULL);
					}
					handleNewFavoriteDragAndDrop(item, favorites_id, x, y);
				}
			}
		}
		break;
	default:
		break;
	}

	return TRUE;
}

void LLFavoritesBarCtrl::handleExistingFavoriteDragAndDrop(S32 x, S32 y)
{
	// Identify the button hovered and the side to drop
	LLFavoriteLandmarkButton* dest = dynamic_cast<LLFavoriteLandmarkButton*>(mLandingTab);
	bool insert_before = true;	
	if (!dest)
	{
		insert_before = false;
		dest = dynamic_cast<LLFavoriteLandmarkButton*>(mLastTab);
	}

	// There is no need to handle if an item was dragged onto itself
	if (dest && dest->getLandmarkId() == mDragItemId)
	{
		return;
	}

	// Insert the dragged item in the right place
	if (dest)
	{
		LLInventoryModel::updateItemsOrder(mItems, mDragItemId, dest->getLandmarkId(), insert_before);
	}
	else
	{
		// This can happen when the item list is empty
		mItems.push_back(gInventory.getItem(mDragItemId));
	}

	LLFavoritesOrderStorage::instance().saveItemsOrder(mItems);

	LLToggleableMenu* menu = (LLToggleableMenu*) mOverflowMenuHandle.get();

	if (menu && menu->getVisible())
	{
		menu->setVisible(FALSE);
		showDropDownMenu();
	}
}

void LLFavoritesBarCtrl::handleNewFavoriteDragAndDrop(LLInventoryItem *item, const LLUUID& favorites_id, S32 x, S32 y)
{
	// Identify the button hovered and the side to drop
	LLFavoriteLandmarkButton* dest = NULL;
	bool insert_before = true;
	if (!mItems.empty())
	{
		// [MAINT-2386] When multiple landmarks are selected and dragged onto an empty favorites bar,
		//		the viewer would crash when casting mLastTab below, as mLastTab is still null when the
		//		second landmark is being added.
		//		To ensure mLastTab is valid, we need to call updateButtons() at the end of this function
		dest = dynamic_cast<LLFavoriteLandmarkButton*>(mLandingTab);
		if (!dest)
		{
			insert_before = false;
			dest = dynamic_cast<LLFavoriteLandmarkButton*>(mLastTab);
		}
	}
	
	// There is no need to handle if an item was dragged onto itself
	if (dest && dest->getLandmarkId() == mDragItemId)
	{
		return;
	}
	
	LLPointer<LLViewerInventoryItem> viewer_item = new LLViewerInventoryItem(item);

	// Insert the dragged item in the right place
	if (dest)
	{
		insertItem(mItems, dest->getLandmarkId(), viewer_item, insert_before);
	}
	else
	{
		// This can happen when the item list is empty
		mItems.push_back(viewer_item);
	}

	int sortField = 0;
	LLPointer<LLItemCopiedCallback> cb;

	// current order is saved by setting incremental values (1, 2, 3, ...) for the sort field
	for (LLInventoryModel::item_array_t::iterator i = mItems.begin(); i != mItems.end(); ++i)
	{
		LLViewerInventoryItem* currItem = *i;

		if (currItem->getUUID() == item->getUUID())
		{
			cb = new LLItemCopiedCallback(++sortField);
		}
		else
		{
			LLFavoritesOrderStorage::instance().setSortIndex(currItem, ++sortField);

			currItem->setComplete(TRUE);
			currItem->updateServer(FALSE);

			gInventory.updateItem(currItem);
		}
	}

	LLToolDragAndDrop* tool_dad = LLToolDragAndDrop::getInstance();
	if (tool_dad->getSource() == LLToolDragAndDrop::SOURCE_NOTECARD)
	{
		viewer_item->setType(LLAssetType::AT_LANDMARK);
		copy_inventory_from_notecard(favorites_id,
									 tool_dad->getObjectID(),
									 tool_dad->getSourceID(),
									 viewer_item.get(),
									 gInventoryCallbacks.registerCB(cb));
	}
	else
	{
		copy_inventory_item(
				gAgent.getID(),
				item->getPermissions().getOwner(),
				item->getUUID(),
				favorites_id,
				std::string(),
				cb);
	}

	// [MAINT-2386] Ensure the favorite button has been created and is valid.
	//		This also ensures that mLastTab will be valid when dropping multiple
	//		landmarks to an empty favorites bar.
	updateButtons();
	
	LL_INFOS("FavoritesBar") << "Copied inventory item #" << item->getUUID() << " to favorites." << LL_ENDL;
}

//virtual
void LLFavoritesBarCtrl::changed(U32 mask)
{
	if (mFavoriteFolderId.isNull())
	{
		mFavoriteFolderId = gInventory.findCategoryUUIDForType(LLFolderType::FT_FAVORITE);
		
		if (mFavoriteFolderId.notNull())
		{
			gInventory.fetchDescendentsOf(mFavoriteFolderId);
		}
	}	
	else
	{
		LLInventoryModel::item_array_t items;
		LLInventoryModel::cat_array_t cats;
		LLIsType is_type(LLAssetType::AT_LANDMARK);
		gInventory.collectDescendentsIf(mFavoriteFolderId, cats, items, LLInventoryModel::EXCLUDE_TRASH, is_type);

		for (LLInventoryModel::item_array_t::iterator i = items.begin(); i != items.end(); ++i)
		{
			LLFavoritesOrderStorage::instance().getSLURL((*i)->getAssetUUID());
		}

		updateButtons();
		if (!mItemsChangedTimer.getStarted())
		{
			mItemsChangedTimer.start();
		}
		else
		{
			mItemsChangedTimer.reset();
		}

	}
}

//virtual
void LLFavoritesBarCtrl::reshape(S32 width, S32 height, BOOL called_from_parent)
{
	LLUICtrl::reshape(width, height, called_from_parent);
	updateButtons();
}

void LLFavoritesBarCtrl::draw()
{
	LLUICtrl::draw();

	if (mShowDragMarker)
	{
		S32 w = mImageDragIndication->getWidth();
		S32 h = mImageDragIndication->getHeight();

		if (mLandingTab)
		{
			// mouse pointer hovers over an existing tab
			LLRect rect = mLandingTab->getRect();
			mImageDragIndication->draw(rect.mLeft, rect.getHeight(), w, h);
		}
		else if (mLastTab)
		{
			// mouse pointer hovers over the favbar empty space (right to the last tab)
			LLRect rect = mLastTab->getRect();
			mImageDragIndication->draw(rect.mRight, rect.getHeight(), w, h);
		}
		// Once drawn, mark this false so we won't draw it again (unless we hit the favorite bar again)
		mShowDragMarker = FALSE;
	}
	if (mItemsChangedTimer.getStarted())
	{
		if (mItemsChangedTimer.getElapsedTimeF32() > 1.f)
		{
			LLFavoritesOrderStorage::instance().saveFavoritesRecord();
			mItemsChangedTimer.stop();
		}
	}

	if(!mItemsChangedTimer.getStarted() && LLFavoritesOrderStorage::instance().mUpdateRequired)
	{
		LLFavoritesOrderStorage::instance().mUpdateRequired = false;
		mItemsChangedTimer.start();
	}

}

const LLButton::Params& LLFavoritesBarCtrl::getButtonParams()
{
	static LLButton::Params button_params;
	static bool params_initialized = false;

	if (!params_initialized)
	{
		LLXMLNodePtr button_xml_node;
		if(LLUICtrlFactory::getLayeredXMLNode("favorites_bar_button.xml", button_xml_node))
		{
			LLXUIParser parser;
			parser.readXUI(button_xml_node, button_params, "favorites_bar_button.xml");
		}
		params_initialized = true;
	}

	return button_params;
}

void LLFavoritesBarCtrl::updateButtons()
{
	mItems.clear();

	if (!collectFavoriteItems(mItems))
	{
		return;
	}

	if(mGetPrevItems && gInventory.isCategoryComplete(mFavoriteFolderId))
	{
	    for (LLInventoryModel::item_array_t::iterator it = mItems.begin(); it != mItems.end(); it++)
	    {
	        LLFavoritesOrderStorage::instance().mFavoriteNames[(*it)->getUUID()]= (*it)->getName();
	    }
	    LLFavoritesOrderStorage::instance().mPrevFavorites = mItems;
		mGetPrevItems = false;
	}

	const LLButton::Params& button_params = getButtonParams();

	if(mItems.empty())
	{
		mBarLabel->setVisible(TRUE);
	}
	else
	{
		mBarLabel->setVisible(FALSE);
	}
	const child_list_t* childs = getChildList();
	child_list_const_iter_t child_it = childs->begin();
	int first_changed_item_index = 0;
	// <FS:Ansariel> Allow V3 and FS style favorites bar
	//int rightest_point = getRect().mRight - mMoreTextBox->getRect().getWidth();
	int rightest_point = getRect().mRight - mMoreCtrl->getRect().getWidth();
	// </FS:Ansariel>
	//lets find first changed button
	while (child_it != childs->end() && first_changed_item_index < mItems.size())
	{
		LLFavoriteLandmarkButton* button = dynamic_cast<LLFavoriteLandmarkButton*> (*child_it);
		if (button)
		{
			const LLViewerInventoryItem *item = mItems[first_changed_item_index].get();
			if (item)
			{
			    // an child's order  and mItems  should be same
				if (button->getLandmarkId() != item->getUUID() // sort order has been changed
					|| button->getLabelSelected() != item->getName() // favorite's name has been changed
					|| button->getRect().mRight < rightest_point) // favbar's width has been changed
				{
					break;
				}
			}
			first_changed_item_index++;
		}
		child_it++;
	}
	// now first_changed_item_index should contains a number of button that need to change

	if (first_changed_item_index <= mItems.size())
	{
		// Rebuild the buttons only
		// child_list_t is a linked list, so safe to erase from the middle if we pre-increment the iterator

		while (child_it != childs->end())
		{
			//lets remove other landmarks button and rebuild it
			child_list_const_iter_t cur_it = child_it++;
			LLFavoriteLandmarkButton* button =
					dynamic_cast<LLFavoriteLandmarkButton*> (*cur_it);
			if (button)
			{
				removeChild(button);
				delete button;
			}
		}
		// we have to remove ChevronButton to make sure that the last item will be LandmarkButton to get the right aligning
		// keep in mind that we are cutting all buttons in space between the last visible child of favbar and ChevronButton
		// <FS:Ansariel> Allow V3 and FS style favorites bar
		//if (mMoreTextBox->getParent() == this)
		//{
		//	removeChild(mMoreTextBox);
		//}
		if (mMoreCtrl->getParent() == this)
		{
			removeChild(mMoreCtrl);
		}
		// </FS:Ansariel>
		int last_right_edge = 0;
		//calculate new buttons offset
		if (getChildList()->size() > 0)
		{
			//find last visible child to get the rightest button offset
			child_list_const_reverse_iter_t last_visible_it = std::find_if(childs->rbegin(), childs->rend(), 
					std::mem_fun(&LLView::getVisible));
			if(last_visible_it != childs->rend())
			{
				last_right_edge = (*last_visible_it)->getRect().mRight;
			}
		}
		//last_right_edge is saving coordinates
		LLButton* last_new_button = NULL;
		int j = first_changed_item_index;
		for (; j < mItems.size(); j++)
		{
			last_new_button = createButton(mItems[j], button_params, last_right_edge);
			if (!last_new_button)
			{
				break;
			}
			sendChildToBack(last_new_button);
			last_right_edge = last_new_button->getRect().mRight;

			mLastTab = last_new_button;
		}
		mFirstDropDownItem = j;
		// Chevron button
		if (mFirstDropDownItem < mItems.size())
		{
			// if updateButton had been called it means:
			//or there are some new favorites, or width had been changed
			// so if we need to display chevron button,  we must update dropdown items too. 
			mUpdateDropDownItems = true;
			S32 buttonHGap = button_params.rect.left; // default value
			LLRect rect;
			// Chevron button should stay right aligned
			// <FS:Ansariel> Allow V3 and FS style favorites bar
			//rect.setOriginAndSize(getRect().mRight - mMoreTextBox->getRect().getWidth() - buttonHGap, 0,
			//		mMoreTextBox->getRect().getWidth(),
			//		mMoreTextBox->getRect().getHeight());

			//addChild(mMoreTextBox);
			//mMoreTextBox->setRect(rect);
			//mMoreTextBox->setVisible(TRUE);
			rect.setOriginAndSize(getRect().mRight - mMoreCtrl->getRect().getWidth() - buttonHGap, 0,
					mMoreCtrl->getRect().getWidth(),
					mMoreCtrl->getRect().getHeight());

			addChild(mMoreCtrl);
			mMoreCtrl->setRect(rect);
			mMoreCtrl->setVisible(TRUE);
			// </FS:Ansariel>
		}
		// Update overflow menu
		LLToggleableMenu* overflow_menu = static_cast <LLToggleableMenu*> (mOverflowMenuHandle.get());
		if (overflow_menu && overflow_menu->getVisible() && (overflow_menu->getItemCount() != mDropDownItemsCount))
		{
			overflow_menu->setVisible(FALSE);
			if (mUpdateDropDownItems)
			{
				showDropDownMenu();
			}
		}
	}
	else
	{
		mUpdateDropDownItems = false;
	}

}

LLButton* LLFavoritesBarCtrl::createButton(const LLPointer<LLViewerInventoryItem> item, const LLButton::Params& button_params, S32 x_offset)
{
	S32 def_button_width = button_params.rect.width;
	S32 button_x_delta = button_params.rect.left; // default value
	S32 curr_x = x_offset;

	/**
	 * WORKAROUND:
	 * There are some problem with displaying of fonts in buttons. 
	 * Empty space or ellipsis might be displayed instead of last symbols, even though the width of the button is enough.
	 * The problem disappears if we pad the button with 20 pixels.
	 */
	int required_width = mFont->getWidth(item->getName()) + 20;
	int width = required_width > def_button_width? def_button_width : required_width;
	LLFavoriteLandmarkButton* fav_btn = NULL;

	// do we have a place for next button + double buttonHGap + mMoreTextBox ?
	// <FS:Ansariel> Allow V3 and FS style favorites bar
	//if(curr_x + width + 2*button_x_delta +  mMoreTextBox->getRect().getWidth() > getRect().mRight )
	if(curr_x + width + 2*button_x_delta +  mMoreCtrl->getRect().getWidth() > getRect().mRight )
	// </FS:Ansariel>
	{
		return NULL;
	}
	LLButton::Params fav_btn_params(button_params);
	fav_btn = LLUICtrlFactory::create<LLFavoriteLandmarkButton>(fav_btn_params);
	if (NULL == fav_btn)
	{
		LL_WARNS("FavoritesBar") << "Unable to create LLFavoriteLandmarkButton widget: " << item->getName() << LL_ENDL;
		return NULL;
	}
	
	addChild(fav_btn);

	LLRect butt_rect (fav_btn->getRect());
	fav_btn->setLandmarkID(item->getUUID());
	butt_rect.setOriginAndSize(curr_x + button_x_delta, fav_btn->getRect().mBottom, width, fav_btn->getRect().getHeight());
	
	fav_btn->setRect(butt_rect);
	// change only left and save bottom
	fav_btn->setFont(mFont);
	fav_btn->setLabel(item->getName());
	fav_btn->setToolTip(item->getName());
	fav_btn->setCommitCallback(boost::bind(&LLFavoritesBarCtrl::onButtonClick, this, item->getUUID()));
	fav_btn->setRightMouseDownCallback(boost::bind(&LLFavoritesBarCtrl::onButtonRightClick, this, item->getUUID(), _1, _2, _3,_4 ));

	fav_btn->LLUICtrl::setMouseDownCallback(boost::bind(&LLFavoritesBarCtrl::onButtonMouseDown, this, item->getUUID(), _1, _2, _3, _4));
	fav_btn->LLUICtrl::setMouseUpCallback(boost::bind(&LLFavoritesBarCtrl::onButtonMouseUp, this, item->getUUID(), _1, _2, _3, _4));

	return fav_btn;
}


BOOL LLFavoritesBarCtrl::postBuild()
{
	// make the popup menu available
	LLMenuGL* menu = LLUICtrlFactory::getInstance()->createFromFile<LLMenuGL>("menu_favorites.xml", gMenuHolder, LLViewerMenuHolderGL::child_registry_t::instance());
	if (!menu)
	{
		menu = LLUICtrlFactory::getDefaultWidget<LLMenuGL>("inventory_menu");
	}
	menu->setBackgroundColor(LLUIColorTable::instance().getColor("MenuPopupBgColor"));
	mContextMenuHandle = menu->getHandle();

	return TRUE;
}

BOOL LLFavoritesBarCtrl::collectFavoriteItems(LLInventoryModel::item_array_t &items)
{

	if (mFavoriteFolderId.isNull())
		return FALSE;
	

	LLInventoryModel::cat_array_t cats;

	LLIsType is_type(LLAssetType::AT_LANDMARK);
	gInventory.collectDescendentsIf(mFavoriteFolderId, cats, items, LLInventoryModel::EXCLUDE_TRASH, is_type);

	std::sort(items.begin(), items.end(), LLFavoritesSort());

	if (needToSaveItemsOrder(items))
	{
		S32 sortField = 0;
		for (LLInventoryModel::item_array_t::iterator i = items.begin(); i != items.end(); ++i)
		{
			LLFavoritesOrderStorage::instance().setSortIndex((*i), ++sortField);
		}
		LLFavoritesOrderStorage::instance().mSaveOnExit = true;
	}

	return TRUE;
}

void LLFavoritesBarCtrl::showDropDownMenu()
{
	if (mOverflowMenuHandle.isDead())
	{
		createOverflowMenu();
	}

	LLToggleableMenu* menu = (LLToggleableMenu*)mOverflowMenuHandle.get();
	if (menu && menu->toggleVisibility())
	{
		if (mUpdateDropDownItems)
		{
			updateMenuItems(menu);
		}

		menu->buildDrawLabels();
		menu->updateParent(LLMenuGL::sMenuContainer);
		// <FS:Ansariel> Allow V3 and FS style favorites bar
		//menu->setButtonRect(mMoreTextBox->getRect(), this);
		menu->setButtonRect(mMoreCtrl->getRect(), this);
		// </FS:Ansariel>
		positionAndShowMenu(menu);
		mDropDownItemsCount = menu->getItemCount();
	}
}

void LLFavoritesBarCtrl::createOverflowMenu()
{
	LLToggleableMenu::Params menu_p;
	menu_p.name("favorites menu");
	menu_p.can_tear_off(false);
	menu_p.visible(false);
	menu_p.scrollable(true);
	menu_p.max_scrollable_items = 10;
	menu_p.preferred_width = DROP_DOWN_MENU_WIDTH;

	LLToggleableMenu* menu = LLUICtrlFactory::create<LLFavoriteLandmarkToggleableMenu>(menu_p);
	mOverflowMenuHandle = menu->getHandle();
}

void LLFavoritesBarCtrl::updateMenuItems(LLToggleableMenu* menu)
{
	menu->empty();

	U32 widest_item = 0;

	for (S32 i = mFirstDropDownItem; i < mItems.size(); i++)
	{
		LLViewerInventoryItem* item = mItems.at(i);
		const std::string& item_name = item->getName();

		LLFavoriteLandmarkMenuItem::Params item_params;
		item_params.name(item_name);
		item_params.label(item_name);
		item_params.on_click.function(boost::bind(&LLFavoritesBarCtrl::onButtonClick, this, item->getUUID()));

		LLFavoriteLandmarkMenuItem *menu_item = LLUICtrlFactory::create<LLFavoriteLandmarkMenuItem>(item_params);
		menu_item->initFavoritesBarPointer(this);
		menu_item->setRightMouseDownCallback(boost::bind(&LLFavoritesBarCtrl::onButtonRightClick, this, item->getUUID(), _1, _2, _3, _4));
		menu_item->LLUICtrl::setMouseDownCallback(boost::bind(&LLFavoritesBarCtrl::onButtonMouseDown, this, item->getUUID(), _1, _2, _3, _4));
		menu_item->LLUICtrl::setMouseUpCallback(boost::bind(&LLFavoritesBarCtrl::onButtonMouseUp, this, item->getUUID(), _1, _2, _3, _4));
		menu_item->setLandmarkID(item->getUUID());

		fitLabelWidth(menu_item);

		widest_item = llmax(widest_item, menu_item->getNominalWidth());

		menu->addChild(menu_item);
	}

	addOpenLandmarksMenuItem(menu);
	mUpdateDropDownItems = false;
}

void LLFavoritesBarCtrl::fitLabelWidth(LLMenuItemCallGL* menu_item)
{
	U32 max_width = llmin(DROP_DOWN_MENU_WIDTH, getRect().getWidth());
	std::string item_name = menu_item->getName();

	// Check whether item name wider than menu
	if (menu_item->getNominalWidth() > max_width)
	{
		S32 chars_total = item_name.length();
		S32 chars_fitted = 1;
		menu_item->setLabel(LLStringExplicit(""));
		S32 label_space = max_width - menu_item->getFont()->getWidth("...") -
				menu_item->getNominalWidth();// This returns width of menu item with empty label (pad pixels)

		while (chars_fitted < chars_total
				&& menu_item->getFont()->getWidth(item_name, 0, chars_fitted) < label_space)
		{
			chars_fitted++;
		}
		chars_fitted--; // Rolling back one char, that doesn't fit

		menu_item->setLabel(item_name.substr(0, chars_fitted) + "...");
	}
}

void LLFavoritesBarCtrl::addOpenLandmarksMenuItem(LLToggleableMenu* menu)
{
	std::string label_untrans = "Open landmarks";
	std::string	label_transl;
	bool translated = LLTrans::findString(label_transl, label_untrans);

	LLMenuItemCallGL::Params item_params;
	item_params.name("open_my_landmarks");
	item_params.label(translated ? label_transl: label_untrans);
	LLSD key;
	key["type"] = "open_landmark_tab";
	item_params.on_click.function(boost::bind(&LLFloaterSidePanelContainer::showPanel, "places", key));
	LLMenuItemCallGL* menu_item = LLUICtrlFactory::create<LLMenuItemCallGL>(item_params);

	fitLabelWidth(menu_item);

	LLMenuItemSeparatorGL::Params sep_params;
	sep_params.enabled_color=LLUIColorTable::instance().getColor("MenuItemEnabledColor");
	sep_params.disabled_color=LLUIColorTable::instance().getColor("MenuItemDisabledColor");
	sep_params.highlight_bg_color=LLUIColorTable::instance().getColor("MenuItemHighlightBgColor");
	sep_params.highlight_fg_color=LLUIColorTable::instance().getColor("MenuItemHighlightFgColor");
	LLMenuItemSeparatorGL* separator = LLUICtrlFactory::create<LLMenuItemSeparatorGL>(sep_params);

	menu->addChild(separator);
	menu->addChild(menu_item);
}

void LLFavoritesBarCtrl::positionAndShowMenu(LLToggleableMenu* menu)
{
	U32 max_width = llmin(DROP_DOWN_MENU_WIDTH, getRect().getWidth());

	S32 menu_x = getRect().getWidth() - max_width;
	S32 menu_y = getParent()->getRect().mBottom - DROP_DOWN_MENU_TOP_PAD;

	// the menu should be offset of the right edge of the window
	// so it's no covered by buttons in the right-side toolbar.
	LLToolBar* right_toolbar = gToolBarView->getChild<LLToolBar>("toolbar_right");
	if (right_toolbar && right_toolbar->hasButtons())
	{
		S32 toolbar_top = 0;

		if (LLView* top_border_panel = right_toolbar->getChild<LLView>("button_panel"))
		{
			toolbar_top = top_border_panel->calcScreenRect().mTop;
		}

		// Calculating the bottom (in screen coord) of the drop down menu
		S32 menu_top = getParent()->getRect().mBottom - DROP_DOWN_MENU_TOP_PAD;
		S32 menu_bottom = menu_top - menu->getRect().getHeight();
		S32 menu_bottom_screen = 0;

		localPointToScreen(0, menu_bottom, &menu_top, &menu_bottom_screen);

		if (menu_bottom_screen < toolbar_top)
		{
			menu_x -= right_toolbar->getRect().getWidth();
		}
	}

	LLMenuGL::showPopup(this, menu, menu_x, menu_y);
}

void LLFavoritesBarCtrl::onButtonClick(LLUUID item_id)
{
	// We only have one Inventory, gInventory. Some day this should be better abstracted.
	LLInvFVBridgeAction::doAction(item_id,&gInventory);
}

void LLFavoritesBarCtrl::onButtonRightClick( LLUUID item_id,LLView* fav_button,S32 x,S32 y,MASK mask)
{
	mSelectedItemID = item_id;
	
	LLMenuGL* menu = (LLMenuGL*)mContextMenuHandle.get();
	if (!menu)
	{
		return;
	}

	// Remember that the context menu was shown simultaneously with the overflow menu,
	// so that we can restore the overflow menu when user clicks a context menu item
	// (which hides the overflow menu).
	{
		LLView* overflow_menu = mOverflowMenuHandle.get();
		mRestoreOverflowMenu = overflow_menu && overflow_menu->getVisible();
	}
	
	// Release mouse capture so hover events go to the popup menu
	// because this is happening during a mouse down.
	gFocusMgr.setMouseCapture(NULL);

	menu->updateParent(LLMenuGL::sMenuContainer);
	LLMenuGL::showPopup(fav_button, menu, x, y);
}

BOOL LLFavoritesBarCtrl::handleRightMouseDown(S32 x, S32 y, MASK mask)
{
	BOOL handled = childrenHandleRightMouseDown( x, y, mask) != NULL;
	if(!handled && !gMenuHolder->hasVisibleMenu())
	{
		show_navbar_context_menu(this,x,y);
		handled = true;
	}
	
	return handled;
}
void copy_slurl_to_clipboard_cb(std::string& slurl)
{
	LLClipboard::instance().copyToClipboard(utf8str_to_wstring(slurl),0,slurl.size());

	LLSD args;
	args["SLURL"] = slurl;
	LLNotificationsUtil::add("CopySLURL", args);
}


bool LLFavoritesBarCtrl::enableSelected(const LLSD& userdata)
{
    std::string param = userdata.asString();

    if (param == std::string("can_paste"))
    {
        return isClipboardPasteable();
    }
    else if (param == "create_pick")
    {
        return !LLAgentPicksInfo::getInstance()->isPickLimitReached();
    }

    return false;
}

void LLFavoritesBarCtrl::doToSelected(const LLSD& userdata)
{
	std::string action = userdata.asString();
	LL_INFOS("FavoritesBar") << "Action = " << action << " Item = " << mSelectedItemID.asString() << LL_ENDL;
	
	LLViewerInventoryItem* item = gInventory.getItem(mSelectedItemID);
	if (!item)
		return;
	
	if (action == "open")
	{
		onButtonClick(item->getUUID());
	}
	else if (action == "about")
	{
		LLSD key;
		key["type"] = "landmark";
		key["id"] = mSelectedItemID;

		// <FS:Ansariel> FIRE-817: Separate place details floater
		//LLFloaterSidePanelContainer::showPanel("places", key);
		FSFloaterPlaceDetails::showPlaceDetails(key);
		// </FS:Ansariel>
	}
	else if (action == "copy_slurl")
	{
		LLVector3d posGlobal;
		LLLandmarkActions::getLandmarkGlobalPos(mSelectedItemID, posGlobal);

		if (!posGlobal.isExactlyZero())
		{
			LLLandmarkActions::getSLURLfromPosGlobal(posGlobal, copy_slurl_to_clipboard_cb);
		}
	}
	else if (action == "show_on_map")
	{
		LLFloaterWorldMap* worldmap_instance = LLFloaterWorldMap::getInstance();

		LLVector3d posGlobal;
		LLLandmarkActions::getLandmarkGlobalPos(mSelectedItemID, posGlobal);

		if (!posGlobal.isExactlyZero() && worldmap_instance)
		{
			worldmap_instance->trackLocation(posGlobal);
			LLFloaterReg::showInstance("world_map", "center");
		}
	}
    else if (action == "create_pick")
    {
        LLSD args;
        args["type"] = "create_pick";
        args["item_id"] = item->getUUID();
        LLFloaterSidePanelContainer::showPanel("places", args);
    }
	else if (action == "cut")
	{
	}
	else if (action == "copy")
	{
		LLClipboard::instance().copyToClipboard(mSelectedItemID, LLAssetType::AT_LANDMARK);
	}
	else if (action == "paste")
	{
		pasteFromClipboard();
	}
	else if (action == "delete")
	{
		gInventory.removeItem(mSelectedItemID);
	}
    else if (action == "rename")
    {
        LLSD args;
        args["NAME"] = item->getName();

        LLSD payload;
        payload["id"] = mSelectedItemID;

        LLNotificationsUtil::add("RenameLandmark", args, payload, boost::bind(onRenameCommit, _1, _2));
    }

	// Pop-up the overflow menu again (it gets hidden whenever the user clicks a context menu item).
	// See EXT-4217 and STORM-207.
	LLToggleableMenu* menu = (LLToggleableMenu*) mOverflowMenuHandle.get();
	if (mRestoreOverflowMenu && menu && !menu->getVisible())
	{
		menu->resetScrollPositionOnShow(false);
		showDropDownMenu();
		menu->resetScrollPositionOnShow(true);
	}
}

bool LLFavoritesBarCtrl::onRenameCommit(const LLSD& notification, const LLSD& response)
{
    S32 option = LLNotificationsUtil::getSelectedOption(notification, response);
    if (0 == option)
    {
        LLUUID id = notification["payload"]["id"].asUUID();
        LLInventoryItem *item = gInventory.getItem(id);
        std::string landmark_name = response["new_name"].asString();
        LLStringUtil::trim(landmark_name);

        if (!landmark_name.empty() && item && item->getName() != landmark_name)
        {
            LLPointer<LLViewerInventoryItem> new_item = new LLViewerInventoryItem(item);
            new_item->rename(landmark_name);
            new_item->updateServer(FALSE);
            gInventory.updateItem(new_item);
        }
    }

    return false;
}

BOOL LLFavoritesBarCtrl::isClipboardPasteable() const
{
	if (!LLClipboard::instance().hasContents())
	{
		return FALSE;
	}

	std::vector<LLUUID> objects;
	LLClipboard::instance().pasteFromClipboard(objects);
	S32 count = objects.size();
	for(S32 i = 0; i < count; i++)
	{
		const LLUUID &item_id = objects.at(i);

		// Can't paste folders
		const LLInventoryCategory *cat = gInventory.getCategory(item_id);
		if (cat)
		{
			return FALSE;
		}

		const LLInventoryItem *item = gInventory.getItem(item_id);
		if (item && LLAssetType::AT_LANDMARK != item->getType())
		{
			return FALSE;
		}
	}
	return TRUE;
}

void LLFavoritesBarCtrl::pasteFromClipboard() const
{
	LLInventoryModel* model = &gInventory;
	if(model && isClipboardPasteable())
	{
		LLInventoryItem* item = NULL;
		std::vector<LLUUID> objects;
		LLClipboard::instance().pasteFromClipboard(objects);
		S32 count = objects.size();
		LLUUID parent_id(mFavoriteFolderId);
		for(S32 i = 0; i < count; i++)
		{
			item = model->getItem(objects.at(i));
			if (item)
			{
				copy_inventory_item(
					gAgent.getID(),
					item->getPermissions().getOwner(),
					item->getUUID(),
					parent_id,
					std::string(),
					LLPointer<LLInventoryCallback>(NULL));
			}
		}
	}
}

void LLFavoritesBarCtrl::onButtonMouseDown(LLUUID id, LLUICtrl* ctrl, S32 x, S32 y, MASK mask)
{
	// EXT-6997 (Fav bar: Pop-up menu for LM in overflow dropdown is kept after LM was dragged away)
	// mContextMenuHandle.get() - is a pop-up menu (of items) in already opened dropdown menu.
	// We have to check and set visibility of pop-up menu in such a way instead of using
	// LLMenuHolderGL::hideMenus() because it will close both menus(dropdown and pop-up), but
	// we need to close only pop-up menu while dropdown one should be still opened.
	LLMenuGL* menu = (LLMenuGL*)mContextMenuHandle.get();
	if(menu && menu->getVisible())
	{
		menu->setVisible(FALSE);
	}

	mDragItemId = id;
	mStartDrag = TRUE;

	S32 screenX, screenY;
	localPointToScreen(x, y, &screenX, &screenY);

	LLToolDragAndDrop::getInstance()->setDragStart(screenX, screenY);
}

void LLFavoritesBarCtrl::onButtonMouseUp(LLUUID id, LLUICtrl* ctrl, S32 x, S32 y, MASK mask)
{
	mStartDrag = FALSE;
	mDragItemId = LLUUID::null;
}

void LLFavoritesBarCtrl::onEndDrag()
{
	mEndDragConnection.disconnect();

	showDragMarker(FALSE);
	mDragItemId = LLUUID::null;
	LLView::getWindow()->setCursor(UI_CURSOR_ARROW);
}

BOOL LLFavoritesBarCtrl::handleHover(S32 x, S32 y, MASK mask)
{
	if (mDragItemId != LLUUID::null && mStartDrag)
	{
		S32 screenX, screenY;
		localPointToScreen(x, y, &screenX, &screenY);

		if(LLToolDragAndDrop::getInstance()->isOverThreshold(screenX, screenY))
		{
			LLToolDragAndDrop::getInstance()->beginDrag(
				DAD_LANDMARK, mDragItemId,
				LLToolDragAndDrop::SOURCE_LIBRARY);

			mStartDrag = FALSE;

			return LLToolDragAndDrop::getInstance()->handleHover(x, y, mask);
		}
	}

	return TRUE;
}

LLUICtrl* LLFavoritesBarCtrl::findChildByLocalCoords(S32 x, S32 y)
{
	LLUICtrl* ctrl = NULL;
	const child_list_t* list = getChildList();

	for (child_list_const_iter_t i = list->begin(); i != list->end(); ++i)
	{
		// Look only for children that are favorite buttons
		if ((*i)->getName() == "favorites_bar_btn")
		{
			LLRect rect = (*i)->getRect();
			// We consider a button hit if the cursor is left of the right side
			// This makes the hit a bit less finicky than hitting directly on the button itself
			if (x <= rect.mRight)
			{
				ctrl = dynamic_cast<LLUICtrl*>(*i);
				break;
			}
		}
	}
	return ctrl;
}

BOOL LLFavoritesBarCtrl::needToSaveItemsOrder(const LLInventoryModel::item_array_t& items)
{
	BOOL result = FALSE;

	// if there is an item without sort order field set, we need to save items order
	for (LLInventoryModel::item_array_t::const_iterator i = items.begin(); i != items.end(); ++i)
	{
		if (LLFavoritesOrderStorage::instance().getSortIndex((*i)->getUUID()) < 0)
		{
			result = TRUE;
			break;
		}
	}

	return result;
}

void LLFavoritesBarCtrl::insertItem(LLInventoryModel::item_array_t& items, const LLUUID& dest_item_id, LLViewerInventoryItem* insertedItem, bool insert_before)
{
	// Get the iterator to the destination item
	LLInventoryModel::item_array_t::iterator it_dest = LLInventoryModel::findItemIterByUUID(items, dest_item_id);
	if (it_dest == items.end())
		return;

	// Go to the next element if one wishes to insert after the dest element
	if (!insert_before)
	{
		++it_dest;
	}
	
	// Insert the source item in the right place
	if (it_dest != items.end())
	{
		items.insert(it_dest, insertedItem);
	}
	else 
	{
		// Append to the list if it_dest reached the end
		items.push_back(insertedItem);
	}
}

const std::string LLFavoritesOrderStorage::SORTING_DATA_FILE_NAME = "landmarks_sorting.xml";
const S32 LLFavoritesOrderStorage::NO_INDEX = -1;
bool LLFavoritesOrderStorage::mSaveOnExit = false;

void LLFavoritesOrderStorage::setSortIndex(const LLViewerInventoryItem* inv_item, S32 sort_index)
{
	mSortIndexes[inv_item->getUUID()] = sort_index;
	mIsDirty = true;
	getSLURL(inv_item->getAssetUUID());
}

S32 LLFavoritesOrderStorage::getSortIndex(const LLUUID& inv_item_id)
{
	sort_index_map_t::const_iterator it = mSortIndexes.find(inv_item_id);
	if (it != mSortIndexes.end())
	{
		return it->second;
	}
	return NO_INDEX;
}

void LLFavoritesOrderStorage::removeSortIndex(const LLUUID& inv_item_id)
{
	mSortIndexes.erase(inv_item_id);
	mIsDirty = true;
}

void LLFavoritesOrderStorage::getSLURL(const LLUUID& asset_id)
{
	slurls_map_t::iterator slurl_iter = mSLURLs.find(asset_id);
	if (slurl_iter != mSLURLs.end()) return; // SLURL for current landmark is already cached

	LLLandmark* lm = gLandmarkList.getAsset(asset_id,
		boost::bind(&LLFavoritesOrderStorage::onLandmarkLoaded, this, asset_id, _1));
	if (lm)
	{
        LL_DEBUGS("FavoritesBar") << "landmark for " << asset_id << " already loaded" << LL_ENDL;
		onLandmarkLoaded(asset_id, lm);
	}
	return;
}

// static
std::string LLFavoritesOrderStorage::getStoredFavoritesFilename(const std::string &grid)
{
    // <FS:Ansariel> Favorites are stored in username.grid folder
    //std::string user_dir = gDirUtilp->getExpandedFilename(LL_PATH_USER_SETTINGS, "");

    //return (user_dir.empty() ? ""
    //        : gDirUtilp->getExpandedFilename(LL_PATH_USER_SETTINGS,
    //                                         "stored_favorites_"
    //                                      + grid
    //                                      + ".xml")
    //        );
    return gDirUtilp->getExpandedFilename(LL_PATH_USER_SETTINGS, "stored_favorites.xml");
    // <FS:Ansariel>
}

// static
std::string LLFavoritesOrderStorage::getStoredFavoritesFilename()
{
    return getStoredFavoritesFilename(LLGridManager::getInstance()->getGrid());
}

// static
void LLFavoritesOrderStorage::destroyClass()
{
	LLFavoritesOrderStorage::instance().cleanup();

	// <FS:Ansariel> Favorites are stored in username.grid folder
	//std::string old_filename = gDirUtilp->getExpandedFilename(LL_PATH_USER_SETTINGS, "stored_favorites.xml");
	//llifstream file;
	//file.open(old_filename.c_str());
	//if (file.is_open())
	//{
    //    file.close();
	//	std::string new_filename = getStoredFavoritesFilename();
    //    LL_INFOS("FavoritesBar") << "moving favorites from old name '" << old_filename
    //                             << "' to new name '" << new_filename << "'"
    //                             << LL_ENDL;
	//	LLFile::copy(old_filename,new_filename);
	//	LLFile::remove(old_filename);
	//}
	llifstream file;
	// </FS:Ansariel>

	std::string filename = getSavedOrderFileName();
	file.open(filename.c_str());
	if (file.is_open())
	{
		file.close();
		LLFile::remove(filename);
	}
	if(mSaveOnExit)
	{
	    LLFavoritesOrderStorage::instance().saveFavoritesRecord(true);
	}
}

std::string LLFavoritesOrderStorage::getSavedOrderFileName()
{
	// If we quit from the login screen we will not have an SL account
	// name.  Don't try to save, otherwise we'll dump a file in
	// C:\Program Files\SecondLife\ or similar. JC
	std::string user_dir = gDirUtilp->getLindenUserDir();
    return (user_dir.empty() ? "" : gDirUtilp->getExpandedFilename(LL_PATH_PER_SL_ACCOUNT, SORTING_DATA_FILE_NAME));
}

void LLFavoritesOrderStorage::load()
{
	std::string filename = getSavedOrderFileName();
	LLSD settings_llsd;
	llifstream file;
	file.open(filename.c_str());
	if (file.is_open())
	{
		LLSDSerialize::fromXML(settings_llsd, file);
		LL_INFOS("FavoritesBar") << "loaded favorites order from '" << filename << "' "
	                                 << (settings_llsd.isMap() ? "" : "un") << "successfully"
	                                 << LL_ENDL;
		file.close();
		mSaveOnExit = true;

		for (LLSD::map_const_iterator iter = settings_llsd.beginMap();
			iter != settings_llsd.endMap(); ++iter)
		{
			mSortIndexes.insert(std::make_pair(LLUUID(iter->first), (S32)iter->second.asInteger()));
		}
	}
	else
	{
		filename = getStoredFavoritesFilename();
		if (!filename.empty())
		{
			llifstream in_file;
			in_file.open(filename.c_str());
			LLSD fav_llsd;
			LLSD user_llsd;
			if (in_file.is_open())
			{
				LLSDSerialize::fromXML(fav_llsd, in_file);
				LL_INFOS("FavoritesBar") << "loaded favorites from '" << filename << "' "
												<< (fav_llsd.isMap() ? "" : "un") << "successfully"
												<< LL_ENDL;
				in_file.close();
				// <FS:Ansariel> FIRE-10122 - User@grid stored_favorites.xml
				//if (fav_llsd.isMap() && fav_llsd.has(gAgentUsername))
				//{
				//	user_llsd = fav_llsd[gAgentUsername];
				if (fav_llsd.isMap() && fav_llsd.has(gAgentUsername + " @ " + LLGridManager::getInstance()->getGridLabel()))
				{
					user_llsd = fav_llsd[gAgentUsername + " @ " + LLGridManager::getInstance()->getGridLabel()];
				// </FS:Ansariel>

					S32 index = 0;
					bool needs_validation = gSavedPerAccountSettings.getBOOL("ShowFavoritesOnLogin");
					for (LLSD::array_iterator iter = user_llsd.beginArray();
						iter != user_llsd.endArray(); ++iter)
					{
						// Validation
						LLUUID fv_id = iter->get("id").asUUID();
						if (needs_validation
							&& (fv_id.isNull()
								|| iter->get("asset_id").asUUID().isNull()
								|| iter->get("name").asString().empty()
								|| iter->get("slurl").asString().empty()))
						{
							mRecreateFavoriteStorage = true;
						}

						mSortIndexes.insert(std::make_pair(fv_id, index));
						index++;
					}
				}
			}
			else
			{
				LL_WARNS("FavoritesBar") << "unable to open favorites from '" << filename << "'" << LL_ENDL;
			}
		}
	}
}

// static
void LLFavoritesOrderStorage::removeFavoritesRecordOfUser(const std::string &user, const std::string &grid)
{
    std::string filename = getStoredFavoritesFilename(grid);
    if (!filename.empty())
    {
        LLSD fav_llsd;
        llifstream file;
        file.open(filename.c_str());
        if (file.is_open())
        {
            LLSDSerialize::fromXML(fav_llsd, file);
            file.close();

            // Note : use the "John Doe" and not the "john.doe" version of the name.
            // See saveFavoritesSLURLs() here above for the reason why.
            if (fav_llsd.has(user))
            {
                LLSD user_llsd = fav_llsd[user];

                if ((user_llsd.beginArray() != user_llsd.endArray()) && user_llsd.beginArray()->has("id"))
                {
                    for (LLSD::array_iterator iter = user_llsd.beginArray(); iter != user_llsd.endArray(); ++iter)
                    {
                        LLSD value;
                        value["id"] = iter->get("id").asUUID();
                        iter->assign(value);
                    }
                    fav_llsd[user] = user_llsd;
                    llofstream file;
                    file.open(filename.c_str());
                    if (file.is_open())
                    {
                        LLSDSerialize::toPrettyXML(fav_llsd, file);
                        file.close();
                    }
                }
                else
                {
                    LL_INFOS("FavoritesBar") << "Removed favorites for " << user << LL_ENDL;
                    fav_llsd.erase(user);
                }
            }

            llofstream out_file;
            out_file.open(filename.c_str());
            if (out_file.is_open())
            {
                LLSDSerialize::toPrettyXML(fav_llsd, out_file);
                LL_INFOS("FavoritesBar") << "saved favorites to '" << filename << "' "
                    << LL_ENDL;
                out_file.close();
            }
        }
    }
}

// static
void LLFavoritesOrderStorage::removeFavoritesRecordOfUser()
{
	std::string filename = getStoredFavoritesFilename();
    if (!filename.empty())
    {
        LLSD fav_llsd;
        llifstream file;
        file.open(filename.c_str());
        if (file.is_open())
        {
            LLSDSerialize::fromXML(fav_llsd, file);
            file.close();
        
            LLAvatarName av_name;
            LLAvatarNameCache::get( gAgentID, &av_name );
            // Note : use the "John Doe" and not the "john.doe" version of the name.
            // See saveFavoritesSLURLs() here above for the reason why.
            // <FS:CR> FIRE-10122 - User@grid stored_favorites.xml
            //if (fav_llsd.has(av_name.getUserName()))
            //{
            //	LLSD user_llsd = fav_llsd[av_name.getUserName()];
            std::string name = av_name.getUserName() + " @ " + LLGridManager::getInstance()->getGridLabel();
            if (fav_llsd.has(name))
            {
            	LLSD user_llsd = fav_llsd[name];
            // </FS:CR>

            	if ((user_llsd.beginArray()!= user_llsd.endArray()) && user_llsd.beginArray()->has("id"))
            	{
            		for (LLSD::array_iterator iter = user_llsd.beginArray();iter != user_llsd.endArray(); ++iter)
            		{
            			LLSD value;
            			value["id"]= iter->get("id").asUUID();
            			iter->assign(value);
            		}
            		// <FS:CR> FIRE-10122 - User@grid stored_favorites.xml
            		//fav_llsd[av_name.getUserName()] = user_llsd;
            		fav_llsd[name] = user_llsd;
            		// </FS:CR> FIRE-10122
            		llofstream file;
            		file.open(filename.c_str());
            		if ( file.is_open() )
            		{
            				LLSDSerialize::toPrettyXML(fav_llsd, file);
            				file.close();
            		}
            	}
            	else
            	{
            		// <FS:CR> FIRE-10122 - User@grid stored_favorites.xml
            		//LL_INFOS("FavoritesBar") << "Removed favorites for " << av_name.getUserName() << LL_ENDL;
            		//fav_llsd.erase(av_name.getUserName());
            		LL_INFOS("FavoritesBar") << "Removed favorites for " << name << LL_ENDL;
            		fav_llsd.erase(name);
            		// </FS:CR> FIRE-10122
            	}
            }
        
            llofstream out_file;
            out_file.open(filename.c_str());
            if ( out_file.is_open() )
            {
                LLSDSerialize::toPrettyXML(fav_llsd, out_file);
                LL_INFOS("FavoritesBar") << "saved favorites to '" << filename << "' "
                                         << LL_ENDL;
                out_file.close();
            }
        }
    }
}

void LLFavoritesOrderStorage::onLandmarkLoaded(const LLUUID& asset_id, LLLandmark* landmark)
{
	if (landmark)
    {
        LL_DEBUGS("FavoritesBar") << "landmark for " << asset_id << " loaded" << LL_ENDL;
        LLVector3d pos_global;
        if (!landmark->getGlobalPos(pos_global))
        {
        	// If global position was unknown on first getGlobalPos() call
        	// it should be set for the subsequent calls.
        	landmark->getGlobalPos(pos_global);
        }

        if (!pos_global.isExactlyZero())
        {
        	LL_DEBUGS("FavoritesBar") << "requesting slurl for landmark " << asset_id << LL_ENDL;
        	LLLandmarkActions::getSLURLfromPosGlobal(pos_global,
			boost::bind(&LLFavoritesOrderStorage::storeFavoriteSLURL, this, asset_id, _1));
        }
    }
}

void LLFavoritesOrderStorage::storeFavoriteSLURL(const LLUUID& asset_id, std::string& slurl)
{
	LL_DEBUGS("FavoritesBar") << "Saving landmark SLURL '" << slurl << "' for " << asset_id << LL_ENDL;
	mSLURLs[asset_id] = slurl;
}

void LLFavoritesOrderStorage::cleanup()
{
	// nothing to clean
	if (!mIsDirty) return;

	const LLUUID fav_id = gInventory.findCategoryUUIDForType(LLFolderType::FT_FAVORITE);
	LLInventoryModel::cat_array_t cats;
	LLInventoryModel::item_array_t items;
	gInventory.collectDescendents(fav_id, cats, items, LLInventoryModel::EXCLUDE_TRASH);

	IsNotInFavorites is_not_in_fav(items);

	sort_index_map_t  aTempMap;
	//copy unremoved values from mSortIndexes to aTempMap
	std::remove_copy_if(mSortIndexes.begin(), mSortIndexes.end(),
		inserter(aTempMap, aTempMap.begin()),
		is_not_in_fav);

	//Swap the contents of mSortIndexes and aTempMap
	mSortIndexes.swap(aTempMap);
}

// See also LLInventorySort where landmarks in the Favorites folder are sorted.
class LLViewerInventoryItemSort
{
public:
	bool operator()(const LLPointer<LLViewerInventoryItem>& a, const LLPointer<LLViewerInventoryItem>& b)
	{
		return LLFavoritesOrderStorage::instance().getSortIndex(a->getUUID())
			< LLFavoritesOrderStorage::instance().getSortIndex(b->getUUID());
	}
};

void LLFavoritesOrderStorage::saveOrder()
{
	LLInventoryModel::cat_array_t cats;
	LLInventoryModel::item_array_t items;
	LLIsType is_type(LLAssetType::AT_LANDMARK);
	LLUUID favorites_id = gInventory.findCategoryUUIDForType(LLFolderType::FT_FAVORITE);
	gInventory.collectDescendentsIf(favorites_id, cats, items, LLInventoryModel::EXCLUDE_TRASH, is_type);
	std::sort(items.begin(), items.end(), LLViewerInventoryItemSort());
	saveItemsOrder(items);
}

void LLFavoritesOrderStorage::saveItemsOrder( const LLInventoryModel::item_array_t& items )
{

	int sortField = 0;
	// current order is saved by setting incremental values (1, 2, 3, ...) for the sort field
	for (LLInventoryModel::item_array_t::const_iterator i = items.begin(); i != items.end(); ++i)
	{
		LLViewerInventoryItem* item = *i;

		setSortIndex(item, ++sortField);

		item->setComplete(TRUE);
		item->updateServer(FALSE);

		gInventory.updateItem(item);

		// Tell the parent folder to refresh its sort order.
		gInventory.addChangedMask(LLInventoryObserver::SORT, item->getParentUUID());
	}

	gInventory.notifyObservers();
}


// * @param source_item_id - LLUUID of the source item to be moved into new position
// * @param target_item_id - LLUUID of the target item before which source item should be placed.
void LLFavoritesOrderStorage::rearrangeFavoriteLandmarks(const LLUUID& source_item_id, const LLUUID& target_item_id)
{
	LLInventoryModel::cat_array_t cats;
	LLInventoryModel::item_array_t items;
	LLIsType is_type(LLAssetType::AT_LANDMARK);
	LLUUID favorites_id = gInventory.findCategoryUUIDForType(LLFolderType::FT_FAVORITE);
	gInventory.collectDescendentsIf(favorites_id, cats, items, LLInventoryModel::EXCLUDE_TRASH, is_type);

	// ensure items are sorted properly before changing order. EXT-3498
	std::sort(items.begin(), items.end(), LLViewerInventoryItemSort());

	// update order
	gInventory.updateItemsOrder(items, source_item_id, target_item_id);

	saveItemsOrder(items);
}

BOOL LLFavoritesOrderStorage::saveFavoritesRecord(bool pref_changed)
{
	pref_changed |= mRecreateFavoriteStorage;
	mRecreateFavoriteStorage = false;

	LLUUID favorite_folder= gInventory.findCategoryUUIDForType(LLFolderType::FT_FAVORITE);
	if (favorite_folder.isNull())
			return FALSE;

	LLInventoryModel::item_array_t items;
	LLInventoryModel::cat_array_t cats;

	LLIsType is_type(LLAssetType::AT_LANDMARK);
	gInventory.collectDescendentsIf(favorite_folder, cats, items, LLInventoryModel::EXCLUDE_TRASH, is_type);

	std::sort(items.begin(), items.end(), LLFavoritesSort());
	bool name_changed = false;

	for (LLInventoryModel::item_array_t::iterator it = items.begin(); it != items.end(); it++)
	{
	    if(mFavoriteNames[(*it)->getUUID()] != ((*it)->getName()))
	    {
	        mFavoriteNames[(*it)->getUUID()] = (*it)->getName();
	        name_changed = true;
	    }
	}

	for (std::set<LLUUID>::iterator it = mMissingSLURLs.begin(); it != mMissingSLURLs.end(); it++)
	{
		slurls_map_t::iterator slurl_iter = mSLURLs.find(*it);
		if (slurl_iter != mSLURLs.end())
		{
			pref_changed = true;
			break;
		}
	}

	if((items != mPrevFavorites) || name_changed || pref_changed)
	{
	    std::string filename = getStoredFavoritesFilename();
		if (!filename.empty())
		{
			llifstream in_file;
			in_file.open(filename.c_str());
			LLSD fav_llsd;
			if (in_file.is_open())
			{
				LLSDSerialize::fromXML(fav_llsd, in_file);
				in_file.close();
			}
			else
			{
				LL_WARNS("FavoritesBar") << "unable to open favorites from '" << filename << "'" << LL_ENDL;
			}

			LLSD user_llsd;
			S32 fav_iter = 0;
			mMissingSLURLs.clear();
			for (LLInventoryModel::item_array_t::iterator it = items.begin(); it != items.end(); it++)
			{
				LLSD value;
				if (gSavedPerAccountSettings.getBOOL("ShowFavoritesOnLogin"))
				{
					value["name"] = (*it)->getName();
					value["asset_id"] = (*it)->getAssetUUID();
					value["id"] = (*it)->getUUID();
					slurls_map_t::iterator slurl_iter = mSLURLs.find(value["asset_id"]);
					if (slurl_iter != mSLURLs.end())
					{
						value["slurl"] = slurl_iter->second;
						user_llsd[fav_iter] = value;
					}
					else
					{
						getSLURL((*it)->getAssetUUID());
						value["slurl"] = "";
						user_llsd[fav_iter] = value;
						mUpdateRequired = true;
						mMissingSLURLs.insert((*it)->getAssetUUID());
					}
				}
				else
				{
					value["id"] = (*it)->getUUID();
					user_llsd[fav_iter] = value;
				}

				fav_iter ++;
			}

			LLAvatarName av_name;
			LLAvatarNameCache::get( gAgentID, &av_name );
			// Note : use the "John Doe" and not the "john.doe" version of the name
			// as we'll compare it with the stored credentials in the login panel.
			// <FS:CR> FIRE-10122 - User@grid stored_favorites.xml
			//fav_llsd[av_name.getUserName()] = user_llsd;
			std::string name = av_name.getUserName() + " @ " + LLGridManager::getInstance()->getGridLabel();
			LL_DEBUGS("Favorites") << "Saved favorites for " << name << LL_ENDL;
			fav_llsd[name] = user_llsd;
			// </FS:CR>
			llofstream file;
			file.open(filename.c_str());
			if ( file.is_open() )
			{
				LLSDSerialize::toPrettyXML(fav_llsd, file);
				file.close();
				mSaveOnExit = false;
			}
			else
			{
				LL_WARNS("FavoritesBar") << "unable to open favorites storage for '" << av_name.getUserName()
												<< "' at '" << filename << "' " << LL_ENDL;
			}
		}
		mPrevFavorites = items;
	}

	return TRUE;

}

void LLFavoritesOrderStorage::showFavoritesOnLoginChanged(BOOL show)
{
	if (show)
	{
		saveFavoritesRecord(true);
	}
	else
	{
		removeFavoritesRecordOfUser();
	}
}

void AddFavoriteLandmarkCallback::fire(const LLUUID& inv_item_id)
{
	if (mTargetLandmarkId.isNull()) return;

	LLFavoritesOrderStorage::instance().rearrangeFavoriteLandmarks(inv_item_id, mTargetLandmarkId);
}
// EOF<|MERGE_RESOLUTION|>--- conflicted
+++ resolved
@@ -527,12 +527,13 @@
 	gInventory.addObserver(this);
 
 	//make chevron button                                                                                                                               
-<<<<<<< HEAD
 	// <FS:Ansariel> Allow V3 and FS style favorites bar
 	//LLTextBox::Params more_button_params(p.more_button);
 	//mMoreTextBox = LLUICtrlFactory::create<LLTextBox> (more_button_params);
 	//mMoreTextBox->setClickedCallback(boost::bind(&LLFavoritesBarCtrl::showDropDownMenu, this));
 	//addChild(mMoreTextBox);
+	//LLRect rect = mMoreTextBox->getRect();
+	//mMoreTextBox->setRect(LLRect(rect.mLeft - rect.getWidth(), rect.mTop, rect.mRight, rect.mBottom));
 	if (p.chevron_button.isProvided())
 	{
 		LLButton::Params chevron_button_params(p.chevron_button);                                         
@@ -546,16 +547,10 @@
 		mMoreCtrl = LLUICtrlFactory::create<LLTextBox> (more_button_params);
 		((LLTextBox*)mMoreCtrl)->setClickedCallback(boost::bind(&LLFavoritesBarCtrl::showDropDownMenu, this));
 		addChild(mMoreCtrl);
+		LLRect rect = mMoreCtrl->getRect();
+		mMoreCtrl->setRect(LLRect(rect.mLeft - rect.getWidth(), rect.mTop, rect.mRight, rect.mBottom));
 	}
 	// </FS:Ansariel>
-=======
-	LLTextBox::Params more_button_params(p.more_button);
-	mMoreTextBox = LLUICtrlFactory::create<LLTextBox> (more_button_params);
-	mMoreTextBox->setClickedCallback(boost::bind(&LLFavoritesBarCtrl::showDropDownMenu, this));
-	addChild(mMoreTextBox);
-	LLRect rect = mMoreTextBox->getRect();
-	mMoreTextBox->setRect(LLRect(rect.mLeft - rect.getWidth(), rect.mTop, rect.mRight, rect.mBottom));
->>>>>>> 38db1292
 
 	mDropDownItemsCount = 0;
 
