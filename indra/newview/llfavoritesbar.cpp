--- conflicted
+++ resolved
@@ -1175,20 +1175,14 @@
 
 			//addChild(mMoreTextBox);
 			//mMoreTextBox->setRect(rect);
-			//mMoreTextBox->setVisible(TRUE);
+			//mMoreTextBox->setVisible(true);
 			LLRect rect(mMoreCtrl->getRect());
 			rect.translate(getRect().mRight - rect.mRight - buttonHGap, 0);
 
-<<<<<<< HEAD
 			addChild(mMoreCtrl);
 			mMoreCtrl->setRect(rect);
-			mMoreCtrl->setVisible(TRUE);
+			mMoreCtrl->setVisible(true);
 			// </FS:Ansariel>
-=======
-			addChild(mMoreTextBox);
-			mMoreTextBox->setRect(rect);
-			mMoreTextBox->setVisible(true);
->>>>>>> 7704c263
 		}
 		// Update overflow menu
 		LLToggleableMenu* overflow_menu = static_cast <LLToggleableMenu*> (mOverflowMenuHandle.get());
