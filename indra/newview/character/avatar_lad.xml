--- conflicted
+++ resolved
@@ -8925,13 +8925,8 @@
   <!-- =========================================================== -->
   <layer_set
     body_region="hair"
-<<<<<<< HEAD
-    width="1024"
-    height="1024"
-=======
     width="2048"
     height="2048"
->>>>>>> f378d2f9
     clear_alpha="false">
     <layer
       name="base"
@@ -9020,13 +9015,8 @@
 
   <layer_set
     body_region="head"
-<<<<<<< HEAD
-    width="1024"
-    height="1024">
-=======
     width="2048"
     height="2048">
->>>>>>> f378d2f9
     <layer
        name="head bump base"
        fixed_color = "128,128,128,255"
@@ -10161,13 +10151,8 @@
   <!-- =========================================================== -->
   <layer_set
    body_region="upper_body"
-<<<<<<< HEAD
-   width="1024"
-   height="1024">
-=======
    width="2048"
    height="2048">
->>>>>>> f378d2f9
     <layer
      name="base_upperbody bump"
      render_pass="bump"
@@ -11475,13 +11460,8 @@
   <!-- =========================================================== -->
   <layer_set
    body_region="lower_body"
-<<<<<<< HEAD
-   width="1024"
-   height="1024">
-=======
    width="2048"
    height="2048">
->>>>>>> f378d2f9
     <layer
        name="lower body bump base"
        fixed_color = "128,128,128,255"
@@ -12557,13 +12537,8 @@
   <!-- =========================================================== -->
   <layer_set
    body_region="skirt"
-<<<<<<< HEAD
-   width="1024"
-   height="1024"
-=======
    width="2048"
    height="2048"
->>>>>>> f378d2f9
    clear_alpha="false">
     <layer
      name="skirt_fabric"
@@ -12801,13 +12776,8 @@
   <!-- =========================================================== -->
   <layer_set
    body_region="leftarm"
-<<<<<<< HEAD
-   width="1024"
-   height="1024"
-=======
    width="2048"
    height="2048"
->>>>>>> f378d2f9
    clear_alpha="false">
 	  <layer
      name="base"
@@ -12882,13 +12852,8 @@
   <!-- =========================================================== -->
   <layer_set
    body_region="leftleg"
-<<<<<<< HEAD
-   width="1024"
-   height="1024"
-=======
    width="2048"
    height="2048"
->>>>>>> f378d2f9
    clear_alpha="false">
 
     <layer
@@ -12956,13 +12921,8 @@
   <!-- =========================================================== -->
   <layer_set
    body_region="aux1"
-<<<<<<< HEAD
-   width="1024"
-   height="1024"
-=======
    width="2048"
    height="2048"
->>>>>>> f378d2f9
    clear_alpha="false">
 
     <layer
@@ -13030,13 +12990,8 @@
   <!-- =========================================================== -->
   <layer_set
    body_region="aux2"
-<<<<<<< HEAD
-   width="1024"
-   height="1024"
-=======
    width="2048"
    height="2048"
->>>>>>> f378d2f9
    clear_alpha="false">
 
     <layer
@@ -13104,13 +13059,8 @@
   <!-- =========================================================== -->
   <layer_set
    body_region="aux3"
-<<<<<<< HEAD
-   width="1024"
-   height="1024"
-=======
    width="2048"
    height="2048"
->>>>>>> f378d2f9
    clear_alpha="false">
 
     <layer
