--- conflicted
+++ resolved
@@ -295,13 +295,10 @@
 // [/SL:KB]
 	void onTeleportFinished(bool local, const LLVector3d& new_pos);
 	void onTeleportFailed();
-<<<<<<< HEAD
+	bool getTeleportInProgress();
 // [SL:KB] - Patch: Appearance-TeleportAttachKill | Checked: Catznip-4.0
 	void onTeleportDone();
 // [/SL:KB]
-=======
-	bool getTeleportInProgress();
->>>>>>> 5d3ddffd
 
 	static BOOL isParcelOwnedByAgent(const LLParcel* parcelp, U64 group_proxy_power);
 	static BOOL isParcelModifiableByAgent(const LLParcel* parcelp, U64 group_proxy_power);
