--- conflicted
+++ resolved
@@ -84,15 +84,9 @@
 	typedef boost::function<void()> teleport_failed_callback_t;
 	typedef boost::signals2::signal<void()> teleport_failed_signal_t;
 
-<<<<<<< HEAD
-	LLViewerParcelMgr();
-	~LLViewerParcelMgr();
-
 // <FS:CR> Aurora Sim
 	void init(F32 region_size);
 // </FS:CR> Aurora Sim
-=======
->>>>>>> 7dd8c1fc
 	static void cleanupGlobals();
 
 	BOOL	selectionEmpty() const;
