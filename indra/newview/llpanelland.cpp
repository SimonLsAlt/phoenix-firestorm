/**
 * @file llpanelland.cpp
 * @brief Land information in the tool floater, NOT the "About Land" floater
 *
 * $LicenseInfo:firstyear=2002&license=viewerlgpl$
 * Second Life Viewer Source Code
 * Copyright (C) 2010, Linden Research, Inc.
 *
 * This library is free software; you can redistribute it and/or
 * modify it under the terms of the GNU Lesser General Public
 * License as published by the Free Software Foundation;
 * version 2.1 of the License only.
 *
 * This library is distributed in the hope that it will be useful,
 * but WITHOUT ANY WARRANTY; without even the implied warranty of
 * MERCHANTABILITY or FITNESS FOR A PARTICULAR PURPOSE.  See the GNU
 * Lesser General Public License for more details.
 *
 * You should have received a copy of the GNU Lesser General Public
 * License along with this library; if not, write to the Free Software
 * Foundation, Inc., 51 Franklin Street, Fifth Floor, Boston, MA  02110-1301  USA
 *
 * Linden Research, Inc., 945 Battery Street, San Francisco, CA  94111  USA
 * $/LicenseInfo$
 */

#include "llviewerprecompiledheaders.h"

#include "llpanelland.h"

#include "llparcel.h"

#include "llagent.h"
#include "llbutton.h"
#include "llcheckboxctrl.h"
#include "llfloaterland.h"
#include "llfloaterreg.h"
#include "lltextbox.h"
#include "llviewercontrol.h"
#include "llviewerparcelmgr.h"
#include "llviewerregion.h"
#include "llviewerwindow.h"
#include "roles_constants.h"

#include "lluictrlfactory.h"

// [RLVa:KB]
#include "rlvhandler.h"
// [/RLVa:KB]

LLPanelLandSelectObserver* LLPanelLandInfo::sObserver = NULL;
LLPanelLandInfo* LLPanelLandInfo::sInstance = NULL;

class LLPanelLandSelectObserver : public LLParcelObserver
{
public:
    LLPanelLandSelectObserver() {}
    virtual ~LLPanelLandSelectObserver() {}
    virtual void changed() { LLPanelLandInfo::refreshAll(); }
};


bool    LLPanelLandInfo::postBuild()
{
    mButtonBuyLand = getChild<LLButton>("button buy land");
    mButtonBuyLand->setCommitCallback(boost::bind(&LLPanelLandInfo::onClickClaim, this));

    mButtonAbandonLand = getChild<LLButton>("button abandon land");
    mButtonAbandonLand->setCommitCallback(boost::bind(&LLPanelLandInfo::onClickRelease, this));

    mButtonSubdivLand = getChild<LLButton>("button subdivide land");
    mButtonSubdivLand->setCommitCallback(boost::bind(&LLPanelLandInfo::onClickDivide, this));

    mButtonJoinLand = getChild<LLButton>("button join land");
    mButtonJoinLand->setCommitCallback(boost::bind(&LLPanelLandInfo::onClickJoin, this));

    mButtonAboutLand = getChild<LLButton>("button about land");
    mButtonAboutLand->setCommitCallback(boost::bind(&LLPanelLandInfo::onClickAbout, this));

    mCheckShowOwners = getChild<LLCheckBoxCtrl>("checkbox show owners");
    mCheckShowOwners->setValue(gSavedSettings.getBOOL("ShowParcelOwners"));

    mTextArea = getChild<LLTextBox>("label_area");
    mTextAreaPrice = getChild<LLTextBox>("label_area_price");

    return true;
}
//
// Methods
//
LLPanelLandInfo::LLPanelLandInfo()
:   LLPanel(),
    mCheckShowOwners(NULL)
{
    if (!sInstance)
    {
        sInstance = this;
    }
    if (!sObserver)
    {
        sObserver = new LLPanelLandSelectObserver();
        LLViewerParcelMgr::getInstance()->addObserver( sObserver );
    }

}


// virtual
LLPanelLandInfo::~LLPanelLandInfo()
{
    LLViewerParcelMgr::getInstance()->removeObserver( sObserver );
    delete sObserver;
    sObserver = NULL;

    sInstance = NULL;
}


// static
void LLPanelLandInfo::refreshAll()
{
    if (sInstance)
    {
        sInstance->refresh();
    }
}


// public
void LLPanelLandInfo::refresh()
{
    LLParcel *parcel = LLViewerParcelMgr::getInstance()->getParcelSelection()->getParcel();
    LLViewerRegion *regionp = LLViewerParcelMgr::getInstance()->getSelectionRegion();

    if (!parcel || !regionp)
    {
        // nothing selected, disable panel
<<<<<<< HEAD
        getChildView("label_area_price")->setVisible(false);
        getChildView("label_area")->setVisible(false);

        //mTextPrice->setText(LLStringUtil::null);
        //getChild<LLUICtrl>("textbox price")->setValue(LLStringUtil::null); // <FS:Ansariel> Doesn't exist as of 2016-11-16

        getChildView("button buy land")->setEnabled(false);
        getChildView("button abandon land")->setEnabled(false);
        getChildView("button subdivide land")->setEnabled(false);
        getChildView("button join land")->setEnabled(false);
        getChildView("button about land")->setEnabled(false);
=======
        mTextAreaPrice->setVisible(false);
        mTextArea->setVisible(false);

        mButtonBuyLand->setEnabled(false);
        mButtonAbandonLand->setEnabled(false);
        mButtonSubdivLand->setEnabled(false);
        mButtonJoinLand->setEnabled(false);
        mButtonAboutLand->setEnabled(false);
>>>>>>> 4d7f622a
    }
    else
    {
        // something selected, hooray!
        const LLUUID& owner_id = parcel->getOwnerID();
        const LLUUID& auth_buyer_id = parcel->getAuthorizedBuyerID();

        bool is_public = parcel->isPublic();
        bool is_for_sale = parcel->getForSale()
            && ((parcel->getSalePrice() > 0) || (auth_buyer_id.notNull()));
        bool can_buy = (is_for_sale
                        && (owner_id != gAgent.getID())
                        && ((gAgent.getID() == auth_buyer_id)
                            || (auth_buyer_id.isNull())));

        if (is_public && !LLViewerParcelMgr::getInstance()->getParcelSelection()->getMultipleOwners())
        {
            mButtonBuyLand->setEnabled(true);
        }
        else
        {
            mButtonBuyLand->setEnabled(can_buy);
        }

        bool owner_release = LLViewerParcelMgr::isParcelOwnedByAgent(parcel, GP_LAND_RELEASE);
        bool owner_divide =  LLViewerParcelMgr::isParcelOwnedByAgent(parcel, GP_LAND_DIVIDE_JOIN);

        bool manager_releaseable = ( gAgent.canManageEstate()
                                  && (parcel->getOwnerID() == regionp->getOwner()) );

        bool manager_divideable = ( gAgent.canManageEstate()
                                && ((parcel->getOwnerID() == regionp->getOwner()) || owner_divide) );

        mButtonAbandonLand->setEnabled(owner_release || manager_releaseable || gAgent.isGodlike());

        // only mainland sims are subdividable by owner
        if (regionp->getRegionFlag(REGION_FLAGS_ALLOW_PARCEL_CHANGES))
        {
            mButtonSubdivLand->setEnabled(owner_divide || manager_divideable || gAgent.isGodlike());
        }
        else
        {
            mButtonSubdivLand->setEnabled(manager_divideable || gAgent.isGodlike());
        }

        // To join land, must have something selected,
        // not just a single unit of land,
        // you must own part of it,
        // and it must not be a whole parcel.
        if (LLViewerParcelMgr::getInstance()->getSelectedArea() > PARCEL_UNIT_AREA
            //&& LLViewerParcelMgr::getInstance()->getSelfCount() > 1
            && !LLViewerParcelMgr::getInstance()->getParcelSelection()->getWholeParcelSelected())
        {
            mButtonJoinLand->setEnabled(true);
        }
        else
        {
            LL_DEBUGS() << "Invalid selection for joining land" << LL_ENDL;
            mButtonJoinLand->setEnabled(false);
        }

        mButtonAboutLand->setEnabled(true);

        // show pricing information
        S32 area;
        S32 claim_price;
        S32 rent_price;
        bool for_sale;
        F32 dwell;
        LLViewerParcelMgr::getInstance()->getDisplayInfo(&area,
                                   &claim_price,
                                   &rent_price,
                                   &for_sale,
                                   &dwell);
        if(is_public || (is_for_sale && LLViewerParcelMgr::getInstance()->getParcelSelection()->getWholeParcelSelected()))
        {
            mTextAreaPrice->setTextArg("[PRICE]", llformat("%d",claim_price));
            mTextAreaPrice->setTextArg("[AREA]", llformat("%d",area));
            mTextAreaPrice->setVisible(true);
            mTextArea->setVisible(false);
        }
        else
        {
            mTextAreaPrice->setVisible(false);
            mTextArea->setTextArg("[AREA]", llformat("%d",area));
            mTextArea->setVisible(true);
        }
    }
}


void LLPanelLandInfo::onClickClaim()
{
// [RLVa:KB] - Checked: 2009-07-04 (RLVa-1.0.0a)
/*
    if (gRlvHandler.hasBehaviour(RLV_BHVR_SHOWLOC))
    {
        return;
    }
*/
// [/RLVa:KB]
    LLViewerParcelMgr::getInstance()->startBuyLand();
}


void LLPanelLandInfo::onClickRelease()
{
    LLViewerParcelMgr::getInstance()->startReleaseLand();
}

void LLPanelLandInfo::onClickDivide()
{
    LLViewerParcelMgr::getInstance()->startDivideLand();
}

void LLPanelLandInfo::onClickJoin()
{
    LLViewerParcelMgr::getInstance()->startJoinLand();
}

void LLPanelLandInfo::onClickAbout()
{
    // Promote the rectangle selection to a parcel selection
    if (!LLViewerParcelMgr::getInstance()->getParcelSelection()->getWholeParcelSelected())
    {
        LLViewerParcelMgr::getInstance()->selectParcelInRectangle();
    }

    LLFloaterReg::showInstance("about_land");
}<|MERGE_RESOLUTION|>--- conflicted
+++ resolved
@@ -135,19 +135,6 @@
     if (!parcel || !regionp)
     {
         // nothing selected, disable panel
-<<<<<<< HEAD
-        getChildView("label_area_price")->setVisible(false);
-        getChildView("label_area")->setVisible(false);
-
-        //mTextPrice->setText(LLStringUtil::null);
-        //getChild<LLUICtrl>("textbox price")->setValue(LLStringUtil::null); // <FS:Ansariel> Doesn't exist as of 2016-11-16
-
-        getChildView("button buy land")->setEnabled(false);
-        getChildView("button abandon land")->setEnabled(false);
-        getChildView("button subdivide land")->setEnabled(false);
-        getChildView("button join land")->setEnabled(false);
-        getChildView("button about land")->setEnabled(false);
-=======
         mTextAreaPrice->setVisible(false);
         mTextArea->setVisible(false);
 
@@ -156,7 +143,6 @@
         mButtonSubdivLand->setEnabled(false);
         mButtonJoinLand->setEnabled(false);
         mButtonAboutLand->setEnabled(false);
->>>>>>> 4d7f622a
     }
     else
     {
