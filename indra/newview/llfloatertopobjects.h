/**
 * @file llfloatertopobjects.h
 * @brief Shows top colliders or top scripts
 *
 * $LicenseInfo:firstyear=2005&license=viewerlgpl$
 * Second Life Viewer Source Code
 * Copyright (C) 2010, Linden Research, Inc.
 *
 * This library is free software; you can redistribute it and/or
 * modify it under the terms of the GNU Lesser General Public
 * License as published by the Free Software Foundation;
 * version 2.1 of the License only.
 *
 * This library is distributed in the hope that it will be useful,
 * but WITHOUT ANY WARRANTY; without even the implied warranty of
 * MERCHANTABILITY or FITNESS FOR A PARTICULAR PURPOSE.  See the GNU
 * Lesser General Public License for more details.
 *
 * You should have received a copy of the GNU Lesser General Public
 * License along with this library; if not, write to the Free Software
 * Foundation, Inc., 51 Franklin Street, Fifth Floor, Boston, MA  02110-1301  USA
 *
 * Linden Research, Inc., 945 Battery Street, San Francisco, CA  94111  USA
 * $/LicenseInfo$
 */

#ifndef LL_LLFLOATERTOPOBJECTS_H
#define LL_LLFLOATERTOPOBJECTS_H

#include "llfloater.h"
#include "llavatarname.h"

class LLUICtrl;
class LLScrollListCtrl;

// Bits for simulator performance query flags
enum LAND_STAT_FLAGS
{
    STAT_FILTER_BY_PARCEL   = 0x00000001,
    STAT_FILTER_BY_OWNER    = 0x00000002,
    STAT_FILTER_BY_OBJECT   = 0x00000004,
    STAT_FILTER_BY_PARCEL_NAME  = 0x00000008,
    STAT_REQUEST_LAST_ENTRY = 0x80000000,
};

enum LAND_STAT_REPORT_TYPE
{
    STAT_REPORT_TOP_SCRIPTS = 0,
    STAT_REPORT_TOP_COLLIDERS
};

class LLFloaterTopObjects : public LLFloater
{
    friend class LLFloaterReg;
public:
    // Opens the floater on screen.
//  static void show();

<<<<<<< HEAD
	// Opens the floater if it's not on-screen.
	// Juggles the UI based on method = "scripts" or "colliders"
	static void handle_land_reply(LLMessageSystem* msg, void** data);
	void handleReply(LLMessageSystem* msg, void** data);
	
	void clearList();
	void updateSelectionInfo();
	virtual bool postBuild();
=======
    // Opens the floater if it's not on-screen.
    // Juggles the UI based on method = "scripts" or "colliders"
    static void handle_land_reply(LLMessageSystem* msg, void** data);
    void handleReply(LLMessageSystem* msg, void** data);
>>>>>>> 1a8a5404

    void clearList();
    void updateSelectionInfo();
    virtual bool postBuild();

    void onRefresh();

    static void setMode(U32 mode);
    void disableRefreshBtn();

private:
    LLFloaterTopObjects(const LLSD& key);
    ~LLFloaterTopObjects();

    void initColumns(LLCtrlListInterface *list);

    void onCommitObjectsList();
    void onSelectionChanged();
    static void onDoubleClickObjectsList(void* data);
    void onClickShowBeacon();

    void returnObjects(bool all);

    void onReturnAll();
    void onReturnSelected();

    // <FS:Ansariel> TP to object
    void onTeleportToObject();
    // <FS:Ansariel> Estate kick avatar
    void onKick();
    // <FS:Ansariel> Show profile
    void onProfile();
    // <FS:Ansariel> Script info
    void onScriptInfo();

    // <FS:Ansariel> Enable avatar-specific buttons if current selection is an avatar
    void onAvatarCheck(const LLUUID& avatar_id, const LLAvatarName av_name);

<<<<<<< HEAD
	// <FS:Ansariel> TP to object
	void onTeleportToObject();
	// <FS:Ansariel> Estate kick avatar
	void onKick();
	// <FS:Ansariel> Show profile
	void onProfile();
	// <FS:Ansariel> Script info
	void onScriptInfo();

	// <FS:Ansariel> Enable avatar-specific buttons if current selection is an avatar
	void onAvatarCheck(const LLUUID& avatar_id, const LLAvatarName av_name);

	static bool callbackReturnAll(const LLSD& notification, const LLSD& response);
=======
    static bool callbackReturnAll(const LLSD& notification, const LLSD& response);
>>>>>>> 1a8a5404

    void onGetByOwnerName();
    void onGetByObjectName();
    void onGetByParcelName();

<<<<<<< HEAD
	void showBeacon();
	// <FS:Ansariel> TP to object
=======
    void showBeacon();
    // <FS:Ansariel> TP to object
>>>>>>> 1a8a5404
    //void teleportToSelectedObject();

private:
    std::string mMethod;

    LLSD mObjectListData;
    uuid_vec_t mObjectListIDs;

    U32 mCurrentMode;
    U32 mFlags;
    std::string mFilter;

<<<<<<< HEAD
	bool mInitialized;
=======
    bool mInitialized;
>>>>>>> 1a8a5404

    F32 mtotalScore;

    static LLFloaterTopObjects* sInstance;
    LLScrollListCtrl* mObjectsScrollList;
};

#endif<|MERGE_RESOLUTION|>--- conflicted
+++ resolved
@@ -56,21 +56,10 @@
     // Opens the floater on screen.
 //  static void show();
 
-<<<<<<< HEAD
-	// Opens the floater if it's not on-screen.
-	// Juggles the UI based on method = "scripts" or "colliders"
-	static void handle_land_reply(LLMessageSystem* msg, void** data);
-	void handleReply(LLMessageSystem* msg, void** data);
-	
-	void clearList();
-	void updateSelectionInfo();
-	virtual bool postBuild();
-=======
     // Opens the floater if it's not on-screen.
     // Juggles the UI based on method = "scripts" or "colliders"
     static void handle_land_reply(LLMessageSystem* msg, void** data);
     void handleReply(LLMessageSystem* msg, void** data);
->>>>>>> 1a8a5404
 
     void clearList();
     void updateSelectionInfo();
@@ -109,35 +98,14 @@
     // <FS:Ansariel> Enable avatar-specific buttons if current selection is an avatar
     void onAvatarCheck(const LLUUID& avatar_id, const LLAvatarName av_name);
 
-<<<<<<< HEAD
-	// <FS:Ansariel> TP to object
-	void onTeleportToObject();
-	// <FS:Ansariel> Estate kick avatar
-	void onKick();
-	// <FS:Ansariel> Show profile
-	void onProfile();
-	// <FS:Ansariel> Script info
-	void onScriptInfo();
-
-	// <FS:Ansariel> Enable avatar-specific buttons if current selection is an avatar
-	void onAvatarCheck(const LLUUID& avatar_id, const LLAvatarName av_name);
-
-	static bool callbackReturnAll(const LLSD& notification, const LLSD& response);
-=======
     static bool callbackReturnAll(const LLSD& notification, const LLSD& response);
->>>>>>> 1a8a5404
 
     void onGetByOwnerName();
     void onGetByObjectName();
     void onGetByParcelName();
 
-<<<<<<< HEAD
-	void showBeacon();
-	// <FS:Ansariel> TP to object
-=======
     void showBeacon();
     // <FS:Ansariel> TP to object
->>>>>>> 1a8a5404
     //void teleportToSelectedObject();
 
 private:
@@ -150,11 +118,7 @@
     U32 mFlags;
     std::string mFilter;
 
-<<<<<<< HEAD
-	bool mInitialized;
-=======
     bool mInitialized;
->>>>>>> 1a8a5404
 
     F32 mtotalScore;
 
