/**
 * @file llfloatertopobjects.h
 * @brief Shows top colliders or top scripts
 *
 * $LicenseInfo:firstyear=2005&license=viewerlgpl$
 * Second Life Viewer Source Code
 * Copyright (C) 2010, Linden Research, Inc.
 *
 * This library is free software; you can redistribute it and/or
 * modify it under the terms of the GNU Lesser General Public
 * License as published by the Free Software Foundation;
 * version 2.1 of the License only.
 *
 * This library is distributed in the hope that it will be useful,
 * but WITHOUT ANY WARRANTY; without even the implied warranty of
 * MERCHANTABILITY or FITNESS FOR A PARTICULAR PURPOSE.  See the GNU
 * Lesser General Public License for more details.
 *
 * You should have received a copy of the GNU Lesser General Public
 * License along with this library; if not, write to the Free Software
 * Foundation, Inc., 51 Franklin Street, Fifth Floor, Boston, MA  02110-1301  USA
 *
 * Linden Research, Inc., 945 Battery Street, San Francisco, CA  94111  USA
 * $/LicenseInfo$
 */

#ifndef LL_LLFLOATERTOPOBJECTS_H
#define LL_LLFLOATERTOPOBJECTS_H

#include "llfloater.h"
#include "llavatarname.h"

class LLUICtrl;
class LLScrollListCtrl;

// Bits for simulator performance query flags
enum LAND_STAT_FLAGS
{
    STAT_FILTER_BY_PARCEL   = 0x00000001,
    STAT_FILTER_BY_OWNER    = 0x00000002,
    STAT_FILTER_BY_OBJECT   = 0x00000004,
    STAT_FILTER_BY_PARCEL_NAME  = 0x00000008,
    STAT_REQUEST_LAST_ENTRY = 0x80000000,
};

enum LAND_STAT_REPORT_TYPE
{
    STAT_REPORT_TOP_SCRIPTS = 0,
    STAT_REPORT_TOP_COLLIDERS
};

class LLFloaterTopObjects : public LLFloater
{
    friend class LLFloaterReg;
public:
    // Opens the floater on screen.
//  static void show();

    // Opens the floater if it's not on-screen.
    // Juggles the UI based on method = "scripts" or "colliders"
    static void handle_land_reply(LLMessageSystem* msg, void** data);
    void handleReply(LLMessageSystem* msg, void** data);

<<<<<<< HEAD
	// Opens the floater if it's not on-screen.
	// Juggles the UI based on method = "scripts" or "colliders"
	static void handle_land_reply(LLMessageSystem* msg, void** data);
	void handleReply(LLMessageSystem* msg, void** data);
	
	void clearList();
	void updateSelectionInfo();
	virtual bool postBuild();
=======
    void clearList();
    void updateSelectionInfo();
    virtual BOOL postBuild();
>>>>>>> c06fb4e0

    void onRefresh();

    static void setMode(U32 mode);
    void disableRefreshBtn();

private:
    LLFloaterTopObjects(const LLSD& key);
    ~LLFloaterTopObjects();

    void initColumns(LLCtrlListInterface *list);

    void onCommitObjectsList();
    void onSelectionChanged();
    static void onDoubleClickObjectsList(void* data);
    void onClickShowBeacon();

    void returnObjects(bool all);

    void onReturnAll();
    void onReturnSelected();

    // <FS:Ansariel> TP to object
    void onTeleportToObject();
    // <FS:Ansariel> Estate kick avatar
    void onKick();
    // <FS:Ansariel> Show profile
    void onProfile();
    // <FS:Ansariel> Script info
    void onScriptInfo();

    // <FS:Ansariel> Enable avatar-specific buttons if current selection is an avatar
    void onAvatarCheck(const LLUUID& avatar_id, const LLAvatarName av_name);

    static bool callbackReturnAll(const LLSD& notification, const LLSD& response);

    void onGetByOwnerName();
    void onGetByObjectName();
    void onGetByParcelName();

    void showBeacon();
    // <FS:Ansariel> TP to object
    //void teleportToSelectedObject();

private:
    std::string mMethod;

    LLSD mObjectListData;
    uuid_vec_t mObjectListIDs;

    U32 mCurrentMode;
    U32 mFlags;
    std::string mFilter;

<<<<<<< HEAD
	bool mInitialized;
=======
    BOOL mInitialized;
>>>>>>> c06fb4e0

    F32 mtotalScore;

    static LLFloaterTopObjects* sInstance;
    LLScrollListCtrl* mObjectsScrollList;
};

#endif<|MERGE_RESOLUTION|>--- conflicted
+++ resolved
@@ -61,20 +61,9 @@
     static void handle_land_reply(LLMessageSystem* msg, void** data);
     void handleReply(LLMessageSystem* msg, void** data);
 
-<<<<<<< HEAD
-	// Opens the floater if it's not on-screen.
-	// Juggles the UI based on method = "scripts" or "colliders"
-	static void handle_land_reply(LLMessageSystem* msg, void** data);
-	void handleReply(LLMessageSystem* msg, void** data);
-	
-	void clearList();
-	void updateSelectionInfo();
-	virtual bool postBuild();
-=======
     void clearList();
     void updateSelectionInfo();
-    virtual BOOL postBuild();
->>>>>>> c06fb4e0
+    virtual bool postBuild();
 
     void onRefresh();
 
@@ -129,11 +118,7 @@
     U32 mFlags;
     std::string mFilter;
 
-<<<<<<< HEAD
-	bool mInitialized;
-=======
-    BOOL mInitialized;
->>>>>>> c06fb4e0
+    bool mInitialized;
 
     F32 mtotalScore;
 
