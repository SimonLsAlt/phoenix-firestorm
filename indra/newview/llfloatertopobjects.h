/**
 * @file llfloatertopobjects.h
 * @brief Shows top colliders or top scripts
 *
 * $LicenseInfo:firstyear=2005&license=viewerlgpl$
 * Second Life Viewer Source Code
 * Copyright (C) 2010, Linden Research, Inc.
 *
 * This library is free software; you can redistribute it and/or
 * modify it under the terms of the GNU Lesser General Public
 * License as published by the Free Software Foundation;
 * version 2.1 of the License only.
 *
 * This library is distributed in the hope that it will be useful,
 * but WITHOUT ANY WARRANTY; without even the implied warranty of
 * MERCHANTABILITY or FITNESS FOR A PARTICULAR PURPOSE.  See the GNU
 * Lesser General Public License for more details.
 *
 * You should have received a copy of the GNU Lesser General Public
 * License along with this library; if not, write to the Free Software
 * Foundation, Inc., 51 Franklin Street, Fifth Floor, Boston, MA  02110-1301  USA
 *
 * Linden Research, Inc., 945 Battery Street, San Francisco, CA  94111  USA
 * $/LicenseInfo$
 */

#ifndef LL_LLFLOATERTOPOBJECTS_H
#define LL_LLFLOATERTOPOBJECTS_H

#include "llfloater.h"
#include "llavatarname.h"

class LLUICtrl;
class LLScrollListCtrl;

// Bits for simulator performance query flags
enum LAND_STAT_FLAGS
{
    STAT_FILTER_BY_PARCEL   = 0x00000001,
    STAT_FILTER_BY_OWNER    = 0x00000002,
    STAT_FILTER_BY_OBJECT   = 0x00000004,
    STAT_FILTER_BY_PARCEL_NAME  = 0x00000008,
    STAT_REQUEST_LAST_ENTRY = 0x80000000,
};

enum LAND_STAT_REPORT_TYPE
{
    STAT_REPORT_TOP_SCRIPTS = 0,
    STAT_REPORT_TOP_COLLIDERS
};

class LLFloaterTopObjects : public LLFloater
{
    friend class LLFloaterReg;
public:
    // Opens the floater on screen.
//  static void show();

    // Opens the floater if it's not on-screen.
    // Juggles the UI based on method = "scripts" or "colliders"
    static void handle_land_reply(LLMessageSystem* msg, void** data);
    void handleReply(LLMessageSystem* msg, void** data);

    void clearList();
    void updateSelectionInfo();
    virtual BOOL postBuild();

    void onRefresh();

    static void setMode(U32 mode);
    void disableRefreshBtn();

private:
    LLFloaterTopObjects(const LLSD& key);
    ~LLFloaterTopObjects();

    void initColumns(LLCtrlListInterface *list);

    void onCommitObjectsList();
    void onSelectionChanged();
    static void onDoubleClickObjectsList(void* data);
    void onClickShowBeacon();

    void returnObjects(bool all);

    void onReturnAll();
    void onReturnSelected();

<<<<<<< HEAD
	// <FS:Ansariel> TP to object
	void onTeleportToObject();
	// <FS:Ansariel> Estate kick avatar
	void onKick();
	// <FS:Ansariel> Show profile
	void onProfile();
	// <FS:Ansariel> Script info
	void onScriptInfo();

	// <FS:Ansariel> Enable avatar-specific buttons if current selection is an avatar
	void onAvatarCheck(const LLUUID& avatar_id, const LLAvatarName av_name);

	static bool callbackReturnAll(const LLSD& notification, const LLSD& response);
=======
    static bool callbackReturnAll(const LLSD& notification, const LLSD& response);
>>>>>>> 38c2a5bd

    void onGetByOwnerName();
    void onGetByObjectName();
    void onGetByParcelName();

<<<<<<< HEAD
	void showBeacon();
	// <FS:Ansariel> TP to object
    //void teleportToSelectedObject();
=======
    void showBeacon();
    void teleportToSelectedObject();
>>>>>>> 38c2a5bd

private:
    std::string mMethod;

    LLSD mObjectListData;
    uuid_vec_t mObjectListIDs;

    U32 mCurrentMode;
    U32 mFlags;
    std::string mFilter;

    BOOL mInitialized;

    F32 mtotalScore;

    static LLFloaterTopObjects* sInstance;
    LLScrollListCtrl* mObjectsScrollList;
};

#endif<|MERGE_RESOLUTION|>--- conflicted
+++ resolved
@@ -86,36 +86,27 @@
     void onReturnAll();
     void onReturnSelected();
 
-<<<<<<< HEAD
-	// <FS:Ansariel> TP to object
-	void onTeleportToObject();
-	// <FS:Ansariel> Estate kick avatar
-	void onKick();
-	// <FS:Ansariel> Show profile
-	void onProfile();
-	// <FS:Ansariel> Script info
-	void onScriptInfo();
+    // <FS:Ansariel> TP to object
+    void onTeleportToObject();
+    // <FS:Ansariel> Estate kick avatar
+    void onKick();
+    // <FS:Ansariel> Show profile
+    void onProfile();
+    // <FS:Ansariel> Script info
+    void onScriptInfo();
 
-	// <FS:Ansariel> Enable avatar-specific buttons if current selection is an avatar
-	void onAvatarCheck(const LLUUID& avatar_id, const LLAvatarName av_name);
+    // <FS:Ansariel> Enable avatar-specific buttons if current selection is an avatar
+    void onAvatarCheck(const LLUUID& avatar_id, const LLAvatarName av_name);
 
-	static bool callbackReturnAll(const LLSD& notification, const LLSD& response);
-=======
     static bool callbackReturnAll(const LLSD& notification, const LLSD& response);
->>>>>>> 38c2a5bd
 
     void onGetByOwnerName();
     void onGetByObjectName();
     void onGetByParcelName();
 
-<<<<<<< HEAD
-	void showBeacon();
-	// <FS:Ansariel> TP to object
+    void showBeacon();
+    // <FS:Ansariel> TP to object
     //void teleportToSelectedObject();
-=======
-    void showBeacon();
-    void teleportToSelectedObject();
->>>>>>> 38c2a5bd
 
 private:
     std::string mMethod;
