--- conflicted
+++ resolved
@@ -50,11 +50,7 @@
 #include "llnotificationsutil.h"
 #include "llvoiceclient.h"
 
-<<<<<<< HEAD
-#include "lfsimfeaturehandler.h"	// <FS:CR> Opensim
-=======
 #include "lfsimfeaturehandler.h"    // <FS:CR> Opensim
->>>>>>> 1a8a5404
 #include "llavatarlist.h"
 
 bool LLAvatarListItem::sStaticInitialized = false;
@@ -65,16 +61,6 @@
 static LLWidgetNameRegistry::StaticRegistrar sRegisterAvatarListItemParams(&typeid(LLAvatarListItem::Params), "avatar_list_item");
 
 LLAvatarListItem::Params::Params()
-<<<<<<< HEAD
-:	default_style("default_style"),
-	voice_call_invited_style("voice_call_invited_style"),
-	voice_call_joined_style("voice_call_joined_style"),
-	voice_call_left_style("voice_call_left_style"),
-	online_style("online_style"),
-	offline_style("offline_style"),
-	group_moderator_style("group_moderator_style"),
-	name_right_pad("name_right_pad",0)
-=======
 :   default_style("default_style"),
     voice_call_invited_style("voice_call_invited_style"),
     voice_call_joined_style("voice_call_joined_style"),
@@ -83,97 +69,10 @@
     offline_style("offline_style"),
     group_moderator_style("group_moderator_style"),
     name_right_pad("name_right_pad",0)
->>>>>>> 1a8a5404
 {};
 
 
 LLAvatarListItem::LLAvatarListItem(bool not_from_ui_factory/* = true*/)
-<<<<<<< HEAD
-	: LLPanel(),
-	LLFriendObserver(),
-	mAvatarIcon(NULL),
-	mAvatarName(NULL),
-	mLastInteractionTime(NULL),
-	mBtnPermissionOnline(NULL),
-	mBtnPermissionMap(NULL),
-	mBtnPermissionEditMine(NULL),
-	mIconPermissionEditTheirs(NULL),
-	mSpeakingIndicator(NULL),
-	mInfoBtn(NULL),
-	mProfileBtn(NULL),
-	mOnlineStatus(E_UNKNOWN),
-	mShowInfoBtn(true),
-	mShowProfileBtn(true),
-// [RLVa:KB] - Checked: RLVa-1.2.0
-	mRlvCheckShowNames(false),
-// [/RLVa:KB]
-	mShowPermissions(false),
-	mShowCompleteName(false),
-	mHovered(false),
-	mAvatarNameCacheConnection(),
-	mGreyOutUsername(""),
-	mShowVoiceVolume(false),
-	mShowDisplayName(true),
-	mShowUsername(true)
-{
-	if (not_from_ui_factory)
-	{
-		buildFromFile("panel_avatar_list_item.xml");
-	}
-	// *NOTE: mantipov: do not use any member here. They can be uninitialized here in case instance
-	// is created from the UICtrlFactory
-
-	// <FS:Ansariel> Add callback for user volume change
-	mVoiceLevelChangeCallbackConnection = LLVoiceClient::getInstance()->setUserVolumeUpdateCallback(boost::bind(&LLAvatarListItem::onUserVoiceLevelChange, this, _1));
-	// </FS:Ansariel>
-}
-
-LLAvatarListItem::~LLAvatarListItem()
-{
-	if (mAvatarId.notNull())
-	{
-		LLAvatarTracker::instance().removeParticularFriendObserver(mAvatarId, this);
-		// <FS> Remove our own observers
-		LLAvatarTracker::instance().removeFriendPermissionObserver(mAvatarId, this);
-	}
-
-	if (mAvatarNameCacheConnection.connected())
-	{
-		mAvatarNameCacheConnection.disconnect();
-	}
-
-	// <FS:Ansariel> Add callback for user volume change
-	if (mVoiceLevelChangeCallbackConnection.connected())
-	{
-		mVoiceLevelChangeCallbackConnection.disconnect();
-	}
-	// </FS:Ansariel>
-}
-
-bool LLAvatarListItem::postBuild()
-{
-	mAvatarIcon = getChild<LLAvatarIconCtrl>("avatar_icon");
-	mAvatarName = getChild<LLTextBox>("avatar_name");
-	mLastInteractionTime = getChild<LLTextBox>("last_interaction");
-
-	// permissions
-	mBtnPermissionOnline = getChild<LLButton>("permission_online_btn");
-	mBtnPermissionMap = getChild<LLButton>("permission_map_btn");
-	mBtnPermissionEditMine = getChild<LLButton>("permission_edit_mine_btn");
-	mIconPermissionEditTheirs = getChild<LLIconCtrl>("permission_edit_theirs_icon");
-	
-	mBtnPermissionOnline->setClickedCallback(boost::bind(&LLAvatarListItem::onPermissionOnlineClick, this));
-	mBtnPermissionMap->setClickedCallback(boost::bind(&LLAvatarListItem::onPermissionMapClick, this));
-	mBtnPermissionEditMine->setClickedCallback(boost::bind(&LLAvatarListItem::onPermissionEditMineClick, this));
-	
-	mBtnPermissionOnline->setVisible(false);
-	mBtnPermissionOnline->setIsChrome(true);
-	mBtnPermissionMap->setVisible(false);
-	mBtnPermissionMap->setIsChrome(true);
-	mBtnPermissionEditMine->setVisible(false);
-	mBtnPermissionEditMine->setIsChrome(true);
-	mIconPermissionEditTheirs->setVisible(false);
-=======
     : LLPanel(),
     LLFriendObserver(),
     mAvatarIcon(NULL),
@@ -221,7 +120,6 @@
         // <FS> Remove our own observers
         LLAvatarTracker::instance().removeFriendPermissionObserver(mAvatarId, this);
     }
->>>>>>> 1a8a5404
 
     if (mAvatarNameCacheConnection.connected())
     {
@@ -236,14 +134,6 @@
     // </FS:Ansariel>
 }
 
-<<<<<<< HEAD
-	mVoiceSlider = getChild<LLUICtrl>("volume_slider");
-	mVoiceSlider->setVisible(false);
-	mVoiceSlider->setCommitCallback(boost::bind(&LLAvatarListItem::onVolumeChange, this, _2));
-
-	mProfileBtn->setVisible(false);
-	mProfileBtn->setClickedCallback(boost::bind(&LLAvatarListItem::onProfileBtnClick, this));
-=======
 bool LLAvatarListItem::postBuild()
 {
     mAvatarIcon = getChild<LLAvatarIconCtrl>("avatar_icon");
@@ -288,7 +178,6 @@
         // Remember children widths including their padding from the next sibling,
         // so that we can hide and show them again later.
         initChildrenWidths(this);
->>>>>>> 1a8a5404
 
         // Right padding between avatar name text box and nearest visible child.
         sNameRightPadding = LLUICtrlFactory::getDefaultParams<LLAvatarListItem>().name_right_pad;
@@ -299,20 +188,10 @@
     return true;
 }
 
-<<<<<<< HEAD
-	return true;
-}
-
-void LLAvatarListItem::onVolumeChange(const LLSD& data)
-{
-	F32 volume = (F32)data.asReal();
-	LLVoiceClient::getInstance()->setUserVolume(mAvatarId, volume);
-=======
 void LLAvatarListItem::onVolumeChange(const LLSD& data)
 {
     F32 volume = (F32)data.asReal();
     LLVoiceClient::getInstance()->setUserVolume(mAvatarId, volume);
->>>>>>> 1a8a5404
 }
 
 // <FS:Ansariel> LL refactoring error
@@ -353,26 +232,6 @@
 
 void LLAvatarListItem::onMouseEnter(S32 x, S32 y, MASK mask)
 {
-<<<<<<< HEAD
-	getChildView("hovered_icon")->setVisible( true);
-	// <FS:AO>, removed on-hover visibility. Don't do this. instead flip info buttons on full-time in postbuild.
-//	mInfoBtn->setVisible(mShowInfoBtn);
-//	mProfileBtn->setVisible(mShowProfileBtn);
-// [RLVa:KB] - Checked: RLVa-1.2.0
-	//bool fRlvCanShowName = (!mRlvCheckShowNames) || (RlvActions::canShowName(RlvActions::SNC_DEFAULT, mAvatarId));
-	//mInfoBtn->setVisible( (mShowInfoBtn) && (fRlvCanShowName) );
-	//mProfileBtn->setVisible( (mShowProfileBtn) && (fRlvCanShowName) );
-// [/RLVa:KB]
-
-	mHovered = true;
-	LLPanel::onMouseEnter(x, y, mask);
-
-	//<FS:AO> don't update these on-hover, because we want to give users instant feedback when they change a permission state, even if the
-	//process takes n-seconds to complete. Hover-reprocessing can confuse the user if it takes place before the async permissions change
-	//goes through, appearing to mysteriously erase the user's choice.
-	//showPermissions(mShowPermissions);
-	//updateChildren();
-=======
     getChildView("hovered_icon")->setVisible( true);
     // <FS:AO>, removed on-hover visibility. Don't do this. instead flip info buttons on full-time in postbuild.
 //  mInfoBtn->setVisible(mShowInfoBtn);
@@ -391,24 +250,10 @@
     //goes through, appearing to mysteriously erase the user's choice.
     //showPermissions(mShowPermissions);
     //updateChildren();
->>>>>>> 1a8a5404
 }
 
 void LLAvatarListItem::onMouseLeave(S32 x, S32 y, MASK mask)
 {
-<<<<<<< HEAD
-	getChildView("hovered_icon")->setVisible( false);
-	// <FS:Wolf> commented out to have the info button always shown
-	//mInfoBtn->setVisible(false);
-	//mProfileBtn->setVisible(false);
-	// </FS:Wolf>
-
-	mHovered = false;
-	LLPanel::onMouseLeave(x, y, mask);
-	// <FS:Wolf> commented out to have the info button always shown
-	//showPermissions(false);
-	//updateChildren();
-=======
     getChildView("hovered_icon")->setVisible( false);
     // <FS:Wolf> commented out to have the info button always shown
     //mInfoBtn->setVisible(false);
@@ -420,7 +265,6 @@
     // <FS:Wolf> commented out to have the info button always shown
     //showPermissions(false);
     //updateChildren();
->>>>>>> 1a8a5404
 }
 
 // virtual, called by LLAvatarTracker
@@ -429,19 +273,11 @@
     // no need to check mAvatarId for null in this case
     setOnline(LLAvatarTracker::instance().isBuddyOnline(mAvatarId));
 
-<<<<<<< HEAD
-	if ((mask & LLFriendObserver::POWERS) || (mask & LLFriendObserver::PERMS)) 
-	{
-		showPermissions(mShowPermissions && gSavedSettings.getBOOL("FriendsListShowPermissions"));
-		updateChildren();
-	}
-=======
     if ((mask & LLFriendObserver::POWERS) || (mask & LLFriendObserver::PERMS))
     {
         showPermissions(mShowPermissions && gSavedSettings.getBOOL("FriendsListShowPermissions"));
         updateChildren();
     }
->>>>>>> 1a8a5404
 }
 
 void LLAvatarListItem::setOnline(bool online)
@@ -474,43 +310,6 @@
 
 void LLAvatarListItem::setState(EItemState item_style)
 {
-<<<<<<< HEAD
-	const LLAvatarListItem::Params& params = LLUICtrlFactory::getDefaultParams<LLAvatarListItem>();
-
-	switch(item_style)
-	{
-	default:
-	case IS_DEFAULT:
-		mAvatarNameStyle = params.default_style();
-		break;
-	case IS_VOICE_INVITED:
-		mAvatarNameStyle = params.voice_call_invited_style();
-		break;
-	case IS_VOICE_JOINED:
-		mAvatarNameStyle = params.voice_call_joined_style();
-		break;
-	case IS_VOICE_LEFT:
-		mAvatarNameStyle = params.voice_call_left_style();
-		break;
-	case IS_ONLINE:
-		mAvatarNameStyle = params.online_style();
-		break;
-	case IS_OFFLINE:
-		mAvatarNameStyle = params.offline_style();
-		break;
-	case IS_GROUPMOD:
-		mAvatarNameStyle = params.group_moderator_style();
-		break;
-	}
-
-	// *NOTE: You cannot set the style on a text box anymore, you must
-	// rebuild the text.  This will cause problems if the text contains
-	// hyperlinks, as their styles will be wrong.
-	setNameInternal(mAvatarName->getText(), mHighlihtSubstring);
-
-	icon_color_map_t& item_icon_color_map = getItemIconColorMap();
-	mAvatarIcon->setColor(item_icon_color_map[item_style]);
-=======
     const LLAvatarListItem::Params& params = LLUICtrlFactory::getDefaultParams<LLAvatarListItem>();
 
     switch(item_style)
@@ -546,18 +345,10 @@
 
     icon_color_map_t& item_icon_color_map = getItemIconColorMap();
     mAvatarIcon->setColor(item_icon_color_map[item_style]);
->>>>>>> 1a8a5404
 }
 
 void LLAvatarListItem::setAvatarId(const LLUUID& id, const LLUUID& session_id, bool ignore_status_changes/* = false*/, bool is_resident/* = true*/)
 {
-<<<<<<< HEAD
-	if (mAvatarId.notNull())
-	{
-		LLAvatarTracker::instance().removeParticularFriendObserver(mAvatarId, this);
-		LLAvatarTracker::instance().removeFriendPermissionObserver(mAvatarId, this);
-	}
-=======
     if (mAvatarId.notNull())
     {
         LLAvatarTracker::instance().removeParticularFriendObserver(mAvatarId, this);
@@ -569,7 +360,6 @@
 
     // <FS:Ansariel> FIRE-10278: Show correct voice volume if we have it stored
     updateVoiceLevelSlider();
->>>>>>> 1a8a5404
 
     // We'll be notified on avatar online status changes
     if (!ignore_status_changes && mAvatarId.notNull())
@@ -586,60 +376,6 @@
         fetchAvatarName();
     }
 
-<<<<<<< HEAD
-	// <FS:Ansariel> FIRE-10278: Show correct voice volume if we have it stored
-	updateVoiceLevelSlider();
-
-	// We'll be notified on avatar online status changes
-	if (!ignore_status_changes && mAvatarId.notNull())
-		LLAvatarTracker::instance().addParticularFriendObserver(mAvatarId, this);
-
-	if (mAvatarId.notNull())
-		LLAvatarTracker::instance().addFriendPermissionObserver(mAvatarId, this);
-	
-	if (is_resident)
-	{
-		mAvatarIcon->setValue(id);
-
-		// Set avatar name.
-		fetchAvatarName();
-	}
-	
-	// <FS:AO> Always show permissions icons, like in V1.
-	// we put this here so because it's the nearest update point where we have good av data.
-	showPermissions(mShowPermissions && gSavedSettings.getBOOL("FriendsListShowPermissions"));
-	updateChildren();
-}
-
-// <FS:Ansariel> Add callback for user volume change
-void LLAvatarListItem::onUserVoiceLevelChange(const LLUUID& avatar_id)
-{
-	if (avatar_id == mAvatarId)
-	{
-		updateVoiceLevelSlider();
-	}
-}
-
-void LLAvatarListItem::updateVoiceLevelSlider()
-{
-	if (mVoiceSlider->getVisible() && LLVoiceClient::getInstance()->getVoiceEnabled(mAvatarId))
-	{
-		bool is_muted = LLAvatarActions::isVoiceMuted(mAvatarId);
-
-		F32 volume;
-		if (is_muted)
-		{
-			// it's clearer to display their volume as zero
-			volume = 0.f;
-		}
-		else
-		{
-			// actual volume
-			volume = LLVoiceClient::getInstance()->getUserVolume(mAvatarId);
-		}
-		mVoiceSlider->setValue((F64)volume);
-	}
-=======
     // <FS:AO> Always show permissions icons, like in V1.
     // we put this here so because it's the nearest update point where we have good av data.
     showPermissions(mShowPermissions && gSavedSettings.getBOOL("FriendsListShowPermissions"));
@@ -674,7 +410,6 @@
         }
         mVoiceSlider->setValue((F64)volume);
     }
->>>>>>> 1a8a5404
 }
 // </FS:Ansariel>
 
@@ -691,27 +426,6 @@
 
 void LLAvatarListItem::setShowInfoBtn(bool show)
 {
-<<<<<<< HEAD
-	mShowInfoBtn = show;
-	mInfoBtn->setVisible( (mShowInfoBtn) && ((!mRlvCheckShowNames) || (RlvActions::canShowName(RlvActions::SNC_DEFAULT, mAvatarId))) );
-}
-
-void LLAvatarListItem::setShowVoiceVolume(bool show)
-{
-	mShowVoiceVolume = show;
-	mVoiceSlider->setVisible( (mShowVoiceVolume) && ((!mRlvCheckShowNames) || (RlvActions::canShowName(RlvActions::SNC_DEFAULT, mAvatarId))) );
-	if (show)
-	{
-		updateVoiceLevelSlider();
-	}
-}
-
-// [RLVa:KB] - Checked: 2010-04-05 (RLVa-1.2.2a) | Added: RLVa-1.2.0d
-void LLAvatarListItem::setRlvCheckShowNames(bool fRlvCheckShowNames)
-{
-	mRlvCheckShowNames = fRlvCheckShowNames;
-	updateRlvRestrictions();
-=======
     mShowInfoBtn = show;
     mInfoBtn->setVisible( (mShowInfoBtn) && ((!mRlvCheckShowNames) || (RlvActions::canShowName(RlvActions::SNC_DEFAULT, mAvatarId))) );
 }
@@ -731,18 +445,12 @@
 {
     mRlvCheckShowNames = fRlvCheckShowNames;
     updateRlvRestrictions();
->>>>>>> 1a8a5404
 }
 
 void LLAvatarListItem::updateRlvRestrictions()
 {
-<<<<<<< HEAD
-	setShowVoiceVolume(mShowVoiceVolume);
-	setShowInfoBtn(mShowInfoBtn);
-=======
     setShowVoiceVolume(mShowVoiceVolume);
     setShowInfoBtn(mShowInfoBtn);
->>>>>>> 1a8a5404
 }
 // [/RLVa:KB]
 
@@ -753,15 +461,9 @@
 
 void LLAvatarListItem::showSpeakingIndicator(bool visible)
 {
-<<<<<<< HEAD
-	// Already done? Then do nothing.
-	if (mSpeakingIndicator->getVisible() == (bool)visible)
-		return;
-=======
     // Already done? Then do nothing.
     if (mSpeakingIndicator->getVisible() == (bool)visible)
         return;
->>>>>>> 1a8a5404
 // Disabled to not contradict with SpeakingIndicatorManager functionality. EXT-3976
 // probably this method should be totally removed.
 //  mSpeakingIndicator->setVisible(visible);
@@ -770,13 +472,6 @@
 
 void LLAvatarListItem::setAvatarIconVisible(bool visible)
 {
-<<<<<<< HEAD
-	// Already done? Then do nothing.
-	if (mAvatarIcon->getVisible() == (bool)visible)
-	{
-		return;
-	}
-=======
     // Already done? Then do nothing.
     if (mAvatarIcon->getVisible() == (bool)visible)
     {
@@ -787,7 +482,6 @@
     mAvatarIcon->setVisible(visible);
     updateChildren();
 }
->>>>>>> 1a8a5404
 
 void LLAvatarListItem::showDisplayName(bool show, bool updateName /* = true*/)
 {
@@ -805,24 +499,6 @@
     {
         updateAvatarName();
     }
-}
-
-void LLAvatarListItem::showDisplayName(bool show, bool updateName /* = true*/)
-{
-	mShowDisplayName = show;
-	if (updateName)
-	{
-		updateAvatarName();
-	}
-}
-
-void LLAvatarListItem::showUsername(bool show, bool updateName /* = true*/)
-{
-	mShowUsername = show;
-	if (updateName)
-	{
-		updateAvatarName();
-	}
 }
 
 void LLAvatarListItem::onInfoBtnClick()
@@ -856,43 +532,12 @@
     return LLPanel::handleDoubleClick(x, y, mask);
 }
 
-<<<<<<< HEAD
-bool LLAvatarListItem::handleDoubleClick(S32 x, S32 y, MASK mask)
-{
-//	if(mInfoBtn->getRect().pointInRect(x, y))
-// [RVLa:KB] - Checked: RLVa-1.2.2
-	if ( (mInfoBtn->getVisible()) && (mInfoBtn->getEnabled()) && (mInfoBtn->getRect().pointInRect(x, y)) )
-// [/SL:KB]
-	{
-		onInfoBtnClick();
-		return true;
-	}
-//	if(mProfileBtn->getRect().pointInRect(x, y))
-// [RLVa:KB] - Checked: RLVa-1.2.2
-	if ( (mProfileBtn->getVisible()) && (mProfileBtn->getEnabled()) && (mProfileBtn->getRect().pointInRect(x, y)) )
-// [/SL:KB]
-	{
-		onProfileBtnClick();
-		return true;
-	}
-	return LLPanel::handleDoubleClick(x, y, mask);
-=======
 // [SL:KB] - Patch: UI-AvatarListDndShare | Checked: 2011-06-19 (Catznip-2.6.0c) | Added: Catznip-2.6.0c
 bool LLAvatarListItem::handleDragAndDrop(S32 x, S32 y, MASK mask, bool drop, EDragAndDropType cargo_type, void *cargo_data,
                                          EAcceptance *accept, std::string& tooltip_msg)
 {
     notifyParent(LLSD().with("select", mAvatarId));
     return LLToolDragAndDrop::handleGiveDragAndDrop(mAvatarId, LLUUID::null, drop, cargo_type, cargo_data, accept, getAvatarName());
->>>>>>> 1a8a5404
-}
-// [/SL:KB]
-
-// [SL:KB] - Patch: UI-AvatarListDndShare | Checked: 2011-06-19 (Catznip-2.6.0c) | Added: Catznip-2.6.0c
-bool LLAvatarListItem::handleDragAndDrop(S32 x, S32 y, MASK mask, bool drop, EDragAndDropType cargo_type, void *cargo_data,
-	                                     EAcceptance *accept, std::string& tooltip_msg)
-{
-	notifyParent(LLSD().with("select", mAvatarId));
-	return LLToolDragAndDrop::handleGiveDragAndDrop(mAvatarId, LLUUID::null, drop, cargo_type, cargo_data, accept, getAvatarName());
 }
 // [/SL:KB]
 
@@ -923,11 +568,6 @@
     return (mShowDisplayName && mShowUsername);
 }
 
-bool LLAvatarListItem::getShowingBothNames() const
-{
-	return (mShowDisplayName && mShowUsername);
-}
-
 void LLAvatarListItem::updateAvatarName()
 {
     fetchAvatarName();
@@ -937,11 +577,7 @@
 
 void LLAvatarListItem::setNameInternal(const std::string& name, const std::string& highlight)
 {
-<<<<<<< HEAD
-	// <FS:Ansariel> Commented out because horrible LL implementation - we control it via global display name settings!
-=======
     // <FS:Ansariel> Commented out because horrible LL implementation - we control it via global display name settings!
->>>>>>> 1a8a5404
     //if(mShowCompleteName && highlight.empty())
     //{
     //    LLTextUtil::textboxSetGreyedVal(mAvatarName, mAvatarNameStyle, name, mGreyOutUsername);
@@ -950,55 +586,12 @@
     //{
     //    LLTextUtil::textboxSetHighlightedVal(mAvatarName, mAvatarNameStyle, name, highlight);
     //}
-<<<<<<< HEAD
-	LLTextUtil::textboxSetHighlightedVal(mAvatarName, mAvatarNameStyle, name, highlight);
-	// </FS:Ansariel>
-=======
     LLTextUtil::textboxSetHighlightedVal(mAvatarName, mAvatarNameStyle, name, highlight);
     // </FS:Ansariel>
->>>>>>> 1a8a5404
 }
 
 void LLAvatarListItem::onAvatarNameCache(const LLAvatarName& av_name)
 {
-<<<<<<< HEAD
-	mAvatarNameCacheConnection.disconnect();
-	//mGreyOutUsername = "";
-	//std::string name_string = mShowCompleteName? av_name.getCompleteName(false) : av_name.getDisplayName();
-	//if(av_name.getCompleteName() != av_name.getUserName())
-	//{
-	//    mGreyOutUsername = "[ " + av_name.getUserName(true) + " ]";
-	//    LLStringUtil::toLower(mGreyOutUsername);
-	//}
-	//setAvatarName(name_string);
-	//setAvatarToolTip(av_name.getUserName());
-// [RLVa:KB] - Checked: RLVa-1.2.2
-	// <FS:Ansa> Centralized in LLAvatarList::getNameForDisplay!
-	bool fRlvCanShowName = (!mRlvCheckShowNames) || (RlvActions::canShowName(RlvActions::SNC_DEFAULT, mAvatarId));
-	//if (mShowDisplayName && !mShowUsername)
-	//	setAvatarName( (fRlvCanShowName) ? av_name.getDisplayName() : RlvStrings::getAnonym(av_name) );
-	//else if (!mShowDisplayName && mShowUsername)
-	//	setAvatarName( (fRlvCanShowName) ? av_name.getUserName() : RlvStrings::getAnonym(av_name) );
-	//else 
-	//	setAvatarName( (fRlvCanShowName) ? av_name.getCompleteName() : RlvStrings::getAnonym(av_name) );
-	setAvatarName(LLAvatarList::getNameForDisplay(mAvatarId, av_name, mShowDisplayName, mShowUsername, mRlvCheckShowNames));
-
- 	// NOTE: If you change this, you will break sorting the contacts list
- 	//  by username unless you go change the comparator too. -- TS	
-	setAvatarToolTip( (fRlvCanShowName) ? av_name.getUserName() : RlvStrings::getAnonym(av_name) );
-	// TODO-RLVa: bit of a hack putting this here. Maybe find a better way?
-	mAvatarIcon->setDrawTooltip(fRlvCanShowName);
-// [/RLVa:KB]
-
-	//KC - store the username for use in sorting
-	mUserName = av_name.getUserName();
-	
-	//requesting the list to resort
-	notifyParent(LLSD().with("sort", LLSD()));
-	
-	//update children, because this call tends to effect the size of the name field width
-	updateChildren();
-=======
     mAvatarNameCacheConnection.disconnect();
     //mGreyOutUsername = "";
     //std::string name_string = mShowCompleteName? av_name.getCompleteName(false) : av_name.getDisplayName();
@@ -1035,7 +628,6 @@
 
     //update children, because this call tends to effect the size of the name field width
     updateChildren();
->>>>>>> 1a8a5404
 }
 
 // Convert given number of seconds to a string like "23 minutes", "15 hours" or "3 years",
@@ -1121,16 +713,7 @@
         std::make_pair(IS_GROUPMOD,
         LLUIColorTable::instance().getColor("AvatarListItemIconOnlineColor", LLColor4::white)));
 
-<<<<<<< HEAD
-	// TS: Group moderators get the online color
-	item_icon_color_map.insert(
-		std::make_pair(IS_GROUPMOD,
-		LLUIColorTable::instance().getColor("AvatarListItemIconOnlineColor", LLColor4::white)));
-
-	return item_icon_color_map;
-=======
     return item_icon_color_map;
->>>>>>> 1a8a5404
 }
 
 
@@ -1147,28 +730,6 @@
     //info btn width + padding
     S32 info_btn_width = avatar_item->mProfileBtn->getRect().mLeft - avatar_item->mInfoBtn->getRect().mLeft;
 
-<<<<<<< HEAD
-	//volume slider width + padding
-	S32 volume_slider_width = avatar_item->mInfoBtn->getRect().mLeft - avatar_item->mVoiceSlider->getRect().mLeft;
-
-	// online permission icon width + padding
-	S32 permission_online_width = avatar_item->mVoiceSlider->getRect().mLeft - avatar_item->mBtnPermissionOnline->getRect().mLeft;
-
-	// map permission icon width + padding
-	S32 permission_map_width = avatar_item->mBtnPermissionOnline->getRect().mLeft - avatar_item->mBtnPermissionMap->getRect().mLeft;
-
-	// edit my objects permission icon width + padding
-	S32 permission_edit_mine_width = avatar_item->mBtnPermissionMap->getRect().mLeft - avatar_item->mBtnPermissionEditMine->getRect().mLeft;
-
-	// edit their objects permission icon width + padding
-	S32 permission_edit_theirs_width = avatar_item->mBtnPermissionEditMine->getRect().mLeft - avatar_item->mIconPermissionEditTheirs->getRect().mLeft;
-	
-	// last interaction time textbox width + padding
-	S32 last_interaction_time_width = avatar_item->mIconPermissionEditTheirs->getRect().mLeft - avatar_item->mLastInteractionTime->getRect().mLeft;
-	
-	// avatar icon width + padding
-	S32 icon_width = avatar_item->mAvatarName->getRect().mLeft - avatar_item->mAvatarIcon->getRect().mLeft;
-=======
     //volume slider width + padding
     S32 volume_slider_width = avatar_item->mInfoBtn->getRect().mLeft - avatar_item->mVoiceSlider->getRect().mLeft;
 
@@ -1186,26 +747,10 @@
 
     // last interaction time textbox width + padding
     S32 last_interaction_time_width = avatar_item->mIconPermissionEditTheirs->getRect().mLeft - avatar_item->mLastInteractionTime->getRect().mLeft;
->>>>>>> 1a8a5404
 
     // avatar icon width + padding
     S32 icon_width = avatar_item->mAvatarName->getRect().mLeft - avatar_item->mAvatarIcon->getRect().mLeft;
 
-<<<<<<< HEAD
-	S32 index = ALIC_COUNT;
-	sChildrenWidths[--index] = icon_width;
-	sChildrenWidths[--index] = 0; // for avatar name we don't need its width, it will be calculated as "left available space"
-	sChildrenWidths[--index] = last_interaction_time_width;
-	sChildrenWidths[--index] = permission_edit_theirs_width;
-	sChildrenWidths[--index] = permission_edit_mine_width;
-	sChildrenWidths[--index] = permission_map_width;
-	sChildrenWidths[--index] = permission_online_width;
-	sChildrenWidths[--index] = volume_slider_width;
-	sChildrenWidths[--index] = info_btn_width;
-	sChildrenWidths[--index] = profile_btn_width;
-	sChildrenWidths[--index] = speaking_indicator_width;
-	llassert(index == 0);
-=======
     sLeftPadding = avatar_item->mAvatarIcon->getRect().mLeft;
 
     S32 index = ALIC_COUNT;
@@ -1221,7 +766,6 @@
     sChildrenWidths[--index] = profile_btn_width;
     sChildrenWidths[--index] = speaking_indicator_width;
     llassert(index == 0);
->>>>>>> 1a8a5404
 }
 
 void LLAvatarListItem::updateChildren()
@@ -1451,68 +995,6 @@
     }
 }
 
-<<<<<<< HEAD
-void LLAvatarListItem::setShowPermissions(bool show)
-{
-	mShowPermissions=show;
-	showPermissions(show);
-}
-
-bool LLAvatarListItem::showPermissions(bool visible)
-{
-	const LLRelationship* relation = LLAvatarTracker::instance().getBuddyInfo(getAvatarId());
-	if(relation && visible)
-	{
-		/*
-		 * Change visibility method from removing the icon to just hiding it.
-		 * This lets the hidden icons fill a position and prevent reflow
-		 * Allows for V1-like absolute permission positioning. -AO
-		 *
-		 * 
-		 * mIconPermissionOnline->setVisible(relation->isRightGrantedTo(LLRelationship::GRANT_ONLINE_STATUS));
-		 * mIconPermissionMap->setVisible(relation->isRightGrantedTo(LLRelationship::GRANT_MAP_LOCATION));
-		 * mIconPermissionEditMine->setVisible(relation->isRightGrantedTo(LLRelationship::GRANT_MODIFY_OBJECTS));
-		 * mIconPermissionEditTheirs->setVisible(relation->isRightGrantedFrom(LLRelationship::GRANT_MODIFY_OBJECTS));
-		 *
-		*/ 
-		
-		if (!relation->isRightGrantedTo(LLRelationship::GRANT_ONLINE_STATUS))
-			mBtnPermissionOnline->setColor(LLUIColorTable::instance().getColor("White_10"));
-		else 
-			mBtnPermissionOnline->setColor(LLUIColorTable::instance().getColor("White"));
-		
-		if (!relation->isRightGrantedTo(LLRelationship::GRANT_MAP_LOCATION))
-			mBtnPermissionMap->setColor(LLUIColorTable::instance().getColor("White_10"));			
-		else
-			mBtnPermissionMap->setColor(LLUIColorTable::instance().getColor("White"));
-			
-		if (!relation->isRightGrantedTo(LLRelationship::GRANT_MODIFY_OBJECTS))
-			mBtnPermissionEditMine->setColor(LLUIColorTable::instance().getColor("White_10"));
-		else
-			mBtnPermissionEditMine->setColor(LLUIColorTable::instance().getColor("White"));
-				
-		if (!relation->isRightGrantedFrom(LLRelationship::GRANT_MODIFY_OBJECTS))
-			mIconPermissionEditTheirs->setColor(LLUIColorTable::instance().getColor("White_10"));
-		else
-			mIconPermissionEditTheirs->setColor(LLUIColorTable::instance().getColor("White"));
-		
-		mBtnPermissionOnline->setVisible(true);
-		mBtnPermissionMap->setVisible(true);
-		mBtnPermissionEditMine->setVisible(true);
-		mIconPermissionEditTheirs->setVisible(true);
-			
-	}
-	else
-	{
-		mBtnPermissionOnline->setVisible(false);
-		mBtnPermissionMap->setVisible(false);
-		mBtnPermissionEditMine->setVisible(false);
-		mIconPermissionEditTheirs->setVisible(false);
-	}
-	
-	updateChildren();
-	return NULL != relation;
-=======
 void LLAvatarListItem::rightsConfirmationCallback(const LLSD& notification,
                                                     const LLSD& response, S32 rights)
 {
@@ -1522,156 +1004,10 @@
         LLAvatarPropertiesProcessor::getInstance()->sendFriendRights(getAvatarId(), rights);
         mBtnPermissionEditMine->setColor(LLUIColorTable::instance().getColor("White"));
     }
->>>>>>> 1a8a5404
-}
-
-void LLAvatarListItem::onPermissionOnlineClick()
-{
-	const LLRelationship* relation = LLAvatarTracker::instance().getBuddyInfo(getAvatarId());
-	if(relation)
-	{
-		S32 cur_rights = relation->getRightsGrantedTo();
-		S32 new_rights = 0;
-		if (!relation->isRightGrantedTo(LLRelationship::GRANT_ONLINE_STATUS))
-		{
-			new_rights = LLRelationship::GRANT_ONLINE_STATUS + (cur_rights &  LLRelationship::GRANT_MAP_LOCATION) + (cur_rights & LLRelationship::GRANT_MODIFY_OBJECTS);
-			mBtnPermissionOnline->setColor(LLUIColorTable::instance().getColor("White"));
-		}
-		else
-		{
-			new_rights = (cur_rights &  LLRelationship::GRANT_MAP_LOCATION) + (cur_rights & LLRelationship::GRANT_MODIFY_OBJECTS);
-			mBtnPermissionOnline->setColor(LLUIColorTable::instance().getColor("White_10"));
-		}
-		LLAvatarPropertiesProcessor::getInstance()->sendFriendRights(getAvatarId(),new_rights);
-		mBtnPermissionOnline->setFocus(false);
-	}
-}
-
-void LLAvatarListItem::onPermissionMapClick()
-{
-	const LLRelationship* relation = LLAvatarTracker::instance().getBuddyInfo(getAvatarId());
-	if(relation)
-	{
-		S32 cur_rights = relation->getRightsGrantedTo();
-		S32 new_rights = 0;
-		if (!relation->isRightGrantedTo(LLRelationship::GRANT_MAP_LOCATION))
-		{
-			new_rights = LLRelationship::GRANT_MAP_LOCATION + (cur_rights &  LLRelationship::GRANT_ONLINE_STATUS) + (cur_rights & LLRelationship::GRANT_MODIFY_OBJECTS);
-			mBtnPermissionMap->setColor(LLUIColorTable::instance().getColor("White"));
-		}
-		else 
-		{
-			new_rights = (cur_rights &  LLRelationship::GRANT_ONLINE_STATUS) + (cur_rights & LLRelationship::GRANT_MODIFY_OBJECTS);
-			mBtnPermissionMap->setColor(LLUIColorTable::instance().getColor("White_10"));
-		}
-		LLAvatarPropertiesProcessor::getInstance()->sendFriendRights(getAvatarId(),new_rights);
-		mBtnPermissionMap->setFocus(false);
-	}
-}
-
-void LLAvatarListItem::onPermissionEditMineClick()
-{
-	const LLRelationship* relation = LLAvatarTracker::instance().getBuddyInfo(getAvatarId());
-	if(relation)
-	{
-		S32 cur_rights = relation->getRightsGrantedTo();
-		S32 new_rights = 0;
-		if (!relation->isRightGrantedTo(LLRelationship::GRANT_MODIFY_OBJECTS))
-		{
-			new_rights = LLRelationship::GRANT_MODIFY_OBJECTS + (cur_rights &  LLRelationship::GRANT_MAP_LOCATION) + (cur_rights & LLRelationship::GRANT_ONLINE_STATUS);			
-			confirmModifyRights(true, new_rights);
-		}
-		else
-		{
-			new_rights = (cur_rights &  LLRelationship::GRANT_MAP_LOCATION) + (cur_rights & LLRelationship::GRANT_ONLINE_STATUS);
-			mBtnPermissionEditMine->setColor(LLUIColorTable::instance().getColor("White_10"));
-			LLAvatarPropertiesProcessor::getInstance()->sendFriendRights(getAvatarId(),new_rights);
-		}
-		
-		mBtnPermissionEditMine->setFocus(false);
-	}
-}
-
-void LLAvatarListItem::confirmModifyRights(bool grant, S32 rights)
-// Same as llpanelavatar::confirmModifyRights
-{
-	LLSD args;
-	// <FS:Ansariel> Always show complete name in rights confirmation dialogs
-	//args["NAME"] = LLSLURL("agent", getAvatarId(), "displayname").getSLURLString();
-	args["NAME"] = LLSLURL("agent", getAvatarId(), "completename").getSLURLString();
-	
-	if (grant)
-	{
-		LLNotificationsUtil::add("GrantModifyRights", args, LLSD(),
-								 boost::bind(&LLAvatarListItem::rightsConfirmationCallback, this,
-											 _1, _2, rights));
-	}
-	else
-	{
-		LLNotificationsUtil::add("RevokeModifyRights", args, LLSD(),
-								 boost::bind(&LLAvatarListItem::rightsConfirmationCallback, this,
-											 _1, _2, rights));
-	}
-}
-
-void LLAvatarListItem::rightsConfirmationCallback(const LLSD& notification,
-													const LLSD& response, S32 rights)
-{
-	S32 option = LLNotificationsUtil::getSelectedOption(notification, response);
-	if (option == 0)
-	{
-		LLAvatarPropertiesProcessor::getInstance()->sendFriendRights(getAvatarId(), rights);
-		mBtnPermissionEditMine->setColor(LLUIColorTable::instance().getColor("White"));
-	}
 }
 
 LLView* LLAvatarListItem::getItemChildView(EAvatarListItemChildIndex child_view_index)
 {
-<<<<<<< HEAD
-	LLView* child_view = mAvatarName;
-
-	switch (child_view_index)
-	{
-	case ALIC_ICON:
-		child_view = mAvatarIcon;
-		break;
-	case ALIC_NAME:
-		child_view = mAvatarName;
-		break;
-	case ALIC_INTERACTION_TIME:
-		child_view = mLastInteractionTime;
-		break;
-	case ALIC_SPEAKER_INDICATOR:
-		child_view = mSpeakingIndicator;
-		break;
-	case ALIC_PERMISSION_ONLINE:
-		child_view = mBtnPermissionOnline;
-		break;
-	case ALIC_PERMISSION_MAP:
-		child_view = mBtnPermissionMap;
-		break;
-	case ALIC_PERMISSION_EDIT_MINE:
-		child_view = mBtnPermissionEditMine;
-		break;
-	case ALIC_PERMISSION_EDIT_THEIRS:
-		child_view = mIconPermissionEditTheirs;
-		break;
-	case ALIC_INFO_BUTTON:
-		child_view = mInfoBtn;
-		break;
-	case ALIC_PROFILE_BUTTON:
-		child_view = mProfileBtn;
-		break;
-	case ALIC_VOLUME_SLIDER:
-		child_view = mVoiceSlider;
-		break;
-	default:
-		LL_WARNS("AvatarItemReshape") << "Unexpected child view index is passed: " << child_view_index << LL_ENDL;
-		// leave child_view untouched
-	}
-	
-	return child_view;
-=======
     LLView* child_view = mAvatarName;
 
     switch (child_view_index)
@@ -1715,7 +1051,6 @@
     }
 
     return child_view;
->>>>>>> 1a8a5404
 }
 
 // EOF