--- conflicted
+++ resolved
@@ -136,58 +136,6 @@
 
 bool LLAvatarListItem::postBuild()
 {
-<<<<<<< HEAD
-	mAvatarIcon = getChild<LLAvatarIconCtrl>("avatar_icon");
-	mAvatarName = getChild<LLTextBox>("avatar_name");
-	mLastInteractionTime = getChild<LLTextBox>("last_interaction");
-
-	// permissions
-	mBtnPermissionOnline = getChild<LLButton>("permission_online_btn");
-	mBtnPermissionMap = getChild<LLButton>("permission_map_btn");
-	mBtnPermissionEditMine = getChild<LLButton>("permission_edit_mine_btn");
-	mIconPermissionEditTheirs = getChild<LLIconCtrl>("permission_edit_theirs_icon");
-	
-	mBtnPermissionOnline->setClickedCallback(boost::bind(&LLAvatarListItem::onPermissionOnlineClick, this));
-	mBtnPermissionMap->setClickedCallback(boost::bind(&LLAvatarListItem::onPermissionMapClick, this));
-	mBtnPermissionEditMine->setClickedCallback(boost::bind(&LLAvatarListItem::onPermissionEditMineClick, this));
-	
-	mBtnPermissionOnline->setVisible(false);
-	mBtnPermissionOnline->setIsChrome(true);
-	mBtnPermissionMap->setVisible(false);
-	mBtnPermissionMap->setIsChrome(true);
-	mBtnPermissionEditMine->setVisible(false);
-	mBtnPermissionEditMine->setIsChrome(true);
-	mIconPermissionEditTheirs->setVisible(false);
-
-	mSpeakingIndicator = getChild<LLOutputMonitorCtrl>("speaking_indicator");
-	mSpeakingIndicator->setChannelState(LLOutputMonitorCtrl::UNDEFINED_CHANNEL);
-	mInfoBtn = getChild<LLButton>("info_btn");
-	mProfileBtn = getChild<LLButton>("profile_btn");
-
-	mInfoBtn->setVisible(false);
-	mInfoBtn->setClickedCallback(boost::bind(&LLAvatarListItem::onInfoBtnClick, this));
-
-	mVoiceSlider = getChild<LLUICtrl>("volume_slider");
-	mVoiceSlider->setVisible(false);
-	mVoiceSlider->setCommitCallback(boost::bind(&LLAvatarListItem::onVolumeChange, this, _2));
-
-	mProfileBtn->setVisible(false);
-	mProfileBtn->setClickedCallback(boost::bind(&LLAvatarListItem::onProfileBtnClick, this));
-
-	if (!sStaticInitialized)
-	{
-		// Remember children widths including their padding from the next sibling,
-		// so that we can hide and show them again later.
-		initChildrenWidths(this);
-
-		// Right padding between avatar name text box and nearest visible child.
-		sNameRightPadding = LLUICtrlFactory::getDefaultParams<LLAvatarListItem>().name_right_pad;
-
-		sStaticInitialized = true;
-	}
-
-	return true;
-=======
     mAvatarIcon = getChild<LLAvatarIconCtrl>("avatar_icon");
     mAvatarName = getChild<LLTextBox>("avatar_name");
     mLastInteractionTime = getChild<LLTextBox>("last_interaction");
@@ -203,11 +151,11 @@
     mBtnPermissionEditMine->setClickedCallback(boost::bind(&LLAvatarListItem::onPermissionEditMineClick, this));
 
     mBtnPermissionOnline->setVisible(false);
-    mBtnPermissionOnline->setIsChrome(TRUE);
+    mBtnPermissionOnline->setIsChrome(true);
     mBtnPermissionMap->setVisible(false);
-    mBtnPermissionMap->setIsChrome(TRUE);
+    mBtnPermissionMap->setIsChrome(true);
     mBtnPermissionEditMine->setVisible(false);
-    mBtnPermissionEditMine->setIsChrome(TRUE);
+    mBtnPermissionEditMine->setIsChrome(true);
     mIconPermissionEditTheirs->setVisible(false);
 
     mSpeakingIndicator = getChild<LLOutputMonitorCtrl>("speaking_indicator");
@@ -237,8 +185,7 @@
         sStaticInitialized = true;
     }
 
-    return TRUE;
->>>>>>> c06fb4e0
+    return true;
 }
 
 void LLAvatarListItem::onVolumeChange(const LLSD& data)
@@ -514,15 +461,9 @@
 
 void LLAvatarListItem::showSpeakingIndicator(bool visible)
 {
-<<<<<<< HEAD
-	// Already done? Then do nothing.
-	if (mSpeakingIndicator->getVisible() == (bool)visible)
-		return;
-=======
     // Already done? Then do nothing.
-    if (mSpeakingIndicator->getVisible() == (BOOL)visible)
+    if (mSpeakingIndicator->getVisible() == (bool)visible)
         return;
->>>>>>> c06fb4e0
 // Disabled to not contradict with SpeakingIndicatorManager functionality. EXT-3976
 // probably this method should be totally removed.
 //  mSpeakingIndicator->setVisible(visible);
@@ -531,19 +472,8 @@
 
 void LLAvatarListItem::setAvatarIconVisible(bool visible)
 {
-<<<<<<< HEAD
-	// Already done? Then do nothing.
-	if (mAvatarIcon->getVisible() == (bool)visible)
-	{
-		return;
-	}
-
-	// Show/hide avatar icon.
-	mAvatarIcon->setVisible(visible);
-	updateChildren();
-=======
     // Already done? Then do nothing.
-    if (mAvatarIcon->getVisible() == (BOOL)visible)
+    if (mAvatarIcon->getVisible() == (bool)visible)
     {
         return;
     }
@@ -551,7 +481,6 @@
     // Show/hide avatar icon.
     mAvatarIcon->setVisible(visible);
     updateChildren();
->>>>>>> c06fb4e0
 }
 
 void LLAvatarListItem::showDisplayName(bool show, bool updateName /* = true*/)
@@ -588,45 +517,24 @@
 // [RVLa:KB] - Checked: RLVa-1.2.2
     if ( (mInfoBtn->getVisible()) && (mInfoBtn->getEnabled()) && (mInfoBtn->getRect().pointInRect(x, y)) )
 // [/SL:KB]
-<<<<<<< HEAD
-	{
-		onInfoBtnClick();
-		return true;
-	}
-//	if(mProfileBtn->getRect().pointInRect(x, y))
-=======
     {
         onInfoBtnClick();
-        return TRUE;
+        return true;
     }
 //  if(mProfileBtn->getRect().pointInRect(x, y))
->>>>>>> c06fb4e0
 // [RLVa:KB] - Checked: RLVa-1.2.2
     if ( (mProfileBtn->getVisible()) && (mProfileBtn->getEnabled()) && (mProfileBtn->getRect().pointInRect(x, y)) )
 // [/SL:KB]
-<<<<<<< HEAD
-	{
-		onProfileBtnClick();
-		return true;
-	}
-	return LLPanel::handleDoubleClick(x, y, mask);
+    {
+        onProfileBtnClick();
+        return true;
+    }
+    return LLPanel::handleDoubleClick(x, y, mask);
 }
 
 // [SL:KB] - Patch: UI-AvatarListDndShare | Checked: 2011-06-19 (Catznip-2.6.0c) | Added: Catznip-2.6.0c
 bool LLAvatarListItem::handleDragAndDrop(S32 x, S32 y, MASK mask, bool drop, EDragAndDropType cargo_type, void *cargo_data,
-	                                     EAcceptance *accept, std::string& tooltip_msg)
-=======
-    {
-        onProfileBtnClick();
-        return TRUE;
-    }
-    return LLPanel::handleDoubleClick(x, y, mask);
-}
-
-// [SL:KB] - Patch: UI-AvatarListDndShare | Checked: 2011-06-19 (Catznip-2.6.0c) | Added: Catznip-2.6.0c
-BOOL LLAvatarListItem::handleDragAndDrop(S32 x, S32 y, MASK mask, BOOL drop, EDragAndDropType cargo_type, void *cargo_data,
                                          EAcceptance *accept, std::string& tooltip_msg)
->>>>>>> c06fb4e0
 {
     notifyParent(LLSD().with("select", mAvatarId));
     return LLToolDragAndDrop::handleGiveDragAndDrop(mAvatarId, LLUUID::null, drop, cargo_type, cargo_data, accept, getAvatarName());
@@ -1000,26 +908,6 @@
 
 void LLAvatarListItem::onPermissionOnlineClick()
 {
-<<<<<<< HEAD
-	const LLRelationship* relation = LLAvatarTracker::instance().getBuddyInfo(getAvatarId());
-	if(relation)
-	{
-		S32 cur_rights = relation->getRightsGrantedTo();
-		S32 new_rights = 0;
-		if (!relation->isRightGrantedTo(LLRelationship::GRANT_ONLINE_STATUS))
-		{
-			new_rights = LLRelationship::GRANT_ONLINE_STATUS + (cur_rights &  LLRelationship::GRANT_MAP_LOCATION) + (cur_rights & LLRelationship::GRANT_MODIFY_OBJECTS);
-			mBtnPermissionOnline->setColor(LLUIColorTable::instance().getColor("White"));
-		}
-		else
-		{
-			new_rights = (cur_rights &  LLRelationship::GRANT_MAP_LOCATION) + (cur_rights & LLRelationship::GRANT_MODIFY_OBJECTS);
-			mBtnPermissionOnline->setColor(LLUIColorTable::instance().getColor("White_10"));
-		}
-		LLAvatarPropertiesProcessor::getInstance()->sendFriendRights(getAvatarId(),new_rights);
-		mBtnPermissionOnline->setFocus(false);
-	}
-=======
     const LLRelationship* relation = LLAvatarTracker::instance().getBuddyInfo(getAvatarId());
     if(relation)
     {
@@ -1036,33 +924,12 @@
             mBtnPermissionOnline->setColor(LLUIColorTable::instance().getColor("White_10"));
         }
         LLAvatarPropertiesProcessor::getInstance()->sendFriendRights(getAvatarId(),new_rights);
-        mBtnPermissionOnline->setFocus(FALSE);
-    }
->>>>>>> c06fb4e0
+        mBtnPermissionOnline->setFocus(false);
+    }
 }
 
 void LLAvatarListItem::onPermissionMapClick()
 {
-<<<<<<< HEAD
-	const LLRelationship* relation = LLAvatarTracker::instance().getBuddyInfo(getAvatarId());
-	if(relation)
-	{
-		S32 cur_rights = relation->getRightsGrantedTo();
-		S32 new_rights = 0;
-		if (!relation->isRightGrantedTo(LLRelationship::GRANT_MAP_LOCATION))
-		{
-			new_rights = LLRelationship::GRANT_MAP_LOCATION + (cur_rights &  LLRelationship::GRANT_ONLINE_STATUS) + (cur_rights & LLRelationship::GRANT_MODIFY_OBJECTS);
-			mBtnPermissionMap->setColor(LLUIColorTable::instance().getColor("White"));
-		}
-		else 
-		{
-			new_rights = (cur_rights &  LLRelationship::GRANT_ONLINE_STATUS) + (cur_rights & LLRelationship::GRANT_MODIFY_OBJECTS);
-			mBtnPermissionMap->setColor(LLUIColorTable::instance().getColor("White_10"));
-		}
-		LLAvatarPropertiesProcessor::getInstance()->sendFriendRights(getAvatarId(),new_rights);
-		mBtnPermissionMap->setFocus(false);
-	}
-=======
     const LLRelationship* relation = LLAvatarTracker::instance().getBuddyInfo(getAvatarId());
     if(relation)
     {
@@ -1079,34 +946,12 @@
             mBtnPermissionMap->setColor(LLUIColorTable::instance().getColor("White_10"));
         }
         LLAvatarPropertiesProcessor::getInstance()->sendFriendRights(getAvatarId(),new_rights);
-        mBtnPermissionMap->setFocus(FALSE);
-    }
->>>>>>> c06fb4e0
+        mBtnPermissionMap->setFocus(false);
+    }
 }
 
 void LLAvatarListItem::onPermissionEditMineClick()
 {
-<<<<<<< HEAD
-	const LLRelationship* relation = LLAvatarTracker::instance().getBuddyInfo(getAvatarId());
-	if(relation)
-	{
-		S32 cur_rights = relation->getRightsGrantedTo();
-		S32 new_rights = 0;
-		if (!relation->isRightGrantedTo(LLRelationship::GRANT_MODIFY_OBJECTS))
-		{
-			new_rights = LLRelationship::GRANT_MODIFY_OBJECTS + (cur_rights &  LLRelationship::GRANT_MAP_LOCATION) + (cur_rights & LLRelationship::GRANT_ONLINE_STATUS);			
-			confirmModifyRights(true, new_rights);
-		}
-		else
-		{
-			new_rights = (cur_rights &  LLRelationship::GRANT_MAP_LOCATION) + (cur_rights & LLRelationship::GRANT_ONLINE_STATUS);
-			mBtnPermissionEditMine->setColor(LLUIColorTable::instance().getColor("White_10"));
-			LLAvatarPropertiesProcessor::getInstance()->sendFriendRights(getAvatarId(),new_rights);
-		}
-		
-		mBtnPermissionEditMine->setFocus(false);
-	}
-=======
     const LLRelationship* relation = LLAvatarTracker::instance().getBuddyInfo(getAvatarId());
     if(relation)
     {
@@ -1124,9 +969,8 @@
             LLAvatarPropertiesProcessor::getInstance()->sendFriendRights(getAvatarId(),new_rights);
         }
 
-        mBtnPermissionEditMine->setFocus(FALSE);
-    }
->>>>>>> c06fb4e0
+        mBtnPermissionEditMine->setFocus(false);
+    }
 }
 
 void LLAvatarListItem::confirmModifyRights(bool grant, S32 rights)
