--- conflicted
+++ resolved
@@ -47,19 +47,13 @@
 	bool postBuild() override;
 	void setPages(std::list<LLSD>* messages,const std::string& file_name);
 
-<<<<<<< HEAD
-	virtual void draw();
-	virtual void onOpen(const LLSD& key);
-	virtual void onClose(bool app_quitting);
-	// <FS:Ansariel> CTRL-F for search history
-	virtual BOOL handleKeyHere(KEY key, MASK mask);
-	virtual bool hasAccelerators() const { return true; }
-	// </FS:Ansariel>
-=======
 	void draw() override;
 	void onOpen(const LLSD& key) override;
 	void onClose(bool app_quitting) override;
->>>>>>> 0fb52bd3
+	// <FS:Ansariel> CTRL-F for search history
+	bool handleKeyHere(KEY key, MASK mask) override;
+	bool hasAccelerators() const override { return true; }
+	// </FS:Ansariel>
 
 private:
 	void onMoreHistoryBtnClick();
