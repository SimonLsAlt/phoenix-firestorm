/** 
 * @file llviewerwindow.h
 * @brief Description of the LLViewerWindow class.
 *
 * $LicenseInfo:firstyear=2001&license=viewerlgpl$
 * Second Life Viewer Source Code
 * Copyright (C) 2010, Linden Research, Inc.
 * 
 * This library is free software; you can redistribute it and/or
 * modify it under the terms of the GNU Lesser General Public
 * License as published by the Free Software Foundation;
 * version 2.1 of the License only.
 * 
 * This library is distributed in the hope that it will be useful,
 * but WITHOUT ANY WARRANTY; without even the implied warranty of
 * MERCHANTABILITY or FITNESS FOR A PARTICULAR PURPOSE.  See the GNU
 * Lesser General Public License for more details.
 * 
 * You should have received a copy of the GNU Lesser General Public
 * License along with this library; if not, write to the Free Software
 * Foundation, Inc., 51 Franklin Street, Fifth Floor, Boston, MA  02110-1301  USA
 * 
 * Linden Research, Inc., 945 Battery Street, San Francisco, CA  94111  USA
 * $/LicenseInfo$
 */

//
// A note about X,Y coordinates:
//
// X coordinates are in pixels, from the left edge of the window client area
// Y coordinates are in pixels, from the BOTTOM edge of the window client area
//
// The Y coordinates therefore match OpenGL window coords, not Windows(tm) window coords.
// If Y is from the top, the variable will be called "y_from_top"

#ifndef LL_LLVIEWERWINDOW_H
#define LL_LLVIEWERWINDOW_H

#include "v3dmath.h"
#include "v2math.h"
#include "llcursortypes.h"
#include "llwindowcallbacks.h"
#include "lltimer.h"
#include "llmousehandler.h"
#include "llnotifications.h"
#include "llhandle.h"
#include "llinitparam.h"
#include "lltrace.h"
#include "llsnapshotmodel.h"

#include <boost/function.hpp>
#include <boost/signals2.hpp>
#include <boost/scoped_ptr.hpp>

class LLView;
class LLViewerObject;
class LLUUID;
class LLProgressView;
class LLProgressViewMini;
class LLTool;
class LLVelocityBar;
class LLPanel;
class LLImageRaw;
class LLImageFormatted;
class LLHUDIcon;
class LLWindow;
class LLRootView;
class LLWindowListener;
class LLViewerWindowListener;
class LLVOPartGroup;
class LLPopupView;

#define PICK_HALF_WIDTH 5
#define PICK_DIAMETER (2 * PICK_HALF_WIDTH + 1)

class LLPickInfo
{
public:
	typedef enum
	{
		PICK_OBJECT,
		PICK_FLORA,
		PICK_LAND,
		PICK_ICON,
		PICK_PARCEL_WALL,
		PICK_INVALID
	} EPickType;

public:
	LLPickInfo();
	LLPickInfo(const LLCoordGL& mouse_pos, 
		MASK keyboard_mask, 
		BOOL pick_transparent,
		BOOL pick_rigged,
		BOOL pick_particle,
		BOOL pick_surface_info,
		BOOL pick_unselectable,
		void (*pick_callback)(const LLPickInfo& pick_info));

	void fetchResults();
	LLPointer<LLViewerObject> getObject() const;
	LLUUID getObjectID() const { return mObjectID; }
	bool isValid() const { return mPickType != PICK_INVALID; }

	static bool isFlora(LLViewerObject* object);

public:
	LLCoordGL		mMousePt;
	MASK			mKeyMask;
	void			(*mPickCallback)(const LLPickInfo& pick_info);

	EPickType		mPickType;
	LLCoordGL		mPickPt;
	LLVector3d		mPosGlobal;
	LLVector3		mObjectOffset;
	LLUUID			mObjectID;
	LLUUID			mParticleOwnerID;
	LLUUID			mParticleSourceID;
	S32				mObjectFace;
	LLHUDIcon*		mHUDIcon;
	LLVector3       mIntersection;
	LLVector2		mUVCoords;
	LLVector2       mSTCoords;
	LLCoordScreen	mXYCoords;
	LLVector3		mNormal;
	LLVector4		mTangent;
	LLVector3		mBinormal;
	BOOL			mPickTransparent;
	BOOL			mPickRigged;
	BOOL			mPickParticle;
	BOOL			mPickUnselectable;
	void		    getSurfaceInfo();

private:
	void			updateXYCoords();

	BOOL			mWantSurfaceInfo;   // do we populate mUVCoord, mNormal, mBinormal?

};

static const U32 MAX_SNAPSHOT_IMAGE_SIZE = 6 * 1024; // max snapshot image size 6144 * 6144

class LLViewerWindow : public LLWindowCallbacks
{
public:
	//
	// CREATORS
	//
	struct Params : public LLInitParam::Block<Params>
	{
		Mandatory<std::string>		title,
									name;
		Mandatory<S32>				x,
									y,
									width,
									height,
									min_width,
									min_height;
		Optional<bool>				fullscreen,
									ignore_pixel_depth,
									first_run;

		Params();
	};

	LLViewerWindow(const Params& p);
	virtual ~LLViewerWindow();

	void			shutdownViews();
	void			shutdownGL();
	
	void			initGLDefaults();
	void			initBase();
	void			adjustRectanglesForFirstUse(const LLRect& window);
	void            adjustControlRectanglesForFirstUse(const LLRect& window);
	void			initWorldUI();
	void			setUIVisibility(bool);
	bool			getUIVisibility();

	BOOL handleAnyMouseClick(LLWindow *window,  LLCoordGL pos, MASK mask, LLMouseHandler::EClickType clicktype, BOOL down);

	//
	// LLWindowCallback interface implementation
	//
	/*virtual*/ BOOL handleTranslatedKeyDown(KEY key,  MASK mask, BOOL repeated);
	/*virtual*/ BOOL handleTranslatedKeyUp(KEY key,  MASK mask);
	/*virtual*/ void handleScanKey(KEY key, BOOL key_down, BOOL key_up, BOOL key_level);
	/*virtual*/ BOOL handleUnicodeChar(llwchar uni_char, MASK mask);	// NOT going to handle extended 
	/*virtual*/ BOOL handleMouseDown(LLWindow *window,  LLCoordGL pos, MASK mask);
	/*virtual*/ BOOL handleMouseUp(LLWindow *window,  LLCoordGL pos, MASK mask);
	/*virtual*/ BOOL handleCloseRequest(LLWindow *window);
	/*virtual*/ void handleQuit(LLWindow *window);
	/*virtual*/ BOOL handleRightMouseDown(LLWindow *window,  LLCoordGL pos, MASK mask);
	/*virtual*/ BOOL handleRightMouseUp(LLWindow *window,  LLCoordGL pos, MASK mask);
	/*virtual*/ BOOL handleMiddleMouseDown(LLWindow *window,  LLCoordGL pos, MASK mask);
	/*virtual*/ BOOL handleMiddleMouseUp(LLWindow *window, LLCoordGL pos, MASK mask);
	/*virtual*/ BOOL handleOtherMouseDown(LLWindow *window, LLCoordGL pos, MASK mask, S32 button);
	/*virtual*/ BOOL handleOtherMouseUp(LLWindow *window, LLCoordGL pos, MASK mask, S32 button);
	BOOL handleOtherMouse(LLWindow *window, LLCoordGL pos, MASK mask, S32 button, bool down);
	/*virtual*/ LLWindowCallbacks::DragNDropResult handleDragNDrop(LLWindow *window, LLCoordGL pos, MASK mask, LLWindowCallbacks::DragNDropAction action, std::string data);
				void handleMouseMove(LLWindow *window,  LLCoordGL pos, MASK mask);
                void handleMouseDragged(LLWindow *window,  LLCoordGL pos, MASK mask);
	/*virtual*/ void handleMouseLeave(LLWindow *window);
	/*virtual*/ void handleResize(LLWindow *window,  S32 x,  S32 y);
	/*virtual*/ void handleFocus(LLWindow *window);
	/*virtual*/ void handleFocusLost(LLWindow *window);
	/*virtual*/ BOOL handleActivate(LLWindow *window, BOOL activated);
	/*virtual*/ BOOL handleActivateApp(LLWindow *window, BOOL activating);
	/*virtual*/ void handleMenuSelect(LLWindow *window,  S32 menu_item);
	/*virtual*/ BOOL handlePaint(LLWindow *window,  S32 x,  S32 y,  S32 width,  S32 height);
	/*virtual*/ void handleScrollWheel(LLWindow *window,  S32 clicks);
	/*virtual*/ void handleScrollHWheel(LLWindow *window,  S32 clicks);
	/*virtual*/ BOOL handleDoubleClick(LLWindow *window,  LLCoordGL pos, MASK mask);
	/*virtual*/ void handleWindowBlock(LLWindow *window);
	/*virtual*/ void handleWindowUnblock(LLWindow *window);
	/*virtual*/ void handleDataCopy(LLWindow *window, S32 data_type, void *data);
	/*virtual*/ BOOL handleTimerEvent(LLWindow *window);
	/*virtual*/ BOOL handleDeviceChange(LLWindow *window);
	/*virtual*/ BOOL handleDPIChanged(LLWindow *window, F32 ui_scale_factor, S32 window_width, S32 window_height);
	/*virtual*/ BOOL handleWindowDidChangeScreen(LLWindow *window);

	/*virtual*/ void handlePingWatchdog(LLWindow *window, const char * msg);
	/*virtual*/ void handlePauseWatchdog(LLWindow *window);
	/*virtual*/ void handleResumeWatchdog(LLWindow *window);
	/*virtual*/ std::string translateString(const char* tag);
	/*virtual*/ std::string translateString(const char* tag,
					const std::map<std::string, std::string>& args);
	
	// signal on update of WorldView rect
	typedef boost::function<void (LLRect old_world_rect, LLRect new_world_rect)> world_rect_callback_t;
	typedef boost::signals2::signal<void (LLRect old_world_rect, LLRect new_world_rect)> world_rect_signal_t;
	world_rect_signal_t mOnWorldViewRectUpdated;
	boost::signals2::connection setOnWorldViewRectUpdated(world_rect_callback_t cb) { return mOnWorldViewRectUpdated.connect(cb); }

	//
	// ACCESSORS
	//
	LLRootView*			getRootView()		const;

	// 3D world area in scaled pixels (via UI scale), use for most UI computations
	LLRect			getWorldViewRectScaled() const;
	S32				getWorldViewHeightScaled() const;
	S32				getWorldViewWidthScaled() const;

	// 3D world area, in raw unscaled pixels
	LLRect			getWorldViewRectRaw() const		{ return mWorldViewRectRaw; }
	S32 			getWorldViewHeightRaw() const;
	S32 			getWorldViewWidthRaw() const;

	// Window in scaled pixels (via UI scale), use for most UI computations
	LLRect			getWindowRectScaled() const		{ return mWindowRectScaled; }
	S32				getWindowHeightScaled() const;
	S32				getWindowWidthScaled() const;

	// Window in raw pixels as seen on screen.
	LLRect			getWindowRectRaw() const		{ return mWindowRectRaw; }
	S32				getWindowHeightRaw() const;
	S32				getWindowWidthRaw() const;

	LLWindow*		getWindow()			const	{ return mWindow; }
	void*			getPlatformWindow() const;
	void*			getMediaWindow() 	const;
	void			focusClient()		const;

	LLCoordGL		getLastMouse()		const	{ return mLastMousePoint; }
	S32				getLastMouseX()		const	{ return mLastMousePoint.mX; }
	S32				getLastMouseY()		const	{ return mLastMousePoint.mY; }
	LLCoordGL		getCurrentMouse()		const	{ return mCurrentMousePoint; }
	S32				getCurrentMouseX()		const	{ return mCurrentMousePoint.mX; }
	S32				getCurrentMouseY()		const	{ return mCurrentMousePoint.mY; }
	S32				getCurrentMouseDX()		const	{ return mCurrentMouseDelta.mX; }
	S32				getCurrentMouseDY()		const	{ return mCurrentMouseDelta.mY; }
	LLCoordGL		getCurrentMouseDelta()	const	{ return mCurrentMouseDelta; }
	static LLTrace::SampleStatHandle<>*	getMouseVelocityStat()		{ return &sMouseVelocityStat; }
	BOOL			getLeftMouseDown()	const	{ return mLeftMouseDown; }
	BOOL			getMiddleMouseDown()	const	{ return mMiddleMouseDown; }
	BOOL			getRightMouseDown()	const	{ return mRightMouseDown; }

	const LLPickInfo&	getLastPick() const { return mLastPick; }

	void			setup2DViewport(S32 x_offset = 0, S32 y_offset = 0);
	void			setup3DViewport(S32 x_offset = 0, S32 y_offset = 0);
	void			setup3DRender();
	void			setup2DRender();

	LLVector3		mouseDirectionGlobal(const S32 x, const S32 y) const;
	LLVector3		mouseDirectionCamera(const S32 x, const S32 y) const;
	LLVector3       mousePointHUD(const S32 x, const S32 y) const;
		

	// Is window of our application frontmost?
	BOOL			getActive() const			{ return mActive; }

	const std::string&	getInitAlert() { return mInitAlert; }
	
	//
	// MANIPULATORS
	//
	void			saveLastMouse(const LLCoordGL &point);

	void			setCursor( ECursorType c );
	void			showCursor();
	void			hideCursor();
	BOOL            getCursorHidden() { return mCursorHidden; }
	void			moveCursorToCenter();								// move to center of window
													
	void			setShowProgress(const BOOL show,BOOL fullscreen);
	BOOL			getShowProgress() const;
	void			setProgressString(const std::string& string);
	void			setProgressPercent(const F32 percent);
	void			setProgressMessage(const std::string& msg);
	void			setProgressCancelButtonVisible( BOOL b, const std::string& label = LLStringUtil::null );
	LLProgressView *getProgressView() const;
	void			revealIntroPanel();
	void			setStartupComplete();

	void			updateObjectUnderCursor();

	void			updateUI();		// Once per frame, update UI based on mouse position, calls following update* functions
	void				updateLayout();						
	void				updateMouseDelta();		
	void				updateKeyboardFocus();		

	void			updateWorldViewRect(bool use_full_window=false);
	LLView*			getToolBarHolder() { return mToolBarHolder.get(); }
	LLView*			getHintHolder() { return mHintHolder.get(); }
	LLView*			getLoginPanelHolder() { return mLoginPanelHolder.get(); }
	BOOL			handleKey(KEY key, MASK mask);
	BOOL			handleKeyUp(KEY key, MASK mask);
<<<<<<< HEAD
	void			handleScrollWheel(S32 clicks);
=======
	void			handleScrollWheel	(S32 clicks);
	void			handleScrollHWheel	(S32 clicks);
>>>>>>> 153c2b24

	// add and remove views from "popup" layer
	void			addPopup(LLView* popup);
	void			removePopup(LLView* popup);
	void			clearPopups();

	// Hide normal UI when a logon fails, re-show everything when logon is attempted again
	void			setNormalControlsVisible( BOOL visible );
	void			setMenuBackgroundColor(bool god_mode = false, bool dev_grid = false);

	void			reshape(S32 width, S32 height);
	void			sendShapeToSim();

	void			draw();
	void			updateDebugText();
	void			drawDebugText();

	static void		loadUserImage(void **cb_data, const LLUUID &uuid);

	static void		movieSize(S32 new_width, S32 new_height);

	// snapshot functionality.
	// perhaps some of this should move to llfloatershapshot?  -MG

	BOOL			saveSnapshot(const std::string&  filename, S32 image_width, S32 image_height, BOOL show_ui = TRUE, BOOL do_rebuild = FALSE, LLSnapshotModel::ESnapshotLayerType type = LLSnapshotModel::SNAPSHOT_TYPE_COLOR, LLSnapshotModel::ESnapshotFormat format = LLSnapshotModel::SNAPSHOT_FORMAT_BMP);
	BOOL			rawSnapshot(LLImageRaw *raw, S32 image_width, S32 image_height, BOOL keep_window_aspect = TRUE, BOOL is_texture = FALSE,
		BOOL show_ui = TRUE, BOOL do_rebuild = FALSE, LLSnapshotModel::ESnapshotLayerType type = LLSnapshotModel::SNAPSHOT_TYPE_COLOR, S32 max_size = MAX_SNAPSHOT_IMAGE_SIZE);
	BOOL			thumbnailSnapshot(LLImageRaw *raw, S32 preview_width, S32 preview_height, BOOL show_ui, BOOL do_rebuild, LLSnapshotModel::ESnapshotLayerType type);
	BOOL			isSnapshotLocSet() const;
	void			resetSnapshotLoc() const;

	typedef boost::signals2::signal<void(void)> snapshot_saved_signal_t;

	void			saveImageNumbered(LLImageFormatted *image, BOOL force_picker, const snapshot_saved_signal_t::slot_type& success_cb, const snapshot_saved_signal_t::slot_type& failure_cb);
	void			onDirectorySelected(const std::vector<std::string>& filenames, LLImageFormatted *image, const snapshot_saved_signal_t::slot_type& success_cb, const snapshot_saved_signal_t::slot_type& failure_cb);
	void			saveImageLocal(LLImageFormatted *image, const snapshot_saved_signal_t::slot_type& success_cb, const snapshot_saved_signal_t::slot_type& failure_cb);
	void			onSelectionFailure(const snapshot_saved_signal_t::slot_type& failure_cb);

	// Reset the directory where snapshots are saved.
	// Client will open directory picker on next snapshot save.
	void resetSnapshotLoc();

	void			playSnapshotAnimAndSound();
	
	// draws selection boxes around selected objects, must call displayObjects first
	void			renderSelections( BOOL for_gl_pick, BOOL pick_parcel_walls, BOOL for_hud );
	void			performPick();
	void			returnEmptyPicks();

	void			pickAsync(	S32 x,
								S32 y_from_bot,
								MASK mask,
								void (*callback)(const LLPickInfo& pick_info),
								BOOL pick_transparent = FALSE,
								BOOL pick_rigged = FALSE,
								BOOL pick_unselectable = FALSE);
	LLPickInfo		pickImmediate(S32 x, S32 y, BOOL pick_transparent, BOOL pick_rigged = FALSE, BOOL pick_particle = FALSE);
	LLHUDIcon* cursorIntersectIcon(S32 mouse_x, S32 mouse_y, F32 depth,
										   LLVector4a* intersection);

	LLViewerObject* cursorIntersect(S32 mouse_x = -1, S32 mouse_y = -1, F32 depth = 512.f,
									LLViewerObject *this_object = NULL,
									S32 this_face = -1,
									BOOL pick_transparent = FALSE,
									BOOL pick_rigged = FALSE,
									S32* face_hit = NULL,
									LLVector4a *intersection = NULL,
									LLVector2 *uv = NULL,
									LLVector4a *normal = NULL,
									LLVector4a *tangent = NULL,
									LLVector4a* start = NULL,
									LLVector4a* end = NULL);
	
	
	// Returns a pointer to the last object hit
	//LLViewerObject	*getObject();
	//LLViewerObject  *lastNonFloraObjectHit();

	//const LLVector3d& getObjectOffset();
	//const LLVector3d& lastNonFloraObjectHitOffset();

	// mousePointOnLand() returns true if found point
	BOOL			mousePointOnLandGlobal(const S32 x, const S32 y, LLVector3d *land_pos_global, BOOL ignore_distance = FALSE);
	BOOL			mousePointOnPlaneGlobal(LLVector3d& point, const S32 x, const S32 y, const LLVector3d &plane_point, const LLVector3 &plane_normal);
	LLVector3d		clickPointInWorldGlobal(const S32 x, const S32 y_from_bot, LLViewerObject* clicked_object) const;
	BOOL			clickPointOnSurfaceGlobal(const S32 x, const S32 y, LLViewerObject *objectp, LLVector3d &point_global) const;

	// Prints window implementation details
	void			dumpState();

	// handle shutting down GL and bringing it back up
	void			requestResolutionUpdate();
	void			checkSettings();
	void			restartDisplay(BOOL show_progress_bar);
	BOOL			changeDisplaySettings(LLCoordScreen size, BOOL disable_vsync, BOOL show_progress_bar);
	BOOL			getIgnoreDestroyWindow() { return mIgnoreActivate; }
	F32				getWorldViewAspectRatio() const;
	const LLVector2& getDisplayScale() const { return mDisplayScale; }
	void			calcDisplayScale();
	static LLRect 	calcScaledRect(const LLRect & rect, const LLVector2& display_scale);
	// <FS:TT> Window Title Access
	void			setTitle(const std::string& win_title);
	// </FS:TT>

	static std::string getLastSnapshotDir();

private:
	bool                    shouldShowToolTipFor(LLMouseHandler *mh);

	void			switchToolByMask(MASK mask);
	void			destroyWindow();
	void			drawMouselookInstructions();
	void			stopGL(BOOL save_state = TRUE);
	void			restoreGL(const std::string& progress_message = LLStringUtil::null);
	void			initFonts(F32 zoom_factor = 1.f);
	void			schedulePick(LLPickInfo& pick_info);
	S32				getChatConsoleBottomPad(); // Vertical padding for child console rect, varied by bottom clutter
	LLRect			getChatConsoleRect(); // Get optimal cosole rect.

private:
	LLWindow*		mWindow;						// graphical window object
	bool			mActive;
	bool			mUIVisible;

	LLNotificationChannelPtr mSystemChannel;
	LLNotificationChannelPtr mCommunicationChannel;
	LLNotificationChannelPtr mAlertsChannel;
	LLNotificationChannelPtr mModalAlertsChannel;

	LLRect			mWindowRectRaw;				// whole window, including UI
	LLRect			mWindowRectScaled;			// whole window, scaled by UI size
	LLRect			mWorldViewRectRaw;			// area of screen for 3D world
	LLRect			mWorldViewRectScaled;		// area of screen for 3D world scaled by UI size
	LLRootView*		mRootView;					// a view of size mWindowRectRaw, containing all child views
	LLVector2		mDisplayScale;

	LLCoordGL		mCurrentMousePoint;			// last mouse position in GL coords
	LLCoordGL		mLastMousePoint;		// Mouse point at last frame.
	LLCoordGL		mCurrentMouseDelta;		//amount mouse moved this frame
	BOOL			mLeftMouseDown;
	BOOL			mMiddleMouseDown;
	BOOL			mRightMouseDown;

	LLProgressView	*mProgressView;
	LLProgressViewMini	*mProgressViewMini;

	LLFrameTimer	mToolTipFadeTimer;
	LLPanel*		mToolTip;
	std::string		mLastToolTipMessage;
	LLRect			mToolTipStickyRect;			// Once a tool tip is shown, it will stay visible until the mouse leaves this rect.

	BOOL			mMouseInWindow;				// True if the mouse is over our window or if we have captured the mouse.
	BOOL			mFocusCycleMode;
    BOOL            mAllowMouseDragging;
    LLFrameTimer    mMouseDownTimer;
	typedef std::set<LLHandle<LLView> > view_handle_set_t;
	view_handle_set_t mMouseHoverViews;

	// Variables used for tool override switching based on modifier keys.  JC
	MASK			mLastMask;			// used to detect changes in modifier mask
	LLTool*			mToolStored;		// the tool we're overriding
	BOOL			mHideCursorPermanent;	// true during drags, mouselook
	BOOL            mCursorHidden;
	LLPickInfo		mLastPick;
	std::vector<LLPickInfo> mPicks;
	LLRect			mPickScreenRegion; // area of frame buffer for rendering pick frames (generally follows mouse to avoid going offscreen)
	LLTimer         mPickTimer;        // timer for scheduling n picks per second

	std::string		mOverlayTitle;		// Used for special titles such as "Second Life - Special E3 2003 Beta"

	BOOL			mIgnoreActivate;

	std::string		mInitAlert;			// Window / GL initialization requires an alert

	LLHandle<LLView> mWorldViewPlaceholder;	// widget that spans the portion of screen dedicated to rendering the 3d world
	LLHandle<LLView> mToolBarHolder;		// container for toolbars
	LLHandle<LLView> mHintHolder;			// container for hints
	LLHandle<LLView> mLoginPanelHolder;		// container for login panel
	LLPopupView*	mPopupView;			// container for transient popups
	
	class LLDebugText* mDebugText; // Internal class for debug text
	
	bool			mResDirty;
	bool			mStatesDirty;
	U32			mCurrResolutionIndex;

	boost::scoped_ptr<LLWindowListener> mWindowListener;
	boost::scoped_ptr<LLViewerWindowListener> mViewerWindowListener;

	// Object temporarily hovered over while dragging
	LLPointer<LLViewerObject>	mDragHoveredObject;

	static LLTrace::SampleStatHandle<>	sMouseVelocityStat;
};

//
// Globals
//

extern LLViewerWindow*	gViewerWindow;

extern LLFrameTimer		gAwayTimer;				// tracks time before setting the avatar away state to true
extern LLFrameTimer		gAwayTriggerTimer;		// how long the avatar has been away

extern LLViewerObject*  gDebugRaycastObject;
extern LLVector4a       gDebugRaycastIntersection;
extern LLVOPartGroup*	gDebugRaycastParticle;
extern LLVector4a		gDebugRaycastParticleIntersection;
extern LLVector2        gDebugRaycastTexCoord;
extern LLVector4a       gDebugRaycastNormal;
extern LLVector4a       gDebugRaycastTangent;
extern S32				gDebugRaycastFaceHit;
extern LLVector4a		gDebugRaycastStart;
extern LLVector4a		gDebugRaycastEnd;

extern BOOL			gDisplayCameraPos;
extern BOOL			gDisplayWindInfo;
extern BOOL			gDisplayFOV;
extern BOOL			gDisplayBadge;

#endif<|MERGE_RESOLUTION|>--- conflicted
+++ resolved
@@ -327,12 +327,8 @@
 	LLView*			getLoginPanelHolder() { return mLoginPanelHolder.get(); }
 	BOOL			handleKey(KEY key, MASK mask);
 	BOOL			handleKeyUp(KEY key, MASK mask);
-<<<<<<< HEAD
 	void			handleScrollWheel(S32 clicks);
-=======
-	void			handleScrollWheel	(S32 clicks);
 	void			handleScrollHWheel	(S32 clicks);
->>>>>>> 153c2b24
 
 	// add and remove views from "popup" layer
 	void			addPopup(LLView* popup);
