/** 
 * @file llviewerwindow.h
 * @brief Description of the LLViewerWindow class.
 *
 * $LicenseInfo:firstyear=2001&license=viewerlgpl$
 * Second Life Viewer Source Code
 * Copyright (C) 2010, Linden Research, Inc.
 * 
 * This library is free software; you can redistribute it and/or
 * modify it under the terms of the GNU Lesser General Public
 * License as published by the Free Software Foundation;
 * version 2.1 of the License only.
 * 
 * This library is distributed in the hope that it will be useful,
 * but WITHOUT ANY WARRANTY; without even the implied warranty of
 * MERCHANTABILITY or FITNESS FOR A PARTICULAR PURPOSE.  See the GNU
 * Lesser General Public License for more details.
 * 
 * You should have received a copy of the GNU Lesser General Public
 * License along with this library; if not, write to the Free Software
 * Foundation, Inc., 51 Franklin Street, Fifth Floor, Boston, MA  02110-1301  USA
 * 
 * Linden Research, Inc., 945 Battery Street, San Francisco, CA  94111  USA
 * $/LicenseInfo$
 */

//
// A note about X,Y coordinates:
//
// X coordinates are in pixels, from the left edge of the window client area
// Y coordinates are in pixels, from the BOTTOM edge of the window client area
//
// The Y coordinates therefore match OpenGL window coords, not Windows(tm) window coords.
// If Y is from the top, the variable will be called "y_from_top"

#ifndef LL_LLVIEWERWINDOW_H
#define LL_LLVIEWERWINDOW_H

#include "v3dmath.h"
#include "v2math.h"
#include "llcursortypes.h"
#include "llwindowcallbacks.h"
#include "lltimer.h"
#include "llmousehandler.h"
#include "llnotifications.h"
#include "llhandle.h"
#include "llinitparam.h"
#include "lltrace.h"

#include <boost/function.hpp>
#include <boost/signals2.hpp>
#include <boost/scoped_ptr.hpp>

class LLView;
class LLViewerObject;
class LLUUID;
class LLProgressView;
class LLProgressViewMini;
class LLTool;
class LLVelocityBar;
class LLPanel;
class LLImageRaw;
class LLImageFormatted;
class LLHUDIcon;
class LLWindow;
class LLRootView;
class LLWindowListener;
class LLViewerWindowListener;
class LLVOPartGroup;
class LLPopupView;

#define PICK_HALF_WIDTH 5
#define PICK_DIAMETER (2 * PICK_HALF_WIDTH + 1)

class LLPickInfo
{
public:
	typedef enum
	{
		PICK_OBJECT,
		PICK_FLORA,
		PICK_LAND,
		PICK_ICON,
		PICK_PARCEL_WALL,
		PICK_INVALID
	} EPickType;

public:
	LLPickInfo();
	LLPickInfo(const LLCoordGL& mouse_pos, 
		MASK keyboard_mask, 
		BOOL pick_transparent,
		BOOL pick_rigged,
		BOOL pick_particle,
// [SL:KB] - Patch: UI-PickRiggedAttachment | Checked: 2012-07-12 (Catznip-3.3)
		BOOL pick_rigged,
// [/SL:KB]
		BOOL pick_surface_info,
		BOOL pick_unselectable,
		void (*pick_callback)(const LLPickInfo& pick_info));

	void fetchResults();
	LLPointer<LLViewerObject> getObject() const;
	LLUUID getObjectID() const { return mObjectID; }
	bool isValid() const { return mPickType != PICK_INVALID; }

	static bool isFlora(LLViewerObject* object);

public:
	LLCoordGL		mMousePt;
	MASK			mKeyMask;
	void			(*mPickCallback)(const LLPickInfo& pick_info);

	EPickType		mPickType;
	LLCoordGL		mPickPt;
	LLVector3d		mPosGlobal;
	LLVector3		mObjectOffset;
	LLUUID			mObjectID;
	LLUUID			mParticleOwnerID;
	LLUUID			mParticleSourceID;
	S32				mObjectFace;
	LLHUDIcon*		mHUDIcon;
	LLVector3       mIntersection;
	LLVector2		mUVCoords;
	LLVector2       mSTCoords;
	LLCoordScreen	mXYCoords;
	LLVector3		mNormal;
	LLVector4		mTangent;
	LLVector3		mBinormal;
	BOOL			mPickTransparent;
	BOOL			mPickRigged;
	BOOL			mPickParticle;
	BOOL			mPickUnselectable;
// [SL:KB] - Patch: UI-PickRiggedAttachment | Checked: 2012-07-12 (Catznip-3.3)
	BOOL			mPickRigged;
// [/SL:KB]
	void		    getSurfaceInfo();

private:
	void			updateXYCoords();

	BOOL			mWantSurfaceInfo;   // do we populate mUVCoord, mNormal, mBinormal?

};

static const U32 MAX_SNAPSHOT_IMAGE_SIZE = 6 * 1024; // max snapshot image size 6144 * 6144

class LLViewerWindow : public LLWindowCallbacks
{
public:
	//
	// CREATORS
	//
	struct Params : public LLInitParam::Block<Params>
	{
		Mandatory<std::string>		title,
									name;
		Mandatory<S32>				x,
									y,
									width,
									height,
									min_width,
									min_height;
		Optional<bool>				fullscreen,
									ignore_pixel_depth;

		Params();
	};

	LLViewerWindow(const Params& p);
	virtual ~LLViewerWindow();

	void			shutdownViews();
	void			shutdownGL();
	
	void			initGLDefaults();
	void			initBase();
	void			adjustRectanglesForFirstUse(const LLRect& window);
	void            adjustControlRectanglesForFirstUse(const LLRect& window);
	void			initWorldUI();
	void			setUIVisibility(bool);
	bool			getUIVisibility();

	BOOL handleAnyMouseClick(LLWindow *window,  LLCoordGL pos, MASK mask, LLMouseHandler::EClickType clicktype, BOOL down);

	//
	// LLWindowCallback interface implementation
	//
	/*virtual*/ BOOL handleTranslatedKeyDown(KEY key,  MASK mask, BOOL repeated);
	/*virtual*/ BOOL handleTranslatedKeyUp(KEY key,  MASK mask);
	/*virtual*/ void handleScanKey(KEY key, BOOL key_down, BOOL key_up, BOOL key_level);
	/*virtual*/ BOOL handleUnicodeChar(llwchar uni_char, MASK mask);	// NOT going to handle extended 
	/*virtual*/ BOOL handleMouseDown(LLWindow *window,  LLCoordGL pos, MASK mask);
	/*virtual*/ BOOL handleMouseUp(LLWindow *window,  LLCoordGL pos, MASK mask);
	/*virtual*/ BOOL handleCloseRequest(LLWindow *window);
	/*virtual*/ void handleQuit(LLWindow *window);
	/*virtual*/ BOOL handleRightMouseDown(LLWindow *window,  LLCoordGL pos, MASK mask);
	/*virtual*/ BOOL handleRightMouseUp(LLWindow *window,  LLCoordGL pos, MASK mask);
	/*virtual*/ BOOL handleMiddleMouseDown(LLWindow *window,  LLCoordGL pos, MASK mask);
	/*virtual*/ BOOL handleMiddleMouseUp(LLWindow *window,  LLCoordGL pos, MASK mask);
	/*virtual*/ LLWindowCallbacks::DragNDropResult handleDragNDrop(LLWindow *window, LLCoordGL pos, MASK mask, LLWindowCallbacks::DragNDropAction action, std::string data);
				void handleMouseMove(LLWindow *window,  LLCoordGL pos, MASK mask);
	/*virtual*/ void handleMouseLeave(LLWindow *window);
	/*virtual*/ void handleResize(LLWindow *window,  S32 x,  S32 y);
	/*virtual*/ void handleFocus(LLWindow *window);
	/*virtual*/ void handleFocusLost(LLWindow *window);
	/*virtual*/ BOOL handleActivate(LLWindow *window, BOOL activated);
	/*virtual*/ BOOL handleActivateApp(LLWindow *window, BOOL activating);
	/*virtual*/ void handleMenuSelect(LLWindow *window,  S32 menu_item);
	/*virtual*/ BOOL handlePaint(LLWindow *window,  S32 x,  S32 y,  S32 width,  S32 height);
	/*virtual*/ void handleScrollWheel(LLWindow *window,  S32 clicks);
	/*virtual*/ BOOL handleDoubleClick(LLWindow *window,  LLCoordGL pos, MASK mask);
	/*virtual*/ void handleWindowBlock(LLWindow *window);
	/*virtual*/ void handleWindowUnblock(LLWindow *window);
	/*virtual*/ void handleDataCopy(LLWindow *window, S32 data_type, void *data);
	/*virtual*/ BOOL handleTimerEvent(LLWindow *window);
	/*virtual*/ BOOL handleDeviceChange(LLWindow *window);

	/*virtual*/ void handlePingWatchdog(LLWindow *window, const char * msg);
	/*virtual*/ void handlePauseWatchdog(LLWindow *window);
	/*virtual*/ void handleResumeWatchdog(LLWindow *window);
	/*virtual*/ std::string translateString(const char* tag);
	/*virtual*/ std::string translateString(const char* tag,
					const std::map<std::string, std::string>& args);
	
	// signal on update of WorldView rect
	typedef boost::function<void (LLRect old_world_rect, LLRect new_world_rect)> world_rect_callback_t;
	typedef boost::signals2::signal<void (LLRect old_world_rect, LLRect new_world_rect)> world_rect_signal_t;
	world_rect_signal_t mOnWorldViewRectUpdated;
	boost::signals2::connection setOnWorldViewRectUpdated(world_rect_callback_t cb) { return mOnWorldViewRectUpdated.connect(cb); }

	//
	// ACCESSORS
	//
	LLRootView*			getRootView()		const;

	// 3D world area in scaled pixels (via UI scale), use for most UI computations
	LLRect			getWorldViewRectScaled() const;
	S32				getWorldViewHeightScaled() const;
	S32				getWorldViewWidthScaled() const;

	// 3D world area, in raw unscaled pixels
	LLRect			getWorldViewRectRaw() const		{ return mWorldViewRectRaw; }
	S32 			getWorldViewHeightRaw() const;
	S32 			getWorldViewWidthRaw() const;

	// Window in scaled pixels (via UI scale), use for most UI computations
	LLRect			getWindowRectScaled() const		{ return mWindowRectScaled; }
	S32				getWindowHeightScaled() const;
	S32				getWindowWidthScaled() const;

	// Window in raw pixels as seen on screen.
	LLRect			getWindowRectRaw() const		{ return mWindowRectRaw; }
	S32				getWindowHeightRaw() const;
	S32				getWindowWidthRaw() const;

	LLWindow*		getWindow()			const	{ return mWindow; }
	void*			getPlatformWindow() const;
	void*			getMediaWindow() 	const;
	void			focusClient()		const;

	LLCoordGL		getLastMouse()		const	{ return mLastMousePoint; }
	S32				getLastMouseX()		const	{ return mLastMousePoint.mX; }
	S32				getLastMouseY()		const	{ return mLastMousePoint.mY; }
	LLCoordGL		getCurrentMouse()		const	{ return mCurrentMousePoint; }
	S32				getCurrentMouseX()		const	{ return mCurrentMousePoint.mX; }
	S32				getCurrentMouseY()		const	{ return mCurrentMousePoint.mY; }
	S32				getCurrentMouseDX()		const	{ return mCurrentMouseDelta.mX; }
	S32				getCurrentMouseDY()		const	{ return mCurrentMouseDelta.mY; }
	LLCoordGL		getCurrentMouseDelta()	const	{ return mCurrentMouseDelta; }
	static LLTrace::SampleStatHandle<>*	getMouseVelocityStat()		{ return &sMouseVelocityStat; }
	BOOL			getLeftMouseDown()	const	{ return mLeftMouseDown; }
	BOOL			getMiddleMouseDown()	const	{ return mMiddleMouseDown; }
	BOOL			getRightMouseDown()	const	{ return mRightMouseDown; }

	const LLPickInfo&	getLastPick() const { return mLastPick; }

	void			setup2DViewport(S32 x_offset = 0, S32 y_offset = 0);
	void			setup3DViewport(S32 x_offset = 0, S32 y_offset = 0);
	void			setup3DRender();
	void			setup2DRender();

	LLVector3		mouseDirectionGlobal(const S32 x, const S32 y) const;
	LLVector3		mouseDirectionCamera(const S32 x, const S32 y) const;
	LLVector3       mousePointHUD(const S32 x, const S32 y) const;
		

	// Is window of our application frontmost?
	BOOL			getActive() const			{ return mActive; }

	const std::string&	getInitAlert() { return mInitAlert; }
	
	//
	// MANIPULATORS
	//
	void			saveLastMouse(const LLCoordGL &point);

	void			setCursor( ECursorType c );
	void			showCursor();
	void			hideCursor();
	BOOL            getCursorHidden() { return mCursorHidden; }
	void			moveCursorToCenter();								// move to center of window
													
	void			setShowProgress(const BOOL show,BOOL fullscreen);
	BOOL			getShowProgress() const;
	void			setProgressString(const std::string& string);
	void			setProgressPercent(const F32 percent);
	void			setProgressMessage(const std::string& msg);
	void			setProgressCancelButtonVisible( BOOL b, const std::string& label = LLStringUtil::null );
	LLProgressView *getProgressView() const;
	void			revealIntroPanel();
	void			setStartupComplete();

	void			updateObjectUnderCursor();

	void			updateUI();		// Once per frame, update UI based on mouse position, calls following update* functions
	void				updateLayout();						
	void				updateMouseDelta();		
	void				updateKeyboardFocus();		

	void			updateWorldViewRect(bool use_full_window=false);
	LLView*			getToolBarHolder() { return mToolBarHolder.get(); }
	LLView*			getHintHolder() { return mHintHolder.get(); }
	LLView*			getLoginPanelHolder() { return mLoginPanelHolder.get(); }
	BOOL			handleKey(KEY key, MASK mask);
	void			handleScrollWheel	(S32 clicks);

	// add and remove views from "popup" layer
	void			addPopup(LLView* popup);
	void			removePopup(LLView* popup);
	void			clearPopups();

	// Hide normal UI when a logon fails, re-show everything when logon is attempted again
	void			setNormalControlsVisible( BOOL visible );
	void			setMenuBackgroundColor(bool god_mode = false, bool dev_grid = false);

	void			reshape(S32 width, S32 height);
	void			sendShapeToSim();

	void			draw();
	void			updateDebugText();
	void			drawDebugText();

	static void		loadUserImage(void **cb_data, const LLUUID &uuid);

	static void		movieSize(S32 new_width, S32 new_height);

	// snapshot functionality.
	// perhaps some of this should move to llfloatershapshot?  -MG
	typedef enum
	{
		SNAPSHOT_TYPE_COLOR,
		SNAPSHOT_TYPE_DEPTH,
		SNAPSHOT_TYPE_DEPTH24 // <FS:Ansariel> FIRE-15667: 24bit depth maps

	} ESnapshotType;
	BOOL			saveSnapshot(const std::string&  filename, S32 image_width, S32 image_height, BOOL show_ui = TRUE, BOOL do_rebuild = FALSE, ESnapshotType type = SNAPSHOT_TYPE_COLOR);
	BOOL			rawSnapshot(LLImageRaw *raw, S32 image_width, S32 image_height, BOOL keep_window_aspect = TRUE, BOOL is_texture = FALSE,
								BOOL show_ui = TRUE, BOOL do_rebuild = FALSE, ESnapshotType type = SNAPSHOT_TYPE_COLOR, S32 max_size = MAX_SNAPSHOT_IMAGE_SIZE );
	BOOL			thumbnailSnapshot(LLImageRaw *raw, S32 preview_width, S32 preview_height, BOOL show_ui, BOOL do_rebuild, ESnapshotType type) ;
	BOOL			isSnapshotLocSet() const { return ! sSnapshotDir.empty(); }
	void			resetSnapshotLoc() const { sSnapshotDir.clear(); }
	BOOL		    saveImageNumbered(LLImageFormatted *image, bool force_picker = false);

	// Reset the directory where snapshots are saved.
	// Client will open directory picker on next snapshot save.
	void resetSnapshotLoc();

	void			playSnapshotAnimAndSound();
	
	// draws selection boxes around selected objects, must call displayObjects first
	void			renderSelections( BOOL for_gl_pick, BOOL pick_parcel_walls, BOOL for_hud );
	void			performPick();
	void			returnEmptyPicks();

// [SL:KB] - Patch: UI-PickRiggedAttachment | Checked: 2012-07-12 (Catznip-3.3)
	void			pickAsync(	S32 x,
								S32 y_from_bot,
								MASK mask,
								void (*callback)(const LLPickInfo& pick_info),
								BOOL pick_transparent = FALSE,
<<<<<<< HEAD
								BOOL pick_unselectable = FALSE,
								BOOL pick_rigged = FALSE);
	LLPickInfo		pickImmediate(S32 x, S32 y, BOOL pick_transparent, BOOL pick_particle = FALSE, BOOL pick_rigged = FALSE);
// [/SL:KB]
//	void			pickAsync(	S32 x,
//								S32 y_from_bot,
//								MASK mask,
//								void (*callback)(const LLPickInfo& pick_info),
//								BOOL pick_transparent = FALSE,
//								BOOL pick_unselectable = FALSE);
//	LLPickInfo		pickImmediate(S32 x, S32 y, BOOL pick_transparent, BOOL pick_particle = FALSE);
=======
								BOOL pick_rigged = FALSE,
								BOOL pick_unselectable = FALSE);
	LLPickInfo		pickImmediate(S32 x, S32 y, BOOL pick_transparent, BOOL pick_rigged = FALSE, BOOL pick_particle = FALSE);
>>>>>>> cf53c157
	LLHUDIcon* cursorIntersectIcon(S32 mouse_x, S32 mouse_y, F32 depth,
										   LLVector4a* intersection);

	LLViewerObject* cursorIntersect(S32 mouse_x = -1, S32 mouse_y = -1, F32 depth = 512.f,
									LLViewerObject *this_object = NULL,
									S32 this_face = -1,
									BOOL pick_transparent = FALSE,
<<<<<<< HEAD
// [SL:KB] - Patch: UI-PickRiggedAttachment | Checked: 2012-07-12 (Catznip-3.3)
									BOOL pick_rigged = FALSE,
// [/SL:KB]
=======
									BOOL pick_rigged = FALSE,
>>>>>>> cf53c157
									S32* face_hit = NULL,
									LLVector4a *intersection = NULL,
									LLVector2 *uv = NULL,
									LLVector4a *normal = NULL,
									LLVector4a *tangent = NULL,
									LLVector4a* start = NULL,
									LLVector4a* end = NULL);
	
	
	// Returns a pointer to the last object hit
	//LLViewerObject	*getObject();
	//LLViewerObject  *lastNonFloraObjectHit();

	//const LLVector3d& getObjectOffset();
	//const LLVector3d& lastNonFloraObjectHitOffset();

	// mousePointOnLand() returns true if found point
	BOOL			mousePointOnLandGlobal(const S32 x, const S32 y, LLVector3d *land_pos_global, BOOL ignore_distance = FALSE);
	BOOL			mousePointOnPlaneGlobal(LLVector3d& point, const S32 x, const S32 y, const LLVector3d &plane_point, const LLVector3 &plane_normal);
	LLVector3d		clickPointInWorldGlobal(const S32 x, const S32 y_from_bot, LLViewerObject* clicked_object) const;
	BOOL			clickPointOnSurfaceGlobal(const S32 x, const S32 y, LLViewerObject *objectp, LLVector3d &point_global) const;

	// Prints window implementation details
	void			dumpState();

	// handle shutting down GL and bringing it back up
	void			requestResolutionUpdate();
	void			checkSettings();
	void			restartDisplay(BOOL show_progress_bar);
	BOOL			changeDisplaySettings(LLCoordScreen size, BOOL disable_vsync, BOOL show_progress_bar);
	BOOL			getIgnoreDestroyWindow() { return mIgnoreActivate; }
	F32				getWorldViewAspectRatio() const;
	const LLVector2& getDisplayScale() const { return mDisplayScale; }
	void			calcDisplayScale();
	static LLRect 	calcScaledRect(const LLRect & rect, const LLVector2& display_scale);
//-TT Window Title Access
	void			setTitle(const std::string& win_title);
//-TT

private:
	bool                    shouldShowToolTipFor(LLMouseHandler *mh);

	void			switchToolByMask(MASK mask);
	void			destroyWindow();
	void			drawMouselookInstructions();
	void			stopGL(BOOL save_state = TRUE);
	void			restoreGL(const std::string& progress_message = LLStringUtil::null);
	void			initFonts(F32 zoom_factor = 1.f);
	void			schedulePick(LLPickInfo& pick_info);
	S32				getChatConsoleBottomPad(); // Vertical padding for child console rect, varied by bottom clutter
	LLRect			getChatConsoleRect(); // Get optimal cosole rect.

private:
	LLWindow*		mWindow;						// graphical window object
	bool			mActive;
	bool			mUIVisible;

	LLNotificationChannelPtr mSystemChannel;
	LLNotificationChannelPtr mCommunicationChannel;
	LLNotificationChannelPtr mAlertsChannel;
	LLNotificationChannelPtr mModalAlertsChannel;

	LLRect			mWindowRectRaw;				// whole window, including UI
	LLRect			mWindowRectScaled;			// whole window, scaled by UI size
	LLRect			mWorldViewRectRaw;			// area of screen for 3D world
	LLRect			mWorldViewRectScaled;		// area of screen for 3D world scaled by UI size
	LLRootView*		mRootView;					// a view of size mWindowRectRaw, containing all child views
	LLVector2		mDisplayScale;

	LLCoordGL		mCurrentMousePoint;			// last mouse position in GL coords
	LLCoordGL		mLastMousePoint;		// Mouse point at last frame.
	LLCoordGL		mCurrentMouseDelta;		//amount mouse moved this frame
	BOOL			mLeftMouseDown;
	BOOL			mMiddleMouseDown;
	BOOL			mRightMouseDown;

	LLProgressView	*mProgressView;
	LLProgressViewMini	*mProgressViewMini;

	LLFrameTimer	mToolTipFadeTimer;
	LLPanel*		mToolTip;
	std::string		mLastToolTipMessage;
	LLRect			mToolTipStickyRect;			// Once a tool tip is shown, it will stay visible until the mouse leaves this rect.

	BOOL			mMouseInWindow;				// True if the mouse is over our window or if we have captured the mouse.
	BOOL			mFocusCycleMode;
	typedef std::set<LLHandle<LLView> > view_handle_set_t;
	view_handle_set_t mMouseHoverViews;

	// Variables used for tool override switching based on modifier keys.  JC
	MASK			mLastMask;			// used to detect changes in modifier mask
	LLTool*			mToolStored;		// the tool we're overriding
	BOOL			mHideCursorPermanent;	// true during drags, mouselook
	BOOL            mCursorHidden;
	LLPickInfo		mLastPick;
	std::vector<LLPickInfo> mPicks;
	LLRect			mPickScreenRegion; // area of frame buffer for rendering pick frames (generally follows mouse to avoid going offscreen)
	LLTimer         mPickTimer;        // timer for scheduling n picks per second

	std::string		mOverlayTitle;		// Used for special titles such as "Second Life - Special E3 2003 Beta"

	BOOL			mIgnoreActivate;

	std::string		mInitAlert;			// Window / GL initialization requires an alert

	LLHandle<LLView> mWorldViewPlaceholder;	// widget that spans the portion of screen dedicated to rendering the 3d world
	LLHandle<LLView> mToolBarHolder;		// container for toolbars
	LLHandle<LLView> mHintHolder;			// container for hints
	LLHandle<LLView> mLoginPanelHolder;		// container for login panel
	LLPopupView*	mPopupView;			// container for transient popups
	
	class LLDebugText* mDebugText; // Internal class for debug text
	
	bool			mResDirty;
	bool			mStatesDirty;
	U32			mCurrResolutionIndex;

	boost::scoped_ptr<LLWindowListener> mWindowListener;
	boost::scoped_ptr<LLViewerWindowListener> mViewerWindowListener;

	static std::string sSnapshotBaseName;
	static std::string sSnapshotDir;

	static std::string sMovieBaseName;
	
	// Object temporarily hovered over while dragging
	LLPointer<LLViewerObject>	mDragHoveredObject;

	static LLTrace::SampleStatHandle<>	sMouseVelocityStat;
};

//
// Globals
//

extern LLViewerWindow*	gViewerWindow;

extern LLFrameTimer		gAwayTimer;				// tracks time before setting the avatar away state to true
extern LLFrameTimer		gAwayTriggerTimer;		// how long the avatar has been away

extern LLViewerObject*  gDebugRaycastObject;
extern LLVector4a       gDebugRaycastIntersection;
extern LLVOPartGroup*	gDebugRaycastParticle;
extern LLVector4a		gDebugRaycastParticleIntersection;
extern LLVector2        gDebugRaycastTexCoord;
extern LLVector4a       gDebugRaycastNormal;
extern LLVector4a       gDebugRaycastTangent;
extern S32				gDebugRaycastFaceHit;
extern LLVector4a		gDebugRaycastStart;
extern LLVector4a		gDebugRaycastEnd;

extern BOOL			gDisplayCameraPos;
extern BOOL			gDisplayWindInfo;
extern BOOL			gDisplayFOV;
extern BOOL			gDisplayBadge;

#endif<|MERGE_RESOLUTION|>--- conflicted
+++ resolved
@@ -92,9 +92,6 @@
 		BOOL pick_transparent,
 		BOOL pick_rigged,
 		BOOL pick_particle,
-// [SL:KB] - Patch: UI-PickRiggedAttachment | Checked: 2012-07-12 (Catznip-3.3)
-		BOOL pick_rigged,
-// [/SL:KB]
 		BOOL pick_surface_info,
 		BOOL pick_unselectable,
 		void (*pick_callback)(const LLPickInfo& pick_info));
@@ -131,9 +128,6 @@
 	BOOL			mPickRigged;
 	BOOL			mPickParticle;
 	BOOL			mPickUnselectable;
-// [SL:KB] - Patch: UI-PickRiggedAttachment | Checked: 2012-07-12 (Catznip-3.3)
-	BOOL			mPickRigged;
-// [/SL:KB]
 	void		    getSurfaceInfo();
 
 private:
@@ -373,29 +367,14 @@
 	void			performPick();
 	void			returnEmptyPicks();
 
-// [SL:KB] - Patch: UI-PickRiggedAttachment | Checked: 2012-07-12 (Catznip-3.3)
 	void			pickAsync(	S32 x,
 								S32 y_from_bot,
 								MASK mask,
 								void (*callback)(const LLPickInfo& pick_info),
 								BOOL pick_transparent = FALSE,
-<<<<<<< HEAD
-								BOOL pick_unselectable = FALSE,
-								BOOL pick_rigged = FALSE);
-	LLPickInfo		pickImmediate(S32 x, S32 y, BOOL pick_transparent, BOOL pick_particle = FALSE, BOOL pick_rigged = FALSE);
-// [/SL:KB]
-//	void			pickAsync(	S32 x,
-//								S32 y_from_bot,
-//								MASK mask,
-//								void (*callback)(const LLPickInfo& pick_info),
-//								BOOL pick_transparent = FALSE,
-//								BOOL pick_unselectable = FALSE);
-//	LLPickInfo		pickImmediate(S32 x, S32 y, BOOL pick_transparent, BOOL pick_particle = FALSE);
-=======
 								BOOL pick_rigged = FALSE,
 								BOOL pick_unselectable = FALSE);
 	LLPickInfo		pickImmediate(S32 x, S32 y, BOOL pick_transparent, BOOL pick_rigged = FALSE, BOOL pick_particle = FALSE);
->>>>>>> cf53c157
 	LLHUDIcon* cursorIntersectIcon(S32 mouse_x, S32 mouse_y, F32 depth,
 										   LLVector4a* intersection);
 
@@ -403,13 +382,7 @@
 									LLViewerObject *this_object = NULL,
 									S32 this_face = -1,
 									BOOL pick_transparent = FALSE,
-<<<<<<< HEAD
-// [SL:KB] - Patch: UI-PickRiggedAttachment | Checked: 2012-07-12 (Catznip-3.3)
 									BOOL pick_rigged = FALSE,
-// [/SL:KB]
-=======
-									BOOL pick_rigged = FALSE,
->>>>>>> cf53c157
 									S32* face_hit = NULL,
 									LLVector4a *intersection = NULL,
 									LLVector2 *uv = NULL,
