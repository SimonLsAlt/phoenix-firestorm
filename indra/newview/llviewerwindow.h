/**
 * @file llviewerwindow.h
 * @brief Description of the LLViewerWindow class.
 *
 * $LicenseInfo:firstyear=2001&license=viewerlgpl$
 * Second Life Viewer Source Code
 * Copyright (C) 2010, Linden Research, Inc.
 *
 * This library is free software; you can redistribute it and/or
 * modify it under the terms of the GNU Lesser General Public
 * License as published by the Free Software Foundation;
 * version 2.1 of the License only.
 *
 * This library is distributed in the hope that it will be useful,
 * but WITHOUT ANY WARRANTY; without even the implied warranty of
 * MERCHANTABILITY or FITNESS FOR A PARTICULAR PURPOSE.  See the GNU
 * Lesser General Public License for more details.
 *
 * You should have received a copy of the GNU Lesser General Public
 * License along with this library; if not, write to the Free Software
 * Foundation, Inc., 51 Franklin Street, Fifth Floor, Boston, MA  02110-1301  USA
 *
 * Linden Research, Inc., 945 Battery Street, San Francisco, CA  94111  USA
 * $/LicenseInfo$
 */

//
// A note about X,Y coordinates:
//
// X coordinates are in pixels, from the left edge of the window client area
// Y coordinates are in pixels, from the BOTTOM edge of the window client area
//
// The Y coordinates therefore match OpenGL window coords, not Windows(tm) window coords.
// If Y is from the top, the variable will be called "y_from_top"

#ifndef LL_LLVIEWERWINDOW_H
#define LL_LLVIEWERWINDOW_H

#include "v3dmath.h"
#include "v2math.h"
#include "llcursortypes.h"
#include "llwindowcallbacks.h"
#include "lltimer.h"
#include "llmousehandler.h"
#include "llnotifications.h"
#include "llhandle.h"
#include "llinitparam.h"
#include "lltrace.h"
#include "llsnapshotmodel.h"

#include <boost/function.hpp>
#include <boost/signals2.hpp>
#include <boost/scoped_ptr.hpp>

class LLView;
class LLViewerObject;
class LLUUID;
class LLProgressView;
class LLTool;
class LLVelocityBar;
class LLPanel;
class LLImageRaw;
class LLImageFormatted;
class LLHUDIcon;
class LLWindow;
class LLRootView;
class LLWindowListener;
class LLViewerWindowListener;
class LLVOPartGroup;
class LLPopupView;
class LLCubeMap;
class LLCubeMapArray;

#define PICK_HALF_WIDTH 5
#define PICK_DIAMETER (2 * PICK_HALF_WIDTH + 1)

class LLPickInfo
{
public:
    typedef enum
    {
        PICK_OBJECT,
        PICK_FLORA,
        PICK_LAND,
        PICK_ICON,
        PICK_PARCEL_WALL,
        PICK_INVALID
    } EPickType;

public:
    LLPickInfo();
    LLPickInfo(const LLCoordGL& mouse_pos,
        MASK keyboard_mask,
        bool pick_transparent,
        bool pick_rigged,
        bool pick_particle,
        bool pick_reflection_probe,
        bool pick_surface_info,
        bool pick_unselectable,
        void (*pick_callback)(const LLPickInfo& pick_info));

    void fetchResults();
    LLPointer<LLViewerObject> getObject() const;
    LLUUID getObjectID() const { return mObjectID; }
    bool isValid() const { return mPickType != PICK_INVALID; }

    static bool isFlora(LLViewerObject* object);

public:
    LLCoordGL       mMousePt;
    MASK            mKeyMask;
    void            (*mPickCallback)(const LLPickInfo& pick_info);

    EPickType       mPickType;
    LLCoordGL       mPickPt;
    LLVector3d      mPosGlobal;
    LLVector3       mObjectOffset;
    LLUUID          mObjectID;
    LLUUID          mParticleOwnerID;
    LLUUID          mParticleSourceID;
    S32             mObjectFace;
    S32             mGLTFNodeIndex = -1;
    S32             mGLTFPrimitiveIndex = -1;
    LLHUDIcon*      mHUDIcon;
    LLVector3       mIntersection;
    LLVector2       mUVCoords;
    LLVector2       mSTCoords;
    LLCoordScreen   mXYCoords;
    LLVector3       mNormal;
    LLVector4       mTangent;
    LLVector3       mBinormal;
    bool            mPickTransparent;
    bool            mPickRigged;
    bool            mPickParticle;
    bool            mPickUnselectable;
    bool            mPickReflectionProbe = false;
    void            getSurfaceInfo();

private:
    void            updateXYCoords();

    bool            mWantSurfaceInfo;   // do we populate mUVCoord, mNormal, mBinormal?

};

static const U32 MAX_SNAPSHOT_IMAGE_SIZE = 7680; // max snapshot image size 7680 * 7680 UHDTV2

class LLViewerWindow : public LLWindowCallbacks
{
public:
    //
    // CREATORS
    //
    struct Params : public LLInitParam::Block<Params>
    {
        Mandatory<std::string>      title,
                                    name;
        Mandatory<S32>              x,
                                    y,
                                    width,
                                    height,
                                    min_width,
                                    min_height;
        Optional<bool>              fullscreen,
                                    ignore_pixel_depth,
                                    first_run;

        Params();
    };

    LLViewerWindow(const Params& p);
    virtual ~LLViewerWindow();

    void            shutdownViews();
    void            shutdownGL();

    void            initGLDefaults();
    void            initBase();
    void            adjustRectanglesForFirstUse(const LLRect& window);
    void            adjustControlRectanglesForFirstUse(const LLRect& window);
    void            initWorldUI();
    void            setUIVisibility(bool);
    bool            getUIVisibility();
    void            handlePieMenu(S32 x, S32 y, MASK mask);

    void            reshapeStatusBarContainer();
    void            resetStatusBarContainer(); // undo changes done by resetStatusBarContainer on initWorldUI()

    bool handleAnyMouseClick(LLWindow *window, LLCoordGL pos, MASK mask, EMouseClickType clicktype, bool down, bool &is_toolmgr_action);

    //
    // LLWindowCallback interface implementation
    //
    /*virtual*/ bool handleTranslatedKeyDown(KEY key,  MASK mask, bool repeated);
    /*virtual*/ bool handleTranslatedKeyUp(KEY key,  MASK mask);
    /*virtual*/ void handleScanKey(KEY key, bool key_down, bool key_up, bool key_level);
    /*virtual*/ bool handleUnicodeChar(llwchar uni_char, MASK mask);    // NOT going to handle extended
    /*virtual*/ bool handleMouseDown(LLWindow *window,  LLCoordGL pos, MASK mask);
    /*virtual*/ bool handleMouseUp(LLWindow *window,  LLCoordGL pos, MASK mask);
    /*virtual*/ bool handleCloseRequest(LLWindow *window);
    /*virtual*/ void handleQuit(LLWindow *window);
    /*virtual*/ bool handleRightMouseDown(LLWindow *window,  LLCoordGL pos, MASK mask);
    /*virtual*/ bool handleRightMouseUp(LLWindow *window,  LLCoordGL pos, MASK mask);
    /*virtual*/ bool handleMiddleMouseDown(LLWindow *window,  LLCoordGL pos, MASK mask);
    /*virtual*/ bool handleMiddleMouseUp(LLWindow *window, LLCoordGL pos, MASK mask);
    /*virtual*/ bool handleOtherMouseDown(LLWindow *window, LLCoordGL pos, MASK mask, S32 button);
    /*virtual*/ bool handleOtherMouseUp(LLWindow *window, LLCoordGL pos, MASK mask, S32 button);
    bool handleOtherMouse(LLWindow *window, LLCoordGL pos, MASK mask, S32 button, bool down);
    /*virtual*/ LLWindowCallbacks::DragNDropResult handleDragNDrop(LLWindow *window, LLCoordGL pos, MASK mask, LLWindowCallbacks::DragNDropAction action, std::string data);
                void handleMouseMove(LLWindow *window,  LLCoordGL pos, MASK mask);
                void handleMouseDragged(LLWindow *window,  LLCoordGL pos, MASK mask);
    /*virtual*/ void handleMouseLeave(LLWindow *window);
    /*virtual*/ void handleResize(LLWindow *window,  S32 x,  S32 y);
    /*virtual*/ void handleFocus(LLWindow *window);
    /*virtual*/ void handleFocusLost(LLWindow *window);
    /*virtual*/ bool handleActivate(LLWindow *window, bool activated);
    /*virtual*/ bool handleActivateApp(LLWindow *window, bool activating);
    /*virtual*/ void handleMenuSelect(LLWindow *window,  S32 menu_item);
    /*virtual*/ bool handlePaint(LLWindow *window,  S32 x,  S32 y,  S32 width,  S32 height);
    /*virtual*/ void handleScrollWheel(LLWindow *window,  S32 clicks);
    /*virtual*/ void handleScrollHWheel(LLWindow *window,  S32 clicks);
    /*virtual*/ bool handleDoubleClick(LLWindow *window,  LLCoordGL pos, MASK mask);
    /*virtual*/ void handleWindowBlock(LLWindow *window);
    /*virtual*/ void handleWindowUnblock(LLWindow *window);
    /*virtual*/ void handleDataCopy(LLWindow *window, S32 data_type, void *data);
    /*virtual*/ bool handleTimerEvent(LLWindow *window);
    /*virtual*/ bool handleDeviceChange(LLWindow *window);
    /*virtual*/ bool handleDPIChanged(LLWindow *window, F32 ui_scale_factor, S32 window_width, S32 window_height);
    /*virtual*/ bool handleWindowDidChangeScreen(LLWindow *window);

    /*virtual*/ void handlePingWatchdog(LLWindow *window, const char * msg);
    /*virtual*/ void handlePauseWatchdog(LLWindow *window);
    /*virtual*/ void handleResumeWatchdog(LLWindow *window);
    /*virtual*/ std::string translateString(const char* tag);
    /*virtual*/ std::string translateString(const char* tag,
                    const std::map<std::string, std::string>& args);

    // signal on update of WorldView rect
    typedef boost::function<void (LLRect old_world_rect, LLRect new_world_rect)> world_rect_callback_t;
    typedef boost::signals2::signal<void (LLRect old_world_rect, LLRect new_world_rect)> world_rect_signal_t;
    world_rect_signal_t mOnWorldViewRectUpdated;
    boost::signals2::connection setOnWorldViewRectUpdated(world_rect_callback_t cb) { return mOnWorldViewRectUpdated.connect(cb); }

    //
    // ACCESSORS
    //
    LLRootView*         getRootView()       const;

    // 3D world area in scaled pixels (via UI scale), use for most UI computations
    LLRect          getWorldViewRectScaled() const;
    S32             getWorldViewHeightScaled() const;
    S32             getWorldViewWidthScaled() const;

    // 3D world area, in raw unscaled pixels
    LLRect          getWorldViewRectRaw() const     { return mWorldViewRectRaw; }
    S32             getWorldViewHeightRaw() const;
    S32             getWorldViewWidthRaw() const;

    // Window in scaled pixels (via UI scale), use for most UI computations
    LLRect          getWindowRectScaled() const     { return mWindowRectScaled; }
    S32             getWindowHeightScaled() const;
    S32             getWindowWidthScaled() const;

    // Window in raw pixels as seen on screen.
    LLRect          getWindowRectRaw() const        { return mWindowRectRaw; }
    S32             getWindowHeightRaw() const;
    S32             getWindowWidthRaw() const;

    LLWindow*       getWindow()         const   { return mWindow; }
    void*           getPlatformWindow() const;
    void*           getMediaWindow()    const;
    void            focusClient()       const;

    LLCoordGL       getLastMouse()      const   { return mLastMousePoint; }
    S32             getLastMouseX()     const   { return mLastMousePoint.mX; }
    S32             getLastMouseY()     const   { return mLastMousePoint.mY; }
    LLCoordGL       getCurrentMouse()       const   { return mCurrentMousePoint; }
    S32             getCurrentMouseX()      const   { return mCurrentMousePoint.mX; }
    S32             getCurrentMouseY()      const   { return mCurrentMousePoint.mY; }
    S32             getCurrentMouseDX()     const   { return mCurrentMouseDelta.mX; }
    S32             getCurrentMouseDY()     const   { return mCurrentMouseDelta.mY; }
    LLCoordGL       getCurrentMouseDelta()  const   { return mCurrentMouseDelta; }
    static LLTrace::SampleStatHandle<>* getMouseVelocityStat()      { return &sMouseVelocityStat; }
    bool            getLeftMouseDown()  const   { return mLeftMouseDown; }
    bool            getMiddleMouseDown()    const   { return mMiddleMouseDown; }
    bool            getRightMouseDown() const   { return mRightMouseDown; }

    const LLPickInfo&   getLastPick() const { return mLastPick; }

    void            setup2DViewport(S32 x_offset = 0, S32 y_offset = 0);
    void            setup3DViewport(S32 x_offset = 0, S32 y_offset = 0);
    void            setup3DRender();
    void            setup2DRender();

    LLVector3       mouseDirectionGlobal(const S32 x, const S32 y) const;
    LLVector3       mouseDirectionCamera(const S32 x, const S32 y) const;
    LLVector3       mousePointHUD(const S32 x, const S32 y) const;


    // Is window of our application frontmost?
    bool            getActive() const           { return mActive; }

    const std::string&  getInitAlert() { return mInitAlert; }

    //
    // MANIPULATORS
    //
    void            saveLastMouse(const LLCoordGL &point);

    void            setCursor( ECursorType c );
    void            showCursor();
    void            hideCursor();
    bool            getCursorHidden() { return mCursorHidden; }
    void            moveCursorToCenter();                               // move to center of window

    void            initTextures(S32 location_id);
    void            setShowProgress(const bool show);
    bool            getShowProgress() const;
    void            setProgressString(const std::string& string);
    void            setProgressPercent(const F32 percent);
    void            setProgressMessage(const std::string& msg);
    void            setProgressCancelButtonVisible( bool b, const std::string& label = LLStringUtil::null );
    LLProgressView *getProgressView() const;
    void            revealIntroPanel();
    void            setStartupComplete();

    void            updateObjectUnderCursor();

    void            updateUI();     // Once per frame, update UI based on mouse position, calls following update* functions
    void                updateLayout();
    void                updateMouseDelta();
    void                updateKeyboardFocus();

    void            updateWorldViewRect(bool use_full_window=false);
    LLView*         getToolBarHolder() { return mToolBarHolder.get(); }
    LLView*         getHintHolder() { return mHintHolder.get(); }
    LLView*         getLoginPanelHolder() { return mLoginPanelHolder.get(); }
    bool            handleKey(KEY key, MASK mask);
    bool            handleKeyUp(KEY key, MASK mask);
    void            handleScrollWheel   (S32 clicks);
    void            handleScrollHWheel  (S32 clicks);

    // add and remove views from "popup" layer
    void            addPopup(LLView* popup);
    void            removePopup(LLView* popup);
    void            clearPopups();

    // Hide normal UI when a logon fails, re-show everything when logon is attempted again
    void            setNormalControlsVisible( bool visible );
    void            setMenuBackgroundColor(bool god_mode = false, bool dev_grid = false);

    void            reshape(S32 width, S32 height);
    void            sendShapeToSim();

    void            draw();
    void            updateDebugText();
    void            drawDebugText();

    static void     loadUserImage(void **cb_data, const LLUUID &uuid);

    static void     movieSize(S32 new_width, S32 new_height);

    // snapshot functionality.
    // perhaps some of this should move to llfloatershapshot?  -MG

    bool            saveSnapshot(const std::string&  filename, S32 image_width, S32 image_height, bool show_ui = true, bool show_hud = true, bool do_rebuild = false, LLSnapshotModel::ESnapshotLayerType type = LLSnapshotModel::SNAPSHOT_TYPE_COLOR, LLSnapshotModel::ESnapshotFormat format = LLSnapshotModel::SNAPSHOT_FORMAT_BMP);
    bool            rawSnapshot(LLImageRaw *raw, S32 image_width, S32 image_height, bool keep_window_aspect = true, bool is_texture = false,
        bool show_ui = true, bool show_hud = true, bool do_rebuild = false, bool no_post = false, LLSnapshotModel::ESnapshotLayerType type = LLSnapshotModel::SNAPSHOT_TYPE_COLOR, S32 max_size = MAX_SNAPSHOT_IMAGE_SIZE);

    bool            simpleSnapshot(LLImageRaw *raw, S32 image_width, S32 image_height, const int num_render_passes);



    // take a cubemap snapshot
    // origin - vantage point to take the snapshot from
    // cubearray - cubemap array for storing the results
    // index - cube index in the array to use (cube index, not face-layer)
    // face - which cube face to update
    // near_clip - near clip setting to use
<<<<<<< HEAD
    bool cubeSnapshot(const LLVector3& origin, LLCubeMapArray* cubearray, S32 index, S32 face, F32 near_clip, bool render_avatars);
=======
    BOOL cubeSnapshot(const LLVector3 &origin, LLCubeMapArray *cubearray, S32 index, S32 face, F32 near_clip, bool render_avatars,
                      bool customCullingPlane = false, LLPlane cullingPlane = LLPlane(LLVector3(0, 0, 0), LLVector3(0, 0, 1)));
>>>>>>> a73773bc


    // special implementation of simpleSnapshot for reflection maps
    bool            reflectionSnapshot(LLImageRaw* raw, S32 image_width, S32 image_height, const int num_render_passes);

    bool            thumbnailSnapshot(LLImageRaw *raw, S32 preview_width, S32 preview_height, bool show_ui, bool show_hud, bool do_rebuild, bool no_post, LLSnapshotModel::ESnapshotLayerType type);
    bool            isSnapshotLocSet() const;
    void            resetSnapshotLoc() const;

    typedef boost::signals2::signal<void(void)> snapshot_saved_signal_t;

    void            saveImageNumbered(LLImageFormatted *image, bool force_picker, const snapshot_saved_signal_t::slot_type& success_cb, const snapshot_saved_signal_t::slot_type& failure_cb);
    void            onDirectorySelected(const std::vector<std::string>& filenames, LLImageFormatted *image, const snapshot_saved_signal_t::slot_type& success_cb, const snapshot_saved_signal_t::slot_type& failure_cb);
    void            saveImageLocal(LLImageFormatted *image, const snapshot_saved_signal_t::slot_type& success_cb, const snapshot_saved_signal_t::slot_type& failure_cb);
    void            onSelectionFailure(const snapshot_saved_signal_t::slot_type& failure_cb);

    // Reset the directory where snapshots are saved.
    // Client will open directory picker on next snapshot save.
    void resetSnapshotLoc();

    void            playSnapshotAnimAndSound();

    // draws selection boxes around selected objects, must call displayObjects first
    void            renderSelections( bool for_gl_pick, bool pick_parcel_walls, bool for_hud );
    void            performPick();
    void            returnEmptyPicks();

    void            pickAsync(  S32 x,
                                S32 y_from_bot,
                                MASK mask,
                                void (*callback)(const LLPickInfo& pick_info),
                                bool pick_transparent = false,
                                bool pick_rigged = false,
                                bool pick_unselectable = false,
                                bool pick_reflection_probes = false);
    LLPickInfo      pickImmediate(S32 x, S32 y, bool pick_transparent, bool pick_rigged = false, bool pick_particle = false, bool pick_unselectable = true, bool pick_reflection_probe = false);
    LLHUDIcon* cursorIntersectIcon(S32 mouse_x, S32 mouse_y, F32 depth,
                                           LLVector4a* intersection);

    LLViewerObject* cursorIntersect(S32 mouse_x = -1, S32 mouse_y = -1, F32 depth = 512.f,
                                    LLViewerObject *this_object = NULL,
                                    S32 this_face = -1,
                                    bool pick_transparent = false,
                                    bool pick_rigged = false,
                                    bool pick_unselectable = true,
                                    bool pick_reflection_probe = true,
                                    S32* face_hit = NULL,
                                    S32* gltf_node_hit = nullptr,
                                    S32* gltf_primitive_hit = nullptr,
                                    LLVector4a *intersection = NULL,
                                    LLVector2 *uv = NULL,
                                    LLVector4a *normal = NULL,
                                    LLVector4a *tangent = NULL,
                                    LLVector4a* start = NULL,
                                    LLVector4a* end = NULL);


    // Returns a pointer to the last object hit
    //LLViewerObject    *getObject();
    //LLViewerObject  *lastNonFloraObjectHit();

    //const LLVector3d& getObjectOffset();
    //const LLVector3d& lastNonFloraObjectHitOffset();

    // mousePointOnLand() returns true if found point
    bool            mousePointOnLandGlobal(const S32 x, const S32 y, LLVector3d *land_pos_global, bool ignore_distance = false);
    bool            mousePointOnPlaneGlobal(LLVector3d& point, const S32 x, const S32 y, const LLVector3d &plane_point, const LLVector3 &plane_normal);
    LLVector3d      clickPointInWorldGlobal(const S32 x, const S32 y_from_bot, LLViewerObject* clicked_object) const;
    bool            clickPointOnSurfaceGlobal(const S32 x, const S32 y, LLViewerObject *objectp, LLVector3d &point_global) const;

    // Prints window implementation details
    void            dumpState();

    // handle shutting down GL and bringing it back up
    void            requestResolutionUpdate();
    void            checkSettings();
    void            restartDisplay(bool show_progress_bar);
    bool            changeDisplaySettings(LLCoordScreen size, bool enable_vsync, bool show_progress_bar);
    bool            getIgnoreDestroyWindow() { return mIgnoreActivate; }
    F32             getWorldViewAspectRatio() const;
    const LLVector2& getDisplayScale() const { return mDisplayScale; }
    void            calcDisplayScale();
    static LLRect   calcScaledRect(const LLRect & rect, const LLVector2& display_scale);

    static std::string getLastSnapshotDir();

private:
    bool                    shouldShowToolTipFor(LLMouseHandler *mh);

    void            switchToolByMask(MASK mask);
    void            destroyWindow();
    void            drawMouselookInstructions();
    void            stopGL(bool save_state = true);
    void            restoreGL(const std::string& progress_message = LLStringUtil::null);
    void            initFonts(F32 zoom_factor = 1.f);
    void            schedulePick(LLPickInfo& pick_info);
    S32             getChatConsoleBottomPad(); // Vertical padding for child console rect, varied by bottom clutter
    LLRect          getChatConsoleRect(); // Get optimal cosole rect.

private:
    LLWindow*       mWindow;                        // graphical window object
    bool            mActive;
    bool            mUIVisible;

    LLNotificationChannelPtr mSystemChannel;
    LLNotificationChannelPtr mCommunicationChannel;
    LLNotificationChannelPtr mAlertsChannel;
    LLNotificationChannelPtr mModalAlertsChannel;

    LLRect          mWindowRectRaw;             // whole window, including UI
    LLRect          mWindowRectScaled;          // whole window, scaled by UI size
    LLRect          mWorldViewRectRaw;          // area of screen for 3D world
    LLRect          mWorldViewRectScaled;       // area of screen for 3D world scaled by UI size
    LLRootView*     mRootView;                  // a view of size mWindowRectRaw, containing all child views
    LLVector2       mDisplayScale;

    LLCoordGL       mCurrentMousePoint;         // last mouse position in GL coords
    LLCoordGL       mLastMousePoint;        // Mouse point at last frame.
    LLCoordGL       mCurrentMouseDelta;     //amount mouse moved this frame
    bool            mLeftMouseDown;
    bool            mMiddleMouseDown;
    bool            mRightMouseDown;

    LLProgressView  *mProgressView;

    LLFrameTimer    mToolTipFadeTimer;
    LLPanel*        mToolTip;
    std::string     mLastToolTipMessage;
    LLRect          mToolTipStickyRect;         // Once a tool tip is shown, it will stay visible until the mouse leaves this rect.

    bool            mMouseInWindow;             // True if the mouse is over our window or if we have captured the mouse.
    bool            mFocusCycleMode;
    bool            mAllowMouseDragging;
    LLFrameTimer    mMouseDownTimer;
    typedef std::set<LLHandle<LLView> > view_handle_set_t;
    view_handle_set_t mMouseHoverViews;

    // Variables used for tool override switching based on modifier keys.  JC
    MASK            mLastMask;          // used to detect changes in modifier mask
    LLTool*         mToolStored;        // the tool we're overriding
    bool            mHideCursorPermanent;   // true during drags, mouselook
    bool            mCursorHidden;
    LLPickInfo      mLastPick;
    std::vector<LLPickInfo> mPicks;
    LLRect          mPickScreenRegion; // area of frame buffer for rendering pick frames (generally follows mouse to avoid going offscreen)
    LLTimer         mPickTimer;        // timer for scheduling n picks per second

    std::string     mOverlayTitle;      // Used for special titles such as "Second Life - Special E3 2003 Beta"

    bool            mIgnoreActivate;

    std::string     mInitAlert;         // Window / GL initialization requires an alert

    LLHandle<LLView> mWorldViewPlaceholder; // widget that spans the portion of screen dedicated to rendering the 3d world
    LLHandle<LLView> mToolBarHolder;        // container for toolbars
    LLHandle<LLView> mHintHolder;           // container for hints
    LLHandle<LLView> mLoginPanelHolder;     // container for login panel
    LLPopupView*    mPopupView;         // container for transient popups

    class LLDebugText* mDebugText; // Internal class for debug text

    bool            mResDirty;
    bool            mStatesDirty;
    U32         mCurrResolutionIndex;

    std::unique_ptr<LLWindowListener> mWindowListener;
    std::unique_ptr<LLViewerWindowListener> mViewerWindowListener;

    // Object temporarily hovered over while dragging
    LLPointer<LLViewerObject>   mDragHoveredObject;

    boost::signals2::connection mMaxVRAMControlConnection;

    static LLTrace::SampleStatHandle<>  sMouseVelocityStat;
};

//
// Globals
//

extern LLViewerWindow*  gViewerWindow;

extern LLFrameTimer     gAwayTimer;             // tracks time before setting the avatar away state to true
extern LLFrameTimer     gAwayTriggerTimer;      // how long the avatar has been away

extern LLViewerObject*  gDebugRaycastObject;
extern LLVector4a       gDebugRaycastIntersection;
extern LLVOPartGroup*   gDebugRaycastParticle;
extern LLVector4a       gDebugRaycastParticleIntersection;
extern LLVector2        gDebugRaycastTexCoord;
extern LLVector4a       gDebugRaycastNormal;
extern LLVector4a       gDebugRaycastTangent;
extern S32              gDebugRaycastFaceHit;
extern LLVector4a       gDebugRaycastStart;
extern LLVector4a       gDebugRaycastEnd;

extern bool         gDisplayCameraPos;
extern bool         gDisplayWindInfo;
extern bool         gDisplayFOV;
extern bool         gDisplayBadge;

#endif<|MERGE_RESOLUTION|>--- conflicted
+++ resolved
@@ -377,12 +377,8 @@
     // index - cube index in the array to use (cube index, not face-layer)
     // face - which cube face to update
     // near_clip - near clip setting to use
-<<<<<<< HEAD
-    bool cubeSnapshot(const LLVector3& origin, LLCubeMapArray* cubearray, S32 index, S32 face, F32 near_clip, bool render_avatars);
-=======
-    BOOL cubeSnapshot(const LLVector3 &origin, LLCubeMapArray *cubearray, S32 index, S32 face, F32 near_clip, bool render_avatars,
+    bool cubeSnapshot(const LLVector3 &origin, LLCubeMapArray *cubearray, S32 index, S32 face, F32 near_clip, bool render_avatars,
                       bool customCullingPlane = false, LLPlane cullingPlane = LLPlane(LLVector3(0, 0, 0), LLVector3(0, 0, 1)));
->>>>>>> a73773bc
 
 
     // special implementation of simpleSnapshot for reflection maps
