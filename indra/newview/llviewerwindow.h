/** 
 * @file llviewerwindow.h
 * @brief Description of the LLViewerWindow class.
 *
 * $LicenseInfo:firstyear=2001&license=viewergpl$
 * 
 * Copyright (c) 2001-2009, Linden Research, Inc.
 * 
 * Second Life Viewer Source Code
 * The source code in this file ("Source Code") is provided by Linden Lab
 * to you under the terms of the GNU General Public License, version 2.0
 * ("GPL"), unless you have obtained a separate licensing agreement
 * ("Other License"), formally executed by you and Linden Lab.  Terms of
 * the GPL can be found in doc/GPL-license.txt in this distribution, or
 * online at http://secondlifegrid.net/programs/open_source/licensing/gplv2
 * 
 * There are special exceptions to the terms and conditions of the GPL as
 * it is applied to this Source Code. View the full text of the exception
 * in the file doc/FLOSS-exception.txt in this software distribution, or
 * online at
 * http://secondlifegrid.net/programs/open_source/licensing/flossexception
 * 
 * By copying, modifying or distributing this software, you acknowledge
 * that you have read and understood your obligations described above,
 * and agree to abide by those obligations.
 * 
 * ALL LINDEN LAB SOURCE CODE IS PROVIDED "AS IS." LINDEN LAB MAKES NO
 * WARRANTIES, EXPRESS, IMPLIED OR OTHERWISE, REGARDING ITS ACCURACY,
 * COMPLETENESS OR PERFORMANCE.
 * $/LicenseInfo$
 */

//
// A note about X,Y coordinates:
//
// X coordinates are in pixels, from the left edge of the window client area
// Y coordinates are in pixels, from the BOTTOM edge of the window client area
//
// The Y coordinates therefore match OpenGL window coords, not Windows(tm) window coords.
// If Y is from the top, the variable will be called "y_from_top"

#ifndef LL_LLVIEWERWINDOW_H
#define LL_LLVIEWERWINDOW_H

#include "v3dmath.h"
#include "v2math.h"
#include "llwindowcallbacks.h"
#include "lltimer.h"
#include "llstat.h"
#include "llmousehandler.h"
#include "llcursortypes.h"
#include "llhandle.h"

#include <boost/function.hpp>
#include <boost/signals2.hpp>
#include <boost/scoped_ptr.hpp>


class LLView;
class LLViewerObject;
class LLUUID;
class LLProgressView;
class LLTool;
class LLVelocityBar;
class LLPanel;
class LLImageRaw;
class LLHUDIcon;
class LLWindow;
class LLRootView;
class LLViewerWindowListener;

#define PICK_HALF_WIDTH 5
#define PICK_DIAMETER (2 * PICK_HALF_WIDTH + 1)

class LLPickInfo
{
public:
	typedef enum
	{
		PICK_OBJECT,
		PICK_FLORA,
		PICK_LAND,
		PICK_ICON,
		PICK_PARCEL_WALL,
		PICK_INVALID
	} EPickType;

public:
	LLPickInfo();
	LLPickInfo(const LLCoordGL& mouse_pos, 
		const LLRect& screen_region,
		MASK keyboard_mask, 
		BOOL pick_transparent, 
		BOOL pick_surface_info,
		void (*pick_callback)(const LLPickInfo& pick_info));

	void fetchResults();
	LLPointer<LLViewerObject> getObject() const;
	LLUUID getObjectID() const { return mObjectID; }
	bool isValid() const { return mPickType != PICK_INVALID; }

	static bool isFlora(LLViewerObject* object);

public:
	LLCoordGL		mMousePt;
	MASK			mKeyMask;
	void			(*mPickCallback)(const LLPickInfo& pick_info);

	EPickType		mPickType;
	LLCoordGL		mPickPt;
	LLVector3d		mPosGlobal;
	LLVector3		mObjectOffset;
	LLUUID			mObjectID;
	S32				mObjectFace;
	LLHUDIcon*		mHUDIcon;
	LLVector3       mIntersection;
	LLVector2		mUVCoords;
	LLVector2       mSTCoords;
	LLCoordScreen	mXYCoords;
	LLVector3		mNormal;
	LLVector3		mBinormal;
	BOOL			mPickTransparent;
	LLRect			mScreenRegion;
	void		    getSurfaceInfo();

private:
	void			updateXYCoords();

	BOOL			mWantSurfaceInfo;   // do we populate mUVCoord, mNormal, mBinormal?
	U8				mPickBuffer[PICK_DIAMETER * PICK_DIAMETER * 4];
	F32				mPickDepthBuffer[PICK_DIAMETER * PICK_DIAMETER];
	BOOL			mPickParcelWall;

};

static const U32 MAX_SNAPSHOT_IMAGE_SIZE = 6 * 1024; // max snapshot image size 6144 * 6144

class LLViewerWindow : public LLWindowCallbacks
{
public:
	//
	// CREATORS
	//
	LLViewerWindow(const std::string& title, const std::string& name, S32 x, S32 y, S32 width, S32 height, BOOL fullscreen, BOOL ignore_pixel_depth);
	virtual ~LLViewerWindow();

	void			shutdownViews();
	void			shutdownGL();
	
	void			initGLDefaults();
	void			initBase();
	void			adjustRectanglesForFirstUse(const LLRect& window);
	void            adjustControlRectanglesForFirstUse(const LLRect& window);
	void			initWorldUI();

	BOOL handleAnyMouseClick(LLWindow *window,  LLCoordGL pos, MASK mask, LLMouseHandler::EClickType clicktype, BOOL down);

	//
	// LLWindowCallback interface implementation
	//
	/*virtual*/ BOOL handleTranslatedKeyDown(KEY key,  MASK mask, BOOL repeated);
	/*virtual*/ BOOL handleTranslatedKeyUp(KEY key,  MASK mask);
	/*virtual*/ void handleScanKey(KEY key, BOOL key_down, BOOL key_up, BOOL key_level);
	/*virtual*/ BOOL handleUnicodeChar(llwchar uni_char, MASK mask);	// NOT going to handle extended 
	/*virtual*/ BOOL handleMouseDown(LLWindow *window,  LLCoordGL pos, MASK mask);
	/*virtual*/ BOOL handleMouseUp(LLWindow *window,  LLCoordGL pos, MASK mask);
	/*virtual*/ BOOL handleCloseRequest(LLWindow *window);
	/*virtual*/ void handleQuit(LLWindow *window);
	/*virtual*/ BOOL handleRightMouseDown(LLWindow *window,  LLCoordGL pos, MASK mask);
	/*virtual*/ BOOL handleRightMouseUp(LLWindow *window,  LLCoordGL pos, MASK mask);
	/*virtual*/ BOOL handleMiddleMouseDown(LLWindow *window,  LLCoordGL pos, MASK mask);
	/*virtual*/ BOOL handleMiddleMouseUp(LLWindow *window,  LLCoordGL pos, MASK mask);
<<<<<<< HEAD
	/*virtual*/ BOOL handleDrop(LLWindow *window,  LLCoordGL pos, MASK mask, void* data);
=======
	/*virtual*/ BOOL handleDrop(LLWindow *window,  LLCoordGL pos, MASK mask, std::string data);
>>>>>>> caa631bf
				void handleMouseMove(LLWindow *window,  LLCoordGL pos, MASK mask);
	/*virtual*/ void handleMouseLeave(LLWindow *window);
	/*virtual*/ void handleResize(LLWindow *window,  S32 x,  S32 y);
	/*virtual*/ void handleFocus(LLWindow *window);
	/*virtual*/ void handleFocusLost(LLWindow *window);
	/*virtual*/ BOOL handleActivate(LLWindow *window, BOOL activated);
	/*virtual*/ BOOL handleActivateApp(LLWindow *window, BOOL activating);
	/*virtual*/ void handleMenuSelect(LLWindow *window,  S32 menu_item);
	/*virtual*/ BOOL handlePaint(LLWindow *window,  S32 x,  S32 y,  S32 width,  S32 height);
	/*virtual*/ void handleScrollWheel(LLWindow *window,  S32 clicks);
	/*virtual*/ BOOL handleDoubleClick(LLWindow *window,  LLCoordGL pos, MASK mask);
	/*virtual*/ void handleWindowBlock(LLWindow *window);
	/*virtual*/ void handleWindowUnblock(LLWindow *window);
	/*virtual*/ void handleDataCopy(LLWindow *window, S32 data_type, void *data);
	/*virtual*/ BOOL handleTimerEvent(LLWindow *window);
	/*virtual*/ BOOL handleDeviceChange(LLWindow *window);

	/*virtual*/ void handlePingWatchdog(LLWindow *window, const char * msg);
	/*virtual*/ void handlePauseWatchdog(LLWindow *window);
	/*virtual*/ void handleResumeWatchdog(LLWindow *window);
	/*virtual*/ std::string translateString(const char* tag);
	/*virtual*/ std::string translateString(const char* tag,
					const std::map<std::string, std::string>& args);
	
	// signal on bottom tray width changed
	typedef boost::function<void (void)> bottom_tray_callback_t;
	typedef boost::signals2::signal<void (void)> bottom_tray_signal_t;
	bottom_tray_signal_t mOnBottomTrayWidthChanged;
	boost::signals2::connection setOnBottomTrayWidthChanged(bottom_tray_callback_t cb) { return mOnBottomTrayWidthChanged.connect(cb); }
	// signal on update of WorldView rect
	typedef boost::function<void (LLRect old_world_rect, LLRect new_world_rect)> world_rect_callback_t;
	typedef boost::signals2::signal<void (LLRect old_world_rect, LLRect new_world_rect)> world_rect_signal_t;
	world_rect_signal_t mOnWorldViewRectUpdated;
	boost::signals2::connection setOnWorldViewRectUpdated(world_rect_callback_t cb) { return mOnWorldViewRectUpdated.connect(cb); }

	//
	// ACCESSORS
	//
	LLRootView*			getRootView()		const;

	// Window in raw pixels as seen on screen.
	const LLRect&	getWindowRect()		const	{ return mWindowRect; };
	// portion of window that shows 3d world
	const LLRect&	getWorldViewRect()		const	{ return mWorldViewRect; };
	LLRect			getVirtualWorldViewRect()	const;
	S32 			getWorldViewHeight() const;
	S32 			getWorldViewWidth() const;
	S32				getWindowDisplayHeight()	const;
	S32				getWindowDisplayWidth()	const;

	// Window in scaled pixels (via UI scale), use this for
	// UI elements checking size.
	const LLRect&	getVirtualWindowRect()		const	{ return mVirtualWindowRect; };
	S32				getWindowHeight()	const;
	S32				getWindowWidth()	const;

	LLWindow*		getWindow()			const	{ return mWindow; }
	void*			getPlatformWindow() const;
	void*			getMediaWindow() 	const;
	void			focusClient()		const;

	LLCoordGL		getLastMouse()		const	{ return mLastMousePoint; }
	S32				getLastMouseX()		const	{ return mLastMousePoint.mX; }
	S32				getLastMouseY()		const	{ return mLastMousePoint.mY; }
	LLCoordGL		getCurrentMouse()		const	{ return mCurrentMousePoint; }
	S32				getCurrentMouseX()		const	{ return mCurrentMousePoint.mX; }
	S32				getCurrentMouseY()		const	{ return mCurrentMousePoint.mY; }
	S32				getCurrentMouseDX()		const	{ return mCurrentMouseDelta.mX; }
	S32				getCurrentMouseDY()		const	{ return mCurrentMouseDelta.mY; }
	LLCoordGL		getCurrentMouseDelta()	const	{ return mCurrentMouseDelta; }
	LLStat *		getMouseVelocityStat()		{ return &mMouseVelocityStat; }
	BOOL			getLeftMouseDown()	const	{ return mLeftMouseDown; }
	BOOL			getMiddleMouseDown()	const	{ return mMiddleMouseDown; }
	BOOL			getRightMouseDown()	const	{ return mRightMouseDown; }

	const LLPickInfo&	getLastPick() const { return mLastPick; }

	void			setup2DViewport(S32 x_offset = 0, S32 y_offset = 0);
	void			setup3DViewport(S32 x_offset = 0, S32 y_offset = 0);
	void			setup3DRender();
	void			setup2DRender();

	LLVector3		mouseDirectionGlobal(const S32 x, const S32 y) const;
	LLVector3		mouseDirectionCamera(const S32 x, const S32 y) const;
	LLVector3       mousePointHUD(const S32 x, const S32 y) const;
		

	// Is window of our application frontmost?
	BOOL			getActive() const			{ return mActive; }

	void			getTargetWindow(BOOL& fullscreen, S32& width, S32& height) const;
		// The 'target' is where the user wants the window to be. It may not be
		// there yet, because we may be supressing fullscreen prior to login.

	const std::string&	getInitAlert() { return mInitAlert; }
	
	//
	// MANIPULATORS
	//
	void			saveLastMouse(const LLCoordGL &point);

	void			setCursor( ECursorType c );
	void			showCursor();
	void			hideCursor();
	BOOL            getCursorHidden() { return mCursorHidden; }
	void			moveCursorToCenter();								// move to center of window
													
	void			setShowProgress(const BOOL show);
	BOOL			getShowProgress() const;
	void			moveProgressViewToFront();
	void			setProgressString(const std::string& string);
	void			setProgressPercent(const F32 percent);
	void			setProgressMessage(const std::string& msg);
	void			setProgressCancelButtonVisible( BOOL b, const std::string& label = LLStringUtil::null );
	LLProgressView *getProgressView() const;

	void			updateObjectUnderCursor();

	void			updateUI();		// Once per frame, update UI based on mouse position, calls following update* functions
	void				updateLayout();						
	void				updateMouseDelta();		
	void				updateKeyboardFocus();		

	void			updateWorldViewRect(bool use_full_window=false);
	void			updateBottomTrayRect();

	BOOL			handleKey(KEY key, MASK mask);
	void			handleScrollWheel	(S32 clicks);

	// Hide normal UI when a logon fails, re-show everything when logon is attempted again
	void			setNormalControlsVisible( BOOL visible );
	void			setMenuBackgroundColor(bool god_mode = false, bool dev_grid = false);

	void			reshape(S32 width, S32 height);
	void			sendShapeToSim();

	void			draw();
	void			updateDebugText();
	void			drawDebugText();

	static void		loadUserImage(void **cb_data, const LLUUID &uuid);

	static void		movieSize(S32 new_width, S32 new_height);

	// snapshot functionality.
	// perhaps some of this should move to llfloatershapshot?  -MG
	typedef enum
	{
		SNAPSHOT_TYPE_COLOR,
		SNAPSHOT_TYPE_DEPTH,
		SNAPSHOT_TYPE_OBJECT_ID
	} ESnapshotType;
	BOOL			saveSnapshot(const std::string&  filename, S32 image_width, S32 image_height, BOOL show_ui = TRUE, BOOL do_rebuild = FALSE, ESnapshotType type = SNAPSHOT_TYPE_COLOR);
	BOOL			rawSnapshot(LLImageRaw *raw, S32 image_width, S32 image_height, BOOL keep_window_aspect = TRUE, BOOL is_texture = FALSE,
								BOOL show_ui = TRUE, BOOL do_rebuild = FALSE, ESnapshotType type = SNAPSHOT_TYPE_COLOR, S32 max_size = MAX_IMAGE_SIZE );
	BOOL			thumbnailSnapshot(LLImageRaw *raw, S32 preview_width, S32 preview_height, BOOL show_ui, BOOL do_rebuild, ESnapshotType type) ;
	BOOL			isSnapshotLocSet() const { return ! sSnapshotDir.empty(); }
	void			resetSnapshotLoc() const { sSnapshotDir.clear(); }
	BOOL		    saveImageNumbered(LLImageFormatted *image);

	// Reset the directory where snapshots are saved.
	// Client will open directory picker on next snapshot save.
	void resetSnapshotLoc();

	void			playSnapshotAnimAndSound();
	
	// draws selection boxes around selected objects, must call displayObjects first
	void			renderSelections( BOOL for_gl_pick, BOOL pick_parcel_walls, BOOL for_hud );
	void			performPick();
	void			returnEmptyPicks();


	void			pickAsync(S32 x, S32 y_from_bot, MASK mask, void (*callback)(const LLPickInfo& pick_info), BOOL pick_transparent = FALSE);
	LLPickInfo		pickImmediate(S32 x, S32 y, BOOL pick_transparent);
	LLHUDIcon* cursorIntersectIcon(S32 mouse_x, S32 mouse_y, F32 depth,
										   LLVector3* intersection);

	LLViewerObject* cursorIntersect(S32 mouse_x = -1, S32 mouse_y = -1, F32 depth = 512.f,
									LLViewerObject *this_object = NULL,
									S32 this_face = -1,
									BOOL pick_transparent = FALSE,
									S32* face_hit = NULL,
									LLVector3 *intersection = NULL,
									LLVector2 *uv = NULL,
									LLVector3 *normal = NULL,
									LLVector3 *binormal = NULL);
	
	
	// Returns a pointer to the last object hit
	//LLViewerObject	*getObject();
	//LLViewerObject  *lastNonFloraObjectHit();

	//const LLVector3d& getObjectOffset();
	//const LLVector3d& lastNonFloraObjectHitOffset();

	// mousePointOnLand() returns true if found point
	BOOL			mousePointOnLandGlobal(const S32 x, const S32 y, LLVector3d *land_pos_global);
	BOOL			mousePointOnPlaneGlobal(LLVector3d& point, const S32 x, const S32 y, const LLVector3d &plane_point, const LLVector3 &plane_normal);
	LLVector3d		clickPointInWorldGlobal(const S32 x, const S32 y_from_bot, LLViewerObject* clicked_object) const;
	BOOL			clickPointOnSurfaceGlobal(const S32 x, const S32 y, LLViewerObject *objectp, LLVector3d &point_global) const;

	// Prints window implementation details
	void			dumpState();

	// Request display setting changes	
	void			toggleFullscreen(BOOL show_progress);

	// handle shutting down GL and bringing it back up
	void			requestResolutionUpdate(bool fullscreen_checked);
	void			requestResolutionUpdate(); // doesn't affect fullscreen
	BOOL			checkSettings();
	void			restartDisplay(BOOL show_progress_bar);
	BOOL			changeDisplaySettings(BOOL fullscreen, LLCoordScreen size, BOOL disable_vsync, BOOL show_progress_bar);
	BOOL			getIgnoreDestroyWindow() { return mIgnoreActivate; }
	F32				getDisplayAspectRatio() const;
	F32				getWorldViewAspectRatio() const;
	const LLVector2& getDisplayScale() const { return mDisplayScale; }
	void			calcDisplayScale();

private:
	bool                    shouldShowToolTipFor(LLMouseHandler *mh);
	static bool onAlert(const LLSD& notify);
	
	void			switchToolByMask(MASK mask);
	void			destroyWindow();
	void			drawMouselookInstructions();
	void			stopGL(BOOL save_state = TRUE);
	void			restoreGL(const std::string& progress_message = LLStringUtil::null);
	void			initFonts(F32 zoom_factor = 1.f);
	void			schedulePick(LLPickInfo& pick_info);
	S32				getChatConsoleBottomPad(); // Vertical padding for child console rect, varied by bottom clutter
	LLRect			getChatConsoleRect(); // Get optimal cosole rect.

public:
	LLWindow*		mWindow;						// graphical window object

protected:
	BOOL			mActive;
	BOOL			mWantFullscreen;
	BOOL			mShowFullscreenProgress;
	LLRect			mWindowRect;
	LLRect			mVirtualWindowRect;
	LLRect			mWorldViewRect;					// specifies area of screen where we render the 3D world
	LLRootView*		mRootView;					// a view of size mWindowRect, containing all child views
	LLVector2		mDisplayScale;

	LLCoordGL		mCurrentMousePoint;			// last mouse position in GL coords
	LLCoordGL		mLastMousePoint;		// Mouse point at last frame.
	LLCoordGL		mCurrentMouseDelta;		//amount mouse moved this frame
	LLStat			mMouseVelocityStat;
	BOOL			mLeftMouseDown;
	BOOL			mMiddleMouseDown;
	BOOL			mRightMouseDown;

	LLProgressView	*mProgressView;

	LLFrameTimer	mToolTipFadeTimer;
	LLPanel*		mToolTip;
	std::string		mLastToolTipMessage;
	LLRect			mToolTipStickyRect;			// Once a tool tip is shown, it will stay visible until the mouse leaves this rect.

	BOOL			mMouseInWindow;				// True if the mouse is over our window or if we have captured the mouse.
	BOOL			mFocusCycleMode;
	typedef std::set<LLHandle<LLView> > view_handle_set_t;
	view_handle_set_t mMouseHoverViews;

	// Variables used for tool override switching based on modifier keys.  JC
	MASK			mLastMask;			// used to detect changes in modifier mask
	LLTool*			mToolStored;		// the tool we're overriding
	BOOL			mHideCursorPermanent;	// true during drags, mouselook
	BOOL            mCursorHidden;
	LLPickInfo		mLastPick;
	std::vector<LLPickInfo> mPicks;
	LLRect			mPickScreenRegion; // area of frame buffer for rendering pick frames (generally follows mouse to avoid going offscreen)
	LLTimer         mPickTimer;        // timer for scheduling n picks per second

	std::string		mOverlayTitle;		// Used for special titles such as "Second Life - Special E3 2003 Beta"

	BOOL			mIgnoreActivate;

	std::string		mInitAlert;			// Window / GL initialization requires an alert
	
	class LLDebugText* mDebugText; // Internal class for debug text
	
	bool			mResDirty;
	bool			mStatesDirty;
	bool			mIsFullscreenChecked; // Did the user check the fullscreen checkbox in the display settings
	U32			mCurrResolutionIndex;

    boost::scoped_ptr<LLViewerWindowListener> mViewerWindowListener;

protected:
	static std::string sSnapshotBaseName;
	static std::string sSnapshotDir;

	static std::string sMovieBaseName;
};	

void toggle_flying(void*);
void toggle_first_person();
void toggle_build(void*);
void reset_viewer_state_on_sim(void);
void update_saved_window_size(const std::string& control,S32 delta_width, S32 delta_height);

//
// Globals
//

extern LLViewerWindow*	gViewerWindow;

extern LLFrameTimer		gAwayTimer;				// tracks time before setting the avatar away state to true
extern LLFrameTimer		gAwayTriggerTimer;		// how long the avatar has been away

extern LLViewerObject*  gDebugRaycastObject;
extern LLVector3        gDebugRaycastIntersection;
extern LLVector2        gDebugRaycastTexCoord;
extern LLVector3        gDebugRaycastNormal;
extern LLVector3        gDebugRaycastBinormal;
extern S32				gDebugRaycastFaceHit;

extern S32 CHAT_BAR_HEIGHT; 

extern BOOL			gDisplayCameraPos;
extern BOOL			gDisplayWindInfo;
extern BOOL			gDisplayFOV;

#endif<|MERGE_RESOLUTION|>--- conflicted
+++ resolved
@@ -170,11 +170,7 @@
 	/*virtual*/ BOOL handleRightMouseUp(LLWindow *window,  LLCoordGL pos, MASK mask);
 	/*virtual*/ BOOL handleMiddleMouseDown(LLWindow *window,  LLCoordGL pos, MASK mask);
 	/*virtual*/ BOOL handleMiddleMouseUp(LLWindow *window,  LLCoordGL pos, MASK mask);
-<<<<<<< HEAD
-	/*virtual*/ BOOL handleDrop(LLWindow *window,  LLCoordGL pos, MASK mask, void* data);
-=======
 	/*virtual*/ BOOL handleDrop(LLWindow *window,  LLCoordGL pos, MASK mask, std::string data);
->>>>>>> caa631bf
 				void handleMouseMove(LLWindow *window,  LLCoordGL pos, MASK mask);
 	/*virtual*/ void handleMouseLeave(LLWindow *window);
 	/*virtual*/ void handleResize(LLWindow *window,  S32 x,  S32 y);
