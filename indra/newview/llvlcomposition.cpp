/**
 * @file llvlcomposition.cpp
 * @brief Viewer-side representation of a composition layer...
 *
 * $LicenseInfo:firstyear=2001&license=viewerlgpl$
 * Second Life Viewer Source Code
 * Copyright (C) 2010, Linden Research, Inc.
 *
 * This library is free software; you can redistribute it and/or
 * modify it under the terms of the GNU Lesser General Public
 * License as published by the Free Software Foundation;
 * version 2.1 of the License only.
 *
 * This library is distributed in the hope that it will be useful,
 * but WITHOUT ANY WARRANTY; without even the implied warranty of
 * MERCHANTABILITY or FITNESS FOR A PARTICULAR PURPOSE.  See the GNU
 * Lesser General Public License for more details.
 *
 * You should have received a copy of the GNU Lesser General Public
 * License along with this library; if not, write to the Free Software
 * Foundation, Inc., 51 Franklin Street, Fifth Floor, Boston, MA  02110-1301  USA
 *
 * Linden Research, Inc., 945 Battery Street, San Francisco, CA  94111  USA
 * $/LicenseInfo$
 */

#include "llviewerprecompiledheaders.h"

#include "llvlcomposition.h"

#include <functional>

#include "llerror.h"
#include "v3math.h"
#include "llsurface.h"
#include "lltextureview.h"
#include "llviewertexture.h"
#include "llviewertexturelist.h"
#include "llfetchedgltfmaterial.h"
#include "llgltfmateriallist.h"
#include "llviewerregion.h"
#include "noise.h"
#include "llregionhandle.h" // for from_region_handle
#include "llviewercontrol.h"


extern LLColor4U MAX_WATER_COLOR;

static const U32 BASE_SIZE = 128;
static const F32 TERRAIN_DECODE_PRIORITY = 2048.f * 2048.f;

namespace
{
    F32 bilinear(const F32 v00, const F32 v01, const F32 v10, const F32 v11, const F32 x_frac, const F32 y_frac)
    {
        // Not sure if this is the right math...
        // Take weighted average of all four points (bilinear interpolation)
        F32 result;

        const F32 inv_x_frac = 1.f - x_frac;
        const F32 inv_y_frac = 1.f - y_frac;
        result = inv_x_frac*inv_y_frac*v00
                + x_frac*inv_y_frac*v10
                + inv_x_frac*y_frac*v01
                + x_frac*y_frac*v11;

        return result;
    }

    void boost_minimap_texture(LLViewerFetchedTexture* tex, F32 virtual_size)
    {
        llassert(tex);
        if (!tex) { return; }

        tex->setBoostLevel(LLGLTexture::BOOST_TERRAIN); // in case the raw image is at low detail
        tex->addTextureStats(virtual_size); // priority
    }

    void boost_minimap_material(LLFetchedGLTFMaterial* mat, F32 virtual_size)
    {
        if (!mat) { return; }
        if (mat->mBaseColorTexture) { boost_minimap_texture(mat->mBaseColorTexture, virtual_size); }
        if (mat->mNormalTexture) { boost_minimap_texture(mat->mNormalTexture, virtual_size); }
        if (mat->mMetallicRoughnessTexture) { boost_minimap_texture(mat->mMetallicRoughnessTexture, virtual_size); }
        if (mat->mEmissiveTexture) { boost_minimap_texture(mat->mEmissiveTexture, virtual_size); }
    }

    void unboost_minimap_texture(LLViewerFetchedTexture* tex)
    {
        if (!tex) { return; }
        tex->setBoostLevel(LLGLTexture::BOOST_NONE);
        tex->setMinDiscardLevel(MAX_DISCARD_LEVEL + 1);
    }

    void unboost_minimap_material(LLFetchedGLTFMaterial* mat)
    {
        if (!mat) { return; }
        if (mat->mBaseColorTexture) { unboost_minimap_texture(mat->mBaseColorTexture); }
        if (mat->mNormalTexture) { unboost_minimap_texture(mat->mNormalTexture); }
        if (mat->mMetallicRoughnessTexture) { unboost_minimap_texture(mat->mMetallicRoughnessTexture); }
        if (mat->mEmissiveTexture) { unboost_minimap_texture(mat->mEmissiveTexture); }
    }
};

LLTerrainMaterials::LLTerrainMaterials()
{
    for (S32 i = 0; i < ASSET_COUNT; ++i)
    {
        mMaterialTexturesSet[i] = false;
    }
}

LLTerrainMaterials::~LLTerrainMaterials()
{
    unboost();
}

bool LLTerrainMaterials::generateMaterials()
{
    if (texturesReady(true, true))
    {
        return true;
    }

    if (materialsReady(true, true))
    {
        return true;
    }

    return false;
}

void LLTerrainMaterials::boost()
{
    for (S32 i = 0; i < ASSET_COUNT; ++i)
    {
        LLPointer<LLViewerFetchedTexture>& tex = mDetailTextures[i];
        llassert(tex.notNull());
        boost_minimap_texture(tex, TERRAIN_DECODE_PRIORITY);

        LLPointer<LLFetchedGLTFMaterial>& mat = mDetailMaterials[i];
        boost_minimap_material(mat, TERRAIN_DECODE_PRIORITY);
    }
}

void LLTerrainMaterials::unboost()
{
    for (S32 i = 0; i < ASSET_COUNT; ++i)
    {
        LLPointer<LLViewerFetchedTexture>& tex = mDetailTextures[i];
        unboost_minimap_texture(tex);

        LLPointer<LLFetchedGLTFMaterial>& mat = mDetailMaterials[i];
        unboost_minimap_material(mat);
    }
}

LLUUID LLTerrainMaterials::getDetailAssetID(S32 asset)
{
    llassert(mDetailTextures[asset] && mDetailMaterials[asset]);
    // Assume both the the material and texture were fetched in the same way
    // using the same UUID. However, we may not know at this point which one
    // will load.
	return mDetailTextures[asset] ? mDetailTextures[asset]->getID() : LLUUID::null;
}

LLPointer<LLViewerFetchedTexture> fetch_terrain_texture(const LLUUID& id)
{
<<<<<<< HEAD
    if (id.isNull())
    {
        return nullptr;
    }

    LLPointer<LLViewerFetchedTexture> tex = LLViewerTextureManager::getFetchedTexture(id);
    return tex;
=======
    // Not sure if this is the right math...
    // Take weighted average of all four points (bilinear interpolation)
    F32 result;

    const F32 inv_x_frac = 1.f - x_frac;
    const F32 inv_y_frac = 1.f - y_frac;
    result = inv_x_frac*inv_y_frac*v00
            + x_frac*inv_y_frac*v10
            + inv_x_frac*y_frac*v01
            + x_frac*y_frac*v11;

    return result;
>>>>>>> 1a8a5404
}

void LLTerrainMaterials::setDetailAssetID(S32 asset, const LLUUID& id)
{
    // *NOTE: If there were multiple terrain swatches using the same asset
    // ID, the asset still in use will be temporarily unboosted.
    // It will be boosted again during terrain rendering.
    unboost_minimap_texture(mDetailTextures[asset]);
    unboost_minimap_material(mDetailMaterials[asset]);

	// This is terrain texture, but we are not setting it as BOOST_TERRAIN
	// since we will be manipulating it later as needed.
	mDetailTextures[asset] = fetch_terrain_texture(id);
    LLPointer<LLFetchedGLTFMaterial>& mat = mDetailMaterials[asset];
    mat = id.isNull() ? nullptr : gGLTFMaterialList.getMaterial(id);
    mDetailRenderMaterials[asset] = nullptr;
    mMaterialTexturesSet[asset] = false;
}

const LLGLTFMaterial* LLTerrainMaterials::getMaterialOverride(S32 asset)
{
    return mDetailMaterialOverrides[asset];
}

void LLTerrainMaterials::setMaterialOverride(S32 asset, LLGLTFMaterial* mat_override)
{
    // Non-null overrides must be nontrivial. Otherwise, please set the override to null instead.
    llassert(!mat_override || *mat_override != LLGLTFMaterial::sDefault);

    mDetailMaterialOverrides[asset] = mat_override;
    mDetailRenderMaterials[asset] = nullptr;
}

LLTerrainMaterials::Type LLTerrainMaterials::getMaterialType()
{
	LL_PROFILE_ZONE_SCOPED;

    const BOOL use_textures = texturesReady(false, false) || !materialsReady(false, false);
    return use_textures ? Type::TEXTURE : Type::PBR;
}

bool LLTerrainMaterials::texturesReady(bool boost, bool strict)
{
    bool ready[ASSET_COUNT];
    // *NOTE: Calls to textureReady may boost textures. Do not early-return.
    for (S32 i = 0; i < ASSET_COUNT; i++)
    {
        ready[i] = mDetailTextures[i].notNull() && textureReady(mDetailTextures[i], boost);
    }

    bool one_ready = false;
    for (S32 i = 0; i < ASSET_COUNT; i++)
    {
        const bool current_ready = ready[i];
        one_ready = one_ready || current_ready;
        if (!current_ready && strict)
        {
            return false;
        }
    }
    return one_ready;
}

namespace
{
    bool material_asset_ready(LLFetchedGLTFMaterial* mat) { return mat && mat->isLoaded(); }
};

bool LLTerrainMaterials::materialsReady(bool boost, bool strict)
{
    bool ready[ASSET_COUNT];
    // *NOTE: This section may boost materials/textures. Do not early-return if ready[i] is false.
    for (S32 i = 0; i < ASSET_COUNT; i++)
    {
        ready[i] = false;
        LLPointer<LLFetchedGLTFMaterial>& mat = mDetailMaterials[i];
        if (!material_asset_ready(mat)) { continue; }

        LLPointer<LLFetchedGLTFMaterial>& render_mat = mDetailRenderMaterials[i];
        if (!render_mat)
        {
            render_mat = new LLFetchedGLTFMaterial();
            *render_mat = *mat;
            // This render_mat is effectively already loaded, because it gets its data from mat.

            LLPointer<LLGLTFMaterial>& override_mat = mDetailMaterialOverrides[i];
            if (override_mat)
            {
                render_mat->applyOverride(*override_mat);
            }
        }

        ready[i] = materialTexturesReady(render_mat, mMaterialTexturesSet[i], boost, strict);
    }

#if 1
    static LLCachedControl<bool> sRenderTerrainPBREnabled(gSavedSettings, "RenderTerrainPBREnabled", false);
    static LLCachedControl<bool> sRenderTerrainPBRForce(gSavedSettings, "RenderTerrainPBRForce", false);
    if (sRenderTerrainPBREnabled && sRenderTerrainPBRForce)
    {
        bool defined = true;
        for (S32 i = 0; i < ASSET_COUNT; i++)
        {
            if (!mDetailMaterials[i])
            {
                defined = false;
                break;
            }
        }
        if (defined)
        {
            return true;
        }
    }
#endif

    bool one_ready = false;
    for (S32 i = 0; i < ASSET_COUNT; i++)
    {
        const bool current_ready = ready[i];
        one_ready = one_ready || current_ready;
        if (!current_ready && strict)
        {
            return false;
        }
    }
    return one_ready;
}

// Boost the texture loading priority
// Return true when ready to use (i.e. texture is sufficiently loaded)
// static
bool LLTerrainMaterials::textureReady(LLPointer<LLViewerFetchedTexture>& tex, bool boost)
{
    llassert(tex);
    if (!tex) { return false; }

    if (tex->getDiscardLevel() < 0)
    {
        if (boost)
        {
            boost_minimap_texture(tex, BASE_SIZE*BASE_SIZE);
        }
        return false;
    }
    if ((tex->getDiscardLevel() != 0 &&
         (tex->getWidth() < BASE_SIZE ||
          tex->getHeight() < BASE_SIZE)))
    {
        if (boost)
        {
            boost_minimap_texture(tex, BASE_SIZE*BASE_SIZE);

            S32 width = tex->getFullWidth();
            S32 height = tex->getFullHeight();
            S32 min_dim = llmin(width, height);
            S32 ddiscard = 0;
            while (min_dim > BASE_SIZE && ddiscard < MAX_DISCARD_LEVEL)
            {
                ddiscard++;
                min_dim /= 2;
            }
            tex->setMinDiscardLevel(ddiscard);
        }
        return false;
    }
    if (tex->getComponents() == 0)
    {
        return false;
    }
    return true;
}

// Make sure to call material_asset_ready first
// strict = true -> all materials must be sufficiently loaded
// strict = false -> at least one material must be loaded
// static
bool LLTerrainMaterials::materialTexturesReady(LLPointer<LLFetchedGLTFMaterial>& mat, bool& textures_set, bool boost, bool strict)
{
    llassert(mat);

    // Material is loaded, but textures may not be
    if (!textures_set)
    {
        textures_set = true;
        // *NOTE: These can sometimes be set to to nullptr due to
        // updateTEMaterialTextures. For the sake of robustness, we emulate
        // that fetching behavior by setting textures of null IDs to nullptr.
        mat->mBaseColorTexture         = fetch_terrain_texture(mat->mTextureId[LLGLTFMaterial::GLTF_TEXTURE_INFO_BASE_COLOR]);
        mat->mNormalTexture            = fetch_terrain_texture(mat->mTextureId[LLGLTFMaterial::GLTF_TEXTURE_INFO_NORMAL]);
        mat->mMetallicRoughnessTexture = fetch_terrain_texture(mat->mTextureId[LLGLTFMaterial::GLTF_TEXTURE_INFO_METALLIC_ROUGHNESS]);
        mat->mEmissiveTexture          = fetch_terrain_texture(mat->mTextureId[LLGLTFMaterial::GLTF_TEXTURE_INFO_EMISSIVE]);
    }

    // *NOTE: Calls to textureReady may boost textures. Do not early-return.
    bool ready[LLGLTFMaterial::GLTF_TEXTURE_INFO_COUNT];
    ready[LLGLTFMaterial::GLTF_TEXTURE_INFO_BASE_COLOR] =
        mat->mTextureId[LLGLTFMaterial::GLTF_TEXTURE_INFO_BASE_COLOR].isNull() || textureReady(mat->mBaseColorTexture, boost);
    ready[LLGLTFMaterial::GLTF_TEXTURE_INFO_NORMAL] =
        mat->mTextureId[LLGLTFMaterial::GLTF_TEXTURE_INFO_NORMAL].isNull() || textureReady(mat->mNormalTexture, boost);
    ready[LLGLTFMaterial::GLTF_TEXTURE_INFO_METALLIC_ROUGHNESS] =
        mat->mTextureId[LLGLTFMaterial::GLTF_TEXTURE_INFO_METALLIC_ROUGHNESS].isNull() ||
        textureReady(mat->mMetallicRoughnessTexture, boost);
    ready[LLGLTFMaterial::GLTF_TEXTURE_INFO_EMISSIVE] =
        mat->mTextureId[LLGLTFMaterial::GLTF_TEXTURE_INFO_EMISSIVE].isNull() || textureReady(mat->mEmissiveTexture, boost);

    if (strict)
    {
        for (U32 i = 0; i < LLGLTFMaterial::GLTF_TEXTURE_INFO_COUNT; ++i)
        {
            if (!ready[i])
            {
                return false;
            }
        }
    }

    return true;
}

// Boost the loading priority of every known texture in the material
// Return true when ready to use
// static
bool LLTerrainMaterials::materialReady(LLPointer<LLFetchedGLTFMaterial> &mat, bool &textures_set, bool boost, bool strict)
{
    if (!material_asset_ready(mat)) { return false; }

    return materialTexturesReady(mat, textures_set, boost, strict);
}

// static
const LLUUID (&LLVLComposition::getDefaultTextures())[ASSET_COUNT]
{
    const static LLUUID default_textures[LLVLComposition::ASSET_COUNT] =
    {
        TERRAIN_DIRT_DETAIL,
        TERRAIN_GRASS_DETAIL,
        TERRAIN_MOUNTAIN_DETAIL,
        TERRAIN_ROCK_DETAIL
    };
    return default_textures;
}

LLVLComposition::LLVLComposition(LLSurface *surfacep, const U32 width, const F32 scale) :
<<<<<<< HEAD
    LLTerrainMaterials(),
	LLViewerLayer(width, scale),
	mParamsReady(false)
{
	// Load Terrain Textures - Original ones
    const LLUUID (&default_textures)[LLVLComposition::ASSET_COUNT] = LLVLComposition::getDefaultTextures();
    for (S32 i = 0; i < ASSET_COUNT; ++i)
    {
        setDetailAssetID(i, default_textures[i]);
    }

	mSurfacep = surfacep;

	// Initialize the texture matrix to defaults.
	for (S32 i = 0; i < CORNER_COUNT; ++i)
	{
		mStartHeight[i] = gSavedSettings.getF32("TerrainColorStartHeight");
		mHeightRange[i] = gSavedSettings.getF32("TerrainColorHeightRange");
	}
=======
    LLViewerLayer(width, scale),
    mParamsReady(false)
{
    mSurfacep = surfacep;

    // Load Terrain Textures - Original ones
    setDetailTextureID(0, TERRAIN_DIRT_DETAIL);
    setDetailTextureID(1, TERRAIN_GRASS_DETAIL);
    setDetailTextureID(2, TERRAIN_MOUNTAIN_DETAIL);
    setDetailTextureID(3, TERRAIN_ROCK_DETAIL);

    // Initialize the texture matrix to defaults.
    for (S32 i = 0; i < CORNER_COUNT; ++i)
    {
        mStartHeight[i] = gSavedSettings.getF32("TerrainColorStartHeight");
        mHeightRange[i] = gSavedSettings.getF32("TerrainColorHeightRange");
    }
    mTexScaleX = 16.f;
    mTexScaleY = 16.f;
    mTexturesLoaded = false;
>>>>>>> 1a8a5404
}


LLVLComposition::~LLVLComposition()
{
    LLTerrainMaterials::~LLTerrainMaterials();
}


void LLVLComposition::setSurface(LLSurface *surfacep)
{
    mSurfacep = surfacep;
}

<<<<<<< HEAD
bool LLVLComposition::generateHeights(const F32 x, const F32 y,
									  const F32 width, const F32 height)
{
	if (!mParamsReady)
	{
		// All the parameters haven't been set yet (we haven't gotten the message from the sim)
		return false;
	}

	llassert(mSurfacep);

	if (!mSurfacep || !mSurfacep->getRegion()) 
	{
		// We don't always have the region yet here....
		return false;
	}

	S32 x_begin, y_begin, x_end, y_end;

	x_begin = ll_round( x * mScaleInv );
	y_begin = ll_round( y * mScaleInv );
	x_end = ll_round( (x + width) * mScaleInv );
	y_end = ll_round( (y + width) * mScaleInv );

	if (x_end > mWidth)
	{
		x_end = mWidth;
	}
	if (y_end > mWidth)
	{
		y_end = mWidth;
	}

	LLVector3d origin_global = from_region_handle(mSurfacep->getRegion()->getHandle());

	// For perlin noise generation...
	const F32 slope_squared = 1.5f*1.5f;
	const F32 xyScale = 4.9215f; //0.93284f;
	const F32 zScale = 4; //0.92165f;
	const F32 z_offset = 0.f;
	const F32 noise_magnitude = 2.f;		//  Degree to which noise modulates composition layer (versus
											//  simple height)

	const F32 xyScaleInv = (1.f / xyScale);
	const F32 zScaleInv = (1.f / zScale);

// <FS:CR> Aurora Sim
	//const F32 inv_width = 1.f/mWidth;
	const F32 inv_width = 1.f/(F32)mWidth;
// </FS:CR> Aurora Sim

	// OK, for now, just have the composition value equal the height at the point.
	for (S32 j = y_begin; j < y_end; j++)
	{
		for (S32 i = x_begin; i < x_end; i++)
		{

			F32 vec[3];
			F32 vec1[3];
			F32 twiddle;

			// Bilinearly interpolate the start height and height range of the textures
			F32 start_height = bilinear(mStartHeight[SOUTHWEST],
										mStartHeight[SOUTHEAST],
										mStartHeight[NORTHWEST],
										mStartHeight[NORTHEAST],
										i*inv_width, j*inv_width); // These will be bilinearly interpolated
			F32 height_range = bilinear(mHeightRange[SOUTHWEST],
										mHeightRange[SOUTHEAST],
										mHeightRange[NORTHWEST],
										mHeightRange[NORTHEAST],
										i*inv_width, j*inv_width); // These will be bilinearly interpolated

			LLVector3 location(i*mScale, j*mScale, 0.f);

			F32 height = mSurfacep->resolveHeightRegion(location) + z_offset;

			// Step 0: Measure the exact height at this texel
			vec[0] = (F32)(origin_global.mdV[VX]+location.mV[VX])*xyScaleInv;	//  Adjust to non-integer lattice
			vec[1] = (F32)(origin_global.mdV[VY]+location.mV[VY])*xyScaleInv;
			vec[2] = height*zScaleInv;
			//
			//  Choose material value by adding to the exact height a random value 
			//
			vec1[0] = vec[0]*(0.2222222222f);
			vec1[1] = vec[1]*(0.2222222222f);
			vec1[2] = vec[2]*(0.2222222222f);
			twiddle = noise2(vec1)*6.5f;					//  Low freq component for large divisions

			twiddle += turbulence2(vec, 2)*slope_squared;	//  High frequency component
			twiddle *= noise_magnitude;

			F32 scaled_noisy_height = (height + twiddle - start_height) * F32(ASSET_COUNT) / height_range;

			scaled_noisy_height = llmax(0.f, scaled_noisy_height);
			scaled_noisy_height = llmin(3.f, scaled_noisy_height);
			*(mDatap + i + j*mWidth) = scaled_noisy_height;
		}
	}
	return true;
=======

void LLVLComposition::setDetailTextureID(S32 corner, const LLUUID& id)
{
    if(id.isNull())
    {
        return;
    }
    // This is terrain texture, but we are not setting it as BOOST_TERRAIN
    // since we will be manipulating it later as needed.
    mDetailTextures[corner] = LLViewerTextureManager::getFetchedTexture(id);
    mDetailTextures[corner]->setNoDelete() ;
    mRawImages[corner] = NULL;
}

bool LLVLComposition::generateHeights(const F32 x, const F32 y,
                                      const F32 width, const F32 height)
{
    if (!mParamsReady)
    {
        // All the parameters haven't been set yet (we haven't gotten the message from the sim)
        return false;
    }

    llassert(mSurfacep);

    if (!mSurfacep || !mSurfacep->getRegion())
    {
        // We don't always have the region yet here....
        return false;
    }

    S32 x_begin, y_begin, x_end, y_end;

    x_begin = ll_round( x * mScaleInv );
    y_begin = ll_round( y * mScaleInv );
    x_end = ll_round( (x + width) * mScaleInv );
    y_end = ll_round( (y + width) * mScaleInv );

    if (x_end > mWidth)
    {
        x_end = mWidth;
    }
    if (y_end > mWidth)
    {
        y_end = mWidth;
    }

    LLVector3d origin_global = from_region_handle(mSurfacep->getRegion()->getHandle());

    // For perlin noise generation...
    const F32 slope_squared = 1.5f*1.5f;
    const F32 xyScale = 4.9215f; //0.93284f;
    const F32 zScale = 4; //0.92165f;
    const F32 z_offset = 0.f;
    const F32 noise_magnitude = 2.f;        //  Degree to which noise modulates composition layer (versus
                                            //  simple height)

    // Heights map into textures as 0-1 = first, 1-2 = second, etc.
    // So we need to compress heights into this range.
    const S32 NUM_TEXTURES = 4;

    const F32 xyScaleInv = (1.f / xyScale);
    const F32 zScaleInv = (1.f / zScale);

// <FS:CR> Aurora Sim
    //const F32 inv_width = 1.f/mWidth;
    const F32 inv_width = 1.f/(F32)mWidth;
// </FS:CR> Aurora Sim

    // OK, for now, just have the composition value equal the height at the point.
    for (S32 j = y_begin; j < y_end; j++)
    {
        for (S32 i = x_begin; i < x_end; i++)
        {

            F32 vec[3];
            F32 vec1[3];
            F32 twiddle;

            // Bilinearly interpolate the start height and height range of the textures
            F32 start_height = bilinear(mStartHeight[SOUTHWEST],
                                        mStartHeight[SOUTHEAST],
                                        mStartHeight[NORTHWEST],
                                        mStartHeight[NORTHEAST],
                                        i*inv_width, j*inv_width); // These will be bilinearly interpolated
            F32 height_range = bilinear(mHeightRange[SOUTHWEST],
                                        mHeightRange[SOUTHEAST],
                                        mHeightRange[NORTHWEST],
                                        mHeightRange[NORTHEAST],
                                        i*inv_width, j*inv_width); // These will be bilinearly interpolated

            LLVector3 location(i*mScale, j*mScale, 0.f);

            F32 height = mSurfacep->resolveHeightRegion(location) + z_offset;

            // Step 0: Measure the exact height at this texel
            vec[0] = (F32)(origin_global.mdV[VX]+location.mV[VX])*xyScaleInv;   //  Adjust to non-integer lattice
            vec[1] = (F32)(origin_global.mdV[VY]+location.mV[VY])*xyScaleInv;
            vec[2] = height*zScaleInv;
            //
            //  Choose material value by adding to the exact height a random value
            //
            vec1[0] = vec[0]*(0.2222222222f);
            vec1[1] = vec[1]*(0.2222222222f);
            vec1[2] = vec[2]*(0.2222222222f);
            twiddle = noise2(vec1)*6.5f;                    //  Low freq component for large divisions

            twiddle += turbulence2(vec, 2)*slope_squared;   //  High frequency component
            twiddle *= noise_magnitude;

            F32 scaled_noisy_height = (height + twiddle - start_height) * F32(NUM_TEXTURES) / height_range;

            scaled_noisy_height = llmax(0.f, scaled_noisy_height);
            scaled_noisy_height = llmin(3.f, scaled_noisy_height);
            *(mDatap + i + j*mWidth) = scaled_noisy_height;
        }
    }
    return true;
>>>>>>> 1a8a5404
}

LLTerrainMaterials gLocalTerrainMaterials;

bool LLVLComposition::generateComposition()
{
<<<<<<< HEAD
	if (!mParamsReady)
	{
		// All the parameters haven't been set yet (we haven't gotten the message from the sim)
		return false;
	}

    return LLTerrainMaterials::generateMaterials();
}

namespace
{
    void prepare_fallback_image(LLImageRaw* raw_image)
    {
        raw_image->resize(BASE_SIZE, BASE_SIZE, 4);
        raw_image->fill(LLColor4U::white);
    }

    // Check if the raw image is loaded for this texture at a discard
    // level the minimap can use, and if not then try to get it loaded.
    bool prepare_raw_image(LLPointer<LLImageRaw>& raw_image, bool emissive, LLViewerFetchedTexture* tex, bool& delete_raw_post)
    {
        if (!tex)
        {
            if (!emissive)
            {
                prepare_fallback_image(raw_image);
            }
            else
            {
                llassert(!raw_image);
                raw_image = nullptr;
            }
            return true;
        }
        if (raw_image)
        {
            // Callback already initiated
            if (raw_image->getDataSize() > 0)
            {
                // Callback finished
                delete_raw_post = true;
                return true;
            }
            else
            {
                return false;
            }
        }

        raw_image = new LLImageRaw();

        S32 ddiscard = 0;
        {
            S32 min_dim = llmin(tex->getFullWidth(), tex->getFullHeight());
            while (min_dim > BASE_SIZE && ddiscard < MAX_DISCARD_LEVEL)
            {
                ddiscard++;
                min_dim /= 2;
            }
        }

        struct PendingImage
        {
            LLImageRaw* mRawImage;
            S32 mDesiredDiscard;
            LLUUID mTextureId;
            PendingImage(LLImageRaw* raw_image, S32 ddiscard, const LLUUID& texture_id)
                : mRawImage(raw_image)
                , mDesiredDiscard(ddiscard)
                , mTextureId(texture_id)
            {
                mRawImage->ref();
            }
            ~PendingImage()
            {
                mRawImage->unref();
            }
        };
        PendingImage* pending_image = new PendingImage(raw_image, ddiscard, tex->getID());

        loaded_callback_func cb = [](bool success, LLViewerFetchedTexture * src_vi, LLImageRaw * src, LLImageRaw * src_aux, S32 discard_level, bool is_final, void* userdata) {
            PendingImage* pending = (PendingImage*)userdata;
            // Owning LLVLComposition still exists

            // Assume mRawImage only used by single LLVLComposition for now
            const bool in_use_by_composition = pending->mRawImage->getNumRefs() > 1;
            llassert(pending->mRawImage->getNumRefs());
            llassert(pending->mRawImage->getNumRefs() <= 2);
            const bool needs_data = !pending->mRawImage->getDataSize();
            if (in_use_by_composition && needs_data)
            {
                if (success && pending->mDesiredDiscard == discard_level)
                {
                    pending->mRawImage->resize(BASE_SIZE, BASE_SIZE, src->getComponents());
                    pending->mRawImage->copyScaled(src);
                }
                else if (is_final)
                {
                    prepare_fallback_image(pending->mRawImage);
                }
            }

            if (is_final) { delete pending; }
        };
        tex->setLoadedCallback(cb, ddiscard, true, false, pending_image, nullptr);
        tex->forceToSaveRawImage(ddiscard);

        return false;
    }
};

bool LLVLComposition::generateMinimapTileLand(const F32 x, const F32 y,
									  const F32 width, const F32 height)
{
	LL_PROFILE_ZONE_SCOPED
	llassert(mSurfacep);
	llassert(x >= 0.f);
	llassert(y >= 0.f);

	///////////////////////////
	//
	// Generate raw data arrays for surface textures
	//
	//

	// These have already been validated by generateComposition.
	U8* st_data[ASSET_COUNT];
	S32 st_data_size[ASSET_COUNT]; // for debugging

    const bool use_textures = getMaterialType() != LLTerrainMaterials::Type::PBR;
    if (use_textures)
    {
        if (!texturesReady(true, true)) { return false; }
    }
    else
    {
        if (!materialsReady(true, true)) { return false; }
    }

	for (S32 i = 0; i < ASSET_COUNT; i++)
	{
		if (mRawImages[i].isNull())
		{
			// Read back a raw image for this discard level, if it exists
            LLViewerFetchedTexture* tex;
            LLViewerFetchedTexture* tex_emissive; // Can be null
            bool has_base_color_factor;
            bool has_emissive_factor;
            bool has_alpha;
            LLColor3 base_color_factor;
            LLColor3 emissive_factor;
            if (use_textures)
            {
                tex = mDetailTextures[i];
                tex_emissive = nullptr;
                has_base_color_factor = false;
                has_emissive_factor = false;
                has_alpha = false;
                llassert(tex);
            }
            else
            {
                LLPointer<LLFetchedGLTFMaterial>& mat = mDetailRenderMaterials[i];
                tex = mat->mBaseColorTexture;
                tex_emissive = mat->mEmissiveTexture;
                base_color_factor = LLColor3(mat->mBaseColor);
                // *HACK: Treat alpha as black
                base_color_factor *= (mat->mBaseColor.mV[VW]);
                emissive_factor = mat->mEmissiveColor;
                has_base_color_factor = (base_color_factor.mV[VX] != 1.f ||
                                         base_color_factor.mV[VY] != 1.f ||
                                         base_color_factor.mV[VZ] != 1.f);
                has_emissive_factor = (emissive_factor.mV[VX] != 1.f ||
                                       emissive_factor.mV[VY] != 1.f ||
                                       emissive_factor.mV[VZ] != 1.f);
                has_alpha = mat->mAlphaMode != LLGLTFMaterial::ALPHA_MODE_OPAQUE;
            }

            if (!tex) { tex = LLViewerFetchedTexture::sWhiteImagep; }

            bool delete_raw_post = false;
            bool delete_raw_post_emissive = false;
            if (!prepare_raw_image(mRawImagesBaseColor[i], false, tex, delete_raw_post)) { return false; }
            if (tex_emissive && !prepare_raw_image(mRawImagesEmissive[i], true, tex_emissive, delete_raw_post_emissive)) { return false; }
            // tex_emissive can be null, and then will be ignored

            // In the simplest case, the minimap image is just the base color.
            // This will be replaced if we need to do any tinting/compositing.
            mRawImages[i] = mRawImagesBaseColor[i];

            // *TODO: This isn't quite right for PBR:
            // 1) It does not convert the color images from SRGB to linear
            // before mixing (which will always require copying the image).
            // 2) It mixes emissive and base color before mixing terrain
            // materials, but it should be the other way around
            // Long-term, we should consider a method that is more
            // maintainable. Shaders, perhaps? Bake shaders to textures?
            LLPointer<LLImageRaw> raw_emissive;
            if (tex_emissive)
            {
                raw_emissive = mRawImagesEmissive[i];
                if (has_emissive_factor ||
                    tex_emissive->getWidth(tex_emissive->getRawImageLevel()) != BASE_SIZE ||
                    tex_emissive->getHeight(tex_emissive->getRawImageLevel()) != BASE_SIZE ||
                    tex_emissive->getComponents() != 4)
=======

    if (!mParamsReady)
    {
        // All the parameters haven't been set yet (we haven't gotten the message from the sim)
        return false;
    }

    for (S32 i = 0; i < 4; i++)
    {
        if (mDetailTextures[i]->getDiscardLevel() < 0)
        {
            mDetailTextures[i]->setBoostLevel(LLGLTexture::BOOST_TERRAIN); // in case we are at low detail
            mDetailTextures[i]->addTextureStats(BASE_SIZE*BASE_SIZE);
            return false;
        }
        if ((mDetailTextures[i]->getDiscardLevel() != 0 &&
             (mDetailTextures[i]->getWidth() < BASE_SIZE ||
              mDetailTextures[i]->getHeight() < BASE_SIZE)))
        {
            S32 width = mDetailTextures[i]->getFullWidth();
            S32 height = mDetailTextures[i]->getFullHeight();
            S32 min_dim = llmin(width, height);
            S32 ddiscard = 0;
            while (min_dim > BASE_SIZE && ddiscard < MAX_DISCARD_LEVEL)
            {
                ddiscard++;
                min_dim /= 2;
            }
            mDetailTextures[i]->setBoostLevel(LLGLTexture::BOOST_TERRAIN); // in case we are at low detail
            mDetailTextures[i]->setMinDiscardLevel(ddiscard);
            mDetailTextures[i]->addTextureStats(BASE_SIZE*BASE_SIZE); // priority
            return false;
        }
    }

    return true;
}

bool LLVLComposition::generateTexture(const F32 x, const F32 y,
                                      const F32 width, const F32 height)
{
    LL_PROFILE_ZONE_SCOPED
    llassert(mSurfacep);
    llassert(x >= 0.f);
    llassert(y >= 0.f);

    LLTimer gen_timer;

    ///////////////////////////
    //
    // Generate raw data arrays for surface textures
    //
    //

    // These have already been validated by generateComposition.
    U8* st_data[4];
    S32 st_data_size[4]; // for debugging

    for (S32 i = 0; i < 4; i++)
    {
        if (mRawImages[i].isNull())
        {
            // Read back a raw image for this discard level, if it exists
            S32 min_dim = llmin(mDetailTextures[i]->getFullWidth(), mDetailTextures[i]->getFullHeight());
            S32 ddiscard = 0;
            while (min_dim > BASE_SIZE && ddiscard < MAX_DISCARD_LEVEL)
            {
                ddiscard++;
                min_dim /= 2;
            }

            bool delete_raw = (mDetailTextures[i]->reloadRawImage(ddiscard) != NULL) ;
            if(mDetailTextures[i]->getRawImageLevel() != ddiscard)//raw iamge is not ready, will enter here again later.
            {
                if (mDetailTextures[i]->getFetchPriority() <= 0.0f && !mDetailTextures[i]->hasSavedRawImage())
>>>>>>> 1a8a5404
                {
                    LLPointer<LLImageRaw> newraw_emissive = new LLImageRaw(BASE_SIZE, BASE_SIZE, 4);
                    // Copy RGB, leave alpha alone (set to opaque by default)
                    newraw_emissive->copy(mRawImagesEmissive[i]);
                    if (has_emissive_factor)
                    {
                        newraw_emissive->tint(emissive_factor);
                    }
                    raw_emissive = newraw_emissive;
                }
<<<<<<< HEAD
            }
			if (has_base_color_factor ||
                raw_emissive ||
                has_alpha ||
                tex->getWidth(tex->getRawImageLevel()) != BASE_SIZE ||
				tex->getHeight(tex->getRawImageLevel()) != BASE_SIZE ||
				tex->getComponents() != 3)
			{
				LLPointer<LLImageRaw> newraw = new LLImageRaw(BASE_SIZE, BASE_SIZE, 3);
				//<FS:Beq> guard against bad alloc here that leads to crash in composite
				if(!newraw)
				{
					// Not much that is useful to do here, this ship is sinking it seems.
					LL_WARNS("Terrain") << "allocation of new raw image failed" << LL_ENDL;
					return(false);
				}
				// </FS:Beq>
                if (has_alpha)
                {
                    // Approximate the water underneath terrain alpha with solid water color
                    newraw->clear(
                        MAX_WATER_COLOR.mV[VX],
                        MAX_WATER_COLOR.mV[VY],
                        MAX_WATER_COLOR.mV[VZ],
                        255);
                }
				newraw->composite(mRawImagesBaseColor[i]);
                if (has_base_color_factor)
                {
                    newraw->tint(base_color_factor);
                }
                // Apply emissive texture
                if (raw_emissive)
                {
                    newraw->addEmissive(raw_emissive);
                }

				mRawImages[i] = newraw; // deletes old
			}

            if (delete_raw_post)
            {
                tex->destroyRawImage();
            }
            if (delete_raw_post_emissive)
            {
                tex_emissive->destroyRawImage();
            }

            // Remove intermediary image references
            mRawImagesBaseColor[i] = nullptr;
            mRawImagesEmissive[i] = nullptr;
		}
		st_data[i] = mRawImages[i]->getData();
		st_data_size[i] = mRawImages[i]->getDataSize();
	}

	///////////////////////////////////////
	//
	// Generate and clamp x/y bounding box.
	//
	//

	S32 x_begin, y_begin, x_end, y_end;
	x_begin = (S32)(x * mScaleInv);
	y_begin = (S32)(y * mScaleInv);
	x_end = ll_round( (x + width) * mScaleInv );
	y_end = ll_round( (y + width) * mScaleInv );

	if (x_end > mWidth)
	{
        llassert(false);
		x_end = mWidth;
	}
	if (y_end > mWidth)
	{
        llassert(false);
		y_end = mWidth;
	}


	///////////////////////////////////////////
	//
	// Generate target texture information, stride ratios.
	//
	//

	LLViewerTexture *texturep;
	U32 tex_width, tex_height, tex_comps;
	U32 tex_stride;
	F32 tex_x_scalef, tex_y_scalef;
	S32 tex_x_begin, tex_y_begin, tex_x_end, tex_y_end;
	F32 tex_x_ratiof, tex_y_ratiof;

	texturep = mSurfacep->getSTexture();
	tex_width = texturep->getWidth();
	tex_height = texturep->getHeight();
	tex_comps = texturep->getComponents();
	tex_stride = tex_width * tex_comps;

	U32 st_comps = 3;
	U32 st_width = BASE_SIZE;
	U32 st_height = BASE_SIZE;
	
	if (tex_comps != st_comps)
	{
        llassert(false);
		return false;
	}

	tex_x_scalef = (F32)tex_width / (F32)mWidth;
	tex_y_scalef = (F32)tex_height / (F32)mWidth;
	tex_x_begin = (S32)((F32)x_begin * tex_x_scalef);
	tex_y_begin = (S32)((F32)y_begin * tex_y_scalef);
	tex_x_end = (S32)((F32)x_end * tex_x_scalef);
	tex_y_end = (S32)((F32)y_end * tex_y_scalef);

	tex_x_ratiof = (F32)mWidth*mScale / (F32)tex_width;
	tex_y_ratiof = (F32)mWidth*mScale / (F32)tex_height;

	LLPointer<LLImageRaw> raw = new LLImageRaw(tex_width, tex_height, tex_comps);
	U8 *rawp = raw->getData();

	F32 st_x_stride, st_y_stride;
	st_x_stride = ((F32)st_width / (F32)mTexScaleX)*((F32)mWidth / (F32)tex_width);
	st_y_stride = ((F32)st_height / (F32)mTexScaleY)*((F32)mWidth / (F32)tex_height);

	llassert(st_x_stride > 0.f);
	llassert(st_y_stride > 0.f);
	////////////////////////////////
	//
	// Iterate through the target texture, striding through the
	// subtextures and interpolating appropriately.
	//
	//

	F32 sti, stj;
	S32 st_offset;
	sti = (tex_x_begin * st_x_stride) - st_width*(llfloor((tex_x_begin * st_x_stride)/st_width));
	stj = (tex_y_begin * st_y_stride) - st_height*(llfloor((tex_y_begin * st_y_stride)/st_height));

	st_offset = (llfloor(stj * st_width) + llfloor(sti)) * st_comps;
	for (S32 j = tex_y_begin; j < tex_y_end; j++)
	{
		U32 offset = j * tex_stride + tex_x_begin * tex_comps;
		sti = (tex_x_begin * st_x_stride) - st_width*((U32)(tex_x_begin * st_x_stride)/st_width);
		for (S32 i = tex_x_begin; i < tex_x_end; i++)
		{
			S32 tex0, tex1;
			F32 composition = getValueScaled(i*tex_x_ratiof, j*tex_y_ratiof);

			tex0 = llfloor( composition );
			tex0 = llclamp(tex0, 0, 3);
			composition -= tex0;
			tex1 = tex0 + 1;
			tex1 = llclamp(tex1, 0, 3);

			st_offset = (lltrunc(sti) + lltrunc(stj)*st_width) * st_comps;
			for (U32 k = 0; k < tex_comps; k++)
			{
				// Linearly interpolate based on composition.
				if (st_offset >= st_data_size[tex0] || st_offset >= st_data_size[tex1])
				{
					// SJB: This shouldn't be happening, but does... Rounding error?
					//LL_WARNS() << "offset 0 [" << tex0 << "] =" << st_offset << " >= size=" << st_data_size[tex0] << LL_ENDL;
					//LL_WARNS() << "offset 1 [" << tex1 << "] =" << st_offset << " >= size=" << st_data_size[tex1] << LL_ENDL;
				}
				else
				{
					F32 a = *(st_data[tex0] + st_offset);
					F32 b = *(st_data[tex1] + st_offset);
					rawp[ offset ] = (U8)lltrunc( a + composition * (b - a) );
				}
				offset++;
				st_offset++;
			}

			sti += st_x_stride;
			if (sti >= st_width)
			{
				sti -= st_width;
			}
		}

		stj += st_y_stride;
		if (stj >= st_height)
		{
			stj -= st_height;
		}
	}

	if (!texturep->hasGLTexture())
	{
		texturep->createGLTexture(0, raw);
	}
	texturep->setSubImage(raw, tex_x_begin, tex_y_begin, tex_x_end - tex_x_begin, tex_y_end - tex_y_begin);

    // Un-boost detail textures (will get re-boosted if rendering in high detail)
    for (S32 i = 0; i < ASSET_COUNT; i++)
    {
        unboost_minimap_texture(mDetailTextures[i]);
    }

    // Un-boost textures for each detail material (will get re-boosted if rendering in high detail)
    for (S32 i = 0; i < ASSET_COUNT; i++)
    {
        unboost_minimap_material(mDetailMaterials[i]);
    }
	
	return true;
}

F32 LLVLComposition::getStartHeight(S32 corner)
{
	return mStartHeight[corner];
=======

                if(delete_raw)
                {
                    mDetailTextures[i]->destroyRawImage() ;
                }
                LL_DEBUGS("Terrain") << "cached raw data for terrain detail texture is not ready yet: " << mDetailTextures[i]->getID() << " Discard: " << ddiscard << LL_ENDL;
                return false;
            }

            mRawImages[i] = mDetailTextures[i]->getRawImage() ;
            if(delete_raw)
            {
                mDetailTextures[i]->destroyRawImage() ;
            }
            if (mDetailTextures[i]->getWidth(ddiscard) != BASE_SIZE ||
                mDetailTextures[i]->getHeight(ddiscard) != BASE_SIZE ||
                mDetailTextures[i]->getComponents() != 3)
            {
                LLPointer<LLImageRaw> newraw = new LLImageRaw(BASE_SIZE, BASE_SIZE, 3);
                //<FS:Beq> guard against bad alloc here that leads to crash in composite
                if(!newraw)
                {
                    // Not much that is useful to do here, this ship is sinking it seems.
                    LL_WARNS("Terrain") << "allocation of new raw image failed" << LL_ENDL;
                    return(false);
                }
                // </FS:Beq>
                newraw->composite(mRawImages[i]);
                mRawImages[i] = newraw; // deletes old
            }
        }
        st_data[i] = mRawImages[i]->getData();
        st_data_size[i] = mRawImages[i]->getDataSize();
    }

    ///////////////////////////////////////
    //
    // Generate and clamp x/y bounding box.
    //
    //

    S32 x_begin, y_begin, x_end, y_end;
    x_begin = (S32)(x * mScaleInv);
    y_begin = (S32)(y * mScaleInv);
    x_end = ll_round( (x + width) * mScaleInv );
    y_end = ll_round( (y + width) * mScaleInv );

    if (x_end > mWidth)
    {
        LL_WARNS("Terrain") << "x end > width" << LL_ENDL;
        x_end = mWidth;
    }
    if (y_end > mWidth)
    {
        LL_WARNS("Terrain") << "y end > width" << LL_ENDL;
        y_end = mWidth;
    }


    ///////////////////////////////////////////
    //
    // Generate target texture information, stride ratios.
    //
    //

    LLViewerTexture *texturep;
    U32 tex_width, tex_height, tex_comps;
    U32 tex_stride;
    F32 tex_x_scalef, tex_y_scalef;
    S32 tex_x_begin, tex_y_begin, tex_x_end, tex_y_end;
    F32 tex_x_ratiof, tex_y_ratiof;

    texturep = mSurfacep->getSTexture();
    tex_width = texturep->getWidth();
    tex_height = texturep->getHeight();
    tex_comps = texturep->getComponents();
    tex_stride = tex_width * tex_comps;

    U32 st_comps = 3;
    U32 st_width = BASE_SIZE;
    U32 st_height = BASE_SIZE;

    if (tex_comps != st_comps)
    {
        LL_WARNS("Terrain") << "Base texture comps != input texture comps" << LL_ENDL;
        return false;
    }

    tex_x_scalef = (F32)tex_width / (F32)mWidth;
    tex_y_scalef = (F32)tex_height / (F32)mWidth;
    tex_x_begin = (S32)((F32)x_begin * tex_x_scalef);
    tex_y_begin = (S32)((F32)y_begin * tex_y_scalef);
    tex_x_end = (S32)((F32)x_end * tex_x_scalef);
    tex_y_end = (S32)((F32)y_end * tex_y_scalef);

    tex_x_ratiof = (F32)mWidth*mScale / (F32)tex_width;
    tex_y_ratiof = (F32)mWidth*mScale / (F32)tex_height;

    LLPointer<LLImageRaw> raw = new LLImageRaw(tex_width, tex_height, tex_comps);
    U8 *rawp = raw->getData();

    F32 st_x_stride, st_y_stride;
    st_x_stride = ((F32)st_width / (F32)mTexScaleX)*((F32)mWidth / (F32)tex_width);
    st_y_stride = ((F32)st_height / (F32)mTexScaleY)*((F32)mWidth / (F32)tex_height);

    llassert(st_x_stride > 0.f);
    llassert(st_y_stride > 0.f);
    ////////////////////////////////
    //
    // Iterate through the target texture, striding through the
    // subtextures and interpolating appropriately.
    //
    //

    F32 sti, stj;
    S32 st_offset;
    sti = (tex_x_begin * st_x_stride) - st_width*(llfloor((tex_x_begin * st_x_stride)/st_width));
    stj = (tex_y_begin * st_y_stride) - st_height*(llfloor((tex_y_begin * st_y_stride)/st_height));

    st_offset = (llfloor(stj * st_width) + llfloor(sti)) * st_comps;
    for (S32 j = tex_y_begin; j < tex_y_end; j++)
    {
        U32 offset = j * tex_stride + tex_x_begin * tex_comps;
        sti = (tex_x_begin * st_x_stride) - st_width*((U32)(tex_x_begin * st_x_stride)/st_width);
        for (S32 i = tex_x_begin; i < tex_x_end; i++)
        {
            S32 tex0, tex1;
            F32 composition = getValueScaled(i*tex_x_ratiof, j*tex_y_ratiof);

            tex0 = llfloor( composition );
            tex0 = llclamp(tex0, 0, 3);
            composition -= tex0;
            tex1 = tex0 + 1;
            tex1 = llclamp(tex1, 0, 3);

            st_offset = (lltrunc(sti) + lltrunc(stj)*st_width) * st_comps;
            for (U32 k = 0; k < tex_comps; k++)
            {
                // Linearly interpolate based on composition.
                if (st_offset >= st_data_size[tex0] || st_offset >= st_data_size[tex1])
                {
                    // SJB: This shouldn't be happening, but does... Rounding error?
                    //LL_WARNS() << "offset 0 [" << tex0 << "] =" << st_offset << " >= size=" << st_data_size[tex0] << LL_ENDL;
                    //LL_WARNS() << "offset 1 [" << tex1 << "] =" << st_offset << " >= size=" << st_data_size[tex1] << LL_ENDL;
                }
                else
                {
                    F32 a = *(st_data[tex0] + st_offset);
                    F32 b = *(st_data[tex1] + st_offset);
                    rawp[ offset ] = (U8)lltrunc( a + composition * (b - a) );
                }
                offset++;
                st_offset++;
            }

            sti += st_x_stride;
            if (sti >= st_width)
            {
                sti -= st_width;
            }
        }

        stj += st_y_stride;
        if (stj >= st_height)
        {
            stj -= st_height;
        }
    }

    if (!texturep->hasGLTexture())
    {
        texturep->createGLTexture(0, raw);
    }
    texturep->setSubImage(raw, tex_x_begin, tex_y_begin, tex_x_end - tex_x_begin, tex_y_end - tex_y_begin);

    for (S32 i = 0; i < 4; i++)
    {
        // Un-boost detatil textures (will get re-boosted if rendering in high detail)
        mDetailTextures[i]->setBoostLevel(LLGLTexture::BOOST_NONE);
        mDetailTextures[i]->setMinDiscardLevel(MAX_DISCARD_LEVEL + 1);
    }

    return true;
}

LLUUID LLVLComposition::getDetailTextureID(S32 corner)
{
    return mDetailTextures[corner]->getID();
}

LLViewerFetchedTexture* LLVLComposition::getDetailTexture(S32 corner)
{
    return mDetailTextures[corner];
>>>>>>> 1a8a5404
}

void LLVLComposition::setDetailAssetID(S32 asset, const LLUUID& id)
{
<<<<<<< HEAD
	if (id.isNull())
	{
        return;
    }
    LLTerrainMaterials::setDetailAssetID(asset, id);
	mRawImages[asset] = NULL;
	mRawImagesBaseColor[asset] = NULL;
	mRawImagesEmissive[asset] = NULL;
=======
    return mStartHeight[corner];
>>>>>>> 1a8a5404
}

void LLVLComposition::setStartHeight(S32 corner, const F32 start_height)
{
    mStartHeight[corner] = start_height;
}

F32 LLVLComposition::getHeightRange(S32 corner)
{
    return mHeightRange[corner];
}

void LLVLComposition::setHeightRange(S32 corner, const F32 range)
{
    mHeightRange[corner] = range;
}<|MERGE_RESOLUTION|>--- conflicted
+++ resolved
@@ -161,12 +161,11 @@
     // Assume both the the material and texture were fetched in the same way
     // using the same UUID. However, we may not know at this point which one
     // will load.
-	return mDetailTextures[asset] ? mDetailTextures[asset]->getID() : LLUUID::null;
+    return mDetailTextures[asset] ? mDetailTextures[asset]->getID() : LLUUID::null;
 }
 
 LLPointer<LLViewerFetchedTexture> fetch_terrain_texture(const LLUUID& id)
 {
-<<<<<<< HEAD
     if (id.isNull())
     {
         return nullptr;
@@ -174,20 +173,6 @@
 
     LLPointer<LLViewerFetchedTexture> tex = LLViewerTextureManager::getFetchedTexture(id);
     return tex;
-=======
-    // Not sure if this is the right math...
-    // Take weighted average of all four points (bilinear interpolation)
-    F32 result;
-
-    const F32 inv_x_frac = 1.f - x_frac;
-    const F32 inv_y_frac = 1.f - y_frac;
-    result = inv_x_frac*inv_y_frac*v00
-            + x_frac*inv_y_frac*v10
-            + inv_x_frac*y_frac*v01
-            + x_frac*y_frac*v11;
-
-    return result;
->>>>>>> 1a8a5404
 }
 
 void LLTerrainMaterials::setDetailAssetID(S32 asset, const LLUUID& id)
@@ -198,9 +183,9 @@
     unboost_minimap_texture(mDetailTextures[asset]);
     unboost_minimap_material(mDetailMaterials[asset]);
 
-	// This is terrain texture, but we are not setting it as BOOST_TERRAIN
-	// since we will be manipulating it later as needed.
-	mDetailTextures[asset] = fetch_terrain_texture(id);
+    // This is terrain texture, but we are not setting it as BOOST_TERRAIN
+    // since we will be manipulating it later as needed.
+    mDetailTextures[asset] = fetch_terrain_texture(id);
     LLPointer<LLFetchedGLTFMaterial>& mat = mDetailMaterials[asset];
     mat = id.isNull() ? nullptr : gGLTFMaterialList.getMaterial(id);
     mDetailRenderMaterials[asset] = nullptr;
@@ -223,7 +208,7 @@
 
 LLTerrainMaterials::Type LLTerrainMaterials::getMaterialType()
 {
-	LL_PROFILE_ZONE_SCOPED;
+    LL_PROFILE_ZONE_SCOPED;
 
     const BOOL use_textures = texturesReady(false, false) || !materialsReady(false, false);
     return use_textures ? Type::TEXTURE : Type::PBR;
@@ -432,37 +417,18 @@
 }
 
 LLVLComposition::LLVLComposition(LLSurface *surfacep, const U32 width, const F32 scale) :
-<<<<<<< HEAD
     LLTerrainMaterials(),
-	LLViewerLayer(width, scale),
-	mParamsReady(false)
-{
-	// Load Terrain Textures - Original ones
+    LLViewerLayer(width, scale),
+    mParamsReady(false)
+{
+    // Load Terrain Textures - Original ones
     const LLUUID (&default_textures)[LLVLComposition::ASSET_COUNT] = LLVLComposition::getDefaultTextures();
     for (S32 i = 0; i < ASSET_COUNT; ++i)
     {
         setDetailAssetID(i, default_textures[i]);
     }
 
-	mSurfacep = surfacep;
-
-	// Initialize the texture matrix to defaults.
-	for (S32 i = 0; i < CORNER_COUNT; ++i)
-	{
-		mStartHeight[i] = gSavedSettings.getF32("TerrainColorStartHeight");
-		mHeightRange[i] = gSavedSettings.getF32("TerrainColorHeightRange");
-	}
-=======
-    LLViewerLayer(width, scale),
-    mParamsReady(false)
-{
     mSurfacep = surfacep;
-
-    // Load Terrain Textures - Original ones
-    setDetailTextureID(0, TERRAIN_DIRT_DETAIL);
-    setDetailTextureID(1, TERRAIN_GRASS_DETAIL);
-    setDetailTextureID(2, TERRAIN_MOUNTAIN_DETAIL);
-    setDetailTextureID(3, TERRAIN_ROCK_DETAIL);
 
     // Initialize the texture matrix to defaults.
     for (S32 i = 0; i < CORNER_COUNT; ++i)
@@ -470,10 +436,6 @@
         mStartHeight[i] = gSavedSettings.getF32("TerrainColorStartHeight");
         mHeightRange[i] = gSavedSettings.getF32("TerrainColorHeightRange");
     }
-    mTexScaleX = 16.f;
-    mTexScaleY = 16.f;
-    mTexturesLoaded = false;
->>>>>>> 1a8a5404
 }
 
 
@@ -486,122 +448,6 @@
 void LLVLComposition::setSurface(LLSurface *surfacep)
 {
     mSurfacep = surfacep;
-}
-
-<<<<<<< HEAD
-bool LLVLComposition::generateHeights(const F32 x, const F32 y,
-									  const F32 width, const F32 height)
-{
-	if (!mParamsReady)
-	{
-		// All the parameters haven't been set yet (we haven't gotten the message from the sim)
-		return false;
-	}
-
-	llassert(mSurfacep);
-
-	if (!mSurfacep || !mSurfacep->getRegion()) 
-	{
-		// We don't always have the region yet here....
-		return false;
-	}
-
-	S32 x_begin, y_begin, x_end, y_end;
-
-	x_begin = ll_round( x * mScaleInv );
-	y_begin = ll_round( y * mScaleInv );
-	x_end = ll_round( (x + width) * mScaleInv );
-	y_end = ll_round( (y + width) * mScaleInv );
-
-	if (x_end > mWidth)
-	{
-		x_end = mWidth;
-	}
-	if (y_end > mWidth)
-	{
-		y_end = mWidth;
-	}
-
-	LLVector3d origin_global = from_region_handle(mSurfacep->getRegion()->getHandle());
-
-	// For perlin noise generation...
-	const F32 slope_squared = 1.5f*1.5f;
-	const F32 xyScale = 4.9215f; //0.93284f;
-	const F32 zScale = 4; //0.92165f;
-	const F32 z_offset = 0.f;
-	const F32 noise_magnitude = 2.f;		//  Degree to which noise modulates composition layer (versus
-											//  simple height)
-
-	const F32 xyScaleInv = (1.f / xyScale);
-	const F32 zScaleInv = (1.f / zScale);
-
-// <FS:CR> Aurora Sim
-	//const F32 inv_width = 1.f/mWidth;
-	const F32 inv_width = 1.f/(F32)mWidth;
-// </FS:CR> Aurora Sim
-
-	// OK, for now, just have the composition value equal the height at the point.
-	for (S32 j = y_begin; j < y_end; j++)
-	{
-		for (S32 i = x_begin; i < x_end; i++)
-		{
-
-			F32 vec[3];
-			F32 vec1[3];
-			F32 twiddle;
-
-			// Bilinearly interpolate the start height and height range of the textures
-			F32 start_height = bilinear(mStartHeight[SOUTHWEST],
-										mStartHeight[SOUTHEAST],
-										mStartHeight[NORTHWEST],
-										mStartHeight[NORTHEAST],
-										i*inv_width, j*inv_width); // These will be bilinearly interpolated
-			F32 height_range = bilinear(mHeightRange[SOUTHWEST],
-										mHeightRange[SOUTHEAST],
-										mHeightRange[NORTHWEST],
-										mHeightRange[NORTHEAST],
-										i*inv_width, j*inv_width); // These will be bilinearly interpolated
-
-			LLVector3 location(i*mScale, j*mScale, 0.f);
-
-			F32 height = mSurfacep->resolveHeightRegion(location) + z_offset;
-
-			// Step 0: Measure the exact height at this texel
-			vec[0] = (F32)(origin_global.mdV[VX]+location.mV[VX])*xyScaleInv;	//  Adjust to non-integer lattice
-			vec[1] = (F32)(origin_global.mdV[VY]+location.mV[VY])*xyScaleInv;
-			vec[2] = height*zScaleInv;
-			//
-			//  Choose material value by adding to the exact height a random value 
-			//
-			vec1[0] = vec[0]*(0.2222222222f);
-			vec1[1] = vec[1]*(0.2222222222f);
-			vec1[2] = vec[2]*(0.2222222222f);
-			twiddle = noise2(vec1)*6.5f;					//  Low freq component for large divisions
-
-			twiddle += turbulence2(vec, 2)*slope_squared;	//  High frequency component
-			twiddle *= noise_magnitude;
-
-			F32 scaled_noisy_height = (height + twiddle - start_height) * F32(ASSET_COUNT) / height_range;
-
-			scaled_noisy_height = llmax(0.f, scaled_noisy_height);
-			scaled_noisy_height = llmin(3.f, scaled_noisy_height);
-			*(mDatap + i + j*mWidth) = scaled_noisy_height;
-		}
-	}
-	return true;
-=======
-
-void LLVLComposition::setDetailTextureID(S32 corner, const LLUUID& id)
-{
-    if(id.isNull())
-    {
-        return;
-    }
-    // This is terrain texture, but we are not setting it as BOOST_TERRAIN
-    // since we will be manipulating it later as needed.
-    mDetailTextures[corner] = LLViewerTextureManager::getFetchedTexture(id);
-    mDetailTextures[corner]->setNoDelete() ;
-    mRawImages[corner] = NULL;
 }
 
 bool LLVLComposition::generateHeights(const F32 x, const F32 y,
@@ -646,10 +492,6 @@
     const F32 z_offset = 0.f;
     const F32 noise_magnitude = 2.f;        //  Degree to which noise modulates composition layer (versus
                                             //  simple height)
-
-    // Heights map into textures as 0-1 = first, 1-2 = second, etc.
-    // So we need to compress heights into this range.
-    const S32 NUM_TEXTURES = 4;
 
     const F32 xyScaleInv = (1.f / xyScale);
     const F32 zScaleInv = (1.f / zScale);
@@ -700,7 +542,7 @@
             twiddle += turbulence2(vec, 2)*slope_squared;   //  High frequency component
             twiddle *= noise_magnitude;
 
-            F32 scaled_noisy_height = (height + twiddle - start_height) * F32(NUM_TEXTURES) / height_range;
+            F32 scaled_noisy_height = (height + twiddle - start_height) * F32(ASSET_COUNT) / height_range;
 
             scaled_noisy_height = llmax(0.f, scaled_noisy_height);
             scaled_noisy_height = llmin(3.f, scaled_noisy_height);
@@ -708,19 +550,17 @@
         }
     }
     return true;
->>>>>>> 1a8a5404
 }
 
 LLTerrainMaterials gLocalTerrainMaterials;
 
 bool LLVLComposition::generateComposition()
 {
-<<<<<<< HEAD
-	if (!mParamsReady)
-	{
-		// All the parameters haven't been set yet (we haven't gotten the message from the sim)
-		return false;
-	}
+    if (!mParamsReady)
+    {
+        // All the parameters haven't been set yet (we haven't gotten the message from the sim)
+        return false;
+    }
 
     return LLTerrainMaterials::generateMaterials();
 }
@@ -828,22 +668,22 @@
 };
 
 bool LLVLComposition::generateMinimapTileLand(const F32 x, const F32 y,
-									  const F32 width, const F32 height)
-{
-	LL_PROFILE_ZONE_SCOPED
-	llassert(mSurfacep);
-	llassert(x >= 0.f);
-	llassert(y >= 0.f);
-
-	///////////////////////////
-	//
-	// Generate raw data arrays for surface textures
-	//
-	//
-
-	// These have already been validated by generateComposition.
-	U8* st_data[ASSET_COUNT];
-	S32 st_data_size[ASSET_COUNT]; // for debugging
+                                      const F32 width, const F32 height)
+{
+    LL_PROFILE_ZONE_SCOPED
+    llassert(mSurfacep);
+    llassert(x >= 0.f);
+    llassert(y >= 0.f);
+
+    ///////////////////////////
+    //
+    // Generate raw data arrays for surface textures
+    //
+    //
+
+    // These have already been validated by generateComposition.
+    U8* st_data[ASSET_COUNT];
+    S32 st_data_size[ASSET_COUNT]; // for debugging
 
     const bool use_textures = getMaterialType() != LLTerrainMaterials::Type::PBR;
     if (use_textures)
@@ -855,11 +695,11 @@
         if (!materialsReady(true, true)) { return false; }
     }
 
-	for (S32 i = 0; i < ASSET_COUNT; i++)
-	{
-		if (mRawImages[i].isNull())
-		{
-			// Read back a raw image for this discard level, if it exists
+    for (S32 i = 0; i < ASSET_COUNT; i++)
+    {
+        if (mRawImages[i].isNull())
+        {
+            // Read back a raw image for this discard level, if it exists
             LLViewerFetchedTexture* tex;
             LLViewerFetchedTexture* tex_emissive; // Can be null
             bool has_base_color_factor;
@@ -921,83 +761,6 @@
                     tex_emissive->getWidth(tex_emissive->getRawImageLevel()) != BASE_SIZE ||
                     tex_emissive->getHeight(tex_emissive->getRawImageLevel()) != BASE_SIZE ||
                     tex_emissive->getComponents() != 4)
-=======
-
-    if (!mParamsReady)
-    {
-        // All the parameters haven't been set yet (we haven't gotten the message from the sim)
-        return false;
-    }
-
-    for (S32 i = 0; i < 4; i++)
-    {
-        if (mDetailTextures[i]->getDiscardLevel() < 0)
-        {
-            mDetailTextures[i]->setBoostLevel(LLGLTexture::BOOST_TERRAIN); // in case we are at low detail
-            mDetailTextures[i]->addTextureStats(BASE_SIZE*BASE_SIZE);
-            return false;
-        }
-        if ((mDetailTextures[i]->getDiscardLevel() != 0 &&
-             (mDetailTextures[i]->getWidth() < BASE_SIZE ||
-              mDetailTextures[i]->getHeight() < BASE_SIZE)))
-        {
-            S32 width = mDetailTextures[i]->getFullWidth();
-            S32 height = mDetailTextures[i]->getFullHeight();
-            S32 min_dim = llmin(width, height);
-            S32 ddiscard = 0;
-            while (min_dim > BASE_SIZE && ddiscard < MAX_DISCARD_LEVEL)
-            {
-                ddiscard++;
-                min_dim /= 2;
-            }
-            mDetailTextures[i]->setBoostLevel(LLGLTexture::BOOST_TERRAIN); // in case we are at low detail
-            mDetailTextures[i]->setMinDiscardLevel(ddiscard);
-            mDetailTextures[i]->addTextureStats(BASE_SIZE*BASE_SIZE); // priority
-            return false;
-        }
-    }
-
-    return true;
-}
-
-bool LLVLComposition::generateTexture(const F32 x, const F32 y,
-                                      const F32 width, const F32 height)
-{
-    LL_PROFILE_ZONE_SCOPED
-    llassert(mSurfacep);
-    llassert(x >= 0.f);
-    llassert(y >= 0.f);
-
-    LLTimer gen_timer;
-
-    ///////////////////////////
-    //
-    // Generate raw data arrays for surface textures
-    //
-    //
-
-    // These have already been validated by generateComposition.
-    U8* st_data[4];
-    S32 st_data_size[4]; // for debugging
-
-    for (S32 i = 0; i < 4; i++)
-    {
-        if (mRawImages[i].isNull())
-        {
-            // Read back a raw image for this discard level, if it exists
-            S32 min_dim = llmin(mDetailTextures[i]->getFullWidth(), mDetailTextures[i]->getFullHeight());
-            S32 ddiscard = 0;
-            while (min_dim > BASE_SIZE && ddiscard < MAX_DISCARD_LEVEL)
-            {
-                ddiscard++;
-                min_dim /= 2;
-            }
-
-            bool delete_raw = (mDetailTextures[i]->reloadRawImage(ddiscard) != NULL) ;
-            if(mDetailTextures[i]->getRawImageLevel() != ddiscard)//raw iamge is not ready, will enter here again later.
-            {
-                if (mDetailTextures[i]->getFetchPriority() <= 0.0f && !mDetailTextures[i]->hasSavedRawImage())
->>>>>>> 1a8a5404
                 {
                     LLPointer<LLImageRaw> newraw_emissive = new LLImageRaw(BASE_SIZE, BASE_SIZE, 4);
                     // Copy RGB, leave alpha alone (set to opaque by default)
@@ -1008,24 +771,23 @@
                     }
                     raw_emissive = newraw_emissive;
                 }
-<<<<<<< HEAD
-            }
-			if (has_base_color_factor ||
+            }
+            if (has_base_color_factor ||
                 raw_emissive ||
                 has_alpha ||
                 tex->getWidth(tex->getRawImageLevel()) != BASE_SIZE ||
-				tex->getHeight(tex->getRawImageLevel()) != BASE_SIZE ||
-				tex->getComponents() != 3)
-			{
-				LLPointer<LLImageRaw> newraw = new LLImageRaw(BASE_SIZE, BASE_SIZE, 3);
-				//<FS:Beq> guard against bad alloc here that leads to crash in composite
-				if(!newraw)
-				{
-					// Not much that is useful to do here, this ship is sinking it seems.
-					LL_WARNS("Terrain") << "allocation of new raw image failed" << LL_ENDL;
-					return(false);
-				}
-				// </FS:Beq>
+                tex->getHeight(tex->getRawImageLevel()) != BASE_SIZE ||
+                tex->getComponents() != 3)
+            {
+                LLPointer<LLImageRaw> newraw = new LLImageRaw(BASE_SIZE, BASE_SIZE, 3);
+                //<FS:Beq> guard against bad alloc here that leads to crash in composite
+                if(!newraw)
+                {
+                    // Not much that is useful to do here, this ship is sinking it seems.
+                    LL_WARNS("Terrain") << "allocation of new raw image failed" << LL_ENDL;
+                    return(false);
+                }
+                // </FS:Beq>
                 if (has_alpha)
                 {
                     // Approximate the water underneath terrain alpha with solid water color
@@ -1035,7 +797,7 @@
                         MAX_WATER_COLOR.mV[VZ],
                         255);
                 }
-				newraw->composite(mRawImagesBaseColor[i]);
+                newraw->composite(mRawImagesBaseColor[i]);
                 if (has_base_color_factor)
                 {
                     newraw->tint(base_color_factor);
@@ -1046,8 +808,8 @@
                     newraw->addEmissive(raw_emissive);
                 }
 
-				mRawImages[i] = newraw; // deletes old
-			}
+                mRawImages[i] = newraw; // deletes old
+            }
 
             if (delete_raw_post)
             {
@@ -1061,200 +823,6 @@
             // Remove intermediary image references
             mRawImagesBaseColor[i] = nullptr;
             mRawImagesEmissive[i] = nullptr;
-		}
-		st_data[i] = mRawImages[i]->getData();
-		st_data_size[i] = mRawImages[i]->getDataSize();
-	}
-
-	///////////////////////////////////////
-	//
-	// Generate and clamp x/y bounding box.
-	//
-	//
-
-	S32 x_begin, y_begin, x_end, y_end;
-	x_begin = (S32)(x * mScaleInv);
-	y_begin = (S32)(y * mScaleInv);
-	x_end = ll_round( (x + width) * mScaleInv );
-	y_end = ll_round( (y + width) * mScaleInv );
-
-	if (x_end > mWidth)
-	{
-        llassert(false);
-		x_end = mWidth;
-	}
-	if (y_end > mWidth)
-	{
-        llassert(false);
-		y_end = mWidth;
-	}
-
-
-	///////////////////////////////////////////
-	//
-	// Generate target texture information, stride ratios.
-	//
-	//
-
-	LLViewerTexture *texturep;
-	U32 tex_width, tex_height, tex_comps;
-	U32 tex_stride;
-	F32 tex_x_scalef, tex_y_scalef;
-	S32 tex_x_begin, tex_y_begin, tex_x_end, tex_y_end;
-	F32 tex_x_ratiof, tex_y_ratiof;
-
-	texturep = mSurfacep->getSTexture();
-	tex_width = texturep->getWidth();
-	tex_height = texturep->getHeight();
-	tex_comps = texturep->getComponents();
-	tex_stride = tex_width * tex_comps;
-
-	U32 st_comps = 3;
-	U32 st_width = BASE_SIZE;
-	U32 st_height = BASE_SIZE;
-	
-	if (tex_comps != st_comps)
-	{
-        llassert(false);
-		return false;
-	}
-
-	tex_x_scalef = (F32)tex_width / (F32)mWidth;
-	tex_y_scalef = (F32)tex_height / (F32)mWidth;
-	tex_x_begin = (S32)((F32)x_begin * tex_x_scalef);
-	tex_y_begin = (S32)((F32)y_begin * tex_y_scalef);
-	tex_x_end = (S32)((F32)x_end * tex_x_scalef);
-	tex_y_end = (S32)((F32)y_end * tex_y_scalef);
-
-	tex_x_ratiof = (F32)mWidth*mScale / (F32)tex_width;
-	tex_y_ratiof = (F32)mWidth*mScale / (F32)tex_height;
-
-	LLPointer<LLImageRaw> raw = new LLImageRaw(tex_width, tex_height, tex_comps);
-	U8 *rawp = raw->getData();
-
-	F32 st_x_stride, st_y_stride;
-	st_x_stride = ((F32)st_width / (F32)mTexScaleX)*((F32)mWidth / (F32)tex_width);
-	st_y_stride = ((F32)st_height / (F32)mTexScaleY)*((F32)mWidth / (F32)tex_height);
-
-	llassert(st_x_stride > 0.f);
-	llassert(st_y_stride > 0.f);
-	////////////////////////////////
-	//
-	// Iterate through the target texture, striding through the
-	// subtextures and interpolating appropriately.
-	//
-	//
-
-	F32 sti, stj;
-	S32 st_offset;
-	sti = (tex_x_begin * st_x_stride) - st_width*(llfloor((tex_x_begin * st_x_stride)/st_width));
-	stj = (tex_y_begin * st_y_stride) - st_height*(llfloor((tex_y_begin * st_y_stride)/st_height));
-
-	st_offset = (llfloor(stj * st_width) + llfloor(sti)) * st_comps;
-	for (S32 j = tex_y_begin; j < tex_y_end; j++)
-	{
-		U32 offset = j * tex_stride + tex_x_begin * tex_comps;
-		sti = (tex_x_begin * st_x_stride) - st_width*((U32)(tex_x_begin * st_x_stride)/st_width);
-		for (S32 i = tex_x_begin; i < tex_x_end; i++)
-		{
-			S32 tex0, tex1;
-			F32 composition = getValueScaled(i*tex_x_ratiof, j*tex_y_ratiof);
-
-			tex0 = llfloor( composition );
-			tex0 = llclamp(tex0, 0, 3);
-			composition -= tex0;
-			tex1 = tex0 + 1;
-			tex1 = llclamp(tex1, 0, 3);
-
-			st_offset = (lltrunc(sti) + lltrunc(stj)*st_width) * st_comps;
-			for (U32 k = 0; k < tex_comps; k++)
-			{
-				// Linearly interpolate based on composition.
-				if (st_offset >= st_data_size[tex0] || st_offset >= st_data_size[tex1])
-				{
-					// SJB: This shouldn't be happening, but does... Rounding error?
-					//LL_WARNS() << "offset 0 [" << tex0 << "] =" << st_offset << " >= size=" << st_data_size[tex0] << LL_ENDL;
-					//LL_WARNS() << "offset 1 [" << tex1 << "] =" << st_offset << " >= size=" << st_data_size[tex1] << LL_ENDL;
-				}
-				else
-				{
-					F32 a = *(st_data[tex0] + st_offset);
-					F32 b = *(st_data[tex1] + st_offset);
-					rawp[ offset ] = (U8)lltrunc( a + composition * (b - a) );
-				}
-				offset++;
-				st_offset++;
-			}
-
-			sti += st_x_stride;
-			if (sti >= st_width)
-			{
-				sti -= st_width;
-			}
-		}
-
-		stj += st_y_stride;
-		if (stj >= st_height)
-		{
-			stj -= st_height;
-		}
-	}
-
-	if (!texturep->hasGLTexture())
-	{
-		texturep->createGLTexture(0, raw);
-	}
-	texturep->setSubImage(raw, tex_x_begin, tex_y_begin, tex_x_end - tex_x_begin, tex_y_end - tex_y_begin);
-
-    // Un-boost detail textures (will get re-boosted if rendering in high detail)
-    for (S32 i = 0; i < ASSET_COUNT; i++)
-    {
-        unboost_minimap_texture(mDetailTextures[i]);
-    }
-
-    // Un-boost textures for each detail material (will get re-boosted if rendering in high detail)
-    for (S32 i = 0; i < ASSET_COUNT; i++)
-    {
-        unboost_minimap_material(mDetailMaterials[i]);
-    }
-	
-	return true;
-}
-
-F32 LLVLComposition::getStartHeight(S32 corner)
-{
-	return mStartHeight[corner];
-=======
-
-                if(delete_raw)
-                {
-                    mDetailTextures[i]->destroyRawImage() ;
-                }
-                LL_DEBUGS("Terrain") << "cached raw data for terrain detail texture is not ready yet: " << mDetailTextures[i]->getID() << " Discard: " << ddiscard << LL_ENDL;
-                return false;
-            }
-
-            mRawImages[i] = mDetailTextures[i]->getRawImage() ;
-            if(delete_raw)
-            {
-                mDetailTextures[i]->destroyRawImage() ;
-            }
-            if (mDetailTextures[i]->getWidth(ddiscard) != BASE_SIZE ||
-                mDetailTextures[i]->getHeight(ddiscard) != BASE_SIZE ||
-                mDetailTextures[i]->getComponents() != 3)
-            {
-                LLPointer<LLImageRaw> newraw = new LLImageRaw(BASE_SIZE, BASE_SIZE, 3);
-                //<FS:Beq> guard against bad alloc here that leads to crash in composite
-                if(!newraw)
-                {
-                    // Not much that is useful to do here, this ship is sinking it seems.
-                    LL_WARNS("Terrain") << "allocation of new raw image failed" << LL_ENDL;
-                    return(false);
-                }
-                // </FS:Beq>
-                newraw->composite(mRawImages[i]);
-                mRawImages[i] = newraw; // deletes old
-            }
         }
         st_data[i] = mRawImages[i]->getData();
         st_data_size[i] = mRawImages[i]->getDataSize();
@@ -1274,12 +842,12 @@
 
     if (x_end > mWidth)
     {
-        LL_WARNS("Terrain") << "x end > width" << LL_ENDL;
+        llassert(false);
         x_end = mWidth;
     }
     if (y_end > mWidth)
     {
-        LL_WARNS("Terrain") << "y end > width" << LL_ENDL;
+        llassert(false);
         y_end = mWidth;
     }
 
@@ -1309,7 +877,7 @@
 
     if (tex_comps != st_comps)
     {
-        LL_WARNS("Terrain") << "Base texture comps != input texture comps" << LL_ENDL;
+        llassert(false);
         return false;
     }
 
@@ -1400,41 +968,36 @@
     }
     texturep->setSubImage(raw, tex_x_begin, tex_y_begin, tex_x_end - tex_x_begin, tex_y_end - tex_y_begin);
 
-    for (S32 i = 0; i < 4; i++)
-    {
-        // Un-boost detatil textures (will get re-boosted if rendering in high detail)
-        mDetailTextures[i]->setBoostLevel(LLGLTexture::BOOST_NONE);
-        mDetailTextures[i]->setMinDiscardLevel(MAX_DISCARD_LEVEL + 1);
+    // Un-boost detail textures (will get re-boosted if rendering in high detail)
+    for (S32 i = 0; i < ASSET_COUNT; i++)
+    {
+        unboost_minimap_texture(mDetailTextures[i]);
+    }
+
+    // Un-boost textures for each detail material (will get re-boosted if rendering in high detail)
+    for (S32 i = 0; i < ASSET_COUNT; i++)
+    {
+        unboost_minimap_material(mDetailMaterials[i]);
     }
 
     return true;
 }
 
-LLUUID LLVLComposition::getDetailTextureID(S32 corner)
-{
-    return mDetailTextures[corner]->getID();
-}
-
-LLViewerFetchedTexture* LLVLComposition::getDetailTexture(S32 corner)
-{
-    return mDetailTextures[corner];
->>>>>>> 1a8a5404
+F32 LLVLComposition::getStartHeight(S32 corner)
+{
+    return mStartHeight[corner];
 }
 
 void LLVLComposition::setDetailAssetID(S32 asset, const LLUUID& id)
 {
-<<<<<<< HEAD
-	if (id.isNull())
-	{
+    if (id.isNull())
+    {
         return;
     }
     LLTerrainMaterials::setDetailAssetID(asset, id);
-	mRawImages[asset] = NULL;
-	mRawImagesBaseColor[asset] = NULL;
-	mRawImagesEmissive[asset] = NULL;
-=======
-    return mStartHeight[corner];
->>>>>>> 1a8a5404
+    mRawImages[asset] = NULL;
+    mRawImagesBaseColor[asset] = NULL;
+    mRawImagesEmissive[asset] = NULL;
 }
 
 void LLVLComposition::setStartHeight(S32 corner, const F32 start_height)
