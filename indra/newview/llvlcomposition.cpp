/** 
 * @file llvlcomposition.cpp
 * @brief Viewer-side representation of a composition layer...
 *
 * $LicenseInfo:firstyear=2001&license=viewerlgpl$
 * Second Life Viewer Source Code
 * Copyright (C) 2010, Linden Research, Inc.
 * 
 * This library is free software; you can redistribute it and/or
 * modify it under the terms of the GNU Lesser General Public
 * License as published by the Free Software Foundation;
 * version 2.1 of the License only.
 * 
 * This library is distributed in the hope that it will be useful,
 * but WITHOUT ANY WARRANTY; without even the implied warranty of
 * MERCHANTABILITY or FITNESS FOR A PARTICULAR PURPOSE.  See the GNU
 * Lesser General Public License for more details.
 * 
 * You should have received a copy of the GNU Lesser General Public
 * License along with this library; if not, write to the Free Software
 * Foundation, Inc., 51 Franklin Street, Fifth Floor, Boston, MA  02110-1301  USA
 * 
 * Linden Research, Inc., 945 Battery Street, San Francisco, CA  94111  USA
 * $/LicenseInfo$
 */

#include "llviewerprecompiledheaders.h"

#include "llvlcomposition.h"

#include <functional>

#include "llerror.h"
#include "v3math.h"
#include "llsurface.h"
#include "lltextureview.h"
#include "llviewertexture.h"
#include "llviewertexturelist.h"
#include "llfetchedgltfmaterial.h"
#include "llgltfmateriallist.h"
#include "llviewerregion.h"
#include "noise.h"
#include "llregionhandle.h" // for from_region_handle
#include "llviewercontrol.h"


extern LLColor4U MAX_WATER_COLOR;

static const U32 BASE_SIZE = 128;
static const F32 TERRAIN_DECODE_PRIORITY = 2048.f * 2048.f;

namespace
{
    F32 bilinear(const F32 v00, const F32 v01, const F32 v10, const F32 v11, const F32 x_frac, const F32 y_frac)
    {
        // Not sure if this is the right math...
        // Take weighted average of all four points (bilinear interpolation)
        F32 result;

        const F32 inv_x_frac = 1.f - x_frac;
        const F32 inv_y_frac = 1.f - y_frac;
        result = inv_x_frac*inv_y_frac*v00
                + x_frac*inv_y_frac*v10
                + inv_x_frac*y_frac*v01
                + x_frac*y_frac*v11;

        return result;
    }

    void boost_minimap_texture(LLViewerFetchedTexture* tex, F32 virtual_size)
    {
        llassert(tex);
        if (!tex) { return; }

        tex->setBoostLevel(LLGLTexture::BOOST_TERRAIN); // in case the raw image is at low detail
        tex->addTextureStats(virtual_size); // priority
    }

    void boost_minimap_material(LLFetchedGLTFMaterial* mat, F32 virtual_size)
    {
        if (!mat) { return; }
        if (mat->mBaseColorTexture) { boost_minimap_texture(mat->mBaseColorTexture, virtual_size); }
        if (mat->mNormalTexture) { boost_minimap_texture(mat->mNormalTexture, virtual_size); }
        if (mat->mMetallicRoughnessTexture) { boost_minimap_texture(mat->mMetallicRoughnessTexture, virtual_size); }
        if (mat->mEmissiveTexture) { boost_minimap_texture(mat->mEmissiveTexture, virtual_size); }
    }

    void unboost_minimap_texture(LLViewerFetchedTexture* tex)
    {
        if (!tex) { return; }
        tex->setBoostLevel(LLGLTexture::BOOST_NONE);
        tex->setMinDiscardLevel(MAX_DISCARD_LEVEL + 1);
    }

    void unboost_minimap_material(LLFetchedGLTFMaterial* mat)
    {
        if (!mat) { return; }
        if (mat->mBaseColorTexture) { unboost_minimap_texture(mat->mBaseColorTexture); }
        if (mat->mNormalTexture) { unboost_minimap_texture(mat->mNormalTexture); }
        if (mat->mMetallicRoughnessTexture) { unboost_minimap_texture(mat->mMetallicRoughnessTexture); }
        if (mat->mEmissiveTexture) { unboost_minimap_texture(mat->mEmissiveTexture); }
    }
};

LLTerrainMaterials::LLTerrainMaterials()
{
    for (S32 i = 0; i < ASSET_COUNT; ++i)
    {
        mMaterialTexturesSet[i] = false;
    }
}

LLTerrainMaterials::~LLTerrainMaterials()
{
    unboost();
}

void LLTerrainMaterials::apply(const LLModifyRegion& other)
{
    for (S32 i = 0; i < LLTerrainMaterials::ASSET_COUNT; ++i)
    {
        const LLGLTFMaterial* other_override = other.getMaterialOverride(i);
        LLGLTFMaterial* material_override = other_override ? new LLGLTFMaterial(*other_override) : nullptr;
        setMaterialOverride(i, material_override);
    }
}

bool LLTerrainMaterials::generateMaterials()
{
    if (texturesReady(true, true))
    {
        return true;
    }

    if (materialsReady(true, true))
    {
        return true;
    }

    return false;
}

void LLTerrainMaterials::boost()
{
    for (S32 i = 0; i < ASSET_COUNT; ++i)
    {
        LLPointer<LLViewerFetchedTexture>& tex = mDetailTextures[i];
        llassert(tex.notNull());
        boost_minimap_texture(tex, TERRAIN_DECODE_PRIORITY);

        LLPointer<LLFetchedGLTFMaterial>& mat = mDetailMaterials[i];
        boost_minimap_material(mat, TERRAIN_DECODE_PRIORITY);
    }
}

void LLTerrainMaterials::unboost()
{
    for (S32 i = 0; i < ASSET_COUNT; ++i)
    {
        LLPointer<LLViewerFetchedTexture>& tex = mDetailTextures[i];
        unboost_minimap_texture(tex);

        LLPointer<LLFetchedGLTFMaterial>& mat = mDetailMaterials[i];
        unboost_minimap_material(mat);
    }
}

LLUUID LLTerrainMaterials::getDetailAssetID(S32 asset)
{
    llassert(mDetailTextures[asset] && mDetailMaterials[asset]);
    // Assume both the the material and texture were fetched in the same way
    // using the same UUID. However, we may not know at this point which one
    // will load.
    return mDetailTextures[asset] ? mDetailTextures[asset]->getID() : LLUUID::null;
}

LLPointer<LLViewerFetchedTexture> fetch_terrain_texture(const LLUUID& id)
{
    if (id.isNull())
    {
        return nullptr;
    }

    LLPointer<LLViewerFetchedTexture> tex = LLViewerTextureManager::getFetchedTexture(id);
    return tex;
}

void LLTerrainMaterials::setDetailAssetID(S32 asset, const LLUUID& id)
{
    // *NOTE: If there were multiple terrain swatches using the same asset
    // ID, the asset still in use will be temporarily unboosted.
    // It will be boosted again during terrain rendering.
    unboost_minimap_texture(mDetailTextures[asset]);
    unboost_minimap_material(mDetailMaterials[asset]);

    // This is terrain texture, but we are not setting it as BOOST_TERRAIN
    // since we will be manipulating it later as needed.
    mDetailTextures[asset] = fetch_terrain_texture(id);
    LLPointer<LLFetchedGLTFMaterial>& mat = mDetailMaterials[asset];
    mat = id.isNull() ? nullptr : gGLTFMaterialList.getMaterial(id);
    mDetailRenderMaterials[asset] = nullptr;
    mMaterialTexturesSet[asset] = false;
}

const LLGLTFMaterial* LLTerrainMaterials::getMaterialOverride(S32 asset) const
{
    return mDetailMaterialOverrides[asset];
}

void LLTerrainMaterials::setMaterialOverride(S32 asset, LLGLTFMaterial* mat_override)
{
    // Non-null overrides must be nontrivial. Otherwise, please set the override to null instead.
    llassert(!mat_override || *mat_override != LLGLTFMaterial::sDefault);

    mDetailMaterialOverrides[asset] = mat_override;
    mDetailRenderMaterials[asset] = nullptr;
}

LLTerrainMaterials::Type LLTerrainMaterials::getMaterialType()
{
    LL_PROFILE_ZONE_SCOPED;

    const BOOL use_textures = texturesReady(false, false) || !materialsReady(false, false);
    return use_textures ? Type::TEXTURE : Type::PBR;
}

bool LLTerrainMaterials::texturesReady(bool boost, bool strict)
{
    bool ready[ASSET_COUNT];
    // *NOTE: Calls to textureReady may boost textures. Do not early-return.
    for (S32 i = 0; i < ASSET_COUNT; i++)
    {
        ready[i] = mDetailTextures[i].notNull() && textureReady(mDetailTextures[i], boost);
    }

    bool one_ready = false;
    for (S32 i = 0; i < ASSET_COUNT; i++)
    {
        const bool current_ready = ready[i];
        one_ready = one_ready || current_ready;
        if (!current_ready && strict)
        {
            return false;
        }
    }
    return one_ready;
}

namespace
{
    bool material_asset_ready(LLFetchedGLTFMaterial* mat) { return mat && mat->isLoaded(); }
};

bool LLTerrainMaterials::materialsReady(bool boost, bool strict)
{
    bool ready[ASSET_COUNT];
    // *NOTE: This section may boost materials/textures. Do not early-return if ready[i] is false.
    for (S32 i = 0; i < ASSET_COUNT; i++)
    {
        ready[i] = false;
        LLPointer<LLFetchedGLTFMaterial>& mat = mDetailMaterials[i];
        if (!material_asset_ready(mat)) { continue; }

        LLPointer<LLFetchedGLTFMaterial>& render_mat = mDetailRenderMaterials[i];
        if (!render_mat)
        {
            render_mat = new LLFetchedGLTFMaterial();
            *render_mat = *mat;
            // This render_mat is effectively already loaded, because it gets its data from mat.

            LLPointer<LLGLTFMaterial>& override_mat = mDetailMaterialOverrides[i];
            if (override_mat)
            {
                render_mat->applyOverride(*override_mat);
            }
        }

        ready[i] = materialTexturesReady(render_mat, mMaterialTexturesSet[i], boost, strict);
    }

#if 1
    static LLCachedControl<bool> sRenderTerrainPBREnabled(gSavedSettings, "RenderTerrainPBREnabled", false);
    static LLCachedControl<bool> sRenderTerrainPBRForce(gSavedSettings, "RenderTerrainPBRForce", false);
    if (sRenderTerrainPBREnabled && sRenderTerrainPBRForce)
    {
        bool defined = true;
        for (S32 i = 0; i < ASSET_COUNT; i++)
        {
            if (!mDetailMaterials[i])
            {
                defined = false;
                break;
            }
        }
        if (defined)
        {
            return true;
        }
    }
#endif

    bool one_ready = false;
    for (S32 i = 0; i < ASSET_COUNT; i++)
    {
        const bool current_ready = ready[i];
        one_ready = one_ready || current_ready;
        if (!current_ready && strict)
        {
            return false;
        }
    }
    return one_ready;
}

// Boost the texture loading priority
// Return true when ready to use (i.e. texture is sufficiently loaded)
// static
bool LLTerrainMaterials::textureReady(LLPointer<LLViewerFetchedTexture>& tex, bool boost)
{
    llassert(tex);
    if (!tex) { return false; }

    if (tex->getDiscardLevel() < 0)
    {
        if (boost)
        {
            boost_minimap_texture(tex, BASE_SIZE*BASE_SIZE);
        }
        return false;
    }
    if ((tex->getDiscardLevel() != 0 &&
         (tex->getWidth() < BASE_SIZE ||
          tex->getHeight() < BASE_SIZE)))
    {
        if (boost)
        {
            boost_minimap_texture(tex, BASE_SIZE*BASE_SIZE);

            S32 width = tex->getFullWidth();
            S32 height = tex->getFullHeight();
            S32 min_dim = llmin(width, height);
            S32 ddiscard = 0;
            while (min_dim > BASE_SIZE && ddiscard < MAX_DISCARD_LEVEL)
            {
                ddiscard++;
                min_dim /= 2;
            }
            tex->setMinDiscardLevel(ddiscard);
        }
        return false;
    }
    if (tex->getComponents() == 0)
    {
        return false;
    }
    return true;
}

// Make sure to call material_asset_ready first
// strict = true -> all materials must be sufficiently loaded
// strict = false -> at least one material must be loaded
// static
bool LLTerrainMaterials::materialTexturesReady(LLPointer<LLFetchedGLTFMaterial>& mat, bool& textures_set, bool boost, bool strict)
{
    llassert(mat);

    // Material is loaded, but textures may not be
    if (!textures_set)
    {
        textures_set = true;
        // *NOTE: These can sometimes be set to to nullptr due to
        // updateTEMaterialTextures. For the sake of robustness, we emulate
        // that fetching behavior by setting textures of null IDs to nullptr.
        mat->mBaseColorTexture         = fetch_terrain_texture(mat->mTextureId[LLGLTFMaterial::GLTF_TEXTURE_INFO_BASE_COLOR]);
        mat->mNormalTexture            = fetch_terrain_texture(mat->mTextureId[LLGLTFMaterial::GLTF_TEXTURE_INFO_NORMAL]);
        mat->mMetallicRoughnessTexture = fetch_terrain_texture(mat->mTextureId[LLGLTFMaterial::GLTF_TEXTURE_INFO_METALLIC_ROUGHNESS]);
        mat->mEmissiveTexture          = fetch_terrain_texture(mat->mTextureId[LLGLTFMaterial::GLTF_TEXTURE_INFO_EMISSIVE]);
    }

    // *NOTE: Calls to textureReady may boost textures. Do not early-return.
    bool ready[LLGLTFMaterial::GLTF_TEXTURE_INFO_COUNT];
    ready[LLGLTFMaterial::GLTF_TEXTURE_INFO_BASE_COLOR] =
        mat->mTextureId[LLGLTFMaterial::GLTF_TEXTURE_INFO_BASE_COLOR].isNull() || textureReady(mat->mBaseColorTexture, boost);
    ready[LLGLTFMaterial::GLTF_TEXTURE_INFO_NORMAL] =
        mat->mTextureId[LLGLTFMaterial::GLTF_TEXTURE_INFO_NORMAL].isNull() || textureReady(mat->mNormalTexture, boost);
    ready[LLGLTFMaterial::GLTF_TEXTURE_INFO_METALLIC_ROUGHNESS] =
        mat->mTextureId[LLGLTFMaterial::GLTF_TEXTURE_INFO_METALLIC_ROUGHNESS].isNull() ||
        textureReady(mat->mMetallicRoughnessTexture, boost);
    ready[LLGLTFMaterial::GLTF_TEXTURE_INFO_EMISSIVE] =
        mat->mTextureId[LLGLTFMaterial::GLTF_TEXTURE_INFO_EMISSIVE].isNull() || textureReady(mat->mEmissiveTexture, boost);

    if (strict)
    {
        for (U32 i = 0; i < LLGLTFMaterial::GLTF_TEXTURE_INFO_COUNT; ++i)
        {
            if (!ready[i])
            {
                return false;
            }
        }
    }

    return true;
}

// Boost the loading priority of every known texture in the material
// Return true when ready to use
// static
bool LLTerrainMaterials::materialReady(LLPointer<LLFetchedGLTFMaterial> &mat, bool &textures_set, bool boost, bool strict)
{
    if (!material_asset_ready(mat)) { return false; }

    return materialTexturesReady(mat, textures_set, boost, strict);
}

// static
const LLUUID (&LLVLComposition::getDefaultTextures())[ASSET_COUNT]
{
    const static LLUUID default_textures[LLVLComposition::ASSET_COUNT] =
    {
        TERRAIN_DIRT_DETAIL,
        TERRAIN_GRASS_DETAIL,
        TERRAIN_MOUNTAIN_DETAIL,
        TERRAIN_ROCK_DETAIL
    };
    return default_textures;
}

LLVLComposition::LLVLComposition(LLSurface *surfacep, const U32 width, const F32 scale) :
    LLTerrainMaterials(),
    LLViewerLayer(width, scale),
    mParamsReady(false)
{
    // Load Terrain Textures - Original ones
    const LLUUID (&default_textures)[LLVLComposition::ASSET_COUNT] = LLVLComposition::getDefaultTextures();
    for (S32 i = 0; i < ASSET_COUNT; ++i)
    {
        setDetailAssetID(i, default_textures[i]);
    }

    mSurfacep = surfacep;

    // Initialize the texture matrix to defaults.
    for (S32 i = 0; i < CORNER_COUNT; ++i)
    {
        mStartHeight[i] = gSavedSettings.getF32("TerrainColorStartHeight");
        mHeightRange[i] = gSavedSettings.getF32("TerrainColorHeightRange");
    }
}


LLVLComposition::~LLVLComposition()
{
    LLTerrainMaterials::~LLTerrainMaterials();
}


void LLVLComposition::setSurface(LLSurface *surfacep)
{
    mSurfacep = surfacep;
}

bool LLVLComposition::generateHeights(const F32 x, const F32 y,
                                      const F32 width, const F32 height)
{
    if (!mParamsReady)
    {
        // All the parameters haven't been set yet (we haven't gotten the message from the sim)
        return false;
    }

    llassert(mSurfacep);

    if (!mSurfacep || !mSurfacep->getRegion()) 
    {
        // We don't always have the region yet here....
        return false;
    }

    S32 x_begin, y_begin, x_end, y_end;

    x_begin = ll_round( x * mScaleInv );
    y_begin = ll_round( y * mScaleInv );
    x_end = ll_round( (x + width) * mScaleInv );
    y_end = ll_round( (y + width) * mScaleInv );

    if (x_end > mWidth)
    {
        x_end = mWidth;
    }
    if (y_end > mWidth)
    {
        y_end = mWidth;
    }

    LLVector3d origin_global = from_region_handle(mSurfacep->getRegion()->getHandle());

    // For perlin noise generation...
    const F32 slope_squared = 1.5f*1.5f;
    const F32 xyScale = 4.9215f; //0.93284f;
    const F32 zScale = 4; //0.92165f;
    const F32 z_offset = 0.f;
    const F32 noise_magnitude = 2.f;        //  Degree to which noise modulates composition layer (versus
                                            //  simple height)

    const F32 xyScaleInv = (1.f / xyScale);
    const F32 zScaleInv = (1.f / zScale);

// <FS:CR> Aurora Sim
    //const F32 inv_width = 1.f/mWidth;
    const F32 inv_width = 1.f/(F32)mWidth;
// </FS:CR> Aurora Sim

    // OK, for now, just have the composition value equal the height at the point.
    for (S32 j = y_begin; j < y_end; j++)
    {
        for (S32 i = x_begin; i < x_end; i++)
        {

            F32 vec[3];
            F32 vec1[3];
            F32 twiddle;

            // Bilinearly interpolate the start height and height range of the textures
            F32 start_height = bilinear(mStartHeight[SOUTHWEST],
                                        mStartHeight[SOUTHEAST],
                                        mStartHeight[NORTHWEST],
                                        mStartHeight[NORTHEAST],
                                        i*inv_width, j*inv_width); // These will be bilinearly interpolated
            F32 height_range = bilinear(mHeightRange[SOUTHWEST],
                                        mHeightRange[SOUTHEAST],
                                        mHeightRange[NORTHWEST],
                                        mHeightRange[NORTHEAST],
                                        i*inv_width, j*inv_width); // These will be bilinearly interpolated

            LLVector3 location(i*mScale, j*mScale, 0.f);

            F32 height = mSurfacep->resolveHeightRegion(location) + z_offset;

            // Step 0: Measure the exact height at this texel
            vec[0] = (F32)(origin_global.mdV[VX]+location.mV[VX])*xyScaleInv;   //  Adjust to non-integer lattice
            vec[1] = (F32)(origin_global.mdV[VY]+location.mV[VY])*xyScaleInv;
            vec[2] = height*zScaleInv;
            //
            //  Choose material value by adding to the exact height a random value 
            //
            vec1[0] = vec[0]*(0.2222222222f);
            vec1[1] = vec[1]*(0.2222222222f);
            vec1[2] = vec[2]*(0.2222222222f);
            twiddle = noise2(vec1)*6.5f;                    //  Low freq component for large divisions

            twiddle += turbulence2(vec, 2)*slope_squared;   //  High frequency component
            twiddle *= noise_magnitude;

            F32 scaled_noisy_height = (height + twiddle - start_height) * F32(ASSET_COUNT) / height_range;

            scaled_noisy_height = llmax(0.f, scaled_noisy_height);
            scaled_noisy_height = llmin(3.f, scaled_noisy_height);
            *(mDatap + i + j*mWidth) = scaled_noisy_height;
        }
    }
    return true;
}

LLTerrainMaterials gLocalTerrainMaterials;

bool LLVLComposition::generateComposition()
{
    if (!mParamsReady)
    {
        // All the parameters haven't been set yet (we haven't gotten the message from the sim)
        return false;
    }

    return LLTerrainMaterials::generateMaterials();
}

namespace
{
    void prepare_fallback_image(LLImageRaw* raw_image)
    {
        raw_image->resize(BASE_SIZE, BASE_SIZE, 4);
        raw_image->fill(LLColor4U::white);
    }

    // Check if the raw image is loaded for this texture at a discard
    // level the minimap can use, and if not then try to get it loaded.
    bool prepare_raw_image(LLPointer<LLImageRaw>& raw_image, bool emissive, LLViewerFetchedTexture* tex, bool& delete_raw_post)
    {
        if (!tex)
        {
            if (!emissive)
            {
                prepare_fallback_image(raw_image);
            }
            else
            {
                llassert(!raw_image);
                raw_image = nullptr;
            }
            return true;
        }
        if (raw_image)
        {
            // Callback already initiated
            if (raw_image->getDataSize() > 0)
            {
                // Callback finished
                delete_raw_post = true;
                return true;
            }
            else
            {
                return false;
            }
        }

        raw_image = new LLImageRaw();

        S32 ddiscard = 0;
        {
            S32 min_dim = llmin(tex->getFullWidth(), tex->getFullHeight());
            while (min_dim > BASE_SIZE && ddiscard < MAX_DISCARD_LEVEL)
            {
                ddiscard++;
                min_dim /= 2;
            }
        }

        struct PendingImage
        {
            LLImageRaw* mRawImage;
            S32 mDesiredDiscard;
            LLUUID mTextureId;
            PendingImage(LLImageRaw* raw_image, S32 ddiscard, const LLUUID& texture_id)
                : mRawImage(raw_image)
                , mDesiredDiscard(ddiscard)
                , mTextureId(texture_id)
            {
                mRawImage->ref();
            }
            ~PendingImage()
            {
                mRawImage->unref();
            }
        };
        PendingImage* pending_image = new PendingImage(raw_image, ddiscard, tex->getID());

        loaded_callback_func cb = [](bool success, LLViewerFetchedTexture * src_vi, LLImageRaw * src, LLImageRaw * src_aux, S32 discard_level, bool is_final, void* userdata) {
            PendingImage* pending = (PendingImage*)userdata;
            // Owning LLVLComposition still exists

            // Assume mRawImage only used by single LLVLComposition for now
            const bool in_use_by_composition = pending->mRawImage->getNumRefs() > 1;
            llassert(pending->mRawImage->getNumRefs());
            llassert(pending->mRawImage->getNumRefs() <= 2);
            const bool needs_data = !pending->mRawImage->getDataSize();
            if (in_use_by_composition && needs_data)
            {
                if (success && pending->mDesiredDiscard == discard_level)
                {
                    pending->mRawImage->resize(BASE_SIZE, BASE_SIZE, src->getComponents());
                    pending->mRawImage->copyScaled(src);
                }
                else if (is_final)
                {
                    prepare_fallback_image(pending->mRawImage);
                }
            }

            if (is_final) { delete pending; }
        };
        tex->setLoadedCallback(cb, ddiscard, true, false, pending_image, nullptr);
        tex->forceToSaveRawImage(ddiscard);

        return false;
    }
};

bool LLVLComposition::generateMinimapTileLand(const F32 x, const F32 y,
                                      const F32 width, const F32 height)
{
    LL_PROFILE_ZONE_SCOPED
    llassert(mSurfacep);
    llassert(x >= 0.f);
    llassert(y >= 0.f);

    ///////////////////////////
    //
    // Generate raw data arrays for surface textures
    //
    //

    // These have already been validated by generateComposition.
    U8* st_data[ASSET_COUNT];
    S32 st_data_size[ASSET_COUNT]; // for debugging

    const bool use_textures = getMaterialType() != LLTerrainMaterials::Type::PBR;
    if (use_textures)
    {
        if (!texturesReady(true, true)) { return false; }
    }
    else
    {
        if (!materialsReady(true, true)) { return false; }
    }

    for (S32 i = 0; i < ASSET_COUNT; i++)
    {
        if (mRawImages[i].isNull())
        {
            // Read back a raw image for this discard level, if it exists
            LLViewerFetchedTexture* tex;
            LLViewerFetchedTexture* tex_emissive; // Can be null
            bool has_base_color_factor;
            bool has_emissive_factor;
            bool has_alpha;
            LLColor3 base_color_factor;
            LLColor3 emissive_factor;
            if (use_textures)
            {
                tex = mDetailTextures[i];
                tex_emissive = nullptr;
                has_base_color_factor = false;
                has_emissive_factor = false;
                has_alpha = false;
                llassert(tex);
            }
            else
            {
                LLPointer<LLFetchedGLTFMaterial>& mat = mDetailRenderMaterials[i];
                tex = mat->mBaseColorTexture;
                tex_emissive = mat->mEmissiveTexture;
                base_color_factor = LLColor3(mat->mBaseColor);
                // *HACK: Treat alpha as black
                base_color_factor *= (mat->mBaseColor.mV[VW]);
                emissive_factor = mat->mEmissiveColor;
                has_base_color_factor = (base_color_factor.mV[VX] != 1.f ||
                                         base_color_factor.mV[VY] != 1.f ||
                                         base_color_factor.mV[VZ] != 1.f);
                has_emissive_factor = (emissive_factor.mV[VX] != 1.f ||
                                       emissive_factor.mV[VY] != 1.f ||
                                       emissive_factor.mV[VZ] != 1.f);
                has_alpha = mat->mAlphaMode != LLGLTFMaterial::ALPHA_MODE_OPAQUE;
            }

            if (!tex) { tex = LLViewerFetchedTexture::sWhiteImagep; }

            bool delete_raw_post = false;
            bool delete_raw_post_emissive = false;
            if (!prepare_raw_image(mRawImagesBaseColor[i], false, tex, delete_raw_post)) { return false; }
            if (tex_emissive && !prepare_raw_image(mRawImagesEmissive[i], true, tex_emissive, delete_raw_post_emissive)) { return false; }
            // tex_emissive can be null, and then will be ignored

            // In the simplest case, the minimap image is just the base color.
            // This will be replaced if we need to do any tinting/compositing.
            mRawImages[i] = mRawImagesBaseColor[i];

            // *TODO: This isn't quite right for PBR:
            // 1) It does not convert the color images from SRGB to linear
            // before mixing (which will always require copying the image).
            // 2) It mixes emissive and base color before mixing terrain
            // materials, but it should be the other way around
            // Long-term, we should consider a method that is more
            // maintainable. Shaders, perhaps? Bake shaders to textures?
            LLPointer<LLImageRaw> raw_emissive;
            if (tex_emissive)
            {
                raw_emissive = mRawImagesEmissive[i];
                if (has_emissive_factor ||
                    tex_emissive->getWidth(tex_emissive->getRawImageLevel()) != BASE_SIZE ||
                    tex_emissive->getHeight(tex_emissive->getRawImageLevel()) != BASE_SIZE ||
                    tex_emissive->getComponents() != 4)
                {
                    LLPointer<LLImageRaw> newraw_emissive = new LLImageRaw(BASE_SIZE, BASE_SIZE, 4);
                    // Copy RGB, leave alpha alone (set to opaque by default)
                    newraw_emissive->copy(mRawImagesEmissive[i]);
                    if (has_emissive_factor)
                    {
                        newraw_emissive->tint(emissive_factor);
                    }
                    raw_emissive = newraw_emissive;
                }
            }
            if (has_base_color_factor ||
                raw_emissive ||
                has_alpha ||
                tex->getWidth(tex->getRawImageLevel()) != BASE_SIZE ||
                tex->getHeight(tex->getRawImageLevel()) != BASE_SIZE ||
                tex->getComponents() != 3)
            {
                LLPointer<LLImageRaw> newraw = new LLImageRaw(BASE_SIZE, BASE_SIZE, 3);
                //<FS:Beq> guard against bad alloc here that leads to crash in composite
                if(!newraw)
                {
                    // Not much that is useful to do here, this ship is sinking it seems.
                    LL_WARNS("Terrain") << "allocation of new raw image failed" << LL_ENDL;
<<<<<<< HEAD
                    return(false);
=======
                    return(FALSE);
>>>>>>> 7740cfc2
                }
                // </FS:Beq>
                if (has_alpha)
                {
                    // Approximate the water underneath terrain alpha with solid water color
                    newraw->clear(
                        MAX_WATER_COLOR.mV[VX],
                        MAX_WATER_COLOR.mV[VY],
                        MAX_WATER_COLOR.mV[VZ],
                        255);
                }
                newraw->composite(mRawImagesBaseColor[i]);
                if (has_base_color_factor)
                {
                    newraw->tint(base_color_factor);
                }
                // Apply emissive texture
                if (raw_emissive)
                {
                    newraw->addEmissive(raw_emissive);
                }

                mRawImages[i] = newraw; // deletes old
            }

            if (delete_raw_post)
            {
                tex->destroyRawImage();
            }
            if (delete_raw_post_emissive)
            {
                tex_emissive->destroyRawImage();
            }

            // Remove intermediary image references
            mRawImagesBaseColor[i] = nullptr;
            mRawImagesEmissive[i] = nullptr;
        }
        st_data[i] = mRawImages[i]->getData();
        st_data_size[i] = mRawImages[i]->getDataSize();
    }

    ///////////////////////////////////////
    //
    // Generate and clamp x/y bounding box.
    //
    //

    S32 x_begin, y_begin, x_end, y_end;
    x_begin = (S32)(x * mScaleInv);
    y_begin = (S32)(y * mScaleInv);
    x_end = ll_round( (x + width) * mScaleInv );
    y_end = ll_round( (y + width) * mScaleInv );

    if (x_end > mWidth)
    {
        llassert(false);
        x_end = mWidth;
    }
    if (y_end > mWidth)
    {
        llassert(false);
        y_end = mWidth;
    }


    ///////////////////////////////////////////
    //
    // Generate target texture information, stride ratios.
    //
    //

    LLViewerTexture *texturep;
    U32 tex_width, tex_height, tex_comps;
    U32 tex_stride;
    F32 tex_x_scalef, tex_y_scalef;
    S32 tex_x_begin, tex_y_begin, tex_x_end, tex_y_end;
    F32 tex_x_ratiof, tex_y_ratiof;

    texturep = mSurfacep->getSTexture();
    tex_width = texturep->getWidth();
    tex_height = texturep->getHeight();
    tex_comps = texturep->getComponents();
    tex_stride = tex_width * tex_comps;

    U32 st_comps = 3;
    U32 st_width = BASE_SIZE;
    U32 st_height = BASE_SIZE;
    
    if (tex_comps != st_comps)
    {
        llassert(false);
        return false;
    }

    tex_x_scalef = (F32)tex_width / (F32)mWidth;
    tex_y_scalef = (F32)tex_height / (F32)mWidth;
    tex_x_begin = (S32)((F32)x_begin * tex_x_scalef);
    tex_y_begin = (S32)((F32)y_begin * tex_y_scalef);
    tex_x_end = (S32)((F32)x_end * tex_x_scalef);
    tex_y_end = (S32)((F32)y_end * tex_y_scalef);

    tex_x_ratiof = (F32)mWidth*mScale / (F32)tex_width;
    tex_y_ratiof = (F32)mWidth*mScale / (F32)tex_height;

    LLPointer<LLImageRaw> raw = new LLImageRaw(tex_width, tex_height, tex_comps);
    U8 *rawp = raw->getData();

    F32 st_x_stride, st_y_stride;
    st_x_stride = ((F32)st_width / (F32)mTexScaleX)*((F32)mWidth / (F32)tex_width);
    st_y_stride = ((F32)st_height / (F32)mTexScaleY)*((F32)mWidth / (F32)tex_height);

    llassert(st_x_stride > 0.f);
    llassert(st_y_stride > 0.f);
    ////////////////////////////////
    //
    // Iterate through the target texture, striding through the
    // subtextures and interpolating appropriately.
    //
    //

    F32 sti, stj;
    S32 st_offset;
    sti = (tex_x_begin * st_x_stride) - st_width*(llfloor((tex_x_begin * st_x_stride)/st_width));
    stj = (tex_y_begin * st_y_stride) - st_height*(llfloor((tex_y_begin * st_y_stride)/st_height));

    st_offset = (llfloor(stj * st_width) + llfloor(sti)) * st_comps;
    for (S32 j = tex_y_begin; j < tex_y_end; j++)
    {
        U32 offset = j * tex_stride + tex_x_begin * tex_comps;
        sti = (tex_x_begin * st_x_stride) - st_width*((U32)(tex_x_begin * st_x_stride)/st_width);
        for (S32 i = tex_x_begin; i < tex_x_end; i++)
        {
            S32 tex0, tex1;
            F32 composition = getValueScaled(i*tex_x_ratiof, j*tex_y_ratiof);

            tex0 = llfloor( composition );
            tex0 = llclamp(tex0, 0, 3);
            composition -= tex0;
            tex1 = tex0 + 1;
            tex1 = llclamp(tex1, 0, 3);

            st_offset = (lltrunc(sti) + lltrunc(stj)*st_width) * st_comps;
            for (U32 k = 0; k < tex_comps; k++)
            {
                // Linearly interpolate based on composition.
                if (st_offset >= st_data_size[tex0] || st_offset >= st_data_size[tex1])
                {
                    // SJB: This shouldn't be happening, but does... Rounding error?
                    //LL_WARNS() << "offset 0 [" << tex0 << "] =" << st_offset << " >= size=" << st_data_size[tex0] << LL_ENDL;
                    //LL_WARNS() << "offset 1 [" << tex1 << "] =" << st_offset << " >= size=" << st_data_size[tex1] << LL_ENDL;
                }
                else
                {
                    F32 a = *(st_data[tex0] + st_offset);
                    F32 b = *(st_data[tex1] + st_offset);
                    rawp[ offset ] = (U8)lltrunc( a + composition * (b - a) );
                }
                offset++;
                st_offset++;
            }

            sti += st_x_stride;
            if (sti >= st_width)
            {
                sti -= st_width;
            }
        }

        stj += st_y_stride;
        if (stj >= st_height)
        {
            stj -= st_height;
        }
    }

    if (!texturep->hasGLTexture())
    {
        texturep->createGLTexture(0, raw);
    }
    texturep->setSubImage(raw, tex_x_begin, tex_y_begin, tex_x_end - tex_x_begin, tex_y_end - tex_y_begin);

    // Un-boost detail textures (will get re-boosted if rendering in high detail)
    for (S32 i = 0; i < ASSET_COUNT; i++)
    {
        unboost_minimap_texture(mDetailTextures[i]);
    }

    // Un-boost textures for each detail material (will get re-boosted if rendering in high detail)
    for (S32 i = 0; i < ASSET_COUNT; i++)
    {
        unboost_minimap_material(mDetailMaterials[i]);
    }
    
    return true;
}

F32 LLVLComposition::getStartHeight(S32 corner)
{
    return mStartHeight[corner];
}

void LLVLComposition::setDetailAssetID(S32 asset, const LLUUID& id)
{
    if (id.isNull())
    {
        return;
    }
    LLTerrainMaterials::setDetailAssetID(asset, id);
    mRawImages[asset] = NULL;
    mRawImagesBaseColor[asset] = NULL;
    mRawImagesEmissive[asset] = NULL;
}

void LLVLComposition::setStartHeight(S32 corner, const F32 start_height)
{
    mStartHeight[corner] = start_height;
}

F32 LLVLComposition::getHeightRange(S32 corner)
{
    return mHeightRange[corner];
}

void LLVLComposition::setHeightRange(S32 corner, const F32 range)
{
    mHeightRange[corner] = range;
}<|MERGE_RESOLUTION|>--- conflicted
+++ resolved
@@ -795,11 +795,7 @@
                 {
                     // Not much that is useful to do here, this ship is sinking it seems.
                     LL_WARNS("Terrain") << "allocation of new raw image failed" << LL_ENDL;
-<<<<<<< HEAD
                     return(false);
-=======
-                    return(FALSE);
->>>>>>> 7740cfc2
                 }
                 // </FS:Beq>
                 if (has_alpha)
@@ -888,7 +884,7 @@
     U32 st_comps = 3;
     U32 st_width = BASE_SIZE;
     U32 st_height = BASE_SIZE;
-    
+
     if (tex_comps != st_comps)
     {
         llassert(false);
