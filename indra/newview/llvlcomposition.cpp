/**
 * @file llvlcomposition.cpp
 * @brief Viewer-side representation of a composition layer...
 *
 * $LicenseInfo:firstyear=2001&license=viewerlgpl$
 * Second Life Viewer Source Code
 * Copyright (C) 2010, Linden Research, Inc.
 *
 * This library is free software; you can redistribute it and/or
 * modify it under the terms of the GNU Lesser General Public
 * License as published by the Free Software Foundation;
 * version 2.1 of the License only.
 *
 * This library is distributed in the hope that it will be useful,
 * but WITHOUT ANY WARRANTY; without even the implied warranty of
 * MERCHANTABILITY or FITNESS FOR A PARTICULAR PURPOSE.  See the GNU
 * Lesser General Public License for more details.
 *
 * You should have received a copy of the GNU Lesser General Public
 * License along with this library; if not, write to the Free Software
 * Foundation, Inc., 51 Franklin Street, Fifth Floor, Boston, MA  02110-1301  USA
 *
 * Linden Research, Inc., 945 Battery Street, San Francisco, CA  94111  USA
 * $/LicenseInfo$
 */

#include "llviewerprecompiledheaders.h"

#include "llvlcomposition.h"

#include <functional>

#include "llerror.h"
#include "v3math.h"
#include "llsurface.h"
#include "lltextureview.h"
#include "llviewertexture.h"
#include "llviewertexturelist.h"
#include "llfetchedgltfmaterial.h"
#include "llgltfmateriallist.h"
#include "llviewerregion.h"
#include "noise.h"
#include "llregionhandle.h" // for from_region_handle
#include "llviewercontrol.h"


extern LLColor4U MAX_WATER_COLOR;

static const U32 BASE_SIZE = 128;
static const F32 TERRAIN_DECODE_PRIORITY = 2048.f * 2048.f;

namespace
{
    F32 bilinear(const F32 v00, const F32 v01, const F32 v10, const F32 v11, const F32 x_frac, const F32 y_frac)
    {
        // Not sure if this is the right math...
        // Take weighted average of all four points (bilinear interpolation)
        F32 result;

        const F32 inv_x_frac = 1.f - x_frac;
        const F32 inv_y_frac = 1.f - y_frac;
        result = inv_x_frac*inv_y_frac*v00
                + x_frac*inv_y_frac*v10
                + inv_x_frac*y_frac*v01
                + x_frac*y_frac*v11;

        return result;
    }

    void boost_minimap_texture(LLViewerFetchedTexture* tex, F32 virtual_size)
    {
        llassert(tex);
        if (!tex) { return; }

        tex->setBoostLevel(LLGLTexture::BOOST_TERRAIN); // in case the raw image is at low detail
        tex->addTextureStats(virtual_size); // priority
    }

    void boost_minimap_material(LLFetchedGLTFMaterial* mat, F32 virtual_size)
    {
        if (!mat) { return; }
        if (mat->mBaseColorTexture) { boost_minimap_texture(mat->mBaseColorTexture, virtual_size); }
        if (mat->mNormalTexture) { boost_minimap_texture(mat->mNormalTexture, virtual_size); }
        if (mat->mMetallicRoughnessTexture) { boost_minimap_texture(mat->mMetallicRoughnessTexture, virtual_size); }
        if (mat->mEmissiveTexture) { boost_minimap_texture(mat->mEmissiveTexture, virtual_size); }
    }

    void unboost_minimap_texture(LLViewerFetchedTexture* tex)
    {
        if (!tex) { return; }
        tex->setBoostLevel(LLGLTexture::BOOST_NONE);
        tex->setMinDiscardLevel(MAX_DISCARD_LEVEL + 1);
    }

    void unboost_minimap_material(LLFetchedGLTFMaterial* mat)
    {
        if (!mat) { return; }
        if (mat->mBaseColorTexture) { unboost_minimap_texture(mat->mBaseColorTexture); }
        if (mat->mNormalTexture) { unboost_minimap_texture(mat->mNormalTexture); }
        if (mat->mMetallicRoughnessTexture) { unboost_minimap_texture(mat->mMetallicRoughnessTexture); }
        if (mat->mEmissiveTexture) { unboost_minimap_texture(mat->mEmissiveTexture); }
    }
};

LLTerrainMaterials::LLTerrainMaterials()
{
    for (S32 i = 0; i < ASSET_COUNT; ++i)
    {
        mMaterialTexturesSet[i] = false;
    }
}

LLTerrainMaterials::~LLTerrainMaterials()
{
    unboost();
}

<<<<<<< HEAD
LLVLComposition::LLVLComposition(LLSurface *surfacep, const U32 width, const F32 scale) :
    LLViewerLayer(width, scale),
    mParamsReady(false)
=======
BOOL LLTerrainMaterials::generateMaterials()
>>>>>>> a73773bc
{
    if (texturesReady(true, true))
    {
        return TRUE;
    }

    if (materialsReady(true, true))
    {
        return TRUE;
    }

    return FALSE;
}

void LLTerrainMaterials::boost()
{
    for (S32 i = 0; i < ASSET_COUNT; ++i)
    {
        LLPointer<LLViewerFetchedTexture>& tex = mDetailTextures[i];
        llassert(tex.notNull());
        boost_minimap_texture(tex, TERRAIN_DECODE_PRIORITY);

        LLPointer<LLFetchedGLTFMaterial>& mat = mDetailMaterials[i];
        boost_minimap_material(mat, TERRAIN_DECODE_PRIORITY);
    }
}

void LLTerrainMaterials::unboost()
{
    for (S32 i = 0; i < ASSET_COUNT; ++i)
    {
        LLPointer<LLViewerFetchedTexture>& tex = mDetailTextures[i];
        unboost_minimap_texture(tex);

        LLPointer<LLFetchedGLTFMaterial>& mat = mDetailMaterials[i];
        unboost_minimap_material(mat);
    }
}

LLUUID LLTerrainMaterials::getDetailAssetID(S32 asset)
{
    llassert(mDetailTextures[asset] && mDetailMaterials[asset]);
    // Assume both the the material and texture were fetched in the same way
    // using the same UUID. However, we may not know at this point which one
    // will load.
    return mDetailTextures[asset] ? mDetailTextures[asset]->getID() : LLUUID::null;
}

LLPointer<LLViewerFetchedTexture> fetch_terrain_texture(const LLUUID& id)
{
    if (id.isNull())
    {
        return nullptr;
    }

    LLPointer<LLViewerFetchedTexture> tex = LLViewerTextureManager::getFetchedTexture(id);
    return tex;
}

void LLTerrainMaterials::setDetailAssetID(S32 asset, const LLUUID& id)
{
    // *NOTE: If there were multiple terrain swatches using the same asset
    // ID, the asset still in use will be temporarily unboosted.
    // It will be boosted again during terrain rendering.
    unboost_minimap_texture(mDetailTextures[asset]);
    unboost_minimap_material(mDetailMaterials[asset]);

    // This is terrain texture, but we are not setting it as BOOST_TERRAIN
    // since we will be manipulating it later as needed.
    mDetailTextures[asset] = fetch_terrain_texture(id);
    LLPointer<LLFetchedGLTFMaterial>& mat = mDetailMaterials[asset];
    mat = id.isNull() ? nullptr : gGLTFMaterialList.getMaterial(id);
    mMaterialTexturesSet[asset] = false;
}

LLTerrainMaterials::Type LLTerrainMaterials::getMaterialType()
{
    LL_PROFILE_ZONE_SCOPED;

    const BOOL use_textures = texturesReady(false, false) || !materialsReady(false, false);
    return use_textures ? Type::TEXTURE : Type::PBR;
}

bool LLTerrainMaterials::texturesReady(bool boost, bool strict)
{
    bool ready[ASSET_COUNT];
    // *NOTE: Calls to textureReady may boost textures. Do not early-return.
    for (S32 i = 0; i < ASSET_COUNT; i++)
    {
        ready[i] = mDetailTextures[i].notNull() && textureReady(mDetailTextures[i], boost);
    }

    bool one_ready = false;
    for (S32 i = 0; i < ASSET_COUNT; i++)
    {
        const bool current_ready = ready[i];
        one_ready = one_ready || current_ready;
        if (!current_ready && strict)
        {
            return false;
        }
    }
    return one_ready;
}

bool LLTerrainMaterials::materialsReady(bool boost, bool strict)
{
    bool ready[ASSET_COUNT];
    // *NOTE: Calls to materialReady may boost materials/textures. Do not early-return.
    for (S32 i = 0; i < ASSET_COUNT; i++)
    {
        ready[i] = materialReady(mDetailMaterials[i], mMaterialTexturesSet[i], boost, strict);
    }

#if 1
    static LLCachedControl<bool> sRenderTerrainPBREnabled(gSavedSettings, "RenderTerrainPBREnabled", false);
    static LLCachedControl<bool> sRenderTerrainPBRForce(gSavedSettings, "RenderTerrainPBRForce", false);
    if (sRenderTerrainPBREnabled && sRenderTerrainPBRForce)
    {
        bool defined = true;
        for (S32 i = 0; i < ASSET_COUNT; i++)
        {
            if (!mDetailMaterials[i])
            {
                defined = false;
                break;
            }
        }
        if (defined)
        {
            return true;
        }
    }
#endif

    bool one_ready = false;
    for (S32 i = 0; i < ASSET_COUNT; i++)
    {
        const bool current_ready = ready[i];
        one_ready = one_ready || current_ready;
        if (!current_ready && strict)
        {
            return false;
        }
    }
    return one_ready;
}

// Boost the texture loading priority
// Return true when ready to use (i.e. texture is sufficiently loaded)
// static
bool LLTerrainMaterials::textureReady(LLPointer<LLViewerFetchedTexture>& tex, bool boost)
{
    llassert(tex);
    if (!tex) { return false; }

    if (tex->getDiscardLevel() < 0)
    {
        if (boost)
        {
            boost_minimap_texture(tex, BASE_SIZE*BASE_SIZE);
        }
        return false;
    }
    if ((tex->getDiscardLevel() != 0 &&
         (tex->getWidth() < BASE_SIZE ||
          tex->getHeight() < BASE_SIZE)))
    {
        if (boost)
        {
            boost_minimap_texture(tex, BASE_SIZE*BASE_SIZE);

            S32 width = tex->getFullWidth();
            S32 height = tex->getFullHeight();
            S32 min_dim = llmin(width, height);
            S32 ddiscard = 0;
            while (min_dim > BASE_SIZE && ddiscard < MAX_DISCARD_LEVEL)
            {
                ddiscard++;
                min_dim /= 2;
            }
            tex->setMinDiscardLevel(ddiscard);
        }
        return false;
    }
    if (tex->getComponents() == 0)
    {
        return false;
    }
    return true;
}

// Boost the loading priority of every known texture in the material
// Return true when ready to use
// static
bool LLTerrainMaterials::materialReady(LLPointer<LLFetchedGLTFMaterial> &mat, bool &textures_set, bool boost, bool strict)
{
    if (!mat || !mat->isLoaded())
    {
        return false;
    }

    // Material is loaded, but textures may not be
    if (!textures_set)
    {
        textures_set = true;
        // *NOTE: These can sometimes be set to to nullptr due to
        // updateTEMaterialTextures. For the sake of robustness, we emulate
        // that fetching behavior by setting textures of null IDs to nullptr.
        mat->mBaseColorTexture         = fetch_terrain_texture(mat->mTextureId[LLGLTFMaterial::GLTF_TEXTURE_INFO_BASE_COLOR]);
        mat->mNormalTexture            = fetch_terrain_texture(mat->mTextureId[LLGLTFMaterial::GLTF_TEXTURE_INFO_NORMAL]);
        mat->mMetallicRoughnessTexture = fetch_terrain_texture(mat->mTextureId[LLGLTFMaterial::GLTF_TEXTURE_INFO_METALLIC_ROUGHNESS]);
        mat->mEmissiveTexture          = fetch_terrain_texture(mat->mTextureId[LLGLTFMaterial::GLTF_TEXTURE_INFO_EMISSIVE]);
    }

    // *NOTE: Calls to textureReady may boost textures. Do not early-return.
    bool ready[LLGLTFMaterial::GLTF_TEXTURE_INFO_COUNT];
    ready[LLGLTFMaterial::GLTF_TEXTURE_INFO_BASE_COLOR] =
        mat->mTextureId[LLGLTFMaterial::GLTF_TEXTURE_INFO_BASE_COLOR].isNull() || textureReady(mat->mBaseColorTexture, boost);
    ready[LLGLTFMaterial::GLTF_TEXTURE_INFO_NORMAL] =
        mat->mTextureId[LLGLTFMaterial::GLTF_TEXTURE_INFO_NORMAL].isNull() || textureReady(mat->mNormalTexture, boost);
    ready[LLGLTFMaterial::GLTF_TEXTURE_INFO_METALLIC_ROUGHNESS] =
        mat->mTextureId[LLGLTFMaterial::GLTF_TEXTURE_INFO_METALLIC_ROUGHNESS].isNull() ||
        textureReady(mat->mMetallicRoughnessTexture, boost);
    ready[LLGLTFMaterial::GLTF_TEXTURE_INFO_EMISSIVE] =
        mat->mTextureId[LLGLTFMaterial::GLTF_TEXTURE_INFO_EMISSIVE].isNull() || textureReady(mat->mEmissiveTexture, boost);

    if (strict)
    {
        for (U32 i = 0; i < LLGLTFMaterial::GLTF_TEXTURE_INFO_COUNT; ++i)
        {
            if (!ready[i])
            {
                return false;
            }
        }
    }

    return true;
}

// static
const LLUUID (&LLVLComposition::getDefaultTextures())[ASSET_COUNT]
{
    const static LLUUID default_textures[LLVLComposition::ASSET_COUNT] =
    {
        TERRAIN_DIRT_DETAIL,
        TERRAIN_GRASS_DETAIL,
        TERRAIN_MOUNTAIN_DETAIL,
        TERRAIN_ROCK_DETAIL
    };
    return default_textures;
}

LLVLComposition::LLVLComposition(LLSurface *surfacep, const U32 width, const F32 scale) :
    LLTerrainMaterials(),
    LLViewerLayer(width, scale)
{
    // Load Terrain Textures - Original ones
    const LLUUID (&default_textures)[LLVLComposition::ASSET_COUNT] = LLVLComposition::getDefaultTextures();
    for (S32 i = 0; i < ASSET_COUNT; ++i)
    {
        setDetailAssetID(i, default_textures[i]);
    }

    mSurfacep = surfacep;

    // Initialize the texture matrix to defaults.
    for (S32 i = 0; i < CORNER_COUNT; ++i)
    {
        mStartHeight[i] = gSavedSettings.getF32("TerrainColorStartHeight");
        mHeightRange[i] = gSavedSettings.getF32("TerrainColorHeightRange");
    }
<<<<<<< HEAD
    mTexScaleX = 16.f;
    mTexScaleY = 16.f;
    mTexturesLoaded = false;
=======
>>>>>>> a73773bc
}


LLVLComposition::~LLVLComposition()
{
    LLTerrainMaterials::~LLTerrainMaterials();
}


void LLVLComposition::setSurface(LLSurface *surfacep)
{
    mSurfacep = surfacep;
}

<<<<<<< HEAD

void LLVLComposition::setDetailTextureID(S32 corner, const LLUUID& id)
{
    if(id.isNull())
    {
        return;
    }
    // This is terrain texture, but we are not setting it as BOOST_TERRAIN
    // since we will be manipulating it later as needed.
    mDetailTextures[corner] = LLViewerTextureManager::getFetchedTexture(id);
    mDetailTextures[corner]->setNoDelete() ;
    mRawImages[corner] = NULL;
}

bool LLVLComposition::generateHeights(const F32 x, const F32 y,
=======
BOOL LLVLComposition::generateHeights(const F32 x, const F32 y,
>>>>>>> a73773bc
                                      const F32 width, const F32 height)
{
    if (!mParamsReady)
    {
        // All the parameters haven't been set yet (we haven't gotten the message from the sim)
        return false;
    }

    llassert(mSurfacep);

    if (!mSurfacep || !mSurfacep->getRegion())
    {
        // We don't always have the region yet here....
        return false;
    }

    S32 x_begin, y_begin, x_end, y_end;

    x_begin = ll_round( x * mScaleInv );
    y_begin = ll_round( y * mScaleInv );
    x_end = ll_round( (x + width) * mScaleInv );
    y_end = ll_round( (y + width) * mScaleInv );

    if (x_end > mWidth)
    {
        x_end = mWidth;
    }
    if (y_end > mWidth)
    {
        y_end = mWidth;
    }

    LLVector3d origin_global = from_region_handle(mSurfacep->getRegion()->getHandle());

    // For perlin noise generation...
    const F32 slope_squared = 1.5f*1.5f;
    const F32 xyScale = 4.9215f; //0.93284f;
    const F32 zScale = 4; //0.92165f;
    const F32 z_offset = 0.f;
    const F32 noise_magnitude = 2.f;        //  Degree to which noise modulates composition layer (versus
                                            //  simple height)

    const F32 xyScaleInv = (1.f / xyScale);
    const F32 zScaleInv = (1.f / zScale);

    const F32 inv_width = 1.f/mWidth;

    // OK, for now, just have the composition value equal the height at the point.
    for (S32 j = y_begin; j < y_end; j++)
    {
        for (S32 i = x_begin; i < x_end; i++)
        {

            F32 vec[3];
            F32 vec1[3];
            F32 twiddle;

            // Bilinearly interpolate the start height and height range of the textures
            F32 start_height = bilinear(mStartHeight[SOUTHWEST],
                                        mStartHeight[SOUTHEAST],
                                        mStartHeight[NORTHWEST],
                                        mStartHeight[NORTHEAST],
                                        i*inv_width, j*inv_width); // These will be bilinearly interpolated
            F32 height_range = bilinear(mHeightRange[SOUTHWEST],
                                        mHeightRange[SOUTHEAST],
                                        mHeightRange[NORTHWEST],
                                        mHeightRange[NORTHEAST],
                                        i*inv_width, j*inv_width); // These will be bilinearly interpolated

            LLVector3 location(i*mScale, j*mScale, 0.f);

            F32 height = mSurfacep->resolveHeightRegion(location) + z_offset;

            // Step 0: Measure the exact height at this texel
            vec[0] = (F32)(origin_global.mdV[VX]+location.mV[VX])*xyScaleInv;   //  Adjust to non-integer lattice
            vec[1] = (F32)(origin_global.mdV[VY]+location.mV[VY])*xyScaleInv;
            vec[2] = height*zScaleInv;
            //
            //  Choose material value by adding to the exact height a random value
            //
            vec1[0] = vec[0]*(0.2222222222f);
            vec1[1] = vec[1]*(0.2222222222f);
            vec1[2] = vec[2]*(0.2222222222f);
            twiddle = noise2(vec1)*6.5f;                    //  Low freq component for large divisions

            twiddle += turbulence2(vec, 2)*slope_squared;   //  High frequency component
            twiddle *= noise_magnitude;

            F32 scaled_noisy_height = (height + twiddle - start_height) * F32(ASSET_COUNT) / height_range;

            scaled_noisy_height = llmax(0.f, scaled_noisy_height);
            scaled_noisy_height = llmin(3.f, scaled_noisy_height);
            *(mDatap + i + j*mWidth) = scaled_noisy_height;
        }
    }
    return true;
}

LLTerrainMaterials gLocalTerrainMaterials;

bool LLVLComposition::generateComposition()
{
    if (!mParamsReady)
    {
        // All the parameters haven't been set yet (we haven't gotten the message from the sim)
        return false;
    }

    return LLTerrainMaterials::generateMaterials();
}

namespace
{
    void prepare_fallback_image(LLImageRaw* raw_image)
    {
        raw_image->resize(BASE_SIZE, BASE_SIZE, 4);
        raw_image->fill(LLColor4U::white);
    }

    // Check if the raw image is loaded for this texture at a discard
    // level the minimap can use, and if not then try to get it loaded.
    bool prepare_raw_image(LLPointer<LLImageRaw>& raw_image, bool emissive, LLViewerFetchedTexture* tex, bool& delete_raw_post)
    {
        if (!tex)
        {
<<<<<<< HEAD
            mDetailTextures[i]->setBoostLevel(LLGLTexture::BOOST_TERRAIN); // in case we are at low detail
            mDetailTextures[i]->addTextureStats(BASE_SIZE*BASE_SIZE);
            return false;
=======
            if (!emissive)
            {
                prepare_fallback_image(raw_image);
            }
            else
            {
                llassert(!raw_image);
                raw_image = nullptr;
            }
            return true;
>>>>>>> a73773bc
        }
        if (raw_image)
        {
            // Callback already initiated
            if (raw_image->getDataSize() > 0)
            {
                // Callback finished
                delete_raw_post = true;
                return true;
            }
            else
            {
                return false;
            }
        }

        raw_image = new LLImageRaw();

        S32 ddiscard = 0;
        {
            S32 min_dim = llmin(tex->getFullWidth(), tex->getFullHeight());
            while (min_dim > BASE_SIZE && ddiscard < MAX_DISCARD_LEVEL)
            {
                ddiscard++;
                min_dim /= 2;
            }
<<<<<<< HEAD
            mDetailTextures[i]->setBoostLevel(LLGLTexture::BOOST_TERRAIN); // in case we are at low detail
            mDetailTextures[i]->setMinDiscardLevel(ddiscard);
            mDetailTextures[i]->addTextureStats(BASE_SIZE*BASE_SIZE); // priority
            return false;
=======
>>>>>>> a73773bc
        }

<<<<<<< HEAD
    return true;
}

bool LLVLComposition::generateTexture(const F32 x, const F32 y,
=======
        struct PendingImage
        {
            LLImageRaw* mRawImage;
            S32 mDesiredDiscard;
            LLUUID mTextureId;
            PendingImage(LLImageRaw* raw_image, S32 ddiscard, const LLUUID& texture_id)
                : mRawImage(raw_image)
                , mDesiredDiscard(ddiscard)
                , mTextureId(texture_id)
            {
                mRawImage->ref();
            }
            ~PendingImage()
            {
                mRawImage->unref();
            }
        };
        PendingImage* pending_image = new PendingImage(raw_image, ddiscard, tex->getID());

        loaded_callback_func cb = [](BOOL success, LLViewerFetchedTexture * src_vi, LLImageRaw * src, LLImageRaw * src_aux, S32 discard_level, BOOL is_final, void* userdata) {
            PendingImage* pending = (PendingImage*)userdata;
            // Owning LLVLComposition still exists

            // Assume mRawImage only used by single LLVLComposition for now
            const bool in_use_by_composition = pending->mRawImage->getNumRefs() > 1;
            llassert(pending->mRawImage->getNumRefs());
            llassert(pending->mRawImage->getNumRefs() <= 2);
            const bool needs_data = !pending->mRawImage->getDataSize();
            if (in_use_by_composition && needs_data)
            {
                if (success && pending->mDesiredDiscard == discard_level)
                {
                    pending->mRawImage->resize(BASE_SIZE, BASE_SIZE, src->getComponents());
                    pending->mRawImage->copyScaled(src);
                }
                else if (is_final)
                {
                    prepare_fallback_image(pending->mRawImage);
                }
            }

            if (is_final) { delete pending; }
        };
        tex->setLoadedCallback(cb, ddiscard, true, false, pending_image, nullptr);
        tex->forceToSaveRawImage(ddiscard);

        return false;
    }
};

BOOL LLVLComposition::generateMinimapTileLand(const F32 x, const F32 y,
>>>>>>> a73773bc
                                      const F32 width, const F32 height)
{
    LL_PROFILE_ZONE_SCOPED
    llassert(mSurfacep);
    llassert(x >= 0.f);
    llassert(y >= 0.f);

    ///////////////////////////
    //
    // Generate raw data arrays for surface textures
    //
    //

    // These have already been validated by generateComposition.
    U8* st_data[ASSET_COUNT];
    S32 st_data_size[ASSET_COUNT]; // for debugging

    const bool use_textures = getMaterialType() != LLTerrainMaterials::Type::PBR;
    if (use_textures)
    {
        if (!texturesReady(true, true)) { return FALSE; }
    }
    else
    {
        if (!materialsReady(true, true)) { return FALSE; }
    }

    for (S32 i = 0; i < ASSET_COUNT; i++)
    {
        if (mRawImages[i].isNull())
        {
            // Read back a raw image for this discard level, if it exists
            LLViewerFetchedTexture* tex;
            LLViewerFetchedTexture* tex_emissive; // Can be null
            bool has_base_color_factor;
            bool has_emissive_factor;
            bool has_alpha;
            LLColor3 base_color_factor;
            LLColor3 emissive_factor;
            if (use_textures)
            {
                tex = mDetailTextures[i];
                tex_emissive = nullptr;
                has_base_color_factor = false;
                has_emissive_factor = false;
                has_alpha = false;
                llassert(tex);
            }
            else
            {
                tex = mDetailMaterials[i]->mBaseColorTexture;
                tex_emissive = mDetailMaterials[i]->mEmissiveTexture;
                base_color_factor = LLColor3(mDetailMaterials[i]->mBaseColor);
                // *HACK: Treat alpha as black
                base_color_factor *= (mDetailMaterials[i]->mBaseColor.mV[VW]);
                emissive_factor = mDetailMaterials[i]->mEmissiveColor;
                has_base_color_factor = (base_color_factor.mV[VX] != 1.f ||
                                         base_color_factor.mV[VY] != 1.f ||
                                         base_color_factor.mV[VZ] != 1.f);
                has_emissive_factor = (emissive_factor.mV[VX] != 1.f ||
                                       emissive_factor.mV[VY] != 1.f ||
                                       emissive_factor.mV[VZ] != 1.f);
                has_alpha = mDetailMaterials[i]->mAlphaMode != LLGLTFMaterial::ALPHA_MODE_OPAQUE;
            }

<<<<<<< HEAD
            bool delete_raw = (mDetailTextures[i]->reloadRawImage(ddiscard) != NULL) ;
            if(mDetailTextures[i]->getRawImageLevel() != ddiscard)//raw iamge is not ready, will enter here again later.
=======
            if (!tex) { tex = LLViewerFetchedTexture::sWhiteImagep; }

            bool delete_raw_post = false;
            bool delete_raw_post_emissive = false;
            if (!prepare_raw_image(mRawImagesBaseColor[i], false, tex, delete_raw_post)) { return FALSE; }
            if (tex_emissive && !prepare_raw_image(mRawImagesEmissive[i], true, tex_emissive, delete_raw_post_emissive)) { return FALSE; }
            // tex_emissive can be null, and then will be ignored

            // In the simplest case, the minimap image is just the base color.
            // This will be replaced if we need to do any tinting/compositing.
            mRawImages[i] = mRawImagesBaseColor[i];

            // *TODO: This isn't quite right for PBR:
            // 1) It does not convert the color images from SRGB to linear
            // before mixing (which will always require copying the image).
            // 2) It mixes emissive and base color before mixing terrain
            // materials, but it should be the other way around
            // Long-term, we should consider a method that is more
            // maintainable. Shaders, perhaps? Bake shaders to textures?
            LLPointer<LLImageRaw> raw_emissive;
            if (tex_emissive)
>>>>>>> a73773bc
            {
                raw_emissive = mRawImagesEmissive[i];
                if (has_emissive_factor ||
                    tex_emissive->getWidth(tex_emissive->getRawImageLevel()) != BASE_SIZE ||
                    tex_emissive->getHeight(tex_emissive->getRawImageLevel()) != BASE_SIZE ||
                    tex_emissive->getComponents() != 4)
                {
                    LLPointer<LLImageRaw> newraw_emissive = new LLImageRaw(BASE_SIZE, BASE_SIZE, 4);
                    // Copy RGB, leave alpha alone (set to opaque by default)
                    newraw_emissive->copy(mRawImagesEmissive[i]);
                    if (has_emissive_factor)
                    {
                        newraw_emissive->tint(emissive_factor);
                    }
                    raw_emissive = newraw_emissive;
                }
            }
            if (has_base_color_factor ||
                raw_emissive ||
                has_alpha ||
                tex->getWidth(tex->getRawImageLevel()) != BASE_SIZE ||
                tex->getHeight(tex->getRawImageLevel()) != BASE_SIZE ||
                tex->getComponents() != 3)
            {
                LLPointer<LLImageRaw> newraw = new LLImageRaw(BASE_SIZE, BASE_SIZE, 3);
                if (has_alpha)
                {
                    // Approximate the water underneath terrain alpha with solid water color
                    newraw->clear(
                        MAX_WATER_COLOR.mV[VX],
                        MAX_WATER_COLOR.mV[VY],
                        MAX_WATER_COLOR.mV[VZ],
                        255);
                }
                newraw->composite(mRawImagesBaseColor[i]);
                if (has_base_color_factor)
                {
                    newraw->tint(base_color_factor);
                }
                // Apply emissive texture
                if (raw_emissive)
                {
                    newraw->addEmissive(raw_emissive);
                }
<<<<<<< HEAD
                LL_DEBUGS("Terrain") << "cached raw data for terrain detail texture is not ready yet: " << mDetailTextures[i]->getID() << " Discard: " << ddiscard << LL_ENDL;
                return false;
=======

                mRawImages[i] = newraw; // deletes old
>>>>>>> a73773bc
            }

            if (delete_raw_post)
            {
                tex->destroyRawImage();
            }
            if (delete_raw_post_emissive)
            {
                tex_emissive->destroyRawImage();
            }

            // Remove intermediary image references
            mRawImagesBaseColor[i] = nullptr;
            mRawImagesEmissive[i] = nullptr;
        }
        st_data[i] = mRawImages[i]->getData();
        st_data_size[i] = mRawImages[i]->getDataSize();
    }

    ///////////////////////////////////////
    //
    // Generate and clamp x/y bounding box.
    //
    //

    S32 x_begin, y_begin, x_end, y_end;
    x_begin = (S32)(x * mScaleInv);
    y_begin = (S32)(y * mScaleInv);
    x_end = ll_round( (x + width) * mScaleInv );
    y_end = ll_round( (y + width) * mScaleInv );

    if (x_end > mWidth)
    {
        llassert(false);
        x_end = mWidth;
    }
    if (y_end > mWidth)
    {
        llassert(false);
        y_end = mWidth;
    }


    ///////////////////////////////////////////
    //
    // Generate target texture information, stride ratios.
    //
    //

    LLViewerTexture *texturep;
    U32 tex_width, tex_height, tex_comps;
    U32 tex_stride;
    F32 tex_x_scalef, tex_y_scalef;
    S32 tex_x_begin, tex_y_begin, tex_x_end, tex_y_end;
    F32 tex_x_ratiof, tex_y_ratiof;

    texturep = mSurfacep->getSTexture();
    tex_width = texturep->getWidth();
    tex_height = texturep->getHeight();
    tex_comps = texturep->getComponents();
    tex_stride = tex_width * tex_comps;

    U32 st_comps = 3;
    U32 st_width = BASE_SIZE;
    U32 st_height = BASE_SIZE;

    if (tex_comps != st_comps)
    {
<<<<<<< HEAD
        LL_WARNS("Terrain") << "Base texture comps != input texture comps" << LL_ENDL;
        return false;
=======
        llassert(false);
        return FALSE;
>>>>>>> a73773bc
    }

    tex_x_scalef = (F32)tex_width / (F32)mWidth;
    tex_y_scalef = (F32)tex_height / (F32)mWidth;
    tex_x_begin = (S32)((F32)x_begin * tex_x_scalef);
    tex_y_begin = (S32)((F32)y_begin * tex_y_scalef);
    tex_x_end = (S32)((F32)x_end * tex_x_scalef);
    tex_y_end = (S32)((F32)y_end * tex_y_scalef);

    tex_x_ratiof = (F32)mWidth*mScale / (F32)tex_width;
    tex_y_ratiof = (F32)mWidth*mScale / (F32)tex_height;

    LLPointer<LLImageRaw> raw = new LLImageRaw(tex_width, tex_height, tex_comps);
    U8 *rawp = raw->getData();

    F32 st_x_stride, st_y_stride;
    st_x_stride = ((F32)st_width / (F32)mTexScaleX)*((F32)mWidth / (F32)tex_width);
    st_y_stride = ((F32)st_height / (F32)mTexScaleY)*((F32)mWidth / (F32)tex_height);

    llassert(st_x_stride > 0.f);
    llassert(st_y_stride > 0.f);
    ////////////////////////////////
    //
    // Iterate through the target texture, striding through the
    // subtextures and interpolating appropriately.
    //
    //

    F32 sti, stj;
    S32 st_offset;
    sti = (tex_x_begin * st_x_stride) - st_width*(llfloor((tex_x_begin * st_x_stride)/st_width));
    stj = (tex_y_begin * st_y_stride) - st_height*(llfloor((tex_y_begin * st_y_stride)/st_height));

    st_offset = (llfloor(stj * st_width) + llfloor(sti)) * st_comps;
    for (S32 j = tex_y_begin; j < tex_y_end; j++)
    {
        U32 offset = j * tex_stride + tex_x_begin * tex_comps;
        sti = (tex_x_begin * st_x_stride) - st_width*((U32)(tex_x_begin * st_x_stride)/st_width);
        for (S32 i = tex_x_begin; i < tex_x_end; i++)
        {
            S32 tex0, tex1;
            F32 composition = getValueScaled(i*tex_x_ratiof, j*tex_y_ratiof);

            tex0 = llfloor( composition );
            tex0 = llclamp(tex0, 0, 3);
            composition -= tex0;
            tex1 = tex0 + 1;
            tex1 = llclamp(tex1, 0, 3);

            st_offset = (lltrunc(sti) + lltrunc(stj)*st_width) * st_comps;
            for (U32 k = 0; k < tex_comps; k++)
            {
                // Linearly interpolate based on composition.
                if (st_offset >= st_data_size[tex0] || st_offset >= st_data_size[tex1])
                {
                    // SJB: This shouldn't be happening, but does... Rounding error?
                    //LL_WARNS() << "offset 0 [" << tex0 << "] =" << st_offset << " >= size=" << st_data_size[tex0] << LL_ENDL;
                    //LL_WARNS() << "offset 1 [" << tex1 << "] =" << st_offset << " >= size=" << st_data_size[tex1] << LL_ENDL;
                }
                else
                {
                    F32 a = *(st_data[tex0] + st_offset);
                    F32 b = *(st_data[tex1] + st_offset);
                    rawp[ offset ] = (U8)lltrunc( a + composition * (b - a) );
                }
                offset++;
                st_offset++;
            }

            sti += st_x_stride;
            if (sti >= st_width)
            {
                sti -= st_width;
            }
        }

        stj += st_y_stride;
        if (stj >= st_height)
        {
            stj -= st_height;
        }
    }

    if (!texturep->hasGLTexture())
    {
        texturep->createGLTexture(0, raw);
    }
    texturep->setSubImage(raw, tex_x_begin, tex_y_begin, tex_x_end - tex_x_begin, tex_y_end - tex_y_begin);

    // Un-boost detail textures (will get re-boosted if rendering in high detail)
    for (S32 i = 0; i < ASSET_COUNT; i++)
    {
        unboost_minimap_texture(mDetailTextures[i]);
    }

<<<<<<< HEAD
    return true;
}
=======
    // Un-boost textures for each detail material (will get re-boosted if rendering in high detail)
    for (S32 i = 0; i < ASSET_COUNT; i++)
    {
        unboost_minimap_material(mDetailMaterials[i]);
    }
>>>>>>> a73773bc

    return TRUE;
}

F32 LLVLComposition::getStartHeight(S32 corner)
{
    return mStartHeight[corner];
}

void LLVLComposition::setDetailAssetID(S32 asset, const LLUUID& id)
{
    if (id.isNull())
    {
        return;
    }
    LLTerrainMaterials::setDetailAssetID(asset, id);
    mRawImages[asset] = NULL;
    mRawImagesBaseColor[asset] = NULL;
    mRawImagesEmissive[asset] = NULL;
}

void LLVLComposition::setStartHeight(S32 corner, const F32 start_height)
{
    mStartHeight[corner] = start_height;
}

F32 LLVLComposition::getHeightRange(S32 corner)
{
    return mHeightRange[corner];
}

void LLVLComposition::setHeightRange(S32 corner, const F32 range)
{
    mHeightRange[corner] = range;
}<|MERGE_RESOLUTION|>--- conflicted
+++ resolved
@@ -115,25 +115,19 @@
     unboost();
 }
 
-<<<<<<< HEAD
-LLVLComposition::LLVLComposition(LLSurface *surfacep, const U32 width, const F32 scale) :
-    LLViewerLayer(width, scale),
-    mParamsReady(false)
-=======
-BOOL LLTerrainMaterials::generateMaterials()
->>>>>>> a73773bc
+bool LLTerrainMaterials::generateMaterials()
 {
     if (texturesReady(true, true))
     {
-        return TRUE;
+        return true;
     }
 
     if (materialsReady(true, true))
     {
-        return TRUE;
-    }
-
-    return FALSE;
+        return true;
+    }
+
+    return false;
 }
 
 void LLTerrainMaterials::boost()
@@ -201,7 +195,7 @@
 {
     LL_PROFILE_ZONE_SCOPED;
 
-    const BOOL use_textures = texturesReady(false, false) || !materialsReady(false, false);
+    const bool use_textures = texturesReady(false, false) || !materialsReady(false, false);
     return use_textures ? Type::TEXTURE : Type::PBR;
 }
 
@@ -395,12 +389,6 @@
         mStartHeight[i] = gSavedSettings.getF32("TerrainColorStartHeight");
         mHeightRange[i] = gSavedSettings.getF32("TerrainColorHeightRange");
     }
-<<<<<<< HEAD
-    mTexScaleX = 16.f;
-    mTexScaleY = 16.f;
-    mTexturesLoaded = false;
-=======
->>>>>>> a73773bc
 }
 
 
@@ -415,25 +403,7 @@
     mSurfacep = surfacep;
 }
 
-<<<<<<< HEAD
-
-void LLVLComposition::setDetailTextureID(S32 corner, const LLUUID& id)
-{
-    if(id.isNull())
-    {
-        return;
-    }
-    // This is terrain texture, but we are not setting it as BOOST_TERRAIN
-    // since we will be manipulating it later as needed.
-    mDetailTextures[corner] = LLViewerTextureManager::getFetchedTexture(id);
-    mDetailTextures[corner]->setNoDelete() ;
-    mRawImages[corner] = NULL;
-}
-
 bool LLVLComposition::generateHeights(const F32 x, const F32 y,
-=======
-BOOL LLVLComposition::generateHeights(const F32 x, const F32 y,
->>>>>>> a73773bc
                                       const F32 width, const F32 height)
 {
     if (!mParamsReady)
@@ -559,11 +529,6 @@
     {
         if (!tex)
         {
-<<<<<<< HEAD
-            mDetailTextures[i]->setBoostLevel(LLGLTexture::BOOST_TERRAIN); // in case we are at low detail
-            mDetailTextures[i]->addTextureStats(BASE_SIZE*BASE_SIZE);
-            return false;
-=======
             if (!emissive)
             {
                 prepare_fallback_image(raw_image);
@@ -574,7 +539,6 @@
                 raw_image = nullptr;
             }
             return true;
->>>>>>> a73773bc
         }
         if (raw_image)
         {
@@ -601,21 +565,8 @@
                 ddiscard++;
                 min_dim /= 2;
             }
-<<<<<<< HEAD
-            mDetailTextures[i]->setBoostLevel(LLGLTexture::BOOST_TERRAIN); // in case we are at low detail
-            mDetailTextures[i]->setMinDiscardLevel(ddiscard);
-            mDetailTextures[i]->addTextureStats(BASE_SIZE*BASE_SIZE); // priority
-            return false;
-=======
->>>>>>> a73773bc
-        }
-
-<<<<<<< HEAD
-    return true;
-}
-
-bool LLVLComposition::generateTexture(const F32 x, const F32 y,
-=======
+        }
+
         struct PendingImage
         {
             LLImageRaw* mRawImage;
@@ -635,7 +586,7 @@
         };
         PendingImage* pending_image = new PendingImage(raw_image, ddiscard, tex->getID());
 
-        loaded_callback_func cb = [](BOOL success, LLViewerFetchedTexture * src_vi, LLImageRaw * src, LLImageRaw * src_aux, S32 discard_level, BOOL is_final, void* userdata) {
+        loaded_callback_func cb = [](bool success, LLViewerFetchedTexture * src_vi, LLImageRaw * src, LLImageRaw * src_aux, S32 discard_level, bool is_final, void* userdata) {
             PendingImage* pending = (PendingImage*)userdata;
             // Owning LLVLComposition still exists
 
@@ -666,8 +617,7 @@
     }
 };
 
-BOOL LLVLComposition::generateMinimapTileLand(const F32 x, const F32 y,
->>>>>>> a73773bc
+bool LLVLComposition::generateMinimapTileLand(const F32 x, const F32 y,
                                       const F32 width, const F32 height)
 {
     LL_PROFILE_ZONE_SCOPED
@@ -688,11 +638,11 @@
     const bool use_textures = getMaterialType() != LLTerrainMaterials::Type::PBR;
     if (use_textures)
     {
-        if (!texturesReady(true, true)) { return FALSE; }
+        if (!texturesReady(true, true)) { return false; }
     }
     else
     {
-        if (!materialsReady(true, true)) { return FALSE; }
+        if (!materialsReady(true, true)) { return false; }
     }
 
     for (S32 i = 0; i < ASSET_COUNT; i++)
@@ -733,16 +683,12 @@
                 has_alpha = mDetailMaterials[i]->mAlphaMode != LLGLTFMaterial::ALPHA_MODE_OPAQUE;
             }
 
-<<<<<<< HEAD
-            bool delete_raw = (mDetailTextures[i]->reloadRawImage(ddiscard) != NULL) ;
-            if(mDetailTextures[i]->getRawImageLevel() != ddiscard)//raw iamge is not ready, will enter here again later.
-=======
             if (!tex) { tex = LLViewerFetchedTexture::sWhiteImagep; }
 
             bool delete_raw_post = false;
             bool delete_raw_post_emissive = false;
-            if (!prepare_raw_image(mRawImagesBaseColor[i], false, tex, delete_raw_post)) { return FALSE; }
-            if (tex_emissive && !prepare_raw_image(mRawImagesEmissive[i], true, tex_emissive, delete_raw_post_emissive)) { return FALSE; }
+            if (!prepare_raw_image(mRawImagesBaseColor[i], false, tex, delete_raw_post)) { return false; }
+            if (tex_emissive && !prepare_raw_image(mRawImagesEmissive[i], true, tex_emissive, delete_raw_post_emissive)) { return false; }
             // tex_emissive can be null, and then will be ignored
 
             // In the simplest case, the minimap image is just the base color.
@@ -758,7 +704,6 @@
             // maintainable. Shaders, perhaps? Bake shaders to textures?
             LLPointer<LLImageRaw> raw_emissive;
             if (tex_emissive)
->>>>>>> a73773bc
             {
                 raw_emissive = mRawImagesEmissive[i];
                 if (has_emissive_factor ||
@@ -803,13 +748,8 @@
                 {
                     newraw->addEmissive(raw_emissive);
                 }
-<<<<<<< HEAD
-                LL_DEBUGS("Terrain") << "cached raw data for terrain detail texture is not ready yet: " << mDetailTextures[i]->getID() << " Discard: " << ddiscard << LL_ENDL;
-                return false;
-=======
 
                 mRawImages[i] = newraw; // deletes old
->>>>>>> a73773bc
             }
 
             if (delete_raw_post)
@@ -878,13 +818,8 @@
 
     if (tex_comps != st_comps)
     {
-<<<<<<< HEAD
-        LL_WARNS("Terrain") << "Base texture comps != input texture comps" << LL_ENDL;
+        llassert(false);
         return false;
-=======
-        llassert(false);
-        return FALSE;
->>>>>>> a73773bc
     }
 
     tex_x_scalef = (F32)tex_width / (F32)mWidth;
@@ -980,18 +915,13 @@
         unboost_minimap_texture(mDetailTextures[i]);
     }
 
-<<<<<<< HEAD
-    return true;
-}
-=======
     // Un-boost textures for each detail material (will get re-boosted if rendering in high detail)
     for (S32 i = 0; i < ASSET_COUNT; i++)
     {
         unboost_minimap_material(mDetailMaterials[i]);
     }
->>>>>>> a73773bc
-
-    return TRUE;
+
+    return true;
 }
 
 F32 LLVLComposition::getStartHeight(S32 corner)
