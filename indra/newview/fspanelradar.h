/**
 * @file fspanelradar.h
 * @brief Firestorm radar panel implementation
 *
 * $LicenseInfo:firstyear=2013&license=viewerlgpl$
 * Copyright (c) 2013 Ansariel Hiller @ Second Life
 *
 * This library is free software; you can redistribute it and/or
 * modify it under the terms of the GNU Lesser General Public
 * License as published by the Free Software Foundation;
 * version 2.1 of the License only.
 *
 * This library is distributed in the hope that it will be useful,
 * but WITHOUT ANY WARRANTY; without even the implied warranty of
 * MERCHANTABILITY or FITNESS FOR A PARTICULAR PURPOSE.  See the GNU
 * Lesser General Public License for more details.
 *
 * You should have received a copy of the GNU Lesser General Public
 * License along with this library; if not, write to the Free Software
 * Foundation, Inc., 51 Franklin Street, Fifth Floor, Boston, MA  02110-1301  USA
 *
 * The Phoenix Firestorm Project, Inc., 1831 Oakwood Drive, Fairmont, Minnesota 56031-3225 USA
 * http://www.firestormviewer.org
 * $/LicenseInfo$
 */

#ifndef FS_PANELRADAR_H
#define FS_PANELRADAR_H

#include "llpanel.h"

#include "fsradar.h"
#include "fsradarlistctrl.h"
#include "llcallingcard.h" // for avatar tracker

class LLButton;
class LLFilterEditor;
class LLMenuButton;
class LLNetMap;

class FSPanelRadar
    : public LLPanel
{
    LOG_CLASS(FSPanelRadar);
    friend class LLPanelPeople;

public:
    FSPanelRadar();
    virtual ~FSPanelRadar();

<<<<<<< HEAD
	bool postBuild() override;
	bool handleKeyHere(KEY key, MASK mask) override;
	bool hasAccelerators() const override { return true; }
=======
    /*virtual*/ BOOL    postBuild();
    /*virtual*/ BOOL handleKeyHere(KEY key, MASK mask);
    /*virtual*/ bool hasAccelerators() const { return true; }
>>>>>>> c06fb4e0

    void                    requestUpdate();
    LLUUID                  getCurrentItemID() const;
    void                    getCurrentItemIDs(uuid_vec_t& selected_uuids) const;

    typedef boost::signals2::signal<void()> change_callback_t;
    boost::signals2::connection setChangeCallback(const change_callback_t::slot_type& cb)
    {
        return mChangeSignal.connect(cb);
    }

    typedef boost::function<bool()> visible_check_function_t;
    void                    setVisibleCheckFunction(const visible_check_function_t& func)
    {
        mVisibleCheckFunction = func;
    }

private:
    void                    updateButtons();
    void                    updateList(const std::vector<LLSD>& entries, const LLSD& stats);

    // UI callbacks
    void                    onAddFriendButtonClicked();
    void                    onRadarListCommitted();
    void                    onRadarListDoubleClicked();
    void                    onOptionsMenuItemClicked(const LLSD& userdata);
    void                    onFilterEdit(const std::string& search_string);
    void                    onGearButtonClicked(LLUICtrl* btn);
    void                    onColumnDisplayModeChanged();
    void                    onColumnVisibilityChecked(const LLSD& userdata);
    bool                    onEnableColumnVisibilityChecked(const LLSD& userdata);

    FSRadarListCtrl*        mRadarList;
    LLNetMap*               mMiniMap;
    LLButton*               mRadarGearButton;
    LLButton*               mAddFriendButton;
    LLMenuButton*           mOptionsButton;
    LLFilterEditor*         mFilterEditor;

    LLHandle<LLView>        mOptionsMenuHandle;

    std::unique_ptr<FSRadar::Updater>   mButtonsUpdater;

    std::string             mFilterSubString;
    std::string             mFilterSubStringOrig;

    std::map<std::string, U32> mColumnBits;
    S32                     mLastResizeDelta;

    // Slot connection for FSRadar updates
    boost::signals2::connection mUpdateSignalConnection;

    boost::signals2::connection mFSRadarColumnConfigConnection;

    // Signal for subscribers interested in updates (selection/list update)
    change_callback_t       mChangeSignal;

    // Optional function called to check if radar panel is visible
    visible_check_function_t    mVisibleCheckFunction;
};

#endif // FS_PANELRADAR_H<|MERGE_RESOLUTION|>--- conflicted
+++ resolved
@@ -48,15 +48,9 @@
     FSPanelRadar();
     virtual ~FSPanelRadar();
 
-<<<<<<< HEAD
-	bool postBuild() override;
-	bool handleKeyHere(KEY key, MASK mask) override;
-	bool hasAccelerators() const override { return true; }
-=======
-    /*virtual*/ BOOL    postBuild();
-    /*virtual*/ BOOL handleKeyHere(KEY key, MASK mask);
-    /*virtual*/ bool hasAccelerators() const { return true; }
->>>>>>> c06fb4e0
+    bool postBuild() override;
+    bool handleKeyHere(KEY key, MASK mask) override;
+    bool hasAccelerators() const override { return true; }
 
     void                    requestUpdate();
     LLUUID                  getCurrentItemID() const;
