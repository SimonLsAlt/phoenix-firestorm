#!/usr/bin/env python
"""\
@file viewer_manifest.py
@author Ryan Williams
@brief Description of all installer viewer files, and methods for packaging
       them into installers for all supported platforms.

$LicenseInfo:firstyear=2006&license=viewerlgpl$
Second Life Viewer Source Code
Copyright (C) 2006-2014, Linden Research, Inc.

This library is free software; you can redistribute it and/or
modify it under the terms of the GNU Lesser General Public
License as published by the Free Software Foundation;
version 2.1 of the License only.

This library is distributed in the hope that it will be useful,
but WITHOUT ANY WARRANTY; without even the implied warranty of
MERCHANTABILITY or FITNESS FOR A PARTICULAR PURPOSE.  See the GNU
Lesser General Public License for more details.

You should have received a copy of the GNU Lesser General Public
License along with this library; if not, write to the Free Software
Foundation, Inc., 51 Franklin Street, Fifth Floor, Boston, MA  02110-1301  USA

Linden Research, Inc., 945 Battery Street, San Francisco, CA  94111  USA
$/LicenseInfo$
"""
import sys
import os
import os.path
import shutil
import errno
import json
import plistlib
import random
import re
import stat
import subprocess
import tarfile
import time

#<FS:AO>
import shlex
import zipfile
#</FS:AO>

from fs_viewer_manifest import FSViewerManifest #<FS:ND/> Manifest extensions for Firestorm

viewer_dir = os.path.dirname(__file__)
# Add indra/lib/python to our path so we don't have to muck with PYTHONPATH.
# Put it FIRST because some of our build hosts have an ancient install of
# indra.util.llmanifest under their system Python!
sys.path.insert(0, os.path.join(viewer_dir, os.pardir, "lib", "python"))
from indra.util.llmanifest import LLManifest, main, path_ancestors, CHANNEL_VENDOR_BASE, RELEASE_CHANNEL, ManifestError
from llbase import llsd

class ViewerManifest(LLManifest,FSViewerManifest):
    def is_packaging_viewer(self):
        # Some commands, files will only be included
        # if we are packaging the viewer on windows.
        # This manifest is also used to copy
        # files during the build (see copy_w_viewer_manifest
        # and copy_l_viewer_manifest targets)
        return 'package' in self.args['actions']
    
    def construct(self):
        super(ViewerManifest, self).construct()
        self.path(src="../../scripts/messages/message_template.msg", dst="app_settings/message_template.msg")
        self.path(src="../../etc/message.xml", dst="app_settings/message.xml")
        
        # <FS:LO> Copy dictionaries to a place where the viewer can find them if ran from visual studio
        with self.prefix(src="app_settings"):
            # ... and the included spell checking dictionaries
            pkgdir = os.path.join(self.args['build'], os.pardir, 'packages')
            with self.prefix(src=pkgdir,dst=""):
                self.path("dictionaries")
<<<<<<< HEAD
                self.path("ca-bundle.crt")
                self.end_prefix(pkgdir)
            self.end_prefix("app_settings")
=======
>>>>>>> 4446aeb9
        # </FS:LO>

        if self.is_packaging_viewer():
            with self.prefix(src="app_settings"):
                self.exclude("logcontrol.xml")
                self.exclude("logcontrol-dev.xml")
                self.path("*.ini")
                self.path("*.xml")
                self.path("*.db2")

                # include the entire shaders directory recursively
                self.path("shaders")
                # include the extracted list of contributors
                contributions_path = "../../doc/contributions.txt"
                contributor_names = self.extract_names(contributions_path)
                self.put_in_file(contributor_names, "contributors.txt", src=contributions_path)

                # ... and the entire windlight directory
                self.path("windlight")

                # ... and the entire image filters directory
                self.path("filters")
            
                # ... and the included spell checking dictionaries
                # <FS:LO> Copy dictionaries to a place where the viewer can find them if ran from visual studio
                # ... and the included spell checking dictionaries
#                pkgdir = os.path.join(self.args['build'], os.pardir, 'packages')
#                with self.prefix(src=pkgdir,dst=""):
#                    self.path("dictionaries")
<<<<<<< HEAD
#                    self.path("ca-bundle.crt")
#                    self.end_prefix(pkgdir)
=======
>>>>>>> 4446aeb9
                # </FS:LO>

                # include the entire beams directory
                self.path("beams")
                self.path("beamsColors")

                # include the extracted packages information (see BuildPackagesInfo.cmake)
                self.path(src=os.path.join(self.args['build'],"packages-info.txt"), dst="packages-info.txt")
                # CHOP-955: If we have "sourceid" or "viewer_channel" in the
                # build process environment, generate it into
                # settings_install.xml.
                settings_template = dict(
                    sourceid=dict(Comment='Identify referring agency to Linden web servers',
                                  Persist=1,
                                  Type='String',
                                  Value=''),
                    CmdLineGridChoice=dict(Comment='Default grid',
                                  Persist=0,
                                  Type='String',
                                  Value=''),
                    CmdLineChannel=dict(Comment='Command line specified channel name',
                                        Persist=0,
                                        Type='String',
                                        Value=''))
                settings_install = {}
                if 'sourceid' in self.args and self.args['sourceid']:
                    settings_install['sourceid'] = settings_template['sourceid'].copy()
                    settings_install['sourceid']['Value'] = self.args['sourceid']
                    print "Set sourceid in settings_install.xml to '%s'" % self.args['sourceid']

                if 'channel_suffix' in self.args and self.args['channel_suffix']:
                    settings_install['CmdLineChannel'] = settings_template['CmdLineChannel'].copy()
                    settings_install['CmdLineChannel']['Value'] = self.channel_with_pkg_suffix()
                    print "Set CmdLineChannel in settings_install.xml to '%s'" % self.channel_with_pkg_suffix()

                if 'grid' in self.args and self.args['grid']:
                    settings_install['CmdLineGridChoice'] = settings_template['CmdLineGridChoice'].copy()
                    settings_install['CmdLineGridChoice']['Value'] = self.grid()
                    print "Set CmdLineGridChoice in settings_install.xml to '%s'" % self.grid()

                # put_in_file(src=) need not be an actual pathname; it
                # only needs to be non-empty
                self.put_in_file(llsd.format_pretty_xml(settings_install),
                                 "settings_install.xml",
                                 src="environment")


            with self.prefix(src="character"):
                self.path("*.llm")
                self.path("*.xml")
                self.path("*.tga")

            # Include our fonts
            with self.prefix(src="fonts"):
                self.path("*.ttf")
                self.path("*.txt")
                self.path("*.xml")
                
            # <FS:AO> Include firestorm resources
            with self.prefix(src="fs_resources"):
                self.path("*.txt")
                self.path("*.lsl")
                self.path("*.lsltxt")

            # skins
            with self.prefix(src="skins"):
                    self.path("skins.xml")
                    # include the entire textures directory recursively
                    with self.prefix(src="*/textures"):
                            self.path("*/*.tga")
                            self.path("*/*.j2c")
                            self.path("*/*.jpg")
                            self.path("*/*.png")
                            self.path("*.tga")
                            self.path("*.j2c")
                            self.path("*.jpg")
                            self.path("*.png")
                            self.path("textures.xml")
                    self.path("*/xui/*/*.xml")
                    self.path("*/xui/*/widgets/*.xml")
                    self.path("*/themes/*/colors.xml")
                    with self.prefix(src="*/themes/*/textures"):
                        self.path("*/*.tga")
                        self.path("*/*.j2c")
                        self.path("*/*.jpg")
                        self.path("*/*.png")
                        self.path("*.tga")
                        self.path("*.j2c")
                        self.path("*.jpg")
                        self.path("*.png")
                    self.path("*/*.xml")

                    # Local HTML files (e.g. loading screen)
                    # The claim is that we never use local html files any
                    # longer. But rather than commenting out this block, let's
                    # rename every html subdirectory as html.old. That way, if
                    # we're wrong, a user actually does have the relevant
                    # files; s/he just needs to rename every html.old
                    # directory back to html to recover them.
                    with self.prefix(src="*/html", dst="*/html.old"):
                            self.path("*.png")
                            self.path("*/*/*.html")
                            self.path("*/*/*.gif")


            # local_assets dir (for pre-cached textures)
            with self.prefix(src="local_assets"):
                self.path("*.j2c")
                self.path("*.tga")

            # File in the newview/ directory
            self.path("gpu_table.txt")

            #build_data.json.  Standard with exception handling is fine.  If we can't open a new file for writing, we have worse problems
            #platform is computed above with other arg parsing
            build_data_dict = {"Type":"viewer","Version":'.'.join(self.args['version']),
                            "Channel Base": CHANNEL_VENDOR_BASE,
                            "Channel":self.channel_with_pkg_suffix(),
                            "Platform":self.build_data_json_platform,
                            "Address Size":self.address_size,
                            "Update Service":"https://update.secondlife.com/update",
                            }
            build_data_dict = self.finish_build_data_dict(build_data_dict)
            with open(os.path.join(os.pardir,'build_data.json'), 'w') as build_data_handle:
                json.dump(build_data_dict,build_data_handle)

            #we likely no longer need the test, since we will throw an exception above, but belt and suspenders and we get the
            #return code for free.
            if not self.path2basename(os.pardir, "build_data.json"):
                print "No build_data.json file"

    def finish_build_data_dict(self, build_data_dict):
        return build_data_dict

    def grid(self):
        return self.args['grid']

    def channel(self):
        return self.args['channel']

    def channel_with_pkg_suffix(self):
        fullchannel=self.channel()
        if 'channel_suffix' in self.args and self.args['channel_suffix']:
            fullchannel+=' '+self.args['channel_suffix']
        return fullchannel

    def channel_variant(self):
        global CHANNEL_VENDOR_BASE
        return self.channel().replace(CHANNEL_VENDOR_BASE, "").strip()

    def channel_type(self): # returns 'release', 'beta', 'project', or 'test'
        global CHANNEL_VENDOR_BASE
        channel_qualifier=self.channel().replace(CHANNEL_VENDOR_BASE, "").lower().strip()
        if channel_qualifier.startswith('release'):
            channel_type='release'
        elif channel_qualifier.startswith('beta'):
            channel_type='beta'
        elif channel_qualifier.startswith('project'):
            channel_type='project'
        else:
            channel_type='test'
        return channel_type

    def channel_variant_app_suffix(self):
        # get any part of the channel name after the CHANNEL_VENDOR_BASE
        suffix=self.channel_variant()
        # by ancient convention, we don't use Release in the app name
        if self.channel_type() == 'release':
            suffix=suffix.replace('Release', '').strip()
        # for the base release viewer, suffix will now be null - for any other, append what remains
        if len(suffix) > 0:
            suffix = "_"+ ("_".join(suffix.split()))
        # the additional_packages mechanism adds more to the installer name (but not to the app name itself)
        if 'channel_suffix' in self.args and self.args['channel_suffix']:
            suffix+='_'+("_".join(self.args['channel_suffix'].split()))
        return suffix

    def installer_base_name(self):
        global CHANNEL_VENDOR_BASE
        # a standard map of strings for replacing in the templates
        substitution_strings = {
            'channel_vendor_base' : '_'.join(CHANNEL_VENDOR_BASE.split()),
            'channel_variant_underscores':self.channel_variant_app_suffix(),
            'version_underscores' : '_'.join(self.args['version']),
            'arch':self.args['arch']
            }
        return "%(channel_vendor_base)s%(channel_variant_underscores)s_%(version_underscores)s_%(arch)s" % substitution_strings

    def app_name(self):
        global CHANNEL_VENDOR_BASE
        channel_type=self.channel_type()
        if channel_type == 'release':
            app_suffix='Viewer'
        else:
            app_suffix=self.channel_variant()

        #<FS:ND> tag "OS" after CHANNEL_VENDOR_BASE and before any suffix
        if self.fs_flavor() == 'oss':
            app_suffix = "OS" + app_suffix
        #</FS:ND>

        #<FS:ND> Don't separate name by whitespace. This break a lot of things in the old FS installer logic.
        #return CHANNEL_VENDOR_BASE + ' ' + app_suffix
        return CHANNEL_VENDOR_BASE + app_suffix
        #</FS:ND>

    def app_name_oneword(self):
        return ''.join(self.app_name().split())
    
    def icon_path(self):
        # <FS:ND> Add -os for oss builds
        if self.fs_flavor() == 'oss':
            return "icons/" + self.channel_type() + "-os"
        # </FS:ND>
        return "icons/" + self.channel_type()

    def extract_names(self,src):
        try:
            contrib_file = open(src,'r')
        except IOError:
            print "Failed to open '%s'" % src
            raise
        lines = contrib_file.readlines()
        contrib_file.close()

        # All lines up to and including the first blank line are the file header; skip them
        lines.reverse() # so that pop will pull from first to last line
        while not re.match("\s*$", lines.pop()) :
            pass # do nothing

        # A line that starts with a non-whitespace character is a name; all others describe contributions, so collect the names
        names = []
        for line in lines :
            if re.match("\S", line) :
                names.append(line.rstrip())
        # It's not fair to always put the same people at the head of the list
        random.shuffle(names)
        return ', '.join(names)

    def relsymlinkf(self, src, dst=None, catch=True):
        """
        relsymlinkf() is just like symlinkf(), but instead of requiring the
        caller to pass 'src' as a relative pathname, this method expects 'src'
        to be absolute, and creates a symlink whose target is the relative
        path from 'src' to dirname(dst).
        """
        dstdir, dst = self._symlinkf_prep_dst(src, dst)

        # Determine the relative path starting from the directory containing
        # dst to the intended src.
        src = self.relpath(src, dstdir)

        self._symlinkf(src, dst, catch)
        return dst

    def symlinkf(self, src, dst=None, catch=True):
        """
        Like ln -sf, but uses os.symlink() instead of running ln. This creates
        a symlink at 'dst' that points to 'src' -- see:
        https://docs.python.org/2/library/os.html#os.symlink

        If you omit 'dst', this creates a symlink with basename(src) at
        get_dst_prefix() -- in other words: put a symlink to this pathname
        here at the current dst prefix.

        'src' must specifically be a *relative* symlink. It makes no sense to
        create an absolute symlink pointing to some path on the build machine!

        Also:
        - We prepend 'dst' with the current get_dst_prefix(), so it has similar
          meaning to associated self.path() calls.
        - We ensure that the containing directory os.path.dirname(dst) exists
          before attempting the symlink.

        If you pass catch=False, exceptions will be propagated instead of
        caught.
        """
        dstdir, dst = self._symlinkf_prep_dst(src, dst)
        self._symlinkf(src, dst, catch)
        return dst

    def _symlinkf_prep_dst(self, src, dst):
        # helper for relsymlinkf() and symlinkf()
        if dst is None:
            dst = os.path.basename(src)
        dst = os.path.join(self.get_dst_prefix(), dst)
        # Seems silly to prepend get_dst_prefix() to dst only to call
        # os.path.dirname() on it again, but this works even when the passed
        # 'dst' is itself a pathname.
        dstdir = os.path.dirname(dst)
        self.cmakedirs(dstdir)
        return (dstdir, dst)

    def _symlinkf(self, src, dst, catch):
        # helper for relsymlinkf() and symlinkf()
        # the passed src must be relative
        if os.path.isabs(src):
            raise ManifestError("Do not symlinkf(absolute %r, asis=True)" % src)

        # The outer catch is the one that reports failure even after attempted
        # recovery.
        try:
            # At the inner layer, recovery may be possible.
            try:
                os.symlink(src, dst)
            except OSError as err:
                if err.errno != errno.EEXIST:
                    raise
                # We could just blithely attempt to remove and recreate the target
                # file, but that strategy doesn't work so well if we don't have
                # permissions to remove it. Check to see if it's already the
                # symlink we want, which is the usual reason for EEXIST.
                elif os.path.islink(dst):
                    if os.readlink(dst) == src:
                        # the requested link already exists
                        pass
                    else:
                        # dst is the wrong symlink; attempt to remove and recreate it
                        os.remove(dst)
                        os.symlink(src, dst)
                elif os.path.isdir(dst):
                    print "Requested symlink (%s) exists but is a directory; replacing" % dst
                    shutil.rmtree(dst)
                    os.symlink(src, dst)
                elif os.path.exists(dst):
                    print "Requested symlink (%s) exists but is a file; replacing" % dst
                    os.remove(dst)
                    os.symlink(src, dst)
                else:
                    # out of ideas
                    raise
        except Exception as err:
            # report
            print "Can't symlink %r -> %r: %s: %s" % \
                  (dst, src, err.__class__.__name__, err)
            # if caller asked us not to catch, re-raise this exception
            if not catch:
                raise

    def relpath(self, path, base=None, symlink=False):
        """
        Return the relative path from 'base' to the passed 'path'. If base is
        omitted, self.get_dst_prefix() is assumed. In other words: make a
        same-name symlink to this path right here in the current dest prefix.

        Normally we resolve symlinks. To retain symlinks, pass symlink=True.
        """
        if base is None:
            base = self.get_dst_prefix()

        # Since we use os.path.relpath() for this, which is purely textual, we
        # must ensure that both pathnames are absolute.
        if symlink:
            # symlink=True means: we know path is (or indirects through) a
            # symlink, don't resolve, we want to use the symlink.
            abspath = os.path.abspath
        else:
            # symlink=False means to resolve any symlinks we may find
            abspath = os.path.realpath

        return os.path.relpath(abspath(path), abspath(base))


class WindowsManifest(ViewerManifest):
    # We want the platform, per se, for every Windows build to be 'win'. The
    # VMP will concatenate that with the address_size.
    build_data_json_platform = 'win'

    def final_exe(self):
        return self.app_name_oneword()+".exe"

    def finish_build_data_dict(self, build_data_dict):
        #MAINT-7294: Windows exe names depend on channel name, so write that in also
        build_data_dict.update({'Executable':self.final_exe()})
        return build_data_dict

    def test_msvcrt_and_copy_action(self, src, dst):
        # This is used to test a dll manifest.
        # It is used as a temporary override during the construct method
        from test_win32_manifest import test_assembly_binding
        # TODO: This is redundant with LLManifest.copy_action(). Why aren't we
        # calling copy_action() in conjunction with test_assembly_binding()?
        if src and (os.path.exists(src) or os.path.islink(src)):
            # ensure that destination path exists
            self.cmakedirs(os.path.dirname(dst))
            self.created_paths.append(dst)
            if not os.path.isdir(src):
                if(self.args['configuration'].lower() == 'debug'):
                    test_assembly_binding(src, "Microsoft.VC80.DebugCRT", "8.0.50727.4053")
                else:
                    test_assembly_binding(src, "Microsoft.VC80.CRT", "8.0.50727.4053")
                self.ccopy(src,dst)
            else:
                raise Exception("Directories are not supported by test_CRT_and_copy_action()")
        else:
            print "Doesn't exist:", src

    def test_for_no_msvcrt_manifest_and_copy_action(self, src, dst):
        # This is used to test that no manifest for the msvcrt exists.
        # It is used as a temporary override during the construct method
        from test_win32_manifest import test_assembly_binding
        from test_win32_manifest import NoManifestException, NoMatchingAssemblyException
        # TODO: This is redundant with LLManifest.copy_action(). Why aren't we
        # calling copy_action() in conjunction with test_assembly_binding()?
        if src and (os.path.exists(src) or os.path.islink(src)):
            # ensure that destination path exists
            self.cmakedirs(os.path.dirname(dst))
            self.created_paths.append(dst)
            if not os.path.isdir(src):
                try:
                    if(self.args['configuration'].lower() == 'debug'):
                        test_assembly_binding(src, "Microsoft.VC80.DebugCRT", "")
                    else:
                        test_assembly_binding(src, "Microsoft.VC80.CRT", "")
                    raise Exception("Unknown condition")
                except NoManifestException as err:
                    pass
                except NoMatchingAssemblyException as err:
                    pass
                    
                self.ccopy(src,dst)
            else:
                raise Exception("Directories are not supported by test_CRT_and_copy_action()")
        else:
            print "Doesn't exist:", src
        
    def construct(self):
        super(WindowsManifest, self).construct()

        pkgdir = os.path.join(self.args['build'], os.pardir, 'packages')
        relpkgdir = os.path.join(pkgdir, "lib", "release")
        debpkgdir = os.path.join(pkgdir, "lib", "debug")

        if self.is_packaging_viewer():
            # Find secondlife-bin.exe in the 'configuration' dir, then rename it to the result of final_exe.
            self.path(src='%s/firestorm-bin.exe' % self.args['configuration'], dst=self.final_exe())

            # <FS:Ansariel> Remove VMP
            #with self.prefix(src=os.path.join(pkgdir, "VMP"), dst=""):
                # include the compiled launcher scripts so that it gets included in the file_list
            #    self.path('SL_Launcher.exe')
                #IUM is not normally executed directly, just imported.  No exe needed.
            #    self.path("InstallerUserMessage.py")

            #with self.prefix(src=self.icon_path(), dst="vmp_icons"):
            #    self.path("secondlife.ico")

            #VMP  Tkinter icons
            #with self.prefix("vmp_icons"):
            #    self.path("*.png")
            #    self.path("*.gif")

            #before, we only needed llbase at build time.  With VMP, we need it at run time.
            #with self.prefix(src=os.path.join(pkgdir, "lib", "python", "llbase"), dst="llbase"):
            #    self.path("*.py")
            #    self.path("_cllsd.so")
            # </FS:Ansariel> Remove VMP

        # Plugin host application
        self.path2basename(os.path.join(os.pardir,
                                        'llplugin', 'slplugin', self.args['configuration']),
                           "slplugin.exe")
        
        # Get shared libs from the shared libs staging directory
        with self.prefix(src=os.path.join(os.pardir, 'sharedlibs', self.args['configuration']),
                       dst=""):

            # Get llcommon and deps. If missing assume static linkage and continue.
            try:
                self.path('llcommon.dll')
                self.path('libapr-1.dll')
                self.path('libaprutil-1.dll')
                self.path('libapriconv-1.dll')
                
            except RuntimeError as err:
                print err.message
                print "Skipping llcommon.dll (assuming llcommon was linked statically)"

            # Mesh 3rd party libs needed for auto LOD and collada reading
            try:
                self.path("glod.dll")
            except RuntimeError as err:
                print err.message
                print "Skipping GLOD library (assumming linked statically)"

            # Get fmodstudio dll, continue if missing
            try:
                if self.args['configuration'].lower() == 'debug':
                    if(self.address_size == 64):
                        self.path("fmodL64.dll")
                    else:
                        self.path("fmodL.dll")
                else:
                    if(self.address_size == 64):
                        self.path("fmod64.dll")
                    else:
                        self.path("fmod.dll")
            except:
                print "Skipping fmodstudio audio library (assuming other audio engine)"

            # Get fmodex dll, continue if missing
            try:
                if(self.address_size == 64):
                    self.path("fmodex64.dll")
                else:
                    self.path("fmodex.dll")
            except:
                print "Skipping fmodex audio library (assuming other audio engine)"

            # For textures
            self.path("openjpeg.dll")
            self.path("openjp2.dll") # <FS:ND/> OpenJPEG2 if used

            # These need to be installed as a SxS assembly, currently a 'private' assembly.
            # See http://msdn.microsoft.com/en-us/library/ms235291(VS.80).aspx
            if self.args['configuration'].lower() == 'debug':
                self.path("msvcr120d.dll")
                self.path("msvcp120d.dll")
            else:
                self.path("msvcr120.dll")
                self.path("msvcp120.dll")

            # Vivox runtimes
            self.path("SLVoice.exe")
            self.path("vivoxsdk.dll")
            self.path("ortp.dll")
            self.path("libsndfile-1.dll")
            self.path("vivoxoal.dll")
            
            # Security
            self.path("ssleay32.dll")
            self.path("libeay32.dll")

            # HTTP/2
            self.path("nghttp2.dll")

            # Hunspell
            self.path("libhunspell.dll")

            # Growl
            self.path("growl.dll")
            self.path("growl++.dll")

            # <FS:ND> Copy symbols for breakpad
            self.path("ssleay32.pdb")
            self.path("libeay32.pdb")
            #self.path("growl.pdb")
            #self.path("growl++.pdb")
            self.path('apr-1.pdb', 'libarp.pdb')
            self.path('aprutil-1.pdb', 'libaprutil.pdb')
            # </FS:ND>

            # For google-perftools tcmalloc allocator.
            try:
                if self.args['configuration'].lower() == 'debug':
                    self.path('libtcmalloc_minimal-debug.dll')
                else:
                    self.path('libtcmalloc_minimal.dll')
            except:
                print "Skipping libtcmalloc_minimal.dll"


        self.path(src="licenses-win32.txt", dst="licenses.txt")
        self.path("featuretable.txt")
        self.path("ca-bundle.crt")
        self.path("VivoxAUP.txt")

        # Media plugins - CEF
        with self.prefix(src='../media_plugins/cef/%s' % self.args['configuration'], dst="llplugin"):
            self.path("media_plugin_cef.dll")

        # Media plugins - LibVLC
        with self.prefix(src='../media_plugins/libvlc/%s' % self.args['configuration'], dst="llplugin"):
            self.path("media_plugin_libvlc.dll")

        # Media plugins - Example (useful for debugging - not shipped with release viewer)
        if self.channel_type() != 'release':
            with self.prefix(src='../media_plugins/example/%s' % self.args['configuration'], dst="llplugin"):
                self.path("media_plugin_example.dll")
 
        # Media plugins - GStreamer
        with self.prefix(src='../media_plugins/gstreamer10/%s' % self.args['configuration'], dst="llplugin"):
            self.path("media_plugin_gstreamer10.dll")

        # CEF runtime files - debug
        # CEF runtime files - not debug (release, relwithdebinfo etc.)
        config = 'debug' if self.args['configuration'].lower() == 'debug' else 'release'
        with self.prefix(src=os.path.join(pkgdir, 'bin', config), dst="llplugin"):
            self.path("chrome_elf.dll")
            self.path("d3dcompiler_43.dll")
            self.path("d3dcompiler_47.dll")
            self.path("libcef.dll")
            self.path("libEGL.dll")
            self.path("libGLESv2.dll")
            self.path("dullahan_host.exe")
            self.path("natives_blob.bin")
            self.path("snapshot_blob.bin")
            self.path("widevinecdmadapter.dll")

        # MSVC DLLs needed for CEF and have to be in same directory as plugin
        with self.prefix(src=os.path.join(os.pardir, 'sharedlibs', 'Release'), dst="llplugin"):
            self.path("msvcp120.dll")
            self.path("msvcr120.dll")

        # CEF files common to all configurations
        with self.prefix(src=os.path.join(pkgdir, 'resources'), dst="llplugin"):
            self.path("cef.pak")
            self.path("cef_100_percent.pak")
            self.path("cef_200_percent.pak")
            self.path("cef_extensions.pak")
            self.path("devtools_resources.pak")
            self.path("icudtl.dat")

        with self.prefix(src=os.path.join(pkgdir, 'resources', 'locales'), dst=os.path.join('llplugin', 'locales')):
            self.path("am.pak")
            self.path("ar.pak")
            self.path("bg.pak")
            self.path("bn.pak")
            self.path("ca.pak")
            self.path("cs.pak")
            self.path("da.pak")
            self.path("de.pak")
            self.path("el.pak")
            self.path("en-GB.pak")
            self.path("en-US.pak")
            self.path("es-419.pak")
            self.path("es.pak")
            self.path("et.pak")
            self.path("fa.pak")
            self.path("fi.pak")
            self.path("fil.pak")
            self.path("fr.pak")
            self.path("gu.pak")
            self.path("he.pak")
            self.path("hi.pak")
            self.path("hr.pak")
            self.path("hu.pak")
            self.path("id.pak")
            self.path("it.pak")
            self.path("ja.pak")
            self.path("kn.pak")
            self.path("ko.pak")
            self.path("lt.pak")
            self.path("lv.pak")
            self.path("ml.pak")
            self.path("mr.pak")
            self.path("ms.pak")
            self.path("nb.pak")
            self.path("nl.pak")
            self.path("pl.pak")
            self.path("pt-BR.pak")
            self.path("pt-PT.pak")
            self.path("ro.pak")
            self.path("ru.pak")
            self.path("sk.pak")
            self.path("sl.pak")
            self.path("sr.pak")
            self.path("sv.pak")
            self.path("sw.pak")
            self.path("ta.pak")
            self.path("te.pak")
            self.path("th.pak")
            self.path("tr.pak")
            self.path("uk.pak")
            self.path("vi.pak")
            self.path("zh-CN.pak")
            self.path("zh-TW.pak")

        with self.prefix(src=os.path.join(pkgdir, 'bin', 'release'), dst="llplugin"):
            self.path("libvlc.dll")
            self.path("libvlccore.dll")
            self.path("plugins/")

        # pull in the crash logger and updater from other projects
        # tag:"crash-logger" here as a cue to the exporter
        self.path(src='../win_crash_logger/%s/windows-crash-logger.exe' % self.args['configuration'],
                  dst="win_crash_logger.exe")

        # <FS:Ansariel> This is still needed! The method to copy the Visual C++ Runtime files
        #               in Copy3rdPartyLibs is copying the wrong files for 64bit because Autobuild
        #               is a 32bit process and Windows will silently copy the 32bit versions from
        #               the SysWOW64 folder, even if explicitly trying to copy from System32!
        if (self.address_size == 64):
            with self.prefix(src=os.path.join(os.pardir, '..', 'indra', 'newview', 'installers', 'windows_x64'), dst="llplugin"):
                self.path("msvcp120.dll")
                self.path("msvcr120.dll")
            with self.prefix(src=os.path.join(os.pardir, '..', 'indra', 'newview', 'installers', 'windows_x64'), dst=""):
                self.path("msvcp120.dll")
                self.path("msvcr120.dll")

        if not self.is_packaging_viewer():
            self.package_file = "copied_deps"    

        self.fs_copy_windows_manifest( )

    def nsi_file_commands(self, install=True):
        def wpath(path):
            if path.endswith('/') or path.endswith(os.path.sep):
                path = path[:-1]
            path = path.replace('/', '\\')
            return path

        result = ""
        dest_files = [pair[1] for pair in self.file_list if pair[0] and os.path.isfile(pair[1]) and not pair[1].endswith(".pdb") ] #<FS:ND/> Don't include pdb files.
        # sort deepest hierarchy first
        dest_files.sort(lambda a,b: cmp(a.count(os.path.sep),b.count(os.path.sep)) or cmp(a,b))
        dest_files.reverse()
        out_path = None
        for pkg_file in dest_files:
            rel_file = os.path.normpath(pkg_file.replace(self.get_dst_prefix()+os.path.sep,''))
            installed_dir = wpath(os.path.join('$INSTDIR', os.path.dirname(rel_file)))
            pkg_file = wpath(os.path.normpath(pkg_file))
            if installed_dir != out_path:
                if install:
                    out_path = installed_dir
                    result += 'SetOutPath ' + out_path + '\n'
            if install:
                result += 'File ' + pkg_file + '\n'
            else:
                result += 'Delete ' + wpath(os.path.join('$INSTDIR', rel_file)) + '\n'

        # at the end of a delete, just rmdir all the directories
        if not install:
            deleted_file_dirs = [os.path.dirname(pair[1].replace(self.get_dst_prefix()+os.path.sep,'')) for pair in self.file_list]
            # find all ancestors so that we don't skip any dirs that happened to have no non-dir children
            deleted_dirs = []
            for d in deleted_file_dirs:
                deleted_dirs.extend(path_ancestors(d))
            # sort deepest hierarchy first
            deleted_dirs.sort(lambda a,b: cmp(a.count(os.path.sep),b.count(os.path.sep)) or cmp(a,b))
            deleted_dirs.reverse()
            prev = None
            for d in deleted_dirs:
                if d != prev:   # skip duplicates
                    result += 'RMDir ' + wpath(os.path.join('$INSTDIR', os.path.normpath(d))) + '\n'
                prev = d

        return result

    def package_finish(self):
        # a standard map of strings for replacing in the templates
        substitution_strings = {
            'version' : '.'.join(self.args['version']),
            'version_short' : '.'.join(self.args['version'][:-1]),
            'version_dashes' : '-'.join(self.args['version']),
            'version_registry' : '%s(%s)' %
            ('.'.join(self.args['version']), self.address_size),
            'final_exe' : self.final_exe(),
            'flags':'',
            'app_name':self.app_name(),
            'app_name_oneword':self.app_name_oneword()
            }

        substitution_strings = self.fs_splice_grid_substitution_strings( substitution_strings ) #<FS:ND/> Add grid args

        # <FS:ND> Properly name OS version, also add Phoenix- in front of installer name
        #installer_file = self.installer_base_name() + '_Setup.exe'
        installer_file = "Phoenix-%(app_name)s-%(version_dashes)s_Setup.exe" % substitution_strings
        # </FS:ND>
        
        substitution_strings['installer_file'] = installer_file
        substitution_strings['is64bit'] = (1 if (self.address_size == 64) else 0)

        version_vars = """
        !define INSTEXE "SL_Launcher.exe"
        !define VERSION "%(version_short)s"
        !define VERSION_LONG "%(version)s"
        !define VERSION_DASHES "%(version_dashes)s"
        !define VERSION_REGISTRY "%(version_registry)s"
        !define VIEWER_EXE "%(final_exe)s"
        """ % substitution_strings
        
        if self.channel_type() == 'release':
            substitution_strings['caption'] = CHANNEL_VENDOR_BASE
        else:
            substitution_strings['caption'] = self.app_name() + ' ${VERSION}'

        inst_vars_template = """
            OutFile "%(installer_file)s"
            !define INSTNAME   "%(app_name_oneword)s"
            !define SHORTCUT   "%(app_name)s"
            !define URLNAME   "secondlife"
            !define IS64BIT   "%(is64bit)d"
            Caption "%(caption)s"
            """

        if(self.address_size == 64):
            engage_registry="SetRegView 64"
            program_files="$PROGRAMFILES64"
        else:
            engage_registry="SetRegView 32"
            program_files="$PROGRAMFILES32"

        tempfile = "firestorm_setup_tmp.nsi"

        self.fs_sign_win_binaries() # <FS:ND/> Sign files, step one. Sign compiled binaries

        # the following replaces strings in the nsi template
        # it also does python-style % substitution
        self.replace_in("installers/windows/installer_template.nsi", tempfile, {
                "%%VERSION%%":version_vars,
                "%%SOURCE%%":self.get_src_prefix(),
                "%%INST_VARS%%":inst_vars_template % substitution_strings,
                "%%INSTALL_FILES%%":self.nsi_file_commands(True),
                "%%PROGRAMFILES%%":program_files,
                "%%ENGAGEREGISTRY%%":engage_registry,
                "%%DELETE_FILES%%":self.nsi_file_commands(False)})

        # If we're on a build machine, sign the code using our Authenticode certificate. JC
        # note that the enclosing setup exe is signed later, after the makensis makes it.
        # Unlike the viewer binary, the VMP filenames are invariant with respect to version, os, etc.
        #for exe in (
        #    "SL_Launcher.exe",
        #    ):
        #    self.sign(exe)
            
        # We use the Unicode version of NSIS, available from
        # http://www.scratchpaper.com/
        # Check two paths, one for Program Files, and one for Program Files (x86).
        # Yay 64bit windows.
        for ProgramFiles in 'ProgramFiles', 'ProgramFiles(x86)':
            NSIS_path = os.path.expandvars(r'${%s}\NSIS\Unicode\makensis.exe' % ProgramFiles)
            if os.path.exists(NSIS_path):
                break
        installer_created=False
        nsis_attempts=3
        nsis_retry_wait=15
        for attempt in xrange(nsis_attempts):
            try:
                self.run_command([NSIS_path, '/V2', self.dst_path_of(tempfile)])
            except ManifestError as err:
                if attempt+1 < nsis_attempts:
                    print >> sys.stderr, "nsis failed, waiting %d seconds before retrying" % nsis_retry_wait
                    time.sleep(nsis_retry_wait)
                    nsis_retry_wait*=2
            else:
                # NSIS worked! Done!
                break
        else:
            print >> sys.stderr, "Maximum nsis attempts exceeded; giving up"
            raise

        self.fs_sign_win_installer( substitution_strings ) # <FS:ND/> Sign files, step two. Sign installer.
        self.fs_save_windows_symbols( substitution_strings )

        self.created_path(self.dst_path_of(installer_file))
        self.package_file = installer_file

    def sign(self, exe):
        sign_py = os.environ.get('SIGN', r'C:\buildscripts\code-signing\sign.py')
        python  = os.environ.get('PYTHON', 'python')
        if os.path.exists(sign_py):
            dst_path = self.dst_path_of(exe)
            print "about to run signing of: ", dst_path
            self.run_command([python, sign_py, dst_path])
        else:
            print "Skipping code signing of %s: %s not found" % (exe, sign_py)

    def escape_slashes(self, path):
        return path.replace('\\', '\\\\\\\\')

class Windows_i686_Manifest(WindowsManifest):
    # Although we aren't literally passed ADDRESS_SIZE, we can infer it from
    # the passed 'arch', which is used to select the specific subclass.
    address_size = 32

class Windows_x86_64_Manifest(WindowsManifest):
    address_size = 64


class DarwinManifest(ViewerManifest):
    build_data_json_platform = 'mac'

    def finish_build_data_dict(self, build_data_dict):
        build_data_dict.update({'Bundle Id':self.args['bundleid']})
        return build_data_dict

    def is_packaging_viewer(self):
        # darwin requires full app bundle packaging even for debugging.
        return True

# <FS:Ansariel> construct method VMP trampoline crazy VMP launcher juggling shamelessly replaced with old version
    # def construct(self):
        # # These are the names of the top-level application and the embedded
        # # applications for the VMP and for the actual viewer, respectively.
        # # These names, without the .app suffix, determine the flyover text for
        # # their corresponding Dock icons.
        # toplevel_app, toplevel_icon = "Second Life.app",          "secondlife.icns"
        # launcher_app, launcher_icon = "Second Life Launcher.app", "secondlife.icns"
        # viewer_app,   viewer_icon   = "Second Life Viewer.app",   "secondlife.icns"

        # # copy over the build result (this is a no-op if run within the xcode script)
        # self.path(os.path.join(self.args['configuration'], toplevel_app), dst="")

        # pkgdir = os.path.join(self.args['build'], os.pardir, 'packages')
        # relpkgdir = os.path.join(pkgdir, "lib", "release")
        # debpkgdir = os.path.join(pkgdir, "lib", "debug")

        # # -------------------- top-level Second Life.app ---------------------
        # # top-level Second Life application is only a container
        # with self.prefix(src="", dst="Contents"):  # everything goes in Contents
            # # top-level Info.plist is as generated by CMake
            # Info_plist = "Info.plist"
            # ## This self.path() call reports 0 files... skip?
            # self.path(Info_plist)
            # Info_plist = self.dst_path_of(Info_plist)

            # # the one file in top-level MacOS directory is the trampoline to
            # # our nested launcher_app
            # with self.prefix(dst="MacOS"):
                # toplevel_MacOS = self.get_dst_prefix()
                # trampoline = self.put_in_file("""\
# #!/bin/bash
# open "%s" --args "$@"
# """ %
                    # # up one directory from MacOS to its sibling Resources directory
                    # os.path.join('$(dirname "$0")', os.pardir, 'Resources', launcher_app),
                    # "SL_Launcher",      # write this file
                    # "trampoline")       # flag to add to list of copied files
                # # Script must be executable
                # self.run_command(["chmod", "+x", trampoline])

            # # Make a symlink to a nested app Frameworks directory that doesn't
            # # yet exist. We shouldn't need this; the only things that need
            # # Frameworks are nested apps under viewer_app, and they should
            # # simply find its Contents/Frameworks by relative pathnames. But
            # # empirically, we do: if we omit this symlink, CEF doesn't work --
            # # the login splash screen doesn't even display. SIIIIGH.
            # # We're passing a path that's already relative, hence symlinkf()
            # # rather than relsymlinkf().
            # self.symlinkf(os.path.join("Resources", viewer_app, "Contents", "Frameworks"))

            # with self.prefix(src="", dst="Resources"):
                # # top-level Resources directory should be pretty sparse
                # # need .icns file referenced by top-level Info.plist
                # with self.prefix(src=self.icon_path(), dst="") :
                    # self.path(toplevel_icon)

                # # ------------------- nested launcher_app --------------------
                # with self.prefix(dst=os.path.join(launcher_app, "Contents")):
                    # # Info.plist is just like top-level one...
                    # Info = plistlib.readPlist(Info_plist)
                    # # except for these replacements:
                    # Info["CFBundleExecutable"] = "SL_Launcher"
                    # Info["CFBundleIconFile"] = launcher_icon
                    # self.put_in_file(
                        # plistlib.writePlistToString(Info),
                        # os.path.basename(Info_plist),
                        # "Info.plist")

                    # # copy VMP libs to MacOS
                    # with self.prefix(dst="MacOS"):              
                        # #this copies over the python wrapper script,
                        # #associated utilities and required libraries, see
                        # #SL-321, SL-322, SL-323
                        # with self.prefix(src=os.path.join(pkgdir, "VMP"), dst=""):
                            # self.path("SL_Launcher")
                            # self.path("*.py")
                            # # certifi will be imported by requests; this is
                            # # our custom version to get our ca-bundle.crt
                            # self.path("certifi")
                        # with self.prefix(src=os.path.join(pkgdir, "lib", "python"), dst=""):
                            # # llbase provides our llrest service layer and llsd decoding
                            # with self.prefix("llbase"):
                                # # (Why is llbase treated specially here? What
                                # # DON'T we want to copy out of lib/python/llbase?)
                                # self.path("*.py")
                                # self.path("_cllsd.so")
                            # #requests module needed by llbase/llrest.py
                            # #this is only needed on POSIX, because in Windows
                            # #we compile it into the EXE
                            # for pypkg in "chardet", "idna", "requests", "urllib3":
                                # self.path(pypkg)

                    # # launcher_app/Contents/Resources
                    # with self.prefix(dst="Resources"):
                        # with self.prefix(src=self.icon_path(), dst="") :
                            # self.path(launcher_icon)
                            # with self.prefix(dst="vmp_icons"):
                                # self.path("secondlife.ico")
                        # #VMP Tkinter icons
                        # with self.prefix("vmp_icons"):
                            # self.path("*.png")
                            # self.path("*.gif")

                # # -------------------- nested viewer_app ---------------------
                # with self.prefix(dst=os.path.join(viewer_app, "Contents")):
                    # # Info.plist is just like top-level one...
                    # Info = plistlib.readPlist(Info_plist)
                    # # except for these replacements:
                    # # (CFBundleExecutable may be moot: SL_Launcher directly
                    # # runs the executable, instead of launching the app)
                    # Info["CFBundleExecutable"] = "Second Life"
                    # Info["CFBundleIconFile"] = viewer_icon
                    # self.put_in_file(
                        # plistlib.writePlistToString(Info),
                        # os.path.basename(Info_plist),
                        # "Info.plist")

                    # # CEF framework goes inside viewer_app/Contents/Frameworks.
                    # # Remember where we parked this car.
                    # with self.prefix(src="", dst="Frameworks"):
                        # CEF_framework = "Chromium Embedded Framework.framework"
                        # self.path2basename(relpkgdir, CEF_framework)
                        # CEF_framework = self.dst_path_of(CEF_framework)

                    # with self.prefix(dst="MacOS"):
                        # # CMake constructs the Second Life executable in the
                        # # MacOS directory belonging to the top-level Second
                        # # Life.app. Move it here.
                        # here = self.get_dst_prefix()
                        # relbase = os.path.realpath(os.path.dirname(Info_plist))
                        # self.cmakedirs(here)
                        # for f in os.listdir(toplevel_MacOS):
                            # if f == os.path.basename(trampoline):
                                # # don't move the trampoline script we just made!
                                # continue
                            # fromwhere = os.path.join(toplevel_MacOS, f)
                            # towhere   = os.path.join(here, f)
                            # print "Moving %s => %s" % \
                                  # (self.relpath(fromwhere, relbase),
                                   # self.relpath(towhere, relbase))
                            # # now do it, only without relativizing paths
                            # os.rename(fromwhere, towhere)

                        # # NOTE: the -S argument to strip causes it to keep
                        # # enough info for annotated backtraces (i.e. function
                        # # names in the crash log). 'strip' with no arguments
                        # # yields a slightly smaller binary but makes crash
                        # # logs mostly useless. This may be desirable for the
                        # # final release. Or not.
                        # if ("package" in self.args['actions'] or 
                            # "unpacked" in self.args['actions']):
                            # self.run_command(
                                # ['strip', '-S', self.dst_path_of('Second Life')])

                    # with self.prefix(dst="Resources"):
                        # # defer cross-platform file copies until we're in the right
                        # # nested Resources directory
                        # super(DarwinManifest, self).construct()

                        # with self.prefix(src=self.icon_path(), dst="") :
                            # self.path(viewer_icon)

                        # with self.prefix(src=relpkgdir, dst=""):
                            # self.path("libndofdev.dylib")
                            # self.path("libhunspell-1.3.0.dylib")   

                        # with self.prefix("cursors_mac"):
                            # self.path("*.tif")

                        # self.path("licenses-mac.txt", dst="licenses.txt")
                        # self.path("featuretable_mac.txt")
                        # self.path("SecondLife.nib")
                        # self.path("ca-bundle.crt")

                        # self.path("SecondLife.nib")

                        # # Translations
                        # self.path("English.lproj/language.txt")
                        # self.replace_in(src="English.lproj/InfoPlist.strings",
                                        # dst="English.lproj/InfoPlist.strings",
                                        # searchdict={'%%VERSION%%':'.'.join(self.args['version'])}
                                        # )
                        # self.path("German.lproj")
                        # self.path("Japanese.lproj")
                        # self.path("Korean.lproj")
                        # self.path("da.lproj")
                        # self.path("es.lproj")
                        # self.path("fr.lproj")
                        # self.path("hu.lproj")
                        # self.path("it.lproj")
                        # self.path("nl.lproj")
                        # self.path("pl.lproj")
                        # self.path("pt.lproj")
                        # self.path("ru.lproj")
                        # self.path("tr.lproj")
                        # self.path("uk.lproj")
                        # self.path("zh-Hans.lproj")

                        # def path_optional(src, dst):
                            # """
                            # For a number of our self.path() calls, not only do we want
                            # to deal with the absence of src, we also want to remember
                            # which were present. Return either an empty list (absent)
                            # or a list containing dst (present). Concatenate these
                            # return values to get a list of all libs that are present.
                            # """
                            # # This was simple before we started needing to pass
                            # # wildcards. Fortunately, self.path() ends up appending a
                            # # (source, dest) pair to self.file_list for every expanded
                            # # file processed. Remember its size before the call.
                            # oldlen = len(self.file_list)
                            # self.path(src, dst)
                            # # The dest appended to self.file_list has been prepended
                            # # with self.get_dst_prefix(). Strip it off again.
                            # added = [os.path.relpath(d, self.get_dst_prefix())
                                     # for s, d in self.file_list[oldlen:]]
                            # if not added:
                                # print "Skipping %s" % dst
                            # return added

                        # # dylibs is a list of all the .dylib files we expect to need
                        # # in our bundled sub-apps. For each of these we'll create a
                        # # symlink from sub-app/Contents/Resources to the real .dylib.
                        # # Need to get the llcommon dll from any of the build directories as well.
                        # libfile_parent = self.get_dst_prefix()
                        # libfile = "libllcommon.dylib"
                        # dylibs = path_optional(self.find_existing_file(os.path.join(os.pardir,
                                                                       # "llcommon",
                                                                       # self.args['configuration'],
                                                                       # libfile),
                                                                       # os.path.join(relpkgdir, libfile)),
                                               # dst=libfile)

                        # for libfile in (
                                        # "libapr-1.0.dylib",
                                        # "libaprutil-1.0.dylib",
                                        # "libcollada14dom.dylib",
                                        # "libexpat.1.dylib",
                                        # "libexception_handler.dylib",
                                        # "libGLOD.dylib",
                                        # # libnghttp2.dylib is a symlink to
                                        # # libnghttp2.major.dylib, which is a symlink to
                                        # # libnghttp2.version.dylib. Get all of them.
                                        # "libnghttp2.*dylib",
                                        # ):
                            # dylibs += path_optional(os.path.join(relpkgdir, libfile), libfile)

                        # # SLVoice and vivox lols, no symlinks needed
                        # for libfile in (
                                        # 'libortp.dylib',
                                        # 'libsndfile.dylib',
                                        # 'libvivoxoal.dylib',
                                        # 'libvivoxsdk.dylib',
                                        # 'libvivoxplatform.dylib',
                                        # 'SLVoice',
                                        # ):
                            # self.path2basename(relpkgdir, libfile)

                        # # dylibs that vary based on configuration
                        # if self.args['configuration'].lower() == 'debug':
                            # for libfile in (
                                        # "libfmodexL.dylib",
                                        # ):
                                # dylibs += path_optional(os.path.join(debpkgdir, libfile), libfile)
                        # else:
                            # for libfile in (
                                        # "libfmodex.dylib",
                                        # ):
                                # dylibs += path_optional(os.path.join(relpkgdir, libfile), libfile)

                        # # our apps
                        # executable_path = {}
                        # for app_bld_dir, app in (("mac_crash_logger", "mac-crash-logger.app"),
                                                 # # plugin launcher
                                                 # (os.path.join("llplugin", "slplugin"), "SLPlugin.app"),
                                                 # ):
                            # self.path2basename(os.path.join(os.pardir,
                                                            # app_bld_dir, self.args['configuration']),
                                               # app)
                            # executable_path[app] = \
                                # self.dst_path_of(os.path.join(app, "Contents", "MacOS"))

                            # # our apps dependencies on shared libs
                            # # for each app, for each dylib we collected in dylibs,
                            # # create a symlink to the real copy of the dylib.
                            # with self.prefix(dst=os.path.join(app, "Contents", "Resources")):
                                # for libfile in dylibs:
                                    # self.relsymlinkf(os.path.join(libfile_parent, libfile))

                        # # Dullahan helper apps go inside SLPlugin.app
                        # with self.prefix(dst=os.path.join(
                            # "SLPlugin.app", "Contents", "Frameworks")):

                            # frameworkname = 'Chromium Embedded Framework'

                            # # This code constructs a relative symlink from the
                            # # target framework folder back to the real CEF framework.
                            # # It needs to be relative so that the symlink still works when
                            # # (as is normal) the user moves the app bundle out of the DMG
                            # # and into the /Applications folder. Note we pass catch=False,
                            # # letting the uncaught exception terminate the process, since
                            # # without this symlink, Second Life web media can't possibly work.

                            # # It might seem simpler just to symlink Frameworks back to
                            # # the parent of Chromimum Embedded Framework.framework. But
                            # # that would create a symlink cycle, which breaks our
                            # # packaging step. So make a symlink from Chromium Embedded
                            # # Framework.framework to the directory of the same name, which
                            # # is NOT an ancestor of the symlink.

                            # # from SLPlugin.app/Contents/Frameworks/Chromium Embedded
                            # # Framework.framework back to
                            # # $viewer_app/Contents/Frameworks/Chromium Embedded Framework.framework
                            # SLPlugin_framework = self.relsymlinkf(CEF_framework, catch=False)

                            # # copy DullahanHelper.app
                            # self.path2basename(relpkgdir, 'DullahanHelper.app')

                            # # and fix that up with a Frameworks/CEF symlink too
                            # with self.prefix(dst=os.path.join(
                                # 'DullahanHelper.app', 'Contents', 'Frameworks')):
                                # # from Dullahan Helper.app/Contents/Frameworks/Chromium Embedded
                                # # Framework.framework back to
                                # # SLPlugin.app/Contents/Frameworks/Chromium Embedded Framework.framework
                                # # Since SLPlugin_framework is itself a
                                # # symlink, don't let relsymlinkf() resolve --
                                # # explicitly call relpath(symlink=True) and
                                # # create that symlink here.
                                # DullahanHelper_framework = \
                                    # self.symlinkf(self.relpath(SLPlugin_framework, symlink=True),
                                                  # catch=False)

                            # # change_command includes install_name_tool, the
                            # # -change subcommand and the old framework rpath
                            # # stamped into the executable. To use it with
                            # # run_command(), we must still append the new
                            # # framework path and the pathname of the
                            # # executable to change.
                            # change_command = [
                                # 'install_name_tool', '-change',
                                # '@rpath/Frameworks/Chromium Embedded Framework.framework/Chromium Embedded Framework']

                            # with self.prefix(dst=os.path.join(
                                # 'DullahanHelper.app', 'Contents', 'MacOS')):
                                # # Now self.get_dst_prefix() is, at runtime,
                                # # @executable_path. Locate the helper app
                                # # framework (which is a symlink) from here.
                                # newpath = os.path.join(
                                    # '@executable_path',
                                    # self.relpath(DullahanHelper_framework, symlink=True),
                                    # frameworkname)
                                # # and restamp the DullahanHelper executable
                                # self.run_command(
                                    # change_command +
                                    # [newpath, self.dst_path_of('DullahanHelper')])

                        # # SLPlugin plugins
                        # with self.prefix(dst="llplugin"):
                            # dylibexecutable = 'media_plugin_cef.dylib'
                            # self.path2basename("../media_plugins/cef/" + self.args['configuration'],
                                               # dylibexecutable)

                            # # Do this install_name_tool *after* media plugin is copied over.
                            # # Locate the framework lib executable -- relative to
                            # # SLPlugin.app/Contents/MacOS, which will be our
                            # # @executable_path at runtime!
                            # newpath = os.path.join(
                                # '@executable_path',
                                # self.relpath(SLPlugin_framework, executable_path["SLPlugin.app"],
                                             # symlink=True),
                                # frameworkname)
                            # # restamp media_plugin_cef.dylib
                            # self.run_command(
                                # change_command +
                                # [newpath, self.dst_path_of(dylibexecutable)])

                            # # copy LibVLC plugin itself
                            # self.path2basename("../media_plugins/libvlc/" + self.args['configuration'],
                                               # "media_plugin_libvlc.dylib")

                            # # copy LibVLC dynamic libraries
                            # with self.prefix(src=relpkgdir, dst="lib"):
                                # self.path( "libvlc*.dylib*" )
                                # # copy LibVLC plugins folder
                                # with self.prefix(src='plugins', dst=""):
                                    # self.path( "*.dylib" )
                                    # self.path( "plugins.dat" )
    def construct(self):
        # copy over the build result (this is a no-op if run within the xcode script)
        self.path(self.args['configuration'] + "/Firestorm.app", dst="")

        pkgdir = os.path.join(self.args['build'], os.pardir, 'packages')
        relpkgdir = os.path.join(pkgdir, "lib", "release")
        debpkgdir = os.path.join(pkgdir, "lib", "debug")
        requestsdir = os.path.join(pkgdir, "lib", "python", "requests")
        urllib3dir = os.path.join(pkgdir, "lib", "python", "urllib3")
        chardetdir = os.path.join(pkgdir, "lib", "python", "chardet")
        idnadir = os.path.join(pkgdir, "lib", "python", "idna")

        with self.prefix(src="", dst="Contents"):  # everything goes in Contents
            self.path("Info.plist", dst="Info.plist")

            # copy additional libs in <bundle>/Contents/MacOS/
            self.path(os.path.join(relpkgdir, "libndofdev.dylib"), dst="Resources/libndofdev.dylib")
            self.path(os.path.join(relpkgdir, "libhunspell-1.3.0.dylib"), dst="Resources/libhunspell-1.3.0.dylib")   

            # Growl Frameworks
            self.path("../packages/Frameworks/Growl", dst="Frameworks/Growl")

            # most everything goes in the Resources directory
            with self.prefix(src="", dst="Resources"):
                super(DarwinManifest, self).construct()

                with self.prefix("cursors_mac"):
                    self.path("*.tif")

                self.path("licenses-mac.txt", dst="licenses.txt")
                self.path("featuretable_mac.txt")
                self.path("VivoxAUP.txt")
                self.path("ca-bundle.crt")

                icon_path = self.icon_path()
                with self.prefix(src=icon_path, dst="") :
                    self.path("firestorm_icon.icns")

                self.path("Firestorm.nib")
                
                # Translations
                self.path("English.lproj/language.txt")
                self.replace_in(src="English.lproj/InfoPlist.strings",
                                dst="English.lproj/InfoPlist.strings",
                                searchdict={'%%VERSION%%':'.'.join(self.args['version'])}
                                )
                self.path("German.lproj")
                self.path("Japanese.lproj")
                self.path("Korean.lproj")
                self.path("da.lproj")
                self.path("es.lproj")
                self.path("fr.lproj")
                self.path("hu.lproj")
                self.path("it.lproj")
                self.path("nl.lproj")
                self.path("pl.lproj")
                self.path("pt.lproj")
                self.path("ru.lproj")
                self.path("tr.lproj")
                self.path("uk.lproj")
                self.path("zh-Hans.lproj")

                def path_optional(src, dst):
                    """
                    For a number of our self.path() calls, not only do we want
                    to deal with the absence of src, we also want to remember
                    which were present. Return either an empty list (absent)
                    or a list containing dst (present). Concatenate these
                    return values to get a list of all libs that are present.
                    """
                    # This was simple before we started needing to pass
                    # wildcards. Fortunately, self.path() ends up appending a
                    # (source, dest) pair to self.file_list for every expanded
                    # file processed. Remember its size before the call.
                    oldlen = len(self.file_list)
                    self.path(src, dst)
                    # The dest appended to self.file_list has been prepended
                    # with self.get_dst_prefix(). Strip it off again.
                    added = [os.path.relpath(d, self.get_dst_prefix())
                             for s, d in self.file_list[oldlen:]]
                    if not added:
                        print "Skipping %s" % dst
                    return added

                # dylibs is a list of all the .dylib files we expect to need
                # in our bundled sub-apps. For each of these we'll create a
                # symlink from sub-app/Contents/Resources to the real .dylib.
                # Need to get the llcommon dll from any of the build directories as well.
                libfile = "libllcommon.dylib"
                dylibs = path_optional(self.find_existing_file(os.path.join(os.pardir,
                                                               "llcommon",
                                                               self.args['configuration'],
                                                               libfile),
                                                               os.path.join(relpkgdir, libfile)),
                                       dst=libfile)

                for libfile in (
                                "libapr-1.0.dylib",
                                "libaprutil-1.0.dylib",
                                "libcollada14dom.dylib",
                                "libexpat.1.dylib",
                                "libexception_handler.dylib",
                                "libGLOD.dylib",
                                # libnghttp2.dylib is a symlink to
                                # libnghttp2.major.dylib, which is a symlink
                                # to libnghttp2.version.dylib. Get all of them.
                                "libnghttp2.*dylib",
                                "libgrowl.dylib",
                                "libgrowl++.dylib",
                                "libLeap.dylib",
                                ):
                    dylibs += path_optional(os.path.join(relpkgdir, libfile), libfile)

                # SLVoice and vivox lols, no symlinks needed
                for libfile in (
                                'libalut.dylib',
                                'libopenal.dylib',
                                'libortp.dylib',
                                'libsndfile.dylib',
                                'libvivoxoal.dylib',
                                'libvivoxsdk.dylib',
                                'libvivoxplatform.dylib',
                                'SLVoice',
                                ):
                    self.path2basename(relpkgdir, libfile)

                # dylibs that vary based on configuration
                if self.args['configuration'].lower() == 'debug':
                    for libfile in (
                                "libfmodL.dylib",
                                ):
                        dylibs += path_optional(os.path.join(debpkgdir, libfile), libfile)
                else:
                    for libfile in (
                                "libfmod.dylib",
                                ):
                        dylibs += path_optional(os.path.join(relpkgdir, libfile), libfile)

                # dylibs that vary based on configuration
                if self.args['configuration'].lower() == 'debug':
                    for libfile in (
                                "libfmodexL.dylib",
                                ):
                        dylibs += path_optional(os.path.join(debpkgdir, libfile), libfile)
                else:
                    for libfile in (
                                "libfmodex.dylib",
                                ):
                        dylibs += path_optional(os.path.join(relpkgdir, libfile), libfile)
                
                # our apps
                for app_bld_dir, app in (("mac_crash_logger", "mac-crash-logger.app"),
                                         # plugin launcher
                                         (os.path.join("llplugin", "slplugin"), "SLPlugin.app"),
                                         ):
                    self.path2basename(os.path.join(os.pardir,
                                                    app_bld_dir, self.args['configuration']),
                                       app)

                    # our apps dependencies on shared libs
                    # for each app, for each dylib we collected in dylibs,
                    # create a symlink to the real copy of the dylib.
                    resource_path = self.dst_path_of(os.path.join(app, "Contents", "Resources"))
                    for libfile in dylibs:
                        src = os.path.join(os.pardir, os.pardir, os.pardir, libfile)
                        dst = os.path.join(resource_path, libfile)
                        try:
                            symlinkf(src, dst)
                        except OSError as err:
                            print "Can't symlink %s -> %s: %s" % (src, dst, err)

                #<FS:TS> Moved from the x86_64 specific version because code
                # below that does symlinking and path fixup depends on it.
                with self.prefix(src="../packages/bin_x86", dst=""):
                    self.path("SLPlugin.app", "SLPlugin.app")
	
                    with self.prefix(src = "llplugin", dst="llplugin"):
                        self.path("media_plugin_quicktime.dylib", "media_plugin_quicktime.dylib")
                        self.path("media_plugin_cef.dylib", "media_plugin_cef.dylib")

                # Dullahan helper apps go inside SLPlugin.app
                with self.prefix(src="", dst="SLPlugin.app/Contents/Frameworks"):
                    helperappfile = 'DullahanHelper.app'
                    self.path2basename(relpkgdir, helperappfile)

                    pluginframeworkpath = self.dst_path_of('Chromium Embedded Framework.framework');
                    # Putting a Frameworks directory under Contents/MacOS
                    # isn't canonical, but the path baked into Dullahan
                    # Helper.app/Contents/MacOS/DullahanHelper is:
                    # @executable_path/Frameworks/Chromium Embedded Framework.framework/Chromium Embedded Framework
                    # (notice, not @executable_path/../Frameworks/etc.)
                    # So we'll create a symlink (below) from there back to the
                    # Frameworks directory nested under SLPlugin.app.
                    helperframeworkpath = \
                        self.dst_path_of('DullahanHelper.app/Contents/MacOS/'
                                         'Frameworks/Chromium Embedded Framework.framework')


                helperexecutablepath = self.dst_path_of('SLPlugin.app/Contents/Frameworks/DullahanHelper.app/Contents/MacOS/DullahanHelper')
                self.run_command_shell('install_name_tool -change '
                                 '"@rpath/Frameworks/Chromium Embedded Framework.framework/Chromium Embedded Framework" '
                                 '"@executable_path/Frameworks/Chromium Embedded Framework.framework/Chromium Embedded Framework" "%s"' % helperexecutablepath)

                # SLPlugin plugins
                with self.prefix(src="", dst="llplugin"):
                    self.path2basename("../media_plugins/cef/" + self.args['configuration'],
                                       "media_plugin_cef.dylib")

                    # copy LibVLC plugin itself
                    self.path2basename("../media_plugins/libvlc/" + self.args['configuration'],
                                       "media_plugin_libvlc.dylib")

                    # copy LibVLC dynamic libraries
                    with self.prefix(src=os.path.join(os.pardir, 'packages', 'lib', 'release' ), dst="lib"):
                        self.path( "libvlc*.dylib*" )

                    # copy LibVLC plugins folder
                    with self.prefix(src=os.path.join(os.pardir, 'packages', 'lib', 'release', 'plugins' ), dst="lib"):
                        self.path( "*.dylib" )
                        self.path( "plugins.dat" )


                # do this install_name_tool *after* media plugin is copied over
                dylibexecutablepath = self.dst_path_of('llplugin/media_plugin_cef.dylib')
                self.run_command_shell('install_name_tool -change '
                                 '"@rpath/Frameworks/Chromium Embedded Framework.framework/Chromium Embedded Framework" '
                                 '"@executable_path/../Frameworks/Chromium Embedded Framework.framework/Chromium Embedded Framework" "%s"' % dylibexecutablepath)


                #<FS:TS> Copy in prebuilt framework if it's there
                with self.prefix(src="../packages/bin_x86/Frameworks", dst="Frameworks"):
                    self.path("Chromium Embedded Framework.framework")

            # CEF framework goes inside Second Life.app/Contents/Frameworks
            with self.prefix(src="", dst="Frameworks"):
                frameworkfile="Chromium Embedded Framework.framework"
                self.path2basename(relpkgdir, frameworkfile)

            # This code constructs a relative path from the
            # target framework folder back to the location of the symlink.
            # It needs to be relative so that the symlink still works when
            # (as is normal) the user moves the app bundle out of the DMG
            # and into the /Applications folder. Note we also call 'raise'
            # to terminate the process if we get an error since without
            # this symlink, Second Life web media can't possibly work.
            # Real Framework folder:
            #   Second Life.app/Contents/Frameworks/Chromium Embedded Framework.framework/
            # Location of symlink and why it's relative 
            #   Second Life.app/Contents/Resources/SLPlugin.app/Contents/Frameworks/Chromium Embedded Framework.framework/
            # Real Frameworks folder, with the symlink inside the bundled SLPlugin.app (and why it's relative)
            #   <top level>.app/Contents/Frameworks/Chromium Embedded Framework.framework/
            #   <top level>.app/Contents/Resources/SLPlugin.app/Contents/Frameworks/Chromium Embedded Framework.framework ->
            # It might seem simpler just to create a symlink Frameworks to
            # the parent of Chromimum Embedded Framework.framework. But
            # that would create a symlink cycle, which breaks our
            # packaging step. So make a symlink from Chromium Embedded
            # Framework.framework to the directory of the same name, which
            # is NOT an ancestor of the symlink.
            frameworkpath = os.path.join(os.pardir, os.pardir, os.pardir,
                                         os.pardir, "Frameworks",
                                         "Chromium Embedded Framework.framework")
            try:
                # from SLPlugin.app/Contents/Frameworks/Chromium Embedded
                # Framework.framework back to Second
                # Life.app/Contents/Frameworks/Chromium Embedded Framework.framework
                origin, target = pluginframeworkpath, frameworkpath
                symlinkf(target, origin)
                # from SLPlugin.app/Contents/Frameworks/Dullahan
                # Helper.app/Contents/MacOS/Frameworks/Chromium Embedded
                # Framework.framework back to
                # SLPlugin.app/Contents/Frameworks/Chromium Embedded Framework.framework
                self.cmakedirs(os.path.dirname(helperframeworkpath))
                origin = helperframeworkpath
                target = os.path.join(os.pardir, frameworkpath)
                symlinkf(target, origin)
            except OSError as err:
                print "Can't symlink %s -> %s: %s" % (origin, target, err)
                raise


        # NOTE: the -S argument to strip causes it to keep enough info for
        # annotated backtraces (i.e. function names in the crash log).  'strip' with no
        # arguments yields a slightly smaller binary but makes crash logs mostly useless.
        # This may be desirable for the final release.  Or not.
        if ("package" in self.args['actions'] or 
            "unpacked" in self.args['actions']):
            self.run_command_shell('strip -S %(viewer_binary)r' %
                             { 'viewer_binary' : self.dst_path_of('Contents/MacOS/Firestorm')})
# </FS:Ansariel> construct method VMP trampoline crazy VMP launcher juggling shamelessly replaced with old version

    def package_finish(self):
        global CHANNEL_VENDOR_BASE
        # MBW -- If the mounted volume name changes, it breaks the .DS_Store's background image and icon positioning.
        #  If we really need differently named volumes, we'll need to create multiple DS_Store file images, or use some other trick.

        volname=CHANNEL_VENDOR_BASE+" Installer"  # DO NOT CHANGE without understanding comment above

        imagename = self.installer_base_name()

        sparsename = imagename + ".sparseimage"
        finalname = imagename + ".dmg"
        # make sure we don't have stale files laying about
        self.remove(sparsename, finalname)

        self.run_command(['hdiutil', 'create', sparsename,
                          '-volname', volname, '-fs', 'HFS+',
                          '-type', 'SPARSE', '-megabytes', '1300',
                          '-layout', 'SPUD'])

        # mount the image and get the name of the mount point and device node
        try:
            hdi_output = subprocess.check_output(['hdiutil', 'attach', '-private', sparsename])
        except subprocess.CalledProcessError as err:
            sys.exit("failed to mount image at '%s'" % sparsename)
            
        try:
            devfile = re.search("/dev/disk([0-9]+)[^s]", hdi_output).group(0).strip()
            volpath = re.search('HFS\s+(.+)', hdi_output).group(1).strip()

            if devfile != '/dev/disk1':
                # adding more debugging info based upon nat's hunches to the
                # logs to help track down 'SetFile -a V' failures -brad
                print "WARNING: 'SetFile -a V' command below is probably gonna fail"

            # Copy everything in to the mounted .dmg

            app_name = self.app_name()

            # Hack:
            # Because there is no easy way to coerce the Finder into positioning
            # the app bundle in the same place with different app names, we are
            # adding multiple .DS_Store files to svn. There is one for release,
            # one for release candidate and one for first look. Any other channels
            # will use the release .DS_Store, and will look broken.
            # - Ambroff 2008-08-20
            dmg_template = os.path.join(
                'installers', 'darwin', '%s-dmg' % self.channel_type())

            if not os.path.exists (self.src_path_of(dmg_template)):
                dmg_template = os.path.join ('installers', 'darwin', 'release-dmg')

            for s,d in {self.get_dst_prefix():app_name + ".app",
                        os.path.join(dmg_template, "_VolumeIcon.icns"): ".VolumeIcon.icns",
                        os.path.join(dmg_template, "background.jpg"): "background.jpg",
                        os.path.join(dmg_template, "_DS_Store"): ".DS_Store"}.items():
                print "Copying to dmg", s, d
                self.copy_action(self.src_path_of(s), os.path.join(volpath, d))

            # Hide the background image, DS_Store file, and volume icon file (set their "visible" bit)
            for f in ".VolumeIcon.icns", "background.jpg", ".DS_Store":
                pathname = os.path.join(volpath, f)
                # We've observed mysterious "no such file" failures of the SetFile
                # command, especially on the first file listed above -- yet
                # subsequent inspection of the target directory confirms it's
                # there. Timing problem with copy command? Try to handle.
                for x in xrange(3):
                    if os.path.exists(pathname):
                        print "Confirmed existence: %r" % pathname
                        break
                    print "Waiting for %s copy command to complete (%s)..." % (f, x+1)
                    sys.stdout.flush()
                    time.sleep(1)
                # If we fall out of the loop above without a successful break, oh
                # well, possibly we've mistaken the nature of the problem. In any
                # case, don't hang up the whole build looping indefinitely, let
                # the original problem manifest by executing the desired command.
                self.run_command(['SetFile', '-a', 'V', pathname])

            # Create the alias file (which is a resource file) from the .r
            self.run_command(
                ['Rez', self.src_path_of("installers/darwin/release-dmg/Applications-alias.r"),
                 '-o', os.path.join(volpath, "Applications")])

            # Set the alias file's alias and custom icon bits
            self.run_command(['SetFile', '-a', 'AC', os.path.join(volpath, "Applications")])

            # Set the disk image root's custom icon bit
            self.run_command(['SetFile', '-a', 'C', volpath])

            # Sign the app if requested; 
            # do this in the copy that's in the .dmg so that the extended attributes used by 
            # the signature are preserved; moving the files using python will leave them behind
            # and invalidate the signatures.
            if 'signature' in self.args:
                app_in_dmg=os.path.join(volpath,self.app_name()+".app")
                print "Attempting to sign '%s'" % app_in_dmg
                identity = self.args['signature']
                if identity == '':
                    identity = 'Developer ID Application'

                # Look for an environment variable set via build.sh when running in Team City.
                try:
                    build_secrets_checkout = os.environ['build_secrets_checkout']
                except KeyError:
                    pass
                else:
                    # variable found so use it to unlock keychain followed by codesign
                    home_path = os.environ['HOME']
                    keychain_pwd_path = os.path.join(build_secrets_checkout,'code-signing-osx','password.txt')
                    keychain_pwd = open(keychain_pwd_path).read().rstrip()

                    # Note: As of macOS Sierra, keychains are created with names postfixed with '-db' so for example, the
                    #       SL Viewer keychain would by default be found in ~/Library/Keychains/viewer.keychain-db instead of
                    #       just ~/Library/Keychains/viewer.keychain in earlier versions.
                    #
                    #       Because we have old OS files from previous versions of macOS on the build hosts, the configurations
                    #       are different on each host. Some have viewer.keychain, some have viewer.keychain-db and some have both.
                    #       As you can see in the line below, this script expects the Linden Developer cert/keys to be in viewer.keychain.
                    #
                    #       To correctly sign builds you need to make sure ~/Library/Keychains/viewer.keychain exists on the host
                    #       and that it contains the correct cert/key. If a build host is set up with a clean version of macOS Sierra (or later)
                    #       then you will need to change this line (and the one for 'codesign' command below) to point to right place or else
                    #       pull in the cert/key into the default viewer keychain 'viewer.keychain-db' and export it to 'viewer.keychain'
                    viewer_keychain = os.path.join(home_path, 'Library',
                                                   'Keychains', 'viewer.keychain')
                    self.run_command(['security', 'unlock-keychain',
                                      '-p', keychain_pwd, viewer_keychain])
                    signed=False
                    sign_attempts=3
                    sign_retry_wait=15
                    while (not signed) and (sign_attempts > 0):
                        try:
                            sign_attempts-=1;
                            self.run_command(
                                # Note: See blurb above about names of keychains
                               ['codesign', '--verbose', '--deep', '--force',
                                '--keychain', viewer_keychain, '--sign', identity,
                                app_in_dmg])
                            signed=True # if no exception was raised, the codesign worked
                        except ManifestError as err:
                            if sign_attempts:
                                print >> sys.stderr, "codesign failed, waiting %d seconds before retrying" % sign_retry_wait
                                time.sleep(sign_retry_wait)
                                sign_retry_wait*=2
                            else:
                                print >> sys.stderr, "Maximum codesign attempts exceeded; giving up"
                                raise
                    self.run_command(['spctl', '-a', '-texec', '-vv', app_in_dmg])

            imagename="SecondLife_" + '_'.join(self.args['version'])


        finally:
            # Unmount the image even if exceptions from any of the above 
            self.run_command(['hdiutil', 'detach', '-force', devfile])

        print "Converting temp disk image to final disk image"
        self.run_command(['hdiutil', 'convert', sparsename, '-format', 'UDZO',
                          '-imagekey', 'zlib-level=9', '-o', finalname])
        self.run_command(['hdiutil', 'internet-enable', '-yes', finalname])
        # get rid of the temp file
        self.package_file = finalname
        self.remove(sparsename)


class Darwin_i386_Manifest(DarwinManifest):
    address_size = 32


class Darwin_i686_Manifest(DarwinManifest):
    """alias in case arch is passed as i686 instead of i386"""
    pass


class Darwin_x86_64_Manifest(DarwinManifest):
    address_size = 64


class LinuxManifest(ViewerManifest):
    build_data_json_platform = 'lnx'

    def construct(self):
        super(LinuxManifest, self).construct()

        pkgdir = os.path.join(self.args['build'], os.pardir, 'packages')
        relpkgdir = os.path.join(pkgdir, "lib", "release")
        debpkgdir = os.path.join(pkgdir, "lib", "debug")

        self.path("licenses-linux.txt","licenses.txt")
        self.path("VivoxAUP.txt")
        self.path("res/firestorm_icon.png","firestorm_icon.png")
        with self.prefix("linux_tools", dst=""):
            self.path("client-readme.txt","README-linux.txt")
            self.path("FIRESTORM_DESKTOPINSTALL.txt","FIRESTORM_DESKTOPINSTALL.txt")
            self.path("client-readme-voice.txt","README-linux-voice.txt")
            self.path("client-readme-joystick.txt","README-linux-joystick.txt")
            self.path("wrapper.sh","firestorm")
            with self.prefix(src="", dst="etc"):
                self.path("handle_secondlifeprotocol.sh")
                self.path("register_secondlifeprotocol.sh")
                self.path("refresh_desktop_app_entry.sh")
                self.path("launch_url.sh")
            self.path("install.sh")

        with self.prefix(src="", dst="bin"):
            self.path("firestorm-bin","do-not-directly-run-firestorm-bin")
            self.path("../linux_crash_logger/linux-crash-logger","linux-crash-logger.bin")
            self.path2basename("../llplugin/slplugin", "SLPlugin") 
            #this copies over the python wrapper script, associated utilities and required libraries, see SL-321, SL-322 and SL-323
            # <FS:Ansariel> Remove VMP
            #with self.prefix(src="../viewer_components/manager", dst=""):
            #    self.path("SL_Launcher")
            #    self.path("*.py")
            #with self.prefix(src=os.path.join("lib", "python", "llbase"), dst="llbase"):
            #    self.path("*.py")
            #    self.path("_cllsd.so")         
            # </FS:Ansariel> Remove VMP

        # recurses, packaged again
        self.path("res-sdl")

        # Get the icons based on the channel type
        icon_path = self.icon_path()
        print "DEBUG: icon_path '%s'" % icon_path
        with self.prefix(src=icon_path, dst="") :
            self.path("firestorm_256.png","firestorm_48.png")
            with self.prefix(src="",dst="res-sdl") :
                self.path("firestorm_256.BMP","ll_icon.BMP")

        # plugins
        with self.prefix(src="../media_plugins", dst="bin/llplugin"):
            self.path("gstreamer010/libmedia_plugin_gstreamer010.so",
                      "libmedia_plugin_gstreamer.so")
            self.path2basename("libvlc", "libmedia_plugin_libvlc.so")
            self.path("cef/libmedia_plugin_cef.so", "libmedia_plugin_cef.so" )


        with self.prefix(src=os.path.join(os.pardir, 'packages', 'lib', 'vlc', 'plugins'), dst="bin/llplugin/vlc/plugins"):
            self.path( "plugins.dat" )
            self.path( "*/*.so" )

        with self.prefix(src=os.path.join(os.pardir, 'packages', 'lib' ), dst="lib"):
            self.path( "libvlc*.so*" )

        with self.prefix(src=os.path.join(pkgdir, 'lib', 'vlc', 'plugins'), dst="bin/llplugin/vlc/plugins"):
            self.path( "plugins.dat" )
            self.path( "*/*.so" )

        with self.prefix(src=os.path.join(pkgdir, 'lib' ), dst="lib"):
            self.path( "libvlc*.so*" )

        # CEF files 
        with self.prefix(src=os.path.join(os.pardir, 'packages', 'lib', 'release'), dst="lib"):
            self.path( "libcef.so" )
            self.path( "libllceflib.so" )

        with self.prefix(src=os.path.join(os.pardir, 'packages', 'bin', 'release'), dst="bin"):
            self.path( "chrome-sandbox" )
            self.path( "llceflib_host" )
            self.path( "natives_blob.bin" )
            self.path( "snapshot_blob.bin" )
            self.path( "libffmpegsumo.so" )

        with self.prefix(src=os.path.join(os.pardir, 'packages', 'resources'), dst="bin"):
            self.path( "cef.pak" )
            self.path( "cef_extensions.pak" )
            self.path( "cef_100_percent.pak" )
            self.path( "cef_200_percent.pak" )
            self.path( "devtools_resources.pak" )
            self.path( "icudtl.dat" )

        with self.prefix(src=os.path.join(os.pardir, 'packages', 'resources', 'locales'), dst=os.path.join('bin', 'locales')):
            self.path("am.pak")
            self.path("ar.pak")
            self.path("bg.pak")
            self.path("bn.pak")
            self.path("ca.pak")
            self.path("cs.pak")
            self.path("da.pak")
            self.path("de.pak")
            self.path("el.pak")
            self.path("en-GB.pak")
            self.path("en-US.pak")
            self.path("es-419.pak")
            self.path("es.pak")
            self.path("et.pak")
            self.path("fa.pak")
            self.path("fi.pak")
            self.path("fil.pak")
            self.path("fr.pak")
            self.path("gu.pak")
            self.path("he.pak")
            self.path("hi.pak")
            self.path("hr.pak")
            self.path("hu.pak")
            self.path("id.pak")
            self.path("it.pak")
            self.path("ja.pak")
            self.path("kn.pak")
            self.path("ko.pak")
            self.path("lt.pak")
            self.path("lv.pak")
            self.path("ml.pak")
            self.path("mr.pak")
            self.path("ms.pak")
            self.path("nb.pak")
            self.path("nl.pak")
            self.path("pl.pak")
            self.path("pt-BR.pak")
            self.path("pt-PT.pak")
            self.path("ro.pak")
            self.path("ru.pak")
            self.path("sk.pak")
            self.path("sl.pak")
            self.path("sr.pak")
            self.path("sv.pak")
            self.path("sw.pak")
            self.path("ta.pak")
            self.path("te.pak")
            self.path("th.pak")
            self.path("tr.pak")
            self.path("uk.pak")
            self.path("vi.pak")
            self.path("zh-CN.pak")
            self.path("zh-TW.pak")

        # llcommon
        if not self.path("../llcommon/libllcommon.so", "lib/libllcommon.so"):
            print "Skipping llcommon.so (assuming llcommon was linked statically)"

        self.path("featuretable_linux.txt")
        self.path("ca-bundle.crt")

        if self.is_packaging_viewer():
          with self.prefix("../packages/lib/release", dst="lib"):
            self.path("libapr-1.so*")
            self.path("libaprutil-1.so*")
            self.path("libboost_context-mt.so*")
            self.path("libboost_filesystem-mt.so*")
            self.path("libboost_program_options-mt.so*")
            self.path("libboost_regex-mt.so*")
            self.path("libboost_signals-mt.so*")
            self.path("libboost_system-mt.so*")
            self.path("libboost_thread-mt.so*")
            self.path("libboost_chrono-mt.so*") #<FS:TM> FS spcific
            self.path("libboost_date_time-mt.so*") #<FS:TM> FS spcific
            self.path("libboost_wave-mt.so*") #<FS:TM> FS spcific
            self.path("libcollada14dom.so*")
            self.path("libdb*.so*")
            self.path("libcrypto.so*")
            self.path("libexpat.so*")
            self.path("libssl.so*")
            self.path("libGLOD.so")
            self.path("libminizip.so")
            self.path("libuuid.so*")
            self.path("libSDL-1.2.so*")
            self.path("libdirectfb*.so*")
            self.path("libfusion*.so*")
            self.path("libdirect*.so*")
            self.path("libopenjpeg.so*")
            self.path("libhunspell-1.3.so*")
            self.path("libalut.so*")
            self.path("libpng15.so.15") #use provided libpng to workaround incompatible system versions on some distros
            self.path("libpng15.so.15.13.0") #use provided libpng to workaround incompatible system versions on some distros
            self.path("libpng15.so.15.1.0") #use provided libpng to workaround incompatible system versions on some distros
            self.path("libopenal.so", "libopenal.so.1") # Install as versioned file in case it's missing from the 3p- and won't get copied below
            self.path("libopenal.so*")
            #self.path("libnotify.so.1.1.2", "libnotify.so.1") # LO - uncomment when testing libnotify(growl) on linux
            self.path("libpangox-1.0.so*")
            # KLUDGE: As of 2012-04-11, the 'fontconfig' package installs
            # libfontconfig.so.1.4.4, along with symlinks libfontconfig.so.1
            # and libfontconfig.so. Before we added support for library-file
            # wildcards, though, this self.path() call specifically named
            # libfontconfig.so.1.4.4 WITHOUT also copying the symlinks. When I
            # (nat) changed the call to self.path("libfontconfig.so.*"), we
            # ended up with the libfontconfig.so.1 symlink in the target
            # directory as well. But guess what! At least on Ubuntu 10.04,
            # certain viewer fonts look terrible with libfontconfig.so.1
            # present in the target directory. Removing that symlink suffices
            # to improve them. I suspect that means we actually do better when
            # the viewer fails to find our packaged libfontconfig.so*, falling
            # back on the system one instead -- but diagnosing and fixing that
            # is a bit out of scope for the present project. Meanwhile, this
            # particular wildcard specification gets us exactly what the
            # previous call did, without having to explicitly state the
            # version number.
            self.path("libfontconfig.so.*.*")
            try:
                self.path("libtcmalloc.so*") #formerly called google perf tools
                pass
            except:
                print "tcmalloc files not found, skipping"
                pass

          # Vivox runtimes
          # Currentelly, the 32-bit ones will work with a 64-bit client.
          with self.prefix(src="../packages/lib/release", dst="bin"):
                  self.path("SLVoice")
                  self.path("win32")

          with self.prefix(src="../packages/lib/release", dst="lib"):
                  self.path("libortp.so")
                  self.path("libsndfile.so.1")
                  # <FS:TS> Vivox wants this library even if it's present already in the viewer
                  self.path("libvivoxoal.so.1")
                  self.path("libvivoxsdk.so")
                  self.path("libvivoxplatform.so")


    def package_finish(self):
        # a standard map of strings for replacing in the templates
        installer_name_components = ['Phoenix',self.app_name(),self.args.get('arch'),'.'.join(self.args['version'])]
        installer_name = "_".join(installer_name_components)
        #installer_name = self.installer_base_name()

        self.fs_delete_linux_symbols() # <FS:ND/> Delete old syms
        self.strip_binaries()
        self.fs_save_linux_symbols() # <FS:ND/> Package symbols, add debug link
        self.fs_setuid_chromesandbox() # <FS:ND/> Chown chrome-sandbox to root:root and set the setuid bit

        # Fix access permissions
        self.run_command(['find', self.get_dst_prefix(),
                          '-type', 'd', '-exec', 'chmod', '755', '{}', ';'])
        for old, new in ('0700', '0755'), ('0500', '0555'), ('0600', '0644'), ('0400', '0444'):
            self.run_command(['find', self.get_dst_prefix(),
                              '-type', 'f', '-perm', old,
                              '-exec', 'chmod', new, '{}', ';'])
        self.package_file = installer_name + '.tar.xz'

        # temporarily move directory tree so that it has the right
        # name in the tarfile
        realname = self.get_dst_prefix()
        tempname = self.build_path_of(installer_name)
        self.run_command(["mv", realname, tempname])
        try:
            # only create tarball if it's a release build.
            if self.args['buildtype'].lower() == 'release':
                # --numeric-owner hides the username of the builder for
                # security etc.
                self.run_command(['tar', '-C', self.get_build_prefix(),
                                  '--numeric-owner', self.fs_linux_tar_excludes(), '-cjf',
                                 tempname + '.tar.bz2', installer_name])
            else:
                print "Skipping %s.tar.xz for non-Release build (%s)" % \
                      (installer_name, self.args['buildtype'])
        finally:
            self.run_command(["mv", tempname, realname])

    def strip_binaries(self):
        if self.args['buildtype'].lower() == 'release' and self.is_packaging_viewer():
            print "* Going strip-crazy on the packaged binaries, since this is a RELEASE build"
            # makes some small assumptions about our packaged dir structure
            self.run_command(
                ["find"] +
                [os.path.join(self.get_dst_prefix(), dir) for dir in ('bin', 'lib')] +
                # <FS:Ansariel> Remove VMP
                #['-type', 'f', '!', '-name', '*.py', '!', '-name', 'SL_Launcher',
                ['-type', 'f', '!',
                # </FS:Ansariel> Remove VMP
                 '!', '-name', 'update_install', '-exec', 'strip', '-S', '{}', ';'])

class Linux_i686_Manifest(LinuxManifest):
    address_size = 32

    def construct(self):
        super(Linux_i686_Manifest, self).construct()

        pkgdir = os.path.join(self.args['build'], os.pardir, 'packages')
        relpkgdir = os.path.join(pkgdir, "lib", "release")
        debpkgdir = os.path.join(pkgdir, "lib", "debug")

        with self.prefix(relpkgdir, dst="lib"):
            self.path("libapr-1.so")
            self.path("libapr-1.so.0")
            self.path("libapr-1.so.0.4.5")
            self.path("libaprutil-1.so")
            self.path("libaprutil-1.so.0")
            self.path("libaprutil-1.so.0.4.1")
            self.path("libdb*.so")
            self.path("libexpat.so.*")
            self.path("libGLOD.so")
            self.path("libuuid.so*")
            self.path("libSDL-1.2.so.*")
            self.path("libdirectfb-1.*.so.*")
            self.path("libfusion-1.*.so.*")
            self.path("libdirect-1.*.so.*")
            self.path("libopenjpeg.so*")
            self.path("libdirectfb-1.4.so.5")
            self.path("libfusion-1.4.so.5")
            self.path("libdirect-1.4.so.5*")
            self.path("libhunspell-1.3.so*")
            self.path("libalut.so*")
            self.path("libopenal.so*")

            # <FS:ND> Linking this breaks voice as stock openal.so does not have alcGetMixedBuffer
            #self.path("libopenal.so", "libvivoxoal.so.1") # vivox's sdk expects this soname
            # </FS:ND>
            
            # KLUDGE: As of 2012-04-11, the 'fontconfig' package installs
            # libfontconfig.so.1.4.4, along with symlinks libfontconfig.so.1
            # and libfontconfig.so. Before we added support for library-file
            # wildcards, though, this self.path() call specifically named
            # libfontconfig.so.1.4.4 WITHOUT also copying the symlinks. When I
            # (nat) changed the call to self.path("libfontconfig.so.*"), we
            # ended up with the libfontconfig.so.1 symlink in the target
            # directory as well. But guess what! At least on Ubuntu 10.04,
            # certain viewer fonts look terrible with libfontconfig.so.1
            # present in the target directory. Removing that symlink suffices
            # to improve them. I suspect that means we actually do better when
            # the viewer fails to find our packaged libfontconfig.so*, falling
            # back on the system one instead -- but diagnosing and fixing that
            # is a bit out of scope for the present project. Meanwhile, this
            # particular wildcard specification gets us exactly what the
            # previous call did, without having to explicitly state the
            # version number.
            self.path("libfontconfig.so.*.*")

            # Include libfreetype.so. but have it work as libfontconfig does.
            self.path("libfreetype.so.*.*")

            try:
                self.path("libtcmalloc.so*") #formerly called google perf tools
                pass
            except:
                print "tcmalloc files not found, skipping"
                pass

            try:
                self.path("libfmodex-*.so")
                self.path("libfmodex.so")
                self.path("libfmodex.so*")
                pass
            except:
                print "Skipping libfmodex.so - not found"
                pass

            try:
                self.path("libfmod-*.so")
                self.path("libfmod.so")
                self.path("libfmod.so*")
                pass
            except:
                print "Skipping libfmodstudio.so - not found"
                pass


        # Vivox runtimes
        with self.prefix(src=relpkgdir, dst="bin"):
            self.path("SLVoice")
        with self.prefix(src=relpkgdir, dst="lib"):
            self.path("libortp.so")
            self.path("libsndfile.so.1")
            #self.path("libvivoxoal.so.1") # no - we'll re-use the viewer's own OpenAL lib
            self.path("libvivoxsdk.so")
            self.path("libvivoxplatform.so")

        self.fs_delete_linux_symbols() # <FS:ND/> Delete old syms
        self.strip_binaries()


class Linux_x86_64_Manifest(LinuxManifest):
    address_size = 64

    def construct(self):
        super(Linux_x86_64_Manifest, self).construct()

        if self.is_packaging_viewer():
          with self.prefix("../packages/lib/release", dst="lib"):
            self.path("libffi*.so*")
            # vivox 32-bit hack.
            # one has to extract libopenal.so from the 32-bit openal package, or official LL viewer, and rename it to libopenal32.so
            # and place it in the prebuilt lib/release directory
            # <FS:TS> No, we don't need to dink with this. A usable library
            # is now in the slvoice package, and we need to just use it as is.
            # self.path("libopenal32.so", "libvivoxoal.so.1") # vivox's sdk expects this soname
            try:
                    self.path("libfmodex64-*.so")
                    self.path("libfmodex64.so")
                    self.path("libfmodex64.so*")
                    pass
            except:
                    print "Skipping libfmodex.so - not found"
                    pass

            try:
                self.path("libfmod-*.so")
                self.path("libfmod.so")
                self.path("libfmod.so*")
                pass
            except:
                print "Skipping libfmod.so - not found"
                pass

          self.prefix(src="../packages/lib/release/x64", dst="lib")
          try:
              self.path("libLeap.so")
          except:
              print "Leap Motion library not found"
          self.end_prefix("lib")

        with self.prefix(src="", dst="bin"):
            self.path2basename("../llplugin/slplugin", "SLPlugin")

        # plugins
        with self.prefix(src="", dst="bin/llplugin"):
            self.path2basename("../media_plugins/webkit", "libmedia_plugin_webkit.so")
            self.path("../media_plugins/gstreamer010/libmedia_plugin_gstreamer010.so", "libmedia_plugin_gstreamer.so")

        self.path("secondlife-i686.supp")

################################################################
# <FS:Ansariel> Added back for Mac compatibility reason
def symlinkf(src, dst):
    """
    Like ln -sf, but uses os.symlink() instead of running ln.
    """
    try:
        os.symlink(src, dst)
    except OSError as err:
        if err.errno != errno.EEXIST:
            raise
        # We could just blithely attempt to remove and recreate the target
        # file, but that strategy doesn't work so well if we don't have
        # permissions to remove it. Check to see if it's already the
        # symlink we want, which is the usual reason for EEXIST.
        elif os.path.islink(dst):
            if os.readlink(dst) == src:
                # the requested link already exists
                pass
            else:
                # dst is the wrong symlink; attempt to remove and recreate it
                os.remove(dst)
                os.symlink(src, dst)
        elif os.path.isdir(dst):
            print "Requested symlink (%s) exists but is a directory; replacing" % dst
            shutil.rmtree(dst)
            os.symlink(src, dst)
        elif os.path.exists(dst):
            print "Requested symlink (%s) exists but is a file; replacing" % dst
            os.remove(dst)
            os.symlink(src, dst)
        else:
            # see if the problem is that the parent directory does not exist
            # and try to explain what is missing
            (parent, tail) = os.path.split(dst)
            while not os.path.exists(parent):
                (parent, tail) = os.path.split(parent)
            if tail:
                raise Exception("Requested symlink (%s) cannot be created because %s does not exist"
                                % os.path.join(parent, tail))
            else:
                raise
# </FS:Ansariel> Added back for Mac compatibility reason

if __name__ == "__main__":
    main()<|MERGE_RESOLUTION|>--- conflicted
+++ resolved
@@ -75,12 +75,7 @@
             pkgdir = os.path.join(self.args['build'], os.pardir, 'packages')
             with self.prefix(src=pkgdir,dst=""):
                 self.path("dictionaries")
-<<<<<<< HEAD
                 self.path("ca-bundle.crt")
-                self.end_prefix(pkgdir)
-            self.end_prefix("app_settings")
-=======
->>>>>>> 4446aeb9
         # </FS:LO>
 
         if self.is_packaging_viewer():
@@ -110,11 +105,7 @@
 #                pkgdir = os.path.join(self.args['build'], os.pardir, 'packages')
 #                with self.prefix(src=pkgdir,dst=""):
 #                    self.path("dictionaries")
-<<<<<<< HEAD
 #                    self.path("ca-bundle.crt")
-#                    self.end_prefix(pkgdir)
-=======
->>>>>>> 4446aeb9
                 # </FS:LO>
 
                 # include the entire beams directory
