#!/usr/bin/env python
"""\
@file viewer_manifest.py
@author Ryan Williams
@brief Description of all installer viewer files, and methods for packaging
       them into installers for all supported platforms.

$LicenseInfo:firstyear=2006&license=viewerlgpl$
Second Life Viewer Source Code
Copyright (C) 2006-2014, Linden Research, Inc.

This library is free software; you can redistribute it and/or
modify it under the terms of the GNU Lesser General Public
License as published by the Free Software Foundation;
version 2.1 of the License only.

This library is distributed in the hope that it will be useful,
but WITHOUT ANY WARRANTY; without even the implied warranty of
MERCHANTABILITY or FITNESS FOR A PARTICULAR PURPOSE.  See the GNU
Lesser General Public License for more details.

You should have received a copy of the GNU Lesser General Public
License along with this library; if not, write to the Free Software
Foundation, Inc., 51 Franklin Street, Fifth Floor, Boston, MA  02110-1301  USA

Linden Research, Inc., 945 Battery Street, San Francisco, CA  94111  USA
$/LicenseInfo$
"""
import errno
import json
import os
import os.path
import plistlib
import random
import re
import shutil
import stat
import subprocess
import sys
import tarfile
import time
import zipfile

#<FS:AO>
import shlex
import zipfile
#</FS:AO>

from fs_viewer_manifest import FSViewerManifest #<FS:ND/> Manifest extensions for Firestorm

viewer_dir = os.path.dirname(__file__)
# Add indra/lib/python to our path so we don't have to muck with PYTHONPATH.
# Put it FIRST because some of our build hosts have an ancient install of
# indra.util.llmanifest under their system Python!
sys.path.insert(0, os.path.join(viewer_dir, os.pardir, "lib", "python"))
from indra.util.llmanifest import LLManifest, main, path_ancestors, CHANNEL_VENDOR_BASE, RELEASE_CHANNEL, ManifestError
from llbase import llsd

class ViewerManifest(LLManifest,FSViewerManifest):
    def is_packaging_viewer(self):
        # Some commands, files will only be included
        # if we are packaging the viewer on windows.
        # This manifest is also used to copy
        # files during the build (see copy_w_viewer_manifest
        # and copy_l_viewer_manifest targets)
        return 'package' in self.args['actions']
    
    def construct(self):
        super(ViewerManifest, self).construct()
        self.path(src="../../scripts/messages/message_template.msg", dst="app_settings/message_template.msg")
        self.path(src="../../etc/message.xml", dst="app_settings/message.xml")
        
        # <FS:LO> Copy dictionaries to a place where the viewer can find them if ran from visual studio
        pkgdir = os.path.join(self.args['build'], os.pardir, 'packages')
        with self.prefix(src=pkgdir, dst="app_settings"):
            self.path("dictionaries")
        # </FS:LO>

        if self.is_packaging_viewer():
            with self.prefix(src_dst="app_settings"):
                self.exclude("logcontrol.xml")
                self.exclude("logcontrol-dev.xml")
                self.path("*.ini")
                self.path("*.xml")
                self.path("*.db2")

                # include the entire shaders directory recursively
                self.path("shaders")
                # include the extracted list of contributors
                contributions_path = "../../doc/contributions.txt"
                contributor_names = self.extract_names(contributions_path)
                self.put_in_file(contributor_names, "contributors.txt", src=contributions_path)

                # ... and the entire windlight directory
                self.path("windlight")

                # ... and the entire image filters directory
                self.path("filters")
            
                # ... and the included spell checking dictionaries
<<<<<<< HEAD
                # <FS:LO> Copy dictionaries to a place where the viewer can find them if ran from visual studio
                # ... and the included spell checking dictionaries
#                pkgdir = os.path.join(self.args['build'], os.pardir, 'packages')
#                with self.prefix(src=pkgdir,dst=""):
#                    self.path("dictionaries")
                # </FS:LO>

                # include the entire beams directory
                self.path("beams")
                self.path("beamsColors")
=======
                pkgdir = os.path.join(self.args['build'], os.pardir, 'packages')
                with self.prefix(src=pkgdir):
                    self.path("dictionaries")
>>>>>>> f1eb3c1b

                # include the extracted packages information (see BuildPackagesInfo.cmake)
                self.path(src=os.path.join(self.args['build'],"packages-info.txt"), dst="packages-info.txt")
                # CHOP-955: If we have "sourceid" or "viewer_channel" in the
                # build process environment, generate it into
                # settings_install.xml.
                settings_template = dict(
                    sourceid=dict(Comment='Identify referring agency to Linden web servers',
                                  Persist=1,
                                  Type='String',
                                  Value=''),
                    CmdLineGridChoice=dict(Comment='Default grid',
                                  Persist=0,
                                  Type='String',
                                  Value=''),
                    CmdLineChannel=dict(Comment='Command line specified channel name',
                                        Persist=0,
                                        Type='String',
                                        Value=''))
                settings_install = {}
                if 'sourceid' in self.args and self.args['sourceid']:
                    settings_install['sourceid'] = settings_template['sourceid'].copy()
                    settings_install['sourceid']['Value'] = self.args['sourceid']
                    print "Set sourceid in settings_install.xml to '%s'" % self.args['sourceid']

                if 'channel_suffix' in self.args and self.args['channel_suffix']:
                    settings_install['CmdLineChannel'] = settings_template['CmdLineChannel'].copy()
                    settings_install['CmdLineChannel']['Value'] = self.channel_with_pkg_suffix()
                    print "Set CmdLineChannel in settings_install.xml to '%s'" % self.channel_with_pkg_suffix()

                if 'grid' in self.args and self.args['grid']:
                    settings_install['CmdLineGridChoice'] = settings_template['CmdLineGridChoice'].copy()
                    settings_install['CmdLineGridChoice']['Value'] = self.grid()
                    print "Set CmdLineGridChoice in settings_install.xml to '%s'" % self.grid()

                # put_in_file(src=) need not be an actual pathname; it
                # only needs to be non-empty
                self.put_in_file(llsd.format_pretty_xml(settings_install),
                                 "settings_install.xml",
                                 src="environment")


            with self.prefix(src_dst="character"):
                self.path("*.llm")
                self.path("*.xml")
                self.path("*.tga")

            # Include our fonts
            with self.prefix(src_dst="fonts"):
                self.path("*.ttf")
                self.path("*.txt")
                self.path("*.xml")
                
            # <FS:AO> Include firestorm resources
            with self.prefix(src="fs_resources"):
                self.path("*.txt")
                self.path("*.lsl")
                self.path("*.lsltxt")

            # skins
<<<<<<< HEAD
            with self.prefix(src="skins"):
                    self.path("skins.xml")
=======
            with self.prefix(src_dst="skins"):
>>>>>>> f1eb3c1b
                    # include the entire textures directory recursively
                    with self.prefix(src_dst="*/textures"):
                            self.path("*/*.tga")
                            self.path("*/*.j2c")
                            self.path("*/*.jpg")
                            self.path("*/*.png")
                            self.path("*.tga")
                            self.path("*.j2c")
                            self.path("*.jpg")
                            self.path("*.png")
                            self.path("textures.xml")
                    self.path("*/xui/*/*.xml")
                    self.path("*/xui/*/widgets/*.xml")
                    self.path("*/themes/*/colors.xml")
                    with self.prefix(src="*/themes/*/textures"):
                        self.path("*/*.tga")
                        self.path("*/*.j2c")
                        self.path("*/*.jpg")
                        self.path("*/*.png")
                        self.path("*.tga")
                        self.path("*.j2c")
                        self.path("*.jpg")
                        self.path("*.png")
                    self.path("*/*.xml")

                    # Local HTML files (e.g. loading screen)
                    # The claim is that we never use local html files any
                    # longer. But rather than commenting out this block, let's
                    # rename every html subdirectory as html.old. That way, if
                    # we're wrong, a user actually does have the relevant
                    # files; s/he just needs to rename every html.old
                    # directory back to html to recover them.
                    with self.prefix(src="*/html", dst="*/html.old"):
                            self.path("*.png")
                            self.path("*/*/*.html")
                            self.path("*/*/*.gif")


            # local_assets dir (for pre-cached textures)
            with self.prefix(src_dst="local_assets"):
                self.path("*.j2c")
                self.path("*.tga")

            # File in the newview/ directory
            self.path("gpu_table.txt")

            #build_data.json.  Standard with exception handling is fine.  If we can't open a new file for writing, we have worse problems
            #platform is computed above with other arg parsing
            build_data_dict = {"Type":"viewer","Version":'.'.join(self.args['version']),
                            "Channel Base": CHANNEL_VENDOR_BASE,
                            "Channel":self.channel_with_pkg_suffix(),
                            "Platform":self.build_data_json_platform,
                            "Address Size":self.address_size,
                            "Update Service":"https://update.secondlife.com/update",
                            }
            try:
                build_data_dict["BugSplat DB"] = os.environ["BUGSPLAT_DB"]
            except KeyError:
                # skip the assignment if there's no BUGSPLAT_DB variable
                pass
            build_data_dict = self.finish_build_data_dict(build_data_dict)
            with open(os.path.join(os.pardir,'build_data.json'), 'w') as build_data_handle:
                json.dump(build_data_dict,build_data_handle)

            #we likely no longer need the test, since we will throw an exception above, but belt and suspenders and we get the
            #return code for free.
            if not self.path2basename(os.pardir, "build_data.json"):
                print "No build_data.json file"

    def finish_build_data_dict(self, build_data_dict):
        return build_data_dict

    def grid(self):
        return self.args['grid']

    def channel(self):
        return self.args['channel']

    def channel_with_pkg_suffix(self):
        fullchannel=self.channel()
        if 'channel_suffix' in self.args and self.args['channel_suffix']:
            fullchannel+=' '+self.args['channel_suffix']
        return fullchannel

    def channel_variant(self):
        global CHANNEL_VENDOR_BASE
        return self.channel().replace(CHANNEL_VENDOR_BASE, "").strip()

    def channel_type(self): # returns 'release', 'beta', 'project', or 'test'
        channel_qualifier=self.channel_variant().lower()
        if channel_qualifier.startswith('release'):
            channel_type='release'
        elif channel_qualifier.startswith('beta'):
            channel_type='beta'
        #<FS:TS> Use our more-or-less-standard channel types instead of LL's
        #elif channel_qualifier.startswith('project'):
        #    channel_type='project'
        #else:
        #    channel_type='test'
        elif channel_qualifier.startswith('nightly'):
            channel_type='nightly'
        else:
            channel_type='private'
        return channel_type

    def channel_variant_app_suffix(self):
        # get any part of the channel name after the CHANNEL_VENDOR_BASE
        suffix=self.channel_variant()
        # by ancient convention, we don't use Release in the app name
        if self.channel_type() == 'release':
            suffix=suffix.replace('Release', '').strip()
        # for the base release viewer, suffix will now be null - for any other, append what remains
        if len(suffix) > 0:
            #suffix = "_"+ ("_".join(suffix.split()))
            suffix = "_".join(suffix.split())
        # the additional_packages mechanism adds more to the installer name (but not to the app name itself)
        if 'channel_suffix' in self.args and self.args['channel_suffix']:
            suffix+='_'+("_".join(self.args['channel_suffix'].split()))
        return suffix

    def installer_base_name(self):
        global CHANNEL_VENDOR_BASE
        # a standard map of strings for replacing in the templates
        #<FS:TS> tag "OS" after CHANNEL_VENDOR_BASE and before any suffix
        channel_base = "Phoenix-" + CHANNEL_VENDOR_BASE
        if self.fs_is_opensim():
            channel_base = channel_base + "OS"
        #</FS:TS>
        substitution_strings = {
            'channel_vendor_base' : '_'.join(channel_base.split()),
            'channel_variant_underscores':self.channel_variant_app_suffix(),
            'version_underscores' : '_'.join(self.args['version']),
            'arch':self.args['arch']
            }
        return "%(channel_vendor_base)s%(channel_variant_underscores)s_%(version_underscores)s_%(arch)s" % substitution_strings

    def app_name(self):
        global CHANNEL_VENDOR_BASE
        channel_type=self.channel_type()
        if channel_type == 'release':
            app_suffix='Viewer'
        else:
            app_suffix=self.channel_variant()

        #<FS:ND> tag "OS" after CHANNEL_VENDOR_BASE and before any suffix
        if self.fs_is_opensim():
            app_suffix = "OS" + app_suffix
        #</FS:ND>

        #<FS:ND> Don't separate name by whitespace. This break a lot of things in the old FS installer logic.
        #return CHANNEL_VENDOR_BASE + ' ' + app_suffix
        return CHANNEL_VENDOR_BASE + app_suffix
        #</FS:ND>

    def app_name_oneword(self):
        return ''.join(self.app_name().split())
    
    def icon_path(self):
        # <FS:ND> Add -os for oss builds
        if self.fs_is_opensim():
            return "icons/" + self.channel_type() + "-os"
        # </FS:ND>
        return "icons/" + self.channel_type()

    def extract_names(self,src):
        try:
            contrib_file = open(src,'r')
        except IOError:
            print "Failed to open '%s'" % src
            raise
        lines = contrib_file.readlines()
        contrib_file.close()

        # All lines up to and including the first blank line are the file header; skip them
        lines.reverse() # so that pop will pull from first to last line
        while not re.match("\s*$", lines.pop()) :
            pass # do nothing

        # A line that starts with a non-whitespace character is a name; all others describe contributions, so collect the names
        names = []
        for line in lines :
            if re.match("\S", line) :
                names.append(line.rstrip())
        # It's not fair to always put the same people at the head of the list
        random.shuffle(names)
        return ', '.join(names)

    def relsymlinkf(self, src, dst=None, catch=True):
        """
        relsymlinkf() is just like symlinkf(), but instead of requiring the
        caller to pass 'src' as a relative pathname, this method expects 'src'
        to be absolute, and creates a symlink whose target is the relative
        path from 'src' to dirname(dst).
        """
        dstdir, dst = self._symlinkf_prep_dst(src, dst)

        # Determine the relative path starting from the directory containing
        # dst to the intended src.
        src = self.relpath(src, dstdir)

        self._symlinkf(src, dst, catch)
        return dst

    def symlinkf(self, src, dst=None, catch=True):
        """
        Like ln -sf, but uses os.symlink() instead of running ln. This creates
        a symlink at 'dst' that points to 'src' -- see:
        https://docs.python.org/2/library/os.html#os.symlink

        If you omit 'dst', this creates a symlink with basename(src) at
        get_dst_prefix() -- in other words: put a symlink to this pathname
        here at the current dst prefix.

        'src' must specifically be a *relative* symlink. It makes no sense to
        create an absolute symlink pointing to some path on the build machine!

        Also:
        - We prepend 'dst' with the current get_dst_prefix(), so it has similar
          meaning to associated self.path() calls.
        - We ensure that the containing directory os.path.dirname(dst) exists
          before attempting the symlink.

        If you pass catch=False, exceptions will be propagated instead of
        caught.
        """
        dstdir, dst = self._symlinkf_prep_dst(src, dst)
        self._symlinkf(src, dst, catch)
        return dst

    def _symlinkf_prep_dst(self, src, dst):
        # helper for relsymlinkf() and symlinkf()
        if dst is None:
            dst = os.path.basename(src)
        dst = os.path.join(self.get_dst_prefix(), dst)
        # Seems silly to prepend get_dst_prefix() to dst only to call
        # os.path.dirname() on it again, but this works even when the passed
        # 'dst' is itself a pathname.
        dstdir = os.path.dirname(dst)
        self.cmakedirs(dstdir)
        return (dstdir, dst)

    def _symlinkf(self, src, dst, catch):
        # helper for relsymlinkf() and symlinkf()
        # the passed src must be relative
        if os.path.isabs(src):
            raise ManifestError("Do not symlinkf(absolute %r, asis=True)" % src)

        # The outer catch is the one that reports failure even after attempted
        # recovery.
        try:
            # At the inner layer, recovery may be possible.
            try:
                os.symlink(src, dst)
            except OSError as err:
                if err.errno != errno.EEXIST:
                    raise
                # We could just blithely attempt to remove and recreate the target
                # file, but that strategy doesn't work so well if we don't have
                # permissions to remove it. Check to see if it's already the
                # symlink we want, which is the usual reason for EEXIST.
                elif os.path.islink(dst):
                    if os.readlink(dst) == src:
                        # the requested link already exists
                        pass
                    else:
                        # dst is the wrong symlink; attempt to remove and recreate it
                        os.remove(dst)
                        os.symlink(src, dst)
                elif os.path.isdir(dst):
                    print "Requested symlink (%s) exists but is a directory; replacing" % dst
                    shutil.rmtree(dst)
                    os.symlink(src, dst)
                elif os.path.exists(dst):
                    print "Requested symlink (%s) exists but is a file; replacing" % dst
                    os.remove(dst)
                    os.symlink(src, dst)
                else:
                    # out of ideas
                    raise
        except Exception as err:
            # report
            print "Can't symlink %r -> %r: %s: %s" % \
                  (dst, src, err.__class__.__name__, err)
            # if caller asked us not to catch, re-raise this exception
            if not catch:
                raise

    def relpath(self, path, base=None, symlink=False):
        """
        Return the relative path from 'base' to the passed 'path'. If base is
        omitted, self.get_dst_prefix() is assumed. In other words: make a
        same-name symlink to this path right here in the current dest prefix.

        Normally we resolve symlinks. To retain symlinks, pass symlink=True.
        """
        if base is None:
            base = self.get_dst_prefix()

        # Since we use os.path.relpath() for this, which is purely textual, we
        # must ensure that both pathnames are absolute.
        if symlink:
            # symlink=True means: we know path is (or indirects through) a
            # symlink, don't resolve, we want to use the symlink.
            abspath = os.path.abspath
        else:
            # symlink=False means to resolve any symlinks we may find
            abspath = os.path.realpath

        return os.path.relpath(abspath(path), abspath(base))


class WindowsManifest(ViewerManifest):
    # We want the platform, per se, for every Windows build to be 'win'. The
    # VMP will concatenate that with the address_size.
    build_data_json_platform = 'win'

    def final_exe(self):
        return self.app_name_oneword()+".exe"

    def finish_build_data_dict(self, build_data_dict):
        #MAINT-7294: Windows exe names depend on channel name, so write that in also
        build_data_dict.update({'Executable':self.final_exe()})
        return build_data_dict

    def test_msvcrt_and_copy_action(self, src, dst):
        # This is used to test a dll manifest.
        # It is used as a temporary override during the construct method
        from test_win32_manifest import test_assembly_binding
        # TODO: This is redundant with LLManifest.copy_action(). Why aren't we
        # calling copy_action() in conjunction with test_assembly_binding()?
        if src and (os.path.exists(src) or os.path.islink(src)):
            # ensure that destination path exists
            self.cmakedirs(os.path.dirname(dst))
            self.created_paths.append(dst)
            if not os.path.isdir(src):
                if(self.args['configuration'].lower() == 'debug'):
                    test_assembly_binding(src, "Microsoft.VC80.DebugCRT", "8.0.50727.4053")
                else:
                    test_assembly_binding(src, "Microsoft.VC80.CRT", "8.0.50727.4053")
                self.ccopy(src,dst)
            else:
                raise Exception("Directories are not supported by test_CRT_and_copy_action()")
        else:
            print "Doesn't exist:", src

    def test_for_no_msvcrt_manifest_and_copy_action(self, src, dst):
        # This is used to test that no manifest for the msvcrt exists.
        # It is used as a temporary override during the construct method
        from test_win32_manifest import test_assembly_binding
        from test_win32_manifest import NoManifestException, NoMatchingAssemblyException
        # TODO: This is redundant with LLManifest.copy_action(). Why aren't we
        # calling copy_action() in conjunction with test_assembly_binding()?
        if src and (os.path.exists(src) or os.path.islink(src)):
            # ensure that destination path exists
            self.cmakedirs(os.path.dirname(dst))
            self.created_paths.append(dst)
            if not os.path.isdir(src):
                try:
                    if(self.args['configuration'].lower() == 'debug'):
                        test_assembly_binding(src, "Microsoft.VC80.DebugCRT", "")
                    else:
                        test_assembly_binding(src, "Microsoft.VC80.CRT", "")
                    raise Exception("Unknown condition")
                except NoManifestException as err:
                    pass
                except NoMatchingAssemblyException as err:
                    pass
                    
                self.ccopy(src,dst)
            else:
                raise Exception("Directories are not supported by test_CRT_and_copy_action()")
        else:
            print "Doesn't exist:", src
        
    def construct(self):
        super(WindowsManifest, self).construct()

        pkgdir = os.path.join(self.args['build'], os.pardir, 'packages')
        relpkgdir = os.path.join(pkgdir, "lib", "release")
        debpkgdir = os.path.join(pkgdir, "lib", "debug")

        if self.is_packaging_viewer():
            # Find secondlife-bin.exe in the 'configuration' dir, then rename it to the result of final_exe.
            self.path(src='%s/firestorm-bin.exe' % self.args['configuration'], dst=self.final_exe())

<<<<<<< HEAD
            # <FS:Ansariel> Remove VMP
            #with self.prefix(src=os.path.join(pkgdir, "VMP"), dst=""):
=======
            with self.prefix(src=os.path.join(pkgdir, "VMP")):
>>>>>>> f1eb3c1b
                # include the compiled launcher scripts so that it gets included in the file_list
            #    self.path('SL_Launcher.exe')
                #IUM is not normally executed directly, just imported.  No exe needed.
            #    self.path("InstallerUserMessage.py")

<<<<<<< HEAD
            #with self.prefix(src=self.icon_path(), dst="vmp_icons"):
            #    self.path("secondlife.ico")

            #VMP  Tkinter icons
            #with self.prefix("vmp_icons"):
            #    self.path("*.png")
            #    self.path("*.gif")
=======
            with self.prefix(dst="vmp_icons"):
                with self.prefix(src=self.icon_path()):
                    self.path("secondlife.ico")
                #VMP  Tkinter icons
                with self.prefix(src="vmp_icons"):
                    self.path("*.png")
                    self.path("*.gif")
>>>>>>> f1eb3c1b

            #before, we only needed llbase at build time.  With VMP, we need it at run time.
            #with self.prefix(src=os.path.join(pkgdir, "lib", "python", "llbase"), dst="llbase"):
            #    self.path("*.py")
            #    self.path("_cllsd.so")
            # </FS:Ansariel> Remove VMP

        # Plugin host application
        self.path2basename(os.path.join(os.pardir,
                                        'llplugin', 'slplugin', self.args['configuration']),
                           "slplugin.exe")
        
        # Get shared libs from the shared libs staging directory
        with self.prefix(src=os.path.join(self.args['build'], os.pardir,
                                          'sharedlibs', self.args['configuration'])):

            # Get llcommon and deps. If missing assume static linkage and continue.
            try:
                self.path('llcommon.dll')
                self.path('libapr-1.dll')
                self.path('libaprutil-1.dll')
                self.path('libapriconv-1.dll')
                
            except RuntimeError as err:
                print err.message
                print "Skipping llcommon.dll (assuming llcommon was linked statically)"

            # Mesh 3rd party libs needed for auto LOD and collada reading
            try:
                self.path("glod.dll")
            except RuntimeError as err:
                print err.message
                print "Skipping GLOD library (assumming linked statically)"

            # Get fmodstudio dll, continue if missing
            try:
                if self.args['configuration'].lower() == 'debug':
                    if(self.address_size == 64):
                        self.path("fmodL64.dll")
                    else:
                        self.path("fmodL.dll")
                else:
                    if(self.address_size == 64):
                        self.path("fmod64.dll")
                    else:
                        self.path("fmod.dll")
            except:
                print "Skipping fmodstudio audio library (assuming other audio engine)"

            # Get fmodex dll, continue if missing
            try:
                if(self.address_size == 64):
                    self.path("fmodex64.dll")
                else:
                    self.path("fmodex.dll")
            except:
                print "Skipping fmodex audio library (assuming other audio engine)"

            # For textures
            self.path("openjpeg.dll")
            self.path("openjp2.dll") # <FS:ND/> OpenJPEG2 if used

            # These need to be installed as a SxS assembly, currently a 'private' assembly.
            # See http://msdn.microsoft.com/en-us/library/ms235291(VS.80).aspx
            if self.args['configuration'].lower() == 'debug':
                self.path("msvcr120d.dll")
                self.path("msvcp120d.dll")
            else:
                self.path("msvcr120.dll")
                self.path("msvcp120.dll")

            # Vivox runtimes
            self.path("SLVoice.exe")
            if (self.address_size == 64):
                self.path("vivoxsdk_x64.dll")
                self.path("ortp_x64.dll")
            else:
                self.path("vivoxsdk.dll")
                self.path("ortp.dll")
            self.path("libsndfile-1.dll")
            self.path("vivoxoal.dll")
            
            # Security
            self.path("ssleay32.dll")
            self.path("libeay32.dll")

            # HTTP/2
            self.path("nghttp2.dll")

            # Hunspell
            self.path("libhunspell.dll")

<<<<<<< HEAD
            # Growl
            self.path("growl.dll")
            self.path("growl++.dll")

            # <FS:ND> Copy symbols for breakpad
            self.path("ssleay32.pdb")
            self.path("libeay32.pdb")
            #self.path("growl.pdb")
            #self.path("growl++.pdb")
            self.path('apr-1.pdb', 'libarp.pdb')
            self.path('aprutil-1.pdb', 'libaprutil.pdb')
            # </FS:ND>
=======
            # BugSplat
            if(self.address_size == 64):
                self.path("BsSndRpt64.exe")
                self.path("BugSplat64.dll")
                self.path("BugSplatRc64.dll")
            else:
                self.path("BsSndRpt.exe")
                self.path("BugSplat.dll")
                self.path("BugSplatRc.dll")
>>>>>>> f1eb3c1b

            # For google-perftools tcmalloc allocator.
            try:
                if self.args['configuration'].lower() == 'debug':
                    self.path('libtcmalloc_minimal-debug.dll')
                else:
                    self.path('libtcmalloc_minimal.dll')
            except:
                print "Skipping libtcmalloc_minimal.dll"

        self.path(src="licenses-win32.txt", dst="licenses.txt")
        self.path("featuretable.txt")
<<<<<<< HEAD
        with self.prefix(src=pkgdir,dst=""):
=======

        with self.prefix(src=pkgdir):
>>>>>>> f1eb3c1b
            self.path("ca-bundle.crt")
        self.path("VivoxAUP.txt")

        # Media plugins - CEF
        with self.prefix(dst="llplugin"):
            with self.prefix(src=os.path.join(self.args['build'], os.pardir, 'media_plugins')):
                with self.prefix(src=os.path.join('cef', self.args['configuration'])):
                    self.path("media_plugin_cef.dll")

                # Media plugins - LibVLC
                with self.prefix(src=os.path.join('libvlc', self.args['configuration'])):
                    self.path("media_plugin_libvlc.dll")

                # Media plugins - Example (useful for debugging - not shipped with release viewer)
                if self.channel_type() != 'release':
                    with self.prefix(src=os.path.join('example', self.args['configuration'])):
                        self.path("media_plugin_example.dll")

            # CEF runtime files - debug
            # CEF runtime files - not debug (release, relwithdebinfo etc.)
            config = 'debug' if self.args['configuration'].lower() == 'debug' else 'release'
            with self.prefix(src=os.path.join(pkgdir, 'bin', config)):
                self.path("chrome_elf.dll")
                self.path("d3dcompiler_43.dll")
                self.path("d3dcompiler_47.dll")
                self.path("libcef.dll")
                self.path("libEGL.dll")
                self.path("libGLESv2.dll")
                self.path("dullahan_host.exe")
                self.path("natives_blob.bin")
                self.path("snapshot_blob.bin")
                self.path("widevinecdmadapter.dll")

            # MSVC DLLs needed for CEF and have to be in same directory as plugin
            with self.prefix(src=os.path.join(self.args['build'], os.pardir,
                                              'sharedlibs', 'Release')):
                self.path("msvcp120.dll")
                self.path("msvcr120.dll")

            # CEF files common to all configurations
            with self.prefix(src=os.path.join(pkgdir, 'resources')):
                self.path("cef.pak")
                self.path("cef_100_percent.pak")
                self.path("cef_200_percent.pak")
                self.path("cef_extensions.pak")
                self.path("devtools_resources.pak")
                self.path("icudtl.dat")

            with self.prefix(src=os.path.join(pkgdir, 'resources', 'locales'), dst='locales'):
                self.path("am.pak")
                self.path("ar.pak")
                self.path("bg.pak")
                self.path("bn.pak")
                self.path("ca.pak")
                self.path("cs.pak")
                self.path("da.pak")
                self.path("de.pak")
                self.path("el.pak")
                self.path("en-GB.pak")
                self.path("en-US.pak")
                self.path("es-419.pak")
                self.path("es.pak")
                self.path("et.pak")
                self.path("fa.pak")
                self.path("fi.pak")
                self.path("fil.pak")
                self.path("fr.pak")
                self.path("gu.pak")
                self.path("he.pak")
                self.path("hi.pak")
                self.path("hr.pak")
                self.path("hu.pak")
                self.path("id.pak")
                self.path("it.pak")
                self.path("ja.pak")
                self.path("kn.pak")
                self.path("ko.pak")
                self.path("lt.pak")
                self.path("lv.pak")
                self.path("ml.pak")
                self.path("mr.pak")
                self.path("ms.pak")
                self.path("nb.pak")
                self.path("nl.pak")
                self.path("pl.pak")
                self.path("pt-BR.pak")
                self.path("pt-PT.pak")
                self.path("ro.pak")
                self.path("ru.pak")
                self.path("sk.pak")
                self.path("sl.pak")
                self.path("sr.pak")
                self.path("sv.pak")
                self.path("sw.pak")
                self.path("ta.pak")
                self.path("te.pak")
                self.path("th.pak")
                self.path("tr.pak")
                self.path("uk.pak")
                self.path("vi.pak")
                self.path("zh-CN.pak")
                self.path("zh-TW.pak")

            with self.prefix(src=os.path.join(pkgdir, 'bin', 'release')):
                self.path("libvlc.dll")
                self.path("libvlccore.dll")
                self.path("plugins/")

        # pull in the crash logger and updater from other projects
        # tag:"crash-logger" here as a cue to the exporter
        self.path(src='../win_crash_logger/%s/windows-crash-logger.exe' % self.args['configuration'],
                  dst="win_crash_logger.exe")

        # <FS:Ansariel> This is still needed! The method to copy the Visual C++ Runtime files
        #               in Copy3rdPartyLibs is copying the wrong files for 64bit because Autobuild
        #               is a 32bit process and Windows will silently copy the 32bit versions from
        #               the SysWOW64 folder, even if explicitly trying to copy from System32!
        if (self.address_size == 64):
            with self.prefix(src=os.path.join(os.pardir, '..', 'indra', 'newview', 'installers', 'windows_x64'), dst="llplugin"):
                self.path("msvcp120.dll")
                self.path("msvcr120.dll")
            with self.prefix(src=os.path.join(os.pardir, '..', 'indra', 'newview', 'installers', 'windows_x64'), dst=""):
                self.path("msvcp120.dll")
                self.path("msvcr120.dll")

        # <FS:Ansariel> FIRE-22709: Local voice not working in OpenSim
        if self.fs_is_opensim():
            with self.prefix(src=os.path.join(relpkgdir, 'voice_os'), dst="voice_os"):
                self.path("libsndfile-1.dll")
                self.path("ortp.dll")
                self.path("SLVoice.exe")
                self.path("vivoxoal.dll")
                self.path("vivoxsdk.dll")
            with self.prefix(src=pkgdir, dst="voice_os"):
                self.path("ca-bundle.crt")
        # </FS:Ansariel>

        if not self.is_packaging_viewer():
            self.package_file = "copied_deps"    

        self.fs_copy_windows_manifest( )

    def nsi_file_commands(self, install=True):
        def wpath(path):
            if path.endswith('/') or path.endswith(os.path.sep):
                path = path[:-1]
            path = path.replace('/', '\\')
            return path

        result = ""
        dest_files = [pair[1] for pair in self.file_list if pair[0] and os.path.isfile(pair[1]) and not pair[1].endswith(".pdb") ] #<FS:ND/> Don't include pdb files.
        # sort deepest hierarchy first
        dest_files.sort(lambda a,b: cmp(a.count(os.path.sep),b.count(os.path.sep)) or cmp(a,b))
        dest_files.reverse()
        out_path = None
        for pkg_file in dest_files:
            rel_file = os.path.normpath(pkg_file.replace(self.get_dst_prefix()+os.path.sep,''))
            installed_dir = wpath(os.path.join('$INSTDIR', os.path.dirname(rel_file)))
            pkg_file = wpath(os.path.normpath(pkg_file))
            if installed_dir != out_path:
                if install:
                    out_path = installed_dir
                    result += 'SetOutPath ' + out_path + '\n'
            if install:
                result += 'File ' + pkg_file + '\n'
            else:
                result += 'Delete ' + wpath(os.path.join('$INSTDIR', rel_file)) + '\n'

        # at the end of a delete, just rmdir all the directories
        if not install:
            deleted_file_dirs = [os.path.dirname(pair[1].replace(self.get_dst_prefix()+os.path.sep,'')) for pair in self.file_list]
            # find all ancestors so that we don't skip any dirs that happened to have no non-dir children
            deleted_dirs = []
            for d in deleted_file_dirs:
                deleted_dirs.extend(path_ancestors(d))
            # sort deepest hierarchy first
            deleted_dirs.sort(lambda a,b: cmp(a.count(os.path.sep),b.count(os.path.sep)) or cmp(a,b))
            deleted_dirs.reverse()
            prev = None
            for d in deleted_dirs:
                if d != prev:   # skip duplicates
                    result += 'RMDir ' + wpath(os.path.join('$INSTDIR', os.path.normpath(d))) + '\n'
                prev = d

        return result

    def package_finish(self):
        # a standard map of strings for replacing in the templates
        substitution_strings = {
            'version' : '.'.join(self.args['version']),
            'version_short' : '.'.join(self.args['version'][:-1]),
            'version_dashes' : '-'.join(self.args['version']),
            'version_registry' : '%s(%s)' %
            ('.'.join(self.args['version']), self.address_size),
            'final_exe' : self.final_exe(),
            'flags':'',
            'app_name':self.app_name(),
            'app_name_oneword':self.app_name_oneword()
            }

        substitution_strings = self.fs_splice_grid_substitution_strings( substitution_strings ) #<FS:ND/> Add grid args

        # <FS:ND> Properly name OS version, also add Phoenix- in front of installer name
        #installer_file = self.installer_base_name() + '_Setup.exe'
        installer_file = "Phoenix-%(app_name)s-%(version_dashes)s_Setup.exe" % substitution_strings
        # </FS:ND>
        
        substitution_strings['installer_file'] = installer_file
        substitution_strings['is64bit'] = (1 if (self.address_size == 64) else 0)

        version_vars = """
        !define INSTEXE "SL_Launcher.exe"
        !define VERSION "%(version_short)s"
        !define VERSION_LONG "%(version)s"
        !define VERSION_DASHES "%(version_dashes)s"
        !define VERSION_REGISTRY "%(version_registry)s"
        !define VIEWER_EXE "%(final_exe)s"
        """ % substitution_strings
        
        if self.channel_type() == 'release':
            substitution_strings['caption'] = CHANNEL_VENDOR_BASE
        else:
            substitution_strings['caption'] = self.app_name() + ' ${VERSION}'

        inst_vars_template = """
            OutFile "%(installer_file)s"
            !define INSTNAME   "%(app_name_oneword)s"
            !define SHORTCUT   "%(app_name)s"
            !define URLNAME   "secondlife"
            !define IS64BIT   "%(is64bit)d"
            Caption "%(caption)s"
            """

        if(self.address_size == 64):
            engage_registry="SetRegView 64"
            program_files="$PROGRAMFILES64"
        else:
            engage_registry="SetRegView 32"
            program_files="$PROGRAMFILES32"

        tempfile = "firestorm_setup_tmp.nsi"

        self.fs_sign_win_binaries() # <FS:ND/> Sign files, step one. Sign compiled binaries

        # the following replaces strings in the nsi template
        # it also does python-style % substitution
        self.replace_in("installers/windows/installer_template.nsi", tempfile, {
                "%%VERSION%%":version_vars,
                "%%SOURCE%%":self.get_src_prefix(),
                "%%INST_VARS%%":inst_vars_template % substitution_strings,
                "%%INSTALL_FILES%%":self.nsi_file_commands(True),
                "%%PROGRAMFILES%%":program_files,
                "%%ENGAGEREGISTRY%%":engage_registry,
                "%%DELETE_FILES%%":self.nsi_file_commands(False)})

        # If we're on a build machine, sign the code using our Authenticode certificate. JC
        # note that the enclosing setup exe is signed later, after the makensis makes it.
        # Unlike the viewer binary, the VMP filenames are invariant with respect to version, os, etc.
        #for exe in (
        #    "SL_Launcher.exe",
        #    ):
        #    self.sign(exe)
            
        # We use the Unicode version of NSIS, available from
        # http://www.scratchpaper.com/
        # Check two paths, one for Program Files, and one for Program Files (x86).
        # Yay 64bit windows.
        for ProgramFiles in 'ProgramFiles', 'ProgramFiles(x86)':
            NSIS_path = os.path.expandvars(r'${%s}\NSIS\Unicode\makensis.exe' % ProgramFiles)
            if os.path.exists(NSIS_path):
                break
        installer_created=False
        nsis_attempts=3
        nsis_retry_wait=15
        for attempt in xrange(nsis_attempts):
            try:
                self.run_command([NSIS_path, '/V2', self.dst_path_of(tempfile)])
            except ManifestError as err:
                if attempt+1 < nsis_attempts:
                    print >> sys.stderr, "nsis failed, waiting %d seconds before retrying" % nsis_retry_wait
                    time.sleep(nsis_retry_wait)
                    nsis_retry_wait*=2
            else:
                # NSIS worked! Done!
                break
        else:
            print >> sys.stderr, "Maximum nsis attempts exceeded; giving up"
            raise

        self.fs_sign_win_installer(substitution_strings) # <FS:ND/> Sign files, step two. Sign installer.
        self.fs_save_windows_symbols()

        self.created_path(self.dst_path_of(installer_file))
        self.package_file = installer_file

    def sign(self, exe):
        sign_py = os.environ.get('SIGN', r'C:\buildscripts\code-signing\sign.py')
        python  = os.environ.get('PYTHON', 'python')
        if os.path.exists(sign_py):
            dst_path = self.dst_path_of(exe)
            print "about to run signing of: ", dst_path
            self.run_command([python, sign_py, dst_path])
        else:
            print "Skipping code signing of %s: %s not found" % (exe, sign_py)

    def escape_slashes(self, path):
        return path.replace('\\', '\\\\\\\\')

class Windows_i686_Manifest(WindowsManifest):
    # Although we aren't literally passed ADDRESS_SIZE, we can infer it from
    # the passed 'arch', which is used to select the specific subclass.
    address_size = 32

class Windows_x86_64_Manifest(WindowsManifest):
    address_size = 64


class DarwinManifest(ViewerManifest):
    build_data_json_platform = 'mac'

    def finish_build_data_dict(self, build_data_dict):
        build_data_dict.update({'Bundle Id':self.args['bundleid']})
        return build_data_dict

    def is_packaging_viewer(self):
        # darwin requires full app bundle packaging even for debugging.
        return True

# <FS:Ansariel> construct method VMP trampoline crazy VMP launcher juggling shamelessly replaced with old version
    # def construct(self):
        # # These are the names of the top-level application and the embedded
        # # applications for the VMP and for the actual viewer, respectively.
        # # These names, without the .app suffix, determine the flyover text for
        # # their corresponding Dock icons.
        # toplevel_app, toplevel_icon = "Second Life.app",          "secondlife.icns"
        # launcher_app, launcher_icon = "Second Life Launcher.app", "secondlife.icns"
        # viewer_app,   viewer_icon   = "Second Life Viewer.app",   "secondlife.icns"

        # # copy over the build result (this is a no-op if run within the xcode script)
        # self.path(os.path.join(self.args['configuration'], toplevel_app), dst="")

        # pkgdir = os.path.join(self.args['build'], os.pardir, 'packages')
        # relpkgdir = os.path.join(pkgdir, "lib", "release")
        # debpkgdir = os.path.join(pkgdir, "lib", "debug")

        # # -------------------- top-level Second Life.app ---------------------
        # # top-level Second Life application is only a container
        # with self.prefix(src="", dst="Contents"):  # everything goes in Contents
            # # top-level Info.plist is as generated by CMake
            # Info_plist = "Info.plist"
            # ## This self.path() call reports 0 files... skip?
            # self.path(Info_plist)
            # Info_plist = self.dst_path_of(Info_plist)

            # # the one file in top-level MacOS directory is the trampoline to
            # # our nested launcher_app
            # with self.prefix(dst="MacOS"):
                # toplevel_MacOS = self.get_dst_prefix()
                # trampoline = self.put_in_file("""\
# #!/bin/bash
# open "%s" --args "$@"
# """ %
                    # # up one directory from MacOS to its sibling Resources directory
                    # os.path.join('$(dirname "$0")', os.pardir, 'Resources', launcher_app),
                    # "SL_Launcher",      # write this file
                    # "trampoline")       # flag to add to list of copied files
                # # Script must be executable
                # self.run_command(["chmod", "+x", trampoline])

            # # Make a symlink to a nested app Frameworks directory that doesn't
            # # yet exist. We shouldn't need this; the only things that need
            # # Frameworks are nested apps under viewer_app, and they should
            # # simply find its Contents/Frameworks by relative pathnames. But
            # # empirically, we do: if we omit this symlink, CEF doesn't work --
            # # the login splash screen doesn't even display. SIIIIGH.
            # # We're passing a path that's already relative, hence symlinkf()
            # # rather than relsymlinkf().
            # self.symlinkf(os.path.join("Resources", viewer_app, "Contents", "Frameworks"))

            # with self.prefix(src="", dst="Resources"):
                # # top-level Resources directory should be pretty sparse
                # # need .icns file referenced by top-level Info.plist
                # with self.prefix(src=self.icon_path(), dst="") :
                    # self.path(toplevel_icon)

                # # ------------------- nested launcher_app --------------------
                # with self.prefix(dst=os.path.join(launcher_app, "Contents")):
                    # # Info.plist is just like top-level one...
                    # Info = plistlib.readPlist(Info_plist)
                    # # except for these replacements:
                    # Info["CFBundleExecutable"] = "SL_Launcher"
                    # Info["CFBundleIconFile"] = launcher_icon
                    # self.put_in_file(
                        # plistlib.writePlistToString(Info),
                        # os.path.basename(Info_plist),
                        # "Info.plist")

                    # # copy VMP libs to MacOS
                    # with self.prefix(dst="MacOS"):              
                        # #this copies over the python wrapper script,
                        # #associated utilities and required libraries, see
                        # #SL-321, SL-322, SL-323
                        # with self.prefix(src=os.path.join(pkgdir, "VMP"), dst=""):
                            # self.path("SL_Launcher")
                            # self.path("*.py")
                            # # certifi will be imported by requests; this is
                            # # our custom version to get our ca-bundle.crt
                            # self.path("certifi")
                        # with self.prefix(src=os.path.join(pkgdir, "lib", "python"), dst=""):
                            # # llbase provides our llrest service layer and llsd decoding
                            # with self.prefix("llbase"):
                                # # (Why is llbase treated specially here? What
                                # # DON'T we want to copy out of lib/python/llbase?)
                                # self.path("*.py")
                                # self.path("_cllsd.so")
                            # #requests module needed by llbase/llrest.py
                            # #this is only needed on POSIX, because in Windows
                            # #we compile it into the EXE
                            # for pypkg in "chardet", "idna", "requests", "urllib3":
                                # self.path(pypkg)

                    # # launcher_app/Contents/Resources
                    # with self.prefix(dst="Resources"):
                        # with self.prefix(src=self.icon_path(), dst="") :
                            # self.path(launcher_icon)
                            # with self.prefix(dst="vmp_icons"):
                                # self.path("secondlife.ico")
                        # #VMP Tkinter icons
                        # with self.prefix("vmp_icons"):
                            # self.path("*.png")
                            # self.path("*.gif")

                # # -------------------- nested viewer_app ---------------------
                # with self.prefix(dst=os.path.join(viewer_app, "Contents")):
                    # # Info.plist is just like top-level one...
                    # Info = plistlib.readPlist(Info_plist)
                    # # except for these replacements:
                    # # (CFBundleExecutable may be moot: SL_Launcher directly
                    # # runs the executable, instead of launching the app)
                    # Info["CFBundleExecutable"] = "Second Life"
                    # Info["CFBundleIconFile"] = viewer_icon
                    # self.put_in_file(
                        # plistlib.writePlistToString(Info),
                        # os.path.basename(Info_plist),
                        # "Info.plist")

                    # # CEF framework goes inside viewer_app/Contents/Frameworks.
                    # # Remember where we parked this car.
                    # with self.prefix(src="", dst="Frameworks"):
                        # CEF_framework = "Chromium Embedded Framework.framework"
                        # self.path2basename(relpkgdir, CEF_framework)
                        # CEF_framework = self.dst_path_of(CEF_framework)

                    # with self.prefix(dst="MacOS"):
                        # # CMake constructs the Second Life executable in the
                        # # MacOS directory belonging to the top-level Second
                        # # Life.app. Move it here.
                        # here = self.get_dst_prefix()
                        # relbase = os.path.realpath(os.path.dirname(Info_plist))
                        # self.cmakedirs(here)
                        # for f in os.listdir(toplevel_MacOS):
                            # if f == os.path.basename(trampoline):
                                # # don't move the trampoline script we just made!
                                # continue
                            # fromwhere = os.path.join(toplevel_MacOS, f)
                            # towhere   = os.path.join(here, f)
                            # print "Moving %s => %s" % \
                                  # (self.relpath(fromwhere, relbase),
                                   # self.relpath(towhere, relbase))
                            # # now do it, only without relativizing paths
                            # os.rename(fromwhere, towhere)

                        # # NOTE: the -S argument to strip causes it to keep
                        # # enough info for annotated backtraces (i.e. function
                        # # names in the crash log). 'strip' with no arguments
                        # # yields a slightly smaller binary but makes crash
                        # # logs mostly useless. This may be desirable for the
                        # # final release. Or not.
                        # if ("package" in self.args['actions'] or 
                            # "unpacked" in self.args['actions']):
                            # self.run_command(
                                # ['strip', '-S', self.dst_path_of('Second Life')])

                    # with self.prefix(dst="Resources"):
                        # # defer cross-platform file copies until we're in the right
                        # # nested Resources directory
                        # super(DarwinManifest, self).construct()

                        # with self.prefix(src=self.icon_path(), dst="") :
                            # self.path(viewer_icon)

                        # with self.prefix(src=relpkgdir, dst=""):
                            # self.path("libndofdev.dylib")
                            # self.path("libhunspell-1.3.0.dylib")   

                        # with self.prefix("cursors_mac"):
                            # self.path("*.tif")

                        # self.path("licenses-mac.txt", dst="licenses.txt")
                        # self.path("featuretable_mac.txt")
                        # self.path("SecondLife.nib")

                        # with self.prefix(src=pkgdir,dst=""):
                            # self.path("ca-bundle.crt")

                        # self.path("SecondLife.nib")

                        # # Translations
                        # self.path("English.lproj/language.txt")
                        # self.replace_in(src="English.lproj/InfoPlist.strings",
                                        # dst="English.lproj/InfoPlist.strings",
                                        # searchdict={'%%VERSION%%':'.'.join(self.args['version'])}
                                        # )
                        # self.path("German.lproj")
                        # self.path("Japanese.lproj")
                        # self.path("Korean.lproj")
                        # self.path("da.lproj")
                        # self.path("es.lproj")
                        # self.path("fr.lproj")
                        # self.path("hu.lproj")
                        # self.path("it.lproj")
                        # self.path("nl.lproj")
                        # self.path("pl.lproj")
                        # self.path("pt.lproj")
                        # self.path("ru.lproj")
                        # self.path("tr.lproj")
                        # self.path("uk.lproj")
                        # self.path("zh-Hans.lproj")

                        # def path_optional(src, dst):
                            # """
                            # For a number of our self.path() calls, not only do we want
                            # to deal with the absence of src, we also want to remember
                            # which were present. Return either an empty list (absent)
                            # or a list containing dst (present). Concatenate these
                            # return values to get a list of all libs that are present.
                            # """
                            # # This was simple before we started needing to pass
                            # # wildcards. Fortunately, self.path() ends up appending a
                            # # (source, dest) pair to self.file_list for every expanded
                            # # file processed. Remember its size before the call.
                            # oldlen = len(self.file_list)
                            # self.path(src, dst)
                            # # The dest appended to self.file_list has been prepended
                            # # with self.get_dst_prefix(). Strip it off again.
                            # added = [os.path.relpath(d, self.get_dst_prefix())
                                     # for s, d in self.file_list[oldlen:]]
                            # if not added:
                                # print "Skipping %s" % dst
                            # return added

                        # # dylibs is a list of all the .dylib files we expect to need
                        # # in our bundled sub-apps. For each of these we'll create a
                        # # symlink from sub-app/Contents/Resources to the real .dylib.
                        # # Need to get the llcommon dll from any of the build directories as well.
                        # libfile_parent = self.get_dst_prefix()
                        # libfile = "libllcommon.dylib"
                        # dylibs = path_optional(self.find_existing_file(os.path.join(os.pardir,
                                                                       # "llcommon",
                                                                       # self.args['configuration'],
                                                                       # libfile),
                                                                       # os.path.join(relpkgdir, libfile)),
                                               # dst=libfile)

                        # for libfile in (
                                        # "libapr-1.0.dylib",
                                        # "libaprutil-1.0.dylib",
                                        # "libcollada14dom.dylib",
                                        # "libexpat.1.dylib",
                                        # "libexception_handler.dylib",
                                        # "libGLOD.dylib",
                                        # # libnghttp2.dylib is a symlink to
                                        # # libnghttp2.major.dylib, which is a symlink to
                                        # # libnghttp2.version.dylib. Get all of them.
                                        # "libnghttp2.*dylib",
                                        # ):
                            # dylibs += path_optional(os.path.join(relpkgdir, libfile), libfile)

                        # # SLVoice and vivox lols, no symlinks needed
                        # for libfile in (
                                        # 'libortp.dylib',
                                        # 'libsndfile.dylib',
                                        # 'libvivoxoal.dylib',
                                        # 'libvivoxsdk.dylib',
                                        # 'libvivoxplatform.dylib',
                                        # 'SLVoice',
                                        # ):
                            # self.path2basename(relpkgdir, libfile)

                        # # dylibs that vary based on configuration
                        # if self.args['configuration'].lower() == 'debug':
                            # for libfile in (
                                        # "libfmodexL.dylib",
                                        # ):
                                # dylibs += path_optional(os.path.join(debpkgdir, libfile), libfile)
                        # else:
                            # for libfile in (
                                        # "libfmodex.dylib",
                                        # ):
                                # dylibs += path_optional(os.path.join(relpkgdir, libfile), libfile)

                        # # our apps
                        # executable_path = {}
                        # for app_bld_dir, app in (("mac_crash_logger", "mac-crash-logger.app"),
                                                 # # plugin launcher
                                                 # (os.path.join("llplugin", "slplugin"), "SLPlugin.app"),
                                                 # ):
                            # self.path2basename(os.path.join(os.pardir,
                                                            # app_bld_dir, self.args['configuration']),
                                               # app)
                            # executable_path[app] = \
                                # self.dst_path_of(os.path.join(app, "Contents", "MacOS"))

                            # # our apps dependencies on shared libs
                            # # for each app, for each dylib we collected in dylibs,
                            # # create a symlink to the real copy of the dylib.
                            # with self.prefix(dst=os.path.join(app, "Contents", "Resources")):
                                # for libfile in dylibs:
                                    # self.relsymlinkf(os.path.join(libfile_parent, libfile))

                        # # Dullahan helper apps go inside SLPlugin.app
                        # with self.prefix(dst=os.path.join(
                            # "SLPlugin.app", "Contents", "Frameworks")):

                            # frameworkname = 'Chromium Embedded Framework'

                            # # This code constructs a relative symlink from the
                            # # target framework folder back to the real CEF framework.
                            # # It needs to be relative so that the symlink still works when
                            # # (as is normal) the user moves the app bundle out of the DMG
                            # # and into the /Applications folder. Note we pass catch=False,
                            # # letting the uncaught exception terminate the process, since
                            # # without this symlink, Second Life web media can't possibly work.

                            # # It might seem simpler just to symlink Frameworks back to
                            # # the parent of Chromimum Embedded Framework.framework. But
                            # # that would create a symlink cycle, which breaks our
                            # # packaging step. So make a symlink from Chromium Embedded
                            # # Framework.framework to the directory of the same name, which
                            # # is NOT an ancestor of the symlink.

                            # # from SLPlugin.app/Contents/Frameworks/Chromium Embedded
                            # # Framework.framework back to
                            # # $viewer_app/Contents/Frameworks/Chromium Embedded Framework.framework
                            # SLPlugin_framework = self.relsymlinkf(CEF_framework, catch=False)

                            # # copy DullahanHelper.app
                            # self.path2basename(relpkgdir, 'DullahanHelper.app')

                            # # and fix that up with a Frameworks/CEF symlink too
                            # with self.prefix(dst=os.path.join(
                                # 'DullahanHelper.app', 'Contents', 'Frameworks')):
                                # # from Dullahan Helper.app/Contents/Frameworks/Chromium Embedded
                                # # Framework.framework back to
                                # # SLPlugin.app/Contents/Frameworks/Chromium Embedded Framework.framework
                                # # Since SLPlugin_framework is itself a
                                # # symlink, don't let relsymlinkf() resolve --
                                # # explicitly call relpath(symlink=True) and
                                # # create that symlink here.
                                # DullahanHelper_framework = \
                                    # self.symlinkf(self.relpath(SLPlugin_framework, symlink=True),
                                                  # catch=False)

                            # # change_command includes install_name_tool, the
                            # # -change subcommand and the old framework rpath
                            # # stamped into the executable. To use it with
                            # # run_command(), we must still append the new
                            # # framework path and the pathname of the
                            # # executable to change.
                            # change_command = [
                                # 'install_name_tool', '-change',
                                # '@rpath/Frameworks/Chromium Embedded Framework.framework/Chromium Embedded Framework']

                            # with self.prefix(dst=os.path.join(
                                # 'DullahanHelper.app', 'Contents', 'MacOS')):
                                # # Now self.get_dst_prefix() is, at runtime,
                                # # @executable_path. Locate the helper app
                                # # framework (which is a symlink) from here.
                                # newpath = os.path.join(
                                    # '@executable_path',
                                    # self.relpath(DullahanHelper_framework, symlink=True),
                                    # frameworkname)
                                # # and restamp the DullahanHelper executable
                                # self.run_command(
                                    # change_command +
                                    # [newpath, self.dst_path_of('DullahanHelper')])

                        # # SLPlugin plugins
                        # with self.prefix(dst="llplugin"):
                            # dylibexecutable = 'media_plugin_cef.dylib'
                            # self.path2basename("../media_plugins/cef/" + self.args['configuration'],
                                               # dylibexecutable)

                            # # Do this install_name_tool *after* media plugin is copied over.
                            # # Locate the framework lib executable -- relative to
                            # # SLPlugin.app/Contents/MacOS, which will be our
                            # # @executable_path at runtime!
                            # newpath = os.path.join(
                                # '@executable_path',
                                # self.relpath(SLPlugin_framework, executable_path["SLPlugin.app"],
                                             # symlink=True),
                                # frameworkname)
                            # # restamp media_plugin_cef.dylib
                            # self.run_command(
                                # change_command +
                                # [newpath, self.dst_path_of(dylibexecutable)])

                            # # copy LibVLC plugin itself
                            # self.path2basename("../media_plugins/libvlc/" + self.args['configuration'],
                                               # "media_plugin_libvlc.dylib")

                            # # copy LibVLC dynamic libraries
                            # with self.prefix(src=relpkgdir, dst="lib"):
                                # self.path( "libvlc*.dylib*" )
                                # # copy LibVLC plugins folder
                                # with self.prefix(src='plugins', dst=""):
                                    # self.path( "*.dylib" )
                                    # self.path( "plugins.dat" )
    def construct(self):
<<<<<<< HEAD
=======
        # These are the names of the top-level application and the embedded
        # applications for the VMP and for the actual viewer, respectively.
        # These names, without the .app suffix, determine the flyover text for
        # their corresponding Dock icons.
        toplevel_app, toplevel_icon = "Second Life.app",          "secondlife.icns"
        launcher_app, launcher_icon = "Second Life Launcher.app", "secondlife.icns"
        viewer_app,   viewer_icon   = "Second Life Viewer.app",   "secondlife.icns"

        # capture the path to the directory containing toplevel_app
        parentdir = os.path.join(self.get_dst_prefix(), os.pardir)

>>>>>>> f1eb3c1b
        # copy over the build result (this is a no-op if run within the xcode script)
        self.path(self.args['configuration'] + "/Firestorm.app", dst="")

        pkgdir = os.path.join(self.args['build'], os.pardir, 'packages')
        relpkgdir = os.path.join(pkgdir, "lib", "release")
        debpkgdir = os.path.join(pkgdir, "lib", "debug")
        requestsdir = os.path.join(pkgdir, "lib", "python", "requests")
        urllib3dir = os.path.join(pkgdir, "lib", "python", "urllib3")
        chardetdir = os.path.join(pkgdir, "lib", "python", "chardet")
        idnadir = os.path.join(pkgdir, "lib", "python", "idna")

<<<<<<< HEAD
        with self.prefix(src="", dst="Contents"):  # everything goes in Contents
            self.path("Info.plist", dst="Info.plist")

            # copy additional libs in <bundle>/Contents/MacOS/
            self.path(os.path.join(relpkgdir, "libndofdev.dylib"), dst="Resources/libndofdev.dylib")
            self.path(os.path.join(relpkgdir, "libhunspell-1.3.0.dylib"), dst="Resources/libhunspell-1.3.0.dylib")   

            # Growl Frameworks
            self.path("../packages/Frameworks/Growl", dst="Frameworks/Growl")

            # most everything goes in the Resources directory
            with self.prefix(src="", dst="Resources"):
                super(DarwinManifest, self).construct()

                with self.prefix("cursors_mac"):
                    self.path("*.tif")
=======
        # -------------------- top-level Second Life.app ---------------------
        # top-level Second Life application is only a container
        with self.prefix(dst="Contents"):  # everything goes in Contents
            # top-level Info.plist is as generated by CMake
            Info_plist = self.dst_path_of("Info.plist")

            # the one file in top-level MacOS directory is the trampoline to
            # our nested launcher_app
            with self.prefix(dst="MacOS"):
                toplevel_MacOS = self.get_dst_prefix()
                trampoline = self.put_in_file("""\
#!/bin/bash
open "%s" --args "$@"
""" %
                    # up one directory from MacOS to its sibling Resources directory
                    os.path.join('$(dirname "$0")', os.pardir, 'Resources', launcher_app),
                    "SL_Launcher",      # write this file
                    "trampoline")       # flag to add to list of copied files
                # Script must be executable
                self.run_command(["chmod", "+x", trampoline])

            # Make a symlink to a nested app Frameworks directory that doesn't
            # yet exist. We shouldn't need this; the only things that need
            # Frameworks are nested apps under viewer_app, and they should
            # simply find its Contents/Frameworks by relative pathnames. But
            # empirically, we do: if we omit this symlink, CEF doesn't work --
            # the login splash screen doesn't even display. SIIIIGH.
            # We're passing a path that's already relative, hence symlinkf()
            # rather than relsymlinkf().
            self.symlinkf(os.path.join("Resources", viewer_app, "Contents", "Frameworks"))

            with self.prefix(dst="Resources"):
                # top-level Resources directory should be pretty sparse
                # need .icns file referenced by top-level Info.plist
                with self.prefix(src=self.icon_path()) :
                    self.path(toplevel_icon)

                # ------------------- nested launcher_app --------------------
                with self.prefix(dst=os.path.join(launcher_app, "Contents")):
                    # Info.plist is just like top-level one...
                    Info = plistlib.readPlist(Info_plist)
                    # except for these replacements:
                    Info["CFBundleExecutable"] = "SL_Launcher"
                    Info["CFBundleIconFile"] = launcher_icon
                    self.put_in_file(
                        plistlib.writePlistToString(Info),
                        os.path.basename(Info_plist),
                        "Info.plist")

                    # copy VMP libs to MacOS
                    with self.prefix(dst="MacOS"):              
                        #this copies over the python wrapper script,
                        #associated utilities and required libraries, see
                        #SL-321, SL-322, SL-323
                        with self.prefix(src=os.path.join(pkgdir, "VMP")):
                            self.path("SL_Launcher")
                            self.path("*.py")
                            # certifi will be imported by requests; this is
                            # our custom version to get our ca-bundle.crt
                            self.path("certifi")
                        with self.prefix(src=os.path.join(pkgdir, "lib", "python")):
                            # llbase provides our llrest service layer and llsd decoding
                            with self.prefix(src="llbase", dst="llbase"):
                                # (Why is llbase treated specially here? What
                                # DON'T we want to copy out of lib/python/llbase?)
                                self.path("*.py")
                                self.path("_cllsd.so")
                            #requests module needed by llbase/llrest.py
                            #this is only needed on POSIX, because in Windows
                            #we compile it into the EXE
                            for pypkg in "chardet", "idna", "requests", "urllib3":
                                self.path(pypkg)

                    # launcher_app/Contents/Resources
                    with self.prefix(dst="Resources"):
                        with self.prefix(src=self.icon_path()) :
                            self.path(launcher_icon)
                            with self.prefix(dst="vmp_icons"):
                                self.path("secondlife.ico")
                        #VMP Tkinter icons
                        with self.prefix(src_dst="vmp_icons"):
                            self.path("*.png")
                            self.path("*.gif")

                # -------------------- nested viewer_app ---------------------
                with self.prefix(dst=os.path.join(viewer_app, "Contents")):
                    # defer Info.plist until after MacOS
                    with self.prefix(dst="MacOS"):
                        # CMake constructs the Second Life executable in the
                        # MacOS directory belonging to the top-level Second
                        # Life.app. Move it here.
                        here = self.get_dst_prefix()
                        relbase = os.path.realpath(os.path.dirname(Info_plist))
                        self.cmakedirs(here)
                        for f in os.listdir(toplevel_MacOS):
                            if f == os.path.basename(trampoline):
                                # don't move the trampoline script we just made!
                                continue
                            fromwhere = os.path.join(toplevel_MacOS, f)
                            towhere   = self.dst_path_of(f)
                            print "Moving %s => %s" % \
                                  (self.relpath(fromwhere, relbase),
                                   self.relpath(towhere, relbase))
                            # now do it, only without relativizing paths
                            os.rename(fromwhere, towhere)

                        # Pick the biggest of the executables as the real viewer.
                        # Make (basename, fullpath) pairs; for each pair,
                        # expand to (size, basename, fullpath) triples; sort
                        # by size; pick the last triple; take the basename and
                        # fullpath from that.
                        _, exename, exepath = \
                            sorted((os.path.getsize(path), name, path)
                                   for name, path in
                                   ((name, os.path.join(here, name))
                                    for name in os.listdir(here)))[-1]

                        if ("package" in self.args['actions'] or 
                            "unpacked" in self.args['actions']):
                            # only if we're engaging BugSplat
                            if "BUGSPLAT_DB" in os.environ:
                                # Create a symbol archive BEFORE stripping the
                                # binary.
                                self.run_command(['dsymutil', exepath])
                                # This should produce a Second Life.dSYM bundle directory.
                                try:
                                    # Now pretend we're Xcode making a .xcarchive file.
                                    # Put it as a sibling of the top-level .app.
                                    # From "Dave" at BugSplat support:
                                    # "More from our Mac lead: I think zipping
                                    # a folder containing the binary and
                                    # symbols would be sufficient. Assuming
                                    # symbol files are created with CMake. I'm
                                    # not sure if CMake strips symbols into
                                    # separate files at build time, and if so
                                    # they're in a supported format."
                                    xcarchive = os.path.join(parentdir,
                                                             exename + '.xcarchive.zip')
                                    with zipfile.ZipFile(xcarchive, 'w',
                                                         compression=zipfile.ZIP_DEFLATED) as zf:
                                        print "Creating {}".format(xcarchive)
                                        for base, dirs, files in os.walk(here):
                                            for fn in files:
                                                fullfn = os.path.join(base, fn)
                                                relfn = os.path.relpath(fullfn, here)
                                                print "  {}".format(relfn)
                                                zf.write(fullfn, relfn)
                                finally:
                                    # Whether or not we were able to create the
                                    # .xcarchive file, clean up the .dSYM bundle
                                    shutil.rmtree(self.dst_path_of(exename + '.dSYM'))

                            # NOTE: the -S argument to strip causes it to keep
                            # enough info for annotated backtraces (i.e. function
                            # names in the crash log). 'strip' with no arguments
                            # yields a slightly smaller binary but makes crash
                            # logs mostly useless. This may be desirable for the
                            # final release. Or not.
                            self.run_command(['strip', '-S', exepath])

                    # Info.plist is just like top-level one...
                    Info = plistlib.readPlist(Info_plist)
                    # except for these replacements:
                    # (CFBundleExecutable may be moot: SL_Launcher directly
                    # runs the executable, instead of launching the app)
                    Info["CFBundleExecutable"] = exename
                    Info["CFBundleIconFile"] = viewer_icon
                    try:
                        # https://www.bugsplat.com/docs/platforms/os-x#configuration
                        Info["BugsplatServerURL"] = \
                            "https://{BUGSPLAT_DB}.bugsplatsoftware.com/".format(**os.environ)
                    except KeyError:
                        # skip the assignment if there's no BUGSPLAT_DB variable
                        pass
                    self.put_in_file(
                        plistlib.writePlistToString(Info),
                        os.path.basename(Info_plist),
                        "Info.plist")

                    with self.prefix(dst="Frameworks"):
                        # CEF framework goes inside viewer_app/Contents/Frameworks.
                        CEF_framework = "Chromium Embedded Framework.framework"
                        self.path2basename(relpkgdir, CEF_framework)
                        # Remember where we parked this car.
                        CEF_framework = self.dst_path_of(CEF_framework)

                        self.path2basename(relpkgdir, "BugsplatMac.framework")

                    with self.prefix(dst="Resources"):
                        # defer cross-platform file copies until we're in the right
                        # nested Resources directory
                        super(DarwinManifest, self).construct()

                        with self.prefix(src=self.icon_path()) :
                            self.path(viewer_icon)

                        with self.prefix(src=relpkgdir):
                            self.path("libndofdev.dylib")
                            self.path("libhunspell-1.3.0.dylib")   

                        with self.prefix(src_dst="cursors_mac"):
                            self.path("*.tif")

                        self.path("licenses-mac.txt", dst="licenses.txt")
                        self.path("featuretable_mac.txt")
                        self.path("SecondLife.nib")

                        with self.prefix(src=pkgdir):
                            self.path("ca-bundle.crt")

                        self.path("SecondLife.nib")

                        # Translations
                        self.path("English.lproj/language.txt")
                        self.replace_in(src="English.lproj/InfoPlist.strings",
                                        dst="English.lproj/InfoPlist.strings",
                                        searchdict={'%%VERSION%%':'.'.join(self.args['version'])}
                                        )
                        self.path("German.lproj")
                        self.path("Japanese.lproj")
                        self.path("Korean.lproj")
                        self.path("da.lproj")
                        self.path("es.lproj")
                        self.path("fr.lproj")
                        self.path("hu.lproj")
                        self.path("it.lproj")
                        self.path("nl.lproj")
                        self.path("pl.lproj")
                        self.path("pt.lproj")
                        self.path("ru.lproj")
                        self.path("tr.lproj")
                        self.path("uk.lproj")
                        self.path("zh-Hans.lproj")

                        def path_optional(src, dst):
                            """
                            For a number of our self.path() calls, not only do we want
                            to deal with the absence of src, we also want to remember
                            which were present. Return either an empty list (absent)
                            or a list containing dst (present). Concatenate these
                            return values to get a list of all libs that are present.
                            """
                            # This was simple before we started needing to pass
                            # wildcards. Fortunately, self.path() ends up appending a
                            # (source, dest) pair to self.file_list for every expanded
                            # file processed. Remember its size before the call.
                            oldlen = len(self.file_list)
                            self.path(src, dst)
                            # The dest appended to self.file_list has been prepended
                            # with self.get_dst_prefix(). Strip it off again.
                            added = [os.path.relpath(d, self.get_dst_prefix())
                                     for s, d in self.file_list[oldlen:]]
                            if not added:
                                print "Skipping %s" % dst
                            return added

                        # dylibs is a list of all the .dylib files we expect to need
                        # in our bundled sub-apps. For each of these we'll create a
                        # symlink from sub-app/Contents/Resources to the real .dylib.
                        # Need to get the llcommon dll from any of the build directories as well.
                        libfile_parent = self.get_dst_prefix()
                        libfile = "libllcommon.dylib"
                        dylibs = path_optional(self.find_existing_file(os.path.join(os.pardir,
                                                                       "llcommon",
                                                                       self.args['configuration'],
                                                                       libfile),
                                                                       os.path.join(relpkgdir, libfile)),
                                               dst=libfile)

                        for libfile in (
                                        "libapr-1.0.dylib",
                                        "libaprutil-1.0.dylib",
                                        "libcollada14dom.dylib",
                                        "libexpat.1.dylib",
                                        "libexception_handler.dylib",
                                        "libGLOD.dylib",
                                        # libnghttp2.dylib is a symlink to
                                        # libnghttp2.major.dylib, which is a symlink to
                                        # libnghttp2.version.dylib. Get all of them.
                                        "libnghttp2.*dylib",
                                        ):
                            dylibs += path_optional(os.path.join(relpkgdir, libfile), libfile)

                        # SLVoice and vivox lols, no symlinks needed
                        for libfile in (
                                        'libortp.dylib',
                                        'libsndfile.dylib',
                                        'libvivoxoal.dylib',
                                        'libvivoxsdk.dylib',
                                        'libvivoxplatform.dylib',
                                        'SLVoice',
                                        ):
                            self.path2basename(relpkgdir, libfile)

                        # dylibs that vary based on configuration
                        if self.args['configuration'].lower() == 'debug':
                            for libfile in (
                                        "libfmodexL.dylib",
                                        ):
                                dylibs += path_optional(os.path.join(debpkgdir, libfile), libfile)
                        else:
                            for libfile in (
                                        "libfmodex.dylib",
                                        ):
                                dylibs += path_optional(os.path.join(relpkgdir, libfile), libfile)

                        # our apps
                        executable_path = {}
                        for app_bld_dir, app in (("mac_crash_logger", "mac-crash-logger.app"),
                                                 # plugin launcher
                                                 (os.path.join("llplugin", "slplugin"), "SLPlugin.app"),
                                                 ):
                            self.path2basename(os.path.join(os.pardir,
                                                            app_bld_dir, self.args['configuration']),
                                               app)
                            executable_path[app] = \
                                self.dst_path_of(os.path.join(app, "Contents", "MacOS"))

                            # our apps dependencies on shared libs
                            # for each app, for each dylib we collected in dylibs,
                            # create a symlink to the real copy of the dylib.
                            with self.prefix(dst=os.path.join(app, "Contents", "Resources")):
                                for libfile in dylibs:
                                    self.relsymlinkf(os.path.join(libfile_parent, libfile))

                        # Dullahan helper apps go inside SLPlugin.app
                        with self.prefix(dst=os.path.join(
                            "SLPlugin.app", "Contents", "Frameworks")):

                            frameworkname = 'Chromium Embedded Framework'

                            # This code constructs a relative symlink from the
                            # target framework folder back to the real CEF framework.
                            # It needs to be relative so that the symlink still works when
                            # (as is normal) the user moves the app bundle out of the DMG
                            # and into the /Applications folder. Note we pass catch=False,
                            # letting the uncaught exception terminate the process, since
                            # without this symlink, Second Life web media can't possibly work.

                            # It might seem simpler just to symlink Frameworks back to
                            # the parent of Chromimum Embedded Framework.framework. But
                            # that would create a symlink cycle, which breaks our
                            # packaging step. So make a symlink from Chromium Embedded
                            # Framework.framework to the directory of the same name, which
                            # is NOT an ancestor of the symlink.

                            # from SLPlugin.app/Contents/Frameworks/Chromium Embedded
                            # Framework.framework back to
                            # $viewer_app/Contents/Frameworks/Chromium Embedded Framework.framework
                            SLPlugin_framework = self.relsymlinkf(CEF_framework, catch=False)

                            # copy DullahanHelper.app
                            self.path2basename(relpkgdir, 'DullahanHelper.app')

                            # and fix that up with a Frameworks/CEF symlink too
                            with self.prefix(dst=os.path.join(
                                'DullahanHelper.app', 'Contents', 'Frameworks')):
                                # from Dullahan Helper.app/Contents/Frameworks/Chromium Embedded
                                # Framework.framework back to
                                # SLPlugin.app/Contents/Frameworks/Chromium Embedded Framework.framework
                                # Since SLPlugin_framework is itself a
                                # symlink, don't let relsymlinkf() resolve --
                                # explicitly call relpath(symlink=True) and
                                # create that symlink here.
                                DullahanHelper_framework = \
                                    self.symlinkf(self.relpath(SLPlugin_framework, symlink=True),
                                                  catch=False)

                            # change_command includes install_name_tool, the
                            # -change subcommand and the old framework rpath
                            # stamped into the executable. To use it with
                            # run_command(), we must still append the new
                            # framework path and the pathname of the
                            # executable to change.
                            change_command = [
                                'install_name_tool', '-change',
                                '@rpath/Frameworks/Chromium Embedded Framework.framework/Chromium Embedded Framework']

                            with self.prefix(dst=os.path.join(
                                'DullahanHelper.app', 'Contents', 'MacOS')):
                                # Now self.get_dst_prefix() is, at runtime,
                                # @executable_path. Locate the helper app
                                # framework (which is a symlink) from here.
                                newpath = os.path.join(
                                    '@executable_path',
                                    self.relpath(DullahanHelper_framework, symlink=True),
                                    frameworkname)
                                # and restamp the DullahanHelper executable
                                self.run_command(
                                    change_command +
                                    [newpath, self.dst_path_of('DullahanHelper')])

                        # SLPlugin plugins
                        with self.prefix(dst="llplugin"):
                            dylibexecutable = 'media_plugin_cef.dylib'
                            self.path2basename("../media_plugins/cef/" + self.args['configuration'],
                                               dylibexecutable)

                            # Do this install_name_tool *after* media plugin is copied over.
                            # Locate the framework lib executable -- relative to
                            # SLPlugin.app/Contents/MacOS, which will be our
                            # @executable_path at runtime!
                            newpath = os.path.join(
                                '@executable_path',
                                self.relpath(SLPlugin_framework, executable_path["SLPlugin.app"],
                                             symlink=True),
                                frameworkname)
                            # restamp media_plugin_cef.dylib
                            self.run_command(
                                change_command +
                                [newpath, self.dst_path_of(dylibexecutable)])
>>>>>>> f1eb3c1b

                self.path("licenses-mac.txt", dst="licenses.txt")
                self.path("featuretable_mac.txt")
                self.path("VivoxAUP.txt")

<<<<<<< HEAD
                with self.prefix(src=pkgdir,dst=""):
                    self.path("ca-bundle.crt")

                icon_path = self.icon_path()
                with self.prefix(src=icon_path, dst="") :
                    self.path("firestorm_icon.icns")

                self.path("Firestorm.nib")
                
                # Translations
                self.path("English.lproj/language.txt")
                self.replace_in(src="English.lproj/InfoPlist.strings",
                                dst="English.lproj/InfoPlist.strings",
                                searchdict={'%%VERSION%%':'.'.join(self.args['version'])}
                                )
                self.path("German.lproj")
                self.path("Japanese.lproj")
                self.path("Korean.lproj")
                self.path("da.lproj")
                self.path("es.lproj")
                self.path("fr.lproj")
                self.path("hu.lproj")
                self.path("it.lproj")
                self.path("nl.lproj")
                self.path("pl.lproj")
                self.path("pt.lproj")
                self.path("ru.lproj")
                self.path("tr.lproj")
                self.path("uk.lproj")
                self.path("zh-Hans.lproj")

                def path_optional(src, dst):
                    """
                    For a number of our self.path() calls, not only do we want
                    to deal with the absence of src, we also want to remember
                    which were present. Return either an empty list (absent)
                    or a list containing dst (present). Concatenate these
                    return values to get a list of all libs that are present.
                    """
                    # This was simple before we started needing to pass
                    # wildcards. Fortunately, self.path() ends up appending a
                    # (source, dest) pair to self.file_list for every expanded
                    # file processed. Remember its size before the call.
                    oldlen = len(self.file_list)
                    self.path(src, dst)
                    # The dest appended to self.file_list has been prepended
                    # with self.get_dst_prefix(). Strip it off again.
                    added = [os.path.relpath(d, self.get_dst_prefix())
                             for s, d in self.file_list[oldlen:]]
                    if not added:
                        print "Skipping %s" % dst
                    return added

                # dylibs is a list of all the .dylib files we expect to need
                # in our bundled sub-apps. For each of these we'll create a
                # symlink from sub-app/Contents/Resources to the real .dylib.
                # Need to get the llcommon dll from any of the build directories as well.
                libfile = "libllcommon.dylib"
                dylibs = path_optional(self.find_existing_file(os.path.join(os.pardir,
                                                               "llcommon",
                                                               self.args['configuration'],
                                                               libfile),
                                                               os.path.join(relpkgdir, libfile)),
                                       dst=libfile)

                for libfile in (
                                "libapr-1.0.dylib",
                                "libaprutil-1.0.dylib",
                                "libcollada14dom.dylib",
                                "libexpat.1.dylib",
                                "libexception_handler.dylib",
                                "libGLOD.dylib",
                                # libnghttp2.dylib is a symlink to
                                # libnghttp2.major.dylib, which is a symlink
                                # to libnghttp2.version.dylib. Get all of them.
                                "libnghttp2.*dylib",
                                "libgrowl.dylib",
                                "libgrowl++.dylib",
                                "libLeap.dylib",
                                ):
                    dylibs += path_optional(os.path.join(relpkgdir, libfile), libfile)

                # SLVoice and vivox lols, no symlinks needed
                for libfile in (
                                'libalut.dylib',
                                'libopenal.dylib',
                                'libortp.dylib',
                                'libsndfile.dylib',
                                'libvivoxoal.dylib',
                                'libvivoxsdk.dylib',
                                'libvivoxplatform.dylib',
                                'SLVoice',
                                ):
                    self.path2basename(relpkgdir, libfile)

                # <FS:Ansariel/TS> FIRE-22709: Local voice not working in OpenSim
                if self.fs_is_opensim():
                    with self.prefix(src=os.path.join(relpkgdir, 'voice_os'), dst="voice_os"):
                        self.path('libalut.dylib')
                        self.path('libopenal.dylib')
                        self.path('libortp.dylib')
                        self.path('libsndfile.dylib')
                        self.path('libvivoxoal.dylib')
                        self.path('libvivoxsdk.dylib')
                        self.path('libvivoxplatform.dylib')
                        self.path('SLVoice')
                    with self.prefix(src=pkgdir, dst="voice_os"):
                        self.path("ca-bundle.crt")
                # </FS:Ansariel/TS>

                # dylibs that vary based on configuration
                if self.args['configuration'].lower() == 'debug':
                    for libfile in (
                                "libfmodL.dylib",
                                ):
                        dylibs += path_optional(os.path.join(debpkgdir, libfile), libfile)
                else:
                    for libfile in (
                                "libfmod.dylib",
                                ):
                        dylibs += path_optional(os.path.join(relpkgdir, libfile), libfile)

                # dylibs that vary based on configuration
                if self.args['configuration'].lower() == 'debug':
                    for libfile in (
                                "libfmodexL.dylib",
                                ):
                        dylibs += path_optional(os.path.join(debpkgdir, libfile), libfile)
                else:
                    for libfile in (
                                "libfmodex.dylib",
                                ):
                        dylibs += path_optional(os.path.join(relpkgdir, libfile), libfile)
                
                # our apps
                for app_bld_dir, app in (("mac_crash_logger", "mac-crash-logger.app"),
                                         # plugin launcher
                                         (os.path.join("llplugin", "slplugin"), "SLPlugin.app"),
                                         ):
                    self.path2basename(os.path.join(os.pardir,
                                                    app_bld_dir, self.args['configuration']),
                                       app)

                    # our apps dependencies on shared libs
                    # for each app, for each dylib we collected in dylibs,
                    # create a symlink to the real copy of the dylib.
                    resource_path = self.dst_path_of(os.path.join(app, "Contents", "Resources"))
                    for libfile in dylibs:
                        src = os.path.join(os.pardir, os.pardir, os.pardir, libfile)
                        dst = os.path.join(resource_path, libfile)
                        try:
                            symlinkf(src, dst)
                        except OSError as err:
                            print "Can't symlink %s -> %s: %s" % (src, dst, err)

                #<FS:TS> Moved from the x86_64 specific version because code
                # below that does symlinking and path fixup depends on it.
                with self.prefix(src="../packages/bin_x86", dst=""):
                    self.path("SLPlugin.app", "SLPlugin.app")
	
                    with self.prefix(src = "llplugin", dst="llplugin"):
                        self.path("media_plugin_quicktime.dylib", "media_plugin_quicktime.dylib")
                        self.path("media_plugin_cef.dylib", "media_plugin_cef.dylib")

                # Dullahan helper apps go inside SLPlugin.app
                with self.prefix(src="", dst="SLPlugin.app/Contents/Frameworks"):
                    helperappfile = 'DullahanHelper.app'
                    self.path2basename(relpkgdir, helperappfile)

                    pluginframeworkpath = self.dst_path_of('Chromium Embedded Framework.framework');
                    # Putting a Frameworks directory under Contents/MacOS
                    # isn't canonical, but the path baked into Dullahan
                    # Helper.app/Contents/MacOS/DullahanHelper is:
                    # @executable_path/Frameworks/Chromium Embedded Framework.framework/Chromium Embedded Framework
                    # (notice, not @executable_path/../Frameworks/etc.)
                    # So we'll create a symlink (below) from there back to the
                    # Frameworks directory nested under SLPlugin.app.
                    helperframeworkpath = \
                        self.dst_path_of('DullahanHelper.app/Contents/MacOS/'
                                         'Frameworks/Chromium Embedded Framework.framework')


                helperexecutablepath = self.dst_path_of('SLPlugin.app/Contents/Frameworks/DullahanHelper.app/Contents/MacOS/DullahanHelper')
                self.run_command_shell('install_name_tool -change '
                                 '"@rpath/Frameworks/Chromium Embedded Framework.framework/Chromium Embedded Framework" '
                                 '"@executable_path/Frameworks/Chromium Embedded Framework.framework/Chromium Embedded Framework" "%s"' % helperexecutablepath)

                # SLPlugin plugins
                with self.prefix(src="", dst="llplugin"):
                    self.path2basename("../media_plugins/cef/" + self.args['configuration'],
                                       "media_plugin_cef.dylib")

                    # copy LibVLC plugin itself
                    self.path2basename("../media_plugins/libvlc/" + self.args['configuration'],
                                       "media_plugin_libvlc.dylib")

                    # copy LibVLC dynamic libraries
                    with self.prefix(src=os.path.join(os.pardir, 'packages', 'lib', 'release' ), dst="lib"):
                        self.path( "libvlc*.dylib*" )

                    # copy LibVLC plugins folder
                    with self.prefix(src=os.path.join(os.pardir, 'packages', 'lib', 'release', 'plugins' ), dst="lib"):
                        self.path( "*.dylib" )
                        self.path( "plugins.dat" )


                # do this install_name_tool *after* media plugin is copied over
                dylibexecutablepath = self.dst_path_of('llplugin/media_plugin_cef.dylib')
                self.run_command_shell('install_name_tool -change '
                                 '"@rpath/Frameworks/Chromium Embedded Framework.framework/Chromium Embedded Framework" '
                                 '"@executable_path/../Frameworks/Chromium Embedded Framework.framework/Chromium Embedded Framework" "%s"' % dylibexecutablepath)


                #<FS:TS> Copy in prebuilt framework if it's there
                with self.prefix(src="../packages/bin_x86/Frameworks", dst="Frameworks"):
                    self.path("Chromium Embedded Framework.framework")

            # CEF framework goes inside Second Life.app/Contents/Frameworks
            with self.prefix(src="", dst="Frameworks"):
                frameworkfile="Chromium Embedded Framework.framework"
                self.path2basename(relpkgdir, frameworkfile)

            # This code constructs a relative path from the
            # target framework folder back to the location of the symlink.
            # It needs to be relative so that the symlink still works when
            # (as is normal) the user moves the app bundle out of the DMG
            # and into the /Applications folder. Note we also call 'raise'
            # to terminate the process if we get an error since without
            # this symlink, Second Life web media can't possibly work.
            # Real Framework folder:
            #   Second Life.app/Contents/Frameworks/Chromium Embedded Framework.framework/
            # Location of symlink and why it's relative 
            #   Second Life.app/Contents/Resources/SLPlugin.app/Contents/Frameworks/Chromium Embedded Framework.framework/
            # Real Frameworks folder, with the symlink inside the bundled SLPlugin.app (and why it's relative)
            #   <top level>.app/Contents/Frameworks/Chromium Embedded Framework.framework/
            #   <top level>.app/Contents/Resources/SLPlugin.app/Contents/Frameworks/Chromium Embedded Framework.framework ->
            # It might seem simpler just to create a symlink Frameworks to
            # the parent of Chromimum Embedded Framework.framework. But
            # that would create a symlink cycle, which breaks our
            # packaging step. So make a symlink from Chromium Embedded
            # Framework.framework to the directory of the same name, which
            # is NOT an ancestor of the symlink.
            frameworkpath = os.path.join(os.pardir, os.pardir, os.pardir,
                                         os.pardir, "Frameworks",
                                         "Chromium Embedded Framework.framework")
            try:
                # from SLPlugin.app/Contents/Frameworks/Chromium Embedded
                # Framework.framework back to Second
                # Life.app/Contents/Frameworks/Chromium Embedded Framework.framework
                origin, target = pluginframeworkpath, frameworkpath
                symlinkf(target, origin)
                # from SLPlugin.app/Contents/Frameworks/Dullahan
                # Helper.app/Contents/MacOS/Frameworks/Chromium Embedded
                # Framework.framework back to
                # SLPlugin.app/Contents/Frameworks/Chromium Embedded Framework.framework
                self.cmakedirs(os.path.dirname(helperframeworkpath))
                origin = helperframeworkpath
                target = os.path.join(os.pardir, frameworkpath)
                symlinkf(target, origin)
            except OSError as err:
                print "Can't symlink %s -> %s: %s" % (origin, target, err)
                raise


        # NOTE: the -S argument to strip causes it to keep enough info for
        # annotated backtraces (i.e. function names in the crash log).  'strip' with no
        # arguments yields a slightly smaller binary but makes crash logs mostly useless.
        # This may be desirable for the final release.  Or not.
        if ("package" in self.args['actions'] or 
            "unpacked" in self.args['actions']):
            self.run_command_shell('strip -S %(viewer_binary)r' %
                             { 'viewer_binary' : self.dst_path_of('Contents/MacOS/Firestorm')})
# </FS:Ansariel> construct method VMP trampoline crazy VMP launcher juggling shamelessly replaced with old version
=======
                            # copy LibVLC dynamic libraries
                            with self.prefix(src=relpkgdir, dst="lib"):
                                self.path( "libvlc*.dylib*" )
                                # copy LibVLC plugins folder
                                with self.prefix(src='plugins'):
                                    self.path( "*.dylib" )
                                    self.path( "plugins.dat" )
>>>>>>> f1eb3c1b

    def package_finish(self):
        global CHANNEL_VENDOR_BASE
        # MBW -- If the mounted volume name changes, it breaks the .DS_Store's background image and icon positioning.
        #  If we really need differently named volumes, we'll need to create multiple DS_Store file images, or use some other trick.

        volname=CHANNEL_VENDOR_BASE+" Installer"  # DO NOT CHANGE without understanding comment above

        imagename = self.installer_base_name()

        sparsename = imagename + ".sparseimage"
        finalname = imagename + ".dmg"
        # make sure we don't have stale files laying about
        self.remove(sparsename, finalname)

        self.run_command(['hdiutil', 'create', sparsename,
                          '-volname', volname, '-fs', 'HFS+',
                          '-type', 'SPARSE', '-megabytes', '1300',
                          '-layout', 'SPUD'])

        # mount the image and get the name of the mount point and device node
        try:
            hdi_output = subprocess.check_output(['hdiutil', 'attach', '-private', sparsename])
        except subprocess.CalledProcessError as err:
            sys.exit("failed to mount image at '%s'" % sparsename)
            
        try:
            devfile = re.search("/dev/disk([0-9]+)[^s]", hdi_output).group(0).strip()
            volpath = re.search('HFS\s+(.+)', hdi_output).group(1).strip()

            if devfile != '/dev/disk1':
                # adding more debugging info based upon nat's hunches to the
                # logs to help track down 'SetFile -a V' failures -brad
                print "WARNING: 'SetFile -a V' command below is probably gonna fail"

            # Copy everything in to the mounted .dmg

            app_name = self.app_name()

            # Hack:
            # Because there is no easy way to coerce the Finder into positioning
            # the app bundle in the same place with different app names, we are
            # adding multiple .DS_Store files to svn. There is one for release,
            # one for release candidate and one for first look. Any other channels
            # will use the release .DS_Store, and will look broken.
            # - Ambroff 2008-08-20
            #<FS:TS> Select proper directory based on flavor and build type
            dmg_template_prefix = 'firestorm'
            if self.fs_is_opensim():
                dmg_template_prefix = 'firestormos'
            dmg_template = os.path.join(
                'installers', 'darwin', '%s-%s-dmg' % (dmg_template_prefix, self.channel_type()))
            print "Trying template directory", dmg_template

            if not os.path.exists (self.src_path_of(dmg_template)):
                dmg_template = os.path.join ('installers', 'darwin', 'release-dmg')
                print "Not found, trying template directory", dmg_template

            for s,d in {self.get_dst_prefix():app_name + ".app",
                        #os.path.join(dmg_template, "_VolumeIcon.icns"): ".VolumeIcon.icns",
                        os.path.join(dmg_template, "background.png"): "background.png",
                        os.path.join(dmg_template, "LGPL-license.txt"): "LGPL License.txt",
                        os.path.join(dmg_template, "VivoxAUP.txt"): "Vivox Acceptable Use Policy.txt",
                        os.path.join(dmg_template, "_DS_Store"): ".DS_Store"}.items():
                print "Copying to dmg", s, d
                self.copy_action(self.src_path_of(s), os.path.join(volpath, d))

            # <FS:TS> The next two commands *MUST* execute before the loop
            #         that hides the files. If not, packaging will fail.
            #         YOU HAVE BEEN WARNED.
            # Create the alias file (which is a resource file) from the .r
            self.run_command(
                ['Rez', self.src_path_of("%s/Applications-alias.r" % dmg_template),
                 '-o', os.path.join(volpath, "Applications")])

            # Set up the installer disk image: set icon positions, folder view
            #  options, and icon label colors. This must be done before the
            #  files are hidden.
            self.run_command(
                ['osascript',
                 self.src_path_of("installers/darwin/installer-dmg.applescript"),
                 volname])

            # <FS:TS> ARGH! osascript clobbers the volume icon file, for no
            #        reason I can find anywhere. So we need to copy it after
            #        running the script to set everything else up.
            print "Copying volume icon to dmg"
            self.copy_action(self.src_path_of(os.path.join(dmg_template, "_VolumeIcon.icns")),
                os.path.join(volpath, ".VolumeIcon.icns"))

            # Hide the background image, DS_Store file, and volume icon file (set their "visible" bit)
            for f in ".VolumeIcon.icns", "background.png", ".DS_Store":
                pathname = os.path.join(volpath, f)
                # We've observed mysterious "no such file" failures of the SetFile
                # command, especially on the first file listed above -- yet
                # subsequent inspection of the target directory confirms it's
                # there. Timing problem with copy command? Try to handle.
                for x in xrange(3):
                    if os.path.exists(pathname):
                        print "Confirmed existence: %r" % pathname
                        break
                    print "Waiting for %s copy command to complete (%s)..." % (f, x+1)
                    sys.stdout.flush()
                    time.sleep(1)
                # If we fall out of the loop above without a successful break, oh
                # well, possibly we've mistaken the nature of the problem. In any
                # case, don't hang up the whole build looping indefinitely, let
                # the original problem manifest by executing the desired command.
                self.run_command(['SetFile', '-a', 'V', pathname])

            # Set the alias file's alias and custom icon bits
            self.run_command(['SetFile', '-a', 'AC', os.path.join(volpath, "Applications")])

            # Set the disk image root's custom icon bit
            self.run_command(['SetFile', '-a', 'C', volpath])

            # Sign the app if requested; 
            # do this in the copy that's in the .dmg so that the extended attributes used by 
            # the signature are preserved; moving the files using python will leave them behind
            # and invalidate the signatures.
            if 'signature' in self.args:
                app_in_dmg=os.path.join(volpath,self.app_name()+".app")
                print "Attempting to sign '%s'" % app_in_dmg
                identity = self.args['signature']
                if identity == '':
                    identity = 'Developer ID Application'

                # Look for an environment variable set via build.sh when running in Team City.
                try:
                    build_secrets_checkout = os.environ['build_secrets_checkout']
                except KeyError:
                    pass
                else:
                    # variable found so use it to unlock keychain followed by codesign
                    home_path = os.environ['HOME']
                    keychain_pwd_path = os.path.join(build_secrets_checkout,'code-signing-osx','password.txt')
                    keychain_pwd = open(keychain_pwd_path).read().rstrip()

                    # Note: As of macOS Sierra, keychains are created with names postfixed with '-db' so for example, the
                    #       SL Viewer keychain would by default be found in ~/Library/Keychains/viewer.keychain-db instead of
                    #       just ~/Library/Keychains/viewer.keychain in earlier versions.
                    #
                    #       Because we have old OS files from previous versions of macOS on the build hosts, the configurations
                    #       are different on each host. Some have viewer.keychain, some have viewer.keychain-db and some have both.
                    #       As you can see in the line below, this script expects the Linden Developer cert/keys to be in viewer.keychain.
                    #
                    #       To correctly sign builds you need to make sure ~/Library/Keychains/viewer.keychain exists on the host
                    #       and that it contains the correct cert/key. If a build host is set up with a clean version of macOS Sierra (or later)
                    #       then you will need to change this line (and the one for 'codesign' command below) to point to right place or else
                    #       pull in the cert/key into the default viewer keychain 'viewer.keychain-db' and export it to 'viewer.keychain'
                    viewer_keychain = os.path.join(home_path, 'Library',
                                                   'Keychains', 'viewer.keychain')
                    self.run_command(['security', 'unlock-keychain',
                                      '-p', keychain_pwd, viewer_keychain])
                    signed=False
                    sign_attempts=3
                    sign_retry_wait=15
                    while (not signed) and (sign_attempts > 0):
                        try:
                            sign_attempts-=1;
                            self.run_command(
                                # Note: See blurb above about names of keychains
                               ['codesign', '--verbose', '--deep', '--force',
                                '--keychain', viewer_keychain, '--sign', identity,
                                app_in_dmg])
                            signed=True # if no exception was raised, the codesign worked
                        except ManifestError as err:
                            if sign_attempts:
                                print >> sys.stderr, "codesign failed, waiting %d seconds before retrying" % sign_retry_wait
                                time.sleep(sign_retry_wait)
                                sign_retry_wait*=2
                            else:
                                print >> sys.stderr, "Maximum codesign attempts exceeded; giving up"
                                raise
                    self.run_command(['spctl', '-a', '-texec', '-vv', app_in_dmg])

            imagename="SecondLife_" + '_'.join(self.args['version'])


        finally:
            # Unmount the image even if exceptions from any of the above 
            self.run_command(['hdiutil', 'detach', '-force', devfile])

        print "Converting temp disk image to final disk image"
        self.run_command(['hdiutil', 'convert', sparsename, '-format', 'UDZO',
                          '-imagekey', 'zlib-level=9', '-o', finalname])
        self.run_command(['hdiutil', 'internet-enable', '-yes', finalname])
        # get rid of the temp file
        self.package_file = finalname
        self.remove(sparsename)
        self.fs_save_osx_symbols()

class Darwin_i386_Manifest(DarwinManifest):
    address_size = 32


class Darwin_i686_Manifest(DarwinManifest):
    """alias in case arch is passed as i686 instead of i386"""
    pass


class Darwin_x86_64_Manifest(DarwinManifest):
    address_size = 64


class LinuxManifest(ViewerManifest):
    build_data_json_platform = 'lnx'

    def construct(self):
        super(LinuxManifest, self).construct()

        pkgdir = os.path.join(self.args['build'], os.pardir, 'packages')
        relpkgdir = os.path.join(pkgdir, "lib", "release")
        debpkgdir = os.path.join(pkgdir, "lib", "debug")

        self.path("licenses-linux.txt","licenses.txt")
<<<<<<< HEAD
        self.path("VivoxAUP.txt")
        self.path("res/firestorm_icon.png","firestorm_icon.png")
        with self.prefix("linux_tools", dst=""):
=======
        with self.prefix("linux_tools"):
>>>>>>> f1eb3c1b
            self.path("client-readme.txt","README-linux.txt")
            self.path("FIRESTORM_DESKTOPINSTALL.txt","FIRESTORM_DESKTOPINSTALL.txt")
            self.path("client-readme-voice.txt","README-linux-voice.txt")
            self.path("client-readme-joystick.txt","README-linux-joystick.txt")
<<<<<<< HEAD
            self.path("wrapper.sh","firestorm")
            with self.prefix(src="", dst="etc"):
=======
            self.path("wrapper.sh","secondlife")
            with self.prefix(dst="etc"):
>>>>>>> f1eb3c1b
                self.path("handle_secondlifeprotocol.sh")
                self.path("register_secondlifeprotocol.sh")
                self.path("refresh_desktop_app_entry.sh")
                self.path("launch_url.sh")
            self.path("install.sh")

<<<<<<< HEAD
        with self.prefix(src="", dst="bin"):
            self.path("firestorm-bin","do-not-directly-run-firestorm-bin")
            self.path("../linux_crash_logger/linux-crash-logger","linux-crash-logger.bin")
            self.path2basename("../llplugin/slplugin", "SLPlugin") 
            #this copies over the python wrapper script, associated utilities and required libraries, see SL-321, SL-322 and SL-323
            # <FS:Ansariel> Remove VMP
            #with self.prefix(src="../viewer_components/manager", dst=""):
            #    self.path("SL_Launcher")
            #    self.path("*.py")
            #with self.prefix(src=os.path.join("lib", "python", "llbase"), dst="llbase"):
            #    self.path("*.py")
            #    self.path("_cllsd.so")         
            # </FS:Ansariel> Remove VMP
=======
        with self.prefix(dst="bin"):
            self.path("secondlife-bin","do-not-directly-run-secondlife-bin")
            self.path("../linux_crash_logger/linux-crash-logger","linux-crash-logger.bin")
            self.path2basename("../llplugin/slplugin", "SLPlugin") 
            #this copies over the python wrapper script, associated utilities and required libraries, see SL-321, SL-322 and SL-323
            with self.prefix(src="../viewer_components/manager"):
                self.path("SL_Launcher")
                self.path("*.py")
            with self.prefix(src=os.path.join("lib", "python", "llbase"), dst="llbase"):
                self.path("*.py")
                self.path("_cllsd.so")         
>>>>>>> f1eb3c1b

        # recurses, packaged again
        self.path("res-sdl")

        # Get the icons based on the channel type
        icon_path = self.icon_path()
        print "DEBUG: icon_path '%s'" % icon_path
<<<<<<< HEAD
        with self.prefix(src=icon_path, dst="") :
            self.path("firestorm_256.png","firestorm_48.png")
            with self.prefix(src="",dst="res-sdl") :
                self.path("firestorm_256.BMP","ll_icon.BMP")
=======
        with self.prefix(src=icon_path) :
            self.path("secondlife_256.png","secondlife_icon.png")
            with self.prefix(dst="res-sdl") :
                self.path("secondlife_256.BMP","ll_icon.BMP")
>>>>>>> f1eb3c1b

        # plugins
        with self.prefix(src="../media_plugins", dst="bin/llplugin"):
            self.path("gstreamer010/libmedia_plugin_gstreamer010.so",
                      "libmedia_plugin_gstreamer.so")
            self.path2basename("libvlc", "libmedia_plugin_libvlc.so")
            self.path("cef/libmedia_plugin_cef.so", "libmedia_plugin_cef.so" )


        with self.prefix(src=os.path.join(os.pardir, 'packages', 'lib', 'vlc', 'plugins'), dst="bin/llplugin/vlc/plugins"):
            self.path( "plugins.dat" )
            self.path( "*/*.so" )

        with self.prefix(src=os.path.join(os.pardir, 'packages', 'lib' ), dst="lib"):
            self.path( "libvlc*.so*" )

        with self.prefix(src=os.path.join(pkgdir, 'lib', 'vlc', 'plugins'), dst="bin/llplugin/vlc/plugins"):
            self.path( "plugins.dat" )
            self.path( "*/*.so" )

        with self.prefix(src=os.path.join(pkgdir, 'lib' ), dst="lib"):
            self.path( "libvlc*.so*" )

        # CEF files 
        with self.prefix(src=os.path.join(os.pardir, 'packages', 'lib', 'release'), dst="lib"):
            self.path( "libcef.so" )
            self.path( "libllceflib.so" )
            
        with self.prefix(src=os.path.join(os.pardir, 'packages', 'lib', 'release', 'swiftshader'), dst=os.path.join("bin", "swiftshader") ):
            self.path( "*.so" )

        with self.prefix(src=os.path.join(os.pardir, 'packages', 'bin', 'release'), dst="bin"):
            self.path( "chrome-sandbox" )
            self.path( "dullahan_host" )
            self.path( "natives_blob.bin" )
            self.path( "snapshot_blob.bin" )
            self.path( "v8_context_snapshot.bin" )
            self.path( "libffmpegsumo.so" )

        with self.prefix(src=os.path.join(os.pardir, 'packages', 'resources'), dst="bin"):
            self.path( "cef.pak" )
            self.path( "cef_extensions.pak" )
            self.path( "cef_100_percent.pak" )
            self.path( "cef_200_percent.pak" )
            self.path( "devtools_resources.pak" )
            self.path( "icudtl.dat" )

        with self.prefix(src=os.path.join(os.pardir, 'packages', 'resources', 'locales'), dst=os.path.join('bin', 'locales')):
            self.path("am.pak")
            self.path("ar.pak")
            self.path("bg.pak")
            self.path("bn.pak")
            self.path("ca.pak")
            self.path("cs.pak")
            self.path("da.pak")
            self.path("de.pak")
            self.path("el.pak")
            self.path("en-GB.pak")
            self.path("en-US.pak")
            self.path("es-419.pak")
            self.path("es.pak")
            self.path("et.pak")
            self.path("fa.pak")
            self.path("fi.pak")
            self.path("fil.pak")
            self.path("fr.pak")
            self.path("gu.pak")
            self.path("he.pak")
            self.path("hi.pak")
            self.path("hr.pak")
            self.path("hu.pak")
            self.path("id.pak")
            self.path("it.pak")
            self.path("ja.pak")
            self.path("kn.pak")
            self.path("ko.pak")
            self.path("lt.pak")
            self.path("lv.pak")
            self.path("ml.pak")
            self.path("mr.pak")
            self.path("ms.pak")
            self.path("nb.pak")
            self.path("nl.pak")
            self.path("pl.pak")
            self.path("pt-BR.pak")
            self.path("pt-PT.pak")
            self.path("ro.pak")
            self.path("ru.pak")
            self.path("sk.pak")
            self.path("sl.pak")
            self.path("sr.pak")
            self.path("sv.pak")
            self.path("sw.pak")
            self.path("ta.pak")
            self.path("te.pak")
            self.path("th.pak")
            self.path("tr.pak")
            self.path("uk.pak")
            self.path("vi.pak")
            self.path("zh-CN.pak")
            self.path("zh-TW.pak")

        # llcommon
        if not self.path("../llcommon/libllcommon.so", "lib/libllcommon.so"):
            print "Skipping llcommon.so (assuming llcommon was linked statically)"

        self.path("featuretable_linux.txt")

<<<<<<< HEAD
        with self.prefix(src=pkgdir,dst="bin"):
=======
        with self.prefix(src=pkgdir):
>>>>>>> f1eb3c1b
            self.path("ca-bundle.crt")

        if self.is_packaging_viewer():
          with self.prefix("../packages/lib/release", dst="lib"):
            self.path("libapr-1.so*")
            self.path("libaprutil-1.so*")
            self.path("libboost_context-mt.so*")
            self.path("libboost_filesystem-mt.so*")
            self.path("libboost_program_options-mt.so*")
            self.path("libboost_regex-mt.so*")
            self.path("libboost_signals-mt.so*")
            self.path("libboost_system-mt.so*")
            self.path("libboost_thread-mt.so*")
            self.path("libboost_chrono-mt.so*") #<FS:TM> FS spcific
            self.path("libboost_date_time-mt.so*") #<FS:TM> FS spcific
            self.path("libboost_wave-mt.so*") #<FS:TM> FS spcific
            self.path("libcollada14dom.so*")
            self.path("libdb*.so*")
            self.path("libcrypto.so*")
            self.path("libexpat.so*")
            self.path("libssl.so*")
            self.path("libGLOD.so")
            self.path("libminizip.so")
            self.path("libuuid.so*")
            self.path("libSDL-1.2.so*")
            self.path("libdirectfb*.so*")
            self.path("libfusion*.so*")
            self.path("libdirect*.so*")
            self.path("libopenjpeg.so*")
            self.path("libhunspell-1.3.so*")
            self.path("libalut.so*")
            self.path("libpng15.so.15") #use provided libpng to workaround incompatible system versions on some distros
            self.path("libpng15.so.15.13.0") #use provided libpng to workaround incompatible system versions on some distros
            self.path("libpng15.so.15.1.0") #use provided libpng to workaround incompatible system versions on some distros
            self.path("libopenal.so", "libopenal.so.1") # Install as versioned file in case it's missing from the 3p- and won't get copied below
            self.path("libopenal.so*")
            #self.path("libnotify.so.1.1.2", "libnotify.so.1") # LO - uncomment when testing libnotify(growl) on linux
            self.path("libpangox-1.0.so*")
            # KLUDGE: As of 2012-04-11, the 'fontconfig' package installs
            # libfontconfig.so.1.4.4, along with symlinks libfontconfig.so.1
            # and libfontconfig.so. Before we added support for library-file
            # wildcards, though, this self.path() call specifically named
            # libfontconfig.so.1.4.4 WITHOUT also copying the symlinks. When I
            # (nat) changed the call to self.path("libfontconfig.so.*"), we
            # ended up with the libfontconfig.so.1 symlink in the target
            # directory as well. But guess what! At least on Ubuntu 10.04,
            # certain viewer fonts look terrible with libfontconfig.so.1
            # present in the target directory. Removing that symlink suffices
            # to improve them. I suspect that means we actually do better when
            # the viewer fails to find our packaged libfontconfig.so*, falling
            # back on the system one instead -- but diagnosing and fixing that
            # is a bit out of scope for the present project. Meanwhile, this
            # particular wildcard specification gets us exactly what the
            # previous call did, without having to explicitly state the
            # version number.
            self.path("libfontconfig.so.*.*")
            try:
                self.path("libtcmalloc.so*") #formerly called google perf tools
                pass
            except:
                print "tcmalloc files not found, skipping"
                pass

          # Vivox runtimes
          # Currentelly, the 32-bit ones will work with a 64-bit client.
          with self.prefix(src="../packages/lib/release", dst="bin"):
                  self.path("SLVoice")
                  self.path("win32")

          with self.prefix(src="../packages/lib/release", dst="lib"):
                  self.path("libortp.so")
                  self.path("libsndfile.so.1")
                  # <FS:TS> Vivox wants this library even if it's present already in the viewer
                  self.path("libvivoxoal.so.1")
                  self.path("libvivoxsdk.so")
                  self.path("libvivoxplatform.so")


    def package_finish(self):
        # a standard map of strings for replacing in the templates
        installer_name_components = ['Phoenix',self.app_name(),self.args.get('arch'),'.'.join(self.args['version'])]
        installer_name = "_".join(installer_name_components)
        #installer_name = self.installer_base_name()

        self.fs_delete_linux_symbols() # <FS:ND/> Delete old syms
        self.strip_binaries()
        self.fs_save_linux_symbols() # <FS:ND/> Package symbols, add debug link
        self.fs_setuid_chromesandbox() # <FS:ND/> Chown chrome-sandbox to root:root and set the setuid bit

        # Fix access permissions
        self.run_command(['find', self.get_dst_prefix(),
                          '-type', 'd', '-exec', 'chmod', '755', '{}', ';'])
        for old, new in ('0700', '0755'), ('0500', '0555'), ('0600', '0644'), ('0400', '0444'):
            self.run_command(['find', self.get_dst_prefix(),
                              '-type', 'f', '-perm', old,
                              '-exec', 'chmod', new, '{}', ';'])
        self.package_file = installer_name + '.tar.xz'

        # temporarily move directory tree so that it has the right
        # name in the tarfile
        realname = self.get_dst_prefix()
        tempname = self.build_path_of(installer_name)
        self.run_command(["mv", realname, tempname])
        try:
            # only create tarball if it's a release build.
            if self.args['buildtype'].lower() == 'release':
                # --numeric-owner hides the username of the builder for
                # security etc.
                self.run_command(['tar', '-C', self.get_build_prefix(),
                                  '--numeric-owner', self.fs_linux_tar_excludes(), '-caf',
                                 tempname + '.tar.xz', installer_name])
            else:
                print "Skipping %s.tar.xz for non-Release build (%s)" % \
                      (installer_name, self.args['buildtype'])
        finally:
            self.run_command(["mv", tempname, realname])

    def strip_binaries(self):
        if self.args['buildtype'].lower() == 'release' and self.is_packaging_viewer():
            print "* Going strip-crazy on the packaged binaries, since this is a RELEASE build"
            # makes some small assumptions about our packaged dir structure
            self.run_command(
                ["find"] +
                [os.path.join(self.get_dst_prefix(), dir) for dir in ('bin', 'lib')] +
                # <FS:Ansariel> Remove VMP
                #['-type', 'f', '!', '-name', '*.py', '!', '-name', 'SL_Launcher',
                ['-type', 'f', "!", "-name", "*.dat", "!", "-name", "*.pak", "!", "-name", "*.bin",
                # </FS:Ansariel> Remove VMP
                 '!', '-name', 'update_install', '-exec', 'strip', '-S', '{}', ';'])

class Linux_i686_Manifest(LinuxManifest):
    address_size = 32

    def construct(self):
        super(Linux_i686_Manifest, self).construct()

        pkgdir = os.path.join(self.args['build'], os.pardir, 'packages')
        relpkgdir = os.path.join(pkgdir, "lib", "release")
        debpkgdir = os.path.join(pkgdir, "lib", "debug")

        with self.prefix(src=relpkgdir, dst="lib"):
            self.path("libapr-1.so")
            self.path("libapr-1.so.0")
            self.path("libapr-1.so.0.4.5")
            self.path("libaprutil-1.so")
            self.path("libaprutil-1.so.0")
            self.path("libaprutil-1.so.0.4.1")
            self.path("libdb*.so")
            self.path("libexpat.so.*")
            self.path("libGLOD.so")
            self.path("libuuid.so*")
            self.path("libSDL-1.2.so.*")
            self.path("libdirectfb-1.*.so.*")
            self.path("libfusion-1.*.so.*")
            self.path("libdirect-1.*.so.*")
            self.path("libopenjpeg.so*")
            self.path("libdirectfb-1.4.so.5")
            self.path("libfusion-1.4.so.5")
            self.path("libdirect-1.4.so.5*")
            self.path("libhunspell-1.3.so*")
            self.path("libalut.so*")
            self.path("libopenal.so*")

            # <FS:ND> Linking this breaks voice as stock openal.so does not have alcGetMixedBuffer
            #self.path("libopenal.so", "libvivoxoal.so.1") # vivox's sdk expects this soname
            # </FS:ND>
            
            # KLUDGE: As of 2012-04-11, the 'fontconfig' package installs
            # libfontconfig.so.1.4.4, along with symlinks libfontconfig.so.1
            # and libfontconfig.so. Before we added support for library-file
            # wildcards, though, this self.path() call specifically named
            # libfontconfig.so.1.4.4 WITHOUT also copying the symlinks. When I
            # (nat) changed the call to self.path("libfontconfig.so.*"), we
            # ended up with the libfontconfig.so.1 symlink in the target
            # directory as well. But guess what! At least on Ubuntu 10.04,
            # certain viewer fonts look terrible with libfontconfig.so.1
            # present in the target directory. Removing that symlink suffices
            # to improve them. I suspect that means we actually do better when
            # the viewer fails to find our packaged libfontconfig.so*, falling
            # back on the system one instead -- but diagnosing and fixing that
            # is a bit out of scope for the present project. Meanwhile, this
            # particular wildcard specification gets us exactly what the
            # previous call did, without having to explicitly state the
            # version number.
            self.path("libfontconfig.so.*.*")

            # Include libfreetype.so. but have it work as libfontconfig does.
            self.path("libfreetype.so.*.*")

            try:
                self.path("libtcmalloc.so*") #formerly called google perf tools
                pass
            except:
                print "tcmalloc files not found, skipping"
                pass

            try:
                self.path("libfmodex-*.so")
                self.path("libfmodex.so")
                self.path("libfmodex.so*")
                pass
            except:
                print "Skipping libfmodex.so - not found"
                pass

            try:
                self.path("libfmod-*.so")
                self.path("libfmod.so")
                self.path("libfmod.so*")
                pass
            except:
                print "Skipping libfmodstudio.so - not found"
                pass


        # Vivox runtimes
        with self.prefix(src=relpkgdir, dst="bin"):
            self.path("SLVoice")
        with self.prefix(src=relpkgdir, dst="lib"):
            self.path("libortp.so")
            self.path("libsndfile.so.1")
            #self.path("libvivoxoal.so.1") # no - we'll re-use the viewer's own OpenAL lib
            self.path("libvivoxsdk.so")
            self.path("libvivoxplatform.so")

        self.fs_delete_linux_symbols() # <FS:ND/> Delete old syms
        self.strip_binaries()


class Linux_x86_64_Manifest(LinuxManifest):
    address_size = 64

    def construct(self):
        super(Linux_x86_64_Manifest, self).construct()

        if self.is_packaging_viewer():
          with self.prefix("../packages/lib/release", dst="lib"):
            self.path("libffi*.so*")
            # vivox 32-bit hack.
            # one has to extract libopenal.so from the 32-bit openal package, or official LL viewer, and rename it to libopenal32.so
            # and place it in the prebuilt lib/release directory
            # <FS:TS> No, we don't need to dink with this. A usable library
            # is now in the slvoice package, and we need to just use it as is.
            # self.path("libopenal32.so", "libvivoxoal.so.1") # vivox's sdk expects this soname
            try:
                    self.path("libfmodex64-*.so")
                    self.path("libfmodex64.so")
                    self.path("libfmodex64.so*")
                    pass
            except:
                    print "Skipping libfmodex.so - not found"
                    pass

            try:
                self.path("libfmod-*.so")
                self.path("libfmod.so")
                self.path("libfmod.so*")
                pass
            except:
                print "Skipping libfmod.so - not found"
                pass

          self.prefix(src="../packages/lib/release/x64", dst="lib")
          try:
              self.path("libLeap.so")
          except:
              print "Leap Motion library not found"
          self.end_prefix("lib")

        with self.prefix(src="", dst="bin"):
            self.path2basename("../llplugin/slplugin", "SLPlugin")

        # plugins
        with self.prefix(src="", dst="bin/llplugin"):
            self.path2basename("../media_plugins/webkit", "libmedia_plugin_webkit.so")
            self.path("../media_plugins/gstreamer010/libmedia_plugin_gstreamer010.so", "libmedia_plugin_gstreamer.so")

        self.path("secondlife-i686.supp")

################################################################
# <FS:Ansariel> Added back for Mac compatibility reason
def symlinkf(src, dst):
    """
    Like ln -sf, but uses os.symlink() instead of running ln.
    """
    try:
        os.symlink(src, dst)
    except OSError as err:
        if err.errno != errno.EEXIST:
            raise
        # We could just blithely attempt to remove and recreate the target
        # file, but that strategy doesn't work so well if we don't have
        # permissions to remove it. Check to see if it's already the
        # symlink we want, which is the usual reason for EEXIST.
        elif os.path.islink(dst):
            if os.readlink(dst) == src:
                # the requested link already exists
                pass
            else:
                # dst is the wrong symlink; attempt to remove and recreate it
                os.remove(dst)
                os.symlink(src, dst)
        elif os.path.isdir(dst):
            print "Requested symlink (%s) exists but is a directory; replacing" % dst
            shutil.rmtree(dst)
            os.symlink(src, dst)
        elif os.path.exists(dst):
            print "Requested symlink (%s) exists but is a file; replacing" % dst
            os.remove(dst)
            os.symlink(src, dst)
        else:
            # see if the problem is that the parent directory does not exist
            # and try to explain what is missing
            (parent, tail) = os.path.split(dst)
            while not os.path.exists(parent):
                (parent, tail) = os.path.split(parent)
            if tail:
                raise Exception("Requested symlink (%s) cannot be created because %s does not exist"
                                % os.path.join(parent, tail))
            else:
                raise
# </FS:Ansariel> Added back for Mac compatibility reason

if __name__ == "__main__":
    main()<|MERGE_RESOLUTION|>--- conflicted
+++ resolved
@@ -98,22 +98,16 @@
                 self.path("filters")
             
                 # ... and the included spell checking dictionaries
-<<<<<<< HEAD
                 # <FS:LO> Copy dictionaries to a place where the viewer can find them if ran from visual studio
                 # ... and the included spell checking dictionaries
 #                pkgdir = os.path.join(self.args['build'], os.pardir, 'packages')
-#                with self.prefix(src=pkgdir,dst=""):
+#                with self.prefix(src=pkgdir):
 #                    self.path("dictionaries")
                 # </FS:LO>
 
                 # include the entire beams directory
                 self.path("beams")
                 self.path("beamsColors")
-=======
-                pkgdir = os.path.join(self.args['build'], os.pardir, 'packages')
-                with self.prefix(src=pkgdir):
-                    self.path("dictionaries")
->>>>>>> f1eb3c1b
 
                 # include the extracted packages information (see BuildPackagesInfo.cmake)
                 self.path(src=os.path.join(self.args['build'],"packages-info.txt"), dst="packages-info.txt")
@@ -168,18 +162,14 @@
                 self.path("*.xml")
                 
             # <FS:AO> Include firestorm resources
-            with self.prefix(src="fs_resources"):
+            with self.prefix(src_dst="fs_resources"):
                 self.path("*.txt")
                 self.path("*.lsl")
                 self.path("*.lsltxt")
 
             # skins
-<<<<<<< HEAD
-            with self.prefix(src="skins"):
+            with self.prefix(src_dst="skins"):
                     self.path("skins.xml")
-=======
-            with self.prefix(src_dst="skins"):
->>>>>>> f1eb3c1b
                     # include the entire textures directory recursively
                     with self.prefix(src_dst="*/textures"):
                             self.path("*/*.tga")
@@ -565,34 +555,20 @@
             # Find secondlife-bin.exe in the 'configuration' dir, then rename it to the result of final_exe.
             self.path(src='%s/firestorm-bin.exe' % self.args['configuration'], dst=self.final_exe())
 
-<<<<<<< HEAD
             # <FS:Ansariel> Remove VMP
-            #with self.prefix(src=os.path.join(pkgdir, "VMP"), dst=""):
-=======
-            with self.prefix(src=os.path.join(pkgdir, "VMP")):
->>>>>>> f1eb3c1b
+            #with self.prefix(src=os.path.join(pkgdir, "VMP")):
                 # include the compiled launcher scripts so that it gets included in the file_list
             #    self.path('SL_Launcher.exe')
                 #IUM is not normally executed directly, just imported.  No exe needed.
             #    self.path("InstallerUserMessage.py")
 
-<<<<<<< HEAD
-            #with self.prefix(src=self.icon_path(), dst="vmp_icons"):
-            #    self.path("secondlife.ico")
-
-            #VMP  Tkinter icons
-            #with self.prefix("vmp_icons"):
-            #    self.path("*.png")
-            #    self.path("*.gif")
-=======
-            with self.prefix(dst="vmp_icons"):
-                with self.prefix(src=self.icon_path()):
-                    self.path("secondlife.ico")
+            #with self.prefix(dst="vmp_icons"):
+            #    with self.prefix(src=self.icon_path()):
+            #        self.path("secondlife.ico")
                 #VMP  Tkinter icons
-                with self.prefix(src="vmp_icons"):
-                    self.path("*.png")
-                    self.path("*.gif")
->>>>>>> f1eb3c1b
+            #    with self.prefix(src="vmp_icons"):
+            #        self.path("*.png")
+            #        self.path("*.gif")
 
             #before, we only needed llbase at build time.  With VMP, we need it at run time.
             #with self.prefix(src=os.path.join(pkgdir, "lib", "python", "llbase"), dst="llbase"):
@@ -685,20 +661,6 @@
             # Hunspell
             self.path("libhunspell.dll")
 
-<<<<<<< HEAD
-            # Growl
-            self.path("growl.dll")
-            self.path("growl++.dll")
-
-            # <FS:ND> Copy symbols for breakpad
-            self.path("ssleay32.pdb")
-            self.path("libeay32.pdb")
-            #self.path("growl.pdb")
-            #self.path("growl++.pdb")
-            self.path('apr-1.pdb', 'libarp.pdb')
-            self.path('aprutil-1.pdb', 'libaprutil.pdb')
-            # </FS:ND>
-=======
             # BugSplat
             if(self.address_size == 64):
                 self.path("BsSndRpt64.exe")
@@ -708,7 +670,19 @@
                 self.path("BsSndRpt.exe")
                 self.path("BugSplat.dll")
                 self.path("BugSplatRc.dll")
->>>>>>> f1eb3c1b
+
+            # Growl
+            self.path("growl.dll")
+            self.path("growl++.dll")
+
+            # <FS:ND> Copy symbols for breakpad
+            self.path("ssleay32.pdb")
+            self.path("libeay32.pdb")
+            #self.path("growl.pdb")
+            #self.path("growl++.pdb")
+            self.path('apr-1.pdb', 'libarp.pdb')
+            self.path('aprutil-1.pdb', 'libaprutil.pdb')
+            # </FS:ND>
 
             # For google-perftools tcmalloc allocator.
             try:
@@ -721,12 +695,7 @@
 
         self.path(src="licenses-win32.txt", dst="licenses.txt")
         self.path("featuretable.txt")
-<<<<<<< HEAD
-        with self.prefix(src=pkgdir,dst=""):
-=======
-
         with self.prefix(src=pkgdir):
->>>>>>> f1eb3c1b
             self.path("ca-bundle.crt")
         self.path("VivoxAUP.txt")
 
@@ -845,10 +814,10 @@
         #               is a 32bit process and Windows will silently copy the 32bit versions from
         #               the SysWOW64 folder, even if explicitly trying to copy from System32!
         if (self.address_size == 64):
-            with self.prefix(src=os.path.join(os.pardir, '..', 'indra', 'newview', 'installers', 'windows_x64'), dst="llplugin"):
+            with self.prefix(src=os.path.join(self.args['build'], os.pardir, os.pardir, 'indra', 'newview', 'installers', 'windows_x64'), dst="llplugin"):
                 self.path("msvcp120.dll")
                 self.path("msvcr120.dll")
-            with self.prefix(src=os.path.join(os.pardir, '..', 'indra', 'newview', 'installers', 'windows_x64'), dst=""):
+            with self.prefix(src=os.path.join(self.args['build'], os.pardir, os.pardir, 'indra', 'newview', 'installers', 'windows_x64')):
                 self.path("msvcp120.dll")
                 self.path("msvcr120.dll")
 
@@ -1065,6 +1034,9 @@
         # launcher_app, launcher_icon = "Second Life Launcher.app", "secondlife.icns"
         # viewer_app,   viewer_icon   = "Second Life Viewer.app",   "secondlife.icns"
 
+        # # capture the path to the directory containing toplevel_app
+        # parentdir = os.path.join(self.get_dst_prefix(), os.pardir)
+
         # # copy over the build result (this is a no-op if run within the xcode script)
         # self.path(os.path.join(self.args['configuration'], toplevel_app), dst="")
 
@@ -1074,12 +1046,9 @@
 
         # # -------------------- top-level Second Life.app ---------------------
         # # top-level Second Life application is only a container
-        # with self.prefix(src="", dst="Contents"):  # everything goes in Contents
+        # with self.prefix(dst="Contents"):  # everything goes in Contents
             # # top-level Info.plist is as generated by CMake
-            # Info_plist = "Info.plist"
-            # ## This self.path() call reports 0 files... skip?
-            # self.path(Info_plist)
-            # Info_plist = self.dst_path_of(Info_plist)
+            # Info_plist = self.dst_path_of("Info.plist")
 
             # # the one file in top-level MacOS directory is the trampoline to
             # # our nested launcher_app
@@ -1106,10 +1075,10 @@
             # # rather than relsymlinkf().
             # self.symlinkf(os.path.join("Resources", viewer_app, "Contents", "Frameworks"))
 
-            # with self.prefix(src="", dst="Resources"):
+            # with self.prefix(dst="Resources"):
                 # # top-level Resources directory should be pretty sparse
                 # # need .icns file referenced by top-level Info.plist
-                # with self.prefix(src=self.icon_path(), dst="") :
+                # with self.prefix(src=self.icon_path()) :
                     # self.path(toplevel_icon)
 
                 # # ------------------- nested launcher_app --------------------
@@ -1129,15 +1098,15 @@
                         # #this copies over the python wrapper script,
                         # #associated utilities and required libraries, see
                         # #SL-321, SL-322, SL-323
-                        # with self.prefix(src=os.path.join(pkgdir, "VMP"), dst=""):
+                        # with self.prefix(src=os.path.join(pkgdir, "VMP")):
                             # self.path("SL_Launcher")
                             # self.path("*.py")
                             # # certifi will be imported by requests; this is
                             # # our custom version to get our ca-bundle.crt
                             # self.path("certifi")
-                        # with self.prefix(src=os.path.join(pkgdir, "lib", "python"), dst=""):
+                        # with self.prefix(src=os.path.join(pkgdir, "lib", "python")):
                             # # llbase provides our llrest service layer and llsd decoding
-                            # with self.prefix("llbase"):
+                            # with self.prefix(src="llbase", dst="llbase"):
                                 # # (Why is llbase treated specially here? What
                                 # # DON'T we want to copy out of lib/python/llbase?)
                                 # self.path("*.py")
@@ -1150,36 +1119,18 @@
 
                     # # launcher_app/Contents/Resources
                     # with self.prefix(dst="Resources"):
-                        # with self.prefix(src=self.icon_path(), dst="") :
+                        # with self.prefix(src=self.icon_path()) :
                             # self.path(launcher_icon)
                             # with self.prefix(dst="vmp_icons"):
                                 # self.path("secondlife.ico")
                         # #VMP Tkinter icons
-                        # with self.prefix("vmp_icons"):
+                        # with self.prefix(src_dst="vmp_icons"):
                             # self.path("*.png")
                             # self.path("*.gif")
 
                 # # -------------------- nested viewer_app ---------------------
                 # with self.prefix(dst=os.path.join(viewer_app, "Contents")):
-                    # # Info.plist is just like top-level one...
-                    # Info = plistlib.readPlist(Info_plist)
-                    # # except for these replacements:
-                    # # (CFBundleExecutable may be moot: SL_Launcher directly
-                    # # runs the executable, instead of launching the app)
-                    # Info["CFBundleExecutable"] = "Second Life"
-                    # Info["CFBundleIconFile"] = viewer_icon
-                    # self.put_in_file(
-                        # plistlib.writePlistToString(Info),
-                        # os.path.basename(Info_plist),
-                        # "Info.plist")
-
-                    # # CEF framework goes inside viewer_app/Contents/Frameworks.
-                    # # Remember where we parked this car.
-                    # with self.prefix(src="", dst="Frameworks"):
-                        # CEF_framework = "Chromium Embedded Framework.framework"
-                        # self.path2basename(relpkgdir, CEF_framework)
-                        # CEF_framework = self.dst_path_of(CEF_framework)
-
+                    # defer Info.plist until after MacOS
                     # with self.prefix(dst="MacOS"):
                         # # CMake constructs the Second Life executable in the
                         # # MacOS directory belonging to the top-level Second
@@ -1192,33 +1143,104 @@
                                 # # don't move the trampoline script we just made!
                                 # continue
                             # fromwhere = os.path.join(toplevel_MacOS, f)
-                            # towhere   = os.path.join(here, f)
+                            # towhere   = self.dst_path_of(f)
                             # print "Moving %s => %s" % \
                                   # (self.relpath(fromwhere, relbase),
                                    # self.relpath(towhere, relbase))
                             # # now do it, only without relativizing paths
                             # os.rename(fromwhere, towhere)
 
-                        # # NOTE: the -S argument to strip causes it to keep
-                        # # enough info for annotated backtraces (i.e. function
-                        # # names in the crash log). 'strip' with no arguments
-                        # # yields a slightly smaller binary but makes crash
-                        # # logs mostly useless. This may be desirable for the
-                        # # final release. Or not.
+                        # Pick the biggest of the executables as the real viewer.
+                        # Make (basename, fullpath) pairs; for each pair,
+                        # expand to (size, basename, fullpath) triples; sort
+                        # by size; pick the last triple; take the basename and
+                        # fullpath from that.
+                        # _, exename, exepath = \
+                        #     sorted((os.path.getsize(path), name, path)
+                        #            for name, path in
+                        #            ((name, os.path.join(here, name))
+                        #             for name in os.listdir(here)))[-1]
+
                         # if ("package" in self.args['actions'] or 
-                            # "unpacked" in self.args['actions']):
-                            # self.run_command(
-                                # ['strip', '-S', self.dst_path_of('Second Life')])
+                        #     "unpacked" in self.args['actions']):
+                        #     # only if we're engaging BugSplat
+                        #     if "BUGSPLAT_DB" in os.environ:
+                        #         # Create a symbol archive BEFORE stripping the
+                        #         # binary.
+                        #         self.run_command(['dsymutil', exepath])
+                        #         # This should produce a Second Life.dSYM bundle directory.
+                        #         try:
+                        #             # Now pretend we're Xcode making a .xcarchive file.
+                        #             # Put it as a sibling of the top-level .app.
+                        #             # From "Dave" at BugSplat support:
+                        #             # "More from our Mac lead: I think zipping
+                        #             # a folder containing the binary and
+                        #             # symbols would be sufficient. Assuming
+                        #             # symbol files are created with CMake. I'm
+                        #             # not sure if CMake strips symbols into
+                        #             # separate files at build time, and if so
+                        #             # they're in a supported format."
+                        #             xcarchive = os.path.join(parentdir,
+                        #                                      exename + '.xcarchive.zip')
+                        #             with zipfile.ZipFile(xcarchive, 'w',
+                        #                                  compression=zipfile.ZIP_DEFLATED) as zf:
+                        #                 print "Creating {}".format(xcarchive)
+                        #                 for base, dirs, files in os.walk(here):
+                        #                     for fn in files:
+                        #                         fullfn = os.path.join(base, fn)
+                        #                         relfn = os.path.relpath(fullfn, here)
+                        #                         print "  {}".format(relfn)
+                        #                        zf.write(fullfn, relfn)
+                        #         finally:
+                        #             # Whether or not we were able to create the
+                        #             # .xcarchive file, clean up the .dSYM bundle
+                        #             shutil.rmtree(self.dst_path_of(exename + '.dSYM'))
+
+                            # # NOTE: the -S argument to strip causes it to keep
+                            # # enough info for annotated backtraces (i.e. function
+                            # # names in the crash log). 'strip' with no arguments
+                            # # yields a slightly smaller binary but makes crash
+                            # # logs mostly useless. This may be desirable for the
+                            # # final release. Or not.
+                            # self.run_command(['strip', '-S', exepath])
+
+                    # # Info.plist is just like top-level one...
+                    # Info = plistlib.readPlist(Info_plist)
+                    # # except for these replacements:
+                    # # (CFBundleExecutable may be moot: SL_Launcher directly
+                    # # runs the executable, instead of launching the app)
+                    # Info["CFBundleExecutable"] = exename
+                    # Info["CFBundleIconFile"] = viewer_icon
+                    # try:
+                        # # https://www.bugsplat.com/docs/platforms/os-x#configuration
+                        # Info["BugsplatServerURL"] = \
+                        #     "https://{BUGSPLAT_DB}.bugsplatsoftware.com/".format(**os.environ)
+                    # except KeyError:
+                        # # skip the assignment if there's no BUGSPLAT_DB variable
+                        # pass
+                    # self.put_in_file(
+                        # plistlib.writePlistToString(Info),
+                        # os.path.basename(Info_plist),
+                        # "Info.plist")
+
+                    # with self.prefix(dst="Frameworks"):
+                        # # CEF framework goes inside viewer_app/Contents/Frameworks.
+                        # CEF_framework = "Chromium Embedded Framework.framework"
+                        # self.path2basename(relpkgdir, CEF_framework)
+                        # # Remember where we parked this car.
+                        # CEF_framework = self.dst_path_of(CEF_framework)
+
+                        # self.path2basename(relpkgdir, "BugsplatMac.framework")
 
                     # with self.prefix(dst="Resources"):
                         # # defer cross-platform file copies until we're in the right
                         # # nested Resources directory
                         # super(DarwinManifest, self).construct()
 
-                        # with self.prefix(src=self.icon_path(), dst="") :
+                        # with self.prefix(src=self.icon_path()) :
                             # self.path(viewer_icon)
 
-                        # with self.prefix(src=relpkgdir, dst=""):
+                        # with self.prefix(src=relpkgdir):
                             # self.path("libndofdev.dylib")
                             # self.path("libhunspell-1.3.0.dylib")   
 
@@ -1446,20 +1468,6 @@
                                     # self.path( "*.dylib" )
                                     # self.path( "plugins.dat" )
     def construct(self):
-<<<<<<< HEAD
-=======
-        # These are the names of the top-level application and the embedded
-        # applications for the VMP and for the actual viewer, respectively.
-        # These names, without the .app suffix, determine the flyover text for
-        # their corresponding Dock icons.
-        toplevel_app, toplevel_icon = "Second Life.app",          "secondlife.icns"
-        launcher_app, launcher_icon = "Second Life Launcher.app", "secondlife.icns"
-        viewer_app,   viewer_icon   = "Second Life Viewer.app",   "secondlife.icns"
-
-        # capture the path to the directory containing toplevel_app
-        parentdir = os.path.join(self.get_dst_prefix(), os.pardir)
-
->>>>>>> f1eb3c1b
         # copy over the build result (this is a no-op if run within the xcode script)
         self.path(self.args['configuration'] + "/Firestorm.app", dst="")
 
@@ -1471,8 +1479,7 @@
         chardetdir = os.path.join(pkgdir, "lib", "python", "chardet")
         idnadir = os.path.join(pkgdir, "lib", "python", "idna")
 
-<<<<<<< HEAD
-        with self.prefix(src="", dst="Contents"):  # everything goes in Contents
+        with self.prefix(dst="Contents"):  # everything goes in Contents
             self.path("Info.plist", dst="Info.plist")
 
             # copy additional libs in <bundle>/Contents/MacOS/
@@ -1483,435 +1490,21 @@
             self.path("../packages/Frameworks/Growl", dst="Frameworks/Growl")
 
             # most everything goes in the Resources directory
-            with self.prefix(src="", dst="Resources"):
+            with self.prefix(dst="Resources"):
                 super(DarwinManifest, self).construct()
 
                 with self.prefix("cursors_mac"):
                     self.path("*.tif")
-=======
-        # -------------------- top-level Second Life.app ---------------------
-        # top-level Second Life application is only a container
-        with self.prefix(dst="Contents"):  # everything goes in Contents
-            # top-level Info.plist is as generated by CMake
-            Info_plist = self.dst_path_of("Info.plist")
-
-            # the one file in top-level MacOS directory is the trampoline to
-            # our nested launcher_app
-            with self.prefix(dst="MacOS"):
-                toplevel_MacOS = self.get_dst_prefix()
-                trampoline = self.put_in_file("""\
-#!/bin/bash
-open "%s" --args "$@"
-""" %
-                    # up one directory from MacOS to its sibling Resources directory
-                    os.path.join('$(dirname "$0")', os.pardir, 'Resources', launcher_app),
-                    "SL_Launcher",      # write this file
-                    "trampoline")       # flag to add to list of copied files
-                # Script must be executable
-                self.run_command(["chmod", "+x", trampoline])
-
-            # Make a symlink to a nested app Frameworks directory that doesn't
-            # yet exist. We shouldn't need this; the only things that need
-            # Frameworks are nested apps under viewer_app, and they should
-            # simply find its Contents/Frameworks by relative pathnames. But
-            # empirically, we do: if we omit this symlink, CEF doesn't work --
-            # the login splash screen doesn't even display. SIIIIGH.
-            # We're passing a path that's already relative, hence symlinkf()
-            # rather than relsymlinkf().
-            self.symlinkf(os.path.join("Resources", viewer_app, "Contents", "Frameworks"))
-
-            with self.prefix(dst="Resources"):
-                # top-level Resources directory should be pretty sparse
-                # need .icns file referenced by top-level Info.plist
-                with self.prefix(src=self.icon_path()) :
-                    self.path(toplevel_icon)
-
-                # ------------------- nested launcher_app --------------------
-                with self.prefix(dst=os.path.join(launcher_app, "Contents")):
-                    # Info.plist is just like top-level one...
-                    Info = plistlib.readPlist(Info_plist)
-                    # except for these replacements:
-                    Info["CFBundleExecutable"] = "SL_Launcher"
-                    Info["CFBundleIconFile"] = launcher_icon
-                    self.put_in_file(
-                        plistlib.writePlistToString(Info),
-                        os.path.basename(Info_plist),
-                        "Info.plist")
-
-                    # copy VMP libs to MacOS
-                    with self.prefix(dst="MacOS"):              
-                        #this copies over the python wrapper script,
-                        #associated utilities and required libraries, see
-                        #SL-321, SL-322, SL-323
-                        with self.prefix(src=os.path.join(pkgdir, "VMP")):
-                            self.path("SL_Launcher")
-                            self.path("*.py")
-                            # certifi will be imported by requests; this is
-                            # our custom version to get our ca-bundle.crt
-                            self.path("certifi")
-                        with self.prefix(src=os.path.join(pkgdir, "lib", "python")):
-                            # llbase provides our llrest service layer and llsd decoding
-                            with self.prefix(src="llbase", dst="llbase"):
-                                # (Why is llbase treated specially here? What
-                                # DON'T we want to copy out of lib/python/llbase?)
-                                self.path("*.py")
-                                self.path("_cllsd.so")
-                            #requests module needed by llbase/llrest.py
-                            #this is only needed on POSIX, because in Windows
-                            #we compile it into the EXE
-                            for pypkg in "chardet", "idna", "requests", "urllib3":
-                                self.path(pypkg)
-
-                    # launcher_app/Contents/Resources
-                    with self.prefix(dst="Resources"):
-                        with self.prefix(src=self.icon_path()) :
-                            self.path(launcher_icon)
-                            with self.prefix(dst="vmp_icons"):
-                                self.path("secondlife.ico")
-                        #VMP Tkinter icons
-                        with self.prefix(src_dst="vmp_icons"):
-                            self.path("*.png")
-                            self.path("*.gif")
-
-                # -------------------- nested viewer_app ---------------------
-                with self.prefix(dst=os.path.join(viewer_app, "Contents")):
-                    # defer Info.plist until after MacOS
-                    with self.prefix(dst="MacOS"):
-                        # CMake constructs the Second Life executable in the
-                        # MacOS directory belonging to the top-level Second
-                        # Life.app. Move it here.
-                        here = self.get_dst_prefix()
-                        relbase = os.path.realpath(os.path.dirname(Info_plist))
-                        self.cmakedirs(here)
-                        for f in os.listdir(toplevel_MacOS):
-                            if f == os.path.basename(trampoline):
-                                # don't move the trampoline script we just made!
-                                continue
-                            fromwhere = os.path.join(toplevel_MacOS, f)
-                            towhere   = self.dst_path_of(f)
-                            print "Moving %s => %s" % \
-                                  (self.relpath(fromwhere, relbase),
-                                   self.relpath(towhere, relbase))
-                            # now do it, only without relativizing paths
-                            os.rename(fromwhere, towhere)
-
-                        # Pick the biggest of the executables as the real viewer.
-                        # Make (basename, fullpath) pairs; for each pair,
-                        # expand to (size, basename, fullpath) triples; sort
-                        # by size; pick the last triple; take the basename and
-                        # fullpath from that.
-                        _, exename, exepath = \
-                            sorted((os.path.getsize(path), name, path)
-                                   for name, path in
-                                   ((name, os.path.join(here, name))
-                                    for name in os.listdir(here)))[-1]
-
-                        if ("package" in self.args['actions'] or 
-                            "unpacked" in self.args['actions']):
-                            # only if we're engaging BugSplat
-                            if "BUGSPLAT_DB" in os.environ:
-                                # Create a symbol archive BEFORE stripping the
-                                # binary.
-                                self.run_command(['dsymutil', exepath])
-                                # This should produce a Second Life.dSYM bundle directory.
-                                try:
-                                    # Now pretend we're Xcode making a .xcarchive file.
-                                    # Put it as a sibling of the top-level .app.
-                                    # From "Dave" at BugSplat support:
-                                    # "More from our Mac lead: I think zipping
-                                    # a folder containing the binary and
-                                    # symbols would be sufficient. Assuming
-                                    # symbol files are created with CMake. I'm
-                                    # not sure if CMake strips symbols into
-                                    # separate files at build time, and if so
-                                    # they're in a supported format."
-                                    xcarchive = os.path.join(parentdir,
-                                                             exename + '.xcarchive.zip')
-                                    with zipfile.ZipFile(xcarchive, 'w',
-                                                         compression=zipfile.ZIP_DEFLATED) as zf:
-                                        print "Creating {}".format(xcarchive)
-                                        for base, dirs, files in os.walk(here):
-                                            for fn in files:
-                                                fullfn = os.path.join(base, fn)
-                                                relfn = os.path.relpath(fullfn, here)
-                                                print "  {}".format(relfn)
-                                                zf.write(fullfn, relfn)
-                                finally:
-                                    # Whether or not we were able to create the
-                                    # .xcarchive file, clean up the .dSYM bundle
-                                    shutil.rmtree(self.dst_path_of(exename + '.dSYM'))
-
-                            # NOTE: the -S argument to strip causes it to keep
-                            # enough info for annotated backtraces (i.e. function
-                            # names in the crash log). 'strip' with no arguments
-                            # yields a slightly smaller binary but makes crash
-                            # logs mostly useless. This may be desirable for the
-                            # final release. Or not.
-                            self.run_command(['strip', '-S', exepath])
-
-                    # Info.plist is just like top-level one...
-                    Info = plistlib.readPlist(Info_plist)
-                    # except for these replacements:
-                    # (CFBundleExecutable may be moot: SL_Launcher directly
-                    # runs the executable, instead of launching the app)
-                    Info["CFBundleExecutable"] = exename
-                    Info["CFBundleIconFile"] = viewer_icon
-                    try:
-                        # https://www.bugsplat.com/docs/platforms/os-x#configuration
-                        Info["BugsplatServerURL"] = \
-                            "https://{BUGSPLAT_DB}.bugsplatsoftware.com/".format(**os.environ)
-                    except KeyError:
-                        # skip the assignment if there's no BUGSPLAT_DB variable
-                        pass
-                    self.put_in_file(
-                        plistlib.writePlistToString(Info),
-                        os.path.basename(Info_plist),
-                        "Info.plist")
-
-                    with self.prefix(dst="Frameworks"):
-                        # CEF framework goes inside viewer_app/Contents/Frameworks.
-                        CEF_framework = "Chromium Embedded Framework.framework"
-                        self.path2basename(relpkgdir, CEF_framework)
-                        # Remember where we parked this car.
-                        CEF_framework = self.dst_path_of(CEF_framework)
-
-                        self.path2basename(relpkgdir, "BugsplatMac.framework")
-
-                    with self.prefix(dst="Resources"):
-                        # defer cross-platform file copies until we're in the right
-                        # nested Resources directory
-                        super(DarwinManifest, self).construct()
-
-                        with self.prefix(src=self.icon_path()) :
-                            self.path(viewer_icon)
-
-                        with self.prefix(src=relpkgdir):
-                            self.path("libndofdev.dylib")
-                            self.path("libhunspell-1.3.0.dylib")   
-
-                        with self.prefix(src_dst="cursors_mac"):
-                            self.path("*.tif")
-
-                        self.path("licenses-mac.txt", dst="licenses.txt")
-                        self.path("featuretable_mac.txt")
-                        self.path("SecondLife.nib")
-
-                        with self.prefix(src=pkgdir):
-                            self.path("ca-bundle.crt")
-
-                        self.path("SecondLife.nib")
-
-                        # Translations
-                        self.path("English.lproj/language.txt")
-                        self.replace_in(src="English.lproj/InfoPlist.strings",
-                                        dst="English.lproj/InfoPlist.strings",
-                                        searchdict={'%%VERSION%%':'.'.join(self.args['version'])}
-                                        )
-                        self.path("German.lproj")
-                        self.path("Japanese.lproj")
-                        self.path("Korean.lproj")
-                        self.path("da.lproj")
-                        self.path("es.lproj")
-                        self.path("fr.lproj")
-                        self.path("hu.lproj")
-                        self.path("it.lproj")
-                        self.path("nl.lproj")
-                        self.path("pl.lproj")
-                        self.path("pt.lproj")
-                        self.path("ru.lproj")
-                        self.path("tr.lproj")
-                        self.path("uk.lproj")
-                        self.path("zh-Hans.lproj")
-
-                        def path_optional(src, dst):
-                            """
-                            For a number of our self.path() calls, not only do we want
-                            to deal with the absence of src, we also want to remember
-                            which were present. Return either an empty list (absent)
-                            or a list containing dst (present). Concatenate these
-                            return values to get a list of all libs that are present.
-                            """
-                            # This was simple before we started needing to pass
-                            # wildcards. Fortunately, self.path() ends up appending a
-                            # (source, dest) pair to self.file_list for every expanded
-                            # file processed. Remember its size before the call.
-                            oldlen = len(self.file_list)
-                            self.path(src, dst)
-                            # The dest appended to self.file_list has been prepended
-                            # with self.get_dst_prefix(). Strip it off again.
-                            added = [os.path.relpath(d, self.get_dst_prefix())
-                                     for s, d in self.file_list[oldlen:]]
-                            if not added:
-                                print "Skipping %s" % dst
-                            return added
-
-                        # dylibs is a list of all the .dylib files we expect to need
-                        # in our bundled sub-apps. For each of these we'll create a
-                        # symlink from sub-app/Contents/Resources to the real .dylib.
-                        # Need to get the llcommon dll from any of the build directories as well.
-                        libfile_parent = self.get_dst_prefix()
-                        libfile = "libllcommon.dylib"
-                        dylibs = path_optional(self.find_existing_file(os.path.join(os.pardir,
-                                                                       "llcommon",
-                                                                       self.args['configuration'],
-                                                                       libfile),
-                                                                       os.path.join(relpkgdir, libfile)),
-                                               dst=libfile)
-
-                        for libfile in (
-                                        "libapr-1.0.dylib",
-                                        "libaprutil-1.0.dylib",
-                                        "libcollada14dom.dylib",
-                                        "libexpat.1.dylib",
-                                        "libexception_handler.dylib",
-                                        "libGLOD.dylib",
-                                        # libnghttp2.dylib is a symlink to
-                                        # libnghttp2.major.dylib, which is a symlink to
-                                        # libnghttp2.version.dylib. Get all of them.
-                                        "libnghttp2.*dylib",
-                                        ):
-                            dylibs += path_optional(os.path.join(relpkgdir, libfile), libfile)
-
-                        # SLVoice and vivox lols, no symlinks needed
-                        for libfile in (
-                                        'libortp.dylib',
-                                        'libsndfile.dylib',
-                                        'libvivoxoal.dylib',
-                                        'libvivoxsdk.dylib',
-                                        'libvivoxplatform.dylib',
-                                        'SLVoice',
-                                        ):
-                            self.path2basename(relpkgdir, libfile)
-
-                        # dylibs that vary based on configuration
-                        if self.args['configuration'].lower() == 'debug':
-                            for libfile in (
-                                        "libfmodexL.dylib",
-                                        ):
-                                dylibs += path_optional(os.path.join(debpkgdir, libfile), libfile)
-                        else:
-                            for libfile in (
-                                        "libfmodex.dylib",
-                                        ):
-                                dylibs += path_optional(os.path.join(relpkgdir, libfile), libfile)
-
-                        # our apps
-                        executable_path = {}
-                        for app_bld_dir, app in (("mac_crash_logger", "mac-crash-logger.app"),
-                                                 # plugin launcher
-                                                 (os.path.join("llplugin", "slplugin"), "SLPlugin.app"),
-                                                 ):
-                            self.path2basename(os.path.join(os.pardir,
-                                                            app_bld_dir, self.args['configuration']),
-                                               app)
-                            executable_path[app] = \
-                                self.dst_path_of(os.path.join(app, "Contents", "MacOS"))
-
-                            # our apps dependencies on shared libs
-                            # for each app, for each dylib we collected in dylibs,
-                            # create a symlink to the real copy of the dylib.
-                            with self.prefix(dst=os.path.join(app, "Contents", "Resources")):
-                                for libfile in dylibs:
-                                    self.relsymlinkf(os.path.join(libfile_parent, libfile))
-
-                        # Dullahan helper apps go inside SLPlugin.app
-                        with self.prefix(dst=os.path.join(
-                            "SLPlugin.app", "Contents", "Frameworks")):
-
-                            frameworkname = 'Chromium Embedded Framework'
-
-                            # This code constructs a relative symlink from the
-                            # target framework folder back to the real CEF framework.
-                            # It needs to be relative so that the symlink still works when
-                            # (as is normal) the user moves the app bundle out of the DMG
-                            # and into the /Applications folder. Note we pass catch=False,
-                            # letting the uncaught exception terminate the process, since
-                            # without this symlink, Second Life web media can't possibly work.
-
-                            # It might seem simpler just to symlink Frameworks back to
-                            # the parent of Chromimum Embedded Framework.framework. But
-                            # that would create a symlink cycle, which breaks our
-                            # packaging step. So make a symlink from Chromium Embedded
-                            # Framework.framework to the directory of the same name, which
-                            # is NOT an ancestor of the symlink.
-
-                            # from SLPlugin.app/Contents/Frameworks/Chromium Embedded
-                            # Framework.framework back to
-                            # $viewer_app/Contents/Frameworks/Chromium Embedded Framework.framework
-                            SLPlugin_framework = self.relsymlinkf(CEF_framework, catch=False)
-
-                            # copy DullahanHelper.app
-                            self.path2basename(relpkgdir, 'DullahanHelper.app')
-
-                            # and fix that up with a Frameworks/CEF symlink too
-                            with self.prefix(dst=os.path.join(
-                                'DullahanHelper.app', 'Contents', 'Frameworks')):
-                                # from Dullahan Helper.app/Contents/Frameworks/Chromium Embedded
-                                # Framework.framework back to
-                                # SLPlugin.app/Contents/Frameworks/Chromium Embedded Framework.framework
-                                # Since SLPlugin_framework is itself a
-                                # symlink, don't let relsymlinkf() resolve --
-                                # explicitly call relpath(symlink=True) and
-                                # create that symlink here.
-                                DullahanHelper_framework = \
-                                    self.symlinkf(self.relpath(SLPlugin_framework, symlink=True),
-                                                  catch=False)
-
-                            # change_command includes install_name_tool, the
-                            # -change subcommand and the old framework rpath
-                            # stamped into the executable. To use it with
-                            # run_command(), we must still append the new
-                            # framework path and the pathname of the
-                            # executable to change.
-                            change_command = [
-                                'install_name_tool', '-change',
-                                '@rpath/Frameworks/Chromium Embedded Framework.framework/Chromium Embedded Framework']
-
-                            with self.prefix(dst=os.path.join(
-                                'DullahanHelper.app', 'Contents', 'MacOS')):
-                                # Now self.get_dst_prefix() is, at runtime,
-                                # @executable_path. Locate the helper app
-                                # framework (which is a symlink) from here.
-                                newpath = os.path.join(
-                                    '@executable_path',
-                                    self.relpath(DullahanHelper_framework, symlink=True),
-                                    frameworkname)
-                                # and restamp the DullahanHelper executable
-                                self.run_command(
-                                    change_command +
-                                    [newpath, self.dst_path_of('DullahanHelper')])
-
-                        # SLPlugin plugins
-                        with self.prefix(dst="llplugin"):
-                            dylibexecutable = 'media_plugin_cef.dylib'
-                            self.path2basename("../media_plugins/cef/" + self.args['configuration'],
-                                               dylibexecutable)
-
-                            # Do this install_name_tool *after* media plugin is copied over.
-                            # Locate the framework lib executable -- relative to
-                            # SLPlugin.app/Contents/MacOS, which will be our
-                            # @executable_path at runtime!
-                            newpath = os.path.join(
-                                '@executable_path',
-                                self.relpath(SLPlugin_framework, executable_path["SLPlugin.app"],
-                                             symlink=True),
-                                frameworkname)
-                            # restamp media_plugin_cef.dylib
-                            self.run_command(
-                                change_command +
-                                [newpath, self.dst_path_of(dylibexecutable)])
->>>>>>> f1eb3c1b
 
                 self.path("licenses-mac.txt", dst="licenses.txt")
                 self.path("featuretable_mac.txt")
                 self.path("VivoxAUP.txt")
 
-<<<<<<< HEAD
-                with self.prefix(src=pkgdir,dst=""):
+                with self.prefix(src=pkgdir):
                     self.path("ca-bundle.crt")
 
                 icon_path = self.icon_path()
-                with self.prefix(src=icon_path, dst="") :
+                with self.prefix(src=icon_path) :
                     self.path("firestorm_icon.icns")
 
                 self.path("Firestorm.nib")
@@ -2064,15 +1657,15 @@
 
                 #<FS:TS> Moved from the x86_64 specific version because code
                 # below that does symlinking and path fixup depends on it.
-                with self.prefix(src="../packages/bin_x86", dst=""):
+                with self.prefix(src=os.path.join(self.args['build'], os.pardir, 'packages', 'bin_x86')):
                     self.path("SLPlugin.app", "SLPlugin.app")
 	
-                    with self.prefix(src = "llplugin", dst="llplugin"):
+                    with self.prefix(src_dst="llplugin"):
                         self.path("media_plugin_quicktime.dylib", "media_plugin_quicktime.dylib")
                         self.path("media_plugin_cef.dylib", "media_plugin_cef.dylib")
 
                 # Dullahan helper apps go inside SLPlugin.app
-                with self.prefix(src="", dst="SLPlugin.app/Contents/Frameworks"):
+                with self.prefix(dst="SLPlugin.app/Contents/Frameworks"):
                     helperappfile = 'DullahanHelper.app'
                     self.path2basename(relpkgdir, helperappfile)
 
@@ -2088,14 +1681,13 @@
                         self.dst_path_of('DullahanHelper.app/Contents/MacOS/'
                                          'Frameworks/Chromium Embedded Framework.framework')
 
-
                 helperexecutablepath = self.dst_path_of('SLPlugin.app/Contents/Frameworks/DullahanHelper.app/Contents/MacOS/DullahanHelper')
                 self.run_command_shell('install_name_tool -change '
                                  '"@rpath/Frameworks/Chromium Embedded Framework.framework/Chromium Embedded Framework" '
                                  '"@executable_path/Frameworks/Chromium Embedded Framework.framework/Chromium Embedded Framework" "%s"' % helperexecutablepath)
 
                 # SLPlugin plugins
-                with self.prefix(src="", dst="llplugin"):
+                with self.prefix(dst="llplugin"):
                     self.path2basename("../media_plugins/cef/" + self.args['configuration'],
                                        "media_plugin_cef.dylib")
 
@@ -2104,14 +1696,13 @@
                                        "media_plugin_libvlc.dylib")
 
                     # copy LibVLC dynamic libraries
-                    with self.prefix(src=os.path.join(os.pardir, 'packages', 'lib', 'release' ), dst="lib"):
-                        self.path( "libvlc*.dylib*" )
+                    with self.prefix(src=os.path.join(self.args['build'], os.pardir, 'packages', 'lib', 'release' ), dst="lib"):
+                        self.path("libvlc*.dylib*")
 
                     # copy LibVLC plugins folder
-                    with self.prefix(src=os.path.join(os.pardir, 'packages', 'lib', 'release', 'plugins' ), dst="lib"):
-                        self.path( "*.dylib" )
-                        self.path( "plugins.dat" )
-
+                    with self.prefix(src=os.path.join(self.args['build'], os.pardir, 'packages', 'lib', 'release', 'plugins' ), dst="lib"):
+                        self.path("*.dylib")
+                        self.path("plugins.dat")
 
                 # do this install_name_tool *after* media plugin is copied over
                 dylibexecutablepath = self.dst_path_of('llplugin/media_plugin_cef.dylib')
@@ -2119,13 +1710,12 @@
                                  '"@rpath/Frameworks/Chromium Embedded Framework.framework/Chromium Embedded Framework" '
                                  '"@executable_path/../Frameworks/Chromium Embedded Framework.framework/Chromium Embedded Framework" "%s"' % dylibexecutablepath)
 
-
                 #<FS:TS> Copy in prebuilt framework if it's there
-                with self.prefix(src="../packages/bin_x86/Frameworks", dst="Frameworks"):
+                with self.prefix(src=os.path.join(self.args['build'], os.pardir, 'packages', 'bin_x86', 'Frameworks'), dst="Frameworks"):
                     self.path("Chromium Embedded Framework.framework")
 
             # CEF framework goes inside Second Life.app/Contents/Frameworks
-            with self.prefix(src="", dst="Frameworks"):
+            with self.prefix(dst="Frameworks"):
                 frameworkfile="Chromium Embedded Framework.framework"
                 self.path2basename(relpkgdir, frameworkfile)
 
@@ -2180,15 +1770,6 @@
             self.run_command_shell('strip -S %(viewer_binary)r' %
                              { 'viewer_binary' : self.dst_path_of('Contents/MacOS/Firestorm')})
 # </FS:Ansariel> construct method VMP trampoline crazy VMP launcher juggling shamelessly replaced with old version
-=======
-                            # copy LibVLC dynamic libraries
-                            with self.prefix(src=relpkgdir, dst="lib"):
-                                self.path( "libvlc*.dylib*" )
-                                # copy LibVLC plugins folder
-                                with self.prefix(src='plugins'):
-                                    self.path( "*.dylib" )
-                                    self.path( "plugins.dat" )
->>>>>>> f1eb3c1b
 
     def package_finish(self):
         global CHANNEL_VENDOR_BASE
@@ -2405,57 +1986,34 @@
         debpkgdir = os.path.join(pkgdir, "lib", "debug")
 
         self.path("licenses-linux.txt","licenses.txt")
-<<<<<<< HEAD
         self.path("VivoxAUP.txt")
         self.path("res/firestorm_icon.png","firestorm_icon.png")
-        with self.prefix("linux_tools", dst=""):
-=======
         with self.prefix("linux_tools"):
->>>>>>> f1eb3c1b
             self.path("client-readme.txt","README-linux.txt")
             self.path("FIRESTORM_DESKTOPINSTALL.txt","FIRESTORM_DESKTOPINSTALL.txt")
             self.path("client-readme-voice.txt","README-linux-voice.txt")
             self.path("client-readme-joystick.txt","README-linux-joystick.txt")
-<<<<<<< HEAD
             self.path("wrapper.sh","firestorm")
-            with self.prefix(src="", dst="etc"):
-=======
-            self.path("wrapper.sh","secondlife")
             with self.prefix(dst="etc"):
->>>>>>> f1eb3c1b
                 self.path("handle_secondlifeprotocol.sh")
                 self.path("register_secondlifeprotocol.sh")
                 self.path("refresh_desktop_app_entry.sh")
                 self.path("launch_url.sh")
             self.path("install.sh")
 
-<<<<<<< HEAD
-        with self.prefix(src="", dst="bin"):
+        with self.prefix(dst="bin"):
             self.path("firestorm-bin","do-not-directly-run-firestorm-bin")
             self.path("../linux_crash_logger/linux-crash-logger","linux-crash-logger.bin")
             self.path2basename("../llplugin/slplugin", "SLPlugin") 
             #this copies over the python wrapper script, associated utilities and required libraries, see SL-321, SL-322 and SL-323
             # <FS:Ansariel> Remove VMP
-            #with self.prefix(src="../viewer_components/manager", dst=""):
+            #with self.prefix(src="../viewer_components/manager"):
             #    self.path("SL_Launcher")
             #    self.path("*.py")
             #with self.prefix(src=os.path.join("lib", "python", "llbase"), dst="llbase"):
             #    self.path("*.py")
             #    self.path("_cllsd.so")         
             # </FS:Ansariel> Remove VMP
-=======
-        with self.prefix(dst="bin"):
-            self.path("secondlife-bin","do-not-directly-run-secondlife-bin")
-            self.path("../linux_crash_logger/linux-crash-logger","linux-crash-logger.bin")
-            self.path2basename("../llplugin/slplugin", "SLPlugin") 
-            #this copies over the python wrapper script, associated utilities and required libraries, see SL-321, SL-322 and SL-323
-            with self.prefix(src="../viewer_components/manager"):
-                self.path("SL_Launcher")
-                self.path("*.py")
-            with self.prefix(src=os.path.join("lib", "python", "llbase"), dst="llbase"):
-                self.path("*.py")
-                self.path("_cllsd.so")         
->>>>>>> f1eb3c1b
 
         # recurses, packaged again
         self.path("res-sdl")
@@ -2463,33 +2021,19 @@
         # Get the icons based on the channel type
         icon_path = self.icon_path()
         print "DEBUG: icon_path '%s'" % icon_path
-<<<<<<< HEAD
-        with self.prefix(src=icon_path, dst="") :
+        with self.prefix(src=icon_path) :
             self.path("firestorm_256.png","firestorm_48.png")
-            with self.prefix(src="",dst="res-sdl") :
+            with self.prefix(dst="res-sdl") :
                 self.path("firestorm_256.BMP","ll_icon.BMP")
-=======
-        with self.prefix(src=icon_path) :
-            self.path("secondlife_256.png","secondlife_icon.png")
-            with self.prefix(dst="res-sdl") :
-                self.path("secondlife_256.BMP","ll_icon.BMP")
->>>>>>> f1eb3c1b
 
         # plugins
-        with self.prefix(src="../media_plugins", dst="bin/llplugin"):
+        with self.prefix(src=os.path.join(self.args['build'], os.pardir, 'media_plugins', dst="bin/llplugin")):
             self.path("gstreamer010/libmedia_plugin_gstreamer010.so",
                       "libmedia_plugin_gstreamer.so")
             self.path2basename("libvlc", "libmedia_plugin_libvlc.so")
             self.path("cef/libmedia_plugin_cef.so", "libmedia_plugin_cef.so" )
 
 
-        with self.prefix(src=os.path.join(os.pardir, 'packages', 'lib', 'vlc', 'plugins'), dst="bin/llplugin/vlc/plugins"):
-            self.path( "plugins.dat" )
-            self.path( "*/*.so" )
-
-        with self.prefix(src=os.path.join(os.pardir, 'packages', 'lib' ), dst="lib"):
-            self.path( "libvlc*.so*" )
-
         with self.prefix(src=os.path.join(pkgdir, 'lib', 'vlc', 'plugins'), dst="bin/llplugin/vlc/plugins"):
             self.path( "plugins.dat" )
             self.path( "*/*.so" )
@@ -2497,15 +2041,22 @@
         with self.prefix(src=os.path.join(pkgdir, 'lib' ), dst="lib"):
             self.path( "libvlc*.so*" )
 
+        with self.prefix(src=os.path.join(pkgdir, 'lib', 'vlc', 'plugins'), dst="bin/llplugin/vlc/plugins"):
+            self.path( "plugins.dat" )
+            self.path( "*/*.so" )
+
+        with self.prefix(src=os.path.join(pkgdir, 'lib' ), dst="lib"):
+            self.path( "libvlc*.so*" )
+
         # CEF files 
-        with self.prefix(src=os.path.join(os.pardir, 'packages', 'lib', 'release'), dst="lib"):
+        with self.prefix(src=os.path.join(pkgdir, 'lib', 'release'), dst="lib"):
             self.path( "libcef.so" )
             self.path( "libllceflib.so" )
             
-        with self.prefix(src=os.path.join(os.pardir, 'packages', 'lib', 'release', 'swiftshader'), dst=os.path.join("bin", "swiftshader") ):
+        with self.prefix(src=os.path.join(pkgdir, 'release', 'swiftshader'), dst=os.path.join("bin", "swiftshader") ):
             self.path( "*.so" )
 
-        with self.prefix(src=os.path.join(os.pardir, 'packages', 'bin', 'release'), dst="bin"):
+        with self.prefix(src=os.path.join(pkgdir, 'bin', 'release'), dst="bin"):
             self.path( "chrome-sandbox" )
             self.path( "dullahan_host" )
             self.path( "natives_blob.bin" )
@@ -2513,7 +2064,7 @@
             self.path( "v8_context_snapshot.bin" )
             self.path( "libffmpegsumo.so" )
 
-        with self.prefix(src=os.path.join(os.pardir, 'packages', 'resources'), dst="bin"):
+        with self.prefix(src=os.path.join(pkgdir, 'resources'), dst="bin"):
             self.path( "cef.pak" )
             self.path( "cef_extensions.pak" )
             self.path( "cef_100_percent.pak" )
@@ -2521,7 +2072,7 @@
             self.path( "devtools_resources.pak" )
             self.path( "icudtl.dat" )
 
-        with self.prefix(src=os.path.join(os.pardir, 'packages', 'resources', 'locales'), dst=os.path.join('bin', 'locales')):
+        with self.prefix(src=os.path.join(pkgdir, 'resources', 'locales'), dst=os.path.join('bin', 'locales')):
             self.path("am.pak")
             self.path("ar.pak")
             self.path("bg.pak")
@@ -2582,15 +2133,11 @@
 
         self.path("featuretable_linux.txt")
 
-<<<<<<< HEAD
-        with self.prefix(src=pkgdir,dst="bin"):
-=======
-        with self.prefix(src=pkgdir):
->>>>>>> f1eb3c1b
+        with self.prefix(src=pkgdir, dst="bin"):
             self.path("ca-bundle.crt")
 
         if self.is_packaging_viewer():
-          with self.prefix("../packages/lib/release", dst="lib"):
+          with self.prefix(src=os.path.join(pkgdir, 'lib', 'release'), dst="lib"):
             self.path("libapr-1.so*")
             self.path("libaprutil-1.so*")
             self.path("libboost_context-mt.so*")
@@ -2652,11 +2199,11 @@
 
           # Vivox runtimes
           # Currentelly, the 32-bit ones will work with a 64-bit client.
-          with self.prefix(src="../packages/lib/release", dst="bin"):
+          with self.prefix(src=os.path.join(pkgdir, 'lib', 'release'), dst="bin"):
                   self.path("SLVoice")
                   self.path("win32")
 
-          with self.prefix(src="../packages/lib/release", dst="lib"):
+          with self.prefix(src=os.path.join(pkgdir, 'lib', 'release'), dst="lib"):
                   self.path("libortp.so")
                   self.path("libsndfile.so.1")
                   # <FS:TS> Vivox wants this library even if it's present already in the viewer
@@ -2823,7 +2370,7 @@
         super(Linux_x86_64_Manifest, self).construct()
 
         if self.is_packaging_viewer():
-          with self.prefix("../packages/lib/release", dst="lib"):
+          with self.prefix(src=os.path.join(pkgdir, 'lib', 'release'), dst="lib"):
             self.path("libffi*.so*")
             # vivox 32-bit hack.
             # one has to extract libopenal.so from the 32-bit openal package, or official LL viewer, and rename it to libopenal32.so
@@ -2849,18 +2396,18 @@
                 print "Skipping libfmod.so - not found"
                 pass
 
-          self.prefix(src="../packages/lib/release/x64", dst="lib")
+          self.prefix(src=os.path.join(pkgdir, 'lib', 'release', 'x64'), dst="lib")
           try:
               self.path("libLeap.so")
           except:
               print "Leap Motion library not found"
           self.end_prefix("lib")
 
-        with self.prefix(src="", dst="bin"):
+        with self.prefix(dst="bin"):
             self.path2basename("../llplugin/slplugin", "SLPlugin")
 
         # plugins
-        with self.prefix(src="", dst="bin/llplugin"):
+        with self.prefix(dst="bin/llplugin"):
             self.path2basename("../media_plugins/webkit", "libmedia_plugin_webkit.so")
             self.path("../media_plugins/gstreamer010/libmedia_plugin_gstreamer010.so", "libmedia_plugin_gstreamer.so")
 
