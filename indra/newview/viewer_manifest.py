--- conflicted
+++ resolved
@@ -609,14 +609,9 @@
                 print ("Skipping GLOD library (assumming linked statically)")
 
             # Get fmodstudio dll if needed
-<<<<<<< HEAD
-            if self.args['fmodstudio'] == 'ON':
-                if(self.args['buildtype'].lower() == 'debug'):
-=======
             # if self.args['fmodstudio'] == 'ON':
             if self.args['fmodstudio'].lower() == 'on':
-                if(self.args['configuration'].lower() == 'debug'):
->>>>>>> e07e2375
+                if(self.args['buildtype'].lower() == 'debug'):
                     self.path("fmodL.dll")
                 else:
                     self.path("fmod.dll")
@@ -728,15 +723,9 @@
 
             # MSVC DLLs needed for CEF and have to be in same directory as plugin
             with self.prefix(src=os.path.join(self.args['build'], os.pardir,
-<<<<<<< HEAD
                                               'sharedlibs', self.args['buildtype'])):
-                self.path_optional("msvcp140.dll")
-                self.path_optional("vcruntime140.dll")
-=======
-                                              'sharedlibs', 'Release')):
                 self.path("msvcp140.dll")
                 self.path("vcruntime140.dll")
->>>>>>> e07e2375
                 self.path_optional("vcruntime140_1.dll")
 
             # CEF files common to all configurations
@@ -1490,18 +1479,13 @@
                     self.path2basename(relpkgdir, libfile)
 
                 # Fmod studio dylibs (vary based on configuration)
-<<<<<<< HEAD
-                if self.args['fmodstudio'] == 'ON':
-                    if self.args['buildtype'].lower() == 'debug':
-=======
                 # <FS:Beq> Fix intolerant processing of booleans
                 # if self.args['fmodstudio'].lower() == 'ON':
                 usefmod = self.args['fmodstudio'].lower()
                 print(f"debug: fmodstudio={usefmod}")
                 if usefmod == 'on':
-                    if self.args['configuration'].lower() == 'debug':
+                    if self.args['buildtype'].lower() == 'debug':
                         print("debug: fmodstudio is used in debug")
->>>>>>> e07e2375
                         for libfile in (
                                     "libfmodL.dylib",
                                     ):
