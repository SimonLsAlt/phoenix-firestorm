--- conflicted
+++ resolved
@@ -563,7 +563,6 @@
             #        self.path("*.png")
             #        self.path("*.gif")
 
-<<<<<<< HEAD
             # </FS:Ansariel> Remove VMP
 
         # <FS:Ansariel> [Progress Logos] Show logos on "About" floater instead
@@ -571,15 +570,9 @@
         # with self.prefix(src=os.path.join(pkgdir, "icons"), dst="3p_icons"):
             # if self.args['fmodstudio'] == 'ON':
                 # self.path("fmod.png")
+            # self.path("havok_logo.png")
+            # self.path("vivox_logo.png")
         # </FS:Ansariel>
-=======
-        # Copy 3p icons
-        with self.prefix(src=os.path.join(pkgdir, "icons"), dst="3p_icons"):
-            if self.args['fmodstudio'] == 'ON':
-                self.path("fmod.png")
-            self.path("havok_logo.png")
-            self.path("vivox_logo.png")
->>>>>>> 347c5385
 
         # Plugin host application
         self.path2basename(os.path.join(os.pardir,
@@ -1341,25 +1334,18 @@
                 with self.prefix(src=pkgdir,dst=""):
                     self.path("ca-bundle.crt")
 
-<<<<<<< HEAD
                 # <FS:Ansariel> [Progress Logos] Show logos on "About" floater instead
                 # # Copy 3p icons
                 # with self.prefix(src=os.path.join(pkgdir, "icons"), dst="3p_icons"):
                     # if self.args['fmodstudio'] == 'ON':
                         # self.path("fmod.png")
+                    # self.path("havok_logo.png")
+                    # self.path("vivox_logo.png")
                 # </FS:Ansariel>
 
                 icon_path = self.icon_path()
                 with self.prefix(src=icon_path) :
                     self.path("firestorm_icon.icns")
-=======
-                # Copy 3p icons
-                with self.prefix(src=os.path.join(pkgdir, "icons"), dst="3p_icons"):
-                    if self.args['fmodstudio'] == 'ON':
-                        self.path("fmod.png")
-                    self.path("havok_logo.png")
-                    self.path("vivox_logo.png")
->>>>>>> 347c5385
 
                 self.path("Firestorm.nib")
                 # Translations
@@ -2116,21 +2102,14 @@
         relpkgdir = os.path.join(pkgdir, "lib", "release")
         debpkgdir = os.path.join(pkgdir, "lib", "debug")
 
-<<<<<<< HEAD
         # <FS:Ansariel> [Progress Logos] Show logos on "About" floater instead
         # # Copy 3p icons
         # with self.prefix(src=os.path.join(pkgdir, "icons"), dst="3p_icons"):
             # if self.args['fmodstudio'] == 'ON':
                 # self.path("fmod.png")
+            # self.path("havok_logo.png")
+            # self.path("vivox_logo.png")
         # </FS:Ansariel>
-=======
-        # Copy 3p icons
-        with self.prefix(src=os.path.join(pkgdir, "icons"), dst="3p_icons"):
-            if self.args['fmodstudio'] == 'ON':
-                self.path("fmod.png")
-            self.path("havok_logo.png")
-            self.path("vivox_logo.png")
->>>>>>> 347c5385
 
         with self.prefix(src=relpkgdir, dst="lib"):
             self.path("libapr-1.so")
