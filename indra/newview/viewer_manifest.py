#!/usr/bin/env python3
"""\
@file viewer_manifest.py
@author Ryan Williams
@brief Description of all installer viewer files, and methods for packaging
       them into installers for all supported platforms.

$LicenseInfo:firstyear=2006&license=viewerlgpl$
Second Life Viewer Source Code
Copyright (C) 2006-2014, Linden Research, Inc.

This library is free software; you can redistribute it and/or
modify it under the terms of the GNU Lesser General Public
License as published by the Free Software Foundation;
version 2.1 of the License only.

This library is distributed in the hope that it will be useful,
but WITHOUT ANY WARRANTY; without even the implied warranty of
MERCHANTABILITY or FITNESS FOR A PARTICULAR PURPOSE.  See the GNU
Lesser General Public License for more details.

You should have received a copy of the GNU Lesser General Public
License along with this library; if not, write to the Free Software
Foundation, Inc., 51 Franklin Street, Fifth Floor, Boston, MA  02110-1301  USA

Linden Research, Inc., 945 Battery Street, San Francisco, CA  94111  USA
$/LicenseInfo$
"""
#<FS:TS> Remove this line if Python 2 compatibility is not needed.
#        Note that, as is, the script works under both versions, so no
#        matter what version "/usr/bin/env python" returns, it'll run.
from __future__ import print_function, division

import errno
import glob
import itertools
import json
import os
import os.path
import plistlib
import random
import re
import shutil
import stat
import subprocess
import sys
import tarfile
import time
import zipfile

#<FS:AO>
import shlex
import zipfile
#</FS:AO>

from fs_viewer_manifest import FSViewerManifest #<FS:ND/> Manifest extensions for Firestorm

viewer_dir = os.path.dirname(__file__)
# Add indra/lib/python to our path so we don't have to muck with PYTHONPATH.
# Put it FIRST because some of our build hosts have an ancient install of
# indra.util.llmanifest under their system Python!
sys.path.insert(0, os.path.join(viewer_dir, os.pardir, "lib", "python"))
from indra.util.llmanifest import LLManifest, main, path_ancestors, CHANNEL_VENDOR_BASE, RELEASE_CHANNEL, ManifestError, MissingError
from llbase import llsd

class ViewerManifest(LLManifest,FSViewerManifest):
    def is_packaging_viewer(self):
        # Some commands, files will only be included
        # if we are packaging the viewer on windows.
        # This manifest is also used to copy
        # files during the build (see copy_w_viewer_manifest
        # and copy_l_viewer_manifest targets)
        return 'package' in self.args['actions']
    
    def construct(self):
        super(ViewerManifest, self).construct()
        self.path(src="../../scripts/messages/message_template.msg", dst="app_settings/message_template.msg")
        self.path(src="../../etc/message.xml", dst="app_settings/message.xml")
        
        # <FS:LO> Copy dictionaries to a place where the viewer can find them if ran from visual studio
        pkgdir = os.path.join(self.args['build'], os.pardir, 'packages')
        with self.prefix(src=pkgdir, dst="app_settings"):
            self.path("dictionaries")

        # <FS:Ansariel> Copy 360 snapshot JavaScripts
        with self.prefix(src=pkgdir, dst="skins/default/html/common/equirectangular"):
            self.path("js")
        # </FS:LO>

        if self.is_packaging_viewer():
            with self.prefix(src_dst="app_settings"):
                self.exclude("logcontrol.xml")
                self.exclude("logcontrol-dev.xml")
                self.path("*.ini")
                self.path("*.xml")

                # include the entire shaders directory recursively
                self.path("shaders")
                # include the extracted list of contributors
                contributions_path = os.path.join(self.args['source'], "..", "..", "doc", "contributions.txt")
                contributor_names = self.extract_names(contributions_path)
                self.put_in_file(contributor_names.encode(), "contributors.txt", src=contributions_path)

                # ... and the default camera position settings
                self.path("camera")

                # ... and the entire windlight directory
                self.path("windlight")

                # ... and the entire image filters directory
                self.path("filters")
            
                # ... and the included spell checking dictionaries
                # <FS:LO> Copy dictionaries to a place where the viewer can find them if ran from visual studio
                # ... and the included spell checking dictionaries
#                pkgdir = os.path.join(self.args['build'], os.pardir, 'packages')
#                with self.prefix(src=pkgdir):
#                    self.path("dictionaries")
                # </FS:LO>

                # include the entire beams directory
                self.path("beams")
                self.path("beamsColors")

                # <FS:Beq> package static_assets folder
                if self.fs_is_opensim():
                    self.path("static_assets")
                self.path("fs_static_assets")
                # </FS:Beq>

                # include the extracted packages information (see BuildPackagesInfo.cmake)
                self.path(src=os.path.join(self.args['build'],"packages-info.txt"), dst="packages-info.txt")
                # CHOP-955: If we have "sourceid" or "viewer_channel" in the
                # build process environment, generate it into
                # settings_install.xml.
                settings_template = dict(
                    sourceid=dict(Comment='Identify referring agency to Linden web servers',
                                  Persist=1,
                                  Type='String',
                                  Value=''),
                    CmdLineGridChoice=dict(Comment='Default grid',
                                  Persist=0,
                                  Type='String',
                                  Value=''),
                    CmdLineChannel=dict(Comment='Command line specified channel name',
                                        Persist=0,
                                        Type='String',
                                        Value=''))
                settings_install = {}
                sourceid = self.args.get('sourceid')
                if sourceid:
                    settings_install['sourceid'] = settings_template['sourceid'].copy()
                    settings_install['sourceid']['Value'] = sourceid
                    print("Set sourceid in settings_install.xml to '%s'" % sourceid)

                if self.args.get('channel_suffix'):
                    settings_install['CmdLineChannel'] = settings_template['CmdLineChannel'].copy()
                    settings_install['CmdLineChannel']['Value'] = self.channel_with_pkg_suffix()
                    print("Set CmdLineChannel in settings_install.xml to '%s'" % self.channel_with_pkg_suffix())

                if self.args.get('grid'):
                    settings_install['CmdLineGridChoice'] = settings_template['CmdLineGridChoice'].copy()
                    settings_install['CmdLineGridChoice']['Value'] = self.grid()
                    print("Set CmdLineGridChoice in settings_install.xml to '%s'" % self.grid())

                # put_in_file(src=) need not be an actual pathname; it
                # only needs to be non-empty
                self.put_in_file(llsd.format_pretty_xml(settings_install),
                                 "settings_install.xml",
                                 src="environment")


            with self.prefix(src_dst="character"):
                self.path("*.llm")
                self.path("*.xml")
                self.path("*.tga")

            # Include our fonts
            with self.prefix(src_dst="fonts"):
                self.path("*.ttf")
                self.path("*.txt")
                self.path("*.xml")
                
            # <FS:AO> Include firestorm resources
            with self.prefix(src_dst="fs_resources"):
                self.path("*.lsltxt")
                self.path("*.dae") # <FS:Beq> FIRE-30963 - better physics defaults

            # skins
            with self.prefix(src_dst="skins"):
                    self.path("skins.xml")
                    # include the entire textures directory recursively
                    with self.prefix(src_dst="*/textures"):
                            self.path("*/*.tga") # <FS:Ansariel> Needed for legacy icons
                            self.path("*/*.jpg")
                            self.path("*/*.png")
                            self.path("*.tga")
                            self.path("*.j2c")
                            self.path("*.jpg") # <FS:Ansariel> Needed for Firestorm
                            self.path("*.png")
                            self.path("textures.xml")
                    self.path("*/xui/*/*.xml")
                    self.path("*/xui/*/widgets/*.xml")
                    self.path("*/themes/*/colors.xml")
                    with self.prefix(src_dst="*/themes/*/textures"):
                        self.path("*/*.tga")
                        self.path("*/*.jpg")
                        self.path("*/*.png")
                        self.path("*.tga")
                        self.path("*.j2c")
                        self.path("*.png")
                    self.path("*/*.xml")

                    # Update: 2017-11-01 CP Now we store app code in the html folder
                    #         Initially the HTML/JS code to render equirectangular
                    #         images for the 360 capture feature but more to follow.
                    with self.prefix(src="*/html", dst="*/html"):
                        #self.path("*/*/*/*.js") # <FS:Ansariel> Copied outside packaging and from packages directory already
                        self.path("*/*/*.html")

            #build_data.json.  Standard with exception handling is fine.  If we can't open a new file for writing, we have worse problems
            #platform is computed above with other arg parsing
            build_data_dict = {"Type":"viewer","Version":'.'.join(self.args['version']),
                            "Channel Base": CHANNEL_VENDOR_BASE,
                            "Channel":self.channel_with_pkg_suffix(),
                            "Platform":self.build_data_json_platform,
                            "Address Size":self.address_size,
                            "Update Service":"https://update.secondlife.com/update",
                            }
            # Only store this if it's both present and non-empty
            bugsplat_db = self.args.get('bugsplat')
            if bugsplat_db:
                build_data_dict["BugSplat DB"] = bugsplat_db
            build_data_dict = self.finish_build_data_dict(build_data_dict)
            with open(os.path.join(os.pardir,'build_data.json'), 'w') as build_data_handle:
                json.dump(build_data_dict,build_data_handle)

            #we likely no longer need the test, since we will throw an exception above, but belt and suspenders and we get the
            #return code for free.
            if not self.path2basename(os.pardir, "build_data.json"):
                print("No build_data.json file")

    def finish_build_data_dict(self, build_data_dict):
        return build_data_dict

    def grid(self):
        return self.args['grid']

    def channel(self):
        return self.args['channel']

    def channel_with_pkg_suffix(self):
        fullchannel=self.channel()
        channel_suffix = self.args.get('channel_suffix')
        if channel_suffix:
            fullchannel+=' '+channel_suffix
        return fullchannel

    def channel_variant(self):
        global CHANNEL_VENDOR_BASE
        return self.channel().replace(CHANNEL_VENDOR_BASE, "").strip()

    def channel_type(self): # returns 'release', 'beta', 'project', or 'test'
        channel_qualifier=self.channel_variant().lower()
        #<FS:TS> Somehow, we started leaving the - separating the variant from the app name
        # on the beginning of the channel qualifier. This screws up later processing that
        # depends on the channel type. If it's there, we chop it off.
        if channel_qualifier[0] == '-':
            channel_qualifier = channel_qualifier[1:]
        if channel_qualifier.startswith('release'):
            channel_type='release'
        elif channel_qualifier.startswith('beta'):
            channel_type='beta'
        #<FS:TS> Use our more-or-less-standard channel types instead of LL's
        #elif channel_qualifier.startswith('project'):
        #    channel_type='project'
        #else:
        #    channel_type='test'
        elif channel_qualifier.startswith('nightly'):
            channel_type='nightly'
        else:
            channel_type='private'
        return channel_type

    def channel_variant_app_suffix(self):
        # get any part of the channel name after the CHANNEL_VENDOR_BASE
        suffix=self.channel_variant()
        # by ancient convention, we don't use Release in the app name
        #<FS:TS> Well, LL doesn't, but we do. Don't remove it.
        #if self.channel_type() == 'release':
        #    suffix=suffix.replace('Release', '').strip()
        # for the base release viewer, suffix will now be null - for any other, append what remains
        if suffix:
            #suffix = "_".join([''] + suffix.split())
            suffix = "_".join(suffix.split()) # <FS> Don't prepend underscore before suffix
        # the additional_packages mechanism adds more to the installer name (but not to the app name itself)
        # ''.split() produces empty list, so suffix only changes if
        # channel_suffix is non-empty
        suffix = "_".join([suffix] + self.args.get('channel_suffix', '').split())
        return suffix

    def installer_base_name(self):
        global CHANNEL_VENDOR_BASE
        # a standard map of strings for replacing in the templates
        #<FS:TS> tag "OS" after CHANNEL_VENDOR_BASE and before any suffix
        channel_base = "Phoenix-" + CHANNEL_VENDOR_BASE
        if self.fs_is_opensim():
            channel_base = channel_base + "OS"
        #</FS:TS>
        substitution_strings = {
            'channel_vendor_base' : '_'.join(channel_base.split()),
            'channel_variant_underscores':self.channel_variant_app_suffix(),
            'version_underscores' : '_'.join(self.args['version']),
            'arch':self.args['arch']
            }
        return "%(channel_vendor_base)s%(channel_variant_underscores)s_%(version_underscores)s_%(arch)s" % substitution_strings

    def app_name(self):
        global CHANNEL_VENDOR_BASE
        channel_type=self.channel_type()
        #<FS:TS> LL uses "Viewer" in the name of their release package. We use "Release".
        #if channel_type == 'release':
        #    app_suffix='Viewer'
        #else:
        #    app_suffix=self.channel_variant()
        app_suffix=self.channel_variant()

        #<FS:ND> tag "OS" after CHANNEL_VENDOR_BASE and before any suffix
        if self.fs_is_opensim():
            app_suffix = "OS" + app_suffix
        #</FS:ND>

        #<FS:ND> Don't separate name by whitespace. This break a lot of things in the old FS installer logic.
        #return CHANNEL_VENDOR_BASE + ' ' + app_suffix
        return CHANNEL_VENDOR_BASE + app_suffix
        #</FS:ND>

    def exec_name(self):
        # <FS:Ansariel> Same as app_name_oneword()
        #return "SecondLifeViewer"
        return ''.join(self.app_name().split())

    def app_name_oneword(self):
        return ''.join(self.app_name().split())

    # <FS:Ansariel> FIRE-30446: Set FriendlyAppName for protocol registrations
    def friendly_app_name(self):
        global CHANNEL_VENDOR_BASE
        return CHANNEL_VENDOR_BASE
    # </FS:Ansariel>

    def icon_path(self):
        # <FS:ND> Add -os for oss builds
        if self.fs_is_opensim():
            return "icons/" + self.channel_type() + "-os"
        # </FS:ND>
        return "icons/" + self.channel_type()

    def extract_names(self,src):
        """Extract contributor names from source file, returns string"""
        try:
            with open(src, 'r') as contrib_file: 
                lines = contrib_file.readlines()
        except IOError:
            print("Failed to open '%s'" % src)
            raise

        # All lines up to and including the first blank line are the file header; skip them
        lines.reverse() # so that pop will pull from first to last line
        while not re.match(r"\s*$", lines.pop()) :
            pass # do nothing

        # A line that starts with a non-whitespace character is a name; all others describe contributions, so collect the names
        names = []
        for line in lines :
            if re.match(r"\S", line) :
                names.append(line.rstrip())
        # It's not fair to always put the same people at the head of the list
        random.shuffle(names)
        return ', '.join(names)

    def relsymlinkf(self, src, dst=None, catch=True):
        """
        relsymlinkf() is just like symlinkf(), but instead of requiring the
        caller to pass 'src' as a relative pathname, this method expects 'src'
        to be absolute, and creates a symlink whose target is the relative
        path from 'src' to dirname(dst).
        """
        dstdir, dst = self._symlinkf_prep_dst(src, dst)

        # Determine the relative path starting from the directory containing
        # dst to the intended src.
        src = self.relpath(src, dstdir)

        self._symlinkf(src, dst, catch)
        return dst

    def symlinkf(self, src, dst=None, catch=True):
        """
        Like ln -sf, but uses os.symlink() instead of running ln. This creates
        a symlink at 'dst' that points to 'src' -- see:
        https://docs.python.org/3/library/os.html#os.symlink

        If you omit 'dst', this creates a symlink with basename(src) at
        get_dst_prefix() -- in other words: put a symlink to this pathname
        here at the current dst prefix.

        'src' must specifically be a *relative* symlink. It makes no sense to
        create an absolute symlink pointing to some path on the build machine!

        Also:
        - We prepend 'dst' with the current get_dst_prefix(), so it has similar
          meaning to associated self.path() calls.
        - We ensure that the containing directory os.path.dirname(dst) exists
          before attempting the symlink.

        If you pass catch=False, exceptions will be propagated instead of
        caught.
        """
        dstdir, dst = self._symlinkf_prep_dst(src, dst)
        self._symlinkf(src, dst, catch)
        return dst

    def _symlinkf_prep_dst(self, src, dst):
        # helper for relsymlinkf() and symlinkf()
        if dst is None:
            dst = os.path.basename(src)
        dst = os.path.join(self.get_dst_prefix(), dst)
        # Seems silly to prepend get_dst_prefix() to dst only to call
        # os.path.dirname() on it again, but this works even when the passed
        # 'dst' is itself a pathname.
        dstdir = os.path.dirname(dst)
        self.cmakedirs(dstdir)
        return (dstdir, dst)

    def _symlinkf(self, src, dst, catch):
        # helper for relsymlinkf() and symlinkf()
        # the passed src must be relative
        if os.path.isabs(src):
            raise ManifestError("Do not symlinkf(absolute %r, asis=True)" % src)

        # The outer catch is the one that reports failure even after attempted
        # recovery.
        try:
            # At the inner layer, recovery may be possible.
            try:
                os.symlink(src, dst)
            except OSError as err:
                if err.errno != errno.EEXIST:
                    raise
                # We could just blithely attempt to remove and recreate the target
                # file, but that strategy doesn't work so well if we don't have
                # permissions to remove it. Check to see if it's already the
                # symlink we want, which is the usual reason for EEXIST.
                elif os.path.islink(dst):
                    if os.readlink(dst) == src:
                        # the requested link already exists
                        pass
                    else:
                        # dst is the wrong symlink; attempt to remove and recreate it
                        os.remove(dst)
                        os.symlink(src, dst)
                elif os.path.isdir(dst):
                    print("Requested symlink (%s) exists but is a directory; replacing" % dst)
                    shutil.rmtree(dst)
                    os.symlink(src, dst)
                elif os.path.exists(dst):
                    print("Requested symlink (%s) exists but is a file; replacing" % dst)
                    os.remove(dst)
                    os.symlink(src, dst)
                else:
                    # out of ideas
                    raise
        except Exception as err:
            # report
            print("Can't symlink %r -> %r: %s: %s" % \
                  (dst, src, err.__class__.__name__, err))
            # if caller asked us not to catch, re-raise this exception
            if not catch:
                raise

    def relpath(self, path, base=None, symlink=False):
        """
        Return the relative path from 'base' to the passed 'path'. If base is
        omitted, self.get_dst_prefix() is assumed. In other words: make a
        same-name symlink to this path right here in the current dest prefix.

        Normally we resolve symlinks. To retain symlinks, pass symlink=True.
        """
        if base is None:
            base = self.get_dst_prefix()

        # Since we use os.path.relpath() for this, which is purely textual, we
        # must ensure that both pathnames are absolute.
        if symlink:
            # symlink=True means: we know path is (or indirects through) a
            # symlink, don't resolve, we want to use the symlink.
            abspath = os.path.abspath
        else:
            # symlink=False means to resolve any symlinks we may find
            abspath = os.path.realpath

        return os.path.relpath(abspath(path), abspath(base))


class WindowsManifest(ViewerManifest):
    # We want the platform, per se, for every Windows build to be 'win'. The
    # VMP will concatenate that with the address_size.
    build_data_json_platform = 'win'

    def final_exe(self):
        return self.exec_name()+".exe"

    def finish_build_data_dict(self, build_data_dict):
        build_data_dict['Executable'] = self.final_exe()
        build_data_dict['AppName']    = self.app_name()
        return build_data_dict

    def test_msvcrt_and_copy_action(self, src, dst):
        # This is used to test a dll manifest.
        # It is used as a temporary override during the construct method
        from test_win32_manifest import test_assembly_binding
        # TODO: This is redundant with LLManifest.copy_action(). Why aren't we
        # calling copy_action() in conjunction with test_assembly_binding()?
        if src and (os.path.exists(src) or os.path.islink(src)):
            # ensure that destination path exists
            self.cmakedirs(os.path.dirname(dst))
            self.created_paths.append(dst)
            if not os.path.isdir(src):
                if(self.args['buildtype'].lower() == 'debug'):
                    test_assembly_binding(src, "Microsoft.VC80.DebugCRT", "8.0.50727.4053")
                else:
                    test_assembly_binding(src, "Microsoft.VC80.CRT", "8.0.50727.4053")
                self.ccopy(src,dst)
            else:
                raise Exception("Directories are not supported by test_CRT_and_copy_action()")
        else:
            print("Doesn't exist:", src)

    def test_for_no_msvcrt_manifest_and_copy_action(self, src, dst):
        # This is used to test that no manifest for the msvcrt exists.
        # It is used as a temporary override during the construct method
        from test_win32_manifest import test_assembly_binding
        from test_win32_manifest import NoManifestException, NoMatchingAssemblyException
        # TODO: This is redundant with LLManifest.copy_action(). Why aren't we
        # calling copy_action() in conjunction with test_assembly_binding()?
        if src and (os.path.exists(src) or os.path.islink(src)):
            # ensure that destination path exists
            self.cmakedirs(os.path.dirname(dst))
            self.created_paths.append(dst)
            if not os.path.isdir(src):
                try:
                    if(self.args['buildtype'].lower() == 'debug'):
                        test_assembly_binding(src, "Microsoft.VC80.DebugCRT", "")
                    else:
                        test_assembly_binding(src, "Microsoft.VC80.CRT", "")
                    raise Exception("Unknown condition")
                except NoManifestException as err:
                    pass
                except NoMatchingAssemblyException as err:
                    pass

                self.ccopy(src,dst)
            else:
                raise Exception("Directories are not supported by test_CRT_and_copy_action()")
        else:
            print("Doesn't exist:", src)
        
    def construct(self):
        super(WindowsManifest, self).construct()

        pkgdir = os.path.join(self.args['build'], os.pardir, 'packages')
        relpkgdir = os.path.join(pkgdir, "lib", "release")
        debpkgdir = os.path.join(pkgdir, "lib", "debug")

        if self.is_packaging_viewer():
            # Find firestorm-bin.exe in the 'configuration' dir, then rename it to the result of final_exe.
            self.path(src='%s/firestorm-bin.exe' % self.args['configuration'], dst=self.final_exe())

            # <FS:Ansariel> Remove VMP
            #with self.prefix(src=os.path.join(pkgdir, "VMP")):
                # include the compiled launcher scripts so that it gets included in the file_list
            #    self.path('SLVersionChecker.exe')

            #with self.prefix(dst="vmp_icons"):
            #    with self.prefix(src=self.icon_path()):
            #        self.path("secondlife.ico")
                #VMP  Tkinter icons
            #    with self.prefix(src="vmp_icons"):
            #        self.path("*.png")
            #        self.path("*.gif")

            # </FS:Ansariel> Remove VMP

        # Plugin host application
        self.path2basename(os.path.join(os.pardir,
                                        'llplugin', 'slplugin', self.args['configuration']),
                           "slplugin.exe")
        
        # Get shared libs from the shared libs staging directory
        with self.prefix(src=os.path.join(self.args['build'], os.pardir,
                                          'sharedlibs', self.args['buildtype'])):

            # Mesh 3rd party libs needed for auto LOD and collada reading
            try:
                self.path("glod.dll")
            except RuntimeError as err:
                print (err.message)
                print ("Skipping GLOD library (assumming linked statically)")

            # Get fmodstudio dll if needed
<<<<<<< HEAD
            if self.args['fmodstudio'] == 'ON':
                if(self.args['buildtype'].lower() == 'debug'):
=======
            # if self.args['fmodstudio'] == 'ON':
            if self.args['fmodstudio'].lower() == 'on':
                if(self.args['configuration'].lower() == 'debug'):
>>>>>>> 92656117
                    self.path("fmodL.dll")
                else:
                    self.path("fmod.dll")

            # if self.args['openal'] == 'ON':
            if self.args['openal'].lower() == 'on':
                # Get openal dll
                self.path("OpenAL32.dll")
                self.path("alut.dll")

            # For textures
            self.path_optional("openjp2.dll")

            # Uriparser
            self.path("uriparser.dll")

            # These need to be installed as a SxS assembly, currently a 'private' assembly.
            # See http://msdn.microsoft.com/en-us/library/ms235291(VS.80).aspx
            self.path_optional("msvcp140.dll") # FS:ND make them optional to be able to build with VS2022, on a developer PC this will not be harmful
            self.path_optional("vcruntime140.dll") # FS:ND make them optional to be able to build with VS2022, on a developer PC this will not be harmful
            self.path_optional("vcruntime140_1.dll")

            # SLVoice executable
            with self.prefix(src=os.path.join(pkgdir, 'bin', 'release')):
                self.path("SLVoice.exe")

            # Vivox libraries
            if (self.address_size == 64):
                self.path("vivoxsdk_x64.dll")
                self.path("ortp_x64.dll")
            else:
                self.path("vivoxsdk.dll")
                self.path("ortp.dll")
            
            # OpenSSL
            if (self.address_size == 64):
                self.path("libcrypto-1_1-x64.dll")
                self.path("libssl-1_1-x64.dll")
            else:
                self.path("libcrypto-1_1.dll")
                self.path("libssl-1_1.dll")

            # HTTP/2
            self.path("nghttp2.dll")

            # Hunspell
            self.path("libhunspell.dll")

            # BugSplat
            if self.args.get('bugsplat'):
                if(self.address_size == 64):
                    self.path("BsSndRpt64.exe")
                    self.path("BugSplat64.dll")
                    self.path("BugSplatRc64.dll")
                else:
                    self.path("BsSndRpt.exe")
                    self.path("BugSplat.dll")
                    self.path("BugSplatRc.dll")

            # Growl
            self.path("growl.dll")
            self.path("growl++.dll")

            # <FS:ND> Copy symbols for breakpad
            #self.path("ssleay32.pdb")
            #self.path("libeay32.pdb")
            #self.path("growl.pdb")
            #self.path("growl++.pdb")
            #self.path('apr-1.pdb', 'libarp.pdb')
            #self.path('aprutil-1.pdb', 'libaprutil.pdb')
            # </FS:ND>

        self.path(src="licenses-win32.txt", dst="licenses.txt")
        self.path("featuretable.txt")
        self.path("cube.dae")

        with self.prefix(src=pkgdir):
            self.path("ca-bundle.crt")
        self.path("VivoxAUP.txt")

        # Media plugins - CEF
        with self.prefix(dst="llplugin"):
            with self.prefix(src=os.path.join(self.args['build'], os.pardir, 'media_plugins')):
                with self.prefix(src=os.path.join('cef', self.args['configuration'])):
                    self.path("media_plugin_cef.dll")

                # Media plugins - LibVLC
                with self.prefix(src=os.path.join('libvlc', self.args['configuration'])):
                    self.path("media_plugin_libvlc.dll")

                # Media plugins - Example (useful for debugging - not shipped with release viewer)
                # <FS:Ansariel> Don't package example plugin
                #if self.channel_type() != 'release':
                #    with self.prefix(src=os.path.join('example', self.args['configuration'])):
                #        self.path("media_plugin_example.dll")

            # CEF runtime files - debug
            # CEF runtime files - not debug (release, relwithdebinfo etc.)
            config = 'debug' if self.args['configuration'].lower() == 'debug' else 'release'
            with self.prefix(src=os.path.join(pkgdir, 'bin', config)):
                self.path("chrome_elf.dll")
                self.path("d3dcompiler_47.dll")
                self.path("libcef.dll")
                self.path("libEGL.dll")
                self.path("libGLESv2.dll")
                self.path("dullahan_host.exe")
                self.path("snapshot_blob.bin")
                self.path("v8_context_snapshot.bin")

            # MSVC DLLs needed for CEF and have to be in same directory as plugin
            # FS:ND They are all optional, as when compilig with VS2022 they won't be available'
            with self.prefix(src=os.path.join(self.args['build'], os.pardir,
                                              'sharedlibs', self.args['buildtype'])):
                self.path_optional("msvcp140.dll")
                self.path_optional("vcruntime140.dll")
                self.path_optional("vcruntime140_1.dll")

            # CEF files common to all configurations
            with self.prefix(src=os.path.join(pkgdir, 'resources')):
                self.path("chrome_100_percent.pak")
                self.path("chrome_200_percent.pak")
                self.path("resources.pak")
                self.path("icudtl.dat")

            with self.prefix(src=os.path.join(pkgdir, 'resources', 'locales'), dst='locales'):
                self.path("am.pak")
                self.path("ar.pak")
                self.path("bg.pak")
                self.path("bn.pak")
                self.path("ca.pak")
                self.path("cs.pak")
                self.path("da.pak")
                self.path("de.pak")
                self.path("el.pak")
                self.path("en-GB.pak")
                self.path("en-US.pak")
                self.path("es-419.pak")
                self.path("es.pak")
                self.path("et.pak")
                self.path("fa.pak")
                self.path("fi.pak")
                self.path("fil.pak")
                self.path("fr.pak")
                self.path("gu.pak")
                self.path("he.pak")
                self.path("hi.pak")
                self.path("hr.pak")
                self.path("hu.pak")
                self.path("id.pak")
                self.path("it.pak")
                self.path("ja.pak")
                self.path("kn.pak")
                self.path("ko.pak")
                self.path("lt.pak")
                self.path("lv.pak")
                self.path("ml.pak")
                self.path("mr.pak")
                self.path("ms.pak")
                self.path("nb.pak")
                self.path("nl.pak")
                self.path("pl.pak")
                self.path("pt-BR.pak")
                self.path("pt-PT.pak")
                self.path("ro.pak")
                self.path("ru.pak")
                self.path("sk.pak")
                self.path("sl.pak")
                self.path("sr.pak")
                self.path("sv.pak")
                self.path("sw.pak")
                self.path("ta.pak")
                self.path("te.pak")
                self.path("th.pak")
                self.path("tr.pak")
                self.path("uk.pak")
                self.path("vi.pak")
                self.path("zh-CN.pak")
                self.path("zh-TW.pak")

            with self.prefix(src=os.path.join(pkgdir, 'bin', 'release')):
                self.path("libvlc.dll")
                self.path("libvlccore.dll")
                self.path("plugins/")

        if not self.is_packaging_viewer():
            self.package_file = "copied_deps"    

        self.fs_copy_windows_manifest( )

    def nsi_file_commands(self, install=True):
        def wpath(path):
            if path.endswith('/') or path.endswith(os.path.sep):
                path = path[:-1]
            path = path.replace('/', '\\')
            return path

        result = ""
        dest_files = [pair[1] for pair in self.file_list if pair[0] and os.path.isfile(pair[1]) and not pair[1].endswith(".pdb") ] #<FS:ND/> Don't include pdb files.
        # sort deepest hierarchy first
        dest_files.sort(key=lambda f: (f.count(os.path.sep), f), reverse=True)
        out_path = None
        for pkg_file in dest_files:
            rel_file = os.path.normpath(pkg_file.replace(self.get_dst_prefix()+os.path.sep,''))
            installed_dir = wpath(os.path.join('$INSTDIR', os.path.dirname(rel_file)))
            pkg_file = wpath(os.path.normpath(pkg_file))
            if installed_dir != out_path:
                if install:
                    out_path = installed_dir
                    result += 'SetOutPath ' + out_path + '\n'
            if install:
                result += 'File ' + pkg_file + '\n'
            else:
                result += 'Delete ' + wpath(os.path.join('$INSTDIR', rel_file)) + '\n'

        # at the end of a delete, just rmdir all the directories
        if not install:
            deleted_file_dirs = [os.path.dirname(pair[1].replace(self.get_dst_prefix()+os.path.sep,'')) for pair in self.file_list]
            # find all ancestors so that we don't skip any dirs that happened to have no non-dir children
            deleted_dirs = []
            for d in deleted_file_dirs:
                deleted_dirs.extend(path_ancestors(d))
            # sort deepest hierarchy first
            deleted_dirs.sort(key=lambda f: (f.count(os.path.sep), f), reverse=True)
            prev = None
            for d in deleted_dirs:
                if d != prev:   # skip duplicates
                    result += 'RMDir ' + wpath(os.path.join('$INSTDIR', os.path.normpath(d))) + '\n'
                prev = d

        return result

    def package_finish(self):
        # a standard map of strings for replacing in the templates
        substitution_strings = {
            'version' : '.'.join(self.args['version']),
            'version_short' : '.'.join(self.args['version'][:-1]),
            'version_dashes' : '-'.join(self.args['version']),
            'version_registry' : '%s(%s)' %
            ('.'.join(self.args['version']), self.address_size),
            'final_exe' : self.final_exe(),
            'flags':'',
            'app_name':self.app_name(),
            'app_name_oneword':self.app_name_oneword()
            }

        substitution_strings = self.fs_splice_grid_substitution_strings( substitution_strings ) #<FS:ND/> Add grid args

        # <FS:ND> Properly name OS version, also add Phoenix- in front of installer name
        #installer_file = self.installer_base_name() + '_Setup.exe'
        installer_file = self.fs_installer_basename() + "_Setup.exe"
        # </FS:ND>
        
        substitution_strings['installer_file'] = installer_file
        substitution_strings['is64bit'] = (1 if (self.address_size == 64) else 0)
        substitution_strings['is_opensim'] = self.fs_is_opensim() # <FS:Ansariel> FIRE-30446: Register hop-protocol for OS version only
        substitution_strings['friendly_app_name'] = self.friendly_app_name() # <FS:Ansariel> FIRE-30446: Set FriendlyAppName for protocol registrations
        substitution_strings['icon_suffix'] = ("_os" if (self.fs_is_opensim()) else "") # <FS:Ansariel> FIRE-24335: Use different icon for OpenSim version

        version_vars = """
        !define INSTEXE "SLVersionChecker.exe"
        !define VERSION "%(version_short)s"
        !define VERSION_LONG "%(version)s"
        !define VERSION_DASHES "%(version_dashes)s"
        !define VERSION_REGISTRY "%(version_registry)s"
        !define VIEWER_EXE "%(final_exe)s"
        """ % substitution_strings
        
        if self.channel_type() == 'release':
            substitution_strings['caption'] = CHANNEL_VENDOR_BASE
        else:
            substitution_strings['caption'] = self.app_name() + ' ${VERSION}'

        inst_vars_template = """
            OutFile "%(installer_file)s"
            !define INSTNAME   "%(app_name_oneword)s"
            !define SHORTCUT   "%(app_name)s"
            !define URLNAME   "secondlife"
            !define IS64BIT   "%(is64bit)d"
            !define ISOPENSIM   "%(is_opensim)d"
            !define APPNAME   "%(friendly_app_name)s"
            !define ICON_SUFFIX   "%(icon_suffix)s"
            Caption "%(caption)s"
            """

        if(self.address_size == 64):
            engage_registry="SetRegView 64"
            program_files="!define MULTIUSER_USE_PROGRAMFILES64"
        else:
            engage_registry="SetRegView 32"
            program_files=""

        tempfile = "firestorm_setup_tmp.nsi"

        self.fs_sign_win_binaries() # <FS:ND/> Sign files, step one. Sign compiled binaries

        # the following replaces strings in the nsi template
        # it also does python-style % substitution
        self.replace_in("installers/windows/installer_template.nsi", tempfile, {
                "%%VERSION%%":version_vars,
                "%%SOURCE%%":self.get_src_prefix(),
                "%%INST_VARS%%":inst_vars_template % substitution_strings,
                "%%INSTALL_FILES%%":self.nsi_file_commands(True),
                "%%PROGRAMFILES%%":program_files,
                "%%ENGAGEREGISTRY%%":engage_registry,
                "%%DELETE_FILES%%":self.nsi_file_commands(False)})

        # If we're on a build machine, sign the code using our Authenticode certificate. JC
        # note that the enclosing setup exe is signed later, after the makensis makes it.
        # Unlike the viewer binary, the VMP filenames are invariant with respect to version, os, etc.
        #for exe in (
        #    self.final_exe(),
        #    "SLVersionChecker.exe",
        #    "llplugin/dullahan_host.exe",
        #    ):
        #    self.sign(exe)
            
        # Check two paths, one for Program Files, and one for Program Files (x86).
        # Yay 64bit windows.
        for ProgramFiles in 'ProgramFiles', 'ProgramFiles(x86)':
            NSIS_path = os.path.expandvars(r'${%s}\NSIS\makensis.exe' % ProgramFiles)
            if os.path.exists(NSIS_path):
                break
        installer_created=False
        nsis_attempts=3
        nsis_retry_wait=15
        for attempt in range(nsis_attempts):
            try:
                self.run_command([NSIS_path, '/V2', self.dst_path_of(tempfile)])
            except ManifestError as err:
                if attempt+1 < nsis_attempts:
                    print("nsis failed, waiting %d seconds before retrying" % nsis_retry_wait, file=sys.stderr)
                    time.sleep(nsis_retry_wait)
                    nsis_retry_wait*=2
            else:
                # NSIS worked! Done!
                break
        else:
            print("Maximum nsis attempts exceeded; giving up", file=sys.stderr)
            raise

        self.fs_sign_win_installer(substitution_strings) # <FS:ND/> Sign files, step two. Sign installer.
        self.fs_save_windows_symbols()

        self.created_path(self.dst_path_of(installer_file))
        self.package_file = installer_file

    def sign(self, exe):
        sign_py = os.environ.get('SIGN', r'C:\buildscripts\code-signing\sign.py')
        python  = os.environ.get('PYTHON', sys.executable)
        if os.path.exists(sign_py):
            dst_path = self.dst_path_of(exe)
            print("about to run signing of: ", dst_path)
            self.run_command([python, sign_py, dst_path])
        else:
            print("Skipping code signing of %s %s: %s not found" % (self.dst_path_of(exe), exe, sign_py))

    def escape_slashes(self, path):
        return path.replace('\\', '\\\\\\\\')

class Windows_i686_Manifest(WindowsManifest):
    # Although we aren't literally passed ADDRESS_SIZE, we can infer it from
    # the passed 'arch', which is used to select the specific subclass.
    address_size = 32

class Windows_x86_64_Manifest(WindowsManifest):
    address_size = 64


class DarwinManifest(ViewerManifest):
    build_data_json_platform = 'mac'

    def finish_build_data_dict(self, build_data_dict):
        build_data_dict.update({'Bundle Id':self.args['bundleid']})
        return build_data_dict

    def is_packaging_viewer(self):
        # darwin requires full app bundle packaging even for debugging.
        return True

# <FS:Ansariel> construct method VMP trampoline crazy VMP launcher juggling shamelessly replaced with old version
    # def is_rearranging(self):
        # # That said, some stuff should still only be performed once.
        # # Are either of these actions in 'actions'? Is the set intersection
        # # non-empty?
        # return bool(set(["package", "unpacked"]).intersection(self.args['actions']))

    # def construct(self):
        # # copy over the build result (this is a no-op if run within the xcode script)
        # self.path(os.path.join(self.args['configuration'], self.channel()+".app"), dst="")

        # pkgdir = os.path.join(self.args['build'], os.pardir, 'packages')
        # relpkgdir = os.path.join(pkgdir, "lib", "release")
        # debpkgdir = os.path.join(pkgdir, "lib", "debug")

        # with self.prefix(src="", dst="Contents"):  # everything goes in Contents
            # bugsplat_db = self.args.get('bugsplat')
            # if bugsplat_db:
                # # Inject BugsplatServerURL into Info.plist if provided.
                # Info_plist = self.dst_path_of("Info.plist")
                # Info = plistlib.readPlist(Info_plist)
                # # https://www.bugsplat.com/docs/platforms/os-x#configuration
                # Info["BugsplatServerURL"] = \
                    # "https://{}.bugsplat.com/".format(bugsplat_db)
                # self.put_in_file(
                    # plistlib.writePlistToString(Info),
                    # os.path.basename(Info_plist),
                    # "Info.plist")

            # # CEF framework goes inside Contents/Frameworks.
            # # Remember where we parked this car.
            # with self.prefix(src="", dst="Frameworks"):
                # CEF_framework = "Chromium Embedded Framework.framework"
                # self.path2basename(relpkgdir, CEF_framework)
                # CEF_framework = self.dst_path_of(CEF_framework)

                # if self.args.get('bugsplat'):
                    # self.path2basename(relpkgdir, "BugsplatMac.framework")

            # with self.prefix(dst="MacOS"):
                # executable = self.dst_path_of(self.channel())
                # if self.args.get('bugsplat'):
                    # # According to Apple Technical Note TN2206:
                    # # https://developer.apple.com/library/archive/technotes/tn2206/_index.html#//apple_ref/doc/uid/DTS40007919-CH1-TNTAG207
                    # # "If an app uses @rpath or an absolute path to link to a
                    # # dynamic library outside of the app, the app will be
                    # # rejected by Gatekeeper. ... Neither the codesign nor the
                    # # spctl tool will show the error."
                    # # (Thanks, Apple. Maybe fix spctl to warn?)
                    # # The BugsplatMac framework embeds @rpath, which is
                    # # causing scary Gatekeeper popups at viewer start. Work
                    # # around this by changing the reference baked into our
                    # # viewer. The install_name_tool -change option needs the
                    # # previous value. Instead of guessing -- which might
                    # # silently be defeated by a BugSplat SDK update that
                    # # changes their baked-in @rpath -- ask for the path
                    # # stamped into the framework.
                    # # Let exception, if any, propagate -- if this doesn't
                    # # work, we need the build to noisily fail!
                    # oldpath = subprocess.check_output(
                        # ['objdump', '-macho', '-dylib-id', '-non-verbose',
                         # os.path.join(relpkgdir, "BugsplatMac.framework", "BugsplatMac")]
                        # ).splitlines()[-1]  # take the last line of output
                    # self.run_command(
                        # ['install_name_tool', '-change', oldpath,
                         # '@executable_path/../Frameworks/BugsplatMac.framework/BugsplatMac',
                         # executable])

                # # NOTE: the -S argument to strip causes it to keep
                # # enough info for annotated backtraces (i.e. function
                # # names in the crash log). 'strip' with no arguments
                # # yields a slightly smaller binary but makes crash
                # # logs mostly useless. This may be desirable for the
                # # final release. Or not.
                # if ("package" in self.args['actions'] or 
                    # "unpacked" in self.args['actions']):
                    # self.run_command(
                        # ['strip', '-S', executable])

            # with self.prefix(dst="Resources"):
                # # defer cross-platform file copies until we're in the
                # # nested Resources directory
                # super(DarwinManifest, self).construct()

                # # need .icns file referenced by Info.plist
                # with self.prefix(src=self.icon_path(), dst="") :
                    # self.path("secondlife.icns")

                # # Copy in the updater script and helper modules
                # self.path(src=os.path.join(pkgdir, 'VMP'), dst="updater")

                # with self.prefix(src="", dst=os.path.join("updater", "icons")):
                    # self.path2basename(self.icon_path(), "secondlife.ico")
                    # with self.prefix(src="vmp_icons", dst=""):
                        # self.path("*.png")
                        # self.path("*.gif")

                # with self.prefix(src=relpkgdir, dst=""):
                    # self.path("libndofdev.dylib")
                    # self.path("libhunspell-1.3.a")   

                # with self.prefix(src_dst="cursors_mac"):
                    # self.path("*.tif")

                # self.path("licenses-mac.txt", dst="licenses.txt")
                # self.path("featuretable_mac.txt")
                # self.path("SecondLife.nib")

                # with self.prefix(src=pkgdir,dst=""):
                    # self.path("ca-bundle.crt")

                # # Translations
                # self.path("English.lproj/language.txt")
                # self.replace_in(src="English.lproj/InfoPlist.strings",
                                # dst="English.lproj/InfoPlist.strings",
                                # searchdict={'%%VERSION%%':'.'.join(self.args['version'])}
                                # )
                # self.path("German.lproj")
                # self.path("Japanese.lproj")
                # self.path("Korean.lproj")
                # self.path("da.lproj")
                # self.path("es.lproj")
                # self.path("fr.lproj")
                # self.path("hu.lproj")
                # self.path("it.lproj")
                # self.path("nl.lproj")
                # self.path("pl.lproj")
                # self.path("pt.lproj")
                # self.path("ru.lproj")
                # self.path("tr.lproj")
                # self.path("uk.lproj")
                # self.path("zh-Hans.lproj")

                # def path_optional(src, dst):
                    # """
                    # For a number of our self.path() calls, not only do we want
                    # to deal with the absence of src, we also want to remember
                    # which were present. Return either an empty list (absent)
                    # or a list containing dst (present). Concatenate these
                    # return values to get a list of all libs that are present.
                    # """
                    # # This was simple before we started needing to pass
                    # # wildcards. Fortunately, self.path() ends up appending a
                    # # (source, dest) pair to self.file_list for every expanded
                    # # file processed. Remember its size before the call.
                    # oldlen = len(self.file_list)
                    # try:
                        # self.path(src, dst)
                        # # The dest appended to self.file_list has been prepended
                        # # with self.get_dst_prefix(). Strip it off again.
                        # added = [os.path.relpath(d, self.get_dst_prefix())
                                 # for s, d in self.file_list[oldlen:]]
                    # except MissingError as err:
                        # print >> sys.stderr, "Warning: "+err.msg
                        # added = []
                    # if not added:
                        # print "Skipping %s" % dst
                    # return added

                # # dylibs is a list of all the .dylib files we expect to need
                # # in our bundled sub-apps. For each of these we'll create a
                # # symlink from sub-app/Contents/Resources to the real .dylib.
                # # Need to get the llcommon dll from any of the build directories as well.
                # libfile_parent = self.get_dst_prefix()
                # libfile = "libllcommon.dylib"
                # dylibs=[]
                # for libfile in (
                                # "libapr-1.0.dylib",
                                # "libaprutil-1.0.dylib",
                                # "libexpat.1.dylib",
                                # "libGLOD.dylib",
                                # # libnghttp2.dylib is a symlink to
                                # # libnghttp2.major.dylib, which is a symlink to
                                # # libnghttp2.version.dylib. Get all of them.
                                # "libnghttp2.*dylib",
                                # ):
                    # dylibs += path_optional(os.path.join(relpkgdir, libfile), libfile)

                # # SLVoice executable
                # with self.prefix(src=os.path.join(pkgdir, 'bin', 'release')):
                    # self.path("SLVoice")

                # # Vivox libraries
                # for libfile in (
                                # 'libortp.dylib',
                                # 'libvivoxsdk.dylib',
                                # ):
                    # self.path2basename(relpkgdir, libfile)

                # # Fmod studio dylibs (vary based on configuration)
                # if self.args['fmodstudio'] == 'ON':
                    # if self.args['configuration'].lower() == 'debug':
                        # for libfile in (
                                    # "libfmodL.dylib",
                                    # ):
                            # dylibs += path_optional(os.path.join(debpkgdir, libfile), libfile)
                    # else:
                        # for libfile in (
                                    # "libfmod.dylib",
                                    # ):
                            # dylibs += path_optional(os.path.join(relpkgdir, libfile), libfile)

                # # our apps
                # executable_path = {}
                # embedded_apps = [ (os.path.join("llplugin", "slplugin"), "SLPlugin.app") ]
                # for app_bld_dir, app in embedded_apps:
                    # self.path2basename(os.path.join(os.pardir,
                                                    # app_bld_dir, self.args['configuration']),
                                       # app)
                    # executable_path[app] = \
                        # self.dst_path_of(os.path.join(app, "Contents", "MacOS"))

                    # our apps dependencies on shared libs
                    # for each app, for each dylib we collected in dylibs,
                    # create a symlink to the real copy of the dylib.
                    # with self.prefix(dst=os.path.join(app, "Contents", "Resources")):
                        # for libfile in dylibs:
                            # self.relsymlinkf(os.path.join(libfile_parent, libfile))

                # # Dullahan helper apps go inside SLPlugin.app
                # with self.prefix(dst=os.path.join(
                    # "SLPlugin.app", "Contents", "Frameworks")):

                    # frameworkname = 'Chromium Embedded Framework'

                    # # This code constructs a relative symlink from the
                    # # target framework folder back to the real CEF framework.
                    # # It needs to be relative so that the symlink still works when
                    # # (as is normal) the user moves the app bundle out of the DMG
                    # # and into the /Applications folder. Note we pass catch=False,
                    # # letting the uncaught exception terminate the process, since
                    # # without this symlink, Second Life web media can't possibly work.

                    # # It might seem simpler just to symlink Frameworks back to
                    # # the parent of Chromimum Embedded Framework.framework. But
                    # # that would create a symlink cycle, which breaks our
                    # # packaging step. So make a symlink from Chromium Embedded
                    # # Framework.framework to the directory of the same name, which
                    # # is NOT an ancestor of the symlink.

                    # # from SLPlugin.app/Contents/Frameworks/Chromium Embedded
                    # # Framework.framework back to
                    # # $viewer_app/Contents/Frameworks/Chromium Embedded Framework.framework
                    # SLPlugin_framework = self.relsymlinkf(CEF_framework, catch=False)


                    # It might seem simpler just to symlink Frameworks back to
                    # the parent of Chromimum Embedded Framework.framework. But
                    # that would create a symlink cycle, which breaks our
                    # packaging step. So make a symlink from Chromium Embedded
                    # Framework.framework to the directory of the same name, which
                    # is NOT an ancestor of the symlink.

                    # from SLPlugin.app/Contents/Frameworks/Chromium Embedded
                    # Framework.framework back to
                    # $viewer_app/Contents/Frameworks/Chromium Embedded Framework.framework
                    # SLPlugin_framework = self.relsymlinkf(CEF_framework, catch=False)

                    # # for all the multiple CEF/Dullahan (as of CEF 76) helper app bundles we need:
                    # for helper in (
                        # "DullahanHelper",
                        # "DullahanHelper (GPU)",
                        # "DullahanHelper (Renderer)",
                        # "DullahanHelper (Plugin)",
                    # ):
                        # # app is the directory name of the app bundle, with app/Contents/MacOS/helper as the executable
                        # app = helper + ".app"

                        # # copy DullahanHelper.app
                        # self.path2basename(relpkgdir, app)

                        # # and fix that up with a Frameworks/CEF symlink too
                        # with self.prefix(dst=os.path.join(
                                # app, 'Contents', 'Frameworks')):
                            # # from Dullahan Helper *.app/Contents/Frameworks/Chromium Embedded
                            # # Framework.framework back to
                            # # SLPlugin.app/Contents/Frameworks/Chromium Embedded Framework.framework
                            # # Since SLPlugin_framework is itself a
                            # # symlink, don't let relsymlinkf() resolve --
                            # # explicitly call relpath(symlink=True) and
                            # # create that symlink here.
                            # helper_framework = \
                            # self.symlinkf(self.relpath(SLPlugin_framework, symlink=True), catch=False)

                        # # change_command includes install_name_tool, the
                        # # -change subcommand and the old framework rpath
                        # # stamped into the executable. To use it with
                        # # run_command(), we must still append the new
                        # # framework path and the pathname of the
                        # # executable to change.
                        # change_command = [
                            # 'install_name_tool', '-change',
                            # '@rpath/Frameworks/Chromium Embedded Framework.framework/Chromium Embedded Framework']

                        # with self.prefix(dst=os.path.join(
                                # app, 'Contents', 'MacOS')):
                            # # Now self.get_dst_prefix() is, at runtime,
                            # # @executable_path. Locate the helper app
                            # # framework (which is a symlink) from here.
                            # newpath = os.path.join(
                                # '@executable_path',
                                    # self.relpath(helper_framework, symlink=True),
                                # frameworkname)
                                # # and restamp the Dullahan Helper executable itself
                            # self.run_command(
                                # change_command +
                                    # [newpath, self.dst_path_of(helper)])

                # # SLPlugin plugins
                # with self.prefix(dst="llplugin"):
                    # dylibexecutable = 'media_plugin_cef.dylib'
                    # self.path2basename("../media_plugins/cef/" + self.args['configuration'],
                                       # dylibexecutable)

                    # # Do this install_name_tool *after* media plugin is copied over.
                    # # Locate the framework lib executable -- relative to
                    # # SLPlugin.app/Contents/MacOS, which will be our
                    # # @executable_path at runtime!
                    # newpath = os.path.join(
                        # '@executable_path',
                        # self.relpath(SLPlugin_framework, executable_path["SLPlugin.app"],
                                     # symlink=True),
                        # frameworkname)
                    # # restamp media_plugin_cef.dylib
                    # self.run_command(
                        # change_command +
                        # [newpath, self.dst_path_of(dylibexecutable)])

                    # # copy LibVLC plugin itself
                    # self.path2basename("../media_plugins/libvlc/" + self.args['configuration'],
                                       # "media_plugin_libvlc.dylib")

                    # # copy LibVLC dynamic libraries
                    # with self.prefix(src=relpkgdir, dst="lib"):
                        # self.path( "libvlc*.dylib*" )
                        # # copy LibVLC plugins folder
                        # with self.prefix(src='plugins', dst=""):
                            # self.path( "*.dylib" )
                            # self.path( "plugins.dat" )

    def construct(self):
        # copy over the build result (this is a no-op if run within the xcode script)
        # self.path(os.path.join(self.args['configuration'], self.channel()+".app"), dst="")
        self.path(os.path.join(self.args['configuration'], "Firestorm.app"), dst="")

        pkgdir = os.path.join(self.args['build'], os.pardir, 'packages')
        relpkgdir = os.path.join(pkgdir, "lib", "release")
        debpkgdir = os.path.join(pkgdir, "lib", "debug")
        requestsdir = os.path.join(pkgdir, "lib", "python", "requests")
        urllib3dir = os.path.join(pkgdir, "lib", "python", "urllib3")
        chardetdir = os.path.join(pkgdir, "lib", "python", "chardet")
        idnadir = os.path.join(pkgdir, "lib", "python", "idna")

        with self.prefix(src="", dst="Contents"):  # everything goes in Contents
            bugsplat_db = self.args.get('bugsplat')
            print(f"debug: bugsplat_db={bugsplat_db}")
            if bugsplat_db:
                # Inject BugsplatServerURL into Info.plist if provided.
                Info_plist = self.dst_path_of("Info.plist")
                with open(Info_plist, 'rb') as f:
                    Info = plistlib.load(f)
                    # https://www.bugsplat.com/docs/platforms/os-x#configuration
                    Info["BugsplatServerURL"] = \
                        "https://{}.bugsplat.com/".format(bugsplat_db)
                    self.put_in_file(
                        plistlib.dumps(Info),
                        os.path.basename(Info_plist),
                        "Info.plist")

        with self.prefix(dst="Contents"):  # everything goes in Contents
            # self.path("Info.plist", dst="Info.plist")

            # copy additional libs in <bundle>/Contents/MacOS/
            self.path(os.path.join(relpkgdir, "libndofdev.dylib"), dst="Resources/libndofdev.dylib")
            self.path(os.path.join(relpkgdir, "libhunspell-1.3.0.dylib"), dst="Resources/libhunspell-1.3.0.dylib")   

            # CEF framework goes inside Contents/Frameworks.
            # Remember where we parked this car.
            with self.prefix(src="", dst="Frameworks"):
                CEF_framework = "Chromium Embedded Framework.framework"
                self.path2basename(relpkgdir, CEF_framework)
                CEF_framework = self.dst_path_of(CEF_framework)
                if self.args.get('bugsplat'):
                    self.path2basename(relpkgdir, "BugsplatMac.framework")


            # most everything goes in the Resources directory
            with self.prefix(dst="Resources"):
                super(DarwinManifest, self).construct()

                with self.prefix(src_dst="cursors_mac"):
                    self.path("*.tif")

                self.path("licenses-mac.txt", dst="licenses.txt")
                self.path("featuretable_mac.txt")
                self.path("cube.dae")

                self.path("VivoxAUP.txt")
                self.path("LGPL-license.txt")
                with self.prefix(src=pkgdir,dst=""):
                    self.path("ca-bundle.crt")

                icon_path = self.icon_path()
                with self.prefix(src=icon_path) :
                    self.path("firestorm_icon.icns")

                self.path("Firestorm.nib")
                # Translations
                self.path("English.lproj/language.txt")
                self.replace_in(src="English.lproj/InfoPlist.strings",
                                dst="English.lproj/InfoPlist.strings",
                                searchdict={'%%VERSION%%':'.'.join(self.args['version'])}
                                )
                self.path("German.lproj")
                self.path("Japanese.lproj")
                self.path("Korean.lproj")
                self.path("da.lproj")
                self.path("es.lproj")
                self.path("fr.lproj")
                self.path("hu.lproj")
                self.path("it.lproj")
                self.path("nl.lproj")
                self.path("pl.lproj")
                self.path("pt.lproj")
                self.path("ru.lproj")
                self.path("tr.lproj")
                self.path("uk.lproj")
                self.path("zh-Hans.lproj")

                def path_optional(src, dst):
                    """
                    For a number of our self.path() calls, not only do we want
                    to deal with the absence of src, we also want to remember
                    which were present. Return either an empty list (absent)
                    or a list containing dst (present). Concatenate these
                    return values to get a list of all libs that are present.
                    """
                    # This was simple before we started needing to pass
                    # wildcards. Fortunately, self.path() ends up appending a
                    # (source, dest) pair to self.file_list for every expanded
                    # file processed. Remember its size before the call.
                    oldlen = len(self.file_list)
                    try:
                        self.path(src, dst)
                        # The dest appended to self.file_list has been prepended
                        # with self.get_dst_prefix(). Strip it off again.
                        added = [os.path.relpath(d, self.get_dst_prefix())
                                 for s, d in self.file_list[oldlen:]]
                    except MissingError as err:
                        print("Warning: "+err.msg, file=sys.stderr)
                        added = []
                    if not added:
                        print("Skipping %s" % dst)
                    return added

                # dylibs is a list of all the .dylib files we expect to need
                # in our bundled sub-apps. For each of these we'll create a
                # symlink from sub-app/Contents/Resources to the real .dylib.
                # Need to get the llcommon dll from any of the build directories as well.
                libfile_parent = self.get_dst_prefix()
                libfile = "libllcommon.dylib"
                dylibs = []
                for libfile in (
                                "libapr-1.0.dylib",
                                "libaprutil-1.0.dylib",
                                "libexpat.1.dylib",
                                "libGLOD.dylib",
                                # libnghttp2.dylib is a symlink to
                                # libnghttp2.major.dylib, which is a symlink
                                # to libnghttp2.version.dylib. Get all of them.
                                "libnghttp2.*dylib",
                                "liburiparser.*dylib",
                                "libgrowl.dylib",
                                "libgrowl++.dylib",
                                ):
                    dylibs += path_optional(os.path.join(relpkgdir, libfile), libfile)

                # SLVoice executable
                with self.prefix(src=os.path.join(pkgdir, 'bin', 'release')):
                    self.path("SLVoice")

                # Vivox libraries
                for libfile in (
                                'libortp.dylib',
                                'libvivoxsdk.dylib',
                                ):
                    self.path2basename(relpkgdir, libfile)

                # Fmod studio dylibs (vary based on configuration)
<<<<<<< HEAD
                if self.args['fmodstudio'] == 'ON':
                    if self.args['buildtype'].lower() == 'debug':
=======
                # <FS:Beq> Fix intolerant processing of booleans
                # if self.args['fmodstudio'].lower() == 'ON':
                usefmod = self.args['fmodstudio'].lower()
                print(f"debug: fmodstudio={usefmod}")
                if usefmod == 'on':
                    if self.args['configuration'].lower() == 'debug':
                        print("debug: fmodstudio is used in debug")
>>>>>>> 92656117
                        for libfile in (
                                    "libfmodL.dylib",
                                    ):
                            dylibs += path_optional(os.path.join(debpkgdir, libfile), libfile)
                    else:
                        print("debug: fmodstudio is used in release")
                        for libfile in (
                                    "libfmod.dylib",
                                    ):
                            
                            print("debug: adding {} to dylibs for fmodstudio".format(path_optional(os.path.join(relpkgdir, libfile), libfile)))
                            dylibs += path_optional(os.path.join(relpkgdir, libfile), libfile)
                print(f"debug: dylibs = {dylibs}")

                # our apps
                executable_path = {}
                embedded_apps = [ (os.path.join("llplugin", "slplugin"), "SLPlugin.app") ]
                for app_bld_dir, app in embedded_apps:
                    self.path2basename(os.path.join(os.pardir,
                                                    app_bld_dir, self.args['configuration']),
                                       app)
                    executable_path[app] = \
                        self.dst_path_of(os.path.join(app, "Contents", "MacOS"))

                    # our apps dependencies on shared libs
                    # for each app, for each dylib we collected in dylibs,
                    # create a symlink to the real copy of the dylib.
                    with self.prefix(dst=os.path.join(app, "Contents", "Resources")):
                        for libfile in dylibs:
                            self.relsymlinkf(os.path.join(libfile_parent, libfile))

                # Dullahan helper apps go inside SLPlugin.app
                with self.prefix(dst=os.path.join(
                    "SLPlugin.app", "Contents", "Frameworks")):

                    frameworkname = 'Chromium Embedded Framework'

                    # This code constructs a relative symlink from the
                    # target framework folder back to the real CEF framework.
                    # It needs to be relative so that the symlink still works when
                    # (as is normal) the user moves the app bundle out of the DMG
                    # and into the /Applications folder. Note we pass catch=False,
                    # letting the uncaught exception terminate the process, since
                    # without this symlink, Second Life web media can't possibly work.

                    # It might seem simpler just to symlink Frameworks back to
                    # the parent of Chromimum Embedded Framework.framework. But
                    # that would create a symlink cycle, which breaks our
                    # packaging step. So make a symlink from Chromium Embedded
                    # Framework.framework to the directory of the same name, which
                    # is NOT an ancestor of the symlink.

                    # from SLPlugin.app/Contents/Frameworks/Chromium Embedded
                    # Framework.framework back to
                    # $viewer_app/Contents/Frameworks/Chromium Embedded Framework.framework
                    SLPlugin_framework = self.relsymlinkf(CEF_framework, catch=False)

                    # for all the multiple CEF/Dullahan (as of CEF 76) helper app bundles we need:
                    for helper in (
                        "DullahanHelper",
                        "DullahanHelper (GPU)",
                        "DullahanHelper (Renderer)",
                        "DullahanHelper (Plugin)",
                    ):
                        # app is the directory name of the app bundle, with app/Contents/MacOS/helper as the executable
                        app = helper + ".app"

                        # copy DullahanHelper.app
                        self.path2basename(relpkgdir, app)

                        # and fix that up with a Frameworks/CEF symlink too
                        with self.prefix(dst=os.path.join(
                                app, 'Contents', 'Frameworks')):
                            # from Dullahan Helper *.app/Contents/Frameworks/Chromium Embedded
                            # Framework.framework back to
                            # SLPlugin.app/Contents/Frameworks/Chromium Embedded Framework.framework
                            # Since SLPlugin_framework is itself a
                            # symlink, don't let relsymlinkf() resolve --
                            # explicitly call relpath(symlink=True) and
                            # create that symlink here.
                            helper_framework = \
                            self.symlinkf(self.relpath(SLPlugin_framework, symlink=True), catch=False)

                        # change_command includes install_name_tool, the
                        # -change subcommand and the old framework rpath
                        # stamped into the executable. To use it with
                        # run_command(), we must still append the new
                        # framework path and the pathname of the
                        # executable to change.
                        change_command = [
                            'install_name_tool', '-change',
                            '@rpath/Frameworks/Chromium Embedded Framework.framework/Chromium Embedded Framework']

                        with self.prefix(dst=os.path.join(
                                app, 'Contents', 'MacOS')):
                            # Now self.get_dst_prefix() is, at runtime,
                            # @executable_path. Locate the helper app
                            # framework (which is a symlink) from here.
                            newpath = os.path.join(
                                '@executable_path',
                                    self.relpath(helper_framework, symlink=True),
                                frameworkname)
                                # and restamp the Dullahan Helper executable itself
                            self.run_command(
                                change_command +
                                    [newpath, self.dst_path_of(helper)])

                # SLPlugin plugins
                with self.prefix(dst="llplugin"):
                    dylibexecutable = 'media_plugin_cef.dylib'
                    self.path2basename("../media_plugins/cef/" + self.args['configuration'],
                                       dylibexecutable)

                    # copy LibVLC plugin itself
                    dylibexecutable = 'media_plugin_libvlc.dylib'
                    self.path2basename("../media_plugins/libvlc/" + self.args['configuration'], dylibexecutable)
                    # add @rpath for the correct LibVLC subfolder
                    self.run_command(['install_name_tool', '-add_rpath', '@loader_path/lib', self.dst_path_of(dylibexecutable)])

                    # copy LibVLC dynamic libraries
                    with self.prefix(src=os.path.join(self.args['build'], os.pardir, 'packages', 'lib', 'release' ), dst="lib"):
                        self.path( "libvlc*.dylib*" )

                    # copy LibVLC plugins folder
                    with self.prefix(src=os.path.join(self.args['build'], os.pardir, 'packages', 'lib', 'release', 'plugins' ), dst="lib"):
                        self.path("*.dylib")
                        self.path("plugins.dat")

                # do this install_name_tool *after* media plugin is copied over
                dylibexecutablepath = self.dst_path_of('llplugin/media_plugin_cef.dylib')
                self.run_command_shell('install_name_tool -change '
                                 '"@rpath/Frameworks/Chromium Embedded Framework.framework/Chromium Embedded Framework" '
                                 '"@executable_path/../Frameworks/Chromium Embedded Framework.framework/Chromium Embedded Framework" "%s"' % dylibexecutablepath)

        # NOTE: the -S argument to strip causes it to keep enough info for
        # annotated backtraces (i.e. function names in the crash log).  'strip' with no
        # arguments yields a slightly smaller binary but makes crash logs mostly useless.
        # This may be desirable for the final release.  Or not.
        if ("package" in self.args['actions'] or 
            "unpacked" in self.args['actions']):
            self.run_command_shell('strip -S %(viewer_binary)r' %
                            { 'viewer_binary' : self.dst_path_of('Contents/MacOS/Firestorm')})
# </FS:Ansariel> construct method VMP trampoline crazy VMP launcher juggling shamelessly replaced with old version

    def package_finish(self):
        global CHANNEL_VENDOR_BASE
        # MBW -- If the mounted volume name changes, it breaks the .DS_Store's background image and icon positioning.
        #  If we really need differently named volumes, we'll need to create multiple DS_Store file images, or use some other trick.

        volname=CHANNEL_VENDOR_BASE+" Installer"  # DO NOT CHANGE without understanding comment above

        # <FS:ND> Make sure all our package names look similar 
        #imagename = self.installer_base_name()
        imagename = self.fs_installer_basename()
        # </FS:ND>
        
        sparsename = imagename + ".sparseimage"
        finalname = imagename + ".dmg"
        # make sure we don't have stale files laying about
        self.remove(sparsename, finalname)

        self.run_command(['hdiutil', 'create', sparsename,
                          '-volname', volname, '-fs', 'HFS+',
                          '-type', 'SPARSE', '-megabytes', '1300',
                          '-layout', 'SPUD'])

        # mount the image and get the name of the mount point and device node
        try:
            hdi_output = subprocess.check_output(['hdiutil', 'attach', '-private', sparsename], text=True)
        except subprocess.CalledProcessError as err:
            sys.exit("failed to mount image at '%s'" % sparsename)
            
        try:
            devfile = re.search(r"/dev/disk([0-9]+)[^s]", hdi_output).group(0).strip()
            volpath = re.search(r'HFS\s+(.+)', hdi_output).group(1).strip()

            # Copy everything in to the mounted .dmg

            app_name = self.app_name()

            # Hack:
            # Because there is no easy way to coerce the Finder into positioning
            # the app bundle in the same place with different app names, we are
            # adding multiple .DS_Store files to svn. There is one for release,
            # one for release candidate and one for first look. Any other channels
            # will use the release .DS_Store, and will look broken.
            # - Ambroff 2008-08-20
            #<FS:TS> Select proper directory based on flavor and build type
            dmg_template_prefix = 'firestorm'
            if self.fs_is_opensim():
                dmg_template_prefix = 'firestormos'
            dmg_template = os.path.join(
                'installers', 'darwin', '%s-%s-dmg' % (dmg_template_prefix, self.channel_type()))
            print ("Trying template directory", dmg_template)

            if not os.path.exists (self.src_path_of(dmg_template)):
                dmg_template = os.path.join ('installers', 'darwin', 'release-dmg')
                print ("Not found, trying template directory", dmg_template)

            for s,d in list({self.get_dst_prefix():app_name + ".app",
                        #os.path.join(dmg_template, "_VolumeIcon.icns"): ".VolumeIcon.icns",
                        os.path.join(dmg_template, "background.png"): "background.png",
                        os.path.join(dmg_template, "_DS_Store"): ".DS_Store"}.items()):
                print("Copying to dmg", s, d)
                self.copy_action(self.src_path_of(s), os.path.join(volpath, d))

            # <FS:TS> The next two commands *MUST* execute before the loop
            #         that hides the files. If not, packaging will fail.
            #         YOU HAVE BEEN WARNED.
            # Create the alias file (which is a resource file) from the .r
            self.run_command(
                ['Rez', self.src_path_of("%s/Applications-alias.r" % dmg_template),
                 '-o', os.path.join(volpath, "Applications")])

            # Set up the installer disk image: set icon positions, folder view
            #  options, and icon label colors. This must be done before the
            #  files are hidden.
            self.run_command(
                ['osascript',
                 self.src_path_of("installers/darwin/installer-dmg.applescript"),
                 volname])

            # <FS:TS> ARGH! osascript clobbers the volume icon file, for no
            #        reason I can find anywhere. So we need to copy it after
            #        running the script to set everything else up.
            print ("Copying volume icon to dmg")
            self.copy_action(self.src_path_of(os.path.join(dmg_template, "_VolumeIcon.icns")),
                os.path.join(volpath, ".VolumeIcon.icns"))

            # Hide the background image, DS_Store file, and volume icon file (set their "visible" bit)
            for f in ".VolumeIcon.icns", "background.png", ".DS_Store":
                pathname = os.path.join(volpath, f)
                self.run_command(['SetFile', '-a', 'V', pathname])

            # Set the alias file's alias and custom icon bits
            self.run_command(['SetFile', '-a', 'AC', os.path.join(volpath, "Applications")])

            # Set the disk image root's custom icon bit
            self.run_command(['SetFile', '-a', 'C', volpath])

            # Sign the app if requested; 
            # do this in the copy that's in the .dmg so that the extended attributes used by 
            # the signature are preserved; moving the files using python will leave them behind
            # and invalidate the signatures.
            if 'signature' in self.args:
                app_in_dmg=os.path.join(volpath,self.app_name()+".app")
                print("Attempting to sign '%s'" % app_in_dmg)
                identity = self.args['signature']
                if identity == '':
                    identity = 'Developer ID Application'

                # Look for an environment variable set via build.sh when running in Team City.
                try:
                    build_secrets_checkout = os.environ['build_secrets_checkout']
                except KeyError:
                    pass
                else:
                    # variable found so use it to unlock keychain followed by codesign
                    home_path = os.environ['HOME']
                    keychain_pwd_path = os.path.join(build_secrets_checkout,'code-signing-osx','password.txt')
                    keychain_pwd = open(keychain_pwd_path).read().rstrip()

                    # Note: As of macOS Sierra, keychains are created with
                    #       names postfixed with '-db' so for example, the SL
                    #       Viewer keychain would by default be found in
                    #       ~/Library/Keychains/viewer.keychain-db instead of
                    #       just ~/Library/Keychains/viewer.keychain in
                    #       earlier versions.
                    #
                    #       Because we have old OS files from previous
                    #       versions of macOS on the build hosts, the
                    #       configurations are different on each host. Some
                    #       have viewer.keychain, some have viewer.keychain-db
                    #       and some have both. As you can see in the line
                    #       below, this script expects the Linden Developer
                    #       cert/keys to be in viewer.keychain.
                    #
                    #       To correctly sign builds you need to make sure
                    #       ~/Library/Keychains/viewer.keychain exists on the
                    #       host and that it contains the correct cert/key. If
                    #       a build host is set up with a clean version of
                    #       macOS Sierra (or later) then you will need to
                    #       change this line (and the one for 'codesign'
                    #       command below) to point to right place or else
                    #       pull in the cert/key into the default viewer
                    #       keychain 'viewer.keychain-db' and export it to
                    #       'viewer.keychain'
                    viewer_keychain = os.path.join(home_path, 'Library',
                                                   'Keychains', 'viewer.keychain')
                    if not os.path.isfile( viewer_keychain ):
                        viewer_keychain += "-db"

                    if not os.path.isfile( viewer_keychain ):
                        raise "No keychain named viewer found"
                    
                    self.run_command(['security', 'unlock-keychain',
                                      '-p', keychain_pwd, viewer_keychain])
                    sign_retry_wait=15
                    resources = app_in_dmg + "/Contents/Resources/"
                    plain_sign = glob.glob(resources + "llplugin/*.dylib")

                    # <FS:ND> Even though we got some dylibs in Resources signed by LL, we also got some there that are *NOT*
                    # At least: fmod, growl, GLOD
                    # We could selectively sign those, or repackage them and then sign them. For an easy clean sweet we just resign them al
                    plain_sign += glob.glob(resources + "*.dylib")
                    plain_sign += glob.glob(resources + "llplugin/lib/*.dylib")
                    plain_sign += glob.glob( app_in_dmg + "/Contents/Frameworks/Chromium Embedded Framework.framework/Libraries/*.dylib" )

                    deep_sign = [
                        # <FS:ND> Firestorm does not ship SLVersionChecker
                        #resources + "updater/SLVersionChecker",
                        resources + "SLPlugin.app/Contents/MacOS/SLPlugin",
                        resources + "SLVoice",
                        app_in_dmg,
                        ]
                    for attempt in range(3):
                        if attempt: # second or subsequent iteration
                            print("codesign failed, waiting {:d} seconds before retrying".format(sign_retry_wait),
                                  file=sys.stderr)
                            time.sleep(sign_retry_wait)
                            sign_retry_wait*=2

                        try:
                            # Note: See blurb above about names of keychains
                            for signee in plain_sign:
                                self.run_command(
                                    ['codesign',
                                     '--force',
                                     '--timestamp',
                                     '--keychain', viewer_keychain,
                                     '--sign', identity,
                                     signee])
                            for signee in deep_sign:
                                self.run_command(
                                    ['codesign',
                                     '--verbose',
                                     '--deep',
                                     '--force',
                                     '--entitlements', self.src_path_of("slplugin.entitlements"),
                                     '--options', 'runtime',
                                     '--keychain', viewer_keychain,
                                     '--sign', identity,
                                     signee])
                            break # if no exception was raised, the codesign worked
                        except ManifestError as err:
                            # 'err' goes out of scope
                            sign_failed = err
                    else:
                        print("Maximum codesign attempts exceeded; giving up", file=sys.stderr)
                        raise sign_failed
                    # <FS:ND> This fails sometimes and works other times. Even when notarization (down below) is a success
                    # Remove it for now and investigate after we did notarize  a few times
                    #self.run_command(['spctl', '-a', '-texec', '-vvvv', app_in_dmg])
                    self.run_command([self.src_path_of("installers/darwin/apple-notarize.sh"), app_in_dmg])

        finally:
            # Unmount the image even if exceptions from any of the above 
            for tries in range(10):
                try:
                    self.run_command(['hdiutil', 'detach', '-force', devfile])
                except ManifestError as err:
                    print(f"detach failed on attempt {tries}")
                    time.sleep(1)

        print("Converting temp disk image to final disk image")
        self.run_command(['hdiutil', 'convert', sparsename, '-format', 'UDZO',
                          '-imagekey', 'zlib-level=9', '-o', finalname])
        # get rid of the temp file
        self.package_file = finalname
        self.remove(sparsename)
        self.fs_save_osx_symbols()

class Darwin_i386_Manifest(DarwinManifest):
    address_size = 32


class Darwin_i686_Manifest(DarwinManifest):
    """alias in case arch is passed as i686 instead of i386"""
    pass


class Darwin_x86_64_Manifest(DarwinManifest):
    address_size = 64


class LinuxManifest(ViewerManifest):
    build_data_json_platform = 'lnx'

    def construct(self):
        # <FS:ND> HACK! Force parent to always copy XML/... even when not having configured with --package.
        # This allows build result to be started without always having to --package and thus waiting for the length tar ball generation --package incurs
        savedActions = self.args['actions']
        self.args["actions"].append("package")

        super(LinuxManifest, self).construct()

        self.args["actions"] = savedActions # Restore old actions

        pkgdir = os.path.join(self.args['build'], os.pardir, 'packages')
        relpkgdir = os.path.join(pkgdir, "lib", "release")
        debpkgdir = os.path.join(pkgdir, "lib", "debug")

        self.path("licenses-linux.txt","licenses.txt")
        self.path("VivoxAUP.txt")
        self.path("LGPL-license.txt")
        self.path("res/firestorm_icon.png","firestorm_icon.png")
        with self.prefix("linux_tools"):
            self.path("client-readme.txt","README-linux.txt")
            self.path("FIRESTORM_DESKTOPINSTALL.txt","FIRESTORM_DESKTOPINSTALL.txt")
            self.path("client-readme-voice.txt","README-linux-voice.txt")
            self.path("client-readme-joystick.txt","README-linux-joystick.txt")
            self.path("wrapper.sh","firestorm")
            with self.prefix(dst="etc"):
                self.path("handle_secondlifeprotocol.sh")
                self.path("register_secondlifeprotocol.sh")
                self.path("refresh_desktop_app_entry.sh")
                self.path("launch_url.sh")
            self.path("install.sh")

        with self.prefix(dst="bin"):
            self.path( os.path.join(os.pardir,'build_data.json'), "build_data.json" )
            self.path("firestorm-bin","do-not-directly-run-firestorm-bin")
            self.path("../linux_crash_logger/linux-crash-logger","linux-crash-logger.bin")
            self.path2basename("../llplugin/slplugin", "SLPlugin")
            #this copies over the python wrapper script, associated utilities and required libraries, see SL-321, SL-322 and SL-323
            # <FS:Ansariel> Remove VMP
            # with self.prefix(src="../viewer_components/manager", dst=""):
            #     self.path("*.py")
            # </FS:Ansariel> Remove VMP

        # recurses, packaged again
        self.path("res-sdl")

        # Get the icons based on the channel type
        icon_path = self.icon_path()
        print("DEBUG: icon_path '%s'" % icon_path)
        with self.prefix(src=icon_path) :
            self.path("firestorm_256.png","firestorm_48.png")
            #with self.prefix(dst="res-sdl") :
            #    self.path("firestorm_256.bmp","ll_icon.BMP")

        # plugins
        with self.prefix(src=os.path.join(self.args['build'], os.pardir, 'media_plugins'), dst="bin/llplugin"):
            self.path("gstreamer010/libmedia_plugin_gstreamer010.so", "libmedia_plugin_gstreamer.so")
            self.path("cef/libmedia_plugin_cef.so", "libmedia_plugin_cef.so" )

        # CEF files 
        with self.prefix(src=os.path.join(pkgdir, 'lib', 'release'), dst="lib"):
            self.path( "libcef.so" )
            self.path_optional( "libminigbm.so" )
            
        with self.prefix(src=os.path.join(pkgdir, 'lib', 'release', 'swiftshader'), dst=os.path.join("bin", "swiftshader") ):
            self.path( "*.so" )
        with self.prefix(src=os.path.join(pkgdir, 'lib', 'release', 'swiftshader'), dst=os.path.join("lib", "swiftshader") ):
            self.path( "*.so" )

        with self.prefix(src=os.path.join(pkgdir, 'bin', 'release'), dst="bin"):
            self.path( "chrome-sandbox" )
            self.path( "dullahan_host" )
            self.path( "snapshot_blob.bin" )
            self.path( "v8_context_snapshot.bin" )
        with self.prefix(src=os.path.join(pkgdir, 'bin', 'release'), dst="lib"):
            self.path( "snapshot_blob.bin" )
            self.path( "v8_context_snapshot.bin" )

        with self.prefix(src=os.path.join(pkgdir, 'resources'), dst="bin"):
            self.path( "chrome_100_percent.pak" )
            self.path( "chrome_200_percent.pak" )
            self.path( "resources.pak" )
            self.path( "icudtl.dat" )
        with self.prefix(src=os.path.join(pkgdir, 'resources'), dst="lib"):
            self.path( "chrome_100_percent.pak" )
            self.path( "chrome_200_percent.pak" )
            self.path( "resources.pak" )
            self.path( "icudtl.dat" )

        with self.prefix(src=os.path.join(pkgdir, 'resources', 'locales'), dst=os.path.join('bin', 'locales')):
            self.path("am.pak")
            self.path("ar.pak")
            self.path("bg.pak")
            self.path("bn.pak")
            self.path("ca.pak")
            self.path("cs.pak")
            self.path("da.pak")
            self.path("de.pak")
            self.path("el.pak")
            self.path("en-GB.pak")
            self.path("en-US.pak")
            self.path("es-419.pak")
            self.path("es.pak")
            self.path("et.pak")
            self.path("fa.pak")
            self.path("fi.pak")
            self.path("fil.pak")
            self.path("fr.pak")
            self.path("gu.pak")
            self.path("he.pak")
            self.path("hi.pak")
            self.path("hr.pak")
            self.path("hu.pak")
            self.path("id.pak")
            self.path("it.pak")
            self.path("ja.pak")
            self.path("kn.pak")
            self.path("ko.pak")
            self.path("lt.pak")
            self.path("lv.pak")
            self.path("ml.pak")
            self.path("mr.pak")
            self.path("ms.pak")
            self.path("nb.pak")
            self.path("nl.pak")
            self.path("pl.pak")
            self.path("pt-BR.pak")
            self.path("pt-PT.pak")
            self.path("ro.pak")
            self.path("ru.pak")
            self.path("sk.pak")
            self.path("sl.pak")
            self.path("sr.pak")
            self.path("sv.pak")
            self.path("sw.pak")
            self.path("ta.pak")
            self.path("te.pak")
            self.path("th.pak")
            self.path("tr.pak")
            self.path("uk.pak")
            self.path("vi.pak")
            self.path("zh-CN.pak")
            self.path("zh-TW.pak")

        # llcommon
        #if not self.path("../llcommon/libllcommon.so", "lib/libllcommon.so"):
        #    print("Skipping llcommon.so (assuming llcommon was linked statically))"

        self.path("featuretable_linux.txt")
        self.path("cube.dae")

        with self.prefix(src=pkgdir, dst="bin"):
            self.path("ca-bundle.crt")

        with self.prefix(src=os.path.join(pkgdir, 'lib', 'release'), dst="lib"):
            self.path("libapr-1.so*")
            self.path("libaprutil-1.so*")
            #self.path("libboost_context-mt.so*")
            #self.path("libboost_filesystem-mt.so*")
            #self.path("libboost_program_options-mt.so*")
            #self.path("libboost_regex-mt.so*")
            #self.path("libboost_signals-mt.so*")
            #self.path("libboost_system-mt.so*")
            #self.path("libboost_thread-mt.so*")
            #self.path("libboost_chrono-mt.so*") #<FS:TM> FS spcific
            #self.path("libboost_date_time-mt.so*") #<FS:TM> FS spcific
            #self.path("libboost_wave-mt.so*") #<FS:TM> FS spcific
            #self.path("libcollada14dom.so*")
            #self.path("libdb*.so*")
            #self.path("libcrypto.so*")
            self.path("libexpat.so*")
            #self.path("libssl.so*")
            #self.path("libGLOD.so")
            #self.fs_path("libminizip.so")
            self.path("libuuid.so*")
            self.path("libSDL*.so*")
            self.path_optional("libdirectfb*.so*")
            self.path_optional("libfusion*.so*")
            self.path_optional("libdirect*.so*")
            self.path_optional("libopenjpeg.so*")
            self.path("libhunspell-1.3.so*")
            self.path("libalut.so*")
            #self.path("libpng15.so.15") #use provided libpng to workaround incompatible system versions on some distros
            #self.path("libpng15.so.15.13.0") #use provided libpng to workaround incompatible system versions on some distros
            #self.path("libpng15.so.15.1.0") #use provided libpng to workaround incompatible system versions on some distros
            self.path("libopenal.so", "libopenal.so.1") # Install as versioned file in case it's missing from the 3p- and won't get copied below
            self.path("libopenal.so*")
            #self.path("libnotify.so.1.1.2", "libnotify.so.1") # LO - uncomment when testing libnotify(growl) on linux
            #self.path("libpangox-1.0.so*")
            # KLUDGE: As of 2012-04-11, the 'fontconfig' package installs
            # libfontconfig.so.1.4.4, along with symlinks libfontconfig.so.1
            # and libfontconfig.so. Before we added support for library-file
            # wildcards, though, this self.path() call specifically named
            # libfontconfig.so.1.4.4 WITHOUT also copying the symlinks. When I
            # (nat) changed the call to self.path("libfontconfig.so.*"), we
            # ended up with the libfontconfig.so.1 symlink in the target
            # directory as well. But guess what! At least on Ubuntu 10.04,
            # certain viewer fonts look terrible with libfontconfig.so.1
            # present in the target directory. Removing that symlink suffices
            # to improve them. I suspect that means we actually do better when
            # the viewer fails to find our packaged libfontconfig.so*, falling
            # back on the system one instead -- but diagnosing and fixing that
            # is a bit out of scope for the present project. Meanwhile, this
            # particular wildcard specification gets us exactly what the
            # previous call did, without having to explicitly state the
            # version number.
            #self.path("libfontconfig.so.*.*")

            self.path_optional("libjemalloc.so*")

            # Vivox runtimes
            # Currentelly, the 32-bit ones will work with a 64-bit client.
        with self.prefix(src=os.path.join(pkgdir, 'bin32' ), dst="bin"):
            self.path("SLVoice")
        with self.prefix(src=os.path.join(pkgdir ), dst="bin"):
            self.path("win32")
            self.path("win64")

        with self.prefix(src=os.path.join(pkgdir, 'lib32' ), dst="lib32"):
            self.path("libvivox*")
            self.path("libortp*")
            self.path("libsndfile*")
            self.path("*.crt")

    def package_finish(self):
        # a standard map of strings for replacing in the templates

        #installer_name = self.installer_base_name()
        installer_name = self.fs_installer_basename()

        self.fs_save_breakpad_symbols("linux")
        self.fs_delete_linux_symbols() # <FS:ND/> Delete old syms
        self.strip_binaries()
        self.fs_save_linux_symbols() # <FS:ND/> Package symbols, add debug link

        # Fix access permissions
        self.run_command(['find', self.get_dst_prefix(),
                          '-type', 'd', '-exec', 'chmod', '755', '{}', ';'])
        for old, new in ('0700', '0755'), ('0500', '0555'), ('0600', '0644'), ('0400', '0444'):
            self.run_command(['find', self.get_dst_prefix(),
                              '-type', 'f', '-perm', old,
                              '-exec', 'chmod', new, '{}', ';'])
        self.package_file = installer_name + '.tar.xz'

        # temporarily move directory tree so that it has the right
        # name in the tarfile
        realname = self.get_dst_prefix()
        tempname = self.build_path_of(installer_name)
        self.run_command(["mv", realname, tempname])
        try:
            # only create tarball if it's a release build.
            if self.args['buildtype'].lower() == 'release':
                # --numeric-owner hides the username of the builder for
                # security etc.
                self.run_command(['tar', '-C', self.get_build_prefix(),
                                  '--numeric-owner', self.fs_linux_tar_excludes(), '-caf',
                                 tempname + '.tar.xz', installer_name])
            else:
                print("Skipping %s.tar.xz for non-Release build (%s)" % \
                      (installer_name, self.args['buildtype']))
        finally:
            self.run_command(["mv", tempname, realname])

    def strip_binaries(self):
        if self.args['buildtype'].lower() == 'release' and self.is_packaging_viewer():
            print("* Going strip-crazy on the packaged binaries, since this is a RELEASE build")
            # makes some small assumptions about our packaged dir structure
            self.run_command(
                ["find"] +
                [os.path.join(self.get_dst_prefix(), dir) for dir in ('bin', 'lib')] +
                # <FS:Ansariel> Remove VMP
                # ['-type', 'f', '!', '-name', '*.py',
                ['-type', 'f', "!", "-name", "*.dat", "!", "-name", "*.pak", "!", "-name", "*.bin", "!", "-name", "*.lib", "!", "-name", "*.pdb",
                # </FS:Ansariel> Remove VMP
                 '!', '-name', 'update_install', '-exec', 'strip', '-S', '{}', ';'])

class Linux_i686_Manifest(LinuxManifest):
    address_size = 32

    def construct(self):
        super(Linux_i686_Manifest, self).construct()

        pkgdir = os.path.join(self.args['build'], os.pardir, 'packages')
        relpkgdir = os.path.join(pkgdir, "lib", "release")
        debpkgdir = os.path.join(pkgdir, "lib", "debug")

        with self.prefix(src=relpkgdir, dst="lib"):
            self.path("libapr-1.so")
            self.path("libapr-1.so.0")
            self.path("libapr-1.so.0.4.5")
            self.path("libaprutil-1.so")
            self.path("libaprutil-1.so.0")
            self.path("libaprutil-1.so.0.4.1")
            self.path("libdb*.so")
            self.path("libexpat.so.*")
            self.path("libGLOD.so")
            self.path("libuuid.so*")
            self.path("libSDL-1.2.so.*")
            self.path("libdirectfb-1.*.so.*")
            self.path("libfusion-1.*.so.*")
            self.path("libdirect-1.*.so.*")
            self.path("libopenjpeg.so*")
            self.path("libdirectfb-1.4.so.5")
            self.path("libfusion-1.4.so.5")
            self.path("libdirect-1.4.so.5*")
            self.path("libhunspell-1.3.so*")
            self.path("libalut.so*")
            self.path("libopenal.so*")

            # <FS:ND> Linking this breaks voice as stock openal.so does not have alcGetMixedBuffer
            #self.path("libopenal.so", "libvivoxoal.so.1") # vivox's sdk expects this soname
            # </FS:ND>
            
            # KLUDGE: As of 2012-04-11, the 'fontconfig' package installs
            # libfontconfig.so.1.4.4, along with symlinks libfontconfig.so.1
            # and libfontconfig.so. Before we added support for library-file
            # wildcards, though, this self.path() call specifically named
            # libfontconfig.so.1.4.4 WITHOUT also copying the symlinks. When I
            # (nat) changed the call to self.path("libfontconfig.so.*"), we
            # ended up with the libfontconfig.so.1 symlink in the target
            # directory as well. But guess what! At least on Ubuntu 10.04,
            # certain viewer fonts look terrible with libfontconfig.so.1
            # present in the target directory. Removing that symlink suffices
            # to improve them. I suspect that means we actually do better when
            # the viewer fails to find our packaged libfontconfig.so*, falling
            # back on the system one instead -- but diagnosing and fixing that
            # is a bit out of scope for the present project. Meanwhile, this
            # particular wildcard specification gets us exactly what the
            # previous call did, without having to explicitly state the
            # version number.
            self.path("libfontconfig.so.*.*")

            # Include libfreetype.so. but have it work as libfontconfig does.
            self.path("libfreetype.so.*.*")

            try:
                self.path("libtcmalloc.so*") #formerly called google perf tools
                pass
            except:
                print("tcmalloc files not found, skipping")
                pass

            # if self.args['fmodstudio'] == 'ON':
            if self.args['fmodstudio'].lower() == 'on':
                try:
                    self.path("libfmod.so")
                    self.path("libfmod.so*")
                    pass
                except:
                    print("Skipping libfmod.so - not found")
                    pass

        # Vivox runtimes
        with self.prefix(src=relpkgdir, dst="bin"):
            self.path("SLVoice")
        with self.prefix(src=relpkgdir, dst="lib"):
            self.path("libortp.so")
            self.path("libsndfile.so.1")
            #self.path("libvivoxoal.so.1") # no - we'll re-use the viewer's own OpenAL lib
            self.path("libvivoxsdk.so")

        self.fs_delete_linux_symbols() # <FS:ND/> Delete old syms
        self.strip_binaries()


class Linux_x86_64_Manifest(LinuxManifest):
    address_size = 64

    def construct(self):
        super(Linux_x86_64_Manifest, self).construct()

        pkgdir = os.path.join(self.args['build'], os.pardir, 'packages')
        relpkgdir = os.path.join(pkgdir, "lib", "release")
        debpkgdir = os.path.join(pkgdir, "lib", "debug")

        with self.prefix(src=os.path.join(pkgdir, 'lib', 'release'), dst="lib"):
            #self.path("libffi*.so*")
            # vivox 32-bit hack.
            # one has to extract libopenal.so from the 32-bit openal package, or official LL viewer, and rename it to libopenal32.so
            # and place it in the prebuilt lib/release directory
            # <FS:TS> No, we don't need to dink with this. A usable library
            # is now in the slvoice package, and we need to just use it as is.
            # self.path("libopenal32.so", "libvivoxoal.so.1") # vivox's sdk expects this soname

            # if self.args['fmodstudio'] == 'ON':
            if self.args['fmodstudio'].lower() == 'on':
                try:
                    self.path("libfmod.so")
                    self.path("libfmod.so*")
                    pass
                except:
                    print ("Skipping libfmod.so - not found")
                    pass

        with self.prefix(dst="bin"):
            self.path2basename("../llplugin/slplugin", "SLPlugin")

        self.path("secondlife-i686.supp")

################################################################
# <FS:Ansariel> Added back for Mac compatibility reason
def symlinkf(src, dst):
    """
    Like ln -sf, but uses os.symlink() instead of running ln.
    """
    try:
        os.symlink(src, dst)
    except OSError as err:
        if err.errno != errno.EEXIST:
            raise
        # We could just blithely attempt to remove and recreate the target
        # file, but that strategy doesn't work so well if we don't have
        # permissions to remove it. Check to see if it's already the
        # symlink we want, which is the usual reason for EEXIST.
        elif os.path.islink(dst):
            if os.readlink(dst) == src:
                # the requested link already exists
                pass
            else:
                # dst is the wrong symlink; attempt to remove and recreate it
                os.remove(dst)
                os.symlink(src, dst)
        elif os.path.isdir(dst):
            print ("Requested symlink (%s) exists but is a directory; replacing" % dst)
            shutil.rmtree(dst)
            os.symlink(src, dst)
        elif os.path.exists(dst):
            print ("Requested symlink (%s) exists but is a file; replacing" % dst)
            os.remove(dst)
            os.symlink(src, dst)
        else:
            # see if the problem is that the parent directory does not exist
            # and try to explain what is missing
            (parent, tail) = os.path.split(dst)
            while not os.path.exists(parent):
                (parent, tail) = os.path.split(parent)
            if tail:
                raise Exception("Requested symlink (%s) cannot be created because %s does not exist"
                                % os.path.join(parent, tail))
            else:
                raise
# </FS:Ansariel> Added back for Mac compatibility reason

if __name__ == "__main__":
    # Report our own command line so that, in case of trouble, a developer can
    # manually rerun the same command.
    print(('%s \\\n%s' %
          (sys.executable,
           ' '.join((("'%s'" % arg) if ' ' in arg else arg) for arg in sys.argv))))
    # fmodstudio and openal can be used simultaneously and controled by environment
    extra_arguments = [
        dict(name='bugsplat', description="""BugSplat database to which to post crashes,
             if BugSplat crash reporting is desired""", default=''),
        dict(name='fmodstudio', description="""Indication if fmod studio libraries are needed""", default='OFF'),
        dict(name='openal', description="""Indication openal libraries are needed""", default='OFF')
        ]
    try:
        main(extra=extra_arguments)
    except (ManifestError, MissingError) as err:
        sys.exit("\nviewer_manifest.py failed: "+err.msg)
    except:
        raise<|MERGE_RESOLUTION|>--- conflicted
+++ resolved
@@ -609,14 +609,9 @@
                 print ("Skipping GLOD library (assumming linked statically)")
 
             # Get fmodstudio dll if needed
-<<<<<<< HEAD
-            if self.args['fmodstudio'] == 'ON':
-                if(self.args['buildtype'].lower() == 'debug'):
-=======
             # if self.args['fmodstudio'] == 'ON':
             if self.args['fmodstudio'].lower() == 'on':
-                if(self.args['configuration'].lower() == 'debug'):
->>>>>>> 92656117
+                if(self.args['buildtype'].lower() == 'debug'):
                     self.path("fmodL.dll")
                 else:
                     self.path("fmod.dll")
@@ -1485,18 +1480,13 @@
                     self.path2basename(relpkgdir, libfile)
 
                 # Fmod studio dylibs (vary based on configuration)
-<<<<<<< HEAD
-                if self.args['fmodstudio'] == 'ON':
-                    if self.args['buildtype'].lower() == 'debug':
-=======
                 # <FS:Beq> Fix intolerant processing of booleans
                 # if self.args['fmodstudio'].lower() == 'ON':
                 usefmod = self.args['fmodstudio'].lower()
                 print(f"debug: fmodstudio={usefmod}")
                 if usefmod == 'on':
-                    if self.args['configuration'].lower() == 'debug':
+                    if self.args['buildtype'].lower() == 'debug':
                         print("debug: fmodstudio is used in debug")
->>>>>>> 92656117
                         for libfile in (
                                     "libfmodL.dylib",
                                     ):
