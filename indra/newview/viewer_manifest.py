--- conflicted
+++ resolved
@@ -40,6 +40,8 @@
 import zipfile
 #/AO
 
+from fs_viewer_manifest import FSViewerManifest #<FS:ND/> Manifest extensions for Firestorm
+
 viewer_dir = os.path.dirname(__file__)
 # Add indra/lib/python to our path so we don't have to muck with PYTHONPATH.
 # Put it FIRST because some of our build hosts have an ancient install of
@@ -51,7 +53,7 @@
 except ImportError:
     from indra.base import llsd
 
-class ViewerManifest(LLManifest):
+class ViewerManifest(LLManifest,FSViewerManifest):
     def is_packaging_viewer(self):
         # Some commands, files will only be included
         # if we are packaging the viewer on windows.
@@ -272,77 +274,6 @@
 
     def channel(self):
         return self.args['channel']
-<<<<<<< HEAD
-    def channel_unique(self):
-        return self.channel().replace("Firestorm", "").strip()
-    def channel_legacy_oneword(self):
-        return "".join(self.channel().split())
-    def channel_oneword(self):
-        return "".join(self.channel_unique().split())
-    def channel_lowerword(self):
-        return self.channel_oneword().lower()
-    def flavor(self):               # Viewer Flavor [FS:CR]
-        return self.args['viewer_flavor']  # [oss or hvk]
-
-    def app_name(self):
-        # [FS:CR]
-        #app_suffix='Test'
-        #channel_type=self.channel_lowerword()
-        #if channel_type.startswith('release') :
-        #    app_suffix='Viewer'
-        #elif re.match('^(beta|project).*',channel_type) :
-        #    app_suffix=self.channel_unique()
-        #return "Second Life "+app_suffix
-        app = 'Firestorm'
-        if (self.flavor() == 'oss') :
-            app = 'FirestormOS'
-        app_suffix = ''.join(self.channel_unique().split())
-        return app + app_suffix
-        # [/FS:CR]
-
-    def icon_path(self):
-        icon_path="icons/"
-        channel_type=self.channel_lowerword()
-        print "Icon channel type '%s'" % channel_type
-        if channel_type.startswith('release') :
-            icon_path += 'release'
-        elif re.match('^beta.*',channel_type) :
-            icon_path += 'beta'
-        elif re.match('^project.*',channel_type) :
-            icon_path += 'project'
-        else :
-            icon_path += 'private' # FS default
-        #[FS:CR] OpenSim app icons
-        if (self.flavor() == 'oss') :
-            icon_path += '-os'
-        # [/FS:CR]
-        return icon_path
-
-    def flags_list(self):
-        """ Convenience function that returns the command-line flags
-        for the grid"""
-
-        # The original role of this method seems to have been to build a
-        # grid-specific viewer: one that would, on launch, preselect a
-        # particular grid. (Apparently that dates back to when the protocol
-        # between viewer and simulator required them to be updated in
-        # lockstep, so that "the beta grid" required "a beta viewer.") But
-        # those viewer command-line switches no longer work without tweaking
-        # user_settings/grids.xml. In fact, going forward, it's unclear what
-        # use case that would address.
-
-        # This method also set a channel-specific (or grid-and-channel-
-        # specific) user_settings/settings_something.xml file. It has become
-        # clear that saving user settings in a channel-specific file causes
-        # more problems (confusion) than it solves, so we've discontinued that.
-
-        # In fact we now avoid forcing viewer command-line switches at all,
-        # instead introducing a settings_install.xml file. Command-line
-        # switches don't aggregate well; for instance the generated --channel
-        # switch actually prevented the user specifying --channel on the
-        # command line. Settings files have well-defined override semantics.
-        return None
-=======
 
     def channel_with_pkg_suffix(self):
         fullchannel=self.channel()
@@ -399,15 +330,29 @@
             app_suffix='Viewer'
         else:
             app_suffix=self.channel_variant()
-        return CHANNEL_VENDOR_BASE + ' ' + app_suffix
+			
+        #<FS:ND> tag "OS" after CHANNEL_VENDOR_BASE and before any suffix
+        if self.fs_flavor() == 'oss':
+		      app_suffix = "OS" + app_suffix
+        #</FS:ND>
+
+        #<FS:ND> Don't separate name by whitespace. This break a lot of things in the old FS installer logic.
+        #return CHANNEL_VENDOR_BASE + ' ' + app_suffix
+        return CHANNEL_VENDOR_BASE + app_suffix
+        #</FS:ND>
 
     def app_name_oneword(self):
         return ''.join(self.app_name().split())
-    
+        
+
     def icon_path(self):
+        # <FS:ND> Add -os for oss builds
+        if self.fs_flavor() == 'oss':
+            return "icons/" + self.channel_type() + "-os"
+        # </FS:ND>
         return "icons/" + self.channel_type()
->>>>>>> 1a9b9f1b
-
+
+        
     def extract_names(self,src):
         try:
             contrib_file = open(src,'r')
@@ -433,24 +378,7 @@
 
 class Windows_i686_Manifest(ViewerManifest):
     def final_exe(self):
-<<<<<<< HEAD
-        # [FS:CR]
-        #app_suffix="Test"
-        #channel_type=self.channel_lowerword()
-        #if channel_type.startswith('release') :
-        #    app_suffix=''
-        #elif re.match('^(beta|project).*',channel_type) :
-        #    app_suffix=''.join(self.channel_unique().split())
-        #return "SecondLife"+app_suffix+".exe"
-        app = 'Firestorm'
-        if (self.flavor() == 'oss') :
-            app = 'FirestormOS'
-        app_suffix = ''.join(self.channel_unique().split())
-        return app + app_suffix + ".exe"
-        # [/FS:CR]
-=======
         return self.app_name_oneword()+".exe"
->>>>>>> 1a9b9f1b
 
     def test_msvcrt_and_copy_action(self, src, dst):
         # This is used to test a dll manifest.
@@ -776,17 +704,11 @@
             'version_dashes' : '-'.join(self.args['version']),
             'final_exe' : self.final_exe(),
             'flags':'',
-<<<<<<< HEAD
-            'channel':self.channel(),
-            'channel_oneword':self.channel_oneword(),
-            'channel_unique':self.channel_unique(),
-            'subchannel_underscores':'_'.join(self.channel_unique().split()),
-            'app_name' : self.app_name()    #[FS:CR]
-=======
             'app_name':self.app_name(),
             'app_name_oneword':self.app_name_oneword()
->>>>>>> 1a9b9f1b
             }
+
+        substitution_strings = self.fs_splice_grid_substitution_strings( substitution_strings ) #<FS:ND/> Add grid args
 
         installer_file = self.installer_base_name() + '_Setup.exe'
         substitution_strings['installer_file'] = installer_file
@@ -797,44 +719,6 @@
         !define VERSION_LONG "%(version)s"
         !define VERSION_DASHES "%(version_dashes)s"
         """ % substitution_strings
-<<<<<<< HEAD
-        if self.default_channel():
-            if self.default_grid():
-                # release viewer
-                installer_file = "Phoenix-%(app_name)s-%(version_dashes)s_Setup.exe"
-                grid_vars_template = """
-                OutFile "%(installer_file)s"
-                !define INSTFLAGS "%(flags)s"
-                !define INSTNAME   "%(app_name)s"
-                !define SHORTCUT   "%(app_name)s"
-                !define URLNAME   "secondlife"
-                Caption "%(app_name)s ${VERSION}"
-                """
-            else:
-                # alternate grid viewer
-                installer_file = "Phoenix-%(app_name)s-%(version_dashes)s_(%(grid_caps)s)_Setup.exe"
-                grid_vars_template = """
-                OutFile "%(installer_file)s"
-                !define INSTFLAGS "%(flags)s"
-                !define INSTNAME   "%(app_name)s%(grid_caps)s"
-                !define SHORTCUT   "%(app_name)s (%(grid_caps)s)"
-                !define URLNAME   "secondlife%(grid)s"
-                !define UNINSTALL_SETTINGS 1
-                Caption "%(app_name)s %(grid)s ${VERSION}"
-                """
-        else:
-            # some other channel (grid name not used)
-            #installer_file = "Second_Life_%(version_dashes)s_%(subchannel_underscores)s_Setup.exe"
-            installer_file = "Phoenix-%(app_name)s-%(version_dashes)s_Setup.exe" #<FS:CR>
-            grid_vars_template = """
-            OutFile "%(installer_file)s"
-            !define INSTFLAGS "%(flags)s"
-            !define INSTNAME   "%(app_name)s"
-            !define SHORTCUT   "%(app_name)s"
-            !define URLNAME   "secondlife"
-            !define UNINSTALL_SETTINGS 1
-            Caption "%(app_name)s ${VERSION}"
-=======
         
         if self.channel_type() == 'release':
             substitution_strings['caption'] = CHANNEL_VENDOR_BASE
@@ -847,29 +731,19 @@
             !define SHORTCUT   "%(app_name)s"
             !define URLNAME   "secondlife"
             Caption "%(caption)s"
->>>>>>> 1a9b9f1b
             """
 
         tempfile = "secondlife_setup_tmp.nsi"
-<<<<<<< HEAD
         
-        #AO: Try to sign original executable first, if we can, using best available signing cert.
-        try:
-            subprocess.check_call(["signtool.exe","sign","/n","Phoenix","/d","Firestorm","/du","http://www.phoenixviewer.com",self.args['configuration']+"\\firestorm-bin.exe"],stderr=subprocess.PIPE,stdout=subprocess.PIPE)
-            subprocess.check_call(["signtool.exe","sign","/n","Phoenix","/d","Firestorm","/du","http://www.phoenixviewer.com",self.args['configuration']+"\\slplugin.exe"],stderr=subprocess.PIPE,stdout=subprocess.PIPE)
-            subprocess.check_call(["signtool.exe","sign","/n","Phoenix","/d","Firestorm","/du","http://www.phoenixviewer.com",self.args['configuration']+"\\SLVoice.exe"],stderr=subprocess.PIPE,stdout=subprocess.PIPE)
-            subprocess.check_call(["signtool.exe","sign","/n","Phoenix","/d","Firestorm","/du","http://www.phoenixviewer.com",self.args['configuration']+"\\"+self.final_exe()],stderr=subprocess.PIPE,stdout=subprocess.PIPE)
-        except Exception, e:
-            print "Couldn't sign final binary. Tried to sign %s" % self.args['configuration']+"\\"+self.final_exe()
-            
-
-        if not self.is_64bit_build():
+        self.fs_sign_win_binaries() # <FS:ND/> Sign files, step one. Sign compiled binaries
+
+        if not self.fs_is_64bit_build():
           # the following replaces strings in the nsi template
           # it also does python-style % substitution
           self.replace_in("installers/windows/installer_template.nsi", tempfile, {
                   "%%VERSION%%":version_vars,
                   "%%SOURCE%%":self.get_src_prefix(),
-                  "%%GRID_VARS%%":grid_vars_template % substitution_strings,
+                  "%%INST_VARS%%":inst_vars_template % substitution_strings,
                   "%%INSTALL_FILES%%":self.nsi_file_commands(True),
                   "%%DELETE_FILES%%":self.nsi_file_commands(False)})
 
@@ -882,37 +756,6 @@
               NSIS_path = os.path.expandvars('${ProgramFiles(x86)}\\NSIS\\Unicode\\makensis.exe')
           self.run_command('"' + proper_windows_path(NSIS_path) + '" /V2 ' + self.dst_path_of(tempfile))
           # self.remove(self.dst_path_of(tempfile))
-=======
-        # the following replaces strings in the nsi template
-        # it also does python-style % substitution
-        self.replace_in("installers/windows/installer_template.nsi", tempfile, {
-                "%%VERSION%%":version_vars,
-                "%%SOURCE%%":self.get_src_prefix(),
-                "%%INST_VARS%%":inst_vars_template % substitution_strings,
-                "%%INSTALL_FILES%%":self.nsi_file_commands(True),
-                "%%DELETE_FILES%%":self.nsi_file_commands(False)})
-
-        # We use the Unicode version of NSIS, available from
-        # http://www.scratchpaper.com/
-        # Check two paths, one for Program Files, and one for Program Files (x86).
-        # Yay 64bit windows.
-        NSIS_path = os.path.expandvars('${ProgramFiles}\\NSIS\\Unicode\\makensis.exe')
-        if not os.path.exists(NSIS_path):
-            NSIS_path = os.path.expandvars('${ProgramFiles(x86)}\\NSIS\\Unicode\\makensis.exe')
-        self.run_command('"' + proper_windows_path(NSIS_path) + '" ' + self.dst_path_of(tempfile))
-        # self.remove(self.dst_path_of(tempfile))
-        # If we're on a build machine, sign the code using our Authenticode certificate. JC
-        sign_py = os.path.expandvars("${SIGN}")
-        if not sign_py or sign_py == "${SIGN}":
-            sign_py = 'C:\\buildscripts\\code-signing\\sign.py'
-        else:
-            sign_py = sign_py.replace('\\', '\\\\\\\\')
-        python = os.path.expandvars("${PYTHON}")
-        if not python or python == "${PYTHON}":
-            python = 'python'
-        if os.path.exists(sign_py):
-            self.run_command("%s %s %s" % (python, sign_py, self.dst_path_of(installer_file).replace('\\', '\\\\\\\\')))
->>>>>>> 1a9b9f1b
         else:
           installer_file = "Phoenix-%(app_name)s-%(version_dashes)s_Setup.msi" % substitution_strings
           createMSI = "installers/windows_x64/build.bat"
@@ -924,12 +767,8 @@
                            " " + substitution_strings[ 'channel' ] + " " + substitution_strings[ 'version' ] +
                            " " + settingsFile + " " + installer_file + " " + " ".join( substitution_strings[ 'version' ].split(".") ) )
           
-        #AO: Try to sign installer next, if we can, using "The Phoenix Firestorm Project" signing cert.
-        try:
-            subprocess.check_call(["signtool.exe","sign","/n","Phoenix","/d","Firestorm","/du","http://www.phoenixviewer.com",self.args['configuration']+"\\"+substitution_strings['installer_file']],stderr=subprocess.PIPE,stdout=subprocess.PIPE)
-        except Exception, e:
-            print "Working directory: %s" % os.getcwd()
-            print "Couldn't sign windows installer. Tried to sign %s" % self.args['configuration']+"\\"+substitution_strings['installer_file']
+
+        self.fs_sign_win_installer( substitution_strings ) # <FS:ND/> Sign files, step two. Sign installer.
 
         #AO: Try to package up symbols
         # New Method, for reading cross platform stack traces on a linux/mac host
@@ -1146,22 +985,8 @@
             self.run_command("chmod +x %r" % os.path.join(self.get_dst_prefix(), script))
 
     def package_finish(self):
-<<<<<<< HEAD
-	# <FS:AO> Copied from windows manifest, since we're starting to use many of the same vars
-        # a standard map of strings for replacing in the templates
-        substitution_strings = {
-            'version' : '.'.join(self.args['version']),
-            'version_short' : '.'.join(self.args['version'][:-1]),
-            'version_dashes' : '-'.join(self.args['version']),
-            'grid':self.args['grid'],
-            'grid_caps':self.args['grid'].upper(),
-            'channel':self.channel(),
-            'channel_oneword':self.channel_oneword(),
-            'channel_unique':self.channel_unique(),
-            'subchannel_underscores':'_'.join(self.channel_unique().split()),
-            'app_name' : self.app_name()    #[FS:CR]
-        }
-	# </FS:AO>
+        global CHANNEL_VENDOR_BASE
+        substitution_strings = self.fs_get_substitution_strings()         # <FS:AO> Copied from windows manifest, since we're starting to use many of the same vars
 
 #Comment out for now. FS:TM
 #Added from LL signing for OSX 10.8 
@@ -1190,57 +1015,15 @@
 #                })
 
         imagename = ("Phoenix-" + self.app_name() + '-' + '-'.join(self.args['version']))
-=======
-        global CHANNEL_VENDOR_BASE
-        # Sign the app if requested.
-        if 'signature' in self.args:
-            identity = self.args['signature']
-            if identity == '':
-                identity = 'Developer ID Application'
-
-            # Look for an environment variable set via build.sh when running in Team City.
-            try:
-                build_secrets_checkout = os.environ['build_secrets_checkout']
-            except KeyError:
-                pass
-            else:
-                # variable found so use it to unlock keyvchain followed by codesign
-                home_path = os.environ['HOME']
-                keychain_pwd_path = os.path.join(build_secrets_checkout,'code-signing-osx','password.txt')
-                keychain_pwd = open(keychain_pwd_path).read().rstrip()
-
-                self.run_command('security unlock-keychain -p "%s" "%s/Library/Keychains/viewer.keychain"' % ( keychain_pwd, home_path ) )
-                self.run_command('codesign --verbose --force --keychain "%(home_path)s/Library/Keychains/viewer.keychain" --sign %(identity)r %(bundle)r' % {
-                                 'home_path' : home_path,
-                                 'identity': identity,
-                                 'bundle': self.get_dst_prefix()
-                })
-
-        imagename="SecondLife_" + '_'.join(self.args['version'])
->>>>>>> 1a9b9f1b
 
         # MBW -- If the mounted volume name changes, it breaks the .DS_Store's background image and icon positioning.
         #  If we really need differently named volumes, we'll need to create multiple DS_Store file images, or use some other trick.
 
-<<<<<<< HEAD
-        #volname="Firestorm Installer"  # DO NOT CHANGE without understanding comment above
+        #volname=CHANNEL_VENDOR_BASE+" Installer"  # DO NOT CHANGE without understanding comment above
         #[FS:CR] Understood and disregarded!
         volname = (self.app_name() + " " + '.'.join(self.args['version']) + " Installer")
 
-        #if len(self.args['package_id']) > 0:
-        #    imagename = imagename + self.args['package_id']
-        #elif self.default_channel():
-        #    if not self.default_grid():
-        #        # beta case
-        #        imagename = imagename + '_' + self.args['grid'].upper()
-        #else:
-        #    # first look, etc
-        #    imagename = imagename + '_' + self.channel_oneword().upper()
-=======
-        volname=CHANNEL_VENDOR_BASE+" Installer"  # DO NOT CHANGE without understanding comment above
-
-        imagename = self.installer_base_name()
->>>>>>> 1a9b9f1b
+        #imagename = self.installer_base_name()
 
         sparsename = imagename + ".sparseimage"
         finalname = imagename + ".dmg"
@@ -1281,11 +1064,7 @@
             elif template_chan.startswith("firestormos-private"):
                 template_chan = "firestormos-private"
             dmg_template = os.path.join(
-<<<<<<< HEAD
                 'installers', 'darwin', '%s-dmg' % template_chan)
-=======
-                'installers', 'darwin', '%s-dmg' % self.channel_type())
->>>>>>> 1a9b9f1b
 
             if not os.path.exists (self.src_path_of(dmg_template)):
                 dmg_template = os.path.join ('installers', 'darwin', 'firestorm-release-dmg')
@@ -1424,38 +1203,11 @@
             self.run_command("chmod +x %r" % os.path.join(self.get_dst_prefix(), script))
 
     def package_finish(self):
-<<<<<<< HEAD
         # a standard map of strings for replacing in the templates
-        #installer_name_components = ['Phoenix',self.channel_oneword(),self.args.get('arch'),'.'.join(self.args['version'])]
         installer_name_components = ['Phoenix',self.app_name(),self.args.get('arch'),'.'.join(self.args['version'])]
         installer_name = "_".join(installer_name_components)
-
-	# <FS:AO> Copied from windows manifest, since we're starting to use many of the same vars
-        # a standard map of strings for replacing in the templates
-        substitution_strings = {
-            'version' : '.'.join(self.args['version']),
-            'version_short' : '.'.join(self.args['version'][:-1]),
-            'version_dashes' : '-'.join(self.args['version']),
-            'grid':self.args['grid'],
-            'grid_caps':self.args['grid'].upper(),
-            'channel':self.channel(),
-            'channel_oneword':self.channel_oneword(),
-            'channel_unique':self.channel_unique(),
-            'subchannel_underscores':'_'.join(self.channel_unique().split()),
-            'app_name' : self.app_name()    #[FS:CR]
-        }
-	# </FS:AO>
-
-        #if self.default_channel():
-        #    if not self.default_grid():
-        #        installer_name += '_' + self.args['grid'].upper()
-        #else:
-        #    installer_name += '_' + self.channel_oneword().upper()
-	print "installer name=%s" % installer_name
-=======
-        installer_name = self.installer_base_name()
->>>>>>> 1a9b9f1b
-
+        #installer_name = self.installer_base_name()
+        
         self.strip_binaries()
 
         # Fix access permissions
@@ -1496,7 +1248,6 @@
             print "* Going strip-crazy on the packaged binaries, since this is a RELEASE build"
             self.run_command(r"find %(d)r/bin %(d)r/lib -type f \! -name update_install | xargs --no-run-if-empty strip -S" % {'d': self.get_dst_prefix()} ) # makes some small assumptions about our packaged dir structure
 
-<<<<<<< HEAD
         #AO: Try to package up symbols
         # New Method, for reading cross platform stack traces on a linux/mac host
         if (os.path.exists("%s/firestorm-symbols-linux.tar.bz2" % self.args['configuration'].lower())):
@@ -1508,10 +1259,7 @@
                                                                      self.args['viewer_flavor'] ) )
 
 
-class Linux_i686Manifest(LinuxManifest):
-=======
 class Linux_i686_Manifest(LinuxManifest):
->>>>>>> 1a9b9f1b
     def construct(self):
         super(Linux_i686_Manifest, self).construct()
 
