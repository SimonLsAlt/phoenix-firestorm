#!/usr/bin/env python
"""\
@file viewer_manifest.py
@author Ryan Williams
@brief Description of all installer viewer files, and methods for packaging
       them into installers for all supported platforms.

$LicenseInfo:firstyear=2006&license=viewerlgpl$
Second Life Viewer Source Code
Copyright (C) 2006-2014, Linden Research, Inc.

This library is free software; you can redistribute it and/or
modify it under the terms of the GNU Lesser General Public
License as published by the Free Software Foundation;
version 2.1 of the License only.

This library is distributed in the hope that it will be useful,
but WITHOUT ANY WARRANTY; without even the implied warranty of
MERCHANTABILITY or FITNESS FOR A PARTICULAR PURPOSE.  See the GNU
Lesser General Public License for more details.

You should have received a copy of the GNU Lesser General Public
License along with this library; if not, write to the Free Software
Foundation, Inc., 51 Franklin Street, Fifth Floor, Boston, MA  02110-1301  USA

Linden Research, Inc., 945 Battery Street, San Francisco, CA  94111  USA
$/LicenseInfo$
"""
import errno
import json
import os
import os.path
import plistlib
import random
import re
import shutil
import stat
import subprocess
import sys
import tarfile
import time
import zipfile

#<FS:AO>
import shlex
import zipfile
#</FS:AO>

from fs_viewer_manifest import FSViewerManifest #<FS:ND/> Manifest extensions for Firestorm

viewer_dir = os.path.dirname(__file__)
# Add indra/lib/python to our path so we don't have to muck with PYTHONPATH.
# Put it FIRST because some of our build hosts have an ancient install of
# indra.util.llmanifest under their system Python!
sys.path.insert(0, os.path.join(viewer_dir, os.pardir, "lib", "python"))
from indra.util.llmanifest import LLManifest, main, path_ancestors, CHANNEL_VENDOR_BASE, RELEASE_CHANNEL, ManifestError, MissingError
from llbase import llsd

class ViewerManifest(LLManifest,FSViewerManifest):
    def is_packaging_viewer(self):
        # Some commands, files will only be included
        # if we are packaging the viewer on windows.
        # This manifest is also used to copy
        # files during the build (see copy_w_viewer_manifest
        # and copy_l_viewer_manifest targets)
        return 'package' in self.args['actions']
    
    def construct(self):
        super(ViewerManifest, self).construct()
        self.path(src="../../scripts/messages/message_template.msg", dst="app_settings/message_template.msg")
        self.path(src="../../etc/message.xml", dst="app_settings/message.xml")
        
        # <FS:LO> Copy dictionaries to a place where the viewer can find them if ran from visual studio
        pkgdir = os.path.join(self.args['build'], os.pardir, 'packages')
        with self.prefix(src=pkgdir, dst="app_settings"):
            self.path("dictionaries")
        # </FS:LO>

        if self.is_packaging_viewer():
            with self.prefix(src_dst="app_settings"):
                self.exclude("logcontrol.xml")
                self.exclude("logcontrol-dev.xml")
                self.path("*.ini")
                self.path("*.xml")
                self.path("*.db2")

                # include the entire shaders directory recursively
                self.path("shaders")
                # include the extracted list of contributors
                contributions_path = "../../doc/contributions.txt"
                contributor_names = self.extract_names(contributions_path)
                self.put_in_file(contributor_names, "contributors.txt", src=contributions_path)

                # ... and the entire windlight directory
                self.path("windlight")

                # ... and the entire image filters directory
                self.path("filters")
            
                # ... and the included spell checking dictionaries
                # <FS:LO> Copy dictionaries to a place where the viewer can find them if ran from visual studio
                # ... and the included spell checking dictionaries
#                pkgdir = os.path.join(self.args['build'], os.pardir, 'packages')
#                with self.prefix(src=pkgdir):
#                    self.path("dictionaries")
                # </FS:LO>

                # include the entire beams directory
                self.path("beams")
                self.path("beamsColors")

                # include the extracted packages information (see BuildPackagesInfo.cmake)
                self.path(src=os.path.join(self.args['build'],"packages-info.txt"), dst="packages-info.txt")
                # CHOP-955: If we have "sourceid" or "viewer_channel" in the
                # build process environment, generate it into
                # settings_install.xml.
                settings_template = dict(
                    sourceid=dict(Comment='Identify referring agency to Linden web servers',
                                  Persist=1,
                                  Type='String',
                                  Value=''),
                    CmdLineGridChoice=dict(Comment='Default grid',
                                  Persist=0,
                                  Type='String',
                                  Value=''),
                    CmdLineChannel=dict(Comment='Command line specified channel name',
                                        Persist=0,
                                        Type='String',
                                        Value=''))
                settings_install = {}
                sourceid = self.args.get('sourceid')
                if sourceid:
                    settings_install['sourceid'] = settings_template['sourceid'].copy()
                    settings_install['sourceid']['Value'] = sourceid
                    print "Set sourceid in settings_install.xml to '%s'" % sourceid

                if self.args.get('channel_suffix'):
                    settings_install['CmdLineChannel'] = settings_template['CmdLineChannel'].copy()
                    settings_install['CmdLineChannel']['Value'] = self.channel_with_pkg_suffix()
                    print "Set CmdLineChannel in settings_install.xml to '%s'" % self.channel_with_pkg_suffix()

                if self.args.get('grid'):
                    settings_install['CmdLineGridChoice'] = settings_template['CmdLineGridChoice'].copy()
                    settings_install['CmdLineGridChoice']['Value'] = self.grid()
                    print "Set CmdLineGridChoice in settings_install.xml to '%s'" % self.grid()

                # put_in_file(src=) need not be an actual pathname; it
                # only needs to be non-empty
                self.put_in_file(llsd.format_pretty_xml(settings_install),
                                 "settings_install.xml",
                                 src="environment")


            with self.prefix(src_dst="character"):
                self.path("*.llm")
                self.path("*.xml")
                self.path("*.tga")

            # Include our fonts
            with self.prefix(src_dst="fonts"):
                self.path("*.ttf")
                self.path("*.txt")
                self.path("*.xml")
                
            # <FS:AO> Include firestorm resources
            with self.prefix(src_dst="fs_resources"):
                self.path("*.lsltxt")

            # skins
            with self.prefix(src_dst="skins"):
                    self.path("skins.xml")
                    # include the entire textures directory recursively
                    with self.prefix(src_dst="*/textures"):
                            self.path("*/*.tga") # <FS:Ansariel> Needed for legacy icons
                            self.path("*/*.jpg")
                            self.path("*/*.png")
                            self.path("*.tga")
                            self.path("*.j2c")
                            self.path("*.jpg") # <FS:Ansariel> Needed for Firestorm
                            self.path("*.png")
                            self.path("textures.xml")
                    self.path("*/xui/*/*.xml")
                    self.path("*/xui/*/widgets/*.xml")
                    self.path("*/themes/*/colors.xml")
                    with self.prefix(src_dst="*/themes/*/textures"):
                        self.path("*/*.tga")
                        self.path("*/*.jpg")
                        self.path("*/*.png")
                        self.path("*.tga")
                        self.path("*.j2c")
                        self.path("*.png")
                    self.path("*/*.xml")

                    # Local HTML files (e.g. loading screen)
                    # The claim is that we never use local html files any
                    # longer. But rather than commenting out this block, let's
                    # rename every html subdirectory as html.old. That way, if
                    # we're wrong, a user actually does have the relevant
                    # files; s/he just needs to rename every html.old
                    # directory back to html to recover them.
                    with self.prefix(src="*/html", dst="*/html.old"):
                            self.path("*.png")
                            self.path("*/*/*.html")
                            self.path("*/*/*.gif")


            #build_data.json.  Standard with exception handling is fine.  If we can't open a new file for writing, we have worse problems
            #platform is computed above with other arg parsing
            build_data_dict = {"Type":"viewer","Version":'.'.join(self.args['version']),
                            "Channel Base": CHANNEL_VENDOR_BASE,
                            "Channel":self.channel_with_pkg_suffix(),
                            "Platform":self.build_data_json_platform,
                            "Address Size":self.address_size,
                            "Update Service":"https://update.secondlife.com/update",
                            }
            # Only store this if it's both present and non-empty
            bugsplat_db = self.args.get('bugsplat')
            if bugsplat_db:
                build_data_dict["BugSplat DB"] = bugsplat_db
            build_data_dict = self.finish_build_data_dict(build_data_dict)
            with open(os.path.join(os.pardir,'build_data.json'), 'w') as build_data_handle:
                json.dump(build_data_dict,build_data_handle)

            #we likely no longer need the test, since we will throw an exception above, but belt and suspenders and we get the
            #return code for free.
            if not self.path2basename(os.pardir, "build_data.json"):
                print "No build_data.json file"

    def finish_build_data_dict(self, build_data_dict):
        return build_data_dict

    def grid(self):
        return self.args['grid']

    def channel(self):
        return self.args['channel']

    def channel_with_pkg_suffix(self):
        fullchannel=self.channel()
        channel_suffix = self.args.get('channel_suffix')
        if channel_suffix:
            fullchannel+=' '+channel_suffix
        return fullchannel

    def channel_variant(self):
        global CHANNEL_VENDOR_BASE
        return self.channel().replace(CHANNEL_VENDOR_BASE, "").strip()

    def channel_type(self): # returns 'release', 'beta', 'project', or 'test'
        channel_qualifier=self.channel_variant().lower()
        if channel_qualifier.startswith('release'):
            channel_type='release'
        elif channel_qualifier.startswith('beta'):
            channel_type='beta'
        #<FS:TS> Use our more-or-less-standard channel types instead of LL's
        #elif channel_qualifier.startswith('project'):
        #    channel_type='project'
        #else:
        #    channel_type='test'
        elif channel_qualifier.startswith('nightly'):
            channel_type='nightly'
        else:
            channel_type='private'
        return channel_type

    def channel_variant_app_suffix(self):
        # get any part of the channel name after the CHANNEL_VENDOR_BASE
        suffix=self.channel_variant()
        # by ancient convention, we don't use Release in the app name
        if self.channel_type() == 'release':
            suffix=suffix.replace('Release', '').strip()
        # for the base release viewer, suffix will now be null - for any other, append what remains
        if suffix:
            #suffix = "_".join([''] + suffix.split())
            suffix = "_".join(suffix.split()) # <FS> Don't prepend underscore before suffix
        # the additional_packages mechanism adds more to the installer name (but not to the app name itself)
        # ''.split() produces empty list, so suffix only changes if
        # channel_suffix is non-empty
        suffix = "_".join([suffix] + self.args.get('channel_suffix', '').split())
        return suffix

    def installer_base_name(self):
        global CHANNEL_VENDOR_BASE
        # a standard map of strings for replacing in the templates
        #<FS:TS> tag "OS" after CHANNEL_VENDOR_BASE and before any suffix
        channel_base = "Phoenix-" + CHANNEL_VENDOR_BASE
        if self.fs_is_opensim():
            channel_base = channel_base + "OS"
        #</FS:TS>
        substitution_strings = {
            'channel_vendor_base' : '_'.join(channel_base.split()),
            'channel_variant_underscores':self.channel_variant_app_suffix(),
            'version_underscores' : '_'.join(self.args['version']),
            'arch':self.args['arch']
            }
        return "%(channel_vendor_base)s%(channel_variant_underscores)s_%(version_underscores)s_%(arch)s" % substitution_strings

    def app_name(self):
        global CHANNEL_VENDOR_BASE
        channel_type=self.channel_type()
        if channel_type == 'release':
            app_suffix='Viewer'
        else:
            app_suffix=self.channel_variant()

        #<FS:ND> tag "OS" after CHANNEL_VENDOR_BASE and before any suffix
        if self.fs_is_opensim():
            app_suffix = "OS" + app_suffix
        #</FS:ND>

        #<FS:ND> Don't separate name by whitespace. This break a lot of things in the old FS installer logic.
        #return CHANNEL_VENDOR_BASE + ' ' + app_suffix
        return CHANNEL_VENDOR_BASE + app_suffix
        #</FS:ND>

    def app_name_oneword(self):
        return ''.join(self.app_name().split())
    
    def icon_path(self):
        # <FS:ND> Add -os for oss builds
        if self.fs_is_opensim():
            return "icons/" + self.channel_type() + "-os"
        # </FS:ND>
        return "icons/" + self.channel_type()

    def extract_names(self,src):
        try:
            contrib_file = open(src,'r')
        except IOError:
            print "Failed to open '%s'" % src
            raise
        lines = contrib_file.readlines()
        contrib_file.close()

        # All lines up to and including the first blank line are the file header; skip them
        lines.reverse() # so that pop will pull from first to last line
        while not re.match("\s*$", lines.pop()) :
            pass # do nothing

        # A line that starts with a non-whitespace character is a name; all others describe contributions, so collect the names
        names = []
        for line in lines :
            if re.match("\S", line) :
                names.append(line.rstrip())
        # It's not fair to always put the same people at the head of the list
        random.shuffle(names)
        return ', '.join(names)

    def relsymlinkf(self, src, dst=None, catch=True):
        """
        relsymlinkf() is just like symlinkf(), but instead of requiring the
        caller to pass 'src' as a relative pathname, this method expects 'src'
        to be absolute, and creates a symlink whose target is the relative
        path from 'src' to dirname(dst).
        """
        dstdir, dst = self._symlinkf_prep_dst(src, dst)

        # Determine the relative path starting from the directory containing
        # dst to the intended src.
        src = self.relpath(src, dstdir)

        self._symlinkf(src, dst, catch)
        return dst

    def symlinkf(self, src, dst=None, catch=True):
        """
        Like ln -sf, but uses os.symlink() instead of running ln. This creates
        a symlink at 'dst' that points to 'src' -- see:
        https://docs.python.org/2/library/os.html#os.symlink

        If you omit 'dst', this creates a symlink with basename(src) at
        get_dst_prefix() -- in other words: put a symlink to this pathname
        here at the current dst prefix.

        'src' must specifically be a *relative* symlink. It makes no sense to
        create an absolute symlink pointing to some path on the build machine!

        Also:
        - We prepend 'dst' with the current get_dst_prefix(), so it has similar
          meaning to associated self.path() calls.
        - We ensure that the containing directory os.path.dirname(dst) exists
          before attempting the symlink.

        If you pass catch=False, exceptions will be propagated instead of
        caught.
        """
        dstdir, dst = self._symlinkf_prep_dst(src, dst)
        self._symlinkf(src, dst, catch)
        return dst

    def _symlinkf_prep_dst(self, src, dst):
        # helper for relsymlinkf() and symlinkf()
        if dst is None:
            dst = os.path.basename(src)
        dst = os.path.join(self.get_dst_prefix(), dst)
        # Seems silly to prepend get_dst_prefix() to dst only to call
        # os.path.dirname() on it again, but this works even when the passed
        # 'dst' is itself a pathname.
        dstdir = os.path.dirname(dst)
        self.cmakedirs(dstdir)
        return (dstdir, dst)

    def _symlinkf(self, src, dst, catch):
        # helper for relsymlinkf() and symlinkf()
        # the passed src must be relative
        if os.path.isabs(src):
            raise ManifestError("Do not symlinkf(absolute %r, asis=True)" % src)

        # The outer catch is the one that reports failure even after attempted
        # recovery.
        try:
            # At the inner layer, recovery may be possible.
            try:
                os.symlink(src, dst)
            except OSError as err:
                if err.errno != errno.EEXIST:
                    raise
                # We could just blithely attempt to remove and recreate the target
                # file, but that strategy doesn't work so well if we don't have
                # permissions to remove it. Check to see if it's already the
                # symlink we want, which is the usual reason for EEXIST.
                elif os.path.islink(dst):
                    if os.readlink(dst) == src:
                        # the requested link already exists
                        pass
                    else:
                        # dst is the wrong symlink; attempt to remove and recreate it
                        os.remove(dst)
                        os.symlink(src, dst)
                elif os.path.isdir(dst):
                    print "Requested symlink (%s) exists but is a directory; replacing" % dst
                    shutil.rmtree(dst)
                    os.symlink(src, dst)
                elif os.path.exists(dst):
                    print "Requested symlink (%s) exists but is a file; replacing" % dst
                    os.remove(dst)
                    os.symlink(src, dst)
                else:
                    # out of ideas
                    raise
        except Exception as err:
            # report
            print "Can't symlink %r -> %r: %s: %s" % \
                  (dst, src, err.__class__.__name__, err)
            # if caller asked us not to catch, re-raise this exception
            if not catch:
                raise

    def relpath(self, path, base=None, symlink=False):
        """
        Return the relative path from 'base' to the passed 'path'. If base is
        omitted, self.get_dst_prefix() is assumed. In other words: make a
        same-name symlink to this path right here in the current dest prefix.

        Normally we resolve symlinks. To retain symlinks, pass symlink=True.
        """
        if base is None:
            base = self.get_dst_prefix()

        # Since we use os.path.relpath() for this, which is purely textual, we
        # must ensure that both pathnames are absolute.
        if symlink:
            # symlink=True means: we know path is (or indirects through) a
            # symlink, don't resolve, we want to use the symlink.
            abspath = os.path.abspath
        else:
            # symlink=False means to resolve any symlinks we may find
            abspath = os.path.realpath

        return os.path.relpath(abspath(path), abspath(base))


class WindowsManifest(ViewerManifest):
    # We want the platform, per se, for every Windows build to be 'win'. The
    # VMP will concatenate that with the address_size.
    build_data_json_platform = 'win'

    def final_exe(self):
        return self.app_name_oneword()+".exe"

    def finish_build_data_dict(self, build_data_dict):
        #MAINT-7294: Windows exe names depend on channel name, so write that in also
        build_data_dict['Executable'] = self.final_exe()
        build_data_dict['AppName']    = self.app_name()
        return build_data_dict

    def test_msvcrt_and_copy_action(self, src, dst):
        # This is used to test a dll manifest.
        # It is used as a temporary override during the construct method
        from test_win32_manifest import test_assembly_binding
        # TODO: This is redundant with LLManifest.copy_action(). Why aren't we
        # calling copy_action() in conjunction with test_assembly_binding()?
        if src and (os.path.exists(src) or os.path.islink(src)):
            # ensure that destination path exists
            self.cmakedirs(os.path.dirname(dst))
            self.created_paths.append(dst)
            if not os.path.isdir(src):
                if(self.args['configuration'].lower() == 'debug'):
                    test_assembly_binding(src, "Microsoft.VC80.DebugCRT", "8.0.50727.4053")
                else:
                    test_assembly_binding(src, "Microsoft.VC80.CRT", "8.0.50727.4053")
                self.ccopy(src,dst)
            else:
                raise Exception("Directories are not supported by test_CRT_and_copy_action()")
        else:
            print "Doesn't exist:", src

    def test_for_no_msvcrt_manifest_and_copy_action(self, src, dst):
        # This is used to test that no manifest for the msvcrt exists.
        # It is used as a temporary override during the construct method
        from test_win32_manifest import test_assembly_binding
        from test_win32_manifest import NoManifestException, NoMatchingAssemblyException
        # TODO: This is redundant with LLManifest.copy_action(). Why aren't we
        # calling copy_action() in conjunction with test_assembly_binding()?
        if src and (os.path.exists(src) or os.path.islink(src)):
            # ensure that destination path exists
            self.cmakedirs(os.path.dirname(dst))
            self.created_paths.append(dst)
            if not os.path.isdir(src):
                try:
                    if(self.args['configuration'].lower() == 'debug'):
                        test_assembly_binding(src, "Microsoft.VC80.DebugCRT", "")
                    else:
                        test_assembly_binding(src, "Microsoft.VC80.CRT", "")
                    raise Exception("Unknown condition")
                except NoManifestException as err:
                    pass
                except NoMatchingAssemblyException as err:
                    pass

                self.ccopy(src,dst)
            else:
                raise Exception("Directories are not supported by test_CRT_and_copy_action()")
        else:
            print "Doesn't exist:", src
        
    def construct(self):
        super(WindowsManifest, self).construct()

        pkgdir = os.path.join(self.args['build'], os.pardir, 'packages')
        relpkgdir = os.path.join(pkgdir, "lib", "release")
        debpkgdir = os.path.join(pkgdir, "lib", "debug")

        if self.is_packaging_viewer():
            # Find secondlife-bin.exe in the 'configuration' dir, then rename it to the result of final_exe.
            self.path(src='%s/firestorm-bin.exe' % self.args['configuration'], dst=self.final_exe())

            # <FS:Ansariel> Remove VMP
            #with self.prefix(src=os.path.join(pkgdir, "VMP")):
                # include the compiled launcher scripts so that it gets included in the file_list
            #    self.path('SLVersionChecker.exe')

            #with self.prefix(dst="vmp_icons"):
            #    with self.prefix(src=self.icon_path()):
            #        self.path("secondlife.ico")
                #VMP  Tkinter icons
            #    with self.prefix(src="vmp_icons"):
            #        self.path("*.png")
            #        self.path("*.gif")

            # </FS:Ansariel> Remove VMP
        # Plugin host application
        self.path2basename(os.path.join(os.pardir,
                                        'llplugin', 'slplugin', self.args['configuration']),
                           "slplugin.exe")
        
        # Get shared libs from the shared libs staging directory
        with self.prefix(src=os.path.join(self.args['build'], os.pardir,
                                          'sharedlibs', self.args['configuration'])):

            # Mesh 3rd party libs needed for auto LOD and collada reading
            try:
                self.path("glod.dll")
            except RuntimeError as err:
                print err.message
                print "Skipping GLOD library (assumming linked statically)"

            # Get fmodstudio dll
            if self.args['fmodversion'].lower() == 'fmodstudio':
                if self.args['configuration'].lower() == 'debug':
                    self.path("fmodL.dll")
                else:
                    self.path("fmod.dll")

            # Get fmodex dll
            if self.args['fmodversion'].lower() == 'fmodex':
                if(self.address_size == 64):
                    self.path("fmodex64.dll")
                else:
                    self.path("fmodex.dll")

            # For textures
            self.path("openjpeg.dll")

            # These need to be installed as a SxS assembly, currently a 'private' assembly.
            # See http://msdn.microsoft.com/en-us/library/ms235291(VS.80).aspx
            self.path("msvcp140.dll")
            self.path("vcruntime140.dll")

            # SLVoice executable
            with self.prefix(src=os.path.join(pkgdir, 'bin', 'release')):
                self.path("SLVoice.exe")

            # Vivox libraries
            if (self.address_size == 64):
                self.path("vivoxsdk_x64.dll")
                self.path("ortp_x64.dll")
            else:
                self.path("vivoxsdk.dll")
                self.path("ortp.dll")
            
            # Security
            self.path("ssleay32.dll")
            self.path("libeay32.dll")

            # HTTP/2
            self.path("nghttp2.dll")

            # Hunspell
            self.path("libhunspell.dll")

            # BugSplat
            if self.args.get('bugsplat'):
                if(self.address_size == 64):
                    self.path("BsSndRpt64.exe")
                    self.path("BugSplat64.dll")
                    self.path("BugSplatRc64.dll")
                else:
                    self.path("BsSndRpt.exe")
                    self.path("BugSplat.dll")
                    self.path("BugSplatRc.dll")

            # Growl
            self.path("growl.dll")
            self.path("growl++.dll")

            # <FS:ND> Copy symbols for breakpad
            #self.path("ssleay32.pdb")
            #self.path("libeay32.pdb")
            #self.path("growl.pdb")
            #self.path("growl++.pdb")
            #self.path('apr-1.pdb', 'libarp.pdb')
            #self.path('aprutil-1.pdb', 'libaprutil.pdb')
            # </FS:ND>

        self.path(src="licenses-win32.txt", dst="licenses.txt")
        self.path("featuretable.txt")

        with self.prefix(src=pkgdir):
            self.path("ca-bundle.crt")
        self.path("VivoxAUP.txt")

        # Media plugins - CEF
        with self.prefix(dst="llplugin"):
            with self.prefix(src=os.path.join(self.args['build'], os.pardir, 'media_plugins')):
                with self.prefix(src=os.path.join('cef', self.args['configuration'])):
                    self.path("media_plugin_cef.dll")

                # Media plugins - LibVLC
                with self.prefix(src=os.path.join('libvlc', self.args['configuration'])):
                    self.path("media_plugin_libvlc.dll")

                # Media plugins - Example (useful for debugging - not shipped with release viewer)
                if self.channel_type() != 'release':
                    with self.prefix(src=os.path.join('example', self.args['configuration'])):
                        self.path("media_plugin_example.dll")

            # CEF runtime files - debug
            # CEF runtime files - not debug (release, relwithdebinfo etc.)
            config = 'debug' if self.args['configuration'].lower() == 'debug' else 'release'
            with self.prefix(src=os.path.join(pkgdir, 'bin', config)):
                self.path("chrome_elf.dll")
                self.path("d3dcompiler_43.dll")
                self.path("d3dcompiler_47.dll")
                self.path("libcef.dll")
                self.path("libEGL.dll")
                self.path("libGLESv2.dll")
                self.path("dullahan_host.exe")
                self.path("natives_blob.bin")
                self.path("snapshot_blob.bin")
                self.path("v8_context_snapshot.bin")

            # MSVC DLLs needed for CEF and have to be in same directory as plugin
            with self.prefix(src=os.path.join(self.args['build'], os.pardir,
                                              'sharedlibs', 'Release')):
                self.path("msvcp140.dll")
                self.path("vcruntime140.dll")

            # CEF files common to all configurations
            with self.prefix(src=os.path.join(pkgdir, 'resources')):
                self.path("cef.pak")
                self.path("cef_100_percent.pak")
                self.path("cef_200_percent.pak")
                self.path("cef_extensions.pak")
                self.path("devtools_resources.pak")
                self.path("icudtl.dat")

            with self.prefix(src=os.path.join(pkgdir, 'resources', 'locales'), dst='locales'):
                self.path("am.pak")
                self.path("ar.pak")
                self.path("bg.pak")
                self.path("bn.pak")
                self.path("ca.pak")
                self.path("cs.pak")
                self.path("da.pak")
                self.path("de.pak")
                self.path("el.pak")
                self.path("en-GB.pak")
                self.path("en-US.pak")
                self.path("es-419.pak")
                self.path("es.pak")
                self.path("et.pak")
                self.path("fa.pak")
                self.path("fi.pak")
                self.path("fil.pak")
                self.path("fr.pak")
                self.path("gu.pak")
                self.path("he.pak")
                self.path("hi.pak")
                self.path("hr.pak")
                self.path("hu.pak")
                self.path("id.pak")
                self.path("it.pak")
                self.path("ja.pak")
                self.path("kn.pak")
                self.path("ko.pak")
                self.path("lt.pak")
                self.path("lv.pak")
                self.path("ml.pak")
                self.path("mr.pak")
                self.path("ms.pak")
                self.path("nb.pak")
                self.path("nl.pak")
                self.path("pl.pak")
                self.path("pt-BR.pak")
                self.path("pt-PT.pak")
                self.path("ro.pak")
                self.path("ru.pak")
                self.path("sk.pak")
                self.path("sl.pak")
                self.path("sr.pak")
                self.path("sv.pak")
                self.path("sw.pak")
                self.path("ta.pak")
                self.path("te.pak")
                self.path("th.pak")
                self.path("tr.pak")
                self.path("uk.pak")
                self.path("vi.pak")
                self.path("zh-CN.pak")
                self.path("zh-TW.pak")

            with self.prefix(src=os.path.join(pkgdir, 'bin', 'release')):
                self.path("libvlc.dll")
                self.path("libvlccore.dll")
                self.path("plugins/")

        # pull in the crash logger from other projects
        # tag:"crash-logger" here as a cue to the exporter
        self.path(src='../win_crash_logger/%s/windows-crash-logger.exe' % self.args['configuration'],
                  dst="win_crash_logger.exe")

        # <FS:Ansariel> This is still needed! The method to copy the Visual C++ Runtime files
        #               in Copy3rdPartyLibs is copying the wrong files for 64bit because Autobuild
        #               is a 32bit process and Windows will silently copy the 32bit versions from
        #               the SysWOW64 folder, even if explicitly trying to copy from System32!
        if (self.address_size == 64):
            with self.prefix(src=os.path.join(self.args['build'], os.pardir, os.pardir, 'indra', 'newview', 'installers', 'windows_x64'), dst="llplugin"):
                self.path("msvcp120.dll")
                self.path("msvcr120.dll")
            with self.prefix(src=os.path.join(self.args['build'], os.pardir, os.pardir, 'indra', 'newview', 'installers', 'windows_x64')):
                self.path("msvcp120.dll")
                self.path("msvcr120.dll")

        # <FS:Ansariel> FIRE-22709: Local voice not working in OpenSim
        if self.fs_is_opensim():
            with self.prefix(src=os.path.join(relpkgdir, 'voice_os'), dst="voice_os"):
                self.path("libsndfile-1.dll")
                self.path("ortp.dll")
                self.path("SLVoice.exe")
                self.path("vivoxoal.dll")
                self.path("vivoxsdk.dll")
            with self.prefix(src=pkgdir, dst="voice_os"):
                self.path("ca-bundle.crt")
        # </FS:Ansariel>

        if not self.is_packaging_viewer():
            self.package_file = "copied_deps"    

        self.fs_copy_windows_manifest( )

    def nsi_file_commands(self, install=True):
        def wpath(path):
            if path.endswith('/') or path.endswith(os.path.sep):
                path = path[:-1]
            path = path.replace('/', '\\')
            return path

        result = ""
        dest_files = [pair[1] for pair in self.file_list if pair[0] and os.path.isfile(pair[1]) and not pair[1].endswith(".pdb") ] #<FS:ND/> Don't include pdb files.
        # sort deepest hierarchy first
        dest_files.sort(lambda a,b: cmp(a.count(os.path.sep),b.count(os.path.sep)) or cmp(a,b))
        dest_files.reverse()
        out_path = None
        for pkg_file in dest_files:
            rel_file = os.path.normpath(pkg_file.replace(self.get_dst_prefix()+os.path.sep,''))
            installed_dir = wpath(os.path.join('$INSTDIR', os.path.dirname(rel_file)))
            pkg_file = wpath(os.path.normpath(pkg_file))
            if installed_dir != out_path:
                if install:
                    out_path = installed_dir
                    result += 'SetOutPath ' + out_path + '\n'
            if install:
                result += 'File ' + pkg_file + '\n'
            else:
                result += 'Delete ' + wpath(os.path.join('$INSTDIR', rel_file)) + '\n'

        # at the end of a delete, just rmdir all the directories
        if not install:
            deleted_file_dirs = [os.path.dirname(pair[1].replace(self.get_dst_prefix()+os.path.sep,'')) for pair in self.file_list]
            # find all ancestors so that we don't skip any dirs that happened to have no non-dir children
            deleted_dirs = []
            for d in deleted_file_dirs:
                deleted_dirs.extend(path_ancestors(d))
            # sort deepest hierarchy first
            deleted_dirs.sort(lambda a,b: cmp(a.count(os.path.sep),b.count(os.path.sep)) or cmp(a,b))
            deleted_dirs.reverse()
            prev = None
            for d in deleted_dirs:
                if d != prev:   # skip duplicates
                    result += 'RMDir ' + wpath(os.path.join('$INSTDIR', os.path.normpath(d))) + '\n'
                prev = d

        return result

    def package_finish(self):
        # a standard map of strings for replacing in the templates
        substitution_strings = {
            'version' : '.'.join(self.args['version']),
            'version_short' : '.'.join(self.args['version'][:-1]),
            'version_dashes' : '-'.join(self.args['version']),
            'version_registry' : '%s(%s)' %
            ('.'.join(self.args['version']), self.address_size),
            'final_exe' : self.final_exe(),
            'flags':'',
            'app_name':self.app_name(),
            'app_name_oneword':self.app_name_oneword()
            }

        substitution_strings = self.fs_splice_grid_substitution_strings( substitution_strings ) #<FS:ND/> Add grid args

        # <FS:ND> Properly name OS version, also add Phoenix- in front of installer name
        #installer_file = self.installer_base_name() + '_Setup.exe'
        installer_file = "Phoenix-%(app_name)s-%(version_dashes)s_Setup.exe" % substitution_strings
        # </FS:ND>
        
        substitution_strings['installer_file'] = installer_file
        substitution_strings['is64bit'] = (1 if (self.address_size == 64) else 0)

        version_vars = """
        !define INSTEXE "SLVersionChecker.exe"
        !define VERSION "%(version_short)s"
        !define VERSION_LONG "%(version)s"
        !define VERSION_DASHES "%(version_dashes)s"
        !define VERSION_REGISTRY "%(version_registry)s"
        !define VIEWER_EXE "%(final_exe)s"
        """ % substitution_strings
        
        if self.channel_type() == 'release':
            substitution_strings['caption'] = CHANNEL_VENDOR_BASE
        else:
            substitution_strings['caption'] = self.app_name() + ' ${VERSION}'

        inst_vars_template = """
            OutFile "%(installer_file)s"
            !define INSTNAME   "%(app_name_oneword)s"
            !define SHORTCUT   "%(app_name)s"
            !define URLNAME   "secondlife"
            !define IS64BIT   "%(is64bit)d"
            Caption "%(caption)s"
            """

        if(self.address_size == 64):
            engage_registry="SetRegView 64"
            program_files="!define MULTIUSER_USE_PROGRAMFILES64"
        else:
            engage_registry="SetRegView 32"
            program_files=""

        tempfile = "firestorm_setup_tmp.nsi"

        self.fs_sign_win_binaries() # <FS:ND/> Sign files, step one. Sign compiled binaries

        # the following replaces strings in the nsi template
        # it also does python-style % substitution
        self.replace_in("installers/windows/installer_template.nsi", tempfile, {
                "%%VERSION%%":version_vars,
                "%%SOURCE%%":self.get_src_prefix(),
                "%%INST_VARS%%":inst_vars_template % substitution_strings,
                "%%INSTALL_FILES%%":self.nsi_file_commands(True),
                "%%PROGRAMFILES%%":program_files,
                "%%ENGAGEREGISTRY%%":engage_registry,
                "%%DELETE_FILES%%":self.nsi_file_commands(False)})

        # If we're on a build machine, sign the code using our Authenticode certificate. JC
        # note that the enclosing setup exe is signed later, after the makensis makes it.
        # Unlike the viewer binary, the VMP filenames are invariant with respect to version, os, etc.
        #for exe in (
        #    self.final_exe(),
        #    "SLVersionChecker.exe",
        #    ):
        #    self.sign(exe)
            
        # Check two paths, one for Program Files, and one for Program Files (x86).
        # Yay 64bit windows.
        for ProgramFiles in 'ProgramFiles', 'ProgramFiles(x86)':
            NSIS_path = os.path.expandvars(r'${%s}\NSIS\makensis.exe' % ProgramFiles)
            if os.path.exists(NSIS_path):
                break
        installer_created=False
        nsis_attempts=3
        nsis_retry_wait=15
        for attempt in xrange(nsis_attempts):
            try:
                self.run_command([NSIS_path, '/V2', self.dst_path_of(tempfile)])
            except ManifestError as err:
                if attempt+1 < nsis_attempts:
                    print >> sys.stderr, "nsis failed, waiting %d seconds before retrying" % nsis_retry_wait
                    time.sleep(nsis_retry_wait)
                    nsis_retry_wait*=2
            else:
                # NSIS worked! Done!
                break
        else:
            print >> sys.stderr, "Maximum nsis attempts exceeded; giving up"
            raise

        self.fs_sign_win_installer(substitution_strings) # <FS:ND/> Sign files, step two. Sign installer.
        self.fs_save_windows_symbols()

        self.created_path(self.dst_path_of(installer_file))
        self.package_file = installer_file

    def sign(self, exe):
        sign_py = os.environ.get('SIGN', r'C:\buildscripts\code-signing\sign.py')
        python  = os.environ.get('PYTHON', 'python')
        if os.path.exists(sign_py):
            dst_path = self.dst_path_of(exe)
            print "about to run signing of: ", dst_path
            self.run_command([python, sign_py, dst_path])
        else:
            print "Skipping code signing of %s: %s not found" % (exe, sign_py)

    def escape_slashes(self, path):
        return path.replace('\\', '\\\\\\\\')

class Windows_i686_Manifest(WindowsManifest):
    # Although we aren't literally passed ADDRESS_SIZE, we can infer it from
    # the passed 'arch', which is used to select the specific subclass.
    address_size = 32

class Windows_x86_64_Manifest(WindowsManifest):
    address_size = 64


class DarwinManifest(ViewerManifest):
    build_data_json_platform = 'mac'

    def finish_build_data_dict(self, build_data_dict):
        build_data_dict.update({'Bundle Id':self.args['bundleid']})
        return build_data_dict

    def is_packaging_viewer(self):
        # darwin requires full app bundle packaging even for debugging.
        return True

# <FS:Ansariel> construct method VMP trampoline crazy VMP launcher juggling shamelessly replaced with old version
    # def is_rearranging(self):
        # # That said, some stuff should still only be performed once.
        # # Are either of these actions in 'actions'? Is the set intersection
        # # non-empty?
        # return bool(set(["package", "unpacked"]).intersection(self.args['actions']))

    # def construct(self):
        # # copy over the build result (this is a no-op if run within the xcode script)
        # self.path(os.path.join(self.args['configuration'], self.channel()+".app"), dst="")

        # pkgdir = os.path.join(self.args['build'], os.pardir, 'packages')
        # relpkgdir = os.path.join(pkgdir, "lib", "release")
        # debpkgdir = os.path.join(pkgdir, "lib", "debug")

        # with self.prefix(src="", dst="Contents"):  # everything goes in Contents
            # bugsplat_db = self.args.get('bugsplat')
            # if bugsplat_db:
                # # Inject BugsplatServerURL into Info.plist if provided.
                # Info_plist = self.dst_path_of("Info.plist")
                # Info = plistlib.readPlist(Info_plist)
                # # https://www.bugsplat.com/docs/platforms/os-x#configuration
                # Info["BugsplatServerURL"] = \
                    # "https://{}.bugsplat.com/".format(bugsplat_db)
                # self.put_in_file(
                    # plistlib.writePlistToString(Info),
                    # os.path.basename(Info_plist),
                    # "Info.plist")

            # # CEF framework goes inside Contents/Frameworks.
            # # Remember where we parked this car.
            # with self.prefix(src="", dst="Frameworks"):
                # CEF_framework = "Chromium Embedded Framework.framework"
                # self.path2basename(relpkgdir, CEF_framework)
                # CEF_framework = self.dst_path_of(CEF_framework)

                # if self.args.get('bugsplat'):
                    # self.path2basename(relpkgdir, "BugsplatMac.framework")

            # with self.prefix(dst="MacOS"):
                # executable = self.dst_path_of(self.channel())
                # if self.args.get('bugsplat'):
                    # # According to Apple Technical Note TN2206:
                    # # https://developer.apple.com/library/archive/technotes/tn2206/_index.html#//apple_ref/doc/uid/DTS40007919-CH1-TNTAG207
                    # # "If an app uses @rpath or an absolute path to link to a
                    # # dynamic library outside of the app, the app will be
                    # # rejected by Gatekeeper. ... Neither the codesign nor the
                    # # spctl tool will show the error."
                    # # (Thanks, Apple. Maybe fix spctl to warn?)
                    # # The BugsplatMac framework embeds @rpath, which is
                    # # causing scary Gatekeeper popups at viewer start. Work
                    # # around this by changing the reference baked into our
                    # # viewer. The install_name_tool -change option needs the
                    # # previous value. Instead of guessing -- which might
                    # # silently be defeated by a BugSplat SDK update that
                    # # changes their baked-in @rpath -- ask for the path
                    # # stamped into the framework.
                    # # Let exception, if any, propagate -- if this doesn't
                    # # work, we need the build to noisily fail!
                    # oldpath = subprocess.check_output(
                        # ['objdump', '-macho', '-dylib-id', '-non-verbose',
                         # os.path.join(relpkgdir, "BugsplatMac.framework", "BugsplatMac")]
                        # ).splitlines()[-1]  # take the last line of output
                    # self.run_command(
                        # ['install_name_tool', '-change', oldpath,
                         # '@executable_path/../Frameworks/BugsplatMac.framework/BugsplatMac',
                         # executable])

                # # NOTE: the -S argument to strip causes it to keep
                # # enough info for annotated backtraces (i.e. function
                # # names in the crash log). 'strip' with no arguments
                # # yields a slightly smaller binary but makes crash
                # # logs mostly useless. This may be desirable for the
                # # final release. Or not.
                # if ("package" in self.args['actions'] or 
                    # "unpacked" in self.args['actions']):
                    # self.run_command(
                        # ['strip', '-S', executable])

            # with self.prefix(dst="Resources"):
                # # defer cross-platform file copies until we're in the
                # # nested Resources directory
                # super(DarwinManifest, self).construct()

                # # need .icns file referenced by Info.plist
                # with self.prefix(src=self.icon_path(), dst="") :
                    # self.path("secondlife.icns")

                # # Copy in the updater script and helper modules
                # self.path(src=os.path.join(pkgdir, 'VMP'), dst="updater")

                # with self.prefix(src="", dst=os.path.join("updater", "icons")):
                    # self.path2basename(self.icon_path(), "secondlife.ico")
                    # with self.prefix(src="vmp_icons", dst=""):
                        # self.path("*.png")
                        # self.path("*.gif")

                # with self.prefix(src=relpkgdir, dst=""):
                    # self.path("libndofdev.dylib")
                    # self.path("libhunspell-1.3.a")   

                # with self.prefix(src_dst="cursors_mac"):
                    # self.path("*.tif")

                # self.path("licenses-mac.txt", dst="licenses.txt")
                # self.path("featuretable_mac.txt")
                # self.path("SecondLife.nib")

                # with self.prefix(src=pkgdir,dst=""):
                    # self.path("ca-bundle.crt")

                # # Translations
                # self.path("English.lproj/language.txt")
                # self.replace_in(src="English.lproj/InfoPlist.strings",
                                # dst="English.lproj/InfoPlist.strings",
                                # searchdict={'%%VERSION%%':'.'.join(self.args['version'])}
                                # )
                # self.path("German.lproj")
                # self.path("Japanese.lproj")
                # self.path("Korean.lproj")
                # self.path("da.lproj")
                # self.path("es.lproj")
                # self.path("fr.lproj")
                # self.path("hu.lproj")
                # self.path("it.lproj")
                # self.path("nl.lproj")
                # self.path("pl.lproj")
                # self.path("pt.lproj")
                # self.path("ru.lproj")
                # self.path("tr.lproj")
                # self.path("uk.lproj")
                # self.path("zh-Hans.lproj")

                # def path_optional(src, dst):
                    # """
                    # For a number of our self.path() calls, not only do we want
                    # to deal with the absence of src, we also want to remember
                    # which were present. Return either an empty list (absent)
                    # or a list containing dst (present). Concatenate these
                    # return values to get a list of all libs that are present.
                    # """
                    # # This was simple before we started needing to pass
                    # # wildcards. Fortunately, self.path() ends up appending a
                    # # (source, dest) pair to self.file_list for every expanded
                    # # file processed. Remember its size before the call.
                    # oldlen = len(self.file_list)
                    # try:
                        # self.path(src, dst)
                        # # The dest appended to self.file_list has been prepended
                        # # with self.get_dst_prefix(). Strip it off again.
                        # added = [os.path.relpath(d, self.get_dst_prefix())
                                 # for s, d in self.file_list[oldlen:]]
                    # except MissingError as err:
                        # print >> sys.stderr, "Warning: "+err.msg
                        # added = []
                    # if not added:
                        # print "Skipping %s" % dst
                    # return added

                # # dylibs is a list of all the .dylib files we expect to need
                # # in our bundled sub-apps. For each of these we'll create a
                # # symlink from sub-app/Contents/Resources to the real .dylib.
                # # Need to get the llcommon dll from any of the build directories as well.
                # libfile_parent = self.get_dst_prefix()
                # libfile = "libllcommon.dylib"
                # dylibs=[]
                # for libfile in (
                                # "libapr-1.0.dylib",
                                # "libaprutil-1.0.dylib",
                                # "libexpat.1.dylib",
                                # "libexception_handler.dylib",
                                # "libGLOD.dylib",
                                # # libnghttp2.dylib is a symlink to
                                # # libnghttp2.major.dylib, which is a symlink to
                                # # libnghttp2.version.dylib. Get all of them.
                                # "libnghttp2.*dylib",
                                # ):
                    # dylibs += path_optional(os.path.join(relpkgdir, libfile), libfile)

                # # SLVoice executable
                # with self.prefix(src=os.path.join(pkgdir, 'bin', 'release')):
                    # self.path("SLVoice")

                # # Vivox libraries
                # for libfile in (
                                # 'libortp.dylib',
                                # 'libvivoxsdk.dylib',
                                # ):
                    # self.path2basename(relpkgdir, libfile)

                # # dylibs that vary based on configuration
                # if self.args['configuration'].lower() == 'debug':
                    # for libfile in (
                                # "libfmodexL.dylib",
                                # ):
                        # dylibs += path_optional(os.path.join(debpkgdir, libfile), libfile)
                # else:
                    # for libfile in (
                                # "libfmodex.dylib",
                                # ):
                        # dylibs += path_optional(os.path.join(relpkgdir, libfile), libfile)

                # # our apps
                # executable_path = {}
                # for app_bld_dir, app in (("mac_crash_logger", "mac-crash-logger.app"),
                                         # # plugin launcher
                                         # (os.path.join("llplugin", "slplugin"), "SLPlugin.app"),
                                         # ):
                    # self.path2basename(os.path.join(os.pardir,
                                                    # app_bld_dir, self.args['configuration']),
                                       # app)
                    # executable_path[app] = \
                        # self.dst_path_of(os.path.join(app, "Contents", "MacOS"))

                    # # our apps dependencies on shared libs
                    # # for each app, for each dylib we collected in dylibs,
                    # # create a symlink to the real copy of the dylib.
                    # with self.prefix(dst=os.path.join(app, "Contents", "Resources")):
                        # for libfile in dylibs:
                            # self.relsymlinkf(os.path.join(libfile_parent, libfile))

                # # Dullahan helper apps go inside SLPlugin.app
                # with self.prefix(dst=os.path.join(
                    # "SLPlugin.app", "Contents", "Frameworks")):

                    # frameworkname = 'Chromium Embedded Framework'

                    # # This code constructs a relative symlink from the
                    # # target framework folder back to the real CEF framework.
                    # # It needs to be relative so that the symlink still works when
                    # # (as is normal) the user moves the app bundle out of the DMG
                    # # and into the /Applications folder. Note we pass catch=False,
                    # # letting the uncaught exception terminate the process, since
                    # # without this symlink, Second Life web media can't possibly work.

                    # # It might seem simpler just to symlink Frameworks back to
                    # # the parent of Chromimum Embedded Framework.framework. But
                    # # that would create a symlink cycle, which breaks our
                    # # packaging step. So make a symlink from Chromium Embedded
                    # # Framework.framework to the directory of the same name, which
                    # # is NOT an ancestor of the symlink.

                    # # from SLPlugin.app/Contents/Frameworks/Chromium Embedded
                    # # Framework.framework back to
                    # # $viewer_app/Contents/Frameworks/Chromium Embedded Framework.framework
                    # SLPlugin_framework = self.relsymlinkf(CEF_framework, catch=False)

                    # # copy DullahanHelper.app
                    # self.path2basename(relpkgdir, 'DullahanHelper.app')

                    # # and fix that up with a Frameworks/CEF symlink too
                    # with self.prefix(dst=os.path.join(
                        # 'DullahanHelper.app', 'Contents', 'Frameworks')):
                        # # from Dullahan Helper.app/Contents/Frameworks/Chromium Embedded
                        # # Framework.framework back to
                        # # SLPlugin.app/Contents/Frameworks/Chromium Embedded Framework.framework
                        # # Since SLPlugin_framework is itself a
                        # # symlink, don't let relsymlinkf() resolve --
                        # # explicitly call relpath(symlink=True) and
                        # # create that symlink here.
                        # DullahanHelper_framework = \
                            # self.symlinkf(self.relpath(SLPlugin_framework, symlink=True),
                                          # catch=False)

                    # # change_command includes install_name_tool, the
                    # # -change subcommand and the old framework rpath
                    # # stamped into the executable. To use it with
                    # # run_command(), we must still append the new
                    # # framework path and the pathname of the
                    # # executable to change.
                    # change_command = [
                        # 'install_name_tool', '-change',
                        # '@rpath/Frameworks/Chromium Embedded Framework.framework/Chromium Embedded Framework']

                    # with self.prefix(dst=os.path.join(
                        # 'DullahanHelper.app', 'Contents', 'MacOS')):
                        # # Now self.get_dst_prefix() is, at runtime,
                        # # @executable_path. Locate the helper app
                        # # framework (which is a symlink) from here.
                        # newpath = os.path.join(
                            # '@executable_path',
                            # self.relpath(DullahanHelper_framework, symlink=True),
                            # frameworkname)
                        # # and restamp the DullahanHelper executable
                        # self.run_command(
                            # change_command +
                            # [newpath, self.dst_path_of('DullahanHelper')])

                # # SLPlugin plugins
                # with self.prefix(dst="llplugin"):
                    # dylibexecutable = 'media_plugin_cef.dylib'
                    # self.path2basename("../media_plugins/cef/" + self.args['configuration'],
                                       # dylibexecutable)

                    # # Do this install_name_tool *after* media plugin is copied over.
                    # # Locate the framework lib executable -- relative to
                    # # SLPlugin.app/Contents/MacOS, which will be our
                    # # @executable_path at runtime!
                    # newpath = os.path.join(
                        # '@executable_path',
                        # self.relpath(SLPlugin_framework, executable_path["SLPlugin.app"],
                                     # symlink=True),
                        # frameworkname)
                    # # restamp media_plugin_cef.dylib
                    # self.run_command(
                        # change_command +
                        # [newpath, self.dst_path_of(dylibexecutable)])

                    # # copy LibVLC plugin itself
                    # self.path2basename("../media_plugins/libvlc/" + self.args['configuration'],
                                       # "media_plugin_libvlc.dylib")

                    # # copy LibVLC dynamic libraries
                    # with self.prefix(src=relpkgdir, dst="lib"):
                        # self.path( "libvlc*.dylib*" )
                        # # copy LibVLC plugins folder
                        # with self.prefix(src='plugins', dst=""):
                            # self.path( "*.dylib" )
                            # self.path( "plugins.dat" )

    def construct(self):
        # copy over the build result (this is a no-op if run within the xcode script)
        # self.path(os.path.join(self.args['configuration'], self.channel()+".app"), dst="")
        self.path(os.path.join(self.args['configuration'], "Firestorm.app"), dst="")

        pkgdir = os.path.join(self.args['build'], os.pardir, 'packages')
        relpkgdir = os.path.join(pkgdir, "lib", "release")
        debpkgdir = os.path.join(pkgdir, "lib", "debug")
        requestsdir = os.path.join(pkgdir, "lib", "python", "requests")
        urllib3dir = os.path.join(pkgdir, "lib", "python", "urllib3")
        chardetdir = os.path.join(pkgdir, "lib", "python", "chardet")
        idnadir = os.path.join(pkgdir, "lib", "python", "idna")

        with self.prefix(dst="Contents"):  # everything goes in Contents
            # self.path("Info.plist", dst="Info.plist")

            # copy additional libs in <bundle>/Contents/MacOS/
            self.path(os.path.join(relpkgdir, "libndofdev.dylib"), dst="Resources/libndofdev.dylib")
            # self.path(os.path.join(relpkgdir, "libhunspell-1.3.0.dylib"), dst="Resources/libhunspell-1.3.0.dylib")   

            # most everything goes in the Resources directory
            with self.prefix(dst="Resources"):
                super(DarwinManifest, self).construct()

<<<<<<< HEAD
=======
                # need .icns file referenced by Info.plist
                with self.prefix(src=self.icon_path(), dst="") :
                    self.path("secondlife.icns")

                # Copy in the updater script and helper modules
                self.path(src=os.path.join(pkgdir, 'VMP'), dst="updater")

                with self.prefix(src="", dst=os.path.join("updater", "icons")):
                    self.path2basename(self.icon_path(), "secondlife.ico")
                    with self.prefix(src="vmp_icons", dst=""):
                        self.path("*.png")
                        self.path("*.gif")

                with self.prefix(src=relpkgdir, dst=""):
                    self.path("libndofdev.dylib")
                    self.path("libhunspell-*.dylib")   

>>>>>>> 95c6b512
                with self.prefix(src_dst="cursors_mac"):
                    self.path("*.tif")

                self.path("licenses-mac.txt", dst="licenses.txt")
                self.path("featuretable_mac.txt")
                self.path("VivoxAUP.txt")

                with self.prefix(src=pkgdir,dst=""):
                    self.path("ca-bundle.crt")

                icon_path = self.icon_path()
                with self.prefix(src=icon_path) :
                    self.path("firestorm_icon.icns")

                self.path("Firestorm.nib")
                # Translations
                self.path("English.lproj/language.txt")
                self.replace_in(src="English.lproj/InfoPlist.strings",
                                dst="English.lproj/InfoPlist.strings",
                                searchdict={'%%VERSION%%':'.'.join(self.args['version'])}
                                )
                self.path("German.lproj")
                self.path("Japanese.lproj")
                self.path("Korean.lproj")
                self.path("da.lproj")
                self.path("es.lproj")
                self.path("fr.lproj")
                self.path("hu.lproj")
                self.path("it.lproj")
                self.path("nl.lproj")
                self.path("pl.lproj")
                self.path("pt.lproj")
                self.path("ru.lproj")
                self.path("tr.lproj")
                self.path("uk.lproj")
                self.path("zh-Hans.lproj")

                def path_optional(src, dst):
                    """
                    For a number of our self.path() calls, not only do we want
                    to deal with the absence of src, we also want to remember
                    which were present. Return either an empty list (absent)
                    or a list containing dst (present). Concatenate these
                    return values to get a list of all libs that are present.
                    """
                    # This was simple before we started needing to pass
                    # wildcards. Fortunately, self.path() ends up appending a
                    # (source, dest) pair to self.file_list for every expanded
                    # file processed. Remember its size before the call.
                    oldlen = len(self.file_list)
                    try:
                        self.path(src, dst)
                        # The dest appended to self.file_list has been prepended
                        # with self.get_dst_prefix(). Strip it off again.
                        added = [os.path.relpath(d, self.get_dst_prefix())
                                 for s, d in self.file_list[oldlen:]]
                    except MissingError as err:
                        print >> sys.stderr, "Warning: "+err.msg
                        added = []
                    if not added:
                        print "Skipping %s" % dst
                    return added

                # dylibs is a list of all the .dylib files we expect to need
                # in our bundled sub-apps. For each of these we'll create a
                # symlink from sub-app/Contents/Resources to the real .dylib.
                # Need to get the llcommon dll from any of the build directories as well.
                dylibs = []
                for libfile in (
                                "libapr-1.0.dylib",
                                "libaprutil-1.0.dylib",
                                "libexpat.1.dylib",
                                "libexception_handler.dylib",
                                "libGLOD.dylib",
                                # libnghttp2.dylib is a symlink to
                                # libnghttp2.major.dylib, which is a symlink
                                # to libnghttp2.version.dylib. Get all of them.
                                "libnghttp2.*dylib",
                                "libgrowl.dylib",
                                "libgrowl++.dylib",
                                ):
                    dylibs += path_optional(os.path.join(relpkgdir, libfile), libfile)

                # SLVoice executable
                with self.prefix(src=os.path.join(pkgdir, 'bin', 'release')):
                    self.path("SLVoice")

                # Vivox libraries
                for libfile in (
                                'libortp.dylib',
                                'libvivoxsdk.dylib',
                                ):
                    self.path2basename(relpkgdir, libfile)

                # <FS:Ansariel/TS> FIRE-22709: Local voice not working in OpenSim
                if self.fs_is_opensim():
                    with self.prefix(src=os.path.join(relpkgdir, 'voice_os'), dst="voice_os"):
                        self.path('libortp.dylib')
                        self.path('libsndfile.dylib')
                        self.path('libvivoxoal.dylib')
                        self.path('libvivoxsdk.dylib')
                        self.path('libvivoxplatform.dylib')
                        self.path('SLVoice')
                    with self.prefix(src=pkgdir, dst="voice_os"):
                        self.path("ca-bundle.crt")
                # </FS:Ansariel/TS>

                # dylibs that vary based on configuration
                if self.args['fmodversion'].lower() == 'fmodstudio':
                    if self.args['configuration'].lower() == 'debug':
                        for libfile in (
                                    "libfmodL.dylib",
                                    ):
                            dylibs += path_optional(os.path.join(debpkgdir, libfile), libfile)
                    else:
                        for libfile in (
                                    "libfmod.dylib",
                                    ):
                            dylibs += path_optional(os.path.join(relpkgdir, libfile), libfile)

                # dylibs that vary based on configuration
                if self.args['fmodversion'].lower() == 'fmodex':
                    if self.args['configuration'].lower() == 'debug':
                        for libfile in (
                                   "libfmodexL.dylib",
                                   ):
                            dylibs += path_optional(os.path.join(debpkgdir, libfile), libfile)
                    else:
                        for libfile in (
                                   "libfmodex.dylib",
                                   ):
                            dylibs += path_optional(os.path.join(relpkgdir, libfile), libfile)

                # our apps
                executable_path = {}
                for app_bld_dir, app in (("mac_crash_logger", "mac-crash-logger.app"),
                                         # plugin launcher
                                         (os.path.join("llplugin", "slplugin"), "SLPlugin.app"),
                                         ):
                    self.path2basename(os.path.join(os.pardir,
                                                    app_bld_dir, self.args['configuration']),
                                       app)
                    executable_path[app] = \
                        self.dst_path_of(os.path.join(app, "Contents", "MacOS"))

                    # our apps dependencies on shared libs
                    # for each app, for each dylib we collected in dylibs,
                    # create a symlink to the real copy of the dylib.
                    resource_path = self.dst_path_of(os.path.join(app, "Contents", "Resources"))
                    for libfile in dylibs:
                        src = os.path.join(os.pardir, os.pardir, os.pardir, libfile)
                        dst = os.path.join(resource_path, libfile)
                        try:
                            symlinkf(src, dst)
                        except OSError as err:
                            print "Can't symlink %s -> %s: %s" % (src, dst, err)

                #<FS:TS> Moved from the x86_64 specific version because code
                # below that does symlinking and path fixup depends on it.
                # with self.prefix(src=os.path.join(self.args['build'], os.pardir, 'packages', 'bin_x86')):
                #    self.path("SLPlugin.app", "SLPlugin.app")
	
                #    with self.prefix(src_dst="llplugin"):
                #        self.path("media_plugin_quicktime.dylib", "media_plugin_quicktime.dylib")
                #        self.path("media_plugin_cef.dylib", "media_plugin_cef.dylib")

                # Dullahan helper apps go inside SLPlugin.app
                with self.prefix(dst="SLPlugin.app/Contents/Frameworks"):
                    helperappfile = 'DullahanHelper.app'
                    self.path2basename(relpkgdir, helperappfile)

                    pluginframeworkpath = self.dst_path_of('Chromium Embedded Framework.framework');
                    # Putting a Frameworks directory under Contents/MacOS
                    # isn't canonical, but the path baked into Dullahan
                    # Helper.app/Contents/MacOS/DullahanHelper is:
                    # @executable_path/Frameworks/Chromium Embedded Framework.framework/Chromium Embedded Framework
                    # (notice, not @executable_path/../Frameworks/etc.)
                    # So we'll create a symlink (below) from there back to the
                    # Frameworks directory nested under SLPlugin.app.
                    helperframeworkpath = \
                        self.dst_path_of('DullahanHelper.app/Contents/MacOS/'
                                         'Frameworks/Chromium Embedded Framework.framework')

                helperexecutablepath = self.dst_path_of('SLPlugin.app/Contents/Frameworks/DullahanHelper.app/Contents/MacOS/DullahanHelper')
                #<FS:TS> Fix unannounced change in DullahanHelper app as supplied
                # self.run_command_shell('install_name_tool -change '
                #                  '"@rpath/Frameworks/Chromium Embedded Framework.framework/Chromium Embedded Framework" '
                #                  '"@executable_path/Frameworks/Chromium Embedded Framework.framework/Chromium Embedded Framework" "%s"' % helperexecutablepath)
                self.run_command_shell('install_name_tool -change '
                                 '"@executable_path/../Frameworks/Chromium Embedded Framework.framework/Chromium Embedded Framework" '
                                 '"@executable_path/Frameworks/Chromium Embedded Framework.framework/Chromium Embedded Framework" "%s"' % helperexecutablepath)

                # SLPlugin plugins
                with self.prefix(dst="llplugin"):
                    dylibexecutable = 'media_plugin_cef.dylib'
                    self.path2basename("../media_plugins/cef/" + self.args['configuration'],
                                       dylibexecutable)

                    # copy LibVLC plugin itself
                    self.path2basename("../media_plugins/libvlc/" + self.args['configuration'],
                                       "media_plugin_libvlc.dylib")

                    # copy LibVLC dynamic libraries
                    with self.prefix(src=os.path.join(self.args['build'], os.pardir, 'packages', 'lib', 'release' ), dst="lib"):
                        self.path( "libvlc*.dylib*" )

                    # copy LibVLC plugins folder
                    with self.prefix(src=os.path.join(self.args['build'], os.pardir, 'packages', 'lib', 'release', 'plugins' ), dst="lib"):
                        self.path("*.dylib")
                        self.path("plugins.dat")

                # do this install_name_tool *after* media plugin is copied over
                dylibexecutablepath = self.dst_path_of('llplugin/media_plugin_cef.dylib')
                self.run_command_shell('install_name_tool -change '
                                 '"@rpath/Frameworks/Chromium Embedded Framework.framework/Chromium Embedded Framework" '
                                 '"@executable_path/../Frameworks/Chromium Embedded Framework.framework/Chromium Embedded Framework" "%s"' % dylibexecutablepath)

                #<FS:TS> Copy in prebuilt framework if it's there
                # with self.prefix(src=os.path.join(self.args['build'], os.pardir, 'packages', 'bin_x86', 'Frameworks'), dst="Frameworks"):
                #     self.path("Chromium Embedded Framework.framework")

            # CEF framework goes inside Second Life.app/Contents/Frameworks
            with self.prefix(dst="Frameworks"):
                frameworkfile="Chromium Embedded Framework.framework"
                self.path2basename(relpkgdir, frameworkfile)

            # This code constructs a relative path from the
            # target framework folder back to the location of the symlink.
            # It needs to be relative so that the symlink still works when
            # (as is normal) the user moves the app bundle out of the DMG
            # and into the /Applications folder. Note we also call 'raise'
            # to terminate the process if we get an error since without
            # this symlink, Second Life web media can't possibly work.
            # Real Framework folder:
            #   Second Life.app/Contents/Frameworks/Chromium Embedded Framework.framework/
            # Location of symlink and why it's relative 
            #   Second Life.app/Contents/Resources/SLPlugin.app/Contents/Frameworks/Chromium Embedded Framework.framework/
            # Real Frameworks folder, with the symlink inside the bundled SLPlugin.app (and why it's relative)
            #   <top level>.app/Contents/Frameworks/Chromium Embedded Framework.framework/
            #   <top level>.app/Contents/Resources/SLPlugin.app/Contents/Frameworks/Chromium Embedded Framework.framework ->
            # It might seem simpler just to create a symlink Frameworks to
            # the parent of Chromimum Embedded Framework.framework. But
            # that would create a symlink cycle, which breaks our
            # packaging step. So make a symlink from Chromium Embedded
            # Framework.framework to the directory of the same name, which
            # is NOT an ancestor of the symlink.
            frameworkpath = os.path.join(os.pardir, os.pardir, os.pardir,
                                         os.pardir, "Frameworks",
                                         "Chromium Embedded Framework.framework")
            try:
                # from SLPlugin.app/Contents/Frameworks/Chromium Embedded
                # Framework.framework back to Second
                # Life.app/Contents/Frameworks/Chromium Embedded Framework.framework
                origin, target = pluginframeworkpath, frameworkpath
                symlinkf(target, origin)
                # from SLPlugin.app/Contents/Frameworks/Dullahan
                # Helper.app/Contents/MacOS/Frameworks/Chromium Embedded
                # Framework.framework back to
                # SLPlugin.app/Contents/Frameworks/Chromium Embedded Framework.framework
                self.cmakedirs(os.path.dirname(helperframeworkpath))
                origin = helperframeworkpath
                target = os.path.join(os.pardir, frameworkpath)
                symlinkf(target, origin)
            except OSError as err:
                print "Can't symlink %s -> %s: %s" % (origin, target, err)
                raise


        # NOTE: the -S argument to strip causes it to keep enough info for
        # annotated backtraces (i.e. function names in the crash log).  'strip' with no
        # arguments yields a slightly smaller binary but makes crash logs mostly useless.
        # This may be desirable for the final release.  Or not.
        if ("package" in self.args['actions'] or 
            "unpacked" in self.args['actions']):
            self.run_command_shell('strip -S %(viewer_binary)r' %
                             { 'viewer_binary' : self.dst_path_of('Contents/MacOS/Firestorm')})
# </FS:Ansariel> construct method VMP trampoline crazy VMP launcher juggling shamelessly replaced with old version

    def package_finish(self):
        global CHANNEL_VENDOR_BASE
        # MBW -- If the mounted volume name changes, it breaks the .DS_Store's background image and icon positioning.
        #  If we really need differently named volumes, we'll need to create multiple DS_Store file images, or use some other trick.

        volname=CHANNEL_VENDOR_BASE+" Installer"  # DO NOT CHANGE without understanding comment above

        imagename = self.installer_base_name()

        sparsename = imagename + ".sparseimage"
        finalname = imagename + ".dmg"
        # make sure we don't have stale files laying about
        self.remove(sparsename, finalname)

        self.run_command(['hdiutil', 'create', sparsename,
                          '-volname', volname, '-fs', 'HFS+',
                          '-type', 'SPARSE', '-megabytes', '1300',
                          '-layout', 'SPUD'])

        # mount the image and get the name of the mount point and device node
        try:
            hdi_output = subprocess.check_output(['hdiutil', 'attach', '-private', sparsename])
        except subprocess.CalledProcessError as err:
            sys.exit("failed to mount image at '%s'" % sparsename)
            
        try:
            devfile = re.search("/dev/disk([0-9]+)[^s]", hdi_output).group(0).strip()
            volpath = re.search('HFS\s+(.+)', hdi_output).group(1).strip()

            # Copy everything in to the mounted .dmg

            app_name = self.app_name()

            # Hack:
            # Because there is no easy way to coerce the Finder into positioning
            # the app bundle in the same place with different app names, we are
            # adding multiple .DS_Store files to svn. There is one for release,
            # one for release candidate and one for first look. Any other channels
            # will use the release .DS_Store, and will look broken.
            # - Ambroff 2008-08-20
            #<FS:TS> Select proper directory based on flavor and build type
            dmg_template_prefix = 'firestorm'
            if self.fs_is_opensim():
                dmg_template_prefix = 'firestormos'
            dmg_template = os.path.join(
                'installers', 'darwin', '%s-%s-dmg' % (dmg_template_prefix, self.channel_type()))
            print "Trying template directory", dmg_template

            if not os.path.exists (self.src_path_of(dmg_template)):
                dmg_template = os.path.join ('installers', 'darwin', 'release-dmg')
                print "Not found, trying template directory", dmg_template

            for s,d in {self.get_dst_prefix():app_name + ".app",
                        #os.path.join(dmg_template, "_VolumeIcon.icns"): ".VolumeIcon.icns",
                        os.path.join(dmg_template, "background.png"): "background.png",
                        os.path.join(dmg_template, "LGPL-license.txt"): "LGPL License.txt",
                        os.path.join(dmg_template, "VivoxAUP.txt"): "Vivox Acceptable Use Policy.txt",
                        os.path.join(dmg_template, "_DS_Store"): ".DS_Store"}.items():
                print "Copying to dmg", s, d
                self.copy_action(self.src_path_of(s), os.path.join(volpath, d))

            # <FS:TS> The next two commands *MUST* execute before the loop
            #         that hides the files. If not, packaging will fail.
            #         YOU HAVE BEEN WARNED.
            # Create the alias file (which is a resource file) from the .r
            self.run_command(
                ['Rez', self.src_path_of("%s/Applications-alias.r" % dmg_template),
                 '-o', os.path.join(volpath, "Applications")])

            # Set up the installer disk image: set icon positions, folder view
            #  options, and icon label colors. This must be done before the
            #  files are hidden.
            self.run_command(
                ['osascript',
                 self.src_path_of("installers/darwin/installer-dmg.applescript"),
                 volname])

            # <FS:TS> ARGH! osascript clobbers the volume icon file, for no
            #        reason I can find anywhere. So we need to copy it after
            #        running the script to set everything else up.
            print "Copying volume icon to dmg"
            self.copy_action(self.src_path_of(os.path.join(dmg_template, "_VolumeIcon.icns")),
                os.path.join(volpath, ".VolumeIcon.icns"))

            # Hide the background image, DS_Store file, and volume icon file (set their "visible" bit)
            for f in ".VolumeIcon.icns", "background.png", ".DS_Store":
                pathname = os.path.join(volpath, f)
                self.run_command(['SetFile', '-a', 'V', pathname])

            # Set the alias file's alias and custom icon bits
            self.run_command(['SetFile', '-a', 'AC', os.path.join(volpath, "Applications")])

            # Set the disk image root's custom icon bit
            self.run_command(['SetFile', '-a', 'C', volpath])

            # Sign the app if requested; 
            # do this in the copy that's in the .dmg so that the extended attributes used by 
            # the signature are preserved; moving the files using python will leave them behind
            # and invalidate the signatures.
            if 'signature' in self.args:
                app_in_dmg=os.path.join(volpath,self.app_name()+".app")
                print "Attempting to sign '%s'" % app_in_dmg
                identity = self.args['signature']
                if identity == '':
                    identity = 'Developer ID Application'

                # Look for an environment variable set via build.sh when running in Team City.
                try:
                    build_secrets_checkout = os.environ['build_secrets_checkout']
                except KeyError:
                    pass
                else:
                    # variable found so use it to unlock keychain followed by codesign
                    home_path = os.environ['HOME']
                    keychain_pwd_path = os.path.join(build_secrets_checkout,'code-signing-osx','password.txt')
                    keychain_pwd = open(keychain_pwd_path).read().rstrip()

                    # Note: As of macOS Sierra, keychains are created with names postfixed with '-db' so for example, the
                    #       SL Viewer keychain would by default be found in ~/Library/Keychains/viewer.keychain-db instead of
                    #       just ~/Library/Keychains/viewer.keychain in earlier versions.
                    #
                    #       Because we have old OS files from previous versions of macOS on the build hosts, the configurations
                    #       are different on each host. Some have viewer.keychain, some have viewer.keychain-db and some have both.
                    #       As you can see in the line below, this script expects the Linden Developer cert/keys to be in viewer.keychain.
                    #
                    #       To correctly sign builds you need to make sure ~/Library/Keychains/viewer.keychain exists on the host
                    #       and that it contains the correct cert/key. If a build host is set up with a clean version of macOS Sierra (or later)
                    #       then you will need to change this line (and the one for 'codesign' command below) to point to right place or else
                    #       pull in the cert/key into the default viewer keychain 'viewer.keychain-db' and export it to 'viewer.keychain'
                    viewer_keychain = os.path.join(home_path, 'Library',
                                                   'Keychains', 'viewer.keychain')
                    self.run_command(['security', 'unlock-keychain',
                                      '-p', keychain_pwd, viewer_keychain])
                    signed=False
                    sign_attempts=3
                    sign_retry_wait=15
                    while (not signed) and (sign_attempts > 0):
                        try:
                            sign_attempts-=1;
                            self.run_command(
                                # Note: See blurb above about names of keychains
                               ['codesign', '--verbose', '--deep', '--force',
                                '--keychain', viewer_keychain, '--sign', identity,
                                app_in_dmg])
                            signed=True # if no exception was raised, the codesign worked
                        except ManifestError as err:
                            if sign_attempts:
                                print >> sys.stderr, "codesign failed, waiting %d seconds before retrying" % sign_retry_wait
                                time.sleep(sign_retry_wait)
                                sign_retry_wait*=2
                            else:
                                print >> sys.stderr, "Maximum codesign attempts exceeded; giving up"
                                raise
                    self.run_command(['spctl', '-a', '-texec', '-vvvv', app_in_dmg])

        finally:
            # Unmount the image even if exceptions from any of the above 
            self.run_command(['hdiutil', 'detach', '-force', devfile])

        print "Converting temp disk image to final disk image"
        self.run_command(['hdiutil', 'convert', sparsename, '-format', 'UDZO',
                          '-imagekey', 'zlib-level=9', '-o', finalname])
        # get rid of the temp file
        self.package_file = finalname
        self.remove(sparsename)
        self.fs_save_osx_symbols()

class Darwin_i386_Manifest(DarwinManifest):
    address_size = 32


class Darwin_i686_Manifest(DarwinManifest):
    """alias in case arch is passed as i686 instead of i386"""
    pass


class Darwin_x86_64_Manifest(DarwinManifest):
    address_size = 64


class LinuxManifest(ViewerManifest):
    build_data_json_platform = 'lnx'

    def construct(self):
        super(LinuxManifest, self).construct()

        pkgdir = os.path.join(self.args['build'], os.pardir, 'packages')
        relpkgdir = os.path.join(pkgdir, "lib", "release")
        debpkgdir = os.path.join(pkgdir, "lib", "debug")

        self.path("licenses-linux.txt","licenses.txt")
        self.path("VivoxAUP.txt")
        self.path("res/firestorm_icon.png","firestorm_icon.png")
        with self.prefix("linux_tools"):
            self.path("client-readme.txt","README-linux.txt")
            self.path("FIRESTORM_DESKTOPINSTALL.txt","FIRESTORM_DESKTOPINSTALL.txt")
            self.path("client-readme-voice.txt","README-linux-voice.txt")
            self.path("client-readme-joystick.txt","README-linux-joystick.txt")
            self.path("wrapper.sh","firestorm")
            with self.prefix(dst="etc"):
                self.path("handle_secondlifeprotocol.sh")
                self.path("register_secondlifeprotocol.sh")
                self.path("refresh_desktop_app_entry.sh")
                self.path("launch_url.sh")
            self.path("install.sh")

        with self.prefix(dst="bin"):
            self.path("firestorm-bin","do-not-directly-run-firestorm-bin")
            self.path("../linux_crash_logger/linux-crash-logger","linux-crash-logger.bin")
            self.path2basename("../llplugin/slplugin", "SLPlugin") 
            #this copies over the python wrapper script, associated utilities and required libraries, see SL-321, SL-322 and SL-323
            # <FS:Ansariel> Remove VMP
            # with self.prefix(src="../viewer_components/manager", dst=""):
            #     self.path("*.py")
            # </FS:Ansariel> Remove VMP

        # recurses, packaged again
        self.path("res-sdl")

        # Get the icons based on the channel type
        icon_path = self.icon_path()
        print "DEBUG: icon_path '%s'" % icon_path
        with self.prefix(src=icon_path) :
            self.path("firestorm_256.png","firestorm_48.png")
            #with self.prefix(dst="res-sdl") :
            #    self.path("firestorm_256.bmp","ll_icon.BMP")

        # plugins
        with self.prefix(src=os.path.join(self.args['build'], os.pardir, 'media_plugins'), dst="bin/llplugin"):
            #self.path("gstreamer010/libmedia_plugin_gstreamer010.so", "libmedia_plugin_gstreamer.so")
            self.path2basename("libvlc", "libmedia_plugin_libvlc.so")
            self.path("cef/libmedia_plugin_cef.so", "libmedia_plugin_cef.so" )


        with self.prefix(src=os.path.join(pkgdir, 'lib', 'vlc', 'plugins'), dst="bin/llplugin/vlc/plugins"):
            self.path( "plugins.dat" )
            self.path( "*/*.so" )

        with self.prefix(src=os.path.join(pkgdir, 'lib' ), dst="lib"):
            self.path( "libvlc*.so*" )

        with self.prefix(src=os.path.join(pkgdir, 'lib', 'vlc', 'plugins'), dst="bin/llplugin/vlc/plugins"):
            self.path( "plugins.dat" )
            self.path( "*/*.so" )

        with self.prefix(src=os.path.join(pkgdir, 'lib' ), dst="lib"):
            self.path( "libvlc*.so*" )

        # CEF files 
        with self.prefix(src=os.path.join(pkgdir, 'lib', 'release'), dst="lib"):
            self.path( "libcef.so" )
            
        with self.prefix(src=os.path.join(pkgdir, 'lib', 'release', 'swiftshader'), dst=os.path.join("bin", "swiftshader") ):
            self.path( "*.so" )

        with self.prefix(src=os.path.join(pkgdir, 'bin', 'release'), dst="bin"):
            self.path( "chrome-sandbox" )
            self.path( "dullahan_host" )
            self.path( "natives_blob.bin" )
            self.path( "snapshot_blob.bin" )
            self.path( "v8_context_snapshot.bin" )

        with self.prefix(src=os.path.join(pkgdir, 'resources'), dst="bin"):
            self.path( "cef.pak" )
            self.path( "cef_extensions.pak" )
            self.path( "cef_100_percent.pak" )
            self.path( "cef_200_percent.pak" )
            self.path( "devtools_resources.pak" )
            self.path( "icudtl.dat" )

        with self.prefix(src=os.path.join(pkgdir, 'resources', 'locales'), dst=os.path.join('bin', 'locales')):
            self.path("am.pak")
            self.path("ar.pak")
            self.path("bg.pak")
            self.path("bn.pak")
            self.path("ca.pak")
            self.path("cs.pak")
            self.path("da.pak")
            self.path("de.pak")
            self.path("el.pak")
            self.path("en-GB.pak")
            self.path("en-US.pak")
            self.path("es-419.pak")
            self.path("es.pak")
            self.path("et.pak")
            self.path("fa.pak")
            self.path("fi.pak")
            self.path("fil.pak")
            self.path("fr.pak")
            self.path("gu.pak")
            self.path("he.pak")
            self.path("hi.pak")
            self.path("hr.pak")
            self.path("hu.pak")
            self.path("id.pak")
            self.path("it.pak")
            self.path("ja.pak")
            self.path("kn.pak")
            self.path("ko.pak")
            self.path("lt.pak")
            self.path("lv.pak")
            self.path("ml.pak")
            self.path("mr.pak")
            self.path("ms.pak")
            self.path("nb.pak")
            self.path("nl.pak")
            self.path("pl.pak")
            self.path("pt-BR.pak")
            self.path("pt-PT.pak")
            self.path("ro.pak")
            self.path("ru.pak")
            self.path("sk.pak")
            self.path("sl.pak")
            self.path("sr.pak")
            self.path("sv.pak")
            self.path("sw.pak")
            self.path("ta.pak")
            self.path("te.pak")
            self.path("th.pak")
            self.path("tr.pak")
            self.path("uk.pak")
            self.path("vi.pak")
            self.path("zh-CN.pak")
            self.path("zh-TW.pak")

        # llcommon
        #if not self.path("../llcommon/libllcommon.so", "lib/libllcommon.so"):
        #    print "Skipping llcommon.so (assuming llcommon was linked statically)"

        self.path("featuretable_linux.txt")

        with self.prefix(src=pkgdir, dst="bin"):
            self.path("ca-bundle.crt")

        if self.is_packaging_viewer():
          with self.prefix(src=os.path.join(pkgdir, 'lib', 'release'), dst="lib"):
            self.path("libapr-1.so*")
            self.path("libaprutil-1.so*")
            #self.path("libboost_context-mt.so*")
            #self.path("libboost_filesystem-mt.so*")
            #self.path("libboost_program_options-mt.so*")
            #self.path("libboost_regex-mt.so*")
            #self.path("libboost_signals-mt.so*")
            #self.path("libboost_system-mt.so*")
            #self.path("libboost_thread-mt.so*")
            #self.path("libboost_chrono-mt.so*") #<FS:TM> FS spcific
            #self.path("libboost_date_time-mt.so*") #<FS:TM> FS spcific
            #self.path("libboost_wave-mt.so*") #<FS:TM> FS spcific
            #self.path("libcollada14dom.so*")
            #self.path("libdb*.so*")
            #self.path("libcrypto.so*")
            self.path("libexpat.so*")
            #self.path("libssl.so*")
            #self.path("libGLOD.so")
            #self.fs_path("libminizip.so")
            self.path("libuuid.so*")
            self.path("libSDL-1.2.so*")
            self.path("libdirectfb*.so*")
            self.path("libfusion*.so*")
            self.path("libdirect*.so*")
            self.fs_try_path("libopenjpeg.so*")
            self.path("libhunspell-1.3.so*")
            self.path("libalut.so*")
            #self.path("libpng15.so.15") #use provided libpng to workaround incompatible system versions on some distros
            #self.path("libpng15.so.15.13.0") #use provided libpng to workaround incompatible system versions on some distros
            #self.path("libpng15.so.15.1.0") #use provided libpng to workaround incompatible system versions on some distros
            self.path("libopenal.so", "libopenal.so.1") # Install as versioned file in case it's missing from the 3p- and won't get copied below
            self.path("libopenal.so*")
            #self.path("libnotify.so.1.1.2", "libnotify.so.1") # LO - uncomment when testing libnotify(growl) on linux
            self.path("libpangox-1.0.so*")
            # KLUDGE: As of 2012-04-11, the 'fontconfig' package installs
            # libfontconfig.so.1.4.4, along with symlinks libfontconfig.so.1
            # and libfontconfig.so. Before we added support for library-file
            # wildcards, though, this self.path() call specifically named
            # libfontconfig.so.1.4.4 WITHOUT also copying the symlinks. When I
            # (nat) changed the call to self.path("libfontconfig.so.*"), we
            # ended up with the libfontconfig.so.1 symlink in the target
            # directory as well. But guess what! At least on Ubuntu 10.04,
            # certain viewer fonts look terrible with libfontconfig.so.1
            # present in the target directory. Removing that symlink suffices
            # to improve them. I suspect that means we actually do better when
            # the viewer fails to find our packaged libfontconfig.so*, falling
            # back on the system one instead -- but diagnosing and fixing that
            # is a bit out of scope for the present project. Meanwhile, this
            # particular wildcard specification gets us exactly what the
            # previous call did, without having to explicitly state the
            # version number.
            self.path("libfontconfig.so.*.*")

            self.fs_try_path("libjemalloc.so*")

          # Vivox runtimes
          # Currentelly, the 32-bit ones will work with a 64-bit client.
          with self.prefix(src=os.path.join(pkgdir, 'lib', 'release'), dst="bin"):
                  self.path("SLVoice")
                  self.path("win32")

          with self.prefix(src=os.path.join(pkgdir, 'lib', 'release'), dst="lib"):
                  self.path("libortp.so")
                  self.path("libsndfile.so.1")
                  # <FS:TS> Vivox wants this library even if it's present already in the viewer
                  self.path("libvivoxoal.so.1")
                  self.path("libvivoxsdk.so")
                  self.path("libvivoxplatform.so")


    def package_finish(self):
        # a standard map of strings for replacing in the templates
        installer_name_components = ['Phoenix',self.app_name(),self.args.get('arch'),'.'.join(self.args['version'])]
        installer_name = "_".join(installer_name_components)
        #installer_name = self.installer_base_name()

        self.fs_delete_linux_symbols() # <FS:ND/> Delete old syms
        self.strip_binaries()
        self.fs_save_linux_symbols() # <FS:ND/> Package symbols, add debug link
        self.fs_setuid_chromesandbox() # <FS:ND/> Chown chrome-sandbox to root:root and set the setuid bit

        # Fix access permissions
        self.run_command(['find', self.get_dst_prefix(),
                          '-type', 'd', '-exec', 'chmod', '755', '{}', ';'])
        for old, new in ('0700', '0755'), ('0500', '0555'), ('0600', '0644'), ('0400', '0444'):
            self.run_command(['find', self.get_dst_prefix(),
                              '-type', 'f', '-perm', old,
                              '-exec', 'chmod', new, '{}', ';'])
        self.package_file = installer_name + '.tar.xz'

        # temporarily move directory tree so that it has the right
        # name in the tarfile
        realname = self.get_dst_prefix()
        tempname = self.build_path_of(installer_name)
        self.run_command(["mv", realname, tempname])
        try:
            # only create tarball if it's a release build.
            if self.args['buildtype'].lower() == 'release':
                # --numeric-owner hides the username of the builder for
                # security etc.
                self.run_command(['tar', '-C', self.get_build_prefix(),
                                  '--numeric-owner', self.fs_linux_tar_excludes(), '-caf',
                                 tempname + '.tar.xz', installer_name])
            else:
                print "Skipping %s.tar.xz for non-Release build (%s)" % \
                      (installer_name, self.args['buildtype'])
        finally:
            self.run_command(["mv", tempname, realname])

    def strip_binaries(self):
        if self.args['buildtype'].lower() == 'release' and self.is_packaging_viewer():
            print "* Going strip-crazy on the packaged binaries, since this is a RELEASE build"
            # makes some small assumptions about our packaged dir structure
            self.run_command(
                ["find"] +
                [os.path.join(self.get_dst_prefix(), dir) for dir in ('bin', 'lib')] +
                # <FS:Ansariel> Remove VMP
                # ['-type', 'f', '!', '-name', '*.py',
                ['-type', 'f', "!", "-name", "*.dat", "!", "-name", "*.pak", "!", "-name", "*.bin",
                # </FS:Ansariel> Remove VMP
                 '!', '-name', 'update_install', '-exec', 'strip', '-S', '{}', ';'])

class Linux_i686_Manifest(LinuxManifest):
    address_size = 32

    def construct(self):
        super(Linux_i686_Manifest, self).construct()

        pkgdir = os.path.join(self.args['build'], os.pardir, 'packages')
        relpkgdir = os.path.join(pkgdir, "lib", "release")
        debpkgdir = os.path.join(pkgdir, "lib", "debug")

        with self.prefix(src=relpkgdir, dst="lib"):
            self.path("libapr-1.so")
            self.path("libapr-1.so.0")
            self.path("libapr-1.so.0.4.5")
            self.path("libaprutil-1.so")
            self.path("libaprutil-1.so.0")
            self.path("libaprutil-1.so.0.4.1")
            self.path("libdb*.so")
            self.path("libexpat.so.*")
            self.path("libGLOD.so")
            self.path("libuuid.so*")
            self.path("libSDL-1.2.so.*")
            self.path("libdirectfb-1.*.so.*")
            self.path("libfusion-1.*.so.*")
            self.path("libdirect-1.*.so.*")
            self.path("libopenjpeg.so*")
            self.path("libdirectfb-1.4.so.5")
            self.path("libfusion-1.4.so.5")
            self.path("libdirect-1.4.so.5*")
            self.path("libhunspell-1.3.so*")
            self.path("libalut.so*")
            self.path("libopenal.so*")

            # <FS:ND> Linking this breaks voice as stock openal.so does not have alcGetMixedBuffer
            #self.path("libopenal.so", "libvivoxoal.so.1") # vivox's sdk expects this soname
            # </FS:ND>
            
            # KLUDGE: As of 2012-04-11, the 'fontconfig' package installs
            # libfontconfig.so.1.4.4, along with symlinks libfontconfig.so.1
            # and libfontconfig.so. Before we added support for library-file
            # wildcards, though, this self.path() call specifically named
            # libfontconfig.so.1.4.4 WITHOUT also copying the symlinks. When I
            # (nat) changed the call to self.path("libfontconfig.so.*"), we
            # ended up with the libfontconfig.so.1 symlink in the target
            # directory as well. But guess what! At least on Ubuntu 10.04,
            # certain viewer fonts look terrible with libfontconfig.so.1
            # present in the target directory. Removing that symlink suffices
            # to improve them. I suspect that means we actually do better when
            # the viewer fails to find our packaged libfontconfig.so*, falling
            # back on the system one instead -- but diagnosing and fixing that
            # is a bit out of scope for the present project. Meanwhile, this
            # particular wildcard specification gets us exactly what the
            # previous call did, without having to explicitly state the
            # version number.
            self.path("libfontconfig.so.*.*")

            # Include libfreetype.so. but have it work as libfontconfig does.
            self.path("libfreetype.so.*.*")

            try:
                self.path("libtcmalloc.so*") #formerly called google perf tools
                pass
            except:
                print "tcmalloc files not found, skipping"
                pass

            if self.args['fmodversion'].lower() == 'fmodex':
                self.path("libfmodex-*.so")
                self.path("libfmodex.so")
                self.path("libfmodex.so*")
                pass

            if self.args['fmodversion'].lower() == 'fmodstudio':
                self.path("libfmod.so")
                self.path("libfmod.so*")
                pass


        # Vivox runtimes
        with self.prefix(src=relpkgdir, dst="bin"):
            self.path("SLVoice")
        with self.prefix(src=relpkgdir, dst="lib"):
            self.path("libortp.so")
            self.path("libsndfile.so.1")
            #self.path("libvivoxoal.so.1") # no - we'll re-use the viewer's own OpenAL lib
            self.path("libvivoxsdk.so")

        self.fs_delete_linux_symbols() # <FS:ND/> Delete old syms
        self.strip_binaries()


class Linux_x86_64_Manifest(LinuxManifest):
    address_size = 64

    def construct(self):
        super(Linux_x86_64_Manifest, self).construct()

        pkgdir = os.path.join(self.args['build'], os.pardir, 'packages')
        relpkgdir = os.path.join(pkgdir, "lib", "release")
        debpkgdir = os.path.join(pkgdir, "lib", "debug")

        if self.is_packaging_viewer():
          with self.prefix(src=os.path.join(pkgdir, 'lib', 'release'), dst="lib"):
            self.path("libffi*.so*")
            # vivox 32-bit hack.
            # one has to extract libopenal.so from the 32-bit openal package, or official LL viewer, and rename it to libopenal32.so
            # and place it in the prebuilt lib/release directory
            # <FS:TS> No, we don't need to dink with this. A usable library
            # is now in the slvoice package, and we need to just use it as is.
            # self.path("libopenal32.so", "libvivoxoal.so.1") # vivox's sdk expects this soname
            if self.args['fmodversion'].lower() == 'fmodex':
                    self.path("libfmodex64-*.so")
                    self.path("libfmodex64.so")
                    self.path("libfmodex64.so*")
                    pass

            if self.args['fmodversion'].lower() == 'fmodstudio':
                self.path("libfmod.so")
                self.path("libfmod.so*")
                pass

        with self.prefix(dst="bin"):
            self.path2basename("../llplugin/slplugin", "SLPlugin")

        self.path("secondlife-i686.supp")

################################################################
# <FS:Ansariel> Added back for Mac compatibility reason
def symlinkf(src, dst):
    """
    Like ln -sf, but uses os.symlink() instead of running ln.
    """
    try:
        os.symlink(src, dst)
    except OSError as err:
        if err.errno != errno.EEXIST:
            raise
        # We could just blithely attempt to remove and recreate the target
        # file, but that strategy doesn't work so well if we don't have
        # permissions to remove it. Check to see if it's already the
        # symlink we want, which is the usual reason for EEXIST.
        elif os.path.islink(dst):
            if os.readlink(dst) == src:
                # the requested link already exists
                pass
            else:
                # dst is the wrong symlink; attempt to remove and recreate it
                os.remove(dst)
                os.symlink(src, dst)
        elif os.path.isdir(dst):
            print "Requested symlink (%s) exists but is a directory; replacing" % dst
            shutil.rmtree(dst)
            os.symlink(src, dst)
        elif os.path.exists(dst):
            print "Requested symlink (%s) exists but is a file; replacing" % dst
            os.remove(dst)
            os.symlink(src, dst)
        else:
            # see if the problem is that the parent directory does not exist
            # and try to explain what is missing
            (parent, tail) = os.path.split(dst)
            while not os.path.exists(parent):
                (parent, tail) = os.path.split(parent)
            if tail:
                raise Exception("Requested symlink (%s) cannot be created because %s does not exist"
                                % os.path.join(parent, tail))
            else:
                raise
# </FS:Ansariel> Added back for Mac compatibility reason

if __name__ == "__main__":
    # Report our own command line so that, in case of trouble, a developer can
    # manually rerun the same command.
    print('%s \\\n%s' %
          (sys.executable,
           ' '.join((("'%s'" % arg) if ' ' in arg else arg) for arg in sys.argv)))
    extra_arguments = [
        dict(name='bugsplat', description="""BugSplat database to which to post crashes,
             if BugSplat crash reporting is desired""", default=''),
        ]
    try:
        main(extra=extra_arguments)
    except (ManifestError, MissingError) as err:
        sys.exit("\nviewer_manifest.py failed: "+err.msg)
    except:
        raise<|MERGE_RESOLUTION|>--- conflicted
+++ resolved
@@ -1318,26 +1318,6 @@
             with self.prefix(dst="Resources"):
                 super(DarwinManifest, self).construct()
 
-<<<<<<< HEAD
-=======
-                # need .icns file referenced by Info.plist
-                with self.prefix(src=self.icon_path(), dst="") :
-                    self.path("secondlife.icns")
-
-                # Copy in the updater script and helper modules
-                self.path(src=os.path.join(pkgdir, 'VMP'), dst="updater")
-
-                with self.prefix(src="", dst=os.path.join("updater", "icons")):
-                    self.path2basename(self.icon_path(), "secondlife.ico")
-                    with self.prefix(src="vmp_icons", dst=""):
-                        self.path("*.png")
-                        self.path("*.gif")
-
-                with self.prefix(src=relpkgdir, dst=""):
-                    self.path("libndofdev.dylib")
-                    self.path("libhunspell-*.dylib")   
-
->>>>>>> 95c6b512
                 with self.prefix(src_dst="cursors_mac"):
                     self.path("*.tif")
 
