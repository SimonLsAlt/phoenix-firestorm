#!/usr/bin/env python
"""\
@file viewer_manifest.py
@author Ryan Williams
@brief Description of all installer viewer files, and methods for packaging
       them into installers for all supported platforms.

$LicenseInfo:firstyear=2006&license=viewerlgpl$
Second Life Viewer Source Code
Copyright (C) 2006-2014, Linden Research, Inc.

This library is free software; you can redistribute it and/or
modify it under the terms of the GNU Lesser General Public
License as published by the Free Software Foundation;
version 2.1 of the License only.

This library is distributed in the hope that it will be useful,
but WITHOUT ANY WARRANTY; without even the implied warranty of
MERCHANTABILITY or FITNESS FOR A PARTICULAR PURPOSE.  See the GNU
Lesser General Public License for more details.

You should have received a copy of the GNU Lesser General Public
License along with this library; if not, write to the Free Software
Foundation, Inc., 51 Franklin Street, Fifth Floor, Boston, MA  02110-1301  USA

Linden Research, Inc., 945 Battery Street, San Francisco, CA  94111  USA
$/LicenseInfo$
"""
import sys
import os
import os.path
import shutil
import errno
import json
import re
import tarfile
import time
import random
<<<<<<< HEAD
#AO
import shlex
import subprocess
import zipfile
#/AO

from fs_viewer_manifest import FSViewerManifest #<FS:ND/> Manifest extensions for Firestorm
=======
import subprocess
>>>>>>> aa62145e

viewer_dir = os.path.dirname(__file__)
# Add indra/lib/python to our path so we don't have to muck with PYTHONPATH.
# Put it FIRST because some of our build hosts have an ancient install of
# indra.util.llmanifest under their system Python!
sys.path.insert(0, os.path.join(viewer_dir, os.pardir, "lib", "python"))
from indra.util.llmanifest import LLManifest, main, path_ancestors, CHANNEL_VENDOR_BASE, RELEASE_CHANNEL, ManifestError
from llbase import llsd

class ViewerManifest(LLManifest,FSViewerManifest):
    def is_packaging_viewer(self):
        # Some commands, files will only be included
        # if we are packaging the viewer on windows.
        # This manifest is also used to copy
        # files during the build (see copy_w_viewer_manifest
        # and copy_l_viewer_manifest targets)
        return 'package' in self.args['actions']
    
    def construct(self):
        super(ViewerManifest, self).construct()
        self.path(src="../../scripts/messages/message_template.msg", dst="app_settings/message_template.msg")
        self.path(src="../../etc/message.xml", dst="app_settings/message.xml")
        
        # <FS:LO> Copy dictionaries to a place where the viewer can find them if ran from visual studio
        if self.prefix(src="app_settings"):
            # ... and the included spell checking dictionaries
            pkgdir = os.path.join(self.args['build'], os.pardir, 'packages')
            if self.prefix(src=pkgdir,dst=""):
                self.path("dictionaries")
                self.end_prefix(pkgdir)
            self.end_prefix("app_settings")
        # </FS:LO>

        if self.is_packaging_viewer():
            if self.prefix(src="app_settings"):
                self.exclude("logcontrol.xml")
                self.exclude("logcontrol-dev.xml")
                self.path("*.pem")
                self.path("*.ini")
                self.path("*.xml")
                self.path("*.db2")

                # include the entire shaders directory recursively
                self.path("shaders")
                # include the extracted list of contributors
                contributions_path = "../../doc/contributions.txt"
                contributor_names = self.extract_names(contributions_path)
                self.put_in_file(contributor_names, "contributors.txt", src=contributions_path)

                # ... and the entire windlight directory
                self.path("windlight")

                # ... and the entire image filters directory
                self.path("filters")
            
                # <FS:LO> Copy dictionaries to a place where the viewer can find them if ran from visual studio
                # ... and the included spell checking dictionaries
#                pkgdir = os.path.join(self.args['build'], os.pardir, 'packages')
#                if self.prefix(src=pkgdir,dst=""):
#                    self.path("dictionaries")
#                    self.end_prefix(pkgdir)
                # </FS:LO>
                # include the entire beams directory
                self.path("beams")
                self.path("beamsColors")

                # include the extracted packages information (see BuildPackagesInfo.cmake)
                self.path(src=os.path.join(self.args['build'],"packages-info.txt"), dst="packages-info.txt")

                # CHOP-955: If we have "sourceid" or "viewer_channel" in the
                # build process environment, generate it into
                # settings_install.xml.
                settings_template = dict(
                    sourceid=dict(Comment='Identify referring agency to Linden web servers',
                                  Persist=1,
                                  Type='String',
                                  Value=''),
                    CmdLineGridChoice=dict(Comment='Default grid',
                                  Persist=0,
                                  Type='String',
                                  Value=''),
                    CmdLineChannel=dict(Comment='Command line specified channel name',
                                        Persist=0,
                                        Type='String',
                                        Value=''))
                settings_install = {}
                if 'sourceid' in self.args and self.args['sourceid']:
                    settings_install['sourceid'] = settings_template['sourceid'].copy()
                    settings_install['sourceid']['Value'] = self.args['sourceid']
                    print "Set sourceid in settings_install.xml to '%s'" % self.args['sourceid']

                if 'channel_suffix' in self.args and self.args['channel_suffix']:
                    settings_install['CmdLineChannel'] = settings_template['CmdLineChannel'].copy()
                    settings_install['CmdLineChannel']['Value'] = self.channel_with_pkg_suffix()
                    print "Set CmdLineChannel in settings_install.xml to '%s'" % self.channel_with_pkg_suffix()

                if 'grid' in self.args and self.args['grid']:
                    settings_install['CmdLineGridChoice'] = settings_template['CmdLineGridChoice'].copy()
                    settings_install['CmdLineGridChoice']['Value'] = self.grid()
                    print "Set CmdLineGridChoice in settings_install.xml to '%s'" % self.grid()

                # put_in_file(src=) need not be an actual pathname; it
                # only needs to be non-empty
                self.put_in_file(llsd.format_pretty_xml(settings_install),
                                 "settings_install.xml",
                                 src="environment")

                self.end_prefix("app_settings")

            if self.prefix(src="character"):
                self.path("*.llm")
                self.path("*.xml")
                self.path("*.tga")
                self.end_prefix("character")

            # Include our fonts
            if self.prefix(src="fonts"):
                self.path("*.ttf")
                self.path("*.txt")
                self.path("*.xml")
                self.end_prefix("fonts")
                
            # <FS:AO> Include firestorm resources
            if self.prefix(src="fs_resources"):
                self.path("*.txt")
                self.path("*.lsl")
                self.path("*.lsltxt")
                self.end_prefix("fs_resources");

            # skins
            if self.prefix(src="skins"):
                self.path("skins.xml")
                # include the entire textures directory recursively
                if self.prefix(src="*/textures"):
                    self.path("*/*.tga")
                    self.path("*/*.j2c")
                    self.path("*/*.jpg")
                    self.path("*/*.png")
                    self.path("*.tga")
                    self.path("*.j2c")
                    self.path("*.jpg")
                    self.path("*.png")
                    self.path("textures.xml")
                    self.end_prefix("*/textures")
                self.path("*/xui/*/*.xml")
                self.path("*/xui/*/widgets/*.xml")
                self.path("*/themes/*/colors.xml")
                if self.prefix(src="*/themes/*/textures"):
                    self.path("*/*.tga")
                    self.path("*/*.j2c")
                    self.path("*/*.jpg")
                    self.path("*/*.png")
                    self.path("*.tga")
                    self.path("*.j2c")
                    self.path("*.jpg")
                    self.path("*.png")
                    self.end_prefix("*/themes/*/textures")
                    self.path("*/*.xml")

                    # Local HTML files (e.g. loading screen)
                    # The claim is that we never use local html files any
                    # longer. But rather than commenting out this block, let's
                    # rename every html subdirectory as html.old. That way, if
                    # we're wrong, a user actually does have the relevant
                    # files; s/he just needs to rename every html.old
                    # directory back to html to recover them.
                    if self.prefix(src="*/html", dst="*/html.old"):
                            self.path("*.png")
                            self.path("*/*/*.html")
                            self.path("*/*/*.gif")
                            self.end_prefix("*/html")

                    self.end_prefix("skins")

            # local_assets dir (for pre-cached textures)
            if self.prefix(src="local_assets"):
                self.path("*.j2c")
                self.path("*.tga")
                self.end_prefix("local_assets")

            # File in the newview/ directory
            self.path("gpu_table.txt")

            #build_data.json.  Standard with exception handling is fine.  If we can't open a new file for writing, we have worse problems
            #platform is computed above with other arg parsing
            build_data_dict = {"Type":"viewer","Version":'.'.join(self.args['version']),
                            "Channel Base": CHANNEL_VENDOR_BASE,
                            "Channel":self.channel_with_pkg_suffix(),
                            "Platform":self.build_data_json_platform,
                            "Address Size":self.address_size,
                            "Update Service":"https://update.secondlife.com/update",
                            }
            build_data_dict = self.finish_build_data_dict(build_data_dict)
            with open(os.path.join(os.pardir,'build_data.json'), 'w') as build_data_handle:
                json.dump(build_data_dict,build_data_handle)

            #we likely no longer need the test, since we will throw an exception above, but belt and suspenders and we get the
            #return code for free.
            if not self.path2basename(os.pardir, "build_data.json"):
                print "No build_data.json file"

    def finish_build_data_dict(self, build_data_dict):
        return build_data_dict

    def grid(self):
        return self.args['grid']

    def channel(self):
        return self.args['channel']

    def channel_with_pkg_suffix(self):
        fullchannel=self.channel()
        if 'channel_suffix' in self.args and self.args['channel_suffix']:
            fullchannel+=' '+self.args['channel_suffix']
        return fullchannel

    def channel_variant(self):
        global CHANNEL_VENDOR_BASE
        return self.channel().replace(CHANNEL_VENDOR_BASE, "").strip()

    def channel_type(self): # returns 'release', 'beta', 'project', or 'test'
        global CHANNEL_VENDOR_BASE
        channel_qualifier=self.channel().replace(CHANNEL_VENDOR_BASE, "").lower().strip()
        if channel_qualifier.startswith('release'):
            channel_type='release'
        elif channel_qualifier.startswith('beta'):
            channel_type='beta'
        elif channel_qualifier.startswith('project'):
            channel_type='project'
        else:
            channel_type='test'
        return channel_type

    def channel_variant_app_suffix(self):
        # get any part of the channel name after the CHANNEL_VENDOR_BASE
        suffix=self.channel_variant()
        # by ancient convention, we don't use Release in the app name
        if self.channel_type() == 'release':
            suffix=suffix.replace('Release', '').strip()
        # for the base release viewer, suffix will now be null - for any other, append what remains
        if len(suffix) > 0:
            suffix = "_"+ ("_".join(suffix.split()))
        # the additional_packages mechanism adds more to the installer name (but not to the app name itself)
        if 'channel_suffix' in self.args and self.args['channel_suffix']:
            suffix+='_'+("_".join(self.args['channel_suffix'].split()))
        return suffix

    def installer_base_name(self):
        global CHANNEL_VENDOR_BASE
        # a standard map of strings for replacing in the templates
        substitution_strings = {
            'channel_vendor_base' : '_'.join(CHANNEL_VENDOR_BASE.split()),
            'channel_variant_underscores':self.channel_variant_app_suffix(),
            'version_underscores' : '_'.join(self.args['version']),
            'arch':self.args['arch']
            }
        return "%(channel_vendor_base)s%(channel_variant_underscores)s_%(version_underscores)s_%(arch)s" % substitution_strings

    def app_name(self):
        global CHANNEL_VENDOR_BASE
        channel_type=self.channel_type()
        if channel_type == 'release':
            app_suffix='Viewer'
        else:
            app_suffix=self.channel_variant()

        #<FS:ND> tag "OS" after CHANNEL_VENDOR_BASE and before any suffix
        if self.fs_flavor() == 'oss':
            app_suffix = "OS" + app_suffix
        #</FS:ND>

        #<FS:ND> Don't separate name by whitespace. This break a lot of things in the old FS installer logic.
        #return CHANNEL_VENDOR_BASE + ' ' + app_suffix
        return CHANNEL_VENDOR_BASE + app_suffix
        #</FS:ND>

    def app_name_oneword(self):
        return ''.join(self.app_name().split())
    
    def icon_path(self):
        # <FS:ND> Add -os for oss builds
        if self.fs_flavor() == 'oss':
            return "icons/" + self.channel_type() + "-os"
        # </FS:ND>
        return "icons/" + self.channel_type()

    def extract_names(self,src):
        try:
            contrib_file = open(src,'r')
        except IOError:
            print "Failed to open '%s'" % src
            raise
        lines = contrib_file.readlines()
        contrib_file.close()

        # All lines up to and including the first blank line are the file header; skip them
        lines.reverse() # so that pop will pull from first to last line
        while not re.match("\s*$", lines.pop()) :
            pass # do nothing

        # A line that starts with a non-whitespace character is a name; all others describe contributions, so collect the names
        names = []
        for line in lines :
            if re.match("\S", line) :
                names.append(line.rstrip())
        # It's not fair to always put the same people at the head of the list
        random.shuffle(names)
        return ', '.join(names)


class WindowsManifest(ViewerManifest):
    def final_exe(self):
        return self.app_name_oneword()+".exe"

    def finish_build_data_dict(self, build_data_dict):
        #MAINT-7294: Windows exe names depend on channel name, so write that in also
        build_data_dict.update({'Executable':self.final_exe()})
        return build_data_dict

    def test_msvcrt_and_copy_action(self, src, dst):
        # This is used to test a dll manifest.
        # It is used as a temporary override during the construct method
        from test_win32_manifest import test_assembly_binding
        if src and (os.path.exists(src) or os.path.islink(src)):
            # ensure that destination path exists
            self.cmakedirs(os.path.dirname(dst))
            self.created_paths.append(dst)
            if not os.path.isdir(src):
                if(self.args['configuration'].lower() == 'debug'):
                    test_assembly_binding(src, "Microsoft.VC80.DebugCRT", "8.0.50727.4053")
                else:
                    test_assembly_binding(src, "Microsoft.VC80.CRT", "8.0.50727.4053")
                self.ccopy(src,dst)
            else:
                raise Exception("Directories are not supported by test_CRT_and_copy_action()")
        else:
            print "Doesn't exist:", src

    def test_for_no_msvcrt_manifest_and_copy_action(self, src, dst):
        # This is used to test that no manifest for the msvcrt exists.
        # It is used as a temporary override during the construct method
        from test_win32_manifest import test_assembly_binding
        from test_win32_manifest import NoManifestException, NoMatchingAssemblyException
        if src and (os.path.exists(src) or os.path.islink(src)):
            # ensure that destination path exists
            self.cmakedirs(os.path.dirname(dst))
            self.created_paths.append(dst)
            if not os.path.isdir(src):
                try:
                    if(self.args['configuration'].lower() == 'debug'):
                        test_assembly_binding(src, "Microsoft.VC80.DebugCRT", "")
                    else:
                        test_assembly_binding(src, "Microsoft.VC80.CRT", "")
                    raise Exception("Unknown condition")
                except NoManifestException as err:
                    pass
                except NoMatchingAssemblyException as err:
                    pass
                    
                self.ccopy(src,dst)
            else:
                raise Exception("Directories are not supported by test_CRT_and_copy_action()")
        else:
            print "Doesn't exist:", src
        
    def construct(self):
        super(WindowsManifest, self).construct()

        pkgdir = os.path.join(self.args['build'], os.pardir, 'packages')
        relpkgdir = os.path.join(pkgdir, "lib", "release")
        debpkgdir = os.path.join(pkgdir, "lib", "debug")
        vmpdir = os.path.join(pkgdir, "VMP")
        llbasedir = os.path.join(pkgdir, "lib", "python", "llbase")

        if self.is_packaging_viewer():
            # Find secondlife-bin.exe in the 'configuration' dir, then rename it to the result of final_exe.
            self.path(src='%s/firestorm-bin.exe' % self.args['configuration'], dst=self.final_exe())

            # <FS:Ansariel> Remove VMP
            # include the compiled launcher scripts so that it gets included in the file_list
            #self.path(src='%s/apply_update.exe' % vmpdir, dst="apply_update.exe")
            #self.path(src='%s/download_update.exe' % vmpdir, dst="download_update.exe")
            #self.path(src='%s/SL_Launcher.exe' % vmpdir, dst="SL_Launcher.exe")
            #self.path(src='%s/update_manager.exe' % vmpdir, dst="update_manager.exe")

            #IUM is not normally executed directly, just imported.  No exe needed.
            #self.path2basename(vmpdir,"InstallerUserMessage.py")

            #VMP  Tkinter icons
            #if self.prefix("vmp_icons"):
            #    self.path("*.png")
            #    self.path("*.gif")
            #    self.end_prefix("vmp_icons")

            #before, we only needed llbase at build time.  With VMP, we need it at run time.
            #llbase_path = os.path.join(self.get_dst_prefix(),'llbase')
            #if not os.path.exists(llbase_path):
            #    os.makedirs(llbase_path)
            #if self.prefix(dst="llbase"):
            #    self.path2basename(llbasedir,"*.py")
            #    self.path2basename(llbasedir,"_cllsd.so")
            #    self.end_prefix()
            # </FS:Ansariel> Remove VMP

        # Plugin host application
        self.path2basename(os.path.join(os.pardir,
                                        'llplugin', 'slplugin', self.args['configuration']),
                           "slplugin.exe")
        
        # Get shared libs from the shared libs staging directory
        if self.prefix(src=os.path.join(os.pardir, 'sharedlibs', self.args['configuration']),
                       dst=""):

            # Get llcommon and deps. If missing assume static linkage and continue.
            try:
                self.path('llcommon.dll')
                self.path('libapr-1.dll')
                self.path('libaprutil-1.dll')
                self.path('libapriconv-1.dll')
                
            except RuntimeError as err:
                print err.message
                print "Skipping llcommon.dll (assuming llcommon was linked statically)"

            # Mesh 3rd party libs needed for auto LOD and collada reading
            try:
                self.path("glod.dll")
            except RuntimeError as err:
                print err.message
                print "Skipping GLOD library (assumming linked statically)"

            # Get fmodex dll, continue if missing
            try:
                if(self.address_size == 64):
                    self.path("fmodex64.dll")
                else:
                    self.path("fmodex.dll")
            except:
                print "Skipping fmodex audio library(assuming other audio engine)"

            # For textures
            self.path("openjpeg.dll")
            self.path("openjp2.dll") # <FS:ND/> OpenJPEG2 if used

            # These need to be installed as a SxS assembly, currently a 'private' assembly.
            # See http://msdn.microsoft.com/en-us/library/ms235291(VS.80).aspx
            if self.args['configuration'].lower() == 'debug':
                self.path("msvcr120d.dll")
                self.path("msvcp120d.dll")
            else:
                self.path("msvcr120.dll")
                self.path("msvcp120.dll")

            # Vivox runtimes
            self.path("SLVoice.exe")
            self.path("vivoxsdk.dll")
            self.path("ortp.dll")
            self.path("libsndfile-1.dll")
            self.path("vivoxoal.dll")
            
            # Security
            self.path("ssleay32.dll")
            self.path("libeay32.dll")

            # Hunspell
            self.path("libhunspell.dll")

            # Growl
            self.path("growl.dll")
            self.path("growl++.dll")

            # <FS:ND> Copy symbols for breakpad
            self.path("ssleay32.pdb")
            self.path("libeay32.pdb")
            #self.path("growl.pdb")
            #self.path("growl++.pdb")
            self.path('apr-1.pdb', 'libarp.pdb')
            self.path('aprutil-1.pdb', 'libaprutil.pdb')
            # </FS:ND>

            # For google-perftools tcmalloc allocator.
            try:
                if self.args['configuration'].lower() == 'debug':
                    self.path('libtcmalloc_minimal-debug.dll')
                else:
                    self.path('libtcmalloc_minimal.dll')
            except:
                print "Skipping libtcmalloc_minimal.dll"

            self.end_prefix()

        self.path(src="licenses-win32.txt", dst="licenses.txt")
        self.path("featuretable.txt")
        self.path("ca-bundle.crt")
        self.path("VivoxAUP.txt")

        # Media plugins - CEF
        if self.prefix(src='../media_plugins/cef/%s' % self.args['configuration'], dst="llplugin"):
            self.path("media_plugin_cef.dll")
            self.end_prefix()

        # Media plugins - LibVLC
        if self.prefix(src='../media_plugins/libvlc/%s' % self.args['configuration'], dst="llplugin"):
            self.path("media_plugin_libvlc.dll")
            self.end_prefix()

        # Media plugins - Example (useful for debugging - not shipped with release viewer)
        if self.channel_type() != 'release':
            if self.prefix(src='../media_plugins/example/%s' % self.args['configuration'], dst="llplugin"):
                self.path("media_plugin_example.dll")
                self.end_prefix()
 
        # Media plugins - GStreamer
        if self.prefix(src='../media_plugins/gstreamer10/%s' % self.args['configuration'], dst="llplugin"):
            self.path("media_plugin_gstreamer10.dll")
            self.end_prefix()

        # CEF runtime files - debug
        if self.args['configuration'].lower() == 'debug':
            if self.prefix(src=os.path.join(os.pardir, 'packages', 'bin', 'debug'), dst="llplugin"):
                self.path("chrome_elf.dll")
                self.path("d3dcompiler_43.dll")
                self.path("d3dcompiler_47.dll")
                self.path("libcef.dll")
                self.path("libEGL.dll")
                self.path("libGLESv2.dll")
                self.path("dullahan_host.exe")
                self.path("natives_blob.bin")
                self.path("snapshot_blob.bin")
                self.path("widevinecdmadapter.dll")
                self.end_prefix()
        else:
        # CEF runtime files - not debug (release, relwithdebinfo etc.)
            if self.prefix(src=os.path.join(os.pardir, 'packages', 'bin', 'release'), dst="llplugin"):
                self.path("chrome_elf.dll")
                self.path("d3dcompiler_43.dll")
                self.path("d3dcompiler_47.dll")
                self.path("libcef.dll")
                self.path("libEGL.dll")
                self.path("libGLESv2.dll")
                self.path("dullahan_host.exe")
                self.path("natives_blob.bin")
                self.path("snapshot_blob.bin")
                self.path("widevinecdmadapter.dll")
                self.end_prefix()

        # MSVC DLLs needed for CEF and have to be in same directory as plugin
        if self.prefix(src=os.path.join(os.pardir, 'sharedlibs', 'Release'), dst="llplugin"):
            self.path("msvcp120.dll")
            self.path("msvcr120.dll")
            self.end_prefix()

        # CEF files common to all configurations
        if self.prefix(src=os.path.join(os.pardir, 'packages', 'resources'), dst="llplugin"):
            self.path("cef.pak")
            self.path("cef_100_percent.pak")
            self.path("cef_200_percent.pak")
            self.path("cef_extensions.pak")
            self.path("devtools_resources.pak")
            self.path("icudtl.dat")
            self.end_prefix()

        if self.prefix(src=os.path.join(os.pardir, 'packages', 'resources', 'locales'), dst=os.path.join('llplugin', 'locales')):
            self.path("am.pak")
            self.path("ar.pak")
            self.path("bg.pak")
            self.path("bn.pak")
            self.path("ca.pak")
            self.path("cs.pak")
            self.path("da.pak")
            self.path("de.pak")
            self.path("el.pak")
            self.path("en-GB.pak")
            self.path("en-US.pak")
            self.path("es-419.pak")
            self.path("es.pak")
            self.path("et.pak")
            self.path("fa.pak")
            self.path("fi.pak")
            self.path("fil.pak")
            self.path("fr.pak")
            self.path("gu.pak")
            self.path("he.pak")
            self.path("hi.pak")
            self.path("hr.pak")
            self.path("hu.pak")
            self.path("id.pak")
            self.path("it.pak")
            self.path("ja.pak")
            self.path("kn.pak")
            self.path("ko.pak")
            self.path("lt.pak")
            self.path("lv.pak")
            self.path("ml.pak")
            self.path("mr.pak")
            self.path("ms.pak")
            self.path("nb.pak")
            self.path("nl.pak")
            self.path("pl.pak")
            self.path("pt-BR.pak")
            self.path("pt-PT.pak")
            self.path("ro.pak")
            self.path("ru.pak")
            self.path("sk.pak")
            self.path("sl.pak")
            self.path("sr.pak")
            self.path("sv.pak")
            self.path("sw.pak")
            self.path("ta.pak")
            self.path("te.pak")
            self.path("th.pak")
            self.path("tr.pak")
            self.path("uk.pak")
            self.path("vi.pak")
            self.path("zh-CN.pak")
            self.path("zh-TW.pak")
            self.end_prefix()

            if self.prefix(src=os.path.join(os.pardir, 'packages', 'bin', 'release'), dst="llplugin"):
                self.path("libvlc.dll")
                self.path("libvlccore.dll")
                self.path("plugins/")
                self.end_prefix()

        # pull in the crash logger and updater from other projects
        # tag:"crash-logger" here as a cue to the exporter
        self.path(src='../win_crash_logger/%s/windows-crash-logger.exe' % self.args['configuration'],
                  dst="win_crash_logger.exe")


        if (self.address_size == 64):
            if self.prefix(src=os.path.join(os.pardir, '..', 'indra', 'newview', 'installers', 'windows_x64'), dst="llplugin"):
                self.path("msvcp120.dll")
                self.path("msvcr120.dll")
                self.end_prefix()
            if self.prefix(src=os.path.join(os.pardir, '..', 'indra', 'newview', 'installers', 'windows_x64'), dst=""):
                self.path("msvcp120.dll")
                self.path("msvcr120.dll")
                self.end_prefix()

        if not self.is_packaging_viewer():
            self.package_file = "copied_deps"    

        self.fs_copy_windows_manifest( )

    def nsi_file_commands(self, install=True):
        def wpath(path):
            if path.endswith('/') or path.endswith(os.path.sep):
                path = path[:-1]
            path = path.replace('/', '\\')
            return path

        result = ""
        dest_files = [pair[1] for pair in self.file_list if pair[0] and os.path.isfile(pair[1]) and not pair[1].endswith(".pdb") ] #<FS:ND/> Don't include pdb files.
        # sort deepest hierarchy first
        dest_files.sort(lambda a,b: cmp(a.count(os.path.sep),b.count(os.path.sep)) or cmp(a,b))
        dest_files.reverse()
        out_path = None
        for pkg_file in dest_files:
            rel_file = os.path.normpath(pkg_file.replace(self.get_dst_prefix()+os.path.sep,''))
            installed_dir = wpath(os.path.join('$INSTDIR', os.path.dirname(rel_file)))
            pkg_file = wpath(os.path.normpath(pkg_file))
            if installed_dir != out_path:
                if install:
                    out_path = installed_dir
                    result += 'SetOutPath ' + out_path + '\n'
            if install:
                result += 'File ' + pkg_file + '\n'
            else:
                result += 'Delete ' + wpath(os.path.join('$INSTDIR', rel_file)) + '\n'

        # at the end of a delete, just rmdir all the directories
        if not install:
            deleted_file_dirs = [os.path.dirname(pair[1].replace(self.get_dst_prefix()+os.path.sep,'')) for pair in self.file_list]
            # find all ancestors so that we don't skip any dirs that happened to have no non-dir children
            deleted_dirs = []
            for d in deleted_file_dirs:
                deleted_dirs.extend(path_ancestors(d))
            # sort deepest hierarchy first
            deleted_dirs.sort(lambda a,b: cmp(a.count(os.path.sep),b.count(os.path.sep)) or cmp(a,b))
            deleted_dirs.reverse()
            prev = None
            for d in deleted_dirs:
                if d != prev:   # skip duplicates
                    result += 'RMDir ' + wpath(os.path.join('$INSTDIR', os.path.normpath(d))) + '\n'
                prev = d

        return result

    def package_finish(self):
        # a standard map of strings for replacing in the templates
        substitution_strings = {
            'version' : '.'.join(self.args['version']),
            'version_short' : '.'.join(self.args['version'][:-1]),
            'version_dashes' : '-'.join(self.args['version']),
            'version_registry' : '%s(%s)' %
            ('.'.join(self.args['version']), self.address_size),
            'final_exe' : self.final_exe(),
            'flags':'',
            'app_name':self.app_name(),
            'app_name_oneword':self.app_name_oneword()
            }

        substitution_strings = self.fs_splice_grid_substitution_strings( substitution_strings ) #<FS:ND/> Add grid args

        # <FS:ND> Properly name OS version, also add Phoenix- in front of installer name
        #installer_file = self.installer_base_name() + '_Setup.exe'
        installer_file = "Phoenix-%(app_name)s-%(version_dashes)s_Setup.exe" % substitution_strings
        # </FS:ND>
        
        substitution_strings['installer_file'] = installer_file
        substitution_strings['is64bit'] = (1 if (self.address_size == 64) else 0)

        version_vars = """
        !define INSTEXE "SL_Launcher.exe"
        !define VERSION "%(version_short)s"
        !define VERSION_LONG "%(version)s"
        !define VERSION_DASHES "%(version_dashes)s"
        !define VERSION_REGISTRY "%(version_registry)s"
        !define VIEWER_EXE "%(final_exe)s"
        """ % substitution_strings
        
        if self.channel_type() == 'release':
            substitution_strings['caption'] = CHANNEL_VENDOR_BASE
        else:
            substitution_strings['caption'] = self.app_name() + ' ${VERSION}'

        inst_vars_template = """
            OutFile "%(installer_file)s"
            !define INSTNAME   "%(app_name_oneword)s"
            !define SHORTCUT   "%(app_name)s"
            !define URLNAME   "secondlife"
            !define IS64BIT   "%(is64bit)d"
            Caption "%(caption)s"
            """

        if(self.address_size == 64):
            engage_registry="SetRegView 64"
            program_files="$PROGRAMFILES64"
        else:
            engage_registry="SetRegView 32"
            program_files="$PROGRAMFILES32"

        tempfile = "firestorm_setup_tmp.nsi"

        self.fs_sign_win_binaries() # <FS:ND/> Sign files, step one. Sign compiled binaries

        # the following replaces strings in the nsi template
        # it also does python-style % substitution
        self.replace_in("installers/windows/installer_template.nsi", tempfile, {
                "%%VERSION%%":version_vars,
                "%%SOURCE%%":self.get_src_prefix(),
                "%%INST_VARS%%":inst_vars_template % substitution_strings,
                "%%INSTALL_FILES%%":self.nsi_file_commands(True),
                "%%PROGRAMFILES%%":program_files,
                "%%ENGAGEREGISTRY%%":engage_registry,
                "%%DELETE_FILES%%":self.nsi_file_commands(False)})

        # If we're on a build machine, sign the code using our Authenticode certificate. JC
        # note that the enclosing setup exe is signed later, after the makensis makes it.
        # Unlike the viewer binary, the VMP filenames are invariant with respect to version, os, etc.
        #for exe in (
        #    "apply_update.exe",
        #    "download_update.exe",
        #    "SL_Launcher.exe",
        #    "update_manager.exe",
        #    ):
        #    self.sign(exe)
            
        # We use the Unicode version of NSIS, available from
        # http://www.scratchpaper.com/
        # Check two paths, one for Program Files, and one for Program Files (x86).
        # Yay 64bit windows.
        for ProgramFiles in 'ProgramFiles', 'ProgramFiles(x86)':
            NSIS_path = os.path.expandvars(r'${%s}\NSIS\Unicode\makensis.exe' % ProgramFiles)
            if os.path.exists(NSIS_path):
                break
        installer_created=False
        nsis_attempts=3
        nsis_retry_wait=15
        for attempt in xrange(nsis_attempts):
            try:
                self.run_command('"' + NSIS_path + '" /V2 ' + self.dst_path_of(tempfile))
            except ManifestError as err:
                if attempt+1 < nsis_attempts:
                    print >> sys.stderr, "nsis failed, waiting %d seconds before retrying" % nsis_retry_wait
                    time.sleep(nsis_retry_wait)
                    nsis_retry_wait*=2
            else:
                # NSIS worked! Done!
                break
        else:
            print >> sys.stderr, "Maximum nsis attempts exceeded; giving up"
            raise

        self.fs_sign_win_installer( substitution_strings ) # <FS:ND/> Sign files, step two. Sign installer.
        self.fs_save_windows_symbols( substitution_strings )

        self.created_path(self.dst_path_of(installer_file))
        self.package_file = installer_file

    def sign(self, exe):
        sign_py = os.environ.get('SIGN', r'C:\buildscripts\code-signing\sign.py')
        python  = os.environ.get('PYTHON', 'python')
        if os.path.exists(sign_py):
            dst_path = self.dst_path_of(exe)
            print "about to run signing of: ", dst_path
            self.run_command(' '.join((python, self.escape_slashes(sign_py),
                                       self.escape_slashes(dst_path))))
        else:
            print "Skipping code signing of %s: %s not found" % (exe, sign_py)

    def escape_slashes(self, path):
        return path.replace('\\', '\\\\\\\\')

class Windows_i686_Manifest(WindowsManifest):
    # Although we aren't literally passed ADDRESS_SIZE, we can infer it from
    # the passed 'arch', which is used to select the specific subclass.
    address_size = 32
    build_data_json_platform = 'win32'

class Windows_x86_64_Manifest(WindowsManifest):
    address_size = 64
    build_data_json_platform = 'win'


class DarwinManifest(ViewerManifest):
    build_data_json_platform = 'mac'

    def finish_build_data_dict(self, build_data_dict):
        build_data_dict.update({'Bundle Id':self.args['bundleid']})
        return build_data_dict

    def is_packaging_viewer(self):
        # darwin requires full app bundle packaging even for debugging.
        return True

    def construct(self):
        # copy over the build result (this is a no-op if run within the xcode script)
        self.path(self.args['configuration'] + "/Firestorm.app", dst="")

        pkgdir = os.path.join(self.args['build'], os.pardir, 'packages')
        relpkgdir = os.path.join(pkgdir, "lib", "release")
        debpkgdir = os.path.join(pkgdir, "lib", "debug")
        vmpdir = os.path.join(pkgdir, "VMP")
        llbasedir = os.path.join(pkgdir, "lib", "python", "llbase")
        requestsdir = os.path.join(pkgdir, "lib", "python", "requests")
        urllib3dir = os.path.join(pkgdir, "lib", "python", "urllib3")
        chardetdir = os.path.join(pkgdir, "lib", "python", "chardet")
        idnadir = os.path.join(pkgdir, "lib", "python", "idna")

        if self.prefix(src="", dst="Contents"):  # everything goes in Contents
            self.path("Info.plist", dst="Info.plist")

            # copy additional libs in <bundle>/Contents/MacOS/
            self.path(os.path.join(relpkgdir, "libndofdev.dylib"), dst="Resources/libndofdev.dylib")
            self.path(os.path.join(relpkgdir, "libhunspell-1.3.0.dylib"), dst="Resources/libhunspell-1.3.0.dylib")   

            # <FS:Ansariel> Remove VMP
            #if self.prefix(dst="MacOS"):              
            #    #this copies over the python wrapper script, associated utilities and required libraries, see SL-321, SL-322, SL-323
            #    self.path2basename(vmpdir,"SL_Launcher")
            #    self.path2basename(vmpdir,"*.py")
            #    # certifi will be imported by requests; this is our custom version to get our ca-bundle.crt 
            #    certifi_path = os.path.join(self.get_dst_prefix(),'certifi')
            #    if not os.path.exists(certifi_path):
            #        os.makedirs(certifi_path)
            #    if self.prefix(dst="certifi"):
            #        self.path2basename(os.path.join(vmpdir,"certifi"),"*")
            #        self.end_prefix()                   
            #    # llbase provides our llrest service layer and llsd decoding
            #    llbase_path = os.path.join(self.get_dst_prefix(),'llbase')
            #    if not os.path.exists(llbase_path):
            #        os.makedirs(llbase_path)
            #    if self.prefix(dst="llbase"):
            #        self.path2basename(llbasedir,"*.py")
            #        self.path2basename(llbasedir,"_cllsd.so")
            #        self.end_prefix()
            #    #requests module needed by llbase/llrest.py
            #    #this is only needed on POSIX, because in Windows we compile it into the EXE
            #    requests_path = os.path.join(self.get_dst_prefix(),'requests')
            #    if not os.path.exists(requests_path):
            #        os.makedirs(requests_path)
            #    if self.prefix(dst="requests"):
            #        self.path2basename(requestsdir,"*")
            #        self.end_prefix()                   
            #    urllib3_path = os.path.join(self.get_dst_prefix(),'urllib3')
            #    if not os.path.exists(urllib3_path):
            #        os.makedirs(urllib3_path)
            #    if self.prefix(dst="urllib3"):
            #        self.path2basename(urllib3dir,"*")
            #        self.end_prefix()                   
            #    chardet_path = os.path.join(self.get_dst_prefix(),'chardet')
            #    if not os.path.exists(chardet_path):
            #        os.makedirs(chardet_path)
            #    if self.prefix(dst="chardet"):
            #        self.path2basename(chardetdir,"*")
            #        self.end_prefix()                   
            #    idna_path = os.path.join(self.get_dst_prefix(),'idna')
            #    if not os.path.exists(idna_path):
            #        os.makedirs(idna_path)
            #    if self.prefix(dst="idna"):
            #        self.path2basename(idnadir,"*")
            #        self.end_prefix()                   
            #    self.end_prefix()         
            # </FS:Ansariel> Remove VMP

            # Growl Frameworks
            self.path("../packages/Frameworks/Growl", dst="Frameworks/Growl")

            # most everything goes in the Resources directory
            if self.prefix(src="", dst="Resources"):
                super(DarwinManifest, self).construct()

                if self.prefix("cursors_mac"):
                    self.path("*.tif")
                    self.end_prefix("cursors_mac")

                self.path("licenses-mac.txt", dst="licenses.txt")
                self.path("featuretable_mac.txt")
                self.path("VivoxAUP.txt")
                self.path("ca-bundle.crt")

                icon_path = self.icon_path()
                if self.prefix(src=icon_path, dst="") :
                    self.path("firestorm_icon.icns")
                    self.end_prefix(icon_path)

                #VMP Tkinter icons
                # <FS:Ansariel> Remove VMP
                #if self.prefix("vmp_icons"):
                #    self.path("*.png")
                #    self.path("*.gif")
                #    self.end_prefix("vmp_icons")
                # <FS:Ansariel> Remove VMP

                self.path("Firestorm.nib")
                
                # Translations
                self.path("English.lproj/language.txt")
                self.replace_in(src="English.lproj/InfoPlist.strings",
                                dst="English.lproj/InfoPlist.strings",
                                searchdict={'%%VERSION%%':'.'.join(self.args['version'])}
                                )
                self.path("German.lproj")
                self.path("Japanese.lproj")
                self.path("Korean.lproj")
                self.path("da.lproj")
                self.path("es.lproj")
                self.path("fr.lproj")
                self.path("hu.lproj")
                self.path("it.lproj")
                self.path("nl.lproj")
                self.path("pl.lproj")
                self.path("pt.lproj")
                self.path("ru.lproj")
                self.path("tr.lproj")
                self.path("uk.lproj")
                self.path("zh-Hans.lproj")

                def path_optional(src, dst):
                    """
                    For a number of our self.path() calls, not only do we want
                    to deal with the absence of src, we also want to remember
                    which were present. Return either an empty list (absent)
                    or a list containing dst (present). Concatenate these
                    return values to get a list of all libs that are present.
                    """
                    if self.path(src, dst):
                        return [dst]
                    print "Skipping %s" % dst
                    return []

                # dylibs is a list of all the .dylib files we expect to need
                # in our bundled sub-apps. For each of these we'll create a
                # symlink from sub-app/Contents/Resources to the real .dylib.
                # Need to get the llcommon dll from any of the build directories as well.
                libfile = "libllcommon.dylib"
                dylibs = path_optional(self.find_existing_file(os.path.join(os.pardir,
                                                               "llcommon",
                                                               self.args['configuration'],
                                                               libfile),
                                                               os.path.join(relpkgdir, libfile)),
                                       dst=libfile)

                for libfile in (
                                "libapr-1.0.dylib",
                                "libaprutil-1.0.dylib",
                                "libcollada14dom.dylib",
                                "libexpat.1.dylib",
                                "libexception_handler.dylib",
                                "libGLOD.dylib",
                                "libgrowl.dylib",
                                "libgrowl++.dylib",
                                "libLeap.dylib",
                                ):
                    dylibs += path_optional(os.path.join(relpkgdir, libfile), libfile)

                # SLVoice and vivox lols, no symlinks needed
                for libfile in (
                                'libalut.dylib',
                                'libopenal.dylib',
                                'libortp.dylib',
                                'libsndfile.dylib',
                                'libvivoxoal.dylib',
                                'libvivoxsdk.dylib',
                                'libvivoxplatform.dylib',
                                'SLVoice',
                                ):
                    self.path2basename(relpkgdir, libfile)

                # dylibs that vary based on configuration
                if self.args['configuration'].lower() == 'debug':
                    for libfile in (
                                "libfmodexL.dylib",
                                ):
                        dylibs += path_optional(os.path.join(debpkgdir, libfile), libfile)
                else:
                    for libfile in (
                                "libfmodex.dylib",
                                ):
                        dylibs += path_optional(os.path.join(relpkgdir, libfile), libfile)
                
                # our apps
                for app_bld_dir, app in (("mac_crash_logger", "mac-crash-logger.app"),
                                         # plugin launcher
                                         (os.path.join("llplugin", "slplugin"), "SLPlugin.app"),
                                         ):
                    self.path2basename(os.path.join(os.pardir,
                                                    app_bld_dir, self.args['configuration']),
                                       app)

                    # our apps dependencies on shared libs
                    # for each app, for each dylib we collected in dylibs,
                    # create a symlink to the real copy of the dylib.
                    resource_path = self.dst_path_of(os.path.join(app, "Contents", "Resources"))
                    for libfile in dylibs:
                        src = os.path.join(os.pardir, os.pardir, os.pardir, libfile)
                        dst = os.path.join(resource_path, libfile)
                        try:
                            symlinkf(src, dst)
                        except OSError as err:
                            print "Can't symlink %s -> %s: %s" % (src, dst, err)

                #<FS:TS> Moved from the x86_64 specific version because code
                # below that does symlinking and path fixup depends on it.
                if(self.prefix(src="../packages/bin_x86", dst="")):
                    self.path("SLPlugin.app", "SLPlugin.app")
	
                    if self.prefix(src = "llplugin", dst="llplugin"):
                        self.path("media_plugin_quicktime.dylib", "media_plugin_quicktime.dylib")
                        self.path("media_plugin_cef.dylib", "media_plugin_cef.dylib")
                        self.end_prefix("llplugin")

                    self.end_prefix();

                # Dullahan helper apps go inside SLPlugin.app
                if self.prefix(src="", dst="SLPlugin.app/Contents/Frameworks"):
                    helperappfile = 'DullahanHelper.app'
                    self.path2basename(relpkgdir, helperappfile)

                    pluginframeworkpath = self.dst_path_of('Chromium Embedded Framework.framework');
                    # Putting a Frameworks directory under Contents/MacOS
                    # isn't canonical, but the path baked into Dullahan
                    # Helper.app/Contents/MacOS/DullahanHelper is:
                    # @executable_path/Frameworks/Chromium Embedded Framework.framework/Chromium Embedded Framework
                    # (notice, not @executable_path/../Frameworks/etc.)
                    # So we'll create a symlink (below) from there back to the
                    # Frameworks directory nested under SLPlugin.app.
                    helperframeworkpath = \
                        self.dst_path_of('DullahanHelper.app/Contents/MacOS/'
                                         'Frameworks/Chromium Embedded Framework.framework')

                    self.end_prefix()

                    helperexecutablepath = self.dst_path_of('SLPlugin.app/Contents/Frameworks/DullahanHelper.app/Contents/MacOS/DullahanHelper')
                    self.run_command('install_name_tool -change '
                                     '"@rpath/Frameworks/Chromium Embedded Framework.framework/Chromium Embedded Framework" '
                                     '"@executable_path/Frameworks/Chromium Embedded Framework.framework/Chromium Embedded Framework" "%s"' % helperexecutablepath)

                # SLPlugin plugins
                if self.prefix(src="", dst="llplugin"):
                    self.path2basename("../media_plugins/cef/" + self.args['configuration'],
                                       "media_plugin_cef.dylib")

                    # copy LibVLC plugin itself
                    self.path2basename("../media_plugins/libvlc/" + self.args['configuration'],
                                       "media_plugin_libvlc.dylib")

                    # copy LibVLC dynamic libraries
                    if self.prefix(src=os.path.join(os.pardir, 'packages', 'lib', 'release' ), dst="lib"):
                        self.path( "libvlc*.dylib*" )
                        self.end_prefix()

                    # copy LibVLC plugins folder
                    if self.prefix(src=os.path.join(os.pardir, 'packages', 'lib', 'release', 'plugins' ), dst="lib"):
                        self.path( "*.dylib" )
                        self.path( "plugins.dat" )
                        self.end_prefix()

                    self.end_prefix("llplugin")

                    # do this install_name_tool *after* media plugin is copied over
                    dylibexecutablepath = self.dst_path_of('llplugin/media_plugin_cef.dylib')
                    self.run_command('install_name_tool -change '
                                     '"@rpath/Frameworks/Chromium Embedded Framework.framework/Chromium Embedded Framework" '
                                     '"@executable_path/../Frameworks/Chromium Embedded Framework.framework/Chromium Embedded Framework" "%s"' % dylibexecutablepath)

                self.end_prefix("Resources")

                #<FS:TS> Copy in prebuilt framework if it's there
                if self.prefix(src="../packages/bin_x86/Frameworks", dst="Frameworks"):
                    self.path("Chromium Embedded Framework.framework")
                    self.end_prefix()

                # CEF framework goes inside Second Life.app/Contents/Frameworks
                if self.prefix(src="", dst="Frameworks"):
                    frameworkfile="Chromium Embedded Framework.framework"
                    self.path2basename(relpkgdir, frameworkfile)
                    self.end_prefix("Frameworks")

                # This code constructs a relative path from the
                # target framework folder back to the location of the symlink.
                # It needs to be relative so that the symlink still works when
                # (as is normal) the user moves the app bundle out of the DMG
                # and into the /Applications folder. Note we also call 'raise'
                # to terminate the process if we get an error since without
                # this symlink, Second Life web media can't possibly work.
                # Real Framework folder:
                #   Second Life.app/Contents/Frameworks/Chromium Embedded Framework.framework/
                # Location of symlink and why it's relative 
                #   Second Life.app/Contents/Resources/SLPlugin.app/Contents/Frameworks/Chromium Embedded Framework.framework/
                # Real Frameworks folder, with the symlink inside the bundled SLPlugin.app (and why it's relative)
                #   <top level>.app/Contents/Frameworks/Chromium Embedded Framework.framework/
                #   <top level>.app/Contents/Resources/SLPlugin.app/Contents/Frameworks/Chromium Embedded Framework.framework ->
                # It might seem simpler just to create a symlink Frameworks to
                # the parent of Chromimum Embedded Framework.framework. But
                # that would create a symlink cycle, which breaks our
                # packaging step. So make a symlink from Chromium Embedded
                # Framework.framework to the directory of the same name, which
                # is NOT an ancestor of the symlink.
                frameworkpath = os.path.join(os.pardir, os.pardir, os.pardir,
                                             os.pardir, "Frameworks",
                                             "Chromium Embedded Framework.framework")
                try:
                    # from SLPlugin.app/Contents/Frameworks/Chromium Embedded
                    # Framework.framework back to Second
                    # Life.app/Contents/Frameworks/Chromium Embedded Framework.framework
                    origin, target = pluginframeworkpath, frameworkpath
                    symlinkf(target, origin)
                    # from SLPlugin.app/Contents/Frameworks/Dullahan
                    # Helper.app/Contents/MacOS/Frameworks/Chromium Embedded
                    # Framework.framework back to
                    # SLPlugin.app/Contents/Frameworks/Chromium Embedded Framework.framework
                    self.cmakedirs(os.path.dirname(helperframeworkpath))
                    origin = helperframeworkpath
                    target = os.path.join(os.pardir, frameworkpath)
                    symlinkf(target, origin)
                except OSError as err:
                    print "Can't symlink %s -> %s: %s" % (origin, target, err)
                    raise

            self.end_prefix("Contents")

        # NOTE: the -S argument to strip causes it to keep enough info for
        # annotated backtraces (i.e. function names in the crash log).  'strip' with no
        # arguments yields a slightly smaller binary but makes crash logs mostly useless.
        # This may be desirable for the final release.  Or not.
        if ("package" in self.args['actions'] or 
            "unpacked" in self.args['actions']):
            self.run_command('strip -S %(viewer_binary)r' %
                             { 'viewer_binary' : self.dst_path_of('Contents/MacOS/Firestorm')})

    def package_finish(self):
        global CHANNEL_VENDOR_BASE
        substitution_strings = self.fs_get_substitution_strings()         # <FS:AO> Copied from windows manifest, since we're starting to use many of the same vars

        imagename = ("Phoenix-" + self.app_name() + '-' + '-'.join(self.args['version']))

        # MBW -- If the mounted volume name changes, it breaks the .DS_Store's background image and icon positioning.
        #  If we really need differently named volumes, we'll need to create multiple DS_Store file images, or use some other trick.

        #volname=CHANNEL_VENDOR_BASE+" Installer"  # DO NOT CHANGE without understanding comment above
        #[FS:CR] Understood and disregarded!
        volname = (self.app_name() + " " + '.'.join(self.args['version']) + " Installer")

        #imagename = self.installer_base_name()

        sparsename = imagename + ".sparseimage"
        finalname = imagename + ".dmg"
        # make sure we don't have stale files laying about
        self.remove(sparsename, finalname)

        self.run_command('hdiutil create %(sparse)r -volname %(vol)r -fs HFS+ -type SPARSE -megabytes 1300 -layout SPUD' % {
                'sparse':sparsename,
                'vol':volname})

        # mount the image and get the name of the mount point and device node
        try:
            hdi_output = subprocess.check_output(['hdiutil', 'attach', '-private', sparsename])
        except subprocess.CalledProcessError as err:
            sys.exit("failed to mount image at '%s'" % sparsename)
            
        try:
            devfile = re.search("/dev/disk([0-9]+)[^s]", hdi_output).group(0).strip()
            volpath = re.search('HFS\s+(.+)', hdi_output).group(1).strip()

            if devfile != '/dev/disk1':
                # adding more debugging info based upon nat's hunches to the
                # logs to help track down 'SetFile -a V' failures -brad
                print "WARNING: 'SetFile -a V' command below is probably gonna fail"

            # Copy everything in to the mounted .dmg

            app_name = self.app_name()

            # Hack:
            # Because there is no easy way to coerce the Finder into positioning
            # the app bundle in the same place with different app names, we are
            # adding multiple .DS_Store files to svn. There is one for release,
            # one for release candidate and one for first look. Any other channels
            # will use the release .DS_Store, and will look broken.
            # - Ambroff 2008-08-20
            # If the channel is "firestorm-private-"anything, then use the
            #  private folder for .DS_Store and the background image. -- TS
            template_chan = app_name.lower()
            if template_chan.startswith("firestorm-private"):
                template_chan = "firestorm-private"
            elif template_chan.startswith("firestormos-private"):
                template_chan = "firestormos-private"
            dmg_template = os.path.join(
                'installers', 'darwin', '%s-dmg' % template_chan)

            if not os.path.exists (self.src_path_of(dmg_template)):
                dmg_template = os.path.join ('installers', 'darwin', 'firestorm-release-dmg')

            for s,d in {self.get_dst_prefix():app_name + ".app",
                        os.path.join(dmg_template, "_VolumeIcon.icns"): ".VolumeIcon.icns",
                        os.path.join(dmg_template, "background.png"): "background.png",
                        os.path.join(dmg_template, "VivoxAUP.txt"): "Vivox Acceptable Use Policy.txt",
                        os.path.join(dmg_template, "LGPL-license.txt"): "LGPL License.txt"}.items():
                        #os.path.join(dmg_template, "_DS_Store"): ".DS_Store"}.items():
                print "Copying to dmg", s, d
                self.copy_action(self.src_path_of(s), os.path.join(volpath, d))

            # <FS:TS> The next two commands *MUST* execute before the loop
            #         that hides the files. If not, packaging will fail.
            #         YOU HAVE BEEN WARNED. 
            # Create the alias file (which is a resource file) from the .r
            self.run_command('Rez %r -o %r' %
                             (self.src_path_of("installers/darwin/firestorm-release-dmg/Applications-alias.r"),
                              os.path.join(volpath, "Applications")))

            # Set up the installer disk image: set icon positions, folder view
            #  options, and icon label colors. This must be done before the
            #  files are hidden.
            self.run_command('osascript %r %r' % 
                             (self.src_path_of("installers/darwin/installer-dmg.applescript"),
                             volname))

            # Hide the background image, DS_Store file, and volume icon file (set their "visible" bit)
            for f in ".VolumeIcon.icns", "background.png", ".DS_Store":
                pathname = os.path.join(volpath, f)
                # We've observed mysterious "no such file" failures of the SetFile
                # command, especially on the first file listed above -- yet
                # subsequent inspection of the target directory confirms it's
                # there. Timing problem with copy command? Try to handle.
                for x in xrange(3):
                    if os.path.exists(pathname):
                        print "Confirmed existence: %r" % pathname
                        break
                    print "Waiting for %s copy command to complete (%s)..." % (f, x+1)
                    sys.stdout.flush()
                    time.sleep(1)
                # If we fall out of the loop above without a successful break, oh
                # well, possibly we've mistaken the nature of the problem. In any
                # case, don't hang up the whole build looping indefinitely, let
                # the original problem manifest by executing the desired command.
                self.run_command('SetFile -a V %r' % pathname)

            # Set the alias file's alias and custom icon bits
            self.run_command('SetFile -a AC %r' % os.path.join(volpath, "Applications"))

            # Set the disk image root's custom icon bit
            self.run_command('SetFile -a C %r' % volpath)

            # Sign the app if requested; 
            # do this in the copy that's in the .dmg so that the extended attributes used by 
            # the signature are preserved; moving the files using python will leave them behind
            # and invalidate the signatures.
            if 'signature' in self.args:
                app_in_dmg=os.path.join(volpath,self.app_name()+".app")
                print "Attempting to sign '%s'" % app_in_dmg
                identity = self.args['signature']
                if identity == '':
                    identity = 'Developer ID Application'

                # Look for an environment variable set via build.sh when running in Team City.
                try:
                    build_secrets_checkout = os.environ['build_secrets_checkout']
                except KeyError:
                    pass
                else:
                    # variable found so use it to unlock keychain followed by codesign
                    home_path = os.environ['HOME']
                    keychain_pwd_path = os.path.join(build_secrets_checkout,'code-signing-osx','password.txt')
                    keychain_pwd = open(keychain_pwd_path).read().rstrip()

                    # Note: As of macOS Sierra, keychains are created with names postfixed with '-db' so for example, the
                    #       SL Viewer keychain would by default be found in ~/Library/Keychains/viewer.keychain-db instead of
                    #       just ~/Library/Keychains/viewer.keychain in earlier versions.
                    #
                    #       Because we have old OS files from previous versions of macOS on the build hosts, the configurations
                    #       are different on each host. Some have viewer.keychain, some have viewer.keychain-db and some have both.
                    #       As you can see in the line below, this script expects the Linden Developer cert/keys to be in viewer.keychain.
                    #
                    #       To correctly sign builds you need to make sure ~/Library/Keychains/viewer.keychain exists on the host
                    #       and that it contains the correct cert/key. If a build host is set up with a clean version of macOS Sierra (or later)
                    #       then you will need to change this line (and the one for 'codesign' command below) to point to right place or else
                    #       pull in the cert/key into the default viewer keychain 'viewer.keychain-db' and export it to 'viewer.keychain'
                    self.run_command('security unlock-keychain -p "%s" "%s/Library/Keychains/viewer.keychain"' % ( keychain_pwd, home_path ) )
                    signed=False
                    sign_attempts=3
                    sign_retry_wait=15
                    while (not signed) and (sign_attempts > 0):
                        try:
                            sign_attempts-=1;
                            self.run_command(
                                # Note: See blurb above about names of keychains
                               'codesign --verbose --deep --force --keychain "%(home_path)s/Library/Keychains/viewer.keychain" --sign %(identity)r %(bundle)r' % {
                                   'home_path' : home_path,
                                   'identity': identity,
                                   'bundle': app_in_dmg
                                   })
                            signed=True # if no exception was raised, the codesign worked
                        except ManifestError as err:
                            if sign_attempts:
                                print >> sys.stderr, "codesign failed, waiting %d seconds before retrying" % sign_retry_wait
                                time.sleep(sign_retry_wait)
                                sign_retry_wait*=2
                            else:
                                print >> sys.stderr, "Maximum codesign attempts exceeded; giving up"
                                raise
                    self.run_command('spctl -a -texec -vv %(bundle)r' % { 'bundle': app_in_dmg })

            imagename="SecondLife_" + '_'.join(self.args['version'])


        finally:
            # Unmount the image even if exceptions from any of the above 
            self.run_command('hdiutil detach -force %r' % devfile)

        print "Converting temp disk image to final disk image"
        self.run_command('hdiutil convert %(sparse)r -format UDZO -imagekey zlib-level=9 -o %(final)r' % {'sparse':sparsename, 'final':finalname})
        self.run_command('hdiutil internet-enable -yes %(final)r' % {'final':finalname})
        # get rid of the temp file
        self.package_file = finalname
        self.remove(sparsename)

        #AO: Try to package up symbols
        # New Method, for reading cross platform stack traces on a linux/mac host
        if (os.path.exists("%s/firestorm-symbols-darwin.tar.bz2" % self.args['configuration'].lower())):
            # Rename to add version numbers
            os.rename("%s/firestorm-symbols-darwin.tar.bz2" % self.args['configuration'].lower(),
                      "%s/Phoenix_%s_%s_%s_symbols-darwin.tar.bz2" % (self.args['configuration'].lower(),
                                                                      self.fs_channel_legacy_oneword(),
                                                                      substitution_strings['version_dashes'],
                                                                      self.args['viewer_flavor']))


class Darwin_i386_Manifest(DarwinManifest):
    address_size = 32

class Darwin_i686_Manifest(DarwinManifest):
    """alias in case arch is passed as i686 instead of i386"""
    pass


class Darwin_x86_64_Manifest(DarwinManifest):
    address_size = 64


class LinuxManifest(ViewerManifest):
    build_data_json_platform = 'lnx'

    def construct(self):
        super(LinuxManifest, self).construct()

        pkgdir = os.path.join(self.args['build'], os.pardir, 'packages')
        relpkgdir = os.path.join(pkgdir, "lib", "release")
        debpkgdir = os.path.join(pkgdir, "lib", "debug")

        self.path("licenses-linux.txt","licenses.txt")
        self.path("VivoxAUP.txt")
        self.path("res/firestorm_icon.png","firestorm_icon.png")
        if self.prefix("linux_tools", dst=""):
            self.path("client-readme.txt","README-linux.txt")
	    self.path("FIRESTORM_DESKTOPINSTALL.txt","FIRESTORM_DESKTOPINSTALL.txt")
            self.path("client-readme-voice.txt","README-linux-voice.txt")
            self.path("client-readme-joystick.txt","README-linux-joystick.txt")
            self.path("wrapper.sh","firestorm")
            if self.prefix(src="", dst="etc"):
                self.path("handle_secondlifeprotocol.sh")
                self.path("register_secondlifeprotocol.sh")
                self.path("refresh_desktop_app_entry.sh")
                self.path("launch_url.sh")
                self.end_prefix("etc")
            self.path("install.sh")
            self.end_prefix("linux_tools")

        if self.prefix(src="", dst="bin"):
            self.path("firestorm-bin","do-not-directly-run-firestorm-bin")
            self.path("../linux_crash_logger/linux-crash-logger","linux-crash-logger.bin")
            self.path2basename("../llplugin/slplugin", "SLPlugin") 
            #this copies over the python wrapper script, associated utilities and required libraries, see SL-321, SL-322 and SL-323
            # <FS:Ansariel> Remove VMP
            #self.path2basename("../viewer_components/manager","SL_Launcher")
            #self.path2basename("../viewer_components/manager","*.py")
            #llbase_path = os.path.join(self.get_dst_prefix(),'llbase')
            #if not os.path.exists(llbase_path):
            #    os.makedirs(llbase_path)
            #if self.prefix(dst="llbase"):
            #    self.path2basename("../packages/lib/python/llbase","*.py")
            #    self.path2basename("../packages/lib/python/llbase","_cllsd.so")         
            #self.end_prefix("bin")
            # </FS:Ansariel> Remove VMP

        if self.prefix("res-sdl"):
            self.path("*")
            # recurse
            self.end_prefix("res-sdl")

        # Get the icons based on the channel type
        icon_path = self.icon_path()
        print "DEBUG: icon_path '%s'" % icon_path
        if self.prefix(src=icon_path, dst="") :
            self.path("firestorm_256.png","firestorm_48.png")
            if self.prefix(src="",dst="res-sdl") :
                self.path("firestorm_256.BMP","ll_icon.BMP")
                self.end_prefix("res-sdl")
            self.end_prefix(icon_path)

        # plugins
        if self.prefix(src="", dst="bin/llplugin"):
            self.path("../media_plugins/gstreamer010/libmedia_plugin_gstreamer010.so", "libmedia_plugin_gstreamer.so")
            self.path("../media_plugins/cef/libmedia_plugin_cef.so", "libmedia_plugin_cef.so" )
            self.path("../media_plugins/libvlc/libmedia_plugin_libvlc.so", "libmedia_plugin_libvlc.so")
            self.path("../media_plugins/gstreamer10/libmedia_plugin_gstreamer10.so", "libmedia_plugin_gstreamer10.so")
            self.end_prefix("bin/llplugin")

        if self.prefix(src=os.path.join(os.pardir, 'packages', 'lib', 'vlc', 'plugins'), dst="bin/llplugin/vlc/plugins"):
            self.path( "plugins.dat" )
            self.path( "*/*.so" )
            self.end_prefix()

        if self.prefix(src=os.path.join(os.pardir, 'packages', 'lib' ), dst="lib"):
            self.path( "libvlc*.so*" )
            self.end_prefix()

        if self.prefix(src=os.path.join(os.pardir, 'packages', 'lib', 'vlc', 'plugins'), dst="bin/llplugin/vlc/plugins"):
            self.path( "plugins.dat" )
            self.path( "*/*.so" )
            self.end_prefix()

        if self.prefix(src=os.path.join(os.pardir, 'packages', 'lib' ), dst="lib"):
            self.path( "libvlc*.so*" )
            self.end_prefix()

        # CEF files 
        if self.prefix(src=os.path.join(os.pardir, 'packages', 'lib', 'release'), dst="lib"):
            self.path( "libcef.so" )
            self.path( "libllceflib.so" )
            self.end_prefix()

        if self.prefix(src=os.path.join(os.pardir, 'packages', 'bin', 'release'), dst="bin"):
            self.path( "chrome-sandbox" )
            self.path( "llceflib_host" )
            self.path( "natives_blob.bin" )
            self.path( "snapshot_blob.bin" )
            self.path( "libffmpegsumo.so" )
            self.end_prefix()

        if self.prefix(src=os.path.join(os.pardir, 'packages', 'resources'), dst="bin"):
            self.path( "cef.pak" )
            self.path( "cef_extensions.pak" )
            self.path( "cef_100_percent.pak" )
            self.path( "cef_200_percent.pak" )
            self.path( "devtools_resources.pak" )
            self.path( "icudtl.dat" )
            self.end_prefix()

        if self.prefix(src=os.path.join(os.pardir, 'packages', 'resources', 'locales'), dst=os.path.join('bin', 'locales')):
            self.path("am.pak")
            self.path("ar.pak")
            self.path("bg.pak")
            self.path("bn.pak")
            self.path("ca.pak")
            self.path("cs.pak")
            self.path("da.pak")
            self.path("de.pak")
            self.path("el.pak")
            self.path("en-GB.pak")
            self.path("en-US.pak")
            self.path("es-419.pak")
            self.path("es.pak")
            self.path("et.pak")
            self.path("fa.pak")
            self.path("fi.pak")
            self.path("fil.pak")
            self.path("fr.pak")
            self.path("gu.pak")
            self.path("he.pak")
            self.path("hi.pak")
            self.path("hr.pak")
            self.path("hu.pak")
            self.path("id.pak")
            self.path("it.pak")
            self.path("ja.pak")
            self.path("kn.pak")
            self.path("ko.pak")
            self.path("lt.pak")
            self.path("lv.pak")
            self.path("ml.pak")
            self.path("mr.pak")
            self.path("ms.pak")
            self.path("nb.pak")
            self.path("nl.pak")
            self.path("pl.pak")
            self.path("pt-BR.pak")
            self.path("pt-PT.pak")
            self.path("ro.pak")
            self.path("ru.pak")
            self.path("sk.pak")
            self.path("sl.pak")
            self.path("sr.pak")
            self.path("sv.pak")
            self.path("sw.pak")
            self.path("ta.pak")
            self.path("te.pak")
            self.path("th.pak")
            self.path("tr.pak")
            self.path("uk.pak")
            self.path("vi.pak")
            self.path("zh-CN.pak")
            self.path("zh-TW.pak")
            self.end_prefix()

        # llcommon
        if not self.path("../llcommon/libllcommon.so", "lib/libllcommon.so"):
            print "Skipping llcommon.so (assuming llcommon was linked statically)"

        self.path("featuretable_linux.txt")
        self.path("ca-bundle.crt")

        if self.is_packaging_viewer():
          if self.prefix("../packages/lib/release", dst="lib"):
            self.path("libapr-1.so*")
            self.path("libaprutil-1.so*")
            self.path("libboost_context-mt.so*")
            self.path("libboost_filesystem-mt.so*")
            self.path("libboost_program_options-mt.so*")
            self.path("libboost_regex-mt.so*")
            self.path("libboost_signals-mt.so*")
            self.path("libboost_system-mt.so*")
            self.path("libboost_thread-mt.so*")
            self.path("libboost_chrono-mt.so*") #<FS:TM> FS spcific
            self.path("libboost_date_time-mt.so*") #<FS:TM> FS spcific
            self.path("libboost_wave-mt.so*") #<FS:TM> FS spcific
            self.path("libcollada14dom.so*")
            self.path("libdb*.so*")
            self.path("libcrypto.so*")
            self.path("libexpat.so*")
            self.path("libssl.so*")
            self.path("libGLOD.so")
            self.path("libminizip.so")
            self.path("libuuid.so*")
            self.path("libSDL-1.2.so*")
            self.path("libdirectfb*.so*")
            self.path("libfusion*.so*")
            self.path("libdirect*.so*")
            self.path("libopenjpeg.so*")
            self.path("libhunspell-1.3.so*")
            self.path("libalut.so*")
            self.path("libpng15.so.15") #use provided libpng to workaround incompatible system versions on some distros
            self.path("libpng15.so.15.13.0") #use provided libpng to workaround incompatible system versions on some distros
            self.path("libpng15.so.15.1.0") #use provided libpng to workaround incompatible system versions on some distros
            self.path("libopenal.so", "libopenal.so.1") # Install as versioned file in case it's missing from the 3p- and won't get copied below
            self.path("libopenal.so*")
            #self.path("libnotify.so.1.1.2", "libnotify.so.1") # LO - uncomment when testing libnotify(growl) on linux
            self.path("libpangox-1.0.so*")

            # KLUDGE: As of 2012-04-11, the 'fontconfig' package installs
            # libfontconfig.so.1.4.4, along with symlinks libfontconfig.so.1
            # and libfontconfig.so. Before we added support for library-file
            # wildcards, though, this self.path() call specifically named
            # libfontconfig.so.1.4.4 WITHOUT also copying the symlinks. When I
            # (nat) changed the call to self.path("libfontconfig.so.*"), we
            # ended up with the libfontconfig.so.1 symlink in the target
            # directory as well. But guess what! At least on Ubuntu 10.04,
            # certain viewer fonts look terrible with libfontconfig.so.1
            # present in the target directory. Removing that symlink suffices
            # to improve them. I suspect that means we actually do better when
            # the viewer fails to find our packaged libfontconfig.so*, falling
            # back on the system one instead -- but diagnosing and fixing that
            # is a bit out of scope for the present project. Meanwhile, this
            # particular wildcard specification gets us exactly what the
            # previous call did, without having to explicitly state the
            # version number.
            self.path("libfontconfig.so.*.*")

            try:
                self.path("libtcmalloc.so*") #formerly called google perf tools
                pass
            except:
                print "tcmalloc files not found, skipping"
                pass

            self.end_prefix("lib")

            # Vivox runtimes
            # Currentelly, the 32-bit ones will work with a 64-bit client.
            if self.prefix(src="../packages/lib/release", dst="bin"):
                    self.path("SLVoice")
                    self.path("win32")
                    self.end_prefix()
            if self.prefix(src="../packages/lib/release", dst="lib"):
                    self.path("libortp.so")
                    self.path("libsndfile.so.1")
                    # <FS:TS> Vivox wants this library even if it's present already in the viewer
                    self.path("libvivoxoal.so.1")
                    self.path("libvivoxsdk.so")
                    self.path("libvivoxplatform.so")
                    self.end_prefix("lib")


    def package_finish(self):
        # a standard map of strings for replacing in the templates
        installer_name_components = ['Phoenix',self.app_name(),self.args.get('arch'),'.'.join(self.args['version'])]
        installer_name = "_".join(installer_name_components)
        #installer_name = self.installer_base_name()

        self.fs_delete_linux_symbols() # <FS:ND/> Delete old syms
        self.strip_binaries()
        self.fs_save_linux_symbols() # <FS:ND/> Package symbols, add debug link
        self.fs_setuid_chromesandbox() # <FS:ND/> Chown chrome-sandbox to root:root and set the setuid bit

        # Fix access permissions
        self.run_command("""
                find %(dst)s -type d | xargs --no-run-if-empty chmod 755;
                find %(dst)s -type f -perm 0700 | xargs --no-run-if-empty chmod 0755;
                find %(dst)s -type f -perm 0500 | xargs --no-run-if-empty chmod 0555;
                find %(dst)s -type f -perm 0600 | xargs --no-run-if-empty chmod 0644;
                find %(dst)s -type f -perm 0400 | xargs --no-run-if-empty chmod 0444;
                true""" %  {'dst':self.get_dst_prefix() })
        self.package_file = installer_name + '.tar.xz'

        # temporarily move directory tree so that it has the right
        # name in the tarfile
        self.run_command("mv %(dst)s %(inst)s" % {
            'dst': self.get_dst_prefix(),
            'inst': self.build_path_of(installer_name)})
        try:
            # only create tarball if it's a release build.
            if self.args['buildtype'].lower() == 'release':
                # --numeric-owner hides the username of the builder for
                # security etc.
                self.run_command('tar -C %(dir)s --numeric-owner %(fs_excludes)s -cJf '
                                 '%(inst_path)s.tar.xz %(inst_name)s' % {
                        'dir': self.get_build_prefix(),
                        'inst_name': installer_name,
                        'inst_path':self.build_path_of(installer_name),
                        'fs_excludes':self.fs_linux_tar_excludes()
                        })
            else:
                print "Skipping %s.tar.xz for non-Release build (%s)" % \
                      (installer_name, self.args['buildtype'])
        finally:
            self.run_command("mv %(inst)s %(dst)s" % {
                'dst': self.get_dst_prefix(),
                'inst': self.build_path_of(installer_name)})

    def strip_binaries(self):
        if self.args['buildtype'].lower() == 'release' and self.is_packaging_viewer():
            print "* Going strip-crazy on the packaged binaries, since this is a RELEASE build"
            # makes some small assumptions about our packaged dir structure
            # <FS:Ansariel> Remove VMP
            #self.run_command(r"find %(d)r/bin %(d)r/lib -type f \! -name \*.py \! -name SL_Launcher \! -name update_install | xargs --no-run-if-empty strip -S" % {'d': self.get_dst_prefix()} ) 
            self.run_command(r"find %(d)r/bin %(d)r/lib -type f \! -name update_install \! -name *.pak \! -name *.dat \! -name *.bin \! -name core \! -path '*win32*' | xargs --no-run-if-empty strip -S" % {'d': self.get_dst_prefix()} ) # makes some small assumptions about our packaged dir structure
            # </FS:Ansariel> Remove VMP

class Linux_i686_Manifest(LinuxManifest):
    address_size = 32

    def construct(self):
        super(Linux_i686_Manifest, self).construct()

        pkgdir = os.path.join(self.args['build'], os.pardir, 'packages')
        relpkgdir = os.path.join(pkgdir, "lib", "release")
        debpkgdir = os.path.join(pkgdir, "lib", "debug")

        if self.prefix(relpkgdir, dst="lib"):
            self.path("libapr-1.so")
            self.path("libapr-1.so.0")
            self.path("libapr-1.so.0.4.5")
            self.path("libaprutil-1.so")
            self.path("libaprutil-1.so.0")
            self.path("libaprutil-1.so.0.4.1")
            self.path("libdb*.so")
            self.path("libexpat.so.*")
            self.path("libGLOD.so")
            self.path("libuuid.so*")
            self.path("libSDL-1.2.so.*")
            self.path("libdirectfb-1.*.so.*")
            self.path("libfusion-1.*.so.*")
            self.path("libdirect-1.*.so.*")
            self.path("libopenjpeg.so*")
            self.path("libdirectfb-1.4.so.5")
            self.path("libfusion-1.4.so.5")
            self.path("libdirect-1.4.so.5*")
            self.path("libhunspell-1.3.so*")
            self.path("libalut.so*")
            self.path("libopenal.so*")

            # <FS:ND> Linking this breaks voice as stock openal.so does not have alcGetMixedBuffer
            #self.path("libopenal.so", "libvivoxoal.so.1") # vivox's sdk expects this soname
            # </FS:ND>
            
            # KLUDGE: As of 2012-04-11, the 'fontconfig' package installs
            # libfontconfig.so.1.4.4, along with symlinks libfontconfig.so.1
            # and libfontconfig.so. Before we added support for library-file
            # wildcards, though, this self.path() call specifically named
            # libfontconfig.so.1.4.4 WITHOUT also copying the symlinks. When I
            # (nat) changed the call to self.path("libfontconfig.so.*"), we
            # ended up with the libfontconfig.so.1 symlink in the target
            # directory as well. But guess what! At least on Ubuntu 10.04,
            # certain viewer fonts look terrible with libfontconfig.so.1
            # present in the target directory. Removing that symlink suffices
            # to improve them. I suspect that means we actually do better when
            # the viewer fails to find our packaged libfontconfig.so*, falling
            # back on the system one instead -- but diagnosing and fixing that
            # is a bit out of scope for the present project. Meanwhile, this
            # particular wildcard specification gets us exactly what the
            # previous call did, without having to explicitly state the
            # version number.
            self.path("libfontconfig.so.*.*")

            # Include libfreetype.so. but have it work as libfontconfig does.
            self.path("libfreetype.so.*.*")

            try:
                self.path("libtcmalloc.so*") #formerly called google perf tools
                pass
            except:
                print "tcmalloc files not found, skipping"
                pass

            try:
                self.path("libfmodex-*.so")
                self.path("libfmodex.so")
                pass
            except:
                print "Skipping libfmodex.so - not found"
                pass

            self.end_prefix("lib")

            # Vivox runtimes
            if self.prefix(src=relpkgdir, dst="bin"):
                self.path("SLVoice")
                self.end_prefix()
            if self.prefix(src=relpkgdir, dst="lib"):
                self.path("libortp.so")
                self.path("libsndfile.so.1")
                #self.path("libvivoxoal.so.1") # no - we'll re-use the viewer's own OpenAL lib
                self.path("libvivoxsdk.so")
                self.path("libvivoxplatform.so")
                self.end_prefix("lib")

            self.fs_delete_linux_symbols() # <FS:ND/> Delete old syms
            self.strip_binaries()


class Linux_x86_64_Manifest(LinuxManifest):
    address_size = 64

    def construct(self):
        super(Linux_x86_64_Manifest, self).construct()

        if self.is_packaging_viewer():
          if self.prefix("../packages/lib/release", dst="lib"):
            self.path("libffi*.so*")

            # vivox 32-bit hack.
            # one has to extract libopenal.so from the 32-bit openal package, or official LL viewer, and rename it to libopenal32.so
            # and place it in the prebuilt lib/release directory
            # <FS:TS> No, we don't need to dink with this. A usable library
            # is now in the slvoice package, and we need to just use it as is.
            # self.path("libopenal32.so", "libvivoxoal.so.1") # vivox's sdk expects this soname

            try:
                    self.path("libfmodex64-*.so")
                    self.path("libfmodex64.so")
                    pass
            except:
                    print "Skipping libfmodex.so - not found"
                    pass

            self.end_prefix("lib")

          self.prefix(src="../packages/lib/release/x64", dst="lib")
          try:
              self.path("libLeap.so")
          except:
              print "Leap Motion library not found"
          self.end_prefix("lib")

        if self.prefix(src="", dst="bin"):
            self.path2basename("../llplugin/slplugin", "SLPlugin")
            self.end_prefix("bin")        # support file for valgrind debug tool

        # plugins
        if self.prefix(src="", dst="bin/llplugin"):
            self.path2basename("../media_plugins/webkit", "libmedia_plugin_webkit.so")
            self.path("../media_plugins/gstreamer010/libmedia_plugin_gstreamer010.so", "libmedia_plugin_gstreamer.so")
            self.end_prefix("bin/llplugin")
                                                        
            
        self.path("secondlife-i686.supp")

################################################################

def symlinkf(src, dst):
    """
    Like ln -sf, but uses os.symlink() instead of running ln.
    """
    try:
        os.symlink(src, dst)
    except OSError as err:
        if err.errno != errno.EEXIST:
            raise
        # We could just blithely attempt to remove and recreate the target
        # file, but that strategy doesn't work so well if we don't have
        # permissions to remove it. Check to see if it's already the
        # symlink we want, which is the usual reason for EEXIST.
        elif os.path.islink(dst):
            if os.readlink(dst) == src:
                # the requested link already exists
                pass
            else:
                # dst is the wrong symlink; attempt to remove and recreate it
                os.remove(dst)
                os.symlink(src, dst)
        elif os.path.isdir(dst):
            print "Requested symlink (%s) exists but is a directory; replacing" % dst
            shutil.rmtree(dst)
            os.symlink(src, dst)
        elif os.path.exists(dst):
            print "Requested symlink (%s) exists but is a file; replacing" % dst
            os.remove(dst)
            os.symlink(src, dst)
        else:
            # see if the problem is that the parent directory does not exist
            # and try to explain what is missing
            (parent, tail) = os.path.split(dst)
            while not os.path.exists(parent):
                (parent, tail) = os.path.split(parent)
            if tail:
                raise Exception("Requested symlink (%s) cannot be created because %s does not exist"
                                % os.path.join(parent, tail))
            else:
                raise

if __name__ == "__main__":
    main()<|MERGE_RESOLUTION|>--- conflicted
+++ resolved
@@ -36,17 +36,14 @@
 import tarfile
 import time
 import random
-<<<<<<< HEAD
-#AO
+import subprocess
+
+#<FS:AO>
 import shlex
-import subprocess
 import zipfile
-#/AO
+#</FS:AO>
 
 from fs_viewer_manifest import FSViewerManifest #<FS:ND/> Manifest extensions for Firestorm
-=======
-import subprocess
->>>>>>> aa62145e
 
 viewer_dir = os.path.dirname(__file__)
 # Add indra/lib/python to our path so we don't have to muck with PYTHONPATH.
