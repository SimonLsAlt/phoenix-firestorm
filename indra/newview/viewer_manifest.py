#!/usr/bin/env python
"""\
@file viewer_manifest.py
@author Ryan Williams
@brief Description of all installer viewer files, and methods for packaging
       them into installers for all supported platforms.

$LicenseInfo:firstyear=2006&license=viewerlgpl$
Second Life Viewer Source Code
Copyright (C) 2006-2014, Linden Research, Inc.

This library is free software; you can redistribute it and/or
modify it under the terms of the GNU Lesser General Public
License as published by the Free Software Foundation;
version 2.1 of the License only.

This library is distributed in the hope that it will be useful,
but WITHOUT ANY WARRANTY; without even the implied warranty of
MERCHANTABILITY or FITNESS FOR A PARTICULAR PURPOSE.  See the GNU
Lesser General Public License for more details.

You should have received a copy of the GNU Lesser General Public
License along with this library; if not, write to the Free Software
Foundation, Inc., 51 Franklin Street, Fifth Floor, Boston, MA  02110-1301  USA

Linden Research, Inc., 945 Battery Street, San Francisco, CA  94111  USA
$/LicenseInfo$
"""
import sys
import os
import os.path
import shutil
import errno
import json
import re
import tarfile
import time
import random
import subprocess

#<FS:AO>
import shlex
import zipfile
#</FS:AO>

from fs_viewer_manifest import FSViewerManifest #<FS:ND/> Manifest extensions for Firestorm

viewer_dir = os.path.dirname(__file__)
# Add indra/lib/python to our path so we don't have to muck with PYTHONPATH.
# Put it FIRST because some of our build hosts have an ancient install of
# indra.util.llmanifest under their system Python!
sys.path.insert(0, os.path.join(viewer_dir, os.pardir, "lib", "python"))
from indra.util.llmanifest import LLManifest, main, path_ancestors, CHANNEL_VENDOR_BASE, RELEASE_CHANNEL, ManifestError
from llbase import llsd

class ViewerManifest(LLManifest,FSViewerManifest):
    def is_packaging_viewer(self):
        # Some commands, files will only be included
        # if we are packaging the viewer on windows.
        # This manifest is also used to copy
        # files during the build (see copy_w_viewer_manifest
        # and copy_l_viewer_manifest targets)
        return 'package' in self.args['actions']
    
    def construct(self):
        super(ViewerManifest, self).construct()
        self.path(src="../../scripts/messages/message_template.msg", dst="app_settings/message_template.msg")
        self.path(src="../../etc/message.xml", dst="app_settings/message.xml")
        
        # <FS:LO> Copy dictionaries to a place where the viewer can find them if ran from visual studio
        with self.prefix(src="app_settings"):
            # ... and the included spell checking dictionaries
            pkgdir = os.path.join(self.args['build'], os.pardir, 'packages')
            with self.prefix(src=pkgdir,dst=""):
                self.path("dictionaries")
        # </FS:LO>

        if self.is_packaging_viewer():
            with self.prefix(src="app_settings"):
                self.exclude("logcontrol.xml")
                self.exclude("logcontrol-dev.xml")
                self.path("*.pem")
                self.path("*.ini")
                self.path("*.xml")
                self.path("*.db2")

                # include the entire shaders directory recursively
                self.path("shaders")
                # include the extracted list of contributors
                contributions_path = "../../doc/contributions.txt"
                contributor_names = self.extract_names(contributions_path)
                self.put_in_file(contributor_names, "contributors.txt", src=contributions_path)

                # ... and the entire windlight directory
                self.path("windlight")

                # ... and the entire image filters directory
                self.path("filters")
            
                # <FS:LO> Copy dictionaries to a place where the viewer can find them if ran from visual studio
                # ... and the included spell checking dictionaries
#                pkgdir = os.path.join(self.args['build'], os.pardir, 'packages')
#                with self.prefix(src=pkgdir,dst=""):
#                    self.path("dictionaries")
                # </FS:LO>
                # include the entire beams directory
                self.path("beams")
                self.path("beamsColors")

                # include the extracted packages information (see BuildPackagesInfo.cmake)
                self.path(src=os.path.join(self.args['build'],"packages-info.txt"), dst="packages-info.txt")

                # CHOP-955: If we have "sourceid" or "viewer_channel" in the
                # build process environment, generate it into
                # settings_install.xml.
                settings_template = dict(
                    sourceid=dict(Comment='Identify referring agency to Linden web servers',
                                  Persist=1,
                                  Type='String',
                                  Value=''),
                    CmdLineGridChoice=dict(Comment='Default grid',
                                  Persist=0,
                                  Type='String',
                                  Value=''),
                    CmdLineChannel=dict(Comment='Command line specified channel name',
                                        Persist=0,
                                        Type='String',
                                        Value=''))
                settings_install = {}
                if 'sourceid' in self.args and self.args['sourceid']:
                    settings_install['sourceid'] = settings_template['sourceid'].copy()
                    settings_install['sourceid']['Value'] = self.args['sourceid']
                    print "Set sourceid in settings_install.xml to '%s'" % self.args['sourceid']

                if 'channel_suffix' in self.args and self.args['channel_suffix']:
                    settings_install['CmdLineChannel'] = settings_template['CmdLineChannel'].copy()
                    settings_install['CmdLineChannel']['Value'] = self.channel_with_pkg_suffix()
                    print "Set CmdLineChannel in settings_install.xml to '%s'" % self.channel_with_pkg_suffix()

                if 'grid' in self.args and self.args['grid']:
                    settings_install['CmdLineGridChoice'] = settings_template['CmdLineGridChoice'].copy()
                    settings_install['CmdLineGridChoice']['Value'] = self.grid()
                    print "Set CmdLineGridChoice in settings_install.xml to '%s'" % self.grid()

                # put_in_file(src=) need not be an actual pathname; it
                # only needs to be non-empty
                self.put_in_file(llsd.format_pretty_xml(settings_install),
                                 "settings_install.xml",
                                 src="environment")


            with self.prefix(src="character"):
                self.path("*.llm")
                self.path("*.xml")
                self.path("*.tga")

            # Include our fonts
            with self.prefix(src="fonts"):
                self.path("*.ttf")
                self.path("*.txt")
                self.path("*.xml")
                
            # <FS:AO> Include firestorm resources
            with self.prefix(src="fs_resources"):
                self.path("*.txt")
                self.path("*.lsl")
                self.path("*.lsltxt")

            # skins
            with self.prefix(src="skins"):
                    self.path("skins.xml")
                    # include the entire textures directory recursively
                    with self.prefix(src="*/textures"):
                            self.path("*/*.tga")
                            self.path("*/*.j2c")
                            self.path("*/*.jpg")
                            self.path("*/*.png")
                            self.path("*.tga")
                            self.path("*.j2c")
                            self.path("*.jpg")
                            self.path("*.png")
                            self.path("textures.xml")
                    self.path("*/xui/*/*.xml")
                    self.path("*/xui/*/widgets/*.xml")
                    self.path("*/themes/*/colors.xml")
                    with self.prefix(src="*/themes/*/textures"):
                        self.path("*/*.tga")
                        self.path("*/*.j2c")
                        self.path("*/*.jpg")
                        self.path("*/*.png")
                        self.path("*.tga")
                        self.path("*.j2c")
                        self.path("*.jpg")
                        self.path("*.png")
                    self.path("*/*.xml")

                    # Local HTML files (e.g. loading screen)
                    # The claim is that we never use local html files any
                    # longer. But rather than commenting out this block, let's
                    # rename every html subdirectory as html.old. That way, if
                    # we're wrong, a user actually does have the relevant
                    # files; s/he just needs to rename every html.old
                    # directory back to html to recover them.
                    with self.prefix(src="*/html", dst="*/html.old"):
                            self.path("*.png")
                            self.path("*/*/*.html")
                            self.path("*/*/*.gif")


            # local_assets dir (for pre-cached textures)
            with self.prefix(src="local_assets"):
                self.path("*.j2c")
                self.path("*.tga")

            # File in the newview/ directory
            self.path("gpu_table.txt")

            #build_data.json.  Standard with exception handling is fine.  If we can't open a new file for writing, we have worse problems
            #platform is computed above with other arg parsing
            build_data_dict = {"Type":"viewer","Version":'.'.join(self.args['version']),
                            "Channel Base": CHANNEL_VENDOR_BASE,
                            "Channel":self.channel_with_pkg_suffix(),
                            "Platform":self.build_data_json_platform,
                            "Address Size":self.address_size,
                            "Update Service":"https://update.secondlife.com/update",
                            }
            build_data_dict = self.finish_build_data_dict(build_data_dict)
            with open(os.path.join(os.pardir,'build_data.json'), 'w') as build_data_handle:
                json.dump(build_data_dict,build_data_handle)

            #we likely no longer need the test, since we will throw an exception above, but belt and suspenders and we get the
            #return code for free.
            if not self.path2basename(os.pardir, "build_data.json"):
                print "No build_data.json file"

    def finish_build_data_dict(self, build_data_dict):
        return build_data_dict

    def grid(self):
        return self.args['grid']

    def channel(self):
        return self.args['channel']

    def channel_with_pkg_suffix(self):
        fullchannel=self.channel()
        if 'channel_suffix' in self.args and self.args['channel_suffix']:
            fullchannel+=' '+self.args['channel_suffix']
        return fullchannel

    def channel_variant(self):
        global CHANNEL_VENDOR_BASE
        return self.channel().replace(CHANNEL_VENDOR_BASE, "").strip()

    def channel_type(self): # returns 'release', 'beta', 'project', or 'test'
        global CHANNEL_VENDOR_BASE
        channel_qualifier=self.channel().replace(CHANNEL_VENDOR_BASE, "").lower().strip()
        if channel_qualifier.startswith('release'):
            channel_type='release'
        elif channel_qualifier.startswith('beta'):
            channel_type='beta'
        elif channel_qualifier.startswith('project'):
            channel_type='project'
        else:
            channel_type='test'
        return channel_type

    def channel_variant_app_suffix(self):
        # get any part of the channel name after the CHANNEL_VENDOR_BASE
        suffix=self.channel_variant()
        # by ancient convention, we don't use Release in the app name
        if self.channel_type() == 'release':
            suffix=suffix.replace('Release', '').strip()
        # for the base release viewer, suffix will now be null - for any other, append what remains
        if len(suffix) > 0:
            suffix = "_"+ ("_".join(suffix.split()))
        # the additional_packages mechanism adds more to the installer name (but not to the app name itself)
        if 'channel_suffix' in self.args and self.args['channel_suffix']:
            suffix+='_'+("_".join(self.args['channel_suffix'].split()))
        return suffix

    def installer_base_name(self):
        global CHANNEL_VENDOR_BASE
        # a standard map of strings for replacing in the templates
        substitution_strings = {
            'channel_vendor_base' : '_'.join(CHANNEL_VENDOR_BASE.split()),
            'channel_variant_underscores':self.channel_variant_app_suffix(),
            'version_underscores' : '_'.join(self.args['version']),
            'arch':self.args['arch']
            }
        return "%(channel_vendor_base)s%(channel_variant_underscores)s_%(version_underscores)s_%(arch)s" % substitution_strings

    def app_name(self):
        global CHANNEL_VENDOR_BASE
        channel_type=self.channel_type()
        if channel_type == 'release':
            app_suffix='Viewer'
        else:
            app_suffix=self.channel_variant()

        #<FS:ND> tag "OS" after CHANNEL_VENDOR_BASE and before any suffix
        if self.fs_flavor() == 'oss':
            app_suffix = "OS" + app_suffix
        #</FS:ND>

        #<FS:ND> Don't separate name by whitespace. This break a lot of things in the old FS installer logic.
        #return CHANNEL_VENDOR_BASE + ' ' + app_suffix
        return CHANNEL_VENDOR_BASE + app_suffix
        #</FS:ND>

    def app_name_oneword(self):
        return ''.join(self.app_name().split())
    
    def icon_path(self):
        # <FS:ND> Add -os for oss builds
        if self.fs_flavor() == 'oss':
            return "icons/" + self.channel_type() + "-os"
        # </FS:ND>
        return "icons/" + self.channel_type()

    def extract_names(self,src):
        try:
            contrib_file = open(src,'r')
        except IOError:
            print "Failed to open '%s'" % src
            raise
        lines = contrib_file.readlines()
        contrib_file.close()

        # All lines up to and including the first blank line are the file header; skip them
        lines.reverse() # so that pop will pull from first to last line
        while not re.match("\s*$", lines.pop()) :
            pass # do nothing

        # A line that starts with a non-whitespace character is a name; all others describe contributions, so collect the names
        names = []
        for line in lines :
            if re.match("\S", line) :
                names.append(line.rstrip())
        # It's not fair to always put the same people at the head of the list
        random.shuffle(names)
        return ', '.join(names)


class WindowsManifest(ViewerManifest):
    # We want the platform, per se, for every Windows build to be 'win'. The
    # VMP will concatenate that with the address_size.
    build_data_json_platform = 'win'

    def final_exe(self):
        return self.app_name_oneword()+".exe"

    def finish_build_data_dict(self, build_data_dict):
        #MAINT-7294: Windows exe names depend on channel name, so write that in also
        build_data_dict.update({'Executable':self.final_exe()})
        return build_data_dict

    def test_msvcrt_and_copy_action(self, src, dst):
        # This is used to test a dll manifest.
        # It is used as a temporary override during the construct method
        from test_win32_manifest import test_assembly_binding
        if src and (os.path.exists(src) or os.path.islink(src)):
            # ensure that destination path exists
            self.cmakedirs(os.path.dirname(dst))
            self.created_paths.append(dst)
            if not os.path.isdir(src):
                if(self.args['configuration'].lower() == 'debug'):
                    test_assembly_binding(src, "Microsoft.VC80.DebugCRT", "8.0.50727.4053")
                else:
                    test_assembly_binding(src, "Microsoft.VC80.CRT", "8.0.50727.4053")
                self.ccopy(src,dst)
            else:
                raise Exception("Directories are not supported by test_CRT_and_copy_action()")
        else:
            print "Doesn't exist:", src

    def test_for_no_msvcrt_manifest_and_copy_action(self, src, dst):
        # This is used to test that no manifest for the msvcrt exists.
        # It is used as a temporary override during the construct method
        from test_win32_manifest import test_assembly_binding
        from test_win32_manifest import NoManifestException, NoMatchingAssemblyException
        if src and (os.path.exists(src) or os.path.islink(src)):
            # ensure that destination path exists
            self.cmakedirs(os.path.dirname(dst))
            self.created_paths.append(dst)
            if not os.path.isdir(src):
                try:
                    if(self.args['configuration'].lower() == 'debug'):
                        test_assembly_binding(src, "Microsoft.VC80.DebugCRT", "")
                    else:
                        test_assembly_binding(src, "Microsoft.VC80.CRT", "")
                    raise Exception("Unknown condition")
                except NoManifestException as err:
                    pass
                except NoMatchingAssemblyException as err:
                    pass
                    
                self.ccopy(src,dst)
            else:
                raise Exception("Directories are not supported by test_CRT_and_copy_action()")
        else:
            print "Doesn't exist:", src
        
    def construct(self):
        super(WindowsManifest, self).construct()

        pkgdir = os.path.join(self.args['build'], os.pardir, 'packages')
        relpkgdir = os.path.join(pkgdir, "lib", "release")
        debpkgdir = os.path.join(pkgdir, "lib", "debug")
        vmpdir = os.path.join(pkgdir, "VMP")
        llbasedir = os.path.join(pkgdir, "lib", "python", "llbase")

        if self.is_packaging_viewer():
            # Find secondlife-bin.exe in the 'configuration' dir, then rename it to the result of final_exe.
            self.path(src='%s/firestorm-bin.exe' % self.args['configuration'], dst=self.final_exe())

            # <FS:Ansariel> Remove VMP
            # include the compiled launcher scripts so that it gets included in the file_list
<<<<<<< HEAD
            #self.path(src='%s/download_update.exe' % vmpdir, dst="download_update.exe")
            #self.path(src='%s/SL_Launcher.exe' % vmpdir, dst="SL_Launcher.exe")
=======
            self.path(src='%s/SL_Launcher.exe' % vmpdir, dst="SL_Launcher.exe")
>>>>>>> bf98e092

            #IUM is not normally executed directly, just imported.  No exe needed.
            #self.path2basename(vmpdir,"InstallerUserMessage.py")

            #with self.prefix(src=self.icon_path(), dst="vmp_icons"):
            #    self.path("secondlife.ico")

            #VMP  Tkinter icons
            #with self.prefix("vmp_icons"):
            #    self.path("*.png")
            #    self.path("*.gif")

            #before, we only needed llbase at build time.  With VMP, we need it at run time.
            #llbase_path = os.path.join(self.get_dst_prefix(),'llbase')
            #if not os.path.exists(llbase_path):
            #    os.makedirs(llbase_path)
            #with self.prefix(dst="llbase"):
            #    self.path2basename(llbasedir,"*.py")
            #    self.path2basename(llbasedir,"_cllsd.so")
            # </FS:Ansariel> Remove VMP

        # Plugin host application
        self.path2basename(os.path.join(os.pardir,
                                        'llplugin', 'slplugin', self.args['configuration']),
                           "slplugin.exe")
        
        # Get shared libs from the shared libs staging directory
        with self.prefix(src=os.path.join(os.pardir, 'sharedlibs', self.args['configuration']),
                       dst=""):

            # Get llcommon and deps. If missing assume static linkage and continue.
            try:
                self.path('llcommon.dll')
                self.path('libapr-1.dll')
                self.path('libaprutil-1.dll')
                self.path('libapriconv-1.dll')
                
            except RuntimeError as err:
                print err.message
                print "Skipping llcommon.dll (assuming llcommon was linked statically)"

            # Mesh 3rd party libs needed for auto LOD and collada reading
            try:
                self.path("glod.dll")
            except RuntimeError as err:
                print err.message
                print "Skipping GLOD library (assumming linked statically)"

            # Get fmodex dll, continue if missing
            try:
                if(self.address_size == 64):
                    self.path("fmodex64.dll")
                else:
                    self.path("fmodex.dll")
            except:
                print "Skipping fmodex audio library(assuming other audio engine)"

            # For textures
            self.path("openjpeg.dll")
            self.path("openjp2.dll") # <FS:ND/> OpenJPEG2 if used

            # These need to be installed as a SxS assembly, currently a 'private' assembly.
            # See http://msdn.microsoft.com/en-us/library/ms235291(VS.80).aspx
            if self.args['configuration'].lower() == 'debug':
                self.path("msvcr120d.dll")
                self.path("msvcp120d.dll")
            else:
                self.path("msvcr120.dll")
                self.path("msvcp120.dll")

            # Vivox runtimes
            self.path("SLVoice.exe")
            self.path("vivoxsdk.dll")
            self.path("ortp.dll")
            self.path("libsndfile-1.dll")
            self.path("vivoxoal.dll")
            
            # Security
            self.path("ssleay32.dll")
            self.path("libeay32.dll")

            # HTTP/2
            self.path("nghttp2.dll")

            # Hunspell
            self.path("libhunspell.dll")

            # Growl
            self.path("growl.dll")
            self.path("growl++.dll")

            # <FS:ND> Copy symbols for breakpad
            self.path("ssleay32.pdb")
            self.path("libeay32.pdb")
            #self.path("growl.pdb")
            #self.path("growl++.pdb")
            self.path('apr-1.pdb', 'libarp.pdb')
            self.path('aprutil-1.pdb', 'libaprutil.pdb')
            # </FS:ND>

            # For google-perftools tcmalloc allocator.
            try:
                if self.args['configuration'].lower() == 'debug':
                    self.path('libtcmalloc_minimal-debug.dll')
                else:
                    self.path('libtcmalloc_minimal.dll')
            except:
                print "Skipping libtcmalloc_minimal.dll"


        self.path(src="licenses-win32.txt", dst="licenses.txt")
        self.path("featuretable.txt")
        self.path("ca-bundle.crt")
        self.path("VivoxAUP.txt")

        # Media plugins - CEF
        with self.prefix(src='../media_plugins/cef/%s' % self.args['configuration'], dst="llplugin"):
            self.path("media_plugin_cef.dll")

        # Media plugins - LibVLC
        with self.prefix(src='../media_plugins/libvlc/%s' % self.args['configuration'], dst="llplugin"):
            self.path("media_plugin_libvlc.dll")

        # Media plugins - Example (useful for debugging - not shipped with release viewer)
        if self.channel_type() != 'release':
            with self.prefix(src='../media_plugins/example/%s' % self.args['configuration'], dst="llplugin"):
                self.path("media_plugin_example.dll")
 
        # Media plugins - GStreamer
        with self.prefix(src='../media_plugins/gstreamer10/%s' % self.args['configuration'], dst="llplugin"):
            self.path("media_plugin_gstreamer10.dll")

        # CEF runtime files - debug
        if self.args['configuration'].lower() == 'debug':
            with self.prefix(src=os.path.join(os.pardir, 'packages', 'bin', 'debug'), dst="llplugin"):
                self.path("chrome_elf.dll")
                self.path("d3dcompiler_43.dll")
                self.path("d3dcompiler_47.dll")
                self.path("libcef.dll")
                self.path("libEGL.dll")
                self.path("libGLESv2.dll")
                self.path("dullahan_host.exe")
                self.path("natives_blob.bin")
                self.path("snapshot_blob.bin")
                self.path("widevinecdmadapter.dll")
        else:
        # CEF runtime files - not debug (release, relwithdebinfo etc.)
            with self.prefix(src=os.path.join(os.pardir, 'packages', 'bin', 'release'), dst="llplugin"):
                self.path("chrome_elf.dll")
                self.path("d3dcompiler_43.dll")
                self.path("d3dcompiler_47.dll")
                self.path("libcef.dll")
                self.path("libEGL.dll")
                self.path("libGLESv2.dll")
                self.path("dullahan_host.exe")
                self.path("natives_blob.bin")
                self.path("snapshot_blob.bin")
                self.path("widevinecdmadapter.dll")

        # MSVC DLLs needed for CEF and have to be in same directory as plugin
        with self.prefix(src=os.path.join(os.pardir, 'sharedlibs', 'Release'), dst="llplugin"):
            self.path("msvcp120.dll")
            self.path("msvcr120.dll")

        # CEF files common to all configurations
        with self.prefix(src=os.path.join(os.pardir, 'packages', 'resources'), dst="llplugin"):
            self.path("cef.pak")
            self.path("cef_100_percent.pak")
            self.path("cef_200_percent.pak")
            self.path("cef_extensions.pak")
            self.path("devtools_resources.pak")
            self.path("icudtl.dat")

        with self.prefix(src=os.path.join(os.pardir, 'packages', 'resources', 'locales'), dst=os.path.join('llplugin', 'locales')):
            self.path("am.pak")
            self.path("ar.pak")
            self.path("bg.pak")
            self.path("bn.pak")
            self.path("ca.pak")
            self.path("cs.pak")
            self.path("da.pak")
            self.path("de.pak")
            self.path("el.pak")
            self.path("en-GB.pak")
            self.path("en-US.pak")
            self.path("es-419.pak")
            self.path("es.pak")
            self.path("et.pak")
            self.path("fa.pak")
            self.path("fi.pak")
            self.path("fil.pak")
            self.path("fr.pak")
            self.path("gu.pak")
            self.path("he.pak")
            self.path("hi.pak")
            self.path("hr.pak")
            self.path("hu.pak")
            self.path("id.pak")
            self.path("it.pak")
            self.path("ja.pak")
            self.path("kn.pak")
            self.path("ko.pak")
            self.path("lt.pak")
            self.path("lv.pak")
            self.path("ml.pak")
            self.path("mr.pak")
            self.path("ms.pak")
            self.path("nb.pak")
            self.path("nl.pak")
            self.path("pl.pak")
            self.path("pt-BR.pak")
            self.path("pt-PT.pak")
            self.path("ro.pak")
            self.path("ru.pak")
            self.path("sk.pak")
            self.path("sl.pak")
            self.path("sr.pak")
            self.path("sv.pak")
            self.path("sw.pak")
            self.path("ta.pak")
            self.path("te.pak")
            self.path("th.pak")
            self.path("tr.pak")
            self.path("uk.pak")
            self.path("vi.pak")
            self.path("zh-CN.pak")
            self.path("zh-TW.pak")

        with self.prefix(src=os.path.join(os.pardir, 'packages', 'bin', 'release'), dst="llplugin"):
            self.path("libvlc.dll")
            self.path("libvlccore.dll")
            self.path("plugins/")

        # pull in the crash logger and updater from other projects
        # tag:"crash-logger" here as a cue to the exporter
        self.path(src='../win_crash_logger/%s/windows-crash-logger.exe' % self.args['configuration'],
                  dst="win_crash_logger.exe")


        if (self.address_size == 64):
            with self.prefix(src=os.path.join(os.pardir, '..', 'indra', 'newview', 'installers', 'windows_x64'), dst="llplugin"):
                self.path("msvcp120.dll")
                self.path("msvcr120.dll")
            with self.prefix(src=os.path.join(os.pardir, '..', 'indra', 'newview', 'installers', 'windows_x64'), dst=""):
                self.path("msvcp120.dll")
                self.path("msvcr120.dll")

        if not self.is_packaging_viewer():
            self.package_file = "copied_deps"    

        self.fs_copy_windows_manifest( )

    def nsi_file_commands(self, install=True):
        def wpath(path):
            if path.endswith('/') or path.endswith(os.path.sep):
                path = path[:-1]
            path = path.replace('/', '\\')
            return path

        result = ""
        dest_files = [pair[1] for pair in self.file_list if pair[0] and os.path.isfile(pair[1]) and not pair[1].endswith(".pdb") ] #<FS:ND/> Don't include pdb files.
        # sort deepest hierarchy first
        dest_files.sort(lambda a,b: cmp(a.count(os.path.sep),b.count(os.path.sep)) or cmp(a,b))
        dest_files.reverse()
        out_path = None
        for pkg_file in dest_files:
            rel_file = os.path.normpath(pkg_file.replace(self.get_dst_prefix()+os.path.sep,''))
            installed_dir = wpath(os.path.join('$INSTDIR', os.path.dirname(rel_file)))
            pkg_file = wpath(os.path.normpath(pkg_file))
            if installed_dir != out_path:
                if install:
                    out_path = installed_dir
                    result += 'SetOutPath ' + out_path + '\n'
            if install:
                result += 'File ' + pkg_file + '\n'
            else:
                result += 'Delete ' + wpath(os.path.join('$INSTDIR', rel_file)) + '\n'

        # at the end of a delete, just rmdir all the directories
        if not install:
            deleted_file_dirs = [os.path.dirname(pair[1].replace(self.get_dst_prefix()+os.path.sep,'')) for pair in self.file_list]
            # find all ancestors so that we don't skip any dirs that happened to have no non-dir children
            deleted_dirs = []
            for d in deleted_file_dirs:
                deleted_dirs.extend(path_ancestors(d))
            # sort deepest hierarchy first
            deleted_dirs.sort(lambda a,b: cmp(a.count(os.path.sep),b.count(os.path.sep)) or cmp(a,b))
            deleted_dirs.reverse()
            prev = None
            for d in deleted_dirs:
                if d != prev:   # skip duplicates
                    result += 'RMDir ' + wpath(os.path.join('$INSTDIR', os.path.normpath(d))) + '\n'
                prev = d

        return result

    def package_finish(self):
        # a standard map of strings for replacing in the templates
        substitution_strings = {
            'version' : '.'.join(self.args['version']),
            'version_short' : '.'.join(self.args['version'][:-1]),
            'version_dashes' : '-'.join(self.args['version']),
            'version_registry' : '%s(%s)' %
            ('.'.join(self.args['version']), self.address_size),
            'final_exe' : self.final_exe(),
            'flags':'',
            'app_name':self.app_name(),
            'app_name_oneword':self.app_name_oneword()
            }

        substitution_strings = self.fs_splice_grid_substitution_strings( substitution_strings ) #<FS:ND/> Add grid args

        # <FS:ND> Properly name OS version, also add Phoenix- in front of installer name
        #installer_file = self.installer_base_name() + '_Setup.exe'
        installer_file = "Phoenix-%(app_name)s-%(version_dashes)s_Setup.exe" % substitution_strings
        # </FS:ND>
        
        substitution_strings['installer_file'] = installer_file
        substitution_strings['is64bit'] = (1 if (self.address_size == 64) else 0)

        version_vars = """
        !define INSTEXE "SL_Launcher.exe"
        !define VERSION "%(version_short)s"
        !define VERSION_LONG "%(version)s"
        !define VERSION_DASHES "%(version_dashes)s"
        !define VERSION_REGISTRY "%(version_registry)s"
        !define VIEWER_EXE "%(final_exe)s"
        """ % substitution_strings
        
        if self.channel_type() == 'release':
            substitution_strings['caption'] = CHANNEL_VENDOR_BASE
        else:
            substitution_strings['caption'] = self.app_name() + ' ${VERSION}'

        inst_vars_template = """
            OutFile "%(installer_file)s"
            !define INSTNAME   "%(app_name_oneword)s"
            !define SHORTCUT   "%(app_name)s"
            !define URLNAME   "secondlife"
            !define IS64BIT   "%(is64bit)d"
            Caption "%(caption)s"
            """

        if(self.address_size == 64):
            engage_registry="SetRegView 64"
            program_files="$PROGRAMFILES64"
        else:
            engage_registry="SetRegView 32"
            program_files="$PROGRAMFILES32"

        tempfile = "firestorm_setup_tmp.nsi"

        self.fs_sign_win_binaries() # <FS:ND/> Sign files, step one. Sign compiled binaries

        # the following replaces strings in the nsi template
        # it also does python-style % substitution
        self.replace_in("installers/windows/installer_template.nsi", tempfile, {
                "%%VERSION%%":version_vars,
                "%%SOURCE%%":self.get_src_prefix(),
                "%%INST_VARS%%":inst_vars_template % substitution_strings,
                "%%INSTALL_FILES%%":self.nsi_file_commands(True),
                "%%PROGRAMFILES%%":program_files,
                "%%ENGAGEREGISTRY%%":engage_registry,
                "%%DELETE_FILES%%":self.nsi_file_commands(False)})

        # If we're on a build machine, sign the code using our Authenticode certificate. JC
        # note that the enclosing setup exe is signed later, after the makensis makes it.
        # Unlike the viewer binary, the VMP filenames are invariant with respect to version, os, etc.
<<<<<<< HEAD
        #for exe in (
        #    "download_update.exe",
        #    "SL_Launcher.exe",
        #    ):
        #    self.sign(exe)
=======
        for exe in (
            "SL_Launcher.exe",
            ):
            self.sign(exe)
>>>>>>> bf98e092
            
        # We use the Unicode version of NSIS, available from
        # http://www.scratchpaper.com/
        # Check two paths, one for Program Files, and one for Program Files (x86).
        # Yay 64bit windows.
        for ProgramFiles in 'ProgramFiles', 'ProgramFiles(x86)':
            NSIS_path = os.path.expandvars(r'${%s}\NSIS\Unicode\makensis.exe' % ProgramFiles)
            if os.path.exists(NSIS_path):
                break
        installer_created=False
        nsis_attempts=3
        nsis_retry_wait=15
        for attempt in xrange(nsis_attempts):
            try:
                self.run_command('"' + NSIS_path + '" /V2 ' + self.dst_path_of(tempfile))
            except ManifestError as err:
                if attempt+1 < nsis_attempts:
                    print >> sys.stderr, "nsis failed, waiting %d seconds before retrying" % nsis_retry_wait
                    time.sleep(nsis_retry_wait)
                    nsis_retry_wait*=2
            else:
                # NSIS worked! Done!
                break
        else:
            print >> sys.stderr, "Maximum nsis attempts exceeded; giving up"
            raise

        self.fs_sign_win_installer( substitution_strings ) # <FS:ND/> Sign files, step two. Sign installer.
        self.fs_save_windows_symbols( substitution_strings )

        self.created_path(self.dst_path_of(installer_file))
        self.package_file = installer_file

    def sign(self, exe):
        sign_py = os.environ.get('SIGN', r'C:\buildscripts\code-signing\sign.py')
        python  = os.environ.get('PYTHON', 'python')
        if os.path.exists(sign_py):
            dst_path = self.dst_path_of(exe)
            print "about to run signing of: ", dst_path
            self.run_command(' '.join((python, self.escape_slashes(sign_py),
                                       self.escape_slashes(dst_path))))
        else:
            print "Skipping code signing of %s: %s not found" % (exe, sign_py)

    def escape_slashes(self, path):
        return path.replace('\\', '\\\\\\\\')

class Windows_i686_Manifest(WindowsManifest):
    # Although we aren't literally passed ADDRESS_SIZE, we can infer it from
    # the passed 'arch', which is used to select the specific subclass.
    address_size = 32

class Windows_x86_64_Manifest(WindowsManifest):
    address_size = 64


class DarwinManifest(ViewerManifest):
    build_data_json_platform = 'mac'

    def finish_build_data_dict(self, build_data_dict):
        build_data_dict.update({'Bundle Id':self.args['bundleid']})
        return build_data_dict

    def is_packaging_viewer(self):
        # darwin requires full app bundle packaging even for debugging.
        return True

    def construct(self):
        # copy over the build result (this is a no-op if run within the xcode script)
        self.path(self.args['configuration'] + "/Firestorm.app", dst="")

        pkgdir = os.path.join(self.args['build'], os.pardir, 'packages')
        relpkgdir = os.path.join(pkgdir, "lib", "release")
        debpkgdir = os.path.join(pkgdir, "lib", "debug")
        vmpdir = os.path.join(pkgdir, "VMP")
        llbasedir = os.path.join(pkgdir, "lib", "python", "llbase")
        requestsdir = os.path.join(pkgdir, "lib", "python", "requests")
        urllib3dir = os.path.join(pkgdir, "lib", "python", "urllib3")
        chardetdir = os.path.join(pkgdir, "lib", "python", "chardet")
        idnadir = os.path.join(pkgdir, "lib", "python", "idna")

        with self.prefix(src="", dst="Contents"):  # everything goes in Contents
            self.path("Info.plist", dst="Info.plist")

            # copy additional libs in <bundle>/Contents/MacOS/
            self.path(os.path.join(relpkgdir, "libndofdev.dylib"), dst="Resources/libndofdev.dylib")
            self.path(os.path.join(relpkgdir, "libhunspell-1.3.0.dylib"), dst="Resources/libhunspell-1.3.0.dylib")   

            # <FS:Ansariel> Remove VMP
            #with self.prefix(dst="MacOS"):              
            #    #this copies over the python wrapper script, associated utilities and required libraries, see SL-321, SL-322, SL-323
            #    self.path2basename(vmpdir,"SL_Launcher")
            #    self.path2basename(vmpdir,"*.py")
            #    # certifi will be imported by requests; this is our custom version to get our ca-bundle.crt 
            #    certifi_path = os.path.join(self.get_dst_prefix(),'certifi')
            #    if not os.path.exists(certifi_path):
            #        os.makedirs(certifi_path)
            #    with self.prefix(dst="certifi"):
            #        self.path2basename(os.path.join(vmpdir,"certifi"),"*")
            #    # llbase provides our llrest service layer and llsd decoding
            #    llbase_path = os.path.join(self.get_dst_prefix(),'llbase')
            #    if not os.path.exists(llbase_path):
            #        os.makedirs(llbase_path)
            #    with self.prefix(dst="llbase"):
            #        self.path2basename(llbasedir,"*.py")
            #        self.path2basename(llbasedir,"_cllsd.so")
            #    #requests module needed by llbase/llrest.py
            #    #this is only needed on POSIX, because in Windows we compile it into the EXE
            #    requests_path = os.path.join(self.get_dst_prefix(),'requests')
            #    if not os.path.exists(requests_path):
            #        os.makedirs(requests_path)
            #    with self.prefix(dst="requests"):
            #        self.path2basename(requestsdir,"*")
            #    urllib3_path = os.path.join(self.get_dst_prefix(),'urllib3')
            #    if not os.path.exists(urllib3_path):
            #        os.makedirs(urllib3_path)
            #    with self.prefix(dst="urllib3"):
            #        self.path2basename(urllib3dir,"*")
            #    chardet_path = os.path.join(self.get_dst_prefix(),'chardet')
            #    if not os.path.exists(chardet_path):
            #        os.makedirs(chardet_path)
            #    with self.prefix(dst="chardet"):
            #        self.path2basename(chardetdir,"*")
            #    idna_path = os.path.join(self.get_dst_prefix(),'idna')
            #    if not os.path.exists(idna_path):
            #        os.makedirs(idna_path)
            #    with self.prefix(dst="idna"):
            #        self.path2basename(idnadir,"*")
            # </FS:Ansariel> Remove VMP

            # Growl Frameworks
            self.path("../packages/Frameworks/Growl", dst="Frameworks/Growl")

            # most everything goes in the Resources directory
            with self.prefix(src="", dst="Resources"):
                super(DarwinManifest, self).construct()

                with self.prefix("cursors_mac"):
                    self.path("*.tif")

                self.path("licenses-mac.txt", dst="licenses.txt")
                self.path("featuretable_mac.txt")
                self.path("VivoxAUP.txt")
                self.path("ca-bundle.crt")

                icon_path = self.icon_path()
                with self.prefix(src=icon_path, dst="") :
                    self.path("firestorm_icon.icns")

                # <FS:Ansariel> Remove VMP
                #with self.prefix(src=icon_path, dst="vmp_icons"):
                #    self.path("secondlife.ico")

                #VMP Tkinter icons
                #with self.prefix("vmp_icons"):
                #    self.path("*.png")
                #    self.path("*.gif")
                # <FS:Ansariel> Remove VMP

                self.path("Firestorm.nib")
                
                # Translations
                self.path("English.lproj/language.txt")
                self.replace_in(src="English.lproj/InfoPlist.strings",
                                dst="English.lproj/InfoPlist.strings",
                                searchdict={'%%VERSION%%':'.'.join(self.args['version'])}
                                )
                self.path("German.lproj")
                self.path("Japanese.lproj")
                self.path("Korean.lproj")
                self.path("da.lproj")
                self.path("es.lproj")
                self.path("fr.lproj")
                self.path("hu.lproj")
                self.path("it.lproj")
                self.path("nl.lproj")
                self.path("pl.lproj")
                self.path("pt.lproj")
                self.path("ru.lproj")
                self.path("tr.lproj")
                self.path("uk.lproj")
                self.path("zh-Hans.lproj")

                def path_optional(src, dst):
                    """
                    For a number of our self.path() calls, not only do we want
                    to deal with the absence of src, we also want to remember
                    which were present. Return either an empty list (absent)
                    or a list containing dst (present). Concatenate these
                    return values to get a list of all libs that are present.
                    """
                    # This was simple before we started needing to pass
                    # wildcards. Fortunately, self.path() ends up appending a
                    # (source, dest) pair to self.file_list for every expanded
                    # file processed. Remember its size before the call.
                    oldlen = len(self.file_list)
                    self.path(src, dst)
                    # The dest appended to self.file_list has been prepended
                    # with self.get_dst_prefix(). Strip it off again.
                    added = [os.path.relpath(d, self.get_dst_prefix())
                             for s, d in self.file_list[oldlen:]]
                    if not added:
                        print "Skipping %s" % dst
                    return added

                # dylibs is a list of all the .dylib files we expect to need
                # in our bundled sub-apps. For each of these we'll create a
                # symlink from sub-app/Contents/Resources to the real .dylib.
                # Need to get the llcommon dll from any of the build directories as well.
                libfile = "libllcommon.dylib"
                dylibs = path_optional(self.find_existing_file(os.path.join(os.pardir,
                                                               "llcommon",
                                                               self.args['configuration'],
                                                               libfile),
                                                               os.path.join(relpkgdir, libfile)),
                                       dst=libfile)

                for libfile in (
                                "libapr-1.0.dylib",
                                "libaprutil-1.0.dylib",
                                "libcollada14dom.dylib",
                                "libexpat.1.dylib",
                                "libexception_handler.dylib",
                                "libGLOD.dylib",
                                # libnghttp2.dylib is a symlink to
                                # libnghttp2.major.dylib, which is a symlink
                                # to libnghttp2.version.dylib. Get all of them.
                                "libnghttp2.*dylib",
                                "libgrowl.dylib",
                                "libgrowl++.dylib",
                                "libLeap.dylib",
                                ):
                    dylibs += path_optional(os.path.join(relpkgdir, libfile), libfile)

                # SLVoice and vivox lols, no symlinks needed
                for libfile in (
                                'libalut.dylib',
                                'libopenal.dylib',
                                'libortp.dylib',
                                'libsndfile.dylib',
                                'libvivoxoal.dylib',
                                'libvivoxsdk.dylib',
                                'libvivoxplatform.dylib',
                                'SLVoice',
                                ):
                    self.path2basename(relpkgdir, libfile)

                # dylibs that vary based on configuration
                if self.args['configuration'].lower() == 'debug':
                    for libfile in (
                                "libfmodexL.dylib",
                                ):
                        dylibs += path_optional(os.path.join(debpkgdir, libfile), libfile)
                else:
                    for libfile in (
                                "libfmodex.dylib",
                                ):
                        dylibs += path_optional(os.path.join(relpkgdir, libfile), libfile)
                
                # our apps
                for app_bld_dir, app in (("mac_crash_logger", "mac-crash-logger.app"),
                                         # plugin launcher
                                         (os.path.join("llplugin", "slplugin"), "SLPlugin.app"),
                                         ):
                    self.path2basename(os.path.join(os.pardir,
                                                    app_bld_dir, self.args['configuration']),
                                       app)

                    # our apps dependencies on shared libs
                    # for each app, for each dylib we collected in dylibs,
                    # create a symlink to the real copy of the dylib.
                    resource_path = self.dst_path_of(os.path.join(app, "Contents", "Resources"))
                    for libfile in dylibs:
                        src = os.path.join(os.pardir, os.pardir, os.pardir, libfile)
                        dst = os.path.join(resource_path, libfile)
                        try:
                            symlinkf(src, dst)
                        except OSError as err:
                            print "Can't symlink %s -> %s: %s" % (src, dst, err)

                #<FS:TS> Moved from the x86_64 specific version because code
                # below that does symlinking and path fixup depends on it.
                with self.prefix(src="../packages/bin_x86", dst=""):
                    self.path("SLPlugin.app", "SLPlugin.app")
	
                    with self.prefix(src = "llplugin", dst="llplugin"):
                        self.path("media_plugin_quicktime.dylib", "media_plugin_quicktime.dylib")
                        self.path("media_plugin_cef.dylib", "media_plugin_cef.dylib")

                # Dullahan helper apps go inside SLPlugin.app
                with self.prefix(src="", dst="SLPlugin.app/Contents/Frameworks"):
                    helperappfile = 'DullahanHelper.app'
                    self.path2basename(relpkgdir, helperappfile)

                    pluginframeworkpath = self.dst_path_of('Chromium Embedded Framework.framework');
                    # Putting a Frameworks directory under Contents/MacOS
                    # isn't canonical, but the path baked into Dullahan
                    # Helper.app/Contents/MacOS/DullahanHelper is:
                    # @executable_path/Frameworks/Chromium Embedded Framework.framework/Chromium Embedded Framework
                    # (notice, not @executable_path/../Frameworks/etc.)
                    # So we'll create a symlink (below) from there back to the
                    # Frameworks directory nested under SLPlugin.app.
                    helperframeworkpath = \
                        self.dst_path_of('DullahanHelper.app/Contents/MacOS/'
                                         'Frameworks/Chromium Embedded Framework.framework')


                helperexecutablepath = self.dst_path_of('SLPlugin.app/Contents/Frameworks/DullahanHelper.app/Contents/MacOS/DullahanHelper')
                self.run_command('install_name_tool -change '
                                 '"@rpath/Frameworks/Chromium Embedded Framework.framework/Chromium Embedded Framework" '
                                 '"@executable_path/Frameworks/Chromium Embedded Framework.framework/Chromium Embedded Framework" "%s"' % helperexecutablepath)

                # SLPlugin plugins
                with self.prefix(src="", dst="llplugin"):
                    self.path2basename("../media_plugins/cef/" + self.args['configuration'],
                                       "media_plugin_cef.dylib")

                    # copy LibVLC plugin itself
                    self.path2basename("../media_plugins/libvlc/" + self.args['configuration'],
                                       "media_plugin_libvlc.dylib")

                    # copy LibVLC dynamic libraries
                    with self.prefix(src=os.path.join(os.pardir, 'packages', 'lib', 'release' ), dst="lib"):
                        self.path( "libvlc*.dylib*" )

                    # copy LibVLC plugins folder
                    with self.prefix(src=os.path.join(os.pardir, 'packages', 'lib', 'release', 'plugins' ), dst="lib"):
                        self.path( "*.dylib" )
                        self.path( "plugins.dat" )


                # do this install_name_tool *after* media plugin is copied over
                dylibexecutablepath = self.dst_path_of('llplugin/media_plugin_cef.dylib')
                self.run_command('install_name_tool -change '
                                 '"@rpath/Frameworks/Chromium Embedded Framework.framework/Chromium Embedded Framework" '
                                 '"@executable_path/../Frameworks/Chromium Embedded Framework.framework/Chromium Embedded Framework" "%s"' % dylibexecutablepath)


                #<FS:TS> Copy in prebuilt framework if it's there
                with self.prefix(src="../packages/bin_x86/Frameworks", dst="Frameworks"):
                    self.path("Chromium Embedded Framework.framework")

            # CEF framework goes inside Second Life.app/Contents/Frameworks
            with self.prefix(src="", dst="Frameworks"):
                frameworkfile="Chromium Embedded Framework.framework"
                self.path2basename(relpkgdir, frameworkfile)

            # This code constructs a relative path from the
            # target framework folder back to the location of the symlink.
            # It needs to be relative so that the symlink still works when
            # (as is normal) the user moves the app bundle out of the DMG
            # and into the /Applications folder. Note we also call 'raise'
            # to terminate the process if we get an error since without
            # this symlink, Second Life web media can't possibly work.
            # Real Framework folder:
            #   Second Life.app/Contents/Frameworks/Chromium Embedded Framework.framework/
            # Location of symlink and why it's relative 
            #   Second Life.app/Contents/Resources/SLPlugin.app/Contents/Frameworks/Chromium Embedded Framework.framework/
            # Real Frameworks folder, with the symlink inside the bundled SLPlugin.app (and why it's relative)
            #   <top level>.app/Contents/Frameworks/Chromium Embedded Framework.framework/
            #   <top level>.app/Contents/Resources/SLPlugin.app/Contents/Frameworks/Chromium Embedded Framework.framework ->
            # It might seem simpler just to create a symlink Frameworks to
            # the parent of Chromimum Embedded Framework.framework. But
            # that would create a symlink cycle, which breaks our
            # packaging step. So make a symlink from Chromium Embedded
            # Framework.framework to the directory of the same name, which
            # is NOT an ancestor of the symlink.
            frameworkpath = os.path.join(os.pardir, os.pardir, os.pardir,
                                         os.pardir, "Frameworks",
                                         "Chromium Embedded Framework.framework")
            try:
                # from SLPlugin.app/Contents/Frameworks/Chromium Embedded
                # Framework.framework back to Second
                # Life.app/Contents/Frameworks/Chromium Embedded Framework.framework
                origin, target = pluginframeworkpath, frameworkpath
                symlinkf(target, origin)
                # from SLPlugin.app/Contents/Frameworks/Dullahan
                # Helper.app/Contents/MacOS/Frameworks/Chromium Embedded
                # Framework.framework back to
                # SLPlugin.app/Contents/Frameworks/Chromium Embedded Framework.framework
                self.cmakedirs(os.path.dirname(helperframeworkpath))
                origin = helperframeworkpath
                target = os.path.join(os.pardir, frameworkpath)
                symlinkf(target, origin)
            except OSError as err:
                print "Can't symlink %s -> %s: %s" % (origin, target, err)
                raise


        # NOTE: the -S argument to strip causes it to keep enough info for
        # annotated backtraces (i.e. function names in the crash log).  'strip' with no
        # arguments yields a slightly smaller binary but makes crash logs mostly useless.
        # This may be desirable for the final release.  Or not.
        if ("package" in self.args['actions'] or 
            "unpacked" in self.args['actions']):
            self.run_command('strip -S %(viewer_binary)r' %
                             { 'viewer_binary' : self.dst_path_of('Contents/MacOS/Firestorm')})

    def package_finish(self):
        global CHANNEL_VENDOR_BASE
        substitution_strings = self.fs_get_substitution_strings()         # <FS:AO> Copied from windows manifest, since we're starting to use many of the same vars

        imagename = ("Phoenix-" + self.app_name() + '-' + '-'.join(self.args['version']))

        # MBW -- If the mounted volume name changes, it breaks the .DS_Store's background image and icon positioning.
        #  If we really need differently named volumes, we'll need to create multiple DS_Store file images, or use some other trick.

        #volname=CHANNEL_VENDOR_BASE+" Installer"  # DO NOT CHANGE without understanding comment above
        #[FS:CR] Understood and disregarded!
        volname = (self.app_name() + " " + '.'.join(self.args['version']) + " Installer")

        #imagename = self.installer_base_name()

        sparsename = imagename + ".sparseimage"
        finalname = imagename + ".dmg"
        # make sure we don't have stale files laying about
        self.remove(sparsename, finalname)

        self.run_command('hdiutil create %(sparse)r -volname %(vol)r -fs HFS+ -type SPARSE -megabytes 1300 -layout SPUD' % {
                'sparse':sparsename,
                'vol':volname})

        # mount the image and get the name of the mount point and device node
        try:
            hdi_output = subprocess.check_output(['hdiutil', 'attach', '-private', sparsename])
        except subprocess.CalledProcessError as err:
            sys.exit("failed to mount image at '%s'" % sparsename)
            
        try:
            devfile = re.search("/dev/disk([0-9]+)[^s]", hdi_output).group(0).strip()
            volpath = re.search('HFS\s+(.+)', hdi_output).group(1).strip()

            if devfile != '/dev/disk1':
                # adding more debugging info based upon nat's hunches to the
                # logs to help track down 'SetFile -a V' failures -brad
                print "WARNING: 'SetFile -a V' command below is probably gonna fail"

            # Copy everything in to the mounted .dmg

            app_name = self.app_name()

            # Hack:
            # Because there is no easy way to coerce the Finder into positioning
            # the app bundle in the same place with different app names, we are
            # adding multiple .DS_Store files to svn. There is one for release,
            # one for release candidate and one for first look. Any other channels
            # will use the release .DS_Store, and will look broken.
            # - Ambroff 2008-08-20
            # If the channel is "firestorm-private-"anything, then use the
            #  private folder for .DS_Store and the background image. -- TS
            template_chan = app_name.lower()
            if template_chan.startswith("firestorm-private"):
                template_chan = "firestorm-private"
            elif template_chan.startswith("firestormos-private"):
                template_chan = "firestormos-private"
            dmg_template = os.path.join(
                'installers', 'darwin', '%s-dmg' % template_chan)

            if not os.path.exists (self.src_path_of(dmg_template)):
                dmg_template = os.path.join ('installers', 'darwin', 'firestorm-release-dmg')

            for s,d in {self.get_dst_prefix():app_name + ".app",
                        os.path.join(dmg_template, "_VolumeIcon.icns"): ".VolumeIcon.icns",
                        os.path.join(dmg_template, "background.png"): "background.png",
                        os.path.join(dmg_template, "VivoxAUP.txt"): "Vivox Acceptable Use Policy.txt",
                        os.path.join(dmg_template, "LGPL-license.txt"): "LGPL License.txt"}.items():
                        #os.path.join(dmg_template, "_DS_Store"): ".DS_Store"}.items():
                print "Copying to dmg", s, d
                self.copy_action(self.src_path_of(s), os.path.join(volpath, d))

            # <FS:TS> The next two commands *MUST* execute before the loop
            #         that hides the files. If not, packaging will fail.
            #         YOU HAVE BEEN WARNED. 
            # Create the alias file (which is a resource file) from the .r
            self.run_command('Rez %r -o %r' %
                             (self.src_path_of("installers/darwin/firestorm-release-dmg/Applications-alias.r"),
                              os.path.join(volpath, "Applications")))

            # Set up the installer disk image: set icon positions, folder view
            #  options, and icon label colors. This must be done before the
            #  files are hidden.
            self.run_command('osascript %r %r' % 
                             (self.src_path_of("installers/darwin/installer-dmg.applescript"),
                             volname))

            # Hide the background image, DS_Store file, and volume icon file (set their "visible" bit)
            for f in ".VolumeIcon.icns", "background.png", ".DS_Store":
                pathname = os.path.join(volpath, f)
                # We've observed mysterious "no such file" failures of the SetFile
                # command, especially on the first file listed above -- yet
                # subsequent inspection of the target directory confirms it's
                # there. Timing problem with copy command? Try to handle.
                for x in xrange(3):
                    if os.path.exists(pathname):
                        print "Confirmed existence: %r" % pathname
                        break
                    print "Waiting for %s copy command to complete (%s)..." % (f, x+1)
                    sys.stdout.flush()
                    time.sleep(1)
                # If we fall out of the loop above without a successful break, oh
                # well, possibly we've mistaken the nature of the problem. In any
                # case, don't hang up the whole build looping indefinitely, let
                # the original problem manifest by executing the desired command.
                self.run_command('SetFile -a V %r' % pathname)

            # Set the alias file's alias and custom icon bits
            self.run_command('SetFile -a AC %r' % os.path.join(volpath, "Applications"))

            # Set the disk image root's custom icon bit
            self.run_command('SetFile -a C %r' % volpath)

            # Sign the app if requested; 
            # do this in the copy that's in the .dmg so that the extended attributes used by 
            # the signature are preserved; moving the files using python will leave them behind
            # and invalidate the signatures.
            if 'signature' in self.args:
                app_in_dmg=os.path.join(volpath,self.app_name()+".app")
                print "Attempting to sign '%s'" % app_in_dmg
                identity = self.args['signature']
                if identity == '':
                    identity = 'Developer ID Application'

                # Look for an environment variable set via build.sh when running in Team City.
                try:
                    build_secrets_checkout = os.environ['build_secrets_checkout']
                except KeyError:
                    pass
                else:
                    # variable found so use it to unlock keychain followed by codesign
                    home_path = os.environ['HOME']
                    keychain_pwd_path = os.path.join(build_secrets_checkout,'code-signing-osx','password.txt')
                    keychain_pwd = open(keychain_pwd_path).read().rstrip()

                    # Note: As of macOS Sierra, keychains are created with names postfixed with '-db' so for example, the
                    #       SL Viewer keychain would by default be found in ~/Library/Keychains/viewer.keychain-db instead of
                    #       just ~/Library/Keychains/viewer.keychain in earlier versions.
                    #
                    #       Because we have old OS files from previous versions of macOS on the build hosts, the configurations
                    #       are different on each host. Some have viewer.keychain, some have viewer.keychain-db and some have both.
                    #       As you can see in the line below, this script expects the Linden Developer cert/keys to be in viewer.keychain.
                    #
                    #       To correctly sign builds you need to make sure ~/Library/Keychains/viewer.keychain exists on the host
                    #       and that it contains the correct cert/key. If a build host is set up with a clean version of macOS Sierra (or later)
                    #       then you will need to change this line (and the one for 'codesign' command below) to point to right place or else
                    #       pull in the cert/key into the default viewer keychain 'viewer.keychain-db' and export it to 'viewer.keychain'
                    self.run_command('security unlock-keychain -p "%s" "%s/Library/Keychains/viewer.keychain"' % ( keychain_pwd, home_path ) )
                    signed=False
                    sign_attempts=3
                    sign_retry_wait=15
                    while (not signed) and (sign_attempts > 0):
                        try:
                            sign_attempts-=1;
                            self.run_command(
                                # Note: See blurb above about names of keychains
                               'codesign --verbose --deep --force --keychain "%(home_path)s/Library/Keychains/viewer.keychain" --sign %(identity)r %(bundle)r' % {
                                   'home_path' : home_path,
                                   'identity': identity,
                                   'bundle': app_in_dmg
                                   })
                            signed=True # if no exception was raised, the codesign worked
                        except ManifestError as err:
                            if sign_attempts:
                                print >> sys.stderr, "codesign failed, waiting %d seconds before retrying" % sign_retry_wait
                                time.sleep(sign_retry_wait)
                                sign_retry_wait*=2
                            else:
                                print >> sys.stderr, "Maximum codesign attempts exceeded; giving up"
                                raise
                    self.run_command('spctl -a -texec -vv %(bundle)r' % { 'bundle': app_in_dmg })

            imagename="SecondLife_" + '_'.join(self.args['version'])


        finally:
            # Unmount the image even if exceptions from any of the above 
            self.run_command('hdiutil detach -force %r' % devfile)

        print "Converting temp disk image to final disk image"
        self.run_command('hdiutil convert %(sparse)r -format UDZO -imagekey zlib-level=9 -o %(final)r' % {'sparse':sparsename, 'final':finalname})
        self.run_command('hdiutil internet-enable -yes %(final)r' % {'final':finalname})
        # get rid of the temp file
        self.package_file = finalname
        self.remove(sparsename)

        #AO: Try to package up symbols
        # New Method, for reading cross platform stack traces on a linux/mac host
        if (os.path.exists("%s/firestorm-symbols-darwin.tar.bz2" % self.args['configuration'].lower())):
            # Rename to add version numbers
            os.rename("%s/firestorm-symbols-darwin.tar.bz2" % self.args['configuration'].lower(),
                      "%s/Phoenix_%s_%s_%s_symbols-darwin.tar.bz2" % (self.args['configuration'].lower(),
                                                                      self.fs_channel_legacy_oneword(),
                                                                      substitution_strings['version_dashes'],
                                                                      self.args['viewer_flavor']))


class Darwin_i386_Manifest(DarwinManifest):
    address_size = 32

class Darwin_i686_Manifest(DarwinManifest):
    """alias in case arch is passed as i686 instead of i386"""
    pass


class Darwin_x86_64_Manifest(DarwinManifest):
    address_size = 64


class LinuxManifest(ViewerManifest):
    build_data_json_platform = 'lnx'

    def construct(self):
        super(LinuxManifest, self).construct()

        pkgdir = os.path.join(self.args['build'], os.pardir, 'packages')
        relpkgdir = os.path.join(pkgdir, "lib", "release")
        debpkgdir = os.path.join(pkgdir, "lib", "debug")

        self.path("licenses-linux.txt","licenses.txt")
        self.path("VivoxAUP.txt")
        self.path("res/firestorm_icon.png","firestorm_icon.png")
        with self.prefix("linux_tools", dst=""):
            self.path("client-readme.txt","README-linux.txt")
            self.path("FIRESTORM_DESKTOPINSTALL.txt","FIRESTORM_DESKTOPINSTALL.txt")
            self.path("client-readme-voice.txt","README-linux-voice.txt")
            self.path("client-readme-joystick.txt","README-linux-joystick.txt")
            self.path("wrapper.sh","firestorm")
            with self.prefix(src="", dst="etc"):
                self.path("handle_secondlifeprotocol.sh")
                self.path("register_secondlifeprotocol.sh")
                self.path("refresh_desktop_app_entry.sh")
                self.path("launch_url.sh")
            self.path("install.sh")

        with self.prefix(src="", dst="bin"):
            self.path("firestorm-bin","do-not-directly-run-firestorm-bin")
            self.path("../linux_crash_logger/linux-crash-logger","linux-crash-logger.bin")
            self.path2basename("../llplugin/slplugin", "SLPlugin") 
            #this copies over the python wrapper script, associated utilities and required libraries, see SL-321, SL-322 and SL-323
            # <FS:Ansariel> Remove VMP
            #self.path2basename("../viewer_components/manager","SL_Launcher")
            #self.path2basename("../viewer_components/manager","*.py")
            #llbase_path = os.path.join(self.get_dst_prefix(),'llbase')
            #if not os.path.exists(llbase_path):
            #    os.makedirs(llbase_path)
            #with self.prefix(dst="llbase"):
            #    self.path2basename("../packages/lib/python/llbase","*.py")
            #    self.path2basename("../packages/lib/python/llbase","_cllsd.so")         
            # </FS:Ansariel> Remove VMP

        with self.prefix("res-sdl"):
            self.path("*")
            # recurse

        # Get the icons based on the channel type
        icon_path = self.icon_path()
        print "DEBUG: icon_path '%s'" % icon_path
        with self.prefix(src=icon_path, dst="") :
            self.path("firestorm_256.png","firestorm_48.png")
            with self.prefix(src="",dst="res-sdl") :
                self.path("firestorm_256.BMP","ll_icon.BMP")

        # plugins
        with self.prefix(src="", dst="bin/llplugin"):
            self.path("../media_plugins/gstreamer010/libmedia_plugin_gstreamer010.so", "libmedia_plugin_gstreamer.so")
            self.path("../media_plugins/cef/libmedia_plugin_cef.so", "libmedia_plugin_cef.so" )
            self.path("../media_plugins/libvlc/libmedia_plugin_libvlc.so", "libmedia_plugin_libvlc.so")
            self.path("../media_plugins/gstreamer10/libmedia_plugin_gstreamer10.so", "libmedia_plugin_gstreamer10.so")

        with self.prefix(src=os.path.join(os.pardir, 'packages', 'lib', 'vlc', 'plugins'), dst="bin/llplugin/vlc/plugins"):
            self.path( "plugins.dat" )
            self.path( "*/*.so" )

        with self.prefix(src=os.path.join(os.pardir, 'packages', 'lib' ), dst="lib"):
            self.path( "libvlc*.so*" )

        with self.prefix(src=os.path.join(os.pardir, 'packages', 'lib', 'vlc', 'plugins'), dst="bin/llplugin/vlc/plugins"):
            self.path( "plugins.dat" )
            self.path( "*/*.so" )

        with self.prefix(src=os.path.join(os.pardir, 'packages', 'lib' ), dst="lib"):
            self.path( "libvlc*.so*" )

        # CEF files 
        with self.prefix(src=os.path.join(os.pardir, 'packages', 'lib', 'release'), dst="lib"):
            self.path( "libcef.so" )
            self.path( "libllceflib.so" )

        with self.prefix(src=os.path.join(os.pardir, 'packages', 'bin', 'release'), dst="bin"):
            self.path( "chrome-sandbox" )
            self.path( "llceflib_host" )
            self.path( "natives_blob.bin" )
            self.path( "snapshot_blob.bin" )
            self.path( "libffmpegsumo.so" )

        with self.prefix(src=os.path.join(os.pardir, 'packages', 'resources'), dst="bin"):
            self.path( "cef.pak" )
            self.path( "cef_extensions.pak" )
            self.path( "cef_100_percent.pak" )
            self.path( "cef_200_percent.pak" )
            self.path( "devtools_resources.pak" )
            self.path( "icudtl.dat" )

        with self.prefix(src=os.path.join(os.pardir, 'packages', 'resources', 'locales'), dst=os.path.join('bin', 'locales')):
            self.path("am.pak")
            self.path("ar.pak")
            self.path("bg.pak")
            self.path("bn.pak")
            self.path("ca.pak")
            self.path("cs.pak")
            self.path("da.pak")
            self.path("de.pak")
            self.path("el.pak")
            self.path("en-GB.pak")
            self.path("en-US.pak")
            self.path("es-419.pak")
            self.path("es.pak")
            self.path("et.pak")
            self.path("fa.pak")
            self.path("fi.pak")
            self.path("fil.pak")
            self.path("fr.pak")
            self.path("gu.pak")
            self.path("he.pak")
            self.path("hi.pak")
            self.path("hr.pak")
            self.path("hu.pak")
            self.path("id.pak")
            self.path("it.pak")
            self.path("ja.pak")
            self.path("kn.pak")
            self.path("ko.pak")
            self.path("lt.pak")
            self.path("lv.pak")
            self.path("ml.pak")
            self.path("mr.pak")
            self.path("ms.pak")
            self.path("nb.pak")
            self.path("nl.pak")
            self.path("pl.pak")
            self.path("pt-BR.pak")
            self.path("pt-PT.pak")
            self.path("ro.pak")
            self.path("ru.pak")
            self.path("sk.pak")
            self.path("sl.pak")
            self.path("sr.pak")
            self.path("sv.pak")
            self.path("sw.pak")
            self.path("ta.pak")
            self.path("te.pak")
            self.path("th.pak")
            self.path("tr.pak")
            self.path("uk.pak")
            self.path("vi.pak")
            self.path("zh-CN.pak")
            self.path("zh-TW.pak")

        # llcommon
        if not self.path("../llcommon/libllcommon.so", "lib/libllcommon.so"):
            print "Skipping llcommon.so (assuming llcommon was linked statically)"

        self.path("featuretable_linux.txt")
        self.path("ca-bundle.crt")

        if self.is_packaging_viewer():
          with self.prefix("../packages/lib/release", dst="lib"):
            self.path("libapr-1.so*")
            self.path("libaprutil-1.so*")
            self.path("libboost_context-mt.so*")
            self.path("libboost_filesystem-mt.so*")
            self.path("libboost_program_options-mt.so*")
            self.path("libboost_regex-mt.so*")
            self.path("libboost_signals-mt.so*")
            self.path("libboost_system-mt.so*")
            self.path("libboost_thread-mt.so*")
            self.path("libboost_chrono-mt.so*") #<FS:TM> FS spcific
            self.path("libboost_date_time-mt.so*") #<FS:TM> FS spcific
            self.path("libboost_wave-mt.so*") #<FS:TM> FS spcific
            self.path("libcollada14dom.so*")
            self.path("libdb*.so*")
            self.path("libcrypto.so*")
            self.path("libexpat.so*")
            self.path("libssl.so*")
            self.path("libGLOD.so")
            self.path("libminizip.so")
            self.path("libuuid.so*")
            self.path("libSDL-1.2.so*")
            self.path("libdirectfb*.so*")
            self.path("libfusion*.so*")
            self.path("libdirect*.so*")
            self.path("libopenjpeg.so*")
            self.path("libhunspell-1.3.so*")
            self.path("libalut.so*")
            self.path("libpng15.so.15") #use provided libpng to workaround incompatible system versions on some distros
            self.path("libpng15.so.15.13.0") #use provided libpng to workaround incompatible system versions on some distros
            self.path("libpng15.so.15.1.0") #use provided libpng to workaround incompatible system versions on some distros
            self.path("libopenal.so", "libopenal.so.1") # Install as versioned file in case it's missing from the 3p- and won't get copied below
            self.path("libopenal.so*")
            #self.path("libnotify.so.1.1.2", "libnotify.so.1") # LO - uncomment when testing libnotify(growl) on linux
            self.path("libpangox-1.0.so*")
            # KLUDGE: As of 2012-04-11, the 'fontconfig' package installs
            # libfontconfig.so.1.4.4, along with symlinks libfontconfig.so.1
            # and libfontconfig.so. Before we added support for library-file
            # wildcards, though, this self.path() call specifically named
            # libfontconfig.so.1.4.4 WITHOUT also copying the symlinks. When I
            # (nat) changed the call to self.path("libfontconfig.so.*"), we
            # ended up with the libfontconfig.so.1 symlink in the target
            # directory as well. But guess what! At least on Ubuntu 10.04,
            # certain viewer fonts look terrible with libfontconfig.so.1
            # present in the target directory. Removing that symlink suffices
            # to improve them. I suspect that means we actually do better when
            # the viewer fails to find our packaged libfontconfig.so*, falling
            # back on the system one instead -- but diagnosing and fixing that
            # is a bit out of scope for the present project. Meanwhile, this
            # particular wildcard specification gets us exactly what the
            # previous call did, without having to explicitly state the
            # version number.
            self.path("libfontconfig.so.*.*")
            try:
                self.path("libtcmalloc.so*") #formerly called google perf tools
                pass
            except:
                print "tcmalloc files not found, skipping"
                pass

          # Vivox runtimes
          # Currentelly, the 32-bit ones will work with a 64-bit client.
          with self.prefix(src="../packages/lib/release", dst="bin"):
                  self.path("SLVoice")
                  self.path("win32")

          with self.prefix(src="../packages/lib/release", dst="lib"):
                  self.path("libortp.so")
                  self.path("libsndfile.so.1")
                  # <FS:TS> Vivox wants this library even if it's present already in the viewer
                  self.path("libvivoxoal.so.1")
                  self.path("libvivoxsdk.so")
                  self.path("libvivoxplatform.so")


    def package_finish(self):
        # a standard map of strings for replacing in the templates
        installer_name_components = ['Phoenix',self.app_name(),self.args.get('arch'),'.'.join(self.args['version'])]
        installer_name = "_".join(installer_name_components)
        #installer_name = self.installer_base_name()

        self.fs_delete_linux_symbols() # <FS:ND/> Delete old syms
        self.strip_binaries()
        self.fs_save_linux_symbols() # <FS:ND/> Package symbols, add debug link
        self.fs_setuid_chromesandbox() # <FS:ND/> Chown chrome-sandbox to root:root and set the setuid bit

        # Fix access permissions
        self.run_command("""
                find %(dst)s -type d | xargs --no-run-if-empty chmod 755;
                find %(dst)s -type f -perm 0700 | xargs --no-run-if-empty chmod 0755;
                find %(dst)s -type f -perm 0500 | xargs --no-run-if-empty chmod 0555;
                find %(dst)s -type f -perm 0600 | xargs --no-run-if-empty chmod 0644;
                find %(dst)s -type f -perm 0400 | xargs --no-run-if-empty chmod 0444;
                true""" %  {'dst':self.get_dst_prefix() })
        self.package_file = installer_name + '.tar.xz'

        # temporarily move directory tree so that it has the right
        # name in the tarfile
        self.run_command("mv %(dst)s %(inst)s" % {
            'dst': self.get_dst_prefix(),
            'inst': self.build_path_of(installer_name)})
        try:
            # only create tarball if it's a release build.
            if self.args['buildtype'].lower() == 'release':
                # --numeric-owner hides the username of the builder for
                # security etc.
                self.run_command('tar -C %(dir)s --numeric-owner %(fs_excludes)s -cJf '
                                 '%(inst_path)s.tar.xz %(inst_name)s' % {
                        'dir': self.get_build_prefix(),
                        'inst_name': installer_name,
                        'inst_path':self.build_path_of(installer_name),
                        'fs_excludes':self.fs_linux_tar_excludes()
                        })
            else:
                print "Skipping %s.tar.xz for non-Release build (%s)" % \
                      (installer_name, self.args['buildtype'])
        finally:
            self.run_command("mv %(inst)s %(dst)s" % {
                'dst': self.get_dst_prefix(),
                'inst': self.build_path_of(installer_name)})

    def strip_binaries(self):
        if self.args['buildtype'].lower() == 'release' and self.is_packaging_viewer():
            print "* Going strip-crazy on the packaged binaries, since this is a RELEASE build"
            # makes some small assumptions about our packaged dir structure
            # <FS:Ansariel> Remove VMP
            #self.run_command(r"find %(d)r/bin %(d)r/lib -type f \! -name \*.py \! -name SL_Launcher \! -name update_install | xargs --no-run-if-empty strip -S" % {'d': self.get_dst_prefix()} ) 
            self.run_command(r"find %(d)r/bin %(d)r/lib -type f \! -name update_install \! -name *.pak \! -name *.dat \! -name *.bin \! -name core \! -path '*win32*' | xargs --no-run-if-empty strip -S" % {'d': self.get_dst_prefix()} ) # makes some small assumptions about our packaged dir structure
            # </FS:Ansariel> Remove VMP

class Linux_i686_Manifest(LinuxManifest):
    address_size = 32

    def construct(self):
        super(Linux_i686_Manifest, self).construct()

        pkgdir = os.path.join(self.args['build'], os.pardir, 'packages')
        relpkgdir = os.path.join(pkgdir, "lib", "release")
        debpkgdir = os.path.join(pkgdir, "lib", "debug")

        with self.prefix(relpkgdir, dst="lib"):
            self.path("libapr-1.so")
            self.path("libapr-1.so.0")
            self.path("libapr-1.so.0.4.5")
            self.path("libaprutil-1.so")
            self.path("libaprutil-1.so.0")
            self.path("libaprutil-1.so.0.4.1")
            self.path("libdb*.so")
            self.path("libexpat.so.*")
            self.path("libGLOD.so")
            self.path("libuuid.so*")
            self.path("libSDL-1.2.so.*")
            self.path("libdirectfb-1.*.so.*")
            self.path("libfusion-1.*.so.*")
            self.path("libdirect-1.*.so.*")
            self.path("libopenjpeg.so*")
            self.path("libdirectfb-1.4.so.5")
            self.path("libfusion-1.4.so.5")
            self.path("libdirect-1.4.so.5*")
            self.path("libhunspell-1.3.so*")
            self.path("libalut.so*")
            self.path("libopenal.so*")

            # <FS:ND> Linking this breaks voice as stock openal.so does not have alcGetMixedBuffer
            #self.path("libopenal.so", "libvivoxoal.so.1") # vivox's sdk expects this soname
            # </FS:ND>
            
            # KLUDGE: As of 2012-04-11, the 'fontconfig' package installs
            # libfontconfig.so.1.4.4, along with symlinks libfontconfig.so.1
            # and libfontconfig.so. Before we added support for library-file
            # wildcards, though, this self.path() call specifically named
            # libfontconfig.so.1.4.4 WITHOUT also copying the symlinks. When I
            # (nat) changed the call to self.path("libfontconfig.so.*"), we
            # ended up with the libfontconfig.so.1 symlink in the target
            # directory as well. But guess what! At least on Ubuntu 10.04,
            # certain viewer fonts look terrible with libfontconfig.so.1
            # present in the target directory. Removing that symlink suffices
            # to improve them. I suspect that means we actually do better when
            # the viewer fails to find our packaged libfontconfig.so*, falling
            # back on the system one instead -- but diagnosing and fixing that
            # is a bit out of scope for the present project. Meanwhile, this
            # particular wildcard specification gets us exactly what the
            # previous call did, without having to explicitly state the
            # version number.
            self.path("libfontconfig.so.*.*")

            # Include libfreetype.so. but have it work as libfontconfig does.
            self.path("libfreetype.so.*.*")

            try:
                self.path("libtcmalloc.so*") #formerly called google perf tools
                pass
            except:
                print "tcmalloc files not found, skipping"
                pass

            try:
                self.path("libfmodex-*.so")
                self.path("libfmodex.so")
                pass
            except:
                print "Skipping libfmodex.so - not found"
                pass


        # Vivox runtimes
        with self.prefix(src=relpkgdir, dst="bin"):
            self.path("SLVoice")
        with self.prefix(src=relpkgdir, dst="lib"):
            self.path("libortp.so")
            self.path("libsndfile.so.1")
            #self.path("libvivoxoal.so.1") # no - we'll re-use the viewer's own OpenAL lib
            self.path("libvivoxsdk.so")
            self.path("libvivoxplatform.so")

        self.fs_delete_linux_symbols() # <FS:ND/> Delete old syms
        self.strip_binaries()


class Linux_x86_64_Manifest(LinuxManifest):
    address_size = 64

    def construct(self):
        super(Linux_x86_64_Manifest, self).construct()

        if self.is_packaging_viewer():
          with self.prefix("../packages/lib/release", dst="lib"):
            self.path("libffi*.so*")
            # vivox 32-bit hack.
            # one has to extract libopenal.so from the 32-bit openal package, or official LL viewer, and rename it to libopenal32.so
            # and place it in the prebuilt lib/release directory
            # <FS:TS> No, we don't need to dink with this. A usable library
            # is now in the slvoice package, and we need to just use it as is.
            # self.path("libopenal32.so", "libvivoxoal.so.1") # vivox's sdk expects this soname
            try:
                    self.path("libfmodex64-*.so")
                    self.path("libfmodex64.so")
                    pass
            except:
                    print "Skipping libfmodex.so - not found"
                    pass

          self.prefix(src="../packages/lib/release/x64", dst="lib")
          try:
              self.path("libLeap.so")
          except:
              print "Leap Motion library not found"
          self.end_prefix("lib")

        with self.prefix(src="", dst="bin"):
            self.path2basename("../llplugin/slplugin", "SLPlugin")

        # plugins
        with self.prefix(src="", dst="bin/llplugin"):
            self.path2basename("../media_plugins/webkit", "libmedia_plugin_webkit.so")
            self.path("../media_plugins/gstreamer010/libmedia_plugin_gstreamer010.so", "libmedia_plugin_gstreamer.so")

        self.path("secondlife-i686.supp")

################################################################

def symlinkf(src, dst):
    """
    Like ln -sf, but uses os.symlink() instead of running ln.
    """
    try:
        os.symlink(src, dst)
    except OSError as err:
        if err.errno != errno.EEXIST:
            raise
        # We could just blithely attempt to remove and recreate the target
        # file, but that strategy doesn't work so well if we don't have
        # permissions to remove it. Check to see if it's already the
        # symlink we want, which is the usual reason for EEXIST.
        elif os.path.islink(dst):
            if os.readlink(dst) == src:
                # the requested link already exists
                pass
            else:
                # dst is the wrong symlink; attempt to remove and recreate it
                os.remove(dst)
                os.symlink(src, dst)
        elif os.path.isdir(dst):
            print "Requested symlink (%s) exists but is a directory; replacing" % dst
            shutil.rmtree(dst)
            os.symlink(src, dst)
        elif os.path.exists(dst):
            print "Requested symlink (%s) exists but is a file; replacing" % dst
            os.remove(dst)
            os.symlink(src, dst)
        else:
            # see if the problem is that the parent directory does not exist
            # and try to explain what is missing
            (parent, tail) = os.path.split(dst)
            while not os.path.exists(parent):
                (parent, tail) = os.path.split(parent)
            if tail:
                raise Exception("Requested symlink (%s) cannot be created because %s does not exist"
                                % os.path.join(parent, tail))
            else:
                raise

if __name__ == "__main__":
    main()<|MERGE_RESOLUTION|>--- conflicted
+++ resolved
@@ -416,12 +416,7 @@
 
             # <FS:Ansariel> Remove VMP
             # include the compiled launcher scripts so that it gets included in the file_list
-<<<<<<< HEAD
-            #self.path(src='%s/download_update.exe' % vmpdir, dst="download_update.exe")
             #self.path(src='%s/SL_Launcher.exe' % vmpdir, dst="SL_Launcher.exe")
-=======
-            self.path(src='%s/SL_Launcher.exe' % vmpdir, dst="SL_Launcher.exe")
->>>>>>> bf98e092
 
             #IUM is not normally executed directly, just imported.  No exe needed.
             #self.path2basename(vmpdir,"InstallerUserMessage.py")
@@ -790,18 +785,10 @@
         # If we're on a build machine, sign the code using our Authenticode certificate. JC
         # note that the enclosing setup exe is signed later, after the makensis makes it.
         # Unlike the viewer binary, the VMP filenames are invariant with respect to version, os, etc.
-<<<<<<< HEAD
         #for exe in (
-        #    "download_update.exe",
         #    "SL_Launcher.exe",
         #    ):
         #    self.sign(exe)
-=======
-        for exe in (
-            "SL_Launcher.exe",
-            ):
-            self.sign(exe)
->>>>>>> bf98e092
             
         # We use the Unicode version of NSIS, available from
         # http://www.scratchpaper.com/
