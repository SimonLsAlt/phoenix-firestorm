--- conflicted
+++ resolved
@@ -642,7 +642,6 @@
         # Get shared libs from the shared libs staging directory
         with self.prefix(src=os.path.join(self.args['build'], os.pardir,
                                           'sharedlibs', self.args['buildtype'])):
-<<<<<<< HEAD
 
             # Mesh 3rd party libs needed for auto LOD and collada reading
             try:
@@ -658,8 +657,6 @@
                     self.path("fmodL.dll")
                 else:
                     self.path("fmod.dll")
-=======
->>>>>>> 67876e6c
 
             # if self.args['openal'] == 'ON':
             if self.args['openal'].lower() == 'on':
@@ -1248,6 +1245,14 @@
                                     # ):
                             # dylibs += path_optional(os.path.join(relpkgdir, libfile), libfile)
 
+                # # OpenAL dylibs
+                # if self.args['openal'] == 'ON':
+                    # for libfile in (
+                                # "libopenal.dylib",
+                                # "libalut.dylib",
+                                # ):
+                        # dylibs += path_optional(os.path.join(relpkgdir, libfile), libfile)
+
                 # # our apps
                 # executable_path = {}
                 # embedded_apps = [ (os.path.join("llplugin", "slplugin"), "SLPlugin.app") ]
@@ -1534,7 +1539,6 @@
                                 'libvivoxsdk.dylib',
                                 ):
                     self.path2basename(relpkgdir, libfile)
-<<<<<<< HEAD
 
                 # Fmod studio dylibs (vary based on configuration)
                 # <FS:Beq> Fix intolerant processing of booleans
@@ -1553,20 +1557,21 @@
                         for libfile in (
                                     "libfmod.dylib",
                                     ):
-                            
                             print("debug: adding {} to dylibs for fmodstudio".format(path_optional(os.path.join(relpkgdir, libfile), libfile)))
                             dylibs += path_optional(os.path.join(relpkgdir, libfile), libfile)
-                print(f"debug: dylibs = {dylibs}")
-=======
-                            
+
                 # OpenAL dylibs
-                if self.args['openal'] == 'ON':
+                useopenal = self.args['openal'].lower()
+                print(f"debug: openal={useopenal}")
+                if useopenal == 'on':
                     for libfile in (
                                 "libopenal.dylib",
                                 "libalut.dylib",
                                 ):
+                        print("debug: adding {} to dylibs for openal".format(path_optional(os.path.join(relpkgdir, libfile), libfile)))
                         dylibs += path_optional(os.path.join(relpkgdir, libfile), libfile)
->>>>>>> 67876e6c
+
+                print(f"debug: dylibs = {dylibs}")
 
                 # our apps
                 executable_path = {}
@@ -2269,7 +2274,6 @@
                 print("tcmalloc files not found, skipping")
                 pass
 
-<<<<<<< HEAD
             # if self.args['fmodstudio'] == 'ON':
             if self.args['fmodstudio'].lower() == 'on':
                 try:
@@ -2280,8 +2284,6 @@
                     print("Skipping libfmod.so - not found")
                     pass
 
-=======
->>>>>>> 67876e6c
         # Vivox runtimes
         with self.prefix(src=relpkgdir, dst="bin"):
             self.path("SLVoice")
@@ -2379,15 +2381,12 @@
     print(('%s \\\n%s' %
           (sys.executable,
            ' '.join((("'%s'" % arg) if ' ' in arg else arg) for arg in sys.argv))))
+    # fmodstudio and openal can be used simultaneously and controled by environment
     extra_arguments = [
         dict(name='bugsplat', description="""BugSplat database to which to post crashes,
              if BugSplat crash reporting is desired""", default=''),
-<<<<<<< HEAD
         dict(name='fmodstudio', description="""Indication if fmod studio libraries are needed""", default='OFF'),
         dict(name='openal', description="""Indication openal libraries are needed""", default='OFF')
-=======
-        dict(name='openal', description="""Indication openal libraries are needed""", default='OFF'),
->>>>>>> 67876e6c
         ]
     try:
         main(extra=extra_arguments)
