#!/usr/bin/env python3
"""\
@file viewer_manifest.py
@author Ryan Williams
@brief Description of all installer viewer files, and methods for packaging
       them into installers for all supported platforms.

$LicenseInfo:firstyear=2006&license=viewerlgpl$
Second Life Viewer Source Code
Copyright (C) 2006-2014, Linden Research, Inc.

This library is free software; you can redistribute it and/or
modify it under the terms of the GNU Lesser General Public
License as published by the Free Software Foundation;
version 2.1 of the License only.

This library is distributed in the hope that it will be useful,
but WITHOUT ANY WARRANTY; without even the implied warranty of
MERCHANTABILITY or FITNESS FOR A PARTICULAR PURPOSE.  See the GNU
Lesser General Public License for more details.

You should have received a copy of the GNU Lesser General Public
License along with this library; if not, write to the Free Software
Foundation, Inc., 51 Franklin Street, Fifth Floor, Boston, MA  02110-1301  USA

Linden Research, Inc., 945 Battery Street, San Francisco, CA  94111  USA
$/LicenseInfo$
"""
#<FS:TS> Remove this line if Python 2 compatibility is not needed.
#        Note that, as is, the script works under both versions, so no
#        matter what version "/usr/bin/env python" returns, it'll run.
from __future__ import print_function, division

import errno
import glob
import itertools
import json
import os
import os.path
import plistlib
import random
import re
import shutil
import stat
import subprocess
import sys
import tarfile
import time
import zipfile

#<FS:AO>
import shlex
import zipfile
#</FS:AO>

from fs_viewer_manifest import FSViewerManifest #<FS:ND/> Manifest extensions for Firestorm

viewer_dir = os.path.dirname(__file__)
# Add indra/lib/python to our path so we don't have to muck with PYTHONPATH.
# Put it FIRST because some of our build hosts have an ancient install of
# indra.util.llmanifest under their system Python!
sys.path.insert(0, os.path.join(viewer_dir, os.pardir, "lib", "python"))
from indra.util.llmanifest import LLManifest, main, path_ancestors, CHANNEL_VENDOR_BASE, RELEASE_CHANNEL, ManifestError, MissingError
from llbase import llsd

class ViewerManifest(LLManifest,FSViewerManifest):
    def is_packaging_viewer(self):
        # Some commands, files will only be included
        # if we are packaging the viewer on windows.
        # This manifest is also used to copy
        # files during the build (see copy_w_viewer_manifest
        # and copy_l_viewer_manifest targets)
        return 'package' in self.args['actions']
    
    def construct(self):
        super(ViewerManifest, self).construct()
        self.path(src="../../scripts/messages/message_template.msg", dst="app_settings/message_template.msg")
        self.path(src="../../etc/message.xml", dst="app_settings/message.xml")
        
        # <FS:LO> Copy dictionaries to a place where the viewer can find them if ran from visual studio
        pkgdir = os.path.join(self.args['build'], os.pardir, 'packages')
        with self.prefix(src=pkgdir, dst="app_settings"):
            self.path("dictionaries")

        # <FS:Ansariel> Copy 360 snapshot JavaScripts
        with self.prefix(src=pkgdir, dst="skins/default/html/common/equirectangular"):
            self.path("js")
        # </FS:LO>

        if self.is_packaging_viewer():
            with self.prefix(src_dst="app_settings"):
                self.exclude("logcontrol.xml")
                self.exclude("logcontrol-dev.xml")
                self.path("*.ini")
                self.path("*.xml")

                # include the entire shaders directory recursively
                self.path("shaders")
                # include the extracted list of contributors
                contributions_path = "../../doc/contributions.txt"
                contributor_names = self.extract_names(contributions_path)
                self.put_in_file(contributor_names.encode(), "contributors.txt", src=contributions_path)

                # ... and the default camera position settings
                self.path("camera")

                # ... and the entire windlight directory
                self.path("windlight")

                # ... and the entire image filters directory
                self.path("filters")
            
                # ... and the included spell checking dictionaries
                # <FS:LO> Copy dictionaries to a place where the viewer can find them if ran from visual studio
                # ... and the included spell checking dictionaries
#                pkgdir = os.path.join(self.args['build'], os.pardir, 'packages')
#                with self.prefix(src=pkgdir):
#                    self.path("dictionaries")
                # </FS:LO>

                # include the entire beams directory
                self.path("beams")
                self.path("beamsColors")

                # <FS:Beq> package static_assets folder
                if self.fs_is_opensim():
                    self.path("static_assets")
                self.path("fs_static_assets")
                # </FS:Beq>

                # include the extracted packages information (see BuildPackagesInfo.cmake)
                self.path(src=os.path.join(self.args['build'],"packages-info.txt"), dst="packages-info.txt")
                # CHOP-955: If we have "sourceid" or "viewer_channel" in the
                # build process environment, generate it into
                # settings_install.xml.
                settings_template = dict(
                    sourceid=dict(Comment='Identify referring agency to Linden web servers',
                                  Persist=1,
                                  Type='String',
                                  Value=''),
                    CmdLineGridChoice=dict(Comment='Default grid',
                                  Persist=0,
                                  Type='String',
                                  Value=''),
                    CmdLineChannel=dict(Comment='Command line specified channel name',
                                        Persist=0,
                                        Type='String',
                                        Value=''))
                settings_install = {}
                sourceid = self.args.get('sourceid')
                if sourceid:
                    settings_install['sourceid'] = settings_template['sourceid'].copy()
                    settings_install['sourceid']['Value'] = sourceid
                    print("Set sourceid in settings_install.xml to '%s'" % sourceid)

                if self.args.get('channel_suffix'):
                    settings_install['CmdLineChannel'] = settings_template['CmdLineChannel'].copy()
                    settings_install['CmdLineChannel']['Value'] = self.channel_with_pkg_suffix()
                    print("Set CmdLineChannel in settings_install.xml to '%s'" % self.channel_with_pkg_suffix())

                if self.args.get('grid'):
                    settings_install['CmdLineGridChoice'] = settings_template['CmdLineGridChoice'].copy()
                    settings_install['CmdLineGridChoice']['Value'] = self.grid()
                    print("Set CmdLineGridChoice in settings_install.xml to '%s'" % self.grid())

                # put_in_file(src=) need not be an actual pathname; it
                # only needs to be non-empty
                self.put_in_file(llsd.format_pretty_xml(settings_install),
                                 "settings_install.xml",
                                 src="environment")


            with self.prefix(src_dst="character"):
                self.path("*.llm")
                self.path("*.xml")
                self.path("*.tga")

            # Include our fonts
            with self.prefix(src_dst="fonts"):
                self.path("*.ttf")
                self.path("*.txt")
                self.path("*.xml")
                
            # <FS:AO> Include firestorm resources
            with self.prefix(src_dst="fs_resources"):
                self.path("*.lsltxt")
                self.path("*.dae") # <FS:Beq> FIRE-30963 - better physics defaults

            # skins
            with self.prefix(src_dst="skins"):
                    self.path("skins.xml")
                    # include the entire textures directory recursively
                    with self.prefix(src_dst="*/textures"):
                            self.path("*/*.tga") # <FS:Ansariel> Needed for legacy icons
                            self.path("*/*.jpg")
                            self.path("*/*.png")
                            self.path("*.tga")
                            self.path("*.j2c")
                            self.path("*.jpg") # <FS:Ansariel> Needed for Firestorm
                            self.path("*.png")
                            self.path("textures.xml")
                    self.path("*/xui/*/*.xml")
                    self.path("*/xui/*/widgets/*.xml")
                    self.path("*/themes/*/colors.xml")
                    with self.prefix(src_dst="*/themes/*/textures"):
                        self.path("*/*.tga")
                        self.path("*/*.jpg")
                        self.path("*/*.png")
                        self.path("*.tga")
                        self.path("*.j2c")
                        self.path("*.png")
                    self.path("*/*.xml")

                    # Update: 2017-11-01 CP Now we store app code in the html folder
                    #         Initially the HTML/JS code to render equirectangular
                    #         images for the 360 capture feature but more to follow.
                    with self.prefix(src="*/html", dst="*/html"):
                        #self.path("*/*/*/*.js") # <FS:Ansariel> Copied outside packaging and from packages directory already
                        self.path("*/*/*.html")

            #build_data.json.  Standard with exception handling is fine.  If we can't open a new file for writing, we have worse problems
            #platform is computed above with other arg parsing
            build_data_dict = {"Type":"viewer","Version":'.'.join(self.args['version']),
                            "Channel Base": CHANNEL_VENDOR_BASE,
                            "Channel":self.channel_with_pkg_suffix(),
                            "Platform":self.build_data_json_platform,
                            "Address Size":self.address_size,
                            "Update Service":"https://update.secondlife.com/update",
                            }
            # Only store this if it's both present and non-empty
            bugsplat_db = self.args.get('bugsplat')
            if bugsplat_db:
                build_data_dict["BugSplat DB"] = bugsplat_db
            build_data_dict = self.finish_build_data_dict(build_data_dict)
            with open(os.path.join(os.pardir,'build_data.json'), 'w') as build_data_handle:
                json.dump(build_data_dict,build_data_handle)

            #we likely no longer need the test, since we will throw an exception above, but belt and suspenders and we get the
            #return code for free.
            if not self.path2basename(os.pardir, "build_data.json"):
                print("No build_data.json file")

    def finish_build_data_dict(self, build_data_dict):
        return build_data_dict

    def grid(self):
        return self.args['grid']

    def channel(self):
        return self.args['channel']

    def channel_with_pkg_suffix(self):
        fullchannel=self.channel()
        channel_suffix = self.args.get('channel_suffix')
        if channel_suffix:
            fullchannel+=' '+channel_suffix
        return fullchannel

    def channel_variant(self):
        global CHANNEL_VENDOR_BASE
        return self.channel().replace(CHANNEL_VENDOR_BASE, "").strip()

    def channel_type(self): # returns 'release', 'beta', 'project', or 'test'
        channel_qualifier=self.channel_variant().lower()
        #<FS:TS> Somehow, we started leaving the - separating the variant from the app name
        # on the beginning of the channel qualifier. This screws up later processing that
        # depends on the channel type. If it's there, we chop it off.
        if channel_qualifier[0] == '-':
            channel_qualifier = channel_qualifier[1:]
        if channel_qualifier.startswith('release'):
            channel_type='release'
        elif channel_qualifier.startswith('beta'):
            channel_type='beta'
        #<FS:TS> Use our more-or-less-standard channel types instead of LL's
        #elif channel_qualifier.startswith('project'):
        #    channel_type='project'
        #else:
        #    channel_type='test'
        elif channel_qualifier.startswith('nightly'):
            channel_type='nightly'
        else:
            channel_type='private'
        return channel_type

    def channel_variant_app_suffix(self):
        # get any part of the channel name after the CHANNEL_VENDOR_BASE
        suffix=self.channel_variant()
        # by ancient convention, we don't use Release in the app name
        #<FS:TS> Well, LL doesn't, but we do. Don't remove it.
        #if self.channel_type() == 'release':
        #    suffix=suffix.replace('Release', '').strip()
        # for the base release viewer, suffix will now be null - for any other, append what remains
        if suffix:
            #suffix = "_".join([''] + suffix.split())
            suffix = "_".join(suffix.split()) # <FS> Don't prepend underscore before suffix
        # the additional_packages mechanism adds more to the installer name (but not to the app name itself)
        # ''.split() produces empty list, so suffix only changes if
        # channel_suffix is non-empty
        suffix = "_".join([suffix] + self.args.get('channel_suffix', '').split())
        return suffix

    def installer_base_name(self):
        global CHANNEL_VENDOR_BASE
        # a standard map of strings for replacing in the templates
        #<FS:TS> tag "OS" after CHANNEL_VENDOR_BASE and before any suffix
        channel_base = "Phoenix-" + CHANNEL_VENDOR_BASE
        if self.fs_is_opensim():
            channel_base = channel_base + "OS"
        #</FS:TS>
        substitution_strings = {
            'channel_vendor_base' : '_'.join(channel_base.split()),
            'channel_variant_underscores':self.channel_variant_app_suffix(),
            'version_underscores' : '_'.join(self.args['version']),
            'arch':self.args['arch']
            }
        return "%(channel_vendor_base)s%(channel_variant_underscores)s_%(version_underscores)s_%(arch)s" % substitution_strings

    def app_name(self):
        global CHANNEL_VENDOR_BASE
        channel_type=self.channel_type()
        #<FS:TS> LL uses "Viewer" in the name of their release package. We use "Release".
        #if channel_type == 'release':
        #    app_suffix='Viewer'
        #else:
        #    app_suffix=self.channel_variant()
        app_suffix=self.channel_variant()

        #<FS:ND> tag "OS" after CHANNEL_VENDOR_BASE and before any suffix
        if self.fs_is_opensim():
            app_suffix = "OS" + app_suffix
        #</FS:ND>

        #<FS:ND> Don't separate name by whitespace. This break a lot of things in the old FS installer logic.
        #return CHANNEL_VENDOR_BASE + ' ' + app_suffix
        return CHANNEL_VENDOR_BASE + app_suffix
        #</FS:ND>

    def exec_name(self):
        # <FS:Ansariel> Same as app_name_oneword()
        #return "SecondLifeViewer"
        return ''.join(self.app_name().split())

    def app_name_oneword(self):
        return ''.join(self.app_name().split())

    # <FS:Ansariel> FIRE-30446: Set FriendlyAppName for protocol registrations
    def friendly_app_name(self):
        global CHANNEL_VENDOR_BASE
        return CHANNEL_VENDOR_BASE
    # </FS:Ansariel>

    def icon_path(self):
        # <FS:ND> Add -os for oss builds
        if self.fs_is_opensim():
            return "icons/" + self.channel_type() + "-os"
        # </FS:ND>
        return "icons/" + self.channel_type()

    def extract_names(self,src):
        """Extract contributor names from source file, returns string"""
        try:
            with open(src, 'r') as contrib_file: 
                lines = contrib_file.readlines()
        except IOError:
            print("Failed to open '%s'" % src)
            raise

        # All lines up to and including the first blank line are the file header; skip them
        lines.reverse() # so that pop will pull from first to last line
        while not re.match(r"\s*$", lines.pop()) :
            pass # do nothing

        # A line that starts with a non-whitespace character is a name; all others describe contributions, so collect the names
        names = []
        for line in lines :
            if re.match(r"\S", line) :
                names.append(line.rstrip())
        # It's not fair to always put the same people at the head of the list
        random.shuffle(names)
        return ', '.join(names)

    def relsymlinkf(self, src, dst=None, catch=True):
        """
        relsymlinkf() is just like symlinkf(), but instead of requiring the
        caller to pass 'src' as a relative pathname, this method expects 'src'
        to be absolute, and creates a symlink whose target is the relative
        path from 'src' to dirname(dst).
        """
        dstdir, dst = self._symlinkf_prep_dst(src, dst)

        # Determine the relative path starting from the directory containing
        # dst to the intended src.
        src = self.relpath(src, dstdir)

        self._symlinkf(src, dst, catch)
        return dst

    def symlinkf(self, src, dst=None, catch=True):
        """
        Like ln -sf, but uses os.symlink() instead of running ln. This creates
        a symlink at 'dst' that points to 'src' -- see:
        https://docs.python.org/3/library/os.html#os.symlink

        If you omit 'dst', this creates a symlink with basename(src) at
        get_dst_prefix() -- in other words: put a symlink to this pathname
        here at the current dst prefix.

        'src' must specifically be a *relative* symlink. It makes no sense to
        create an absolute symlink pointing to some path on the build machine!

        Also:
        - We prepend 'dst' with the current get_dst_prefix(), so it has similar
          meaning to associated self.path() calls.
        - We ensure that the containing directory os.path.dirname(dst) exists
          before attempting the symlink.

        If you pass catch=False, exceptions will be propagated instead of
        caught.
        """
        dstdir, dst = self._symlinkf_prep_dst(src, dst)
        self._symlinkf(src, dst, catch)
        return dst

    def _symlinkf_prep_dst(self, src, dst):
        # helper for relsymlinkf() and symlinkf()
        if dst is None:
            dst = os.path.basename(src)
        dst = os.path.join(self.get_dst_prefix(), dst)
        # Seems silly to prepend get_dst_prefix() to dst only to call
        # os.path.dirname() on it again, but this works even when the passed
        # 'dst' is itself a pathname.
        dstdir = os.path.dirname(dst)
        self.cmakedirs(dstdir)
        return (dstdir, dst)

    def _symlinkf(self, src, dst, catch):
        # helper for relsymlinkf() and symlinkf()
        # the passed src must be relative
        if os.path.isabs(src):
            raise ManifestError("Do not symlinkf(absolute %r, asis=True)" % src)

        # The outer catch is the one that reports failure even after attempted
        # recovery.
        try:
            # At the inner layer, recovery may be possible.
            try:
                os.symlink(src, dst)
            except OSError as err:
                if err.errno != errno.EEXIST:
                    raise
                # We could just blithely attempt to remove and recreate the target
                # file, but that strategy doesn't work so well if we don't have
                # permissions to remove it. Check to see if it's already the
                # symlink we want, which is the usual reason for EEXIST.
                elif os.path.islink(dst):
                    if os.readlink(dst) == src:
                        # the requested link already exists
                        pass
                    else:
                        # dst is the wrong symlink; attempt to remove and recreate it
                        os.remove(dst)
                        os.symlink(src, dst)
                elif os.path.isdir(dst):
                    print("Requested symlink (%s) exists but is a directory; replacing" % dst)
                    shutil.rmtree(dst)
                    os.symlink(src, dst)
                elif os.path.exists(dst):
                    print("Requested symlink (%s) exists but is a file; replacing" % dst)
                    os.remove(dst)
                    os.symlink(src, dst)
                else:
                    # out of ideas
                    raise
        except Exception as err:
            # report
            print("Can't symlink %r -> %r: %s: %s" % \
                  (dst, src, err.__class__.__name__, err))
            # if caller asked us not to catch, re-raise this exception
            if not catch:
                raise

    def relpath(self, path, base=None, symlink=False):
        """
        Return the relative path from 'base' to the passed 'path'. If base is
        omitted, self.get_dst_prefix() is assumed. In other words: make a
        same-name symlink to this path right here in the current dest prefix.

        Normally we resolve symlinks. To retain symlinks, pass symlink=True.
        """
        if base is None:
            base = self.get_dst_prefix()

        # Since we use os.path.relpath() for this, which is purely textual, we
        # must ensure that both pathnames are absolute.
        if symlink:
            # symlink=True means: we know path is (or indirects through) a
            # symlink, don't resolve, we want to use the symlink.
            abspath = os.path.abspath
        else:
            # symlink=False means to resolve any symlinks we may find
            abspath = os.path.realpath

        return os.path.relpath(abspath(path), abspath(base))


class WindowsManifest(ViewerManifest):
    # We want the platform, per se, for every Windows build to be 'win'. The
    # VMP will concatenate that with the address_size.
    build_data_json_platform = 'win'

    def final_exe(self):
        return self.exec_name()+".exe"

    def finish_build_data_dict(self, build_data_dict):
        build_data_dict['Executable'] = self.final_exe()
        build_data_dict['AppName']    = self.app_name()
        return build_data_dict

    def test_msvcrt_and_copy_action(self, src, dst):
        # This is used to test a dll manifest.
        # It is used as a temporary override during the construct method
        from test_win32_manifest import test_assembly_binding
        # TODO: This is redundant with LLManifest.copy_action(). Why aren't we
        # calling copy_action() in conjunction with test_assembly_binding()?
        if src and (os.path.exists(src) or os.path.islink(src)):
            # ensure that destination path exists
            self.cmakedirs(os.path.dirname(dst))
            self.created_paths.append(dst)
            if not os.path.isdir(src):
                if(self.args['configuration'].lower() == 'debug'):
                    test_assembly_binding(src, "Microsoft.VC80.DebugCRT", "8.0.50727.4053")
                else:
                    test_assembly_binding(src, "Microsoft.VC80.CRT", "8.0.50727.4053")
                self.ccopy(src,dst)
            else:
                raise Exception("Directories are not supported by test_CRT_and_copy_action()")
        else:
            print("Doesn't exist:", src)

    def test_for_no_msvcrt_manifest_and_copy_action(self, src, dst):
        # This is used to test that no manifest for the msvcrt exists.
        # It is used as a temporary override during the construct method
        from test_win32_manifest import test_assembly_binding
        from test_win32_manifest import NoManifestException, NoMatchingAssemblyException
        # TODO: This is redundant with LLManifest.copy_action(). Why aren't we
        # calling copy_action() in conjunction with test_assembly_binding()?
        if src and (os.path.exists(src) or os.path.islink(src)):
            # ensure that destination path exists
            self.cmakedirs(os.path.dirname(dst))
            self.created_paths.append(dst)
            if not os.path.isdir(src):
                try:
                    if(self.args['configuration'].lower() == 'debug'):
                        test_assembly_binding(src, "Microsoft.VC80.DebugCRT", "")
                    else:
                        test_assembly_binding(src, "Microsoft.VC80.CRT", "")
                    raise Exception("Unknown condition")
                except NoManifestException as err:
                    pass
                except NoMatchingAssemblyException as err:
                    pass

                self.ccopy(src,dst)
            else:
                raise Exception("Directories are not supported by test_CRT_and_copy_action()")
        else:
            print("Doesn't exist:", src)
        
    def construct(self):
        super(WindowsManifest, self).construct()

        pkgdir = os.path.join(self.args['build'], os.pardir, 'packages')
        relpkgdir = os.path.join(pkgdir, "lib", "release")
        debpkgdir = os.path.join(pkgdir, "lib", "debug")

        if self.is_packaging_viewer():
            # Find firestorm-bin.exe in the 'configuration' dir, then rename it to the result of final_exe.
            self.path(src='%s/firestorm-bin.exe' % self.args['configuration'], dst=self.final_exe())

            # <FS:Ansariel> Remove VMP
            #with self.prefix(src=os.path.join(pkgdir, "VMP")):
                # include the compiled launcher scripts so that it gets included in the file_list
            #    self.path('SLVersionChecker.exe')

            #with self.prefix(dst="vmp_icons"):
            #    with self.prefix(src=self.icon_path()):
            #        self.path("secondlife.ico")
                #VMP  Tkinter icons
            #    with self.prefix(src="vmp_icons"):
            #        self.path("*.png")
            #        self.path("*.gif")

            # </FS:Ansariel> Remove VMP

        # Plugin host application
        self.path2basename(os.path.join(os.pardir,
                                        'llplugin', 'slplugin', self.args['configuration']),
                           "slplugin.exe")
        
        # Get shared libs from the shared libs staging directory
        with self.prefix(src=os.path.join(self.args['build'], os.pardir,
                                          'sharedlibs', self.args['configuration'])):

            # Mesh 3rd party libs needed for auto LOD and collada reading
            try:
                self.path("glod.dll")
            except RuntimeError as err:
                print(err.message)
                print("Skipping GLOD library (assumming linked statically)")

            # Get fmodstudio dll if needed
            if self.args['fmodstudio'] == 'ON':
                if(self.args['configuration'].lower() == 'debug'):
                    self.path("fmodL.dll")
                else:
                    self.path("fmod.dll")

            if self.args['openal'] == 'ON':
                # Get openal dll
                self.path("OpenAL32.dll")
                self.path("alut.dll")

            # For textures
            self.fs_try_path("openjp2.dll")

            # Uriparser
            self.path("uriparser.dll")

            # These need to be installed as a SxS assembly, currently a 'private' assembly.
            # See http://msdn.microsoft.com/en-us/library/ms235291(VS.80).aspx
            self.path("msvcp140.dll")
            self.path("vcruntime140.dll")

            # SLVoice executable
            with self.prefix(src=os.path.join(pkgdir, 'bin', 'release')):
                self.path("SLVoice.exe")

            # Vivox libraries
            if (self.address_size == 64):
                self.path("vivoxsdk_x64.dll")
                self.path("ortp_x64.dll")
            else:
                self.path("vivoxsdk.dll")
                self.path("ortp.dll")
            
            # OpenSSL
            if (self.address_size == 64):
                self.path("libcrypto-1_1-x64.dll")
                self.path("libssl-1_1-x64.dll")
            else:
                self.path("libcrypto-1_1.dll")
                self.path("libssl-1_1.dll")

            # HTTP/2
            self.path("nghttp2.dll")

            # Hunspell
            self.path("libhunspell.dll")

            # BugSplat
            if self.args.get('bugsplat'):
                if(self.address_size == 64):
                    self.path("BsSndRpt64.exe")
                    self.path("BugSplat64.dll")
                    self.path("BugSplatRc64.dll")
                else:
                    self.path("BsSndRpt.exe")
                    self.path("BugSplat.dll")
                    self.path("BugSplatRc.dll")

            # Growl
            self.path("growl.dll")
            self.path("growl++.dll")

            # <FS:ND> Copy symbols for breakpad
            #self.path("ssleay32.pdb")
            #self.path("libeay32.pdb")
            #self.path("growl.pdb")
            #self.path("growl++.pdb")
            #self.path('apr-1.pdb', 'libarp.pdb')
            #self.path('aprutil-1.pdb', 'libaprutil.pdb')
            # </FS:ND>

        self.path(src="licenses-win32.txt", dst="licenses.txt")
        self.path("featuretable.txt")

        with self.prefix(src=pkgdir):
            self.path("ca-bundle.crt")
        self.path("VivoxAUP.txt")

        # Media plugins - CEF
        with self.prefix(dst="llplugin"):
            with self.prefix(src=os.path.join(self.args['build'], os.pardir, 'media_plugins')):
                with self.prefix(src=os.path.join('cef', self.args['configuration'])):
                    self.path("media_plugin_cef.dll")

                # Media plugins - LibVLC
                with self.prefix(src=os.path.join('libvlc', self.args['configuration'])):
                    self.path("media_plugin_libvlc.dll")

                # Media plugins - Example (useful for debugging - not shipped with release viewer)
                # <FS:Ansariel> Don't package example plugin
                #if self.channel_type() != 'release':
                #    with self.prefix(src=os.path.join('example', self.args['configuration'])):
                #        self.path("media_plugin_example.dll")

            # CEF runtime files - debug
            # CEF runtime files - not debug (release, relwithdebinfo etc.)
            config = 'debug' if self.args['configuration'].lower() == 'debug' else 'release'
            with self.prefix(src=os.path.join(pkgdir, 'bin', config)):
                self.path("chrome_elf.dll")
                self.path("d3dcompiler_47.dll")
                self.path("libcef.dll")
                self.path("libEGL.dll")
                self.path("libGLESv2.dll")
                self.path("dullahan_host.exe")
                self.path("snapshot_blob.bin")
                self.path("v8_context_snapshot.bin")

            # MSVC DLLs needed for CEF and have to be in same directory as plugin
            with self.prefix(src=os.path.join(self.args['build'], os.pardir,
                                              'sharedlibs', 'Release')):
                self.path("msvcp140.dll")
                self.path("vcruntime140.dll")

            # CEF files common to all configurations
            with self.prefix(src=os.path.join(pkgdir, 'resources')):
                self.path("chrome_100_percent.pak")
                self.path("chrome_200_percent.pak")
                self.path("resources.pak")
                self.path("icudtl.dat")

            with self.prefix(src=os.path.join(pkgdir, 'resources', 'locales'), dst='locales'):
                self.path("am.pak")
                self.path("ar.pak")
                self.path("bg.pak")
                self.path("bn.pak")
                self.path("ca.pak")
                self.path("cs.pak")
                self.path("da.pak")
                self.path("de.pak")
                self.path("el.pak")
                self.path("en-GB.pak")
                self.path("en-US.pak")
                self.path("es-419.pak")
                self.path("es.pak")
                self.path("et.pak")
                self.path("fa.pak")
                self.path("fi.pak")
                self.path("fil.pak")
                self.path("fr.pak")
                self.path("gu.pak")
                self.path("he.pak")
                self.path("hi.pak")
                self.path("hr.pak")
                self.path("hu.pak")
                self.path("id.pak")
                self.path("it.pak")
                self.path("ja.pak")
                self.path("kn.pak")
                self.path("ko.pak")
                self.path("lt.pak")
                self.path("lv.pak")
                self.path("ml.pak")
                self.path("mr.pak")
                self.path("ms.pak")
                self.path("nb.pak")
                self.path("nl.pak")
                self.path("pl.pak")
                self.path("pt-BR.pak")
                self.path("pt-PT.pak")
                self.path("ro.pak")
                self.path("ru.pak")
                self.path("sk.pak")
                self.path("sl.pak")
                self.path("sr.pak")
                self.path("sv.pak")
                self.path("sw.pak")
                self.path("ta.pak")
                self.path("te.pak")
                self.path("th.pak")
                self.path("tr.pak")
                self.path("uk.pak")
                self.path("vi.pak")
                self.path("zh-CN.pak")
                self.path("zh-TW.pak")

            with self.prefix(src=os.path.join(pkgdir, 'bin', 'release')):
                self.path("libvlc.dll")
                self.path("libvlccore.dll")
                self.path("plugins/")

        if not self.is_packaging_viewer():
            self.package_file = "copied_deps"    

        self.fs_copy_windows_manifest( )

    def nsi_file_commands(self, install=True):
        def wpath(path):
            if path.endswith('/') or path.endswith(os.path.sep):
                path = path[:-1]
            path = path.replace('/', '\\')
            return path

        result = ""
        dest_files = [pair[1] for pair in self.file_list if pair[0] and os.path.isfile(pair[1]) and not pair[1].endswith(".pdb") ] #<FS:ND/> Don't include pdb files.
        # sort deepest hierarchy first
        dest_files.sort(key=lambda f: (f.count(os.path.sep), f), reverse=True)
        out_path = None
        for pkg_file in dest_files:
            rel_file = os.path.normpath(pkg_file.replace(self.get_dst_prefix()+os.path.sep,''))
            installed_dir = wpath(os.path.join('$INSTDIR', os.path.dirname(rel_file)))
            pkg_file = wpath(os.path.normpath(pkg_file))
            if installed_dir != out_path:
                if install:
                    out_path = installed_dir
                    result += 'SetOutPath ' + out_path + '\n'
            if install:
                result += 'File ' + pkg_file + '\n'
            else:
                result += 'Delete ' + wpath(os.path.join('$INSTDIR', rel_file)) + '\n'

        # at the end of a delete, just rmdir all the directories
        if not install:
            deleted_file_dirs = [os.path.dirname(pair[1].replace(self.get_dst_prefix()+os.path.sep,'')) for pair in self.file_list]
            # find all ancestors so that we don't skip any dirs that happened to have no non-dir children
            deleted_dirs = []
            for d in deleted_file_dirs:
                deleted_dirs.extend(path_ancestors(d))
            # sort deepest hierarchy first
            deleted_dirs.sort(key=lambda f: (f.count(os.path.sep), f), reverse=True)
            prev = None
            for d in deleted_dirs:
                if d != prev:   # skip duplicates
                    result += 'RMDir ' + wpath(os.path.join('$INSTDIR', os.path.normpath(d))) + '\n'
                prev = d

        return result

    def package_finish(self):
        # a standard map of strings for replacing in the templates
        substitution_strings = {
            'version' : '.'.join(self.args['version']),
            'version_short' : '.'.join(self.args['version'][:-1]),
            'version_dashes' : '-'.join(self.args['version']),
            'version_registry' : '%s(%s)' %
            ('.'.join(self.args['version']), self.address_size),
            'final_exe' : self.final_exe(),
            'flags':'',
            'app_name':self.app_name(),
            'app_name_oneword':self.app_name_oneword()
            }

        substitution_strings = self.fs_splice_grid_substitution_strings( substitution_strings ) #<FS:ND/> Add grid args

        # <FS:ND> Properly name OS version, also add Phoenix- in front of installer name
        #installer_file = self.installer_base_name() + '_Setup.exe'
        installer_file = "Phoenix-%(app_name)s-%(version_dashes)s_Setup.exe" % substitution_strings
        # </FS:ND>
        
        substitution_strings['installer_file'] = installer_file
        substitution_strings['is64bit'] = (1 if (self.address_size == 64) else 0)
        substitution_strings['is_opensim'] = self.fs_is_opensim() # <FS:Ansariel> FIRE-30446: Register hop-protocol for OS version only
        substitution_strings['friendly_app_name'] = self.friendly_app_name() # <FS:Ansariel> FIRE-30446: Set FriendlyAppName for protocol registrations
        substitution_strings['icon_suffix'] = ("_os" if (self.fs_is_opensim()) else "") # <FS:Ansariel> FIRE-24335: Use different icon for OpenSim version

        version_vars = """
        !define INSTEXE "SLVersionChecker.exe"
        !define VERSION "%(version_short)s"
        !define VERSION_LONG "%(version)s"
        !define VERSION_DASHES "%(version_dashes)s"
        !define VERSION_REGISTRY "%(version_registry)s"
        !define VIEWER_EXE "%(final_exe)s"
        """ % substitution_strings
        
        if self.channel_type() == 'release':
            substitution_strings['caption'] = CHANNEL_VENDOR_BASE
        else:
            substitution_strings['caption'] = self.app_name() + ' ${VERSION}'

        inst_vars_template = """
            OutFile "%(installer_file)s"
            !define INSTNAME   "%(app_name_oneword)s"
            !define SHORTCUT   "%(app_name)s"
            !define URLNAME   "secondlife"
            !define IS64BIT   "%(is64bit)d"
            !define ISOPENSIM   "%(is_opensim)d"
            !define APPNAME   "%(friendly_app_name)s"
            !define ICON_SUFFIX   "%(icon_suffix)s"
            Caption "%(caption)s"
            """

        if(self.address_size == 64):
            engage_registry="SetRegView 64"
            program_files="!define MULTIUSER_USE_PROGRAMFILES64"
        else:
            engage_registry="SetRegView 32"
            program_files=""

        tempfile = "firestorm_setup_tmp.nsi"

        self.fs_sign_win_binaries() # <FS:ND/> Sign files, step one. Sign compiled binaries

        # the following replaces strings in the nsi template
        # it also does python-style % substitution
        self.replace_in("installers/windows/installer_template.nsi", tempfile, {
                "%%VERSION%%":version_vars,
                "%%SOURCE%%":self.get_src_prefix(),
                "%%INST_VARS%%":inst_vars_template % substitution_strings,
                "%%INSTALL_FILES%%":self.nsi_file_commands(True),
                "%%PROGRAMFILES%%":program_files,
                "%%ENGAGEREGISTRY%%":engage_registry,
                "%%DELETE_FILES%%":self.nsi_file_commands(False)})

        # If we're on a build machine, sign the code using our Authenticode certificate. JC
        # note that the enclosing setup exe is signed later, after the makensis makes it.
        # Unlike the viewer binary, the VMP filenames are invariant with respect to version, os, etc.
        #for exe in (
        #    self.final_exe(),
        #    "SLVersionChecker.exe",
        #    "llplugin/dullahan_host.exe",
        #    ):
        #    self.sign(exe)
            
        # Check two paths, one for Program Files, and one for Program Files (x86).
        # Yay 64bit windows.
        for ProgramFiles in 'ProgramFiles', 'ProgramFiles(x86)':
            NSIS_path = os.path.expandvars(r'${%s}\NSIS\makensis.exe' % ProgramFiles)
            if os.path.exists(NSIS_path):
                break
        installer_created=False
        nsis_attempts=3
        nsis_retry_wait=15
        for attempt in range(nsis_attempts):
            try:
                self.run_command([NSIS_path, '/V2', self.dst_path_of(tempfile)])
            except ManifestError as err:
                if attempt+1 < nsis_attempts:
                    print("nsis failed, waiting %d seconds before retrying" % nsis_retry_wait, file=sys.stderr)
                    time.sleep(nsis_retry_wait)
                    nsis_retry_wait*=2
            else:
                # NSIS worked! Done!
                break
        else:
            print("Maximum nsis attempts exceeded; giving up", file=sys.stderr)
            raise

        self.fs_sign_win_installer(substitution_strings) # <FS:ND/> Sign files, step two. Sign installer.
        self.fs_save_windows_symbols()

        self.created_path(self.dst_path_of(installer_file))
        self.package_file = installer_file

    def sign(self, exe):
        sign_py = os.environ.get('SIGN', r'C:\buildscripts\code-signing\sign.py')
        python  = os.environ.get('PYTHON', sys.executable)
        if os.path.exists(sign_py):
            dst_path = self.dst_path_of(exe)
            print("about to run signing of: ", dst_path)
            self.run_command([python, sign_py, dst_path])
        else:
            print("Skipping code signing of %s %s: %s not found" % (self.dst_path_of(exe), exe, sign_py))

    def escape_slashes(self, path):
        return path.replace('\\', '\\\\\\\\')

class Windows_i686_Manifest(WindowsManifest):
    # Although we aren't literally passed ADDRESS_SIZE, we can infer it from
    # the passed 'arch', which is used to select the specific subclass.
    address_size = 32

class Windows_x86_64_Manifest(WindowsManifest):
    address_size = 64


class DarwinManifest(ViewerManifest):
    build_data_json_platform = 'mac'

    def finish_build_data_dict(self, build_data_dict):
        build_data_dict.update({'Bundle Id':self.args['bundleid']})
        return build_data_dict

    def is_packaging_viewer(self):
        # darwin requires full app bundle packaging even for debugging.
        return True

# <FS:Ansariel> construct method VMP trampoline crazy VMP launcher juggling shamelessly replaced with old version
    # def is_rearranging(self):
        # # That said, some stuff should still only be performed once.
        # # Are either of these actions in 'actions'? Is the set intersection
        # # non-empty?
        # return bool(set(["package", "unpacked"]).intersection(self.args['actions']))

    # def construct(self):
        # # copy over the build result (this is a no-op if run within the xcode script)
        # self.path(os.path.join(self.args['configuration'], self.channel()+".app"), dst="")

        # pkgdir = os.path.join(self.args['build'], os.pardir, 'packages')
        # relpkgdir = os.path.join(pkgdir, "lib", "release")
        # debpkgdir = os.path.join(pkgdir, "lib", "debug")

        # with self.prefix(src="", dst="Contents"):  # everything goes in Contents
            # bugsplat_db = self.args.get('bugsplat')
            # if bugsplat_db:
                # # Inject BugsplatServerURL into Info.plist if provided.
                # Info_plist = self.dst_path_of("Info.plist")
                # Info = plistlib.readPlist(Info_plist)
                # # https://www.bugsplat.com/docs/platforms/os-x#configuration
                # Info["BugsplatServerURL"] = \
                    # "https://{}.bugsplat.com/".format(bugsplat_db)
                # self.put_in_file(
                    # plistlib.writePlistToString(Info),
                    # os.path.basename(Info_plist),
                    # "Info.plist")

            # # CEF framework goes inside Contents/Frameworks.
            # # Remember where we parked this car.
            # with self.prefix(src="", dst="Frameworks"):
                # CEF_framework = "Chromium Embedded Framework.framework"
                # self.path2basename(relpkgdir, CEF_framework)
                # CEF_framework = self.dst_path_of(CEF_framework)

                # if self.args.get('bugsplat'):
                    # self.path2basename(relpkgdir, "BugsplatMac.framework")

            # with self.prefix(dst="MacOS"):
                # executable = self.dst_path_of(self.channel())
                # if self.args.get('bugsplat'):
                    # # According to Apple Technical Note TN2206:
                    # # https://developer.apple.com/library/archive/technotes/tn2206/_index.html#//apple_ref/doc/uid/DTS40007919-CH1-TNTAG207
                    # # "If an app uses @rpath or an absolute path to link to a
                    # # dynamic library outside of the app, the app will be
                    # # rejected by Gatekeeper. ... Neither the codesign nor the
                    # # spctl tool will show the error."
                    # # (Thanks, Apple. Maybe fix spctl to warn?)
                    # # The BugsplatMac framework embeds @rpath, which is
                    # # causing scary Gatekeeper popups at viewer start. Work
                    # # around this by changing the reference baked into our
                    # # viewer. The install_name_tool -change option needs the
                    # # previous value. Instead of guessing -- which might
                    # # silently be defeated by a BugSplat SDK update that
                    # # changes their baked-in @rpath -- ask for the path
                    # # stamped into the framework.
                    # # Let exception, if any, propagate -- if this doesn't
                    # # work, we need the build to noisily fail!
                    # oldpath = subprocess.check_output(
                        # ['objdump', '-macho', '-dylib-id', '-non-verbose',
                         # os.path.join(relpkgdir, "BugsplatMac.framework", "BugsplatMac")]
                        # ).splitlines()[-1]  # take the last line of output
                    # self.run_command(
                        # ['install_name_tool', '-change', oldpath,
                         # '@executable_path/../Frameworks/BugsplatMac.framework/BugsplatMac',
                         # executable])

                # # NOTE: the -S argument to strip causes it to keep
                # # enough info for annotated backtraces (i.e. function
                # # names in the crash log). 'strip' with no arguments
                # # yields a slightly smaller binary but makes crash
                # # logs mostly useless. This may be desirable for the
                # # final release. Or not.
                # if ("package" in self.args['actions'] or 
                    # "unpacked" in self.args['actions']):
                    # self.run_command(
                        # ['strip', '-S', executable])

            # with self.prefix(dst="Resources"):
                # # defer cross-platform file copies until we're in the
                # # nested Resources directory
                # super(DarwinManifest, self).construct()

                # # need .icns file referenced by Info.plist
                # with self.prefix(src=self.icon_path(), dst="") :
                    # self.path("secondlife.icns")

                # # Copy in the updater script and helper modules
                # self.path(src=os.path.join(pkgdir, 'VMP'), dst="updater")

                # with self.prefix(src="", dst=os.path.join("updater", "icons")):
                    # self.path2basename(self.icon_path(), "secondlife.ico")
                    # with self.prefix(src="vmp_icons", dst=""):
                        # self.path("*.png")
                        # self.path("*.gif")

                # with self.prefix(src=relpkgdir, dst=""):
                    # self.path("libndofdev.dylib")
                    # self.path("libhunspell-1.3.a")   

                # with self.prefix(src_dst="cursors_mac"):
                    # self.path("*.tif")

                # self.path("licenses-mac.txt", dst="licenses.txt")
                # self.path("featuretable_mac.txt")
                # self.path("SecondLife.nib")

                # with self.prefix(src=pkgdir,dst=""):
                    # self.path("ca-bundle.crt")

                # # Translations
                # self.path("English.lproj/language.txt")
                # self.replace_in(src="English.lproj/InfoPlist.strings",
                                # dst="English.lproj/InfoPlist.strings",
                                # searchdict={'%%VERSION%%':'.'.join(self.args['version'])}
                                # )
                # self.path("German.lproj")
                # self.path("Japanese.lproj")
                # self.path("Korean.lproj")
                # self.path("da.lproj")
                # self.path("es.lproj")
                # self.path("fr.lproj")
                # self.path("hu.lproj")
                # self.path("it.lproj")
                # self.path("nl.lproj")
                # self.path("pl.lproj")
                # self.path("pt.lproj")
                # self.path("ru.lproj")
                # self.path("tr.lproj")
                # self.path("uk.lproj")
                # self.path("zh-Hans.lproj")

                # def path_optional(src, dst):
                    # """
                    # For a number of our self.path() calls, not only do we want
                    # to deal with the absence of src, we also want to remember
                    # which were present. Return either an empty list (absent)
                    # or a list containing dst (present). Concatenate these
                    # return values to get a list of all libs that are present.
                    # """
                    # # This was simple before we started needing to pass
                    # # wildcards. Fortunately, self.path() ends up appending a
                    # # (source, dest) pair to self.file_list for every expanded
                    # # file processed. Remember its size before the call.
                    # oldlen = len(self.file_list)
                    # try:
                        # self.path(src, dst)
                        # # The dest appended to self.file_list has been prepended
                        # # with self.get_dst_prefix(). Strip it off again.
                        # added = [os.path.relpath(d, self.get_dst_prefix())
                                 # for s, d in self.file_list[oldlen:]]
                    # except MissingError as err:
                        # print >> sys.stderr, "Warning: "+err.msg
                        # added = []
                    # if not added:
                        # print "Skipping %s" % dst
                    # return added

                # # dylibs is a list of all the .dylib files we expect to need
                # # in our bundled sub-apps. For each of these we'll create a
                # # symlink from sub-app/Contents/Resources to the real .dylib.
                # # Need to get the llcommon dll from any of the build directories as well.
                # libfile_parent = self.get_dst_prefix()
                # libfile = "libllcommon.dylib"
                # dylibs=[]
                # for libfile in (
                                # "libapr-1.0.dylib",
                                # "libaprutil-1.0.dylib",
                                # "libexpat.1.dylib",
                                # "libGLOD.dylib",
                                # # libnghttp2.dylib is a symlink to
                                # # libnghttp2.major.dylib, which is a symlink to
                                # # libnghttp2.version.dylib. Get all of them.
                                # "libnghttp2.*dylib",
                                # ):
                    # dylibs += path_optional(os.path.join(relpkgdir, libfile), libfile)

                # # SLVoice executable
                # with self.prefix(src=os.path.join(pkgdir, 'bin', 'release')):
                    # self.path("SLVoice")

                # # Vivox libraries
                # for libfile in (
                                # 'libortp.dylib',
                                # 'libvivoxsdk.dylib',
                                # ):
                    # self.path2basename(relpkgdir, libfile)

                # # Fmod studio dylibs (vary based on configuration)
                # if self.args['fmodstudio'] == 'ON':
                    # if self.args['configuration'].lower() == 'debug':
                        # for libfile in (
                                    # "libfmodL.dylib",
                                    # ):
                            # dylibs += path_optional(os.path.join(debpkgdir, libfile), libfile)
                    # else:
                        # for libfile in (
                                    # "libfmod.dylib",
                                    # ):
                            # dylibs += path_optional(os.path.join(relpkgdir, libfile), libfile)

                # # our apps
                # executable_path = {}
                # embedded_apps = [ (os.path.join("llplugin", "slplugin"), "SLPlugin.app") ]
                # for app_bld_dir, app in embedded_apps:
                    # self.path2basename(os.path.join(os.pardir,
                                                    # app_bld_dir, self.args['configuration']),
                                       # app)
                    # executable_path[app] = \
                        # self.dst_path_of(os.path.join(app, "Contents", "MacOS"))

                    # our apps dependencies on shared libs
                    # for each app, for each dylib we collected in dylibs,
                    # create a symlink to the real copy of the dylib.
                    # with self.prefix(dst=os.path.join(app, "Contents", "Resources")):
                        # for libfile in dylibs:
                            # self.relsymlinkf(os.path.join(libfile_parent, libfile))

                # # Dullahan helper apps go inside SLPlugin.app
                # with self.prefix(dst=os.path.join(
                    # "SLPlugin.app", "Contents", "Frameworks")):

                    # frameworkname = 'Chromium Embedded Framework'

                    # # This code constructs a relative symlink from the
                    # # target framework folder back to the real CEF framework.
                    # # It needs to be relative so that the symlink still works when
                    # # (as is normal) the user moves the app bundle out of the DMG
                    # # and into the /Applications folder. Note we pass catch=False,
                    # # letting the uncaught exception terminate the process, since
                    # # without this symlink, Second Life web media can't possibly work.

                    # # It might seem simpler just to symlink Frameworks back to
                    # # the parent of Chromimum Embedded Framework.framework. But
                    # # that would create a symlink cycle, which breaks our
                    # # packaging step. So make a symlink from Chromium Embedded
                    # # Framework.framework to the directory of the same name, which
                    # # is NOT an ancestor of the symlink.

                    # # from SLPlugin.app/Contents/Frameworks/Chromium Embedded
                    # # Framework.framework back to
                    # # $viewer_app/Contents/Frameworks/Chromium Embedded Framework.framework
                    # SLPlugin_framework = self.relsymlinkf(CEF_framework, catch=False)


                    # It might seem simpler just to symlink Frameworks back to
                    # the parent of Chromimum Embedded Framework.framework. But
                    # that would create a symlink cycle, which breaks our
                    # packaging step. So make a symlink from Chromium Embedded
                    # Framework.framework to the directory of the same name, which
                    # is NOT an ancestor of the symlink.

                    # from SLPlugin.app/Contents/Frameworks/Chromium Embedded
                    # Framework.framework back to
                    # $viewer_app/Contents/Frameworks/Chromium Embedded Framework.framework
                    # SLPlugin_framework = self.relsymlinkf(CEF_framework, catch=False)

                    # # for all the multiple CEF/Dullahan (as of CEF 76) helper app bundles we need:
                    # for helper in (
                        # "DullahanHelper",
                        # "DullahanHelper (GPU)",
                        # "DullahanHelper (Renderer)",
                        # "DullahanHelper (Plugin)",
                    # ):
                        # # app is the directory name of the app bundle, with app/Contents/MacOS/helper as the executable
                        # app = helper + ".app"

                        # # copy DullahanHelper.app
                        # self.path2basename(relpkgdir, app)

                        # # and fix that up with a Frameworks/CEF symlink too
                        # with self.prefix(dst=os.path.join(
                                # app, 'Contents', 'Frameworks')):
                            # # from Dullahan Helper *.app/Contents/Frameworks/Chromium Embedded
                            # # Framework.framework back to
                            # # SLPlugin.app/Contents/Frameworks/Chromium Embedded Framework.framework
                            # # Since SLPlugin_framework is itself a
                            # # symlink, don't let relsymlinkf() resolve --
                            # # explicitly call relpath(symlink=True) and
                            # # create that symlink here.
                            # helper_framework = \
                            # self.symlinkf(self.relpath(SLPlugin_framework, symlink=True), catch=False)

                        # # change_command includes install_name_tool, the
                        # # -change subcommand and the old framework rpath
                        # # stamped into the executable. To use it with
                        # # run_command(), we must still append the new
                        # # framework path and the pathname of the
                        # # executable to change.
                        # change_command = [
                            # 'install_name_tool', '-change',
                            # '@rpath/Frameworks/Chromium Embedded Framework.framework/Chromium Embedded Framework']

                        # with self.prefix(dst=os.path.join(
                                # app, 'Contents', 'MacOS')):
                            # # Now self.get_dst_prefix() is, at runtime,
                            # # @executable_path. Locate the helper app
                            # # framework (which is a symlink) from here.
                            # newpath = os.path.join(
                                # '@executable_path',
                                    # self.relpath(helper_framework, symlink=True),
                                # frameworkname)
                                # # and restamp the Dullahan Helper executable itself
                            # self.run_command(
                                # change_command +
                                    # [newpath, self.dst_path_of(helper)])

                # # SLPlugin plugins
                # with self.prefix(dst="llplugin"):
                    # dylibexecutable = 'media_plugin_cef.dylib'
                    # self.path2basename("../media_plugins/cef/" + self.args['configuration'],
                                       # dylibexecutable)

                    # # Do this install_name_tool *after* media plugin is copied over.
                    # # Locate the framework lib executable -- relative to
                    # # SLPlugin.app/Contents/MacOS, which will be our
                    # # @executable_path at runtime!
                    # newpath = os.path.join(
                        # '@executable_path',
                        # self.relpath(SLPlugin_framework, executable_path["SLPlugin.app"],
                                     # symlink=True),
                        # frameworkname)
                    # # restamp media_plugin_cef.dylib
                    # self.run_command(
                        # change_command +
                        # [newpath, self.dst_path_of(dylibexecutable)])

                    # # copy LibVLC plugin itself
                    # self.path2basename("../media_plugins/libvlc/" + self.args['configuration'],
                                       # "media_plugin_libvlc.dylib")

                    # # copy LibVLC dynamic libraries
                    # with self.prefix(src=relpkgdir, dst="lib"):
                        # self.path( "libvlc*.dylib*" )
                        # # copy LibVLC plugins folder
                        # with self.prefix(src='plugins', dst=""):
                            # self.path( "*.dylib" )
                            # self.path( "plugins.dat" )

    def construct(self):
        # copy over the build result (this is a no-op if run within the xcode script)
        # self.path(os.path.join(self.args['configuration'], self.channel()+".app"), dst="")
        self.path(os.path.join(self.args['configuration'], "Firestorm.app"), dst="")

        pkgdir = os.path.join(self.args['build'], os.pardir, 'packages')
        relpkgdir = os.path.join(pkgdir, "lib", "release")
        debpkgdir = os.path.join(pkgdir, "lib", "debug")
        requestsdir = os.path.join(pkgdir, "lib", "python", "requests")
        urllib3dir = os.path.join(pkgdir, "lib", "python", "urllib3")
        chardetdir = os.path.join(pkgdir, "lib", "python", "chardet")
        idnadir = os.path.join(pkgdir, "lib", "python", "idna")

        with self.prefix(src="", dst="Contents"):  # everything goes in Contents
            bugsplat_db = self.args.get('bugsplat')
            if bugsplat_db:
                # Inject BugsplatServerURL into Info.plist if provided.
                Info_plist = self.dst_path_of("Info.plist")
                with open(Info_plist, 'rb') as f:
                    Info = plistlib.load(f)
                    # https://www.bugsplat.com/docs/platforms/os-x#configuration
                    Info["BugsplatServerURL"] = \
                        "https://{}.bugsplat.com/".format(bugsplat_db)
                    self.put_in_file(
                        plistlib.dumps(Info),
                        os.path.basename(Info_plist),
                        "Info.plist")

        with self.prefix(dst="Contents"):  # everything goes in Contents
            # self.path("Info.plist", dst="Info.plist")

            # copy additional libs in <bundle>/Contents/MacOS/
            self.path(os.path.join(relpkgdir, "libndofdev.dylib"), dst="Resources/libndofdev.dylib")
            self.path(os.path.join(relpkgdir, "libhunspell-1.3.0.dylib"), dst="Resources/libhunspell-1.3.0.dylib")   

            # CEF framework goes inside Contents/Frameworks.
            # Remember where we parked this car.
            with self.prefix(src="", dst="Frameworks"):
                CEF_framework = "Chromium Embedded Framework.framework"
                self.path2basename(relpkgdir, CEF_framework)
                CEF_framework = self.dst_path_of(CEF_framework)
                if self.args.get('bugsplat'):
                    self.path2basename(relpkgdir, "BugsplatMac.framework")


            # most everything goes in the Resources directory
            with self.prefix(dst="Resources"):
                super(DarwinManifest, self).construct()

                with self.prefix(src_dst="cursors_mac"):
                    self.path("*.tif")

                self.path("licenses-mac.txt", dst="licenses.txt")
                self.path("featuretable_mac.txt")
                self.path("VivoxAUP.txt")
                self.path("LGPL-license.txt")
                with self.prefix(src=pkgdir,dst=""):
                    self.path("ca-bundle.crt")

                icon_path = self.icon_path()
                with self.prefix(src=icon_path) :
                    self.path("firestorm_icon.icns")

                self.path("Firestorm.nib")
                # Translations
                self.path("English.lproj/language.txt")
                self.replace_in(src="English.lproj/InfoPlist.strings",
                                dst="English.lproj/InfoPlist.strings",
                                searchdict={'%%VERSION%%':'.'.join(self.args['version'])}
                                )
                self.path("German.lproj")
                self.path("Japanese.lproj")
                self.path("Korean.lproj")
                self.path("da.lproj")
                self.path("es.lproj")
                self.path("fr.lproj")
                self.path("hu.lproj")
                self.path("it.lproj")
                self.path("nl.lproj")
                self.path("pl.lproj")
                self.path("pt.lproj")
                self.path("ru.lproj")
                self.path("tr.lproj")
                self.path("uk.lproj")
                self.path("zh-Hans.lproj")

                def path_optional(src, dst):
                    """
                    For a number of our self.path() calls, not only do we want
                    to deal with the absence of src, we also want to remember
                    which were present. Return either an empty list (absent)
                    or a list containing dst (present). Concatenate these
                    return values to get a list of all libs that are present.
                    """
                    # This was simple before we started needing to pass
                    # wildcards. Fortunately, self.path() ends up appending a
                    # (source, dest) pair to self.file_list for every expanded
                    # file processed. Remember its size before the call.
                    oldlen = len(self.file_list)
                    try:
                        self.path(src, dst)
                        # The dest appended to self.file_list has been prepended
                        # with self.get_dst_prefix(). Strip it off again.
                        added = [os.path.relpath(d, self.get_dst_prefix())
                                 for s, d in self.file_list[oldlen:]]
                    except MissingError as err:
                        print("Warning: "+err.msg, file=sys.stderr)
                        added = []
                    if not added:
                        print("Skipping %s" % dst)
                    return added

                # dylibs is a list of all the .dylib files we expect to need
                # in our bundled sub-apps. For each of these we'll create a
                # symlink from sub-app/Contents/Resources to the real .dylib.
                # Need to get the llcommon dll from any of the build directories as well.
                libfile_parent = self.get_dst_prefix()
                libfile = "libllcommon.dylib"
                dylibs = []
                for libfile in (
                                "libapr-1.0.dylib",
                                "libaprutil-1.0.dylib",
                                "libexpat.1.dylib",
                                "libGLOD.dylib",
                                # libnghttp2.dylib is a symlink to
                                # libnghttp2.major.dylib, which is a symlink
                                # to libnghttp2.version.dylib. Get all of them.
                                "libnghttp2.*dylib",
                                "liburiparser.*dylib",
                                "libgrowl.dylib",
                                "libgrowl++.dylib",
                                ):
                    dylibs += path_optional(os.path.join(relpkgdir, libfile), libfile)

                # SLVoice executable
                with self.prefix(src=os.path.join(pkgdir, 'bin', 'release')):
                    self.path("SLVoice")

                # Vivox libraries
                for libfile in (
                                'libortp.dylib',
                                'libvivoxsdk.dylib',
                                ):
                    self.path2basename(relpkgdir, libfile)

                # Fmod studio dylibs (vary based on configuration)
                if self.args['fmodstudio'] == 'ON':
                    if self.args['configuration'].lower() == 'debug':
                        for libfile in (
                                    "libfmodL.dylib",
                                    ):
                            dylibs += path_optional(os.path.join(debpkgdir, libfile), libfile)
                    else:
                        for libfile in (
                                    "libfmod.dylib",
                                    ):
                            dylibs += path_optional(os.path.join(relpkgdir, libfile), libfile)

                # our apps
                executable_path = {}
                embedded_apps = [ (os.path.join("llplugin", "slplugin"), "SLPlugin.app") ]
                for app_bld_dir, app in embedded_apps:
                    self.path2basename(os.path.join(os.pardir,
                                                    app_bld_dir, self.args['configuration']),
                                       app)
                    executable_path[app] = \
                        self.dst_path_of(os.path.join(app, "Contents", "MacOS"))

                    # our apps dependencies on shared libs
                    # for each app, for each dylib we collected in dylibs,
                    # create a symlink to the real copy of the dylib.
                    with self.prefix(dst=os.path.join(app, "Contents", "Resources")):
                        for libfile in dylibs:
                            self.relsymlinkf(os.path.join(libfile_parent, libfile))

                # Dullahan helper apps go inside SLPlugin.app
                with self.prefix(dst=os.path.join(
                    "SLPlugin.app", "Contents", "Frameworks")):

                    frameworkname = 'Chromium Embedded Framework'

                    # This code constructs a relative symlink from the
                    # target framework folder back to the real CEF framework.
                    # It needs to be relative so that the symlink still works when
                    # (as is normal) the user moves the app bundle out of the DMG
                    # and into the /Applications folder. Note we pass catch=False,
                    # letting the uncaught exception terminate the process, since
                    # without this symlink, Second Life web media can't possibly work.

                    # It might seem simpler just to symlink Frameworks back to
                    # the parent of Chromimum Embedded Framework.framework. But
                    # that would create a symlink cycle, which breaks our
                    # packaging step. So make a symlink from Chromium Embedded
                    # Framework.framework to the directory of the same name, which
                    # is NOT an ancestor of the symlink.

                    # from SLPlugin.app/Contents/Frameworks/Chromium Embedded
                    # Framework.framework back to
                    # $viewer_app/Contents/Frameworks/Chromium Embedded Framework.framework
                    SLPlugin_framework = self.relsymlinkf(CEF_framework, catch=False)

                    # for all the multiple CEF/Dullahan (as of CEF 76) helper app bundles we need:
                    for helper in (
                        "DullahanHelper",
                        "DullahanHelper (GPU)",
                        "DullahanHelper (Renderer)",
                        "DullahanHelper (Plugin)",
                    ):
                        # app is the directory name of the app bundle, with app/Contents/MacOS/helper as the executable
                        app = helper + ".app"

                        # copy DullahanHelper.app
                        self.path2basename(relpkgdir, app)

                        # and fix that up with a Frameworks/CEF symlink too
                        with self.prefix(dst=os.path.join(
                                app, 'Contents', 'Frameworks')):
                            # from Dullahan Helper *.app/Contents/Frameworks/Chromium Embedded
                            # Framework.framework back to
                            # SLPlugin.app/Contents/Frameworks/Chromium Embedded Framework.framework
                            # Since SLPlugin_framework is itself a
                            # symlink, don't let relsymlinkf() resolve --
                            # explicitly call relpath(symlink=True) and
                            # create that symlink here.
                            helper_framework = \
                            self.symlinkf(self.relpath(SLPlugin_framework, symlink=True), catch=False)

                        # change_command includes install_name_tool, the
                        # -change subcommand and the old framework rpath
                        # stamped into the executable. To use it with
                        # run_command(), we must still append the new
                        # framework path and the pathname of the
                        # executable to change.
                        change_command = [
                            'install_name_tool', '-change',
                            '@rpath/Frameworks/Chromium Embedded Framework.framework/Chromium Embedded Framework']

                        with self.prefix(dst=os.path.join(
                                app, 'Contents', 'MacOS')):
                            # Now self.get_dst_prefix() is, at runtime,
                            # @executable_path. Locate the helper app
                            # framework (which is a symlink) from here.
                            newpath = os.path.join(
                                '@executable_path',
                                    self.relpath(helper_framework, symlink=True),
                                frameworkname)
                                # and restamp the Dullahan Helper executable itself
                            self.run_command(
                                change_command +
                                    [newpath, self.dst_path_of(helper)])

                # SLPlugin plugins
                with self.prefix(dst="llplugin"):
                    dylibexecutable = 'media_plugin_cef.dylib'
                    self.path2basename("../media_plugins/cef/" + self.args['configuration'],
                                       dylibexecutable)

                    # copy LibVLC plugin itself
                    dylibexecutable = 'media_plugin_libvlc.dylib'
                    self.path2basename("../media_plugins/libvlc/" + self.args['configuration'], dylibexecutable)
                    # add @rpath for the correct LibVLC subfolder
                    self.run_command(['install_name_tool', '-add_rpath', '@loader_path/lib', self.dst_path_of(dylibexecutable)])

                    # copy LibVLC dynamic libraries
                    with self.prefix(src=os.path.join(self.args['build'], os.pardir, 'packages', 'lib', 'release' ), dst="lib"):
                        self.path( "libvlc*.dylib*" )

                    # copy LibVLC plugins folder
                    with self.prefix(src=os.path.join(self.args['build'], os.pardir, 'packages', 'lib', 'release', 'plugins' ), dst="lib"):
                        self.path("*.dylib")
                        self.path("plugins.dat")

                # do this install_name_tool *after* media plugin is copied over
                dylibexecutablepath = self.dst_path_of('llplugin/media_plugin_cef.dylib')
                self.run_command_shell('install_name_tool -change '
                                 '"@rpath/Frameworks/Chromium Embedded Framework.framework/Chromium Embedded Framework" '
                                 '"@executable_path/../Frameworks/Chromium Embedded Framework.framework/Chromium Embedded Framework" "%s"' % dylibexecutablepath)

        # NOTE: the -S argument to strip causes it to keep enough info for
        # annotated backtraces (i.e. function names in the crash log).  'strip' with no
        # arguments yields a slightly smaller binary but makes crash logs mostly useless.
        # This may be desirable for the final release.  Or not.
        if ("package" in self.args['actions'] or 
            "unpacked" in self.args['actions']):
            self.run_command_shell('strip -S %(viewer_binary)r' %
                            { 'viewer_binary' : self.dst_path_of('Contents/MacOS/Firestorm')})
# </FS:Ansariel> construct method VMP trampoline crazy VMP launcher juggling shamelessly replaced with old version

    def package_finish(self):
        global CHANNEL_VENDOR_BASE
        # MBW -- If the mounted volume name changes, it breaks the .DS_Store's background image and icon positioning.
        #  If we really need differently named volumes, we'll need to create multiple DS_Store file images, or use some other trick.

        volname=CHANNEL_VENDOR_BASE+" Installer"  # DO NOT CHANGE without understanding comment above

        imagename = self.installer_base_name()

        sparsename = imagename + ".sparseimage"
        finalname = imagename + ".dmg"
        # make sure we don't have stale files laying about
        self.remove(sparsename, finalname)

        self.run_command(['hdiutil', 'create', sparsename,
                          '-volname', volname, '-fs', 'HFS+',
                          '-type', 'SPARSE', '-megabytes', '1300',
                          '-layout', 'SPUD'])

        # mount the image and get the name of the mount point and device node
        try:
            hdi_output = subprocess.check_output(['hdiutil', 'attach', '-private', sparsename], text=True)
        except subprocess.CalledProcessError as err:
            sys.exit("failed to mount image at '%s'" % sparsename)
            
        try:
            devfile = re.search(r"/dev/disk([0-9]+)[^s]", hdi_output).group(0).strip()
            volpath = re.search(r'HFS\s+(.+)', hdi_output).group(1).strip()

            # Copy everything in to the mounted .dmg

            app_name = self.app_name()

            # Hack:
            # Because there is no easy way to coerce the Finder into positioning
            # the app bundle in the same place with different app names, we are
            # adding multiple .DS_Store files to svn. There is one for release,
            # one for release candidate and one for first look. Any other channels
            # will use the release .DS_Store, and will look broken.
            # - Ambroff 2008-08-20
            #<FS:TS> Select proper directory based on flavor and build type
            dmg_template_prefix = 'firestorm'
            if self.fs_is_opensim():
                dmg_template_prefix = 'firestormos'
            dmg_template = os.path.join(
                'installers', 'darwin', '%s-%s-dmg' % (dmg_template_prefix, self.channel_type()))
            print ("Trying template directory", dmg_template)

            if not os.path.exists (self.src_path_of(dmg_template)):
                dmg_template = os.path.join ('installers', 'darwin', 'release-dmg')
                print ("Not found, trying template directory", dmg_template)

            for s,d in list({self.get_dst_prefix():app_name + ".app",
                        #os.path.join(dmg_template, "_VolumeIcon.icns"): ".VolumeIcon.icns",
                        os.path.join(dmg_template, "background.png"): "background.png",
                        os.path.join(dmg_template, "_DS_Store"): ".DS_Store"}.items()):
                print("Copying to dmg", s, d)
                self.copy_action(self.src_path_of(s), os.path.join(volpath, d))

            # <FS:TS> The next two commands *MUST* execute before the loop
            #         that hides the files. If not, packaging will fail.
            #         YOU HAVE BEEN WARNED.
            # Create the alias file (which is a resource file) from the .r
            self.run_command(
                ['Rez', self.src_path_of("%s/Applications-alias.r" % dmg_template),
                 '-o', os.path.join(volpath, "Applications")])

            # Set up the installer disk image: set icon positions, folder view
            #  options, and icon label colors. This must be done before the
            #  files are hidden.
            self.run_command(
                ['osascript',
                 self.src_path_of("installers/darwin/installer-dmg.applescript"),
                 volname])

            # <FS:TS> ARGH! osascript clobbers the volume icon file, for no
            #        reason I can find anywhere. So we need to copy it after
            #        running the script to set everything else up.
            print ("Copying volume icon to dmg")
            self.copy_action(self.src_path_of(os.path.join(dmg_template, "_VolumeIcon.icns")),
                os.path.join(volpath, ".VolumeIcon.icns"))

            # Hide the background image, DS_Store file, and volume icon file (set their "visible" bit)
            for f in ".VolumeIcon.icns", "background.png", ".DS_Store":
                pathname = os.path.join(volpath, f)
                self.run_command(['SetFile', '-a', 'V', pathname])

            # Set the alias file's alias and custom icon bits
            self.run_command(['SetFile', '-a', 'AC', os.path.join(volpath, "Applications")])

            # Set the disk image root's custom icon bit
            self.run_command(['SetFile', '-a', 'C', volpath])

            # Sign the app if requested; 
            # do this in the copy that's in the .dmg so that the extended attributes used by 
            # the signature are preserved; moving the files using python will leave them behind
            # and invalidate the signatures.
            if 'signature' in self.args:
                app_in_dmg=os.path.join(volpath,self.app_name()+".app")
                print("Attempting to sign '%s'" % app_in_dmg)
                identity = self.args['signature']
                if identity == '':
                    identity = 'Developer ID Application'

                # Look for an environment variable set via build.sh when running in Team City.
                try:
                    build_secrets_checkout = os.environ['build_secrets_checkout']
                except KeyError:
                    pass
                else:
                    # variable found so use it to unlock keychain followed by codesign
                    home_path = os.environ['HOME']
                    keychain_pwd_path = os.path.join(build_secrets_checkout,'code-signing-osx','password.txt')
                    keychain_pwd = open(keychain_pwd_path).read().rstrip()

                    # Note: As of macOS Sierra, keychains are created with
                    #       names postfixed with '-db' so for example, the SL
                    #       Viewer keychain would by default be found in
                    #       ~/Library/Keychains/viewer.keychain-db instead of
                    #       just ~/Library/Keychains/viewer.keychain in
                    #       earlier versions.
                    #
                    #       Because we have old OS files from previous
                    #       versions of macOS on the build hosts, the
                    #       configurations are different on each host. Some
                    #       have viewer.keychain, some have viewer.keychain-db
                    #       and some have both. As you can see in the line
                    #       below, this script expects the Linden Developer
                    #       cert/keys to be in viewer.keychain.
                    #
                    #       To correctly sign builds you need to make sure
                    #       ~/Library/Keychains/viewer.keychain exists on the
                    #       host and that it contains the correct cert/key. If
                    #       a build host is set up with a clean version of
                    #       macOS Sierra (or later) then you will need to
                    #       change this line (and the one for 'codesign'
                    #       command below) to point to right place or else
                    #       pull in the cert/key into the default viewer
                    #       keychain 'viewer.keychain-db' and export it to
                    #       'viewer.keychain'
                    viewer_keychain = os.path.join(home_path, 'Library',
                                                   'Keychains', 'viewer.keychain')
                    self.run_command(['security', 'unlock-keychain',
                                      '-p', keychain_pwd, viewer_keychain])
                    sign_retry_wait=15
                    resources = app_in_dmg + "/Contents/Resources/"
                    plain_sign = glob.glob(resources + "llplugin/*.dylib")
                    deep_sign = [
                        resources + "updater/SLVersionChecker",
                        resources + "SLPlugin.app/Contents/MacOS/SLPlugin",
                        app_in_dmg,
                        ]
                    for attempt in range(3):
                        if attempt: # second or subsequent iteration
                            print >> sys.stderr, \
                                ("codesign failed, waiting %d seconds before retrying" %
                                 sign_retry_wait)
                            time.sleep(sign_retry_wait)
                            sign_retry_wait*=2

                        try:
                            # Note: See blurb above about names of keychains
<<<<<<< HEAD
                            self.run_command(['codesign', '--force', '--timestamp','--keychain', viewer_keychain, '--sign', identity, libvlc_path])
                            self.run_command(['codesign', '--force', '--timestamp', '--keychain', viewer_keychain, '--sign', identity, cef_path])
                            self.run_command(['codesign', '--force', '--timestamp', '--keychain', viewer_keychain, '--sign', identity, greenlet_path])
                            self.run_command(['codesign', '--verbose', '--deep', '--force', '--options', 'runtime', '--keychain', viewer_keychain, '--sign', identity, slplugin_path])
                            self.run_command(['codesign', '--verbose', '--deep', '--force', '--entitlements', self.src_path_of("slplugin.entitlements"), '--options', 'runtime', '--keychain', viewer_keychain, '--sign', identity, app_in_dmg])
                            signed=True # if no exception was raised, the codesign worked
=======
                            for signee in plain_sign:
                                self.run_command(
                                    ['codesign',
                                     '--force',
                                     '--timestamp',
                                     '--keychain', viewer_keychain,
                                     '--sign', identity,
                                     signee])
                            for signee in deep_sign:
                                self.run_command(
                                    ['codesign',
                                     '--verbose',
                                     '--deep',
                                     '--force',
                                     '--entitlements', self.src_path_of("slplugin.entitlements"),
                                     '--options', 'runtime',
                                     '--keychain', viewer_keychain,
                                     '--sign', identity,
                                     signee])
                            break # if no exception was raised, the codesign worked
>>>>>>> a6430f42
                        except ManifestError as err:
                            # 'err' goes out of scope
                            sign_failed = err
                    else:
                        print >> sys.stderr, "Maximum codesign attempts exceeded; giving up"
                        raise sign_failed
                    self.run_command(['spctl', '-a', '-texec', '-vvvv', app_in_dmg])
                    self.run_command([self.src_path_of("installers/darwin/apple-notarize.sh"), app_in_dmg])

        finally:
            # Unmount the image even if exceptions from any of the above 
            self.run_command(['hdiutil', 'detach', '-force', devfile])

        print("Converting temp disk image to final disk image")
        self.run_command(['hdiutil', 'convert', sparsename, '-format', 'UDZO',
                          '-imagekey', 'zlib-level=9', '-o', finalname])
        # get rid of the temp file
        self.package_file = finalname
        self.remove(sparsename)
        self.fs_save_osx_symbols()

class Darwin_i386_Manifest(DarwinManifest):
    address_size = 32


class Darwin_i686_Manifest(DarwinManifest):
    """alias in case arch is passed as i686 instead of i386"""
    pass


class Darwin_x86_64_Manifest(DarwinManifest):
    address_size = 64


class LinuxManifest(ViewerManifest):
    build_data_json_platform = 'lnx'

    def construct(self):
        # <FS:ND> HACK! Force parent to always copy XML/... even when not having configured with --package.
        # This allows build result to be started without always having to --package and thus waiting for the length tar ball generation --package incurs
        savedActions = self.args['actions']
        self.args["actions"].append("package")

        super(LinuxManifest, self).construct()

        self.args["actions"] = savedActions # Restore old actions

        pkgdir = os.path.join(self.args['build'], os.pardir, 'packages')
        relpkgdir = os.path.join(pkgdir, "lib", "release")
        debpkgdir = os.path.join(pkgdir, "lib", "debug")

        self.path("licenses-linux.txt","licenses.txt")
        self.path("VivoxAUP.txt")
        self.path("LGPL-license.txt")
        self.path("res/firestorm_icon.png","firestorm_icon.png")
        with self.prefix("linux_tools"):
            self.path("client-readme.txt","README-linux.txt")
            self.path("FIRESTORM_DESKTOPINSTALL.txt","FIRESTORM_DESKTOPINSTALL.txt")
            self.path("client-readme-voice.txt","README-linux-voice.txt")
            self.path("client-readme-joystick.txt","README-linux-joystick.txt")
            self.path("wrapper.sh","firestorm")
            with self.prefix(dst="etc"):
                self.path("handle_secondlifeprotocol.sh")
                self.path("register_secondlifeprotocol.sh")
                self.path("refresh_desktop_app_entry.sh")
                self.path("launch_url.sh")
            self.path("install.sh")

        with self.prefix(dst="bin"):
            self.path("firestorm-bin","do-not-directly-run-firestorm-bin")
            #self.path("../linux_crash_logger/linux-crash-logger","linux-crash-logger.bin")
            self.path2basename("../llplugin/slplugin", "SLPlugin")
            #this copies over the python wrapper script, associated utilities and required libraries, see SL-321, SL-322 and SL-323
            # <FS:Ansariel> Remove VMP
            # with self.prefix(src="../viewer_components/manager", dst=""):
            #     self.path("*.py")
            # </FS:Ansariel> Remove VMP

        # recurses, packaged again
        self.path("res-sdl")

        # Get the icons based on the channel type
        icon_path = self.icon_path()
        print("DEBUG: icon_path '%s'" % icon_path)
        with self.prefix(src=icon_path) :
            self.path("firestorm_256.png","firestorm_48.png")
            #with self.prefix(dst="res-sdl") :
            #    self.path("firestorm_256.bmp","ll_icon.BMP")

        # plugins
        with self.prefix(src=os.path.join(self.args['build'], os.pardir, 'media_plugins'), dst="bin/llplugin"):
            #self.path("gstreamer010/libmedia_plugin_gstreamer010.so", "libmedia_plugin_gstreamer.so")
            self.path2basename("libvlc", "libmedia_plugin_libvlc.so")
            self.path("cef/libmedia_plugin_cef.so", "libmedia_plugin_cef.so" )


        with self.prefix(src=os.path.join(pkgdir, 'lib', 'vlc', 'plugins'), dst="bin/llplugin/vlc/plugins"):
            self.path( "plugins.dat" )
            self.path( "*/*.so" )

        with self.prefix(src=os.path.join(pkgdir, 'lib' ), dst="lib"):
            self.path( "libvlc*.so*" )

        with self.prefix(src=os.path.join(pkgdir, 'lib', 'vlc', 'plugins'), dst="bin/llplugin/vlc/plugins"):
            self.path( "plugins.dat" )
            self.path( "*/*.so" )

        with self.prefix(src=os.path.join(pkgdir, 'lib' ), dst="lib"):
            self.path( "libvlc*.so*" )

        # CEF files 
        with self.prefix(src=os.path.join(pkgdir, 'lib', 'release'), dst="lib"):
            self.path( "libcef.so" )
            self.fs_try_path( "libminigbm.so" )
            
        with self.prefix(src=os.path.join(pkgdir, 'lib', 'release', 'swiftshader'), dst=os.path.join("bin", "swiftshader") ):
            self.path( "*.so" )
        with self.prefix(src=os.path.join(pkgdir, 'lib', 'release', 'swiftshader'), dst=os.path.join("lib", "swiftshader") ):
            self.path( "*.so" )

        with self.prefix(src=os.path.join(pkgdir, 'bin', 'release'), dst="bin"):
            self.path( "chrome-sandbox" )
            self.path( "dullahan_host" )
            self.path( "snapshot_blob.bin" )
            self.path( "v8_context_snapshot.bin" )
        with self.prefix(src=os.path.join(pkgdir, 'bin', 'release'), dst="lib"):
            self.path( "snapshot_blob.bin" )
            self.path( "v8_context_snapshot.bin" )

        with self.prefix(src=os.path.join(pkgdir, 'resources'), dst="bin"):
            self.path( "chrome_100_percent.pak" )
            self.path( "chrome_200_percent.pak" )
            self.path( "resources.pak" )
            self.path( "icudtl.dat" )
        with self.prefix(src=os.path.join(pkgdir, 'resources'), dst="lib"):
            self.path( "chrome_100_percent.pak" )
            self.path( "chrome_200_percent.pak" )
            self.path( "resources.pak" )
            self.path( "icudtl.dat" )

        with self.prefix(src=os.path.join(pkgdir, 'resources', 'locales'), dst=os.path.join('bin', 'locales')):
            self.path("am.pak")
            self.path("ar.pak")
            self.path("bg.pak")
            self.path("bn.pak")
            self.path("ca.pak")
            self.path("cs.pak")
            self.path("da.pak")
            self.path("de.pak")
            self.path("el.pak")
            self.path("en-GB.pak")
            self.path("en-US.pak")
            self.path("es-419.pak")
            self.path("es.pak")
            self.path("et.pak")
            self.path("fa.pak")
            self.path("fi.pak")
            self.path("fil.pak")
            self.path("fr.pak")
            self.path("gu.pak")
            self.path("he.pak")
            self.path("hi.pak")
            self.path("hr.pak")
            self.path("hu.pak")
            self.path("id.pak")
            self.path("it.pak")
            self.path("ja.pak")
            self.path("kn.pak")
            self.path("ko.pak")
            self.path("lt.pak")
            self.path("lv.pak")
            self.path("ml.pak")
            self.path("mr.pak")
            self.path("ms.pak")
            self.path("nb.pak")
            self.path("nl.pak")
            self.path("pl.pak")
            self.path("pt-BR.pak")
            self.path("pt-PT.pak")
            self.path("ro.pak")
            self.path("ru.pak")
            self.path("sk.pak")
            self.path("sl.pak")
            self.path("sr.pak")
            self.path("sv.pak")
            self.path("sw.pak")
            self.path("ta.pak")
            self.path("te.pak")
            self.path("th.pak")
            self.path("tr.pak")
            self.path("uk.pak")
            self.path("vi.pak")
            self.path("zh-CN.pak")
            self.path("zh-TW.pak")

        # llcommon
        #if not self.path("../llcommon/libllcommon.so", "lib/libllcommon.so"):
        #    print("Skipping llcommon.so (assuming llcommon was linked statically))"

        self.path("featuretable_linux.txt")

        with self.prefix(src=pkgdir, dst="bin"):
            self.path("ca-bundle.crt")

        with self.prefix(src=os.path.join(pkgdir, 'lib', 'release'), dst="lib"):
            self.path("libapr-1.so*")
            self.path("libaprutil-1.so*")
            #self.path("libboost_context-mt.so*")
            #self.path("libboost_filesystem-mt.so*")
            #self.path("libboost_program_options-mt.so*")
            #self.path("libboost_regex-mt.so*")
            #self.path("libboost_signals-mt.so*")
            #self.path("libboost_system-mt.so*")
            #self.path("libboost_thread-mt.so*")
            #self.path("libboost_chrono-mt.so*") #<FS:TM> FS spcific
            #self.path("libboost_date_time-mt.so*") #<FS:TM> FS spcific
            #self.path("libboost_wave-mt.so*") #<FS:TM> FS spcific
            #self.path("libcollada14dom.so*")
            #self.path("libdb*.so*")
            #self.path("libcrypto.so*")
            self.path("libexpat.so*")
            #self.path("libssl.so*")
            #self.path("libGLOD.so")
            #self.fs_path("libminizip.so")
            self.path("libuuid.so*")
            self.path("libSDL-1.2.so*")
            self.path("libdirectfb*.so*")
            self.path("libfusion*.so*")
            self.path("libdirect*.so*")
            self.fs_try_path("libopenjpeg.so*")
            self.path("libhunspell-1.3.so*")
            self.path("libalut.so*")
            #self.path("libpng15.so.15") #use provided libpng to workaround incompatible system versions on some distros
            #self.path("libpng15.so.15.13.0") #use provided libpng to workaround incompatible system versions on some distros
            #self.path("libpng15.so.15.1.0") #use provided libpng to workaround incompatible system versions on some distros
            self.path("libopenal.so", "libopenal.so.1") # Install as versioned file in case it's missing from the 3p- and won't get copied below
            self.path("libopenal.so*")
            #self.path("libnotify.so.1.1.2", "libnotify.so.1") # LO - uncomment when testing libnotify(growl) on linux
            #self.path("libpangox-1.0.so*")
            # KLUDGE: As of 2012-04-11, the 'fontconfig' package installs
            # libfontconfig.so.1.4.4, along with symlinks libfontconfig.so.1
            # and libfontconfig.so. Before we added support for library-file
            # wildcards, though, this self.path() call specifically named
            # libfontconfig.so.1.4.4 WITHOUT also copying the symlinks. When I
            # (nat) changed the call to self.path("libfontconfig.so.*"), we
            # ended up with the libfontconfig.so.1 symlink in the target
            # directory as well. But guess what! At least on Ubuntu 10.04,
            # certain viewer fonts look terrible with libfontconfig.so.1
            # present in the target directory. Removing that symlink suffices
            # to improve them. I suspect that means we actually do better when
            # the viewer fails to find our packaged libfontconfig.so*, falling
            # back on the system one instead -- but diagnosing and fixing that
            # is a bit out of scope for the present project. Meanwhile, this
            # particular wildcard specification gets us exactly what the
            # previous call did, without having to explicitly state the
            # version number.
            #self.path("libfontconfig.so.*.*")

            self.fs_try_path("libjemalloc.so*")

            # Vivox runtimes
            # Currentelly, the 32-bit ones will work with a 64-bit client.
        with self.prefix(src=os.path.join(pkgdir, 'lib', 'release'), dst="bin"):
            self.path("SLVoice")
            self.path("win32")
            self.path("win64")

        with self.prefix(src=os.path.join(pkgdir, 'lib', 'release'), dst="lib"):
            self.path("libortp.so")
            self.path("libsndfile.so.1")
            # <FS:TS> Vivox wants this library even if it's present already in the viewer
            self.path("libvivoxoal.so.1")
            self.path("libvivoxsdk.so")
            self.path("libvivoxplatform.so")


    def package_finish(self):
        # a standard map of strings for replacing in the templates
        installer_name_components = ['Phoenix',self.app_name(),self.args.get('arch'),'.'.join(self.args['version'])]
        installer_name = "_".join(installer_name_components)
        #installer_name = self.installer_base_name()

        self.fs_save_breakpad_symbols("linux")
        self.fs_delete_linux_symbols() # <FS:ND/> Delete old syms
        self.strip_binaries()
        self.fs_save_linux_symbols() # <FS:ND/> Package symbols, add debug link

        # Fix access permissions
        self.run_command(['find', self.get_dst_prefix(),
                          '-type', 'd', '-exec', 'chmod', '755', '{}', ';'])
        for old, new in ('0700', '0755'), ('0500', '0555'), ('0600', '0644'), ('0400', '0444'):
            self.run_command(['find', self.get_dst_prefix(),
                              '-type', 'f', '-perm', old,
                              '-exec', 'chmod', new, '{}', ';'])
        self.package_file = installer_name + '.tar.xz'

        # temporarily move directory tree so that it has the right
        # name in the tarfile
        realname = self.get_dst_prefix()
        tempname = self.build_path_of(installer_name)
        self.run_command([self.args["source"] + "/installers/linux/appimage.sh", self.args["build"]] )
        self.run_command(["mv", realname, tempname])
        try:
            # only create tarball if it's a release build.
            if self.args['buildtype'].lower() == 'release':
                # --numeric-owner hides the username of the builder for
                # security etc.
                self.run_command(['tar', '-C', self.get_build_prefix(),
                                  '--numeric-owner', self.fs_linux_tar_excludes(), '-caf',
                                 tempname + '.tar.xz', installer_name])
            else:
                print("Skipping %s.tar.xz for non-Release build (%s)" % \
                      (installer_name, self.args['buildtype']))
        finally:
            self.run_command(["mv", tempname, realname])

    def strip_binaries(self):
        if self.args['buildtype'].lower() == 'release' and self.is_packaging_viewer():
            print("* Going strip-crazy on the packaged binaries, since this is a RELEASE build")
            # makes some small assumptions about our packaged dir structure
            self.run_command(
                ["find"] +
                [os.path.join(self.get_dst_prefix(), dir) for dir in ('bin', 'lib')] +
                # <FS:Ansariel> Remove VMP
                # ['-type', 'f', '!', '-name', '*.py',
                ['-type', 'f', "!", "-name", "*.dat", "!", "-name", "*.pak", "!", "-name", "*.bin", "!", "-name", "*.lib", "!", "-name", "*.pdb",
                # </FS:Ansariel> Remove VMP
                 '!', '-name', 'update_install', '-exec', 'strip', '-S', '{}', ';'])

class Linux_i686_Manifest(LinuxManifest):
    address_size = 32

    def construct(self):
        super(Linux_i686_Manifest, self).construct()

        pkgdir = os.path.join(self.args['build'], os.pardir, 'packages')
        relpkgdir = os.path.join(pkgdir, "lib", "release")
        debpkgdir = os.path.join(pkgdir, "lib", "debug")

        with self.prefix(src=relpkgdir, dst="lib"):
            self.path("libapr-1.so")
            self.path("libapr-1.so.0")
            self.path("libapr-1.so.0.4.5")
            self.path("libaprutil-1.so")
            self.path("libaprutil-1.so.0")
            self.path("libaprutil-1.so.0.4.1")
            self.path("libdb*.so")
            self.path("libexpat.so.*")
            self.path("libGLOD.so")
            self.path("libuuid.so*")
            self.path("libSDL-1.2.so.*")
            self.path("libdirectfb-1.*.so.*")
            self.path("libfusion-1.*.so.*")
            self.path("libdirect-1.*.so.*")
            self.path("libopenjpeg.so*")
            self.path("libdirectfb-1.4.so.5")
            self.path("libfusion-1.4.so.5")
            self.path("libdirect-1.4.so.5*")
            self.path("libhunspell-1.3.so*")
            self.path("libalut.so*")
            self.path("libopenal.so*")

            # <FS:ND> Linking this breaks voice as stock openal.so does not have alcGetMixedBuffer
            #self.path("libopenal.so", "libvivoxoal.so.1") # vivox's sdk expects this soname
            # </FS:ND>
            
            # KLUDGE: As of 2012-04-11, the 'fontconfig' package installs
            # libfontconfig.so.1.4.4, along with symlinks libfontconfig.so.1
            # and libfontconfig.so. Before we added support for library-file
            # wildcards, though, this self.path() call specifically named
            # libfontconfig.so.1.4.4 WITHOUT also copying the symlinks. When I
            # (nat) changed the call to self.path("libfontconfig.so.*"), we
            # ended up with the libfontconfig.so.1 symlink in the target
            # directory as well. But guess what! At least on Ubuntu 10.04,
            # certain viewer fonts look terrible with libfontconfig.so.1
            # present in the target directory. Removing that symlink suffices
            # to improve them. I suspect that means we actually do better when
            # the viewer fails to find our packaged libfontconfig.so*, falling
            # back on the system one instead -- but diagnosing and fixing that
            # is a bit out of scope for the present project. Meanwhile, this
            # particular wildcard specification gets us exactly what the
            # previous call did, without having to explicitly state the
            # version number.
            self.path("libfontconfig.so.*.*")

            # Include libfreetype.so. but have it work as libfontconfig does.
            self.path("libfreetype.so.*.*")

            try:
                self.path("libtcmalloc.so*") #formerly called google perf tools
                pass
            except:
                print("tcmalloc files not found, skipping")
                pass

            if self.args['fmodstudio'] == 'ON':
                try:
                    self.path("libfmod.so")
                    self.path("libfmod.so*")
                    pass
                except:
                    print("Skipping libfmod.so - not found")
                    pass

        # Vivox runtimes
        with self.prefix(src=relpkgdir, dst="bin"):
            self.path("SLVoice")
        with self.prefix(src=relpkgdir, dst="lib"):
            self.path("libortp.so")
            self.path("libsndfile.so.1")
            #self.path("libvivoxoal.so.1") # no - we'll re-use the viewer's own OpenAL lib
            self.path("libvivoxsdk.so")

        self.fs_delete_linux_symbols() # <FS:ND/> Delete old syms
        self.strip_binaries()


class Linux_x86_64_Manifest(LinuxManifest):
    address_size = 64

    def construct(self):
        super(Linux_x86_64_Manifest, self).construct()

        pkgdir = os.path.join(self.args['build'], os.pardir, 'packages')
        relpkgdir = os.path.join(pkgdir, "lib", "release")
        debpkgdir = os.path.join(pkgdir, "lib", "debug")

        with self.prefix(src=os.path.join(pkgdir, 'lib', 'release'), dst="lib"):
            #self.path("libffi*.so*")
            # vivox 32-bit hack.
            # one has to extract libopenal.so from the 32-bit openal package, or official LL viewer, and rename it to libopenal32.so
            # and place it in the prebuilt lib/release directory
            # <FS:TS> No, we don't need to dink with this. A usable library
            # is now in the slvoice package, and we need to just use it as is.
            # self.path("libopenal32.so", "libvivoxoal.so.1") # vivox's sdk expects this soname

            if self.args['fmodstudio'] == 'ON':
                try:
                    self.path("libfmod.so")
                    self.path("libfmod.so*")
                    pass
                except:
                    print ("Skipping libfmod.so - not found")
                    pass

        with self.prefix(dst="bin"):
            self.path2basename("../llplugin/slplugin", "SLPlugin")

        self.path("secondlife-i686.supp")

################################################################
# <FS:Ansariel> Added back for Mac compatibility reason
def symlinkf(src, dst):
    """
    Like ln -sf, but uses os.symlink() instead of running ln.
    """
    try:
        os.symlink(src, dst)
    except OSError as err:
        if err.errno != errno.EEXIST:
            raise
        # We could just blithely attempt to remove and recreate the target
        # file, but that strategy doesn't work so well if we don't have
        # permissions to remove it. Check to see if it's already the
        # symlink we want, which is the usual reason for EEXIST.
        elif os.path.islink(dst):
            if os.readlink(dst) == src:
                # the requested link already exists
                pass
            else:
                # dst is the wrong symlink; attempt to remove and recreate it
                os.remove(dst)
                os.symlink(src, dst)
        elif os.path.isdir(dst):
            print ("Requested symlink (%s) exists but is a directory; replacing" % dst)
            shutil.rmtree(dst)
            os.symlink(src, dst)
        elif os.path.exists(dst):
            print ("Requested symlink (%s) exists but is a file; replacing" % dst)
            os.remove(dst)
            os.symlink(src, dst)
        else:
            # see if the problem is that the parent directory does not exist
            # and try to explain what is missing
            (parent, tail) = os.path.split(dst)
            while not os.path.exists(parent):
                (parent, tail) = os.path.split(parent)
            if tail:
                raise Exception("Requested symlink (%s) cannot be created because %s does not exist"
                                % os.path.join(parent, tail))
            else:
                raise
# </FS:Ansariel> Added back for Mac compatibility reason

if __name__ == "__main__":
    # Report our own command line so that, in case of trouble, a developer can
    # manually rerun the same command.
    print(('%s \\\n%s' %
          (sys.executable,
           ' '.join((("'%s'" % arg) if ' ' in arg else arg) for arg in sys.argv))))
    # fmodstudio and openal can be used simultaneously and controled by environment
    extra_arguments = [
        dict(name='bugsplat', description="""BugSplat database to which to post crashes,
             if BugSplat crash reporting is desired""", default=''),
        dict(name='fmodstudio', description="""Indication if fmod studio libraries are needed""", default='OFF'),
        dict(name='openal', description="""Indication openal libraries are needed""", default='OFF')
        ]
    try:
        main(extra=extra_arguments)
    except (ManifestError, MissingError) as err:
        sys.exit("\nviewer_manifest.py failed: "+err.msg)
    except:
        raise<|MERGE_RESOLUTION|>--- conflicted
+++ resolved
@@ -1775,14 +1775,6 @@
 
                         try:
                             # Note: See blurb above about names of keychains
-<<<<<<< HEAD
-                            self.run_command(['codesign', '--force', '--timestamp','--keychain', viewer_keychain, '--sign', identity, libvlc_path])
-                            self.run_command(['codesign', '--force', '--timestamp', '--keychain', viewer_keychain, '--sign', identity, cef_path])
-                            self.run_command(['codesign', '--force', '--timestamp', '--keychain', viewer_keychain, '--sign', identity, greenlet_path])
-                            self.run_command(['codesign', '--verbose', '--deep', '--force', '--options', 'runtime', '--keychain', viewer_keychain, '--sign', identity, slplugin_path])
-                            self.run_command(['codesign', '--verbose', '--deep', '--force', '--entitlements', self.src_path_of("slplugin.entitlements"), '--options', 'runtime', '--keychain', viewer_keychain, '--sign', identity, app_in_dmg])
-                            signed=True # if no exception was raised, the codesign worked
-=======
                             for signee in plain_sign:
                                 self.run_command(
                                     ['codesign',
@@ -1803,7 +1795,6 @@
                                      '--sign', identity,
                                      signee])
                             break # if no exception was raised, the codesign worked
->>>>>>> a6430f42
                         except ManifestError as err:
                             # 'err' goes out of scope
                             sign_failed = err
