#!/usr/bin/env python
"""\
@file viewer_manifest.py
@author Ryan Williams
@brief Description of all installer viewer files, and methods for packaging
       them into installers for all supported platforms.

$LicenseInfo:firstyear=2006&license=viewerlgpl$
Second Life Viewer Source Code
Copyright (C) 2006-2014, Linden Research, Inc.

This library is free software; you can redistribute it and/or
modify it under the terms of the GNU Lesser General Public
License as published by the Free Software Foundation;
version 2.1 of the License only.

This library is distributed in the hope that it will be useful,
but WITHOUT ANY WARRANTY; without even the implied warranty of
MERCHANTABILITY or FITNESS FOR A PARTICULAR PURPOSE.  See the GNU
Lesser General Public License for more details.

You should have received a copy of the GNU Lesser General Public
License along with this library; if not, write to the Free Software
Foundation, Inc., 51 Franklin Street, Fifth Floor, Boston, MA  02110-1301  USA

Linden Research, Inc., 945 Battery Street, San Francisco, CA  94111  USA
$/LicenseInfo$
"""
#<FS:TS> Remove this line if Python 2 compatibility is not needed.
#        Note that, as is, the script works under both versions, so no
#        matter what version "/usr/bin/env python" returns, it'll run.
from __future__ import print_function, division

import errno
import json
import os
import os.path
import plistlib
import random
import re
import shutil
import stat
import subprocess
import sys
import tarfile
import time
import zipfile

#<FS:AO>
import shlex
import zipfile
#</FS:AO>

from fs_viewer_manifest import FSViewerManifest #<FS:ND/> Manifest extensions for Firestorm

viewer_dir = os.path.dirname(__file__)
# Add indra/lib/python to our path so we don't have to muck with PYTHONPATH.
# Put it FIRST because some of our build hosts have an ancient install of
# indra.util.llmanifest under their system Python!
sys.path.insert(0, os.path.join(viewer_dir, os.pardir, "lib", "python"))
from indra.util.llmanifest import LLManifest, main, path_ancestors, CHANNEL_VENDOR_BASE, RELEASE_CHANNEL, ManifestError, MissingError
from llbase import llsd

class ViewerManifest(LLManifest,FSViewerManifest):
    def is_packaging_viewer(self):
        # Some commands, files will only be included
        # if we are packaging the viewer on windows.
        # This manifest is also used to copy
        # files during the build (see copy_w_viewer_manifest
        # and copy_l_viewer_manifest targets)
        return 'package' in self.args['actions']
    
    def construct(self):
        super(ViewerManifest, self).construct()
        self.path(src="../../scripts/messages/message_template.msg", dst="app_settings/message_template.msg")
        self.path(src="../../etc/message.xml", dst="app_settings/message.xml")
        
        # <FS:LO> Copy dictionaries to a place where the viewer can find them if ran from visual studio
        pkgdir = os.path.join(self.args['build'], os.pardir, 'packages')
        with self.prefix(src=pkgdir, dst="app_settings"):
            self.path("dictionaries")
        # </FS:LO>

        if self.is_packaging_viewer():
            with self.prefix(src_dst="app_settings"):
                self.exclude("logcontrol.xml")
                self.exclude("logcontrol-dev.xml")
                self.path("*.ini")
                self.path("*.xml")
                self.path("*.db2")

                # include the entire shaders directory recursively
                self.path("shaders")
                # include the extracted list of contributors
                contributions_path = "../../doc/contributions.txt"
                contributor_names = self.extract_names(contributions_path)
                self.put_in_file(contributor_names, "contributors.txt", src=contributions_path)

                # ... and the default camera position settings
                self.path("camera")

                # ... and the entire windlight directory
                self.path("windlight")

                # ... and the entire image filters directory
                self.path("filters")
            
                # ... and the included spell checking dictionaries
                # <FS:LO> Copy dictionaries to a place where the viewer can find them if ran from visual studio
                # ... and the included spell checking dictionaries
#                pkgdir = os.path.join(self.args['build'], os.pardir, 'packages')
#                with self.prefix(src=pkgdir):
#                    self.path("dictionaries")
                # </FS:LO>

                # include the entire beams directory
                self.path("beams")
                self.path("beamsColors")

                # include the extracted packages information (see BuildPackagesInfo.cmake)
                self.path(src=os.path.join(self.args['build'],"packages-info.txt"), dst="packages-info.txt")
                # CHOP-955: If we have "sourceid" or "viewer_channel" in the
                # build process environment, generate it into
                # settings_install.xml.
                settings_template = dict(
                    sourceid=dict(Comment='Identify referring agency to Linden web servers',
                                  Persist=1,
                                  Type='String',
                                  Value=''),
                    CmdLineGridChoice=dict(Comment='Default grid',
                                  Persist=0,
                                  Type='String',
                                  Value=''),
                    CmdLineChannel=dict(Comment='Command line specified channel name',
                                        Persist=0,
                                        Type='String',
                                        Value=''))
                settings_install = {}
                sourceid = self.args.get('sourceid')
                if sourceid:
                    settings_install['sourceid'] = settings_template['sourceid'].copy()
                    settings_install['sourceid']['Value'] = sourceid
                    print ("Set sourceid in settings_install.xml to '%s'" % sourceid)

                if self.args.get('channel_suffix'):
                    settings_install['CmdLineChannel'] = settings_template['CmdLineChannel'].copy()
                    settings_install['CmdLineChannel']['Value'] = self.channel_with_pkg_suffix()
                    print ("Set CmdLineChannel in settings_install.xml to '%s'" % self.channel_with_pkg_suffix())

                if self.args.get('grid'):
                    settings_install['CmdLineGridChoice'] = settings_template['CmdLineGridChoice'].copy()
                    settings_install['CmdLineGridChoice']['Value'] = self.grid()
                    print ("Set CmdLineGridChoice in settings_install.xml to '%s'" % self.grid())

                # put_in_file(src=) need not be an actual pathname; it
                # only needs to be non-empty
                self.put_in_file(llsd.format_pretty_xml(settings_install),
                                 "settings_install.xml",
                                 src="environment")


            with self.prefix(src_dst="character"):
                self.path("*.llm")
                self.path("*.xml")
                self.path("*.tga")

            # Include our fonts
            with self.prefix(src_dst="fonts"):
                self.path("*.ttf")
                self.path("*.txt")
                self.path("*.xml")
                
            # <FS:AO> Include firestorm resources
            with self.prefix(src_dst="fs_resources"):
                self.path("*.lsltxt")

            # skins
            with self.prefix(src_dst="skins"):
                    self.path("skins.xml")
                    # include the entire textures directory recursively
                    with self.prefix(src_dst="*/textures"):
                            self.path("*/*.tga") # <FS:Ansariel> Needed for legacy icons
                            self.path("*/*.jpg")
                            self.path("*/*.png")
                            self.path("*.tga")
                            self.path("*.j2c")
                            self.path("*.jpg") # <FS:Ansariel> Needed for Firestorm
                            self.path("*.png")
                            self.path("textures.xml")
                    self.path("*/xui/*/*.xml")
                    self.path("*/xui/*/widgets/*.xml")
                    self.path("*/themes/*/colors.xml")
                    with self.prefix(src_dst="*/themes/*/textures"):
                        self.path("*/*.tga")
                        self.path("*/*.jpg")
                        self.path("*/*.png")
                        self.path("*.tga")
                        self.path("*.j2c")
                        self.path("*.png")
                    self.path("*/*.xml")

                    # Local HTML files (e.g. loading screen)
                    # The claim is that we never use local html files any
                    # longer. But rather than commenting out this block, let's
                    # rename every html subdirectory as html.old. That way, if
                    # we're wrong, a user actually does have the relevant
                    # files; s/he just needs to rename every html.old
                    # directory back to html to recover them.
                    with self.prefix(src="*/html", dst="*/html.old"):
                            self.path("*.png")
                            self.path("*/*/*.html")
                            self.path("*/*/*.gif")


            #build_data.json.  Standard with exception handling is fine.  If we can't open a new file for writing, we have worse problems
            #platform is computed above with other arg parsing
            build_data_dict = {"Type":"viewer","Version":'.'.join(self.args['version']),
                            "Channel Base": CHANNEL_VENDOR_BASE,
                            "Channel":self.channel_with_pkg_suffix(),
                            "Platform":self.build_data_json_platform,
                            "Address Size":self.address_size,
                            "Update Service":"https://update.secondlife.com/update",
                            }
            # Only store this if it's both present and non-empty
            bugsplat_db = self.args.get('bugsplat')
            if bugsplat_db:
                build_data_dict["BugSplat DB"] = bugsplat_db
            build_data_dict = self.finish_build_data_dict(build_data_dict)
            with open(os.path.join(os.pardir,'build_data.json'), 'w') as build_data_handle:
                json.dump(build_data_dict,build_data_handle)

            #we likely no longer need the test, since we will throw an exception above, but belt and suspenders and we get the
            #return code for free.
            if not self.path2basename(os.pardir, "build_data.json"):
                print ("No build_data.json file")

    def finish_build_data_dict(self, build_data_dict):
        return build_data_dict

    def grid(self):
        return self.args['grid']

    def channel(self):
        return self.args['channel']

    def channel_with_pkg_suffix(self):
        fullchannel=self.channel()
        channel_suffix = self.args.get('channel_suffix')
        if channel_suffix:
            fullchannel+=' '+channel_suffix
        return fullchannel

    def channel_variant(self):
        global CHANNEL_VENDOR_BASE
        return self.channel().replace(CHANNEL_VENDOR_BASE, "").strip()

    def channel_type(self): # returns 'release', 'beta', 'project', or 'test'
        channel_qualifier=self.channel_variant().lower()
        #<FS:TS> Somehow, we started leaving the - separating the variant from the app name
        # on the beginning of the channel qualifier. This screws up later processing that
        # depends on the channel type. If it's there, we chop it off.
        if channel_qualifier[0] == '-':
            channel_qualifier = channel_qualifier[1:]
        if channel_qualifier.startswith('release'):
            channel_type='release'
        elif channel_qualifier.startswith('beta'):
            channel_type='beta'
        #<FS:TS> Use our more-or-less-standard channel types instead of LL's
        #elif channel_qualifier.startswith('project'):
        #    channel_type='project'
        #else:
        #    channel_type='test'
        elif channel_qualifier.startswith('nightly'):
            channel_type='nightly'
        else:
            channel_type='private'
        return channel_type

    def channel_variant_app_suffix(self):
        # get any part of the channel name after the CHANNEL_VENDOR_BASE
        suffix=self.channel_variant()
        # by ancient convention, we don't use Release in the app name
        #<FS:TS> Well, LL doesn't, but we do. Don't remove it.
        #if self.channel_type() == 'release':
        #    suffix=suffix.replace('Release', '').strip()
        # for the base release viewer, suffix will now be null - for any other, append what remains
        if suffix:
            #suffix = "_".join([''] + suffix.split())
            suffix = "_".join(suffix.split()) # <FS> Don't prepend underscore before suffix
        # the additional_packages mechanism adds more to the installer name (but not to the app name itself)
        # ''.split() produces empty list, so suffix only changes if
        # channel_suffix is non-empty
        suffix = "_".join([suffix] + self.args.get('channel_suffix', '').split())
        return suffix

    def installer_base_name(self):
        global CHANNEL_VENDOR_BASE
        # a standard map of strings for replacing in the templates
        #<FS:TS> tag "OS" after CHANNEL_VENDOR_BASE and before any suffix
        channel_base = "Phoenix-" + CHANNEL_VENDOR_BASE
        if self.fs_is_opensim():
            channel_base = channel_base + "OS"
        #</FS:TS>
        substitution_strings = {
            'channel_vendor_base' : '_'.join(channel_base.split()),
            'channel_variant_underscores':self.channel_variant_app_suffix(),
            'version_underscores' : '_'.join(self.args['version']),
            'arch':self.args['arch']
            }
        return "%(channel_vendor_base)s%(channel_variant_underscores)s_%(version_underscores)s_%(arch)s" % substitution_strings

    def app_name(self):
        global CHANNEL_VENDOR_BASE
        channel_type=self.channel_type()
        #<FS:TS> LL uses "Viewer" in the name of their release package. We use "Release".
        #if channel_type == 'release':
        #    app_suffix='Viewer'
        #else:
        #    app_suffix=self.channel_variant()
        app_suffix=self.channel_variant()

        #<FS:ND> tag "OS" after CHANNEL_VENDOR_BASE and before any suffix
        if self.fs_is_opensim():
            app_suffix = "OS" + app_suffix
        #</FS:ND>

        #<FS:ND> Don't separate name by whitespace. This break a lot of things in the old FS installer logic.
        #return CHANNEL_VENDOR_BASE + ' ' + app_suffix
        return CHANNEL_VENDOR_BASE + app_suffix
        #</FS:ND>

    def exec_name(self):
        # <FS:Ansariel> Same as app_name_oneword()
        #return "SecondLifeViewer"
        return ''.join(self.app_name().split())

    def app_name_oneword(self):
        return ''.join(self.app_name().split())

    # <FS:Ansariel> FIRE-30446: Set FriendlyAppName for protocol registrations
    def friendly_app_name(self):
        global CHANNEL_VENDOR_BASE
        return CHANNEL_VENDOR_BASE
    # </FS:Ansariel>

    def icon_path(self):
        # <FS:ND> Add -os for oss builds
        if self.fs_is_opensim():
            return "icons/" + self.channel_type() + "-os"
        # </FS:ND>
        return "icons/" + self.channel_type()

    def extract_names(self,src):
        try:
            contrib_file = open(src,'r')
        except IOError:
            print ("Failed to open '%s'" % src)
            raise
        lines = contrib_file.readlines()
        contrib_file.close()

        # All lines up to and including the first blank line are the file header; skip them
        lines.reverse() # so that pop will pull from first to last line
        while not re.match(r"\s*$", lines.pop()) :
            pass # do nothing

        # A line that starts with a non-whitespace character is a name; all others describe contributions, so collect the names
        names = []
        for line in lines :
            if re.match(r"\S", line) :
                names.append(line.rstrip())
        # It's not fair to always put the same people at the head of the list
        random.shuffle(names)
        return ', '.join(names)

    def relsymlinkf(self, src, dst=None, catch=True):
        """
        relsymlinkf() is just like symlinkf(), but instead of requiring the
        caller to pass 'src' as a relative pathname, this method expects 'src'
        to be absolute, and creates a symlink whose target is the relative
        path from 'src' to dirname(dst).
        """
        dstdir, dst = self._symlinkf_prep_dst(src, dst)

        # Determine the relative path starting from the directory containing
        # dst to the intended src.
        src = self.relpath(src, dstdir)

        self._symlinkf(src, dst, catch)
        return dst

    def symlinkf(self, src, dst=None, catch=True):
        """
        Like ln -sf, but uses os.symlink() instead of running ln. This creates
        a symlink at 'dst' that points to 'src' -- see:
        https://docs.python.org/2/library/os.html#os.symlink

        If you omit 'dst', this creates a symlink with basename(src) at
        get_dst_prefix() -- in other words: put a symlink to this pathname
        here at the current dst prefix.

        'src' must specifically be a *relative* symlink. It makes no sense to
        create an absolute symlink pointing to some path on the build machine!

        Also:
        - We prepend 'dst' with the current get_dst_prefix(), so it has similar
          meaning to associated self.path() calls.
        - We ensure that the containing directory os.path.dirname(dst) exists
          before attempting the symlink.

        If you pass catch=False, exceptions will be propagated instead of
        caught.
        """
        dstdir, dst = self._symlinkf_prep_dst(src, dst)
        self._symlinkf(src, dst, catch)
        return dst

    def _symlinkf_prep_dst(self, src, dst):
        # helper for relsymlinkf() and symlinkf()
        if dst is None:
            dst = os.path.basename(src)
        dst = os.path.join(self.get_dst_prefix(), dst)
        # Seems silly to prepend get_dst_prefix() to dst only to call
        # os.path.dirname() on it again, but this works even when the passed
        # 'dst' is itself a pathname.
        dstdir = os.path.dirname(dst)
        self.cmakedirs(dstdir)
        return (dstdir, dst)

    def _symlinkf(self, src, dst, catch):
        # helper for relsymlinkf() and symlinkf()
        # the passed src must be relative
        if os.path.isabs(src):
            raise ManifestError("Do not symlinkf(absolute %r, asis=True)" % src)

        # The outer catch is the one that reports failure even after attempted
        # recovery.
        try:
            # At the inner layer, recovery may be possible.
            try:
                os.symlink(src, dst)
            except OSError as err:
                if err.errno != errno.EEXIST:
                    raise
                # We could just blithely attempt to remove and recreate the target
                # file, but that strategy doesn't work so well if we don't have
                # permissions to remove it. Check to see if it's already the
                # symlink we want, which is the usual reason for EEXIST.
                elif os.path.islink(dst):
                    if os.readlink(dst) == src:
                        # the requested link already exists
                        pass
                    else:
                        # dst is the wrong symlink; attempt to remove and recreate it
                        os.remove(dst)
                        os.symlink(src, dst)
                elif os.path.isdir(dst):
                    print ("Requested symlink (%s) exists but is a directory; replacing" % dst)
                    shutil.rmtree(dst)
                    os.symlink(src, dst)
                elif os.path.exists(dst):
                    print ("Requested symlink (%s) exists but is a file; replacing" % dst)
                    os.remove(dst)
                    os.symlink(src, dst)
                else:
                    # out of ideas
                    raise
        except Exception as err:
            # report
            print ("Can't symlink %r -> %r: %s: %s" % \
                  (dst, src, err.__class__.__name__, err))
            # if caller asked us not to catch, re-raise this exception
            if not catch:
                raise

    def relpath(self, path, base=None, symlink=False):
        """
        Return the relative path from 'base' to the passed 'path'. If base is
        omitted, self.get_dst_prefix() is assumed. In other words: make a
        same-name symlink to this path right here in the current dest prefix.

        Normally we resolve symlinks. To retain symlinks, pass symlink=True.
        """
        if base is None:
            base = self.get_dst_prefix()

        # Since we use os.path.relpath() for this, which is purely textual, we
        # must ensure that both pathnames are absolute.
        if symlink:
            # symlink=True means: we know path is (or indirects through) a
            # symlink, don't resolve, we want to use the symlink.
            abspath = os.path.abspath
        else:
            # symlink=False means to resolve any symlinks we may find
            abspath = os.path.realpath

        return os.path.relpath(abspath(path), abspath(base))


class WindowsManifest(ViewerManifest):
    # We want the platform, per se, for every Windows build to be 'win'. The
    # VMP will concatenate that with the address_size.
    build_data_json_platform = 'win'

    def final_exe(self):
        return self.exec_name()+".exe"

    def finish_build_data_dict(self, build_data_dict):
        build_data_dict['Executable'] = self.final_exe()
        build_data_dict['AppName']    = self.app_name()
        return build_data_dict

    def test_msvcrt_and_copy_action(self, src, dst):
        # This is used to test a dll manifest.
        # It is used as a temporary override during the construct method
        from test_win32_manifest import test_assembly_binding
        # TODO: This is redundant with LLManifest.copy_action(). Why aren't we
        # calling copy_action() in conjunction with test_assembly_binding()?
        if src and (os.path.exists(src) or os.path.islink(src)):
            # ensure that destination path exists
            self.cmakedirs(os.path.dirname(dst))
            self.created_paths.append(dst)
            if not os.path.isdir(src):
                if(self.args['configuration'].lower() == 'debug'):
                    test_assembly_binding(src, "Microsoft.VC80.DebugCRT", "8.0.50727.4053")
                else:
                    test_assembly_binding(src, "Microsoft.VC80.CRT", "8.0.50727.4053")
                self.ccopy(src,dst)
            else:
                raise Exception("Directories are not supported by test_CRT_and_copy_action()")
        else:
            print ("Doesn't exist:", src)

    def test_for_no_msvcrt_manifest_and_copy_action(self, src, dst):
        # This is used to test that no manifest for the msvcrt exists.
        # It is used as a temporary override during the construct method
        from test_win32_manifest import test_assembly_binding
        from test_win32_manifest import NoManifestException, NoMatchingAssemblyException
        # TODO: This is redundant with LLManifest.copy_action(). Why aren't we
        # calling copy_action() in conjunction with test_assembly_binding()?
        if src and (os.path.exists(src) or os.path.islink(src)):
            # ensure that destination path exists
            self.cmakedirs(os.path.dirname(dst))
            self.created_paths.append(dst)
            if not os.path.isdir(src):
                try:
                    if(self.args['configuration'].lower() == 'debug'):
                        test_assembly_binding(src, "Microsoft.VC80.DebugCRT", "")
                    else:
                        test_assembly_binding(src, "Microsoft.VC80.CRT", "")
                    raise Exception("Unknown condition")
                except NoManifestException as err:
                    pass
                except NoMatchingAssemblyException as err:
                    pass

                self.ccopy(src,dst)
            else:
                raise Exception("Directories are not supported by test_CRT_and_copy_action()")
        else:
            print ("Doesn't exist:", src)
        
    def construct(self):
        super(WindowsManifest, self).construct()

        pkgdir = os.path.join(self.args['build'], os.pardir, 'packages')
        relpkgdir = os.path.join(pkgdir, "lib", "release")
        debpkgdir = os.path.join(pkgdir, "lib", "debug")

        if self.is_packaging_viewer():
            # Find firestorm-bin.exe in the 'configuration' dir, then rename it to the result of final_exe.
            self.path(src='%s/firestorm-bin.exe' % self.args['configuration'], dst=self.final_exe())

            # <FS:Ansariel> Remove VMP
            #with self.prefix(src=os.path.join(pkgdir, "VMP")):
                # include the compiled launcher scripts so that it gets included in the file_list
            #    self.path('SLVersionChecker.exe')

            #with self.prefix(dst="vmp_icons"):
            #    with self.prefix(src=self.icon_path()):
            #        self.path("secondlife.ico")
                #VMP  Tkinter icons
            #    with self.prefix(src="vmp_icons"):
            #        self.path("*.png")
            #        self.path("*.gif")

            # </FS:Ansariel> Remove VMP

        # Plugin host application
        self.path2basename(os.path.join(os.pardir,
                                        'llplugin', 'slplugin', self.args['configuration']),
                           "slplugin.exe")
        
        # Get shared libs from the shared libs staging directory
        with self.prefix(src=os.path.join(self.args['build'], os.pardir,
                                          'sharedlibs', self.args['configuration'])):

            # Mesh 3rd party libs needed for auto LOD and collada reading
            try:
                self.path("glod.dll")
            except RuntimeError as err:
                print (err.message)
                print ("Skipping GLOD library (assumming linked statically)")

            # Get fmodstudio dll if needed
            if self.args['fmodstudio'] == 'ON':
                if(self.args['configuration'].lower() == 'debug'):
                    self.path("fmodL.dll")
                else:
                    self.path("fmod.dll")

            if self.args['openal'] == 'ON':
                # Get openal dll
                self.path("OpenAL32.dll")
                self.path("alut.dll")

            # For textures
            self.fs_try_path("openjp2.dll")

            # These need to be installed as a SxS assembly, currently a 'private' assembly.
            # See http://msdn.microsoft.com/en-us/library/ms235291(VS.80).aspx
            self.path("msvcp140.dll")
            self.path("vcruntime140.dll")

            # SLVoice executable
            with self.prefix(src=os.path.join(pkgdir, 'bin', 'release')):
                self.path("SLVoice.exe")

            # Vivox libraries
            if (self.address_size == 64):
                self.path("vivoxsdk_x64.dll")
                self.path("ortp_x64.dll")
            else:
                self.path("vivoxsdk.dll")
                self.path("ortp.dll")
            
            # Security
            self.path("ssleay32.dll")
            self.path("libeay32.dll")

            # HTTP/2
            self.path("nghttp2.dll")

            # Hunspell
            self.path("libhunspell.dll")

            # BugSplat
            if self.args.get('bugsplat'):
                if(self.address_size == 64):
                    self.path("BsSndRpt64.exe")
                    self.path("BugSplat64.dll")
                    self.path("BugSplatRc64.dll")
                else:
                    self.path("BsSndRpt.exe")
                    self.path("BugSplat.dll")
                    self.path("BugSplatRc.dll")

            # Growl
            self.path("growl.dll")
            self.path("growl++.dll")

            # <FS:ND> Copy symbols for breakpad
            #self.path("ssleay32.pdb")
            #self.path("libeay32.pdb")
            #self.path("growl.pdb")
            #self.path("growl++.pdb")
            #self.path('apr-1.pdb', 'libarp.pdb')
            #self.path('aprutil-1.pdb', 'libaprutil.pdb')
            # </FS:ND>

        self.path(src="licenses-win32.txt", dst="licenses.txt")
        self.path("featuretable.txt")

        with self.prefix(src=pkgdir):
            self.path("ca-bundle.crt")
        self.path("VivoxAUP.txt")

        # Media plugins - CEF
        with self.prefix(dst="llplugin"):
            with self.prefix(src=os.path.join(self.args['build'], os.pardir, 'media_plugins')):
                with self.prefix(src=os.path.join('cef', self.args['configuration'])):
                    self.path("media_plugin_cef.dll")

                # Media plugins - LibVLC
                with self.prefix(src=os.path.join('libvlc', self.args['configuration'])):
                    self.path("media_plugin_libvlc.dll")

                # Media plugins - Example (useful for debugging - not shipped with release viewer)
                # <FS:Ansariel> Don't package example plugin
                #if self.channel_type() != 'release':
                #    with self.prefix(src=os.path.join('example', self.args['configuration'])):
                #        self.path("media_plugin_example.dll")

            # CEF runtime files - debug
            # CEF runtime files - not debug (release, relwithdebinfo etc.)
            config = 'debug' if self.args['configuration'].lower() == 'debug' else 'release'
            with self.prefix(src=os.path.join(pkgdir, 'bin', config)):
                self.path("chrome_elf.dll")
                self.path("d3dcompiler_47.dll")
                self.path("libcef.dll")
                self.path("libEGL.dll")
                self.path("libGLESv2.dll")
                self.path("dullahan_host.exe")
                self.path("snapshot_blob.bin")
                self.path("v8_context_snapshot.bin")

            # MSVC DLLs needed for CEF and have to be in same directory as plugin
            with self.prefix(src=os.path.join(self.args['build'], os.pardir,
                                              'sharedlibs', 'Release')):
                self.path("msvcp140.dll")
                self.path("vcruntime140.dll")

            # CEF files common to all configurations
            with self.prefix(src=os.path.join(pkgdir, 'resources')):
                self.path("cef.pak")
                self.path("cef_100_percent.pak")
                self.path("cef_200_percent.pak")
                self.path("cef_extensions.pak")
                self.path("devtools_resources.pak")
                self.path("icudtl.dat")

            with self.prefix(src=os.path.join(pkgdir, 'resources', 'locales'), dst='locales'):
                self.path("am.pak")
                self.path("ar.pak")
                self.path("bg.pak")
                self.path("bn.pak")
                self.path("ca.pak")
                self.path("cs.pak")
                self.path("da.pak")
                self.path("de.pak")
                self.path("el.pak")
                self.path("en-GB.pak")
                self.path("en-US.pak")
                self.path("es-419.pak")
                self.path("es.pak")
                self.path("et.pak")
                self.path("fa.pak")
                self.path("fi.pak")
                self.path("fil.pak")
                self.path("fr.pak")
                self.path("gu.pak")
                self.path("he.pak")
                self.path("hi.pak")
                self.path("hr.pak")
                self.path("hu.pak")
                self.path("id.pak")
                self.path("it.pak")
                self.path("ja.pak")
                self.path("kn.pak")
                self.path("ko.pak")
                self.path("lt.pak")
                self.path("lv.pak")
                self.path("ml.pak")
                self.path("mr.pak")
                self.path("ms.pak")
                self.path("nb.pak")
                self.path("nl.pak")
                self.path("pl.pak")
                self.path("pt-BR.pak")
                self.path("pt-PT.pak")
                self.path("ro.pak")
                self.path("ru.pak")
                self.path("sk.pak")
                self.path("sl.pak")
                self.path("sr.pak")
                self.path("sv.pak")
                self.path("sw.pak")
                self.path("ta.pak")
                self.path("te.pak")
                self.path("th.pak")
                self.path("tr.pak")
                self.path("uk.pak")
                self.path("vi.pak")
                self.path("zh-CN.pak")
                self.path("zh-TW.pak")

            with self.prefix(src=os.path.join(pkgdir, 'bin', 'release')):
                self.path("libvlc.dll")
                self.path("libvlccore.dll")
                self.path("plugins/")

        # pull in the crash logger from other projects
        # tag:"crash-logger" here as a cue to the exporter
        self.path(src='../win_crash_logger/%s/windows-crash-logger.exe' % self.args['configuration'],
                  dst="win_crash_logger.exe")

        if not self.is_packaging_viewer():
            self.package_file = "copied_deps"    

        self.fs_copy_windows_manifest( )

    def nsi_file_commands(self, install=True):
        def wpath(path):
            if path.endswith('/') or path.endswith(os.path.sep):
                path = path[:-1]
            path = path.replace('/', '\\')
            return path

        result = ""
        dest_files = [pair[1] for pair in self.file_list if pair[0] and os.path.isfile(pair[1]) and not pair[1].endswith(".pdb") ] #<FS:ND/> Don't include pdb files.
        # sort deepest hierarchy first
        dest_files.sort(lambda a,b: cmp(a.count(os.path.sep),b.count(os.path.sep)) or cmp(a,b))
        dest_files.reverse()
        out_path = None
        for pkg_file in dest_files:
            rel_file = os.path.normpath(pkg_file.replace(self.get_dst_prefix()+os.path.sep,''))
            installed_dir = wpath(os.path.join('$INSTDIR', os.path.dirname(rel_file)))
            pkg_file = wpath(os.path.normpath(pkg_file))
            if installed_dir != out_path:
                if install:
                    out_path = installed_dir
                    result += 'SetOutPath ' + out_path + '\n'
            if install:
                result += 'File ' + pkg_file + '\n'
            else:
                result += 'Delete ' + wpath(os.path.join('$INSTDIR', rel_file)) + '\n'

        # at the end of a delete, just rmdir all the directories
        if not install:
            deleted_file_dirs = [os.path.dirname(pair[1].replace(self.get_dst_prefix()+os.path.sep,'')) for pair in self.file_list]
            # find all ancestors so that we don't skip any dirs that happened to have no non-dir children
            deleted_dirs = []
            for d in deleted_file_dirs:
                deleted_dirs.extend(path_ancestors(d))
            # sort deepest hierarchy first
            deleted_dirs.sort(lambda a,b: cmp(a.count(os.path.sep),b.count(os.path.sep)) or cmp(a,b))
            deleted_dirs.reverse()
            prev = None
            for d in deleted_dirs:
                if d != prev:   # skip duplicates
                    result += 'RMDir ' + wpath(os.path.join('$INSTDIR', os.path.normpath(d))) + '\n'
                prev = d

        return result

    def package_finish(self):
        # a standard map of strings for replacing in the templates
        substitution_strings = {
            'version' : '.'.join(self.args['version']),
            'version_short' : '.'.join(self.args['version'][:-1]),
            'version_dashes' : '-'.join(self.args['version']),
            'version_registry' : '%s(%s)' %
            ('.'.join(self.args['version']), self.address_size),
            'final_exe' : self.final_exe(),
            'flags':'',
            'app_name':self.app_name(),
            'app_name_oneword':self.app_name_oneword()
            }

        substitution_strings = self.fs_splice_grid_substitution_strings( substitution_strings ) #<FS:ND/> Add grid args

        # <FS:ND> Properly name OS version, also add Phoenix- in front of installer name
        #installer_file = self.installer_base_name() + '_Setup.exe'
        installer_file = "Phoenix-%(app_name)s-%(version_dashes)s_Setup.exe" % substitution_strings
        # </FS:ND>
        
        substitution_strings['installer_file'] = installer_file
        substitution_strings['is64bit'] = (1 if (self.address_size == 64) else 0)
        substitution_strings['is_opensim'] = self.fs_is_opensim() # <FS:Ansariel> FIRE-30446: Register hop-protocol for OS version only
        substitution_strings['friendly_app_name'] = self.friendly_app_name() # <FS:Ansariel> FIRE-30446: Set FriendlyAppName for protocol registrations
        substitution_strings['icon_suffix'] = ("_os" if (self.fs_is_opensim()) else "") # <FS:Ansariel> FIRE-24335: Use different icon for OpenSim version

        version_vars = """
        !define INSTEXE "SLVersionChecker.exe"
        !define VERSION "%(version_short)s"
        !define VERSION_LONG "%(version)s"
        !define VERSION_DASHES "%(version_dashes)s"
        !define VERSION_REGISTRY "%(version_registry)s"
        !define VIEWER_EXE "%(final_exe)s"
        """ % substitution_strings
        
        if self.channel_type() == 'release':
            substitution_strings['caption'] = CHANNEL_VENDOR_BASE
        else:
            substitution_strings['caption'] = self.app_name() + ' ${VERSION}'

        inst_vars_template = """
            OutFile "%(installer_file)s"
            !define INSTNAME   "%(app_name_oneword)s"
            !define SHORTCUT   "%(app_name)s"
            !define URLNAME   "secondlife"
            !define IS64BIT   "%(is64bit)d"
            !define ISOPENSIM   "%(is_opensim)d"
            !define APPNAME   "%(friendly_app_name)s"
            !define ICON_SUFFIX   "%(icon_suffix)s"
            Caption "%(caption)s"
            """

        if(self.address_size == 64):
            engage_registry="SetRegView 64"
            program_files="!define MULTIUSER_USE_PROGRAMFILES64"
        else:
            engage_registry="SetRegView 32"
            program_files=""

        tempfile = "firestorm_setup_tmp.nsi"

        self.fs_sign_win_binaries() # <FS:ND/> Sign files, step one. Sign compiled binaries

        # the following replaces strings in the nsi template
        # it also does python-style % substitution
        self.replace_in("installers/windows/installer_template.nsi", tempfile, {
                "%%VERSION%%":version_vars,
                "%%SOURCE%%":self.get_src_prefix(),
                "%%INST_VARS%%":inst_vars_template % substitution_strings,
                "%%INSTALL_FILES%%":self.nsi_file_commands(True),
                "%%PROGRAMFILES%%":program_files,
                "%%ENGAGEREGISTRY%%":engage_registry,
                "%%DELETE_FILES%%":self.nsi_file_commands(False)})

        # If we're on a build machine, sign the code using our Authenticode certificate. JC
        # note that the enclosing setup exe is signed later, after the makensis makes it.
        # Unlike the viewer binary, the VMP filenames are invariant with respect to version, os, etc.
        #for exe in (
        #    self.final_exe(),
        #    "SLVersionChecker.exe",
        #    "llplugin/dullahan_host.exe",
        #    ):
        #    self.sign(exe)
            
        # Check two paths, one for Program Files, and one for Program Files (x86).
        # Yay 64bit windows.
        for ProgramFiles in 'ProgramFiles', 'ProgramFiles(x86)':
            NSIS_path = os.path.expandvars(r'${%s}\NSIS\makensis.exe' % ProgramFiles)
            if os.path.exists(NSIS_path):
                break
        installer_created=False
        nsis_attempts=3
        nsis_retry_wait=15
        # <FS:TS> A cute little Python 2/3 compatibility hack, thanks to ESR.
        # Remove the next four lines if Python 2 compatibiltiy is not needed.
        try:
            xrange
        except NameError:
            xrange = range
        for attempt in xrange(nsis_attempts):
            try:
                self.run_command([NSIS_path, '/V2', self.dst_path_of(tempfile)])
            except ManifestError as err:
                if attempt+1 < nsis_attempts:
                    print ("nsis failed, waiting %d seconds before retrying" % nsis_retry_wait, file=sys.stderr)
                    time.sleep(nsis_retry_wait)
                    nsis_retry_wait*=2
            else:
                # NSIS worked! Done!
                break
        else:
            print ("Maximum nsis attempts exceeded; giving up", file=sys.stderr)
            raise

        self.fs_sign_win_installer(substitution_strings) # <FS:ND/> Sign files, step two. Sign installer.
        self.fs_save_windows_symbols()

        self.created_path(self.dst_path_of(installer_file))
        self.package_file = installer_file

    def sign(self, exe):
        sign_py = os.environ.get('SIGN', r'C:\buildscripts\code-signing\sign.py')
        python  = os.environ.get('PYTHON', sys.executable)
        if os.path.exists(sign_py):
            dst_path = self.dst_path_of(exe)
            print ("about to run signing of: ", dst_path)
            self.run_command([python, sign_py, dst_path])
        else:
            print ("Skipping code signing of %s %s: %s not found" % (self.dst_path_of(exe), exe, sign_py))

    def escape_slashes(self, path):
        return path.replace('\\', '\\\\\\\\')

class Windows_i686_Manifest(WindowsManifest):
    # Although we aren't literally passed ADDRESS_SIZE, we can infer it from
    # the passed 'arch', which is used to select the specific subclass.
    address_size = 32

class Windows_x86_64_Manifest(WindowsManifest):
    address_size = 64


class DarwinManifest(ViewerManifest):
    build_data_json_platform = 'mac'

    def finish_build_data_dict(self, build_data_dict):
        build_data_dict.update({'Bundle Id':self.args['bundleid']})
        return build_data_dict

    def is_packaging_viewer(self):
        # darwin requires full app bundle packaging even for debugging.
        return True

# <FS:Ansariel> construct method VMP trampoline crazy VMP launcher juggling shamelessly replaced with old version
    # def is_rearranging(self):
        # # That said, some stuff should still only be performed once.
        # # Are either of these actions in 'actions'? Is the set intersection
        # # non-empty?
        # return bool(set(["package", "unpacked"]).intersection(self.args['actions']))

    # def construct(self):
        # # copy over the build result (this is a no-op if run within the xcode script)
        # self.path(os.path.join(self.args['configuration'], self.channel()+".app"), dst="")

        # pkgdir = os.path.join(self.args['build'], os.pardir, 'packages')
        # relpkgdir = os.path.join(pkgdir, "lib", "release")
        # debpkgdir = os.path.join(pkgdir, "lib", "debug")

        # with self.prefix(src="", dst="Contents"):  # everything goes in Contents
            # bugsplat_db = self.args.get('bugsplat')
            # if bugsplat_db:
                # # Inject BugsplatServerURL into Info.plist if provided.
                # Info_plist = self.dst_path_of("Info.plist")
                # Info = plistlib.readPlist(Info_plist)
                # # https://www.bugsplat.com/docs/platforms/os-x#configuration
                # Info["BugsplatServerURL"] = \
                    # "https://{}.bugsplat.com/".format(bugsplat_db)
                # self.put_in_file(
                    # plistlib.writePlistToString(Info),
                    # os.path.basename(Info_plist),
                    # "Info.plist")

            # # CEF framework goes inside Contents/Frameworks.
            # # Remember where we parked this car.
            # with self.prefix(src="", dst="Frameworks"):
                # CEF_framework = "Chromium Embedded Framework.framework"
                # self.path2basename(relpkgdir, CEF_framework)
                # CEF_framework = self.dst_path_of(CEF_framework)

                # if self.args.get('bugsplat'):
                    # self.path2basename(relpkgdir, "BugsplatMac.framework")

            # with self.prefix(dst="MacOS"):
                # executable = self.dst_path_of(self.channel())
                # if self.args.get('bugsplat'):
                    # # According to Apple Technical Note TN2206:
                    # # https://developer.apple.com/library/archive/technotes/tn2206/_index.html#//apple_ref/doc/uid/DTS40007919-CH1-TNTAG207
                    # # "If an app uses @rpath or an absolute path to link to a
                    # # dynamic library outside of the app, the app will be
                    # # rejected by Gatekeeper. ... Neither the codesign nor the
                    # # spctl tool will show the error."
                    # # (Thanks, Apple. Maybe fix spctl to warn?)
                    # # The BugsplatMac framework embeds @rpath, which is
                    # # causing scary Gatekeeper popups at viewer start. Work
                    # # around this by changing the reference baked into our
                    # # viewer. The install_name_tool -change option needs the
                    # # previous value. Instead of guessing -- which might
                    # # silently be defeated by a BugSplat SDK update that
                    # # changes their baked-in @rpath -- ask for the path
                    # # stamped into the framework.
                    # # Let exception, if any, propagate -- if this doesn't
                    # # work, we need the build to noisily fail!
                    # oldpath = subprocess.check_output(
                        # ['objdump', '-macho', '-dylib-id', '-non-verbose',
                         # os.path.join(relpkgdir, "BugsplatMac.framework", "BugsplatMac")]
                        # ).splitlines()[-1]  # take the last line of output
                    # self.run_command(
                        # ['install_name_tool', '-change', oldpath,
                         # '@executable_path/../Frameworks/BugsplatMac.framework/BugsplatMac',
                         # executable])

                # # NOTE: the -S argument to strip causes it to keep
                # # enough info for annotated backtraces (i.e. function
                # # names in the crash log). 'strip' with no arguments
                # # yields a slightly smaller binary but makes crash
                # # logs mostly useless. This may be desirable for the
                # # final release. Or not.
                # if ("package" in self.args['actions'] or 
                    # "unpacked" in self.args['actions']):
                    # self.run_command(
                        # ['strip', '-S', executable])

            # with self.prefix(dst="Resources"):
                # # defer cross-platform file copies until we're in the
                # # nested Resources directory
                # super(DarwinManifest, self).construct()

                # # need .icns file referenced by Info.plist
                # with self.prefix(src=self.icon_path(), dst="") :
                    # self.path("secondlife.icns")

                # # Copy in the updater script and helper modules
                # self.path(src=os.path.join(pkgdir, 'VMP'), dst="updater")

                # with self.prefix(src="", dst=os.path.join("updater", "icons")):
                    # self.path2basename(self.icon_path(), "secondlife.ico")
                    # with self.prefix(src="vmp_icons", dst=""):
                        # self.path("*.png")
                        # self.path("*.gif")

                # with self.prefix(src=relpkgdir, dst=""):
                    # self.path("libndofdev.dylib")
                    # self.path("libhunspell-1.3.a")   

                # with self.prefix(src_dst="cursors_mac"):
                    # self.path("*.tif")

                # self.path("licenses-mac.txt", dst="licenses.txt")
                # self.path("featuretable_mac.txt")
                # self.path("SecondLife.nib")

                # with self.prefix(src=pkgdir,dst=""):
                    # self.path("ca-bundle.crt")

                # # Translations
                # self.path("English.lproj/language.txt")
                # self.replace_in(src="English.lproj/InfoPlist.strings",
                                # dst="English.lproj/InfoPlist.strings",
                                # searchdict={'%%VERSION%%':'.'.join(self.args['version'])}
                                # )
                # self.path("German.lproj")
                # self.path("Japanese.lproj")
                # self.path("Korean.lproj")
                # self.path("da.lproj")
                # self.path("es.lproj")
                # self.path("fr.lproj")
                # self.path("hu.lproj")
                # self.path("it.lproj")
                # self.path("nl.lproj")
                # self.path("pl.lproj")
                # self.path("pt.lproj")
                # self.path("ru.lproj")
                # self.path("tr.lproj")
                # self.path("uk.lproj")
                # self.path("zh-Hans.lproj")

                # def path_optional(src, dst):
                    # """
                    # For a number of our self.path() calls, not only do we want
                    # to deal with the absence of src, we also want to remember
                    # which were present. Return either an empty list (absent)
                    # or a list containing dst (present). Concatenate these
                    # return values to get a list of all libs that are present.
                    # """
                    # # This was simple before we started needing to pass
                    # # wildcards. Fortunately, self.path() ends up appending a
                    # # (source, dest) pair to self.file_list for every expanded
                    # # file processed. Remember its size before the call.
                    # oldlen = len(self.file_list)
                    # try:
                        # self.path(src, dst)
                        # # The dest appended to self.file_list has been prepended
                        # # with self.get_dst_prefix(). Strip it off again.
                        # added = [os.path.relpath(d, self.get_dst_prefix())
                                 # for s, d in self.file_list[oldlen:]]
                    # except MissingError as err:
                        # print >> sys.stderr, "Warning: "+err.msg
                        # added = []
                    # if not added:
                        # print "Skipping %s" % dst
                    # return added

                # # dylibs is a list of all the .dylib files we expect to need
                # # in our bundled sub-apps. For each of these we'll create a
                # # symlink from sub-app/Contents/Resources to the real .dylib.
                # # Need to get the llcommon dll from any of the build directories as well.
                # libfile_parent = self.get_dst_prefix()
                # libfile = "libllcommon.dylib"
                # dylibs=[]
                # for libfile in (
                                # "libapr-1.0.dylib",
                                # "libaprutil-1.0.dylib",
                                # "libexpat.1.dylib",
                                # "libexception_handler.dylib",
                                # "libGLOD.dylib",
                                # # libnghttp2.dylib is a symlink to
                                # # libnghttp2.major.dylib, which is a symlink to
                                # # libnghttp2.version.dylib. Get all of them.
                                # "libnghttp2.*dylib",
                                # ):
                    # dylibs += path_optional(os.path.join(relpkgdir, libfile), libfile)

                # # SLVoice executable
                # with self.prefix(src=os.path.join(pkgdir, 'bin', 'release')):
                    # self.path("SLVoice")

                # # Vivox libraries
                # for libfile in (
                                # 'libortp.dylib',
                                # 'libvivoxsdk.dylib',
                                # ):
                    # self.path2basename(relpkgdir, libfile)

                # # Fmod studio dylibs (vary based on configuration)
                # if self.args['fmodstudio'] == 'ON':
                    # if self.args['configuration'].lower() == 'debug':
                        # for libfile in (
                                    # "libfmodL.dylib",
                                    # ):
                            # dylibs += path_optional(os.path.join(debpkgdir, libfile), libfile)
                    # else:
                        # for libfile in (
                                    # "libfmod.dylib",
                                    # ):
                            # dylibs += path_optional(os.path.join(relpkgdir, libfile), libfile)

                # # our apps
                # executable_path = {}
                # for app_bld_dir, app in (("mac_crash_logger", "mac-crash-logger.app"),
                                         # # plugin launcher
                                         # (os.path.join("llplugin", "slplugin"), "SLPlugin.app"),
                                         # ):
                    # self.path2basename(os.path.join(os.pardir,
                                                    # app_bld_dir, self.args['configuration']),
                                       # app)
                    # executable_path[app] = \
                        # self.dst_path_of(os.path.join(app, "Contents", "MacOS"))

                    # # our apps dependencies on shared libs
                    # # for each app, for each dylib we collected in dylibs,
                    # # create a symlink to the real copy of the dylib.
                    # with self.prefix(dst=os.path.join(app, "Contents", "Resources")):
                        # for libfile in dylibs:
                            # self.relsymlinkf(os.path.join(libfile_parent, libfile))

                # # Dullahan helper apps go inside SLPlugin.app
                # with self.prefix(dst=os.path.join(
                    # "SLPlugin.app", "Contents", "Frameworks")):

                    # frameworkname = 'Chromium Embedded Framework'

                    # # This code constructs a relative symlink from the
                    # # target framework folder back to the real CEF framework.
                    # # It needs to be relative so that the symlink still works when
                    # # (as is normal) the user moves the app bundle out of the DMG
                    # # and into the /Applications folder. Note we pass catch=False,
                    # # letting the uncaught exception terminate the process, since
                    # # without this symlink, Second Life web media can't possibly work.

                    # # It might seem simpler just to symlink Frameworks back to
                    # # the parent of Chromimum Embedded Framework.framework. But
                    # # that would create a symlink cycle, which breaks our
                    # # packaging step. So make a symlink from Chromium Embedded
                    # # Framework.framework to the directory of the same name, which
                    # # is NOT an ancestor of the symlink.

                    # # from SLPlugin.app/Contents/Frameworks/Chromium Embedded
                    # # Framework.framework back to
                    # # $viewer_app/Contents/Frameworks/Chromium Embedded Framework.framework
                    # SLPlugin_framework = self.relsymlinkf(CEF_framework, catch=False)


                    # It might seem simpler just to symlink Frameworks back to
                    # the parent of Chromimum Embedded Framework.framework. But
                    # that would create a symlink cycle, which breaks our
                    # packaging step. So make a symlink from Chromium Embedded
                    # Framework.framework to the directory of the same name, which
                    # is NOT an ancestor of the symlink.

                    # from SLPlugin.app/Contents/Frameworks/Chromium Embedded
                    # Framework.framework back to
                    # $viewer_app/Contents/Frameworks/Chromium Embedded Framework.framework
                    # SLPlugin_framework = self.relsymlinkf(CEF_framework, catch=False)

                    # # for all the multiple CEF/Dullahan (as of CEF 76) helper app bundles we need:
                    # for helper in (
                        # "DullahanHelper",
                        # "DullahanHelper (GPU)",
                        # "DullahanHelper (Renderer)",
                        # "DullahanHelper (Plugin)",
                    # ):
                        # # app is the directory name of the app bundle, with app/Contents/MacOS/helper as the executable
                        # app = helper + ".app"

                        # # copy DullahanHelper.app
                        # self.path2basename(relpkgdir, app)

                        # # and fix that up with a Frameworks/CEF symlink too
                        # with self.prefix(dst=os.path.join(
                                # app, 'Contents', 'Frameworks')):
                            # # from Dullahan Helper *.app/Contents/Frameworks/Chromium Embedded
                            # # Framework.framework back to
                            # # SLPlugin.app/Contents/Frameworks/Chromium Embedded Framework.framework
                            # # Since SLPlugin_framework is itself a
                            # # symlink, don't let relsymlinkf() resolve --
                            # # explicitly call relpath(symlink=True) and
                            # # create that symlink here.
                            # helper_framework = \
                            # self.symlinkf(self.relpath(SLPlugin_framework, symlink=True), catch=False)

                        # # change_command includes install_name_tool, the
                        # # -change subcommand and the old framework rpath
                        # # stamped into the executable. To use it with
                        # # run_command(), we must still append the new
                        # # framework path and the pathname of the
                        # # executable to change.
                        # change_command = [
                            # 'install_name_tool', '-change',
                            # '@rpath/Frameworks/Chromium Embedded Framework.framework/Chromium Embedded Framework']

                        # with self.prefix(dst=os.path.join(
                                # app, 'Contents', 'MacOS')):
                            # # Now self.get_dst_prefix() is, at runtime,
                            # # @executable_path. Locate the helper app
                            # # framework (which is a symlink) from here.
                            # newpath = os.path.join(
                                # '@executable_path',
                                    # self.relpath(helper_framework, symlink=True),
                                # frameworkname)
                                # # and restamp the Dullahan Helper executable itself
                            # self.run_command(
                                # change_command +
                                    # [newpath, self.dst_path_of(helper)])

                # # SLPlugin plugins
                # with self.prefix(dst="llplugin"):
                    # dylibexecutable = 'media_plugin_cef.dylib'
                    # self.path2basename("../media_plugins/cef/" + self.args['configuration'],
                                       # dylibexecutable)

                    # # Do this install_name_tool *after* media plugin is copied over.
                    # # Locate the framework lib executable -- relative to
                    # # SLPlugin.app/Contents/MacOS, which will be our
                    # # @executable_path at runtime!
                    # newpath = os.path.join(
                        # '@executable_path',
                        # self.relpath(SLPlugin_framework, executable_path["SLPlugin.app"],
                                     # symlink=True),
                        # frameworkname)
                    # # restamp media_plugin_cef.dylib
                    # self.run_command(
                        # change_command +
                        # [newpath, self.dst_path_of(dylibexecutable)])

                    # # copy LibVLC plugin itself
                    # self.path2basename("../media_plugins/libvlc/" + self.args['configuration'],
                                       # "media_plugin_libvlc.dylib")

                    # # copy LibVLC dynamic libraries
                    # with self.prefix(src=relpkgdir, dst="lib"):
                        # self.path( "libvlc*.dylib*" )
                        # # copy LibVLC plugins folder
                        # with self.prefix(src='plugins', dst=""):
                            # self.path( "*.dylib" )
                            # self.path( "plugins.dat" )

    def construct(self):
        # copy over the build result (this is a no-op if run within the xcode script)
        # self.path(os.path.join(self.args['configuration'], self.channel()+".app"), dst="")
        self.path(os.path.join(self.args['configuration'], "Firestorm.app"), dst="")

        pkgdir = os.path.join(self.args['build'], os.pardir, 'packages')
        relpkgdir = os.path.join(pkgdir, "lib", "release")
        debpkgdir = os.path.join(pkgdir, "lib", "debug")
        requestsdir = os.path.join(pkgdir, "lib", "python", "requests")
        urllib3dir = os.path.join(pkgdir, "lib", "python", "urllib3")
        chardetdir = os.path.join(pkgdir, "lib", "python", "chardet")
        idnadir = os.path.join(pkgdir, "lib", "python", "idna")

        with self.prefix(dst="Contents"):  # everything goes in Contents
            # self.path("Info.plist", dst="Info.plist")

            # copy additional libs in <bundle>/Contents/MacOS/
            self.path(os.path.join(relpkgdir, "libndofdev.dylib"), dst="Resources/libndofdev.dylib")
            self.path(os.path.join(relpkgdir, "libhunspell-1.3.0.dylib"), dst="Resources/libhunspell-1.3.0.dylib")   

            # CEF framework goes inside Contents/Frameworks.
            # Remember where we parked this car.
            with self.prefix(src="", dst="Frameworks"):
                CEF_framework = "Chromium Embedded Framework.framework"
                self.path2basename(relpkgdir, CEF_framework)
                CEF_framework = self.dst_path_of(CEF_framework)

            # most everything goes in the Resources directory
            with self.prefix(dst="Resources"):
                super(DarwinManifest, self).construct()

                with self.prefix(src_dst="cursors_mac"):
                    self.path("*.tif")

                self.path("licenses-mac.txt", dst="licenses.txt")
                self.path("featuretable_mac.txt")
                self.path("VivoxAUP.txt")

                with self.prefix(src=pkgdir,dst=""):
                    self.path("ca-bundle.crt")

                icon_path = self.icon_path()
                with self.prefix(src=icon_path) :
                    self.path("firestorm_icon.icns")

                self.path("Firestorm.nib")
                # Translations
                self.path("English.lproj/language.txt")
                self.replace_in(src="English.lproj/InfoPlist.strings",
                                dst="English.lproj/InfoPlist.strings",
                                searchdict={'%%VERSION%%':'.'.join(self.args['version'])}
                                )
                self.path("German.lproj")
                self.path("Japanese.lproj")
                self.path("Korean.lproj")
                self.path("da.lproj")
                self.path("es.lproj")
                self.path("fr.lproj")
                self.path("hu.lproj")
                self.path("it.lproj")
                self.path("nl.lproj")
                self.path("pl.lproj")
                self.path("pt.lproj")
                self.path("ru.lproj")
                self.path("tr.lproj")
                self.path("uk.lproj")
                self.path("zh-Hans.lproj")

                def path_optional(src, dst):
                    """
                    For a number of our self.path() calls, not only do we want
                    to deal with the absence of src, we also want to remember
                    which were present. Return either an empty list (absent)
                    or a list containing dst (present). Concatenate these
                    return values to get a list of all libs that are present.
                    """
                    # This was simple before we started needing to pass
                    # wildcards. Fortunately, self.path() ends up appending a
                    # (source, dest) pair to self.file_list for every expanded
                    # file processed. Remember its size before the call.
                    oldlen = len(self.file_list)
                    try:
                        self.path(src, dst)
                        # The dest appended to self.file_list has been prepended
                        # with self.get_dst_prefix(). Strip it off again.
                        added = [os.path.relpath(d, self.get_dst_prefix())
                                 for s, d in self.file_list[oldlen:]]
                    except MissingError as err:
                        print ("Warning: "+err.msg, file=sys.stderr)
                        added = []
                    if not added:
                        print ("Skipping %s" % dst)
                    return added

                # dylibs is a list of all the .dylib files we expect to need
                # in our bundled sub-apps. For each of these we'll create a
                # symlink from sub-app/Contents/Resources to the real .dylib.
                # Need to get the llcommon dll from any of the build directories as well.
                dylibs = []
                for libfile in (
                                "libapr-1.0.dylib",
                                "libaprutil-1.0.dylib",
                                "libexpat.1.dylib",
                                "libexception_handler.dylib",
                                "libGLOD.dylib",
                                # libnghttp2.dylib is a symlink to
                                # libnghttp2.major.dylib, which is a symlink
                                # to libnghttp2.version.dylib. Get all of them.
                                "libnghttp2.*dylib",
                                "libgrowl.dylib",
                                "libgrowl++.dylib",
                                ):
                    dylibs += path_optional(os.path.join(relpkgdir, libfile), libfile)

                # SLVoice executable
                with self.prefix(src=os.path.join(pkgdir, 'bin', 'release')):
                    self.path("SLVoice")

                # Vivox libraries
                for libfile in (
                                'libortp.dylib',
                                'libvivoxsdk.dylib',
                                ):
                    self.path2basename(relpkgdir, libfile)

                # Fmod studio dylibs (vary based on configuration)
                if self.args['fmodstudio'] == 'ON':
                    if self.args['configuration'].lower() == 'debug':
                        for libfile in (
                                    "libfmodL.dylib",
                                    ):
                            dylibs += path_optional(os.path.join(debpkgdir, libfile), libfile)
                    else:
                        for libfile in (
                                    "libfmod.dylib",
                                    ):
                            dylibs += path_optional(os.path.join(relpkgdir, libfile), libfile)

                # our apps
                executable_path = {}
                for app_bld_dir, app in (("mac_crash_logger", "mac-crash-logger.app"),
                                         # plugin launcher
                                         (os.path.join("llplugin", "slplugin"), "SLPlugin.app"),
                                         ):
                    self.path2basename(os.path.join(os.pardir,
                                                    app_bld_dir, self.args['configuration']),
                                       app)
                    executable_path[app] = \
                        self.dst_path_of(os.path.join(app, "Contents", "MacOS"))

                    # our apps dependencies on shared libs
                    # for each app, for each dylib we collected in dylibs,
                    # create a symlink to the real copy of the dylib.
                    resource_path = self.dst_path_of(os.path.join(app, "Contents", "Resources"))
                    for libfile in dylibs:
                        src = os.path.join(os.pardir, os.pardir, os.pardir, libfile)
                        dst = os.path.join(resource_path, libfile)
                        try:
                            symlinkf(src, dst)
                        except OSError as err:
                            print ("Can't symlink %s -> %s: %s" % (src, dst, err))

                # Dullahan helper apps go inside SLPlugin.app
                with self.prefix(dst=os.path.join(
                    "SLPlugin.app", "Contents", "Frameworks")):

                    frameworkname = 'Chromium Embedded Framework'

                    # This code constructs a relative symlink from the
                    # target framework folder back to the real CEF framework.
                    # It needs to be relative so that the symlink still works when
                    # (as is normal) the user moves the app bundle out of the DMG
                    # and into the /Applications folder. Note we pass catch=False,
                    # letting the uncaught exception terminate the process, since
                    # without this symlink, Second Life web media can't possibly work.

                    # It might seem simpler just to symlink Frameworks back to
                    # the parent of Chromimum Embedded Framework.framework. But
                    # that would create a symlink cycle, which breaks our
                    # packaging step. So make a symlink from Chromium Embedded
                    # Framework.framework to the directory of the same name, which
                    # is NOT an ancestor of the symlink.

                    # from SLPlugin.app/Contents/Frameworks/Chromium Embedded
                    # Framework.framework back to
                    # $viewer_app/Contents/Frameworks/Chromium Embedded Framework.framework
                    SLPlugin_framework = self.relsymlinkf(CEF_framework, catch=False)

                    # for all the multiple CEF/Dullahan (as of CEF 76) helper app bundles we need:
                    for helper in (
                        "DullahanHelper",
                        "DullahanHelper (GPU)",
                        "DullahanHelper (Renderer)",
                        "DullahanHelper (Plugin)",
                    ):
                        # app is the directory name of the app bundle, with app/Contents/MacOS/helper as the executable
                        app = helper + ".app"

                        # copy DullahanHelper.app
                        self.path2basename(relpkgdir, app)

                        # and fix that up with a Frameworks/CEF symlink too
                        with self.prefix(dst=os.path.join(
                                app, 'Contents', 'Frameworks')):
                            # from Dullahan Helper *.app/Contents/Frameworks/Chromium Embedded
                            # Framework.framework back to
                            # SLPlugin.app/Contents/Frameworks/Chromium Embedded Framework.framework
                            # Since SLPlugin_framework is itself a
                            # symlink, don't let relsymlinkf() resolve --
                            # explicitly call relpath(symlink=True) and
                            # create that symlink here.
                            helper_framework = \
                            self.symlinkf(self.relpath(SLPlugin_framework, symlink=True), catch=False)

                        # change_command includes install_name_tool, the
                        # -change subcommand and the old framework rpath
                        # stamped into the executable. To use it with
                        # run_command(), we must still append the new
                        # framework path and the pathname of the
                        # executable to change.
                        change_command = [
                            'install_name_tool', '-change',
                            '@rpath/Frameworks/Chromium Embedded Framework.framework/Chromium Embedded Framework']

                        with self.prefix(dst=os.path.join(
                                app, 'Contents', 'MacOS')):
                            # Now self.get_dst_prefix() is, at runtime,
                            # @executable_path. Locate the helper app
                            # framework (which is a symlink) from here.
                            newpath = os.path.join(
                                '@executable_path',
                                    self.relpath(helper_framework, symlink=True),
                                frameworkname)
                                # and restamp the Dullahan Helper executable itself
                            self.run_command(
                                change_command +
                                    [newpath, self.dst_path_of(helper)])

                # SLPlugin plugins
                with self.prefix(dst="llplugin"):
                    dylibexecutable = 'media_plugin_cef.dylib'
                    self.path2basename("../media_plugins/cef/" + self.args['configuration'],
                                       dylibexecutable)

                    # copy LibVLC plugin itself
                    self.path2basename("../media_plugins/libvlc/" + self.args['configuration'],
                                       "media_plugin_libvlc.dylib")

                    # copy LibVLC dynamic libraries
                    with self.prefix(src=os.path.join(self.args['build'], os.pardir, 'packages', 'lib', 'release' ), dst="lib"):
                        self.path( "libvlc*.dylib*" )

                    # copy LibVLC plugins folder
                    with self.prefix(src=os.path.join(self.args['build'], os.pardir, 'packages', 'lib', 'release', 'plugins' ), dst="lib"):
                        self.path("*.dylib")
                        self.path("plugins.dat")

                # do this install_name_tool *after* media plugin is copied over
                dylibexecutablepath = self.dst_path_of('llplugin/media_plugin_cef.dylib')
                self.run_command_shell('install_name_tool -change '
                                 '"@rpath/Frameworks/Chromium Embedded Framework.framework/Chromium Embedded Framework" '
                                 '"@executable_path/../Frameworks/Chromium Embedded Framework.framework/Chromium Embedded Framework" "%s"' % dylibexecutablepath)

        # NOTE: the -S argument to strip causes it to keep enough info for
        # annotated backtraces (i.e. function names in the crash log).  'strip' with no
        # arguments yields a slightly smaller binary but makes crash logs mostly useless.
        # This may be desirable for the final release.  Or not.
        if ("package" in self.args['actions'] or 
            "unpacked" in self.args['actions']):
            self.run_command_shell('strip -S %(viewer_binary)r' %
                             { 'viewer_binary' : self.dst_path_of('Contents/MacOS/Firestorm')})
# </FS:Ansariel> construct method VMP trampoline crazy VMP launcher juggling shamelessly replaced with old version

    def package_finish(self):
        global CHANNEL_VENDOR_BASE
        # MBW -- If the mounted volume name changes, it breaks the .DS_Store's background image and icon positioning.
        #  If we really need differently named volumes, we'll need to create multiple DS_Store file images, or use some other trick.

        volname=CHANNEL_VENDOR_BASE+" Installer"  # DO NOT CHANGE without understanding comment above

        imagename = self.installer_base_name()

        sparsename = imagename + ".sparseimage"
        finalname = imagename + ".dmg"
        # make sure we don't have stale files laying about
        self.remove(sparsename, finalname)

        self.run_command(['hdiutil', 'create', sparsename,
                          '-volname', volname, '-fs', 'HFS+',
                          '-type', 'SPARSE', '-megabytes', '1300',
                          '-layout', 'SPUD'])

        # mount the image and get the name of the mount point and device node
        try:
            hdi_output = subprocess.check_output(['hdiutil', 'attach', '-private', sparsename])
        except subprocess.CalledProcessError as err:
            sys.exit("failed to mount image at '%s'" % sparsename)
            
        try:
            devfile = re.search(r"/dev/disk([0-9]+)[^s]", hdi_output).group(0).strip()
            volpath = re.search(r'HFS\s+(.+)', hdi_output).group(1).strip()

            # Copy everything in to the mounted .dmg

            app_name = self.app_name()

            # Hack:
            # Because there is no easy way to coerce the Finder into positioning
            # the app bundle in the same place with different app names, we are
            # adding multiple .DS_Store files to svn. There is one for release,
            # one for release candidate and one for first look. Any other channels
            # will use the release .DS_Store, and will look broken.
            # - Ambroff 2008-08-20
            #<FS:TS> Select proper directory based on flavor and build type
            dmg_template_prefix = 'firestorm'
            if self.fs_is_opensim():
                dmg_template_prefix = 'firestormos'
            dmg_template = os.path.join(
                'installers', 'darwin', '%s-%s-dmg' % (dmg_template_prefix, self.channel_type()))
            print ("Trying template directory", dmg_template)

            if not os.path.exists (self.src_path_of(dmg_template)):
                dmg_template = os.path.join ('installers', 'darwin', 'release-dmg')
                print ("Not found, trying template directory", dmg_template)

            for s,d in list({self.get_dst_prefix():app_name + ".app",
                        #os.path.join(dmg_template, "_VolumeIcon.icns"): ".VolumeIcon.icns",
                        os.path.join(dmg_template, "background.png"): "background.png",
                        os.path.join(dmg_template, "LGPL-license.txt"): "LGPL License.txt",
                        os.path.join(dmg_template, "VivoxAUP.txt"): "Vivox Acceptable Use Policy.txt",
                        os.path.join(dmg_template, "_DS_Store"): ".DS_Store"}.items()):
                print ("Copying to dmg", s, d)
                self.copy_action(self.src_path_of(s), os.path.join(volpath, d))

            # <FS:TS> The next two commands *MUST* execute before the loop
            #         that hides the files. If not, packaging will fail.
            #         YOU HAVE BEEN WARNED.
            # Create the alias file (which is a resource file) from the .r
            self.run_command(
                ['Rez', self.src_path_of("%s/Applications-alias.r" % dmg_template),
                 '-o', os.path.join(volpath, "Applications")])

            # Set up the installer disk image: set icon positions, folder view
            #  options, and icon label colors. This must be done before the
            #  files are hidden.
            self.run_command(
                ['osascript',
                 self.src_path_of("installers/darwin/installer-dmg.applescript"),
                 volname])

            # <FS:TS> ARGH! osascript clobbers the volume icon file, for no
            #        reason I can find anywhere. So we need to copy it after
            #        running the script to set everything else up.
            print ("Copying volume icon to dmg")
            self.copy_action(self.src_path_of(os.path.join(dmg_template, "_VolumeIcon.icns")),
                os.path.join(volpath, ".VolumeIcon.icns"))

            # Hide the background image, DS_Store file, and volume icon file (set their "visible" bit)
            for f in ".VolumeIcon.icns", "background.png", ".DS_Store":
                pathname = os.path.join(volpath, f)
                self.run_command(['SetFile', '-a', 'V', pathname])

            # Set the alias file's alias and custom icon bits
            self.run_command(['SetFile', '-a', 'AC', os.path.join(volpath, "Applications")])

            # Set the disk image root's custom icon bit
            self.run_command(['SetFile', '-a', 'C', volpath])

            # Sign the app if requested; 
            # do this in the copy that's in the .dmg so that the extended attributes used by 
            # the signature are preserved; moving the files using python will leave them behind
            # and invalidate the signatures.
            if 'signature' in self.args:
                app_in_dmg=os.path.join(volpath,self.app_name()+".app")
                print ("Attempting to sign '%s'" % app_in_dmg)
                identity = self.args['signature']
                if identity == '':
                    identity = 'Developer ID Application'

                # Look for an environment variable set via build.sh when running in Team City.
                try:
                    build_secrets_checkout = os.environ['build_secrets_checkout']
                except KeyError:
                    pass
                else:
                    # variable found so use it to unlock keychain followed by codesign
                    home_path = os.environ['HOME']
                    keychain_pwd_path = os.path.join(build_secrets_checkout,'code-signing-osx','password.txt')
                    keychain_pwd = open(keychain_pwd_path).read().rstrip()

                    # Note: As of macOS Sierra, keychains are created with names postfixed with '-db' so for example, the
                    #       SL Viewer keychain would by default be found in ~/Library/Keychains/viewer.keychain-db instead of
                    #       just ~/Library/Keychains/viewer.keychain in earlier versions.
                    #
                    #       Because we have old OS files from previous versions of macOS on the build hosts, the configurations
                    #       are different on each host. Some have viewer.keychain, some have viewer.keychain-db and some have both.
                    #       As you can see in the line below, this script expects the Linden Developer cert/keys to be in viewer.keychain.
                    #
                    #       To correctly sign builds you need to make sure ~/Library/Keychains/viewer.keychain exists on the host
                    #       and that it contains the correct cert/key. If a build host is set up with a clean version of macOS Sierra (or later)
                    #       then you will need to change this line (and the one for 'codesign' command below) to point to right place or else
                    #       pull in the cert/key into the default viewer keychain 'viewer.keychain-db' and export it to 'viewer.keychain'
                    viewer_keychain = os.path.join(home_path, 'Library',
                                                   'Keychains', 'viewer.keychain')
                    self.run_command(['security', 'unlock-keychain',
                                      '-p', keychain_pwd, viewer_keychain])
                    signed=False
                    sign_attempts=3
                    sign_retry_wait=15
                    #<FS:TS> The order of these is critical. When two things need signing and one is contained within the
                    # other, they must be signed from the innermost out.
                    things_to_sign = ['Frameworks/Chromium Embedded Framework.framework/Chromium Embedded Framework',
                                        'Resources/SLPlugin.app/Contents/Frameworks/DullahanHelper.app',
                                        'Resources/SLPlugin.app',
                                        'Resources/SLVoice',
                                        'Resources/mac-crash-logger.app']
                    while (not signed) and (sign_attempts > 0):
                        try:
                            sign_attempts-=1
                            #<FS:TS> This is ugly as hell, but it's the only way to make sure that every dylib in the
                            # entire package gets signed, as required for notarization. Apparently the --deep option
                            # isn't sufficient any more. Don't ask me why.
                            contents_dir = os.path.join(app_in_dmg, 'Contents')
                            try:
                                all_dylibs = subprocess.check_output(['find', contents_dir, '-name', '*.dylib', '-print'])
                            except subprocess.CalledProcessError as err:
                                sys.exit("failed to get list of dylib files")
                            for dylib in all_dylibs.split('\n'):
                                if dylib: # ignore any empty lines
                                    self.run_command(
                                       ['codesign', '--verbose', '--deep', '--force', '--option=runtime',
                                        '--keychain', viewer_keychain, '--sign', identity,
                                        dylib])
                            for item in things_to_sign:
                                # Note: See blurb above about names of keychains
                                sign_path = os.path.join(contents_dir, item)
                                print ("Signing %s" % sign_path)
                                self.run_command(
                                   ['codesign', '--verbose', '--deep', '--force', '--option=runtime',
                                    '--keychain', viewer_keychain, '--sign', identity,
                                    sign_path])
                            print ("Signing main app bundle %s" % app_in_dmg)
                            self.run_command(
                               ['codesign', '--verbose', '--deep', '--force', '--option=runtime',
                                '--keychain', viewer_keychain, '--sign', identity,
                                app_in_dmg])
                            signed=True # if no exception was raised, the codesign worked
                        except ManifestError as err:
                            if sign_attempts:
                                print ("codesign failed, waiting %d seconds before retrying" % sign_retry_wait, file=sys.stderr)
                                time.sleep(sign_retry_wait)
                                sign_retry_wait*=2
                            else:
                                print ("Maximum codesign attempts exceeded; giving up", file=sys.stderr)
                                raise
                    self.run_command(['spctl', '-a', '-texec', '-vvvv', app_in_dmg])

        finally:
            # Unmount the image even if exceptions from any of the above 
            self.run_command(['hdiutil', 'detach', '-force', devfile])

        print ("Converting temp disk image to final disk image")
        self.run_command(['hdiutil', 'convert', sparsename, '-format', 'UDZO',
                          '-imagekey', 'zlib-level=9', '-o', finalname])
        # get rid of the temp file
        self.package_file = finalname
        self.remove(sparsename)
        self.fs_save_osx_symbols()

class Darwin_i386_Manifest(DarwinManifest):
    address_size = 32


class Darwin_i686_Manifest(DarwinManifest):
    """alias in case arch is passed as i686 instead of i386"""
    pass


class Darwin_x86_64_Manifest(DarwinManifest):
    address_size = 64


class LinuxManifest(ViewerManifest):
    build_data_json_platform = 'lnx'

    def construct(self):
        super(LinuxManifest, self).construct()

        pkgdir = os.path.join(self.args['build'], os.pardir, 'packages')
        relpkgdir = os.path.join(pkgdir, "lib", "release")
        debpkgdir = os.path.join(pkgdir, "lib", "debug")

        self.path("licenses-linux.txt","licenses.txt")
        self.path("VivoxAUP.txt")
        self.path("res/firestorm_icon.png","firestorm_icon.png")
        with self.prefix("linux_tools"):
            self.path("client-readme.txt","README-linux.txt")
            self.path("FIRESTORM_DESKTOPINSTALL.txt","FIRESTORM_DESKTOPINSTALL.txt")
            self.path("client-readme-voice.txt","README-linux-voice.txt")
            self.path("client-readme-joystick.txt","README-linux-joystick.txt")
            self.path("wrapper.sh","firestorm")
            with self.prefix(dst="etc"):
                self.path("handle_secondlifeprotocol.sh")
                self.path("register_secondlifeprotocol.sh")
                self.path("refresh_desktop_app_entry.sh")
                self.path("launch_url.sh")
            self.path("install.sh")

        with self.prefix(dst="bin"):
            self.path("firestorm-bin","do-not-directly-run-firestorm-bin")
            self.path("../linux_crash_logger/linux-crash-logger","linux-crash-logger.bin")
            self.path2basename("../llplugin/slplugin", "SLPlugin") 
            #this copies over the python wrapper script, associated utilities and required libraries, see SL-321, SL-322 and SL-323
            # <FS:Ansariel> Remove VMP
            # with self.prefix(src="../viewer_components/manager", dst=""):
            #     self.path("*.py")
            # </FS:Ansariel> Remove VMP

        # recurses, packaged again
        self.path("res-sdl")

        # Get the icons based on the channel type
        icon_path = self.icon_path()
        print ("DEBUG: icon_path '%s'" % icon_path)
        with self.prefix(src=icon_path) :
            self.path("firestorm_256.png","firestorm_48.png")
            #with self.prefix(dst="res-sdl") :
            #    self.path("firestorm_256.bmp","ll_icon.BMP")

        # plugins
        with self.prefix(src=os.path.join(self.args['build'], os.pardir, 'media_plugins'), dst="bin/llplugin"):
            #self.path("gstreamer010/libmedia_plugin_gstreamer010.so", "libmedia_plugin_gstreamer.so")
            #self.path2basename("libvlc", "libmedia_plugin_libvlc.so")
            self.path("cef/libmedia_plugin_cef.so", "libmedia_plugin_cef.so" )


        #with self.prefix(src=os.path.join(pkgdir, 'lib', 'vlc', 'plugins'), dst="bin/llplugin/vlc/plugins"):
        #    self.path( "plugins.dat" )
        #    self.path( "*/*.so" )

        #with self.prefix(src=os.path.join(pkgdir, 'lib' ), dst="lib"):
        #    self.path( "libvlc*.so*" )

        #with self.prefix(src=os.path.join(pkgdir, 'lib', 'vlc', 'plugins'), dst="bin/llplugin/vlc/plugins"):
        #    self.path( "plugins.dat" )
        #    self.path( "*/*.so" )

        #with self.prefix(src=os.path.join(pkgdir, 'lib' ), dst="lib"):
        #    self.path( "libvlc*.so*" )

        snapStage = os.environ.get( "SNAPCRAFT_STAGE" )
        if snapStage != None:
            print( "Building snap package" )
        else:
            snapStage = os.environ.get( "FLATPAK_DEST" )
            if snapStage != None:
                print( "Building flatpak package" )

        if snapStage == None:
            data = open( "/proc/1/cgroup", "r" ).readlines()[0]
            if "docker" in data:
                snapStage = "/usr"

        pkgBase = os.path.join( pkgdir, 'lib', 'release')
        if snapStage != None:
            pkgBase = os.path.join( snapStage, "lib" )
            
        # CEF files 
        with self.prefix(src=pkgBase, dst="lib"):
            self.path( "libcef.so" )
            self.fs_try_path( "libminigbm.so" )
            
        pkgBase = os.path.join( pkgBase, "swiftshader" )
        with self.prefix(src=pkgBase, dst=os.path.join("bin", "swiftshader") ):
            self.path( "*.so" )
        with self.prefix(src=os.path.join(pkgdir, 'lib', 'release', 'swiftshader'), dst=os.path.join("lib", "swiftshader") ):
            self.path( "*.so" )

        pkgBase = os.path.join(pkgdir, 'bin', 'release')
        if snapStage != None:
            pkgBase = os.path.join( snapStage, "lib" )
        with self.prefix(pkgBase, dst="bin"):
            self.path( "chrome-sandbox" )
            self.path( "dullahan_host" )
            self.fs_try_path( "natives_blob.bin" )
            self.path( "snapshot_blob.bin" )
            self.path( "v8_context_snapshot.bin" )
        with self.prefix(src=os.path.join(pkgdir, 'bin', 'release'), dst="lib"):
            self.fs_try_path( "natives_blob.bin" )
            self.path( "snapshot_blob.bin" )
            self.path( "v8_context_snapshot.bin" )

        pkgBase = os.path.join(pkgdir, 'resources')
        if snapStage != None:
            pkgBase = os.path.join( snapStage, "resources" )

        with self.prefix(src=pkgBase, dst="bin"):
            self.path( "cef.pak" )
            self.path( "cef_extensions.pak" )
            self.path( "cef_100_percent.pak" )
            self.path( "cef_200_percent.pak" )
            self.path( "devtools_resources.pak" )
            self.path( "icudtl.dat" )
        with self.prefix(src=os.path.join(pkgdir, 'resources'), dst="lib"):
            self.path( "cef.pak" )
            self.path( "cef_extensions.pak" )
            self.path( "cef_100_percent.pak" )
            self.path( "cef_200_percent.pak" )
            self.path( "devtools_resources.pak" )
            self.path( "icudtl.dat" )

        pkgBase = os.path.join( pkgBase, "locales" )

        with self.prefix(src=pkgBase, dst=os.path.join('bin', 'locales')):
            self.path("am.pak")
            self.path("ar.pak")
            self.path("bg.pak")
            self.path("bn.pak")
            self.path("ca.pak")
            self.path("cs.pak")
            self.path("da.pak")
            self.path("de.pak")
            self.path("el.pak")
            self.path("en-GB.pak")
            self.path("en-US.pak")
            self.path("es-419.pak")
            self.path("es.pak")
            self.path("et.pak")
            self.path("fa.pak")
            self.path("fi.pak")
            self.path("fil.pak")
            self.path("fr.pak")
            self.path("gu.pak")
            self.path("he.pak")
            self.path("hi.pak")
            self.path("hr.pak")
            self.path("hu.pak")
            self.path("id.pak")
            self.path("it.pak")
            self.path("ja.pak")
            self.path("kn.pak")
            self.path("ko.pak")
            self.path("lt.pak")
            self.path("lv.pak")
            self.path("ml.pak")
            self.path("mr.pak")
            self.path("ms.pak")
            self.path("nb.pak")
            self.path("nl.pak")
            self.path("pl.pak")
            self.path("pt-BR.pak")
            self.path("pt-PT.pak")
            self.path("ro.pak")
            self.path("ru.pak")
            self.path("sk.pak")
            self.path("sl.pak")
            self.path("sr.pak")
            self.path("sv.pak")
            self.path("sw.pak")
            self.path("ta.pak")
            self.path("te.pak")
            self.path("th.pak")
            self.path("tr.pak")
            self.path("uk.pak")
            self.path("vi.pak")
            self.path("zh-CN.pak")
            self.path("zh-TW.pak")

        # llcommon
        #if not self.path("../llcommon/libllcommon.so", "lib/libllcommon.so"):
        #    print "Skipping llcommon.so (assuming llcommon was linked statically)"

        self.path("featuretable_linux.txt")

        with self.prefix(src=pkgdir, dst="bin"):
            self.path("ca-bundle.crt")

        if self.is_packaging_viewer():
          with self.prefix(src=os.path.join(pkgdir, 'lib', 'release'), dst="lib"):
            self.path("libapr-1.so*")
            self.path("libaprutil-1.so*")
            #self.path("libboost_context-mt.so*")
            #self.path("libboost_filesystem-mt.so*")
            #self.path("libboost_program_options-mt.so*")
            #self.path("libboost_regex-mt.so*")
            #self.path("libboost_signals-mt.so*")
            #self.path("libboost_system-mt.so*")
            #self.path("libboost_thread-mt.so*")
            #self.path("libboost_chrono-mt.so*") #<FS:TM> FS spcific
            #self.path("libboost_date_time-mt.so*") #<FS:TM> FS spcific
            #self.path("libboost_wave-mt.so*") #<FS:TM> FS spcific
            #self.path("libcollada14dom.so*")
            #self.path("libdb*.so*")
            #self.path("libcrypto.so*")
            self.path("libexpat.so*")
            #self.path("libssl.so*")
            #self.path("libGLOD.so")
            #self.fs_path("libminizip.so")
            self.path("libuuid.so*")
            self.path("libSDL*")
            #self.path("libdirectfb*.so*")
            #self.path("libfusion*.so*")
            #self.path("libdirect*.so*")
            self.fs_try_path("libopenjpeg.so*")
            self.path("libhunspell-1.3.so*")
            self.path("libalut.so*")
            #self.path("libpng15.so.15") #use provided libpng to workaround incompatible system versions on some distros
            #self.path("libpng15.so.15.13.0") #use provided libpng to workaround incompatible system versions on some distros
            #self.path("libpng15.so.15.1.0") #use provided libpng to workaround incompatible system versions on some distros
            self.path("libopenal.so", "libopenal.so.1") # Install as versioned file in case it's missing from the 3p- and won't get copied below
            self.path("libopenal.so*")
            #self.path("libnotify.so.1.1.2", "libnotify.so.1") # LO - uncomment when testing libnotify(growl) on linux
            self.fs_try_path("libpangox-1.0.so*")
            # KLUDGE: As of 2012-04-11, the 'fontconfig' package installs
            # libfontconfig.so.1.4.4, along with symlinks libfontconfig.so.1
            # and libfontconfig.so. Before we added support for library-file
            # wildcards, though, this self.path() call specifically named
            # libfontconfig.so.1.4.4 WITHOUT also copying the symlinks. When I
            # (nat) changed the call to self.path("libfontconfig.so.*"), we
            # ended up with the libfontconfig.so.1 symlink in the target
            # directory as well. But guess what! At least on Ubuntu 10.04,
            # certain viewer fonts look terrible with libfontconfig.so.1
            # present in the target directory. Removing that symlink suffices
            # to improve them. I suspect that means we actually do better when
            # the viewer fails to find our packaged libfontconfig.so*, falling
            # back on the system one instead -- but diagnosing and fixing that
            # is a bit out of scope for the present project. Meanwhile, this
            # particular wildcard specification gets us exactly what the
            # previous call did, without having to explicitly state the
            # version number.
            self.path("libfontconfig.so.*.*")

            self.fs_try_path("libjemalloc.so*")

          # Vivox runtimes
          # Currentelly, the 32-bit ones will work with a 64-bit client.
          with self.prefix(src=os.path.join(pkgdir, 'lib', 'release'), dst="bin"):
                  self.path("SLVoice")
                  self.path("win32")

          with self.prefix(src=os.path.join(pkgdir, 'lib', 'release'), dst="lib"):
                  self.path("libortp.so")
                  self.path("libsndfile.so.1")
                  # <FS:TS> Vivox wants this library even if it's present already in the viewer
                  self.path("libvivoxoal.so.1")
                  self.path("libvivoxsdk.so")
                  self.path("libvivoxplatform.so")


    def package_finish(self):
        # a standard map of strings for replacing in the templates
        installer_name_components = ['Phoenix',self.app_name(),self.args.get('arch'),'.'.join(self.args['version'])]
        installer_name = "_".join(installer_name_components)
        #installer_name = self.installer_base_name()

        createTar = True
        if os.environ.get( "FS_CREATE_NO_TAR" ): 
            createTar = False

            
        if createTar:
            self.fs_delete_linux_symbols() # <FS:ND/> Delete old syms
            self.strip_binaries()
            self.fs_save_linux_symbols() # <FS:ND/> Package symbols, add debug link

        # Fix access permissions
        self.run_command(['find', self.get_dst_prefix(),
                          '-type', 'd', '-exec', 'chmod', '755', '{}', ';'])
        for old, new in ('0700', '0755'), ('0500', '0555'), ('0600', '0644'), ('0400', '0444'):
            self.run_command(['find', self.get_dst_prefix(),
                              '-type', 'f', '-perm', old,
                              '-exec', 'chmod', new, '{}', ';'])

        if os.environ.get( "SNAPCRAFT_STAGE" ) or os.environ.get( "FLATPAK_DEST" ):
            print( "Building snap package, not calling tar to bundle" )
            self.package_file = "<none>"
            return

        self.package_file = installer_name + '.tar.xz'

<<<<<<< HEAD
        if createTar:
            # temporarily move directory tree so that it has the right
            # name in the tarfile
            realname = self.get_dst_prefix()
            tempname = self.build_path_of(installer_name)
            self.run_command(["mv", realname, tempname])
            try:
                # only create tarball if it's a release build.
                if self.args['buildtype'].lower() == 'release':
                    # --numeric-owner hides the username of the builder for
                    # security etc.
                    self.run_command(['tar', '-C', self.get_build_prefix(),
                                      '--numeric-owner', self.fs_linux_tar_excludes(), '-caf',
                                      tempname + '.tar.xz', installer_name])
                else:
                    print "Skipping %s.tar.xz for non-Release build (%s)" % \
                        (installer_name, self.args['buildtype'])
            finally:
                self.run_command(["mv", tempname, realname])

    def strip_binaries(self):
        if self.args['buildtype'].lower() == 'release' and self.is_packaging_viewer():
            print "* Going strip-crazy on the packaged binaries, since this is a RELEASE build"
            if not os.path.isdir( os.path.join( self.get_dst_prefix(), "lib") ):
                os.mkdir( os.path.join( self.get_dst_prefix(), "lib") )
=======
        # temporarily move directory tree so that it has the right
        # name in the tarfile
        realname = self.get_dst_prefix()
        tempname = self.build_path_of(installer_name)
        self.run_command(["mv", realname, tempname])
        try:
            # only create tarball if it's a release build.
            if self.args['buildtype'].lower() == 'release':
                # --numeric-owner hides the username of the builder for
                # security etc.
                self.run_command(['tar', '-C', self.get_build_prefix(),
                                  '--numeric-owner', self.fs_linux_tar_excludes(), '-caf',
                                 tempname + '.tar.xz', installer_name])
            else:
                print ("Skipping %s.tar.xz for non-Release build (%s)" % \
                      (installer_name, self.args['buildtype']))
        finally:
            self.run_command(["mv", tempname, realname])

    def strip_binaries(self):
        if self.args['buildtype'].lower() == 'release' and self.is_packaging_viewer():
            print ("* Going strip-crazy on the packaged binaries, since this is a RELEASE build")
>>>>>>> fcb7c25c
            # makes some small assumptions about our packaged dir structure
            self.run_command(
                ["find"] +
                [os.path.join(self.get_dst_prefix(), dir) for dir in ('bin', 'lib')] +
                # <FS:Ansariel> Remove VMP
                # ['-type', 'f', '!', '-name', '*.py',
                ['-type', 'f', "!", "-name", "*.dat", "!", "-name", "*.pak", "!", "-name", "*.bin",
                # </FS:Ansariel> Remove VMP
                 '!', '-name', 'update_install', '-exec', 'strip', '-S', '{}', ';'])

class Linux_i686_Manifest(LinuxManifest):
    address_size = 32

    def construct(self):
        super(Linux_i686_Manifest, self).construct()

        pkgdir = os.path.join(self.args['build'], os.pardir, 'packages')
        relpkgdir = os.path.join(pkgdir, "lib", "release")
        debpkgdir = os.path.join(pkgdir, "lib", "debug")

        with self.prefix(src=relpkgdir, dst="lib"):
            self.path("libapr-1.so")
            self.path("libapr-1.so.0")
            self.path("libapr-1.so.0.4.5")
            self.path("libaprutil-1.so")
            self.path("libaprutil-1.so.0")
            self.path("libaprutil-1.so.0.4.1")
            self.path("libdb*.so")
            self.path("libexpat.so.*")
            self.path("libGLOD.so")
            self.path("libuuid.so*")
            self.path("libSDL*")
            self.path("libdirectfb-1.*.so.*")
            self.path("libfusion-1.*.so.*")
            self.path("libdirect-1.*.so.*")
            self.path("libopenjpeg.so*")
            self.path("libdirectfb-1.4.so.5")
            self.path("libfusion-1.4.so.5")
            self.path("libdirect-1.4.so.5*")
            self.path("libhunspell-1.3.so*")
            self.path("libalut.so*")
            self.path("libopenal.so*")

            # <FS:ND> Linking this breaks voice as stock openal.so does not have alcGetMixedBuffer
            #self.path("libopenal.so", "libvivoxoal.so.1") # vivox's sdk expects this soname
            # </FS:ND>
            
            # KLUDGE: As of 2012-04-11, the 'fontconfig' package installs
            # libfontconfig.so.1.4.4, along with symlinks libfontconfig.so.1
            # and libfontconfig.so. Before we added support for library-file
            # wildcards, though, this self.path() call specifically named
            # libfontconfig.so.1.4.4 WITHOUT also copying the symlinks. When I
            # (nat) changed the call to self.path("libfontconfig.so.*"), we
            # ended up with the libfontconfig.so.1 symlink in the target
            # directory as well. But guess what! At least on Ubuntu 10.04,
            # certain viewer fonts look terrible with libfontconfig.so.1
            # present in the target directory. Removing that symlink suffices
            # to improve them. I suspect that means we actually do better when
            # the viewer fails to find our packaged libfontconfig.so*, falling
            # back on the system one instead -- but diagnosing and fixing that
            # is a bit out of scope for the present project. Meanwhile, this
            # particular wildcard specification gets us exactly what the
            # previous call did, without having to explicitly state the
            # version number.
            self.path("libfontconfig.so.*.*")

            # Include libfreetype.so. but have it work as libfontconfig does.
            self.path("libfreetype.so.*.*")

            try:
                self.path("libtcmalloc.so*") #formerly called google perf tools
                pass
            except:
                print ("tcmalloc files not found, skipping")
                pass

            if self.args['fmodstudio'] == 'ON':
                try:
                    self.path("libfmod.so")
                    self.path("libfmod.so*")
                    pass
                except:
                    print ("Skipping libfmod.so - not found")
                    pass

        # Vivox runtimes
        with self.prefix(src=relpkgdir, dst="bin"):
            self.path("SLVoice")
        with self.prefix(src=relpkgdir, dst="lib"):
            self.path("libortp.so")
            self.path("libsndfile.so.1")
            #self.path("libvivoxoal.so.1") # no - we'll re-use the viewer's own OpenAL lib
            self.path("libvivoxsdk.so")

        self.fs_delete_linux_symbols() # <FS:ND/> Delete old syms
        self.strip_binaries()


class Linux_x86_64_Manifest(LinuxManifest):
    address_size = 64

    def construct(self):
        super(Linux_x86_64_Manifest, self).construct()

        pkgdir = os.path.join(self.args['build'], os.pardir, 'packages')
        relpkgdir = os.path.join(pkgdir, "lib", "release")
        debpkgdir = os.path.join(pkgdir, "lib", "debug")

        if self.is_packaging_viewer():
          with self.prefix(src=os.path.join(pkgdir, 'lib', 'release'), dst="lib"):
            self.fs_try_path("libffi*.so*")
            # vivox 32-bit hack.
            # one has to extract libopenal.so from the 32-bit openal package, or official LL viewer, and rename it to libopenal32.so
            # and place it in the prebuilt lib/release directory
            # <FS:TS> No, we don't need to dink with this. A usable library
            # is now in the slvoice package, and we need to just use it as is.
            # self.path("libopenal32.so", "libvivoxoal.so.1") # vivox's sdk expects this soname

            if self.args['fmodstudio'] == 'ON':
                try:
                    self.path("libfmod.so")
                    self.path("libfmod.so*")
                    pass
                except:
                    print ("Skipping libfmod.so - not found")
                    pass

        with self.prefix(dst="bin"):
            self.path2basename("../llplugin/slplugin", "SLPlugin")
	

        self.path("secondlife-i686.supp")

################################################################
# <FS:Ansariel> Added back for Mac compatibility reason
def symlinkf(src, dst):
    """
    Like ln -sf, but uses os.symlink() instead of running ln.
    """
    try:
        os.symlink(src, dst)
    except OSError as err:
        if err.errno != errno.EEXIST:
            raise
        # We could just blithely attempt to remove and recreate the target
        # file, but that strategy doesn't work so well if we don't have
        # permissions to remove it. Check to see if it's already the
        # symlink we want, which is the usual reason for EEXIST.
        elif os.path.islink(dst):
            if os.readlink(dst) == src:
                # the requested link already exists
                pass
            else:
                # dst is the wrong symlink; attempt to remove and recreate it
                os.remove(dst)
                os.symlink(src, dst)
        elif os.path.isdir(dst):
            print ("Requested symlink (%s) exists but is a directory; replacing" % dst)
            shutil.rmtree(dst)
            os.symlink(src, dst)
        elif os.path.exists(dst):
            print ("Requested symlink (%s) exists but is a file; replacing" % dst)
            os.remove(dst)
            os.symlink(src, dst)
        else:
            # see if the problem is that the parent directory does not exist
            # and try to explain what is missing
            (parent, tail) = os.path.split(dst)
            while not os.path.exists(parent):
                (parent, tail) = os.path.split(parent)
            if tail:
                raise Exception("Requested symlink (%s) cannot be created because %s does not exist"
                                % os.path.join(parent, tail))
            else:
                raise
# </FS:Ansariel> Added back for Mac compatibility reason

if __name__ == "__main__":
    # Report our own command line so that, in case of trouble, a developer can
    # manually rerun the same command.
    print('%s \\\n%s' %
          (sys.executable,
           ' '.join((("'%s'" % arg) if ' ' in arg else arg) for arg in sys.argv)))
    # fmodstudio and openal can be used simultaneously and controled by environment
    extra_arguments = [
        dict(name='bugsplat', description="""BugSplat database to which to post crashes,
             if BugSplat crash reporting is desired""", default=''),
        dict(name='fmodstudio', description="""Indication if fmod studio libraries are needed""", default='OFF'),
        dict(name='openal', description="""Indication openal libraries are needed""", default='OFF')
        ]
    try:
        main(extra=extra_arguments)
    except (ManifestError, MissingError) as err:
        sys.exit("\nviewer_manifest.py failed: "+err.msg)
    except:
        raise<|MERGE_RESOLUTION|>--- conflicted
+++ resolved
@@ -2110,7 +2110,6 @@
 
         self.package_file = installer_name + '.tar.xz'
 
-<<<<<<< HEAD
         if createTar:
             # temporarily move directory tree so that it has the right
             # name in the tarfile
@@ -2126,40 +2125,16 @@
                                       '--numeric-owner', self.fs_linux_tar_excludes(), '-caf',
                                       tempname + '.tar.xz', installer_name])
                 else:
-                    print "Skipping %s.tar.xz for non-Release build (%s)" % \
+                    print( "Skipping %s.tar.xz for non-Release build (%s)" ) % \
                         (installer_name, self.args['buildtype'])
             finally:
                 self.run_command(["mv", tempname, realname])
 
     def strip_binaries(self):
         if self.args['buildtype'].lower() == 'release' and self.is_packaging_viewer():
-            print "* Going strip-crazy on the packaged binaries, since this is a RELEASE build"
+            print ("* Going strip-crazy on the packaged binaries, since this is a RELEASE build")
             if not os.path.isdir( os.path.join( self.get_dst_prefix(), "lib") ):
                 os.mkdir( os.path.join( self.get_dst_prefix(), "lib") )
-=======
-        # temporarily move directory tree so that it has the right
-        # name in the tarfile
-        realname = self.get_dst_prefix()
-        tempname = self.build_path_of(installer_name)
-        self.run_command(["mv", realname, tempname])
-        try:
-            # only create tarball if it's a release build.
-            if self.args['buildtype'].lower() == 'release':
-                # --numeric-owner hides the username of the builder for
-                # security etc.
-                self.run_command(['tar', '-C', self.get_build_prefix(),
-                                  '--numeric-owner', self.fs_linux_tar_excludes(), '-caf',
-                                 tempname + '.tar.xz', installer_name])
-            else:
-                print ("Skipping %s.tar.xz for non-Release build (%s)" % \
-                      (installer_name, self.args['buildtype']))
-        finally:
-            self.run_command(["mv", tempname, realname])
-
-    def strip_binaries(self):
-        if self.args['buildtype'].lower() == 'release' and self.is_packaging_viewer():
-            print ("* Going strip-crazy on the packaged binaries, since this is a RELEASE build")
->>>>>>> fcb7c25c
             # makes some small assumptions about our packaged dir structure
             self.run_command(
                 ["find"] +
