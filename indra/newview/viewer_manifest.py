--- conflicted
+++ resolved
@@ -221,22 +221,15 @@
 
     def construct(self):
         super(WindowsManifest, self).construct()
-<<<<<<< HEAD
         # Find secondlife-bin.exe in the 'configuration' dir, then rename it to the result of final_exe.
         self.path(src='%s/secondlife-bin.exe' % self.args['configuration'], dst=self.final_exe())
 
         self.enable_crt_manifest_check()
-=======
-        # the final exe is complicated because we're not sure where it's coming from,
-        # nor do we have a fixed name for the executable
-        self.path(self.find_existing_file('debug/secondlife-bin.exe', 'release/secondlife-bin.exe', 'relwithdebinfo/secondlife-bin.exe'), dst=self.final_exe())
->>>>>>> dde21530
 
         # Plugin host application
         self.path(os.path.join(os.pardir,
                                'llplugin', 'slplugin', self.args['configuration'], "slplugin.exe"),
                   "slplugin.exe")
-<<<<<<< HEAD
         
         # need to get the llcommon.dll from the build directory as well
         if self.prefix(src=self.args['configuration'], dst=""):
@@ -252,10 +245,6 @@
             self.end_prefix()
 
         # need to get the kdu dll from the build directory as well
-=======
- 
-        # need to get the kdu dll from any of the build directories as well
->>>>>>> dde21530
         try:
             self.path('%s/llkdu.dll' % self.args['configuration'], dst='llkdu.dll')
         except RuntimeError:
@@ -280,15 +269,7 @@
         # For using FMOD for sound... DJS
         self.path("fmod.dll")
 
-<<<<<<< HEAD
         self.enable_no_crt_manifest_check()
-=======
-        # For textures
-        if self.prefix(src="../../libraries/i686-win32/lib/release", dst=""):
-            self.path("openjpeg.dll")
-            self.end_prefix()
->>>>>>> dde21530
-
         # Media plugins - QuickTime
         if self.prefix(src='../media_plugins/quicktime/%s' % self.args['configuration'], dst="llplugin"):
             self.path("media_plugin_quicktime.dll")
