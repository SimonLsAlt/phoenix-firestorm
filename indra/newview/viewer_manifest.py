--- conflicted
+++ resolved
@@ -1015,16 +1015,13 @@
                                 "libexpat.1.dylib",
                                 "libexception_handler.dylib",
                                 "libGLOD.dylib",
-<<<<<<< HEAD
-                                "libgrowl.dylib",
-                                "libgrowl++.dylib",
-                                "libLeap.dylib",
-=======
                                 # libnghttp2.dylib is a symlink to
                                 # libnghttp2.major.dylib, which is a symlink
                                 # to libnghttp2.version.dylib. Get all of them.
                                 "libnghttp2.*dylib",
->>>>>>> 6d94bb26
+                                "libgrowl.dylib",
+                                "libgrowl++.dylib",
+                                "libLeap.dylib",
                                 ):
                     dylibs += path_optional(os.path.join(relpkgdir, libfile), libfile)
 
