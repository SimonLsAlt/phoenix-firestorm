#!/usr/bin/env python
"""\
@file viewer_manifest.py
@author Ryan Williams
@brief Description of all installer viewer files, and methods for packaging
       them into installers for all supported platforms.

$LicenseInfo:firstyear=2006&license=viewerlgpl$
Second Life Viewer Source Code
Copyright (C) 2006-2011, Linden Research, Inc.

This library is free software; you can redistribute it and/or
modify it under the terms of the GNU Lesser General Public
License as published by the Free Software Foundation;
version 2.1 of the License only.

This library is distributed in the hope that it will be useful,
but WITHOUT ANY WARRANTY; without even the implied warranty of
MERCHANTABILITY or FITNESS FOR A PARTICULAR PURPOSE.  See the GNU
Lesser General Public License for more details.

You should have received a copy of the GNU Lesser General Public
License along with this library; if not, write to the Free Software
Foundation, Inc., 51 Franklin Street, Fifth Floor, Boston, MA  02110-1301  USA

Linden Research, Inc., 945 Battery Street, San Francisco, CA  94111  USA
$/LicenseInfo$
"""
import sys
import os.path
import re
import tarfile
import time
import random
#AO
import os
import shlex
import subprocess
import zipfile
#/AO

viewer_dir = os.path.dirname(__file__)
# add llmanifest library to our path so we don't have to muck with PYTHONPATH
sys.path.append(os.path.join(viewer_dir, '../lib/python/indra/util'))
from llmanifest import LLManifest, main, proper_windows_path, path_ancestors

class ViewerManifest(LLManifest):
    def is_packaging_viewer(self):
        # Some commands, files will only be included
        # if we are packaging the viewer on windows.
        # This manifest is also used to copy
        # files during the build (see copy_w_viewer_manifest
        # and copy_l_viewer_manifest targets)
        return 'package' in self.args['actions']
    
    def construct(self):
        super(ViewerManifest, self).construct()
        self.exclude("*.svn*")
        self.path(src="../../scripts/messages/message_template.msg", dst="app_settings/message_template.msg")
        self.path(src="../../etc/message.xml", dst="app_settings/message.xml")
        
        # <FS:LO> Copy dictionaries to a place where the viewer can find them if ran from visual studio
        if self.prefix(src="app_settings"):
            # ... and the included spell checking dictionaries
            pkgdir = os.path.join(self.args['build'], os.pardir, 'packages')
            if self.prefix(src=pkgdir,dst=""):
                self.path("dictionaries")
                self.end_prefix(pkgdir)
            self.end_prefix("app_settings")
        # </FS:LO>

        if self.is_packaging_viewer():
            if self.prefix(src="app_settings"):
                self.exclude("logcontrol.xml")
                self.exclude("logcontrol-dev.xml")
                self.path("*.pem")
                self.path("*.ini")
                self.path("*.xml")
                self.path("*.db2")

                # include the entire shaders directory recursively
                self.path("shaders")
                # include the extracted list of contributors
                contributor_names = self.extract_names("../../doc/contributions.txt")
                self.put_in_file(contributor_names, "contributors.txt")
                self.file_list.append(["../../doc/contributions.txt",self.dst_path_of("contributors.txt")])
                # include the extracted list of translators
                translator_names = self.extract_names("../../doc/translations.txt")
                self.put_in_file(translator_names, "translators.txt")
                self.file_list.append(["../../doc/translations.txt",self.dst_path_of("translators.txt")])
                # include the list of Lindens (if any)
                #   see https://wiki.lindenlab.com/wiki/Generated_Linden_Credits
                linden_names_path = os.getenv("LINDEN_CREDITS")
                if linden_names_path :
                    try:
                        linden_file = open(linden_names_path,'r')
                         # all names should be one line, but the join below also converts to a string
                        linden_names = ', '.join(linden_file.readlines())
                        self.put_in_file(linden_names, "lindens.txt")
                        linden_file.close()
                        print "Linden names extracted from '%s'" % linden_names_path
                        self.file_list.append([linden_names_path,self.dst_path_of("lindens.txt")])
                    except IOError:
                        print "No Linden names found at '%s', using built-in list" % linden_names_path
                        pass
                else :
                    print "No 'LINDEN_CREDITS' specified in environment, using built-in list"

                # ... and the entire windlight directory
                self.path("windlight")

                # <FS:LO> Copy dictionaries to a place where the viewer can find them if ran from visual studio
                # ... and the included spell checking dictionaries
#                pkgdir = os.path.join(self.args['build'], os.pardir, 'packages')
#                if self.prefix(src=pkgdir,dst=""):
#                    self.path("dictionaries")
#                    self.end_prefix(pkgdir)
                # </FS:LO>
                # include the entire beams directory
                self.path("beams")
                self.path("beamsColors")


                self.end_prefix("app_settings")

            if self.prefix(src="character"):
                self.path("*.llm")
                self.path("*.xml")
                self.path("*.tga")
                self.end_prefix("character")

            # Include our fonts
            if self.prefix(src="fonts"):
                self.path("*.ttf")
                self.path("*.txt")
                self.end_prefix("fonts")
                
            # AO: Include firestorm resources
            if self.prefix(src="fs_resources"):
				self.path("*.txt")
				self.path("*.lsl")
				self.path("*.lsltxt")
				self.end_prefix("fs_resources");

            # skins
            if self.prefix(src="skins"):
                    self.path("paths.xml")
		    self.path("skins.xml")
                    # include the entire textures directory recursively
                    if self.prefix(src="*/textures"):
                            self.path("*/*.tga")
                            self.path("*/*.j2c")
                            self.path("*/*.jpg")
                            self.path("*/*.png")
                            self.path("*.tga")
                            self.path("*.j2c")
                            self.path("*.jpg")
                            self.path("*.png")
                            self.path("textures.xml")
                            self.end_prefix("*/textures")
                    self.path("*/xui/*/*.xml")
                    self.path("*/xui/*/widgets/*.xml")
		    self.path("*/themes/*/colors.xml")
		    if self.prefix(src="*/themes/*/textures"):
                            self.path("*/*.tga")
                            self.path("*/*.j2c")
                            self.path("*/*.jpg")
                            self.path("*/*.png")
                            self.path("*.tga")
                            self.path("*.j2c")
                            self.path("*.jpg")
                            self.path("*.png")
                            self.end_prefix("*/themes/*/textures")

            # <FS:AO> - We intentionally do not package xui for themes, the reasoning is: 
            #         Themes are defined as color/texture mods, not structual mods. Structural changes are done as "skins".
            #         If a color is mentioned in xui, it can be refactored to use a more generic reference color, and
            #         then overwritten by the theme-specific colors.xml. This saves us from having to maintain more XUI 
            #         in more places than needed, and over time allows more and more of the viewer to be adjusted using
            #         only color definitions.
	 	
            ## FS:Ansariel: Fix packaging for xui folders in themes (FIRE-6859)
            #if self.prefix(src="*/themes/*/xui"):
            #        self.path("*/*.xml")
            #        self.path("*/widgets/*.xml")
            #        self.end_prefix("*/themes/*/xui")
            # </FS:AO>

                    self.path("*/*.xml")

                    # Local HTML files (e.g. loading screen)
                    if self.prefix(src="*/html"):
                            self.path("*.png")
                            self.path("*/*/*.html")
                            self.path("*/*/*.gif")
                            self.end_prefix("*/html")
                    self.end_prefix("skins")

            # local_assets dir (for pre-cached textures)
            if self.prefix(src="local_assets"):
                self.path("*.j2c")
                self.path("*.tga")
                self.end_prefix("local_assets")

            # Files in the newview/ directory
            self.path("gpu_table.txt")

            # The summary.json file gets left in the base checkout dir by
            # build.sh. It's only created for a build.sh build, therefore we
            # have to check whether it exists.  :-P
            summary_json = "summary.json"
            summary_json_path = os.path.join(os.pardir, os.pardir, summary_json)
            if os.path.exists(os.path.join(self.get_src_prefix(), summary_json_path)):
                self.path(summary_json_path, summary_json)
            else:
                print "No %s" % os.path.join(self.get_src_prefix(), summary_json_path)

    def login_channel(self):
        """Channel reported for login and upgrade purposes ONLY;
        used for A/B testing"""
        # NOTE: Do not return the normal channel if login_channel
        # is not specified, as some code may branch depending on
        # whether or not this is present
        return self.args.get('login_channel')

    def grid(self):
        return self.args['grid']
    def channel(self):
        return self.args['channel']
    def channel_unique(self):
        return self.channel().replace("Second Life", "").strip()
    def channel_oneword(self):
        return "".join(self.channel_unique().split())
    def channel_lowerword(self):
        return self.channel_oneword().lower()

    def icon_path(self):
        icon_path="icons/"
        channel_type=self.channel_lowerword()
        print "DEBUG: channel_type= %s" % channel_type # AO, for further refining
        if channel_type == 'release' \
        or channel_type == 'development' \
        :
            icon_path += channel_type
        elif channel_type == 'betaviewer' :
            icon_path += 'beta'
        elif re.match('project.*',channel_type) :
            icon_path += 'project'
        else :
            icon_path += 'private' # FS default
        return icon_path

    def flags_list(self):
        """ Convenience function that returns the command-line flags
        for the grid"""

        # Set command line flags relating to the target grid
        grid_flags = ''
        if not self.default_grid():
            grid_flags = "--grid %(grid)s "\
                         "--helperuri http://preview-%(grid)s.secondlife.com/helpers/" %\
                           {'grid':self.grid()}

        # set command line flags for channel
        channel_flags = ''
        if self.login_channel() and self.login_channel() != self.channel():
            # Report a special channel during login, but use default
            channel_flags = '--channel "%s"' % (self.login_channel())
        elif not self.default_channel():
            channel_flags = '--channel "%s"' % self.channel()

        # Deal with settings 
        setting_flags = ''
        if not self.default_channel() or not self.default_grid():
            if self.default_grid():
                setting_flags = '--settings settings_%s_v4.xml'\
                                % self.channel_lowerword()
            else:
                setting_flags = '--settings settings_%s_%s_v4.xml'\
                                % (self.grid(), self.channel_lowerword())
                                                
        return " ".join((channel_flags, grid_flags, setting_flags)).strip()

    def extract_names(self,src):
        try:
            contrib_file = open(src,'r')
        except IOError:
            print "Failed to open '%s'" % src
            raise
        lines = contrib_file.readlines()
        contrib_file.close()

        # All lines up to and including the first blank line are the file header; skip them
        lines.reverse() # so that pop will pull from first to last line
        while not re.match("\s*$", lines.pop()) :
            pass # do nothing

        # A line that starts with a non-whitespace character is a name; all others describe contributions, so collect the names
        names = []
        for line in lines :
            if re.match("\S", line) :
                names.append(line.rstrip())
        # It's not fair to always put the same people at the head of the list
        random.shuffle(names)
        return ', '.join(names)

class WindowsManifest(ViewerManifest):
    def final_exe(self):
        if self.default_channel():
            if self.default_grid():
                return "SecondLife.exe"
            else:
                return "SecondLifePreview.exe"
        else:
            return ''.join(self.channel().split()) + '.exe'

    def test_msvcrt_and_copy_action(self, src, dst):
        # This is used to test a dll manifest.
        # It is used as a temporary override during the construct method
        from test_win32_manifest import test_assembly_binding
        if src and (os.path.exists(src) or os.path.islink(src)):
            # ensure that destination path exists
            self.cmakedirs(os.path.dirname(dst))
            self.created_paths.append(dst)
            if not os.path.isdir(src):
                if(self.args['configuration'].lower() == 'debug'):
                    test_assembly_binding(src, "Microsoft.VC80.DebugCRT", "8.0.50727.4053")
                else:
                    test_assembly_binding(src, "Microsoft.VC80.CRT", "8.0.50727.4053")
                self.ccopy(src,dst)
            else:
                raise Exception("Directories are not supported by test_CRT_and_copy_action()")
        else:
            print "Doesn't exist:", src

    def test_for_no_msvcrt_manifest_and_copy_action(self, src, dst):
        # This is used to test that no manifest for the msvcrt exists.
        # It is used as a temporary override during the construct method
        from test_win32_manifest import test_assembly_binding
        from test_win32_manifest import NoManifestException, NoMatchingAssemblyException
        if src and (os.path.exists(src) or os.path.islink(src)):
            # ensure that destination path exists
            self.cmakedirs(os.path.dirname(dst))
            self.created_paths.append(dst)
            if not os.path.isdir(src):
                try:
                    if(self.args['configuration'].lower() == 'debug'):
                        test_assembly_binding(src, "Microsoft.VC80.DebugCRT", "")
                    else:
                        test_assembly_binding(src, "Microsoft.VC80.CRT", "")
                    raise Exception("Unknown condition")
                except NoManifestException, err:
                    pass
                except NoMatchingAssemblyException, err:
                    pass
                    
                self.ccopy(src,dst)
            else:
                raise Exception("Directories are not supported by test_CRT_and_copy_action()")
        else:
            print "Doesn't exist:", src
        
    ### DISABLED MANIFEST CHECKING for vs2010.  we may need to reenable this
    # shortly.  If this hasn't been reenabled by the 2.9 viewer release then it
    # should be deleted -brad
    #def enable_crt_manifest_check(self):
    #    if self.is_packaging_viewer():
    #       WindowsManifest.copy_action = WindowsManifest.test_msvcrt_and_copy_action

    #def enable_no_crt_manifest_check(self):
    #    if self.is_packaging_viewer():
    #        WindowsManifest.copy_action = WindowsManifest.test_for_no_msvcrt_manifest_and_copy_action

    #def disable_manifest_check(self):
    #    if self.is_packaging_viewer():
    #        del WindowsManifest.copy_action

    def construct(self):
        super(WindowsManifest, self).construct()

        #self.enable_crt_manifest_check()

        if self.is_packaging_viewer():
            # Find secondlife-bin.exe in the 'configuration' dir, then rename it to the result of final_exe.
            self.path(src='%s/firestorm-bin.exe' % self.args['configuration'], dst=self.final_exe())

        # Plugin host application
        self.path(os.path.join(os.pardir,
                               'llplugin', 'slplugin', self.args['configuration'], "slplugin.exe"),
                  "slplugin.exe")
        
        #self.disable_manifest_check()

        self.path(src="../viewer_components/updater/scripts/windows/update_install.bat", dst="update_install.bat")
        # Get shared libs from the shared libs staging directory
        if self.prefix(src=os.path.join(os.pardir, 'sharedlibs', self.args['configuration']),
                       dst=""):

            #self.enable_crt_manifest_check()
            
            # Get llcommon and deps. If missing assume static linkage and continue.
            try:
                self.path('llcommon.dll')
                self.path('libapr-1.dll')
                self.path('libaprutil-1.dll')
                self.path('libapriconv-1.dll')
                
            except RuntimeError, err:
                print err.message
                print "Skipping llcommon.dll (assuming llcommon was linked statically)"

            #self.disable_manifest_check()

            # Mesh 3rd party libs needed for auto LOD and collada reading
            try:
                if self.args['configuration'].lower() == 'debug':
                    self.path("libcollada14dom22-d.dll")
                else:
                    self.path("libcollada14dom22.dll")
                    
                self.path("glod.dll")
            except RuntimeError, err:
                print err.message
                print "Skipping COLLADA and GLOD libraries (assumming linked statically)"


            # Get fmod dll, continue if missing
            try:
                self.path("fmod.dll")
            except:
                print "Skipping fmod.dll"

            # For textures
            if self.args['configuration'].lower() == 'debug':
                self.path("openjpegd.dll")
            else:
                self.path("openjpeg.dll")

            # These need to be installed as a SxS assembly, currently a 'private' assembly.
            # See http://msdn.microsoft.com/en-us/library/ms235291(VS.80).aspx
            if self.args['configuration'].lower() == 'debug':
                 self.path("msvcr100d.dll")
                 self.path("msvcp100d.dll")
            else:
                 self.path("msvcr100.dll")
                 self.path("msvcp100.dll")

            # Vivox runtimes
            self.path("SLVoice.exe")
            self.path("vivoxsdk.dll")
            self.path("ortp.dll")
            self.path("alut.dll")
            self.path("wrap_oal.dll")
            self.path("libsndfile-1.dll")
            self.path("zlib1.dll")
            self.path("vivoxplatform.dll")
            self.path("vivoxoal.dll")
            
            # Security
            self.path("ssleay32.dll")
            self.path("libeay32.dll")

            # Hunspell
            self.path("libhunspell.dll")

            # Growl
            self.path("growl.dll")
            self.path("growl++.dll")

            # For google-perftools tcmalloc allocator.
            try:
                if self.args['configuration'].lower() == 'debug':
                    self.path('libtcmalloc_minimal-debug.dll')
                else:
                    self.path('libtcmalloc_minimal.dll')
            except:
                print "Skipping libtcmalloc_minimal.dll"

            self.end_prefix()

        self.path(src="licenses-win32.txt", dst="licenses.txt")
        self.path("featuretable.txt")
        self.path("featuretable_xp.txt")
        self.path("VivoxAUP.txt")

        #self.enable_no_crt_manifest_check()

        # Media plugins - QuickTime
        if self.prefix(src='../media_plugins/quicktime/%s' % self.args['configuration'], dst="llplugin"):
            self.path("media_plugin_quicktime.dll")
            self.end_prefix()

        # Media plugins - WebKit/Qt
        if self.prefix(src='../media_plugins/webkit/%s' % self.args['configuration'], dst="llplugin"):
            self.path("media_plugin_webkit.dll")
            self.end_prefix()

        # winmm.dll shim
        if self.prefix(src='../media_plugins/winmmshim/%s' % self.args['configuration'], dst=""):
            self.path("winmm.dll")
            self.end_prefix()


        if self.args['configuration'].lower() == 'debug':
            if self.prefix(src=os.path.join(os.pardir, 'packages', 'lib', 'debug'),
                           dst="llplugin"):
                self.path("libeay32.dll")
                self.path("qtcored4.dll")
                self.path("qtguid4.dll")
                self.path("qtnetworkd4.dll")
                self.path("qtopengld4.dll")
                self.path("qtwebkitd4.dll")
                self.path("qtxmlpatternsd4.dll")
                self.path("ssleay32.dll")

                # For WebKit/Qt plugin runtimes (image format plugins)
                if self.prefix(src="imageformats", dst="imageformats"):
                    self.path("qgifd4.dll")
                    self.path("qicod4.dll")
                    self.path("qjpegd4.dll")
                    self.path("qmngd4.dll")
                    self.path("qsvgd4.dll")
                    self.path("qtiffd4.dll")
                    self.end_prefix()

                # For WebKit/Qt plugin runtimes (codec/character encoding plugins)
                if self.prefix(src="codecs", dst="codecs"):
                    self.path("qcncodecsd4.dll")
                    self.path("qjpcodecsd4.dll")
                    self.path("qkrcodecsd4.dll")
                    self.path("qtwcodecsd4.dll")
                    self.end_prefix()

                self.end_prefix()
        else:
            if self.prefix(src=os.path.join(os.pardir, 'packages', 'lib', 'release'),
                           dst="llplugin"):
                self.path("libeay32.dll")
                self.path("qtcore4.dll")
                self.path("qtgui4.dll")
                self.path("qtnetwork4.dll")
                self.path("qtopengl4.dll")
                self.path("qtwebkit4.dll")
                self.path("qtxmlpatterns4.dll")
                self.path("ssleay32.dll")

                # For WebKit/Qt plugin runtimes (image format plugins)
                if self.prefix(src="imageformats", dst="imageformats"):
                    self.path("qgif4.dll")
                    self.path("qico4.dll")
                    self.path("qjpeg4.dll")
                    self.path("qmng4.dll")
                    self.path("qsvg4.dll")
                    self.path("qtiff4.dll")
                    self.end_prefix()

                # For WebKit/Qt plugin runtimes (codec/character encoding plugins)
                if self.prefix(src="codecs", dst="codecs"):
                    self.path("qcncodecs4.dll")
                    self.path("qjpcodecs4.dll")
                    self.path("qkrcodecs4.dll")
                    self.path("qtwcodecs4.dll")
                    self.end_prefix()

                self.end_prefix()

        #self.disable_manifest_check()

        # pull in the crash logger and updater from other projects
        # tag:"crash-logger" here as a cue to the exporter
        self.path(src='../win_crash_logger/%s/windows-crash-logger.exe' % self.args['configuration'],
                  dst="win_crash_logger.exe")
# For CHOP-397, windows updater no longer used.
#        self.path(src='../win_updater/%s/windows-updater.exe' % self.args['configuration'],
#                  dst="updater.exe")

        if not self.is_packaging_viewer():
            self.package_file = "copied_deps"    

    def nsi_file_commands(self, install=True):
        def wpath(path):
            if path.endswith('/') or path.endswith(os.path.sep):
                path = path[:-1]
            path = path.replace('/', '\\')
            return path

        result = ""
        dest_files = [pair[1] for pair in self.file_list if pair[0] and os.path.isfile(pair[1])]
        # sort deepest hierarchy first
        dest_files.sort(lambda a,b: cmp(a.count(os.path.sep),b.count(os.path.sep)) or cmp(a,b))
        dest_files.reverse()
        out_path = None
        for pkg_file in dest_files:
            rel_file = os.path.normpath(pkg_file.replace(self.get_dst_prefix()+os.path.sep,''))
            installed_dir = wpath(os.path.join('$INSTDIR', os.path.dirname(rel_file)))
            pkg_file = wpath(os.path.normpath(pkg_file))
            if installed_dir != out_path:
                if install:
                    out_path = installed_dir
                    result += 'SetOutPath ' + out_path + '\n'
            if install:
                result += 'File ' + pkg_file + '\n'
            else:
                result += 'Delete ' + wpath(os.path.join('$INSTDIR', rel_file)) + '\n'

        # at the end of a delete, just rmdir all the directories
        if not install:
            deleted_file_dirs = [os.path.dirname(pair[1].replace(self.get_dst_prefix()+os.path.sep,'')) for pair in self.file_list]
            # find all ancestors so that we don't skip any dirs that happened to have no non-dir children
            deleted_dirs = []
            for d in deleted_file_dirs:
                deleted_dirs.extend(path_ancestors(d))
            # sort deepest hierarchy first
            deleted_dirs.sort(lambda a,b: cmp(a.count(os.path.sep),b.count(os.path.sep)) or cmp(a,b))
            deleted_dirs.reverse()
            prev = None
            for d in deleted_dirs:
                if d != prev:   # skip duplicates
                    result += 'RMDir ' + wpath(os.path.join('$INSTDIR', os.path.normpath(d))) + '\n'
                prev = d

        return result

    def package_finish(self):
        # a standard map of strings for replacing in the templates
        substitution_strings = {
            'version' : '.'.join(self.args['version']),
            'version_short' : '.'.join(self.args['version'][:-1]),
            'version_dashes' : '-'.join(self.args['version']),
            'final_exe' : self.final_exe(),
            'grid':self.args['grid'],
            'grid_caps':self.args['grid'].upper(),
            # escape quotes becase NSIS doesn't handle them well
            'flags':self.flags_list().replace('"', '$\\"'),
            'channel':self.channel(),
            'channel_oneword':self.channel_oneword(),
            'channel_unique':self.channel_unique(),
            }
            
        print "DEBUG , version= %s" % self.args['version']
        print substitution_strings

        version_vars = """
        !define INSTEXE  "%(final_exe)s"
        !define VERSION "%(version_short)s"
        !define VERSION_LONG "%(version)s"
        !define VERSION_DASHES "%(version_dashes)s"
        """ % substitution_strings
        if self.default_channel():
            if self.default_grid():
                # release viewer
                installer_file = "Phoenix_Firestorm_%(version_dashes)s_Setup.exe"
                grid_vars_template = """
                OutFile "%(installer_file)s"
                !define INSTFLAGS "%(flags)s"
                !define INSTNAME   "Firestorm"
                !define SHORTCUT   "Firestorm"
                !define URLNAME   "secondlife"
                Caption "Firestorm ${VERSION}"
                """
            else:
                # beta grid viewer
                installer_file = "Phoenix_Firestorm_%(version_dashes)s_(%(grid_caps)s)_Setup.exe"
                grid_vars_template = """
                OutFile "%(installer_file)s"
                !define INSTFLAGS "%(flags)s"
                !define INSTNAME   "Firestorm%(grid_caps)s"
                !define SHORTCUT   "Firestorm (%(grid_caps)s)"
                !define URLNAME   "secondlife%(grid)s"
                !define UNINSTALL_SETTINGS 1
                Caption "Firestorm %(grid)s ${VERSION}"
                """
        else:
            # some other channel on some grid
            installer_file = "Phoenix_%(channel_oneword)s_%(version_dashes)s_Setup.exe"
            grid_vars_template = """
            OutFile "%(installer_file)s"
            !define INSTFLAGS "%(flags)s"
            !define INSTNAME   "%(channel_oneword)s"
            !define SHORTCUT   "%(channel)s"
            !define URLNAME   "secondlife"
            !define UNINSTALL_SETTINGS 1
            Caption "%(channel)s ${VERSION}"
            """
        if 'installer_name' in self.args:
            installer_file = self.args['installer_name']
        else:
            installer_file = installer_file % substitution_strings
        substitution_strings['installer_file'] = installer_file

        tempfile = "secondlife_setup_tmp.nsi"
        
        #AO: Try to sign original executable first, if we can, using best available signing cert.
        try:
            subprocess.check_call(["signtool.exe","sign","/n","Phoenix","/d","Firestorm","/du","http://www.phoenixviewer.com",self.args['configuration']+"\\firestorm-bin.exe"],stderr=subprocess.PIPE,stdout=subprocess.PIPE)
            subprocess.check_call(["signtool.exe","sign","/n","Phoenix","/d","Firestorm","/du","http://www.phoenixviewer.com",self.args['configuration']+"\\slplugin.exe"],stderr=subprocess.PIPE,stdout=subprocess.PIPE)
            subprocess.check_call(["signtool.exe","sign","/n","Phoenix","/d","Firestorm","/du","http://www.phoenixviewer.com",self.args['configuration']+"\\SLVoice.exe"],stderr=subprocess.PIPE,stdout=subprocess.PIPE)
            subprocess.check_call(["signtool.exe","sign","/n","Phoenix","/d","Firestorm","/du","http://www.phoenixviewer.com",self.args['configuration']+"\\"+self.final_exe()],stderr=subprocess.PIPE,stdout=subprocess.PIPE)
        except Exception, e:
            print "Couldn't sign final binary. Tried to sign %s" % self.args['configuration']+"\\"+self.final_exe()
            
        # the following replaces strings in the nsi template
        # it also does python-style % substitution
        self.replace_in("installers/windows/installer_template.nsi", tempfile, {
                "%%VERSION%%":version_vars,
                "%%SOURCE%%":self.get_src_prefix(),
                "%%GRID_VARS%%":grid_vars_template % substitution_strings,
                "%%INSTALL_FILES%%":self.nsi_file_commands(True),
                "%%DELETE_FILES%%":self.nsi_file_commands(False)})

        # We use the Unicode version of NSIS, available from
        # http://www.scratchpaper.com/
        # Check two paths, one for Program Files, and one for Program Files (x86).
        # Yay 64bit windows.
        NSIS_path = os.path.expandvars('${ProgramFiles}\\NSIS\\Unicode\\makensis.exe')
        if not os.path.exists(NSIS_path):
            NSIS_path = os.path.expandvars('${ProgramFiles(x86)}\\NSIS\\Unicode\\makensis.exe')
        self.run_command('"' + proper_windows_path(NSIS_path) + '" /V2 ' + self.dst_path_of(tempfile))
        # self.remove(self.dst_path_of(tempfile))

        #AO: Try to sign installer next, if we can, using "The Phoenix Firestorm Project" signing cert.
        try:
            subprocess.check_call(["signtool.exe","sign","/n","Phoenix","/d","Firestorm","/du","http://www.phoenixviewer.com",self.args['configuration']+"\\"+substitution_strings['installer_file']],stderr=subprocess.PIPE,stdout=subprocess.PIPE)
        except Exception, e:
            print "Working directory: %s" % os.getcwd()
            print "Couldn't sign windows installer. Tried to sign %s" % self.args['configuration']+"\\"+substitution_strings['installer_file']

        #AO: Try to package up symbols
        # New Method, for reading cross platform stack traces on a linux/mac host
        if (os.path.exists("%s/firestorm-symbols-windows.tar.bz2" % self.args['configuration'].lower())):
            # Rename to add version numbers
            sName = "%s/Phoenix_%s_%s_symbols-windows.tar.bz2" % (self.args['configuration'].lower(),substitution_strings['channel_oneword'],substitution_strings['version_dashes'])

            if os.path.exists( sName ):
                os.unlink( sName )

            os.rename("%s/firestorm-symbols-windows.tar.bz2" % self.args['configuration'].lower(), sName )
        
        # OLD METHOD, Still used for windows-based debugging
        symbolZip = zipfile.ZipFile("Phoenix-%s_%s_SymbolsWin.zip" % (substitution_strings['channel_oneword'],substitution_strings['version_dashes']), 'w',zipfile.ZIP_DEFLATED)
        symbolZip.write("%s/Firestorm-bin.exe" % self.args['configuration'].lower(),"Firestorm-bin.exe")
        symbolZip.write("%s/Firestorm-bin.pdb" % self.args['configuration'].lower(),"Firestorm-bin.pdb")
        # symbolZip.write("../sharedlibs/%s/llcommon.dll" % self.args['configuration'].lower(),"llcommon.dll")
        # symbolZip.write("../sharedlibs/%s/llcommon.pdb" % self.args['configuration'].lower(),"llcommon.pdb")
        symbolZip.close()



# If we're on a build machine, sign the code using our Authenticode certificate. JC
 
#        sign_py = os.path.expandvars("${SIGN}")
#        if not sign_py or sign_py == "${SIGN}":
#            sign_py = 'C:\\buildscripts\\code-signing\\sign.py'
#        else:
#            sign_py = sign_py.replace('\\', '\\\\\\\\')
#        python = os.path.expandvars("${PYTHON}")
#        if not python or python == "${PYTHON}":
#            python = 'python'
#        if os.path.exists(sign_py):
#            self.run_command("%s %s %s" % (python, sign_py, self.dst_path_of(installer_file).replace('\\', '\\\\\\\\')))
#        else:
#            print "Skipping code signing,", sign_py, "does not exist"


        self.created_path(self.dst_path_of(installer_file))
        self.package_file = installer_file


class DarwinManifest(ViewerManifest):
    def is_packaging_viewer(self):
        # darwin requires full app bundle packaging even for debugging.
        return True

    def construct(self):
        # copy over the build result (this is a no-op if run within the xcode script)
        self.path(self.args['configuration'] + "/Firestorm.app", dst="")

        if self.prefix(src="", dst="Contents"):  # everything goes in Contents
            self.path("Info-Firestorm.plist", dst="Info.plist")

            # copy additional libs in <bundle>/Contents/MacOS/
            self.path("../packages/lib/release/libndofdev.dylib", dst="Resources/libndofdev.dylib")
            self.path("../packages/lib/release/libhunspell-1.3.0.dylib", dst="Resources/libhunspell-1.3.0.dylib")
            self.path("../viewer_components/updater/scripts/darwin/update_install", "MacOS/update_install")

            # Growl Frameworks
            self.path("../packages/Frameworks/Growl", dst="Frameworks/Growl")

            # most everything goes in the Resources directory
            if self.prefix(src="", dst="Resources"):
                super(DarwinManifest, self).construct()

                if self.prefix("cursors_mac"):
                    self.path("*.tif")
                    self.end_prefix("cursors_mac")

                self.path("licenses-mac.txt", dst="licenses.txt")
                self.path("featuretable_mac.txt")
                self.path("Firestorm.nib")
                self.path("VivoxAUP.txt")

                icon_path = self.icon_path()
                if self.prefix(src=icon_path, dst="") :
                    self.path("phoenix_icon.icns")
                    self.end_prefix(icon_path)

                self.path("Firestorm.nib")
                
                # Translations
                self.path("English.lproj")
                self.path("German.lproj")
                self.path("Japanese.lproj")
                self.path("Korean.lproj")
                self.path("da.lproj")
                self.path("es.lproj")
                self.path("fr.lproj")
                self.path("hu.lproj")
                self.path("it.lproj")
                self.path("nl.lproj")
                self.path("pl.lproj")
                self.path("pt.lproj")
                self.path("ru.lproj")
                self.path("tr.lproj")
                self.path("uk.lproj")
                self.path("zh-Hans.lproj")

                libdir = "../packages/lib/release"
                dylibs = {}

                # Need to get the llcommon dll from any of the build directories as well
                lib = "llcommon"
                libfile = "lib%s.dylib" % lib
                try:
                    self.path(self.find_existing_file(os.path.join(os.pardir,
                                                                    lib,
                                                                    self.args['configuration'],
                                                                    libfile),
                                                      os.path.join(libdir, libfile)),
                                                      dst=libfile)
                except RuntimeError:
                    print "Skipping %s" % libfile
                    dylibs[lib] = False
                else:
                    dylibs[lib] = True

                if dylibs["llcommon"]:
                    for libfile in ("libexpat.1.5.2.dylib",
                                    "libexception_handler.dylib",
                                    "libGLOD.dylib",
                                    "libcollada14dom.dylib"
                                    ):
                        self.path(os.path.join(libdir, libfile), libfile)

                # SLVoice and vivox lols
                for libfile in ('libsndfile.dylib', 'libalut.dylib', 'libopenal.dylib', 'libvivoxoal.dylib', 'libortp.dylib', \
                    'libvivoxsdk.dylib', 'libvivoxplatform.dylib', 'SLVoice') :
                     self.path(os.path.join(libdir, libfile), libfile)
                
                try:
                    # FMOD for sound
                    self.path(self.args['configuration'] + "/libfmodwrapper.dylib", "libfmodwrapper.dylib")
                except:
                    print "Skipping FMOD - not found"
                
                # our apps
                self.path("../mac_crash_logger/" + self.args['configuration'] + "/mac-crash-logger.app", "mac-crash-logger.app")
                self.path("../mac_updater/" + self.args['configuration'] + "/mac-updater.app", "mac-updater.app")

                # plugin launcher
                self.path("../llplugin/slplugin/" + self.args['configuration'] + "/SLPlugin.app", "SLPlugin.app")

                # our apps dependencies on shared libs
                if dylibs["llcommon"]:
                    mac_crash_logger_res_path = self.dst_path_of("mac-crash-logger.app/Contents/Resources")
                    mac_updater_res_path = self.dst_path_of("mac-updater.app/Contents/Resources")
                    slplugin_res_path = self.dst_path_of("SLPlugin.app/Contents/Resources")
                    for libfile in ("libllcommon.dylib",
                                    "libexpat.1.5.2.dylib",
                                    "libexception_handler.dylib",
                                    "libGLOD.dylib",
                                    "libcollada14dom.dylib"
                                    ):
                        target_lib = os.path.join('../../..', libfile)
                        self.run_command("ln -sf %(target)r %(link)r" % 
                                         {'target': target_lib,
                                          'link' : os.path.join(mac_crash_logger_res_path, libfile)}
                                         )
                        self.run_command("ln -sf %(target)r %(link)r" % 
                                         {'target': target_lib,
                                          'link' : os.path.join(mac_updater_res_path, libfile)}
                                         )
                        self.run_command("ln -sf %(target)r %(link)r" % 
                                         {'target': target_lib,
                                          'link' : os.path.join(slplugin_res_path, libfile)}
                                         )

                # plugins
                if self.prefix(src="", dst="llplugin"):
                    self.path("../media_plugins/quicktime/" + self.args['configuration'] + "/media_plugin_quicktime.dylib", "media_plugin_quicktime.dylib")
                    self.path("../media_plugins/webkit/" + self.args['configuration'] + "/media_plugin_webkit.dylib", "media_plugin_webkit.dylib")
                    self.path("../packages/lib/release/libllqtwebkit.dylib", "libllqtwebkit.dylib")

                    self.end_prefix("llplugin")

                # command line arguments for connecting to the proper grid
                self.put_in_file(self.flags_list(), 'arguments.txt')

                self.end_prefix("Resources")

            self.end_prefix("Contents")

        # NOTE: the -S argument to strip causes it to keep enough info for
        # annotated backtraces (i.e. function names in the crash log).  'strip' with no
        # arguments yields a slightly smaller binary but makes crash logs mostly useless.
        # This may be desirable for the final release.  Or not.
        if ("package" in self.args['actions'] or 
            "unpacked" in self.args['actions']):
            self.run_command('strip -S %(viewer_binary)r' %
                             { 'viewer_binary' : self.dst_path_of('Contents/MacOS/Firestorm')})


    def copy_finish(self):
        # Force executable permissions to be set for scripts
        # see CHOP-223 and http://mercurial.selenic.com/bts/issue1802
        for script in 'Contents/MacOS/update_install',:
            self.run_command("chmod +x %r" % os.path.join(self.get_dst_prefix(), script))

    def package_finish(self):
<<<<<<< HEAD
	# <FS:AO> Copied from windows manifest, since we're starting to use many of the same vars
        # a standard map of strings for replacing in the templates
        substitution_strings = {
            'version' : '.'.join(self.args['version']),
            'version_short' : '.'.join(self.args['version'][:-1]),
            'version_dashes' : '-'.join(self.args['version']),
            'grid':self.args['grid'],
            'grid_caps':self.args['grid'].upper(),
            'flags':self.flags_list().replace('"', '$\\"'),
            'channel':self.channel(),
            'channel_oneword':self.channel_oneword(),
            'channel_unique':self.channel_unique(),
            }
	# </FS:AO>

        channel_standin = 'Firestorm'  # hah, our default channel is not usable on its own
=======
        # Sign the app if requested.
        if 'signature' in self.args:
            identity = self.args['signature']
            if identity == '':
                identity = 'Developer ID Application'

            # Look for an environment variable set via build.sh when running in Team City.
            try:
                build_secrets_checkout = os.environ['build_secrets_checkout']
            except KeyError:
                pass
            else:
                # variable found so use it to unlock keyvchain followed by codesign
                home_path = os.environ['HOME']
                keychain_pwd_path = os.path.join(build_secrets_checkout,'code-signing-osx','password.txt')
                keychain_pwd = open(keychain_pwd_path).read().rstrip()

                self.run_command('security unlock-keychain -p "%s" "%s/Library/Keychains/viewer.keychain"' % ( keychain_pwd, home_path ) )
                self.run_command('codesign --verbose --force --keychain "%(home_path)s/Library/Keychains/viewer.keychain" --sign %(identity)r %(bundle)r' % {
                                 'home_path' : home_path,
                                 'identity': identity,
                                 'bundle': self.get_dst_prefix()
                })

        channel_standin = 'Second Life Viewer'  # hah, our default channel is not usable on its own
>>>>>>> d56a98de
        if not self.default_channel():
            channel_standin = self.channel()

        imagename="Phoenix_" + self.channel_oneword() + '_' + '_'.join(self.args['version'])

        # MBW -- If the mounted volume name changes, it breaks the .DS_Store's background image and icon positioning.
        #  If we really need differently named volumes, we'll need to create multiple DS_Store file images, or use some other trick.

        volname="Firestorm Installer"  # DO NOT CHANGE without understanding comment above

        #if self.default_channel():
        #    if not self.default_grid():
        #        # beta case
        #        imagename = imagename + '_' + self.args['grid'].upper()
        #else:
        #    # first look, etc
        #    imagename = imagename + '_' + self.channel_oneword().upper()

        sparsename = imagename + ".sparseimage"
        finalname = imagename + ".dmg"
        # make sure we don't have stale files laying about
        self.remove(sparsename, finalname)

        self.run_command('hdiutil create %(sparse)r -volname %(vol)r -fs HFS+ -type SPARSE -megabytes 700 -layout SPUD' % {
                'sparse':sparsename,
                'vol':volname})

        # mount the image and get the name of the mount point and device node
        hdi_output = self.run_command('hdiutil attach -private %r' % sparsename)
        try:
            devfile = re.search("/dev/disk([0-9]+)[^s]", hdi_output).group(0).strip()
            volpath = re.search('HFS\s+(.+)', hdi_output).group(1).strip()

            if devfile != '/dev/disk1':
                # adding more debugging info based upon nat's hunches to the
                # logs to help track down 'SetFile -a V' failures -brad
                print "WARNING: 'SetFile -a V' command below is probably gonna fail"

            # Copy everything in to the mounted .dmg

            if self.default_channel() and not self.default_grid():
                app_name = "Firestorm " + self.args['grid']
            else:
                app_name = channel_standin.strip()

            # Hack:
            # Because there is no easy way to coerce the Finder into positioning
            # the app bundle in the same place with different app names, we are
            # adding multiple .DS_Store files to svn. There is one for release,
            # one for release candidate and one for first look. Any other channels
            # will use the release .DS_Store, and will look broken.
            # - Ambroff 2008-08-20
            # If the channel is "firestorm-private-"anything, then use the
            #  private folder for .DS_Store and the background image. -- TS
            template_chan = self.channel_lowerword()
            if template_chan.startswith("firestorm-private"):
                template_chan = "firestorm-private"
            dmg_template = os.path.join(
                'installers', 'darwin', '%s-dmg' % template_chan)

            if not os.path.exists (self.src_path_of(dmg_template)):
                dmg_template = os.path.join ('installers', 'darwin', 'release-dmg')

            for s,d in {self.get_dst_prefix():app_name + ".app",
                        os.path.join(dmg_template, "_VolumeIcon.icns"): ".VolumeIcon.icns",
                        os.path.join(dmg_template, "background.png"): "background.png",
						os.path.join(dmg_template, "VivoxAUP.txt"): "Vivox (Voice Services) Usage Policy.txt",
						os.path.join(dmg_template, "LGPL-license.txt"): "LGPL License.txt",
                        os.path.join(dmg_template, "_DS_Store"): ".DS_Store"}.items():
                print "Copying to dmg", s, d
                self.copy_action(self.src_path_of(s), os.path.join(volpath, d))

            # Create the alias file (which is a resource file) from the .r
            self.run_command('Rez %r -o %r' %
                             (self.src_path_of("installers/darwin/release-dmg/Applications-alias.r"),
                              os.path.join(volpath, "Applications")))

            # Set up the installer disk image: set icon positions, folder view
            #  options, and icon label colors. This must be done before the
            #  files are hidden.
            self.run_command('osascript %r %r' % 
                             (self.src_path_of("installers/darwin/installer-dmg.applescript"),
                             volname))

            # Hide the background image, DS_Store file, and volume icon file (set their "visible" bit)
            for f in ".VolumeIcon.icns", "background.png", ".DS_Store":
                pathname = os.path.join(volpath, f)
                # We've observed mysterious "no such file" failures of the SetFile
                # command, especially on the first file listed above -- yet
                # subsequent inspection of the target directory confirms it's
                # there. Timing problem with copy command? Try to handle.
                for x in xrange(3):
                    if os.path.exists(pathname):
                        print "Confirmed existence: %r" % pathname
                        break
                    print "Waiting for %s copy command to complete (%s)..." % (f, x+1)
                    sys.stdout.flush()
                    time.sleep(1)
                # If we fall out of the loop above without a successful break, oh
                # well, possibly we've mistaken the nature of the problem. In any
                # case, don't hang up the whole build looping indefinitely, let
                # the original problem manifest by executing the desired command.
                self.run_command('SetFile -a V %r' % pathname)

            # Set the alias file's alias and custom icon bits
            self.run_command('SetFile -a AC %r' % os.path.join(volpath, "Applications"))

            # Set the disk image root's custom icon bit
            self.run_command('SetFile -a C %r' % volpath)

        finally:
            # Unmount the image even if exceptions from any of the above 
            self.run_command('hdiutil detach -force %r' % devfile)

        print "Converting temp disk image to final disk image"
        self.run_command('hdiutil convert %(sparse)r -format UDZO -imagekey zlib-level=9 -o %(final)r' % {'sparse':sparsename, 'final':finalname})
        # get rid of the temp file
        self.package_file = finalname
        self.remove(sparsename)

        #AO: Try to package up symbols
        # New Method, for reading cross platform stack traces on a linux/mac host
        if (os.path.exists("%s/firestorm-symbols-darwin.tar.bz2" % self.args['configuration'].lower())):
            # Rename to add version numbers
            os.rename("%s/firestorm-symbols-darwin.tar.bz2" % self.args['configuration'].lower(),"%s/Phoenix_%s_%s_symbols-darwin.tar.bz2" % (self.args['configuration'].lower(),substitution_strings['channel_oneword'],substitution_strings['version_dashes']))




class LinuxManifest(ViewerManifest):
    def construct(self):
        super(LinuxManifest, self).construct()
        self.path("licenses-linux.txt","licenses.txt")
        self.path("VivoxAUP.txt")
        self.path("res/firestorm_icon.png","firestorm_icon.png")
        if self.prefix("linux_tools", dst=""):
            self.path("client-readme.txt","README-linux.txt")
	    self.path("FIRESTORM_DESKTOPINSTALL.txt","FIRESTORM_DESKTOPINSTALL.txt")
            self.path("client-readme-voice.txt","README-linux-voice.txt")
            self.path("client-readme-joystick.txt","README-linux-joystick.txt")
            self.path("wrapper.sh","firestorm")
            self.path("handle_secondlifeprotocol.sh", "etc/handle_secondlifeprotocol.sh")
            self.path("register_secondlifeprotocol.sh", "etc/register_secondlifeprotocol.sh")
            self.path("refresh_desktop_app_entry.sh", "etc/refresh_desktop_app_entry.sh")
            self.path("launch_url.sh","etc/launch_url.sh")
            self.path("install.sh")
            self.end_prefix("linux_tools")

        # Create an appropriate gridargs.dat for this package, denoting required grid.
        self.put_in_file(self.flags_list(), 'etc/gridargs.dat')

        self.path("firestorm-bin","bin/do-not-directly-run-firestorm-bin")
        self.path("../linux_crash_logger/linux-crash-logger","bin/linux-crash-logger.bin")
        self.path("../linux_updater/linux-updater", "bin/linux-updater.bin")
        self.path("../llplugin/slplugin/SLPlugin", "bin/SLPlugin")

        if self.prefix("res-sdl"):
            self.path("*")
            # recurse
            self.end_prefix("res-sdl")

        # Get the icons based on the channel
        icon_path = self.icon_path()
        if self.prefix(src=icon_path, dst="") :
            self.path("firestorm_256.png","firestorm_48.png")
            if self.prefix(src="",dst="res-sdl") :
                self.path("firestorm_256.BMP","ll_icon.BMP")
                self.end_prefix("res-sdl")
            self.end_prefix(icon_path)

        self.path("../viewer_components/updater/scripts/linux/update_install", "bin/update_install")

        # plugins
        if self.prefix(src="", dst="bin/llplugin"):
            self.path("../media_plugins/webkit/libmedia_plugin_webkit.so", "libmedia_plugin_webkit.so")
            self.path("../media_plugins/gstreamer010/libmedia_plugin_gstreamer010.so", "libmedia_plugin_gstreamer.so")
            self.end_prefix("bin/llplugin")

        try:
            self.path("../llcommon/libllcommon.so", "lib/libllcommon.so")
        except:
            print "Skipping llcommon.so (assuming llcommon was linked statically)"

        self.path("featuretable_linux.txt")

    def copy_finish(self):
        # Force executable permissions to be set for scripts
        # see CHOP-223 and http://mercurial.selenic.com/bts/issue1802
        for script in 'firestorm', 'bin/update_install':
            self.run_command("chmod +x %r" % os.path.join(self.get_dst_prefix(), script))

    def package_finish(self):
        # a standard map of strings for replacing in the templates
        installer_name_components = ['Phoenix',self.channel_oneword(),self.args.get('arch'),'.'.join(self.args['version'])]
        installer_name = "_".join(installer_name_components)

	# <FS:AO> Copied from windows manifest, since we're starting to use many of the same vars
        # a standard map of strings for replacing in the templates
        substitution_strings = {
            'version' : '.'.join(self.args['version']),
            'version_short' : '.'.join(self.args['version'][:-1]),
            'version_dashes' : '-'.join(self.args['version']),
            'grid':self.args['grid'],
            'grid_caps':self.args['grid'].upper(),
            'flags':self.flags_list().replace('"', '$\\"'),
            'channel':self.channel(),
            'channel_oneword':self.channel_oneword(),
            'channel_unique':self.channel_unique(),
            }
	# </FS:AO>

        #if self.default_channel():
        #    if not self.default_grid():
        #        installer_name += '_' + self.args['grid'].upper()
        #else:
        #    installer_name += '_' + self.channel_oneword().upper()
	print "installer name=%s" % installer_name

        if self.args['buildtype'].lower() == 'release' and self.is_packaging_viewer():
            print "* Going strip-crazy on the packaged binaries, since this is a RELEASE build"
            self.run_command("find %(d)r/bin %(d)r/lib -type f \\! -name update_install | xargs --no-run-if-empty strip -S" % {'d': self.get_dst_prefix()} ) # makes some small assumptions about our packaged dir structure

        # Fix access permissions
        self.run_command("""
                find %(dst)s -type d | xargs --no-run-if-empty chmod 755;
                find %(dst)s -type f -perm 0700 | xargs --no-run-if-empty chmod 0755;
                find %(dst)s -type f -perm 0500 | xargs --no-run-if-empty chmod 0555;
                find %(dst)s -type f -perm 0600 | xargs --no-run-if-empty chmod 0644;
                find %(dst)s -type f -perm 0400 | xargs --no-run-if-empty chmod 0444;
                true""" %  {'dst':self.get_dst_prefix() })
        self.package_file = installer_name + '.tar.bz2'

        # temporarily move directory tree so that it has the right
        # name in the tarfile
        self.run_command("mv %(dst)s %(inst)s" % {
            'dst': self.get_dst_prefix(),
            'inst': self.build_path_of(installer_name)})
        try:
            # only create tarball if it's a release build.
            if self.args['buildtype'].lower() == 'release':
                # --numeric-owner hides the username of the builder for
                # security etc.
                self.run_command('tar -C %(dir)s --numeric-owner -cjf '
                                 '%(inst_path)s.tar.bz2 %(inst_name)s' % {
                        'dir': self.get_build_prefix(),
                        'inst_name': installer_name,
                        'inst_path':self.build_path_of(installer_name)})
            else:
                print "Skipping %s.tar.bz2 for non-Release build (%s)" % \
                      (installer_name, self.args['buildtype'])
        finally:
            self.run_command("mv %(inst)s %(dst)s" % {
                'dst': self.get_dst_prefix(),
                'inst': self.build_path_of(installer_name)})

        #AO: Try to package up symbols
        # New Method, for reading cross platform stack traces on a linux/mac host
        if (os.path.exists("%s/firestorm-symbols-linux.tar.bz2" % self.args['configuration'].lower())):
            # Rename to add version numbers
            os.rename("%s/firestorm-symbols-linux.tar.bz2" % self.args['configuration'].lower(),"%s/Phoenix_%s_%s_symbols-linux.tar.bz2" % (self.args['configuration'].lower(),substitution_strings['channel_oneword'],substitution_strings['version_dashes']))


class Linux_i686Manifest(LinuxManifest):
    def construct(self):
        super(Linux_i686Manifest, self).construct()

        if self.prefix("../packages/lib/release", dst="lib"):
            self.path("libapr-1.so*")
            self.path("libaprutil-1.so*")
            self.path("libbreakpad_client.so*")
            self.path("libcollada14dom.so")
            self.path("libdb*.so")
            self.path("libcrypto.so.*")
            self.path("libexpat.so.*")
            self.path("libssl.so.1.0.0")
            self.path("libglod.so")
            self.path("libminizip.so")
            self.path("libuuid.so*")
            self.path("libSDL-1.2.so.*")
            self.path("libdirectfb-1.*.so.*")
            self.path("libfusion-1.*.so.*")
            self.path("libdirect-1.*.so.*")
            self.path("libopenjpeg.so*")
            self.path("libdirectfb-1.4.so.5")
            self.path("libfusion-1.4.so.5")
            self.path("libdirect-1.4.so.5.0.4")
            self.path("libdirect-1.4.so.5")
            self.path("libhunspell-1.3.so")
            self.path("libhunspell-1.3.so.0")
            self.path("libhunspell-1.3.so.0.0.0")
            self.path("libalut.so")
            self.path("libopenal.so", "libopenal.so.1")
            self.path("libopenal.so", "libvivoxoal.so.1") # vivox's sdk expects this soname
            #self.path("libnotify.so.1.1.2", "libnotify.so.1") # LO - uncomment when testing libnotify(growl) on linux
            # KLUDGE: As of 2012-04-11, the 'fontconfig' package installs
            # libfontconfig.so.1.4.4, along with symlinks libfontconfig.so.1
            # and libfontconfig.so. Before we added support for library-file
            # wildcards, though, this self.path() call specifically named
            # libfontconfig.so.1.4.4 WITHOUT also copying the symlinks. When I
            # (nat) changed the call to self.path("libfontconfig.so.*"), we
            # ended up with the libfontconfig.so.1 symlink in the target
            # directory as well. But guess what! At least on Ubuntu 10.04,
            # certain viewer fonts look terrible with libfontconfig.so.1
            # present in the target directory. Removing that symlink suffices
            # to improve them. I suspect that means we actually do better when
            # the viewer fails to find our packaged libfontconfig.so*, falling
            # back on the system one instead -- but diagnosing and fixing that
            # is a bit out of scope for the present project. Meanwhile, this
            # particular wildcard specification gets us exactly what the
            # previous call did, without having to explicitly state the
            # version number.
            self.path("libfontconfig.so.*.*")
            try:
                self.path("libtcmalloc.so*") #formerly called google perf tools
                pass
            except:
                print "tcmalloc files not found, skipping"
                pass

            try:
                    self.path("libfmod-3.75.so")
                    pass
            except:
                    print "Skipping libfmod-3.75.so - not found"
                    pass
            self.end_prefix("lib")

            # Vivox runtimes
            if self.prefix(src="../packages/lib/release", dst="bin"):
                    self.path("SLVoice")
                    self.end_prefix()
            if self.prefix(src="../packages/lib/release", dst="lib"):
                    self.path("libortp.so")
                    self.path("libsndfile.so.1")
                    #self.path("libvivoxoal.so.1") # no - we'll re-use the viewer's own OpenAL lib
                    self.path("libvivoxsdk.so")
                    self.path("libvivoxplatform.so")
                    self.end_prefix("lib")

            if self.args['buildtype'].lower() == 'release' and self.is_packaging_viewer():
                    print "* Going strip-crazy on the packaged binaries, since this is a RELEASE build"
                    self.run_command("find %(d)r/bin %(d)r/lib -type f \\! -name update_install | xargs --no-run-if-empty strip -S" % {'d': self.get_dst_prefix()} ) # makes some small assumptions about our packaged dir structure


class Linux_x86_64Manifest(LinuxManifest):
    def construct(self):
        super(Linux_x86_64Manifest, self).construct()

        # support file for valgrind debug tool
        self.path("secondlife-i686.supp")

################################################################

if __name__ == "__main__":
    main()<|MERGE_RESOLUTION|>--- conflicted
+++ resolved
@@ -926,7 +926,6 @@
             self.run_command("chmod +x %r" % os.path.join(self.get_dst_prefix(), script))
 
     def package_finish(self):
-<<<<<<< HEAD
 	# <FS:AO> Copied from windows manifest, since we're starting to use many of the same vars
         # a standard map of strings for replacing in the templates
         substitution_strings = {
@@ -942,34 +941,33 @@
             }
 	# </FS:AO>
 
+#Comment out for now. FS:TM
+#Added from LL signing for OSX 10.8 
+#        # Sign the app if requested.
+#        if 'signature' in self.args:
+#            identity = self.args['signature']
+#            if identity == '':
+#                identity = 'Developer ID Application'
+#
+#            # Look for an environment variable set via build.sh when running in Team City.
+#            try:
+#                build_secrets_checkout = os.environ['build_secrets_checkout']
+#            except KeyError:
+#                pass
+#            else:
+#                # variable found so use it to unlock keyvchain followed by codesign
+#                home_path = os.environ['HOME']
+#                keychain_pwd_path = os.path.join(build_secrets_checkout,'code-signing-osx','password.txt')
+#                keychain_pwd = open(keychain_pwd_path).read().rstrip()
+#
+#                self.run_command('security unlock-keychain -p "%s" "%s/Library/Keychains/viewer.keychain"' % ( keychain_pwd, home_path ) )
+#                self.run_command('codesign --verbose --force --keychain "%(home_path)s/Library/Keychains/viewer.keychain" --sign %(identity)r %(bundle)r' % {
+#                                 'home_path' : home_path,
+#                                 'identity': identity,
+#                                 'bundle': self.get_dst_prefix()
+#                })
+
         channel_standin = 'Firestorm'  # hah, our default channel is not usable on its own
-=======
-        # Sign the app if requested.
-        if 'signature' in self.args:
-            identity = self.args['signature']
-            if identity == '':
-                identity = 'Developer ID Application'
-
-            # Look for an environment variable set via build.sh when running in Team City.
-            try:
-                build_secrets_checkout = os.environ['build_secrets_checkout']
-            except KeyError:
-                pass
-            else:
-                # variable found so use it to unlock keyvchain followed by codesign
-                home_path = os.environ['HOME']
-                keychain_pwd_path = os.path.join(build_secrets_checkout,'code-signing-osx','password.txt')
-                keychain_pwd = open(keychain_pwd_path).read().rstrip()
-
-                self.run_command('security unlock-keychain -p "%s" "%s/Library/Keychains/viewer.keychain"' % ( keychain_pwd, home_path ) )
-                self.run_command('codesign --verbose --force --keychain "%(home_path)s/Library/Keychains/viewer.keychain" --sign %(identity)r %(bundle)r' % {
-                                 'home_path' : home_path,
-                                 'identity': identity,
-                                 'bundle': self.get_dst_prefix()
-                })
-
-        channel_standin = 'Second Life Viewer'  # hah, our default channel is not usable on its own
->>>>>>> d56a98de
         if not self.default_channel():
             channel_standin = self.channel()
 
