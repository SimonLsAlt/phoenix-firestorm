--- conflicted
+++ resolved
@@ -588,14 +588,11 @@
                     self.path("fmodex64.dll")
                 else:
                     self.path("fmodex.dll")
-<<<<<<< HEAD
-=======
 
             # Get openal dll
             if self.args.get('openal') == 'ON':
                 self.path("OpenAL32.dll")
                 self.path("alut.dll")
->>>>>>> c33f949d
 
             # For textures
             self.path("openjpeg.dll")
@@ -1321,19 +1318,11 @@
 
         with self.prefix(dst="Contents"):  # everything goes in Contents
             # self.path("Info.plist", dst="Info.plist")
-<<<<<<< HEAD
 
             # copy additional libs in <bundle>/Contents/MacOS/
             self.path(os.path.join(relpkgdir, "libndofdev.dylib"), dst="Resources/libndofdev.dylib")
             # self.path(os.path.join(relpkgdir, "libhunspell-1.3.0.dylib"), dst="Resources/libhunspell-1.3.0.dylib")   
 
-=======
-
-            # copy additional libs in <bundle>/Contents/MacOS/
-            self.path(os.path.join(relpkgdir, "libndofdev.dylib"), dst="Resources/libndofdev.dylib")
-            # self.path(os.path.join(relpkgdir, "libhunspell-1.3.0.dylib"), dst="Resources/libhunspell-1.3.0.dylib")   
-
->>>>>>> c33f949d
             # most everything goes in the Resources directory
             with self.prefix(dst="Resources"):
                 super(DarwinManifest, self).construct()
@@ -1869,8 +1858,6 @@
             self.path2basename("libvlc", "libmedia_plugin_libvlc.so")
             self.path("cef/libmedia_plugin_cef.so", "libmedia_plugin_cef.so" )
 
-<<<<<<< HEAD
-=======
 
         with self.prefix(src=os.path.join(pkgdir, 'lib', 'vlc', 'plugins'), dst="bin/llplugin/vlc/plugins"):
             self.path( "plugins.dat" )
@@ -1878,7 +1865,6 @@
 
         with self.prefix(src=os.path.join(pkgdir, 'lib' ), dst="lib"):
             self.path( "libvlc*.so*" )
->>>>>>> c33f949d
 
         with self.prefix(src=os.path.join(pkgdir, 'lib', 'vlc', 'plugins'), dst="bin/llplugin/vlc/plugins"):
             self.path( "plugins.dat" )
@@ -1887,16 +1873,6 @@
         with self.prefix(src=os.path.join(pkgdir, 'lib' ), dst="lib"):
             self.path( "libvlc*.so*" )
 
-<<<<<<< HEAD
-        with self.prefix(src=os.path.join(pkgdir, 'lib', 'vlc', 'plugins'), dst="bin/llplugin/vlc/plugins"):
-            self.path( "plugins.dat" )
-            self.path( "*/*.so" )
-
-        with self.prefix(src=os.path.join(pkgdir, 'lib' ), dst="lib"):
-            self.path( "libvlc*.so*" )
-
-=======
->>>>>>> c33f949d
         # CEF files 
         with self.prefix(src=os.path.join(pkgdir, 'lib', 'release'), dst="lib"):
             self.path( "libcef.so" )
