#!/usr/bin/env python
"""\
@file viewer_manifest.py
@author Ryan Williams
@brief Description of all installer viewer files, and methods for packaging
       them into installers for all supported platforms.

$LicenseInfo:firstyear=2006&license=viewerlgpl$
Second Life Viewer Source Code
Copyright (C) 2006-2014, Linden Research, Inc.

This library is free software; you can redistribute it and/or
modify it under the terms of the GNU Lesser General Public
License as published by the Free Software Foundation;
version 2.1 of the License only.

This library is distributed in the hope that it will be useful,
but WITHOUT ANY WARRANTY; without even the implied warranty of
MERCHANTABILITY or FITNESS FOR A PARTICULAR PURPOSE.  See the GNU
Lesser General Public License for more details.

You should have received a copy of the GNU Lesser General Public
License along with this library; if not, write to the Free Software
Foundation, Inc., 51 Franklin Street, Fifth Floor, Boston, MA  02110-1301  USA

Linden Research, Inc., 945 Battery Street, San Francisco, CA  94111  USA
$/LicenseInfo$
"""
import errno
import json
import os
import os.path
import plistlib
import random
import re
import shutil
import stat
import subprocess
import sys
import tarfile
import time
import zipfile

#<FS:AO>
import shlex
import zipfile
#</FS:AO>

from fs_viewer_manifest import FSViewerManifest #<FS:ND/> Manifest extensions for Firestorm

viewer_dir = os.path.dirname(__file__)
# Add indra/lib/python to our path so we don't have to muck with PYTHONPATH.
# Put it FIRST because some of our build hosts have an ancient install of
# indra.util.llmanifest under their system Python!
sys.path.insert(0, os.path.join(viewer_dir, os.pardir, "lib", "python"))
from indra.util.llmanifest import LLManifest, main, path_ancestors, CHANNEL_VENDOR_BASE, RELEASE_CHANNEL, ManifestError, MissingError
from llbase import llsd

class ViewerManifest(LLManifest,FSViewerManifest):
    def is_packaging_viewer(self):
        # Some commands, files will only be included
        # if we are packaging the viewer on windows.
        # This manifest is also used to copy
        # files during the build (see copy_w_viewer_manifest
        # and copy_l_viewer_manifest targets)
        return 'package' in self.args['actions']
    
    def construct(self):
        super(ViewerManifest, self).construct()
        self.path(src="../../scripts/messages/message_template.msg", dst="app_settings/message_template.msg")
        self.path(src="../../etc/message.xml", dst="app_settings/message.xml")
        
        # <FS:LO> Copy dictionaries to a place where the viewer can find them if ran from visual studio
        pkgdir = os.path.join(self.args['build'], os.pardir, 'packages')
        with self.prefix(src=pkgdir, dst="app_settings"):
            self.path("dictionaries")
        # </FS:LO>

        if self.is_packaging_viewer():
            with self.prefix(src_dst="app_settings"):
                self.exclude("logcontrol.xml")
                self.exclude("logcontrol-dev.xml")
                self.path("*.ini")
                self.path("*.xml")
                self.path("*.db2")

                # include the entire shaders directory recursively
                self.path("shaders")
                # include the extracted list of contributors
                contributions_path = "../../doc/contributions.txt"
                contributor_names = self.extract_names(contributions_path)
                self.put_in_file(contributor_names, "contributors.txt", src=contributions_path)

                # ... and the entire windlight directory
                self.path("windlight")

                # ... and the entire image filters directory
                self.path("filters")
            
                # ... and the included spell checking dictionaries
                # <FS:LO> Copy dictionaries to a place where the viewer can find them if ran from visual studio
                # ... and the included spell checking dictionaries
#                pkgdir = os.path.join(self.args['build'], os.pardir, 'packages')
#                with self.prefix(src=pkgdir):
#                    self.path("dictionaries")
                # </FS:LO>

                # include the entire beams directory
                self.path("beams")
                self.path("beamsColors")

                # include the extracted packages information (see BuildPackagesInfo.cmake)
                self.path(src=os.path.join(self.args['build'],"packages-info.txt"), dst="packages-info.txt")
                # CHOP-955: If we have "sourceid" or "viewer_channel" in the
                # build process environment, generate it into
                # settings_install.xml.
                settings_template = dict(
                    sourceid=dict(Comment='Identify referring agency to Linden web servers',
                                  Persist=1,
                                  Type='String',
                                  Value=''),
                    CmdLineGridChoice=dict(Comment='Default grid',
                                  Persist=0,
                                  Type='String',
                                  Value=''),
                    CmdLineChannel=dict(Comment='Command line specified channel name',
                                        Persist=0,
                                        Type='String',
                                        Value=''))
                settings_install = {}
                sourceid = self.args.get('sourceid')
                if sourceid:
                    settings_install['sourceid'] = settings_template['sourceid'].copy()
                    settings_install['sourceid']['Value'] = sourceid
                    print "Set sourceid in settings_install.xml to '%s'" % sourceid

                if self.args.get('channel_suffix'):
                    settings_install['CmdLineChannel'] = settings_template['CmdLineChannel'].copy()
                    settings_install['CmdLineChannel']['Value'] = self.channel_with_pkg_suffix()
                    print "Set CmdLineChannel in settings_install.xml to '%s'" % self.channel_with_pkg_suffix()

                if self.args.get('grid'):
                    settings_install['CmdLineGridChoice'] = settings_template['CmdLineGridChoice'].copy()
                    settings_install['CmdLineGridChoice']['Value'] = self.grid()
                    print "Set CmdLineGridChoice in settings_install.xml to '%s'" % self.grid()

                # put_in_file(src=) need not be an actual pathname; it
                # only needs to be non-empty
                self.put_in_file(llsd.format_pretty_xml(settings_install),
                                 "settings_install.xml",
                                 src="environment")


            with self.prefix(src_dst="character"):
                self.path("*.llm")
                self.path("*.xml")
                self.path("*.tga")

            # Include our fonts
            with self.prefix(src_dst="fonts"):
                self.path("*.ttf")
                self.path("*.txt")
                self.path("*.xml")
                
            # <FS:AO> Include firestorm resources
            with self.prefix(src_dst="fs_resources"):
                self.path("*.lsltxt")

            # skins
            with self.prefix(src_dst="skins"):
                    self.path("skins.xml")
                    # include the entire textures directory recursively
                    with self.prefix(src_dst="*/textures"):
                            self.path("*/*.tga") # <FS:Ansariel> Needed for legacy icons
                            self.path("*/*.jpg")
                            self.path("*/*.png")
                            self.path("*.tga")
                            self.path("*.j2c")
                            self.path("*.jpg") # <FS:Ansariel> Needed for Firestorm
                            self.path("*.png")
                            self.path("textures.xml")
                    self.path("*/xui/*/*.xml")
                    self.path("*/xui/*/widgets/*.xml")
                    self.path("*/themes/*/colors.xml")
                    with self.prefix(src_dst="*/themes/*/textures"):
                        self.path("*/*.tga")
                        self.path("*/*.jpg")
                        self.path("*/*.png")
                        self.path("*.tga")
                        self.path("*.j2c")
                        self.path("*.png")
                    self.path("*/*.xml")

                    # Local HTML files (e.g. loading screen)
                    # The claim is that we never use local html files any
                    # longer. But rather than commenting out this block, let's
                    # rename every html subdirectory as html.old. That way, if
                    # we're wrong, a user actually does have the relevant
                    # files; s/he just needs to rename every html.old
                    # directory back to html to recover them.
                    with self.prefix(src="*/html", dst="*/html.old"):
                            self.path("*.png")
                            self.path("*/*/*.html")
                            self.path("*/*/*.gif")


            #build_data.json.  Standard with exception handling is fine.  If we can't open a new file for writing, we have worse problems
            #platform is computed above with other arg parsing
            build_data_dict = {"Type":"viewer","Version":'.'.join(self.args['version']),
                            "Channel Base": CHANNEL_VENDOR_BASE,
                            "Channel":self.channel_with_pkg_suffix(),
                            "Platform":self.build_data_json_platform,
                            "Address Size":self.address_size,
                            "Update Service":"https://update.secondlife.com/update",
                            }
            # Only store this if it's both present and non-empty
            bugsplat_db = self.args.get('bugsplat')
            if bugsplat_db:
                build_data_dict["BugSplat DB"] = bugsplat_db
            build_data_dict = self.finish_build_data_dict(build_data_dict)
            with open(os.path.join(os.pardir,'build_data.json'), 'w') as build_data_handle:
                json.dump(build_data_dict,build_data_handle)

            #we likely no longer need the test, since we will throw an exception above, but belt and suspenders and we get the
            #return code for free.
            if not self.path2basename(os.pardir, "build_data.json"):
                print "No build_data.json file"

    def finish_build_data_dict(self, build_data_dict):
        return build_data_dict

    def grid(self):
        return self.args['grid']

    def channel(self):
        return self.args['channel']

    def channel_with_pkg_suffix(self):
        fullchannel=self.channel()
        channel_suffix = self.args.get('channel_suffix')
        if channel_suffix:
            fullchannel+=' '+channel_suffix
        return fullchannel

    def channel_variant(self):
        global CHANNEL_VENDOR_BASE
        return self.channel().replace(CHANNEL_VENDOR_BASE, "").strip()

    def channel_type(self): # returns 'release', 'beta', 'project', or 'test'
        channel_qualifier=self.channel_variant().lower()
        if channel_qualifier.startswith('release'):
            channel_type='release'
        elif channel_qualifier.startswith('beta'):
            channel_type='beta'
        #<FS:TS> Use our more-or-less-standard channel types instead of LL's
        #elif channel_qualifier.startswith('project'):
        #    channel_type='project'
        #else:
        #    channel_type='test'
        elif channel_qualifier.startswith('nightly'):
            channel_type='nightly'
        else:
            channel_type='private'
        return channel_type

    def channel_variant_app_suffix(self):
        # get any part of the channel name after the CHANNEL_VENDOR_BASE
        suffix=self.channel_variant()
        # by ancient convention, we don't use Release in the app name
        if self.channel_type() == 'release':
            suffix=suffix.replace('Release', '').strip()
        # for the base release viewer, suffix will now be null - for any other, append what remains
        if suffix:
            #suffix = "_".join([''] + suffix.split())
            suffix = "_".join(suffix.split()) # <FS> Don't prepend underscore before suffix
        # the additional_packages mechanism adds more to the installer name (but not to the app name itself)
        # ''.split() produces empty list, so suffix only changes if
        # channel_suffix is non-empty
        suffix = "_".join([suffix] + self.args.get('channel_suffix', '').split())
        return suffix

    def installer_base_name(self):
        global CHANNEL_VENDOR_BASE
        # a standard map of strings for replacing in the templates
        #<FS:TS> tag "OS" after CHANNEL_VENDOR_BASE and before any suffix
        channel_base = "Phoenix-" + CHANNEL_VENDOR_BASE
        if self.fs_is_opensim():
            channel_base = channel_base + "OS"
        #</FS:TS>
        substitution_strings = {
            'channel_vendor_base' : '_'.join(channel_base.split()),
            'channel_variant_underscores':self.channel_variant_app_suffix(),
            'version_underscores' : '_'.join(self.args['version']),
            'arch':self.args['arch']
            }
        return "%(channel_vendor_base)s%(channel_variant_underscores)s_%(version_underscores)s_%(arch)s" % substitution_strings

    def app_name(self):
        global CHANNEL_VENDOR_BASE
        channel_type=self.channel_type()
        if channel_type == 'release':
            app_suffix='Viewer'
        else:
            app_suffix=self.channel_variant()

        #<FS:ND> tag "OS" after CHANNEL_VENDOR_BASE and before any suffix
        if self.fs_is_opensim():
            app_suffix = "OS" + app_suffix
        #</FS:ND>

        #<FS:ND> Don't separate name by whitespace. This break a lot of things in the old FS installer logic.
        #return CHANNEL_VENDOR_BASE + ' ' + app_suffix
        return CHANNEL_VENDOR_BASE + app_suffix
        #</FS:ND>

    def app_name_oneword(self):
        return ''.join(self.app_name().split())
    
    def icon_path(self):
        # <FS:ND> Add -os for oss builds
        if self.fs_is_opensim():
            return "icons/" + self.channel_type() + "-os"
        # </FS:ND>
        return "icons/" + self.channel_type()

    def extract_names(self,src):
        try:
            contrib_file = open(src,'r')
        except IOError:
            print "Failed to open '%s'" % src
            raise
        lines = contrib_file.readlines()
        contrib_file.close()

        # All lines up to and including the first blank line are the file header; skip them
        lines.reverse() # so that pop will pull from first to last line
        while not re.match("\s*$", lines.pop()) :
            pass # do nothing

        # A line that starts with a non-whitespace character is a name; all others describe contributions, so collect the names
        names = []
        for line in lines :
            if re.match("\S", line) :
                names.append(line.rstrip())
        # It's not fair to always put the same people at the head of the list
        random.shuffle(names)
        return ', '.join(names)

    def relsymlinkf(self, src, dst=None, catch=True):
        """
        relsymlinkf() is just like symlinkf(), but instead of requiring the
        caller to pass 'src' as a relative pathname, this method expects 'src'
        to be absolute, and creates a symlink whose target is the relative
        path from 'src' to dirname(dst).
        """
        dstdir, dst = self._symlinkf_prep_dst(src, dst)

        # Determine the relative path starting from the directory containing
        # dst to the intended src.
        src = self.relpath(src, dstdir)

        self._symlinkf(src, dst, catch)
        return dst

    def symlinkf(self, src, dst=None, catch=True):
        """
        Like ln -sf, but uses os.symlink() instead of running ln. This creates
        a symlink at 'dst' that points to 'src' -- see:
        https://docs.python.org/2/library/os.html#os.symlink

        If you omit 'dst', this creates a symlink with basename(src) at
        get_dst_prefix() -- in other words: put a symlink to this pathname
        here at the current dst prefix.

        'src' must specifically be a *relative* symlink. It makes no sense to
        create an absolute symlink pointing to some path on the build machine!

        Also:
        - We prepend 'dst' with the current get_dst_prefix(), so it has similar
          meaning to associated self.path() calls.
        - We ensure that the containing directory os.path.dirname(dst) exists
          before attempting the symlink.

        If you pass catch=False, exceptions will be propagated instead of
        caught.
        """
        dstdir, dst = self._symlinkf_prep_dst(src, dst)
        self._symlinkf(src, dst, catch)
        return dst

    def _symlinkf_prep_dst(self, src, dst):
        # helper for relsymlinkf() and symlinkf()
        if dst is None:
            dst = os.path.basename(src)
        dst = os.path.join(self.get_dst_prefix(), dst)
        # Seems silly to prepend get_dst_prefix() to dst only to call
        # os.path.dirname() on it again, but this works even when the passed
        # 'dst' is itself a pathname.
        dstdir = os.path.dirname(dst)
        self.cmakedirs(dstdir)
        return (dstdir, dst)

    def _symlinkf(self, src, dst, catch):
        # helper for relsymlinkf() and symlinkf()
        # the passed src must be relative
        if os.path.isabs(src):
            raise ManifestError("Do not symlinkf(absolute %r, asis=True)" % src)

        # The outer catch is the one that reports failure even after attempted
        # recovery.
        try:
            # At the inner layer, recovery may be possible.
            try:
                os.symlink(src, dst)
            except OSError as err:
                if err.errno != errno.EEXIST:
                    raise
                # We could just blithely attempt to remove and recreate the target
                # file, but that strategy doesn't work so well if we don't have
                # permissions to remove it. Check to see if it's already the
                # symlink we want, which is the usual reason for EEXIST.
                elif os.path.islink(dst):
                    if os.readlink(dst) == src:
                        # the requested link already exists
                        pass
                    else:
                        # dst is the wrong symlink; attempt to remove and recreate it
                        os.remove(dst)
                        os.symlink(src, dst)
                elif os.path.isdir(dst):
                    print "Requested symlink (%s) exists but is a directory; replacing" % dst
                    shutil.rmtree(dst)
                    os.symlink(src, dst)
                elif os.path.exists(dst):
                    print "Requested symlink (%s) exists but is a file; replacing" % dst
                    os.remove(dst)
                    os.symlink(src, dst)
                else:
                    # out of ideas
                    raise
        except Exception as err:
            # report
            print "Can't symlink %r -> %r: %s: %s" % \
                  (dst, src, err.__class__.__name__, err)
            # if caller asked us not to catch, re-raise this exception
            if not catch:
                raise

    def relpath(self, path, base=None, symlink=False):
        """
        Return the relative path from 'base' to the passed 'path'. If base is
        omitted, self.get_dst_prefix() is assumed. In other words: make a
        same-name symlink to this path right here in the current dest prefix.

        Normally we resolve symlinks. To retain symlinks, pass symlink=True.
        """
        if base is None:
            base = self.get_dst_prefix()

        # Since we use os.path.relpath() for this, which is purely textual, we
        # must ensure that both pathnames are absolute.
        if symlink:
            # symlink=True means: we know path is (or indirects through) a
            # symlink, don't resolve, we want to use the symlink.
            abspath = os.path.abspath
        else:
            # symlink=False means to resolve any symlinks we may find
            abspath = os.path.realpath

        return os.path.relpath(abspath(path), abspath(base))


class WindowsManifest(ViewerManifest):
    # We want the platform, per se, for every Windows build to be 'win'. The
    # VMP will concatenate that with the address_size.
    build_data_json_platform = 'win'

    def final_exe(self):
        return self.app_name_oneword()+".exe"

    def finish_build_data_dict(self, build_data_dict):
        #MAINT-7294: Windows exe names depend on channel name, so write that in also
        build_data_dict['Executable'] = self.final_exe()
        build_data_dict['AppName']    = self.app_name()
        return build_data_dict

    def test_msvcrt_and_copy_action(self, src, dst):
        # This is used to test a dll manifest.
        # It is used as a temporary override during the construct method
        from test_win32_manifest import test_assembly_binding
        # TODO: This is redundant with LLManifest.copy_action(). Why aren't we
        # calling copy_action() in conjunction with test_assembly_binding()?
        if src and (os.path.exists(src) or os.path.islink(src)):
            # ensure that destination path exists
            self.cmakedirs(os.path.dirname(dst))
            self.created_paths.append(dst)
            if not os.path.isdir(src):
                if(self.args['configuration'].lower() == 'debug'):
                    test_assembly_binding(src, "Microsoft.VC80.DebugCRT", "8.0.50727.4053")
                else:
                    test_assembly_binding(src, "Microsoft.VC80.CRT", "8.0.50727.4053")
                self.ccopy(src,dst)
            else:
                raise Exception("Directories are not supported by test_CRT_and_copy_action()")
        else:
            print "Doesn't exist:", src

    def test_for_no_msvcrt_manifest_and_copy_action(self, src, dst):
        # This is used to test that no manifest for the msvcrt exists.
        # It is used as a temporary override during the construct method
        from test_win32_manifest import test_assembly_binding
        from test_win32_manifest import NoManifestException, NoMatchingAssemblyException
        # TODO: This is redundant with LLManifest.copy_action(). Why aren't we
        # calling copy_action() in conjunction with test_assembly_binding()?
        if src and (os.path.exists(src) or os.path.islink(src)):
            # ensure that destination path exists
            self.cmakedirs(os.path.dirname(dst))
            self.created_paths.append(dst)
            if not os.path.isdir(src):
                try:
                    if(self.args['configuration'].lower() == 'debug'):
                        test_assembly_binding(src, "Microsoft.VC80.DebugCRT", "")
                    else:
                        test_assembly_binding(src, "Microsoft.VC80.CRT", "")
                    raise Exception("Unknown condition")
                except NoManifestException as err:
                    pass
                except NoMatchingAssemblyException as err:
                    pass

                self.ccopy(src,dst)
            else:
                raise Exception("Directories are not supported by test_CRT_and_copy_action()")
        else:
            print "Doesn't exist:", src
        
    def construct(self):
        super(WindowsManifest, self).construct()

        pkgdir = os.path.join(self.args['build'], os.pardir, 'packages')
        relpkgdir = os.path.join(pkgdir, "lib", "release")
        debpkgdir = os.path.join(pkgdir, "lib", "debug")

        if self.is_packaging_viewer():
            # Find secondlife-bin.exe in the 'configuration' dir, then rename it to the result of final_exe.
            self.path(src='%s/firestorm-bin.exe' % self.args['configuration'], dst=self.final_exe())

            # <FS:Ansariel> Remove VMP
            #with self.prefix(src=os.path.join(pkgdir, "VMP")):
                # include the compiled launcher scripts so that it gets included in the file_list
            #    self.path('SLVersionChecker.exe')

            #with self.prefix(dst="vmp_icons"):
            #    with self.prefix(src=self.icon_path()):
            #        self.path("secondlife.ico")
                #VMP  Tkinter icons
            #    with self.prefix(src="vmp_icons"):
            #        self.path("*.png")
            #        self.path("*.gif")

            # </FS:Ansariel> Remove VMP
        # Plugin host application
        self.path2basename(os.path.join(os.pardir,
                                        'llplugin', 'slplugin', self.args['configuration']),
                           "slplugin.exe")
        
        # Get shared libs from the shared libs staging directory
        with self.prefix(src=os.path.join(self.args['build'], os.pardir,
                                          'sharedlibs', self.args['configuration'])):

            # Mesh 3rd party libs needed for auto LOD and collada reading
            try:
                self.path("glod.dll")
            except RuntimeError as err:
                print err.message
                print "Skipping GLOD library (assumming linked statically)"

            # Get fmodstudio dll
            if self.args['fmodversion'].lower() == 'fmodstudio':
                if self.args['configuration'].lower() == 'debug':
                    self.path("fmodL.dll")
                else:
                    self.path("fmod.dll")

            # Get fmodex dll
            if self.args['fmodversion'].lower() == 'fmodex':
                if(self.address_size == 64):
                    self.path("fmodex64.dll")
                else:
                    self.path("fmodex.dll")

            # For textures
            self.path("openjpeg.dll")

            # These need to be installed as a SxS assembly, currently a 'private' assembly.
            # See http://msdn.microsoft.com/en-us/library/ms235291(VS.80).aspx
            if self.args['configuration'].lower() == 'debug':
                self.path("msvcr120d.dll")
                self.path("msvcp120d.dll")
            else:
                self.path("msvcr120.dll")
                self.path("msvcp120.dll")

            # SLVoice executable
            with self.prefix(src=os.path.join(pkgdir, 'bin', 'release')):
                self.path("SLVoice.exe")

            # Vivox libraries
            if (self.address_size == 64):
                self.path("vivoxsdk_x64.dll")
                self.path("ortp_x64.dll")
            else:
                self.path("vivoxsdk.dll")
                self.path("ortp.dll")
            
            # Security
            self.path("ssleay32.dll")
            self.path("libeay32.dll")

            # HTTP/2
            self.path("nghttp2.dll")

            # Hunspell
            self.path("libhunspell.dll")

            # BugSplat
            if self.args.get('bugsplat'):
                if(self.address_size == 64):
                    self.path("BsSndRpt64.exe")
                    self.path("BugSplat64.dll")
                    self.path("BugSplatRc64.dll")
                else:
                    self.path("BsSndRpt.exe")
                    self.path("BugSplat.dll")
                    self.path("BugSplatRc.dll")

            # Growl
            self.path("growl.dll")
            self.path("growl++.dll")

            # <FS:ND> Copy symbols for breakpad
            #self.path("ssleay32.pdb")
            #self.path("libeay32.pdb")
            #self.path("growl.pdb")
            #self.path("growl++.pdb")
            #self.path('apr-1.pdb', 'libarp.pdb')
            #self.path('aprutil-1.pdb', 'libaprutil.pdb')
            # </FS:ND>

        self.path(src="licenses-win32.txt", dst="licenses.txt")
        self.path("featuretable.txt")

        with self.prefix(src=pkgdir):
            self.path("ca-bundle.crt")
        self.path("VivoxAUP.txt")

        # Media plugins - CEF
        with self.prefix(dst="llplugin"):
            with self.prefix(src=os.path.join(self.args['build'], os.pardir, 'media_plugins')):
                with self.prefix(src=os.path.join('cef', self.args['configuration'])):
                    self.path("media_plugin_cef.dll")

                # Media plugins - LibVLC
                with self.prefix(src=os.path.join('libvlc', self.args['configuration'])):
                    self.path("media_plugin_libvlc.dll")

                # Media plugins - Example (useful for debugging - not shipped with release viewer)
                if self.channel_type() != 'release':
                    with self.prefix(src=os.path.join('example', self.args['configuration'])):
                        self.path("media_plugin_example.dll")

            # CEF runtime files - debug
            # CEF runtime files - not debug (release, relwithdebinfo etc.)
            config = 'debug' if self.args['configuration'].lower() == 'debug' else 'release'
            with self.prefix(src=os.path.join(pkgdir, 'bin', config)):
                self.path("chrome_elf.dll")
                self.path("d3dcompiler_43.dll")
                self.path("d3dcompiler_47.dll")
                self.path("libcef.dll")
                self.path("libEGL.dll")
                self.path("libGLESv2.dll")
                self.path("dullahan_host.exe")
                self.path("natives_blob.bin")
                self.path("snapshot_blob.bin")
                self.path("v8_context_snapshot.bin")

            # MSVC DLLs needed for CEF and have to be in same directory as plugin
            with self.prefix(src=os.path.join(self.args['build'], os.pardir,
                                              'sharedlibs', 'Release')):
                self.path("msvcp120.dll")
                self.path("msvcr120.dll")

            # CEF files common to all configurations
            with self.prefix(src=os.path.join(pkgdir, 'resources')):
                self.path("cef.pak")
                self.path("cef_100_percent.pak")
                self.path("cef_200_percent.pak")
                self.path("cef_extensions.pak")
                self.path("devtools_resources.pak")
                self.path("icudtl.dat")

            with self.prefix(src=os.path.join(pkgdir, 'resources', 'locales'), dst='locales'):
                self.path("am.pak")
                self.path("ar.pak")
                self.path("bg.pak")
                self.path("bn.pak")
                self.path("ca.pak")
                self.path("cs.pak")
                self.path("da.pak")
                self.path("de.pak")
                self.path("el.pak")
                self.path("en-GB.pak")
                self.path("en-US.pak")
                self.path("es-419.pak")
                self.path("es.pak")
                self.path("et.pak")
                self.path("fa.pak")
                self.path("fi.pak")
                self.path("fil.pak")
                self.path("fr.pak")
                self.path("gu.pak")
                self.path("he.pak")
                self.path("hi.pak")
                self.path("hr.pak")
                self.path("hu.pak")
                self.path("id.pak")
                self.path("it.pak")
                self.path("ja.pak")
                self.path("kn.pak")
                self.path("ko.pak")
                self.path("lt.pak")
                self.path("lv.pak")
                self.path("ml.pak")
                self.path("mr.pak")
                self.path("ms.pak")
                self.path("nb.pak")
                self.path("nl.pak")
                self.path("pl.pak")
                self.path("pt-BR.pak")
                self.path("pt-PT.pak")
                self.path("ro.pak")
                self.path("ru.pak")
                self.path("sk.pak")
                self.path("sl.pak")
                self.path("sr.pak")
                self.path("sv.pak")
                self.path("sw.pak")
                self.path("ta.pak")
                self.path("te.pak")
                self.path("th.pak")
                self.path("tr.pak")
                self.path("uk.pak")
                self.path("vi.pak")
                self.path("zh-CN.pak")
                self.path("zh-TW.pak")

            with self.prefix(src=os.path.join(pkgdir, 'bin', 'release')):
                self.path("libvlc.dll")
                self.path("libvlccore.dll")
                self.path("plugins/")

        # pull in the crash logger from other projects
        # tag:"crash-logger" here as a cue to the exporter
        self.path(src='../win_crash_logger/%s/windows-crash-logger.exe' % self.args['configuration'],
                  dst="win_crash_logger.exe")

        # <FS:Ansariel> This is still needed! The method to copy the Visual C++ Runtime files
        #               in Copy3rdPartyLibs is copying the wrong files for 64bit because Autobuild
        #               is a 32bit process and Windows will silently copy the 32bit versions from
        #               the SysWOW64 folder, even if explicitly trying to copy from System32!
        if (self.address_size == 64):
            with self.prefix(src=os.path.join(self.args['build'], os.pardir, os.pardir, 'indra', 'newview', 'installers', 'windows_x64'), dst="llplugin"):
                self.path("msvcp120.dll")
                self.path("msvcr120.dll")
            with self.prefix(src=os.path.join(self.args['build'], os.pardir, os.pardir, 'indra', 'newview', 'installers', 'windows_x64')):
                self.path("msvcp120.dll")
                self.path("msvcr120.dll")

        # <FS:Ansariel> FIRE-22709: Local voice not working in OpenSim
        if self.fs_is_opensim():
            with self.prefix(src=os.path.join(relpkgdir, 'voice_os'), dst="voice_os"):
                self.path("libsndfile-1.dll")
                self.path("ortp.dll")
                self.path("SLVoice.exe")
                self.path("vivoxoal.dll")
                self.path("vivoxsdk.dll")
            with self.prefix(src=pkgdir, dst="voice_os"):
                self.path("ca-bundle.crt")
        # </FS:Ansariel>

        if not self.is_packaging_viewer():
            self.package_file = "copied_deps"    

        self.fs_copy_windows_manifest( )

    def nsi_file_commands(self, install=True):
        def wpath(path):
            if path.endswith('/') or path.endswith(os.path.sep):
                path = path[:-1]
            path = path.replace('/', '\\')
            return path

        result = ""
        dest_files = [pair[1] for pair in self.file_list if pair[0] and os.path.isfile(pair[1]) and not pair[1].endswith(".pdb") ] #<FS:ND/> Don't include pdb files.
        # sort deepest hierarchy first
        dest_files.sort(lambda a,b: cmp(a.count(os.path.sep),b.count(os.path.sep)) or cmp(a,b))
        dest_files.reverse()
        out_path = None
        for pkg_file in dest_files:
            rel_file = os.path.normpath(pkg_file.replace(self.get_dst_prefix()+os.path.sep,''))
            installed_dir = wpath(os.path.join('$INSTDIR', os.path.dirname(rel_file)))
            pkg_file = wpath(os.path.normpath(pkg_file))
            if installed_dir != out_path:
                if install:
                    out_path = installed_dir
                    result += 'SetOutPath ' + out_path + '\n'
            if install:
                result += 'File ' + pkg_file + '\n'
            else:
                result += 'Delete ' + wpath(os.path.join('$INSTDIR', rel_file)) + '\n'

        # at the end of a delete, just rmdir all the directories
        if not install:
            deleted_file_dirs = [os.path.dirname(pair[1].replace(self.get_dst_prefix()+os.path.sep,'')) for pair in self.file_list]
            # find all ancestors so that we don't skip any dirs that happened to have no non-dir children
            deleted_dirs = []
            for d in deleted_file_dirs:
                deleted_dirs.extend(path_ancestors(d))
            # sort deepest hierarchy first
            deleted_dirs.sort(lambda a,b: cmp(a.count(os.path.sep),b.count(os.path.sep)) or cmp(a,b))
            deleted_dirs.reverse()
            prev = None
            for d in deleted_dirs:
                if d != prev:   # skip duplicates
                    result += 'RMDir ' + wpath(os.path.join('$INSTDIR', os.path.normpath(d))) + '\n'
                prev = d

        return result

    def package_finish(self):
        # a standard map of strings for replacing in the templates
        substitution_strings = {
            'version' : '.'.join(self.args['version']),
            'version_short' : '.'.join(self.args['version'][:-1]),
            'version_dashes' : '-'.join(self.args['version']),
            'version_registry' : '%s(%s)' %
            ('.'.join(self.args['version']), self.address_size),
            'final_exe' : self.final_exe(),
            'flags':'',
            'app_name':self.app_name(),
            'app_name_oneword':self.app_name_oneword()
            }

        substitution_strings = self.fs_splice_grid_substitution_strings( substitution_strings ) #<FS:ND/> Add grid args

        # <FS:ND> Properly name OS version, also add Phoenix- in front of installer name
        #installer_file = self.installer_base_name() + '_Setup.exe'
        installer_file = "Phoenix-%(app_name)s-%(version_dashes)s_Setup.exe" % substitution_strings
        # </FS:ND>
        
        substitution_strings['installer_file'] = installer_file
        substitution_strings['is64bit'] = (1 if (self.address_size == 64) else 0)

        version_vars = """
        !define INSTEXE "SLVersionChecker.exe"
        !define VERSION "%(version_short)s"
        !define VERSION_LONG "%(version)s"
        !define VERSION_DASHES "%(version_dashes)s"
        !define VERSION_REGISTRY "%(version_registry)s"
        !define VIEWER_EXE "%(final_exe)s"
        """ % substitution_strings
        
        if self.channel_type() == 'release':
            substitution_strings['caption'] = CHANNEL_VENDOR_BASE
        else:
            substitution_strings['caption'] = self.app_name() + ' ${VERSION}'

        inst_vars_template = """
            OutFile "%(installer_file)s"
            !define INSTNAME   "%(app_name_oneword)s"
            !define SHORTCUT   "%(app_name)s"
            !define URLNAME   "secondlife"
            !define IS64BIT   "%(is64bit)d"
            Caption "%(caption)s"
            """

        if(self.address_size == 64):
            engage_registry="SetRegView 64"
            program_files="!define MULTIUSER_USE_PROGRAMFILES64"
        else:
            engage_registry="SetRegView 32"
            program_files=""

        tempfile = "firestorm_setup_tmp.nsi"

        self.fs_sign_win_binaries() # <FS:ND/> Sign files, step one. Sign compiled binaries

        # the following replaces strings in the nsi template
        # it also does python-style % substitution
        self.replace_in("installers/windows/installer_template.nsi", tempfile, {
                "%%VERSION%%":version_vars,
                "%%SOURCE%%":self.get_src_prefix(),
                "%%INST_VARS%%":inst_vars_template % substitution_strings,
                "%%INSTALL_FILES%%":self.nsi_file_commands(True),
                "%%PROGRAMFILES%%":program_files,
                "%%ENGAGEREGISTRY%%":engage_registry,
                "%%DELETE_FILES%%":self.nsi_file_commands(False)})

        # If we're on a build machine, sign the code using our Authenticode certificate. JC
        # note that the enclosing setup exe is signed later, after the makensis makes it.
        # Unlike the viewer binary, the VMP filenames are invariant with respect to version, os, etc.
        #for exe in (
        #    self.final_exe(),
        #    "SLVersionChecker.exe",
        #    ):
        #    self.sign(exe)
            
        # Check two paths, one for Program Files, and one for Program Files (x86).
        # Yay 64bit windows.
        for ProgramFiles in 'ProgramFiles', 'ProgramFiles(x86)':
            NSIS_path = os.path.expandvars(r'${%s}\NSIS\makensis.exe' % ProgramFiles)
            if os.path.exists(NSIS_path):
                break
        installer_created=False
        nsis_attempts=3
        nsis_retry_wait=15
        for attempt in xrange(nsis_attempts):
            try:
                self.run_command([NSIS_path, '/V2', self.dst_path_of(tempfile)])
            except ManifestError as err:
                if attempt+1 < nsis_attempts:
                    print >> sys.stderr, "nsis failed, waiting %d seconds before retrying" % nsis_retry_wait
                    time.sleep(nsis_retry_wait)
                    nsis_retry_wait*=2
            else:
                # NSIS worked! Done!
                break
        else:
            print >> sys.stderr, "Maximum nsis attempts exceeded; giving up"
            raise

        self.fs_sign_win_installer(substitution_strings) # <FS:ND/> Sign files, step two. Sign installer.
        self.fs_save_windows_symbols()

        self.created_path(self.dst_path_of(installer_file))
        self.package_file = installer_file

    def sign(self, exe):
        sign_py = os.environ.get('SIGN', r'C:\buildscripts\code-signing\sign.py')
        python  = os.environ.get('PYTHON', 'python')
        if os.path.exists(sign_py):
            dst_path = self.dst_path_of(exe)
            print "about to run signing of: ", dst_path
            self.run_command([python, sign_py, dst_path])
        else:
            print "Skipping code signing of %s: %s not found" % (exe, sign_py)

    def escape_slashes(self, path):
        return path.replace('\\', '\\\\\\\\')

class Windows_i686_Manifest(WindowsManifest):
    # Although we aren't literally passed ADDRESS_SIZE, we can infer it from
    # the passed 'arch', which is used to select the specific subclass.
    address_size = 32

class Windows_x86_64_Manifest(WindowsManifest):
    address_size = 64


class DarwinManifest(ViewerManifest):
    build_data_json_platform = 'mac'

    def finish_build_data_dict(self, build_data_dict):
        build_data_dict.update({'Bundle Id':self.args['bundleid']})
        return build_data_dict

    def is_packaging_viewer(self):
        # darwin requires full app bundle packaging even for debugging.
        return True

# <FS:Ansariel> construct method VMP trampoline crazy VMP launcher juggling shamelessly replaced with old version
    # def is_rearranging(self):
        # # That said, some stuff should still only be performed once.
        # # Are either of these actions in 'actions'? Is the set intersection
        # # non-empty?
        # return bool(set(["package", "unpacked"]).intersection(self.args['actions']))

    # def construct(self):
        # # copy over the build result (this is a no-op if run within the xcode script)
        # self.path(os.path.join(self.args['configuration'], self.channel()+".app"), dst="")

        # pkgdir = os.path.join(self.args['build'], os.pardir, 'packages')
        # relpkgdir = os.path.join(pkgdir, "lib", "release")
        # debpkgdir = os.path.join(pkgdir, "lib", "debug")

        # with self.prefix(src="", dst="Contents"):  # everything goes in Contents
            # bugsplat_db = self.args.get('bugsplat')
            # if bugsplat_db:
                # # Inject BugsplatServerURL into Info.plist if provided.
                # Info_plist = self.dst_path_of("Info.plist")
                # Info = plistlib.readPlist(Info_plist)
                # # https://www.bugsplat.com/docs/platforms/os-x#configuration
                # Info["BugsplatServerURL"] = \
                    # "https://{}.bugsplat.com/".format(bugsplat_db)
                # self.put_in_file(
                    # plistlib.writePlistToString(Info),
                    # os.path.basename(Info_plist),
                    # "Info.plist")

            # # CEF framework goes inside Contents/Frameworks.
            # # Remember where we parked this car.
            # with self.prefix(src="", dst="Frameworks"):
                # CEF_framework = "Chromium Embedded Framework.framework"
                # self.path2basename(relpkgdir, CEF_framework)
                # CEF_framework = self.dst_path_of(CEF_framework)

                # if self.args.get('bugsplat'):
                    # self.path2basename(relpkgdir, "BugsplatMac.framework")

            # with self.prefix(dst="MacOS"):
                # executable = self.dst_path_of(self.channel())
                # if self.args.get('bugsplat'):
                    # # According to Apple Technical Note TN2206:
                    # # https://developer.apple.com/library/archive/technotes/tn2206/_index.html#//apple_ref/doc/uid/DTS40007919-CH1-TNTAG207
                    # # "If an app uses @rpath or an absolute path to link to a
                    # # dynamic library outside of the app, the app will be
                    # # rejected by Gatekeeper. ... Neither the codesign nor the
                    # # spctl tool will show the error."
                    # # (Thanks, Apple. Maybe fix spctl to warn?)
                    # # The BugsplatMac framework embeds @rpath, which is
                    # # causing scary Gatekeeper popups at viewer start. Work
                    # # around this by changing the reference baked into our
                    # # viewer. The install_name_tool -change option needs the
                    # # previous value. Instead of guessing -- which might
                    # # silently be defeated by a BugSplat SDK update that
                    # # changes their baked-in @rpath -- ask for the path
                    # # stamped into the framework.
                    # # Let exception, if any, propagate -- if this doesn't
                    # # work, we need the build to noisily fail!
                    # oldpath = subprocess.check_output(
                        # ['objdump', '-macho', '-dylib-id', '-non-verbose',
                         # os.path.join(relpkgdir, "BugsplatMac.framework", "BugsplatMac")]
                        # ).splitlines()[-1]  # take the last line of output
                    # self.run_command(
                        # ['install_name_tool', '-change', oldpath,
                         # '@executable_path/../Frameworks/BugsplatMac.framework/BugsplatMac',
                         # executable])

                # # NOTE: the -S argument to strip causes it to keep
                # # enough info for annotated backtraces (i.e. function
                # # names in the crash log). 'strip' with no arguments
                # # yields a slightly smaller binary but makes crash
                # # logs mostly useless. This may be desirable for the
                # # final release. Or not.
                # if ("package" in self.args['actions'] or 
                    # "unpacked" in self.args['actions']):
                    # self.run_command(
                        # ['strip', '-S', executable])

            # with self.prefix(dst="Resources"):
                # # defer cross-platform file copies until we're in the
                # # nested Resources directory
                # super(DarwinManifest, self).construct()

                # # need .icns file referenced by Info.plist
                # with self.prefix(src=self.icon_path(), dst="") :
                    # self.path("secondlife.icns")

                # # Copy in the updater script and helper modules
                # self.path(src=os.path.join(pkgdir, 'VMP'), dst="updater")

                # with self.prefix(src="", dst=os.path.join("updater", "icons")):
                    # self.path2basename(self.icon_path(), "secondlife.ico")
                    # with self.prefix(src="vmp_icons", dst=""):
                        # self.path("*.png")
                        # self.path("*.gif")

                # with self.prefix(src=relpkgdir, dst=""):
                    # self.path("libndofdev.dylib")
                    # self.path("libhunspell-1.3.a")   

                # with self.prefix(src_dst="cursors_mac"):
                    # self.path("*.tif")

                # self.path("licenses-mac.txt", dst="licenses.txt")
                # self.path("featuretable_mac.txt")
                # self.path("SecondLife.nib")

                # with self.prefix(src=pkgdir,dst=""):
                    # self.path("ca-bundle.crt")

                # # Translations
                # self.path("English.lproj/language.txt")
                # self.replace_in(src="English.lproj/InfoPlist.strings",
                                # dst="English.lproj/InfoPlist.strings",
                                # searchdict={'%%VERSION%%':'.'.join(self.args['version'])}
                                # )
                # self.path("German.lproj")
                # self.path("Japanese.lproj")
                # self.path("Korean.lproj")
                # self.path("da.lproj")
                # self.path("es.lproj")
                # self.path("fr.lproj")
                # self.path("hu.lproj")
                # self.path("it.lproj")
                # self.path("nl.lproj")
                # self.path("pl.lproj")
                # self.path("pt.lproj")
                # self.path("ru.lproj")
                # self.path("tr.lproj")
                # self.path("uk.lproj")
                # self.path("zh-Hans.lproj")

                # def path_optional(src, dst):
                    # """
                    # For a number of our self.path() calls, not only do we want
                    # to deal with the absence of src, we also want to remember
                    # which were present. Return either an empty list (absent)
                    # or a list containing dst (present). Concatenate these
                    # return values to get a list of all libs that are present.
                    # """
                    # # This was simple before we started needing to pass
                    # # wildcards. Fortunately, self.path() ends up appending a
                    # # (source, dest) pair to self.file_list for every expanded
                    # # file processed. Remember its size before the call.
                    # oldlen = len(self.file_list)
                    # try:
                        # self.path(src, dst)
                        # # The dest appended to self.file_list has been prepended
                        # # with self.get_dst_prefix(). Strip it off again.
                        # added = [os.path.relpath(d, self.get_dst_prefix())
                                 # for s, d in self.file_list[oldlen:]]
                    # except MissingError as err:
                        # print >> sys.stderr, "Warning: "+err.msg
                        # added = []
                    # if not added:
                        # print "Skipping %s" % dst
                    # return added

                # # dylibs is a list of all the .dylib files we expect to need
                # # in our bundled sub-apps. For each of these we'll create a
                # # symlink from sub-app/Contents/Resources to the real .dylib.
                # # Need to get the llcommon dll from any of the build directories as well.
                # libfile_parent = self.get_dst_prefix()
                # libfile = "libllcommon.dylib"
                # dylibs=[]
                # for libfile in (
                                # "libapr-1.0.dylib",
                                # "libaprutil-1.0.dylib",
                                # "libexpat.1.dylib",
                                # "libexception_handler.dylib",
                                # "libGLOD.dylib",
                                # # libnghttp2.dylib is a symlink to
                                # # libnghttp2.major.dylib, which is a symlink to
                                # # libnghttp2.version.dylib. Get all of them.
                                # "libnghttp2.*dylib",
                                # ):
                    # dylibs += path_optional(os.path.join(relpkgdir, libfile), libfile)

                # # SLVoice executable
                # with self.prefix(src=os.path.join(pkgdir, 'bin', 'release')):
                    # self.path("SLVoice")

                # # Vivox libraries
                # for libfile in (
                                # 'libortp.dylib',
                                # 'libvivoxsdk.dylib',
                                # ):
                    # self.path2basename(relpkgdir, libfile)

                # # dylibs that vary based on configuration
                # if self.args['configuration'].lower() == 'debug':
                    # for libfile in (
                                # "libfmodexL.dylib",
                                # ):
                        # dylibs += path_optional(os.path.join(debpkgdir, libfile), libfile)
                # else:
                    # for libfile in (
                                # "libfmodex.dylib",
                                # ):
                        # dylibs += path_optional(os.path.join(relpkgdir, libfile), libfile)

                # # our apps
                # executable_path = {}
                # for app_bld_dir, app in (("mac_crash_logger", "mac-crash-logger.app"),
                                         # # plugin launcher
                                         # (os.path.join("llplugin", "slplugin"), "SLPlugin.app"),
                                         # ):
                    # self.path2basename(os.path.join(os.pardir,
                                                    # app_bld_dir, self.args['configuration']),
                                       # app)
                    # executable_path[app] = \
                        # self.dst_path_of(os.path.join(app, "Contents", "MacOS"))

                    # # our apps dependencies on shared libs
                    # # for each app, for each dylib we collected in dylibs,
                    # # create a symlink to the real copy of the dylib.
                    # with self.prefix(dst=os.path.join(app, "Contents", "Resources")):
                        # for libfile in dylibs:
                            # self.relsymlinkf(os.path.join(libfile_parent, libfile))

                # # Dullahan helper apps go inside SLPlugin.app
                # with self.prefix(dst=os.path.join(
                    # "SLPlugin.app", "Contents", "Frameworks")):

                    # frameworkname = 'Chromium Embedded Framework'

                    # # This code constructs a relative symlink from the
                    # # target framework folder back to the real CEF framework.
                    # # It needs to be relative so that the symlink still works when
                    # # (as is normal) the user moves the app bundle out of the DMG
                    # # and into the /Applications folder. Note we pass catch=False,
                    # # letting the uncaught exception terminate the process, since
                    # # without this symlink, Second Life web media can't possibly work.

                    # # It might seem simpler just to symlink Frameworks back to
                    # # the parent of Chromimum Embedded Framework.framework. But
                    # # that would create a symlink cycle, which breaks our
                    # # packaging step. So make a symlink from Chromium Embedded
                    # # Framework.framework to the directory of the same name, which
                    # # is NOT an ancestor of the symlink.

                    # # from SLPlugin.app/Contents/Frameworks/Chromium Embedded
                    # # Framework.framework back to
                    # # $viewer_app/Contents/Frameworks/Chromium Embedded Framework.framework
                    # SLPlugin_framework = self.relsymlinkf(CEF_framework, catch=False)

                    # # copy DullahanHelper.app
                    # self.path2basename(relpkgdir, 'DullahanHelper.app')

                    # # and fix that up with a Frameworks/CEF symlink too
                    # with self.prefix(dst=os.path.join(
                        # 'DullahanHelper.app', 'Contents', 'Frameworks')):
                        # # from Dullahan Helper.app/Contents/Frameworks/Chromium Embedded
                        # # Framework.framework back to
                        # # SLPlugin.app/Contents/Frameworks/Chromium Embedded Framework.framework
                        # # Since SLPlugin_framework is itself a
                        # # symlink, don't let relsymlinkf() resolve --
                        # # explicitly call relpath(symlink=True) and
                        # # create that symlink here.
                        # DullahanHelper_framework = \
                            # self.symlinkf(self.relpath(SLPlugin_framework, symlink=True),
                                          # catch=False)

                    # # change_command includes install_name_tool, the
                    # # -change subcommand and the old framework rpath
                    # # stamped into the executable. To use it with
                    # # run_command(), we must still append the new
                    # # framework path and the pathname of the
                    # # executable to change.
                    # change_command = [
                        # 'install_name_tool', '-change',
                        # '@rpath/Frameworks/Chromium Embedded Framework.framework/Chromium Embedded Framework']

                    # with self.prefix(dst=os.path.join(
                        # 'DullahanHelper.app', 'Contents', 'MacOS')):
                        # # Now self.get_dst_prefix() is, at runtime,
                        # # @executable_path. Locate the helper app
                        # # framework (which is a symlink) from here.
                        # newpath = os.path.join(
                            # '@executable_path',
                            # self.relpath(DullahanHelper_framework, symlink=True),
                            # frameworkname)
                        # # and restamp the DullahanHelper executable
                        # self.run_command(
                            # change_command +
                            # [newpath, self.dst_path_of('DullahanHelper')])

                # # SLPlugin plugins
                # with self.prefix(dst="llplugin"):
                    # dylibexecutable = 'media_plugin_cef.dylib'
                    # self.path2basename("../media_plugins/cef/" + self.args['configuration'],
                                       # dylibexecutable)

                    # # Do this install_name_tool *after* media plugin is copied over.
                    # # Locate the framework lib executable -- relative to
                    # # SLPlugin.app/Contents/MacOS, which will be our
                    # # @executable_path at runtime!
                    # newpath = os.path.join(
                        # '@executable_path',
                        # self.relpath(SLPlugin_framework, executable_path["SLPlugin.app"],
                                     # symlink=True),
                        # frameworkname)
                    # # restamp media_plugin_cef.dylib
                    # self.run_command(
                        # change_command +
                        # [newpath, self.dst_path_of(dylibexecutable)])

                    # # copy LibVLC plugin itself
                    # self.path2basename("../media_plugins/libvlc/" + self.args['configuration'],
                                       # "media_plugin_libvlc.dylib")

                    # # copy LibVLC dynamic libraries
                    # with self.prefix(src=relpkgdir, dst="lib"):
                        # self.path( "libvlc*.dylib*" )
                        # # copy LibVLC plugins folder
                        # with self.prefix(src='plugins', dst=""):
                            # self.path( "*.dylib" )
                            # self.path( "plugins.dat" )

    def construct(self):
        # copy over the build result (this is a no-op if run within the xcode script)
        # self.path(os.path.join(self.args['configuration'], self.channel()+".app"), dst="")
        self.path(os.path.join(self.args['configuration'], "Firestorm.app"), dst="")

        pkgdir = os.path.join(self.args['build'], os.pardir, 'packages')
        relpkgdir = os.path.join(pkgdir, "lib", "release")
        debpkgdir = os.path.join(pkgdir, "lib", "debug")
        requestsdir = os.path.join(pkgdir, "lib", "python", "requests")
        urllib3dir = os.path.join(pkgdir, "lib", "python", "urllib3")
        chardetdir = os.path.join(pkgdir, "lib", "python", "chardet")
        idnadir = os.path.join(pkgdir, "lib", "python", "idna")

        with self.prefix(dst="Contents"):  # everything goes in Contents
            # self.path("Info.plist", dst="Info.plist")

            # copy additional libs in <bundle>/Contents/MacOS/
            self.path(os.path.join(relpkgdir, "libndofdev.dylib"), dst="Resources/libndofdev.dylib")
            # self.path(os.path.join(relpkgdir, "libhunspell-1.3.0.dylib"), dst="Resources/libhunspell-1.3.0.dylib")   

            # most everything goes in the Resources directory
            with self.prefix(dst="Resources"):
                super(DarwinManifest, self).construct()

                with self.prefix(src_dst="cursors_mac"):
                    self.path("*.tif")

                self.path("licenses-mac.txt", dst="licenses.txt")
                self.path("featuretable_mac.txt")
                self.path("VivoxAUP.txt")

                with self.prefix(src=pkgdir,dst=""):
                    self.path("ca-bundle.crt")

                icon_path = self.icon_path()
                with self.prefix(src=icon_path) :
                    self.path("firestorm_icon.icns")

                self.path("Firestorm.nib")
                # Translations
                self.path("English.lproj/language.txt")
                self.replace_in(src="English.lproj/InfoPlist.strings",
                                dst="English.lproj/InfoPlist.strings",
                                searchdict={'%%VERSION%%':'.'.join(self.args['version'])}
                                )
                self.path("German.lproj")
                self.path("Japanese.lproj")
                self.path("Korean.lproj")
                self.path("da.lproj")
                self.path("es.lproj")
                self.path("fr.lproj")
                self.path("hu.lproj")
                self.path("it.lproj")
                self.path("nl.lproj")
                self.path("pl.lproj")
                self.path("pt.lproj")
                self.path("ru.lproj")
                self.path("tr.lproj")
                self.path("uk.lproj")
                self.path("zh-Hans.lproj")

                def path_optional(src, dst):
                    """
                    For a number of our self.path() calls, not only do we want
                    to deal with the absence of src, we also want to remember
                    which were present. Return either an empty list (absent)
                    or a list containing dst (present). Concatenate these
                    return values to get a list of all libs that are present.
                    """
                    # This was simple before we started needing to pass
                    # wildcards. Fortunately, self.path() ends up appending a
                    # (source, dest) pair to self.file_list for every expanded
                    # file processed. Remember its size before the call.
                    oldlen = len(self.file_list)
                    try:
                        self.path(src, dst)
                        # The dest appended to self.file_list has been prepended
                        # with self.get_dst_prefix(). Strip it off again.
                        added = [os.path.relpath(d, self.get_dst_prefix())
                                 for s, d in self.file_list[oldlen:]]
                    except MissingError as err:
                        print >> sys.stderr, "Warning: "+err.msg
                        added = []
                    if not added:
                        print "Skipping %s" % dst
                    return added

                # dylibs is a list of all the .dylib files we expect to need
                # in our bundled sub-apps. For each of these we'll create a
                # symlink from sub-app/Contents/Resources to the real .dylib.
                # Need to get the llcommon dll from any of the build directories as well.
                dylibs = []
                for libfile in (
                                "libapr-1.0.dylib",
                                "libaprutil-1.0.dylib",
                                "libexpat.1.dylib",
                                "libexception_handler.dylib",
                                "libGLOD.dylib",
                                # libnghttp2.dylib is a symlink to
                                # libnghttp2.major.dylib, which is a symlink
                                # to libnghttp2.version.dylib. Get all of them.
                                "libnghttp2.*dylib",
                                "libgrowl.dylib",
                                "libgrowl++.dylib",
                                ):
                    dylibs += path_optional(os.path.join(relpkgdir, libfile), libfile)

                # SLVoice executable
                with self.prefix(src=os.path.join(pkgdir, 'bin', 'release')):
                    self.path("SLVoice")

                # Vivox libraries
                for libfile in (
                                'libortp.dylib',
                                'libvivoxsdk.dylib',
                                ):
                    self.path2basename(relpkgdir, libfile)

                # <FS:Ansariel/TS> FIRE-22709: Local voice not working in OpenSim
                if self.fs_is_opensim():
                    with self.prefix(src=os.path.join(relpkgdir, 'voice_os'), dst="voice_os"):
                        self.path('libortp.dylib')
                        self.path('libsndfile.dylib')
                        self.path('libvivoxoal.dylib')
                        self.path('libvivoxsdk.dylib')
                        self.path('libvivoxplatform.dylib')
                        self.path('SLVoice')
                    with self.prefix(src=pkgdir, dst="voice_os"):
                        self.path("ca-bundle.crt")
                # </FS:Ansariel/TS>

                # dylibs that vary based on configuration
                if self.args['fmodversion'].lower() == 'fmodstudio':
                    if self.args['configuration'].lower() == 'debug':
                        for libfile in (
                                    "libfmodL.dylib",
                                    ):
                            dylibs += path_optional(os.path.join(debpkgdir, libfile), libfile)
                    else:
                        for libfile in (
                                    "libfmod.dylib",
                                    ):
                            dylibs += path_optional(os.path.join(relpkgdir, libfile), libfile)

                # dylibs that vary based on configuration
                if self.args['fmodversion'].lower() == 'fmodex':
                    if self.args['configuration'].lower() == 'debug':
                        for libfile in (
                                   "libfmodexL.dylib",
                                   ):
                            dylibs += path_optional(os.path.join(debpkgdir, libfile), libfile)
                    else:
                        for libfile in (
                                   "libfmodex.dylib",
                                   ):
                            dylibs += path_optional(os.path.join(relpkgdir, libfile), libfile)

                # our apps
                executable_path = {}
                for app_bld_dir, app in (("mac_crash_logger", "mac-crash-logger.app"),
                                         # plugin launcher
                                         (os.path.join("llplugin", "slplugin"), "SLPlugin.app"),
                                         ):
                    self.path2basename(os.path.join(os.pardir,
                                                    app_bld_dir, self.args['configuration']),
                                       app)
                    executable_path[app] = \
                        self.dst_path_of(os.path.join(app, "Contents", "MacOS"))

                    # our apps dependencies on shared libs
                    # for each app, for each dylib we collected in dylibs,
                    # create a symlink to the real copy of the dylib.
                    resource_path = self.dst_path_of(os.path.join(app, "Contents", "Resources"))
                    for libfile in dylibs:
                        src = os.path.join(os.pardir, os.pardir, os.pardir, libfile)
                        dst = os.path.join(resource_path, libfile)
                        try:
                            symlinkf(src, dst)
                        except OSError as err:
                            print "Can't symlink %s -> %s: %s" % (src, dst, err)

                #<FS:TS> Moved from the x86_64 specific version because code
                # below that does symlinking and path fixup depends on it.
                # with self.prefix(src=os.path.join(self.args['build'], os.pardir, 'packages', 'bin_x86')):
                #    self.path("SLPlugin.app", "SLPlugin.app")
	
                #    with self.prefix(src_dst="llplugin"):
                #        self.path("media_plugin_quicktime.dylib", "media_plugin_quicktime.dylib")
                #        self.path("media_plugin_cef.dylib", "media_plugin_cef.dylib")

                # Dullahan helper apps go inside SLPlugin.app
                with self.prefix(dst="SLPlugin.app/Contents/Frameworks"):
                    helperappfile = 'DullahanHelper.app'
                    self.path2basename(relpkgdir, helperappfile)

                    pluginframeworkpath = self.dst_path_of('Chromium Embedded Framework.framework');
                    # Putting a Frameworks directory under Contents/MacOS
                    # isn't canonical, but the path baked into Dullahan
                    # Helper.app/Contents/MacOS/DullahanHelper is:
                    # @executable_path/Frameworks/Chromium Embedded Framework.framework/Chromium Embedded Framework
                    # (notice, not @executable_path/../Frameworks/etc.)
                    # So we'll create a symlink (below) from there back to the
                    # Frameworks directory nested under SLPlugin.app.
                    helperframeworkpath = \
                        self.dst_path_of('DullahanHelper.app/Contents/MacOS/'
                                         'Frameworks/Chromium Embedded Framework.framework')

                helperexecutablepath = self.dst_path_of('SLPlugin.app/Contents/Frameworks/DullahanHelper.app/Contents/MacOS/DullahanHelper')
                #<FS:TS> Fix unannounced change in DullahanHelper app as supplied
                # self.run_command_shell('install_name_tool -change '
                #                  '"@rpath/Frameworks/Chromium Embedded Framework.framework/Chromium Embedded Framework" '
                #                  '"@executable_path/Frameworks/Chromium Embedded Framework.framework/Chromium Embedded Framework" "%s"' % helperexecutablepath)
                self.run_command_shell('install_name_tool -change '
                                 '"@executable_path/../Frameworks/Chromium Embedded Framework.framework/Chromium Embedded Framework" '
                                 '"@executable_path/Frameworks/Chromium Embedded Framework.framework/Chromium Embedded Framework" "%s"' % helperexecutablepath)

                # SLPlugin plugins
                with self.prefix(dst="llplugin"):
                    dylibexecutable = 'media_plugin_cef.dylib'
                    self.path2basename("../media_plugins/cef/" + self.args['configuration'],
                                       dylibexecutable)

                    # copy LibVLC plugin itself
                    self.path2basename("../media_plugins/libvlc/" + self.args['configuration'],
                                       "media_plugin_libvlc.dylib")

                    # copy LibVLC dynamic libraries
                    with self.prefix(src=os.path.join(self.args['build'], os.pardir, 'packages', 'lib', 'release' ), dst="lib"):
                        self.path( "libvlc*.dylib*" )

                    # copy LibVLC plugins folder
                    with self.prefix(src=os.path.join(self.args['build'], os.pardir, 'packages', 'lib', 'release', 'plugins' ), dst="lib"):
                        self.path("*.dylib")
                        self.path("plugins.dat")

                # do this install_name_tool *after* media plugin is copied over
                dylibexecutablepath = self.dst_path_of('llplugin/media_plugin_cef.dylib')
                self.run_command_shell('install_name_tool -change '
                                 '"@rpath/Frameworks/Chromium Embedded Framework.framework/Chromium Embedded Framework" '
                                 '"@executable_path/../Frameworks/Chromium Embedded Framework.framework/Chromium Embedded Framework" "%s"' % dylibexecutablepath)

                #<FS:TS> Copy in prebuilt framework if it's there
                # with self.prefix(src=os.path.join(self.args['build'], os.pardir, 'packages', 'bin_x86', 'Frameworks'), dst="Frameworks"):
                #     self.path("Chromium Embedded Framework.framework")

            # CEF framework goes inside Second Life.app/Contents/Frameworks
            with self.prefix(dst="Frameworks"):
                frameworkfile="Chromium Embedded Framework.framework"
                self.path2basename(relpkgdir, frameworkfile)

            # This code constructs a relative path from the
            # target framework folder back to the location of the symlink.
            # It needs to be relative so that the symlink still works when
            # (as is normal) the user moves the app bundle out of the DMG
            # and into the /Applications folder. Note we also call 'raise'
            # to terminate the process if we get an error since without
            # this symlink, Second Life web media can't possibly work.
            # Real Framework folder:
            #   Second Life.app/Contents/Frameworks/Chromium Embedded Framework.framework/
            # Location of symlink and why it's relative 
            #   Second Life.app/Contents/Resources/SLPlugin.app/Contents/Frameworks/Chromium Embedded Framework.framework/
            # Real Frameworks folder, with the symlink inside the bundled SLPlugin.app (and why it's relative)
            #   <top level>.app/Contents/Frameworks/Chromium Embedded Framework.framework/
            #   <top level>.app/Contents/Resources/SLPlugin.app/Contents/Frameworks/Chromium Embedded Framework.framework ->
            # It might seem simpler just to create a symlink Frameworks to
            # the parent of Chromimum Embedded Framework.framework. But
            # that would create a symlink cycle, which breaks our
            # packaging step. So make a symlink from Chromium Embedded
            # Framework.framework to the directory of the same name, which
            # is NOT an ancestor of the symlink.
            frameworkpath = os.path.join(os.pardir, os.pardir, os.pardir,
                                         os.pardir, "Frameworks",
                                         "Chromium Embedded Framework.framework")
            try:
                # from SLPlugin.app/Contents/Frameworks/Chromium Embedded
                # Framework.framework back to Second
                # Life.app/Contents/Frameworks/Chromium Embedded Framework.framework
                origin, target = pluginframeworkpath, frameworkpath
                symlinkf(target, origin)
                # from SLPlugin.app/Contents/Frameworks/Dullahan
                # Helper.app/Contents/MacOS/Frameworks/Chromium Embedded
                # Framework.framework back to
                # SLPlugin.app/Contents/Frameworks/Chromium Embedded Framework.framework
                self.cmakedirs(os.path.dirname(helperframeworkpath))
                origin = helperframeworkpath
                target = os.path.join(os.pardir, frameworkpath)
                symlinkf(target, origin)
            except OSError as err:
                print "Can't symlink %s -> %s: %s" % (origin, target, err)
                raise


        # NOTE: the -S argument to strip causes it to keep enough info for
        # annotated backtraces (i.e. function names in the crash log).  'strip' with no
        # arguments yields a slightly smaller binary but makes crash logs mostly useless.
        # This may be desirable for the final release.  Or not.
        if ("package" in self.args['actions'] or 
            "unpacked" in self.args['actions']):
            self.run_command_shell('strip -S %(viewer_binary)r' %
                             { 'viewer_binary' : self.dst_path_of('Contents/MacOS/Firestorm')})
# </FS:Ansariel> construct method VMP trampoline crazy VMP launcher juggling shamelessly replaced with old version

    def package_finish(self):
        global CHANNEL_VENDOR_BASE
        # MBW -- If the mounted volume name changes, it breaks the .DS_Store's background image and icon positioning.
        #  If we really need differently named volumes, we'll need to create multiple DS_Store file images, or use some other trick.

        volname=CHANNEL_VENDOR_BASE+" Installer"  # DO NOT CHANGE without understanding comment above

        imagename = self.installer_base_name()

        sparsename = imagename + ".sparseimage"
        finalname = imagename + ".dmg"
        # make sure we don't have stale files laying about
        self.remove(sparsename, finalname)

        self.run_command(['hdiutil', 'create', sparsename,
                          '-volname', volname, '-fs', 'HFS+',
                          '-type', 'SPARSE', '-megabytes', '1300',
                          '-layout', 'SPUD'])

        # mount the image and get the name of the mount point and device node
        try:
            hdi_output = subprocess.check_output(['hdiutil', 'attach', '-private', sparsename])
        except subprocess.CalledProcessError as err:
            sys.exit("failed to mount image at '%s'" % sparsename)
            
        try:
            devfile = re.search("/dev/disk([0-9]+)[^s]", hdi_output).group(0).strip()
            volpath = re.search('HFS\s+(.+)', hdi_output).group(1).strip()

            if devfile != '/dev/disk1':
                # adding more debugging info based upon nat's hunches to the
                # logs to help track down 'SetFile -a V' failures -brad
                print "WARNING: 'SetFile -a V' command below is probably gonna fail"

            # Copy everything in to the mounted .dmg

            app_name = self.app_name()

            # Hack:
            # Because there is no easy way to coerce the Finder into positioning
            # the app bundle in the same place with different app names, we are
            # adding multiple .DS_Store files to svn. There is one for release,
            # one for release candidate and one for first look. Any other channels
            # will use the release .DS_Store, and will look broken.
            # - Ambroff 2008-08-20
            #<FS:TS> Select proper directory based on flavor and build type
            dmg_template_prefix = 'firestorm'
            if self.fs_is_opensim():
                dmg_template_prefix = 'firestormos'
            dmg_template = os.path.join(
                'installers', 'darwin', '%s-%s-dmg' % (dmg_template_prefix, self.channel_type()))
            print "Trying template directory", dmg_template

            if not os.path.exists (self.src_path_of(dmg_template)):
                dmg_template = os.path.join ('installers', 'darwin', 'release-dmg')
                print "Not found, trying template directory", dmg_template

            for s,d in {self.get_dst_prefix():app_name + ".app",
                        #os.path.join(dmg_template, "_VolumeIcon.icns"): ".VolumeIcon.icns",
                        os.path.join(dmg_template, "background.png"): "background.png",
                        os.path.join(dmg_template, "LGPL-license.txt"): "LGPL License.txt",
                        os.path.join(dmg_template, "VivoxAUP.txt"): "Vivox Acceptable Use Policy.txt",
                        os.path.join(dmg_template, "_DS_Store"): ".DS_Store"}.items():
                print "Copying to dmg", s, d
                self.copy_action(self.src_path_of(s), os.path.join(volpath, d))

            # <FS:TS> The next two commands *MUST* execute before the loop
            #         that hides the files. If not, packaging will fail.
            #         YOU HAVE BEEN WARNED.
            # Create the alias file (which is a resource file) from the .r
            self.run_command(
                ['Rez', self.src_path_of("%s/Applications-alias.r" % dmg_template),
                 '-o', os.path.join(volpath, "Applications")])

            # Set up the installer disk image: set icon positions, folder view
            #  options, and icon label colors. This must be done before the
            #  files are hidden.
            self.run_command(
                ['osascript',
                 self.src_path_of("installers/darwin/installer-dmg.applescript"),
                 volname])

            # <FS:TS> ARGH! osascript clobbers the volume icon file, for no
            #        reason I can find anywhere. So we need to copy it after
            #        running the script to set everything else up.
            print "Copying volume icon to dmg"
            self.copy_action(self.src_path_of(os.path.join(dmg_template, "_VolumeIcon.icns")),
                os.path.join(volpath, ".VolumeIcon.icns"))

            # Hide the background image, DS_Store file, and volume icon file (set their "visible" bit)
            for f in ".VolumeIcon.icns", "background.png", ".DS_Store":
                pathname = os.path.join(volpath, f)
                # We've observed mysterious "no such file" failures of the SetFile
                # command, especially on the first file listed above -- yet
                # subsequent inspection of the target directory confirms it's
                # there. Timing problem with copy command? Try to handle.
                for x in xrange(3):
                    if os.path.exists(pathname):
                        print "Confirmed existence: %r" % pathname
                        break
                    print "Waiting for %s copy command to complete (%s)..." % (f, x+1)
                    sys.stdout.flush()
                    time.sleep(1)
                # If we fall out of the loop above without a successful break, oh
                # well, possibly we've mistaken the nature of the problem. In any
                # case, don't hang up the whole build looping indefinitely, let
                # the original problem manifest by executing the desired command.
                self.run_command(['SetFile', '-a', 'V', pathname])

            # Set the alias file's alias and custom icon bits
            self.run_command(['SetFile', '-a', 'AC', os.path.join(volpath, "Applications")])

            # Set the disk image root's custom icon bit
            self.run_command(['SetFile', '-a', 'C', volpath])

            # Sign the app if requested; 
            # do this in the copy that's in the .dmg so that the extended attributes used by 
            # the signature are preserved; moving the files using python will leave them behind
            # and invalidate the signatures.
            if 'signature' in self.args:
                app_in_dmg=os.path.join(volpath,self.app_name()+".app")
                print "Attempting to sign '%s'" % app_in_dmg
                identity = self.args['signature']
                if identity == '':
                    identity = 'Developer ID Application'

                # Look for an environment variable set via build.sh when running in Team City.
                try:
                    build_secrets_checkout = os.environ['build_secrets_checkout']
                except KeyError:
                    pass
                else:
                    # variable found so use it to unlock keychain followed by codesign
                    home_path = os.environ['HOME']
                    keychain_pwd_path = os.path.join(build_secrets_checkout,'code-signing-osx','password.txt')
                    keychain_pwd = open(keychain_pwd_path).read().rstrip()

                    # Note: As of macOS Sierra, keychains are created with names postfixed with '-db' so for example, the
                    #       SL Viewer keychain would by default be found in ~/Library/Keychains/viewer.keychain-db instead of
                    #       just ~/Library/Keychains/viewer.keychain in earlier versions.
                    #
                    #       Because we have old OS files from previous versions of macOS on the build hosts, the configurations
                    #       are different on each host. Some have viewer.keychain, some have viewer.keychain-db and some have both.
                    #       As you can see in the line below, this script expects the Linden Developer cert/keys to be in viewer.keychain.
                    #
                    #       To correctly sign builds you need to make sure ~/Library/Keychains/viewer.keychain exists on the host
                    #       and that it contains the correct cert/key. If a build host is set up with a clean version of macOS Sierra (or later)
                    #       then you will need to change this line (and the one for 'codesign' command below) to point to right place or else
                    #       pull in the cert/key into the default viewer keychain 'viewer.keychain-db' and export it to 'viewer.keychain'
                    viewer_keychain = os.path.join(home_path, 'Library',
                                                   'Keychains', 'viewer.keychain')
                    self.run_command(['security', 'unlock-keychain',
                                      '-p', keychain_pwd, viewer_keychain])
                    signed=False
                    sign_attempts=3
                    sign_retry_wait=15
                    while (not signed) and (sign_attempts > 0):
                        try:
                            sign_attempts-=1;
                            self.run_command(
                                # Note: See blurb above about names of keychains
                               ['codesign', '--verbose', '--deep', '--force',
                                '--keychain', viewer_keychain, '--sign', identity,
                                app_in_dmg])
                            signed=True # if no exception was raised, the codesign worked
                        except ManifestError as err:
                            if sign_attempts:
                                print >> sys.stderr, "codesign failed, waiting %d seconds before retrying" % sign_retry_wait
                                time.sleep(sign_retry_wait)
                                sign_retry_wait*=2
                            else:
                                print >> sys.stderr, "Maximum codesign attempts exceeded; giving up"
                                raise
                    self.run_command(['spctl', '-a', '-texec', '-vvvv', app_in_dmg])

        finally:
            # Unmount the image even if exceptions from any of the above 
            self.run_command(['hdiutil', 'detach', '-force', devfile])

        print "Converting temp disk image to final disk image"
        self.run_command(['hdiutil', 'convert', sparsename, '-format', 'UDZO',
                          '-imagekey', 'zlib-level=9', '-o', finalname])
        # get rid of the temp file
        self.package_file = finalname
        self.remove(sparsename)
        self.fs_save_osx_symbols()

class Darwin_i386_Manifest(DarwinManifest):
    address_size = 32


class Darwin_i686_Manifest(DarwinManifest):
    """alias in case arch is passed as i686 instead of i386"""
    pass


class Darwin_x86_64_Manifest(DarwinManifest):
    address_size = 64


class LinuxManifest(ViewerManifest):
    build_data_json_platform = 'lnx'

    def construct(self):
        super(LinuxManifest, self).construct()

        pkgdir = os.path.join(self.args['build'], os.pardir, 'packages')
        relpkgdir = os.path.join(pkgdir, "lib", "release")
        debpkgdir = os.path.join(pkgdir, "lib", "debug")

        self.path("licenses-linux.txt","licenses.txt")
        self.path("VivoxAUP.txt")
        self.path("res/firestorm_icon.png","firestorm_icon.png")
        with self.prefix("linux_tools"):
            self.path("client-readme.txt","README-linux.txt")
            self.path("FIRESTORM_DESKTOPINSTALL.txt","FIRESTORM_DESKTOPINSTALL.txt")
            self.path("client-readme-voice.txt","README-linux-voice.txt")
            self.path("client-readme-joystick.txt","README-linux-joystick.txt")
            self.path("wrapper.sh","firestorm")
            with self.prefix(dst="etc"):
                self.path("handle_secondlifeprotocol.sh")
                self.path("register_secondlifeprotocol.sh")
                self.path("refresh_desktop_app_entry.sh")
                self.path("launch_url.sh")
            self.path("install.sh")

        with self.prefix(dst="bin"):
            self.path("firestorm-bin","do-not-directly-run-firestorm-bin")
            self.path("../linux_crash_logger/linux-crash-logger","linux-crash-logger.bin")
            self.path2basename("../llplugin/slplugin", "SLPlugin") 
            #this copies over the python wrapper script, associated utilities and required libraries, see SL-321, SL-322 and SL-323
            # <FS:Ansariel> Remove VMP
            # with self.prefix(src="../viewer_components/manager", dst=""):
            #     self.path("*.py")
            # </FS:Ansariel> Remove VMP

        # recurses, packaged again
        self.path("res-sdl")

        # Get the icons based on the channel type
        icon_path = self.icon_path()
        print "DEBUG: icon_path '%s'" % icon_path
        with self.prefix(src=icon_path) :
            self.path("firestorm_256.png","firestorm_48.png")
            #with self.prefix(dst="res-sdl") :
            #    self.path("firestorm_256.bmp","ll_icon.BMP")

        # plugins
        with self.prefix(src=os.path.join(self.args['build'], os.pardir, 'media_plugins'), dst="bin/llplugin"):
<<<<<<< HEAD
            self.path("gstreamer10/libmedia_plugin_gstreamer10.so",
                      "libmedia_plugin_gstreamer.so")
=======
            #self.path("gstreamer010/libmedia_plugin_gstreamer010.so", "libmedia_plugin_gstreamer.so")
>>>>>>> 85a83a90
            self.path2basename("libvlc", "libmedia_plugin_libvlc.so")
            self.path("cef/libmedia_plugin_cef.so", "libmedia_plugin_cef.so" )


        with self.prefix(src=os.path.join(pkgdir, 'lib', 'vlc', 'plugins'), dst="bin/llplugin/vlc/plugins"):
            self.path( "plugins.dat" )
            self.path( "*/*.so" )

        with self.prefix(src=os.path.join(pkgdir, 'lib' ), dst="lib"):
            self.path( "libvlc*.so*" )

        with self.prefix(src=os.path.join(pkgdir, 'lib', 'vlc', 'plugins'), dst="bin/llplugin/vlc/plugins"):
            self.path( "plugins.dat" )
            self.path( "*/*.so" )

        with self.prefix(src=os.path.join(pkgdir, 'lib' ), dst="lib"):
            self.path( "libvlc*.so*" )

        snapStage = os.environ.get( "SNAPCRAFT_STAGE" )
        if snapStage != None:
            print( "Building snap package" )
        else:
            snapStage = os.environ.get( "FLATPAK_DEST" )
            if snapStage != None:
                print( "Building flatpak package" )

        if snapStage == None:
            data = open( "/proc/1/cgroup", "r" ).readlines()[0]
            if "docker" in data:
                snapStage = "/usr"

        pkgBase = os.path.join( pkgdir, 'lib', 'release')
        if snapStage != None:
            pkgBase = os.path.join( snapStage, "lib" )
            
        # CEF files 
        with self.prefix(src=pkgBase, dst="lib"):
            self.path( "libcef.so" )
            
        pkgBase = os.path.join( pkgBase, "swiftshader" )
        with self.prefix(src=pkgBase, dst=os.path.join("bin", "swiftshader") ):
            self.path( "*.so" )

        pkgBase = os.path.join(pkgdir, 'bin', 'release')
        if snapStage != None:
            pkgBase = os.path.join( snapStage, "lib" )
        with self.prefix(pkgBase, dst="bin"):
            self.path( "chrome-sandbox" )
            self.path( "dullahan_host" )
            self.path( "natives_blob.bin" )
            self.path( "snapshot_blob.bin" )
            self.path( "v8_context_snapshot.bin" )

        pkgBase = os.path.join(pkgdir, 'resources')
        if snapStage != None:
            pkgBase = os.path.join( snapStage, "resources" )

        with self.prefix(src=pkgBase, dst="bin"):
            self.path( "cef.pak" )
            self.path( "cef_extensions.pak" )
            self.path( "cef_100_percent.pak" )
            self.path( "cef_200_percent.pak" )
            self.path( "devtools_resources.pak" )
            self.path( "icudtl.dat" )

        pkgBase = os.path.join( pkgBase, "locales" )

        with self.prefix(src=pkgBase, dst=os.path.join('bin', 'locales')):
            self.path("am.pak")
            self.path("ar.pak")
            self.path("bg.pak")
            self.path("bn.pak")
            self.path("ca.pak")
            self.path("cs.pak")
            self.path("da.pak")
            self.path("de.pak")
            self.path("el.pak")
            self.path("en-GB.pak")
            self.path("en-US.pak")
            self.path("es-419.pak")
            self.path("es.pak")
            self.path("et.pak")
            self.path("fa.pak")
            self.path("fi.pak")
            self.path("fil.pak")
            self.path("fr.pak")
            self.path("gu.pak")
            self.path("he.pak")
            self.path("hi.pak")
            self.path("hr.pak")
            self.path("hu.pak")
            self.path("id.pak")
            self.path("it.pak")
            self.path("ja.pak")
            self.path("kn.pak")
            self.path("ko.pak")
            self.path("lt.pak")
            self.path("lv.pak")
            self.path("ml.pak")
            self.path("mr.pak")
            self.path("ms.pak")
            self.path("nb.pak")
            self.path("nl.pak")
            self.path("pl.pak")
            self.path("pt-BR.pak")
            self.path("pt-PT.pak")
            self.path("ro.pak")
            self.path("ru.pak")
            self.path("sk.pak")
            self.path("sl.pak")
            self.path("sr.pak")
            self.path("sv.pak")
            self.path("sw.pak")
            self.path("ta.pak")
            self.path("te.pak")
            self.path("th.pak")
            self.path("tr.pak")
            self.path("uk.pak")
            self.path("vi.pak")
            self.path("zh-CN.pak")
            self.path("zh-TW.pak")

        # llcommon
        #if not self.path("../llcommon/libllcommon.so", "lib/libllcommon.so"):
        #    print "Skipping llcommon.so (assuming llcommon was linked statically)"

        self.path("featuretable_linux.txt")

        with self.prefix(src=pkgdir, dst="bin"):
            self.path("ca-bundle.crt")

        if self.is_packaging_viewer():
          with self.prefix(src=os.path.join(pkgdir, 'lib', 'release'), dst="lib"):
            self.path("libapr-1.so*")
            self.path("libaprutil-1.so*")
            #self.path("libboost_context-mt.so*")
            #self.path("libboost_filesystem-mt.so*")
            #self.path("libboost_program_options-mt.so*")
            #self.path("libboost_regex-mt.so*")
            #self.path("libboost_signals-mt.so*")
            #self.path("libboost_system-mt.so*")
            #self.path("libboost_thread-mt.so*")
            #self.path("libboost_chrono-mt.so*") #<FS:TM> FS spcific
            #self.path("libboost_date_time-mt.so*") #<FS:TM> FS spcific
            #self.path("libboost_wave-mt.so*") #<FS:TM> FS spcific
            #self.path("libcollada14dom.so*")
            #self.path("libdb*.so*")
            #self.path("libcrypto.so*")
            self.path("libexpat.so*")
            #self.path("libssl.so*")
            #self.path("libGLOD.so")
            #self.fs_path("libminizip.so")
            self.path("libuuid.so*")
            self.path("libSDL*")
            self.path("libdirectfb*.so*")
            self.path("libfusion*.so*")
            self.path("libdirect*.so*")
            self.fs_try_path("libopenjpeg.so*")
            self.path("libhunspell-1.3.so*")
            self.path("libalut.so*")
            #self.path("libpng15.so.15") #use provided libpng to workaround incompatible system versions on some distros
            #self.path("libpng15.so.15.13.0") #use provided libpng to workaround incompatible system versions on some distros
            #self.path("libpng15.so.15.1.0") #use provided libpng to workaround incompatible system versions on some distros
            self.path("libopenal.so", "libopenal.so.1") # Install as versioned file in case it's missing from the 3p- and won't get copied below
            self.path("libopenal.so*")
            #self.path("libnotify.so.1.1.2", "libnotify.so.1") # LO - uncomment when testing libnotify(growl) on linux
            self.path("libpangox-1.0.so*")
            # KLUDGE: As of 2012-04-11, the 'fontconfig' package installs
            # libfontconfig.so.1.4.4, along with symlinks libfontconfig.so.1
            # and libfontconfig.so. Before we added support for library-file
            # wildcards, though, this self.path() call specifically named
            # libfontconfig.so.1.4.4 WITHOUT also copying the symlinks. When I
            # (nat) changed the call to self.path("libfontconfig.so.*"), we
            # ended up with the libfontconfig.so.1 symlink in the target
            # directory as well. But guess what! At least on Ubuntu 10.04,
            # certain viewer fonts look terrible with libfontconfig.so.1
            # present in the target directory. Removing that symlink suffices
            # to improve them. I suspect that means we actually do better when
            # the viewer fails to find our packaged libfontconfig.so*, falling
            # back on the system one instead -- but diagnosing and fixing that
            # is a bit out of scope for the present project. Meanwhile, this
            # particular wildcard specification gets us exactly what the
            # previous call did, without having to explicitly state the
            # version number.
            self.path("libfontconfig.so.*.*")

            self.fs_try_path("libjemalloc.so*")

          # Vivox runtimes
          # Currentelly, the 32-bit ones will work with a 64-bit client.
          with self.prefix(src=os.path.join(pkgdir, 'lib', 'release'), dst="bin"):
                  self.path("SLVoice")
                  self.path("win32")

          with self.prefix(src=os.path.join(pkgdir, 'lib', 'release'), dst="lib"):
                  self.path("libortp.so")
                  self.path("libsndfile.so.1")
                  # <FS:TS> Vivox wants this library even if it's present already in the viewer
                  self.path("libvivoxoal.so.1")
                  self.path("libvivoxsdk.so")
                  self.path("libvivoxplatform.so")


    def package_finish(self):
        # a standard map of strings for replacing in the templates
        installer_name_components = ['Phoenix',self.app_name(),self.args.get('arch'),'.'.join(self.args['version'])]
        installer_name = "_".join(installer_name_components)
        #installer_name = self.installer_base_name()

        self.fs_delete_linux_symbols() # <FS:ND/> Delete old syms
        self.strip_binaries()
        self.fs_save_linux_symbols() # <FS:ND/> Package symbols, add debug link
        self.fs_setuid_chromesandbox() # <FS:ND/> Chown chrome-sandbox to root:root and set the setuid bit

        # Fix access permissions
        self.run_command(['find', self.get_dst_prefix(),
                          '-type', 'd', '-exec', 'chmod', '755', '{}', ';'])
        for old, new in ('0700', '0755'), ('0500', '0555'), ('0600', '0644'), ('0400', '0444'):
            self.run_command(['find', self.get_dst_prefix(),
                              '-type', 'f', '-perm', old,
                              '-exec', 'chmod', new, '{}', ';'])

        if os.environ.get( "SNAPCRAFT_STAGE" ) or os.environ.get( "FLATPAK_DEST" ):
            print( "Building snap package, not calling tar to bundle" )
            self.package_file = "<none>"
            return

        self.package_file = installer_name + '.tar.xz'

        # temporarily move directory tree so that it has the right
        # name in the tarfile
        realname = self.get_dst_prefix()
        tempname = self.build_path_of(installer_name)
        self.run_command(["mv", realname, tempname])
        try:
            # only create tarball if it's a release build.
            if self.args['buildtype'].lower() == 'release':
                # --numeric-owner hides the username of the builder for
                # security etc.
                self.run_command(['tar', '-C', self.get_build_prefix(),
                                  '--numeric-owner', self.fs_linux_tar_excludes(), '-caf',
                                 tempname + '.tar.xz', installer_name])
            else:
                print "Skipping %s.tar.xz for non-Release build (%s)" % \
                      (installer_name, self.args['buildtype'])
        finally:
            self.run_command(["mv", tempname, realname])

    def strip_binaries(self):
        if self.args['buildtype'].lower() == 'release' and self.is_packaging_viewer():
            print "* Going strip-crazy on the packaged binaries, since this is a RELEASE build"
            if not os.path.isdir( os.path.join( self.get_dst_prefix(), "lib") ):
                os.mkdir( os.path.join( self.get_dst_prefix(), "lib") )
            # makes some small assumptions about our packaged dir structure
            self.run_command(
                ["find"] +
                [os.path.join(self.get_dst_prefix(), dir) for dir in ('bin', 'lib')] +
                # <FS:Ansariel> Remove VMP
                # ['-type', 'f', '!', '-name', '*.py',
                ['-type', 'f', "!", "-name", "*.dat", "!", "-name", "*.pak", "!", "-name", "*.bin",
                # </FS:Ansariel> Remove VMP
                 '!', '-name', 'update_install', '-exec', 'strip', '-S', '{}', ';'])

class Linux_i686_Manifest(LinuxManifest):
    address_size = 32

    def construct(self):
        super(Linux_i686_Manifest, self).construct()

        pkgdir = os.path.join(self.args['build'], os.pardir, 'packages')
        relpkgdir = os.path.join(pkgdir, "lib", "release")
        debpkgdir = os.path.join(pkgdir, "lib", "debug")

        with self.prefix(src=relpkgdir, dst="lib"):
            self.path("libapr-1.so")
            self.path("libapr-1.so.0")
            self.path("libapr-1.so.0.4.5")
            self.path("libaprutil-1.so")
            self.path("libaprutil-1.so.0")
            self.path("libaprutil-1.so.0.4.1")
            self.path("libdb*.so")
            self.path("libexpat.so.*")
            self.path("libGLOD.so")
            self.path("libuuid.so*")
            self.path("libSDL*")
            self.path("libdirectfb-1.*.so.*")
            self.path("libfusion-1.*.so.*")
            self.path("libdirect-1.*.so.*")
            self.path("libopenjpeg.so*")
            self.path("libdirectfb-1.4.so.5")
            self.path("libfusion-1.4.so.5")
            self.path("libdirect-1.4.so.5*")
            self.path("libhunspell-1.3.so*")
            self.path("libalut.so*")
            self.path("libopenal.so*")

            # <FS:ND> Linking this breaks voice as stock openal.so does not have alcGetMixedBuffer
            #self.path("libopenal.so", "libvivoxoal.so.1") # vivox's sdk expects this soname
            # </FS:ND>
            
            # KLUDGE: As of 2012-04-11, the 'fontconfig' package installs
            # libfontconfig.so.1.4.4, along with symlinks libfontconfig.so.1
            # and libfontconfig.so. Before we added support for library-file
            # wildcards, though, this self.path() call specifically named
            # libfontconfig.so.1.4.4 WITHOUT also copying the symlinks. When I
            # (nat) changed the call to self.path("libfontconfig.so.*"), we
            # ended up with the libfontconfig.so.1 symlink in the target
            # directory as well. But guess what! At least on Ubuntu 10.04,
            # certain viewer fonts look terrible with libfontconfig.so.1
            # present in the target directory. Removing that symlink suffices
            # to improve them. I suspect that means we actually do better when
            # the viewer fails to find our packaged libfontconfig.so*, falling
            # back on the system one instead -- but diagnosing and fixing that
            # is a bit out of scope for the present project. Meanwhile, this
            # particular wildcard specification gets us exactly what the
            # previous call did, without having to explicitly state the
            # version number.
            self.path("libfontconfig.so.*.*")

            # Include libfreetype.so. but have it work as libfontconfig does.
            self.path("libfreetype.so.*.*")

            try:
                self.path("libtcmalloc.so*") #formerly called google perf tools
                pass
            except:
                print "tcmalloc files not found, skipping"
                pass

            if self.args['fmodversion'].lower() == 'fmodex':
                self.path("libfmodex-*.so")
                self.path("libfmodex.so")
                self.path("libfmodex.so*")
                pass

            if self.args['fmodversion'].lower() == 'fmodstudio':
                self.path("libfmod.so")
                self.path("libfmod.so*")
                pass


        # Vivox runtimes
        with self.prefix(src=relpkgdir, dst="bin"):
            self.path("SLVoice")
        with self.prefix(src=relpkgdir, dst="lib"):
            self.path("libortp.so")
            self.path("libsndfile.so.1")
            #self.path("libvivoxoal.so.1") # no - we'll re-use the viewer's own OpenAL lib
            self.path("libvivoxsdk.so")

        self.fs_delete_linux_symbols() # <FS:ND/> Delete old syms
        self.strip_binaries()


class Linux_x86_64_Manifest(LinuxManifest):
    address_size = 64

    def construct(self):
        super(Linux_x86_64_Manifest, self).construct()

        pkgdir = os.path.join(self.args['build'], os.pardir, 'packages')
        relpkgdir = os.path.join(pkgdir, "lib", "release")
        debpkgdir = os.path.join(pkgdir, "lib", "debug")

        if self.is_packaging_viewer():
          with self.prefix(src=os.path.join(pkgdir, 'lib', 'release'), dst="lib"):
            self.path("libffi*.so*")
            # vivox 32-bit hack.
            # one has to extract libopenal.so from the 32-bit openal package, or official LL viewer, and rename it to libopenal32.so
            # and place it in the prebuilt lib/release directory
            # <FS:TS> No, we don't need to dink with this. A usable library
            # is now in the slvoice package, and we need to just use it as is.
            # self.path("libopenal32.so", "libvivoxoal.so.1") # vivox's sdk expects this soname
            if self.args['fmodversion'].lower() == 'fmodex':
                    self.path("libfmodex64-*.so")
                    self.path("libfmodex64.so")
                    self.path("libfmodex64.so*")
                    pass

            if self.args['fmodversion'].lower() == 'fmodstudio':
                self.path("libfmod.so")
                self.path("libfmod.so*")
                pass

        with self.prefix(dst="bin"):
            self.path2basename("../llplugin/slplugin", "SLPlugin")

<<<<<<< HEAD
        # plugins
        #with self.prefix(dst="bin/llplugin"):
        #    self.path2basename("../media_plugins/webkit", "libmedia_plugin_webkit.so")
        #    self.path("../media_plugins/gstreamer010/libmedia_plugin_gstreamer010.so", "libmedia_plugin_gstreamer.so")

=======
>>>>>>> 85a83a90
        self.path("secondlife-i686.supp")

################################################################
# <FS:Ansariel> Added back for Mac compatibility reason
def symlinkf(src, dst):
    """
    Like ln -sf, but uses os.symlink() instead of running ln.
    """
    try:
        os.symlink(src, dst)
    except OSError as err:
        if err.errno != errno.EEXIST:
            raise
        # We could just blithely attempt to remove and recreate the target
        # file, but that strategy doesn't work so well if we don't have
        # permissions to remove it. Check to see if it's already the
        # symlink we want, which is the usual reason for EEXIST.
        elif os.path.islink(dst):
            if os.readlink(dst) == src:
                # the requested link already exists
                pass
            else:
                # dst is the wrong symlink; attempt to remove and recreate it
                os.remove(dst)
                os.symlink(src, dst)
        elif os.path.isdir(dst):
            print "Requested symlink (%s) exists but is a directory; replacing" % dst
            shutil.rmtree(dst)
            os.symlink(src, dst)
        elif os.path.exists(dst):
            print "Requested symlink (%s) exists but is a file; replacing" % dst
            os.remove(dst)
            os.symlink(src, dst)
        else:
            # see if the problem is that the parent directory does not exist
            # and try to explain what is missing
            (parent, tail) = os.path.split(dst)
            while not os.path.exists(parent):
                (parent, tail) = os.path.split(parent)
            if tail:
                raise Exception("Requested symlink (%s) cannot be created because %s does not exist"
                                % os.path.join(parent, tail))
            else:
                raise
# </FS:Ansariel> Added back for Mac compatibility reason

if __name__ == "__main__":
    extra_arguments = [
        dict(name='bugsplat', description="""BugSplat database to which to post crashes,
             if BugSplat crash reporting is desired""", default=''),
        ]
    try:
        main(extra=extra_arguments)
    except (ManifestError, MissingError) as err:
        sys.exit("\nviewer_manifest.py failed: "+err.msg)
    except:
        raise<|MERGE_RESOLUTION|>--- conflicted
+++ resolved
@@ -1849,12 +1849,7 @@
 
         # plugins
         with self.prefix(src=os.path.join(self.args['build'], os.pardir, 'media_plugins'), dst="bin/llplugin"):
-<<<<<<< HEAD
-            self.path("gstreamer10/libmedia_plugin_gstreamer10.so",
-                      "libmedia_plugin_gstreamer.so")
-=======
             #self.path("gstreamer010/libmedia_plugin_gstreamer010.so", "libmedia_plugin_gstreamer.so")
->>>>>>> 85a83a90
             self.path2basename("libvlc", "libmedia_plugin_libvlc.so")
             self.path("cef/libmedia_plugin_cef.so", "libmedia_plugin_cef.so" )
 
@@ -2241,15 +2236,8 @@
 
         with self.prefix(dst="bin"):
             self.path2basename("../llplugin/slplugin", "SLPlugin")
-
-<<<<<<< HEAD
-        # plugins
-        #with self.prefix(dst="bin/llplugin"):
-        #    self.path2basename("../media_plugins/webkit", "libmedia_plugin_webkit.so")
-        #    self.path("../media_plugins/gstreamer010/libmedia_plugin_gstreamer010.so", "libmedia_plugin_gstreamer.so")
-
-=======
->>>>>>> 85a83a90
+	
+
         self.path("secondlife-i686.supp")
 
 ################################################################
