#!/usr/bin/env python3
"""\
@file viewer_manifest.py
@author Ryan Williams
@brief Description of all installer viewer files, and methods for packaging
       them into installers for all supported platforms.

$LicenseInfo:firstyear=2006&license=viewerlgpl$
Second Life Viewer Source Code
Copyright (C) 2006-2014, Linden Research, Inc.

This library is free software; you can redistribute it and/or
modify it under the terms of the GNU Lesser General Public
License as published by the Free Software Foundation;
version 2.1 of the License only.

This library is distributed in the hope that it will be useful,
but WITHOUT ANY WARRANTY; without even the implied warranty of
MERCHANTABILITY or FITNESS FOR A PARTICULAR PURPOSE.  See the GNU
Lesser General Public License for more details.

You should have received a copy of the GNU Lesser General Public
License along with this library; if not, write to the Free Software
Foundation, Inc., 51 Franklin Street, Fifth Floor, Boston, MA  02110-1301  USA

Linden Research, Inc., 945 Battery Street, San Francisco, CA  94111  USA
$/LicenseInfo$
"""
import errno
import glob
import itertools
import json
import os
import os.path
import plistlib
import random
import re
import secrets
import shutil
import subprocess
import sys
import tarfile
import tempfile
import time

sys.dont_write_bytecode = True # <FS:Ansariel> Prevents creating __pycache__ directory

from fs_viewer_manifest import FSViewerManifest #<FS:ND/> Manifest extensions for Firestorm

viewer_dir = os.path.dirname(__file__)
# Add indra/lib/python to our path so we don't have to muck with PYTHONPATH.
# Put it FIRST because some of our build hosts have an ancient install of
# indra.util.llmanifest under their system Python!
sys.path.insert(0, os.path.join(viewer_dir, os.pardir, "lib", "python"))
from indra.util.llmanifest import LLManifest, main, path_ancestors, CHANNEL_VENDOR_BASE, RELEASE_CHANNEL, ManifestError, MissingError
import llsd

class ViewerManifest(LLManifest,FSViewerManifest):
    def is_packaging_viewer(self):
        # Some commands, files will only be included
        # if we are packaging the viewer on windows.
        # This manifest is also used to copy
        # files during the build (see copy_w_viewer_manifest
        # and copy_l_viewer_manifest targets)
        return 'package' in self.args['actions']
    
    def construct(self):
        super(ViewerManifest, self).construct()
        self.path(src="../../scripts/messages/message_template.msg", dst="app_settings/message_template.msg")
        self.path(src="../../etc/message.xml", dst="app_settings/message.xml")
        
        # <FS:LO> Copy dictionaries to a place where the viewer can find them if ran from visual studio
        pkgdir = os.path.join(self.args['build'], os.pardir, 'packages')
        with self.prefix(src=pkgdir, dst="app_settings"):
            self.path("dictionaries")

        # <FS:Ansariel> Copy 360 snapshot JavaScripts
        with self.prefix(src=pkgdir, dst="skins/default/html/common/equirectangular"):
            self.path("js")
        # </FS:LO>

        if self.is_packaging_viewer():
            with self.prefix(src_dst="app_settings"):
                self.exclude("logcontrol.xml")
                self.exclude("logcontrol-dev.xml")
                self.path("*.ini")
                self.path("*.xml")

                # include the entire shaders directory recursively
                self.path("shaders")
                # include the extracted list of contributors
                contributions_path = os.path.join(self.args['source'], "..", "..", "doc", "contributions.txt")
                contributor_names = self.extract_names(contributions_path)
                self.put_in_file(contributor_names.encode(), "contributors.txt", src=contributions_path)

                # ... and the default camera position settings
                self.path("camera")

                # ... and the entire windlight directory
                self.path("windlight")

                # ... and the entire image filters directory
                self.path("filters")
            
                # ... and the included spell checking dictionaries
                # <FS:LO> Copy dictionaries to a place where the viewer can find them if ran from visual studio
                # ... and the included spell checking dictionaries
#                pkgdir = os.path.join(self.args['build'], os.pardir, 'packages')
#                with self.prefix(src=pkgdir):
#                    self.path("dictionaries")
                # </FS:LO>

                # include the entire beams directory
                self.path("beams")
                self.path("beamsColors")

                # <FS:Beq> package static_assets folder
                if self.fs_is_opensim():
                    self.path("static_assets")
                self.path("fs_static_assets")
                # </FS:Beq>

                # include the extracted packages information (see BuildPackagesInfo.cmake)
                self.path(src=os.path.join(self.args['build'],"packages-info.txt"), dst="packages-info.txt")
                # CHOP-955: If we have "sourceid" or "viewer_channel" in the
                # build process environment, generate it into
                # settings_install.xml.
                settings_template = dict(
                    sourceid=dict(Comment='Identify referring agency to Linden web servers',
                                  Persist=1,
                                  Type='String',
                                  Value=''),
                    CmdLineGridChoice=dict(Comment='Default grid',
                                  Persist=0,
                                  Type='String',
                                  Value=''),
                    CmdLineChannel=dict(Comment='Command line specified channel name',
                                        Persist=0,
                                        Type='String',
                                        Value=''))
                settings_install = {}
                sourceid = self.args.get('sourceid')
                if sourceid:
                    settings_install['sourceid'] = settings_template['sourceid'].copy()
                    settings_install['sourceid']['Value'] = sourceid
                    print("Set sourceid in settings_install.xml to '%s'" % sourceid)

                if self.args.get('channel_suffix'):
                    settings_install['CmdLineChannel'] = settings_template['CmdLineChannel'].copy()
                    settings_install['CmdLineChannel']['Value'] = self.channel_with_pkg_suffix()
                    print("Set CmdLineChannel in settings_install.xml to '%s'" % self.channel_with_pkg_suffix())

                if self.args.get('grid'):
                    settings_install['CmdLineGridChoice'] = settings_template['CmdLineGridChoice'].copy()
                    settings_install['CmdLineGridChoice']['Value'] = self.grid()
                    print("Set CmdLineGridChoice in settings_install.xml to '%s'" % self.grid())

                # put_in_file(src=) need not be an actual pathname; it
                # only needs to be non-empty
                self.put_in_file(llsd.format_pretty_xml(settings_install),
                                 "settings_install.xml",
                                 src="environment")


            with self.prefix(src_dst="character"):
                self.path("*.llm")
                self.path("*.xml")
                self.path("*.tga")

            # Include our fonts
            with self.prefix(src_dst="fonts"):
                self.path("*.ttf")
                self.path("*.txt")
                self.path("*.xml")
                
            # <FS:AO> Include firestorm resources
            with self.prefix(src_dst="fs_resources"):
                self.path("*.lsltxt")
                self.path("*.dae") # <FS:Beq> FIRE-30963 - better physics defaults

            # skins
            with self.prefix(src_dst="skins"):
                    self.path("skins.xml")
                    # include the entire textures directory recursively
                    with self.prefix(src_dst="*/textures"):
                            self.path("*/*.tga") # <FS:Ansariel> Needed for legacy icons
                            self.path("*/*.jpg")
                            self.path("*/*.png")
                            self.path("*.tga")
                            self.path("*.j2c")
                            self.path("*.jpg") # <FS:Ansariel> Needed for Firestorm
                            self.path("*.png")
                            self.path("textures.xml")
                    self.path("*/xui/*/*.xml")
                    self.path("*/xui/*/widgets/*.xml")
                    self.path("*/themes/*/colors.xml")
                    with self.prefix(src_dst="*/themes/*/textures"):
                        self.path("*/*.tga")
                        self.path("*/*.jpg")
                        self.path("*/*.png")
                        self.path("*.tga")
                        self.path("*.j2c")
                        self.path("*.png")
                    self.path("*/*.xml")

                    # Update: 2017-11-01 CP Now we store app code in the html folder
                    #         Initially the HTML/JS code to render equirectangular
                    #         images for the 360 capture feature but more to follow.
                    with self.prefix(src="*/html", dst="*/html"):
                        #self.path("*/*/*/*.js") # <FS:Ansariel> Copied outside packaging and from packages directory already
                        self.path("*/*/*.html")

            #build_data.json.  Standard with exception handling is fine.  If we can't open a new file for writing, we have worse problems
            #platform is computed above with other arg parsing
            build_data_dict = {"Type":"viewer","Version":'.'.join(self.args['version']),
                            "Channel Base": CHANNEL_VENDOR_BASE,
                            "Channel":self.channel_with_pkg_suffix(),
                            "Platform":self.build_data_json_platform,
                            "Address Size":self.address_size,
                            "Update Service":"https://update.secondlife.com/update",
                            }
            # Only store this if it's both present and non-empty
            bugsplat_db = self.args.get('bugsplat')
            if bugsplat_db:
                build_data_dict["BugSplat DB"] = bugsplat_db
            build_data_dict = self.finish_build_data_dict(build_data_dict)
            with open(os.path.join(os.pardir,'build_data.json'), 'w') as build_data_handle:
                json.dump(build_data_dict,build_data_handle)

            #we likely no longer need the test, since we will throw an exception above, but belt and suspenders and we get the
            #return code for free.
            if not self.path2basename(os.pardir, "build_data.json"):
                print("No build_data.json file")

    def finish_build_data_dict(self, build_data_dict):
        return build_data_dict

    def grid(self):
        return self.args['grid']

    def channel(self):
        return self.args['channel']

    def channel_with_pkg_suffix(self):
        fullchannel=self.channel()
        channel_suffix = self.args.get('channel_suffix')
        if channel_suffix:
            fullchannel+=' '+channel_suffix
        return fullchannel

    def channel_variant(self):
        global CHANNEL_VENDOR_BASE
        return self.channel().replace(CHANNEL_VENDOR_BASE, "").strip()

    def channel_type(self): # returns 'release', 'beta', 'project', or 'test'
        channel_qualifier=self.channel_variant().lower()
        #<FS:TS> Somehow, we started leaving the - separating the variant from the app name
        # on the beginning of the channel qualifier. This screws up later processing that
        # depends on the channel type. If it's there, we chop it off.
        if channel_qualifier[0] == '-':
            channel_qualifier = channel_qualifier[1:]
        if channel_qualifier.startswith('release'):
            channel_type='release'
        elif channel_qualifier.startswith('beta'):
            channel_type='beta'
        #<FS:TS> Use our more-or-less-standard channel types instead of LL's
        #elif channel_qualifier.startswith('project'):
        #    channel_type='project'
        #else:
        #    channel_type='test'
        elif channel_qualifier.startswith('nightly'):
            channel_type='nightly'
        else:
            channel_type='private'
        return channel_type

    def channel_variant_app_suffix(self):
        # get any part of the channel name after the CHANNEL_VENDOR_BASE
        suffix=self.channel_variant()
        # by ancient convention, we don't use Release in the app name
        #<FS:TS> Well, LL doesn't, but we do. Don't remove it.
        #if self.channel_type() == 'release':
        #    suffix=suffix.replace('Release', '').strip()
        # for the base release viewer, suffix will now be null - for any other, append what remains
        if suffix:
            #suffix = "_".join([''] + suffix.split())
            suffix = "_".join(suffix.split()) # <FS> Don't prepend underscore before suffix
        # the additional_packages mechanism adds more to the installer name (but not to the app name itself)
        # ''.split() produces empty list, so suffix only changes if
        # channel_suffix is non-empty
        suffix = "_".join([suffix] + self.args.get('channel_suffix', '').split())
        return suffix

    def installer_base_name(self):
        global CHANNEL_VENDOR_BASE
        # a standard map of strings for replacing in the templates
        #<FS:TS> tag "OS" after CHANNEL_VENDOR_BASE and before any suffix
        channel_base = "Phoenix-" + CHANNEL_VENDOR_BASE
        if self.fs_is_opensim():
            channel_base = channel_base + "OS"
        #</FS:TS>
        substitution_strings = {
            'channel_vendor_base' : '_'.join(channel_base.split()),
            'channel_variant_underscores':self.channel_variant_app_suffix(),
            'version_underscores' : '_'.join(self.args['version']),
            'arch':self.args['arch']
            }
        return "%(channel_vendor_base)s%(channel_variant_underscores)s_%(version_underscores)s_%(arch)s" % substitution_strings

    def app_name(self):
        global CHANNEL_VENDOR_BASE
        channel_type=self.channel_type()
        #<FS:TS> LL uses "Viewer" in the name of their release package. We use "Release".
        #if channel_type == 'release':
        #    app_suffix='Viewer'
        #else:
        #    app_suffix=self.channel_variant()
        app_suffix=self.channel_variant()

        #<FS:ND> tag "OS" after CHANNEL_VENDOR_BASE and before any suffix
        if self.fs_is_opensim():
            app_suffix = "OS" + app_suffix
        #</FS:ND>

        #<FS:ND> Don't separate name by whitespace. This break a lot of things in the old FS installer logic.
        #return CHANNEL_VENDOR_BASE + ' ' + app_suffix
        return CHANNEL_VENDOR_BASE + app_suffix
        #</FS:ND>

    def exec_name(self):
        # <FS:Ansariel> Same as app_name_oneword()
        #return "SecondLifeViewer"
        return ''.join(self.app_name().split())

    def app_name_oneword(self):
        return ''.join(self.app_name().split())

    # <FS:Ansariel> FIRE-30446: Set FriendlyAppName for protocol registrations
    def friendly_app_name(self):
        global CHANNEL_VENDOR_BASE
        return CHANNEL_VENDOR_BASE
    # </FS:Ansariel>

    def icon_path(self):
        # <FS:ND> Add -os for oss builds
        if self.fs_is_opensim():
            return "icons/" + self.channel_type() + "-os"
        # </FS:ND>
        return "icons/" + self.channel_type()

    def extract_names(self,src):
        """Extract contributor names from source file, returns string"""
        try:
            with open(src, 'r') as contrib_file: 
                lines = contrib_file.readlines()
        except IOError:
            print("Failed to open '%s'" % src)
            raise

        # All lines up to and including the first blank line are the file header; skip them
        lines.reverse() # so that pop will pull from first to last line
        while not re.match(r"\s*$", lines.pop()) :
            pass # do nothing

        # A line that starts with a non-whitespace character is a name; all others describe contributions, so collect the names
        names = []
        for line in lines :
            if re.match(r"\S", line) :
                names.append(line.rstrip())
        # It's not fair to always put the same people at the head of the list
        random.shuffle(names)
        return ', '.join(names)

    def relsymlinkf(self, src, dst=None, catch=True):
        """
        relsymlinkf() is just like symlinkf(), but instead of requiring the
        caller to pass 'src' as a relative pathname, this method expects 'src'
        to be absolute, and creates a symlink whose target is the relative
        path from 'src' to dirname(dst).
        """
        dstdir, dst = self._symlinkf_prep_dst(src, dst)

        # Determine the relative path starting from the directory containing
        # dst to the intended src.
        src = self.relpath(src, dstdir)

        self._symlinkf(src, dst, catch)
        return dst

    def symlinkf(self, src, dst=None, catch=True):
        """
        Like ln -sf, but uses os.symlink() instead of running ln. This creates
        a symlink at 'dst' that points to 'src' -- see:
        https://docs.python.org/3/library/os.html#os.symlink

        If you omit 'dst', this creates a symlink with basename(src) at
        get_dst_prefix() -- in other words: put a symlink to this pathname
        here at the current dst prefix.

        'src' must specifically be a *relative* symlink. It makes no sense to
        create an absolute symlink pointing to some path on the build machine!

        Also:
        - We prepend 'dst' with the current get_dst_prefix(), so it has similar
          meaning to associated self.path() calls.
        - We ensure that the containing directory os.path.dirname(dst) exists
          before attempting the symlink.

        If you pass catch=False, exceptions will be propagated instead of
        caught.
        """
        dstdir, dst = self._symlinkf_prep_dst(src, dst)
        self._symlinkf(src, dst, catch)
        return dst

    def _symlinkf_prep_dst(self, src, dst):
        # helper for relsymlinkf() and symlinkf()
        if dst is None:
            dst = os.path.basename(src)
        dst = os.path.join(self.get_dst_prefix(), dst)
        # Seems silly to prepend get_dst_prefix() to dst only to call
        # os.path.dirname() on it again, but this works even when the passed
        # 'dst' is itself a pathname.
        dstdir = os.path.dirname(dst)
        self.cmakedirs(dstdir)
        return (dstdir, dst)

    def _symlinkf(self, src, dst, catch):
        # helper for relsymlinkf() and symlinkf()
        # the passed src must be relative
        if os.path.isabs(src):
            raise ManifestError("Do not symlinkf(absolute %r, asis=True)" % src)

        # The outer catch is the one that reports failure even after attempted
        # recovery.
        try:
            # At the inner layer, recovery may be possible.
            try:
                os.symlink(src, dst)
            except OSError as err:
                if err.errno != errno.EEXIST:
                    raise
                # We could just blithely attempt to remove and recreate the target
                # file, but that strategy doesn't work so well if we don't have
                # permissions to remove it. Check to see if it's already the
                # symlink we want, which is the usual reason for EEXIST.
                elif os.path.islink(dst):
                    if os.readlink(dst) == src:
                        # the requested link already exists
                        pass
                    else:
                        # dst is the wrong symlink; attempt to remove and recreate it
                        os.remove(dst)
                        os.symlink(src, dst)
                elif os.path.isdir(dst):
                    print("Requested symlink (%s) exists but is a directory; replacing" % dst)
                    shutil.rmtree(dst)
                    os.symlink(src, dst)
                elif os.path.exists(dst):
                    print("Requested symlink (%s) exists but is a file; replacing" % dst)
                    os.remove(dst)
                    os.symlink(src, dst)
                else:
                    # out of ideas
                    raise
        except Exception as err:
            # report
            print("Can't symlink %r -> %r: %s: %s" % \
                  (dst, src, err.__class__.__name__, err))
            # if caller asked us not to catch, re-raise this exception
            if not catch:
                raise

    def relpath(self, path, base=None, symlink=False):
        """
        Return the relative path from 'base' to the passed 'path'. If base is
        omitted, self.get_dst_prefix() is assumed. In other words: make a
        same-name symlink to this path right here in the current dest prefix.

        Normally we resolve symlinks. To retain symlinks, pass symlink=True.
        """
        if base is None:
            base = self.get_dst_prefix()

        # Since we use os.path.relpath() for this, which is purely textual, we
        # must ensure that both pathnames are absolute.
        if symlink:
            # symlink=True means: we know path is (or indirects through) a
            # symlink, don't resolve, we want to use the symlink.
            abspath = os.path.abspath
        else:
            # symlink=False means to resolve any symlinks we may find
            abspath = os.path.realpath

        return os.path.relpath(abspath(path), abspath(base))

    def set_github_output_path(self, variable, path):
        self.set_github_output(variable,
                               os.path.normpath(os.path.join(self.get_dst_prefix(), path)))

    def set_github_output(self, variable, *values):
        GITHUB_OUTPUT = os.getenv('GITHUB_OUTPUT')
        if GITHUB_OUTPUT and values:
            with open(GITHUB_OUTPUT, 'a') as outf:
                if len(values) == 1:
                    print('='.join((variable, values[0])), file=outf)
                else:
                    delim = secrets.token_hex(8)
                    print('<<'.join((variable, delim)), file=outf)
                    for value in values:
                        print(value, file=outf)
                    print(delim, file=outf)


class Windows_x86_64_Manifest(ViewerManifest):
    # We want the platform, per se, for every Windows build to be 'win'. The
    # VMP will concatenate that with the address_size.
    build_data_json_platform = 'win'
    address_size = 64

    def final_exe(self):
        return self.exec_name()+".exe"

    def finish_build_data_dict(self, build_data_dict):
        build_data_dict['Executable'] = self.final_exe()
        build_data_dict['AppName']    = self.app_name()
        return build_data_dict

    def test_msvcrt_and_copy_action(self, src, dst):
        # This is used to test a dll manifest.
        # It is used as a temporary override during the construct method
        from test_win32_manifest import test_assembly_binding
        # TODO: This is redundant with LLManifest.copy_action(). Why aren't we
        # calling copy_action() in conjunction with test_assembly_binding()?
        if src and (os.path.exists(src) or os.path.islink(src)):
            # ensure that destination path exists
            self.cmakedirs(os.path.dirname(dst))
            self.created_paths.append(dst)
            if not os.path.isdir(src):
                if(self.args['buildtype'].lower() == 'debug'):
                    test_assembly_binding(src, "Microsoft.VC80.DebugCRT", "8.0.50727.4053")
                else:
                    test_assembly_binding(src, "Microsoft.VC80.CRT", "8.0.50727.4053")
                self.ccopy(src,dst)
            else:
                raise Exception("Directories are not supported by test_CRT_and_copy_action()")
        else:
            print("Doesn't exist:", src)

    def test_for_no_msvcrt_manifest_and_copy_action(self, src, dst):
        # This is used to test that no manifest for the msvcrt exists.
        # It is used as a temporary override during the construct method
        from test_win32_manifest import test_assembly_binding
        from test_win32_manifest import NoManifestException, NoMatchingAssemblyException
        # TODO: This is redundant with LLManifest.copy_action(). Why aren't we
        # calling copy_action() in conjunction with test_assembly_binding()?
        if src and (os.path.exists(src) or os.path.islink(src)):
            # ensure that destination path exists
            self.cmakedirs(os.path.dirname(dst))
            self.created_paths.append(dst)
            if not os.path.isdir(src):
                try:
                    if(self.args['buildtype'].lower() == 'debug'):
                        test_assembly_binding(src, "Microsoft.VC80.DebugCRT", "")
                    else:
                        test_assembly_binding(src, "Microsoft.VC80.CRT", "")
                    raise Exception("Unknown condition")
                except NoManifestException as err:
                    pass
                except NoMatchingAssemblyException as err:
                    pass

                self.ccopy(src,dst)
            else:
                raise Exception("Directories are not supported by test_CRT_and_copy_action()")
        else:
            print("Doesn't exist:", src)
        
    def construct(self):
        super().construct()

        pkgdir = os.path.join(self.args['build'], os.pardir, 'packages')
        relpkgdir = os.path.join(pkgdir, "lib", "release")
        debpkgdir = os.path.join(pkgdir, "lib", "debug")

        if self.is_packaging_viewer():
<<<<<<< HEAD
            # Find firestorm-bin.exe in the 'configuration' dir, then rename it to the result of final_exe.
            self.path(src='%s/firestorm-bin.exe' % self.args['configuration'], dst=self.final_exe())
=======
            # Find secondlife-bin.exe in the 'configuration' dir, then rename it to the result of final_exe.
            self.path(src='%s/secondlife-bin.exe' % self.args['configuration'], dst=self.final_exe())
            # Emit the whole app image as one of the GitHub step outputs. We
            # want the whole app -- but NOT the extraneous build products that
            # get tossed into the same directory, such as the installer and
            # the symbols tarball, so add exclusions. When we feed
            # upload-artifact multiple absolute pathnames, even just for
            # exclusion, it ends up creating several extraneous directory
            # levels within the artifact -- so try using only relative paths.
            # One problem: as of right now, our current directory os.getcwd()
            # is not the same as the initial working directory for this job
            # step, meaning paths relative to our os.getcwd() won't work for
            # the subsequent upload-artifact step. We're a couple directory
            # levels down. Try adjusting for those when specifying the base
            # for self.relpath().
            appbase = self.relpath(
                self.get_dst_prefix(),
                base=os.path.join(os.getcwd(), os.pardir, os.pardir))
            self.set_github_output('viewer_app', appbase,
                                   # except for this stuff
                                   *(('!' + os.path.join(appbase, pattern))
                                     for pattern in (
                                             'secondlife-bin.*',
                                             '*_Setup.exe',
                                             '*.bat',
                                             '*.tar.bz2')))
>>>>>>> e4d6a089

            # <FS:Ansariel> Remove VMP
            #with self.prefix(src=os.path.join(pkgdir, "VMP")):
                # include the compiled launcher scripts so that it gets included in the file_list
            #    self.path('SLVersionChecker.exe')

            #with self.prefix(dst="vmp_icons"):
            #    with self.prefix(src=self.icon_path()):
            #        self.path("secondlife.ico")
                #VMP  Tkinter icons
            #    with self.prefix(src="vmp_icons"):
            #        self.path("*.png")
            #        self.path("*.gif")

            # </FS:Ansariel> Remove VMP

        # Plugin host application
        self.path2basename(os.path.join(os.pardir,
                                        'llplugin', 'slplugin', self.args['configuration']),
                           "slplugin.exe")
        
        # Get shared libs from the shared libs staging directory
        with self.prefix(src=os.path.join(self.args['build'], os.pardir,
                                          'sharedlibs', self.args['buildtype'])):

            # Mesh 3rd party libs needed for auto LOD and collada reading
            try:
                self.path("glod.dll")
            except RuntimeError as err:
                print (err.message)
                print ("Skipping GLOD library (assumming linked statically)")

            # Get fmodstudio dll if needed
            # if self.args['fmodstudio'] == 'ON':
            if self.args['fmodstudio'].lower() == 'on':
                if(self.args['buildtype'].lower() == 'debug'):
                    self.path("fmodL.dll")
                else:
                    self.path("fmod.dll")

            # if self.args['openal'] == 'ON':
            if self.args['openal'].lower() == 'on':
                # Get openal dll
                self.path("OpenAL32.dll")
                self.path("alut.dll")

            # For textures
            self.path_optional("openjp2.dll")

            # Uriparser
            self.path("uriparser.dll")

            # These need to be installed as a SxS assembly, currently a 'private' assembly.
            # See http://msdn.microsoft.com/en-us/library/ms235291(VS.80).aspx
            self.path("msvcp140.dll")
            self.path("vcruntime140.dll")
            self.path_optional("vcruntime140_1.dll")

            # SLVoice executable
            with self.prefix(src=os.path.join(pkgdir, 'bin', 'release')):
                self.path("SLVoice.exe")

            # Vivox libraries
            self.path("vivoxsdk_x64.dll")
            self.path("ortp_x64.dll")
            
            # OpenSSL
            self.path("libcrypto-1_1-x64.dll")
            self.path("libssl-1_1-x64.dll")

            # HTTP/2
            self.path("nghttp2.dll")

            # Hunspell
            self.path("libhunspell.dll")

            # BugSplat
            if self.args.get('bugsplat'):
                self.path("BsSndRpt64.exe")
                self.path("BugSplat64.dll")
                self.path("BugSplatRc64.dll")

            # Growl
            self.path("growl.dll")
            self.path("growl++.dll")

            # <FS:ND> Copy symbols for breakpad
            #self.path("ssleay32.pdb")
            #self.path("libeay32.pdb")
            #self.path("growl.pdb")
            #self.path("growl++.pdb")
            #self.path('apr-1.pdb', 'libarp.pdb')
            #self.path('aprutil-1.pdb', 'libaprutil.pdb')
            # </FS:ND>

        self.path(src="licenses-win32.txt", dst="licenses.txt")
        self.path("featuretable.txt")
        self.path("cube.dae")

        with self.prefix(src=pkgdir):
            self.path("ca-bundle.crt")
        self.path("VivoxAUP.txt")

        # Media plugins - CEF
        with self.prefix(dst="llplugin"):
            with self.prefix(src=os.path.join(self.args['build'], os.pardir, 'media_plugins')):
                with self.prefix(src=os.path.join('cef', self.args['configuration'])):
                    self.path("media_plugin_cef.dll")

                # Media plugins - LibVLC
                with self.prefix(src=os.path.join('libvlc', self.args['configuration'])):
                    self.path("media_plugin_libvlc.dll")

                # Media plugins - Example (useful for debugging - not shipped with release viewer)
                # <FS:Ansariel> Don't package example plugin
                #if self.channel_type() != 'release':
                #    with self.prefix(src=os.path.join('example', self.args['configuration'])):
                #        self.path("media_plugin_example.dll")

            # CEF runtime files - debug
            # CEF runtime files - not debug (release, relwithdebinfo etc.)
            config = 'debug' if self.args['configuration'].lower() == 'debug' else 'release'
            with self.prefix(src=os.path.join(pkgdir, 'bin', config)):
                self.path("chrome_elf.dll")
                self.path("d3dcompiler_47.dll")
                self.path("libcef.dll")
                self.path("libEGL.dll")
                self.path("libGLESv2.dll")
                self.path("dullahan_host.exe")
                self.path("snapshot_blob.bin")
                self.path("v8_context_snapshot.bin")

            # MSVC DLLs needed for CEF and have to be in same directory as plugin
            with self.prefix(src=os.path.join(self.args['build'], os.pardir,
                                              'sharedlibs', self.args['buildtype'])):
                self.path("msvcp140.dll")
                self.path("vcruntime140.dll")
                self.path_optional("vcruntime140_1.dll")

            # CEF files common to all configurations
            with self.prefix(src=os.path.join(pkgdir, 'resources')):
                self.path("chrome_100_percent.pak")
                self.path("chrome_200_percent.pak")
                self.path("resources.pak")
                self.path("icudtl.dat")

            with self.prefix(src=os.path.join(pkgdir, 'resources', 'locales'), dst='locales'):
                self.path("am.pak")
                self.path("ar.pak")
                self.path("bg.pak")
                self.path("bn.pak")
                self.path("ca.pak")
                self.path("cs.pak")
                self.path("da.pak")
                self.path("de.pak")
                self.path("el.pak")
                self.path("en-GB.pak")
                self.path("en-US.pak")
                self.path("es-419.pak")
                self.path("es.pak")
                self.path("et.pak")
                self.path("fa.pak")
                self.path("fi.pak")
                self.path("fil.pak")
                self.path("fr.pak")
                self.path("gu.pak")
                self.path("he.pak")
                self.path("hi.pak")
                self.path("hr.pak")
                self.path("hu.pak")
                self.path("id.pak")
                self.path("it.pak")
                self.path("ja.pak")
                self.path("kn.pak")
                self.path("ko.pak")
                self.path("lt.pak")
                self.path("lv.pak")
                self.path("ml.pak")
                self.path("mr.pak")
                self.path("ms.pak")
                self.path("nb.pak")
                self.path("nl.pak")
                self.path("pl.pak")
                self.path("pt-BR.pak")
                self.path("pt-PT.pak")
                self.path("ro.pak")
                self.path("ru.pak")
                self.path("sk.pak")
                self.path("sl.pak")
                self.path("sr.pak")
                self.path("sv.pak")
                self.path("sw.pak")
                self.path("ta.pak")
                self.path("te.pak")
                self.path("th.pak")
                self.path("tr.pak")
                self.path("uk.pak")
                self.path("vi.pak")
                self.path("zh-CN.pak")
                self.path("zh-TW.pak")

            with self.prefix(src=os.path.join(pkgdir, 'bin', 'release')):
                self.path("libvlc.dll")
                self.path("libvlccore.dll")
                self.path("plugins/")

        if not self.is_packaging_viewer():
            self.package_file = "copied_deps"    

        self.fs_copy_windows_manifest( )

    def nsi_file_commands(self, install=True):
<<<<<<< HEAD
        def wpath(path):
            if path.endswith('/') or path.endswith(os.path.sep):
                path = path[:-1]
            path = path.replace('/', '\\')
            return path

        result = ""
        dest_files = [pair[1] for pair in self.file_list if pair[0] and os.path.isfile(pair[1]) and not pair[1].endswith(".pdb") ] #<FS:ND/> Don't include pdb files.
=======
        def INSTDIR(path):
            # Note that '$INSTDIR' is purely textual here: we write
            # exactly that into the .nsi file for NSIS to interpret.
            # Pass the result through normpath() to handle the case in which
            # path is the empty string. On Windows, that produces "$INSTDIR\".
            # Unfortunately, if that's the last item on a line, NSIS takes
            # that as line continuation and misinterprets the following line.
            # Ensure we don't emit a trailing backslash.
            return os.path.normpath(os.path.join('$INSTDIR', path))

        result = []
        dest_files = [pair[1] for pair in self.file_list if pair[0] and os.path.isfile(pair[1])]
>>>>>>> e4d6a089
        # sort deepest hierarchy first
        dest_files.sort(key=lambda f: (f.count(os.path.sep), f), reverse=True)
        out_path = None
        for pkg_file in dest_files:
            pkg_file = os.path.normpath(pkg_file)
            rel_file = self.relpath(pkg_file)
            installed_dir = INSTDIR(os.path.dirname(rel_file))
            if install and installed_dir != out_path:
                out_path = installed_dir
                # emit SetOutPath every time it changes
                result.append('SetOutPath ' + out_path)
            if install:
                result.append('File ' + rel_file)
            else:
                result.append('Delete ' + INSTDIR(rel_file))

        # at the end of a delete, just rmdir all the directories
        if not install:
            deleted_file_dirs = [os.path.dirname(self.relpath(f)) for f in dest_files]
            # find all ancestors so that we don't skip any dirs that happened
            # to have no non-dir children
            deleted_dirs = set(itertools.chain.from_iterable(path_ancestors(d)
                                                             for d in deleted_file_dirs))
            # sort deepest hierarchy first
            for d in sorted(deleted_dirs, key=lambda f: (f.count(os.path.sep), f), reverse=True):
                result.append('RMDir ' + INSTDIR(d))

        return '\n'.join(result)

    def package_finish(self):
        # a standard map of strings for replacing in the templates
        substitution_strings = {
            'version' : '.'.join(self.args['version']),
            'version_short' : '.'.join(self.args['version'][:-1]),
            'version_dashes' : '-'.join(self.args['version']),
            'version_registry' : '%s(64)' % '.'.join(self.args['version']),
            'final_exe' : self.final_exe(),
            'flags':'',
            'app_name':self.app_name(),
            'app_name_oneword':self.app_name_oneword()
            }

        substitution_strings = self.fs_splice_grid_substitution_strings( substitution_strings ) #<FS:ND/> Add grid args

        # <FS:ND> Properly name OS version, also add Phoenix- in front of installer name
        #installer_file = self.installer_base_name() + '_Setup.exe'
        installer_file = self.fs_installer_basename() + "_Setup.exe"
        # </FS:ND>
        
        substitution_strings['installer_file'] = installer_file
        substitution_strings['is64bit'] = (1 if (self.address_size == 64) else 0)
        substitution_strings['is_opensim'] = self.fs_is_opensim() # <FS:Ansariel> FIRE-30446: Register hop-protocol for OS version only
        substitution_strings['friendly_app_name'] = self.friendly_app_name() # <FS:Ansariel> FIRE-30446: Set FriendlyAppName for protocol registrations
        substitution_strings['icon_suffix'] = ("_os" if (self.fs_is_opensim()) else "") # <FS:Ansariel> FIRE-24335: Use different icon for OpenSim version

        version_vars = """
        !define INSTEXE "SLVersionChecker.exe"
        !define VERSION "%(version_short)s"
        !define VERSION_LONG "%(version)s"
        !define VERSION_DASHES "%(version_dashes)s"
        !define VERSION_REGISTRY "%(version_registry)s"
        !define VIEWER_EXE "%(final_exe)s"
        """ % substitution_strings
        
        if self.channel_type() == 'release':
            substitution_strings['caption'] = CHANNEL_VENDOR_BASE
        else:
            substitution_strings['caption'] = self.app_name() + ' ${VERSION}'

        inst_vars_template = """
            OutFile "%(installer_file)s"
            !define INSTNAME   "%(app_name_oneword)s"
            !define SHORTCUT   "%(app_name)s"
            !define URLNAME   "secondlife"
            !define IS64BIT   "%(is64bit)d"
            !define ISOPENSIM   "%(is_opensim)d"
            !define APPNAME   "%(friendly_app_name)s"
            !define ICON_SUFFIX   "%(icon_suffix)s"
            Caption "%(caption)s"
            """

        engage_registry="SetRegView 64"
        program_files="!define MULTIUSER_USE_PROGRAMFILES64"

        # Dump the installers/windows directory into the raw app image tree
        # because NSIS needs those files. But don't use path() because we
        # don't want them installed with the viewer - they're only for use by
        # the installer itself.
        shutil.copytree(os.path.join(self.get_src_prefix(), 'installers', 'windows'),
                        os.path.join(self.get_dst_prefix(), 'installers', 'windows'),
                        dirs_exist_ok=True)

        tempfile = "firestorm_setup_tmp.nsi"

        self.fs_sign_win_binaries() # <FS:ND/> Sign files, step one. Sign compiled binaries

        # the following replaces strings in the nsi template
        # it also does python-style % substitution
        self.replace_in("installers/windows/installer_template.nsi", tempfile, {
                "%%VERSION%%":version_vars,
                # The template references "%%SOURCE%%\installers\windows\...".
                # Now that we've copied that directory into the app image
                # tree, we can just replace %%SOURCE%% with '.'.
                "%%SOURCE%%":'.',
                "%%INST_VARS%%":inst_vars_template % substitution_strings,
                "%%INSTALL_FILES%%":self.nsi_file_commands(True),
                "%%PROGRAMFILES%%":program_files,
                "%%ENGAGEREGISTRY%%":engage_registry,
                "%%DELETE_FILES%%":self.nsi_file_commands(False)})

<<<<<<< HEAD
        # If we're on a build machine, sign the code using our Authenticode certificate. JC
        # note that the enclosing setup exe is signed later, after the makensis makes it.
        # Unlike the viewer binary, the VMP filenames are invariant with respect to version, os, etc.
        #for exe in (
        #    self.final_exe(),
        #    "SLVersionChecker.exe",
        #    "llplugin/dullahan_host.exe",
        #    ):
        #    self.sign(exe)
            
        # Check two paths, one for Program Files, and one for Program Files (x86).
        # Yay 64bit windows.
        nsis_path = "makensis.exe"
        for program_files in '${programfiles}', '${programfiles(x86)}':
            for nesis_path in 'NSIS', 'NSIS\\Unicode':
                possible_path = os.path.expandvars(f"{program_files}\\{nesis_path}\\makensis.exe")
                if os.path.exists(possible_path):
                    nsis_path = possible_path
                    break

        self.run_command([possible_path, '/V2', self.dst_path_of(tempfile)])

        self.fs_sign_win_installer(substitution_strings) # <FS:ND/> Sign files, step two. Sign installer.
        self.fs_save_windows_symbols()

        self.created_path(self.dst_path_of(installer_file))
=======
>>>>>>> e4d6a089
        self.package_file = installer_file


class Darwin_x86_64_Manifest(ViewerManifest):
    build_data_json_platform = 'mac'
    address_size = 64

    def finish_build_data_dict(self, build_data_dict):
        build_data_dict.update({'Bundle Id':self.args['bundleid']})
        return build_data_dict

    def is_packaging_viewer(self):
        # darwin requires full app bundle packaging even for debugging.
        return True

# <FS:Ansariel> construct method VMP trampoline crazy VMP launcher juggling shamelessly replaced with old version
    # def is_rearranging(self):
        # # That said, some stuff should still only be performed once.
        # # Are either of these actions in 'actions'? Is the set intersection
        # # non-empty?
        # return bool(set(["package", "unpacked"]).intersection(self.args['actions']))

    # def construct(self):
        # # copy over the build result (this is a no-op if run within the xcode script)
        # self.path(os.path.join(self.args['configuration'], self.channel()+".app"), dst="")

        # pkgdir = os.path.join(self.args['build'], os.pardir, 'packages')
        # relpkgdir = os.path.join(pkgdir, "lib", "release")
        # debpkgdir = os.path.join(pkgdir, "lib", "debug")

        # with self.prefix(src="", dst="Contents"):  # everything goes in Contents
            # bugsplat_db = self.args.get('bugsplat')
            # if bugsplat_db:
                # # Inject BugsplatServerURL into Info.plist if provided.
                # Info_plist = self.dst_path_of("Info.plist")
                # Info = plistlib.readPlist(Info_plist)
                # # https://www.bugsplat.com/docs/platforms/os-x#configuration
                # Info["BugsplatServerURL"] = \
                    # "https://{}.bugsplat.com/".format(bugsplat_db)
                # self.put_in_file(
                    # plistlib.writePlistToString(Info),
                    # os.path.basename(Info_plist),
                    # "Info.plist")

            # # CEF framework goes inside Contents/Frameworks.
            # # Remember where we parked this car.
            # with self.prefix(src="", dst="Frameworks"):
                # CEF_framework = "Chromium Embedded Framework.framework"
                # self.path2basename(relpkgdir, CEF_framework)
                # CEF_framework = self.dst_path_of(CEF_framework)

                # if self.args.get('bugsplat'):
                    # self.path2basename(relpkgdir, "BugsplatMac.framework")

            # with self.prefix(dst="MacOS"):
                # executable = self.dst_path_of(self.channel())
                # if self.args.get('bugsplat'):
                    # # According to Apple Technical Note TN2206:
                    # # https://developer.apple.com/library/archive/technotes/tn2206/_index.html#//apple_ref/doc/uid/DTS40007919-CH1-TNTAG207
                    # # "If an app uses @rpath or an absolute path to link to a
                    # # dynamic library outside of the app, the app will be
                    # # rejected by Gatekeeper. ... Neither the codesign nor the
                    # # spctl tool will show the error."
                    # # (Thanks, Apple. Maybe fix spctl to warn?)
                    # # The BugsplatMac framework embeds @rpath, which is
                    # # causing scary Gatekeeper popups at viewer start. Work
                    # # around this by changing the reference baked into our
                    # # viewer. The install_name_tool -change option needs the
                    # # previous value. Instead of guessing -- which might
                    # # silently be defeated by a BugSplat SDK update that
                    # # changes their baked-in @rpath -- ask for the path
                    # # stamped into the framework.
                    # # Let exception, if any, propagate -- if this doesn't
                    # # work, we need the build to noisily fail!
                    # oldpath = subprocess.check_output(
                        # ['objdump', '-macho', '-dylib-id', '-non-verbose',
                         # os.path.join(relpkgdir, "BugsplatMac.framework", "BugsplatMac")]
                        # ).splitlines()[-1]  # take the last line of output
                    # self.run_command(
                        # ['install_name_tool', '-change', oldpath,
                         # '@executable_path/../Frameworks/BugsplatMac.framework/BugsplatMac',
                         # executable])

                # # NOTE: the -S argument to strip causes it to keep
                # # enough info for annotated backtraces (i.e. function
                # # names in the crash log). 'strip' with no arguments
                # # yields a slightly smaller binary but makes crash
                # # logs mostly useless. This may be desirable for the
                # # final release. Or not.
                # if ("package" in self.args['actions'] or 
                    # "unpacked" in self.args['actions']):
                    # self.run_command(
                        # ['strip', '-S', executable])

            # with self.prefix(dst="Resources"):
                # # defer cross-platform file copies until we're in the
                # # nested Resources directory
                # super(DarwinManifest, self).construct()

                # # need .icns file referenced by Info.plist
                # with self.prefix(src=self.icon_path(), dst="") :
                    # self.path("secondlife.icns")

                # # Copy in the updater script and helper modules
                # self.path(src=os.path.join(pkgdir, 'VMP'), dst="updater")

                # with self.prefix(src="", dst=os.path.join("updater", "icons")):
                    # self.path2basename(self.icon_path(), "secondlife.ico")
                    # with self.prefix(src="vmp_icons", dst=""):
                        # self.path("*.png")
                        # self.path("*.gif")

                # with self.prefix(src=relpkgdir, dst=""):
                    # self.path("libndofdev.dylib")
                    # self.path("libhunspell-1.3.a")   

                # with self.prefix(src_dst="cursors_mac"):
                    # self.path("*.tif")

                # self.path("licenses-mac.txt", dst="licenses.txt")
                # self.path("featuretable_mac.txt")
                # self.path("SecondLife.nib")

                # with self.prefix(src=pkgdir,dst=""):
                    # self.path("ca-bundle.crt")

                # # Translations
                # self.path("English.lproj/language.txt")
                # self.replace_in(src="English.lproj/InfoPlist.strings",
                                # dst="English.lproj/InfoPlist.strings",
                                # searchdict={'%%VERSION%%':'.'.join(self.args['version'])}
                                # )
                # self.path("German.lproj")
                # self.path("Japanese.lproj")
                # self.path("Korean.lproj")
                # self.path("da.lproj")
                # self.path("es.lproj")
                # self.path("fr.lproj")
                # self.path("hu.lproj")
                # self.path("it.lproj")
                # self.path("nl.lproj")
                # self.path("pl.lproj")
                # self.path("pt.lproj")
                # self.path("ru.lproj")
                # self.path("tr.lproj")
                # self.path("uk.lproj")
                # self.path("zh-Hans.lproj")

                # def path_optional(src, dst):
                    # """
                    # For a number of our self.path() calls, not only do we want
                    # to deal with the absence of src, we also want to remember
                    # which were present. Return either an empty list (absent)
                    # or a list containing dst (present). Concatenate these
                    # return values to get a list of all libs that are present.
                    # """
                    # # This was simple before we started needing to pass
                    # # wildcards. Fortunately, self.path() ends up appending a
                    # # (source, dest) pair to self.file_list for every expanded
                    # # file processed. Remember its size before the call.
                    # oldlen = len(self.file_list)
                    # try:
                        # self.path(src, dst)
                        # # The dest appended to self.file_list has been prepended
                        # # with self.get_dst_prefix(). Strip it off again.
                        # added = [os.path.relpath(d, self.get_dst_prefix())
                                 # for s, d in self.file_list[oldlen:]]
                    # except MissingError as err:
                        # print >> sys.stderr, "Warning: "+err.msg
                        # added = []
                    # if not added:
                        # print "Skipping %s" % dst
                    # return added

                # # dylibs is a list of all the .dylib files we expect to need
                # # in our bundled sub-apps. For each of these we'll create a
                # # symlink from sub-app/Contents/Resources to the real .dylib.
                # # Need to get the llcommon dll from any of the build directories as well.
                # libfile_parent = self.get_dst_prefix()
                # libfile = "libllcommon.dylib"
                # dylibs=[]
                # for libfile in (
                                # "libapr-1.0.dylib",
                                # "libaprutil-1.0.dylib",
                                # "libexpat.1.dylib",
                                # "libGLOD.dylib",
                                # # libnghttp2.dylib is a symlink to
                                # # libnghttp2.major.dylib, which is a symlink to
                                # # libnghttp2.version.dylib. Get all of them.
                                # "libnghttp2.*dylib",
                                # ):
                    # dylibs += path_optional(os.path.join(relpkgdir, libfile), libfile)

                # # SLVoice executable
                # with self.prefix(src=os.path.join(pkgdir, 'bin', 'release')):
                    # self.path("SLVoice")

                # # Vivox libraries
                # for libfile in (
                                # 'libortp.dylib',
                                # 'libvivoxsdk.dylib',
                                # ):
                    # self.path2basename(relpkgdir, libfile)

                # # Fmod studio dylibs (vary based on configuration)
                # if self.args['fmodstudio'] == 'ON':
                    # if self.args['configuration'].lower() == 'debug':
                        # for libfile in (
                                    # "libfmodL.dylib",
                                    # ):
                            # dylibs += path_optional(os.path.join(debpkgdir, libfile), libfile)
                    # else:
                        # for libfile in (
                                    # "libfmod.dylib",
                                    # ):
                            # dylibs += path_optional(os.path.join(relpkgdir, libfile), libfile)

                # # our apps
                # executable_path = {}
                # embedded_apps = [ (os.path.join("llplugin", "slplugin"), "SLPlugin.app") ]
                # for app_bld_dir, app in embedded_apps:
                    # self.path2basename(os.path.join(os.pardir,
                                                    # app_bld_dir, self.args['configuration']),
                                       # app)
                    # executable_path[app] = \
                        # self.dst_path_of(os.path.join(app, "Contents", "MacOS"))

                    # our apps dependencies on shared libs
                    # for each app, for each dylib we collected in dylibs,
                    # create a symlink to the real copy of the dylib.
                    # with self.prefix(dst=os.path.join(app, "Contents", "Resources")):
                        # for libfile in dylibs:
                            # self.relsymlinkf(os.path.join(libfile_parent, libfile))

                # # Dullahan helper apps go inside SLPlugin.app
                # with self.prefix(dst=os.path.join(
                    # "SLPlugin.app", "Contents", "Frameworks")):

                    # frameworkname = 'Chromium Embedded Framework'

                    # # This code constructs a relative symlink from the
                    # # target framework folder back to the real CEF framework.
                    # # It needs to be relative so that the symlink still works when
                    # # (as is normal) the user moves the app bundle out of the DMG
                    # # and into the /Applications folder. Note we pass catch=False,
                    # # letting the uncaught exception terminate the process, since
                    # # without this symlink, Second Life web media can't possibly work.

                    # # It might seem simpler just to symlink Frameworks back to
                    # # the parent of Chromimum Embedded Framework.framework. But
                    # # that would create a symlink cycle, which breaks our
                    # # packaging step. So make a symlink from Chromium Embedded
                    # # Framework.framework to the directory of the same name, which
                    # # is NOT an ancestor of the symlink.

                    # # from SLPlugin.app/Contents/Frameworks/Chromium Embedded
                    # # Framework.framework back to
                    # # $viewer_app/Contents/Frameworks/Chromium Embedded Framework.framework
                    # SLPlugin_framework = self.relsymlinkf(CEF_framework, catch=False)


                    # It might seem simpler just to symlink Frameworks back to
                    # the parent of Chromimum Embedded Framework.framework. But
                    # that would create a symlink cycle, which breaks our
                    # packaging step. So make a symlink from Chromium Embedded
                    # Framework.framework to the directory of the same name, which
                    # is NOT an ancestor of the symlink.

                    # from SLPlugin.app/Contents/Frameworks/Chromium Embedded
                    # Framework.framework back to
                    # $viewer_app/Contents/Frameworks/Chromium Embedded Framework.framework
                    # SLPlugin_framework = self.relsymlinkf(CEF_framework, catch=False)

                    # # for all the multiple CEF/Dullahan (as of CEF 76) helper app bundles we need:
                    # for helper in (
                        # "DullahanHelper",
                        # "DullahanHelper (GPU)",
                        # "DullahanHelper (Renderer)",
                        # "DullahanHelper (Plugin)",
                    # ):
                        # # app is the directory name of the app bundle, with app/Contents/MacOS/helper as the executable
                        # app = helper + ".app"

                        # # copy DullahanHelper.app
                        # self.path2basename(relpkgdir, app)

                        # # and fix that up with a Frameworks/CEF symlink too
                        # with self.prefix(dst=os.path.join(
                                # app, 'Contents', 'Frameworks')):
                            # # from Dullahan Helper *.app/Contents/Frameworks/Chromium Embedded
                            # # Framework.framework back to
                            # # SLPlugin.app/Contents/Frameworks/Chromium Embedded Framework.framework
                            # # Since SLPlugin_framework is itself a
                            # # symlink, don't let relsymlinkf() resolve --
                            # # explicitly call relpath(symlink=True) and
                            # # create that symlink here.
                            # helper_framework = \
                            # self.symlinkf(self.relpath(SLPlugin_framework, symlink=True), catch=False)

                        # # change_command includes install_name_tool, the
                        # # -change subcommand and the old framework rpath
                        # # stamped into the executable. To use it with
                        # # run_command(), we must still append the new
                        # # framework path and the pathname of the
                        # # executable to change.
                        # change_command = [
                            # 'install_name_tool', '-change',
                            # '@rpath/Frameworks/Chromium Embedded Framework.framework/Chromium Embedded Framework']

                        # with self.prefix(dst=os.path.join(
                                # app, 'Contents', 'MacOS')):
                            # # Now self.get_dst_prefix() is, at runtime,
                            # # @executable_path. Locate the helper app
                            # # framework (which is a symlink) from here.
                            # newpath = os.path.join(
                                # '@executable_path',
                                    # self.relpath(helper_framework, symlink=True),
                                # frameworkname)
                                # # and restamp the Dullahan Helper executable itself
                            # self.run_command(
                                # change_command +
                                    # [newpath, self.dst_path_of(helper)])

                # # SLPlugin plugins
                # with self.prefix(dst="llplugin"):
                    # dylibexecutable = 'media_plugin_cef.dylib'
                    # self.path2basename("../media_plugins/cef/" + self.args['configuration'],
                                       # dylibexecutable)

                    # # Do this install_name_tool *after* media plugin is copied over.
                    # # Locate the framework lib executable -- relative to
                    # # SLPlugin.app/Contents/MacOS, which will be our
                    # # @executable_path at runtime!
                    # newpath = os.path.join(
                        # '@executable_path',
                        # self.relpath(SLPlugin_framework, executable_path["SLPlugin.app"],
                                     # symlink=True),
                        # frameworkname)
                    # # restamp media_plugin_cef.dylib
                    # self.run_command(
                        # change_command +
                        # [newpath, self.dst_path_of(dylibexecutable)])

                    # # copy LibVLC plugin itself
                    # self.path2basename("../media_plugins/libvlc/" + self.args['configuration'],
                                       # "media_plugin_libvlc.dylib")

                    # # copy LibVLC dynamic libraries
                    # with self.prefix(src=relpkgdir, dst="lib"):
                        # self.path( "libvlc*.dylib*" )
                        # # copy LibVLC plugins folder
                        # with self.prefix(src='plugins', dst=""):
                            # self.path( "*.dylib" )
                            # self.path( "plugins.dat" )

    def construct(self):
<<<<<<< HEAD
        # copy over the build result (this is a no-op if run within the xcode script)
        # self.path(os.path.join(self.args['configuration'], self.channel()+".app"), dst="")
        self.path(os.path.join(self.args['configuration'], "Firestorm.app"), dst="")
=======
        # copy over the build result (this is a no-op if run within the xcode
        # script)
        self.path(os.path.join(self.args['configuration'], self.channel() + ".app"), dst="")
>>>>>>> e4d6a089

        pkgdir = os.path.join(self.args['build'], os.pardir, 'packages')
        relpkgdir = os.path.join(pkgdir, "lib", "release")
        debpkgdir = os.path.join(pkgdir, "lib", "debug")
        requestsdir = os.path.join(pkgdir, "lib", "python", "requests")
        urllib3dir = os.path.join(pkgdir, "lib", "python", "urllib3")
        chardetdir = os.path.join(pkgdir, "lib", "python", "chardet")
        idnadir = os.path.join(pkgdir, "lib", "python", "idna")

        with self.prefix(src="", dst="Contents"):  # everything goes in Contents
            bugsplat_db = self.args.get('bugsplat')
            print(f"debug: bugsplat_db={bugsplat_db}")
            if bugsplat_db:
                # Inject BugsplatServerURL into Info.plist if provided.
                Info_plist = self.dst_path_of("Info.plist")
                with open(Info_plist, 'rb') as f:
                    Info = plistlib.load(f)
                    # https://www.bugsplat.com/docs/platforms/os-x#configuration
                    Info["BugsplatServerURL"] = \
                        "https://{}.bugsplat.com/".format(bugsplat_db)
                    self.put_in_file(
                        plistlib.dumps(Info),
                        os.path.basename(Info_plist),
                        "Info.plist")

        with self.prefix(dst="Contents"):  # everything goes in Contents
            # self.path("Info.plist", dst="Info.plist")

            # copy additional libs in <bundle>/Contents/MacOS/
            self.path(os.path.join(relpkgdir, "libndofdev.dylib"), dst="Resources/libndofdev.dylib")
            self.path(os.path.join(relpkgdir, "libhunspell-1.3.0.dylib"), dst="Resources/libhunspell-1.3.0.dylib")   

            # CEF framework goes inside Contents/Frameworks.
            # Remember where we parked this car.
            with self.prefix(src="", dst="Frameworks"):
                CEF_framework = "Chromium Embedded Framework.framework"
                self.path2basename(relpkgdir, CEF_framework)
                CEF_framework = self.dst_path_of(CEF_framework)
                if self.args.get('bugsplat'):
                    self.path2basename(relpkgdir, "BugsplatMac.framework")

<<<<<<< HEAD
=======
            with self.prefix(dst="MacOS"):
                executable = self.dst_path_of(self.channel())
                if self.args.get('bugsplat'):
                    # According to Apple Technical Note TN2206:
                    # https://developer.apple.com/library/archive/technotes/tn2206/_index.html#//apple_ref/doc/uid/DTS40007919-CH1-TNTAG207
                    # "If an app uses @rpath or an absolute path to link to a
                    # dynamic library outside of the app, the app will be
                    # rejected by Gatekeeper. ... Neither the codesign nor the
                    # spctl tool will show the error."
                    # (Thanks, Apple. Maybe fix spctl to warn?)
                    # The BugsplatMac framework embeds @rpath, which is
                    # causing scary Gatekeeper popups at viewer start. Work
                    # around this by changing the reference baked into our
                    # viewer. The install_name_tool -change option needs the
                    # previous value. Instead of guessing -- which might
                    # silently be defeated by a BugSplat SDK update that
                    # changes their baked-in @rpath -- ask for the path
                    # stamped into the framework.
                    # Let exception, if any, propagate -- if this doesn't
                    # work, we need the build to noisily fail!
                    oldpath = subprocess.check_output(
                        ['objdump', '--macho', '--dylib-id', '--non-verbose',
                         os.path.join(relpkgdir, "BugsplatMac.framework", "BugsplatMac")],
                        text=True
                        ).splitlines()[-1]  # take the last line of output
                    self.run_command(
                        ['install_name_tool', '-change', oldpath,
                         '@executable_path/../Frameworks/BugsplatMac.framework/BugsplatMac',
                         executable])

                # NOTE: the -S argument to strip causes it to keep
                # enough info for annotated backtraces (i.e. function
                # names in the crash log). 'strip' with no arguments
                # yields a slightly smaller binary but makes crash
                # logs mostly useless. This may be desirable for the
                # final release. Or not.
                if ("package" in self.args['actions'] or 
                    "unpacked" in self.args['actions']):
                    self.run_command(
                        ['strip', '-S', executable])
>>>>>>> e4d6a089

            # most everything goes in the Resources directory
            with self.prefix(dst="Resources"):
<<<<<<< HEAD
                super(DarwinManifest, self).construct()
=======
                # defer cross-platform file copies until we're in the
                # nested Resources directory
                super().construct()
>>>>>>> e4d6a089

                with self.prefix(src_dst="cursors_mac"):
                    self.path("*.tif")

                self.path("licenses-mac.txt", dst="licenses.txt")
                self.path("featuretable_mac.txt")
                self.path("cube.dae")

                self.path("VivoxAUP.txt")
                self.path("LGPL-license.txt")
                with self.prefix(src=pkgdir,dst=""):
                    self.path("ca-bundle.crt")

                icon_path = self.icon_path()
                with self.prefix(src=icon_path) :
                    self.path("firestorm_icon.icns")

                self.path("Firestorm.nib")
                # Translations
                self.path("English.lproj/language.txt")
                self.replace_in(src="English.lproj/InfoPlist.strings",
                                dst="English.lproj/InfoPlist.strings",
                                searchdict={'%%VERSION%%':'.'.join(self.args['version'])}
                                )
                self.path("German.lproj")
                self.path("Japanese.lproj")
                self.path("Korean.lproj")
                self.path("da.lproj")
                self.path("es.lproj")
                self.path("fr.lproj")
                self.path("hu.lproj")
                self.path("it.lproj")
                self.path("nl.lproj")
                self.path("pl.lproj")
                self.path("pt.lproj")
                self.path("ru.lproj")
                self.path("tr.lproj")
                self.path("uk.lproj")
                self.path("zh-Hans.lproj")

                def path_optional(src, dst):
                    """
                    For a number of our self.path() calls, not only do we want
                    to deal with the absence of src, we also want to remember
                    which were present. Return either an empty list (absent)
                    or a list containing dst (present). Concatenate these
                    return values to get a list of all libs that are present.
                    """
                    # This was simple before we started needing to pass
                    # wildcards. Fortunately, self.path() ends up appending a
                    # (source, dest) pair to self.file_list for every expanded
                    # file processed. Remember its size before the call.
                    oldlen = len(self.file_list)
                    try:
                        self.path(src, dst)
                        # The dest appended to self.file_list has been prepended
                        # with self.get_dst_prefix(). Strip it off again.
                        added = [os.path.relpath(d, self.get_dst_prefix())
                                 for s, d in self.file_list[oldlen:]]
                    except MissingError as err:
                        print("Warning: "+err.msg, file=sys.stderr)
                        added = []
                    if not added:
                        print("Skipping %s" % dst)
                    return added

                # dylibs is a list of all the .dylib files we expect to need
                # in our bundled sub-apps. For each of these we'll create a
                # symlink from sub-app/Contents/Resources to the real .dylib.
                # Need to get the llcommon dll from any of the build directories as well.
                libfile_parent = self.get_dst_prefix()
                libfile = "libllcommon.dylib"
                dylibs = []
                for libfile in (
                                "libapr-1.0.dylib",
                                "libaprutil-1.0.dylib",
                                "libexpat.1.dylib",
                                "libGLOD.dylib",
                                # libnghttp2.dylib is a symlink to
                                # libnghttp2.major.dylib, which is a symlink
                                # to libnghttp2.version.dylib. Get all of them.
                                "libnghttp2.*dylib",
                                "liburiparser.*dylib",
                                "libgrowl.dylib",
                                "libgrowl++.dylib",
                                ):
                    dylibs += path_optional(os.path.join(relpkgdir, libfile), libfile)

                # SLVoice executable
                with self.prefix(src=os.path.join(pkgdir, 'bin', 'release')):
                    self.path("SLVoice")

                # Vivox libraries
                for libfile in (
                                'libortp.dylib',
                                'libvivoxsdk.dylib',
                                ):
                    self.path2basename(relpkgdir, libfile)

                # Fmod studio dylibs (vary based on configuration)
                # <FS:Beq> Fix intolerant processing of booleans
                # if self.args['fmodstudio'].lower() == 'ON':
                usefmod = self.args['fmodstudio'].lower()
                print(f"debug: fmodstudio={usefmod}")
                if usefmod == 'on':
                    if self.args['buildtype'].lower() == 'debug':
                        print("debug: fmodstudio is used in debug")
                        for libfile in (
                                    "libfmodL.dylib",
                                    ):
                            dylibs += path_optional(os.path.join(debpkgdir, libfile), libfile)
                    else:
                        print("debug: fmodstudio is used in release")
                        for libfile in (
                                    "libfmod.dylib",
                                    ):
                            
                            print("debug: adding {} to dylibs for fmodstudio".format(path_optional(os.path.join(relpkgdir, libfile), libfile)))
                            dylibs += path_optional(os.path.join(relpkgdir, libfile), libfile)
                print(f"debug: dylibs = {dylibs}")

                # our apps
                executable_path = {}
                embedded_apps = [ (os.path.join("llplugin", "slplugin"), "SLPlugin.app") ]
                for app_bld_dir, app in embedded_apps:
                    self.path2basename(os.path.join(os.pardir,
                                                    app_bld_dir, self.args['configuration']),
                                       app)
                    executable_path[app] = \
                        self.dst_path_of(os.path.join(app, "Contents", "MacOS"))

                    # our apps dependencies on shared libs
                    # for each app, for each dylib we collected in dylibs,
                    # create a symlink to the real copy of the dylib.
                    with self.prefix(dst=os.path.join(app, "Contents", "Resources")):
                        for libfile in dylibs:
                            self.relsymlinkf(os.path.join(libfile_parent, libfile))

                # Dullahan helper apps go inside SLPlugin.app
                with self.prefix(dst=os.path.join(
                    "SLPlugin.app", "Contents", "Frameworks")):

                    frameworkname = 'Chromium Embedded Framework'

                    # This code constructs a relative symlink from the
                    # target framework folder back to the real CEF framework.
                    # It needs to be relative so that the symlink still works when
                    # (as is normal) the user moves the app bundle out of the DMG
                    # and into the /Applications folder. Note we pass catch=False,
                    # letting the uncaught exception terminate the process, since
                    # without this symlink, Second Life web media can't possibly work.

                    # It might seem simpler just to symlink Frameworks back to
                    # the parent of Chromimum Embedded Framework.framework. But
                    # that would create a symlink cycle, which breaks our
                    # packaging step. So make a symlink from Chromium Embedded
                    # Framework.framework to the directory of the same name, which
                    # is NOT an ancestor of the symlink.

                    # from SLPlugin.app/Contents/Frameworks/Chromium Embedded
                    # Framework.framework back to
                    # $viewer_app/Contents/Frameworks/Chromium Embedded Framework.framework
                    SLPlugin_framework = self.relsymlinkf(CEF_framework, catch=False)

                    # for all the multiple CEF/Dullahan (as of CEF 76) helper app bundles we need:
                    for helper in (
                        "DullahanHelper",
                        "DullahanHelper (GPU)",
                        "DullahanHelper (Renderer)",
                        "DullahanHelper (Plugin)",
                    ):
                        # app is the directory name of the app bundle, with app/Contents/MacOS/helper as the executable
                        app = helper + ".app"

                        # copy DullahanHelper.app
                        self.path2basename(relpkgdir, app)

                        # and fix that up with a Frameworks/CEF symlink too
                        with self.prefix(dst=os.path.join(
                                app, 'Contents', 'Frameworks')):
                            # from Dullahan Helper *.app/Contents/Frameworks/Chromium Embedded
                            # Framework.framework back to
                            # SLPlugin.app/Contents/Frameworks/Chromium Embedded Framework.framework
                            # Since SLPlugin_framework is itself a
                            # symlink, don't let relsymlinkf() resolve --
                            # explicitly call relpath(symlink=True) and
                            # create that symlink here.
                            helper_framework = \
                            self.symlinkf(self.relpath(SLPlugin_framework, symlink=True), catch=False)

                        # change_command includes install_name_tool, the
                        # -change subcommand and the old framework rpath
                        # stamped into the executable. To use it with
                        # run_command(), we must still append the new
                        # framework path and the pathname of the
                        # executable to change.
                        change_command = [
                            'install_name_tool', '-change',
                            '@rpath/Frameworks/Chromium Embedded Framework.framework/Chromium Embedded Framework']

                        with self.prefix(dst=os.path.join(
                                app, 'Contents', 'MacOS')):
                            # Now self.get_dst_prefix() is, at runtime,
                            # @executable_path. Locate the helper app
                            # framework (which is a symlink) from here.
                            newpath = os.path.join(
                                '@executable_path',
                                    self.relpath(helper_framework, symlink=True),
                                frameworkname)
                                # and restamp the Dullahan Helper executable itself
                            self.run_command(
                                change_command +
                                    [newpath, self.dst_path_of(helper)])

                # SLPlugin plugins
                with self.prefix(dst="llplugin"):
                    dylibexecutable = 'media_plugin_cef.dylib'
                    self.path2basename("../media_plugins/cef/" + self.args['configuration'],
                                       dylibexecutable)

                    # copy LibVLC plugin itself
                    dylibexecutable = 'media_plugin_libvlc.dylib'
                    self.path2basename("../media_plugins/libvlc/" + self.args['configuration'], dylibexecutable)
                    # add @rpath for the correct LibVLC subfolder
                    self.run_command(['install_name_tool', '-add_rpath', '@loader_path/lib', self.dst_path_of(dylibexecutable)])

                    # copy LibVLC dynamic libraries
                    with self.prefix(src=os.path.join(self.args['build'], os.pardir, 'packages', 'lib', 'release' ), dst="lib"):
                        self.path( "libvlc*.dylib*" )

                    # copy LibVLC plugins folder
                    with self.prefix(src=os.path.join(self.args['build'], os.pardir, 'packages', 'lib', 'release', 'plugins' ), dst="lib"):
                        self.path("*.dylib")
                        self.path("plugins.dat")

                # do this install_name_tool *after* media plugin is copied over
                dylibexecutablepath = self.dst_path_of('llplugin/media_plugin_cef.dylib')
                self.run_command_shell('install_name_tool -change '
                                 '"@rpath/Frameworks/Chromium Embedded Framework.framework/Chromium Embedded Framework" '
                                 '"@executable_path/../Frameworks/Chromium Embedded Framework.framework/Chromium Embedded Framework" "%s"' % dylibexecutablepath)

        # NOTE: the -S argument to strip causes it to keep enough info for
        # annotated backtraces (i.e. function names in the crash log).  'strip' with no
        # arguments yields a slightly smaller binary but makes crash logs mostly useless.
        # This may be desirable for the final release.  Or not.
        if ("package" in self.args['actions'] or 
            "unpacked" in self.args['actions']):
            self.run_command_shell('strip -S %(viewer_binary)r' %
                            { 'viewer_binary' : self.dst_path_of('Contents/MacOS/Firestorm')})
# </FS:Ansariel> construct method VMP trampoline crazy VMP launcher juggling shamelessly replaced with old version

    def package_finish(self):
<<<<<<< HEAD
        global CHANNEL_VENDOR_BASE
        # MBW -- If the mounted volume name changes, it breaks the .DS_Store's background image and icon positioning.
        #  If we really need differently named volumes, we'll need to create multiple DS_Store file images, or use some other trick.

        volname=CHANNEL_VENDOR_BASE+" Installer"  # DO NOT CHANGE without understanding comment above

        # <FS:ND> Make sure all our package names look similar 
        #imagename = self.installer_base_name()
        imagename = self.fs_installer_basename()
        # </FS:ND>
        
        sparsename = imagename + ".sparseimage"
        finalname = imagename + ".dmg"
        # make sure we don't have stale files laying about
        self.remove(sparsename, finalname)

        self.run_command(['hdiutil', 'create', sparsename,
                          '-volname', volname, '-fs', 'HFS+',
                          '-type', 'SPARSE', '-megabytes', '1300',
                          '-layout', 'SPUD'])

        # mount the image and get the name of the mount point and device node
        try:
            hdi_output = subprocess.check_output(['hdiutil', 'attach', '-private', sparsename], text=True)
        except subprocess.CalledProcessError as err:
            sys.exit("failed to mount image at '%s'" % sparsename)
            
        try:
            devfile = re.search(r"/dev/disk([0-9]+)[^s]", hdi_output).group(0).strip()
            volpath = re.search(r'HFS\s+(.+)', hdi_output).group(1).strip()

            # Copy everything in to the mounted .dmg

            app_name = self.app_name()

            # Hack:
            # Because there is no easy way to coerce the Finder into positioning
            # the app bundle in the same place with different app names, we are
            # adding multiple .DS_Store files to svn. There is one for release,
            # one for release candidate and one for first look. Any other channels
            # will use the release .DS_Store, and will look broken.
            # - Ambroff 2008-08-20
            #<FS:TS> Select proper directory based on flavor and build type
            dmg_template_prefix = 'firestorm'
            if self.fs_is_opensim():
                dmg_template_prefix = 'firestormos'
            dmg_template = os.path.join(
                'installers', 'darwin', '%s-%s-dmg' % (dmg_template_prefix, self.channel_type()))
            print ("Trying template directory", dmg_template)

            if not os.path.exists (self.src_path_of(dmg_template)):
                dmg_template = os.path.join ('installers', 'darwin', 'release-dmg')
                print ("Not found, trying template directory", dmg_template)

            for s,d in list({self.get_dst_prefix():app_name + ".app",
                        #os.path.join(dmg_template, "_VolumeIcon.icns"): ".VolumeIcon.icns",
                        os.path.join(dmg_template, "background.png"): "background.png",
                        os.path.join(dmg_template, "_DS_Store"): ".DS_Store"}.items()):
                print("Copying to dmg", s, d)
                self.copy_action(self.src_path_of(s), os.path.join(volpath, d))

            # <FS:TS> The next two commands *MUST* execute before the loop
            #         that hides the files. If not, packaging will fail.
            #         YOU HAVE BEEN WARNED.
            # Create the alias file (which is a resource file) from the .r
            self.run_command(
                ['Rez', self.src_path_of("%s/Applications-alias.r" % dmg_template),
                 '-o', os.path.join(volpath, "Applications")])

            # Set up the installer disk image: set icon positions, folder view
            #  options, and icon label colors. This must be done before the
            #  files are hidden.
            self.run_command(
                ['osascript',
                 self.src_path_of("installers/darwin/installer-dmg.applescript"),
                 volname])

            # <FS:TS> ARGH! osascript clobbers the volume icon file, for no
            #        reason I can find anywhere. So we need to copy it after
            #        running the script to set everything else up.
            print ("Copying volume icon to dmg")
            self.copy_action(self.src_path_of(os.path.join(dmg_template, "_VolumeIcon.icns")),
                os.path.join(volpath, ".VolumeIcon.icns"))

            # Hide the background image, DS_Store file, and volume icon file (set their "visible" bit)
            for f in ".VolumeIcon.icns", "background.png", ".DS_Store":
                pathname = os.path.join(volpath, f)
                self.run_command(['SetFile', '-a', 'V', pathname])

            # Set the alias file's alias and custom icon bits
            self.run_command(['SetFile', '-a', 'AC', os.path.join(volpath, "Applications")])

            # Set the disk image root's custom icon bit
            self.run_command(['SetFile', '-a', 'C', volpath])

            # Sign the app if requested; 
            # do this in the copy that's in the .dmg so that the extended attributes used by 
            # the signature are preserved; moving the files using python will leave them behind
            # and invalidate the signatures.
            if 'signature' in self.args:
                app_in_dmg=os.path.join(volpath,self.app_name()+".app")
                print("Attempting to sign '%s'" % app_in_dmg)
                identity = self.args['signature']
                if identity == '':
                    identity = 'Developer ID Application'

                # Look for an environment variable set via build.sh when running in Team City.
                try:
                    build_secrets_checkout = os.environ['build_secrets_checkout']
                except KeyError:
                    pass
                else:
                    # variable found so use it to unlock keychain followed by codesign
                    home_path = os.environ['HOME']
                    keychain_pwd_path = os.path.join(build_secrets_checkout,'code-signing-osx','password.txt')
                    keychain_pwd = open(keychain_pwd_path).read().rstrip()

                    # Note: As of macOS Sierra, keychains are created with
                    #       names postfixed with '-db' so for example, the SL
                    #       Viewer keychain would by default be found in
                    #       ~/Library/Keychains/viewer.keychain-db instead of
                    #       just ~/Library/Keychains/viewer.keychain in
                    #       earlier versions.
                    #
                    #       Because we have old OS files from previous
                    #       versions of macOS on the build hosts, the
                    #       configurations are different on each host. Some
                    #       have viewer.keychain, some have viewer.keychain-db
                    #       and some have both. As you can see in the line
                    #       below, this script expects the Linden Developer
                    #       cert/keys to be in viewer.keychain.
                    #
                    #       To correctly sign builds you need to make sure
                    #       ~/Library/Keychains/viewer.keychain exists on the
                    #       host and that it contains the correct cert/key. If
                    #       a build host is set up with a clean version of
                    #       macOS Sierra (or later) then you will need to
                    #       change this line (and the one for 'codesign'
                    #       command below) to point to right place or else
                    #       pull in the cert/key into the default viewer
                    #       keychain 'viewer.keychain-db' and export it to
                    #       'viewer.keychain'
                    viewer_keychain = os.path.join(home_path, 'Library',
                                                   'Keychains', 'viewer.keychain')
                    if not os.path.isfile( viewer_keychain ):
                        viewer_keychain += "-db"

                    if not os.path.isfile( viewer_keychain ):
                        raise "No keychain named viewer found"
                    
                    self.run_command(['security', 'unlock-keychain',
                                      '-p', keychain_pwd, viewer_keychain])
                    sign_retry_wait=15
                    resources = app_in_dmg + "/Contents/Resources/"
                    plain_sign = glob.glob(resources + "llplugin/*.dylib")

                    # <FS:ND> Even though we got some dylibs in Resources signed by LL, we also got some there that are *NOT*
                    # At least: fmod, growl, GLOD
                    # We could selectively sign those, or repackage them and then sign them. For an easy clean sweet we just resign them al
                    plain_sign += glob.glob(resources + "*.dylib")
                    plain_sign += glob.glob(resources + "llplugin/lib/*.dylib")
                    plain_sign += glob.glob( app_in_dmg + "/Contents/Frameworks/Chromium Embedded Framework.framework/Libraries/*.dylib" )

                    deep_sign = [
                        # <FS:ND> Firestorm does not ship SLVersionChecker
                        #resources + "updater/SLVersionChecker",
                        resources + "SLPlugin.app/Contents/MacOS/SLPlugin",
                        resources + "SLVoice",
                        app_in_dmg,
                        ]
                    for attempt in range(3):
                        if attempt: # second or subsequent iteration
                            print("codesign failed, waiting {:d} seconds before retrying".format(sign_retry_wait),
                                  file=sys.stderr)
                            time.sleep(sign_retry_wait)
                            sign_retry_wait*=2

                        try:
                            # Note: See blurb above about names of keychains
                            for signee in plain_sign:
                                self.run_command(
                                    ['codesign',
                                     '--force',
                                     '--timestamp',
                                     '--keychain', viewer_keychain,
                                     '--sign', identity,
                                     signee])
                            for signee in deep_sign:
                                self.run_command(
                                    ['codesign',
                                     '--verbose',
                                     '--deep',
                                     '--force',
                                     '--entitlements', self.src_path_of("slplugin.entitlements"),
                                     '--options', 'runtime',
                                     '--keychain', viewer_keychain,
                                     '--sign', identity,
                                     signee])
                            break # if no exception was raised, the codesign worked
                        except ManifestError as err:
                            # 'err' goes out of scope
                            sign_failed = err
                    else:
                        print("Maximum codesign attempts exceeded; giving up", file=sys.stderr)
                        raise sign_failed
                    # <FS:ND> This fails sometimes and works other times. Even when notarization (down below) is a success
                    # Remove it for now and investigate after we did notarize  a few times
                    #self.run_command(['spctl', '-a', '-texec', '-vvvv', app_in_dmg])
                    self.run_command([self.src_path_of("installers/darwin/apple-notarize.sh"), app_in_dmg])

        finally:
            # Unmount the image even if exceptions from any of the above 
            for tries in range(10):
                try:
                    self.run_command(['hdiutil', 'detach', '-force', devfile])
                except ManifestError as err:
                    print(f"detach failed on attempt {tries}")
                    time.sleep(1)

        print("Converting temp disk image to final disk image")
        self.run_command(['hdiutil', 'convert', sparsename, '-format', 'UDZO',
                          '-imagekey', 'zlib-level=9', '-o', finalname])
        # get rid of the temp file
        self.package_file = finalname
        self.remove(sparsename)
        self.fs_save_osx_symbols()

class Darwin_i386_Manifest(DarwinManifest):
    address_size = 32


class Darwin_i686_Manifest(DarwinManifest):
    """alias in case arch is passed as i686 instead of i386"""
    pass
=======
        imagename = self.installer_base_name()
        self.set_github_output('imagename', imagename)
        finalname = imagename + ".dmg"
        self.package_file = finalname
>>>>>>> e4d6a089

        RUNNER_TEMP = os.getenv('RUNNER_TEMP')
        # When running as a GitHub Action job, RUNNER_TEMP is the recommended
        # temp directory. If we're not running on GitHub, don't create this
        # temp directory or this tarball: we don't clean them up, trusting
        # that the runner is itself transient. On a dev machine, that would
        # result in temp-directory clutter.
        if RUNNER_TEMP:
            # Per GitHub's actions/upload-artifact documentation
            # https://github.com/actions/upload-artifact#maintaining-file-permissions-and-case-sensitive-files
            # we must package the app bundle with tar before posting as an
            # artifact. Posting individual files follows symlinks, which
            # causes problems, especially with frameworks: a framework's top
            # level must contain symlinks into its Versions/Current, which
            # must itself be a symlink to some specific Versions subdir.
            tarpath = os.path.join(RUNNER_TEMP, "viewer.tar.bz2")
            print(f'Creating {tarpath} from {self.get_dst_prefix()}')
            with tarfile.open(tarpath, mode="w:bz2") as tarball:
                # Store in the tarball as just 'Second Life Mumble.app'
                # instead of 'Users/someone/.../newview/Release/Second...'
                # It's at this point that we rename 'Second Life Release.app'
                # to 'Second Life Viewer.app'.
                tarball.add(self.get_dst_prefix(),
                            arcname=self.app_name() + ".app")
            self.set_github_output_path('viewer_app', tarpath)


class LinuxManifest(ViewerManifest):
    build_data_json_platform = 'lnx'

    def construct(self):
        # <FS:ND> HACK! Force parent to always copy XML/... even when not having configured with --package.
        # This allows build result to be started without always having to --package and thus waiting for the length tar ball generation --package incurs
        savedActions = self.args['actions']
        self.args["actions"].append("package")

        super(LinuxManifest, self).construct()

        self.args["actions"] = savedActions # Restore old actions

        pkgdir = os.path.join(self.args['build'], os.pardir, 'packages')
        relpkgdir = os.path.join(pkgdir, "lib", "release")
        debpkgdir = os.path.join(pkgdir, "lib", "debug")

        self.path("licenses-linux.txt","licenses.txt")
        self.path("VivoxAUP.txt")
        self.path("LGPL-license.txt")
        self.path("res/firestorm_icon.png","firestorm_icon.png")
        with self.prefix("linux_tools"):
            self.path("client-readme.txt","README-linux.txt")
            self.path("FIRESTORM_DESKTOPINSTALL.txt","FIRESTORM_DESKTOPINSTALL.txt")
            self.path("client-readme-voice.txt","README-linux-voice.txt")
            self.path("client-readme-joystick.txt","README-linux-joystick.txt")
            self.path("wrapper.sh","firestorm")
            with self.prefix(dst="etc"):
                self.path("handle_secondlifeprotocol.sh")
                self.path("register_secondlifeprotocol.sh")
                self.path("refresh_desktop_app_entry.sh")
                self.path("launch_url.sh")
            self.path("install.sh")

        with self.prefix(dst="bin"):
            self.path( os.path.join(os.pardir,'build_data.json'), "build_data.json" )
            self.path("firestorm-bin","do-not-directly-run-firestorm-bin")
            self.path("../linux_crash_logger/linux-crash-logger","linux-crash-logger.bin")
            self.path2basename("../llplugin/slplugin", "SLPlugin")
            #this copies over the python wrapper script, associated utilities and required libraries, see SL-321, SL-322 and SL-323
            # <FS:Ansariel> Remove VMP
            # with self.prefix(src="../viewer_components/manager", dst=""):
            #     self.path("*.py")
            # </FS:Ansariel> Remove VMP

        # recurses, packaged again
        self.path("res-sdl")

        # Get the icons based on the channel type
        icon_path = self.icon_path()
        print("DEBUG: icon_path '%s'" % icon_path)
        with self.prefix(src=icon_path) :
            self.path("firestorm_256.png","firestorm_48.png")
            #with self.prefix(dst="res-sdl") :
            #    self.path("firestorm_256.bmp","ll_icon.BMP")

        # plugins
        with self.prefix(src=os.path.join(self.args['build'], os.pardir, 'media_plugins'), dst="bin/llplugin"):
            self.path("gstreamer10/libmedia_plugin_gstreamer10.so", "libmedia_plugin_gstreamer.so")
            self.path("cef/libmedia_plugin_cef.so", "libmedia_plugin_cef.so" )

        # CEF files 
        with self.prefix(src=os.path.join(pkgdir, 'lib', 'release'), dst="lib"):
            self.path( "libcef.so" )
            self.path_optional( "libminigbm.so" )
            
        with self.prefix(src=os.path.join(pkgdir, 'lib', 'release', 'swiftshader'), dst=os.path.join("bin", "swiftshader") ):
            self.path( "*.so" )
        with self.prefix(src=os.path.join(pkgdir, 'lib', 'release', 'swiftshader'), dst=os.path.join("lib", "swiftshader") ):
            self.path( "*.so" )

        with self.prefix(src=os.path.join(pkgdir, 'bin', 'release'), dst="bin"):
            self.path( "chrome-sandbox" )
            self.path( "dullahan_host" )
            self.path( "snapshot_blob.bin" )
            self.path( "v8_context_snapshot.bin" )
        with self.prefix(src=os.path.join(pkgdir, 'bin', 'release'), dst="lib"):
            self.path( "snapshot_blob.bin" )
            self.path( "v8_context_snapshot.bin" )

        with self.prefix(src=os.path.join(pkgdir, 'resources'), dst="bin"):
            self.path( "chrome_100_percent.pak" )
            self.path( "chrome_200_percent.pak" )
            self.path( "resources.pak" )
            self.path( "icudtl.dat" )
        with self.prefix(src=os.path.join(pkgdir, 'resources'), dst="lib"):
            self.path( "chrome_100_percent.pak" )
            self.path( "chrome_200_percent.pak" )
            self.path( "resources.pak" )
            self.path( "icudtl.dat" )

        with self.prefix(src=os.path.join(pkgdir, 'resources', 'locales'), dst=os.path.join('bin', 'locales')):
            self.path("am.pak")
            self.path("ar.pak")
            self.path("bg.pak")
            self.path("bn.pak")
            self.path("ca.pak")
            self.path("cs.pak")
            self.path("da.pak")
            self.path("de.pak")
            self.path("el.pak")
            self.path("en-GB.pak")
            self.path("en-US.pak")
            self.path("es-419.pak")
            self.path("es.pak")
            self.path("et.pak")
            self.path("fa.pak")
            self.path("fi.pak")
            self.path("fil.pak")
            self.path("fr.pak")
            self.path("gu.pak")
            self.path("he.pak")
            self.path("hi.pak")
            self.path("hr.pak")
            self.path("hu.pak")
            self.path("id.pak")
            self.path("it.pak")
            self.path("ja.pak")
            self.path("kn.pak")
            self.path("ko.pak")
            self.path("lt.pak")
            self.path("lv.pak")
            self.path("ml.pak")
            self.path("mr.pak")
            self.path("ms.pak")
            self.path("nb.pak")
            self.path("nl.pak")
            self.path("pl.pak")
            self.path("pt-BR.pak")
            self.path("pt-PT.pak")
            self.path("ro.pak")
            self.path("ru.pak")
            self.path("sk.pak")
            self.path("sl.pak")
            self.path("sr.pak")
            self.path("sv.pak")
            self.path("sw.pak")
            self.path("ta.pak")
            self.path("te.pak")
            self.path("th.pak")
            self.path("tr.pak")
            self.path("uk.pak")
            self.path("vi.pak")
            self.path("zh-CN.pak")
            self.path("zh-TW.pak")

        # llcommon
        #if not self.path("../llcommon/libllcommon.so", "lib/libllcommon.so"):
        #    print("Skipping llcommon.so (assuming llcommon was linked statically))"

        self.path("featuretable_linux.txt")
        self.path("cube.dae")

        with self.prefix(src=pkgdir, dst="bin"):
            self.path("ca-bundle.crt")

        with self.prefix(src=os.path.join(pkgdir, 'lib', 'release'), dst="lib"):
            self.path("libapr-1.so*")
            self.path("libaprutil-1.so*")
            #self.path("libboost_context-mt.so*")
            #self.path("libboost_filesystem-mt.so*")
            #self.path("libboost_program_options-mt.so*")
            #self.path("libboost_regex-mt.so*")
            #self.path("libboost_signals-mt.so*")
            #self.path("libboost_system-mt.so*")
            #self.path("libboost_thread-mt.so*")
            #self.path("libboost_chrono-mt.so*") #<FS:TM> FS spcific
            #self.path("libboost_date_time-mt.so*") #<FS:TM> FS spcific
            #self.path("libboost_wave-mt.so*") #<FS:TM> FS spcific
            #self.path("libcollada14dom.so*")
            #self.path("libdb*.so*")
            #self.path("libcrypto.so*")
            self.path("libexpat.so*")
            #self.path("libssl.so*")
            #self.path("libGLOD.so")
            #self.fs_path("libminizip.so")
            self.path("libuuid.so*")
            self.path("libSDL*.so*")
            self.path_optional("libdirectfb*.so*")
            self.path_optional("libfusion*.so*")
            self.path_optional("libdirect*.so*")
            self.path_optional("libopenjpeg.so*")
            self.path("libhunspell-1.3.so*")
            self.path("libalut.so*")
            #self.path("libpng15.so.15") #use provided libpng to workaround incompatible system versions on some distros
            #self.path("libpng15.so.15.13.0") #use provided libpng to workaround incompatible system versions on some distros
            #self.path("libpng15.so.15.1.0") #use provided libpng to workaround incompatible system versions on some distros
            self.path("libopenal.so", "libopenal.so.1") # Install as versioned file in case it's missing from the 3p- and won't get copied below
            self.path("libopenal.so*")
            #self.path("libnotify.so.1.1.2", "libnotify.so.1") # LO - uncomment when testing libnotify(growl) on linux
            #self.path("libpangox-1.0.so*")
            # KLUDGE: As of 2012-04-11, the 'fontconfig' package installs
            # libfontconfig.so.1.4.4, along with symlinks libfontconfig.so.1
            # and libfontconfig.so. Before we added support for library-file
            # wildcards, though, this self.path() call specifically named
            # libfontconfig.so.1.4.4 WITHOUT also copying the symlinks. When I
            # (nat) changed the call to self.path("libfontconfig.so.*"), we
            # ended up with the libfontconfig.so.1 symlink in the target
            # directory as well. But guess what! At least on Ubuntu 10.04,
            # certain viewer fonts look terrible with libfontconfig.so.1
            # present in the target directory. Removing that symlink suffices
            # to improve them. I suspect that means we actually do better when
            # the viewer fails to find our packaged libfontconfig.so*, falling
            # back on the system one instead -- but diagnosing and fixing that
            # is a bit out of scope for the present project. Meanwhile, this
            # particular wildcard specification gets us exactly what the
            # previous call did, without having to explicitly state the
            # version number.
            #self.path("libfontconfig.so.*.*")

            self.path_optional("libjemalloc.so*")

            # Vivox runtimes
            # Currentelly, the 32-bit ones will work with a 64-bit client.
        with self.prefix(src=os.path.join(pkgdir, 'bin32' ), dst="bin"):
            self.path("SLVoice")
        with self.prefix(src=os.path.join(pkgdir ), dst="bin"):
            self.path("win32")
            self.path("win64")

        with self.prefix(src=os.path.join(pkgdir, 'lib32' ), dst="lib32"):
            self.path("libvivox*")
            self.path("libortp*")
            self.path("libsndfile*")
            self.path("*.crt")

    def package_finish(self):
        # a standard map of strings for replacing in the templates

        #installer_name = self.installer_base_name()
        installer_name = self.fs_installer_basename()

        self.fs_save_breakpad_symbols("linux")
        self.fs_delete_linux_symbols() # <FS:ND/> Delete old syms
        self.strip_binaries()
        self.fs_save_linux_symbols() # <FS:ND/> Package symbols, add debug link

        # Fix access permissions
        self.run_command(['find', self.get_dst_prefix(),
                          '-type', 'd', '-exec', 'chmod', '755', '{}', ';'])
        for old, new in ('0700', '0755'), ('0500', '0555'), ('0600', '0644'), ('0400', '0444'):
            self.run_command(['find', self.get_dst_prefix(),
                              '-type', 'f', '-perm', old,
                              '-exec', 'chmod', new, '{}', ';'])
        self.package_file = installer_name + '.tar.xz'

        # temporarily move directory tree so that it has the right
        # name in the tarfile
        realname = self.get_dst_prefix()
        tempname = self.build_path_of(installer_name)
        self.run_command(["mv", realname, tempname])
        try:
            # only create tarball if it's a release build.
            if self.args['buildtype'].lower() == 'release':
                # --numeric-owner hides the username of the builder for
                # security etc.
                self.run_command(['tar', '-C', self.get_build_prefix(),
                                  '--numeric-owner', self.fs_linux_tar_excludes(), '-caf',
                                 tempname + '.tar.xz', installer_name])
            else:
                print("Skipping %s.tar.xz for non-Release build (%s)" % \
                      (installer_name, self.args['buildtype']))
        finally:
            self.run_command(["mv", tempname, realname])

    def strip_binaries(self):
        if self.args['buildtype'].lower() == 'release' and self.is_packaging_viewer():
            print("* Going strip-crazy on the packaged binaries, since this is a RELEASE build")
            # makes some small assumptions about our packaged dir structure
            self.run_command(
                ["find"] +
                [os.path.join(self.get_dst_prefix(), dir) for dir in ('bin', 'lib')] +
                # <FS:Ansariel> Remove VMP
                # ['-type', 'f', '!', '-name', '*.py',
                ['-type', 'f', "!", "-name", "*.dat", "!", "-name", "*.pak", "!", "-name", "*.bin", "!", "-name", "*.lib", "!", "-name", "*.pdb",
                # </FS:Ansariel> Remove VMP
                 '!', '-name', 'update_install', '-exec', 'strip', '-S', '{}', ';'])

class Linux_i686_Manifest(LinuxManifest):
    address_size = 32

    def construct(self):
        super(Linux_i686_Manifest, self).construct()

        pkgdir = os.path.join(self.args['build'], os.pardir, 'packages')
        relpkgdir = os.path.join(pkgdir, "lib", "release")
        debpkgdir = os.path.join(pkgdir, "lib", "debug")

        with self.prefix(src=relpkgdir, dst="lib"):
            self.path("libapr-1.so")
            self.path("libapr-1.so.0")
            self.path("libapr-1.so.0.4.5")
            self.path("libaprutil-1.so")
            self.path("libaprutil-1.so.0")
            self.path("libaprutil-1.so.0.4.1")
            self.path("libdb*.so")
            self.path("libexpat.so.*")
            self.path("libGLOD.so")
            self.path("libuuid.so*")
            self.path("libSDL-1.2.so.*")
            self.path("libdirectfb-1.*.so.*")
            self.path("libfusion-1.*.so.*")
            self.path("libdirect-1.*.so.*")
            #self.path("libopenjp2.so*")
            self.path("libdirectfb-1.4.so.5")
            self.path("libfusion-1.4.so.5")
            self.path("libdirect-1.4.so.5*")
            self.path("libhunspell-1.3.so*")
            self.path("libalut.so*")
            self.path("libopenal.so*")

            # <FS:ND> Linking this breaks voice as stock openal.so does not have alcGetMixedBuffer
            #self.path("libopenal.so", "libvivoxoal.so.1") # vivox's sdk expects this soname
            # </FS:ND>
            
            # KLUDGE: As of 2012-04-11, the 'fontconfig' package installs
            # libfontconfig.so.1.4.4, along with symlinks libfontconfig.so.1
            # and libfontconfig.so. Before we added support for library-file
            # wildcards, though, this self.path() call specifically named
            # libfontconfig.so.1.4.4 WITHOUT also copying the symlinks. When I
            # (nat) changed the call to self.path("libfontconfig.so.*"), we
            # ended up with the libfontconfig.so.1 symlink in the target
            # directory as well. But guess what! At least on Ubuntu 10.04,
            # certain viewer fonts look terrible with libfontconfig.so.1
            # present in the target directory. Removing that symlink suffices
            # to improve them. I suspect that means we actually do better when
            # the viewer fails to find our packaged libfontconfig.so*, falling
            # back on the system one instead -- but diagnosing and fixing that
            # is a bit out of scope for the present project. Meanwhile, this
            # particular wildcard specification gets us exactly what the
            # previous call did, without having to explicitly state the
            # version number.
            # self.path("libfontconfig.so.*.*")    # <FS:PC> fontconfig and freetype should be taken from the user's system

            # Include libfreetype.so. but have it work as libfontconfig does.
            # self.path("libfreetype.so.*.*")      # <FS:PC> fontconfig and freetype should be taken from the user's system

            try:
                self.path("libtcmalloc.so*") #formerly called google perf tools
                pass
            except:
                print("tcmalloc files not found, skipping")
                pass

            # if self.args['fmodstudio'] == 'ON':
            if self.args['fmodstudio'].lower() == 'on':
                try:
                    self.path("libfmod.so")
                    self.path("libfmod.so*")
                    pass
                except:
                    print("Skipping libfmod.so - not found")
                    pass

        # Vivox runtimes
        with self.prefix(src=relpkgdir, dst="bin"):
            self.path("SLVoice")
        with self.prefix(src=relpkgdir, dst="lib"):
            self.path("libortp.so")
            self.path("libsndfile.so.1")
            #self.path("libvivoxoal.so.1") # no - we'll re-use the viewer's own OpenAL lib
            self.path("libvivoxsdk.so")

        self.fs_delete_linux_symbols() # <FS:ND/> Delete old syms
        self.strip_binaries()


class Linux_x86_64_Manifest(LinuxManifest):
    address_size = 64

    def construct(self):
        super(Linux_x86_64_Manifest, self).construct()

        pkgdir = os.path.join(self.args['build'], os.pardir, 'packages')
        relpkgdir = os.path.join(pkgdir, "lib", "release")
        debpkgdir = os.path.join(pkgdir, "lib", "debug")

        with self.prefix(src=os.path.join(pkgdir, 'lib', 'release'), dst="lib"):
            #self.path("libffi*.so*")
            # vivox 32-bit hack.
            # one has to extract libopenal.so from the 32-bit openal package, or official LL viewer, and rename it to libopenal32.so
            # and place it in the prebuilt lib/release directory
            # <FS:TS> No, we don't need to dink with this. A usable library
            # is now in the slvoice package, and we need to just use it as is.
            # self.path("libopenal32.so", "libvivoxoal.so.1") # vivox's sdk expects this soname

            # if self.args['fmodstudio'] == 'ON':
            if self.args['fmodstudio'].lower() == 'on':
                try:
                    self.path("libfmod.so")
                    self.path("libfmod.so*")
                    pass
                except:
                    print ("Skipping libfmod.so - not found")
                    pass

        with self.prefix(dst="bin"):
            self.path2basename("../llplugin/slplugin", "SLPlugin")

        self.path("secondlife-i686.supp")

################################################################
# <FS:Ansariel> Added back for Mac compatibility reason
def symlinkf(src, dst):
    """
    Like ln -sf, but uses os.symlink() instead of running ln.
    """
    try:
        os.symlink(src, dst)
    except OSError as err:
        if err.errno != errno.EEXIST:
            raise
        # We could just blithely attempt to remove and recreate the target
        # file, but that strategy doesn't work so well if we don't have
        # permissions to remove it. Check to see if it's already the
        # symlink we want, which is the usual reason for EEXIST.
        elif os.path.islink(dst):
            if os.readlink(dst) == src:
                # the requested link already exists
                pass
            else:
                # dst is the wrong symlink; attempt to remove and recreate it
                os.remove(dst)
                os.symlink(src, dst)
        elif os.path.isdir(dst):
            print ("Requested symlink (%s) exists but is a directory; replacing" % dst)
            shutil.rmtree(dst)
            os.symlink(src, dst)
        elif os.path.exists(dst):
            print ("Requested symlink (%s) exists but is a file; replacing" % dst)
            os.remove(dst)
            os.symlink(src, dst)
        else:
            # see if the problem is that the parent directory does not exist
            # and try to explain what is missing
            (parent, tail) = os.path.split(dst)
            while not os.path.exists(parent):
                (parent, tail) = os.path.split(parent)
            if tail:
                raise Exception("Requested symlink (%s) cannot be created because %s does not exist"
                                % os.path.join(parent, tail))
            else:
                raise
# </FS:Ansariel> Added back for Mac compatibility reason

if __name__ == "__main__":
    # Report our own command line so that, in case of trouble, a developer can
    # manually rerun the same command.
    print(('%s \\\n%s' %
          (sys.executable,
           ' '.join((("'%s'" % arg) if ' ' in arg else arg) for arg in sys.argv))))
    # fmodstudio and openal can be used simultaneously and controled by environment
    extra_arguments = [
        dict(name='bugsplat', description="""BugSplat database to which to post crashes,
             if BugSplat crash reporting is desired""", default=''),
        dict(name='fmodstudio', description="""Indication if fmod studio libraries are needed""", default='OFF'),
        dict(name='openal', description="""Indication openal libraries are needed""", default='OFF')
        ]
    try:
        main(extra=extra_arguments)
    except (ManifestError, MissingError) as err:
        sys.exit("\nviewer_manifest.py failed: "+err.msg)
    except:
        raise<|MERGE_RESOLUTION|>--- conflicted
+++ resolved
@@ -494,23 +494,24 @@
 
         return os.path.relpath(abspath(path), abspath(base))
 
-    def set_github_output_path(self, variable, path):
-        self.set_github_output(variable,
-                               os.path.normpath(os.path.join(self.get_dst_prefix(), path)))
-
-    def set_github_output(self, variable, *values):
-        GITHUB_OUTPUT = os.getenv('GITHUB_OUTPUT')
-        if GITHUB_OUTPUT and values:
-            with open(GITHUB_OUTPUT, 'a') as outf:
-                if len(values) == 1:
-                    print('='.join((variable, values[0])), file=outf)
-                else:
-                    delim = secrets.token_hex(8)
-                    print('<<'.join((variable, delim)), file=outf)
-                    for value in values:
-                        print(value, file=outf)
-                    print(delim, file=outf)
-
+    # <FS:Ansariel> Undo Github-Build stuff - I don't think we need this
+    #def set_github_output_path(self, variable, path):
+    #    self.set_github_output(variable,
+    #                           os.path.normpath(os.path.join(self.get_dst_prefix(), path)))
+
+    #def set_github_output(self, variable, *values):
+    #    GITHUB_OUTPUT = os.getenv('GITHUB_OUTPUT')
+    #    if GITHUB_OUTPUT and values:
+    #        with open(GITHUB_OUTPUT, 'a') as outf:
+    #            if len(values) == 1:
+    #                print('='.join((variable, values[0])), file=outf)
+    #            else:
+    #                delim = secrets.token_hex(8)
+    #                print('<<'.join((variable, delim)), file=outf)
+    #                for value in values:
+    #                    print(value, file=outf)
+    #                print(delim, file=outf)
+    # </FS:Ansariel>
 
 class Windows_x86_64_Manifest(ViewerManifest):
     # We want the platform, per se, for every Windows build to be 'win'. The
@@ -584,12 +585,8 @@
         debpkgdir = os.path.join(pkgdir, "lib", "debug")
 
         if self.is_packaging_viewer():
-<<<<<<< HEAD
             # Find firestorm-bin.exe in the 'configuration' dir, then rename it to the result of final_exe.
             self.path(src='%s/firestorm-bin.exe' % self.args['configuration'], dst=self.final_exe())
-=======
-            # Find secondlife-bin.exe in the 'configuration' dir, then rename it to the result of final_exe.
-            self.path(src='%s/secondlife-bin.exe' % self.args['configuration'], dst=self.final_exe())
             # Emit the whole app image as one of the GitHub step outputs. We
             # want the whole app -- but NOT the extraneous build products that
             # get tossed into the same directory, such as the installer and
@@ -603,18 +600,19 @@
             # the subsequent upload-artifact step. We're a couple directory
             # levels down. Try adjusting for those when specifying the base
             # for self.relpath().
-            appbase = self.relpath(
-                self.get_dst_prefix(),
-                base=os.path.join(os.getcwd(), os.pardir, os.pardir))
-            self.set_github_output('viewer_app', appbase,
-                                   # except for this stuff
-                                   *(('!' + os.path.join(appbase, pattern))
-                                     for pattern in (
-                                             'secondlife-bin.*',
-                                             '*_Setup.exe',
-                                             '*.bat',
-                                             '*.tar.bz2')))
->>>>>>> e4d6a089
+            # <FS:Ansariel> Undo Github-Build stuff - I don't think we need this
+            #appbase = self.relpath(
+            #    self.get_dst_prefix(),
+            #    base=os.path.join(os.getcwd(), os.pardir, os.pardir))
+            #self.set_github_output('viewer_app', appbase,
+            #                       # except for this stuff
+            #                       *(('!' + os.path.join(appbase, pattern))
+            #                         for pattern in (
+            #                                 'secondlife-bin.*',
+            #                                 '*_Setup.exe',
+            #                                 '*.bat',
+            #                                 '*.tar.bz2')))
+            # </FS:Ansariel>
 
             # <FS:Ansariel> Remove VMP
             #with self.prefix(src=os.path.join(pkgdir, "VMP")):
@@ -827,7 +825,48 @@
         self.fs_copy_windows_manifest( )
 
     def nsi_file_commands(self, install=True):
-<<<<<<< HEAD
+        # <FS:Ansariel> Undo Github-Build stuff - I don't think we need this
+        #def INSTDIR(path):
+        #    # Note that '$INSTDIR' is purely textual here: we write
+        #    # exactly that into the .nsi file for NSIS to interpret.
+        #    # Pass the result through normpath() to handle the case in which
+        #    # path is the empty string. On Windows, that produces "$INSTDIR\".
+        #    # Unfortunately, if that's the last item on a line, NSIS takes
+        #    # that as line continuation and misinterprets the following line.
+        #    # Ensure we don't emit a trailing backslash.
+        #    return os.path.normpath(os.path.join('$INSTDIR', path))
+
+        #result = []
+        #dest_files = [pair[1] for pair in self.file_list if pair[0] and os.path.isfile(pair[1])]
+        ## sort deepest hierarchy first
+        #dest_files.sort(key=lambda f: (f.count(os.path.sep), f), reverse=True)
+        #out_path = None
+        #for pkg_file in dest_files:
+        #    pkg_file = os.path.normpath(pkg_file)
+        #    rel_file = self.relpath(pkg_file)
+        #    installed_dir = INSTDIR(os.path.dirname(rel_file))
+        #    if install and installed_dir != out_path:
+        #        out_path = installed_dir
+        #        # emit SetOutPath every time it changes
+        #        result.append('SetOutPath ' + out_path)
+        #    if install:
+        #        result.append('File ' + rel_file)
+        #    else:
+        #        result.append('Delete ' + INSTDIR(rel_file))
+
+        ## at the end of a delete, just rmdir all the directories
+        #if not install:
+        #    deleted_file_dirs = [os.path.dirname(self.relpath(f)) for f in dest_files]
+        #    # find all ancestors so that we don't skip any dirs that happened
+        #    # to have no non-dir children
+        #    deleted_dirs = set(itertools.chain.from_iterable(path_ancestors(d)
+        #                                                     for d in deleted_file_dirs))
+        #    # sort deepest hierarchy first
+        #    for d in sorted(deleted_dirs, key=lambda f: (f.count(os.path.sep), f), reverse=True):
+        #        result.append('RMDir ' + INSTDIR(d))
+
+        #return '\n'.join(result)
+
         def wpath(path):
             if path.endswith('/') or path.endswith(os.path.sep):
                 path = path[:-1]
@@ -836,48 +875,39 @@
 
         result = ""
         dest_files = [pair[1] for pair in self.file_list if pair[0] and os.path.isfile(pair[1]) and not pair[1].endswith(".pdb") ] #<FS:ND/> Don't include pdb files.
-=======
-        def INSTDIR(path):
-            # Note that '$INSTDIR' is purely textual here: we write
-            # exactly that into the .nsi file for NSIS to interpret.
-            # Pass the result through normpath() to handle the case in which
-            # path is the empty string. On Windows, that produces "$INSTDIR\".
-            # Unfortunately, if that's the last item on a line, NSIS takes
-            # that as line continuation and misinterprets the following line.
-            # Ensure we don't emit a trailing backslash.
-            return os.path.normpath(os.path.join('$INSTDIR', path))
-
-        result = []
-        dest_files = [pair[1] for pair in self.file_list if pair[0] and os.path.isfile(pair[1])]
->>>>>>> e4d6a089
         # sort deepest hierarchy first
         dest_files.sort(key=lambda f: (f.count(os.path.sep), f), reverse=True)
         out_path = None
         for pkg_file in dest_files:
-            pkg_file = os.path.normpath(pkg_file)
-            rel_file = self.relpath(pkg_file)
-            installed_dir = INSTDIR(os.path.dirname(rel_file))
-            if install and installed_dir != out_path:
-                out_path = installed_dir
-                # emit SetOutPath every time it changes
-                result.append('SetOutPath ' + out_path)
+            rel_file = os.path.normpath(pkg_file.replace(self.get_dst_prefix()+os.path.sep,''))
+            installed_dir = wpath(os.path.join('$INSTDIR', os.path.dirname(rel_file)))
+            pkg_file = wpath(os.path.normpath(pkg_file))
+            if installed_dir != out_path:
+                if install:
+                    out_path = installed_dir
+                    result += 'SetOutPath ' + out_path + '\n'
             if install:
-                result.append('File ' + rel_file)
+                result += 'File ' + pkg_file + '\n'
             else:
-                result.append('Delete ' + INSTDIR(rel_file))
+                result += 'Delete ' + wpath(os.path.join('$INSTDIR', rel_file)) + '\n'
 
         # at the end of a delete, just rmdir all the directories
         if not install:
-            deleted_file_dirs = [os.path.dirname(self.relpath(f)) for f in dest_files]
-            # find all ancestors so that we don't skip any dirs that happened
-            # to have no non-dir children
-            deleted_dirs = set(itertools.chain.from_iterable(path_ancestors(d)
-                                                             for d in deleted_file_dirs))
+            deleted_file_dirs = [os.path.dirname(pair[1].replace(self.get_dst_prefix()+os.path.sep,'')) for pair in self.file_list]
+            # find all ancestors so that we don't skip any dirs that happened to have no non-dir children
+            deleted_dirs = []
+            for d in deleted_file_dirs:
+                deleted_dirs.extend(path_ancestors(d))
             # sort deepest hierarchy first
-            for d in sorted(deleted_dirs, key=lambda f: (f.count(os.path.sep), f), reverse=True):
-                result.append('RMDir ' + INSTDIR(d))
-
-        return '\n'.join(result)
+            deleted_dirs.sort(key=lambda f: (f.count(os.path.sep), f), reverse=True)
+            prev = None
+            for d in deleted_dirs:
+                if d != prev:   # skip duplicates
+                    result += 'RMDir ' + wpath(os.path.join('$INSTDIR', os.path.normpath(d))) + '\n'
+                prev = d
+
+        return result
+        # </FS:Ansariel>
 
     def package_finish(self):
         # a standard map of strings for replacing in the templates
@@ -938,9 +968,11 @@
         # because NSIS needs those files. But don't use path() because we
         # don't want them installed with the viewer - they're only for use by
         # the installer itself.
-        shutil.copytree(os.path.join(self.get_src_prefix(), 'installers', 'windows'),
-                        os.path.join(self.get_dst_prefix(), 'installers', 'windows'),
-                        dirs_exist_ok=True)
+        # <FS:Ansariel> Undo Github-Build stuff - I don't think we need this
+        #shutil.copytree(os.path.join(self.get_src_prefix(), 'installers', 'windows'),
+        #                os.path.join(self.get_dst_prefix(), 'installers', 'windows'),
+        #                dirs_exist_ok=True)
+        # </FS:Ansariel>
 
         tempfile = "firestorm_setup_tmp.nsi"
 
@@ -953,24 +985,15 @@
                 # The template references "%%SOURCE%%\installers\windows\...".
                 # Now that we've copied that directory into the app image
                 # tree, we can just replace %%SOURCE%% with '.'.
-                "%%SOURCE%%":'.',
+                #"%%SOURCE%%":'.', <FS:Ansariel> Undo Github-Build stuff
+                "%%SOURCE%%":self.get_src_prefix(),
                 "%%INST_VARS%%":inst_vars_template % substitution_strings,
                 "%%INSTALL_FILES%%":self.nsi_file_commands(True),
                 "%%PROGRAMFILES%%":program_files,
                 "%%ENGAGEREGISTRY%%":engage_registry,
                 "%%DELETE_FILES%%":self.nsi_file_commands(False)})
 
-<<<<<<< HEAD
-        # If we're on a build machine, sign the code using our Authenticode certificate. JC
-        # note that the enclosing setup exe is signed later, after the makensis makes it.
-        # Unlike the viewer binary, the VMP filenames are invariant with respect to version, os, etc.
-        #for exe in (
-        #    self.final_exe(),
-        #    "SLVersionChecker.exe",
-        #    "llplugin/dullahan_host.exe",
-        #    ):
-        #    self.sign(exe)
-            
+        # <FS:Ansariel> Undo Github-Build stuff
         # Check two paths, one for Program Files, and one for Program Files (x86).
         # Yay 64bit windows.
         nsis_path = "makensis.exe"
@@ -987,10 +1010,21 @@
         self.fs_save_windows_symbols()
 
         self.created_path(self.dst_path_of(installer_file))
-=======
->>>>>>> e4d6a089
         self.package_file = installer_file
-
+        # </FS:Ansariel>
+
+    def sign(self, exe):
+        sign_py = os.environ.get('SIGN', r'C:\buildscripts\code-signing\sign.py')
+        python  = os.environ.get('PYTHON', sys.executable)
+        if os.path.exists(sign_py):
+            dst_path = self.dst_path_of(exe)
+            print("about to run signing of: ", dst_path)
+            self.run_command([python, sign_py, dst_path])
+        else:
+            print("Skipping code signing of %s %s: %s not found" % (self.dst_path_of(exe), exe, sign_py))
+
+    def escape_slashes(self, path):
+        return path.replace('\\', '\\\\\\\\')
 
 class Darwin_x86_64_Manifest(ViewerManifest):
     build_data_json_platform = 'mac'
@@ -1345,15 +1379,10 @@
                             # self.path( "plugins.dat" )
 
     def construct(self):
-<<<<<<< HEAD
-        # copy over the build result (this is a no-op if run within the xcode script)
-        # self.path(os.path.join(self.args['configuration'], self.channel()+".app"), dst="")
-        self.path(os.path.join(self.args['configuration'], "Firestorm.app"), dst="")
-=======
         # copy over the build result (this is a no-op if run within the xcode
         # script)
-        self.path(os.path.join(self.args['configuration'], self.channel() + ".app"), dst="")
->>>>>>> e4d6a089
+        #self.path(os.path.join(self.args['configuration'], self.channel() + ".app"), dst="")
+        self.path(os.path.join(self.args['configuration'], "Firestorm.app"), dst="")
 
         pkgdir = os.path.join(self.args['build'], os.pardir, 'packages')
         relpkgdir = os.path.join(pkgdir, "lib", "release")
@@ -1395,59 +1424,10 @@
                 if self.args.get('bugsplat'):
                     self.path2basename(relpkgdir, "BugsplatMac.framework")
 
-<<<<<<< HEAD
-=======
-            with self.prefix(dst="MacOS"):
-                executable = self.dst_path_of(self.channel())
-                if self.args.get('bugsplat'):
-                    # According to Apple Technical Note TN2206:
-                    # https://developer.apple.com/library/archive/technotes/tn2206/_index.html#//apple_ref/doc/uid/DTS40007919-CH1-TNTAG207
-                    # "If an app uses @rpath or an absolute path to link to a
-                    # dynamic library outside of the app, the app will be
-                    # rejected by Gatekeeper. ... Neither the codesign nor the
-                    # spctl tool will show the error."
-                    # (Thanks, Apple. Maybe fix spctl to warn?)
-                    # The BugsplatMac framework embeds @rpath, which is
-                    # causing scary Gatekeeper popups at viewer start. Work
-                    # around this by changing the reference baked into our
-                    # viewer. The install_name_tool -change option needs the
-                    # previous value. Instead of guessing -- which might
-                    # silently be defeated by a BugSplat SDK update that
-                    # changes their baked-in @rpath -- ask for the path
-                    # stamped into the framework.
-                    # Let exception, if any, propagate -- if this doesn't
-                    # work, we need the build to noisily fail!
-                    oldpath = subprocess.check_output(
-                        ['objdump', '--macho', '--dylib-id', '--non-verbose',
-                         os.path.join(relpkgdir, "BugsplatMac.framework", "BugsplatMac")],
-                        text=True
-                        ).splitlines()[-1]  # take the last line of output
-                    self.run_command(
-                        ['install_name_tool', '-change', oldpath,
-                         '@executable_path/../Frameworks/BugsplatMac.framework/BugsplatMac',
-                         executable])
-
-                # NOTE: the -S argument to strip causes it to keep
-                # enough info for annotated backtraces (i.e. function
-                # names in the crash log). 'strip' with no arguments
-                # yields a slightly smaller binary but makes crash
-                # logs mostly useless. This may be desirable for the
-                # final release. Or not.
-                if ("package" in self.args['actions'] or 
-                    "unpacked" in self.args['actions']):
-                    self.run_command(
-                        ['strip', '-S', executable])
->>>>>>> e4d6a089
 
             # most everything goes in the Resources directory
             with self.prefix(dst="Resources"):
-<<<<<<< HEAD
-                super(DarwinManifest, self).construct()
-=======
-                # defer cross-platform file copies until we're in the
-                # nested Resources directory
                 super().construct()
->>>>>>> e4d6a089
 
                 with self.prefix(src_dst="cursors_mac"):
                     self.path("*.tif")
@@ -1700,7 +1680,6 @@
 # </FS:Ansariel> construct method VMP trampoline crazy VMP launcher juggling shamelessly replaced with old version
 
     def package_finish(self):
-<<<<<<< HEAD
         global CHANNEL_VENDOR_BASE
         # MBW -- If the mounted volume name changes, it breaks the .DS_Store's background image and icon positioning.
         #  If we really need differently named volumes, we'll need to create multiple DS_Store file images, or use some other trick.
@@ -1927,45 +1906,6 @@
         self.package_file = finalname
         self.remove(sparsename)
         self.fs_save_osx_symbols()
-
-class Darwin_i386_Manifest(DarwinManifest):
-    address_size = 32
-
-
-class Darwin_i686_Manifest(DarwinManifest):
-    """alias in case arch is passed as i686 instead of i386"""
-    pass
-=======
-        imagename = self.installer_base_name()
-        self.set_github_output('imagename', imagename)
-        finalname = imagename + ".dmg"
-        self.package_file = finalname
->>>>>>> e4d6a089
-
-        RUNNER_TEMP = os.getenv('RUNNER_TEMP')
-        # When running as a GitHub Action job, RUNNER_TEMP is the recommended
-        # temp directory. If we're not running on GitHub, don't create this
-        # temp directory or this tarball: we don't clean them up, trusting
-        # that the runner is itself transient. On a dev machine, that would
-        # result in temp-directory clutter.
-        if RUNNER_TEMP:
-            # Per GitHub's actions/upload-artifact documentation
-            # https://github.com/actions/upload-artifact#maintaining-file-permissions-and-case-sensitive-files
-            # we must package the app bundle with tar before posting as an
-            # artifact. Posting individual files follows symlinks, which
-            # causes problems, especially with frameworks: a framework's top
-            # level must contain symlinks into its Versions/Current, which
-            # must itself be a symlink to some specific Versions subdir.
-            tarpath = os.path.join(RUNNER_TEMP, "viewer.tar.bz2")
-            print(f'Creating {tarpath} from {self.get_dst_prefix()}')
-            with tarfile.open(tarpath, mode="w:bz2") as tarball:
-                # Store in the tarball as just 'Second Life Mumble.app'
-                # instead of 'Users/someone/.../newview/Release/Second...'
-                # It's at this point that we rename 'Second Life Release.app'
-                # to 'Second Life Viewer.app'.
-                tarball.add(self.get_dst_prefix(),
-                            arcname=self.app_name() + ".app")
-            self.set_github_output_path('viewer_app', tarpath)
 
 
 class LinuxManifest(ViewerManifest):
