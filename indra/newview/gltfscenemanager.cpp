/**
 * @file gltfscenemanager.cpp
 * @brief Builds menus out of items.
 *
 * $LicenseInfo:firstyear=2024&license=viewerlgpl$
 * Second Life Viewer Source Code
 * Copyright (C) 2024, Linden Research, Inc.
 *
 * This library is free software; you can redistribute it and/or
 * modify it under the terms of the GNU Lesser General Public
 * License as published by the Free Software Foundation;
 * version 2.1 of the License only.
 *
 * This library is distributed in the hope that it will be useful,
 * but WITHOUT ANY WARRANTY; without even the implied warranty of
 * MERCHANTABILITY or FITNESS FOR A PARTICULAR PURPOSE.  See the GNU
 * Lesser General Public License for more details.
 *
 * You should have received a copy of the GNU Lesser General Public
 * License along with this library; if not, write to the Free Software
 * Foundation, Inc., 51 Franklin Street, Fifth Floor, Boston, MA  02110-1301  USA
 *
 * Linden Research, Inc., 945 Battery Street, San Francisco, CA  94111  USA
 * $/LicenseInfo$
 */

#include "llviewerprecompiledheaders.h"

#include "gltfscenemanager.h"
#include "llviewermenufile.h"
#include "llappviewer.h"
#include "lltinygltfhelper.h"
#include "llvertexbuffer.h"
#include "llselectmgr.h"
#include "llagent.h"
#include "llnotificationsutil.h"
#include "llvoavatarself.h"
#include "llvolumeoctree.h"
#include "gltf/asset.h"
#include "pipeline.h"
#include "llviewershadermgr.h"
#include "llviewertexturelist.h"
#include "llimagej2c.h"
#include "llfloaterperms.h"
#include "llagentbenefits.h"
#include "llfilesystem.h"
#include "boost/json.hpp"

#define GLTF_SIM_SUPPORT 1

using namespace LL;

// temporary location of LL GLTF Implementation
using namespace LL::GLTF;

void GLTFSceneManager::load()
{
    LLViewerObject* obj = LLSelectMgr::instance().getSelection()->getFirstRootObject();

    if (obj)
    {
        // Load a scene from disk
        LLFilePickerReplyThread::startPicker(
            [](const std::vector<std::string>& filenames, LLFilePicker::ELoadFilter load_filter, LLFilePicker::ESaveFilter save_filter)
            {
                if (LLAppViewer::instance()->quitRequested())
                {
                    return;
                }
                if (filenames.size() > 0)
                {
                    GLTFSceneManager::instance().load(filenames[0]);
                }
            },
            LLFilePicker::FFLOAD_GLTF,
            false);
    }
    else
    {
        LLNotificationsUtil::add("GLTFOpenSelection");
    }
}

void GLTFSceneManager::saveAs()
{
    LLViewerObject* obj = LLSelectMgr::instance().getSelection()->getFirstRootObject();
    if (obj && obj->mGLTFAsset)
    {
        LLFilePickerReplyThread::startPicker(
            [](const std::vector<std::string>& filenames, LLFilePicker::ELoadFilter load_filter, LLFilePicker::ESaveFilter save_filter)
            {
                if (LLAppViewer::instance()->quitRequested())
                {
                    return;
                }
                if (filenames.size() > 0)
                {
                    GLTFSceneManager::instance().save(filenames[0]);
                }
            },
            LLFilePicker::FFSAVE_GLTF,
            "scene.gltf");
    }
    else
    {
        LLNotificationsUtil::add("GLTFSaveSelection");
    }
}

void GLTFSceneManager::uploadSelection()
{
    if (mUploadingAsset)
    { // upload already in progress
        LLNotificationsUtil::add("GLTFUploadInProgress");
        return;
    }

    LLViewerObject* obj = LLSelectMgr::instance().getSelection()->getFirstRootObject();
    if (obj && obj->mGLTFAsset)
    {
        // make a copy of the asset prior to uploading
        mUploadingAsset = std::make_shared<Asset>();
        mUploadingObject = obj;
        *mUploadingAsset = *obj->mGLTFAsset;

        GLTF::Asset& asset = *mUploadingAsset;

        for (auto& image : asset.mImages)
        {
            if (image.mTexture.notNull())
            {
                mPendingImageUploads++;

                LLPointer<LLImageRaw> raw;

                if (image.mBufferView != INVALID_INDEX)
                {
                    BufferView& view = asset.mBufferViews[image.mBufferView];
                    Buffer& buffer = asset.mBuffers[view.mBuffer];
<<<<<<< HEAD

                    raw = LLViewerTextureManager::getRawImageFromMemory(buffer.mData.data() + view.mByteOffset, view.mByteLength, image.mMimeType);

                    image.clearData(asset);
                }
                else
                {
                    raw = image.mTexture->getCachedRawImage();
                }

                if (raw.notNull())
                {
                    LLPointer<LLImageJ2C> j2c = LLViewerTextureList::convertToUploadFile(raw);

                    std::string buffer;
                    buffer.assign((const char*)j2c->getData(), j2c->getDataSize());

                    LLUUID asset_id = LLUUID::generateNewID();

                    std::string name;
                    S32 idx = (S32)(&image - &asset.mImages[0]);

                    if (image.mName.empty())
                    {

                        name = llformat("Image_%d", idx);
                    }
                    else
                    {
                        name = image.mName;
                    }

                    LLNewBufferedResourceUploadInfo::uploadFailure_f failure = [this](LLUUID assetId, LLSD response, std::string reason)
                        {
                            // TODO: handle failure
                            mPendingImageUploads--;
                            return false;
                        };


                    LLNewBufferedResourceUploadInfo::uploadFinish_f finish = [this, idx, raw, j2c](LLUUID assetId, LLSD response)
                        {
                            if (mUploadingAsset && mUploadingAsset->mImages.size() > idx)
                            {
                                mUploadingAsset->mImages[idx].mUri = assetId.asString();
                                mPendingImageUploads--;
                            }
                        };

                    S32 expected_upload_cost = LLAgentBenefitsMgr::current().getTextureUploadCost(j2c);

                    LLResourceUploadInfo::ptr_t uploadInfo(std::make_shared<LLNewBufferedResourceUploadInfo>(
                        buffer,
                        asset_id,
                        name,
                        name,
                        0,
                        LLFolderType::FT_TEXTURE,
                        LLInventoryType::IT_TEXTURE,
                        LLAssetType::AT_TEXTURE,
                        LLFloaterPerms::getNextOwnerPerms("Uploads"),
                        LLFloaterPerms::getGroupPerms("Uploads"),
                        LLFloaterPerms::getEveryonePerms("Uploads"),
                        expected_upload_cost,
                        false,
                        finish,
                        failure));

                    upload_new_resource(uploadInfo);
                }
            }
        }

        // upload .bin
        for (auto& bin : asset.mBuffers)
        {
            mPendingBinaryUploads++;

            S32 idx = (S32)(&bin - &asset.mBuffers[0]);

            std::string buffer;
            buffer.assign((const char*)bin.mData.data(), bin.mData.size());

            LLUUID asset_id = LLUUID::generateNewID();

            LLNewBufferedResourceUploadInfo::uploadFailure_f failure = [this](LLUUID assetId, LLSD response, std::string reason)
                {
                    // TODO: handle failure
                    mPendingBinaryUploads--;
                    mUploadingAsset = nullptr;
                    mUploadingObject = nullptr;
                    LL_WARNS("GLTF") << "Failed to upload GLTF binary: " << reason << LL_ENDL;
                    LL_WARNS("GLTF") << response << LL_ENDL;
                    return false;
                };

            LLNewBufferedResourceUploadInfo::uploadFinish_f finish = [this, idx](LLUUID assetId, LLSD response)
                {
                    if (mUploadingAsset && mUploadingAsset->mBuffers.size() > idx)
                    {
                        mUploadingAsset->mBuffers[idx].mUri = assetId.asString();
                        mPendingBinaryUploads--;

                        // HACK: save buffer to cache to emulate a successful download
                        LLFileSystem cache(assetId, LLAssetType::AT_GLTF_BIN, LLFileSystem::WRITE);
                        auto& data = mUploadingAsset->mBuffers[idx].mData;

                        cache.write((const U8*)data.data(), data.size());
                    }
                };
#if GLTF_SIM_SUPPORT
            S32 expected_upload_cost = 1;

            LLResourceUploadInfo::ptr_t uploadInfo(std::make_shared<LLNewBufferedResourceUploadInfo>(
                buffer,
                asset_id,
                "",
                "",
                0,
                LLFolderType::FT_NONE,
                LLInventoryType::IT_GLTF_BIN,
                LLAssetType::AT_GLTF_BIN,
                LLFloaterPerms::getNextOwnerPerms("Uploads"),
                LLFloaterPerms::getGroupPerms("Uploads"),
                LLFloaterPerms::getEveryonePerms("Uploads"),
                expected_upload_cost,
                false,
                finish,
                failure));

            upload_new_resource(uploadInfo);
#else
            // dummy finish
            finish(LLUUID::generateNewID(), LLSD());
#endif
        }
    }
    else
    {
        LLNotificationsUtil::add("GLTFUploadSelection");
    }
}

void GLTFSceneManager::save(const std::string& filename)
{
    LLViewerObject* obj = LLSelectMgr::instance().getSelection()->getFirstRootObject();
    if (obj && obj->mGLTFAsset)
    {
        Asset* asset = obj->mGLTFAsset.get();
        if (!asset->save(filename))
        {
=======

                    raw = LLViewerTextureManager::getRawImageFromMemory(buffer.mData.data() + view.mByteOffset, view.mByteLength, image.mMimeType);

                    image.clearData(asset);
                }
                else
                {
                    raw = image.mTexture->getCachedRawImage();
                }

                if (raw.notNull())
                {
                    LLPointer<LLImageJ2C> j2c = LLViewerTextureList::convertToUploadFile(raw);

                    std::string buffer;
                    buffer.assign((const char*)j2c->getData(), j2c->getDataSize());

                    LLUUID asset_id = LLUUID::generateNewID();

                    std::string name;
                    S32 idx = (S32)(&image - &asset.mImages[0]);

                    if (image.mName.empty())
                    {

                        name = llformat("Image_%d", idx);
                    }
                    else
                    {
                        name = image.mName;
                    }

                    LLNewBufferedResourceUploadInfo::uploadFailure_f failure = [this](LLUUID assetId, LLSD response, std::string reason)
                        {
                            // TODO: handle failure
                            mPendingImageUploads--;
                            return false;
                        };


                    LLNewBufferedResourceUploadInfo::uploadFinish_f finish = [this, idx, raw, j2c](LLUUID assetId, LLSD response)
                        {
                            if (mUploadingAsset && mUploadingAsset->mImages.size() > idx)
                            {
                                mUploadingAsset->mImages[idx].mUri = assetId.asString();
                                mPendingImageUploads--;
                            }
                        };

                    S32 expected_upload_cost = LLAgentBenefitsMgr::current().getTextureUploadCost(j2c);

                    LLResourceUploadInfo::ptr_t uploadInfo(std::make_shared<LLNewBufferedResourceUploadInfo>(
                        buffer,
                        asset_id,
                        name,
                        name,
                        0,
                        LLFolderType::FT_TEXTURE,
                        LLInventoryType::IT_TEXTURE,
                        LLAssetType::AT_TEXTURE,
                        LLFloaterPerms::getNextOwnerPerms("Uploads"),
                        LLFloaterPerms::getGroupPerms("Uploads"),
                        LLFloaterPerms::getEveryonePerms("Uploads"),
                        expected_upload_cost,
                        false,
                        finish,
                        failure));

                    upload_new_resource(uploadInfo);
                }
            }
        }

        // upload .bin
        for (auto& bin : asset.mBuffers)
        {
            mPendingBinaryUploads++;

            S32 idx = (S32)(&bin - &asset.mBuffers[0]);

            std::string buffer;
            buffer.assign((const char*)bin.mData.data(), bin.mData.size());

            LLUUID asset_id = LLUUID::generateNewID();

            LLNewBufferedResourceUploadInfo::uploadFailure_f failure = [this](LLUUID assetId, LLSD response, std::string reason)
                {
                    // TODO: handle failure
                    mPendingBinaryUploads--;
                    mUploadingAsset = nullptr;
                    mUploadingObject = nullptr;
                    LL_WARNS("GLTF") << "Failed to upload GLTF binary: " << reason << LL_ENDL;
                    LL_WARNS("GLTF") << response << LL_ENDL;
                    return false;
                };

            LLNewBufferedResourceUploadInfo::uploadFinish_f finish = [this, idx](LLUUID assetId, LLSD response)
                {
                    if (mUploadingAsset && mUploadingAsset->mBuffers.size() > idx)
                    {
                        mUploadingAsset->mBuffers[idx].mUri = assetId.asString();
                        mPendingBinaryUploads--;

                        // HACK: save buffer to cache to emulate a successful download
                        LLFileSystem cache(assetId, LLAssetType::AT_GLTF_BIN, LLFileSystem::WRITE);
                        auto& data = mUploadingAsset->mBuffers[idx].mData;

                        llassert(data.size() <= size_t(S32_MAX));
                        cache.write((const U8 *) data.data(), S32(data.size()));
                    }
                };
#if GLTF_SIM_SUPPORT
            S32 expected_upload_cost = 1;

            LLResourceUploadInfo::ptr_t uploadInfo(std::make_shared<LLNewBufferedResourceUploadInfo>(
                buffer,
                asset_id,
                "",
                "",
                0,
                LLFolderType::FT_NONE,
                LLInventoryType::IT_GLTF_BIN,
                LLAssetType::AT_GLTF_BIN,
                LLFloaterPerms::getNextOwnerPerms("Uploads"),
                LLFloaterPerms::getGroupPerms("Uploads"),
                LLFloaterPerms::getEveryonePerms("Uploads"),
                expected_upload_cost,
                false,
                finish,
                failure));

            upload_new_resource(uploadInfo);
#else
            // dummy finish
            finish(LLUUID::generateNewID(), LLSD());
#endif
        }
    }
    else
    {
        LLNotificationsUtil::add("GLTFUploadSelection");
    }
}

void GLTFSceneManager::save(const std::string& filename)
{
    LLViewerObject* obj = LLSelectMgr::instance().getSelection()->getFirstRootObject();
    if (obj && obj->mGLTFAsset)
    {
        Asset* asset = obj->mGLTFAsset.get();
        if (!asset->save(filename))
        {
>>>>>>> ae74ca80
            LLNotificationsUtil::add("GLTFSaveFailed");
        }
    }
}

void GLTFSceneManager::load(const std::string& filename)
{
    std::shared_ptr<Asset> asset = std::make_shared<Asset>();

    if (asset->load(filename))
    {
        gDebugProgram.bind(); // bind a shader to satisfy LLVertexBuffer assertions
        asset->updateTransforms();

        // hang the asset off the currently selected object, or off of the avatar if no object is selected
        LLViewerObject* obj = LLSelectMgr::instance().getSelection()->getFirstRootObject();

        if (obj)
        { // assign to self avatar
            obj->mGLTFAsset = asset;
            obj->markForUpdate();
            if (std::find(mObjects.begin(), mObjects.end(), obj) == mObjects.end())
            {
                mObjects.push_back(obj);
            }
        }
    }
    else
    {
        LLNotificationsUtil::add("GLTFLoadFailed");
    }
}

GLTFSceneManager::~GLTFSceneManager()
{
    mObjects.clear();
}

void GLTFSceneManager::renderOpaque()
{
    render(true);
}

void GLTFSceneManager::renderAlpha()
{
    render(false);
}

void GLTFSceneManager::addGLTFObject(LLViewerObject* obj, LLUUID gltf_id)
{
    llassert(obj->getVolume()->getParams().getSculptID() == gltf_id);
    llassert(obj->getVolume()->getParams().getSculptType() == LL_SCULPT_TYPE_GLTF);

    obj->ref();
    gAssetStorage->getAssetData(gltf_id, LLAssetType::AT_GLTF, onGLTFLoadComplete, obj);
}

//static
void GLTFSceneManager::onGLTFBinLoadComplete(const LLUUID& id, LLAssetType::EType asset_type, void* user_data, S32 status, LLExtStat ext_status)
{
    LLViewerObject* obj = (LLViewerObject*)user_data;
    llassert(asset_type == LLAssetType::AT_GLTF_BIN);

    if (status == LL_ERR_NOERR)
    {
        if (obj)
        {
            // find the Buffer with the given id in the asset
            if (obj->mGLTFAsset)
            {
                obj->mGLTFAsset->mPendingBuffers--;


                if (obj->mGLTFAsset->mPendingBuffers == 0)
                {
                    if (obj->mGLTFAsset->prep())
                    {
                        GLTFSceneManager& mgr = GLTFSceneManager::instance();
                        if (std::find(mgr.mObjects.begin(), mgr.mObjects.end(), obj) == mgr.mObjects.end())
                        {
                            GLTFSceneManager::instance().mObjects.push_back(obj);
                        }
                    }
                    else
                    {
                        LL_WARNS("GLTF") << "Failed to prepare GLTF asset: " << id << LL_ENDL;
                        obj->mGLTFAsset = nullptr;
                    }
                }
            }
        }
    }
    else
    {
        LL_WARNS("GLTF") << "Failed to load GLTF asset: " << id << LL_ENDL;
        obj->unref();
    }
}

//static
void GLTFSceneManager::onGLTFLoadComplete(const LLUUID& id, LLAssetType::EType asset_type, void* user_data, S32 status, LLExtStat ext_status)
{
    LLViewerObject* obj = (LLViewerObject*)user_data;
    llassert(asset_type == LLAssetType::AT_GLTF);

    if (status == LL_ERR_NOERR)
    {
        if (obj)
        {
            LLFileSystem file(id, asset_type, LLFileSystem::READ);
            std::string data;
<<<<<<< HEAD
            data.resize(file.getSize());
            file.read((U8*)data.data(), data.size());
=======
            S32 file_size = file.getSize();
            data.resize(file_size);
            file.read((U8*)data.data(), file_size);
>>>>>>> ae74ca80

            boost::json::value json = boost::json::parse(data);

            std::shared_ptr<Asset> asset = std::make_shared<Asset>(json);
            obj->mGLTFAsset = asset;

            for (auto& buffer : asset->mBuffers)
            {
                // for now just assume the buffer is already in the asset cache
                LLUUID buffer_id;
                if (LLUUID::parseUUID(buffer.mUri, &buffer_id))
                {
                    asset->mPendingBuffers++;

                    gAssetStorage->getAssetData(buffer_id, LLAssetType::AT_GLTF_BIN, onGLTFBinLoadComplete, obj);
                }
                else
                {
                    LL_WARNS("GLTF") << "Buffer URI is not a valid UUID: " << buffer.mUri << LL_ENDL;
                    obj->unref();
                    return;
                }
            }
        }
    }
    else
    {
        LL_WARNS("GLTF") << "Failed to load GLTF asset: " << id << LL_ENDL;
        obj->unref();
    }
}

void GLTFSceneManager::update()
{
    for (U32 i = 0; i < mObjects.size(); ++i)
    {
        if (mObjects[i]->isDead() || mObjects[i]->mGLTFAsset == nullptr)
        {
            mObjects.erase(mObjects.begin() + i);
            --i;
            continue;
        }

        mObjects[i]->mGLTFAsset->update();
    }

    // process pending uploads
    if (mUploadingAsset && !mGLTFUploadPending)
    {
        if (mPendingImageUploads == 0 && mPendingBinaryUploads == 0)
        {
            boost::json::object obj;
            mUploadingAsset->serialize(obj);
            std::string buffer = boost::json::serialize(obj, {});

            LLNewBufferedResourceUploadInfo::uploadFailure_f failure = [this](LLUUID assetId, LLSD response, std::string reason)
                {
                    // TODO: handle failure
                    LL_WARNS("GLTF") << "Failed to upload GLTF json: " << reason << LL_ENDL;
                    LL_WARNS("GLTF") << response << LL_ENDL;

                    mUploadingAsset = nullptr;
                    mUploadingObject = nullptr;
                    mGLTFUploadPending = false;
                    return false;
                };

            LLNewBufferedResourceUploadInfo::uploadFinish_f finish = [this, buffer](LLUUID assetId, LLSD response)
            {
                LLAppViewer::instance()->postToMainCoro(
                    [=]()
                    {
                        if (mUploadingAsset)
                        {
                            // HACK: save buffer to cache to emulate a successful upload
                            LLFileSystem cache(assetId, LLAssetType::AT_GLTF, LLFileSystem::WRITE);

                            LL_INFOS("GLTF") << "Uploaded GLTF json: " << assetId << LL_ENDL;
<<<<<<< HEAD
                            cache.write((const U8 *) buffer.c_str(), buffer.size());
=======
                            llassert(buffer.size() <= size_t(S32_MAX));
                            cache.write((const U8 *) buffer.c_str(), S32(buffer.size()));
>>>>>>> ae74ca80

                            mUploadingAsset = nullptr;
                        }

                        if (mUploadingObject)
                        {
                            mUploadingObject->mGLTFAsset = nullptr;
                            mUploadingObject->setGLTFAsset(assetId);
                            mUploadingObject->markForUpdate();
                            mUploadingObject = nullptr;
                        }

                        mGLTFUploadPending = false;
                    });
            };

#if GLTF_SIM_SUPPORT
            S32 expected_upload_cost = 1;
            LLUUID asset_id = LLUUID::generateNewID();

            mGLTFUploadPending = true;

            LLResourceUploadInfo::ptr_t uploadInfo(std::make_shared<LLNewBufferedResourceUploadInfo>(
                buffer,
                asset_id,
                "",
                "",
                0,
                LLFolderType::FT_NONE,
                LLInventoryType::IT_GLTF,
                LLAssetType::AT_GLTF,
                LLFloaterPerms::getNextOwnerPerms("Uploads"),
                LLFloaterPerms::getGroupPerms("Uploads"),
                LLFloaterPerms::getEveryonePerms("Uploads"),
                expected_upload_cost,
                false,
                finish,
                failure));

            upload_new_resource(uploadInfo);
#else
            // dummy finish
            finish(LLUUID::generateNewID(), LLSD());
#endif
        }
    }
}

void GLTFSceneManager::render(bool opaque, bool rigged, bool unlit)
<<<<<<< HEAD
{
    U8 variant = 0;
    if (rigged)
    {
        variant |= LLGLSLShader::GLTFVariant::RIGGED;
    }
    if (!opaque)
    {
        variant |= LLGLSLShader::GLTFVariant::ALPHA_BLEND;
    }
    if (unlit)
    {
        variant |= LLGLSLShader::GLTFVariant::UNLIT;
    }

    render(variant);
}

void GLTFSceneManager::render(U8 variant)
{
    // for debugging, just render the whole scene as opaque
    // by traversing the whole scenegraph
    // Assumes camera transform is already set and
    // appropriate shader is already boundd
=======
{
    U8 variant = 0;
    if (rigged)
    {
        variant |= LLGLSLShader::GLTFVariant::RIGGED;
    }
    if (!opaque)
    {
        variant |= LLGLSLShader::GLTFVariant::ALPHA_BLEND;
    }
    if (unlit)
    {
        variant |= LLGLSLShader::GLTFVariant::UNLIT;
    }

    render(variant);
}

void GLTFSceneManager::render(U8 variant)
{
    // just render the whole scene by traversing the whole scenegraph
    // Assumes camera transform is already set and appropriate shader is already bound.
    // Eventually we'll want a smarter render pipe that has pre-sorted the scene graph
    // into buckets by material and shader.

    // HACK -- implicitly render multi-uv variant
    if (!(variant & LLGLSLShader::GLTFVariant::MULTI_UV))
    {
        render((U8) (variant | LLGLSLShader::GLTFVariant::MULTI_UV));
    }
>>>>>>> ae74ca80

    gGL.matrixMode(LLRender::MM_MODELVIEW);

    bool rigged = variant & LLGLSLShader::GLTFVariant::RIGGED;

    for (U32 i = 0; i < mObjects.size(); ++i)
    {
        if (mObjects[i]->isDead() || mObjects[i]->mGLTFAsset == nullptr)
        {
            mObjects.erase(mObjects.begin() + i);
            --i;
            continue;
        }

        Asset* asset = mObjects[i]->mGLTFAsset.get();
        gGL.pushMatrix();

        LLMatrix4a mat = mObjects[i]->getGLTFAssetToAgentTransform();

        LLMatrix4a modelview;
        modelview.loadu(gGLModelView);

        matMul(mat, modelview, modelview);

        mat4 mdv = glm::make_mat4(modelview.getF32ptr());
        asset->updateRenderTransforms(mdv);

        if (rigged)
        { // provide a modelview matrix that goes from asset to camera space for rigged render passes
            // (matrix palettes are in asset space)
            gGL.loadMatrix(glm::value_ptr(mdv));
        }
        render(*asset, variant);

        gGL.popMatrix();
    }
}

void GLTFSceneManager::render(Asset& asset, U8 variant)
{
    bool opaque = !(variant & LLGLSLShader::GLTFVariant::ALPHA_BLEND);
    bool rigged = variant & LLGLSLShader::GLTFVariant::RIGGED;

    if (opaque)
    {
        gGLTFPBRMetallicRoughnessProgram.bind(variant);
    }
    else
    { // alpha shaders need all the shadow map setup etc
        gPipeline.bindDeferredShader(gGLTFPBRMetallicRoughnessProgram.mGLTFVariants[variant]);
    }

    for (auto& node : asset.mNodes)
    {
        if (node.mSkin != INVALID_INDEX)
        {
            if (rigged)
            {
                Skin& skin = asset.mSkins[node.mSkin];
                glBindBufferBase(GL_UNIFORM_BUFFER, LLGLSLShader::UB_GLTF_JOINTS, skin.mUBO);
            }
        }

        if (node.mMesh != INVALID_INDEX)
        {
            Mesh& mesh = asset.mMeshes[node.mMesh];
            for (auto& primitive : mesh.mPrimitives)
            {
                if (primitive.mShaderVariant != variant)
                {
                    continue;
                }

                if (!rigged)
                {
                    gGL.loadMatrix((F32*)glm::value_ptr(node.mRenderMatrix));
                }
                bool cull = true;
                if (primitive.mMaterial != INVALID_INDEX)
                {
                    Material& material = asset.mMaterials[primitive.mMaterial];
                    bind(asset, material);

                    cull = !material.mDoubleSided;
                }
                else
                {
                    LLFetchedGLTFMaterial::sDefault.bind();
                }

                LLGLDisable cull_face(!cull ? GL_CULL_FACE : 0);

                primitive.mVertexBuffer->setBuffer();
                if (primitive.mVertexBuffer->getNumIndices() > 0)
                {
                    primitive.mVertexBuffer->draw(primitive.mGLMode, primitive.mVertexBuffer->getNumIndices(), 0);
                }
                else
                {
                    primitive.mVertexBuffer->drawArrays(primitive.mGLMode, 0, primitive.mVertexBuffer->getNumVerts());
                }
            }
        }
    }
}

static void bindTexture(Asset& asset, S32 uniform, Material::TextureInfo& info, LLViewerTexture* fallback)
{
    if (info.mIndex != INVALID_INDEX)
    {
<<<<<<< HEAD
        LLViewerTexture* tex = asset.mImages[asset.mTextures[info.mIndex].mSource].mTexture;
        if (tex)
        {
            tex->addTextureStats(2048.f * 2048.f);
            LLGLSLShader::sCurBoundShaderPtr->bindTexture(uniform, tex);
=======
        Texture& texture = asset.mTextures[info.mIndex];

        LLViewerTexture* tex = asset.mImages[texture.mSource].mTexture;
        if (tex)
        {
            tex->addTextureStats(2048.f * 2048.f);
            S32 channel = LLGLSLShader::sCurBoundShaderPtr->bindTexture(uniform, tex);

            if (channel != -1 && texture.mSampler != -1)
            { // set sampler state
                Sampler& sampler = asset.mSamplers[texture.mSampler];
                glTexParameteri(GL_TEXTURE_2D, GL_TEXTURE_WRAP_S, sampler.mWrapS);
                glTexParameteri(GL_TEXTURE_2D, GL_TEXTURE_WRAP_T, sampler.mWrapT);
                glTexParameteri(GL_TEXTURE_2D, GL_TEXTURE_MAG_FILTER, sampler.mMagFilter);

                // NOTE: do not set min filter.  Always respect client preference for min filter
            }
            else
            {
                // set default sampler state
                glTexParameteri(GL_TEXTURE_2D, GL_TEXTURE_WRAP_S, GL_REPEAT);
                glTexParameteri(GL_TEXTURE_2D, GL_TEXTURE_WRAP_T, GL_REPEAT);
                glTexParameteri(GL_TEXTURE_2D, GL_TEXTURE_MAG_FILTER, GL_LINEAR);
            }
>>>>>>> ae74ca80
        }
        else
        {
            LLGLSLShader::sCurBoundShaderPtr->bindTexture(uniform, fallback);
        }
    }
    else
    {
        LLGLSLShader::sCurBoundShaderPtr->bindTexture(uniform, fallback);
    }
}


void GLTFSceneManager::bind(Asset& asset, Material& material)
{
    // bind for rendering (derived from LLFetchedGLTFMaterial::bind)
    // glTF 2.0 Specification 3.9.4. Alpha Coverage
    // mAlphaCutoff is only valid for LLGLTFMaterial::ALPHA_MODE_MASK
    F32 min_alpha = -1.0;

    LLGLSLShader* shader = LLGLSLShader::sCurBoundShaderPtr;

    if (!LLPipeline::sShadowRender || (material.mAlphaMode == Material::AlphaMode::BLEND))
    {
        if (material.mAlphaMode == Material::AlphaMode::MASK)
        {
            // dividing the alpha cutoff by transparency here allows the shader to compare against
            // the alpha value of the texture without needing the transparency value
            if (material.mPbrMetallicRoughness.mBaseColorFactor.a > 0.f)
            {
                min_alpha = material.mAlphaCutoff / material.mPbrMetallicRoughness.mBaseColorFactor.a;
            }
            else
            {
                min_alpha = 1024.f;
            }
        }
        shader->uniform1f(LLShaderMgr::MINIMUM_ALPHA, min_alpha);
    }

    bindTexture(asset, LLShaderMgr::DIFFUSE_MAP, material.mPbrMetallicRoughness.mBaseColorTexture, LLViewerFetchedTexture::sWhiteImagep);

<<<<<<< HEAD
    F32 base_color_packed[8];
    //mTextureTransform[GLTF_TEXTURE_INFO_BASE_COLOR].getPacked(base_color_packed);
    LLGLTFMaterial::sDefault.mTextureTransform[LLGLTFMaterial::GLTF_TEXTURE_INFO_BASE_COLOR].getPacked(base_color_packed);
    shader->uniform4fv(LLShaderMgr::TEXTURE_BASE_COLOR_TRANSFORM, 2, (F32*)base_color_packed);
=======
    F32 tf[8];
    material.mPbrMetallicRoughness.mBaseColorTexture.mTextureTransform.getPacked(tf);
    shader->uniform4fv(LLShaderMgr::TEXTURE_BASE_COLOR_TRANSFORM, 2, tf);
    shader->uniform1i(LLShaderMgr::BASE_COLOR_TEXCOORD, material.mPbrMetallicRoughness.mBaseColorTexture.getTexCoord());
>>>>>>> ae74ca80

    if (!LLPipeline::sShadowRender)
    {
        bindTexture(asset, LLShaderMgr::NORMAL_MAP, material.mNormalTexture, LLViewerFetchedTexture::sFlatNormalImagep);
        bindTexture(asset, LLShaderMgr::METALLIC_ROUGHNESS_MAP, material.mPbrMetallicRoughness.mMetallicRoughnessTexture, LLViewerFetchedTexture::sWhiteImagep);
        bindTexture(asset, LLShaderMgr::OCCLUSION_MAP, material.mOcclusionTexture, LLViewerFetchedTexture::sWhiteImagep);
        bindTexture(asset, LLShaderMgr::EMISSIVE_MAP, material.mEmissiveTexture, LLViewerFetchedTexture::sWhiteImagep);

        // NOTE: base color factor is baked into vertex stream

        shader->uniform1f(LLShaderMgr::ROUGHNESS_FACTOR, material.mPbrMetallicRoughness.mRoughnessFactor);
        shader->uniform1f(LLShaderMgr::METALLIC_FACTOR, material.mPbrMetallicRoughness.mMetallicFactor);
        shader->uniform3fv(LLShaderMgr::EMISSIVE_COLOR, 1, glm::value_ptr(material.mEmissiveFactor));

<<<<<<< HEAD
        F32 normal_packed[8];
        //mTextureTransform[GLTF_TEXTURE_INFO_NORMAL].getPacked(normal_packed);
        LLGLTFMaterial::sDefault.mTextureTransform[LLGLTFMaterial::GLTF_TEXTURE_INFO_NORMAL].getPacked(normal_packed);
        shader->uniform4fv(LLShaderMgr::TEXTURE_NORMAL_TRANSFORM, 2, (F32*)normal_packed);

        F32 metallic_roughness_packed[8];
        //mTextureTransform[GLTF_TEXTURE_INFO_METALLIC_ROUGHNESS].getPacked(metallic_roughness_packed);
        LLGLTFMaterial::sDefault.mTextureTransform[LLGLTFMaterial::GLTF_TEXTURE_INFO_METALLIC_ROUGHNESS].getPacked(metallic_roughness_packed);
        shader->uniform4fv(LLShaderMgr::TEXTURE_METALLIC_ROUGHNESS_TRANSFORM, 2, (F32*)metallic_roughness_packed);

        F32 emissive_packed[8];
        //mTextureTransform[GLTF_TEXTURE_INFO_EMISSIVE].getPacked(emissive_packed);
        LLGLTFMaterial::sDefault.mTextureTransform[LLGLTFMaterial::GLTF_TEXTURE_INFO_EMISSIVE].getPacked(emissive_packed);
        shader->uniform4fv(LLShaderMgr::TEXTURE_EMISSIVE_TRANSFORM, 2, (F32*)emissive_packed);
=======
        material.mNormalTexture.mTextureTransform.getPacked(tf);
        shader->uniform4fv(LLShaderMgr::TEXTURE_NORMAL_TRANSFORM, 2, tf);
        shader->uniform1i(LLShaderMgr::NORMAL_TEXCOORD, material.mNormalTexture.getTexCoord());

        material.mPbrMetallicRoughness.mMetallicRoughnessTexture.mTextureTransform.getPacked(tf);
        shader->uniform4fv(LLShaderMgr::TEXTURE_METALLIC_ROUGHNESS_TRANSFORM, 2, tf);
        shader->uniform1i(LLShaderMgr::METALLIC_ROUGHNESS_TEXCOORD, material.mPbrMetallicRoughness.mMetallicRoughnessTexture.getTexCoord());

        material.mOcclusionTexture.mTextureTransform.getPacked(tf);
        shader->uniform4fv(LLShaderMgr::TEXTURE_OCCLUSION_TRANSFORM, 2, tf);
        shader->uniform1i(LLShaderMgr::OCCLUSION_TEXCOORD, material.mOcclusionTexture.getTexCoord());

        material.mEmissiveTexture.mTextureTransform.getPacked(tf);
        shader->uniform4fv(LLShaderMgr::TEXTURE_EMISSIVE_TRANSFORM, 2, tf);
        shader->uniform1i(LLShaderMgr::EMISSIVE_TEXCOORD, material.mEmissiveTexture.getTexCoord());
>>>>>>> ae74ca80
    }
}

LLMatrix4a inverse(const LLMatrix4a& mat)
{
    glh::matrix4f m((F32*)mat.mMatrix);
    m = m.inverse();
    LLMatrix4a ret;
    ret.loadu(m.m);
    return ret;
}

bool GLTFSceneManager::lineSegmentIntersect(LLVOVolume* obj, Asset* asset, const LLVector4a& start, const LLVector4a& end, S32 face, bool pick_transparent, bool pick_rigged, bool pick_unselectable, S32* node_hit, S32* primitive_hit,
    LLVector4a* intersection, LLVector2* tex_coord, LLVector4a* normal, LLVector4a* tangent)
{
    // line segment intersection test
    // start and end should be in agent space
    // volume space and asset space should be the same coordinate frame
    // results should be transformed back to agent space

    bool ret = false;

    LLVector4a local_start;
    LLVector4a local_end;

    LLMatrix4a asset_to_agent = obj->getGLTFAssetToAgentTransform();
    LLMatrix4a agent_to_asset = inverse(asset_to_agent);

    agent_to_asset.affineTransform(start, local_start);
    agent_to_asset.affineTransform(end, local_end);

    LLVector4a p;
    LLVector4a n;
    LLVector2 tc;
    LLVector4a tn;

    if (intersection != NULL)
    {
        p = *intersection;
    }

    if (tex_coord != NULL)
    {
        tc = *tex_coord;
    }

    if (normal != NULL)
    {
        n = *normal;
    }

    if (tangent != NULL)
    {
        tn = *tangent;
    }

    S32 hit_node_index = asset->lineSegmentIntersect(local_start, local_end, &p, &tc, &n, &tn, primitive_hit);

    if (hit_node_index >= 0)
    {
        local_end = p;
        if (node_hit != NULL)
        {
            *node_hit = hit_node_index;
        }

        if (intersection != NULL)
        {
            asset_to_agent.affineTransform(p, *intersection);
        }

        if (normal != NULL)
        {
            LLVector3 v_n(n.getF32ptr());
            normal->load3(obj->volumeDirectionToAgent(v_n).mV);
            (*normal).normalize3fast();
        }

        if (tangent != NULL)
        {
            LLVector3 v_tn(tn.getF32ptr());

            LLVector4a trans_tangent;
            trans_tangent.load3(obj->volumeDirectionToAgent(v_tn).mV);

            LLVector4Logical mask;
            mask.clear();
            mask.setElement<3>();

            tangent->setSelectWithMask(mask, tn, trans_tangent);
            (*tangent).normalize3fast();
        }

        if (tex_coord != NULL)
        {
            *tex_coord = tc;
        }

        ret = true;
    }

    return ret;
}

LLDrawable* GLTFSceneManager::lineSegmentIntersect(const LLVector4a& start, const LLVector4a& end,
    bool pick_transparent,
    bool pick_rigged,
    bool pick_unselectable,
    bool pick_reflection_probe,
    S32* node_hit,                   // return the index of the node that was hit
    S32* primitive_hit,               // return the index of the primitive that was hit
    LLVector4a* intersection,         // return the intersection point
    LLVector2* tex_coord,            // return the texture coordinates of the intersection point
    LLVector4a* normal,               // return the surface normal at the intersection point
    LLVector4a* tangent)            // return the surface tangent at the intersection point
{
    LLDrawable* drawable = nullptr;

    LLVector4a local_end = end;
    LLVector4a position;

    for (U32 i = 0; i < mObjects.size(); ++i)
    {
        if (mObjects[i]->isDead() || mObjects[i]->mGLTFAsset == nullptr || !mObjects[i]->getVolume())
        {
            mObjects.erase(mObjects.begin() + i);
            --i;
            continue;
        }

        // temporary debug -- always double check objects that have GLTF scenes hanging off of them even if the ray doesn't intersect the object bounds
        if (lineSegmentIntersect((LLVOVolume*) mObjects[i].get(), mObjects[i]->mGLTFAsset.get(), start, local_end, -1, pick_transparent, pick_rigged, pick_unselectable, node_hit, primitive_hit, &position, tex_coord, normal, tangent))
        {
            local_end = position;
            if (intersection)
            {
                *intersection = position;
            }
            drawable = mObjects[i]->mDrawable;
        }
    }

    return drawable;
}

void drawBoxOutline(const LLVector4a& pos, const LLVector4a& size);

extern LLVector4a       gDebugRaycastStart;
extern LLVector4a       gDebugRaycastEnd;

void renderOctreeRaycast(const LLVector4a& start, const LLVector4a& end, const LLVolumeOctree* octree);

void renderAssetDebug(LLViewerObject* obj, Asset* asset)
{
    // render debug
    // assumes appropriate shader is already bound
    // assumes modelview matrix is already set

    gGL.pushMatrix();

    // get raycast in asset space
    LLMatrix4a agent_to_asset = obj->getAgentToGLTFAssetTransform();

    vec4 start;
    vec4 end;

    LLVector4a t;
    agent_to_asset.affineTransform(gDebugRaycastStart, t);
    start = glm::make_vec4(t.getF32ptr());
    agent_to_asset.affineTransform(gDebugRaycastEnd, t);
    end = glm::make_vec4(t.getF32ptr());

    start.w = end.w = 1.0;

    for (auto& node : asset->mNodes)
    {
        Mesh& mesh = asset->mMeshes[node.mMesh];

        if (node.mMesh != INVALID_INDEX)
        {
            gGL.loadMatrix((F32*)glm::value_ptr(node.mRenderMatrix));

            // draw bounding box of mesh primitives
            if (gPipeline.hasRenderDebugMask(LLPipeline::RENDER_DEBUG_BBOXES))
            {
                gGL.color3f(0.f, 1.f, 1.f);

                for (auto& primitive : mesh.mPrimitives)
                {
                    auto* listener = (LLVolumeOctreeListener*) primitive.mOctree->getListener(0);

                    LLVector4a center = listener->mBounds[0];
                    LLVector4a size = listener->mBounds[1];

                    drawBoxOutline(center, size);
                }
            }

#if 1
            if (gPipeline.hasRenderDebugMask(LLPipeline::RENDER_DEBUG_RAYCAST))
            {
                gGL.flush();
                glPolygonMode(GL_FRONT_AND_BACK, GL_LINE);

                // convert raycast to node local space
                vec4 local_start = node.mAssetMatrixInv * start;
                vec4 local_end = node.mAssetMatrixInv * end;

                for (auto& primitive : mesh.mPrimitives)
                {
                    if (primitive.mOctree.notNull())
                    {
                        LLVector4a s, e;
                        s.load3(glm::value_ptr(local_start));
                        e.load3(glm::value_ptr(local_end));
                        renderOctreeRaycast(s, e, primitive.mOctree);
                    }
                }

                gGL.flush();
                glPolygonMode(GL_FRONT_AND_BACK, GL_FILL);
            }
#endif
        }
    }

    gGL.popMatrix();
}

void GLTFSceneManager::renderDebug()
{
    if (!gPipeline.hasRenderDebugMask(
        LLPipeline::RENDER_DEBUG_BBOXES |
        LLPipeline::RENDER_DEBUG_RAYCAST |
        LLPipeline::RENDER_DEBUG_NODES))
    {
        return;
    }

    gDebugProgram.bind();

    LLGLDisable cullface(GL_CULL_FACE);
    LLGLEnable blend(GL_BLEND);
    gGL.setSceneBlendType(LLRender::BT_ALPHA);
    gGL.getTexUnit(0)->unbind(LLTexUnit::TT_TEXTURE);
    gPipeline.disableLights();

    // force update all mRenderMatrix, not just nodes with meshes
    for (auto& obj : mObjects)
    {
        if (obj->isDead() || obj->mGLTFAsset == nullptr)
        {
            continue;
        }

        mat4 mat = glm::make_mat4(obj->getGLTFAssetToAgentTransform().getF32ptr());

        mat4 modelview = glm::make_mat4(gGLModelView);


        modelview = modelview * mat;

        Asset* asset = obj->mGLTFAsset.get();

        for (auto& node : asset->mNodes)
        {
            node.mRenderMatrix = modelview * node.mAssetMatrix;
        }
    }

    for (auto& obj : mObjects)
    {
        if (obj->isDead() || obj->mGLTFAsset == nullptr)
        {
            continue;
        }

        Asset* asset = obj->mGLTFAsset.get();

        renderAssetDebug(obj, asset);
    }

    if (gPipeline.hasRenderDebugMask(LLPipeline::RENDER_DEBUG_NODES))
    { //render node hierarchy

        for (U32 i = 0; i < 2; ++i)
        {
            LLGLDepthTest depth(GL_TRUE, i == 0 ? GL_FALSE : GL_TRUE, i == 0 ? GL_GREATER : GL_LEQUAL);
            LLGLState blend(GL_BLEND, i == 0 ? GL_TRUE : GL_FALSE);


            gGL.pushMatrix();

            for (auto& obj : mObjects)
            {
                if (obj->isDead() || obj->mGLTFAsset == nullptr)
                {
                    continue;
                }

                mat4 mat = glm::make_mat4(obj->getGLTFAssetToAgentTransform().getF32ptr());

                mat4 modelview = glm::make_mat4(gGLModelView);

                modelview = modelview * mat;

                Asset* asset = obj->mGLTFAsset.get();

                for (auto& node : asset->mNodes)
                {
                    // force update all mRenderMatrix, not just nodes with meshes
                    node.mRenderMatrix = modelview * node.mAssetMatrix;

                    gGL.loadMatrix(glm::value_ptr(node.mRenderMatrix));
                    // render x-axis red, y-axis green, z-axis blue
                    gGL.color4f(1.f, 0.f, 0.f, 0.5f);
                    gGL.begin(LLRender::LINES);
                    gGL.vertex3f(0.f, 0.f, 0.f);
                    gGL.vertex3f(1.f, 0.f, 0.f);
                    gGL.end();
                    gGL.flush();

                    gGL.color4f(0.f, 1.f, 0.f, 0.5f);
                    gGL.begin(LLRender::LINES);
                    gGL.vertex3f(0.f, 0.f, 0.f);
                    gGL.vertex3f(0.f, 1.f, 0.f);
                    gGL.end();
                    gGL.flush();

                    gGL.begin(LLRender::LINES);
                    gGL.color4f(0.f, 0.f, 1.f, 0.5f);
                    gGL.vertex3f(0.f, 0.f, 0.f);
                    gGL.vertex3f(0.f, 0.f, 1.f);
                    gGL.end();
                    gGL.flush();

                    // render path to child nodes cyan
                    gGL.color4f(0.f, 1.f, 1.f, 0.5f);
                    gGL.begin(LLRender::LINES);
                    for (auto& child_idx : node.mChildren)
                    {
                        Node& child = asset->mNodes[child_idx];
                        gGL.vertex3f(0.f, 0.f, 0.f);


                        gGL.vertex3fv(glm::value_ptr(child.mMatrix[3]));
                    }
                    gGL.end();
                    gGL.flush();
                }
            }

            gGL.popMatrix();
        }

    }


    if (gPipeline.hasRenderDebugMask(LLPipeline::RENDER_DEBUG_RAYCAST))
    {
        S32 node_hit = -1;
        S32 primitive_hit = -1;
        LLVector4a intersection;

        LLDrawable* drawable = lineSegmentIntersect(gDebugRaycastStart, gDebugRaycastEnd, true, true, true, true, &node_hit, &primitive_hit, &intersection, nullptr, nullptr, nullptr);

        if (drawable)
        {
            gGL.pushMatrix();
            Asset* asset = drawable->getVObj()->mGLTFAsset.get();
            Node* node = &asset->mNodes[node_hit];
            Primitive* primitive = &asset->mMeshes[node->mMesh].mPrimitives[primitive_hit];

            gGL.flush();
            glPolygonMode(GL_FRONT_AND_BACK, GL_LINE);
            gGL.color3f(1, 0, 1);
            drawBoxOutline(intersection, LLVector4a(0.1f, 0.1f, 0.1f, 0.f));

            gGL.loadMatrix(glm::value_ptr(node->mRenderMatrix));


            auto* listener = (LLVolumeOctreeListener*) primitive->mOctree->getListener(0);
            drawBoxOutline(listener->mBounds[0], listener->mBounds[1]);

            gGL.flush();
            glPolygonMode(GL_FRONT_AND_BACK, GL_FILL);
            gGL.popMatrix();
        }
    }
    gDebugProgram.unbind();
}


<|MERGE_RESOLUTION|>--- conflicted
+++ resolved
@@ -137,7 +137,6 @@
                 {
                     BufferView& view = asset.mBufferViews[image.mBufferView];
                     Buffer& buffer = asset.mBuffers[view.mBuffer];
-<<<<<<< HEAD
 
                     raw = LLViewerTextureManager::getRawImageFromMemory(buffer.mData.data() + view.mByteOffset, view.mByteLength, image.mMimeType);
 
@@ -245,7 +244,8 @@
                         LLFileSystem cache(assetId, LLAssetType::AT_GLTF_BIN, LLFileSystem::WRITE);
                         auto& data = mUploadingAsset->mBuffers[idx].mData;
 
-                        cache.write((const U8*)data.data(), data.size());
+                        llassert(data.size() <= size_t(S32_MAX));
+                        cache.write((const U8 *) data.data(), S32(data.size()));
                     }
                 };
 #if GLTF_SIM_SUPPORT
@@ -289,160 +289,6 @@
         Asset* asset = obj->mGLTFAsset.get();
         if (!asset->save(filename))
         {
-=======
-
-                    raw = LLViewerTextureManager::getRawImageFromMemory(buffer.mData.data() + view.mByteOffset, view.mByteLength, image.mMimeType);
-
-                    image.clearData(asset);
-                }
-                else
-                {
-                    raw = image.mTexture->getCachedRawImage();
-                }
-
-                if (raw.notNull())
-                {
-                    LLPointer<LLImageJ2C> j2c = LLViewerTextureList::convertToUploadFile(raw);
-
-                    std::string buffer;
-                    buffer.assign((const char*)j2c->getData(), j2c->getDataSize());
-
-                    LLUUID asset_id = LLUUID::generateNewID();
-
-                    std::string name;
-                    S32 idx = (S32)(&image - &asset.mImages[0]);
-
-                    if (image.mName.empty())
-                    {
-
-                        name = llformat("Image_%d", idx);
-                    }
-                    else
-                    {
-                        name = image.mName;
-                    }
-
-                    LLNewBufferedResourceUploadInfo::uploadFailure_f failure = [this](LLUUID assetId, LLSD response, std::string reason)
-                        {
-                            // TODO: handle failure
-                            mPendingImageUploads--;
-                            return false;
-                        };
-
-
-                    LLNewBufferedResourceUploadInfo::uploadFinish_f finish = [this, idx, raw, j2c](LLUUID assetId, LLSD response)
-                        {
-                            if (mUploadingAsset && mUploadingAsset->mImages.size() > idx)
-                            {
-                                mUploadingAsset->mImages[idx].mUri = assetId.asString();
-                                mPendingImageUploads--;
-                            }
-                        };
-
-                    S32 expected_upload_cost = LLAgentBenefitsMgr::current().getTextureUploadCost(j2c);
-
-                    LLResourceUploadInfo::ptr_t uploadInfo(std::make_shared<LLNewBufferedResourceUploadInfo>(
-                        buffer,
-                        asset_id,
-                        name,
-                        name,
-                        0,
-                        LLFolderType::FT_TEXTURE,
-                        LLInventoryType::IT_TEXTURE,
-                        LLAssetType::AT_TEXTURE,
-                        LLFloaterPerms::getNextOwnerPerms("Uploads"),
-                        LLFloaterPerms::getGroupPerms("Uploads"),
-                        LLFloaterPerms::getEveryonePerms("Uploads"),
-                        expected_upload_cost,
-                        false,
-                        finish,
-                        failure));
-
-                    upload_new_resource(uploadInfo);
-                }
-            }
-        }
-
-        // upload .bin
-        for (auto& bin : asset.mBuffers)
-        {
-            mPendingBinaryUploads++;
-
-            S32 idx = (S32)(&bin - &asset.mBuffers[0]);
-
-            std::string buffer;
-            buffer.assign((const char*)bin.mData.data(), bin.mData.size());
-
-            LLUUID asset_id = LLUUID::generateNewID();
-
-            LLNewBufferedResourceUploadInfo::uploadFailure_f failure = [this](LLUUID assetId, LLSD response, std::string reason)
-                {
-                    // TODO: handle failure
-                    mPendingBinaryUploads--;
-                    mUploadingAsset = nullptr;
-                    mUploadingObject = nullptr;
-                    LL_WARNS("GLTF") << "Failed to upload GLTF binary: " << reason << LL_ENDL;
-                    LL_WARNS("GLTF") << response << LL_ENDL;
-                    return false;
-                };
-
-            LLNewBufferedResourceUploadInfo::uploadFinish_f finish = [this, idx](LLUUID assetId, LLSD response)
-                {
-                    if (mUploadingAsset && mUploadingAsset->mBuffers.size() > idx)
-                    {
-                        mUploadingAsset->mBuffers[idx].mUri = assetId.asString();
-                        mPendingBinaryUploads--;
-
-                        // HACK: save buffer to cache to emulate a successful download
-                        LLFileSystem cache(assetId, LLAssetType::AT_GLTF_BIN, LLFileSystem::WRITE);
-                        auto& data = mUploadingAsset->mBuffers[idx].mData;
-
-                        llassert(data.size() <= size_t(S32_MAX));
-                        cache.write((const U8 *) data.data(), S32(data.size()));
-                    }
-                };
-#if GLTF_SIM_SUPPORT
-            S32 expected_upload_cost = 1;
-
-            LLResourceUploadInfo::ptr_t uploadInfo(std::make_shared<LLNewBufferedResourceUploadInfo>(
-                buffer,
-                asset_id,
-                "",
-                "",
-                0,
-                LLFolderType::FT_NONE,
-                LLInventoryType::IT_GLTF_BIN,
-                LLAssetType::AT_GLTF_BIN,
-                LLFloaterPerms::getNextOwnerPerms("Uploads"),
-                LLFloaterPerms::getGroupPerms("Uploads"),
-                LLFloaterPerms::getEveryonePerms("Uploads"),
-                expected_upload_cost,
-                false,
-                finish,
-                failure));
-
-            upload_new_resource(uploadInfo);
-#else
-            // dummy finish
-            finish(LLUUID::generateNewID(), LLSD());
-#endif
-        }
-    }
-    else
-    {
-        LLNotificationsUtil::add("GLTFUploadSelection");
-    }
-}
-
-void GLTFSceneManager::save(const std::string& filename)
-{
-    LLViewerObject* obj = LLSelectMgr::instance().getSelection()->getFirstRootObject();
-    if (obj && obj->mGLTFAsset)
-    {
-        Asset* asset = obj->mGLTFAsset.get();
-        if (!asset->save(filename))
-        {
->>>>>>> ae74ca80
             LLNotificationsUtil::add("GLTFSaveFailed");
         }
     }
@@ -554,14 +400,9 @@
         {
             LLFileSystem file(id, asset_type, LLFileSystem::READ);
             std::string data;
-<<<<<<< HEAD
-            data.resize(file.getSize());
-            file.read((U8*)data.data(), data.size());
-=======
             S32 file_size = file.getSize();
             data.resize(file_size);
             file.read((U8*)data.data(), file_size);
->>>>>>> ae74ca80
 
             boost::json::value json = boost::json::parse(data);
 
@@ -640,12 +481,8 @@
                             LLFileSystem cache(assetId, LLAssetType::AT_GLTF, LLFileSystem::WRITE);
 
                             LL_INFOS("GLTF") << "Uploaded GLTF json: " << assetId << LL_ENDL;
-<<<<<<< HEAD
-                            cache.write((const U8 *) buffer.c_str(), buffer.size());
-=======
                             llassert(buffer.size() <= size_t(S32_MAX));
                             cache.write((const U8 *) buffer.c_str(), S32(buffer.size()));
->>>>>>> ae74ca80
 
                             mUploadingAsset = nullptr;
                         }
@@ -695,32 +532,6 @@
 }
 
 void GLTFSceneManager::render(bool opaque, bool rigged, bool unlit)
-<<<<<<< HEAD
-{
-    U8 variant = 0;
-    if (rigged)
-    {
-        variant |= LLGLSLShader::GLTFVariant::RIGGED;
-    }
-    if (!opaque)
-    {
-        variant |= LLGLSLShader::GLTFVariant::ALPHA_BLEND;
-    }
-    if (unlit)
-    {
-        variant |= LLGLSLShader::GLTFVariant::UNLIT;
-    }
-
-    render(variant);
-}
-
-void GLTFSceneManager::render(U8 variant)
-{
-    // for debugging, just render the whole scene as opaque
-    // by traversing the whole scenegraph
-    // Assumes camera transform is already set and
-    // appropriate shader is already boundd
-=======
 {
     U8 variant = 0;
     if (rigged)
@@ -751,7 +562,6 @@
     {
         render((U8) (variant | LLGLSLShader::GLTFVariant::MULTI_UV));
     }
->>>>>>> ae74ca80
 
     gGL.matrixMode(LLRender::MM_MODELVIEW);
 
@@ -862,13 +672,6 @@
 {
     if (info.mIndex != INVALID_INDEX)
     {
-<<<<<<< HEAD
-        LLViewerTexture* tex = asset.mImages[asset.mTextures[info.mIndex].mSource].mTexture;
-        if (tex)
-        {
-            tex->addTextureStats(2048.f * 2048.f);
-            LLGLSLShader::sCurBoundShaderPtr->bindTexture(uniform, tex);
-=======
         Texture& texture = asset.mTextures[info.mIndex];
 
         LLViewerTexture* tex = asset.mImages[texture.mSource].mTexture;
@@ -893,7 +696,6 @@
                 glTexParameteri(GL_TEXTURE_2D, GL_TEXTURE_WRAP_T, GL_REPEAT);
                 glTexParameteri(GL_TEXTURE_2D, GL_TEXTURE_MAG_FILTER, GL_LINEAR);
             }
->>>>>>> ae74ca80
         }
         else
         {
@@ -936,17 +738,10 @@
 
     bindTexture(asset, LLShaderMgr::DIFFUSE_MAP, material.mPbrMetallicRoughness.mBaseColorTexture, LLViewerFetchedTexture::sWhiteImagep);
 
-<<<<<<< HEAD
-    F32 base_color_packed[8];
-    //mTextureTransform[GLTF_TEXTURE_INFO_BASE_COLOR].getPacked(base_color_packed);
-    LLGLTFMaterial::sDefault.mTextureTransform[LLGLTFMaterial::GLTF_TEXTURE_INFO_BASE_COLOR].getPacked(base_color_packed);
-    shader->uniform4fv(LLShaderMgr::TEXTURE_BASE_COLOR_TRANSFORM, 2, (F32*)base_color_packed);
-=======
     F32 tf[8];
     material.mPbrMetallicRoughness.mBaseColorTexture.mTextureTransform.getPacked(tf);
     shader->uniform4fv(LLShaderMgr::TEXTURE_BASE_COLOR_TRANSFORM, 2, tf);
     shader->uniform1i(LLShaderMgr::BASE_COLOR_TEXCOORD, material.mPbrMetallicRoughness.mBaseColorTexture.getTexCoord());
->>>>>>> ae74ca80
 
     if (!LLPipeline::sShadowRender)
     {
@@ -961,22 +756,6 @@
         shader->uniform1f(LLShaderMgr::METALLIC_FACTOR, material.mPbrMetallicRoughness.mMetallicFactor);
         shader->uniform3fv(LLShaderMgr::EMISSIVE_COLOR, 1, glm::value_ptr(material.mEmissiveFactor));
 
-<<<<<<< HEAD
-        F32 normal_packed[8];
-        //mTextureTransform[GLTF_TEXTURE_INFO_NORMAL].getPacked(normal_packed);
-        LLGLTFMaterial::sDefault.mTextureTransform[LLGLTFMaterial::GLTF_TEXTURE_INFO_NORMAL].getPacked(normal_packed);
-        shader->uniform4fv(LLShaderMgr::TEXTURE_NORMAL_TRANSFORM, 2, (F32*)normal_packed);
-
-        F32 metallic_roughness_packed[8];
-        //mTextureTransform[GLTF_TEXTURE_INFO_METALLIC_ROUGHNESS].getPacked(metallic_roughness_packed);
-        LLGLTFMaterial::sDefault.mTextureTransform[LLGLTFMaterial::GLTF_TEXTURE_INFO_METALLIC_ROUGHNESS].getPacked(metallic_roughness_packed);
-        shader->uniform4fv(LLShaderMgr::TEXTURE_METALLIC_ROUGHNESS_TRANSFORM, 2, (F32*)metallic_roughness_packed);
-
-        F32 emissive_packed[8];
-        //mTextureTransform[GLTF_TEXTURE_INFO_EMISSIVE].getPacked(emissive_packed);
-        LLGLTFMaterial::sDefault.mTextureTransform[LLGLTFMaterial::GLTF_TEXTURE_INFO_EMISSIVE].getPacked(emissive_packed);
-        shader->uniform4fv(LLShaderMgr::TEXTURE_EMISSIVE_TRANSFORM, 2, (F32*)emissive_packed);
-=======
         material.mNormalTexture.mTextureTransform.getPacked(tf);
         shader->uniform4fv(LLShaderMgr::TEXTURE_NORMAL_TRANSFORM, 2, tf);
         shader->uniform1i(LLShaderMgr::NORMAL_TEXCOORD, material.mNormalTexture.getTexCoord());
@@ -992,7 +771,6 @@
         material.mEmissiveTexture.mTextureTransform.getPacked(tf);
         shader->uniform4fv(LLShaderMgr::TEXTURE_EMISSIVE_TRANSFORM, 2, tf);
         shader->uniform1i(LLShaderMgr::EMISSIVE_TEXCOORD, material.mEmissiveTexture.getTexCoord());
->>>>>>> ae74ca80
     }
 }
 
