--- conflicted
+++ resolved
@@ -121,17 +121,10 @@
 	gInventory.collectDescendentsIf(mComplete.front(), cat_array, wearable_array, 
 									LLInventoryModel::EXCLUDE_TRASH, is_wearable);
 
-<<<<<<< HEAD
-// [SL:KB] - Patch: Appearance-MixedViewers | Checked: 2010-05-18 (Catznip-2.6.0a) | Modified: Catznip-2.0.0h
-	// NOTE: don't use the current COF contents if 'wearable_array' is empty (ie first logon with 2.0 or some other problem)
-	bool fUpdateFromCOF = !wearable_array.empty();
-	if (fUpdateFromCOF)
-=======
 // [SL:KB] - Patch: Appearance-MixedViewers | Checked: 2010-05-18 (Catznip-3.0.0a) | Modified: Catznip-2.0.0h
 	// NOTE: don't use the current COF contents if 'wearable_array' is empty (ie first logon with 2.0 or some other problem)
 	bool fUpdateFromCOF = !wearable_array.empty();
 	if ( (fUpdateFromCOF) && (gSavedSettings.getBOOL("VerifyInitialWearables")) )
->>>>>>> 3e1a18b3
 	{
 		LLAppearanceMgr::wearables_by_type_t items_by_type(LLWearableType::WT_COUNT);
 		LLAppearanceMgr::sortItemsByActualDescription(wearable_array);
@@ -159,11 +152,7 @@
 
 	LLAppearanceMgr::instance().setAttachmentInvLinkEnable(true);
 //	if (wearable_array.count() > 0)
-<<<<<<< HEAD
-// [SL:KB] - Patch: Appearance-MixedViewers | Checked: 2010-04-28 (Catznip-2.6.0a) | Modified: Catznip-2.0.0e
-=======
 // [SL:KB] - Patch: Appearance-MixedViewers | Checked: 2010-04-28 (Catznip-3.0.0a) | Modified: Catznip-2.0.0e
->>>>>>> 3e1a18b3
 	if (fUpdateFromCOF)
 // [/SL:KB]
 	{
@@ -192,15 +181,7 @@
 	virtual void done()
 	{
 		gInventory.removeObserver(this);
-<<<<<<< HEAD
 /*
-		// Link to all fetched items in COF.
-		LLPointer<LLInventoryCallback> link_waiter = new LLUpdateAppearanceOnDestroy;
-		for (uuid_vec_t::iterator it = mIDs.begin();
-			 it != mIDs.end();
-			 ++it)
-=======
-
 //		// Link to all fetched items in COF.
 //		LLPointer<LLInventoryCallback> link_waiter = new LLUpdateAppearanceOnDestroy;
 //		for (uuid_vec_t::iterator it = mIDs.begin();
@@ -234,7 +215,6 @@
 		// NOTE: the code above makes the assumption that COF is empty which won't be the case the way it's used now
 		LLInventoryModel::item_array_t initial_items;
 		for (uuid_vec_t::iterator itItem = mIDs.begin(); itItem != mIDs.end(); ++itItem)
->>>>>>> 3e1a18b3
 		{
 			LLViewerInventoryItem* pItem = gInventory.getItem(*itItem);
 			if (!pItem)
@@ -244,30 +224,6 @@
 			}
 			initial_items.push_back(pItem);
 		}
-<<<<<<< HEAD
-*/
-// [SL:KB] - Patch: Appearance-MixedViewers | Checked: 2010-08-14 (Catznip-2.6.0a) | Added: Catznip-2.1.1d
-		doOnIdleOneTime(boost::bind(&LLFetchAndLinkObserver::doneIdle, this));
-// [/SL:KB]
-	}
-
-// [SL:KB] - Patch: Appearance-MixedViewers | Checked: 2010-04-02 (Catznip-2.6.0a) | Added: Catznip-2.0.0a
-	void doneIdle()
-	{
-		// NOTE: the code above makes the assumption that COF is empty which won't be the case the way it's used now
-		LLInventoryModel::item_array_t initial_items;
-		for (uuid_vec_t::iterator itItem = mIDs.begin(); itItem != mIDs.end(); ++itItem)
-		{
-			LLViewerInventoryItem* pItem = gInventory.getItem(*itItem);
-			if (!pItem)
-			{
-				llwarns << "fetch failed!" << llendl;
-				continue;
-			}
-			initial_items.push_back(pItem);
-		}
-=======
->>>>>>> 3e1a18b3
 
 		LLAppearanceMgr::instance().updateAppearanceFromInitialWearables(initial_items);
 
@@ -286,11 +242,7 @@
 		{
 			// Populate the current outfit folder with links to the wearables passed in the message
 //			InitialWearableData *wearable_data = new InitialWearableData(mAgentInitialWearables[i]); // This will be deleted in the callback.
-<<<<<<< HEAD
-// [SL:KB] - Patch: Appearance-MixedViewers | Checked: 2010-05-02 (Catznip-2.6.0a) | Added: Catznip-2.0.0f
-=======
 // [SL:KB] - Patch: Appearance-MixedViewers | Checked: 2010-05-02 (Catznip-3.0.0a) | Added: Catznip-2.0.0f
->>>>>>> 3e1a18b3
 			// Fixes minor leak: since COF is used onInitialWearableAssetArrived() will never get called and "wearable_data" leaks
 			InitialWearableData* wearable_data = &mAgentInitialWearables[i];
 // [/SL:KB]
