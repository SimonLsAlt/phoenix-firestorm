/** 
 * @file llagentwearablesfetch.cpp
 * @brief LLAgentWearblesFetch class implementation
 *
 * $LicenseInfo:firstyear=2001&license=viewerlgpl$
 * Second Life Viewer Source Code
 * Copyright (C) 2010, Linden Research, Inc.
 * 
 * This library is free software; you can redistribute it and/or
 * modify it under the terms of the GNU Lesser General Public
 * License as published by the Free Software Foundation;
 * version 2.1 of the License only.
 * 
 * This library is distributed in the hope that it will be useful,
 * but WITHOUT ANY WARRANTY; without even the implied warranty of
 * MERCHANTABILITY or FITNESS FOR A PARTICULAR PURPOSE.  See the GNU
 * Lesser General Public License for more details.
 * 
 * You should have received a copy of the GNU Lesser General Public
 * License along with this library; if not, write to the Free Software
 * Foundation, Inc., 51 Franklin Street, Fifth Floor, Boston, MA  02110-1301  USA
 * 
 * Linden Research, Inc., 945 Battery Street, San Francisco, CA  94111  USA
 * $/LicenseInfo$
 */

#include "llviewerprecompiledheaders.h"
#include "llagentwearablesfetch.h"

#include "llagent.h"
#include "llagentwearables.h"
#include "llappearancemgr.h"
#include "llinventoryfunctions.h"
#include "llstartup.h"
#include "llvoavatarself.h"


class LLOrderMyOutfitsOnDestroy: public LLInventoryCallback
{
public:
	LLOrderMyOutfitsOnDestroy() {};

	virtual ~LLOrderMyOutfitsOnDestroy()
	{
		if (!LLApp::isRunning())
		{
			llwarns << "called during shutdown, skipping" << llendl;
			return;
		}
		
		const LLUUID& my_outfits_id = gInventory.findCategoryUUIDForType(LLFolderType::FT_MY_OUTFITS);
		if (my_outfits_id.isNull()) return;

		LLInventoryModel::cat_array_t* cats;
		LLInventoryModel::item_array_t* items;
		gInventory.getDirectDescendentsOf(my_outfits_id, cats, items);
		if (!cats) return;

		//My Outfits should at least contain saved initial outfit and one another outfit
		if (cats->size() < 2)
		{
			llwarning("My Outfits category was not populated properly", 0);
			return;
		}

		llinfos << "Starting updating My Outfits with wearables ordering information" << llendl;

		for (LLInventoryModel::cat_array_t::iterator outfit_iter = cats->begin();
			outfit_iter != cats->end(); ++outfit_iter)
		{
			const LLUUID& cat_id = (*outfit_iter)->getUUID();
			if (cat_id.isNull()) continue;

			// saved initial outfit already contains wearables ordering information
			if (cat_id == LLAppearanceMgr::getInstance()->getBaseOutfitUUID()) continue;

			LLAppearanceMgr::getInstance()->updateClothingOrderingInfo(cat_id);
		}

		llinfos << "Finished updating My Outfits with wearables ordering information" << llendl;
	}

	/* virtual */ void fire(const LLUUID& inv_item) {};
};


LLInitialWearablesFetch::LLInitialWearablesFetch(const LLUUID& cof_id) :
	LLInventoryFetchDescendentsObserver(cof_id)
{
}

LLInitialWearablesFetch::~LLInitialWearablesFetch()
{
}

// virtual
void LLInitialWearablesFetch::done()
{
	// Delay processing the actual results of this so it's not handled within
	// gInventory.notifyObservers.  The results will be handled in the next
	// idle tick instead.
	gInventory.removeObserver(this);
	doOnIdleOneTime(boost::bind(&LLInitialWearablesFetch::processContents,this));
}

void LLInitialWearablesFetch::add(InitialWearableData &data)

{
	mAgentInitialWearables.push_back(data);
}

void LLInitialWearablesFetch::processContents()
{
	// Fetch the wearable items from the Current Outfit Folder
	LLInventoryModel::cat_array_t cat_array;
	LLInventoryModel::item_array_t wearable_array;
	LLFindWearables is_wearable;
	llassert_always(mComplete.size() != 0);
	gInventory.collectDescendentsIf(mComplete.front(), cat_array, wearable_array, 
									LLInventoryModel::EXCLUDE_TRASH, is_wearable);

<<<<<<< HEAD
// [SL:KB] - Patch: Appearance-MixedViewers | Checked: 2010-05-18 (Catznip-2.1.2a) | Modified: Catznip-2.0.0h
=======
// [SL:KB] - Patch: Appearance-MixedViewers | Checked: 2010-05-18 (Catznip-2.2.0a) | Modified: Catznip-2.0.0h
>>>>>>> a0f8962f
	// NOTE: don't use the current COF contents if 'wearable_array' is empty (ie first logon with 2.0 or some other problem)
	bool fUpdateFromCOF = !wearable_array.empty();
	if (fUpdateFromCOF)
	{
		LLAppearanceMgr::wearables_by_type_t items_by_type(LLWearableType::WT_COUNT);
		LLAppearanceMgr::sortItemsByActualDescription(wearable_array);
		LLAppearanceMgr::divvyWearablesByType(wearable_array, items_by_type);

		// Compare the COF wearables against the initial wearables
		for (initial_wearable_data_vec_t::const_iterator itWearableData = mAgentInitialWearables.begin();
				(itWearableData != mAgentInitialWearables.end()) && (fUpdateFromCOF);  ++itWearableData)
		{
			const LLUUID& idItem = itWearableData->mItemID; bool fFound = false;

<<<<<<< HEAD
			// TODO-Catznip: [SL-2.1.0] Bit of a hack until LL supports changing the descriptions of links
=======
			// TODO-Catznip: [SL-2.2.0] Bit of a hack until LL supports changing the descriptions of links
>>>>>>> a0f8962f
			for (S32 idxItem = 0, cntItem = items_by_type[itWearableData->mType].size(); idxItem < cntItem; idxItem++)
			{
				const LLViewerInventoryItem* pCOFItem = items_by_type[itWearableData->mType].get(idxItem);
				if (idItem == pCOFItem->getLinkedUUID())
				{
					fFound = true;
					break;
				}
			}
			if (!fFound)
				fUpdateFromCOF = false;
		}
	}
// [/SL:KB]

	LLAppearanceMgr::instance().setAttachmentInvLinkEnable(true);
//	if (wearable_array.count() > 0)
<<<<<<< HEAD
// [SL:KB] - Patch: Appearance-MixedViewers | Checked: 2010-04-28 (Catznip-2.1.2a) | Modified: Catznip-2.0.0e
=======
// [SL:KB] - Patch: Appearance-MixedViewers | Checked: 2010-04-28 (Catznip-2.2.0a) | Modified: Catznip-2.0.0e
>>>>>>> a0f8962f
	if (fUpdateFromCOF)
// [/SL:KB]
	{
		gAgentWearables.notifyLoadingStarted();
		LLAppearanceMgr::instance().updateAppearanceFromCOF();
	}
	else
	{
		// if we're constructing the COF from the wearables message, we don't have a proper outfit link
		LLAppearanceMgr::instance().setOutfitDirty(true);
		processWearablesMessage();
	}
	delete this;
}

class LLFetchAndLinkObserver: public LLInventoryFetchItemsObserver
{
public:
	LLFetchAndLinkObserver(uuid_vec_t& ids):
		LLInventoryFetchItemsObserver(ids)
	{
	}
	~LLFetchAndLinkObserver()
	{
	}
	virtual void done()
	{
		gInventory.removeObserver(this);
/*
		// Link to all fetched items in COF.
		LLPointer<LLInventoryCallback> link_waiter = new LLUpdateAppearanceOnDestroy;
		for (uuid_vec_t::iterator it = mIDs.begin();
			 it != mIDs.end();
			 ++it)
		{
			LLUUID id = *it;
			LLViewerInventoryItem *item = gInventory.getItem(*it);
			if (!item)
			{
				llwarns << "fetch failed!" << llendl;
				continue;
			}

			link_inventory_item(gAgent.getID(),
								item->getLinkedUUID(),
								LLAppearanceMgr::instance().getCOF(),
								item->getName(),
								item->getDescription(),
								LLAssetType::AT_LINK,
								link_waiter);
		}
*/
<<<<<<< HEAD
// [SL:KB] - Patch: Appearance-MixedViewers | Checked: 2010-08-14 (Catznip-2.1.2a) | Added: Catznip-2.1.1d
=======
// [SL:KB] - Patch: Appearance-MixedViewers | Checked: 2010-08-14 (Catznip-2.2.0a) | Added: Catznip-2.1.1d
>>>>>>> a0f8962f
		doOnIdleOneTime(boost::bind(&LLFetchAndLinkObserver::doneIdle, this));
// [/SL:KB]
	}

<<<<<<< HEAD
// [SL:KB] - Patch: Appearance-MixedViewers | Checked: 2010-04-02 (Catznip-2.1.2a) | Added: Catznip-2.0.0a
=======
// [SL:KB] - Patch: Appearance-MixedViewers | Checked: 2010-04-02 (Catznip-2.2.0a) | Added: Catznip-2.0.0a
>>>>>>> a0f8962f
	void doneIdle()
	{
		// NOTE: the code above makes the assumption that COF is empty which won't be the case the way it's used now
		LLInventoryModel::item_array_t initial_items;
		for (uuid_vec_t::iterator itItem = mIDs.begin(); itItem != mIDs.end(); ++itItem)
		{
			LLViewerInventoryItem* pItem = gInventory.getItem(*itItem);
			if (!pItem)
			{
				llwarns << "fetch failed!" << llendl;
				continue;
			}
			initial_items.push_back(pItem);
		}

		LLAppearanceMgr::instance().updateAppearanceFromInitialWearables(initial_items);

		delete this;
	}
// [/SL:KB]
};

void LLInitialWearablesFetch::processWearablesMessage()
{
	if (!mAgentInitialWearables.empty()) // We have an empty current outfit folder, use the message data instead.
	{
		const LLUUID current_outfit_id = LLAppearanceMgr::instance().getCOF();
		uuid_vec_t ids;
		for (U8 i = 0; i < mAgentInitialWearables.size(); ++i)
		{
			// Populate the current outfit folder with links to the wearables passed in the message
//			InitialWearableData *wearable_data = new InitialWearableData(mAgentInitialWearables[i]); // This will be deleted in the callback.
<<<<<<< HEAD
// [SL:KB] - Patch: Appearance-MixedViewers | Checked: 2010-05-02 (Catznip-2.1.2a) | Added: Catznip-2.0.0f
=======
// [SL:KB] - Patch: Appearance-MixedViewers | Checked: 2010-05-02 (Catznip-2.2.0a) | Added: Catznip-2.0.0f
>>>>>>> a0f8962f
			// Fixes minor leak: since COF is used onInitialWearableAssetArrived() will never get called and "wearable_data" leaks
			InitialWearableData* wearable_data = &mAgentInitialWearables[i];
// [/SL:KB]
			
			if (wearable_data->mAssetID.notNull())
			{
				ids.push_back(wearable_data->mItemID);
			}
			else
			{
				llinfos << "Invalid wearable, type " << wearable_data->mType << " itemID "
				<< wearable_data->mItemID << " assetID " << wearable_data->mAssetID << llendl;
//				delete wearable_data;
			}
		}

		// Add all current attachments to the requested items as well.
		if (isAgentAvatarValid())
		{
			for (LLVOAvatar::attachment_map_t::const_iterator iter = gAgentAvatarp->mAttachmentPoints.begin(); 
				 iter != gAgentAvatarp->mAttachmentPoints.end(); ++iter)
			{
				LLViewerJointAttachment* attachment = iter->second;
				if (!attachment) continue;
				for (LLViewerJointAttachment::attachedobjs_vec_t::iterator attachment_iter = attachment->mAttachedObjects.begin();
					 attachment_iter != attachment->mAttachedObjects.end();
					 ++attachment_iter)
				{
					LLViewerObject* attached_object = (*attachment_iter);
					if (!attached_object) continue;
					const LLUUID& item_id = attached_object->getAttachmentItemID();
					if (item_id.isNull()) continue;
					ids.push_back(item_id);
				}
			}
		}

		// Need to fetch the inventory items for ids, then create links to them after they arrive.
		LLFetchAndLinkObserver *fetcher = new LLFetchAndLinkObserver(ids);
		fetcher->startFetch();
		// If no items to be fetched, done will never be triggered.
		// TODO: Change LLInventoryFetchItemsObserver::fetchItems to trigger done() on this condition.
		if (fetcher->isFinished())
		{
			fetcher->done();
		}
		else
		{
			gInventory.addObserver(fetcher);
		}
	}
	else
	{
		LL_WARNS("Wearables") << "No current outfit folder items found and no initial wearables fallback message received." << LL_ENDL;
	}
}

LLLibraryOutfitsFetch::LLLibraryOutfitsFetch(const LLUUID& my_outfits_id) : 
	LLInventoryFetchDescendentsObserver(my_outfits_id),
	mCurrFetchStep(LOFS_FOLDER), 
	mOutfitsPopulated(false) 
{
	llinfos << "created" << llendl;

	mMyOutfitsID = LLUUID::null;
	mClothingID = LLUUID::null;
	mLibraryClothingID = LLUUID::null;
	mImportedClothingID = LLUUID::null;
	mImportedClothingName = "Imported Library Clothing";
}

LLLibraryOutfitsFetch::~LLLibraryOutfitsFetch()
{
	llinfos << "destroyed" << llendl;
}

void LLLibraryOutfitsFetch::done()
{
	llinfos << "start" << llendl;

	// Delay this until idle() routine, since it's a heavy operation and
	// we also can't have it run within notifyObservers.
	doOnIdleOneTime(boost::bind(&LLLibraryOutfitsFetch::doneIdle,this));
	gInventory.removeObserver(this); // Prevent doOnIdleOneTime from being added twice.
}

void LLLibraryOutfitsFetch::doneIdle()
{
	llinfos << "start" << llendl;

	gInventory.addObserver(this); // Add this back in since it was taken out during ::done()
	
	switch (mCurrFetchStep)
	{
		case LOFS_FOLDER:
			folderDone();
			mCurrFetchStep = LOFS_OUTFITS;
			break;
		case LOFS_OUTFITS:
			outfitsDone();
			mCurrFetchStep = LOFS_LIBRARY;
			break;
		case LOFS_LIBRARY:
			libraryDone();
			mCurrFetchStep = LOFS_IMPORTED;
			break;
		case LOFS_IMPORTED:
			importedFolderDone();
			mCurrFetchStep = LOFS_CONTENTS;
			break;
		case LOFS_CONTENTS:
			contentsDone();
			break;
		default:
			llwarns << "Got invalid state for outfit fetch: " << mCurrFetchStep << llendl;
			mOutfitsPopulated = TRUE;
			break;
	}

	// We're completely done.  Cleanup.
	if (mOutfitsPopulated)
	{
		gInventory.removeObserver(this);
		delete this;
		return;
	}
}

void LLLibraryOutfitsFetch::folderDone()
{
	llinfos << "start" << llendl;

	LLInventoryModel::cat_array_t cat_array;
	LLInventoryModel::item_array_t wearable_array;
	gInventory.collectDescendents(mMyOutfitsID, cat_array, wearable_array, 
								  LLInventoryModel::EXCLUDE_TRASH);
	
	// Early out if we already have items in My Outfits
	// except the case when My Outfits contains just initial outfit
	if (cat_array.count() > 1)
	{
		mOutfitsPopulated = true;
		return;
	}

	mClothingID = gInventory.findCategoryUUIDForType(LLFolderType::FT_CLOTHING);
	mLibraryClothingID = gInventory.findCategoryUUIDForType(LLFolderType::FT_CLOTHING, false, true);

	// If Library->Clothing->Initial Outfits exists, use that.
	LLNameCategoryCollector matchFolderFunctor("Initial Outfits");
	cat_array.clear();
	gInventory.collectDescendentsIf(mLibraryClothingID,
									cat_array, wearable_array, 
									LLInventoryModel::EXCLUDE_TRASH,
									matchFolderFunctor);
	if (cat_array.count() > 0)
	{
		const LLViewerInventoryCategory *cat = cat_array.get(0);
		mLibraryClothingID = cat->getUUID();
	}

	mComplete.clear();
	
	// Get the complete information on the items in the inventory.
	uuid_vec_t folders;
	folders.push_back(mClothingID);
	folders.push_back(mLibraryClothingID);
	setFetchIDs(folders);
	startFetch();
	if (isFinished())
	{
		done();
	}
}

void LLLibraryOutfitsFetch::outfitsDone()
{
	llinfos << "start" << llendl;

	LLInventoryModel::cat_array_t cat_array;
	LLInventoryModel::item_array_t wearable_array;
	uuid_vec_t folders;
	
	// Collect the contents of the Library's Clothing folder
	gInventory.collectDescendents(mLibraryClothingID, cat_array, wearable_array, 
								  LLInventoryModel::EXCLUDE_TRASH);
	
	llassert(cat_array.count() > 0);
	for (LLInventoryModel::cat_array_t::const_iterator iter = cat_array.begin();
		 iter != cat_array.end();
		 ++iter)
	{
		const LLViewerInventoryCategory *cat = iter->get();
		
		// Get the names and id's of every outfit in the library, skip "Ruth"
		// because it's a low quality legacy outfit
		if (cat->getName() != "Ruth")
		{
			// Get the name of every outfit in the library 
			folders.push_back(cat->getUUID());
			mLibraryClothingFolders.push_back(cat->getUUID());
		}
	}
	cat_array.clear();
	wearable_array.clear();

	// Check if you already have an "Imported Library Clothing" folder
	LLNameCategoryCollector matchFolderFunctor(mImportedClothingName);
	gInventory.collectDescendentsIf(mClothingID, 
									cat_array, wearable_array, 
									LLInventoryModel::EXCLUDE_TRASH,
									matchFolderFunctor);
	if (cat_array.size() > 0)
	{
		const LLViewerInventoryCategory *cat = cat_array.get(0);
		mImportedClothingID = cat->getUUID();
	}
	
	mComplete.clear();
	setFetchIDs(folders);
	startFetch();
	if (isFinished())
	{
		done();
	}
}

class LLLibraryOutfitsCopyDone: public LLInventoryCallback
{
public:
	LLLibraryOutfitsCopyDone(LLLibraryOutfitsFetch * fetcher):
	mFireCount(0), mLibraryOutfitsFetcher(fetcher)
	{
	}
	
	virtual ~LLLibraryOutfitsCopyDone()
	{
		if (!LLApp::isExiting() && mLibraryOutfitsFetcher)
		{
			gInventory.addObserver(mLibraryOutfitsFetcher);
			mLibraryOutfitsFetcher->done();
		}
	}
	
	/* virtual */ void fire(const LLUUID& inv_item)
	{
		mFireCount++;
	}
private:
	U32 mFireCount;
	LLLibraryOutfitsFetch * mLibraryOutfitsFetcher;
};

// Copy the clothing folders from the library into the imported clothing folder
void LLLibraryOutfitsFetch::libraryDone()
{
	llinfos << "start" << llendl;

	if (mImportedClothingID != LLUUID::null)
	{
		// Skip straight to fetching the contents of the imported folder
		importedFolderFetch();
		return;
	}

	// Remove observer; next autopopulation step will be triggered externally by LLLibraryOutfitsCopyDone.
	gInventory.removeObserver(this);
	
	LLPointer<LLInventoryCallback> copy_waiter = new LLLibraryOutfitsCopyDone(this);
	mImportedClothingID = gInventory.createNewCategory(mClothingID,
													   LLFolderType::FT_NONE,
													   mImportedClothingName);
	// Copy each folder from library into clothing unless it already exists.
	for (uuid_vec_t::const_iterator iter = mLibraryClothingFolders.begin();
		 iter != mLibraryClothingFolders.end();
		 ++iter)
	{
		const LLUUID& src_folder_id = (*iter); // Library clothing folder ID
		const LLViewerInventoryCategory *cat = gInventory.getCategory(src_folder_id);
		if (!cat)
		{
			llwarns << "Library folder import for uuid:" << src_folder_id << " failed to find folder." << llendl;
			continue;
		}
		
		if (!LLAppearanceMgr::getInstance()->getCanMakeFolderIntoOutfit(src_folder_id))
		{
			llinfos << "Skipping non-outfit folder name:" << cat->getName() << llendl;
			continue;
		}
		
		// Don't copy the category if it already exists.
		LLNameCategoryCollector matchFolderFunctor(cat->getName());
		LLInventoryModel::cat_array_t cat_array;
		LLInventoryModel::item_array_t wearable_array;
		gInventory.collectDescendentsIf(mImportedClothingID, 
										cat_array, wearable_array, 
										LLInventoryModel::EXCLUDE_TRASH,
										matchFolderFunctor);
		if (cat_array.size() > 0)
		{
			continue;
		}

		LLUUID dst_folder_id = gInventory.createNewCategory(mImportedClothingID,
															LLFolderType::FT_NONE,
															cat->getName());
		LLAppearanceMgr::getInstance()->shallowCopyCategoryContents(src_folder_id, dst_folder_id, copy_waiter);
	}
}

void LLLibraryOutfitsFetch::importedFolderFetch()
{
	llinfos << "start" << llendl;

	// Fetch the contents of the Imported Clothing Folder
	uuid_vec_t folders;
	folders.push_back(mImportedClothingID);
	
	mComplete.clear();
	setFetchIDs(folders);
	startFetch();
	if (isFinished())
	{
		done();
	}
}

void LLLibraryOutfitsFetch::importedFolderDone()
{
	llinfos << "start" << llendl;

	LLInventoryModel::cat_array_t cat_array;
	LLInventoryModel::item_array_t wearable_array;
	uuid_vec_t folders;
	
	// Collect the contents of the Imported Clothing folder
	gInventory.collectDescendents(mImportedClothingID, cat_array, wearable_array, 
								  LLInventoryModel::EXCLUDE_TRASH);
	
	for (LLInventoryModel::cat_array_t::const_iterator iter = cat_array.begin();
		 iter != cat_array.end();
		 ++iter)
	{
		const LLViewerInventoryCategory *cat = iter->get();
		
		// Get the name of every imported outfit
		folders.push_back(cat->getUUID());
		mImportedClothingFolders.push_back(cat->getUUID());
	}
	
	mComplete.clear();
	setFetchIDs(folders);
	startFetch();
	if (isFinished())
	{
		done();
	}
}

void LLLibraryOutfitsFetch::contentsDone()
{		
	llinfos << "start" << llendl;

	LLInventoryModel::cat_array_t cat_array;
	LLInventoryModel::item_array_t wearable_array;
	
	LLPointer<LLOrderMyOutfitsOnDestroy> order_myoutfits_on_destroy = new LLOrderMyOutfitsOnDestroy;

	for (uuid_vec_t::const_iterator folder_iter = mImportedClothingFolders.begin();
		 folder_iter != mImportedClothingFolders.end();
		 ++folder_iter)
	{
		const LLUUID &folder_id = (*folder_iter);
		const LLViewerInventoryCategory *cat = gInventory.getCategory(folder_id);
		if (!cat)
		{
			llwarns << "Library folder import for uuid:" << folder_id << " failed to find folder." << llendl;
			continue;
		}

		//initial outfit should be already in My Outfits
		if (cat->getName() == LLStartUp::getInitialOutfitName()) continue;
		
		// First, make a folder in the My Outfits directory.
		LLUUID new_outfit_folder_id = gInventory.createNewCategory(mMyOutfitsID, LLFolderType::FT_OUTFIT, cat->getName());
		
		cat_array.clear();
		wearable_array.clear();
		// Collect the contents of each imported clothing folder, so we can create new outfit links for it
		gInventory.collectDescendents(folder_id, cat_array, wearable_array, 
									  LLInventoryModel::EXCLUDE_TRASH);
		
		for (LLInventoryModel::item_array_t::const_iterator wearable_iter = wearable_array.begin();
			 wearable_iter != wearable_array.end();
			 ++wearable_iter)
		{
			const LLViewerInventoryItem *item = wearable_iter->get();
			link_inventory_item(gAgent.getID(),
								item->getLinkedUUID(),
								new_outfit_folder_id,
								item->getName(),
								item->getDescription(),
								LLAssetType::AT_LINK,
								order_myoutfits_on_destroy);
		}
	}

	mOutfitsPopulated = true;
}
<|MERGE_RESOLUTION|>--- conflicted
+++ resolved
@@ -119,11 +119,7 @@
 	gInventory.collectDescendentsIf(mComplete.front(), cat_array, wearable_array, 
 									LLInventoryModel::EXCLUDE_TRASH, is_wearable);
 
-<<<<<<< HEAD
-// [SL:KB] - Patch: Appearance-MixedViewers | Checked: 2010-05-18 (Catznip-2.1.2a) | Modified: Catznip-2.0.0h
-=======
 // [SL:KB] - Patch: Appearance-MixedViewers | Checked: 2010-05-18 (Catznip-2.2.0a) | Modified: Catznip-2.0.0h
->>>>>>> a0f8962f
 	// NOTE: don't use the current COF contents if 'wearable_array' is empty (ie first logon with 2.0 or some other problem)
 	bool fUpdateFromCOF = !wearable_array.empty();
 	if (fUpdateFromCOF)
@@ -138,11 +134,7 @@
 		{
 			const LLUUID& idItem = itWearableData->mItemID; bool fFound = false;
 
-<<<<<<< HEAD
-			// TODO-Catznip: [SL-2.1.0] Bit of a hack until LL supports changing the descriptions of links
-=======
 			// TODO-Catznip: [SL-2.2.0] Bit of a hack until LL supports changing the descriptions of links
->>>>>>> a0f8962f
 			for (S32 idxItem = 0, cntItem = items_by_type[itWearableData->mType].size(); idxItem < cntItem; idxItem++)
 			{
 				const LLViewerInventoryItem* pCOFItem = items_by_type[itWearableData->mType].get(idxItem);
@@ -160,11 +152,7 @@
 
 	LLAppearanceMgr::instance().setAttachmentInvLinkEnable(true);
 //	if (wearable_array.count() > 0)
-<<<<<<< HEAD
-// [SL:KB] - Patch: Appearance-MixedViewers | Checked: 2010-04-28 (Catznip-2.1.2a) | Modified: Catznip-2.0.0e
-=======
 // [SL:KB] - Patch: Appearance-MixedViewers | Checked: 2010-04-28 (Catznip-2.2.0a) | Modified: Catznip-2.0.0e
->>>>>>> a0f8962f
 	if (fUpdateFromCOF)
 // [/SL:KB]
 	{
@@ -217,20 +205,12 @@
 								link_waiter);
 		}
 */
-<<<<<<< HEAD
-// [SL:KB] - Patch: Appearance-MixedViewers | Checked: 2010-08-14 (Catznip-2.1.2a) | Added: Catznip-2.1.1d
-=======
 // [SL:KB] - Patch: Appearance-MixedViewers | Checked: 2010-08-14 (Catznip-2.2.0a) | Added: Catznip-2.1.1d
->>>>>>> a0f8962f
 		doOnIdleOneTime(boost::bind(&LLFetchAndLinkObserver::doneIdle, this));
 // [/SL:KB]
 	}
 
-<<<<<<< HEAD
-// [SL:KB] - Patch: Appearance-MixedViewers | Checked: 2010-04-02 (Catznip-2.1.2a) | Added: Catznip-2.0.0a
-=======
 // [SL:KB] - Patch: Appearance-MixedViewers | Checked: 2010-04-02 (Catznip-2.2.0a) | Added: Catznip-2.0.0a
->>>>>>> a0f8962f
 	void doneIdle()
 	{
 		// NOTE: the code above makes the assumption that COF is empty which won't be the case the way it's used now
@@ -263,11 +243,7 @@
 		{
 			// Populate the current outfit folder with links to the wearables passed in the message
 //			InitialWearableData *wearable_data = new InitialWearableData(mAgentInitialWearables[i]); // This will be deleted in the callback.
-<<<<<<< HEAD
-// [SL:KB] - Patch: Appearance-MixedViewers | Checked: 2010-05-02 (Catznip-2.1.2a) | Added: Catznip-2.0.0f
-=======
 // [SL:KB] - Patch: Appearance-MixedViewers | Checked: 2010-05-02 (Catznip-2.2.0a) | Added: Catznip-2.0.0f
->>>>>>> a0f8962f
 			// Fixes minor leak: since COF is used onInitialWearableAssetArrived() will never get called and "wearable_data" leaks
 			InitialWearableData* wearable_data = &mAgentInitialWearables[i];
 // [/SL:KB]
