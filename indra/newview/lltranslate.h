/**
* @file lltranslate.h
* @brief Human language translation class and JSON response receiver.
*
 * $LicenseInfo:firstyear=2009&license=viewerlgpl$
 * Second Life Viewer Source Code
 * Copyright (C) 2010, Linden Research, Inc.
 * 
 * This library is free software; you can redistribute it and/or
 * modify it under the terms of the GNU Lesser General Public
 * License as published by the Free Software Foundation;
 * version 2.1 of the License only.
 * 
 * This library is distributed in the hope that it will be useful,
 * but WITHOUT ANY WARRANTY; without even the implied warranty of
 * MERCHANTABILITY or FITNESS FOR A PARTICULAR PURPOSE.  See the GNU
 * Lesser General Public License for more details.
 * 
 * You should have received a copy of the GNU Lesser General Public
 * License along with this library; if not, write to the Free Software
 * Foundation, Inc., 51 Franklin Street, Fifth Floor, Boston, MA  02110-1301  USA
 * 
 * Linden Research, Inc., 945 Battery Street, San Francisco, CA  94111  USA
 * $/LicenseInfo$
 */

#ifndef LL_LLTRANSLATE_H
#define LL_LLTRANSLATE_H

#include "llhttpclient.h"
#include "llbufferstream.h"

namespace Json
{
    class Value;
}

/**
 * Handler of an HTTP machine translation service.
 *
 * Derived classes know the service URL
 * and how to parse the translation result.
 */
class LLTranslationAPIHandler
{
public:
	/**
	 * Get URL for translation of the given string.
	 *
	 * Sending HTTP GET request to the URL will initiate translation.
	 *
	 * @param[out] url        Place holder for the result.
	 * @param      from_lang  Source language. Leave empty for auto-detection.
	 * @param      to_lang    Target language.
	 * @param      text       Text to translate.
	 */
	virtual void getTranslateURL(
		std::string &url,
		const std::string &from_lang,
		const std::string &to_lang,
		const std::string &text) const = 0;

	/**
	 * Get URL to verify the given API key.
	 *
	 * Sending request to the URL verifies the key.
	 * Positive HTTP response (code 200) means that the key is valid.
	 *
	 * @param[out] url  Place holder for the URL.
	 * @param[in]  key  Key to verify.
	 */
	virtual void getKeyVerificationURL(
		std::string &url,
		const std::string &key) const = 0;

	/**
	 * Parse translation response.
	 *
	 * @param[in,out] status        HTTP status. May be modified while parsing.
	 * @param         body          Response text.
	 * @param[out]    translation   Translated text.
	 * @param[out]    detected_lang Detected source language. May be empty.
	 * @param[out]    err_msg       Error message (in case of error).
	 */
	virtual bool parseResponse(
		int& status,
		const std::string& body,
		std::string& translation,
		std::string& detected_lang,
		std::string& err_msg) const = 0;

	virtual ~LLTranslationAPIHandler() {}

protected:
	static const int STATUS_OK = 200;
};

/// Google Translate v2 API handler.
class LLGoogleTranslationHandler : public LLTranslationAPIHandler
{
	LOG_CLASS(LLGoogleTranslationHandler);

public:
	/*virtual*/ void getTranslateURL(
		std::string &url,
		const std::string &from_lang,
		const std::string &to_lang,
		const std::string &text) const;
	/*virtual*/ void getKeyVerificationURL(
		std::string &url,
		const std::string &key) const;
	/*virtual*/ bool parseResponse(
		int& status,
		const std::string& body,
		std::string& translation,
		std::string& detected_lang,
		std::string& err_msg) const;

private:
	static void parseErrorResponse(
		const Json::Value& root,
		int& status,
		std::string& err_msg);
	static bool parseTranslation(
		const Json::Value& root,
		std::string& translation,
		std::string& detected_lang);
	static std::string getAPIKey();
};

/// Microsoft Translator v2 API handler.
class LLBingTranslationHandler : public LLTranslationAPIHandler
{
	LOG_CLASS(LLBingTranslationHandler);

public:
	/*virtual*/ void getTranslateURL(
		std::string &url,
		const std::string &from_lang,
		const std::string &to_lang,
		const std::string &text) const;
	/*virtual*/ void getKeyVerificationURL(
		std::string &url,
		const std::string &key) const;
	/*virtual*/ bool parseResponse(
		int& status,
		const std::string& body,
		std::string& translation,
		std::string& detected_lang,
		std::string& err_msg) const;
private:
	static std::string getAPIKey();
};

/**
 * Entry point for machine translation services.
 *
 * Basically, to translate a string, we need to know the URL
 * of a translation service, have a valid API for the service
 * and be given the target language.
 *
 * Callers specify the string to translate and the target language,
 * LLTranslate takes care of the rest.
 *
 * API keys for translation are taken from saved settings.
 */
class LLTranslate
{
	LOG_CLASS(LLTranslate);

public :

	typedef enum e_service {
		SERVICE_BING,
		SERVICE_GOOGLE,
	} EService;

	/**
	 * Subclasses are supposed to handle translation results (e.g. show them in chat)
	 */
	class TranslationReceiver: public LLHTTPClient::Responder
	{
	public:

		/**
		 * Using mHandler, parse incoming response.
		 *
		 * Calls either handleResponse() or handleFailure()
		 * depending on the HTTP status code and parsing success.
		 *
		 * @see handleResponse()
		 * @see handleFailure()
		 * @see mHandler
		 */
		/*virtual*/ void completedRaw(
			U32 http_status,
			const std::string& reason,
			const LLChannelDescriptors& channels,
			const LLIOPipe::buffer_ptr_t& buffer);

	protected:
		friend class LLTranslate;

<<<<<<< HEAD
		virtual void handleResponse(const std::string &translation, const std::string &recognized_lang) = 0;
		virtual void handleFailure() = 0;
=======
		/// Remember source and target languages for subclasses to be able to filter inappropriate results.
		TranslationReceiver(const std::string& from_lang, const std::string& to_lang);
>>>>>>> 2bcef931

		/// Override point to handle successful translation.
		virtual void handleResponse(const std::string &translation, const std::string &recognized_lang) = 0;

		/// Override point to handle unsuccessful translation.
		virtual void handleFailure(int status, const std::string& err_msg) = 0;

		std::string mFromLang;
		std::string mToLang;
		const LLTranslationAPIHandler& mHandler;
	};

	/**
	 * Subclasses are supposed to handle API key verification result.
	 */
	class KeyVerificationReceiver: public LLHTTPClient::Responder
	{
	public:
<<<<<<< HEAD
		~TranslationReceiver()
		{
		}

		virtual void completedRaw(	U32 status,
									const std::string& reason,
									const LLChannelDescriptors& channels,
									const LLIOPipe::buffer_ptr_t& buffer);
=======
		EService getService() const;
>>>>>>> 2bcef931

	protected:
		/**
		 * Save the translation service the key belongs to.
		 *
		 * Subclasses need to know it.
		 *
		 * @see getService()
		 */
		KeyVerificationReceiver(EService service);

		/**
		 * Parse verification response.
		 *
		 * Calls setVerificationStatus() with the verification status,
		 * which is true if HTTP status code is 200.
		 *
		 * @see setVerificationStatus()
		 */
		/*virtual*/ void completedRaw(
			U32 http_status,
			const std::string& reason,
			const LLChannelDescriptors& channels,
			const LLIOPipe::buffer_ptr_t& buffer);

		/**
		 * Override point for subclasses to handle key verification status.
		 */
		virtual void setVerificationStatus(bool ok) = 0;

		EService mService;
	};

	typedef boost::intrusive_ptr<TranslationReceiver> TranslationReceiverPtr;
	typedef boost::intrusive_ptr<KeyVerificationReceiver> KeyVerificationReceiverPtr;

	/**
	 * Translate given text.
	 *
	 * @param receiver   Object to pass translation result to.
	 * @param from_lang  Source language. Leave empty for auto-detection.
	 * @param to_lang    Target language.
	 * @param mesg       Text to translate.
	 */
	static void translateMessage(TranslationReceiverPtr &receiver, const std::string &from_lang, const std::string &to_lang, const std::string &mesg);

	/**
	 * Verify given API key of a translation service.
	 *
	 * @param receiver  Object to pass verification result to.
	 * @param key       Key to verify.
	 */
	static void verifyKey(KeyVerificationReceiverPtr& receiver, const std::string& key);
	static std::string getTranslateLanguage();

private:
	static const LLTranslationAPIHandler& getPreferredHandler();
	static const LLTranslationAPIHandler& getHandler(EService service);
	static void sendRequest(const std::string& url, LLHTTPClient::ResponderPtr responder);
};

#endif<|MERGE_RESOLUTION|>--- conflicted
+++ resolved
@@ -201,13 +201,8 @@
 	protected:
 		friend class LLTranslate;
 
-<<<<<<< HEAD
-		virtual void handleResponse(const std::string &translation, const std::string &recognized_lang) = 0;
-		virtual void handleFailure() = 0;
-=======
 		/// Remember source and target languages for subclasses to be able to filter inappropriate results.
 		TranslationReceiver(const std::string& from_lang, const std::string& to_lang);
->>>>>>> 2bcef931
 
 		/// Override point to handle successful translation.
 		virtual void handleResponse(const std::string &translation, const std::string &recognized_lang) = 0;
@@ -226,18 +221,7 @@
 	class KeyVerificationReceiver: public LLHTTPClient::Responder
 	{
 	public:
-<<<<<<< HEAD
-		~TranslationReceiver()
-		{
-		}
-
-		virtual void completedRaw(	U32 status,
-									const std::string& reason,
-									const LLChannelDescriptors& channels,
-									const LLIOPipe::buffer_ptr_t& buffer);
-=======
 		EService getService() const;
->>>>>>> 2bcef931
 
 	protected:
 		/**
