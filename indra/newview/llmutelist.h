--- conflicted
+++ resolved
@@ -75,41 +75,6 @@
     ~LLMuteList();
     /*virtual*/ void cleanupSingleton() override;
 public:
-<<<<<<< HEAD
-	// reasons for auto-unmuting a resident
-	enum EAutoReason 
-	{ 
-		AR_IM = 0,			// agent IMed a muted resident
-		AR_MONEY = 1,			// agent paid L$ to a muted resident
-		AR_INVENTORY = 2,	// agent offered inventory to a muted resident
-		AR_COUNT			// enum count
-	};
-
-
-	void addObserver(LLMuteListObserver* observer);
-	void removeObserver(LLMuteListObserver* observer);
-
-	// Add either a normal or a BY_NAME mute, for any or all properties.
-	bool add(const LLMute& mute, U32 flags = 0);
-
-	// Remove both normal and legacy mutes, for any or all properties.
-	bool remove(const LLMute& mute, U32 flags = 0);
-	bool autoRemove(const LLUUID& agent_id, const EAutoReason reason);
-	
-	// Name is required to test against legacy text-only mutes.
-	bool isMuted(const LLUUID& id, const std::string& name = LLStringUtil::null, U32 flags = 0) const;
-
-	// Workaround for username-based mute search, a lot of string conversions so use cautiously
-    // Expects lower case username
-	bool isMuted(const std::string& username, U32 flags = 0) const;
-
-	// Alternate (convenience) form for places we don't need to pass the name, but do need flags
-	bool isMuted(const LLUUID& id, U32 flags) const { return isMuted(id, LLStringUtil::null, flags); };
-	
-	static bool isLinden(const std::string& name);
-	
-	bool isLoaded() const { return mIsLoaded; }
-=======
     // reasons for auto-unmuting a resident
     enum EAutoReason
     {
@@ -139,7 +104,6 @@
 
     // Alternate (convenience) form for places we don't need to pass the name, but do need flags
     bool isMuted(const LLUUID& id, U32 flags) const { return isMuted(id, LLStringUtil::null, flags); };
->>>>>>> 1a8a5404
 
     static bool isLinden(const std::string& name);
 
@@ -154,31 +118,18 @@
     void cache(const LLUUID& agent_id);
 
 private:
-<<<<<<< HEAD
-	bool loadFromFile(const std::string& filename);
-	bool saveToFile(const std::string& filename);
-=======
     bool loadFromFile(const std::string& filename);
     bool saveToFile(const std::string& filename);
->>>>>>> 1a8a5404
 
     void setLoaded();
     void notifyObservers();
     void notifyObserversDetailed(const LLMute &mute);
 
-<<<<<<< HEAD
-	// <FS:Ansariel> FIRE-15746: Show block report in nearby chat
-	//void updateAdd(const LLMute& mute);
-	void updateAdd(const LLMute& mute, bool show_message = true);
-	// </FS:Ansariel>
-	void updateRemove(const LLMute& mute);
-=======
     // <FS:Ansariel> FIRE-15746: Show block report in nearby chat
     //void updateAdd(const LLMute& mute);
     void updateAdd(const LLMute& mute, bool show_message = true);
     // </FS:Ansariel>
     void updateRemove(const LLMute& mute);
->>>>>>> 1a8a5404
 
     // TODO: NULL out mute_id in database
     static void processMuteListUpdate(LLMessageSystem* msg, void**);
@@ -188,42 +139,6 @@
     void onAccountNameChanged(const LLUUID& id, const std::string& username);
 
 private:
-<<<<<<< HEAD
-	struct compare_by_name
-	{
-		bool operator()(const LLMute& a, const LLMute& b) const
-		{
-			std::string name1 = a.mName;
-			std::string name2 = b.mName;
-
-			LLStringUtil::toUpper(name1);
-			LLStringUtil::toUpper(name2);
-
-			return name1 < name2;
-		}
-	};
-	struct compare_by_id
-	{
-		bool operator()(const LLMute& a, const LLMute& b) const
-		{
-			return a.mID < b.mID;
-		}
-	};
-	typedef std::set<LLMute, compare_by_id> mute_set_t;
-	mute_set_t mMutes;
-	typedef std::map<LLUUID, std::string> pending_names_t;
-	pending_names_t mPendingAgentNameUpdates;
-
-	typedef std::set<std::string> string_set_t;
-	string_set_t mLegacyMutes;
-	
-	typedef std::set<LLMuteListObserver*> observer_set_t;
-	observer_set_t mObservers;
-
-	bool mIsLoaded;
-
-	friend class LLDispatchEmptyMuteList;
-=======
     struct compare_by_name
     {
         bool operator()(const LLMute& a, const LLMute& b) const
@@ -258,7 +173,6 @@
     bool mIsLoaded;
 
     friend class LLDispatchEmptyMuteList;
->>>>>>> 1a8a5404
 };
 
 class LLMuteListObserver
