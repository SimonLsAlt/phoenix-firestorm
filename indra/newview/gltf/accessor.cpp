--- conflicted
+++ resolved
@@ -108,12 +108,8 @@
 
     mData.erase(mData.begin() + offset, mData.begin() + offset + length);
 
-<<<<<<< HEAD
-    mByteLength = mData.size();
-=======
     llassert(mData.size() <= size_t(INT_MAX));
     mByteLength = S32(mData.size());
->>>>>>> ae74ca80
 
     for (BufferView& view : asset.mBufferViews)
     {
@@ -146,11 +142,7 @@
         }
 
         mData.resize(mByteLength);
-<<<<<<< HEAD
-        if (!file.read((U8*)mData.data(), mData.size()))
-=======
         if (!file.read((U8*)mData.data(), mByteLength))
->>>>>>> ae74ca80
         {
             LL_WARNS("GLTF") << "Failed to load buffer data from asset: " << id << LL_ENDL;
             return false;
