/**
 * @file primitive.cpp
 * @brief LL GLTF Implementation
 *
 * $LicenseInfo:firstyear=2024&license=viewerlgpl$
 * Second Life Viewer Source Code
 * Copyright (C) 2024, Linden Research, Inc.
 *
 * This library is free software; you can redistribute it and/or
 * modify it under the terms of the GNU Lesser General Public
 * License as published by the Free Software Foundation;
 * version 2.1 of the License only.
 *
 * This library is distributed in the hope that it will be useful,
 * but WITHOUT ANY WARRANTY; without even the implied warranty of
 * MERCHANTABILITY or FITNESS FOR A PARTICULAR PURPOSE.  See the GNU
 * Lesser General Public License for more details.
 *
 * You should have received a copy of the GNU Lesser General Public
 * License along with this library; if not, write to the Free Software
 * Foundation, Inc., 51 Franklin Street, Fifth Floor, Boston, MA  02110-1301  USA
 *
 * Linden Research, Inc., 945 Battery Street, San Francisco, CA  94111  USA
 * $/LicenseInfo$
 */

#include "../llviewerprecompiledheaders.h"

#include "asset.h"
#include "buffer_util.h"
#include "../llviewershadermgr.h"

#include "mikktspace/mikktspace.hh"

#include "meshoptimizer/meshoptimizer.h"


using namespace LL::GLTF;
using namespace boost::json;


// Mesh data useful for Mikktspace tangent generation (and flat normal generation)
struct MikktMesh
{
    std::vector<LLVector3> p;
    std::vector<LLVector3> n;
    std::vector<LLVector2> tc;
    std::vector<LLVector4> w;
    std::vector<LLVector4> t;
    std::vector<LLColor4U> c;
    std::vector<U64> j;

    // initialize from src primitive and make an unrolled triangle list
    // returns false if the Primitive cannot be converted to a triangle list
    bool copy(const Primitive* prim)
    {
        bool indexed = !prim->mIndexArray.empty();
        U32 vert_count = indexed ? prim->mIndexArray.size() : prim->mPositions.size();

        if (prim->mMode != Primitive::Mode::TRIANGLES)
        {
            LL_WARNS("GLTF") << "Unsupported primitive mode for conversion to triangles: " << (S32) prim->mMode << LL_ENDL;
            return false;
        }

        p.resize(vert_count);
        n.resize(vert_count);
        tc.resize(vert_count);
        c.resize(vert_count);

        bool has_normals = !prim->mNormals.empty();
        if (has_normals)
        {
            n.resize(vert_count);
        }
        bool has_tangents = !prim->mTangents.empty();
        if (has_tangents)
        {
            t.resize(vert_count);
        }
        bool rigged = !prim->mWeights.empty();
        if (rigged)
        {
            w.resize(vert_count);
            j.resize(vert_count);
        }

        for (int i = 0; i < vert_count; ++i)
        {
            U32 idx = indexed ? prim->mIndexArray[i] : i;

            p[i].set(prim->mPositions[idx].getF32ptr());
            tc[i].set(prim->mTexCoords[idx]);
            c[i] = prim->mColors[idx];

            if (has_normals)
            {
                n[i].set(prim->mNormals[idx].getF32ptr());
            }

            if (rigged)
            {
                w[i].set(prim->mWeights[idx].getF32ptr());
                j[i] = prim->mJoints[idx];
            }
        }

        return true;
    }

    void genNormals()
    {
        U32 tri_count = p.size() / 3;
        for (U32 i = 0; i < tri_count; ++i)
        {
            LLVector3 v0 = p[i * 3];
            LLVector3 v1 = p[i * 3 + 1];
            LLVector3 v2 = p[i * 3 + 2];

            LLVector3 normal = (v1 - v0) % (v2 - v0);
            normal.normalize();

            n[i * 3] = normal;
            n[i * 3 + 1] = normal;
            n[i * 3 + 2] = normal;
        }
    }

    void genTangents()
    {
        t.resize(p.size());
        mikk::Mikktspace ctx(*this);
        ctx.genTangSpace();
    }

    // write to target primitive as an indexed triangle list
    // Only modifies runtime data, does not modify the original GLTF data
    void write(Primitive* prim) const
    {
        //re-weld
        meshopt_Stream mos[] =
        {
            { &p[0], sizeof(LLVector3), sizeof(LLVector3) },
            { &n[0], sizeof(LLVector3), sizeof(LLVector3) },
            { &t[0], sizeof(LLVector4), sizeof(LLVector4) },
            { &tc[0], sizeof(LLVector2), sizeof(LLVector2) },
            { &c[0], sizeof(LLColor4U), sizeof(LLColor4U) },
            { w.empty() ? nullptr : &w[0], sizeof(LLVector4), sizeof(LLVector4) },
            { j.empty() ? nullptr : &j[0], sizeof(U64), sizeof(U64) }
        };

        std::vector<U32> remap;
        remap.resize(p.size());

        U32 stream_count = w.empty() ? 5 : 7;

        size_t vert_count = meshopt_generateVertexRemapMulti(&remap[0], nullptr, p.size(), p.size(), mos, stream_count);

        prim->mTexCoords.resize(vert_count);
        prim->mNormals.resize(vert_count);
        prim->mTangents.resize(vert_count);
        prim->mPositions.resize(vert_count);
        prim->mColors.resize(vert_count);
        if (!w.empty())
        {
            prim->mWeights.resize(vert_count);
            prim->mJoints.resize(vert_count);
        }
        
        prim->mIndexArray.resize(remap.size());

        for (int i = 0; i < remap.size(); ++i)
        {
            U32 src_idx = i;
            U32 dst_idx = remap[i];

            prim->mIndexArray[i] = dst_idx;

            prim->mPositions[dst_idx].load3(p[src_idx].mV);
            prim->mNormals[dst_idx].load3(n[src_idx].mV);
            prim->mTexCoords[dst_idx] = tc[src_idx];
            prim->mTangents[dst_idx].loadua(t[src_idx].mV);
            prim->mColors[dst_idx] = c[src_idx];

            if (!w.empty())
            {
                prim->mWeights[dst_idx].loadua(w[src_idx].mV);
                prim->mJoints[dst_idx] = j[src_idx];
            }
        }

        prim->mGLMode = LLRender::TRIANGLES;
    }

    uint32_t GetNumFaces()
    {
        return uint32_t(p.size()/3);
    }

    uint32_t GetNumVerticesOfFace(const uint32_t face_num)
    {
        return 3;
    }

    mikk::float3 GetPosition(const uint32_t face_num, const uint32_t vert_num)
    {
        F32* v = p[face_num * 3 + vert_num].mV;
        return mikk::float3(v);
    }

    mikk::float3 GetTexCoord(const uint32_t face_num, const uint32_t vert_num)
    {
        F32* uv = tc[face_num * 3 + vert_num].mV;
        return mikk::float3(uv[0], uv[1], 1.0f);
    }

    mikk::float3 GetNormal(const uint32_t face_num, const uint32_t vert_num)
    {
        F32* normal = n[face_num * 3 + vert_num].mV;
        return mikk::float3(normal);
    }

    void SetTangentSpace(const uint32_t face_num, const uint32_t vert_num, mikk::float3 T, bool orientation)
    {
        S32 i = face_num * 3 + vert_num;
        t[i].set(T.x, T.y, T.z, orientation ? 1.0f : -1.0f);
    }
};


bool Primitive::prep(Asset& asset)
{
    // allocate vertex buffer
    // We diverge from the intent of the GLTF format here to work with our existing render pipeline
    // GLTF wants us to copy the buffer views into GPU storage as is and build render commands that source that data.
    // For our engine, though, it's better to rearrange the buffers at load time into a layout that's more consistent.
    // The GLTF native approach undoubtedly works well if you can count on VAOs, but VAOs perform much worse with our scenes.

    // load vertex data
    for (auto& it : mAttributes)
    {
        const std::string& attribName = it.first;
        Accessor& accessor = asset.mAccessors[it.second];

        // load vertex data
        if (attribName == "POSITION")
        {
            copy(asset, accessor, mPositions);
        }
        else if (attribName == "NORMAL")
        {
            copy(asset, accessor, mNormals);
        }
        else if (attribName == "TANGENT")
        {
            copy(asset, accessor, mTangents);
        }
        else if (attribName == "COLOR_0")
        {
            copy(asset, accessor, mColors);
        }
        else if (attribName == "TEXCOORD_0")
        {
            copy(asset, accessor, mTexCoords);
        }
        else if (attribName == "JOINTS_0")
        {
            copy(asset, accessor, mJoints);
        }
        else if (attribName == "WEIGHTS_0")
        {
            copy(asset, accessor, mWeights);
        }
    }

    // copy index buffer
    if (mIndices != INVALID_INDEX)
    {
        Accessor& accessor = asset.mAccessors[mIndices];
        copy(asset, accessor, mIndexArray);

<<<<<<< HEAD
        for (auto& idx : mIndexArray)
        {
            if (idx >= mPositions.size())
            {
                LL_WARNS("GLTF") << "Invalid index array" << LL_ENDL;
                return false;
            }
        }
    }

    U32 mask = LLVertexBuffer::MAP_VERTEX;
=======
    U32 mask = ATTRIBUTE_MASK;

    if (!mWeights.empty())
    {
        mask |= LLVertexBuffer::MAP_WEIGHT4;
    }

    mVertexBuffer = new LLVertexBuffer(mask);
    mVertexBuffer->allocateBuffer((U32)mPositions.size(), (U32)mIndexArray.size()*2); // double the size of the index buffer for 32-bit indices
>>>>>>> d99fbffb

    if (!mWeights.empty())
    {
        mask |= LLVertexBuffer::MAP_WEIGHT4;
        mask |= LLVertexBuffer::MAP_JOINT;
    }

    if (mTexCoords.empty())
    {
        mTexCoords.resize(mPositions.size());
    }

    // TODO: support more than one texcoord set (or no texcoords)
    mask |= LLVertexBuffer::MAP_TEXCOORD0;

    if (mColors.empty())
    {
        mColors.resize(mPositions.size(), LLColor4U::white);
    }

<<<<<<< HEAD
    // TODO: support colorless vertex buffers
    mask |= LLVertexBuffer::MAP_COLOR;

    mShaderVariant = 0;

    bool unlit = false;

=======
>>>>>>> d99fbffb
    // bake material basecolor into color array
    if (mMaterial != INVALID_INDEX)
    {
        const Material& material = asset.mMaterials[mMaterial];
        LLColor4 baseColor(glm::value_ptr(material.mPbrMetallicRoughness.mBaseColorFactor));
        for (auto& dst : mColors)
        {
            dst = LLColor4U(baseColor * LLColor4(dst));
        }

        if (material.mUnlit.mPresent)
        { // material uses KHR_materials_unlit
            mShaderVariant |= LLGLSLShader::GLTFVariant::UNLIT;
            unlit = true;
        }
    }

    if (mNormals.empty() && !unlit)
    {
        mTangents.clear();

        if (mMode == Mode::POINTS || mMode == Mode::LINES || mMode == Mode::LINE_LOOP || mMode == Mode::LINE_STRIP)
        { //no normals and no surfaces, this primitive is unlit
            mTangents.clear();
            mShaderVariant |= LLGLSLShader::GLTFVariant::UNLIT;
            unlit = true;
        }
        else
        {
            // unroll into non-indexed array of flat shaded triangles
            MikktMesh data;
            if (!data.copy(this))
            {
                return false;
            }

            data.genNormals();
            data.genTangents();
            data.write(this);
        }
    }

    if (mTangents.empty() && !unlit)
    { // NOTE: must be done last because tangent generation rewrites the other arrays
        // adapted from usage of Mikktspace in llvolume.cpp
        if (mMode == Mode::POINTS || mMode == Mode::LINES || mMode == Mode::LINE_LOOP || mMode == Mode::LINE_STRIP)
        {
            // for points and lines, just make sure tangent is perpendicular to normal
            mTangents.resize(mNormals.size());
            LLVector4a up(0.f, 0.f, 1.f, 0.f);
            LLVector4a left(1.f, 0.f, 0.f, 0.f);
            for (U32 i = 0; i < mNormals.size(); ++i)
            {
                if (fabsf(mNormals[i].getF32ptr()[2]) < 0.999f)
                {
                    mTangents[i] = up.cross3(mNormals[i]);
                }
                else
                {
                    mTangents[i] = left.cross3(mNormals[i]);
                }

                mTangents[i].getF32ptr()[3] = 1.f;
            }
        }
        else
        {
            MikktMesh data;
            if (!data.copy(this))
            {
                return false;
            }

            data.genTangents();
            data.write(this);
        }
    }

    if (!mNormals.empty())
    {
        mask |= LLVertexBuffer::MAP_NORMAL;
    }
<<<<<<< HEAD
=======

    mVertexBuffer->setNormalData(mNormals.data());
>>>>>>> d99fbffb

    if (!mTangents.empty())
    {
        mask |= LLVertexBuffer::MAP_TANGENT;
    }

    if (LLGLSLShader::sCurBoundShaderPtr == nullptr)
    { // make sure a shader is bound to satisfy mVertexBuffer->setBuffer
        gDebugProgram.bind();
    }

    mVertexBuffer = new LLVertexBuffer(mask);
    mVertexBuffer->allocateBuffer(mPositions.size(), mIndexArray.size() * 2); // double the size of the index buffer for 32-bit indices

    mVertexBuffer->setBuffer();
    mVertexBuffer->setPositionData(mPositions.data());
    mVertexBuffer->setColorData(mColors.data());

    if (!mNormals.empty())
    {
        mVertexBuffer->setNormalData(mNormals.data());
    }
    if (!mTangents.empty())
    {
        mVertexBuffer->setTangentData(mTangents.data());
    }

    if (!mWeights.empty())
    {
        mShaderVariant |= LLGLSLShader::GLTFVariant::RIGGED;
        mVertexBuffer->setWeight4Data(mWeights.data());
        mVertexBuffer->setJointData(mJoints.data());
    }

    // flip texcoord y, upload, then flip back (keep the off-spec data in vram only)
    for (auto& tc : mTexCoords)
    {
        tc[1] = 1.f - tc[1];
    }
    mVertexBuffer->setTexCoordData(mTexCoords.data());
    for (auto& tc : mTexCoords)
    {
        tc[1] = 1.f - tc[1];
    }

    if (!mIndexArray.empty())
    {
        mVertexBuffer->setIndexData(mIndexArray.data());
    }

    createOctree();

    mVertexBuffer->unbind();

    Material& material = asset.mMaterials[mMaterial];
    if (material.mAlphaMode == Material::AlphaMode::BLEND)
    {
        mShaderVariant |= LLGLSLShader::GLTFVariant::ALPHA_BLEND;
    }

    return true;
}

void initOctreeTriangle(LLVolumeTriangle* tri, F32 scaler, S32 i0, S32 i1, S32 i2, const LLVector4a& v0, const LLVector4a& v1, const LLVector4a& v2)
{
    //store pointers to vertex data
    tri->mV[0] = &v0;
    tri->mV[1] = &v1;
    tri->mV[2] = &v2;

    //store indices
    tri->mIndex[0] = i0;
    tri->mIndex[1] = i1;
    tri->mIndex[2] = i2;

    //get minimum point
    LLVector4a min = v0;
    min.setMin(min, v1);
    min.setMin(min, v2);

    //get maximum point
    LLVector4a max = v0;
    max.setMax(max, v1);
    max.setMax(max, v2);

    //compute center
    LLVector4a center;
    center.setAdd(min, max);
    center.mul(0.5f);

    tri->mPositionGroup = center;

    //compute "radius"
    LLVector4a size;
    size.setSub(max, min);

    tri->mRadius = size.getLength3().getF32() * scaler;
}

void Primitive::createOctree()
{
    // create octree
    mOctree = new LLVolumeOctree();

    F32 scaler = 0.25f;

    if (mMode == Mode::TRIANGLES)
    {
        const U32 num_triangles = mVertexBuffer->getNumIndices() / 3;
        // Initialize all the triangles we need
        mOctreeTriangles.resize(num_triangles);

        for (U32 triangle_index = 0; triangle_index < num_triangles; ++triangle_index)
        { //for each triangle
            const U32 index = triangle_index * 3;
            LLVolumeTriangle* tri = &mOctreeTriangles[triangle_index];
            S32 i0 = mIndexArray[index];
            S32 i1 = mIndexArray[index + 1];
            S32 i2 = mIndexArray[index + 2];

            const LLVector4a& v0 = mPositions[i0];
            const LLVector4a& v1 = mPositions[i1];
            const LLVector4a& v2 = mPositions[i2];

            initOctreeTriangle(tri, scaler, i0, i1, i2, v0, v1, v2);

            //insert
            mOctree->insert(tri);
        }
    }
    else if (mMode == Mode::TRIANGLE_STRIP)
    {
        const U32 num_triangles = mVertexBuffer->getNumIndices() - 2;
        // Initialize all the triangles we need
        mOctreeTriangles.resize(num_triangles);

        for (U32 triangle_index = 0; triangle_index < num_triangles; ++triangle_index)
        { //for each triangle
            const U32 index = triangle_index + 2;
            LLVolumeTriangle* tri = &mOctreeTriangles[triangle_index];
            S32 i0 = mIndexArray[index];
            S32 i1 = mIndexArray[index - 1];
            S32 i2 = mIndexArray[index - 2];

            const LLVector4a& v0 = mPositions[i0];
            const LLVector4a& v1 = mPositions[i1];
            const LLVector4a& v2 = mPositions[i2];

            initOctreeTriangle(tri, scaler, i0, i1, i2, v0, v1, v2);

            //insert
            mOctree->insert(tri);
        }
    }
    else if (mMode == Mode::TRIANGLE_FAN)
    {
        const U32 num_triangles = mVertexBuffer->getNumIndices() - 2;
        // Initialize all the triangles we need
        mOctreeTriangles.resize(num_triangles);

        for (U32 triangle_index = 0; triangle_index < num_triangles; ++triangle_index)
        { //for each triangle
            const U32 index = triangle_index + 2;
            LLVolumeTriangle* tri = &mOctreeTriangles[triangle_index];
            S32 i0 = mIndexArray[0];
            S32 i1 = mIndexArray[index - 1];
            S32 i2 = mIndexArray[index - 2];

            const LLVector4a& v0 = mPositions[i0];
            const LLVector4a& v1 = mPositions[i1];
            const LLVector4a& v2 = mPositions[i2];

            initOctreeTriangle(tri, scaler, i0, i1, i2, v0, v1, v2);

            //insert
            mOctree->insert(tri);
        }
    }
    else if (mMode == Mode::POINTS ||
            mMode == Mode::LINES ||
        mMode == Mode::LINE_LOOP ||
        mMode == Mode::LINE_STRIP)
    {
        // nothing to do, no volume... maybe add some collision geometry around these primitive types?
    }

    else
    {
        LL_ERRS() << "Unsupported Primitive mode" << LL_ENDL;
    }

    //remove unneeded octree layers
    while (!mOctree->balance()) {}

    //calculate AABB for each node
    LLVolumeOctreeRebound rebound;
    rebound.traverse(mOctree);
}

const LLVolumeTriangle* Primitive::lineSegmentIntersect(const LLVector4a& start, const LLVector4a& end,
    LLVector4a* intersection, LLVector2* tex_coord, LLVector4a* normal, LLVector4a* tangent_out)
{
    if (mOctree.isNull())
    {
        return nullptr;
    }

    LLVector4a dir;
    dir.setSub(end, start);

    F32 closest_t = 2.f; // must be larger than 1

    //create a proxy LLVolumeFace for the raycast
    LLVolumeFace face;
    face.mPositions = mPositions.data();
    face.mTexCoords = mTexCoords.data();
    face.mNormals = mNormals.data();
    face.mTangents = mTangents.data();
    face.mIndices = nullptr; // unreferenced

    face.mNumIndices = (S32)mIndexArray.size();
    face.mNumVertices = (S32)mPositions.size();

    LLOctreeTriangleRayIntersect intersect(start, dir, &face, &closest_t, intersection, tex_coord, normal, tangent_out);
    intersect.traverse(mOctree);

    // null out proxy data so it doesn't get freed
    face.mPositions = face.mNormals = face.mTangents = nullptr;
    face.mIndices = nullptr;
    face.mTexCoords = nullptr;

    return intersect.mHitTriangle;
}

Primitive::~Primitive()
{
    mOctree = nullptr;
}

LLRender::eGeomModes gltf_mode_to_gl_mode(Primitive::Mode mode)
{
    switch (mode)
    {
    case Primitive::Mode::POINTS:
        return LLRender::POINTS;
    case Primitive::Mode::LINES:
        return LLRender::LINES;
    case Primitive::Mode::LINE_LOOP:
        return LLRender::LINE_LOOP;
    case Primitive::Mode::LINE_STRIP:
        return LLRender::LINE_STRIP;
    case Primitive::Mode::TRIANGLES:
        return LLRender::TRIANGLES;
    case Primitive::Mode::TRIANGLE_STRIP:
        return LLRender::TRIANGLE_STRIP;
    case Primitive::Mode::TRIANGLE_FAN:
        return LLRender::TRIANGLE_FAN;
    default:
        return LLRender::TRIANGLES;
    }
}

void Primitive::serialize(boost::json::object& dst) const
{
    write(mMaterial, "material", dst, -1);
    write(mMode, "mode", dst, Primitive::Mode::TRIANGLES);
    write(mIndices, "indices", dst, INVALID_INDEX);
    write(mAttributes, "attributes", dst);
}

const Primitive& Primitive::operator=(const Value& src)
{
    if (src.is_object())
    {
        copy(src, "material", mMaterial);
        copy(src, "mode", mMode);
        copy(src, "indices", mIndices);
        copy(src, "attributes", mAttributes);

        mGLMode = gltf_mode_to_gl_mode(mMode);
    }
    return *this;
}
<|MERGE_RESOLUTION|>--- conflicted
+++ resolved
@@ -279,7 +279,6 @@
         Accessor& accessor = asset.mAccessors[mIndices];
         copy(asset, accessor, mIndexArray);
 
-<<<<<<< HEAD
         for (auto& idx : mIndexArray)
         {
             if (idx >= mPositions.size())
@@ -291,17 +290,6 @@
     }
 
     U32 mask = LLVertexBuffer::MAP_VERTEX;
-=======
-    U32 mask = ATTRIBUTE_MASK;
-
-    if (!mWeights.empty())
-    {
-        mask |= LLVertexBuffer::MAP_WEIGHT4;
-    }
-
-    mVertexBuffer = new LLVertexBuffer(mask);
-    mVertexBuffer->allocateBuffer((U32)mPositions.size(), (U32)mIndexArray.size()*2); // double the size of the index buffer for 32-bit indices
->>>>>>> d99fbffb
 
     if (!mWeights.empty())
     {
@@ -322,7 +310,6 @@
         mColors.resize(mPositions.size(), LLColor4U::white);
     }
 
-<<<<<<< HEAD
     // TODO: support colorless vertex buffers
     mask |= LLVertexBuffer::MAP_COLOR;
 
@@ -330,8 +317,6 @@
 
     bool unlit = false;
 
-=======
->>>>>>> d99fbffb
     // bake material basecolor into color array
     if (mMaterial != INVALID_INDEX)
     {
@@ -414,11 +399,6 @@
     {
         mask |= LLVertexBuffer::MAP_NORMAL;
     }
-<<<<<<< HEAD
-=======
-
-    mVertexBuffer->setNormalData(mNormals.data());
->>>>>>> d99fbffb
 
     if (!mTangents.empty())
     {
