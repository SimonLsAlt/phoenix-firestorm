--- conflicted
+++ resolved
@@ -57,41 +57,14 @@
     /*virtual*/ bool postBuild(void);
     /*virtual*/ void onOpen(const LLSD& avatar_id);
 
-<<<<<<< HEAD
-	/*virtual*/ bool postBuild(void);
-	/*virtual*/ void onOpen(const LLSD& avatar_id);
-=======
     void onClickMap();
     void onClickBlock();
     void onClickClose();
->>>>>>> 1a8a5404
 
 private:
     void update();
 
 private:
-<<<<<<< HEAD
-	LLUUID		 mObjectID;
-	LLUUID		 mOwnerID;
-	std::string  mSLurl;
-	std::string  mName;
-// [RLVa:KB] - Checked: 2010-11-02 (RLVa-1.2.2a) | Added: RLVa-1.2.2a
-	bool         mRlvHideNames;
-// [/RLVa:KB]
-	bool         mGroupOwned;
-};
-
-LLInspectRemoteObject::LLInspectRemoteObject(const LLSD& sd) :
-	LLInspect(LLSD()),
-	mObjectID(NULL),
-	mOwnerID(NULL),
-	mSLurl(""),
-	mName(""),
-// [RLVa:KB] - Checked: 2010-11-02 (RLVa-1.2.2a) | Added: RLVa-1.2.2a
-	mRlvHideNames(false),
-// [/RLVa:KB]
-	mGroupOwned(false)
-=======
     LLUUID       mObjectID;
     LLUUID       mOwnerID;
     std::string  mSLurl;
@@ -112,24 +85,12 @@
     mRlvHideNames(false),
 // [/RLVa:KB]
     mGroupOwned(false)
->>>>>>> 1a8a5404
 {
 }
 
 /*virtual*/
 bool LLInspectRemoteObject::postBuild(void)
 {
-<<<<<<< HEAD
-	// hook up the inspector's buttons
-	getChild<LLUICtrl>("map_btn")->setCommitCallback(
-		boost::bind(&LLInspectRemoteObject::onClickMap, this));
-	getChild<LLUICtrl>("block_btn")->setCommitCallback(
-		boost::bind(&LLInspectRemoteObject::onClickBlock, this));
-	getChild<LLUICtrl>("close_btn")->setCommitCallback(
-		boost::bind(&LLInspectRemoteObject::onClickClose, this));
-
-	return true;
-=======
     // hook up the inspector's buttons
     getChild<LLUICtrl>("map_btn")->setCommitCallback(
         boost::bind(&LLInspectRemoteObject::onClickMap, this));
@@ -139,34 +100,11 @@
         boost::bind(&LLInspectRemoteObject::onClickClose, this));
 
     return true;
->>>>>>> 1a8a5404
 }
 
 /*virtual*/
 void LLInspectRemoteObject::onOpen(const LLSD& data)
 {
-<<<<<<< HEAD
-	// Start animation
-	LLInspect::onOpen(data);
-
-	// Extract appropriate object information from input LLSD
-	// (Eventually, it might be nice to query server for details
-	// rather than require caller to pass in the information.)
-	mObjectID   = data["object_id"].asUUID();
-	mName       = data["name"].asString();
-	mOwnerID    = data["owner_id"].asUUID();
-	mGroupOwned = data["group_owned"].asBoolean();
-	mSLurl      = data["slurl"].asString();
-// [RLVa:KB] - Checked: 2010-11-02 (RLVa-1.2.2a) | Modified: RLVa-1.2.2a
-	if (data.has("rlv_shownames"))
-		mRlvHideNames = data["rlv_shownames"].asBoolean();
-// [/RLVa:KB]
-
-	// update the inspector with the current object state
-	update();
-
-	LLInspect::repositionInspector(data);
-=======
     // Start animation
     LLInspect::onOpen(data);
 
@@ -187,7 +125,6 @@
     update();
 
     LLInspect::repositionInspector(data);
->>>>>>> 1a8a5404
 }
 
 void LLInspectRemoteObject::onClickMap()
@@ -212,54 +149,6 @@
 
 void LLInspectRemoteObject::update()
 {
-<<<<<<< HEAD
-	// show the object name as the inspector's title
-	// (don't hyperlink URLs in object names)
-	getChild<LLUICtrl>("object_name")->setValue("<nolink>" + mName + "</nolink>");
-
-	// show the object's owner - click it to show profile
-	std::string owner;
-	if (! mOwnerID.isNull())
-	{
-		if (mGroupOwned)
-		{
-			owner = LLSLURL("group", mOwnerID, "about").getSLURLString();
-		}
-		else
-		{
-//			owner = LLSLURL("agent", mOwnerID, "about").getSLURLString();
-// [RLVa:KB] - Checked: 2010-04-22 (RLVa-1.2.2a) | Modified: RLVa-1.2.2a
-			owner = LLSLURL("agent", mOwnerID, (!mRlvHideNames) ? "about" : "rlvanonym").getSLURLString();
-// [/RLVa:KB]
-		}
-	}
-	else
-	{
-		owner = LLTrans::getString("Unknown");
-	}
-	getChild<LLUICtrl>("object_owner")->setValue(owner);
-
-	// display the object's SLurl - click it to teleport
-	std::string url;
-	if (! mSLurl.empty())
-	{
-		url = "secondlife:///app/teleport/" + mSLurl;
-	}
-	getChild<LLUICtrl>("object_slurl")->setValue(url);
-
-	// disable the Map button if we don't have a SLurl
-	getChild<LLUICtrl>("map_btn")->setEnabled(! mSLurl.empty());
-
-	// disable the Block button if we don't have the object ID (will this ever happen?)
-	getChild<LLUICtrl>("block_btn")->setEnabled(!mObjectID.isNull() && !LLMuteList::getInstance()->isMuted(mObjectID));
-
-// [RLVa:KB] - Checked: 2010-04-22 (RLVa-1.2.0f) | Added: RLVa-1.2.0f
-	if ( (rlv_handler_t::isEnabled()) && (RlvStrings::getString(RlvStringKeys::Hidden::Region) == mSLurl) )
-	{
-		getChild<LLUICtrl>("object_slurl")->setValue(mSLurl);
-		getChild<LLUICtrl>("map_btn")->setEnabled(false);
-	}
-=======
     // show the object name as the inspector's title
     // (don't hyperlink URLs in object names)
     getChild<LLUICtrl>("object_name")->setValue("<nolink>" + mName + "</nolink>");
@@ -306,7 +195,6 @@
         getChild<LLUICtrl>("object_slurl")->setValue(mSLurl);
         getChild<LLUICtrl>("map_btn")->setEnabled(false);
     }
->>>>>>> 1a8a5404
 // [/RLVa:KB]
 }
 
