/** 
 * @file llinspectremoteobject.cpp
 *
 * $LicenseInfo:firstyear=2009&license=viewerlgpl$
 * Second Life Viewer Source Code
 * Copyright (C) 2010, Linden Research, Inc.
 * 
 * This library is free software; you can redistribute it and/or
 * modify it under the terms of the GNU Lesser General Public
 * License as published by the Free Software Foundation;
 * version 2.1 of the License only.
 * 
 * This library is distributed in the hope that it will be useful,
 * but WITHOUT ANY WARRANTY; without even the implied warranty of
 * MERCHANTABILITY or FITNESS FOR A PARTICULAR PURPOSE.  See the GNU
 * Lesser General Public License for more details.
 * 
 * You should have received a copy of the GNU Lesser General Public
 * License along with this library; if not, write to the Free Software
 * Foundation, Inc., 51 Franklin Street, Fifth Floor, Boston, MA  02110-1301  USA
 * 
 * Linden Research, Inc., 945 Battery Street, San Francisco, CA  94111  USA
 * $/LicenseInfo$
 */

#include "llviewerprecompiledheaders.h"

#include "llfloaterreg.h"
#include "llinspectremoteobject.h"
#include "llinspect.h"
#include "llmutelist.h"
#include "llpanelblockedlist.h"
#include "llslurl.h"
#include "lltrans.h"
#include "llui.h"
#include "lluictrl.h"
#include "llurlaction.h"
// [RLVa:KB] - Checked: 2010-04-22 (RLVa-1.2.2a)
#include "rlvhandler.h"
// [/RLVa:KB]

//////////////////////////////////////////////////////////////////////////////
// LLInspectRemoteObject
//////////////////////////////////////////////////////////////////////////////

// Remote Object Inspector, a small information window used to
// display information about potentially-remote objects. Used
// to display details about objects sending messages to the user.
class LLInspectRemoteObject : public LLInspect
{
	friend class LLFloaterReg;
	
public:
	LLInspectRemoteObject(const LLSD& object_id);
	virtual ~LLInspectRemoteObject() {};

	/*virtual*/ BOOL postBuild(void);
	/*virtual*/ void onOpen(const LLSD& avatar_id);

	void onClickMap();
	void onClickBlock();
	void onClickClose();
	
private:
	void update();
	
private:
	LLUUID		 mObjectID;
	LLUUID		 mOwnerID;
	std::string  mSLurl;
	std::string  mName;
// [RLVa:KB] - Checked: 2010-11-02 (RLVa-1.2.2a) | Added: RLVa-1.2.2a
	bool         mRlvHideNames;
// [/RLVa:KB]
	bool         mGroupOwned;
};

LLInspectRemoteObject::LLInspectRemoteObject(const LLSD& sd) :
	LLInspect(LLSD()),
	mObjectID(NULL),
	mOwnerID(NULL),
	mSLurl(""),
	mName(""),
// [RLVa:KB] - Checked: 2010-11-02 (RLVa-1.2.2a) | Added: RLVa-1.2.2a
	mRlvHideNames(false),
// [/RLVa:KB]
	mGroupOwned(false)
{
}

/*virtual*/
BOOL LLInspectRemoteObject::postBuild(void)
{
	// hook up the inspector's buttons
	getChild<LLUICtrl>("map_btn")->setCommitCallback(
		boost::bind(&LLInspectRemoteObject::onClickMap, this));
	getChild<LLUICtrl>("block_btn")->setCommitCallback(
		boost::bind(&LLInspectRemoteObject::onClickBlock, this));
	getChild<LLUICtrl>("close_btn")->setCommitCallback(
		boost::bind(&LLInspectRemoteObject::onClickClose, this));

	return TRUE;
}

/*virtual*/
void LLInspectRemoteObject::onOpen(const LLSD& data)
{
	// Start animation
	LLInspect::onOpen(data);

	// Extract appropriate object information from input LLSD
	// (Eventually, it might be nice to query server for details
	// rather than require caller to pass in the information.)
	mObjectID   = data["object_id"].asUUID();
	mName       = data["name"].asString();
	mOwnerID    = data["owner_id"].asUUID();
	mGroupOwned = data["group_owned"].asBoolean();
	mSLurl      = data["slurl"].asString();
// [RLVa:KB] - Checked: 2010-11-02 (RLVa-1.2.2a) | Modified: RLVa-1.2.2a
	if (data.has("rlv_shownames"))
		mRlvHideNames = data["rlv_shownames"].asBoolean();
// [/RLVa:KB]

	// update the inspector with the current object state
	update();

	// Position the inspector relative to the mouse cursor
	// Similar to how tooltips are positioned
	// See LLToolTipMgr::createToolTip
	if (data.has("pos"))
	{
		LLUI::positionViewNearMouse(this, data["pos"]["x"].asInteger(), data["pos"]["y"].asInteger());
	}
	else
	{
		LLUI::positionViewNearMouse(this);
	}
}

void LLInspectRemoteObject::onClickMap()
{
	std::string url = "secondlife://" + mSLurl;
	LLUrlAction::showLocationOnMap(url);
	closeFloater();
}

void LLInspectRemoteObject::onClickBlock()
{
	LLMute mute(mObjectID, mName, LLMute::OBJECT);
	LLMuteList::getInstance()->add(mute);
	LLPanelBlockedList::showPanelAndSelect(mute.mID);
	closeFloater();
}

void LLInspectRemoteObject::onClickClose()
{
	closeFloater();
}

void LLInspectRemoteObject::update()
{
	// show the object name as the inspector's title
	// (don't hyperlink URLs in object names)
	getChild<LLUICtrl>("object_name")->setValue("<nolink>" + mName + "</nolink>");

	// show the object's owner - click it to show profile
	std::string owner;
	if (! mOwnerID.isNull())
	{
		if (mGroupOwned)
		{
			owner = LLSLURL("group", mOwnerID, "about").getSLURLString();
		}
		else
		{
//			owner = LLSLURL("agent", mOwnerID, "about").getSLURLString();
// [RLVa:KB] - Checked: 2010-04-22 (RLVa-1.2.2a) | Modified: RLVa-1.2.2a
			owner = LLSLURL("agent", mOwnerID, (!mRlvHideNames) ? "about" : "rlvanonym").getSLURLString();
// [/RLVa:KB]
		}
	}
	else
	{
		owner = LLTrans::getString("Unknown");
	}
	getChild<LLUICtrl>("object_owner")->setValue(owner);

	// display the object's SLurl - click it to teleport
	std::string url;
	if (! mSLurl.empty())
	{
		url = "secondlife:///app/teleport/" + mSLurl;
	}
	getChild<LLUICtrl>("object_slurl")->setValue(url);

	// disable the Map button if we don't have a SLurl
	getChild<LLUICtrl>("map_btn")->setEnabled(! mSLurl.empty());

<<<<<<< HEAD
	// disable the Block button if we don't have the object ID (will this ever happen?)
	getChild<LLUICtrl>("block_btn")->setEnabled(! mObjectID.isNull());
=======
	// disable the Block button if we don't have the owner ID
	getChild<LLUICtrl>("block_btn")->setEnabled(! mOwnerID.isNull());

// [RLVa:KB] - Checked: 2010-04-22 (RLVa-1.2.0f) | Added: RLVa-1.2.0f
	if ( (rlv_handler_t::isEnabled()) && (RlvStrings::getString(RLV_STRING_HIDDEN_REGION) == mSLurl) )
	{
		getChild<LLUICtrl>("object_slurl")->setValue(mSLurl);
		getChild<LLUICtrl>("map_btn")->setEnabled(false);
	}
// [/RLVa:KB]
>>>>>>> 565b20d1
}

//////////////////////////////////////////////////////////////////////////////
// LLInspectRemoteObjectUtil
//////////////////////////////////////////////////////////////////////////////
void LLInspectRemoteObjectUtil::registerFloater()
{
	LLFloaterReg::add("inspect_remote_object", "inspect_remote_object.xml",
					  &LLFloaterReg::build<LLInspectRemoteObject>);
}<|MERGE_RESOLUTION|>--- conflicted
+++ resolved
@@ -196,12 +196,8 @@
 	// disable the Map button if we don't have a SLurl
 	getChild<LLUICtrl>("map_btn")->setEnabled(! mSLurl.empty());
 
-<<<<<<< HEAD
 	// disable the Block button if we don't have the object ID (will this ever happen?)
 	getChild<LLUICtrl>("block_btn")->setEnabled(! mObjectID.isNull());
-=======
-	// disable the Block button if we don't have the owner ID
-	getChild<LLUICtrl>("block_btn")->setEnabled(! mOwnerID.isNull());
 
 // [RLVa:KB] - Checked: 2010-04-22 (RLVa-1.2.0f) | Added: RLVa-1.2.0f
 	if ( (rlv_handler_t::isEnabled()) && (RlvStrings::getString(RLV_STRING_HIDDEN_REGION) == mSLurl) )
@@ -210,7 +206,6 @@
 		getChild<LLUICtrl>("map_btn")->setEnabled(false);
 	}
 // [/RLVa:KB]
->>>>>>> 565b20d1
 }
 
 //////////////////////////////////////////////////////////////////////////////
