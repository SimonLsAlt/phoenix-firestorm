/**
 * @file llpanellandaudio.h
 * @brief Allows configuration of "audio" for a land parcel.
 *   
 *
 * $LicenseInfo:firstyear=2007&license=viewerlgpl$
 * Second Life Viewer Source Code
 * Copyright (C) 2010, Linden Research, Inc.
 * 
 * This library is free software; you can redistribute it and/or
 * modify it under the terms of the GNU Lesser General Public
 * License as published by the Free Software Foundation;
 * version 2.1 of the License only.
 * 
 * This library is distributed in the hope that it will be useful,
 * but WITHOUT ANY WARRANTY; without even the implied warranty of
 * MERCHANTABILITY or FITNESS FOR A PARTICULAR PURPOSE.  See the GNU
 * Lesser General Public License for more details.
 * 
 * You should have received a copy of the GNU Lesser General Public
 * License along with this library; if not, write to the Free Software
 * Foundation, Inc., 51 Franklin Street, Fifth Floor, Boston, MA  02110-1301  USA
 * 
 * Linden Research, Inc., 945 Battery Street, San Francisco, CA  94111  USA
 * $/LicenseInfo$
 */

#ifndef LLPANELLANDAUDIO_H
#define LLPANELLANDAUDIO_H

// <FS:CR> FIRE-593 - We use a combobox now, not a lineeditor
//#include "lllineeditor.h"
#include "llcombobox.h"
#include "llbutton.h"
// </FS:CR>
#include "llpanel.h"
#include "llparcelselection.h"
#include "lluifwd.h"	// widget pointer types

class LLPanelLandAudio
	:	public LLPanel
{
public:
	LLPanelLandAudio(LLSafeHandle<LLParcelSelection>& parcelp);
	/*virtual*/ ~LLPanelLandAudio();
	/*virtual*/ BOOL postBuild();
	void refresh();

private:
	static void onCommitAny(LLUICtrl* ctrl, void *userdata);
// <FS:CR> FIRE-593 - Add/remove streams from the list
	void onBtnStreamAdd();
	void onBtnStreamDelete();
	void onBtnCopyToClipboard();
// </FS:CR>

private:
	LLCheckBoxCtrl* mCheckSoundLocal;
	LLCheckBoxCtrl* mCheckParcelEnableVoice;
	LLCheckBoxCtrl* mCheckEstateDisabledVoice;
<<<<<<< HEAD
	LLCheckBoxCtrl* mCheckParcelVoiceLocal;
// <FS:CR> FIRE-593 - Use a combobox, also add buttons so we can add/remove items from it.
	//LLLineEditor*	mMusicURLEdit;
	LLComboBox*	mMusicURLEdit;
	LLButton* mBtnStreamAdd;
	LLButton* mBtnStreamDelete;
	LLButton* mBtnStreamCopyToClipboard;
// </FS:CR>
	LLCheckBoxCtrl* mMusicUrlCheck;
=======
	LLCheckBoxCtrl* mCheckParcelVoiceLocal;	
	LLLineEditor*	mMusicURLEdit;
>>>>>>> fde08682
	LLCheckBoxCtrl* mCheckAVSoundAny;
	LLCheckBoxCtrl* mCheckAVSoundGroup;

	LLSafeHandle<LLParcelSelection>&	mParcel;
};

#endif<|MERGE_RESOLUTION|>--- conflicted
+++ resolved
@@ -58,7 +58,6 @@
 	LLCheckBoxCtrl* mCheckSoundLocal;
 	LLCheckBoxCtrl* mCheckParcelEnableVoice;
 	LLCheckBoxCtrl* mCheckEstateDisabledVoice;
-<<<<<<< HEAD
 	LLCheckBoxCtrl* mCheckParcelVoiceLocal;
 // <FS:CR> FIRE-593 - Use a combobox, also add buttons so we can add/remove items from it.
 	//LLLineEditor*	mMusicURLEdit;
@@ -67,11 +66,6 @@
 	LLButton* mBtnStreamDelete;
 	LLButton* mBtnStreamCopyToClipboard;
 // </FS:CR>
-	LLCheckBoxCtrl* mMusicUrlCheck;
-=======
-	LLCheckBoxCtrl* mCheckParcelVoiceLocal;	
-	LLLineEditor*	mMusicURLEdit;
->>>>>>> fde08682
 	LLCheckBoxCtrl* mCheckAVSoundAny;
 	LLCheckBoxCtrl* mCheckAVSoundGroup;
 
