/**
 * @file llpanellandaudio.h
 * @brief Allows configuration of "audio" for a land parcel.
 *
 *
 * $LicenseInfo:firstyear=2007&license=viewerlgpl$
 * Second Life Viewer Source Code
 * Copyright (C) 2010, Linden Research, Inc.
 *
 * This library is free software; you can redistribute it and/or
 * modify it under the terms of the GNU Lesser General Public
 * License as published by the Free Software Foundation;
 * version 2.1 of the License only.
 *
 * This library is distributed in the hope that it will be useful,
 * but WITHOUT ANY WARRANTY; without even the implied warranty of
 * MERCHANTABILITY or FITNESS FOR A PARTICULAR PURPOSE.  See the GNU
 * Lesser General Public License for more details.
 *
 * You should have received a copy of the GNU Lesser General Public
 * License along with this library; if not, write to the Free Software
 * Foundation, Inc., 51 Franklin Street, Fifth Floor, Boston, MA  02110-1301  USA
 *
 * Linden Research, Inc., 945 Battery Street, San Francisco, CA  94111  USA
 * $/LicenseInfo$
 */

#ifndef LLPANELLANDAUDIO_H
#define LLPANELLANDAUDIO_H

// <FS:CR> FIRE-593 - We use a combobox now, not a lineeditor
//#include "lllineeditor.h"
#include "llcombobox.h"
#include "llbutton.h"
// </FS:CR>
#include "llpanel.h"
#include "llparcelselection.h"
#include "lluifwd.h"    // widget pointer types

class LLPanelLandAudio
    :   public LLPanel
{
public:
<<<<<<< HEAD
	LLPanelLandAudio(LLSafeHandle<LLParcelSelection>& parcelp);
	/*virtual*/ ~LLPanelLandAudio();
	/*virtual*/ bool postBuild();
	void refresh();

private:
	static void onCommitAny(LLUICtrl* ctrl, void *userdata);
// <FS:CR> FIRE-593 - Add/remove streams from the list
	void onBtnStreamAdd();
	void onBtnStreamDelete();
	void onBtnCopyToClipboard();
// </FS:CR>

private:
	LLCheckBoxCtrl* mCheckSoundLocal;
	LLCheckBoxCtrl* mCheckParcelEnableVoice;
	LLCheckBoxCtrl* mCheckEstateDisabledVoice;
	LLCheckBoxCtrl* mCheckParcelVoiceLocal;
// <FS:CR> FIRE-593 - Use a combobox, also add buttons so we can add/remove items from it.
	//LLLineEditor*	mMusicURLEdit;
	LLComboBox*	mMusicURLEdit;
	LLButton* mBtnStreamAdd;
	LLButton* mBtnStreamDelete;
	LLButton* mBtnStreamCopyToClipboard;
// </FS:CR>
	LLCheckBoxCtrl* mCheckAVSoundAny;
	LLCheckBoxCtrl* mCheckAVSoundGroup;
    LLCheckBoxCtrl* mCheckObscureMOAP;

	LLSafeHandle<LLParcelSelection>&	mParcel;

	// <FS:Testy> FIRE-29157 - Remove invalid URLs that were rejected by the server
	std::string mLastSetURL;
	// </FS:Testy>
=======
    LLPanelLandAudio(LLSafeHandle<LLParcelSelection>& parcelp);
    /*virtual*/ ~LLPanelLandAudio();
    /*virtual*/ bool postBuild();
    void refresh();

private:
    static void onCommitAny(LLUICtrl* ctrl, void *userdata);
// <FS:CR> FIRE-593 - Add/remove streams from the list
    void onBtnStreamAdd();
    void onBtnStreamDelete();
    void onBtnCopyToClipboard();
// </FS:CR>

private:
    LLCheckBoxCtrl* mCheckSoundLocal;
    LLCheckBoxCtrl* mCheckParcelEnableVoice;
    LLCheckBoxCtrl* mCheckEstateDisabledVoice;
    LLCheckBoxCtrl* mCheckParcelVoiceLocal;
// <FS:CR> FIRE-593 - Use a combobox, also add buttons so we can add/remove items from it.
    //LLLineEditor* mMusicURLEdit;
    LLComboBox* mMusicURLEdit;
    LLButton* mBtnStreamAdd;
    LLButton* mBtnStreamDelete;
    LLButton* mBtnStreamCopyToClipboard;
// </FS:CR>
    LLCheckBoxCtrl* mCheckAVSoundAny;
    LLCheckBoxCtrl* mCheckAVSoundGroup;
    LLCheckBoxCtrl* mCheckObscureMOAP;

    LLSafeHandle<LLParcelSelection>&    mParcel;

    // <FS:Testy> FIRE-29157 - Remove invalid URLs that were rejected by the server
    std::string mLastSetURL;
    // </FS:Testy>
>>>>>>> 1a8a5404
};

#endif<|MERGE_RESOLUTION|>--- conflicted
+++ resolved
@@ -41,42 +41,6 @@
     :   public LLPanel
 {
 public:
-<<<<<<< HEAD
-	LLPanelLandAudio(LLSafeHandle<LLParcelSelection>& parcelp);
-	/*virtual*/ ~LLPanelLandAudio();
-	/*virtual*/ bool postBuild();
-	void refresh();
-
-private:
-	static void onCommitAny(LLUICtrl* ctrl, void *userdata);
-// <FS:CR> FIRE-593 - Add/remove streams from the list
-	void onBtnStreamAdd();
-	void onBtnStreamDelete();
-	void onBtnCopyToClipboard();
-// </FS:CR>
-
-private:
-	LLCheckBoxCtrl* mCheckSoundLocal;
-	LLCheckBoxCtrl* mCheckParcelEnableVoice;
-	LLCheckBoxCtrl* mCheckEstateDisabledVoice;
-	LLCheckBoxCtrl* mCheckParcelVoiceLocal;
-// <FS:CR> FIRE-593 - Use a combobox, also add buttons so we can add/remove items from it.
-	//LLLineEditor*	mMusicURLEdit;
-	LLComboBox*	mMusicURLEdit;
-	LLButton* mBtnStreamAdd;
-	LLButton* mBtnStreamDelete;
-	LLButton* mBtnStreamCopyToClipboard;
-// </FS:CR>
-	LLCheckBoxCtrl* mCheckAVSoundAny;
-	LLCheckBoxCtrl* mCheckAVSoundGroup;
-    LLCheckBoxCtrl* mCheckObscureMOAP;
-
-	LLSafeHandle<LLParcelSelection>&	mParcel;
-
-	// <FS:Testy> FIRE-29157 - Remove invalid URLs that were rejected by the server
-	std::string mLastSetURL;
-	// </FS:Testy>
-=======
     LLPanelLandAudio(LLSafeHandle<LLParcelSelection>& parcelp);
     /*virtual*/ ~LLPanelLandAudio();
     /*virtual*/ bool postBuild();
@@ -111,7 +75,6 @@
     // <FS:Testy> FIRE-29157 - Remove invalid URLs that were rejected by the server
     std::string mLastSetURL;
     // </FS:Testy>
->>>>>>> 1a8a5404
 };
 
 #endif