/**
 * @file llfloatertos.h
 * @brief Terms of Service Agreement dialog
 *
 * $LicenseInfo:firstyear=2003&license=viewerlgpl$
 * Second Life Viewer Source Code
 * Copyright (C) 2010, Linden Research, Inc.
 *
 * This library is free software; you can redistribute it and/or
 * modify it under the terms of the GNU Lesser General Public
 * License as published by the Free Software Foundation;
 * version 2.1 of the License only.
 *
 * This library is distributed in the hope that it will be useful,
 * but WITHOUT ANY WARRANTY; without even the implied warranty of
 * MERCHANTABILITY or FITNESS FOR A PARTICULAR PURPOSE.  See the GNU
 * Lesser General Public License for more details.
 *
 * You should have received a copy of the GNU Lesser General Public
 * License along with this library; if not, write to the Free Software
 * Foundation, Inc., 51 Franklin Street, Fifth Floor, Boston, MA  02110-1301  USA
 *
 * Linden Research, Inc., 945 Battery Street, San Francisco, CA  94111  USA
 * $/LicenseInfo$
 */

#ifndef LL_LLFLOATERTOS_H
#define LL_LLFLOATERTOS_H

#include "llmodaldialog.h"
#include "llassetstorage.h"
#include "llmediactrl.h"
#include <boost/function.hpp>
#include "lleventcoro.h"
#include "llcoros.h"

class LLButton;
class LLRadioGroup;
class LLTextEditor;
class LLUUID;

class LLFloaterTOS :
    public LLModalDialog,
    public LLViewerMediaObserver
{
public:
    LLFloaterTOS(const LLSD& data);
    virtual ~LLFloaterTOS();

    BOOL postBuild();

<<<<<<< HEAD
	bool postBuild() override;

	void draw() override;
=======
    virtual void draw();
>>>>>>> c06fb4e0

    static void     updateAgree( LLUICtrl *, void* userdata );
    static void     onContinue( void* userdata );
    static void     onCancel( void* userdata );

    void            setSiteIsAlive( bool alive );

    void            updateAgreeEnabled(bool enabled);

<<<<<<< HEAD
	// inherited from LLViewerMediaObserver
	void handleMediaEvent(LLPluginClassMedia* self, EMediaEvent event) override;
=======
    // inherited from LLViewerMediaObserver
    /*virtual*/ void handleMediaEvent(LLPluginClassMedia* self, EMediaEvent event);
>>>>>>> c06fb4e0

private:
    static void testSiteIsAliveCoro(LLHandle<LLFloater> handle, std::string url);

<<<<<<< HEAD
	std::string		mMessage;
	bool			mLoadingScreenLoaded;
	bool			mSiteAlive;
	bool			mRealNavigateBegun;
	std::string		mReplyPumpName;
=======
    std::string     mMessage;
    bool            mLoadingScreenLoaded;
    bool            mSiteAlive;
    bool            mRealNavigateBegun;
    std::string     mReplyPumpName;


>>>>>>> c06fb4e0
};

#endif // LL_LLFLOATERTOS_H<|MERGE_RESOLUTION|>--- conflicted
+++ resolved
@@ -47,15 +47,9 @@
     LLFloaterTOS(const LLSD& data);
     virtual ~LLFloaterTOS();
 
-    BOOL postBuild();
+    bool postBuild() override;
 
-<<<<<<< HEAD
-	bool postBuild() override;
-
-	void draw() override;
-=======
-    virtual void draw();
->>>>>>> c06fb4e0
+    void draw() override;
 
     static void     updateAgree( LLUICtrl *, void* userdata );
     static void     onContinue( void* userdata );
@@ -65,32 +59,17 @@
 
     void            updateAgreeEnabled(bool enabled);
 
-<<<<<<< HEAD
-	// inherited from LLViewerMediaObserver
-	void handleMediaEvent(LLPluginClassMedia* self, EMediaEvent event) override;
-=======
     // inherited from LLViewerMediaObserver
-    /*virtual*/ void handleMediaEvent(LLPluginClassMedia* self, EMediaEvent event);
->>>>>>> c06fb4e0
+    void handleMediaEvent(LLPluginClassMedia* self, EMediaEvent event) override;
 
 private:
     static void testSiteIsAliveCoro(LLHandle<LLFloater> handle, std::string url);
 
-<<<<<<< HEAD
-	std::string		mMessage;
-	bool			mLoadingScreenLoaded;
-	bool			mSiteAlive;
-	bool			mRealNavigateBegun;
-	std::string		mReplyPumpName;
-=======
     std::string     mMessage;
     bool            mLoadingScreenLoaded;
     bool            mSiteAlive;
     bool            mRealNavigateBegun;
     std::string     mReplyPumpName;
-
-
->>>>>>> c06fb4e0
 };
 
 #endif // LL_LLFLOATERTOS_H