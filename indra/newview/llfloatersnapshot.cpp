--- conflicted
+++ resolved
@@ -671,22 +671,11 @@
 	LLFloaterSnapshot *view = (LLFloaterSnapshot *)data;
 	if (view)
 	{
-<<<<<<< HEAD
-		// <FS:Ansariel> FIRE-15853: HUDs, interface or L$ balance checkbox don't update actual screenshot image
-		//checkAutoSnapshot(getPreviewView(view), TRUE);
-		LLSnapshotLivePreview* previewp = getPreviewView(view);
-		if (previewp)
-		{
-			previewp->updateSnapshot(TRUE);
-		}
-		// </FS:Ansariel>
-=======
 		LLSnapshotLivePreview* previewp = getPreviewView(view);
 		if(previewp)
 		{
 			previewp->updateSnapshot(TRUE, TRUE);
 		}
->>>>>>> ae89d5b4
 		updateControls(view);
 	}
 }
@@ -700,36 +689,26 @@
 	LLFloaterSnapshot *view = (LLFloaterSnapshot *)data;
 	if (view)
 	{
-<<<<<<< HEAD
-		// <FS:Ansariel> FIRE-15853: HUDs, interface or L$ balance checkbox don't update actual screenshot image
-		//checkAutoSnapshot(getPreviewView(view), TRUE);
+		LLSnapshotLivePreview* previewp = getPreviewView(view);
+		if(previewp)
+		{
+			previewp->updateSnapshot(TRUE, TRUE);
+		}
+		updateControls(view);
+	}
+}
+
+// <FS:Ansariel> FIRE-15853: HUDs, interface or L$ balance checkbox don't update actual screenshot image
+// static
+void LLFloaterSnapshot::Impl::onClickCurrencyCheck(LLUICtrl *ctrl, void* data)
+{
+	LLFloaterSnapshot *view = (LLFloaterSnapshot *)data;
+	if (view)
+	{
 		LLSnapshotLivePreview* previewp = getPreviewView(view);
 		if (previewp)
 		{
-			previewp->updateSnapshot(TRUE);
-		}
-		// </FS:Ansariel>
-		updateControls(view);
-	}
-}
-
-// <FS:Ansariel> FIRE-15853: HUDs, interface or L$ balance checkbox don't update actual screenshot image
-// static
-void LLFloaterSnapshot::Impl::onClickCurrencyCheck(LLUICtrl *ctrl, void* data)
-{
-	LLFloaterSnapshot *view = (LLFloaterSnapshot *)data;
-	if (view)
-	{
-		LLSnapshotLivePreview* previewp = getPreviewView(view);
-		if (previewp)
-		{
-			previewp->updateSnapshot(TRUE);
-=======
-		LLSnapshotLivePreview* previewp = getPreviewView(view);
-		if(previewp)
-		{
 			previewp->updateSnapshot(TRUE, TRUE);
->>>>>>> ae89d5b4
 		}
 		updateControls(view);
 	}
