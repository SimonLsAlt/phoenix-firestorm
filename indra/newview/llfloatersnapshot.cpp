--- conflicted
+++ resolved
@@ -193,7 +193,7 @@
 	//thumbnail_placeholder->reshape(panel_width, thumbnail_placeholder->getRect().getHeight());
 	//floaterp->getChild<LLUICtrl>("image_res_text")->setVisible(advanced);
 	//floaterp->getChild<LLUICtrl>("file_size_label")->setVisible(advanced);
-	//if (floaterp->hasChild("360_label", TRUE))
+	//if (floaterp->hasChild("360_label", true))
 	//{
 	//	floaterp->getChild<LLUICtrl>("360_label")->setVisible(mAdvanced);
 	//}
@@ -210,15 +210,7 @@
 	LLUICtrl* thumbnail_placeholder = floaterp->getChild<LLUICtrl>("thumbnail_placeholder");
 	floaterp->getChild<LLUICtrl>("image_res_text")->setVisible(mAdvanced);
 	floaterp->getChild<LLUICtrl>("file_size_label")->setVisible(mAdvanced);
-<<<<<<< HEAD
-	if (floaterp->hasChild("360_label", TRUE))
-=======
-    if (floaterp->hasChild("360_label", true))
-    { 
-        floaterp->getChild<LLUICtrl>("360_label")->setVisible(mAdvanced);
-    }
-	if (!mSkipReshaping)
->>>>>>> 7704c263
+	if (floaterp->hasChild("360_label", true))
 	{
 		floaterp->getChild<LLUICtrl>("360_label")->setVisible(mAdvanced);
 	}
@@ -631,7 +623,6 @@
 	}
 }
 
-<<<<<<< HEAD
 // <FS:Ansariel> FIRE-15853: HUDs, interface or L$ balance checkbox don't update actual screenshot image
 // static
 void LLFloaterSnapshotBase::ImplBase::onClickCurrencyCheck(LLUICtrl *ctrl, void* data)
@@ -642,17 +633,14 @@
 		LLSnapshotLivePreview* previewp = view->getPreviewView();
 		if (previewp)
 		{
-			previewp->updateSnapshot(TRUE, TRUE);
+			previewp->updateSnapshot(true, true);
 		}
 		view->impl->updateControls(view);
 	}
 }
 // </FS:Ansariel>
 
-void LLFloaterSnapshot::Impl::applyKeepAspectCheck(LLFloaterSnapshotBase* view, BOOL checked)
-=======
 void LLFloaterSnapshot::Impl::applyKeepAspectCheck(LLFloaterSnapshotBase* view, bool checked)
->>>>>>> 7704c263
 {
 	gSavedSettings.setBOOL("KeepAspectForSnapshot", checked);
 
@@ -1057,21 +1045,13 @@
 			previewp->setMaxImageSize((S32) getWidthSpinner(view)->getMaxValue()) ;
 
 			previewp->setSize(w,h);
-<<<<<<< HEAD
-			checkAutoSnapshot(previewp, FALSE);
+			checkAutoSnapshot(previewp, false);
 			// <FS:Ansariel> Store settings at logout
 			//comboSetCustom(view, "profile_size_combo");
 			//comboSetCustom(view, "postcard_size_combo");
 			//comboSetCustom(view, "texture_size_combo");
 			//comboSetCustom(view, "local_size_combo");
 			// </FS:Ansariel>
-=======
-			checkAutoSnapshot(previewp, false);
-			comboSetCustom(view, "profile_size_combo");
-			comboSetCustom(view, "postcard_size_combo");
-			comboSetCustom(view, "texture_size_combo");
-			comboSetCustom(view, "local_size_combo");
->>>>>>> 7704c263
 			LL_DEBUGS() << "applied custom resolution, updating thumbnail" << LL_ENDL;
 			previewp->updateSnapshot(true);
 		}
@@ -1312,8 +1292,8 @@
 	std::string last_snapshot_panel = gSavedSettings.getString("FSLastSnapshotPanel");
 	panel_container->selectTabByName(last_snapshot_panel.empty() ? "panel_snapshot_options" : last_snapshot_panel);
 	panel_container->getCurrentPanel()->onOpen(LLSD());
-	mSucceessLblPanel->setVisible(FALSE);
-	mFailureLblPanel->setVisible(FALSE);
+	mSucceessLblPanel->setVisible(false);
+	mFailureLblPanel->setVisible(false);
 	// </FS:Ansariel>
 
 // <FS:CR> FIRE-9621
@@ -1326,17 +1306,17 @@
 			LLLayoutPanel* panel_snapshot_profile = stackcontainer->findChild<LLLayoutPanel>("lp_profile");
 			if (panel_snapshot_profile)
 			{
-				panel_snapshot_profile->setVisible(FALSE);
+				panel_snapshot_profile->setVisible(false);
 			}
 			LLLayoutPanel* panel_snapshot_facebook = stackcontainer->findChild<LLLayoutPanel>("lp_facebook");
 			if (panel_snapshot_facebook)
 			{
-				panel_snapshot_facebook->setVisible(FALSE);
+				panel_snapshot_facebook->setVisible(false);
 			}
 			LLLayoutPanel* panel_snapshot_twitter = stackcontainer->findChild<LLLayoutPanel>("lp_twitter");
 			if (panel_snapshot_twitter)
 			{
-				panel_snapshot_twitter->setVisible(FALSE);
+				panel_snapshot_twitter->setVisible(false);
 			}
 		}
 	}
@@ -1489,17 +1469,12 @@
 
 bool LLFloaterSnapshotBase::ImplBase::updatePreviewList(bool initialized)
 {
-<<<<<<< HEAD
 	// <FS:Ansariel> Share to Flickr
 	//if (!initialized)
 	LLFloaterFlickr* floater_flickr = LLFloaterReg::findTypedInstance<LLFloaterFlickr>("flickr");
 	if (!initialized && !floater_flickr)
 	// </FS:Ansariel>
-		return FALSE;
-=======
-	if (!initialized)
 		return false;
->>>>>>> 7704c263
 
 	bool changed = false;
 	LL_DEBUGS() << "npreviews: " << LLSnapshotLivePreview::sList.size() << LL_ENDL;
