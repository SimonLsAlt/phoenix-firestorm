--- conflicted
+++ resolved
@@ -84,13 +84,9 @@
     {
         return spanel->getSnapshotType();
     }
-<<<<<<< HEAD
-	// <FS:Ansariel> Fix XUI parser warnings
-	//return LLSnapshotModel::SNAPSHOT_WEB;
-	return LLSnapshotModel::SNAPSHOT_NONE;
-=======
-    return LLSnapshotModel::SNAPSHOT_WEB;
->>>>>>> 38c2a5bd
+    // <FS:Ansariel> Fix XUI parser warnings
+    //return LLSnapshotModel::SNAPSHOT_WEB;
+    return LLSnapshotModel::SNAPSHOT_NONE;
 }
 
 // virtual
@@ -145,20 +141,6 @@
 // virtual
 LLSnapshotModel::ESnapshotLayerType LLFloaterSnapshot::Impl::getLayerType(LLFloaterSnapshotBase* floater)
 {
-<<<<<<< HEAD
-	LLSnapshotModel::ESnapshotLayerType type = LLSnapshotModel::SNAPSHOT_TYPE_COLOR;
-	LLSD value = floater->getChild<LLUICtrl>("layer_types")->getValue();
-	const std::string id = value.asString();
-	if (id == "colors")
-		type = LLSnapshotModel::SNAPSHOT_TYPE_COLOR;
-	else if (id == "depth")
-		type = LLSnapshotModel::SNAPSHOT_TYPE_DEPTH;
-	// <FS:Ansariel> FIRE-15667: 24bit depth maps
-	else if (id == "depth24")
-		type = LLSnapshotModel::SNAPSHOT_TYPE_DEPTH24;
-	// </FS:Ansariel>
-	return type;
-=======
     LLSnapshotModel::ESnapshotLayerType type = LLSnapshotModel::SNAPSHOT_TYPE_COLOR;
     LLSD value = floater->getChild<LLUICtrl>("layer_types")->getValue();
     const std::string id = value.asString();
@@ -166,8 +148,11 @@
         type = LLSnapshotModel::SNAPSHOT_TYPE_COLOR;
     else if (id == "depth")
         type = LLSnapshotModel::SNAPSHOT_TYPE_DEPTH;
+    // <FS:Ansariel> FIRE-15667: 24bit depth maps
+    else if (id == "depth24")
+        type = LLSnapshotModel::SNAPSHOT_TYPE_DEPTH24;
+    // </FS:Ansariel>
     return type;
->>>>>>> 38c2a5bd
 }
 
 void LLFloaterSnapshot::Impl::setResolution(LLFloaterSnapshotBase* floater, const std::string& comboname)
@@ -180,199 +165,98 @@
 //virtual
 void LLFloaterSnapshotBase::ImplBase::updateLayout(LLFloaterSnapshotBase* floaterp)
 {
-<<<<<<< HEAD
-	LLSnapshotLivePreview* previewp = getPreviewView();
-
-	//BD - Automatically calculate the size of our snapshot window to enlarge
-	//     the snapshot preview to its maximum size, this is especially helpfull
-	//     for pretty much every aspect ratio other than 1:1.
-	S32 panel_width = llfloor(400.f * gViewerWindow->getWorldViewAspectRatio());
-
-	//BD - Make sure we clamp at 700 here because 700 would be for 16:9 which we
-	//     consider the maximum. Everything bigger will be clamped and will have
-	//     a slightly smaller preview window which most likely won't fill up the
-	//     whole snapshot floater as it should.
-	if(panel_width > 700)
-	{
-		panel_width = 700;
-	}
-
-	S32 floater_width = 224;
-	if(mAdvanced)
-	{
-		floater_width = floater_width + panel_width;
-	}
-
-	// <FS:Ansariel> Show miniature thumbnail on collapsed snapshot panel
-	//LLUICtrl* thumbnail_placeholder = floaterp->getChild<LLUICtrl>("thumbnail_placeholder");
-	//thumbnail_placeholder->setVisible(mAdvanced);
-	//thumbnail_placeholder->reshape(panel_width, thumbnail_placeholder->getRect().getHeight());
-	//floaterp->getChild<LLUICtrl>("image_res_text")->setVisible(advanced);
-	//floaterp->getChild<LLUICtrl>("file_size_label")->setVisible(advanced);
-	//if (floaterp->hasChild("360_label", TRUE))
-	//{
-	//	floaterp->getChild<LLUICtrl>("360_label")->setVisible(mAdvanced);
-	//}
-	//if (!mSkipReshaping)
-	//{
-	//	thumbnail_placeholder->reshape(panel_width, thumbnail_placeholder->getRect().getHeight());
-	//	if (!floaterp->isMinimized())
-	//	{
-	//		floaterp->reshape(floater_width, floaterp->getRect().getHeight());
-	//	}
-	//}
-
-	previewp->setFixedThumbnailSize(panel_width, 420);
-	LLUICtrl* thumbnail_placeholder = floaterp->getChild<LLUICtrl>("thumbnail_placeholder");
-	floaterp->getChild<LLUICtrl>("image_res_text")->setVisible(mAdvanced);
-	floaterp->getChild<LLUICtrl>("file_size_label")->setVisible(mAdvanced);
-	if (floaterp->hasChild("360_label", TRUE))
-	{
-		floaterp->getChild<LLUICtrl>("360_label")->setVisible(mAdvanced);
-	}
-	if (!mSkipReshaping && !floaterp->isMinimized())
-	{
-		LLView* controls_container = floaterp->getChild<LLView>("controls_container");
-		if (mAdvanced)
-		{
-			LLRect cc_rect = controls_container->getRect();
-
-			floaterp->reshape(floater_width, 483);
-
-			controls_container->setRect(cc_rect);
-			controls_container->updateBoundingRect();
-
-			thumbnail_placeholder->reshape(panel_width, 420);
-
-			LLRect tn_rect = thumbnail_placeholder->getRect();
-			tn_rect.setLeftTopAndSize(215, floaterp->getRect().getHeight() - 30, tn_rect.getWidth(), tn_rect.getHeight());
-			thumbnail_placeholder->setRect(tn_rect);
-			thumbnail_placeholder->updateBoundingRect();
-
-			previewp->setThumbnailPlaceholderRect(floaterp->getThumbnailPlaceholderRect());
-			previewp->setThumbnailImageSize();
-		}
-		else
-		{
-			LLRect cc_rect = controls_container->getRect();
-
-			floaterp->reshape(floater_width, 613);
-
-			controls_container->setRect(cc_rect);
-			controls_container->updateBoundingRect();
-
-			thumbnail_placeholder->reshape(216, 124);
-
-			LLRect tn_rect = thumbnail_placeholder->getRect();
-			tn_rect.setLeftTopAndSize(5, floaterp->getRect().getHeight() - 30, 216, 124);
-			thumbnail_placeholder->setRect(tn_rect);
-			thumbnail_placeholder->updateBoundingRect();
-
-			previewp->setThumbnailPlaceholderRect(floaterp->getThumbnailPlaceholderRect());
-			previewp->setThumbnailImageSize();
-		}
-	}
-	// </FS:Ansariel>
-
-	bool use_freeze_frame = floaterp->getChild<LLUICtrl>("freeze_frame_check")->getValue().asBoolean();
-
-	if (use_freeze_frame)
-	{
-		// stop all mouse events at fullscreen preview layer
-		floaterp->getParent()->setMouseOpaque(TRUE);
-		
-		// shrink to smaller layout
-		// *TODO: unneeded?
-		floaterp->reshape(floaterp->getRect().getWidth(), floaterp->getRect().getHeight());
-
-		// can see and interact with fullscreen preview now
-		if (previewp)
-		{
-			previewp->setVisible(TRUE);
-			previewp->setEnabled(TRUE);
-		}
-
-		//RN: freeze all avatars
-		LLCharacter* avatarp;
-		for (std::vector<LLCharacter*>::iterator iter = LLCharacter::sInstances.begin();
-			iter != LLCharacter::sInstances.end(); ++iter)
-		{
-			avatarp = *iter;
-			floaterp->impl->mAvatarPauseHandles.push_back(avatarp->requestPause());
-		}
-
-		// freeze everything else
-		gSavedSettings.setBOOL("FreezeTime", TRUE);
-
-		if (LLToolMgr::getInstance()->getCurrentToolset() != gCameraToolset)
-		{
-			floaterp->impl->mLastToolset = LLToolMgr::getInstance()->getCurrentToolset();
-			LLToolMgr::getInstance()->setCurrentToolset(gCameraToolset);
-		}
-	}
-	else // turning off freeze frame mode
-	{
-		floaterp->getParent()->setMouseOpaque(FALSE);
-		// *TODO: unneeded?
-		floaterp->reshape(floaterp->getRect().getWidth(), floaterp->getRect().getHeight());
-		if (previewp)
-		{
-			previewp->setVisible(FALSE);
-			previewp->setEnabled(FALSE);
-		}
-
-		//RN: thaw all avatars
-		floaterp->impl->mAvatarPauseHandles.clear();
-
-		// thaw everything else
-		gSavedSettings.setBOOL("FreezeTime", FALSE);
-
-		// restore last tool (e.g. pie menu, etc)
-		if (floaterp->impl->mLastToolset)
-		{
-			LLToolMgr::getInstance()->setCurrentToolset(floaterp->impl->mLastToolset);
-		}
-	}
-=======
     LLSnapshotLivePreview* previewp = getPreviewView();
 
     //BD - Automatically calculate the size of our snapshot window to enlarge
     //     the snapshot preview to its maximum size, this is especially helpfull
     //     for pretty much every aspect ratio other than 1:1.
-    F32 panel_width = 400.f * gViewerWindow->getWorldViewAspectRatio();
+    S32 panel_width = llfloor(400.f * gViewerWindow->getWorldViewAspectRatio());
 
     //BD - Make sure we clamp at 700 here because 700 would be for 16:9 which we
     //     consider the maximum. Everything bigger will be clamped and will have
     //     a slightly smaller preview window which most likely won't fill up the
     //     whole snapshot floater as it should.
-    if(panel_width > 700.f)
-    {
-        panel_width = 700.f;
-    }
-
-    S32 floater_width = 224.f;
+    if(panel_width > 700)
+    {
+        panel_width = 700;
+    }
+
+    S32 floater_width = 224;
     if(mAdvanced)
     {
         floater_width = floater_width + panel_width;
     }
 
+    // <FS:Ansariel> Show miniature thumbnail on collapsed snapshot panel
+    //LLUICtrl* thumbnail_placeholder = floaterp->getChild<LLUICtrl>("thumbnail_placeholder");
+    //thumbnail_placeholder->setVisible(mAdvanced);
+    //thumbnail_placeholder->reshape(panel_width, thumbnail_placeholder->getRect().getHeight());
+    //floaterp->getChild<LLUICtrl>("image_res_text")->setVisible(advanced);
+    //floaterp->getChild<LLUICtrl>("file_size_label")->setVisible(advanced);
+    //if (floaterp->hasChild("360_label", TRUE))
+    //{
+    //  floaterp->getChild<LLUICtrl>("360_label")->setVisible(mAdvanced);
+    //}
+    //if (!mSkipReshaping)
+    //{
+    //  thumbnail_placeholder->reshape(panel_width, thumbnail_placeholder->getRect().getHeight());
+    //  if (!floaterp->isMinimized())
+    //  {
+    //      floaterp->reshape(floater_width, floaterp->getRect().getHeight());
+    //  }
+    //}
+
+    previewp->setFixedThumbnailSize(panel_width, 420);
     LLUICtrl* thumbnail_placeholder = floaterp->getChild<LLUICtrl>("thumbnail_placeholder");
-    thumbnail_placeholder->setVisible(mAdvanced);
-
     floaterp->getChild<LLUICtrl>("image_res_text")->setVisible(mAdvanced);
     floaterp->getChild<LLUICtrl>("file_size_label")->setVisible(mAdvanced);
     if (floaterp->hasChild("360_label", TRUE))
     {
         floaterp->getChild<LLUICtrl>("360_label")->setVisible(mAdvanced);
     }
-    if (!mSkipReshaping)
-    {
-        thumbnail_placeholder->reshape(panel_width, thumbnail_placeholder->getRect().getHeight());
-        if (!floaterp->isMinimized())
-        {
-            floaterp->reshape(floater_width, floaterp->getRect().getHeight());
-        }
-    }
+    if (!mSkipReshaping && !floaterp->isMinimized())
+    {
+        LLView* controls_container = floaterp->getChild<LLView>("controls_container");
+        if (mAdvanced)
+        {
+            LLRect cc_rect = controls_container->getRect();
+
+            floaterp->reshape(floater_width, 483);
+
+            controls_container->setRect(cc_rect);
+            controls_container->updateBoundingRect();
+
+            thumbnail_placeholder->reshape(panel_width, 420);
+
+            LLRect tn_rect = thumbnail_placeholder->getRect();
+            tn_rect.setLeftTopAndSize(215, floaterp->getRect().getHeight() - 30, tn_rect.getWidth(), tn_rect.getHeight());
+            thumbnail_placeholder->setRect(tn_rect);
+            thumbnail_placeholder->updateBoundingRect();
+
+            previewp->setThumbnailPlaceholderRect(floaterp->getThumbnailPlaceholderRect());
+            previewp->setThumbnailImageSize();
+        }
+        else
+        {
+            LLRect cc_rect = controls_container->getRect();
+
+            floaterp->reshape(floater_width, 613);
+
+            controls_container->setRect(cc_rect);
+            controls_container->updateBoundingRect();
+
+            thumbnail_placeholder->reshape(216, 124);
+
+            LLRect tn_rect = thumbnail_placeholder->getRect();
+            tn_rect.setLeftTopAndSize(5, floaterp->getRect().getHeight() - 30, 216, 124);
+            thumbnail_placeholder->setRect(tn_rect);
+            thumbnail_placeholder->updateBoundingRect();
+
+            previewp->setThumbnailPlaceholderRect(floaterp->getThumbnailPlaceholderRect());
+            previewp->setThumbnailImageSize();
+        }
+    }
+    // </FS:Ansariel>
 
     bool use_freeze_frame = floaterp->getChild<LLUICtrl>("freeze_frame_check")->getValue().asBoolean();
 
@@ -433,7 +317,6 @@
             LLToolMgr::getInstance()->setCurrentToolset(floaterp->impl->mLastToolset);
         }
     }
->>>>>>> 38c2a5bd
 }
 
 // This is the main function that keeps all the GUI controls in sync with the saved settings.
@@ -445,159 +328,6 @@
 // virtual
 void LLFloaterSnapshot::Impl::updateControls(LLFloaterSnapshotBase* floater)
 {
-<<<<<<< HEAD
-	LLSnapshotModel::ESnapshotType shot_type = getActiveSnapshotType(floater);
-	LLSnapshotModel::ESnapshotFormat shot_format = (LLSnapshotModel::ESnapshotFormat)gSavedSettings.getS32("SnapshotFormat");
-	LLSnapshotModel::ESnapshotLayerType layer_type = getLayerType(floater);
-
-	floater->getChild<LLComboBox>("local_format_combo")->selectNthItem(gSavedSettings.getS32("SnapshotFormat"));
-	floater->getChildView("layer_types")->setEnabled(shot_type == LLSnapshotModel::SNAPSHOT_LOCAL);
-
-	LLPanelSnapshot* active_panel = getActivePanel(floater);
-	// <FS:Ansariel> Fix XUI parser warning
-	//if (active_panel)
-	if (active_panel && active_panel->getName() != "panel_snapshot_options")
-	// </FS:Ansariel>
-	{
-		LLSpinCtrl* width_ctrl = getWidthSpinner(floater);
-		LLSpinCtrl* height_ctrl = getHeightSpinner(floater);
-
-		// Initialize spinners.
-		// <FS:Ansariel> Store settings at logout; Set in the particular panel classes
-		//if (width_ctrl->getValue().asInteger() == 0)
-		//{
-		//	S32 w = gViewerWindow->getWindowWidthRaw();
-		//	LL_DEBUGS() << "Initializing width spinner (" << width_ctrl->getName() << "): " << w << LL_ENDL;
-		//	width_ctrl->setValue(w);
-		//	if(getActiveSnapshotType(floater) == LLSnapshotModel::SNAPSHOT_TEXTURE)
-		//	{
-		//		width_ctrl->setIncrement(w >> 1);
-		//	}
-		//}
-		//if (height_ctrl->getValue().asInteger() == 0)
-		//{
-		//	S32 h = gViewerWindow->getWindowHeightRaw();
-		//	LL_DEBUGS() << "Initializing height spinner (" << height_ctrl->getName() << "): " << h << LL_ENDL;
-		//	height_ctrl->setValue(h);
-		//	if(getActiveSnapshotType(floater) == LLSnapshotModel::SNAPSHOT_TEXTURE)
-		//	{
-		//		height_ctrl->setIncrement(h >> 1);
-		//	}
-		//}
-		// </FS:Ansariel>
-
-		// Clamp snapshot resolution to window size when showing UI or HUD in snapshot.
-		// <FS:Ansariel> Store settings at logout; Spinners only change for custom resolution
-		//if (gSavedSettings.getBOOL("RenderUIInSnapshot") || gSavedSettings.getBOOL("RenderHUDInSnapshot"))
-		std::string sdstring = active_panel->getChild<LLComboBox>(active_panel->getImageSizeComboName())->getSelectedValue();
-		LLSD sdres;
-		std::stringstream sstream(sdstring);
-		LLSDSerialize::fromNotation(sdres, sstream, sdstring.size());
-		bool is_custom_resolution = (sdres[0].asInteger() == -1 && sdres[1].asInteger() == -1);
-		if (is_custom_resolution && (gSavedSettings.getBOOL("RenderUIInSnapshot") || gSavedSettings.getBOOL("RenderHUDInSnapshot")))
-		// </FS:Ansariel>
-		{
-			S32 width = gViewerWindow->getWindowWidthRaw();
-			S32 height = gViewerWindow->getWindowHeightRaw();
-
-			width_ctrl->setMaxValue(width);
-
-			height_ctrl->setMaxValue(height);
-
-			if (width_ctrl->getValue().asInteger() > width)
-			{
-				width_ctrl->forceSetValue(width);
-			}
-			if (height_ctrl->getValue().asInteger() > height)
-			{
-				height_ctrl->forceSetValue(height);
-			}
-		}
-		else
-		{
-			width_ctrl->setMaxValue(MAX_SNAPSHOT_IMAGE_SIZE);
-			height_ctrl->setMaxValue(MAX_SNAPSHOT_IMAGE_SIZE);
-		}
-	}
-		
-	LLSnapshotLivePreview* previewp = getPreviewView();
-	BOOL got_bytes = previewp && previewp->getDataSize() > 0;
-	BOOL got_snap = previewp && previewp->getSnapshotUpToDate();
-
-	// *TODO: Separate maximum size for Web images from postcards
-	LL_DEBUGS() << "Is snapshot up-to-date? " << got_snap << LL_ENDL;
-
-	// <FS:Ansariel> Use user-default locale from operating system
-	//LLLocale locale(LLLocale::USER_LOCALE);
-	LLLocale locale("");
-	// </FS:Ansariel>
-	std::string bytes_string;
-	if (got_snap)
-	{
-		LLResMgr::getInstance()->getIntegerString(bytes_string, (previewp->getDataSize()) >> 10 );
-	}
-
-	// Update displayed image resolution.
-	LLTextBox* image_res_tb = floater->getChild<LLTextBox>("image_res_text");
-	image_res_tb->setVisible(got_snap);
-	if (got_snap)
-	{
-		image_res_tb->setTextArg("[WIDTH]", llformat("%d", previewp->getEncodedImageWidth()));
-		image_res_tb->setTextArg("[HEIGHT]", llformat("%d", previewp->getEncodedImageHeight()));
-	}
-
-	floater->getChild<LLUICtrl>("file_size_label")->setTextArg("[SIZE]", got_snap ? bytes_string : floater->getString("unknown"));
-	floater->getChild<LLUICtrl>("file_size_label")->setColor(
-			shot_type == LLSnapshotModel::SNAPSHOT_POSTCARD
-			&& got_bytes
-			&& previewp->getDataSize() > MAX_POSTCARD_DATASIZE ? LLUIColor(LLColor4::red) : LLUIColorTable::instance().getColor( "LabelTextColor" ));
-
-	// Update the width and height spinners based on the corresponding resolution combos. (?)
-	switch(shot_type)
-	{
-	  case LLSnapshotModel::SNAPSHOT_WEB:
-		layer_type = LLSnapshotModel::SNAPSHOT_TYPE_COLOR;
-		floater->getChild<LLUICtrl>("layer_types")->setValue("colors");
-		setResolution(floater, "profile_size_combo");
-		break;
-	  case LLSnapshotModel::SNAPSHOT_POSTCARD:
-		layer_type = LLSnapshotModel::SNAPSHOT_TYPE_COLOR;
-		floater->getChild<LLUICtrl>("layer_types")->setValue("colors");
-		setResolution(floater, "postcard_size_combo");
-		break;
-	  case LLSnapshotModel::SNAPSHOT_TEXTURE:
-		layer_type = LLSnapshotModel::SNAPSHOT_TYPE_COLOR;
-		floater->getChild<LLUICtrl>("layer_types")->setValue("colors");
-		setResolution(floater, "texture_size_combo");
-		break;
-	  case  LLSnapshotModel::SNAPSHOT_LOCAL:
-		setResolution(floater, "local_size_combo");
-		break;
-	  default:
-		break;
-	}
-	// <FS:Ansariel> FIRE-16885: Aspect ratio checkbox enabled state sometimes is wrong
-	//setAspectRatioCheckboxValue(floater, !floater->impl->mAspectRatioCheckOff && gSavedSettings.getBOOL("KeepAspectForSnapshot"));
-	setAspectRatioCheckboxValue(floater, gSavedSettings.getBOOL("KeepAspectForSnapshot"));
-	enableAspectRatioCheckbox(floater, !floater->impl->mAspectRatioCheckOff);
-	// </FS:Ansariel>
-
-	if (previewp)
-	{
-		previewp->setSnapshotType(shot_type);
-		previewp->setSnapshotFormat(shot_format);
-		previewp->setSnapshotBufferType(layer_type);
-	}
-
-	LLPanelSnapshot* current_panel = Impl::getActivePanel(floater);
-	if (current_panel)
-	{
-		LLSD info;
-		info["have-snapshot"] = got_snap;
-		current_panel->updateControls(info);
-	}
-	LL_DEBUGS() << "finished updating controls" << LL_ENDL;
-=======
     LLSnapshotModel::ESnapshotType shot_type = getActiveSnapshotType(floater);
     LLSnapshotModel::ESnapshotFormat shot_format = (LLSnapshotModel::ESnapshotFormat)gSavedSettings.getS32("SnapshotFormat");
     LLSnapshotModel::ESnapshotLayerType layer_type = getLayerType(floater);
@@ -606,35 +336,48 @@
     floater->getChildView("layer_types")->setEnabled(shot_type == LLSnapshotModel::SNAPSHOT_LOCAL);
 
     LLPanelSnapshot* active_panel = getActivePanel(floater);
-    if (active_panel)
+    // <FS:Ansariel> Fix XUI parser warning
+    //if (active_panel)
+    if (active_panel && active_panel->getName() != "panel_snapshot_options")
+    // </FS:Ansariel>
     {
         LLSpinCtrl* width_ctrl = getWidthSpinner(floater);
         LLSpinCtrl* height_ctrl = getHeightSpinner(floater);
 
         // Initialize spinners.
-        if (width_ctrl->getValue().asInteger() == 0)
-        {
-            S32 w = gViewerWindow->getWindowWidthRaw();
-            LL_DEBUGS() << "Initializing width spinner (" << width_ctrl->getName() << "): " << w << LL_ENDL;
-            width_ctrl->setValue(w);
-            if (getActiveSnapshotType(floater) == LLSnapshotModel::SNAPSHOT_TEXTURE)
-            {
-                width_ctrl->setIncrement(w >> 1);
-            }
-        }
-        if (height_ctrl->getValue().asInteger() == 0)
-        {
-            S32 h = gViewerWindow->getWindowHeightRaw();
-            LL_DEBUGS() << "Initializing height spinner (" << height_ctrl->getName() << "): " << h << LL_ENDL;
-            height_ctrl->setValue(h);
-            if (getActiveSnapshotType(floater) == LLSnapshotModel::SNAPSHOT_TEXTURE)
-            {
-                height_ctrl->setIncrement(h >> 1);
-            }
-        }
+        // <FS:Ansariel> Store settings at logout; Set in the particular panel classes
+        //if (width_ctrl->getValue().asInteger() == 0)
+        //{
+        //  S32 w = gViewerWindow->getWindowWidthRaw();
+        //  LL_DEBUGS() << "Initializing width spinner (" << width_ctrl->getName() << "): " << w << LL_ENDL;
+        //  width_ctrl->setValue(w);
+        //  if(getActiveSnapshotType(floater) == LLSnapshotModel::SNAPSHOT_TEXTURE)
+        //  {
+        //      width_ctrl->setIncrement(w >> 1);
+        //  }
+        //}
+        //if (height_ctrl->getValue().asInteger() == 0)
+        //{
+        //  S32 h = gViewerWindow->getWindowHeightRaw();
+        //  LL_DEBUGS() << "Initializing height spinner (" << height_ctrl->getName() << "): " << h << LL_ENDL;
+        //  height_ctrl->setValue(h);
+        //  if(getActiveSnapshotType(floater) == LLSnapshotModel::SNAPSHOT_TEXTURE)
+        //  {
+        //      height_ctrl->setIncrement(h >> 1);
+        //  }
+        //}
+        // </FS:Ansariel>
 
         // Clamp snapshot resolution to window size when showing UI or HUD in snapshot.
-        if (gSavedSettings.getBOOL("RenderUIInSnapshot") || gSavedSettings.getBOOL("RenderHUDInSnapshot"))
+        // <FS:Ansariel> Store settings at logout; Spinners only change for custom resolution
+        //if (gSavedSettings.getBOOL("RenderUIInSnapshot") || gSavedSettings.getBOOL("RenderHUDInSnapshot"))
+        std::string sdstring = active_panel->getChild<LLComboBox>(active_panel->getImageSizeComboName())->getSelectedValue();
+        LLSD sdres;
+        std::stringstream sstream(sdstring);
+        LLSDSerialize::fromNotation(sdres, sstream, sdstring.size());
+        bool is_custom_resolution = (sdres[0].asInteger() == -1 && sdres[1].asInteger() == -1);
+        if (is_custom_resolution && (gSavedSettings.getBOOL("RenderUIInSnapshot") || gSavedSettings.getBOOL("RenderHUDInSnapshot")))
+        // </FS:Ansariel>
         {
             S32 width = gViewerWindow->getWindowWidthRaw();
             S32 height = gViewerWindow->getWindowHeightRaw();
@@ -666,7 +409,10 @@
     // *TODO: Separate maximum size for Web images from postcards
     LL_DEBUGS() << "Is snapshot up-to-date? " << got_snap << LL_ENDL;
 
-    LLLocale locale(LLLocale::USER_LOCALE);
+    // <FS:Ansariel> Use user-default locale from operating system
+    //LLLocale locale(LLLocale::USER_LOCALE);
+    LLLocale locale("");
+    // </FS:Ansariel>
     std::string bytes_string;
     if (got_snap)
     {
@@ -712,7 +458,11 @@
       default:
         break;
     }
-    setAspectRatioCheckboxValue(floater, !floater->impl->mAspectRatioCheckOff && gSavedSettings.getBOOL("KeepAspectForSnapshot"));
+    // <FS:Ansariel> FIRE-16885: Aspect ratio checkbox enabled state sometimes is wrong
+    //setAspectRatioCheckboxValue(floater, !floater->impl->mAspectRatioCheckOff && gSavedSettings.getBOOL("KeepAspectForSnapshot"));
+    setAspectRatioCheckboxValue(floater, gSavedSettings.getBOOL("KeepAspectForSnapshot"));
+    enableAspectRatioCheckbox(floater, !floater->impl->mAspectRatioCheckOff);
+    // </FS:Ansariel>
 
     if (previewp)
     {
@@ -729,7 +479,6 @@
         current_panel->updateControls(info);
     }
     LL_DEBUGS() << "finished updating controls" << LL_ENDL;
->>>>>>> 38c2a5bd
 }
 
 //virtual
@@ -878,16 +627,16 @@
 // static
 void LLFloaterSnapshotBase::ImplBase::onClickCurrencyCheck(LLUICtrl *ctrl, void* data)
 {
-	LLFloaterSnapshot *view = (LLFloaterSnapshot *)data;
-	if (view)
-	{
-		LLSnapshotLivePreview* previewp = view->getPreviewView();
-		if (previewp)
-		{
-			previewp->updateSnapshot(TRUE, TRUE);
-		}
-		view->impl->updateControls(view);
-	}
+    LLFloaterSnapshot *view = (LLFloaterSnapshot *)data;
+    if (view)
+    {
+        LLSnapshotLivePreview* previewp = view->getPreviewView();
+        if (previewp)
+        {
+            previewp->updateSnapshot(TRUE, TRUE);
+        }
+        view->impl->updateControls(view);
+    }
 }
 // </FS:Ansariel>
 
@@ -1017,164 +766,32 @@
     mFloater->setSuccessLabelPanelVisible(finished && ok);
     mFloater->setFailureLabelPanelVisible(finished && !ok);
 
-<<<<<<< HEAD
-	if (finished)
-	{
-		LLUICtrl* finished_lbl = mFloater->getChild<LLUICtrl>(ok ? "succeeded_lbl" : "failed_lbl");
-		std::string result_text = mFloater->getString(msg + "_" + (ok ? "succeeded_str" : "failed_str"));
-		finished_lbl->setValue(result_text);
-		// <FS:Ansariel> Don't return to target selection after taking a snapshot
-		LLPanelSnapshot* panel = getActivePanel(mFloater);
-		if (panel)
-		{
-			std::string sdstring = panel->getImageSizeComboBox()->getSelectedValue();
-			LLSD sdres;
-			std::stringstream sstream(sdstring);
-			LLSDSerialize::fromNotation(sdres, sstream, sdstring.size());
-			bool is_custom_resolution = (sdres[0].asInteger() == -1 && sdres[1].asInteger() == -1);
-
-			panel->enableAspectRatioCheckbox(is_custom_resolution);
-			panel->getWidthSpinner()->setEnabled(is_custom_resolution);
-			panel->getHeightSpinner()->setEnabled(is_custom_resolution);
-		}
-		// </FS:Ansariel>
-	}
-=======
     if (finished)
     {
         LLUICtrl* finished_lbl = mFloater->getChild<LLUICtrl>(ok ? "succeeded_lbl" : "failed_lbl");
         std::string result_text = mFloater->getString(msg + "_" + (ok ? "succeeded_str" : "failed_str"));
         finished_lbl->setValue(result_text);
-    }
->>>>>>> 38c2a5bd
+        // <FS:Ansariel> Don't return to target selection after taking a snapshot
+        LLPanelSnapshot* panel = getActivePanel(mFloater);
+        if (panel)
+        {
+            std::string sdstring = panel->getImageSizeComboBox()->getSelectedValue();
+            LLSD sdres;
+            std::stringstream sstream(sdstring);
+            LLSDSerialize::fromNotation(sdres, sstream, sdstring.size());
+            bool is_custom_resolution = (sdres[0].asInteger() == -1 && sdres[1].asInteger() == -1);
+
+            panel->enableAspectRatioCheckbox(is_custom_resolution);
+            panel->getWidthSpinner()->setEnabled(is_custom_resolution);
+            panel->getHeightSpinner()->setEnabled(is_custom_resolution);
+        }
+        // </FS:Ansariel>
+    }
 }
 
 // Apply a new resolution selected from the given combobox.
 void LLFloaterSnapshot::Impl::updateResolution(LLUICtrl* ctrl, void* data, BOOL do_update)
 {
-<<<<<<< HEAD
-	LLComboBox* combobox = (LLComboBox*)ctrl;
-	LLFloaterSnapshot *view = (LLFloaterSnapshot *)data;
-		
-	if (!view || !combobox)
-	{
-		llassert(view && combobox);
-		return;
-	}
-
-	std::string sdstring = combobox->getSelectedValue();
-	LLSD sdres;
-	std::stringstream sstream(sdstring);
-	LLSDSerialize::fromNotation(sdres, sstream, sdstring.size());
-		
-	S32 width = sdres[0];
-	S32 height = sdres[1];
-	
-	// <FS:Ansariel> Store settings at logout
-	bool is_custom_resolution = (width == -1 && height == -1);
-	
-	LLSnapshotLivePreview* previewp = getPreviewView();
-	if (previewp && combobox->getCurrentIndex() >= 0)
-	{
-		S32 original_width = 0 , original_height = 0 ;
-		previewp->getSize(original_width, original_height) ;
-		
-		if (gSavedSettings.getBOOL("RenderUIInSnapshot") || gSavedSettings.getBOOL("RenderHUDInSnapshot"))
-		{ //clamp snapshot resolution to window size when showing UI or HUD in snapshot
-			width = llmin(width, gViewerWindow->getWindowWidthRaw());
-			height = llmin(height, gViewerWindow->getWindowHeightRaw());
-		}
-
-		if (width == 0 || height == 0)
-		{
-			// take resolution from current window size
-			LL_DEBUGS() << "Setting preview res from window: " << gViewerWindow->getWindowWidthRaw() << "x" << gViewerWindow->getWindowHeightRaw() << LL_ENDL;
-			previewp->setSize(gViewerWindow->getWindowWidthRaw(), gViewerWindow->getWindowHeightRaw());
-		}
-		else if (width == -1 || height == -1)
-		{
-			// load last custom value
-			S32 new_width = 0, new_height = 0;
-			LLPanelSnapshot* spanel = getActivePanel(view);
-			if (spanel)
-			{
-				LL_DEBUGS() << "Loading typed res from panel " << spanel->getName() << LL_ENDL;
-				new_width = spanel->getTypedPreviewWidth();
-				new_height = spanel->getTypedPreviewHeight();
-
-				// Limit custom size for inventory snapshots to 512x512 px.
-				if (getActiveSnapshotType(view) == LLSnapshotModel::SNAPSHOT_TEXTURE)
-				{
-					new_width = llmin(new_width, MAX_TEXTURE_SIZE);
-					new_height = llmin(new_height, MAX_TEXTURE_SIZE);
-				}
-			}
-			else
-			{
-				LL_DEBUGS() << "No custom res chosen, setting preview res from window: "
-					<< gViewerWindow->getWindowWidthRaw() << "x" << gViewerWindow->getWindowHeightRaw() << LL_ENDL;
-				new_width = gViewerWindow->getWindowWidthRaw();
-				new_height = gViewerWindow->getWindowHeightRaw();
-			}
-
-			llassert(new_width > 0 && new_height > 0);
-			previewp->setSize(new_width, new_height);
-		}
-		else
-		{
-			// use the resolution from the selected pre-canned drop-down choice
-			LL_DEBUGS() << "Setting preview res selected from combo: " << width << "x" << height << LL_ENDL;
-			previewp->setSize(width, height);
-		}
-
-		checkAspectRatio(view, width) ;
-
-		previewp->getSize(width, height);
-
-		// We use the height spinner here because we come here via the aspect ratio
-		// checkbox as well and we want height always changing to width by default.
-		// If we use the width spinner we would change width according to height by
-		// default, that is not what we want.
-		// <FS:Ansariel> Store settings at logout; Only update spinners when using custom resolution
-		if (is_custom_resolution)
-		{
-		// </FS:Ansariel>
-		updateSpinners(view, previewp, width, height, !getHeightSpinner(view)->isDirty()); // may change width and height
-		
-		if(getWidthSpinner(view)->getValue().asInteger() != width || getHeightSpinner(view)->getValue().asInteger() != height)
-		{
-			getWidthSpinner(view)->setValue(width);
-			getHeightSpinner(view)->setValue(height);
-			if (getActiveSnapshotType(view) == LLSnapshotModel::SNAPSHOT_TEXTURE)
-			{
-				getWidthSpinner(view)->setIncrement(width >> 1);
-				getHeightSpinner(view)->setIncrement(height >> 1);
-			}
-		}
-		// <FS:Ansariel> Store settings at logout; Only update spinners when using custom resolution
-		}
-
-		getWidthSpinner(view)->setEnabled(is_custom_resolution);
-		getHeightSpinner(view)->setEnabled(is_custom_resolution);
-		// </FS:Ansariel>
-
-		if(original_width != width || original_height != height)
-		{
-			previewp->setSize(width, height);
-
-			// hide old preview as the aspect ratio could be wrong
-			checkAutoSnapshot(previewp, FALSE);
-			LL_DEBUGS() << "updating thumbnail" << LL_ENDL;
-			// Don't update immediately, give window chance to redraw
-			getPreviewView()->updateSnapshot(TRUE, FALSE, 1.f);
-			if(do_update)
-			{
-				LL_DEBUGS() << "Will update controls" << LL_ENDL;
-				updateControls(view);
-			}
-		}
-	}
-=======
     LLComboBox* combobox = (LLComboBox*)ctrl;
     LLFloaterSnapshot *view = (LLFloaterSnapshot *)data;
 
@@ -1191,6 +808,9 @@
 
     S32 width = sdres[0];
     S32 height = sdres[1];
+
+    // <FS:Ansariel> Store settings at logout
+    bool is_custom_resolution = (width == -1 && height == -1);
 
     LLSnapshotLivePreview* previewp = getPreviewView();
     if (previewp && combobox->getCurrentIndex() >= 0)
@@ -1254,6 +874,10 @@
         // checkbox as well and we want height always changing to width by default.
         // If we use the width spinner we would change width according to height by
         // default, that is not what we want.
+        // <FS:Ansariel> Store settings at logout; Only update spinners when using custom resolution
+        if (is_custom_resolution)
+        {
+        // </FS:Ansariel>
         updateSpinners(view, previewp, width, height, !getHeightSpinner(view)->isDirty()); // may change width and height
 
         if(getWidthSpinner(view)->getValue().asInteger() != width || getHeightSpinner(view)->getValue().asInteger() != height)
@@ -1266,6 +890,12 @@
                 getHeightSpinner(view)->setIncrement(height >> 1);
             }
         }
+        // <FS:Ansariel> Store settings at logout; Only update spinners when using custom resolution
+        }
+
+        getWidthSpinner(view)->setEnabled(is_custom_resolution);
+        getHeightSpinner(view)->setEnabled(is_custom_resolution);
+        // </FS:Ansariel>
 
         if(original_width != width || original_height != height)
         {
@@ -1283,7 +913,6 @@
             }
         }
     }
->>>>>>> 38c2a5bd
 }
 
 // static
@@ -1410,20 +1039,6 @@
         S32 curw,curh;
         previewp->getSize(curw, curh);
 
-<<<<<<< HEAD
-			previewp->setSize(w,h);
-			checkAutoSnapshot(previewp, FALSE);
-			// <FS:Ansariel> Store settings at logout
-			//comboSetCustom(view, "profile_size_combo");
-			//comboSetCustom(view, "postcard_size_combo");
-			//comboSetCustom(view, "texture_size_combo");
-			//comboSetCustom(view, "local_size_combo");
-			// </FS:Ansariel>
-			LL_DEBUGS() << "applied custom resolution, updating thumbnail" << LL_ENDL;
-			previewp->updateSnapshot(TRUE);
-		}
-	}
-=======
         if (w != curw || h != curh)
         {
             //if to upload a snapshot, process spinner input in a special way.
@@ -1431,15 +1046,16 @@
 
             previewp->setSize(w,h);
             checkAutoSnapshot(previewp, FALSE);
-            comboSetCustom(view, "profile_size_combo");
-            comboSetCustom(view, "postcard_size_combo");
-            comboSetCustom(view, "texture_size_combo");
-            comboSetCustom(view, "local_size_combo");
+            // <FS:Ansariel> Store settings at logout
+            //comboSetCustom(view, "profile_size_combo");
+            //comboSetCustom(view, "postcard_size_combo");
+            //comboSetCustom(view, "texture_size_combo");
+            //comboSetCustom(view, "local_size_combo");
+            // </FS:Ansariel>
             LL_DEBUGS() << "applied custom resolution, updating thumbnail" << LL_ENDL;
             previewp->updateSnapshot(TRUE);
         }
     }
->>>>>>> 38c2a5bd
 }
 
 // static
@@ -1490,7 +1106,7 @@
 // Default constructor
 LLFloaterSnapshot::LLFloaterSnapshot(const LLSD& key)
     : LLFloaterSnapshotBase(key)
-	, mIsOpen(false) // <FS:Ansariel> FIRE-16145: CTRL-SHIFT-S doesn't update the snapshot anymore
+    , mIsOpen(false) // <FS:Ansariel> FIRE-16145: CTRL-SHIFT-S doesn't update the snapshot anymore
 {
     impl = new Impl(this);
 }
@@ -1514,14 +1130,10 @@
     childSetCommitCallback("hud_check", ImplBase::onClickHUDCheck, this);
     getChild<LLUICtrl>("hud_check")->setValue(gSavedSettings.getBOOL("RenderHUDInSnapshot"));
 
-<<<<<<< HEAD
-	// <FS:Ansariel> FIRE-15853: HUDs, interface or L$ balance checkbox don't update actual screenshot image
-	childSetCommitCallback("currency_check", ImplBase::onClickCurrencyCheck, this);
-
-	((Impl*)impl)->setAspectRatioCheckboxValue(this, gSavedSettings.getBOOL("KeepAspectForSnapshot"));
-=======
+    // <FS:Ansariel> FIRE-15853: HUDs, interface or L$ balance checkbox don't update actual screenshot image
+    childSetCommitCallback("currency_check", ImplBase::onClickCurrencyCheck, this);
+
     ((Impl*)impl)->setAspectRatioCheckboxValue(this, gSavedSettings.getBOOL("KeepAspectForSnapshot"));
->>>>>>> 38c2a5bd
 
     childSetCommitCallback("layer_types", Impl::onCommitLayerTypes, this);
     getChild<LLUICtrl>("layer_types")->setValue("colors");
@@ -1546,53 +1158,6 @@
     getChild<LLButton>("360_label")->setCommitCallback(boost::bind(&LLFloaterSnapshot::on360Snapshot, this));
     // </FS:Ansariel>
 
-<<<<<<< HEAD
-	// Filters
-	LLComboBox* filterbox = getChild<LLComboBox>("filters_combobox");
-	std::vector<std::string> filter_list = LLImageFiltersManager::getInstance()->getFiltersList();
-	for (U32 i = 0; i < filter_list.size(); i++)
-	{
-		filterbox->add(filter_list[i]);
-	}
-	childSetCommitCallback("filters_combobox", ImplBase::onClickFilter, this);
-    
-	LLWebProfile::setImageUploadResultCallback(boost::bind(&Impl::onSnapshotUploadFinished, this, _1));
-	LLPostCard::setPostResultCallback(boost::bind(&Impl::onSendingPostcardFinished, this, _1));
-
-	mThumbnailPlaceholder = getChild<LLUICtrl>("thumbnail_placeholder");
-
-	// create preview window
-	LLRect full_screen_rect = getRootView()->getRect();
-	LLSnapshotLivePreview::Params p;
-	p.rect(full_screen_rect);
-	LLSnapshotLivePreview* previewp = new LLSnapshotLivePreview(p);
-	LLView* parent_view = gSnapshotFloaterView->getParent();
-	
-	parent_view->removeChild(gSnapshotFloaterView);
-	// make sure preview is below snapshot floater
-	parent_view->addChild(previewp);
-	parent_view->addChild(gSnapshotFloaterView);
-	
-	//move snapshot floater to special purpose snapshotfloaterview
-	gFloaterView->removeChild(this);
-	gSnapshotFloaterView->addChild(this);
-
-	// Pre-select "Current Window" resolution.
-	// <FS:Ansariel> Store settings at logout
-	//getChild<LLComboBox>("profile_size_combo")->selectNthItem(0);
-	//getChild<LLComboBox>("postcard_size_combo")->selectNthItem(0);
-	//getChild<LLComboBox>("texture_size_combo")->selectNthItem(0);
-	//getChild<LLComboBox>("local_size_combo")->selectNthItem(8);
-	//getChild<LLComboBox>("local_format_combo")->selectNthItem(0);
-	// </FS:Ansariel>
-
-	impl->mPreviewHandle = previewp->getHandle();
-    previewp->setContainer(this);
-	impl->updateControls(this);
-	impl->setAdvanced(gSavedSettings.getBOOL("AdvanceSnapshot"));
-	impl->updateLayout(this);
-	
-=======
     // Filters
     LLComboBox* filterbox = getChild<LLComboBox>("filters_combobox");
     std::vector<std::string> filter_list = LLImageFiltersManager::getInstance()->getFiltersList();
@@ -1601,7 +1166,6 @@
         filterbox->add(filter_list[i]);
     }
     childSetCommitCallback("filters_combobox", ImplBase::onClickFilter, this);
->>>>>>> 38c2a5bd
 
     LLWebProfile::setImageUploadResultCallback(boost::bind(&Impl::onSnapshotUploadFinished, this, _1));
     LLPostCard::setPostResultCallback(boost::bind(&Impl::onSendingPostcardFinished, this, _1));
@@ -1625,11 +1189,13 @@
     gSnapshotFloaterView->addChild(this);
 
     // Pre-select "Current Window" resolution.
-    getChild<LLComboBox>("profile_size_combo")->selectNthItem(0);
-    getChild<LLComboBox>("postcard_size_combo")->selectNthItem(0);
-    getChild<LLComboBox>("texture_size_combo")->selectNthItem(0);
-    getChild<LLComboBox>("local_size_combo")->selectNthItem(8);
-    getChild<LLComboBox>("local_format_combo")->selectNthItem(0);
+    // <FS:Ansariel> Store settings at logout
+    //getChild<LLComboBox>("profile_size_combo")->selectNthItem(0);
+    //getChild<LLComboBox>("postcard_size_combo")->selectNthItem(0);
+    //getChild<LLComboBox>("texture_size_combo")->selectNthItem(0);
+    //getChild<LLComboBox>("local_size_combo")->selectNthItem(8);
+    //getChild<LLComboBox>("local_format_combo")->selectNthItem(0);
+    // </FS:Ansariel>
 
     impl->mPreviewHandle = previewp->getHandle();
     previewp->setContainer(this);
@@ -1711,56 +1277,51 @@
     impl->setAdvanced(gSavedSettings.getBOOL("AdvanceSnapshot"));
     impl->updateLayout(this);
 
-<<<<<<< HEAD
-	// <FS:Ansariel> FIRE-16145: CTRL-SHIFT-S doesn't update the snapshot anymore
-	if (mIsOpen)
-	{
-		return;
-	}
-	mIsOpen = true;
-	// </FS:Ansariel>
-
-	// Initialize default tab.
-	// <FS:Ansariel> Don't return to target selection after taking a snapshot
-	//getChild<LLSideTrayPanelContainer>("panel_container")->getCurrentPanel()->onOpen(LLSD());
-	LLSideTrayPanelContainer* panel_container = getChild<LLSideTrayPanelContainer>("panel_container");
-	std::string last_snapshot_panel = gSavedSettings.getString("FSLastSnapshotPanel");
-	panel_container->selectTabByName(last_snapshot_panel.empty() ? "panel_snapshot_options" : last_snapshot_panel);
-	panel_container->getCurrentPanel()->onOpen(LLSD());
-	mSucceessLblPanel->setVisible(FALSE);
-	mFailureLblPanel->setVisible(FALSE);
-	// </FS:Ansariel>
+    // <FS:Ansariel> FIRE-16145: CTRL-SHIFT-S doesn't update the snapshot anymore
+    if (mIsOpen)
+    {
+        return;
+    }
+    mIsOpen = true;
+    // </FS:Ansariel>
+
+    // Initialize default tab.
+    // <FS:Ansariel> Don't return to target selection after taking a snapshot
+    //getChild<LLSideTrayPanelContainer>("panel_container")->getCurrentPanel()->onOpen(LLSD());
+    LLSideTrayPanelContainer* panel_container = getChild<LLSideTrayPanelContainer>("panel_container");
+    std::string last_snapshot_panel = gSavedSettings.getString("FSLastSnapshotPanel");
+    panel_container->selectTabByName(last_snapshot_panel.empty() ? "panel_snapshot_options" : last_snapshot_panel);
+    panel_container->getCurrentPanel()->onOpen(LLSD());
+    mSucceessLblPanel->setVisible(FALSE);
+    mFailureLblPanel->setVisible(FALSE);
+    // </FS:Ansariel>
 
 // <FS:CR> FIRE-9621
 #ifdef OPENSIM
-	if (!LLGridManager::getInstance()->isInSecondLife())
-	{
-		LLLayoutStack* stackcontainer = findChild<LLLayoutStack>("option_buttons");
-		if (stackcontainer)
-		{
-			LLLayoutPanel* panel_snapshot_profile = stackcontainer->findChild<LLLayoutPanel>("lp_profile");
-			if (panel_snapshot_profile)
-			{
-				panel_snapshot_profile->setVisible(FALSE);
-			}
-			LLLayoutPanel* panel_snapshot_facebook = stackcontainer->findChild<LLLayoutPanel>("lp_facebook");
-			if (panel_snapshot_facebook)
-			{
-				panel_snapshot_facebook->setVisible(FALSE);
-			}
-			LLLayoutPanel* panel_snapshot_twitter = stackcontainer->findChild<LLLayoutPanel>("lp_twitter");
-			if (panel_snapshot_twitter)
-			{
-				panel_snapshot_twitter->setVisible(FALSE);
-			}
-		}
-	}
+    if (!LLGridManager::getInstance()->isInSecondLife())
+    {
+        LLLayoutStack* stackcontainer = findChild<LLLayoutStack>("option_buttons");
+        if (stackcontainer)
+        {
+            LLLayoutPanel* panel_snapshot_profile = stackcontainer->findChild<LLLayoutPanel>("lp_profile");
+            if (panel_snapshot_profile)
+            {
+                panel_snapshot_profile->setVisible(FALSE);
+            }
+            LLLayoutPanel* panel_snapshot_facebook = stackcontainer->findChild<LLLayoutPanel>("lp_facebook");
+            if (panel_snapshot_facebook)
+            {
+                panel_snapshot_facebook->setVisible(FALSE);
+            }
+            LLLayoutPanel* panel_snapshot_twitter = stackcontainer->findChild<LLLayoutPanel>("lp_twitter");
+            if (panel_snapshot_twitter)
+            {
+                panel_snapshot_twitter->setVisible(FALSE);
+            }
+        }
+    }
 #endif // OPENSIM
 // </FS:CR>
-=======
-    // Initialize default tab.
-    getChild<LLSideTrayPanelContainer>("panel_container")->getCurrentPanel()->onOpen(LLSD());
->>>>>>> 38c2a5bd
 }
 
 void LLFloaterSnapshot::onExtendFloater()
@@ -1778,13 +1339,13 @@
 //virtual
 void LLFloaterSnapshot::onClose(bool app_quitting)
 {
-	LLFloaterSnapshotBase::onClose(app_quitting);
-
-	// <FS:Ansariel> FIRE-16145: CTRL-SHIFT-S doesn't update the snapshot anymore
-	mIsOpen = false;
-
-	LLSideTrayPanelContainer* panel_container = getChild<LLSideTrayPanelContainer>("panel_container");
-	gSavedSettings.setString("FSLastSnapshotPanel", panel_container->getCurrentPanel()->getName());
+    LLFloaterSnapshotBase::onClose(app_quitting);
+
+    // <FS:Ansariel> FIRE-16145: CTRL-SHIFT-S doesn't update the snapshot anymore
+    mIsOpen = false;
+
+    LLSideTrayPanelContainer* panel_container = getChild<LLSideTrayPanelContainer>("panel_container");
+    gSavedSettings.setString("FSLastSnapshotPanel", panel_container->getCurrentPanel()->getName());
 }
 // </FS:Ansariel>
 
@@ -1908,17 +1469,12 @@
 
 BOOL LLFloaterSnapshotBase::ImplBase::updatePreviewList(bool initialized)
 {
-<<<<<<< HEAD
-	// <FS:Ansariel> Share to Flickr
-	//if (!initialized)
-	LLFloaterFlickr* floater_flickr = LLFloaterReg::findTypedInstance<LLFloaterFlickr>("flickr");
-	if (!initialized && !floater_flickr)
-	// </FS:Ansariel>
-		return FALSE;
-=======
-    if (!initialized)
+    // <FS:Ansariel> Share to Flickr
+    //if (!initialized)
+    LLFloaterFlickr* floater_flickr = LLFloaterReg::findTypedInstance<LLFloaterFlickr>("flickr");
+    if (!initialized && !floater_flickr)
+    // </FS:Ansariel>
         return FALSE;
->>>>>>> 38c2a5bd
 
     BOOL changed = FALSE;
     LL_DEBUGS() << "npreviews: " << LLSnapshotLivePreview::sList.size() << LL_ENDL;
@@ -2003,29 +1559,24 @@
 {
     impl->updateControls(this);
 
-<<<<<<< HEAD
-	// Remove the success/failure indicator whenever user presses a snapshot option button.
-	impl->setStatus(ImplBase::STATUS_READY);
-
-	// <FS:Ansariel> Enable spinners and aspect ratio checkbox only for custom resolution
-	LLPanelSnapshot* panel = impl->getActivePanel(this);
-	if (panel)
-	{
-		std::string sdstring = panel->getImageSizeComboBox()->getSelectedValue();
-		LLSD sdres;
-		std::stringstream sstream(sdstring);
-		LLSDSerialize::fromNotation(sdres, sstream, sdstring.size());
-		bool is_custom_resolution = (sdres[0].asInteger() == -1 && sdres[1].asInteger() == -1);
-
-		panel->enableAspectRatioCheckbox(is_custom_resolution);
-		panel->getWidthSpinner()->setEnabled(is_custom_resolution);
-		panel->getHeightSpinner()->setEnabled(is_custom_resolution);
-	}
-	// </FS:Ansariel>
-=======
     // Remove the success/failure indicator whenever user presses a snapshot option button.
     impl->setStatus(ImplBase::STATUS_READY);
->>>>>>> 38c2a5bd
+
+    // <FS:Ansariel> Enable spinners and aspect ratio checkbox only for custom resolution
+    LLPanelSnapshot* panel = impl->getActivePanel(this);
+    if (panel)
+    {
+        std::string sdstring = panel->getImageSizeComboBox()->getSelectedValue();
+        LLSD sdres;
+        std::stringstream sstream(sdstring);
+        LLSDSerialize::fromNotation(sdres, sstream, sdstring.size());
+        bool is_custom_resolution = (sdres[0].asInteger() == -1 && sdres[1].asInteger() == -1);
+
+        panel->enableAspectRatioCheckbox(is_custom_resolution);
+        panel->getWidthSpinner()->setEnabled(is_custom_resolution);
+        panel->getHeightSpinner()->setEnabled(is_custom_resolution);
+    }
+    // </FS:Ansariel>
 }
 
 void LLFloaterSnapshotBase::inventorySaveFailed()
