--- conflicted
+++ resolved
@@ -125,31 +125,17 @@
 
 bool FSFloaterImport::postBuild()
 {
-<<<<<<< HEAD
-	if (LLAgentBenefitsMgr::current().getTextureUploadCost() == 0 
-		|| gAgent.getRegion()->getCentralBakeVersion() > 0)
-	{
-		getChild<LLCheckBoxCtrl>("temp_asset")->setVisible(false);   
-		getChild<LLCheckBoxCtrl>("temp_asset")->set(false);
-	}
-	getChild<LLButton>("import_btn")->setCommitCallback(boost::bind(&FSFloaterImport::onClickBtnImport, this));
-	loadFile();
-	populateBackupInfo();
-	
-	return true;
-=======
     if (LLAgentBenefitsMgr::current().getTextureUploadCost() == 0
         || gAgent.getRegion()->getCentralBakeVersion() > 0)
     {
-        getChild<LLCheckBoxCtrl>("temp_asset")->setVisible(FALSE);
-        getChild<LLCheckBoxCtrl>("temp_asset")->set(FALSE);
+        getChild<LLCheckBoxCtrl>("temp_asset")->setVisible(false);
+        getChild<LLCheckBoxCtrl>("temp_asset")->set(false);
     }
     getChild<LLButton>("import_btn")->setCommitCallback(boost::bind(&FSFloaterImport::onClickBtnImport, this));
     loadFile();
     populateBackupInfo();
 
-    return TRUE;
->>>>>>> c06fb4e0
+    return true;
 }
 
 // static
@@ -161,78 +147,6 @@
 
 void FSFloaterImport::onIdle()
 {
-<<<<<<< HEAD
-	if( getUploads() < 1 )
-		popNextAsset();
-
-	switch(mImportState)
-	{
-	case IDLE:
-		break;
-	case INVENTORY_TRANSFER:
-	{
-		if (mInventoryQueue.empty())
-		{
-			mImportState = IDLE;
-			mWaitTimer.stop();
-
-			if ((mObject + 1) >= mObjectSize)
-			{
-				if (mObjectSize > 1)
-				{
-					// should be allready selected
-					LL_DEBUGS("import") << "Linking " << mObjectSize << " objects. " << LLSelectMgr::getInstance()->getSelection()->getObjectCount() << " prims are selected" << LL_ENDL;
-					LLSelectMgr::getInstance()->sendLink();
-					mImportState = LINKING;
-				}
-				else
-				{
-					postLink();
-				}
-			}
-			else
-			{
-				mObject++;
-				createPrim();
-			}
-			
-			return;
-		}
-		
-		if (mWaitTimer.getElapsedTimeF32() < mThrottleTime)
-		{
-			return;
-		}
-
-		FSInventoryQueue item_queue = mInventoryQueue.back();
-		LL_DEBUGS("import") << "Dropping " << item_queue.item->getName() << " " << item_queue.item->getUUID() << " into " << item_queue.prim_name << " " << item_queue.object->getID() << LL_ENDL;
-		if (item_queue.item->getType() == LLAssetType::AT_LSL_TEXT)
-		{
-			LLToolDragAndDrop::dropScript(item_queue.object, item_queue.item, true,
-						      LLToolDragAndDrop::SOURCE_AGENT,
-						      gAgentID);
-		}
-		else
-		{
-			LLToolDragAndDrop::dropInventory(item_queue.object, item_queue.item,
-							LLToolDragAndDrop::SOURCE_AGENT,
-							gAgentID);
-		}
-		mInventoryQueue.pop_back();
-		mWaitTimer.start();
-	}
-		break;
-	case LINKING:
-		if (LLSelectMgr::getInstance()->getSelection()->getRootObjectCount() < 2)
-		{
-			mImportState = IDLE;
-			postLink();
-		}
-		break;
-	default:
-		break;
-	}
-=======
     if( getUploads() < 1 )
         popNextAsset();
 
@@ -279,7 +193,7 @@
         LL_DEBUGS("import") << "Dropping " << item_queue.item->getName() << " " << item_queue.item->getUUID() << " into " << item_queue.prim_name << " " << item_queue.object->getID() << LL_ENDL;
         if (item_queue.item->getType() == LLAssetType::AT_LSL_TEXT)
         {
-            LLToolDragAndDrop::dropScript(item_queue.object, item_queue.item, TRUE,
+            LLToolDragAndDrop::dropScript(item_queue.object, item_queue.item, true,
                               LLToolDragAndDrop::SOURCE_AGENT,
                               gAgentID);
         }
@@ -303,102 +217,10 @@
     default:
         break;
     }
->>>>>>> c06fb4e0
 }
 
 void FSFloaterImport::loadFile()
 {
-<<<<<<< HEAD
-	mFilePath = gDirUtilp->getDirName(mFilename);
-	mFilename = gDirUtilp->getBaseFileName(mFileFullName);
-
-	mManifest.clear();
-	mTextureQueue.clear();
-	mAnimQueue.clear();
-	mSoundQueue.clear();
-	mLinksetSize = 0;
-	mTexturesTotal = 0;
-	mAnimsTotal = 0;
-	mSoundsTotal = 0;
-
-	bool file_loaded = false;
-	llifstream filestream(mFileFullName.c_str(), std::ios_base::in | std::ios_base::binary);
-	if(filestream.is_open())
-	{
-		filestream.seekg(0, std::ios::end);
-		S32 file_size = (S32)filestream.tellg();
-		filestream.seekg(0, std::ios::beg);
-		if (LLUZipHelper::unzip_llsd(mManifest, filestream, file_size) == LLUZipHelper::ZR_OK)
-		{
-			file_loaded = true;
-		}
-		else
-		{
-			LL_WARNS("import") << "Failed to deserialize " << mFileFullName << LL_ENDL;
-		}
-	}
-	else
-	{
-		LL_WARNS("import") << "Unable to open file: " << mFileFullName << LL_ENDL;
-	}
-	filestream.close();
-
-	if (file_loaded)
-	{
-		if (mManifest.has("format_version") && mManifest["format_version"].asInteger() <= OXP_FORMAT_VERSION)
-		{
-			LLSD& linksetsd = mManifest["linkset"];
-			U32 prims = 0;
-			for (LLSD::array_iterator linkset_iter = linksetsd.beginArray();
-				linkset_iter != linksetsd.endArray();
-				++linkset_iter)
-			{
-				LLSD& objectsd = mManifest["linkset"][mLinksetSize];
-				for (LLSD::array_iterator prim_iter = objectsd.beginArray();
-					prim_iter != objectsd.endArray();
-					++prim_iter)
-				{
-					processPrim(mManifest["prim"][(*prim_iter).asString()]);
-					prims++;
-				}
-				mLinksetSize++;
-			}
-
-			LLUIString stats = getString("file_status");
-			stats.setArg("[LINKSETS]", llformat("%u", mLinksetSize));
-			stats.setArg("[PRIMS]", llformat("%u", prims));
-			stats.setArg("[TEXTURES]", llformat("%u", mTexturesTotal));
-			stats.setArg("[SOUNDS]", llformat("%u", mSoundsTotal));
-			stats.setArg("[ANIMATIONS]", llformat("%u", mAnimsTotal));
-			stats.setArg("[ASSETS]", llformat("%u", mAssetsTotal));
-			getChild<LLTextBox>("file_status_text")->setText(stats.getString());
-		}
-		else
-		{
-			getChild<LLTextBox>("file_status_text")->setText(getString("file_version_error"));
-		}
-	}
-	else
-	{
-		getChild<LLTextBox>("file_status_text")->setText(getString("file_status_error"));
-	}
-
-	LL_DEBUGS("import") << "Linkset size is " << mLinksetSize << LL_ENDL;
-	if (mLinksetSize != 0)
-	{
-		getChild<LLButton>("import_btn")->setEnabled(true);
-		getChild<LLCheckBoxCtrl>("do_not_attach")->setEnabled(true);
-		getChild<LLCheckBoxCtrl>("region_position")->setEnabled(true);
-		getChild<LLCheckBoxCtrl>("upload_asset")->setEnabled(true);
-	}
-	else
-	{
-		getChild<LLButton>("import_btn")->setEnabled(false);
-		getChild<LLCheckBoxCtrl>("do_not_attach")->setEnabled(false);
-		getChild<LLCheckBoxCtrl>("region_position")->setEnabled(false);
-		getChild<LLCheckBoxCtrl>("upload_asset")->setEnabled(false);
-	}
-=======
     mFilePath = gDirUtilp->getDirName(mFilename);
     mFilename = gDirUtilp->getBaseFileName(mFileFullName);
 
@@ -476,19 +298,18 @@
     LL_DEBUGS("import") << "Linkset size is " << mLinksetSize << LL_ENDL;
     if (mLinksetSize != 0)
     {
-        getChild<LLButton>("import_btn")->setEnabled(TRUE);
-        getChild<LLCheckBoxCtrl>("do_not_attach")->setEnabled(TRUE);
-        getChild<LLCheckBoxCtrl>("region_position")->setEnabled(TRUE);
-        getChild<LLCheckBoxCtrl>("upload_asset")->setEnabled(TRUE);
+        getChild<LLButton>("import_btn")->setEnabled(true);
+        getChild<LLCheckBoxCtrl>("do_not_attach")->setEnabled(true);
+        getChild<LLCheckBoxCtrl>("region_position")->setEnabled(true);
+        getChild<LLCheckBoxCtrl>("upload_asset")->setEnabled(true);
     }
     else
     {
-        getChild<LLButton>("import_btn")->setEnabled(FALSE);
-        getChild<LLCheckBoxCtrl>("do_not_attach")->setEnabled(FALSE);
-        getChild<LLCheckBoxCtrl>("region_position")->setEnabled(FALSE);
-        getChild<LLCheckBoxCtrl>("upload_asset")->setEnabled(FALSE);
-    }
->>>>>>> c06fb4e0
+        getChild<LLButton>("import_btn")->setEnabled(false);
+        getChild<LLCheckBoxCtrl>("do_not_attach")->setEnabled(false);
+        getChild<LLCheckBoxCtrl>("region_position")->setEnabled(false);
+        getChild<LLCheckBoxCtrl>("upload_asset")->setEnabled(false);
+    }
 }
 
 void FSFloaterImport::populateBackupInfo()
@@ -670,98 +491,6 @@
 
 void FSFloaterImport::onClickBtnImport()
 {
-<<<<<<< HEAD
-	mPrimObjectMap.clear();
-	mLinkset = 0;
-	mObject = 0;
-	mPrim = 0;
-	mObjectSelection = LLSelectMgr::getInstance()->getEditSelection();
-	LLSelectMgr::getInstance()->deselectAll();
-
-	mStartPosition = gAgent.getPositionAgent();
-	LL_DEBUGS("import") << "gAgent position is " << mStartPosition << LL_ENDL;
-	LLVector3 offset;
-	offset.set(gSavedSettings.getVector3("FSImportBuildOffset"));
-	mStartPosition = mStartPosition + offset * gAgent.getQuat();
-	LL_DEBUGS("import") << "mStartPosition is " << mStartPosition << LL_ENDL;
-
-	// don't allow change during a long upload/import
-	getChild<LLButton>("import_btn")->setEnabled(false);
-	getChild<LLCheckBoxCtrl>("do_not_attach")->setEnabled(false);
-	getChild<LLCheckBoxCtrl>("region_position")->setEnabled(false);
-	getChild<LLCheckBoxCtrl>("upload_asset")->setEnabled(false);
-	getChild<LLCheckBoxCtrl>("temp_asset")->setEnabled(false);
-
-	if (((mTexturesTotal + mSoundsTotal + mAnimsTotal + mAssetsTotal) != 0) && getChild<LLCheckBoxCtrl>("upload_asset")->get())
-	{
-		// do not pop up preview floaters when creating new inventory items.
-		gSavedSettings.setBOOL("ShowNewInventory", false);
-		
-		if (!getChild<LLCheckBoxCtrl>("temp_asset")->get())
-		{
-			U32 expected_upload_cost = mTexturesTotal * (U32)LLAgentBenefitsMgr::current().getTextureUploadCost();
-			if(!(can_afford_transaction(expected_upload_cost)))
-			{
-				LLStringUtil::format_map_t args;
-				args["AMOUNT"] = llformat("%d", expected_upload_cost);
-				LLBuyCurrencyHTML::openCurrencyFloater(LLTrans::getString("UploadingCosts", args), expected_upload_cost);
-
-				// re-enable the controls
-				getChild<LLButton>("import_btn")->setEnabled(true);
-				getChild<LLCheckBoxCtrl>("do_not_attach")->setEnabled(true);
-				getChild<LLCheckBoxCtrl>("region_position")->setEnabled(true);
-				getChild<LLCheckBoxCtrl>("upload_asset")->setEnabled(true);
-				getChild<LLCheckBoxCtrl>("temp_asset")->setEnabled(getChild<LLCheckBoxCtrl>("upload_asset")->get());
-				return;
-			}
-		}
-		if (!mTextureQueue.empty())
-		{
-			LLUIString status = getString("texture_uploading");
-			status.setArg("[TEXTURE]", llformat("%u", mTexturesTotal - (U32)mTextureQueue.size() + 1));
-			status.setArg("[TEXTURETOTAL]", llformat("%u", mTexturesTotal));
-			getChild<LLTextBox>("file_status_text")->setText(status.getString());
-			uploadAsset(mTextureQueue.front());
-			return;
-		}
-		if (!mSoundQueue.empty())
-		{
-			LLUIString status = getString("sound_uploading");
-			status.setArg("[SOUND]", llformat("%u", mSoundsTotal - (U32)mSoundQueue.size() + 1));
-			status.setArg("[SOUNDTOTAL]", llformat("%u", mSoundsTotal));
-			getChild<LLTextBox>("file_status_text")->setText(status.getString());
-			uploadAsset(mSoundQueue.front());
-			return;
-		}
-		if (!mAnimQueue.empty())
-		{
-			LLUIString status = getString("animation_uploading");
-			status.setArg("[ANIMATION]", llformat("%u", mAnimsTotal - (U32)mAnimQueue.size() + 1));
-			status.setArg("[ANIMATIONTOTAL]", llformat("%u", mAnimsTotal));
-			getChild<LLTextBox>("file_status_text")->setText(status.getString());
-			uploadAsset(mAnimQueue.front());
-			return;
-		}
-		if (!mAssetQueue.empty())
-		{
-			LLUIString status = getString("asset_uploading");
-			status.setArg("[ASSET]", llformat("%u", mAssetsTotal - (U32)mAssetQueue.size() + 1));
-			status.setArg("[ASSETTOTAL]", llformat("%u", mAssetsTotal));
-			getChild<LLTextBox>("file_status_text")->setText(status.getString());
-			uploadAsset(mAssetQueue.front());
-			return;
-		}
-
-		LL_WARNS("import") << "Nothing in queue, proceding to prim import." << LL_ENDL;
-		// restore setting to allow preview popups.
-		gSavedSettings.setBOOL("ShowNewInventory", mSavedSettingShowNewInventory);
-		importPrims();
-	}
-	else
-	{
-		importPrims();
-	}
-=======
     mPrimObjectMap.clear();
     mLinkset = 0;
     mObject = 0;
@@ -777,11 +506,11 @@
     LL_DEBUGS("import") << "mStartPosition is " << mStartPosition << LL_ENDL;
 
     // don't allow change during a long upload/import
-    getChild<LLButton>("import_btn")->setEnabled(FALSE);
-    getChild<LLCheckBoxCtrl>("do_not_attach")->setEnabled(FALSE);
-    getChild<LLCheckBoxCtrl>("region_position")->setEnabled(FALSE);
-    getChild<LLCheckBoxCtrl>("upload_asset")->setEnabled(FALSE);
-    getChild<LLCheckBoxCtrl>("temp_asset")->setEnabled(FALSE);
+    getChild<LLButton>("import_btn")->setEnabled(false);
+    getChild<LLCheckBoxCtrl>("do_not_attach")->setEnabled(false);
+    getChild<LLCheckBoxCtrl>("region_position")->setEnabled(false);
+    getChild<LLCheckBoxCtrl>("upload_asset")->setEnabled(false);
+    getChild<LLCheckBoxCtrl>("temp_asset")->setEnabled(false);
 
     if (((mTexturesTotal + mSoundsTotal + mAnimsTotal + mAssetsTotal) != 0) && getChild<LLCheckBoxCtrl>("upload_asset")->get())
     {
@@ -798,10 +527,10 @@
                 LLBuyCurrencyHTML::openCurrencyFloater(LLTrans::getString("UploadingCosts", args), expected_upload_cost);
 
                 // re-enable the controls
-                getChild<LLButton>("import_btn")->setEnabled(TRUE);
-                getChild<LLCheckBoxCtrl>("do_not_attach")->setEnabled(TRUE);
-                getChild<LLCheckBoxCtrl>("region_position")->setEnabled(TRUE);
-                getChild<LLCheckBoxCtrl>("upload_asset")->setEnabled(TRUE);
+                getChild<LLButton>("import_btn")->setEnabled(true);
+                getChild<LLCheckBoxCtrl>("do_not_attach")->setEnabled(true);
+                getChild<LLCheckBoxCtrl>("region_position")->setEnabled(true);
+                getChild<LLCheckBoxCtrl>("upload_asset")->setEnabled(true);
                 getChild<LLCheckBoxCtrl>("temp_asset")->setEnabled(getChild<LLCheckBoxCtrl>("upload_asset")->get());
                 return;
             }
@@ -852,42 +581,24 @@
     {
         importPrims();
     }
->>>>>>> c06fb4e0
 }
 
 void FSFloaterImport::onClickCheckBoxUploadAsset()
 {
-<<<<<<< HEAD
-	if (getChild<LLCheckBoxCtrl>("upload_asset")->get())
-	{
-		getChild<LLCheckBoxCtrl>("temp_asset")->setEnabled(true);
-		LLUIString stats = getString("upload_cost");
-		stats.setArg("[COST]", llformat("%u", (mTexturesTotal * LLAgentBenefitsMgr::current().getTextureUploadCost() + mSoundsTotal * LLAgentBenefitsMgr::current().getSoundUploadCost() + mAnimsTotal * LLAgentBenefitsMgr::current().getAnimationUploadCost())));
-		getChild<LLTextBox>("file_status_text")->setText(stats.getString());
-	}
-	else
-	{
-		getChild<LLCheckBoxCtrl>("temp_asset")->set(false);
-		getChild<LLCheckBoxCtrl>("temp_asset")->setEnabled(false);
-		std::string text;
-		getChild<LLTextBox>("file_status_text")->setText(text);
-	}
-=======
     if (getChild<LLCheckBoxCtrl>("upload_asset")->get())
     {
-        getChild<LLCheckBoxCtrl>("temp_asset")->setEnabled(TRUE);
+        getChild<LLCheckBoxCtrl>("temp_asset")->setEnabled(true);
         LLUIString stats = getString("upload_cost");
         stats.setArg("[COST]", llformat("%u", (mTexturesTotal * LLAgentBenefitsMgr::current().getTextureUploadCost() + mSoundsTotal * LLAgentBenefitsMgr::current().getSoundUploadCost() + mAnimsTotal * LLAgentBenefitsMgr::current().getAnimationUploadCost())));
         getChild<LLTextBox>("file_status_text")->setText(stats.getString());
     }
     else
     {
-        getChild<LLCheckBoxCtrl>("temp_asset")->set(FALSE);
-        getChild<LLCheckBoxCtrl>("temp_asset")->setEnabled(FALSE);
+        getChild<LLCheckBoxCtrl>("temp_asset")->set(false);
+        getChild<LLCheckBoxCtrl>("temp_asset")->setEnabled(false);
         std::string text;
         getChild<LLTextBox>("file_status_text")->setText(text);
     }
->>>>>>> c06fb4e0
 }
 
 void FSFloaterImport::onClickCheckBoxTempAsset()
@@ -932,83 +643,6 @@
 
 void FSFloaterImport::createPrim()
 {
-<<<<<<< HEAD
-	LLUIString status = getString("file_status_running");
-	status.setArg("[LINKSET]", llformat("%u", mLinkset + 1));
-	status.setArg("[LINKSETS]", llformat("%u", mLinksetSize));
-	status.setArg("[PRIM]", llformat("%u", mObject + 1));
-	status.setArg("[PRIMS]", llformat("%u", mObjectSize));
-	getChild<LLTextBox>("file_status_text")->setText(status.getString());
-  
-	LLUUID prim_uuid = mManifest["linkset"][mLinkset][mObject].asUUID();
-	LL_DEBUGS("import") << "Creating prim from " << prim_uuid.asString() << LL_ENDL;
-	LLSD& prim = mManifest["prim"][prim_uuid.asString()];
-
-	gMessageSystem->newMessageFast(_PREHASH_ObjectAdd);
-	gMessageSystem->nextBlockFast(_PREHASH_AgentData);
-	gMessageSystem->addUUIDFast(_PREHASH_AgentID, gAgentID);
-	gMessageSystem->addUUIDFast(_PREHASH_SessionID, gAgentSessionID);
-	gMessageSystem->addUUIDFast(_PREHASH_GroupID, FSCommon::getGroupForRezzing());
-
-	gMessageSystem->nextBlockFast(_PREHASH_ObjectData);
-	gMessageSystem->addU8Fast(_PREHASH_Material, (U8)prim["material"].asInteger());
-
-	U32 flags = ll_U32_from_sd(prim["flags"]);
-	flags |= FLAGS_CREATE_SELECTED;
-	gMessageSystem->addU32Fast(_PREHASH_AddFlags, flags);
-
-	LLVolumeParams volume_params;
-	volume_params.getPathParams().fromLLSD(prim["volume"]["path"]);
-	volume_params.getProfileParams().fromLLSD(prim["volume"]["profile"]);
-	LLVolumeMessage::packVolumeParams(&volume_params, gMessageSystem);
-
-	gMessageSystem->addU8Fast(_PREHASH_PCode, LL_PCODE_VOLUME);
-
-	LLVector3 scale;
-	scale.setValue(prim["scale"]);
-	LL_DEBUGS("import") << "Creating prim scale of " << scale << LL_ENDL;
-	gMessageSystem->addVector3Fast(_PREHASH_Scale, scale );
-
-	LLQuaternion rotation = ll_quaternion_from_sd(prim["rotation"]);
-	if (mObject != 0)
-	{
-		rotation = rotation * mRootRotation;
-	}
-	else
-	{
-		mRootRotation = rotation;
-	}
-	gMessageSystem->addQuatFast(_PREHASH_Rotation, rotation);
-
-	LLVector3 position;
-	LLVector3 prim_position;
-	prim_position.setValue(prim["position"]);
-	if (mObject != 0)
-	{
-		position = (prim_position * mRootRotation) + mRootPosition;
-	}
-	else
-	{
-		position = mRootPosition;
-	}
-	
-	if (mObjectCreatedCallback.connected())
-	{
-		mObjectCreatedCallback.disconnect();
-	}
-	mObjectCreatedCallback = gObjectList.setNewObjectCallback(boost::bind(&FSFloaterImport::processPrimCreated, this, _1));
-	
-	LL_DEBUGS("import") << "Creating prim at position " << position << LL_ENDL;
-	gMessageSystem->addVector3Fast(_PREHASH_RayStart, position);
-	gMessageSystem->addVector3Fast(_PREHASH_RayEnd, position);
-
-	gMessageSystem->addU8Fast(_PREHASH_BypassRaycast, (U8)1);
-	gMessageSystem->addU8Fast(_PREHASH_RayEndIsIntersection, (U8)0);
-	gMessageSystem->addU8Fast(_PREHASH_State, (U8)0);
-	gMessageSystem->addUUIDFast(_PREHASH_RayTargetID, LLUUID::null);
-	gMessageSystem->sendReliable(gAgent.getRegion()->getHost());
-	LLTrace::add(LLStatViewer::OBJECT_CREATE,1);
-=======
     LLUIString status = getString("file_status_running");
     status.setArg("[LINKSET]", llformat("%u", mLinkset + 1));
     status.setArg("[LINKSETS]", llformat("%u", mLinksetSize));
@@ -1078,51 +712,22 @@
     gMessageSystem->addVector3Fast(_PREHASH_RayStart, position);
     gMessageSystem->addVector3Fast(_PREHASH_RayEnd, position);
 
-    gMessageSystem->addU8Fast(_PREHASH_BypassRaycast, (U8)TRUE);
-    gMessageSystem->addU8Fast(_PREHASH_RayEndIsIntersection, (U8)FALSE);
+    gMessageSystem->addU8Fast(_PREHASH_BypassRaycast, (U8)1);
+    gMessageSystem->addU8Fast(_PREHASH_RayEndIsIntersection, (U8)0);
     gMessageSystem->addU8Fast(_PREHASH_State, (U8)0);
     gMessageSystem->addUUIDFast(_PREHASH_RayTargetID, LLUUID::null);
     gMessageSystem->sendReliable(gAgent.getRegion()->getHost());
     LLTrace::add(LLStatViewer::OBJECT_CREATE,1);
->>>>>>> c06fb4e0
 }
 
 bool FSFloaterImport::processPrimCreated(LLViewerObject* object)
 {
-<<<<<<< HEAD
-	if (!(mInstance && mCreatingActive))
-	{
-		return false;
-	}
-
-	LLSelectMgr::getInstance()->selectObjectAndFamily(object, true);
-
-	LLUUID prim_uuid = mManifest["linkset"][mLinkset][mObject].asUUID();
-	LLSD& prim = mManifest["prim"][prim_uuid.asString()];
-	LL_DEBUGS("import") << "Processing prim " << prim_uuid.asString() << " for object " << object->getID().asString() << LL_ENDL;
-	mPrimObjectMap[prim_uuid] = object->getID();
-	U32 object_local_id = object->getLocalID();
-
-	// due to raycasting prim placement errors, send prim position update that is more accurite.
-	LLVector3 position;
-	LLVector3 prim_position(prim["position"]);
-	if (mObject != 0)
-	{
-		position = (prim_position * mRootRotation) + mRootPosition;
-	}
-	else
-	{
-		position = mRootPosition;
-	}
-	LL_DEBUGS("import") << "Setting prim at position " << position << LL_ENDL;
-	setPrimPosition(UPD_POSITION, object, position);
-=======
     if (!(mInstance && mCreatingActive))
     {
         return false;
     }
 
-    LLSelectMgr::getInstance()->selectObjectAndFamily(object, TRUE);
+    LLSelectMgr::getInstance()->selectObjectAndFamily(object, true);
 
     LLUUID prim_uuid = mManifest["linkset"][mLinkset][mObject].asUUID();
     LLSD& prim = mManifest["prim"][prim_uuid.asString()];
@@ -1143,7 +748,6 @@
     }
     LL_DEBUGS("import") << "Setting prim at position " << position << LL_ENDL;
     setPrimPosition(UPD_POSITION, object, position);
->>>>>>> c06fb4e0
 
 #if (0) // reserved for possiable future bugfix should rot and scale not be accurite from prim creation.
 
@@ -1159,299 +763,6 @@
     setPrimPosition(UPD_POSITION|UPD_ROTATION|UPD_SCALE, object, position, rotation, scale);
 #endif
 
-<<<<<<< HEAD
-	S32 texture_count = (S32)object->getNumTEs();
-	for(S32 face = 0; face < texture_count; face++)
-	{
-		
-		LLTextureEntry texture_entry;
-		if (texture_entry.fromLLSD(prim["texture"][face]))
-		{
-			LL_DEBUGS("import") << "Setting face " << face << " with texture " << prim["texture"][face]["imageid"].asUUID().asString() << LL_ENDL;
-	
-			if (mAssetMap[texture_entry.getID()].notNull())
-			{
-				texture_entry.setID(mAssetMap[texture_entry.getID()]);
-				LL_DEBUGS("import") << "Replaced " << prim["texture"][face]["imageid"].asUUID().asString() << " with " << texture_entry.getID().asString() << LL_ENDL;
-			}
-			
-			object->setTE((U8)face, texture_entry);
-		}
-	}
-	object->sendTEUpdate();
-	
-	// [FS:CR] Materials
-	if(prim.has("materials"))
-	{
-		U8 te = 0;
-		LLSD materials = prim["materials"];
-		for (LLSD::array_iterator m_itr = materials.beginArray() ;
-			 m_itr != materials.endArray() ;
-			 ++m_itr)
-		{
-			LL_DEBUGS("import") << "Setting materials" << LL_ENDL;
-			LLMaterial* mat = new LLMaterial();
-			mat->fromLLSD(*m_itr);
-			object->setTEMaterialParams(te, mat);
-			++te;
-		}
-	}
-
-	if (prim.has("sculpt"))
-	{
-		LL_DEBUGS("import") << "Found sculpt for " << prim_uuid.asString() << LL_ENDL;
-		LLSculptParams sculpt_params;
-		sculpt_params.fromLLSD(prim["sculpt"]);
-		LL_DEBUGS("import") << "Setting sculpt to " << prim["sculpt"]["texture"].asUUID().asString() << LL_ENDL;
-		
-		if (mAssetMap[sculpt_params.getSculptTexture()].notNull())
-		{
-			sculpt_params.setSculptTexture(mAssetMap[sculpt_params.getSculptTexture()], sculpt_params.getSculptType());
-			LL_DEBUGS("import") << "Replaced " << prim["sculpt"]["texture"].asUUID().asString() << " with " << sculpt_params.getSculptTexture().asString() << LL_ENDL;
-		}
-
-		object->setParameterEntry(LLNetworkData::PARAMS_SCULPT, sculpt_params, true); // sets locally and fires off an update to the region.
-	}
-
-	if (prim.has("flexible"))
-	{
-		LL_DEBUGS("import") << "Found flexiable for " << prim_uuid.asString() << LL_ENDL;
-		LLFlexibleObjectData attributes;
-		attributes.fromLLSD(prim["flexible"]);
-		object->setParameterEntry(LLNetworkData::PARAMS_FLEXIBLE, attributes, true);
-	}
-
-	if (prim.has("light"))
-	{
-		LL_DEBUGS("import") << "Found light for " << prim_uuid.asString() << LL_ENDL;
-		LLLightParams light_param_block;
-		light_param_block.fromLLSD(prim["light"]);
-		object->setParameterEntry(LLNetworkData::PARAMS_LIGHT, light_param_block, true);
-	}
-
-	if (prim.has("light_texture"))
-	{
-		LL_DEBUGS("import") << "Found light_texture for " << prim_uuid.asString() << LL_ENDL;
-		LLLightImageParams new_light_image_param_block;
-		new_light_image_param_block.fromLLSD(prim["light_texture"]);
-		object->setParameterEntry(LLNetworkData::PARAMS_LIGHT_IMAGE, new_light_image_param_block, true);
-	}
-
-	if (prim.has("clickaction"))
-	{
-		LL_DEBUGS("import") << "Setting clickaction on " << prim_uuid.asString() << " to " << prim["clickaction"].asInteger() << LL_ENDL;
-		gMessageSystem->newMessageFast(_PREHASH_ObjectClickAction);
-		gMessageSystem->nextBlockFast(_PREHASH_AgentData);
-		gMessageSystem->addUUIDFast(_PREHASH_AgentID, gAgentID);
-		gMessageSystem->addUUIDFast(_PREHASH_SessionID, gAgentSessionID);
-		gMessageSystem->nextBlockFast(_PREHASH_ObjectData);
-		gMessageSystem->addU32Fast(_PREHASH_ObjectLocalID, object->getLocalID() );
-		gMessageSystem->addU8("ClickAction", (U8)prim["clickaction"].asInteger());
-		gMessageSystem->sendReliable(object->getRegion()->getHost());
-	}
-
-	std::string prim_name;
-	if (prim.has("name"))
-	{
-		prim_name = prim["name"].asString();
-		LL_DEBUGS("import") << "Setting name on " << prim_uuid.asString() << " to " << prim_name << LL_ENDL;
-		gMessageSystem->newMessageFast(_PREHASH_ObjectName);
-		gMessageSystem->nextBlockFast(_PREHASH_AgentData);
-		gMessageSystem->addUUIDFast(_PREHASH_AgentID, gAgentID);
-		gMessageSystem->addUUIDFast(_PREHASH_SessionID, gAgentSessionID);
-		gMessageSystem->nextBlockFast(_PREHASH_ObjectData);
-		gMessageSystem->addU32Fast(_PREHASH_LocalID, object_local_id);
-		gMessageSystem->addStringFast(_PREHASH_Name, prim_name);
-		gMessageSystem->sendReliable(object->getRegion()->getHost());
-	}
-
-	if (prim.has("description"))
-	{
-		LL_DEBUGS("import") << "Setting description on " << prim_uuid.asString() << " to " << prim["description"].asString() << LL_ENDL;
-		gMessageSystem->newMessageFast(_PREHASH_ObjectDescription);
-		gMessageSystem->nextBlockFast(_PREHASH_AgentData);
-		gMessageSystem->addUUIDFast(_PREHASH_AgentID, gAgentID);
-		gMessageSystem->addUUIDFast(_PREHASH_SessionID, gAgentSessionID);
-		gMessageSystem->nextBlockFast(_PREHASH_ObjectData);
-		gMessageSystem->addU32Fast(_PREHASH_LocalID, object_local_id);
-		gMessageSystem->addStringFast(_PREHASH_Description, prim["description"].asString());
-		gMessageSystem->sendReliable(object->getRegion()->getHost());
-	}
-
-	if (prim.has("group_mask") || prim.has("everyone_mask") || prim.has("next_owner_mask"))
-	{
-		// can only set one permission bit at a time.
-		LL_DEBUGS("import") << "Setting permissions on " << prim_uuid.asString() << LL_ENDL;
-		gMessageSystem->newMessageFast(_PREHASH_ObjectPermissions);
-		gMessageSystem->nextBlockFast(_PREHASH_AgentData);
-		gMessageSystem->addUUIDFast(_PREHASH_AgentID, gAgentID);
-		gMessageSystem->addUUIDFast(_PREHASH_SessionID, gAgentSessionID);
-		gMessageSystem->nextBlockFast(_PREHASH_HeaderData);
-		gMessageSystem->addBOOLFast(_PREHASH_Override, false);
-
-		if (prim.has("group_mask"))
-		{
-			U32 group_mask = ll_U32_from_sd(prim["group_mask"]);
-			LL_DEBUGS("import") << "Setting group mask to " << group_mask << LL_ENDL;
-			gMessageSystem->nextBlockFast(_PREHASH_ObjectData);
-			gMessageSystem->addU32Fast(_PREHASH_ObjectLocalID, object_local_id);
-			gMessageSystem->addU8Fast(_PREHASH_Field, PERM_GROUP);
-			gMessageSystem->addBOOLFast(_PREHASH_Set, (bool)(group_mask & PERM_MODIFY) ? true : false);
-			gMessageSystem->addU32Fast(_PREHASH_Mask, PERM_MODIFY | PERM_MOVE | PERM_COPY);
-		}
-		if (prim.has("everyone_mask"))
-		{
-			U32 everyone_mask = ll_U32_from_sd(prim["everyone_mask"]);
-			LL_DEBUGS("import") << "Setting everyone mask to " << everyone_mask << LL_ENDL;
-			gMessageSystem->nextBlockFast(_PREHASH_ObjectData);
-			gMessageSystem->addU32Fast(_PREHASH_ObjectLocalID, object_local_id);
-			gMessageSystem->addU8Fast(_PREHASH_Field, PERM_EVERYONE);
-			gMessageSystem->addBOOLFast(_PREHASH_Set, (bool)(everyone_mask & PERM_MOVE) ? true : false);
-			gMessageSystem->addU32Fast(_PREHASH_Mask, PERM_MOVE);
-			gMessageSystem->nextBlockFast(_PREHASH_ObjectData);
-			gMessageSystem->addU32Fast(_PREHASH_ObjectLocalID, object_local_id);
-			gMessageSystem->addU8Fast(_PREHASH_Field, PERM_EVERYONE);
-			gMessageSystem->addBOOLFast(_PREHASH_Set, (bool)(everyone_mask & PERM_COPY) ? true : false);
-			gMessageSystem->addU32Fast(_PREHASH_Mask, PERM_COPY);
-		}
-		if (prim.has("next_owner_mask"))
-		{
-			U32 next_owner_mask = ll_U32_from_sd(prim["next_owner_mask"]);
-			LL_DEBUGS("import") << "Setting next owner mask to " << next_owner_mask << LL_ENDL;
-			gMessageSystem->nextBlockFast(_PREHASH_ObjectData);
-			gMessageSystem->addU32Fast(_PREHASH_ObjectLocalID, object_local_id);
-			gMessageSystem->addU8Fast(_PREHASH_Field, PERM_NEXT_OWNER);
-			gMessageSystem->addBOOLFast(_PREHASH_Set, (bool)(next_owner_mask & PERM_MODIFY) ? true : false);
-			gMessageSystem->addU32Fast(_PREHASH_Mask, PERM_MODIFY);
-			gMessageSystem->nextBlockFast(_PREHASH_ObjectData);
-			gMessageSystem->addU32Fast(_PREHASH_ObjectLocalID, object_local_id);
-			gMessageSystem->addU8Fast(_PREHASH_Field, PERM_NEXT_OWNER);
-			gMessageSystem->addBOOLFast(_PREHASH_Set, (bool)(next_owner_mask & PERM_COPY) ? true : false);
-			gMessageSystem->addU32Fast(_PREHASH_Mask, PERM_COPY);
-			gMessageSystem->nextBlockFast(_PREHASH_ObjectData);
-			gMessageSystem->addU32Fast(_PREHASH_ObjectLocalID, object_local_id);
-			gMessageSystem->addU8Fast(_PREHASH_Field, PERM_NEXT_OWNER);
-			gMessageSystem->addBOOLFast(_PREHASH_Set, (bool)(next_owner_mask & PERM_TRANSFER) ? true : false);
-			gMessageSystem->addU32Fast(_PREHASH_Mask, PERM_TRANSFER);
-		}
-		
-		gMessageSystem->sendReliable(object->getRegion()->getHost());
-	
-	}
-
-	if (prim.has("sale_info"))
-	{
-		LLSaleInfo sale_info;
-		bool has_perm_mask;
-		U32 perm_mask;
-		sale_info.fromLLSD(prim["sale_info"], has_perm_mask, perm_mask);
-		if (sale_info.isForSale())
-		{
-			LL_DEBUGS("import") << "Setting sale info on " << prim_uuid.asString() << LL_ENDL;
-			gMessageSystem->newMessageFast(_PREHASH_ObjectSaleInfo);
-			gMessageSystem->nextBlockFast(_PREHASH_AgentData);
-			gMessageSystem->addUUIDFast(_PREHASH_AgentID, gAgentID);
-			gMessageSystem->addUUIDFast(_PREHASH_SessionID, gAgentSessionID);
-			gMessageSystem->nextBlockFast(_PREHASH_ObjectData);
-			gMessageSystem->addU32Fast(_PREHASH_LocalID, object->getLocalID());
-			sale_info.packMessage(gMessageSystem);
-			gMessageSystem->sendReliable(object->getRegion()->getHost());
-		}
-	}
-
-	if (prim.has("ExtraPhysics"))
-	{
-		LLSD sim_features;
-		object->getRegion()->getSimulatorFeatures(sim_features);
-		if (sim_features.has("PhysicsShapeTypes"))
-		{
-			LL_DEBUGS("import") << "Setting physics on " << prim_uuid.asString() << LL_ENDL;
-			LLSD& extra_physics = prim["ExtraPhysics"];
-			
-			U8 type = (U8)extra_physics["PhysicsShapeType"].asInteger();
-			F32 density = (F32)extra_physics["Density"].asReal();
-			F32 friction = (F32)extra_physics["Friction"].asReal();
-			F32 restitution = (F32)extra_physics["Restitution"].asReal();
-			F32 gravity = (F32)extra_physics["GravityMultiplier"].asReal();
-
-			object->setPhysicsShapeType(type);
-			object->setPhysicsGravity(gravity);
-			object->setPhysicsFriction(friction);
-			object->setPhysicsDensity(density);
-			object->setPhysicsRestitution(restitution);
-			object->updateFlags(true);
-		}
-	}
-
-	mInventoryQueue.clear();
-	if (prim.has("content"))
-	{
-		LLSD& contentsd = prim["content"];
-		for (LLSD::array_iterator content_iter = contentsd.beginArray();
-		      content_iter != contentsd.endArray();
-		      ++content_iter)
-		{
-			if (!mManifest["inventory"].has((*content_iter).asString()))
-			{
-				LL_WARNS("import") << "Inventory content " << (*content_iter) << " was not found in import file." << LL_ENDL;
-				continue;
-			}
-
-			LLSD& item_sd = mManifest["inventory"][(*content_iter).asString()];
-			LLUUID asset_id = item_sd["asset_id"].asUUID();
-
-			if (asset_id.isNull())
-			{
-				LL_WARNS("import") << "Item  " << item_sd["desc"].asString() << " " << (*content_iter) << " had NULL asset ID." << LL_ENDL;
-				continue;
-			}
-
-			if (mAssetMap[asset_id].isNull())
-			{
-				// asset was not uploaded, search inventory using asset_id
-				searchInventory(asset_id, object, prim_name);
-				continue;
-			}
-
-			LLUUID new_asset_id = mAssetMap[asset_id];
-			if (mAssetItemMap[new_asset_id].isNull())
-			{
-				// no item was created for asset, search inventory using new_asset_id
-				searchInventory(new_asset_id, object, prim_name);
-				continue;
-			}
-
-			LLUUID item_id = mAssetItemMap[new_asset_id];
-			LLViewerInventoryItem* item = gInventory.getItem(item_id);
-			if (!item)
-			{
-				// else item was not found, search inventory using new_asset id 
-				searchInventory(new_asset_id, object, prim_name);
-				continue;
-			}
-			
-			FSInventoryQueue item_queue;
-			item_queue.item = item;
-			item_queue.object = object;
-			item_queue.prim_name = prim_name;
-			mInventoryQueue.push_back(item_queue);
-		}
-	}
-	
-	if (mInventoryQueue.size() < 20)
-	{
-		mThrottleTime = 0.25f;
-	}
-	else
-	{
-		mThrottleTime = 0.5f;
-	}
-
-	mImportState = INVENTORY_TRANSFER;
-	mWaitTimer.start();
-
-	return true;
-=======
     S32 texture_count = (S32)object->getNumTEs();
     for(S32 face = 0; face < texture_count; face++)
     {
@@ -1579,7 +890,7 @@
         gMessageSystem->addUUIDFast(_PREHASH_AgentID, gAgentID);
         gMessageSystem->addUUIDFast(_PREHASH_SessionID, gAgentSessionID);
         gMessageSystem->nextBlockFast(_PREHASH_HeaderData);
-        gMessageSystem->addBOOLFast(_PREHASH_Override, (BOOL)FALSE);
+        gMessageSystem->addBOOLFast(_PREHASH_Override, false);
 
         if (prim.has("group_mask"))
         {
@@ -1588,7 +899,7 @@
             gMessageSystem->nextBlockFast(_PREHASH_ObjectData);
             gMessageSystem->addU32Fast(_PREHASH_ObjectLocalID, object_local_id);
             gMessageSystem->addU8Fast(_PREHASH_Field, PERM_GROUP);
-            gMessageSystem->addBOOLFast(_PREHASH_Set, (BOOL)(group_mask & PERM_MODIFY) ? TRUE : FALSE);
+            gMessageSystem->addBOOLFast(_PREHASH_Set, (bool)(group_mask & PERM_MODIFY) ? true : false);
             gMessageSystem->addU32Fast(_PREHASH_Mask, PERM_MODIFY | PERM_MOVE | PERM_COPY);
         }
         if (prim.has("everyone_mask"))
@@ -1598,12 +909,12 @@
             gMessageSystem->nextBlockFast(_PREHASH_ObjectData);
             gMessageSystem->addU32Fast(_PREHASH_ObjectLocalID, object_local_id);
             gMessageSystem->addU8Fast(_PREHASH_Field, PERM_EVERYONE);
-            gMessageSystem->addBOOLFast(_PREHASH_Set, (BOOL)(everyone_mask & PERM_MOVE) ? TRUE : FALSE);
+            gMessageSystem->addBOOLFast(_PREHASH_Set, (bool)(everyone_mask & PERM_MOVE) ? true : false);
             gMessageSystem->addU32Fast(_PREHASH_Mask, PERM_MOVE);
             gMessageSystem->nextBlockFast(_PREHASH_ObjectData);
             gMessageSystem->addU32Fast(_PREHASH_ObjectLocalID, object_local_id);
             gMessageSystem->addU8Fast(_PREHASH_Field, PERM_EVERYONE);
-            gMessageSystem->addBOOLFast(_PREHASH_Set, (BOOL)(everyone_mask & PERM_COPY) ? TRUE : FALSE);
+            gMessageSystem->addBOOLFast(_PREHASH_Set, (bool)(everyone_mask & PERM_COPY) ? true : false);
             gMessageSystem->addU32Fast(_PREHASH_Mask, PERM_COPY);
         }
         if (prim.has("next_owner_mask"))
@@ -1613,17 +924,17 @@
             gMessageSystem->nextBlockFast(_PREHASH_ObjectData);
             gMessageSystem->addU32Fast(_PREHASH_ObjectLocalID, object_local_id);
             gMessageSystem->addU8Fast(_PREHASH_Field, PERM_NEXT_OWNER);
-            gMessageSystem->addBOOLFast(_PREHASH_Set, (BOOL)(next_owner_mask & PERM_MODIFY) ? TRUE : FALSE);
+            gMessageSystem->addBOOLFast(_PREHASH_Set, (bool)(next_owner_mask & PERM_MODIFY) ? true : false);
             gMessageSystem->addU32Fast(_PREHASH_Mask, PERM_MODIFY);
             gMessageSystem->nextBlockFast(_PREHASH_ObjectData);
             gMessageSystem->addU32Fast(_PREHASH_ObjectLocalID, object_local_id);
             gMessageSystem->addU8Fast(_PREHASH_Field, PERM_NEXT_OWNER);
-            gMessageSystem->addBOOLFast(_PREHASH_Set, (BOOL)(next_owner_mask & PERM_COPY) ? TRUE : FALSE);
+            gMessageSystem->addBOOLFast(_PREHASH_Set, (bool)(next_owner_mask & PERM_COPY) ? true : false);
             gMessageSystem->addU32Fast(_PREHASH_Mask, PERM_COPY);
             gMessageSystem->nextBlockFast(_PREHASH_ObjectData);
             gMessageSystem->addU32Fast(_PREHASH_ObjectLocalID, object_local_id);
             gMessageSystem->addU8Fast(_PREHASH_Field, PERM_NEXT_OWNER);
-            gMessageSystem->addBOOLFast(_PREHASH_Set, (BOOL)(next_owner_mask & PERM_TRANSFER) ? TRUE : FALSE);
+            gMessageSystem->addBOOLFast(_PREHASH_Set, (bool)(next_owner_mask & PERM_TRANSFER) ? true : false);
             gMessageSystem->addU32Fast(_PREHASH_Mask, PERM_TRANSFER);
         }
 
@@ -1634,7 +945,7 @@
     if (prim.has("sale_info"))
     {
         LLSaleInfo sale_info;
-        BOOL has_perm_mask;
+        bool has_perm_mask;
         U32 perm_mask;
         sale_info.fromLLSD(prim["sale_info"], has_perm_mask, perm_mask);
         if (sale_info.isForSale())
@@ -1671,7 +982,7 @@
             object->setPhysicsFriction(friction);
             object->setPhysicsDensity(density);
             object->setPhysicsRestitution(restitution);
-            object->updateFlags(TRUE);
+            object->updateFlags(true);
         }
     }
 
@@ -1743,7 +1054,6 @@
     mWaitTimer.start();
 
     return true;
->>>>>>> c06fb4e0
 }
 
 void FSFloaterImport::searchInventory(LLUUID asset_id, LLViewerObject* object, std::string prim_name)
@@ -2214,152 +1524,6 @@
 // static
 void FSFloaterImport::onAssetUploadComplete(const LLUUID& uuid, void* userdata, S32 result, LLExtStat ext_status)
 {
-<<<<<<< HEAD
-	LLResourceData* data = (LLResourceData*)userdata;
-	if (!data)
-	{
-		LL_WARNS("import")  << "Got Asset upload complete without data info" << LL_ENDL;
-		return;
-	}
-
-	FSResourceData* fs_data = (FSResourceData*)data->mUserData;
-	if (!fs_data)
-	{
-		LL_WARNS("import")  << "Missing FSResourceData, can not continue." << LL_ENDL;
-		return;
-	}
-	FSFloaterImport* self = fs_data->mFloater;
-	LLUUID asset_id = uuid;
-
-	if (result >= 0)
-	{
-		const LLUUID folder_id = gInventory.findCategoryUUIDForType(data->mPreferredLocation);
-		
-		if (fs_data->inventory_item.isNull())
-		{
-			if (fs_data->temporary)
-			{
-				LLUUID item_id;
-				item_id.generate();
-				LLPermissions perm;
-				perm.init(gAgentID, gAgentID, gAgentID, gAgentID);
-				perm.setMaskBase(PERM_ALL);
-				perm.setMaskOwner(PERM_ALL);
-				perm.setMaskEveryone(PERM_ALL);
-				perm.setMaskGroup(PERM_ALL);
-				LLPointer<LLViewerInventoryItem> item = new LLViewerInventoryItem(item_id, folder_id, perm,
-												  data->mAssetInfo.mTransactionID.makeAssetID(gAgent.getSecureSessionID()),
-												  data->mAssetInfo.mType, data->mInventoryType, data->mAssetInfo.getName(),
-												  "Temporary asset", LLSaleInfo::DEFAULT, LLInventoryItemFlags::II_FLAGS_NONE,
-												  time_corrected());
-				gInventory.updateItem(item);
-				gInventory.notifyObservers();
-			}
-			else
-			{
-				if (LLAssetType::AT_SOUND == data->mAssetInfo.mType ||
-				    LLAssetType::AT_TEXTURE == data->mAssetInfo.mType ||
-				    LLAssetType::AT_ANIMATION == data->mAssetInfo.mType)
-				{
-					// Charge the user for the upload.
-					S32 expected_upload_cost = data->mExpectedUploadCost;
-					LLViewerRegion* region = gAgent.getRegion();
-					if(region)
-					{
-						// Charge user for upload
-						gStatusBar->debitBalance(expected_upload_cost);
-						
-						LLMessageSystem* msg = gMessageSystem;
-						msg->newMessageFast(_PREHASH_MoneyTransferRequest);
-						msg->nextBlockFast(_PREHASH_AgentData);
-						msg->addUUIDFast(_PREHASH_AgentID, gAgentID);
-						msg->addUUIDFast(_PREHASH_SessionID, gAgentSessionID);
-						msg->nextBlockFast(_PREHASH_MoneyData);
-						msg->addUUIDFast(_PREHASH_SourceID, gAgentID);
-						msg->addUUIDFast(_PREHASH_DestID, LLUUID::null);
-						msg->addU8("Flags", 0);
-						// we tell the sim how much we were expecting to pay so it
-						// can respond to any discrepancy
-						msg->addS32Fast(_PREHASH_Amount, expected_upload_cost);
-						msg->addU8Fast(_PREHASH_AggregatePermNextOwner, (U8)LLAggregatePermissions::AP_EMPTY);
-						msg->addU8Fast(_PREHASH_AggregatePermInventory, (U8)LLAggregatePermissions::AP_EMPTY);
-						msg->addS32Fast(_PREHASH_TransactionType, TRANS_UPLOAD_CHARGE);
-						msg->addStringFast(_PREHASH_Description, NULL);
-						msg->sendReliable(region->getHost());
-					}
-				}
-
-				// Actually add the upload to inventory
-				LL_DEBUGS("import")  << "Adding " << asset_id << " to inventory." << LL_ENDL;
-
-				if(folder_id.notNull())
-				{
-					U32 next_owner_perms = data->mNextOwnerPerm;
-					if(PERM_NONE == next_owner_perms)
-					{
-						next_owner_perms = PERM_MOVE | PERM_TRANSFER;
-					}
-					fs_data->post_asset_upload = true;
-					fs_data->post_asset_upload_id = asset_id;
-					LLPointer<LLInventoryCallback> cb = new FSCreateItemCallback(fs_data);
-					create_inventory_item(gAgentID, gAgentSessionID,
-							      folder_id, data->mAssetInfo.mTransactionID, data->mAssetInfo.getName(),
-							      data->mAssetInfo.getDescription(), data->mAssetInfo.mType,
-							      data->mInventoryType, fs_data->wearable_type, next_owner_perms,
-							      cb);
-					// delete data; // can this be done without deleting fs_data that still is in use?
-					return;
-				}
-				else
-				{
-					LL_WARNS("import")  << "Can't find a folder to put asset in" << LL_ENDL;
-				}  
-			}
-		}
-		else
-		{
-			// Saving into user inventory
-			LLViewerInventoryItem* item;
-			item = (LLViewerInventoryItem*)gInventory.getItem(fs_data->inventory_item);
-			if(item)
-			{
-				LLPointer<LLViewerInventoryItem> new_item = new LLViewerInventoryItem(item);
-				new_item->setDescription(data->mAssetInfo.getDescription());
-				new_item->setTransactionID(data->mAssetInfo.mTransactionID);
-				new_item->setAssetUUID(asset_id);
-				new_item->updateServer(false);
-				gInventory.updateItem(new_item);
-				gInventory.notifyObservers();
-				LL_DEBUGS("import") << "Asset " << asset_id << " saved into "  << "inventory item " << item->getName() << LL_ENDL;
-				self->mAssetItemMap[asset_id] = fs_data->inventory_item;
-			}
-			else
-			{
-				LL_WARNS("import") << "Inventory item for asset " << asset_id << " is no longer in agent inventory. Skipping to next asset upload." << LL_ENDL;
-				asset_id = LLUUID::null;
-			}
-		}
-	}
-	else
-	{
-		LLSD args;
-		args["FILE"] = LLInventoryType::lookupHumanReadable(data->mInventoryType);
-		args["REASON"] = std::string(LLAssetStorage::getErrorString(result));
-		LLNotificationsUtil::add("CannotUploadReason", args);
-	}
-
-	if (self)
-	{
-		self->pushNextAsset(asset_id, fs_data->uuid, data->mAssetInfo.mType);
-	}
-	else
-	{
-		LL_WARNS("import")  << "Unable to upload next asset due to missing self." << LL_ENDL;
-	}
-
-	delete fs_data;
-	delete data;
-=======
     LLResourceData* data = (LLResourceData*)userdata;
     if (!data)
     {
@@ -2472,7 +1636,7 @@
                 new_item->setDescription(data->mAssetInfo.getDescription());
                 new_item->setTransactionID(data->mAssetInfo.mTransactionID);
                 new_item->setAssetUUID(asset_id);
-                new_item->updateServer(FALSE);
+                new_item->updateServer(false);
                 gInventory.updateItem(new_item);
                 gInventory.notifyObservers();
                 LL_DEBUGS("import") << "Asset " << asset_id << " saved into "  << "inventory item " << item->getName() << LL_ENDL;
@@ -2504,7 +1668,6 @@
 
     delete fs_data;
     delete data;
->>>>>>> c06fb4e0
 }
 
 void FSFloaterImport::pushNextAsset( LLUUID new_uuid, LLUUID asset_id, LLAssetType::EType asset_type )
