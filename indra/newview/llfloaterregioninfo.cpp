/** 
 * @file llfloaterregioninfo.cpp
 * @author Aaron Brashears
 * @brief Implementation of the region info and controls floater and panels.
 *
 * $LicenseInfo:firstyear=2004&license=viewerlgpl$
 * Second Life Viewer Source Code
 * Copyright (C) 2010, Linden Research, Inc.
 * 
 * This library is free software; you can redistribute it and/or
 * modify it under the terms of the GNU Lesser General Public
 * License as published by the Free Software Foundation;
 * version 2.1 of the License only.
 * 
 * This library is distributed in the hope that it will be useful,
 * but WITHOUT ANY WARRANTY; without even the implied warranty of
 * MERCHANTABILITY or FITNESS FOR A PARTICULAR PURPOSE.  See the GNU
 * Lesser General Public License for more details.
 * 
 * You should have received a copy of the GNU Lesser General Public
 * License along with this library; if not, write to the Free Software
 * Foundation, Inc., 51 Franklin Street, Fifth Floor, Boston, MA  02110-1301  USA
 * 
 * Linden Research, Inc., 945 Battery Street, San Francisco, CA  94111  USA
 * $/LicenseInfo$
 */

#include "llviewerprecompiledheaders.h"
#include "llfloaterregioninfo.h"

#include <algorithm>
#include <functional>

#include "lldir.h"
#include "lldispatcher.h"
#include "llglheaders.h"
#include "llregionflags.h"
#include "llstl.h"
#include "llvfile.h"
#include "llxfermanager.h"
#include "indra_constants.h"
#include "message.h"
#include "llloadingindicator.h"
#include "llradiogroup.h"
#include "llsd.h"
#include "llsdserialize.h"

#include "llagent.h"
#include "llappviewer.h"
#include "llavatarname.h"
#include "llfloateravatarpicker.h"
#include "llbutton.h" 
#include "llcheckboxctrl.h"
#include "llclipboard.h"
#include "llcombobox.h"
#include "llestateinfomodel.h"
#include "llfilepicker.h"
#include "llfloatergodtools.h"	// for send_sim_wide_deletes()
#include "llfloatertopobjects.h" // added to fix SL-32336
#include "llfloatergroups.h"
#include "llfloaterreg.h"
#include "llfloaterregiondebugconsole.h"
#include "llfloatertelehub.h"
#include "llinventorymodel.h"
#include "lllineeditor.h"
#include "llnamelistctrl.h"
#include "llnotifications.h"
#include "llnotificationsutil.h"
#include "llregioninfomodel.h"
#include "llscrolllistitem.h"
#include "llsliderctrl.h"
#include "llslurl.h"
#include "llspinctrl.h"
#include "lltabcontainer.h"
#include "lltextbox.h"
#include "llinventory.h"
#include "lltexturectrl.h"
#include "lltrans.h"
#include "llviewercontrol.h"
#include "lluictrlfactory.h"
#include "llviewerinventory.h"
#include "llviewertexture.h"
#include "llviewertexturelist.h"
#include "llviewerregion.h"
#include "llviewerstats.h"
#include "llviewertexteditor.h"
#include "llviewerwindow.h"
#include "llvlcomposition.h"
#include "lltrans.h"
#include "llagentui.h"
#include "llmeshrepository.h"
#include "llfloaterregionrestarting.h"
#include "llpanelexperiencelisteditor.h"
#include <boost/function.hpp>
#include "llpanelexperiencepicker.h"
#include "llexperiencecache.h"
#include "llpanelexperiences.h"
#include "llcorehttputil.h"
#include "llavatarnamecache.h"
#include "llenvironment.h"
<<<<<<< HEAD

// <FS:CR> Aurora Sim - Region Settings Console
#include "llviewernetwork.h"
#include "llworld.h"
#include "llstartup.h"
// </FS:CR> Aurora Sim - Region Settings Console
#include "llviewermenufile.h"
=======
>>>>>>> c7747d2a

const S32 TERRAIN_TEXTURE_COUNT = 4;
const S32 CORNER_COUNT = 4;

const U32 MAX_LISTED_NAMES = 100;

#define TMP_DISABLE_WLES // STORM-1180

///----------------------------------------------------------------------------
/// Local class declaration
///----------------------------------------------------------------------------

class LLDispatchEstateUpdateInfo : public LLDispatchHandler
{
public:
	LLDispatchEstateUpdateInfo() {}
	virtual ~LLDispatchEstateUpdateInfo() {}
	virtual bool operator()(
		const LLDispatcher* dispatcher,
		const std::string& key,
		const LLUUID& invoice,
		const sparam_t& strings);
};

class LLDispatchSetEstateAccess : public LLDispatchHandler
{
public:
	LLDispatchSetEstateAccess() {}
	virtual ~LLDispatchSetEstateAccess() {}
	virtual bool operator()(
		const LLDispatcher* dispatcher,
		const std::string& key,
		const LLUUID& invoice,
		const sparam_t& strings);
};

class LLDispatchSetEstateExperience : public LLDispatchHandler
{
public:
	virtual bool operator()(
		const LLDispatcher* dispatcher,
		const std::string& key,
		const LLUUID& invoice,
		const sparam_t& strings);

	LLSD getIDs( sparam_t::const_iterator it, sparam_t::const_iterator end, S32 count );
};


/*
void unpack_request_params(
	LLMessageSystem* msg,
	LLDispatcher::sparam_t& strings,
	LLDispatcher::iparam_t& integers)
{
	char str_buf[MAX_STRING];
	S32 str_count = msg->getNumberOfBlocksFast(_PREHASH_StringData);
	S32 i;
	for (i = 0; i < str_count; ++i)
	{
		// we treat the SParam as binary data (since it might be an 
		// LLUUID in compressed form which may have embedded \0's,)
		str_buf[0] = '\0';
		S32 data_size = msg->getSizeFast(_PREHASH_StringData, i, _PREHASH_SParam);
		if (data_size >= 0)
		{
			msg->getBinaryDataFast(_PREHASH_StringData, _PREHASH_SParam,
								   str_buf, data_size, i, MAX_STRING - 1);
			strings.push_back(std::string(str_buf, data_size));
		}
	}

	U32 int_buf;
	S32 int_count = msg->getNumberOfBlocksFast(_PREHASH_IntegerData);
	for (i = 0; i < int_count; ++i)
	{
		msg->getU32("IntegerData", "IParam", int_buf, i);
		integers.push_back(int_buf);
	}
}
*/

class LLPanelRegionEnvironment : public LLPanelEnvironmentInfo
{
public:
                        LLPanelRegionEnvironment();
    virtual             ~LLPanelRegionEnvironment();

    virtual void        refresh() override;

    virtual bool        isRegion() const override { return true; }
    virtual LLParcel *  getParcel() override { return nullptr; }
    virtual bool        canEdit() override { return LLEnvironment::instance().canAgentUpdateRegionEnvironment(); }
    virtual bool        isLargeEnough() override { return true; }   // regions are always large enough.

    bool                refreshFromRegion(LLViewerRegion* region);

    virtual BOOL        postBuild() override;
    virtual void        onOpen(const LLSD& key) override {};

    virtual S32         getParcelId() override { return INVALID_PARCEL_ID; }

<<<<<<< HEAD
    static void         updateEstateName(const std::string& name);

=======
>>>>>>> c7747d2a
protected:
    static const U32    DIRTY_FLAG_OVERRIDE;

    virtual void        refreshFromSource() override;

    bool                confirmUpdateEstateEnvironment(const LLSD& notification, const LLSD& response);

    void                onChkAllowOverride(bool value);

private:
    bool                mAllowOverrideRestore;
    connection_t        mCommitConnect;
};



bool estate_dispatch_initialized = false;


///----------------------------------------------------------------------------
/// LLFloaterRegionInfo
///----------------------------------------------------------------------------

//S32 LLFloaterRegionInfo::sRequestSerial = 0;
LLUUID LLFloaterRegionInfo::sRequestInvoice;


LLFloaterRegionInfo::LLFloaterRegionInfo(const LLSD& seed)
	: LLFloater(seed),
    mEnvironmentPanel(NULL),
    mRegionChangedCallback()
{}

BOOL LLFloaterRegionInfo::postBuild()
{
	mTab = getChild<LLTabContainer>("region_panels");
	mTab->setCommitCallback(boost::bind(&LLFloaterRegionInfo::onTabSelected, this, _2));

	// contruct the panels
	LLPanelRegionInfo* panel;
	panel = new LLPanelEstateInfo;
	mInfoPanels.push_back(panel);
	panel->buildFromFile("panel_region_estate.xml");
	mTab->addTabPanel(LLTabContainer::TabPanelParams().panel(panel).select_tab(true));

	panel = new LLPanelEstateAccess;
	mInfoPanels.push_back(panel);
	panel->buildFromFile("panel_region_access.xml");
	mTab->addTabPanel(panel);

	panel = new LLPanelEstateCovenant;
	mInfoPanels.push_back(panel);
	panel->buildFromFile("panel_region_covenant.xml");
	mTab->addTabPanel(panel);

	panel = new LLPanelRegionGeneralInfo;
	mInfoPanels.push_back(panel);
	panel->getCommitCallbackRegistrar().add("RegionInfo.ManageTelehub",	boost::bind(&LLPanelRegionInfo::onClickManageTelehub, panel));
	panel->buildFromFile("panel_region_general.xml");
	mTab->addTabPanel(panel);

// <FS:CR> Aurora Sim - Region Settings Console
	// We only use this panel on Aurora-based sims
	std::string url = gAgent.getRegionCapability("DispatchOpenRegionSettings");
	if (!url.empty())
	{
		panel = new LLPanelRegionOpenSettingsInfo;
		mInfoPanels.push_back(panel);
		panel->buildFromFile("panel_region_open_region_settings.xml");
		mTab->addTabPanel(panel);
	}
// </FS:CR> Aurora Sim - Region Settings Console

	panel = new LLPanelRegionTerrainInfo;
	mInfoPanels.push_back(panel);
	panel->buildFromFile("panel_region_terrain.xml");
	mTab->addTabPanel(panel);

    mEnvironmentPanel = new LLPanelRegionEnvironment;
    mEnvironmentPanel->buildFromFile("panel_region_environment.xml");
//  mEnvironmentPanel->configureForRegion();
    mTab->addTabPanel(mEnvironmentPanel);

	panel = new LLPanelRegionDebugInfo;
	mInfoPanels.push_back(panel);
	panel->buildFromFile("panel_region_debug.xml");
	mTab->addTabPanel(panel);

	if(gDisconnected)
	{
		return TRUE;
	}

	if(!gAgent.getRegionCapability("RegionExperiences").empty())
	{
		panel = new LLPanelRegionExperiences;
		mInfoPanels.push_back(panel);
		panel->buildFromFile("panel_region_experiences.xml");
		mTab->addTabPanel(panel);
	}
	
	gMessageSystem->setHandlerFunc(
		"EstateOwnerMessage", 
		&processEstateOwnerRequest);

	// Request region info when agent region changes.
	mRegionChangedCallback = gAgent.addRegionChangedCallback(boost::bind(&LLFloaterRegionInfo::onRegionChanged, this));

	return TRUE;
}

LLFloaterRegionInfo::~LLFloaterRegionInfo()
{
    if (mRegionChangedCallback.connected())
    {
        mRegionChangedCallback.disconnect();
    }
}

void LLFloaterRegionInfo::onOpen(const LLSD& key)
{
	if(gDisconnected)
	{
		disableTabCtrls();
		return;
	}
	refreshFromRegion(gAgent.getRegion());
	requestRegionInfo();
	requestMeshRezInfo();

	if (!mGodLevelChangeSlot.connected())
	{
		mGodLevelChangeSlot = gAgent.registerGodLevelChanageListener(boost::bind(&LLFloaterRegionInfo::onGodLevelChange, this, _1));
	}
}

void LLFloaterRegionInfo::onClose(bool app_quitting)
{
	if (mGodLevelChangeSlot.connected())
	{
		mGodLevelChangeSlot.disconnect();
	}
}

void LLFloaterRegionInfo::onRegionChanged()
{
    if (getVisible()) //otherwise onOpen will do request
    {
        requestRegionInfo();
    }
}

// static
void LLFloaterRegionInfo::requestRegionInfo()
{
	LLTabContainer* tab = findChild<LLTabContainer>("region_panels");
	if (tab)
	{
		tab->getChild<LLPanel>("General")->setCtrlsEnabled(FALSE);
		tab->getChild<LLPanel>("Debug")->setCtrlsEnabled(FALSE);
		tab->getChild<LLPanel>("Terrain")->setCtrlsEnabled(FALSE);
		tab->getChild<LLPanel>("Estate")->setCtrlsEnabled(FALSE);
        tab->getChild<LLPanel>("Access")->setCtrlsEnabled(FALSE);
	}

	// Must allow anyone to request the RegionInfo data
	// so non-owners/non-gods can see the values. 
	// Therefore can't use an EstateOwnerMessage JC
	LLMessageSystem* msg = gMessageSystem;
	msg->newMessage("RequestRegionInfo");
	msg->nextBlock("AgentData");
	msg->addUUID("AgentID", gAgent.getID());
	msg->addUUID("SessionID", gAgent.getSessionID());
	gAgent.sendReliableMessage();
}

// static
void LLFloaterRegionInfo::processEstateOwnerRequest(LLMessageSystem* msg,void**)
{
	static LLDispatcher dispatch;
	// <FS:Ansariel> FIRE-22573: Always refresh windlight even if floater not open
	//LLFloaterRegionInfo* floater = LLFloaterReg::findTypedInstance<LLFloaterRegionInfo>("region_info");
	//if(!floater)
	//{
	//	return;
	//}
	// </FS:Ansariel>
	
	if (!estate_dispatch_initialized)
	{
		LLPanelEstateInfo::initDispatch(dispatch);
	}

	// <FS:Ansariel> FIRE-22573: Always refresh windlight even if floater not open
	//LLPanelEstateInfo* panel = LLFloaterRegionInfo::getPanelEstate();

	// unpack the message
	std::string request;
	LLUUID invoice;
	LLDispatcher::sparam_t strings;
	LLDispatcher::unpackMessage(msg, request, invoice, strings);
	if(invoice != getLastInvoice())
	{
		LL_WARNS() << "Mismatched Estate message: " << request << LL_ENDL;
		return;
	}

	//dispatch the message
	dispatch.dispatch(request, invoice, strings);

	// <FS:Ansariel> FIRE-22573: Always refresh windlight even if floater not open
	LLFloaterRegionInfo* floater = LLFloaterReg::findTypedInstance<LLFloaterRegionInfo>("region_info");
	if(!floater)
	{
		return;
	}

	LLPanelEstateInfo* panel = LLFloaterRegionInfo::getPanelEstate();
	// </FS:Ansariel>
	if (panel)
	{
		panel->updateControls(gAgent.getRegion());
	}
}


// static
void LLFloaterRegionInfo::processRegionInfo(LLMessageSystem* msg)
{
	LLPanel* panel;
	LLFloaterRegionInfo* floater = LLFloaterReg::findTypedInstance<LLFloaterRegionInfo>("region_info");
	if(!floater)
	{
		return;
	}
#if 0
	// We need to re-request environment setting here,
	// otherwise after we apply (send) updated region settings we won't get them back,
	// so our environment won't be updated.
	// This is also the way to know about externally changed region environment.
	LLEnvManagerNew::instance().requestRegionSettings();
#endif	
	LLTabContainer* tab = floater->getChild<LLTabContainer>("region_panels");

	LLViewerRegion* region = gAgent.getRegion();
	BOOL allow_modify = gAgent.isGodlike() || (region && region->canManageEstate());

	// *TODO: Replace parsing msg with accessing the region info model.
	LLRegionInfoModel& region_info = LLRegionInfoModel::instance();

	// extract message
	std::string sim_name;
	std::string sim_type = LLTrans::getString("land_type_unknown");
	U64 region_flags;
	U8 agent_limit;
	S32 hard_agent_limit;
	F32 object_bonus_factor;
	U8 sim_access;
	F32 water_height;
	F32 terrain_raise_limit;
	F32 terrain_lower_limit;
	BOOL use_estate_sun;
	F32 sun_hour;
	msg->getString("RegionInfo", "SimName", sim_name);
	msg->getU8("RegionInfo", "MaxAgents", agent_limit);
	msg->getS32("RegionInfo2", "HardMaxAgents", hard_agent_limit);
	msg->getF32("RegionInfo", "ObjectBonusFactor", object_bonus_factor);
	msg->getU8("RegionInfo", "SimAccess", sim_access);
	msg->getF32Fast(_PREHASH_RegionInfo, _PREHASH_WaterHeight, water_height);
	msg->getF32Fast(_PREHASH_RegionInfo, _PREHASH_TerrainRaiseLimit, terrain_raise_limit);
	msg->getF32Fast(_PREHASH_RegionInfo, _PREHASH_TerrainLowerLimit, terrain_lower_limit);
	msg->getBOOL("RegionInfo", "UseEstateSun", use_estate_sun);
	// actually the "last set" sun hour, not the current sun hour. JC
	msg->getF32("RegionInfo", "SunHour", sun_hour);
	// the only reasonable way to decide if we actually have any data is to
	// check to see if any of these fields have nonzero sizes
	if (msg->getSize("RegionInfo2", "ProductSKU") > 0 ||
		msg->getSize("RegionInfo2", "ProductName") > 0)
	{
		msg->getString("RegionInfo2", "ProductName", sim_type);
		LLTrans::findString(sim_type, sim_type); // try localizing sim product name
	}

	if (msg->has(_PREHASH_RegionInfo3))
	{
		msg->getU64("RegionInfo3", "RegionFlagsExtended", region_flags);
	}
	else
	{
		U32 flags = 0;
		msg->getU32("RegionInfo", "RegionFlags", flags);
		region_flags = flags;
	}

	// GENERAL PANEL
	panel = tab->getChild<LLPanel>("General");
	panel->getChild<LLUICtrl>("region_text")->setValue(LLSD(sim_name));
	panel->getChild<LLUICtrl>("region_type")->setValue(LLSD(sim_type));
	panel->getChild<LLUICtrl>("version_channel_text")->setValue(gLastVersionChannel);

	panel->getChild<LLUICtrl>("block_terraform_check")->setValue((region_flags & REGION_FLAGS_BLOCK_TERRAFORM) ? TRUE : FALSE );
	panel->getChild<LLUICtrl>("block_fly_check")->setValue((region_flags & REGION_FLAGS_BLOCK_FLY) ? TRUE : FALSE );
	panel->getChild<LLUICtrl>("block_fly_over_check")->setValue((region_flags & REGION_FLAGS_BLOCK_FLYOVER) ? TRUE : FALSE );
	panel->getChild<LLUICtrl>("allow_damage_check")->setValue((region_flags & REGION_FLAGS_ALLOW_DAMAGE) ? TRUE : FALSE );
	panel->getChild<LLUICtrl>("restrict_pushobject")->setValue((region_flags & REGION_FLAGS_RESTRICT_PUSHOBJECT) ? TRUE : FALSE );
	panel->getChild<LLUICtrl>("allow_land_resell_check")->setValue((region_flags & REGION_FLAGS_BLOCK_LAND_RESELL) ? FALSE : TRUE );
	panel->getChild<LLUICtrl>("allow_parcel_changes_check")->setValue((region_flags & REGION_FLAGS_ALLOW_PARCEL_CHANGES) ? TRUE : FALSE );
	panel->getChild<LLUICtrl>("block_parcel_search_check")->setValue((region_flags & REGION_FLAGS_BLOCK_PARCEL_SEARCH) ? TRUE : FALSE );
	panel->getChild<LLUICtrl>("agent_limit_spin")->setValue(LLSD((F32)agent_limit) );
	panel->getChild<LLUICtrl>("object_bonus_spin")->setValue(LLSD(object_bonus_factor) );
	panel->getChild<LLUICtrl>("access_combo")->setValue(LLSD(sim_access) );

	panel->getChild<LLSpinCtrl>("agent_limit_spin")->setMaxValue(hard_agent_limit);

	LLPanelRegionGeneralInfo* panel_general = LLFloaterRegionInfo::getPanelGeneral();
	if (panel)
	{
		panel_general->setObjBonusFactor(object_bonus_factor);
	}

 	// detect teen grid for maturity

	U32 parent_estate_id;
	msg->getU32("RegionInfo", "ParentEstateID", parent_estate_id);
	BOOL teen_grid = (parent_estate_id == 5);  // *TODO add field to estate table and test that
	panel->getChildView("access_combo")->setEnabled(gAgent.isGodlike() || (region && region->canManageEstate() && !teen_grid));
	panel->setCtrlsEnabled(allow_modify);
	
	// <FS:Zi> Add estate ID and region grid position to Region panel
	S32 grid_pos_x=-1;
	S32 grid_pos_y=-1;
	U32 estate_id;
	if(region)
	{
		//compute the grid position of the region
		LLVector3d global_pos = region->getPosGlobalFromRegion(LLVector3::zero);
		grid_pos_x = (S32) (global_pos.mdV[VX]/256.0f);
		grid_pos_y = (S32) (global_pos.mdV[VY]/256.0f);
	}
	msg->getU32Fast(_PREHASH_RegionInfo, _PREHASH_EstateID, estate_id);

	panel->getChild<LLLineEditor>("estate_id")->setValue(LLSD((F32) estate_id));
	panel->getChild<LLLineEditor>("grid_position_x")->setValue(LLSD((F32) grid_pos_x));
	panel->getChild<LLLineEditor>("grid_position_y")->setValue(LLSD((F32) grid_pos_y));
	// </FS:Zi>

	// DEBUG PANEL
	panel = tab->getChild<LLPanel>("Debug");

	panel->getChild<LLUICtrl>("region_text")->setValue(LLSD(sim_name) );
	panel->getChild<LLUICtrl>("disable_scripts_check")->setValue(LLSD((BOOL)((region_flags & REGION_FLAGS_SKIP_SCRIPTS) ? TRUE : FALSE )) );
	panel->getChild<LLUICtrl>("disable_collisions_check")->setValue(LLSD((BOOL)((region_flags & REGION_FLAGS_SKIP_COLLISIONS) ? TRUE : FALSE )) );
	panel->getChild<LLUICtrl>("disable_physics_check")->setValue(LLSD((BOOL)((region_flags & REGION_FLAGS_SKIP_PHYSICS) ? TRUE : FALSE )) );
	panel->setCtrlsEnabled(allow_modify);

	// TERRAIN PANEL
	panel = tab->getChild<LLPanel>("Terrain");

	panel->getChild<LLUICtrl>("region_text")->setValue(LLSD(sim_name));
	panel->getChild<LLUICtrl>("water_height_spin")->setValue(region_info.mWaterHeight);
	panel->getChild<LLUICtrl>("terrain_raise_spin")->setValue(region_info.mTerrainRaiseLimit);
	panel->getChild<LLUICtrl>("terrain_lower_spin")->setValue(region_info.mTerrainLowerLimit);

	panel->setCtrlsEnabled(allow_modify);

	if (floater->getVisible())
	{
		// Note: region info also causes LLRegionInfoModel::instance().update(msg); -> requestRegion(); -> changed message
		// we need to know env version here and in update(msg) to know when to request and when not to, when to filter 'changed'
		floater->refreshFromRegion(gAgent.getRegion());
	} // else will rerequest on onOpen either way
}

// static
LLPanelEstateInfo* LLFloaterRegionInfo::getPanelEstate()
{
	LLFloaterRegionInfo* floater = LLFloaterReg::getTypedInstance<LLFloaterRegionInfo>("region_info");
	if (!floater) return NULL;
	LLTabContainer* tab = floater->getChild<LLTabContainer>("region_panels");
	LLPanelEstateInfo* panel = (LLPanelEstateInfo*)tab->getChild<LLPanel>("Estate");
	return panel;
}

// static
LLPanelEstateAccess* LLFloaterRegionInfo::getPanelAccess()
{
	LLFloaterRegionInfo* floater = LLFloaterReg::getTypedInstance<LLFloaterRegionInfo>("region_info");
	if (!floater) return NULL;
	LLTabContainer* tab = floater->getChild<LLTabContainer>("region_panels");
	LLPanelEstateAccess* panel = (LLPanelEstateAccess*)tab->getChild<LLPanel>("Access");
	return panel;
}

// static
LLPanelEstateCovenant* LLFloaterRegionInfo::getPanelCovenant()
{
	LLFloaterRegionInfo* floater = LLFloaterReg::getTypedInstance<LLFloaterRegionInfo>("region_info");
	if (!floater) return NULL;
	LLTabContainer* tab = floater->getChild<LLTabContainer>("region_panels");
	LLPanelEstateCovenant* panel = (LLPanelEstateCovenant*)tab->getChild<LLPanel>("Covenant");
	return panel;
}

// static
LLPanelRegionGeneralInfo* LLFloaterRegionInfo::getPanelGeneral()
{
	LLFloaterRegionInfo* floater = LLFloaterReg::getTypedInstance<LLFloaterRegionInfo>("region_info");
	if (!floater) return NULL;
	LLTabContainer* tab = floater->getChild<LLTabContainer>("region_panels");
	LLPanelRegionGeneralInfo* panel = (LLPanelRegionGeneralInfo*)tab->getChild<LLPanel>("General");
	return panel;
}

// static
LLPanelRegionEnvironment* LLFloaterRegionInfo::getPanelEnvironment()
{
	LLFloaterRegionInfo* floater = LLFloaterReg::getTypedInstance<LLFloaterRegionInfo>("region_info");
	if (!floater) return NULL;
	LLTabContainer* tab = floater->getChild<LLTabContainer>("region_panels");
	LLPanelRegionEnvironment* panel = (LLPanelRegionEnvironment*)tab->getChild<LLPanel>("panel_env_info");
	return panel;
}

// static
LLPanelRegionTerrainInfo* LLFloaterRegionInfo::getPanelRegionTerrain()
{
	LLFloaterRegionInfo* floater = LLFloaterReg::getTypedInstance<LLFloaterRegionInfo>("region_info");
	if (!floater)
	{
		llassert(floater);
		return NULL;
	}

	LLTabContainer* tab_container = floater->getChild<LLTabContainer>("region_panels");
	LLPanelRegionTerrainInfo* panel =
		dynamic_cast<LLPanelRegionTerrainInfo*>(tab_container->getChild<LLPanel>("Terrain"));
	llassert(panel);
	return panel;
}

LLPanelRegionExperiences* LLFloaterRegionInfo::getPanelExperiences()
{
	LLFloaterRegionInfo* floater = LLFloaterReg::getTypedInstance<LLFloaterRegionInfo>("region_info");
	if (!floater) return NULL;
	LLTabContainer* tab = floater->getChild<LLTabContainer>("region_panels");
	return (LLPanelRegionExperiences*)tab->getChild<LLPanel>("Experiences");
}

void LLFloaterRegionInfo::updateEstateName(const std::string& estate_name)
{
	LLPanelEstateCovenant::updateEstateName(estate_name);
	LLPanelEstateInfo::updateEstateName(estate_name);
	LLPanelRegionEnvironment::updateEstateName(estate_name);
}

void LLFloaterRegionInfo::disableTabCtrls()
{
	LLTabContainer* tab = getChild<LLTabContainer>("region_panels");

	tab->getChild<LLPanel>("General")->setCtrlsEnabled(FALSE);
	tab->getChild<LLPanel>("Debug")->setCtrlsEnabled(FALSE);
	tab->getChild<LLPanel>("Terrain")->setCtrlsEnabled(FALSE);
	tab->getChild<LLPanel>("panel_env_info")->setCtrlsEnabled(FALSE);
	tab->getChild<LLPanel>("Estate")->setCtrlsEnabled(FALSE);
	tab->getChild<LLPanel>("Access")->setCtrlsEnabled(FALSE);
}

// <FS:CR> Aurora Sim - Region Settings Console
// static
LLPanelRegionOpenSettingsInfo* LLFloaterRegionInfo::getPanelOpenSettings()
{
	LLFloaterRegionInfo* floater = LLFloaterReg::getTypedInstance<LLFloaterRegionInfo>("region_info");
	if (!floater) return NULL;
	LLTabContainer* tab = floater->getChild<LLTabContainer>("region_panels");
	LLPanelRegionOpenSettingsInfo* panel = (LLPanelRegionOpenSettingsInfo*)tab->getChild<LLPanel>("RegionSettings");
	return panel;
}
// </FS:CR> Aurora Sim - Region Settings Console

void LLFloaterRegionInfo::onTabSelected(const LLSD& param)
{
	LLPanel* active_panel = getChild<LLPanel>(param.asString());
	active_panel->onOpen(LLSD());
}

void LLFloaterRegionInfo::refreshFromRegion(LLViewerRegion* region)
{
	if (!region)
	{
		return; 
	}

	// call refresh from region on all panels
	std::for_each(
		mInfoPanels.begin(),
		mInfoPanels.end(),
		llbind2nd(
#if LL_WINDOWS
			std::mem_fun1(&LLPanelRegionInfo::refreshFromRegion),
#else
			std::mem_fun(&LLPanelRegionInfo::refreshFromRegion),
#endif
			region));
    mEnvironmentPanel->refreshFromRegion(region);
}

// public
void LLFloaterRegionInfo::refresh()
{
	for(info_panels_t::iterator iter = mInfoPanels.begin();
		iter != mInfoPanels.end(); ++iter)
	{
		(*iter)->refresh();
	}
    mEnvironmentPanel->refresh();
}

void LLFloaterRegionInfo::enableTopButtons()
{
	getChildView("top_colliders_btn")->setEnabled(true);
	getChildView("top_scripts_btn")->setEnabled(true);
}

void LLFloaterRegionInfo::disableTopButtons()
{
	getChildView("top_colliders_btn")->setEnabled(false);
	getChildView("top_scripts_btn")->setEnabled(false);
}

void LLFloaterRegionInfo::onGodLevelChange(U8 god_level)
{
	LLFloaterRegionInfo* floater = LLFloaterReg::getTypedInstance<LLFloaterRegionInfo>("region_info");
	if (floater && floater->getVisible())
	{
		refreshFromRegion(gAgent.getRegion());
	}
}

///----------------------------------------------------------------------------
/// Local class implementation
///----------------------------------------------------------------------------

//
// LLPanelRegionInfo
//

LLPanelRegionInfo::LLPanelRegionInfo()
	: LLPanel()
{
}

void LLPanelRegionInfo::onBtnSet()
{
	if (sendUpdate())
	{
		disableButton("apply_btn");
	}
}

void LLPanelRegionInfo::onChangeChildCtrl(LLUICtrl* ctrl)
{
	updateChild(ctrl); // virtual function
}

// Enables the "set" button if it is not already enabled
void LLPanelRegionInfo::onChangeAnything()
{
	enableButton("apply_btn");
	refresh();
}

// static
// Enables set button on change to line editor
void LLPanelRegionInfo::onChangeText(LLLineEditor* caller, void* user_data)
{
	LLPanelRegionInfo* panel = dynamic_cast<LLPanelRegionInfo*>(caller->getParent());
	if(panel)
	{
		panel->enableButton("apply_btn");
		panel->refresh();
	}
}


// virtual
BOOL LLPanelRegionInfo::postBuild()
{
	// If the panel has an Apply button, set a callback for it.
	LLUICtrl* apply_btn = findChild<LLUICtrl>("apply_btn");
	if (apply_btn)
	{
		apply_btn->setCommitCallback(boost::bind(&LLPanelRegionInfo::onBtnSet, this));
	}

	refresh();
	return TRUE;
}

// virtual 
void LLPanelRegionInfo::updateChild(LLUICtrl* child_ctr)
{
}

// virtual
bool LLPanelRegionInfo::refreshFromRegion(LLViewerRegion* region)
{
	if (region) mHost = region->getHost();
	return true;
}

void LLPanelRegionInfo::sendEstateOwnerMessage(
	LLMessageSystem* msg,
	const std::string& request,
	const LLUUID& invoice,
	const strings_t& strings)
{
	LL_INFOS() << "Sending estate request '" << request << "'" << LL_ENDL;
	msg->newMessage("EstateOwnerMessage");
	msg->nextBlockFast(_PREHASH_AgentData);
	msg->addUUIDFast(_PREHASH_AgentID, gAgent.getID());
	msg->addUUIDFast(_PREHASH_SessionID, gAgent.getSessionID());
	msg->addUUIDFast(_PREHASH_TransactionID, LLUUID::null); //not used
	msg->nextBlock("MethodData");
	msg->addString("Method", request);
	msg->addUUID("Invoice", invoice);
	if(strings.empty())
	{
		msg->nextBlock("ParamList");
		msg->addString("Parameter", NULL);
	}
	else
	{
		strings_t::const_iterator it = strings.begin();
		strings_t::const_iterator end = strings.end();
		for(; it != end; ++it)
		{
			msg->nextBlock("ParamList");
			msg->addString("Parameter", *it);
		}
	}
	msg->sendReliable(mHost);
}

void LLPanelRegionInfo::enableButton(const std::string& btn_name, BOOL enable)
{
	LLView* button = findChildView(btn_name);
	if (button) button->setEnabled(enable);
}

void LLPanelRegionInfo::disableButton(const std::string& btn_name)
{
	LLView* button = findChildView(btn_name);
	if (button) button->setEnabled(FALSE);
}

void LLPanelRegionInfo::initCtrl(const std::string& name)
{
	getChild<LLUICtrl>(name)->setCommitCallback(boost::bind(&LLPanelRegionInfo::onChangeAnything, this));
}

void LLPanelRegionInfo::onClickManageTelehub()
{
	LLFloaterReg::hideInstance("region_info");
	LLFloaterReg::showInstance("telehubs");
}

/////////////////////////////////////////////////////////////////////////////
// LLPanelRegionGeneralInfo
//
bool LLPanelRegionGeneralInfo::refreshFromRegion(LLViewerRegion* region)
{
	BOOL allow_modify = gAgent.isGodlike() || (region && region->canManageEstate());
	setCtrlsEnabled(allow_modify);
	getChildView("apply_btn")->setEnabled(FALSE);
	getChildView("access_text")->setEnabled(allow_modify);
	// getChildView("access_combo")->setEnabled(allow_modify);
	// now set in processRegionInfo for teen grid detection
	getChildView("kick_btn")->setEnabled(allow_modify);
	getChildView("kick_all_btn")->setEnabled(allow_modify);
	getChildView("im_btn")->setEnabled(allow_modify);
	getChildView("manage_telehub_btn")->setEnabled(allow_modify);

	// Data gets filled in by processRegionInfo

	return LLPanelRegionInfo::refreshFromRegion(region);
}

BOOL LLPanelRegionGeneralInfo::postBuild()
{
	// Enable the "Apply" button if something is changed. JC
	initCtrl("block_terraform_check");
	initCtrl("block_fly_check");
	initCtrl("block_fly_over_check");
	initCtrl("allow_damage_check");
	initCtrl("allow_land_resell_check");
	initCtrl("allow_parcel_changes_check");
	initCtrl("agent_limit_spin");
	initCtrl("object_bonus_spin");
	initCtrl("access_combo");
	initCtrl("restrict_pushobject");
	initCtrl("block_parcel_search_check");

	childSetAction("kick_btn", boost::bind(&LLPanelRegionGeneralInfo::onClickKick, this));
	childSetAction("kick_all_btn", onClickKickAll, this);
	childSetAction("im_btn", onClickMessage, this);
//	childSetAction("manage_telehub_btn", onClickManageTelehub, this);

	LLUICtrl* apply_btn = findChild<LLUICtrl>("apply_btn");
	if (apply_btn)
	{
		apply_btn->setCommitCallback(boost::bind(&LLPanelRegionGeneralInfo::onBtnSet, this));
	}

	refresh();
	return TRUE;
}

void LLPanelRegionGeneralInfo::onBtnSet()
{
	if(mObjBonusFactor == getChild<LLUICtrl>("object_bonus_spin")->getValue().asReal())
	{
		if (sendUpdate())
		{
			disableButton("apply_btn");
		}
	}
	else
	{
		LLNotificationsUtil::add("ChangeObjectBonusFactor", LLSD(), LLSD(), boost::bind(&LLPanelRegionGeneralInfo::onChangeObjectBonus, this, _1, _2));
	}
}

bool LLPanelRegionGeneralInfo::onChangeObjectBonus(const LLSD& notification, const LLSD& response)
{
	S32 option = LLNotificationsUtil::getSelectedOption(notification, response);
	if (option == 0)
	{
		if (sendUpdate())
		{
			disableButton("apply_btn");
		}
	}
	return false;
}

void LLPanelRegionGeneralInfo::onClickKick()
{
	LL_INFOS() << "LLPanelRegionGeneralInfo::onClickKick" << LL_ENDL;

	// this depends on the grandparent view being a floater
	// in order to set up floater dependency
    LLView * button = findChild<LLButton>("kick_btn");
	LLFloater* parent_floater = gFloaterView->getParentFloater(this);
	LLFloater* child_floater = LLFloaterAvatarPicker::show(boost::bind(&LLPanelRegionGeneralInfo::onKickCommit, this, _1), 
                                                                                FALSE, TRUE, FALSE, parent_floater->getName(), button);
	if (child_floater)
	{
		parent_floater->addDependentFloater(child_floater);
	}
}

void LLPanelRegionGeneralInfo::onKickCommit(const uuid_vec_t& ids)
{
	if (ids.empty()) return;
	if(ids[0].notNull())
	{
		strings_t strings;
		// [0] = our agent id
		// [1] = target agent id
		std::string buffer;
		gAgent.getID().toString(buffer);
		strings.push_back(buffer);

		ids[0].toString(buffer);
		strings.push_back(strings_t::value_type(buffer));

		LLUUID invoice(LLFloaterRegionInfo::getLastInvoice());
		sendEstateOwnerMessage(gMessageSystem, "teleporthomeuser", invoice, strings);
	}
}

// static
void LLPanelRegionGeneralInfo::onClickKickAll(void* userdata)
{
	LL_INFOS() << "LLPanelRegionGeneralInfo::onClickKickAll" << LL_ENDL;
	LLNotificationsUtil::add("KickUsersFromRegion", 
									LLSD(), 
									LLSD(), 
									boost::bind(&LLPanelRegionGeneralInfo::onKickAllCommit, (LLPanelRegionGeneralInfo*)userdata, _1, _2));
}

bool LLPanelRegionGeneralInfo::onKickAllCommit(const LLSD& notification, const LLSD& response)
{
	S32 option = LLNotificationsUtil::getSelectedOption(notification, response);
	if (option == 0)
	{
		strings_t strings;
		// [0] = our agent id
		std::string buffer;
		gAgent.getID().toString(buffer);
		strings.push_back(buffer);

		LLUUID invoice(LLFloaterRegionInfo::getLastInvoice());
		// historical message name
		sendEstateOwnerMessage(gMessageSystem, "teleporthomeallusers", invoice, strings);
	}
	return false;
}

// static
void LLPanelRegionGeneralInfo::onClickMessage(void* userdata)
{
	LL_INFOS() << "LLPanelRegionGeneralInfo::onClickMessage" << LL_ENDL;
	LLNotificationsUtil::add("MessageRegion", 
		LLSD(), 
		LLSD(), 
		boost::bind(&LLPanelRegionGeneralInfo::onMessageCommit, (LLPanelRegionGeneralInfo*)userdata, _1, _2));
}

// static
bool LLPanelRegionGeneralInfo::onMessageCommit(const LLSD& notification, const LLSD& response)
{
	if(LLNotificationsUtil::getSelectedOption(notification, response) != 0) return false;

	std::string text = response["message"].asString();
	if (text.empty()) return false;

	LL_INFOS() << "Message to everyone: " << text << LL_ENDL;
	strings_t strings;
	// [0] grid_x, unused here
	// [1] grid_y, unused here
	// [2] agent_id of sender
	// [3] sender name
	// [4] message
	strings.push_back("-1");
	strings.push_back("-1");
	std::string buffer;
	gAgent.getID().toString(buffer);
	strings.push_back(buffer);
	std::string name;
	LLAgentUI::buildFullname(name);
	strings.push_back(strings_t::value_type(name));
	strings.push_back(strings_t::value_type(text));
	LLUUID invoice(LLFloaterRegionInfo::getLastInvoice());
	sendEstateOwnerMessage(gMessageSystem, "simulatormessage", invoice, strings);
	return false;
}

void LLFloaterRegionInfo::requestMeshRezInfo()
{
	std::string sim_console_url = gAgent.getRegionCapability("SimConsoleAsync");

	if (!sim_console_url.empty())
	{
		std::string request_str = "get mesh_rez_enabled";
		
        LLCoreHttpUtil::HttpCoroutineAdapter::messageHttpPost(sim_console_url, LLSD(request_str),
            "Requested mesh_rez_enabled", "Error requesting mesh_rez_enabled");
	}
}

// setregioninfo
// strings[0] = 'Y' - block terraform, 'N' - not
// strings[1] = 'Y' - block fly, 'N' - not
// strings[2] = 'Y' - allow damage, 'N' - not
// strings[3] = 'Y' - allow land sale, 'N' - not
// strings[4] = agent limit
// strings[5] = object bonus
// strings[6] = sim access (0 = unknown, 13 = PG, 21 = Mature, 42 = Adult)
// strings[7] = restrict pushobject
// strings[8] = 'Y' - allow parcel subdivide, 'N' - not
// strings[9] = 'Y' - block parcel search, 'N' - allow
BOOL LLPanelRegionGeneralInfo::sendUpdate()
{
	LL_INFOS() << "LLPanelRegionGeneralInfo::sendUpdate()" << LL_ENDL;

	// <FS:Ansariel> Crash fix
	if (!gAgent.getRegion())
	{
		return FALSE;
	}
	// </FS:Ansariel>

	// First try using a Cap.  If that fails use the old method.
	LLSD body;
	std::string url = gAgent.getRegionCapability("DispatchRegionInfo");
	if (!url.empty())
	{
		body["block_terraform"] = getChild<LLUICtrl>("block_terraform_check")->getValue();
		body["block_fly"] = getChild<LLUICtrl>("block_fly_check")->getValue();
		body["block_fly_over"] = getChild<LLUICtrl>("block_fly_over_check")->getValue();
		body["allow_damage"] = getChild<LLUICtrl>("allow_damage_check")->getValue();
		body["allow_land_resell"] = getChild<LLUICtrl>("allow_land_resell_check")->getValue();
		body["agent_limit"] = getChild<LLUICtrl>("agent_limit_spin")->getValue();
		body["prim_bonus"] = getChild<LLUICtrl>("object_bonus_spin")->getValue();
		body["sim_access"] = getChild<LLUICtrl>("access_combo")->getValue();
		body["restrict_pushobject"] = getChild<LLUICtrl>("restrict_pushobject")->getValue();
		body["allow_parcel_changes"] = getChild<LLUICtrl>("allow_parcel_changes_check")->getValue();
		body["block_parcel_search"] = getChild<LLUICtrl>("block_parcel_search_check")->getValue();

        LLCoreHttpUtil::HttpCoroutineAdapter::messageHttpPost(url, body,
            "Region info update posted.", "Region info update not posted.");
	}
	else
	{
		strings_t strings;
		std::string buffer;

		buffer = llformat("%s", (getChild<LLUICtrl>("block_terraform_check")->getValue().asBoolean() ? "Y" : "N"));
		strings.push_back(strings_t::value_type(buffer));

		buffer = llformat("%s", (getChild<LLUICtrl>("block_fly_check")->getValue().asBoolean() ? "Y" : "N"));
		strings.push_back(strings_t::value_type(buffer));

		buffer = llformat("%s", (getChild<LLUICtrl>("allow_damage_check")->getValue().asBoolean() ? "Y" : "N"));
		strings.push_back(strings_t::value_type(buffer));

		buffer = llformat("%s", (getChild<LLUICtrl>("allow_land_resell_check")->getValue().asBoolean() ? "Y" : "N"));
		strings.push_back(strings_t::value_type(buffer));

		F32 value = (F32)getChild<LLUICtrl>("agent_limit_spin")->getValue().asReal();
		buffer = llformat("%f", value);
		strings.push_back(strings_t::value_type(buffer));

		value = (F32)getChild<LLUICtrl>("object_bonus_spin")->getValue().asReal();
		buffer = llformat("%f", value);
		strings.push_back(strings_t::value_type(buffer));

		buffer = llformat("%d", getChild<LLUICtrl>("access_combo")->getValue().asInteger());
		strings.push_back(strings_t::value_type(buffer));

		buffer = llformat("%s", (getChild<LLUICtrl>("restrict_pushobject")->getValue().asBoolean() ? "Y" : "N"));
		strings.push_back(strings_t::value_type(buffer));

		buffer = llformat("%s", (getChild<LLUICtrl>("allow_parcel_changes_check")->getValue().asBoolean() ? "Y" : "N"));
		strings.push_back(strings_t::value_type(buffer));

		LLUUID invoice(LLFloaterRegionInfo::getLastInvoice());
		sendEstateOwnerMessage(gMessageSystem, "setregioninfo", invoice, strings);
	}

	// if we changed access levels, tell user about it
	LLViewerRegion* region = gAgent.getRegion();
	if (region && (getChild<LLUICtrl>("access_combo")->getValue().asInteger() != region->getSimAccess()) )
	{
		LLNotificationsUtil::add("RegionMaturityChange");
	}	

	return TRUE;
}

// <FS:CR> Aurora Sim - Region Settings Panel
/////////////////////////////////////////////////////////////////////////////
// LLPanelRegionOpenSettingsInfo
/////////////////////////////////////////////////////////////////////////////
bool LLPanelRegionOpenSettingsInfo::refreshFromRegion(LLViewerRegion* region)
{
	// Data gets filled in by hippo manager
	BOOL allow_modify = gAgent.isGodlike() || (region && region->canManageEstate());
	
	LLWorld *regionlimits = LLWorld::getInstance();
	
	childSetValue("draw_distance", LLSD(regionlimits->getDrawDistance()));
	childSetValue("force_draw_distance", LLSD(regionlimits->getLockedDrawDistance()));
	childSetValue("allow_minimap", LLSD(regionlimits->getAllowMinimap()));
	childSetValue("allow_physical_prims", LLSD(regionlimits->getAllowPhysicalPrims()));
	childSetValue("max_drag_distance", LLSD(regionlimits->getMaxDragDistance()));
	childSetValue("min_hole_size", LLSD(regionlimits->getRegionMinHoleSize()));
	childSetValue("max_hollow_size", LLSD(regionlimits->getRegionMaxHollowSize()));
	childSetValue("max_inventory_items_transfer", LLSD(regionlimits->getMaxInventoryItemsTransfer()));
	childSetValue("max_link_count", LLSD((LLSD::Integer)regionlimits->getMaxLinkedPrims()));
	childSetValue("max_link_count_phys", LLSD(regionlimits->getMaxPhysLinkedPrims()));
	childSetValue("max_phys_prim_scale", LLSD(regionlimits->getMaxPhysPrimScale()));
	childSetValue("max_prim_scale", LLSD(regionlimits->getRegionMaxPrimScale()));
	childSetValue("min_prim_scale", LLSD(regionlimits->getRegionMinPrimScale()));
	childSetValue("render_water", LLSD(regionlimits->getAllowRenderWater()));
	childSetValue("show_tags", LLSD(regionlimits->getAllowRenderName()));
	childSetValue("max_groups", LLSD(gMaxAgentGroups));
	childSetValue("allow_parcel_windlight", LLSD(regionlimits->getAllowParcelWindLight()));
	childSetValue("enable_teen_mode", LLSD(regionlimits->getEnableTeenMode()));
	childSetValue("enforce_max_build", LLSD(regionlimits->getEnforceMaxBuild()));
	childSetValue("terrain_detail_scale", LLSD(regionlimits->getTerrainDetailScale()));

	setCtrlsEnabled(allow_modify);
 
	return LLPanelRegionInfo::refreshFromRegion(region);
}

BOOL LLPanelRegionOpenSettingsInfo::postBuild()
{
	// Enable the "Apply" button if something is changed. JC
	initCtrl("draw_distance");
	initCtrl("force_draw_distance");
	initCtrl("max_drag_distance");
	initCtrl("max_prim_scale");
	initCtrl("min_prim_scale");
	initCtrl("max_phys_prim_scale");
	initCtrl("max_hollow_size");
	initCtrl("min_hole_size");
	initCtrl("max_link_count");
	initCtrl("max_link_count_phys");
	initCtrl("max_inventory_items_transfer");
	initCtrl("max_groups");
	initCtrl("render_water");
	initCtrl("allow_minimap");
	initCtrl("allow_physical_prims");
	initCtrl("enable_teen_mode");
	initCtrl("show_tags");
	initCtrl("allow_parcel_windlight");
	initCtrl("terrain_detail_scale");

	childSetAction("apply_ors_btn", onClickOrs, this);

	refreshFromRegion(gAgent.getRegion());

	return LLPanelRegionInfo::postBuild();
}

void LLPanelRegionOpenSettingsInfo::onClickHelp(void* data)
{
	std::string* xml_alert = (std::string*)data;
	LLNotifications::instance().add(*xml_alert);
}

void LLPanelRegionOpenSettingsInfo::onClickOrs(void* userdata)
{
	LLPanelRegionOpenSettingsInfo* self;
	self = (LLPanelRegionOpenSettingsInfo*)userdata;
	
	LL_INFOS() << "LLPanelRegionOpenSettingsInfo::onClickOrs()" << LL_ENDL;

	LLSD body;
	std::string url = gAgent.getRegionCapability("DispatchOpenRegionSettings");
	if (!url.empty())
	{
		body["draw_distance"] = (LLSD::Integer)self->childGetValue("draw_distance");
		body["force_draw_distance"] = (LLSD::Boolean)self->childGetValue("force_draw_distance");
		body["allow_minimap"] = (LLSD::Boolean)self->childGetValue("allow_minimap");
		body["allow_physical_prims"] = (LLSD::Boolean)self->childGetValue("allow_physical_prims");
		body["max_drag_distance"] = (LLSD::Real)self->childGetValue("max_drag_distance");
		body["min_hole_size"] = (LLSD::Real)self->childGetValue("min_hole_size");
		body["max_hollow_size"] = (LLSD::Real)self->childGetValue("max_hollow_size");
		body["max_inventory_items_transfer"] = (LLSD::Integer)self->childGetValue("max_inventory_items_transfer");
		body["max_link_count"] = (LLSD::Real)self->childGetValue("max_link_count");
		body["max_link_count_phys"] = (LLSD::Real)self->childGetValue("max_link_count_phys");
		body["max_phys_prim_scale"] = (LLSD::Real)self->childGetValue("max_phys_prim_scale");
		body["max_prim_scale"] = (LLSD::Real)self->childGetValue("max_prim_scale");
		body["min_prim_scale"] = (LLSD::Real)self->childGetValue("min_prim_scale");
		body["render_water"] = (LLSD::Boolean)self->childGetValue("render_water");
		body["terrain_detail_scale"] = (LLSD::Real)self->childGetValue("terrain_detail_scale");
		body["show_tags"] = (LLSD::Real)self->childGetValue("show_tags");
		body["max_groups"] = (LLSD::Real)self->childGetValue("max_groups");
		body["allow_parcel_windlight"] = (LLSD::Boolean)self->childGetValue("allow_parcel_windlight");
		body["enable_teen_mode"] = (LLSD::Boolean)self->childGetValue("enable_teen_mode");
		body["enforce_max_build"] = (LLSD::Boolean)self->childGetValue("enforce_max_build");

        LLCoreHttpUtil::HttpCoroutineAdapter::messageHttpPost(url, body, "Posted onClickOrs", "Error posting onClickOrs");
		//LL_INFOS() << "data: " << LLSDXMLStreamer(body) << LL_ENDL;
	}
}
// </FS:CR> Aurora Sim - Region Settings Console

/////////////////////////////////////////////////////////////////////////////
// LLPanelRegionDebugInfo
/////////////////////////////////////////////////////////////////////////////
BOOL LLPanelRegionDebugInfo::postBuild()
{
	LLPanelRegionInfo::postBuild();
	initCtrl("disable_scripts_check");
	initCtrl("disable_collisions_check");
	initCtrl("disable_physics_check");

	childSetAction("choose_avatar_btn", boost::bind(&LLPanelRegionDebugInfo::onClickChooseAvatar, this));
	childSetAction("return_btn", onClickReturn, this);
	childSetAction("top_colliders_btn", onClickTopColliders, this);
	childSetAction("top_scripts_btn", onClickTopScripts, this);
	childSetAction("restart_btn", onClickRestart, this);
	childSetAction("cancel_restart_btn", onClickCancelRestart, this);
	childSetAction("region_debug_console_btn", onClickDebugConsole, this);

	return TRUE;
}

// virtual
bool LLPanelRegionDebugInfo::refreshFromRegion(LLViewerRegion* region)
{
	BOOL allow_modify = gAgent.isGodlike() || (region && region->canManageEstate());
	setCtrlsEnabled(allow_modify);
	getChildView("apply_btn")->setEnabled(FALSE);
	getChildView("target_avatar_name")->setEnabled(FALSE);
	
	getChildView("choose_avatar_btn")->setEnabled(allow_modify);
	getChildView("return_scripts")->setEnabled(allow_modify && !mTargetAvatar.isNull());
	getChildView("return_other_land")->setEnabled(allow_modify && !mTargetAvatar.isNull());
	getChildView("return_estate_wide")->setEnabled(allow_modify && !mTargetAvatar.isNull());
	getChildView("return_btn")->setEnabled(allow_modify && !mTargetAvatar.isNull());
	getChildView("top_colliders_btn")->setEnabled(allow_modify);
	getChildView("top_scripts_btn")->setEnabled(allow_modify);
	getChildView("restart_btn")->setEnabled(allow_modify);
	getChildView("cancel_restart_btn")->setEnabled(allow_modify);
	getChildView("region_debug_console_btn")->setEnabled(allow_modify);

	return LLPanelRegionInfo::refreshFromRegion(region);
}

// virtual
BOOL LLPanelRegionDebugInfo::sendUpdate()
{
	LL_INFOS() << "LLPanelRegionDebugInfo::sendUpdate" << LL_ENDL;
	strings_t strings;
	std::string buffer;

	buffer = llformat("%s", (getChild<LLUICtrl>("disable_scripts_check")->getValue().asBoolean() ? "Y" : "N"));
	strings.push_back(buffer);

	buffer = llformat("%s", (getChild<LLUICtrl>("disable_collisions_check")->getValue().asBoolean() ? "Y" : "N"));
	strings.push_back(buffer);

	buffer = llformat("%s", (getChild<LLUICtrl>("disable_physics_check")->getValue().asBoolean() ? "Y" : "N"));
	strings.push_back(buffer);

	LLUUID invoice(LLFloaterRegionInfo::getLastInvoice());
	sendEstateOwnerMessage(gMessageSystem, "setregiondebug", invoice, strings);
	return TRUE;
}

void LLPanelRegionDebugInfo::onClickChooseAvatar()
{
    LLView * button = findChild<LLButton>("choose_avatar_btn");
    LLFloater* parent_floater = gFloaterView->getParentFloater(this);
	LLFloater * child_floater = LLFloaterAvatarPicker::show(boost::bind(&LLPanelRegionDebugInfo::callbackAvatarID, this, _1, _2), 
                                                                                    FALSE, TRUE, FALSE, parent_floater->getName(), button);
	if (child_floater)
	{
		parent_floater->addDependentFloater(child_floater);
	}
}


void LLPanelRegionDebugInfo::callbackAvatarID(const uuid_vec_t& ids, const std::vector<LLAvatarName> names)
{
	if (ids.empty() || names.empty()) return;
	mTargetAvatar = ids[0];
	getChild<LLUICtrl>("target_avatar_name")->setValue(LLSD(names[0].getCompleteName()));
	refreshFromRegion( gAgent.getRegion() );
}

// static
void LLPanelRegionDebugInfo::onClickReturn(void* data)
{
	LLPanelRegionDebugInfo* panelp = (LLPanelRegionDebugInfo*) data;
	if (panelp->mTargetAvatar.isNull()) return;

	LLSD args;
	args["USER_NAME"] = panelp->getChild<LLUICtrl>("target_avatar_name")->getValue().asString();
	LLSD payload;
	payload["avatar_id"] = panelp->mTargetAvatar;
	
	U32 flags = SWD_ALWAYS_RETURN_OBJECTS;

	if (panelp->getChild<LLUICtrl>("return_scripts")->getValue().asBoolean())
	{
		flags |= SWD_SCRIPTED_ONLY;
	}
	
	if (panelp->getChild<LLUICtrl>("return_other_land")->getValue().asBoolean())
	{
		flags |= SWD_OTHERS_LAND_ONLY;
	}
	payload["flags"] = int(flags);
	payload["return_estate_wide"] = panelp->getChild<LLUICtrl>("return_estate_wide")->getValue().asBoolean();
	LLNotificationsUtil::add("EstateObjectReturn", args, payload, 
									boost::bind(&LLPanelRegionDebugInfo::callbackReturn, panelp, _1, _2));
}

bool LLPanelRegionDebugInfo::callbackReturn(const LLSD& notification, const LLSD& response)
{
	S32 option = LLNotificationsUtil::getSelectedOption(notification, response);
	if (option != 0) return false;

	LLUUID target_avatar = notification["payload"]["avatar_id"].asUUID();
	if (!target_avatar.isNull())
	{
		U32 flags = notification["payload"]["flags"].asInteger();
		bool return_estate_wide = notification["payload"]["return_estate_wide"];
		if (return_estate_wide)
		{
			// send as estate message - routed by spaceserver to all regions in estate
			strings_t strings;
			strings.push_back(llformat("%d", flags));
			strings.push_back(target_avatar.asString());

			LLUUID invoice(LLFloaterRegionInfo::getLastInvoice());
		
			sendEstateOwnerMessage(gMessageSystem, "estateobjectreturn", invoice, strings);
		}
		else
		{
			// send to this simulator only
  			send_sim_wide_deletes(target_avatar, flags);
  		}
	}
	return false;
}


// static
void LLPanelRegionDebugInfo::onClickTopColliders(void* data)
{
	LLPanelRegionDebugInfo* self = (LLPanelRegionDebugInfo*)data;
	strings_t strings;
	strings.push_back("1");	// one physics step
	LLUUID invoice(LLFloaterRegionInfo::getLastInvoice());
	LLFloaterTopObjects* instance = LLFloaterReg::getTypedInstance<LLFloaterTopObjects>("top_objects");
	if(!instance) return;
	LLFloaterReg::showInstance("top_objects");
	instance->clearList();
	instance->disableRefreshBtn();

	self->getChildView("top_colliders_btn")->setEnabled(false);
	self->getChildView("top_scripts_btn")->setEnabled(false);

	self->sendEstateOwnerMessage(gMessageSystem, "colliders", invoice, strings);
}

// static
void LLPanelRegionDebugInfo::onClickTopScripts(void* data)
{
	LLPanelRegionDebugInfo* self = (LLPanelRegionDebugInfo*)data;
	strings_t strings;
	strings.push_back("6");	// top 5 scripts
	LLUUID invoice(LLFloaterRegionInfo::getLastInvoice());
	LLFloaterTopObjects* instance = LLFloaterReg::getTypedInstance<LLFloaterTopObjects>("top_objects");
	if(!instance) return;
	LLFloaterReg::showInstance("top_objects");
	instance->clearList();
	instance->disableRefreshBtn();

	self->getChildView("top_colliders_btn")->setEnabled(false);
	self->getChildView("top_scripts_btn")->setEnabled(false);

	self->sendEstateOwnerMessage(gMessageSystem, "scripts", invoice, strings);
}

// static
void LLPanelRegionDebugInfo::onClickRestart(void* data)
{
	// <Ansariel FIRE-1073>
	LLPanelRegionDebugInfo* self = (LLPanelRegionDebugInfo*)data;
	LLSD delay;

	if (self) delay = self->getChild<LLSpinCtrl>("restart_delay")->getValue();
	else delay = LLSD(120);
	// </Ansariel FIRE-1073>

	LLNotificationsUtil::add("ConfirmRestart", LLSD(), LLSD(), 
		boost::bind(&LLPanelRegionDebugInfo::callbackRestart, (LLPanelRegionDebugInfo*)data, _1, _2, delay));
}

bool LLPanelRegionDebugInfo::callbackRestart(const LLSD& notification, const LLSD& response, const LLSD& seconds)
{
	S32 option = LLNotificationsUtil::getSelectedOption(notification, response);
	if (option != 0) return false;

	strings_t strings;
	strings.push_back(seconds.asString());
	LLUUID invoice(LLFloaterRegionInfo::getLastInvoice());
	sendEstateOwnerMessage(gMessageSystem, "restart", invoice, strings);
	return false;
}

// static
void LLPanelRegionDebugInfo::onClickCancelRestart(void* data)
{
	LLPanelRegionDebugInfo* self = (LLPanelRegionDebugInfo*)data;
	strings_t strings;
	strings.push_back("-1");
	LLUUID invoice(LLFloaterRegionInfo::getLastInvoice());
	self->sendEstateOwnerMessage(gMessageSystem, "restart", invoice, strings);
}

// static
void LLPanelRegionDebugInfo::onClickDebugConsole(void* data)
{
	LLFloaterReg::showInstance("region_debug_console");
}

BOOL LLPanelRegionTerrainInfo::validateTextureSizes()
{
	for(S32 i = 0; i < TERRAIN_TEXTURE_COUNT; ++i)
	{
		std::string buffer;
		buffer = llformat("texture_detail_%d", i);
		LLTextureCtrl* texture_ctrl = getChild<LLTextureCtrl>(buffer);
		if (!texture_ctrl) continue;

		LLUUID image_asset_id = texture_ctrl->getImageAssetID();
		LLViewerTexture* img = LLViewerTextureManager::getFetchedTexture(image_asset_id);
		S32 components = img->getComponents();
		// Must ask for highest resolution version's width. JC
		S32 width = img->getFullWidth();
		S32 height = img->getFullHeight();

		//LL_INFOS() << "texture detail " << i << " is " << width << "x" << height << "x" << components << LL_ENDL;

		if (components != 3)
		{
			LLSD args;
			args["TEXTURE_NUM"] = i+1;
			args["TEXTURE_BIT_DEPTH"] = llformat("%d",components * 8);
			LLNotificationsUtil::add("InvalidTerrainBitDepth", args);
			return FALSE;
		}

		// <FS:Ansariel> Allow terrain textures up to 1024x1024 pixels
		//               as in Phoenix (FIRE-2319)
		//if (width > 512 || height > 512)
		if (width > 1024 || height > 1024)
		{

			LLSD args;
			args["TEXTURE_NUM"] = i+1;
			args["TEXTURE_SIZE_X"] = width;
			args["TEXTURE_SIZE_Y"] = height;
			LLNotificationsUtil::add("InvalidTerrainSize", args);
			return FALSE;
			
		}
	}

	return TRUE;
}

BOOL LLPanelRegionTerrainInfo::validateTextureHeights()
{
	for (S32 i = 0; i < CORNER_COUNT; ++i)
	{
		std::string low = llformat("height_start_spin_%d", i);
		std::string high = llformat("height_range_spin_%d", i);

		if (getChild<LLUICtrl>(low)->getValue().asReal() > getChild<LLUICtrl>(high)->getValue().asReal())
		{
			return FALSE;
		}
	}

	return TRUE;
}

/////////////////////////////////////////////////////////////////////////////
// LLPanelRegionTerrainInfo
/////////////////////////////////////////////////////////////////////////////
// Initialize statics

BOOL LLPanelRegionTerrainInfo::postBuild()
{
	LLPanelRegionInfo::postBuild();
	
	initCtrl("water_height_spin");
	initCtrl("terrain_raise_spin");
	initCtrl("terrain_lower_spin");

	std::string buffer;
	for(S32 i = 0; i < TERRAIN_TEXTURE_COUNT; ++i)
	{
		buffer = llformat("texture_detail_%d", i);
		initCtrl(buffer);
	}

	for(S32 i = 0; i < CORNER_COUNT; ++i)
	{
		buffer = llformat("height_start_spin_%d", i);
		initCtrl(buffer);
		buffer = llformat("height_range_spin_%d", i);
		initCtrl(buffer);
	}

	childSetAction("download_raw_btn", onClickDownloadRaw, this);
	childSetAction("upload_raw_btn", onClickUploadRaw, this);
	childSetAction("bake_terrain_btn", onClickBakeTerrain, this);

	mAskedTextureHeights = false;
	mConfirmedTextureHeights = false;

	return LLPanelRegionInfo::postBuild();
}

// virtual
bool LLPanelRegionTerrainInfo::refreshFromRegion(LLViewerRegion* region)
{
	BOOL owner_or_god = gAgent.isGodlike() 
						|| (region && (region->getOwner() == gAgent.getID()));
	BOOL owner_or_god_or_manager = owner_or_god
						|| (region && region->isEstateManager());
	setCtrlsEnabled(owner_or_god_or_manager);

	getChildView("apply_btn")->setEnabled(FALSE);

	if (region)
	{
		getChild<LLUICtrl>("region_text")->setValue(LLSD(region->getName()));

		LLVLComposition* compp = region->getComposition();
		LLTextureCtrl* texture_ctrl;
		std::string buffer;
		for(S32 i = 0; i < TERRAIN_TEXTURE_COUNT; ++i)
		{
			buffer = llformat("texture_detail_%d", i);
			texture_ctrl = getChild<LLTextureCtrl>(buffer);
			if(texture_ctrl)
			{
				LL_DEBUGS() << "Detail Texture " << i << ": "
						 << compp->getDetailTextureID(i) << LL_ENDL;
				LLUUID tmp_id(compp->getDetailTextureID(i));
				texture_ctrl->setImageAssetID(tmp_id);
			}
		}

		for(S32 i = 0; i < CORNER_COUNT; ++i)
    	{
			buffer = llformat("height_start_spin_%d", i);
			getChild<LLUICtrl>(buffer)->setValue(LLSD(compp->getStartHeight(i)));
			buffer = llformat("height_range_spin_%d", i);
			getChild<LLUICtrl>(buffer)->setValue(LLSD(compp->getHeightRange(i)));
		}
	}
	else
	{
		LL_DEBUGS() << "no region set" << LL_ENDL;
		getChild<LLUICtrl>("region_text")->setValue(LLSD(""));
	}

	getChildView("download_raw_btn")->setEnabled(owner_or_god);
	getChildView("upload_raw_btn")->setEnabled(owner_or_god);
	getChildView("bake_terrain_btn")->setEnabled(owner_or_god);

	return LLPanelRegionInfo::refreshFromRegion(region);
}


// virtual
BOOL LLPanelRegionTerrainInfo::sendUpdate()
{
	LL_INFOS() << "LLPanelRegionTerrainInfo::sendUpdate" << LL_ENDL;
	std::string buffer;
	strings_t strings;
	LLUUID invoice(LLFloaterRegionInfo::getLastInvoice());

	// update the model
	LLRegionInfoModel& region_info = LLRegionInfoModel::instance();
	region_info.mWaterHeight = (F32) getChild<LLUICtrl>("water_height_spin")->getValue().asReal();
	region_info.mTerrainRaiseLimit = (F32) getChild<LLUICtrl>("terrain_raise_spin")->getValue().asReal();
	region_info.mTerrainLowerLimit = (F32) getChild<LLUICtrl>("terrain_lower_spin")->getValue().asReal();

	// and sync the region with it
	region_info.sendRegionTerrain(invoice);
	
	// =======================================
	// Assemble and send texturedetail message

	// Make sure user hasn't chosen wacky textures unless we're on Aurora-sim.
// <FS:CR> Aurora Sim - Region Settings Console
#ifdef OPENSIM
	if (!validateTextureSizes() && !LLGridManager::getInstance()->isInAuroraSim())
	{
		return FALSE;
	}
#else
	if (!validateTextureSizes())
	{
		return FALSE;
	}
#endif // OPENSIM
// </FS:CR> Aurora Sim - Region Settings Console

	// Check if terrain Elevation Ranges are correct
	if (gSavedSettings.getBOOL("RegionCheckTextureHeights") && !validateTextureHeights())
	{
		if (!mAskedTextureHeights)
		{
			LLNotificationsUtil::add("ConfirmTextureHeights", LLSD(), LLSD(), boost::bind(&LLPanelRegionTerrainInfo::callbackTextureHeights, this, _1, _2));
			mAskedTextureHeights = true;
			return FALSE;
		}
		else if (!mConfirmedTextureHeights)
		{
			return FALSE;
		}
	}

	LLTextureCtrl* texture_ctrl;
	std::string id_str;
	LLMessageSystem* msg = gMessageSystem;

	for(S32 i = 0; i < TERRAIN_TEXTURE_COUNT; ++i)
	{
		buffer = llformat("texture_detail_%d", i);
		texture_ctrl = getChild<LLTextureCtrl>(buffer);
		if(texture_ctrl)
		{
			LLUUID tmp_id(texture_ctrl->getImageAssetID());
			tmp_id.toString(id_str);
			buffer = llformat("%d %s", i, id_str.c_str());
			strings.push_back(buffer);
		}
	}
	sendEstateOwnerMessage(msg, "texturedetail", invoice, strings);
	strings.clear();

	// ========================================
	// Assemble and send textureheights message

	for(S32 i = 0; i < CORNER_COUNT; ++i)
	{
		buffer = llformat("height_start_spin_%d", i);
		std::string buffer2 = llformat("height_range_spin_%d", i);
		std::string buffer3 = llformat("%d %f %f", i, (F32)getChild<LLUICtrl>(buffer)->getValue().asReal(), (F32)getChild<LLUICtrl>(buffer2)->getValue().asReal());
		strings.push_back(buffer3);
	}
	sendEstateOwnerMessage(msg, "textureheights", invoice, strings);
	strings.clear();

	// ========================================
	// Send texturecommit message

	sendEstateOwnerMessage(msg, "texturecommit", invoice, strings);

	return TRUE;
}

bool LLPanelRegionTerrainInfo::callbackTextureHeights(const LLSD& notification, const LLSD& response)
{
	S32 option = LLNotificationsUtil::getSelectedOption(notification, response);
	if (option == 0) // ok
	{
		mConfirmedTextureHeights = true;
	}
	else if (option == 1) // cancel
	{
		mConfirmedTextureHeights = false;
	}
	else if (option == 2) // don't ask
	{
		gSavedSettings.setBOOL("RegionCheckTextureHeights", FALSE);
		mConfirmedTextureHeights = true;
	}

	onBtnSet();

	mAskedTextureHeights = false;
	return false;
}

// static
// <FS:Ansariel> Threaded filepickers
//void LLPanelRegionTerrainInfo::onClickDownloadRaw(void* data)
//{
//	LLFilePicker& picker = LLFilePicker::instance();
//	if (!picker.getSaveFile(LLFilePicker::FFSAVE_RAW, "terrain.raw"))
//	{
//		LL_WARNS() << "No file" << LL_ENDL;
//		return;
//	}
//	std::string filepath = picker.getFirstFile();
//	gXferManager->expectFileForRequest(filepath);
//
//	LLPanelRegionTerrainInfo* self = (LLPanelRegionTerrainInfo*)data;
//	strings_t strings;
//	strings.push_back("download filename");
//	strings.push_back(filepath);
//	self->sendEstateOwnerMessage(gMessageSystem, "terrain", invoice, strings);
//}
//
//// static
//void LLPanelRegionTerrainInfo::onClickUploadRaw(void* data)
//{
//	LLFilePicker& picker = LLFilePicker::instance();
//	if (!picker.getOpenFile(LLFilePicker::FFLOAD_RAW))
//	{
//		LL_WARNS() << "No file" << LL_ENDL;
//		return;
//	}
//	std::string filepath = picker.getFirstFile();
//	gXferManager->expectFileForTransfer(filepath);
//
//	LLPanelRegionTerrainInfo* self = (LLPanelRegionTerrainInfo*)data;
//	strings_t strings;
//	strings.push_back("upload filename");
//	strings.push_back(filepath);
//	LLUUID invoice(LLFloaterRegionInfo::getLastInvoice());
//	self->sendEstateOwnerMessage(gMessageSystem, "terrain", invoice, strings);
//
//	LLNotificationsUtil::add("RawUploadStarted");
//}

void LLPanelRegionTerrainInfo::onClickDownloadRaw(void* data)
{
	LLPanelRegionTerrainInfo* self = (LLPanelRegionTerrainInfo*)data;
	(new LLFilePickerReplyThread(boost::bind(&LLPanelRegionTerrainInfo::onDownloadRawFilepickerCB, self, _1), LLFilePicker::FFSAVE_RAW, "terrain.raw"))->getFile();
}

void LLPanelRegionTerrainInfo::onDownloadRawFilepickerCB(const std::vector<std::string>& filenames)
{
	std::string filepath = filenames[0];
	gXferManager->expectFileForRequest(filepath);

	strings_t strings;
	strings.push_back("download filename");
	strings.push_back(filepath);
	LLUUID invoice(LLFloaterRegionInfo::getLastInvoice());
	sendEstateOwnerMessage(gMessageSystem, "terrain", invoice, strings);
}

// static
void LLPanelRegionTerrainInfo::onClickUploadRaw(void* data)
{
	LLPanelRegionTerrainInfo* self = (LLPanelRegionTerrainInfo*)data;
	(new LLFilePickerReplyThread(boost::bind(&LLPanelRegionTerrainInfo::onUploadRawFilepickerCB, self, _1), LLFilePicker::FFLOAD_RAW, false))->getFile();
}

void LLPanelRegionTerrainInfo::onUploadRawFilepickerCB(const std::vector<std::string>& filenames)
{
	std::string filepath = filenames[0];
	gXferManager->expectFileForTransfer(filepath);

	strings_t strings;
	strings.push_back("upload filename");
	strings.push_back(filepath);
	LLUUID invoice(LLFloaterRegionInfo::getLastInvoice());
	sendEstateOwnerMessage(gMessageSystem, "terrain", invoice, strings);

	LLNotificationsUtil::add("RawUploadStarted");
}
// </FS:Ansariel> Threaded filepickers

// static
void LLPanelRegionTerrainInfo::onClickBakeTerrain(void* data)
{
	LLNotificationsUtil::add("ConfirmBakeTerrain", LLSD(), LLSD(), boost::bind(&LLPanelRegionTerrainInfo::callbackBakeTerrain, (LLPanelRegionTerrainInfo*)data, _1, _2));
}

bool LLPanelRegionTerrainInfo::callbackBakeTerrain(const LLSD& notification, const LLSD& response)
{
	S32 option = LLNotificationsUtil::getSelectedOption(notification, response);
	if (option != 0) return false;

	strings_t strings;
	strings.push_back("bake");
	LLUUID invoice(LLFloaterRegionInfo::getLastInvoice());
	sendEstateOwnerMessage(gMessageSystem, "terrain", invoice, strings);

	return false;
}

/////////////////////////////////////////////////////////////////////////////
// LLPanelEstateInfo
//

LLPanelEstateInfo::LLPanelEstateInfo() 
:	LLPanelRegionInfo(),
	mEstateID(0)	// invalid
{
	LLEstateInfoModel& estate_info = LLEstateInfoModel::instance();
	estate_info.setCommitCallback(boost::bind(&LLPanelEstateInfo::refreshFromEstate, this));
	estate_info.setUpdateCallback(boost::bind(&LLPanelEstateInfo::refreshFromEstate, this));
}

// static
void LLPanelEstateInfo::initDispatch(LLDispatcher& dispatch)
{
	std::string name;
	
	name.assign("estateupdateinfo");
	static LLDispatchEstateUpdateInfo estate_update_info;
	dispatch.addHandler(name, &estate_update_info);

	name.assign("setaccess");
	static LLDispatchSetEstateAccess set_access;
	dispatch.addHandler(name, &set_access);

	name.assign("setexperience");
	static LLDispatchSetEstateExperience set_experience;
	dispatch.addHandler(name, &set_experience);

	estate_dispatch_initialized = true;
}

//---------------------------------------------------------------------------
// Kick from estate methods
//---------------------------------------------------------------------------

void LLPanelEstateInfo::onClickKickUser()
{
	// this depends on the grandparent view being a floater
	// in order to set up floater dependency
    LLView * button = findChild<LLButton>("kick_user_from_estate_btn");
	LLFloater* parent_floater = gFloaterView->getParentFloater(this);
	LLFloater* child_floater = LLFloaterAvatarPicker::show(boost::bind(&LLPanelEstateInfo::onKickUserCommit, this, _1), 
                                                                        FALSE, TRUE, FALSE, parent_floater->getName(), button);
	if (child_floater)
	{
		parent_floater->addDependentFloater(child_floater);
	}
}

void LLPanelEstateInfo::onKickUserCommit(const uuid_vec_t& ids)
{
	if (ids.empty()) return;
	
	//Bring up a confirmation dialog
	LLSD args;
	args["EVIL_USER"] = LLSLURL("agent", ids[0], "completename").getSLURLString();
	LLSD payload;
	payload["agent_id"] = ids[0];
	LLNotificationsUtil::add("EstateKickUser", args, payload, boost::bind(&LLPanelEstateInfo::kickUserConfirm, this, _1, _2));

}

bool LLPanelEstateInfo::kickUserConfirm(const LLSD& notification, const LLSD& response)
{
	S32 option = LLNotificationsUtil::getSelectedOption(notification, response);
	switch(option)
	{
	case 0:
		{
			//Kick User
			strings_t strings;
			strings.push_back(notification["payload"]["agent_id"].asString());

			sendEstateOwnerMessage(gMessageSystem, "kickestate", LLFloaterRegionInfo::getLastInvoice(), strings);
			break;
		}
	default:
		break;
	}
	return false;
}

//---------------------------------------------------------------------------
// Core Add/Remove estate access methods
// TODO: INTERNATIONAL: don't build message text here;
// instead, create multiple translatable messages and choose
// one based on the status.
//---------------------------------------------------------------------------
std::string all_estates_text()
{
	LLPanelEstateInfo* panel = LLFloaterRegionInfo::getPanelEstate();
	if (!panel) return "(" + LLTrans::getString("RegionInfoError") + ")";

	LLStringUtil::format_map_t args;
	std::string owner = panel->getOwnerName();

	LLViewerRegion* region = gAgent.getRegion();
	if (gAgent.isGodlike())
	{
		args["[OWNER]"] = owner.c_str();
		return LLTrans::getString("RegionInfoAllEstatesOwnedBy", args);
	}
	else if (region && region->getOwner() == gAgent.getID())
	{
		return LLTrans::getString("RegionInfoAllEstatesYouOwn");
	}
	else if (region && region->isEstateManager())
	{
		args["[OWNER]"] = owner.c_str();
		return LLTrans::getString("RegionInfoAllEstatesYouManage", args);
	}
	else
	{
		return "(" + LLTrans::getString("RegionInfoError") + ")";
	}
}

// static
bool LLPanelEstateInfo::isLindenEstate()
{
	U32 estate_id = LLEstateInfoModel::instance().getID();
	return (estate_id <= ESTATE_LAST_LINDEN);
}

struct LLEstateAccessChangeInfo
{
	LLEstateAccessChangeInfo(const LLSD& sd)
	{
		mDialogName = sd["dialog_name"].asString();
		mOperationFlag = (U32)sd["operation"].asInteger();
		LLSD::array_const_iterator end_it = sd["allowed_ids"].endArray();
		for (LLSD::array_const_iterator id_it = sd["allowed_ids"].beginArray();
			id_it != end_it;
			++id_it)
		{
			mAgentOrGroupIDs.push_back(id_it->asUUID());
		}
	}

	const LLSD asLLSD() const
	{
		LLSD sd;
		sd["name"] = mDialogName;
		sd["operation"] = (S32)mOperationFlag;
		for (U32 i = 0; i < mAgentOrGroupIDs.size(); ++i)
		{
			sd["allowed_ids"].append(mAgentOrGroupIDs[i]);
			if (mAgentNames.size() > i)
			{
				sd["allowed_names"].append(mAgentNames[i].asLLSD());
			}
		}
		return sd;
	}

	U32 mOperationFlag;	// ESTATE_ACCESS_BANNED_AGENT_ADD, _REMOVE, etc.
	std::string mDialogName;
	uuid_vec_t mAgentOrGroupIDs; // List of agent IDs to apply to this change
	std::vector<LLAvatarName> mAgentNames; // Optional list of the agent names for notifications
};

// static
void LLPanelEstateInfo::updateEstateOwnerName(const std::string& name)
{
	LLPanelEstateInfo* panelp = LLFloaterRegionInfo::getPanelEstate();
	if (panelp)
	{
		panelp->setOwnerName(name);
	}
}

// static
void LLPanelEstateInfo::updateEstateName(const std::string& name)
{
	LLPanelEstateInfo* panelp = LLFloaterRegionInfo::getPanelEstate();
	if (panelp)
	{
		panelp->getChildRef<LLTextBox>("estate_name").setText(name);
	}
}

void LLPanelEstateInfo::updateControls(LLViewerRegion* region)
{
	BOOL god = gAgent.isGodlike();
	BOOL owner = (region && (region->getOwner() == gAgent.getID()));
	BOOL manager = (region && region->isEstateManager());
	setCtrlsEnabled(god || owner || manager);
	
	getChildView("apply_btn")->setEnabled(FALSE);

	getChildView("message_estate_btn")->setEnabled(god || owner || manager);
	getChildView("kick_user_from_estate_btn")->setEnabled(god || owner || manager);

	refresh();
}

bool LLPanelEstateInfo::refreshFromRegion(LLViewerRegion* region)
{
	updateControls(region);
	
	// let the parent class handle the general data collection. 
	bool rv = LLPanelRegionInfo::refreshFromRegion(region);

	// We want estate info. To make sure it works across region
	// boundaries and multiple packets, we add a serial number to the
	// integers and track against that on update.
	strings_t strings;
	//integers_t integers;
	//LLFloaterRegionInfo::incrementSerial();
	LLFloaterRegionInfo::nextInvoice();
	LLUUID invoice(LLFloaterRegionInfo::getLastInvoice());
	//integers.push_back(LLFloaterRegionInfo::());::getPanelEstate();

	
	sendEstateOwnerMessage(gMessageSystem, "getinfo", invoice, strings);

	refresh();

	return rv;
}

void LLPanelEstateInfo::updateChild(LLUICtrl* child_ctrl)
{
	// Ensure appropriate state of the management ui.
	updateControls(gAgent.getRegion());
}

bool LLPanelEstateInfo::estateUpdate(LLMessageSystem* msg)
{
	LL_INFOS() << "LLPanelEstateInfo::estateUpdate()" << LL_ENDL;
	return false;
}


BOOL LLPanelEstateInfo::postBuild()
{
	// set up the callbacks for the generic controls
	initCtrl("externally_visible_radio");
	initCtrl("allow_direct_teleport");
	initCtrl("limit_payment");
	initCtrl("limit_age_verified");
	initCtrl("voice_chat_check");
    initCtrl("parcel_access_override");

	childSetAction("message_estate_btn", boost::bind(&LLPanelEstateInfo::onClickMessageEstate, this));
	childSetAction("kick_user_from_estate_btn", boost::bind(&LLPanelEstateInfo::onClickKickUser, this));

	getChild<LLUICtrl>("parcel_access_override")->setCommitCallback(boost::bind(&LLPanelEstateInfo::onChangeAccessOverride, this));

	getChild<LLUICtrl>("externally_visible_radio")->setFocus(TRUE);

	return LLPanelRegionInfo::postBuild();
}

void LLPanelEstateInfo::refresh()
{
	// Disable access restriction controls if they make no sense.
	bool public_access = ("estate_public_access" == getChild<LLUICtrl>("externally_visible_radio")->getValue().asString());

	// <FS:Ansariel> Does not exist as of 16-06-2017
	// getChildView("Only Allow")->setEnabled(public_access);
	getChildView("limit_payment")->setEnabled(public_access);
	getChildView("limit_age_verified")->setEnabled(public_access);

	// if this is set to false, then the limit fields are meaningless and should be turned off
	if (public_access == false)
	{
		getChild<LLUICtrl>("limit_payment")->setValue(false);
		getChild<LLUICtrl>("limit_age_verified")->setValue(false);
	}
}

void LLPanelEstateInfo::refreshFromEstate()
{
	const LLEstateInfoModel& estate_info = LLEstateInfoModel::instance();

	getChild<LLUICtrl>("estate_name")->setValue(estate_info.getName());
	setOwnerName(LLSLURL("agent", estate_info.getOwnerID(), "inspect").getSLURLString());

	getChild<LLUICtrl>("externally_visible_radio")->setValue(estate_info.getIsExternallyVisible() ? "estate_public_access" : "estate_restricted_access");
	getChild<LLUICtrl>("voice_chat_check")->setValue(estate_info.getAllowVoiceChat());
	getChild<LLUICtrl>("allow_direct_teleport")->setValue(estate_info.getAllowDirectTeleport());
	getChild<LLUICtrl>("limit_payment")->setValue(estate_info.getDenyAnonymous());
	getChild<LLUICtrl>("limit_age_verified")->setValue(estate_info.getDenyAgeUnverified());
    getChild<LLUICtrl>("parcel_access_override")->setValue(estate_info.getAllowAccessOverride());

	// Ensure appriopriate state of the management UI
	updateControls(gAgent.getRegion());
	refresh();
}

BOOL LLPanelEstateInfo::sendUpdate()
{
	LL_INFOS() << "LLPanelEsateInfo::sendUpdate()" << LL_ENDL;

	LLNotification::Params params("ChangeLindenEstate");
	params.functor.function(boost::bind(&LLPanelEstateInfo::callbackChangeLindenEstate, this, _1, _2));

	if (isLindenEstate())
	{
		// trying to change reserved estate, warn
		LLNotifications::instance().add(params);
	}
	else
	{
		// for normal estates, just make the change
		LLNotifications::instance().forceResponse(params, 0);
	}
	return TRUE;
}

bool LLPanelEstateInfo::callbackChangeLindenEstate(const LLSD& notification, const LLSD& response)
{
	S32 option = LLNotificationsUtil::getSelectedOption(notification, response);
	switch(option)
	{
	case 0:
		{
			LLEstateInfoModel& estate_info = LLEstateInfoModel::instance();

			// update model
			estate_info.setUseFixedSun(false); // we don't support fixed sun estates anymore
			estate_info.setIsExternallyVisible("estate_public_access" == getChild<LLUICtrl>("externally_visible_radio")->getValue().asString());
			estate_info.setAllowDirectTeleport(getChild<LLUICtrl>("allow_direct_teleport")->getValue().asBoolean());
			estate_info.setDenyAnonymous(getChild<LLUICtrl>("limit_payment")->getValue().asBoolean());
			estate_info.setDenyAgeUnverified(getChild<LLUICtrl>("limit_age_verified")->getValue().asBoolean());
			estate_info.setAllowVoiceChat(getChild<LLUICtrl>("voice_chat_check")->getValue().asBoolean());
            estate_info.setAllowAccessOverride(getChild<LLUICtrl>("parcel_access_override")->getValue().asBoolean());
            // JIGGLYPUFF
            //estate_info.setAllowAccessOverride(getChild<LLUICtrl>("")->getValue().asBoolean());
			// send the update to sim
			estate_info.sendEstateInfo();
		}

		// we don't want to do this because we'll get it automatically from the sim
		// after the spaceserver processes it
//		else
//		{
//			// caps method does not automatically send this info
//			LLFloaterRegionInfo::requestRegionInfo();
//		}
		break;
	case 1:
	default:
		// do nothing
		break;
	}
	return false;
}


/*
// Request = "getowner"
// SParam[0] = "" (empty string)
// IParam[0] = serial
void LLPanelEstateInfo::getEstateOwner()
{
	// TODO -- disable the panel
	// and call this function whenever we cross a region boundary
	// re-enable when owner matches, and get new estate info
	LLMessageSystem* msg = gMessageSystem;
	msg->newMessageFast(_PREHASH_EstateOwnerRequest);
	msg->nextBlockFast(_PREHASH_AgentData);
	msg->addUUIDFast(_PREHASH_AgentID, gAgent.getID());

	msg->nextBlockFast(_PREHASH_RequestData);
	msg->addStringFast(_PREHASH_Request, "getowner");

	// we send an empty string so that the variable block is not empty
	msg->nextBlockFast(_PREHASH_StringData);
	msg->addStringFast(_PREHASH_SParam, "");

	msg->nextBlockFast(_PREHASH_IntegerData);
	msg->addS32Fast(_PREHASH_IParam, LLFloaterRegionInfo::getSerial());

	gAgent.sendMessage();
}
*/

const std::string LLPanelEstateInfo::getOwnerName() const
{
	return getChild<LLUICtrl>("estate_owner")->getValue().asString();
}

void LLPanelEstateInfo::setOwnerName(const std::string& name)
{
	getChild<LLUICtrl>("estate_owner")->setValue(LLSD(name));
}

// static
void LLPanelEstateInfo::onClickMessageEstate(void* userdata)
{
	LL_INFOS() << "LLPanelEstateInfo::onClickMessageEstate" << LL_ENDL;
	LLNotificationsUtil::add("MessageEstate", LLSD(), LLSD(), boost::bind(&LLPanelEstateInfo::onMessageCommit, (LLPanelEstateInfo*)userdata, _1, _2));
}

bool LLPanelEstateInfo::onMessageCommit(const LLSD& notification, const LLSD& response)
{
	S32 option = LLNotificationsUtil::getSelectedOption(notification, response);
	std::string text = response["message"].asString();
	if(option != 0) return false;
	if(text.empty()) return false;
	LL_INFOS() << "Message to everyone: " << text << LL_ENDL;
	strings_t strings;
	//integers_t integers;
	std::string name;
	LLAgentUI::buildFullname(name);
	strings.push_back(strings_t::value_type(name));
	strings.push_back(strings_t::value_type(text));
	LLUUID invoice(LLFloaterRegionInfo::getLastInvoice());
	sendEstateOwnerMessage(gMessageSystem, "instantmessage", invoice, strings);
	return false;
}

void LLPanelEstateInfo::onChangeAccessOverride()
{
	if (!getChild<LLUICtrl>("parcel_access_override")->getValue().asBoolean())
	{
		LLNotificationsUtil::add("EstateParcelAccessOverride");
	}
}

LLPanelEstateCovenant::LLPanelEstateCovenant()
	:
	mCovenantID(LLUUID::null),
	mAssetStatus(ASSET_ERROR)
{
}

// virtual 
bool LLPanelEstateCovenant::refreshFromRegion(LLViewerRegion* region)
{
	LLTextBox* region_name = getChild<LLTextBox>("region_name_text");
	if (region_name)
	{
		region_name->setText(region->getName());
	}

	LLTextBox* resellable_clause = getChild<LLTextBox>("resellable_clause");
	if (resellable_clause)
	{
		if (region->getRegionFlag(REGION_FLAGS_BLOCK_LAND_RESELL))
		{
			resellable_clause->setText(getString("can_not_resell"));
		}
		else
		{
			resellable_clause->setText(getString("can_resell"));
		}
	}
	
	LLTextBox* changeable_clause = getChild<LLTextBox>("changeable_clause");
	if (changeable_clause)
	{
		if (region->getRegionFlag(REGION_FLAGS_ALLOW_PARCEL_CHANGES))
		{
			changeable_clause->setText(getString("can_change"));
		}
		else
		{
			changeable_clause->setText(getString("can_not_change"));
		}
	}

	LLTextBox* region_maturity = getChild<LLTextBox>("region_maturity_text");
	if (region_maturity)
	{
		region_maturity->setText(region->getSimAccessString());
	}
	
	LLTextBox* region_landtype = getChild<LLTextBox>("region_landtype_text");
	region_landtype->setText(region->getLocalizedSimProductName());
	
	// let the parent class handle the general data collection. 
	bool rv = LLPanelRegionInfo::refreshFromRegion(region);
	LLMessageSystem *msg = gMessageSystem;
	msg->newMessage("EstateCovenantRequest");
	msg->nextBlockFast(_PREHASH_AgentData);
	msg->addUUIDFast(_PREHASH_AgentID,	gAgent.getID());
	msg->addUUIDFast(_PREHASH_SessionID,gAgent.getSessionID());
	msg->sendReliable(region->getHost());
	return rv;
}

// virtual 
bool LLPanelEstateCovenant::estateUpdate(LLMessageSystem* msg)
{
	LL_INFOS() << "LLPanelEstateCovenant::estateUpdate()" << LL_ENDL;
	return true;
}
	
// virtual 
BOOL LLPanelEstateCovenant::postBuild()
{
	mEstateNameText = getChild<LLTextBox>("estate_name_text");
	mEstateOwnerText = getChild<LLTextBox>("estate_owner_text");
	mLastModifiedText = getChild<LLTextBox>("covenant_timestamp_text");
	mEditor = getChild<LLViewerTextEditor>("covenant_editor");
	LLButton* reset_button = getChild<LLButton>("reset_covenant");
	reset_button->setEnabled(gAgent.canManageEstate());
	reset_button->setClickedCallback(LLPanelEstateCovenant::resetCovenantID, NULL);

	return LLPanelRegionInfo::postBuild();
}

// virtual 
void LLPanelEstateCovenant::updateChild(LLUICtrl* child_ctrl)
{
}

// virtual
BOOL LLPanelEstateCovenant::handleDragAndDrop(S32 x, S32 y, MASK mask, BOOL drop,
								  EDragAndDropType cargo_type,
								  void* cargo_data,
								  EAcceptance* accept,
								  std::string& tooltip_msg)
{
	LLInventoryItem* item = (LLInventoryItem*)cargo_data;

	if (!gAgent.canManageEstate())
	{
		*accept = ACCEPT_NO;
		return TRUE;
	}

	switch(cargo_type)
	{
	case DAD_NOTECARD:
		*accept = ACCEPT_YES_COPY_SINGLE;
		if (item && drop)
		{
			LLSD payload;
			payload["item_id"] = item->getUUID();
			LLNotificationsUtil::add("EstateChangeCovenant", LLSD(), payload,
									LLPanelEstateCovenant::confirmChangeCovenantCallback);
		}
		break;
	default:
		*accept = ACCEPT_NO;
		break;
	}

	return TRUE;
} 

// static 
bool LLPanelEstateCovenant::confirmChangeCovenantCallback(const LLSD& notification, const LLSD& response)
{
	S32 option = LLNotificationsUtil::getSelectedOption(notification, response);
	LLInventoryItem* item = gInventory.getItem(notification["payload"]["item_id"].asUUID());
	LLPanelEstateCovenant* self = LLFloaterRegionInfo::getPanelCovenant();

	if (!item || !self) return false;

	switch(option)
	{
	case 0:
		self->loadInvItem(item);
		break;
	default:
		break;
	}
	return false;
}

// static
void LLPanelEstateCovenant::resetCovenantID(void* userdata)
{
	LLNotificationsUtil::add("EstateChangeCovenant", LLSD(), LLSD(), confirmResetCovenantCallback);
}

// static
bool LLPanelEstateCovenant::confirmResetCovenantCallback(const LLSD& notification, const LLSD& response)
{
	LLPanelEstateCovenant* self = LLFloaterRegionInfo::getPanelCovenant();
	if (!self) return false;

	S32 option = LLNotificationsUtil::getSelectedOption(notification, response);
	switch(option)
	{
	case 0:		
		self->loadInvItem(NULL);
		break;
	default:
		break;
	}
	return false;
}

void LLPanelEstateCovenant::loadInvItem(LLInventoryItem *itemp)
{
	const BOOL high_priority = TRUE;	
	if (itemp)
	{
		gAssetStorage->getInvItemAsset(gAgent.getRegionHost(),
									gAgent.getID(),
									gAgent.getSessionID(),
									itemp->getPermissions().getOwner(),
									LLUUID::null,
									itemp->getUUID(),
									itemp->getAssetUUID(),
									itemp->getType(),
                                    onLoadComplete,
									(void*)this,
									high_priority);
		mAssetStatus = ASSET_LOADING;
	}
	else
	{
		mAssetStatus = ASSET_LOADED;
		setCovenantTextEditor(LLTrans::getString("RegionNoCovenant"));
		sendChangeCovenantID(LLUUID::null);
	}
}

// static
void LLPanelEstateCovenant::onLoadComplete(LLVFS *vfs,
									   const LLUUID& asset_uuid,
									   LLAssetType::EType type,
									   void* user_data, S32 status, LLExtStat ext_status)
{
	LL_INFOS() << "LLPanelEstateCovenant::onLoadComplete()" << LL_ENDL;
	LLPanelEstateCovenant* panelp = (LLPanelEstateCovenant*)user_data;
	if( panelp )
	{
		if(0 == status)
		{
			LLVFile file(vfs, asset_uuid, type, LLVFile::READ);

			S32 file_length = file.getSize();

			std::vector<char> buffer(file_length+1);
			file.read((U8*)&buffer[0], file_length);
			// put a EOS at the end
			buffer[file_length] = 0;

			if( (file_length > 19) && !strncmp( &buffer[0], "Linden text version", 19 ) )
			{
				if( !panelp->mEditor->importBuffer( &buffer[0], file_length+1 ) )
				{
					LL_WARNS() << "Problem importing estate covenant." << LL_ENDL;
					LLNotificationsUtil::add("ProblemImportingEstateCovenant");
				}
				else
				{
					panelp->sendChangeCovenantID(asset_uuid);	
				}
			}
			else
			{
				// Version 0 (just text, doesn't include version number)
				panelp->sendChangeCovenantID(asset_uuid);
			}
		}
		else
		{
			if( LL_ERR_ASSET_REQUEST_NOT_IN_DATABASE == status ||
				LL_ERR_FILE_EMPTY == status)
			{
				LLNotificationsUtil::add("MissingNotecardAssetID");
			}
			else if (LL_ERR_INSUFFICIENT_PERMISSIONS == status)
			{
				LLNotificationsUtil::add("NotAllowedToViewNotecard");
			}
			else
			{
				LLNotificationsUtil::add("UnableToLoadNotecardAsset");
			}

			LL_WARNS() << "Problem loading notecard: " << status << LL_ENDL;
		}
		panelp->mAssetStatus = ASSET_LOADED;
		panelp->setCovenantID(asset_uuid);
	}
}

// key = "estatechangecovenantid"
// strings[0] = str(estate_id) (added by simulator before relay - not here)
// strings[1] = str(covenant_id)
void LLPanelEstateCovenant::sendChangeCovenantID(const LLUUID &asset_id)
{
	if (asset_id != getCovenantID())
	{
        setCovenantID(asset_id);

		LLMessageSystem* msg = gMessageSystem;
		msg->newMessage("EstateOwnerMessage");
		msg->nextBlockFast(_PREHASH_AgentData);
		msg->addUUIDFast(_PREHASH_AgentID, gAgent.getID());
		msg->addUUIDFast(_PREHASH_SessionID, gAgent.getSessionID());
		msg->addUUIDFast(_PREHASH_TransactionID, LLUUID::null); //not used

		msg->nextBlock("MethodData");
		msg->addString("Method", "estatechangecovenantid");
		msg->addUUID("Invoice", LLFloaterRegionInfo::getLastInvoice());

		msg->nextBlock("ParamList");
		msg->addString("Parameter", getCovenantID().asString());
		gAgent.sendReliableMessage();
	}
}

// virtual 
BOOL LLPanelEstateCovenant::sendUpdate()
{
	return TRUE;
}

std::string LLPanelEstateCovenant::getEstateName() const
{
	return mEstateNameText->getText();
}

void LLPanelEstateCovenant::setEstateName(const std::string& name)
{
	mEstateNameText->setText(name);
}

// static
void LLPanelEstateCovenant::updateCovenantText(const std::string& string, const LLUUID& asset_id)
{
	LLPanelEstateCovenant* panelp = LLFloaterRegionInfo::getPanelCovenant();
	if( panelp )
	{
		panelp->mEditor->setText(string);
		panelp->setCovenantID(asset_id);
	}
}

// static
void LLPanelEstateCovenant::updateEstateName(const std::string& name)
{
	LLPanelEstateCovenant* panelp = LLFloaterRegionInfo::getPanelCovenant();
	if( panelp )
	{
		panelp->mEstateNameText->setText(name);
	}
}

// static
void LLPanelEstateCovenant::updateLastModified(const std::string& text)
{
	LLPanelEstateCovenant* panelp = LLFloaterRegionInfo::getPanelCovenant();
	if( panelp )
	{
		panelp->mLastModifiedText->setText(text);
	}
}

// static
void LLPanelEstateCovenant::updateEstateOwnerName(const std::string& name)
{
	LLPanelEstateCovenant* panelp = LLFloaterRegionInfo::getPanelCovenant();
	if( panelp )
	{
		panelp->mEstateOwnerText->setText(name);
	}
}

std::string LLPanelEstateCovenant::getOwnerName() const
{
	return mEstateOwnerText->getText();
}

void LLPanelEstateCovenant::setOwnerName(const std::string& name)
{
	mEstateOwnerText->setText(name);
}

void LLPanelEstateCovenant::setCovenantTextEditor(const std::string& text)
{
	mEditor->setText(text);
}

// key = "estateupdateinfo"
// strings[0] = estate name
// strings[1] = str(owner_id)
// strings[2] = str(estate_id)
// strings[3] = str(estate_flags)
// strings[4] = str((S32)(sun_hour * 1024))
// strings[5] = str(parent_estate_id)
// strings[6] = str(covenant_id)
// strings[7] = str(covenant_timestamp)
// strings[8] = str(send_to_agent_only)
// strings[9] = str(abuse_email_addr)
bool LLDispatchEstateUpdateInfo::operator()(
		const LLDispatcher* dispatcher,
		const std::string& key,
		const LLUUID& invoice,
		const sparam_t& strings)
{
	LL_DEBUGS() << "Received estate update" << LL_ENDL;

	// Update estate info model.
	// This will call LLPanelEstateInfo::refreshFromEstate().
	// *TODO: Move estate message handling stuff to llestateinfomodel.cpp.
	LLEstateInfoModel::instance().update(strings);

	return true;
}

bool LLDispatchSetEstateAccess::operator()(
	const LLDispatcher* dispatcher,
	const std::string& key,
	const LLUUID& invoice,
	const sparam_t& strings)
{
	LLPanelEstateAccess* panel = LLFloaterRegionInfo::getPanelAccess();
	if (panel && panel->getPendingUpdate())
	{
		panel->setPendingUpdate(false);
		panel->updateLists();
	}
	return true;
}

LLSD LLDispatchSetEstateExperience::getIDs( sparam_t::const_iterator it, sparam_t::const_iterator end, S32 count )
{
	LLSD idList = LLSD::emptyArray();
	LLUUID id;
	while(count--> 0)
	{
		memcpy(id.mData, (*(it++)).data(), UUID_BYTES);
		idList.append(id);
	}
	return idList;
}

// key = "setexperience"
// strings[0] = str(estate_id)
// strings[1] = str(send_to_agent_only)
// strings[2] = str(num blocked)
// strings[3] = str(num trusted)
// strings[4] = str(num allowed)
// strings[8] = bin(uuid) ...
// ...
bool LLDispatchSetEstateExperience::operator()(
	const LLDispatcher* dispatcher,
	const std::string& key,
	const LLUUID& invoice,
	const sparam_t& strings)
{
	LLPanelRegionExperiences* panel = LLFloaterRegionInfo::getPanelExperiences();
	if (!panel) return true;

	sparam_t::const_iterator it = strings.begin();
	++it; // U32 estate_id = strtol((*it).c_str(), NULL, 10);
	++it; // U32 send_to_agent_only = strtoul((*(++it)).c_str(), NULL, 10);

	LLUUID id;
	S32 num_blocked = strtol((*(it++)).c_str(), NULL, 10);
	S32 num_trusted = strtol((*(it++)).c_str(), NULL, 10);
	S32 num_allowed = strtol((*(it++)).c_str(), NULL, 10);

	LLSD ids = LLSD::emptyMap()
		.with("blocked", getIDs(it,								strings.end(), num_blocked))
		.with("trusted", getIDs(it + (num_blocked),				strings.end(), num_trusted))
		.with("allowed", getIDs(it + (num_blocked+num_trusted),	strings.end(), num_allowed));

	panel->processResponse(ids);			

	return true;
}

BOOL LLPanelRegionExperiences::postBuild()
{
	mAllowed = setupList("panel_allowed", ESTATE_EXPERIENCE_ALLOWED_ADD, ESTATE_EXPERIENCE_ALLOWED_REMOVE);
	mTrusted = setupList("panel_trusted", ESTATE_EXPERIENCE_TRUSTED_ADD, ESTATE_EXPERIENCE_TRUSTED_REMOVE);
	mBlocked = setupList("panel_blocked", ESTATE_EXPERIENCE_BLOCKED_ADD, ESTATE_EXPERIENCE_BLOCKED_REMOVE);

	getChild<LLLayoutPanel>("trusted_layout_panel")->setVisible(TRUE);
	getChild<LLTextBox>("experiences_help_text")->setText(getString("estate_caption"));
	getChild<LLTextBox>("trusted_text_help")->setText(getString("trusted_estate_text"));
	getChild<LLTextBox>("allowed_text_help")->setText(getString("allowed_estate_text"));
	getChild<LLTextBox>("blocked_text_help")->setText(getString("blocked_estate_text"));

	return LLPanelRegionInfo::postBuild();
}

LLPanelExperienceListEditor* LLPanelRegionExperiences::setupList( const char* control_name, U32 add_id, U32 remove_id )
{
	LLPanelExperienceListEditor* child = findChild<LLPanelExperienceListEditor>(control_name);
	if(child)
	{
		child->getChild<LLTextBox>("text_name")->setText(child->getString(control_name));
		child->setMaxExperienceIDs(ESTATE_MAX_EXPERIENCE_IDS);
		child->setAddedCallback(  boost::bind(&LLPanelRegionExperiences::itemChanged, this, add_id, _1));
		child->setRemovedCallback(boost::bind(&LLPanelRegionExperiences::itemChanged, this, remove_id, _1));
	}

	return child;
}


void LLPanelRegionExperiences::processResponse( const LLSD& content )
{
	if(content.has("default"))
	{
		mDefaultExperience = content["default"].asUUID();
	}

	mAllowed->setExperienceIds(content["allowed"]);
	mBlocked->setExperienceIds(content["blocked"]);

	LLSD trusted = content["trusted"];
	if(mDefaultExperience.notNull())
	{
		mTrusted->setStickyFunction(boost::bind(LLPanelExperiencePicker::FilterMatching, _1, mDefaultExperience));
		trusted.append(mDefaultExperience);
	}

	mTrusted->setExperienceIds(trusted);
	
	mAllowed->refreshExperienceCounter();
	mBlocked->refreshExperienceCounter();
	mTrusted->refreshExperienceCounter();

}

// Used for both access add and remove operations, depending on the flag
// passed in (ESTATE_EXPERIENCE_ALLOWED_ADD, ESTATE_EXPERIENCE_ALLOWED_REMOVE, etc.)
// static
bool LLPanelRegionExperiences::experienceCoreConfirm(const LLSD& notification, const LLSD& response)
{
	S32 option = LLNotificationsUtil::getSelectedOption(notification, response);
	const U32 originalFlags = (U32)notification["payload"]["operation"].asInteger();

	LLViewerRegion* region = gAgent.getRegion();
	
	LLSD::array_const_iterator end_it = notification["payload"]["allowed_ids"].endArray();

	for (LLSD::array_const_iterator iter = notification["payload"]["allowed_ids"].beginArray();
		iter != end_it;
	     iter++)
	{
		U32 flags = originalFlags;
		if (iter + 1 != end_it)
			flags |= ESTATE_ACCESS_NO_REPLY;

		const LLUUID id = iter->asUUID();
		switch(option)
		{
			case 0:
			    // This estate
			    sendEstateExperienceDelta(flags, id);
			    break;
			case 1:
			{
				// All estates, either than I own or manage for this owner.  
				// This will be verified on simulator. JC
				if (!region) break;
				if (region->getOwner() == gAgent.getID()
				    || gAgent.isGodlike())
				{
					flags |= ESTATE_ACCESS_APPLY_TO_ALL_ESTATES;
					sendEstateExperienceDelta(flags, id);
				}
				else if (region->isEstateManager())
				{
					flags |= ESTATE_ACCESS_APPLY_TO_MANAGED_ESTATES;
					sendEstateExperienceDelta(flags, id);
				}
				break;
			}
			case 2:
			default:
			    break;
		}
	}
	return false;
}


// Send the actual "estateexperiencedelta" message
void LLPanelRegionExperiences::sendEstateExperienceDelta(U32 flags, const LLUUID& experience_id)
{
	strings_t str(3, std::string());
	gAgent.getID().toString(str[0]);
	str[1] = llformat("%u", flags);
	experience_id.toString(str[2]);

	LLPanelRegionExperiences* panel = LLFloaterRegionInfo::getPanelExperiences();
	if (panel)
	{
		panel->sendEstateOwnerMessage(gMessageSystem, "estateexperiencedelta", LLFloaterRegionInfo::getLastInvoice(), str);
	}
}


void LLPanelRegionExperiences::infoCallback(LLHandle<LLPanelRegionExperiences> handle, const LLSD& content)
{	
	if(handle.isDead())
		return;

	LLPanelRegionExperiences* floater = handle.get();
	if (floater)
	{
		floater->processResponse(content);
	}
}

/*static*/
std::string LLPanelRegionExperiences::regionCapabilityQuery(LLViewerRegion* region, const std::string &cap)
{
    // region->getHandle()  How to get a region * from a handle?

    return region->getCapability(cap);
}

bool LLPanelRegionExperiences::refreshFromRegion(LLViewerRegion* region)
{
	BOOL allow_modify = gAgent.isGodlike() || (region && region->canManageEstate());

	mAllowed->loading();
	mAllowed->setReadonly(!allow_modify);
	// remove grid-wide experiences
	mAllowed->addFilter(boost::bind(LLPanelExperiencePicker::FilterWithProperty, _1, LLExperienceCache::PROPERTY_GRID));
	// remove default experience
	mAllowed->addFilter(boost::bind(LLPanelExperiencePicker::FilterMatching, _1, mDefaultExperience));

	mBlocked->loading();
	mBlocked->setReadonly(!allow_modify);
	// only grid-wide experiences
	mBlocked->addFilter(boost::bind(LLPanelExperiencePicker::FilterWithoutProperty, _1, LLExperienceCache::PROPERTY_GRID));
	// but not privileged ones
	mBlocked->addFilter(boost::bind(LLPanelExperiencePicker::FilterWithProperty, _1, LLExperienceCache::PROPERTY_PRIVILEGED));
	// remove default experience
	mBlocked->addFilter(boost::bind(LLPanelExperiencePicker::FilterMatching, _1, mDefaultExperience));

	mTrusted->loading();
	mTrusted->setReadonly(!allow_modify);

    LLExperienceCache::instance().getRegionExperiences(boost::bind(&LLPanelRegionExperiences::regionCapabilityQuery, region, _1),
        boost::bind(&LLPanelRegionExperiences::infoCallback, getDerivedHandle<LLPanelRegionExperiences>(), _1));

    return LLPanelRegionInfo::refreshFromRegion(region);
}

LLSD LLPanelRegionExperiences::addIds(LLPanelExperienceListEditor* panel)
{
	LLSD ids;
	const uuid_list_t& id_list = panel->getExperienceIds();
	for(uuid_list_t::const_iterator it = id_list.begin(); it != id_list.end(); ++it)
	{
		ids.append(*it);
	}
	return ids;
}


BOOL LLPanelRegionExperiences::sendUpdate()
{
	LLViewerRegion* region = gAgent.getRegion();

    LLSD content;

	content["allowed"]=addIds(mAllowed);
	content["blocked"]=addIds(mBlocked);
	content["trusted"]=addIds(mTrusted);

    LLExperienceCache::instance().setRegionExperiences(boost::bind(&LLPanelRegionExperiences::regionCapabilityQuery, region, _1),
        content, boost::bind(&LLPanelRegionExperiences::infoCallback, getDerivedHandle<LLPanelRegionExperiences>(), _1));

	return TRUE;
}

void LLPanelRegionExperiences::itemChanged( U32 event_type, const LLUUID& id )
{
	std::string dialog_name;
	switch (event_type)
	{
		case ESTATE_EXPERIENCE_ALLOWED_ADD:
			dialog_name = "EstateAllowedExperienceAdd";
			break;

		case ESTATE_EXPERIENCE_ALLOWED_REMOVE:
			dialog_name = "EstateAllowedExperienceRemove";
			break;

		case ESTATE_EXPERIENCE_TRUSTED_ADD:
			dialog_name = "EstateTrustedExperienceAdd";
			break;

		case ESTATE_EXPERIENCE_TRUSTED_REMOVE:
			dialog_name = "EstateTrustedExperienceRemove";
			break;

		case ESTATE_EXPERIENCE_BLOCKED_ADD:
			dialog_name = "EstateBlockedExperienceAdd";
			break;

		case ESTATE_EXPERIENCE_BLOCKED_REMOVE:
			dialog_name = "EstateBlockedExperienceRemove";
			break;

		default:
			return;
	}

	LLSD payload;
	payload["operation"] = (S32)event_type;
	payload["dialog_name"] = dialog_name;
	payload["allowed_ids"].append(id);

	LLSD args;
	args["ALL_ESTATES"] = all_estates_text();

	LLNotification::Params params(dialog_name);
	params.payload(payload)
		.substitutions(args)
		.functor.function(LLPanelRegionExperiences::experienceCoreConfirm);
	if (LLPanelEstateInfo::isLindenEstate())
	{
		LLNotifications::instance().forceResponse(params, 0);
	}
	else
	{
		LLNotifications::instance().add(params);
	}

	onChangeAnything();
}


LLPanelEstateAccess::LLPanelEstateAccess()
: LLPanelRegionInfo(), mPendingUpdate(false)
{}

BOOL LLPanelEstateAccess::postBuild()
{
	getChild<LLUICtrl>("allowed_avatar_name_list")->setCommitCallback(boost::bind(&LLPanelEstateInfo::onChangeChildCtrl, this, _1));
	LLNameListCtrl *avatar_name_list = getChild<LLNameListCtrl>("allowed_avatar_name_list");
	if (avatar_name_list)
	{
		avatar_name_list->setCommitOnSelectionChange(TRUE); 
		avatar_name_list->setMaxItemCount(ESTATE_MAX_ACCESS_IDS);
	}

	getChild<LLUICtrl>("allowed_search_input")->setCommitCallback(boost::bind(&LLPanelEstateAccess::onAllowedSearchEdit, this, _2));
	childSetAction("add_allowed_avatar_btn", boost::bind(&LLPanelEstateAccess::onClickAddAllowedAgent, this));
	childSetAction("remove_allowed_avatar_btn", boost::bind(&LLPanelEstateAccess::onClickRemoveAllowedAgent, this));
	childSetAction("copy_allowed_list_btn", boost::bind(&LLPanelEstateAccess::onClickCopyAllowedList, this));

	getChild<LLUICtrl>("allowed_group_name_list")->setCommitCallback(boost::bind(&LLPanelEstateInfo::onChangeChildCtrl, this, _1));
	LLNameListCtrl* group_name_list = getChild<LLNameListCtrl>("allowed_group_name_list");
	if (group_name_list)
	{
		group_name_list->setCommitOnSelectionChange(TRUE);
		group_name_list->setMaxItemCount(ESTATE_MAX_ACCESS_IDS);
	}

	getChild<LLUICtrl>("allowed_group_search_input")->setCommitCallback(boost::bind(&LLPanelEstateAccess::onAllowedGroupsSearchEdit, this, _2));
	getChild<LLUICtrl>("add_allowed_group_btn")->setCommitCallback(boost::bind(&LLPanelEstateAccess::onClickAddAllowedGroup, this));
	childSetAction("remove_allowed_group_btn", boost::bind(&LLPanelEstateAccess::onClickRemoveAllowedGroup, this));
	childSetAction("copy_allowed_group_list_btn", boost::bind(&LLPanelEstateAccess::onClickCopyAllowedGroupList, this));

	getChild<LLUICtrl>("banned_avatar_name_list")->setCommitCallback(boost::bind(&LLPanelEstateInfo::onChangeChildCtrl, this, _1));
	LLNameListCtrl* banned_name_list = getChild<LLNameListCtrl>("banned_avatar_name_list");
	if (banned_name_list)
	{
		banned_name_list->setCommitOnSelectionChange(TRUE);
		banned_name_list->setMaxItemCount(ESTATE_MAX_ACCESS_IDS);
	}

	getChild<LLUICtrl>("banned_search_input")->setCommitCallback(boost::bind(&LLPanelEstateAccess::onBannedSearchEdit, this, _2));
	childSetAction("add_banned_avatar_btn", boost::bind(&LLPanelEstateAccess::onClickAddBannedAgent, this));
	childSetAction("remove_banned_avatar_btn", boost::bind(&LLPanelEstateAccess::onClickRemoveBannedAgent, this));
	childSetAction("copy_banned_list_btn", boost::bind(&LLPanelEstateAccess::onClickCopyBannedList, this));

	getChild<LLUICtrl>("estate_manager_name_list")->setCommitCallback(boost::bind(&LLPanelEstateInfo::onChangeChildCtrl, this, _1));
	LLNameListCtrl* manager_name_list = getChild<LLNameListCtrl>("estate_manager_name_list");
	if (manager_name_list)
	{
		manager_name_list->setCommitOnSelectionChange(TRUE);
		manager_name_list->setMaxItemCount(ESTATE_MAX_MANAGERS * 4);	// Allow extras for dupe issue
	}

	childSetAction("add_estate_manager_btn", boost::bind(&LLPanelEstateAccess::onClickAddEstateManager, this));
	childSetAction("remove_estate_manager_btn", boost::bind(&LLPanelEstateAccess::onClickRemoveEstateManager, this));

	return TRUE;
}

void LLPanelEstateAccess::updateControls(LLViewerRegion* region)
{
	BOOL god = gAgent.isGodlike();
	BOOL owner = (region && (region->getOwner() == gAgent.getID()));
	BOOL manager = (region && region->isEstateManager());
	BOOL enable_cotrols = god || owner || manager;	
	setCtrlsEnabled(enable_cotrols);
	
	BOOL has_allowed_avatar = getChild<LLNameListCtrl>("allowed_avatar_name_list")->getFirstSelected() ? TRUE : FALSE;
	BOOL has_allowed_group = getChild<LLNameListCtrl>("allowed_group_name_list")->getFirstSelected() ? TRUE : FALSE;
	BOOL has_banned_agent = getChild<LLNameListCtrl>("banned_avatar_name_list")->getFirstSelected() ? TRUE : FALSE;
	BOOL has_estate_manager = getChild<LLNameListCtrl>("estate_manager_name_list")->getFirstSelected() ? TRUE : FALSE;

	getChildView("add_allowed_avatar_btn")->setEnabled(enable_cotrols);
	getChildView("remove_allowed_avatar_btn")->setEnabled(has_allowed_avatar && enable_cotrols);
	getChildView("allowed_avatar_name_list")->setEnabled(enable_cotrols);

	getChildView("add_allowed_group_btn")->setEnabled(enable_cotrols);
	getChildView("remove_allowed_group_btn")->setEnabled(has_allowed_group && enable_cotrols);
	getChildView("allowed_group_name_list")->setEnabled(enable_cotrols);

	// Can't ban people from mainland, orientation islands, etc. because this
	// creates much network traffic and server load.
	// Disable their accounts in CSR tool instead.
	bool linden_estate = LLPanelEstateInfo::isLindenEstate();
	bool enable_ban = enable_cotrols && !linden_estate;
	getChildView("add_banned_avatar_btn")->setEnabled(enable_ban);
	getChildView("remove_banned_avatar_btn")->setEnabled(has_banned_agent && enable_ban);
	getChildView("banned_avatar_name_list")->setEnabled(enable_cotrols);

	// estate managers can't add estate managers
	getChildView("add_estate_manager_btn")->setEnabled(god || owner);
	getChildView("remove_estate_manager_btn")->setEnabled(has_estate_manager && (god || owner));
	getChildView("estate_manager_name_list")->setEnabled(god || owner);

	if (enable_cotrols != mCtrlsEnabled)
	{
		mCtrlsEnabled = enable_cotrols;
		updateLists(); // update the lists on the agent's access level change
	}
}

//---------------------------------------------------------------------------
// Add/Remove estate access button callbacks
//---------------------------------------------------------------------------
void LLPanelEstateAccess::onClickAddAllowedAgent()
{
	LLCtrlListInterface *list = childGetListInterface("allowed_avatar_name_list");
	if (!list) return;
	if (list->getItemCount() >= ESTATE_MAX_ACCESS_IDS)
	{
		//args

		LLSD args;
		args["MAX_AGENTS"] = llformat("%d", ESTATE_MAX_ACCESS_IDS);
		LLNotificationsUtil::add("MaxAllowedAgentOnRegion", args);
		return;
	}
	accessAddCore(ESTATE_ACCESS_ALLOWED_AGENT_ADD, "EstateAllowedAgentAdd");
}

void LLPanelEstateAccess::onClickRemoveAllowedAgent()
{
	accessRemoveCore(ESTATE_ACCESS_ALLOWED_AGENT_REMOVE, "EstateAllowedAgentRemove", "allowed_avatar_name_list");
}

void LLPanelEstateAccess::onClickAddAllowedGroup()
{
	LLCtrlListInterface *list = childGetListInterface("allowed_group_name_list");
	if (!list) return;
	if (list->getItemCount() >= ESTATE_MAX_ACCESS_IDS)
	{
		LLSD args;
		args["MAX_GROUPS"] = llformat("%d", ESTATE_MAX_ACCESS_IDS);
		LLNotificationsUtil::add("MaxAllowedGroupsOnRegion", args);
		return;
	}

	LLNotification::Params params("ChangeLindenAccess");
	params.functor.function(boost::bind(&LLPanelEstateAccess::addAllowedGroup, this, _1, _2));
	if (LLPanelEstateInfo::isLindenEstate())
	{
		LLNotifications::instance().add(params);
	}
	else
	{
		LLNotifications::instance().forceResponse(params, 0);
	}
}

bool LLPanelEstateAccess::addAllowedGroup(const LLSD& notification, const LLSD& response)
{
	S32 option = LLNotificationsUtil::getSelectedOption(notification, response);
	if (option != 0) return false;

	LLFloater* parent_floater = gFloaterView->getParentFloater(this);

	LLFloaterGroupPicker* widget = LLFloaterReg::showTypedInstance<LLFloaterGroupPicker>("group_picker", LLSD(gAgent.getID()));
	if (widget)
	{
		widget->removeNoneOption();
		widget->setSelectGroupCallback(boost::bind(&LLPanelEstateAccess::addAllowedGroup2, this, _1));
		if (parent_floater)
		{
			LLRect new_rect = gFloaterView->findNeighboringPosition(parent_floater, widget);
			widget->setOrigin(new_rect.mLeft, new_rect.mBottom);
			parent_floater->addDependentFloater(widget);
		}
	}

	return false;
}

void LLPanelEstateAccess::onClickRemoveAllowedGroup()
{
	accessRemoveCore(ESTATE_ACCESS_ALLOWED_GROUP_REMOVE, "EstateAllowedGroupRemove", "allowed_group_name_list");
}

void LLPanelEstateAccess::onClickAddBannedAgent()
{
	LLCtrlListInterface *list = childGetListInterface("banned_avatar_name_list");
	if (!list) return;
	if (list->getItemCount() >= ESTATE_MAX_ACCESS_IDS)
	{
		LLSD args;
		args["MAX_BANNED"] = llformat("%d", ESTATE_MAX_ACCESS_IDS);
		LLNotificationsUtil::add("MaxBannedAgentsOnRegion", args);
		return;
	}
	accessAddCore(ESTATE_ACCESS_BANNED_AGENT_ADD, "EstateBannedAgentAdd");
}

void LLPanelEstateAccess::onClickRemoveBannedAgent()
{
	accessRemoveCore(ESTATE_ACCESS_BANNED_AGENT_REMOVE, "EstateBannedAgentRemove", "banned_avatar_name_list");
}

void LLPanelEstateAccess::onClickCopyAllowedList()
{
	copyListToClipboard("allowed_avatar_name_list");
}

void LLPanelEstateAccess::onClickCopyAllowedGroupList()
{
	copyListToClipboard("allowed_group_name_list");
}

void LLPanelEstateAccess::onClickCopyBannedList()
{
	copyListToClipboard("banned_avatar_name_list");
}

// static
void LLPanelEstateAccess::onClickAddEstateManager()
{
	LLCtrlListInterface *list = childGetListInterface("estate_manager_name_list");
	if (!list) return;
	if (list->getItemCount() >= ESTATE_MAX_MANAGERS)
	{	// Tell user they can't add more managers
		LLSD args;
		args["MAX_MANAGER"] = llformat("%d", ESTATE_MAX_MANAGERS);
		LLNotificationsUtil::add("MaxManagersOnRegion", args);
	}
	else
	{	// Go pick managers to add
		accessAddCore(ESTATE_ACCESS_MANAGER_ADD, "EstateManagerAdd");
	}
}

// static
void LLPanelEstateAccess::onClickRemoveEstateManager()
{
	accessRemoveCore(ESTATE_ACCESS_MANAGER_REMOVE, "EstateManagerRemove", "estate_manager_name_list");
}


// Special case callback for groups, since it has different callback format than names
void LLPanelEstateAccess::addAllowedGroup2(LLUUID id)
{
	LLPanelEstateAccess* panel = LLFloaterRegionInfo::getPanelAccess();
	if (panel)
	{
		LLNameListCtrl* group_list = panel->getChild<LLNameListCtrl>("allowed_group_name_list");
		LLScrollListItem* item = group_list->getNameItemByAgentId(id);
		if (item)
		{
			LLSD args;
			args["GROUP"] = item->getColumn(0)->getValue().asString();
			LLNotificationsUtil::add("GroupIsAlreadyInList", args);
			return;
		}
	}
	
	LLSD payload;
	payload["operation"] = (S32)ESTATE_ACCESS_ALLOWED_GROUP_ADD;
	payload["dialog_name"] = "EstateAllowedGroupAdd";
	payload["allowed_ids"].append(id);

	LLSD args;
	args["ALL_ESTATES"] = all_estates_text();

	LLNotification::Params params("EstateAllowedGroupAdd");
	params.payload(payload)
		.substitutions(args)
		.functor.function(accessCoreConfirm);
	if (LLPanelEstateInfo::isLindenEstate())
	{
		LLNotifications::instance().forceResponse(params, 0);
	}
	else
	{
		LLNotifications::instance().add(params);
	}
}

// static
void LLPanelEstateAccess::accessAddCore(U32 operation_flag, const std::string& dialog_name)
{
	LLSD payload;
	payload["operation"] = (S32)operation_flag;
	payload["dialog_name"] = dialog_name;
	// agent id filled in after avatar picker

	LLNotification::Params params("ChangeLindenAccess");
	params.payload(payload)
		.functor.function(accessAddCore2);

	if (LLPanelEstateInfo::isLindenEstate())
	{
		LLNotifications::instance().add(params);
	}
	else
	{
		// same as clicking "OK"
		LLNotifications::instance().forceResponse(params, 0);
	}
}

// static
bool LLPanelEstateAccess::accessAddCore2(const LLSD& notification, const LLSD& response)
{
	S32 option = LLNotificationsUtil::getSelectedOption(notification, response);
	if (option != 0)
	{
		// abort change
		return false;
	}

	LLEstateAccessChangeInfo* change_info = new LLEstateAccessChangeInfo(notification["payload"]);
	//Get parent floater name
	LLPanelEstateAccess* panel = LLFloaterRegionInfo::getPanelAccess();
	LLFloater* parent_floater = panel ? gFloaterView->getParentFloater(panel) : NULL;
	const std::string& parent_floater_name = parent_floater ? parent_floater->getName() : "";

	//Determine the button that triggered opening of the avatar picker 
	//(so that a shadow frustum from the button to the avatar picker can be created)
	LLView * button = NULL;
	switch (change_info->mOperationFlag)
	{
	case ESTATE_ACCESS_ALLOWED_AGENT_ADD:
		button = panel->findChild<LLButton>("add_allowed_avatar_btn");
		break;

	case ESTATE_ACCESS_BANNED_AGENT_ADD:
		button = panel->findChild<LLButton>("add_banned_avatar_btn");
		break;

	case ESTATE_ACCESS_MANAGER_ADD:
		button = panel->findChild<LLButton>("add_estate_manager_btn");
		break;
	}

	// avatar picker yes multi-select, yes close-on-select
	LLFloater* child_floater = LLFloaterAvatarPicker::show(boost::bind(&LLPanelEstateAccess::accessAddCore3, _1, _2, (void*)change_info),
		TRUE, TRUE, FALSE, parent_floater_name, button);

	//Allows the closed parent floater to close the child floater (avatar picker)
	if (child_floater)
	{
		parent_floater->addDependentFloater(child_floater);
	}

	return false;
}

// static
void LLPanelEstateAccess::accessAddCore3(const uuid_vec_t& ids, std::vector<LLAvatarName> names, void* data)
{
	LLEstateAccessChangeInfo* change_info = (LLEstateAccessChangeInfo*)data;
	if (!change_info) return;
	if (ids.empty())
	{
		// User didn't select a name.
		delete change_info;
		change_info = NULL;
		return;
	}
	// User did select a name.
	change_info->mAgentOrGroupIDs = ids;
	// Can't put estate owner on ban list
	LLPanelEstateAccess* panel = LLFloaterRegionInfo::getPanelAccess();
	if (!panel) return;
	LLViewerRegion* region = gAgent.getRegion();
	if (!region) return;

	if (change_info->mOperationFlag & ESTATE_ACCESS_ALLOWED_AGENT_ADD)
	{
		LLNameListCtrl* name_list = panel->getChild<LLNameListCtrl>("allowed_avatar_name_list");
		int currentCount = (name_list ? name_list->getItemCount() : 0);
		if (ids.size() + currentCount > ESTATE_MAX_ACCESS_IDS)
		{
			LLSD args;
			args["NUM_ADDED"] = llformat("%d", ids.size());
			args["MAX_AGENTS"] = llformat("%d", ESTATE_MAX_ACCESS_IDS);
			args["LIST_TYPE"] = LLTrans::getString("RegionInfoListTypeAllowedAgents");
			args["NUM_EXCESS"] = llformat("%d", (ids.size() + currentCount) - ESTATE_MAX_ACCESS_IDS);
			LLNotificationsUtil::add("MaxAgentOnRegionBatch", args);
			delete change_info;
			return;
		}

		uuid_vec_t ids_allowed;
		std::vector<LLAvatarName> names_allowed;
		std::string already_allowed;
		bool single = true;
		for (U32 i = 0; i < ids.size(); ++i)
		{
			LLScrollListItem* item = name_list->getNameItemByAgentId(ids[i]);
			if (item)
			{
				if (!already_allowed.empty())
				{
					already_allowed += ", ";
					single = false;
				}
				already_allowed += item->getColumn(0)->getValue().asString();
			}
			else
			{
				ids_allowed.push_back(ids[i]);
				names_allowed.push_back(names[i]);
			}
		}
		if (!already_allowed.empty())
		{
			LLSD args;
			args["AGENT"] = already_allowed;
			args["LIST_TYPE"] = LLTrans::getString("RegionInfoListTypeAllowedAgents");
			LLNotificationsUtil::add(single ? "AgentIsAlreadyInList" : "AgentsAreAlreadyInList", args);
			if (ids_allowed.empty())
			{
				delete change_info;
				return;
			}
		}
		change_info->mAgentOrGroupIDs = ids_allowed;
		change_info->mAgentNames = names_allowed;
	}
	if (change_info->mOperationFlag & ESTATE_ACCESS_BANNED_AGENT_ADD)
	{
		LLNameListCtrl* name_list = panel->getChild<LLNameListCtrl>("banned_avatar_name_list");
		LLNameListCtrl* em_list = panel->getChild<LLNameListCtrl>("estate_manager_name_list");
		int currentCount = (name_list ? name_list->getItemCount() : 0);
		if (ids.size() + currentCount > ESTATE_MAX_ACCESS_IDS)
		{
			LLSD args;
			args["NUM_ADDED"] = llformat("%d", ids.size());
			args["MAX_AGENTS"] = llformat("%d", ESTATE_MAX_ACCESS_IDS);
			args["LIST_TYPE"] = LLTrans::getString("RegionInfoListTypeBannedAgents");
			args["NUM_EXCESS"] = llformat("%d", (ids.size() + currentCount) - ESTATE_MAX_ACCESS_IDS);
			LLNotificationsUtil::add("MaxAgentOnRegionBatch", args);
			delete change_info;
			return;
		}

		uuid_vec_t ids_allowed;
		std::vector<LLAvatarName> names_allowed;
		std::string already_banned;
		std::string em_ban;
		bool single = true;
		for (U32 i = 0; i < ids.size(); ++i)
		{
			bool is_allowed = true;
			LLScrollListItem* em_item = em_list->getNameItemByAgentId(ids[i]);
			if (em_item)
			{
				if (!em_ban.empty())
				{
					em_ban += ", ";
				}
				em_ban += em_item->getColumn(0)->getValue().asString();
				is_allowed = false;
			}

			LLScrollListItem* item = name_list->getNameItemByAgentId(ids[i]);
			if (item)
			{
				if (!already_banned.empty())
				{
					already_banned += ", ";
					single = false;
				}
				already_banned += item->getColumn(0)->getValue().asString();
				is_allowed = false;
			}

			if (is_allowed)
			{
				ids_allowed.push_back(ids[i]);
				names_allowed.push_back(names[i]);
			}
		}
		if (!em_ban.empty())
		{
			LLSD args;
			args["AGENT"] = em_ban;
			LLNotificationsUtil::add("ProblemBanningEstateManager", args);
			if (ids_allowed.empty())
			{
				delete change_info;
				return;
			}
		}
		if (!already_banned.empty())
		{
			LLSD args;
			args["AGENT"] = already_banned;
			args["LIST_TYPE"] = LLTrans::getString("RegionInfoListTypeBannedAgents");
			LLNotificationsUtil::add(single ? "AgentIsAlreadyInList" : "AgentsAreAlreadyInList", args);
			if (ids_allowed.empty())
			{
				delete change_info;
				return;
			}
		}
		change_info->mAgentOrGroupIDs = ids_allowed;
		change_info->mAgentNames = names_allowed;
	}

	LLSD args;
	args["ALL_ESTATES"] = all_estates_text();
	LLNotification::Params params(change_info->mDialogName);
	params.substitutions(args)
		.payload(change_info->asLLSD())
		.functor.function(accessCoreConfirm);

	if (LLPanelEstateInfo::isLindenEstate())
	{
		// just apply to this estate
		LLNotifications::instance().forceResponse(params, 0);
	}
	else
	{
		// ask if this estate or all estates with this owner
		LLNotifications::instance().add(params);
	}
}

// static
void LLPanelEstateAccess::accessRemoveCore(U32 operation_flag, const std::string& dialog_name, const std::string& list_ctrl_name)
{
	LLPanelEstateAccess* panel = LLFloaterRegionInfo::getPanelAccess();
	if (!panel) return;
	LLNameListCtrl* name_list = panel->getChild<LLNameListCtrl>(list_ctrl_name);
	if (!name_list) return;

	std::vector<LLScrollListItem*> list_vector = name_list->getAllSelected();
	if (list_vector.size() == 0)
		return;

	LLSD payload;
	payload["operation"] = (S32)operation_flag;
	payload["dialog_name"] = dialog_name;

	for (std::vector<LLScrollListItem*>::const_iterator iter = list_vector.begin();
		iter != list_vector.end();
		iter++)
	{
		LLScrollListItem *item = (*iter);
		payload["allowed_ids"].append(item->getUUID());
	}

	LLNotification::Params params("ChangeLindenAccess");
	params.payload(payload)
		.functor.function(accessRemoveCore2);

	if (LLPanelEstateInfo::isLindenEstate())
	{
		// warn on change linden estate
		LLNotifications::instance().add(params);
	}
	else
	{
		// just proceed, as if clicking OK
		LLNotifications::instance().forceResponse(params, 0);
	}
}

// static
bool LLPanelEstateAccess::accessRemoveCore2(const LLSD& notification, const LLSD& response)
{
	S32 option = LLNotificationsUtil::getSelectedOption(notification, response);
	if (option != 0)
	{
		// abort
		return false;
	}

	// If Linden estate, can only apply to "this" estate, not all estates
	// owned by NULL.
	if (LLPanelEstateInfo::isLindenEstate())
	{
		accessCoreConfirm(notification, response);
	}
	else
	{
		LLSD args;
		args["ALL_ESTATES"] = all_estates_text();
		LLNotificationsUtil::add(notification["payload"]["dialog_name"],
			args,
			notification["payload"],
			accessCoreConfirm);
	}
	return false;
}

// Used for both access add and remove operations, depending on the mOperationFlag
// passed in (ESTATE_ACCESS_BANNED_AGENT_ADD, ESTATE_ACCESS_ALLOWED_AGENT_REMOVE, etc.)
// static
bool LLPanelEstateAccess::accessCoreConfirm(const LLSD& notification, const LLSD& response)
{
	S32 option = LLNotificationsUtil::getSelectedOption(notification, response);
	const U32 originalFlags = (U32)notification["payload"]["operation"].asInteger();
	U32 flags = originalFlags;

	LLViewerRegion* region = gAgent.getRegion();

	if (option == 2) // cancel
	{		
		return false;
	}
	else if (option == 1)
	{
		// All estates, either than I own or manage for this owner.  
		// This will be verified on simulator. JC
		if (!region) return false;
		if (region->getOwner() == gAgent.getID()
			|| gAgent.isGodlike())
		{
			flags |= ESTATE_ACCESS_APPLY_TO_ALL_ESTATES;
		}
		else if (region->isEstateManager())
		{
			flags |= ESTATE_ACCESS_APPLY_TO_MANAGED_ESTATES;
		}
	}

	std::string names;
	U32 listed_names = 0;
	for (U32 i = 0; i < notification["payload"]["allowed_ids"].size(); ++i)
	{
		if (i + 1 != notification["payload"]["allowed_ids"].size())
		{
			flags |= ESTATE_ACCESS_NO_REPLY;
		}
		else
		{
			flags &= ~ESTATE_ACCESS_NO_REPLY;
		}

		const LLUUID id = notification["payload"]["allowed_ids"][i].asUUID();
		if (((U32)notification["payload"]["operation"].asInteger() & ESTATE_ACCESS_BANNED_AGENT_ADD)
			&& region && (region->getOwner() == id))
		{
			LLNotificationsUtil::add("OwnerCanNotBeDenied");
			break;
		}

		sendEstateAccessDelta(flags, id);

		if ((flags & (ESTATE_ACCESS_ALLOWED_GROUP_ADD | ESTATE_ACCESS_ALLOWED_GROUP_REMOVE)) == 0)
		{
			// fill the name list for confirmation
			if (listed_names < MAX_LISTED_NAMES)
			{
				if (!names.empty())
				{
					names += ", ";
				}
				if (!notification["payload"]["allowed_names"][i]["display_name"].asString().empty())
				{
					names += notification["payload"]["allowed_names"][i]["display_name"].asString();
				}
				else
				{ //try to get an agent name from cache
					LLAvatarName av_name;
					if (LLAvatarNameCache::get(id, &av_name))
					{
						names += av_name.getCompleteName();
					}
				}
				
			}
			listed_names++;
		}
	}
	if (listed_names > MAX_LISTED_NAMES)
	{
		LLSD args;
		args["EXTRA_COUNT"] = llformat("%d", listed_names - MAX_LISTED_NAMES);
		names += " " + LLTrans::getString("AndNMore", args);
	}

	if (!names.empty()) // show the conirmation
	{
		LLSD args;
		args["AGENT"] = names;

		if (flags & (ESTATE_ACCESS_ALLOWED_AGENT_ADD | ESTATE_ACCESS_ALLOWED_AGENT_REMOVE))
		{
			args["LIST_TYPE"] = LLTrans::getString("RegionInfoListTypeAllowedAgents");
		}
		else if (flags & (ESTATE_ACCESS_BANNED_AGENT_ADD | ESTATE_ACCESS_BANNED_AGENT_REMOVE))
		{
			args["LIST_TYPE"] = LLTrans::getString("RegionInfoListTypeBannedAgents");
		}

		if (flags & ESTATE_ACCESS_APPLY_TO_ALL_ESTATES)
		{
			args["ESTATE"] = LLTrans::getString("RegionInfoAllEstates");
		}
		else if (flags & ESTATE_ACCESS_APPLY_TO_MANAGED_ESTATES)
		{
			args["ESTATE"] = LLTrans::getString("RegionInfoManagedEstates");
		}
		else
		{
			args["ESTATE"] = LLTrans::getString("RegionInfoThisEstate");
		}

		bool single = (listed_names == 1);
		if (flags & (ESTATE_ACCESS_ALLOWED_AGENT_ADD | ESTATE_ACCESS_BANNED_AGENT_ADD))
		{
			LLNotificationsUtil::add(single ? "AgentWasAddedToList" : "AgentsWereAddedToList", args);
		}
		else if (flags & (ESTATE_ACCESS_ALLOWED_AGENT_REMOVE | ESTATE_ACCESS_BANNED_AGENT_REMOVE))
		{
			LLNotificationsUtil::add(single ? "AgentWasRemovedFromList" : "AgentsWereRemovedFromList", args);
		}		
	}

	LLPanelEstateAccess* panel = LLFloaterRegionInfo::getPanelAccess();
	if (panel)
	{
		panel->setPendingUpdate(true);
	}

	return false;
}

// key = "estateaccessdelta"
// str(estate_id) will be added to front of list by forward_EstateOwnerRequest_to_dataserver
// str[0] = str(agent_id) requesting the change
// str[1] = str(flags) (ESTATE_ACCESS_DELTA_*)
// str[2] = str(agent_id) to add or remove
// static
void LLPanelEstateAccess::sendEstateAccessDelta(U32 flags, const LLUUID& agent_or_group_id)
{
	LLMessageSystem* msg = gMessageSystem;
	msg->newMessage("EstateOwnerMessage");
	msg->nextBlockFast(_PREHASH_AgentData);
	msg->addUUIDFast(_PREHASH_AgentID, gAgent.getID());
	msg->addUUIDFast(_PREHASH_SessionID, gAgent.getSessionID());
	msg->addUUIDFast(_PREHASH_TransactionID, LLUUID::null); //not used

	msg->nextBlock("MethodData");
	msg->addString("Method", "estateaccessdelta");
	msg->addUUID("Invoice", LLFloaterRegionInfo::getLastInvoice());

	std::string buf;
	gAgent.getID().toString(buf);
	msg->nextBlock("ParamList");
	msg->addString("Parameter", buf);

	buf = llformat("%u", flags);
	msg->nextBlock("ParamList");
	msg->addString("Parameter", buf);

	agent_or_group_id.toString(buf);
	msg->nextBlock("ParamList");
	msg->addString("Parameter", buf);

	gAgent.sendReliableMessage();
}

void LLPanelEstateAccess::updateChild(LLUICtrl* child_ctrl)
{
	// Ensure appropriate state of the management ui.
	updateControls(gAgent.getRegion());
}

void LLPanelEstateAccess::updateLists()
{
	std::string cap_url = gAgent.getRegionCapability("EstateAccess");
	if (!cap_url.empty())
	{
		LLCoros::instance().launch("LLFloaterRegionInfo::requestEstateGetAccessCoro", boost::bind(LLPanelEstateAccess::requestEstateGetAccessCoro, cap_url));
	}
}

void LLPanelEstateAccess::requestEstateGetAccessCoro(std::string url)
{
	LLCore::HttpRequest::policy_t httpPolicy(LLCore::HttpRequest::DEFAULT_POLICY_ID);
	LLCoreHttpUtil::HttpCoroutineAdapter::ptr_t	httpAdapter(new LLCoreHttpUtil::HttpCoroutineAdapter("requestEstateGetAccessoCoro", httpPolicy));
	LLCore::HttpRequest::ptr_t httpRequest(new LLCore::HttpRequest);

	LLSD result = httpAdapter->getAndSuspend(httpRequest, url);

	LLSD httpResults = result[LLCoreHttpUtil::HttpCoroutineAdapter::HTTP_RESULTS];
	LLCore::HttpStatus status = LLCoreHttpUtil::HttpCoroutineAdapter::getStatusFromLLSD(httpResults);

	LLPanelEstateAccess* panel = LLFloaterRegionInfo::getPanelAccess();
	if (!panel) return;
	
	LLNameListCtrl* allowed_agent_name_list	= panel->getChild<LLNameListCtrl>("allowed_avatar_name_list");
	if (allowed_agent_name_list && result.has("AllowedAgents"))
	{
		LLStringUtil::format_map_t args;
		args["[ALLOWEDAGENTS]"] = llformat("%d", result["AllowedAgents"].size());
		args["[MAXACCESS]"] = llformat("%d", ESTATE_MAX_ACCESS_IDS);
		std::string msg = LLTrans::getString("RegionInfoAllowedResidents", args);
		panel->getChild<LLUICtrl>("allow_resident_label")->setValue(LLSD(msg));

		allowed_agent_name_list->clearSortOrder();
		allowed_agent_name_list->deleteAllItems();
		for (LLSD::array_const_iterator it = result["AllowedAgents"].beginArray(); it != result["AllowedAgents"].endArray(); ++it)
		{ 
			LLUUID id = (*it)["id"].asUUID(); 
			allowed_agent_name_list->addNameItem(id);
		}
		allowed_agent_name_list->sortByName(TRUE);
	}

	LLNameListCtrl* banned_agent_name_list = panel->getChild<LLNameListCtrl>("banned_avatar_name_list");
	if (banned_agent_name_list && result.has("BannedAgents"))
	{
		LLStringUtil::format_map_t args;
		args["[BANNEDAGENTS]"] = llformat("%d", result["BannedAgents"].size());
		args["[MAXBANNED]"] = llformat("%d", ESTATE_MAX_ACCESS_IDS);
		std::string msg = LLTrans::getString("RegionInfoBannedResidents", args);
		panel->getChild<LLUICtrl>("ban_resident_label")->setValue(LLSD(msg));

		banned_agent_name_list->clearSortOrder();
		banned_agent_name_list->deleteAllItems();
		for (LLSD::array_const_iterator it = result["BannedAgents"].beginArray(); it != result["BannedAgents"].endArray(); ++it)
		{
			LLSD item;
			item["id"] = (*it)["id"].asUUID();
			LLSD& columns = item["columns"];

			columns[0]["column"] = "name"; // to be populated later

			columns[1]["column"] = "last_login_date";
			columns[1]["value"] = (*it)["last_login_date"].asString().substr(0, 16); // cut the seconds

			std::string ban_date = (*it)["ban_date"].asString();
			columns[2]["column"] = "ban_date";
			columns[2]["value"] = ban_date[0] != '0' ? ban_date.substr(0, 16) : LLTrans::getString("na"); // server returns the "0000-00-00 00:00:00" date in case it doesn't know it

			columns[3]["column"] = "bannedby";
			LLUUID banning_id = (*it)["banning_id"].asUUID();
			LLAvatarName av_name;
			if (banning_id.isNull())
			{
				columns[3]["value"] = LLTrans::getString("na");
			}
			else if (LLAvatarNameCache::get(banning_id, &av_name))
			{
				columns[3]["value"] = av_name.getCompleteName(); //TODO: fetch the name if it wasn't cached
			}

			banned_agent_name_list->addElement(item);
		}
		banned_agent_name_list->sortByName(TRUE);
	}

	LLNameListCtrl* allowed_group_name_list = panel->getChild<LLNameListCtrl>("allowed_group_name_list");
	if (allowed_group_name_list && result.has("AllowedGroups"))
	{
		LLStringUtil::format_map_t args;
		args["[ALLOWEDGROUPS]"] = llformat("%d", result["AllowedGroups"].size());
		args["[MAXACCESS]"] = llformat("%d", ESTATE_MAX_GROUP_IDS);
		std::string msg = LLTrans::getString("RegionInfoAllowedGroups", args);
		panel->getChild<LLUICtrl>("allow_group_label")->setValue(LLSD(msg));

		allowed_group_name_list->clearSortOrder();
		allowed_group_name_list->deleteAllItems();
		for (LLSD::array_const_iterator it = result["AllowedGroups"].beginArray(); it != result["AllowedGroups"].endArray(); ++it)
		{
			LLUUID id = (*it)["id"].asUUID();
			allowed_group_name_list->addGroupNameItem(id);
		}
		allowed_group_name_list->sortByName(TRUE);
	}

	LLNameListCtrl* estate_manager_name_list = panel->getChild<LLNameListCtrl>("estate_manager_name_list");
	if (estate_manager_name_list && result.has("Managers"))
	{
		LLStringUtil::format_map_t args;
		args["[ESTATEMANAGERS]"] = llformat("%d", result["Managers"].size());
		args["[MAXMANAGERS]"] = llformat("%d", ESTATE_MAX_MANAGERS);
		std::string msg = LLTrans::getString("RegionInfoEstateManagers", args);
		panel->getChild<LLUICtrl>("estate_manager_label")->setValue(LLSD(msg));

		estate_manager_name_list->clearSortOrder();
		estate_manager_name_list->deleteAllItems();
		for (LLSD::array_const_iterator it = result["Managers"].beginArray(); it != result["Managers"].endArray(); ++it)
		{
			LLUUID id = (*it)["agent_id"].asUUID();
			estate_manager_name_list->addNameItem(id);
		}
		estate_manager_name_list->sortByName(TRUE);
	}


	panel->updateControls(gAgent.getRegion());
}

//---------------------------------------------------------------------------
// Access lists search
//---------------------------------------------------------------------------
void LLPanelEstateAccess::onAllowedSearchEdit(const std::string& search_string)
{
	LLPanelEstateAccess* panel = LLFloaterRegionInfo::getPanelAccess();
	if (!panel) return;
	LLNameListCtrl* allowed_agent_name_list = panel->getChild<LLNameListCtrl>("allowed_avatar_name_list");
	searchAgent(allowed_agent_name_list, search_string);
}

void LLPanelEstateAccess::onAllowedGroupsSearchEdit(const std::string& search_string)
{
	LLPanelEstateAccess* panel = LLFloaterRegionInfo::getPanelAccess();
	if (!panel) return;
	LLNameListCtrl* allowed_group_name_list = panel->getChild<LLNameListCtrl>("allowed_group_name_list");
	searchAgent(allowed_group_name_list, search_string);
}

void LLPanelEstateAccess::onBannedSearchEdit(const std::string& search_string)
{
	LLPanelEstateAccess* panel = LLFloaterRegionInfo::getPanelAccess();
	if (!panel) return;
	LLNameListCtrl* banned_agent_name_list = panel->getChild<LLNameListCtrl>("banned_avatar_name_list");
	searchAgent(banned_agent_name_list, search_string);
}

void LLPanelEstateAccess::searchAgent(LLNameListCtrl* listCtrl, const std::string& search_string)
{
	if (!listCtrl) return;

	if (!search_string.empty())
	{
		listCtrl->setSearchColumn(0); // name column
		listCtrl->selectItemByPrefix(search_string, FALSE);
	}
	else
	{
		listCtrl->deselectAllItems(TRUE);
	}
}

void LLPanelEstateAccess::copyListToClipboard(std::string list_name)
{
	LLPanelEstateAccess* panel = LLFloaterRegionInfo::getPanelAccess();
	if (!panel) return;
	LLNameListCtrl* name_list = panel->getChild<LLNameListCtrl>(list_name);
	if (!name_list) return;

	std::vector<LLScrollListItem*> list_vector = name_list->getAllData();
	if (list_vector.size() == 0) return;

	LLSD::String list_to_copy;
	for (std::vector<LLScrollListItem*>::const_iterator iter = list_vector.begin();
		 iter != list_vector.end();
		 iter++)
	{
		LLScrollListItem *item = (*iter);
		if (item)
		{
			list_to_copy += item->getColumn(0)->getValue().asString();
		}
		if (std::next(iter) != list_vector.end())
		{
			list_to_copy += "\n";
		}
	}

	LLClipboard::instance().copyToClipboard(utf8str_to_wstring(list_to_copy), 0, list_to_copy.length());
}

bool LLPanelEstateAccess::refreshFromRegion(LLViewerRegion* region)
{
	updateLists();
	return LLPanelRegionInfo::refreshFromRegion(region);
}

//=========================================================================
const U32 LLPanelRegionEnvironment::DIRTY_FLAG_OVERRIDE(0x01 << 4);

LLPanelRegionEnvironment::LLPanelRegionEnvironment():
    LLPanelEnvironmentInfo(),
    mAllowOverrideRestore(false)
{
}

LLPanelRegionEnvironment::~LLPanelRegionEnvironment()
{
    if (mCommitConnect.connected())
        mCommitConnect.disconnect();
}

BOOL LLPanelRegionEnvironment::postBuild()
{
    LLEstateInfoModel& estate_info = LLEstateInfoModel::instance();

    if (!LLPanelEnvironmentInfo::postBuild())
        return FALSE;

    getChild<LLUICtrl>(BTN_USEDEFAULT)->setLabelArg("[USEDEFAULT]", getString(STR_LABEL_USEDEFAULT));
    getChild<LLUICtrl>(CHK_ALLOWOVERRIDE)->setVisible(TRUE);
    getChild<LLUICtrl>(PNL_ENVIRONMENT_ALTITUDES)->setVisible(TRUE);

    getChild<LLUICtrl>(CHK_ALLOWOVERRIDE)->setCommitCallback([this](LLUICtrl *, const LLSD &value){ onChkAllowOverride(value.asBoolean()); });

    mCommitConnect = estate_info.setCommitCallback(boost::bind(&LLPanelRegionEnvironment::refreshFromEstate, this));
    return TRUE;
}


void LLPanelRegionEnvironment::refresh()
{
    commitDayLenOffsetChanges(false); // commit unsaved changes if any

    if (!mCurrentEnvironment)
    {
        if (mCurEnvVersion <= INVALID_PARCEL_ENVIRONMENT_VERSION)
        {
            refreshFromSource(); // will immediately set mCurEnvVersion
        } // else - already requesting
        return;
    }

    LLPanelEnvironmentInfo::refresh();

    getChild<LLUICtrl>(CHK_ALLOWOVERRIDE)->setValue(mAllowOverride);
}

bool LLPanelRegionEnvironment::refreshFromRegion(LLViewerRegion* region)
{
    if (!region)
    {
        setNoSelection(true);
        setControlsEnabled(false);
        mCurEnvVersion = INVALID_PARCEL_ENVIRONMENT_VERSION;
<<<<<<< HEAD
=======
        getChild<LLUICtrl>("region_text")->setValue(LLSD(""));
    }
    else
    {
        getChild<LLUICtrl>("region_text")->setValue(LLSD(region->getName()));
>>>>>>> c7747d2a
    }
    setNoSelection(false);

    if (gAgent.getRegion()->getRegionID() != region->getRegionID())
    {
        setCrossRegion(true);
        mCurEnvVersion = INVALID_PARCEL_ENVIRONMENT_VERSION;
    }
    setCrossRegion(false);

    refreshFromSource();
    return true;
}

void LLPanelRegionEnvironment::refreshFromSource()
{
    LL_DEBUGS("ENVIRONMENT") << "Requesting environment for region, known version " << mCurEnvVersion << LL_ENDL;
    LLHandle<LLPanel> that_h = getHandle();

    if (mCurEnvVersion < UNSET_PARCEL_ENVIRONMENT_VERSION)
    {
        // to mark as requesting
        mCurEnvVersion = UNSET_PARCEL_ENVIRONMENT_VERSION;
    }

    LLEnvironment::instance().requestRegion(
        [that_h](S32 parcel_id, LLEnvironment::EnvironmentInfo::ptr_t envifo) { _onEnvironmentReceived(that_h, parcel_id, envifo); });

    setControlsEnabled(false);
}

bool LLPanelRegionEnvironment::confirmUpdateEstateEnvironment(const LLSD& notification, const LLSD& response)
{
    S32 option = LLNotificationsUtil::getSelectedOption(notification, response);

    switch (option)
    {
    case 0:
    {
        LLEstateInfoModel& estate_info = LLEstateInfoModel::instance();

        // update model
        estate_info.setAllowEnvironmentOverride(mAllowOverride);
        // send the update to sim
        estate_info.sendEstateInfo();
        clearDirtyFlag(DIRTY_FLAG_OVERRIDE);
    }
    break;

    case 1:
        mAllowOverride = mAllowOverrideRestore;
        getChild<LLUICtrl>(CHK_ALLOWOVERRIDE)->setValue(mAllowOverride);
        break;
    default:
        break;
    }
    return false;
}

<<<<<<< HEAD
void LLPanelRegionEnvironment::updateEstateName(const std::string& name)
{
	LLPanelRegionEnvironment* panelp = LLFloaterRegionInfo::getPanelEnvironment();
	if (panelp)
	{
		panelp->getChildRef<LLTextBox>("estate_name").setText(name);
	}
}

=======
>>>>>>> c7747d2a
void LLPanelRegionEnvironment::onChkAllowOverride(bool value)
{
    setDirtyFlag(DIRTY_FLAG_OVERRIDE);
    mAllowOverrideRestore = mAllowOverride;
    mAllowOverride = value;


    std::string notification("EstateParcelEnvironmentOverride");
    if (LLPanelEstateInfo::isLindenEstate())
        notification = "ChangeLindenEstate";

	LLSD args;
	args["ESTATENAME"] = LLEstateInfoModel::instance().getName();
	LLNotification::Params params(notification);
	params.substitutions(args);
    params.functor.function([this](const LLSD& notification, const LLSD& response) { confirmUpdateEstateEnvironment(notification, response); });

    if (!value || LLPanelEstateInfo::isLindenEstate())
    {   // warn if turning off or a Linden Estate
        LLNotifications::instance().add(params);
    }
    else
    {
        LLNotifications::instance().forceResponse(params, 0);
    }

}<|MERGE_RESOLUTION|>--- conflicted
+++ resolved
@@ -98,7 +98,6 @@
 #include "llcorehttputil.h"
 #include "llavatarnamecache.h"
 #include "llenvironment.h"
-<<<<<<< HEAD
 
 // <FS:CR> Aurora Sim - Region Settings Console
 #include "llviewernetwork.h"
@@ -106,8 +105,6 @@
 #include "llstartup.h"
 // </FS:CR> Aurora Sim - Region Settings Console
 #include "llviewermenufile.h"
-=======
->>>>>>> c7747d2a
 
 const S32 TERRAIN_TEXTURE_COUNT = 4;
 const S32 CORNER_COUNT = 4;
@@ -210,11 +207,6 @@
 
     virtual S32         getParcelId() override { return INVALID_PARCEL_ID; }
 
-<<<<<<< HEAD
-    static void         updateEstateName(const std::string& name);
-
-=======
->>>>>>> c7747d2a
 protected:
     static const U32    DIRTY_FLAG_OVERRIDE;
 
@@ -661,13 +653,6 @@
 	if (!floater) return NULL;
 	LLTabContainer* tab = floater->getChild<LLTabContainer>("region_panels");
 	return (LLPanelRegionExperiences*)tab->getChild<LLPanel>("Experiences");
-}
-
-void LLFloaterRegionInfo::updateEstateName(const std::string& estate_name)
-{
-	LLPanelEstateCovenant::updateEstateName(estate_name);
-	LLPanelEstateInfo::updateEstateName(estate_name);
-	LLPanelRegionEnvironment::updateEstateName(estate_name);
 }
 
 void LLFloaterRegionInfo::disableTabCtrls()
@@ -4018,14 +4003,11 @@
         setNoSelection(true);
         setControlsEnabled(false);
         mCurEnvVersion = INVALID_PARCEL_ENVIRONMENT_VERSION;
-<<<<<<< HEAD
-=======
         getChild<LLUICtrl>("region_text")->setValue(LLSD(""));
     }
     else
     {
         getChild<LLUICtrl>("region_text")->setValue(LLSD(region->getName()));
->>>>>>> c7747d2a
     }
     setNoSelection(false);
 
@@ -4085,18 +4067,6 @@
     return false;
 }
 
-<<<<<<< HEAD
-void LLPanelRegionEnvironment::updateEstateName(const std::string& name)
-{
-	LLPanelRegionEnvironment* panelp = LLFloaterRegionInfo::getPanelEnvironment();
-	if (panelp)
-	{
-		panelp->getChildRef<LLTextBox>("estate_name").setText(name);
-	}
-}
-
-=======
->>>>>>> c7747d2a
 void LLPanelRegionEnvironment::onChkAllowOverride(bool value)
 {
     setDirtyFlag(DIRTY_FLAG_OVERRIDE);
