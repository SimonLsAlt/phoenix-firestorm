--- conflicted
+++ resolved
@@ -2105,7 +2105,6 @@
 
     sendEstateOwnerMessage(msg, "texturecommit", invoice, strings);
 
-<<<<<<< HEAD
     // ========================================
     // POST to ModifyRegion endpoint, if enabled
 
@@ -2151,8 +2150,6 @@
         }
     }
 
-=======
->>>>>>> d99fbffb
     return true;
 }
 
