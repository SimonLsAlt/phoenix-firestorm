--- conflicted
+++ resolved
@@ -1535,14 +1535,7 @@
 			return FALSE;
 		}
 
-<<<<<<< HEAD
-		// <FS:Ansariel> Allow terrain textures up to 1024x1024 pixels
-		//               as in Phoenix (FIRE-2319)
-		//if (width > 512 || height > 512)
-		if (width > 1024 || height > 1024)
-=======
 		if (width > MAX_TERRAIN_TEXTURE_SIZE || height > MAX_TERRAIN_TEXTURE_SIZE)
->>>>>>> 266b5bd2
 		{
 
 			LLSD args;
