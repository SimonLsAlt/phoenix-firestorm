--- conflicted
+++ resolved
@@ -1532,9 +1532,6 @@
             args["TEXTURE_BIT_DEPTH"] = llformat("%d",components * 8);
             args["MAX_SIZE"] = max_terrain_texture_size;
             LLNotificationsUtil::add("InvalidTerrainBitDepth", args);
-<<<<<<< HEAD
-            return false;
-=======
             valid = false;
             continue;
         }
@@ -1567,7 +1564,6 @@
                 }
                 LL_WARNS() << "Terrain texture image in slot " << i << " with ID " << image_asset_id << " has alpha channel, but pixels are opaque. Is alpha being optimized away in the texture uploader?" << LL_ENDL;
             }
->>>>>>> 6fba1530
         }
 
         if (width > max_terrain_texture_size || height > max_terrain_texture_size)
@@ -1579,9 +1575,6 @@
             args["TEXTURE_SIZE_Y"] = height;
             args["MAX_SIZE"] = max_terrain_texture_size;
             LLNotificationsUtil::add("InvalidTerrainSize", args);
-<<<<<<< HEAD
-            return false;
-=======
             valid = false;
         }
     }
@@ -1639,7 +1632,6 @@
             valid = false;
             continue;
         }
->>>>>>> 6fba1530
 
         if (material->mDoubleSided)
         {
@@ -1659,11 +1651,7 @@
         }
     }
 
-<<<<<<< HEAD
-    return true;
-=======
     return valid;
->>>>>>> 6fba1530
 }
 
 bool LLPanelRegionTerrainInfo::validateTextureHeights()
@@ -1954,7 +1942,7 @@
     // Prevent applying unsupported alpha blend/double-sided materials
     if (!validateMaterials())
     {
-        return FALSE;
+        return false;
     }
 
     // Check if terrain Elevation Ranges are correct
