--- conflicted
+++ resolved
@@ -1532,12 +1532,8 @@
 			args["TEXTURE_BIT_DEPTH"] = llformat("%d",components * 8);
             args["MAX_SIZE"] = max_terrain_texture_size;
 			LLNotificationsUtil::add("InvalidTerrainBitDepth", args);
-<<<<<<< HEAD
             valid = false;
 			continue;
-=======
-			return false;
->>>>>>> 269d9046
 		}
 
         if (components == 4)
@@ -1579,7 +1575,6 @@
 			args["TEXTURE_SIZE_Y"] = height;
             args["MAX_SIZE"] = max_terrain_texture_size;
 			LLNotificationsUtil::add("InvalidTerrainSize", args);
-<<<<<<< HEAD
 			valid = false;
 		}
 	}
@@ -1657,14 +1652,6 @@
     }
 
     return valid;
-=======
-			return false;
-			
-		}
-	}
-
-	return true;
->>>>>>> 269d9046
 }
 
 bool LLPanelRegionTerrainInfo::validateTextureHeights()
