--- conflicted
+++ resolved
@@ -734,18 +734,6 @@
 }
 // </FS:CR> Aurora Sim - Region Settings Console
 
-// <FS:CR> Aurora Sim - Region Settings Console
-// static
-LLPanelRegionOpenSettingsInfo* LLFloaterRegionInfo::getPanelOpenSettings()
-{
-    LLFloaterRegionInfo* floater = LLFloaterReg::getTypedInstance<LLFloaterRegionInfo>("region_info");
-    if (!floater) return NULL;
-    LLTabContainer* tab = floater->getChild<LLTabContainer>("region_panels");
-    LLPanelRegionOpenSettingsInfo* panel = (LLPanelRegionOpenSettingsInfo*)tab->getChild<LLPanel>("RegionSettings");
-    return panel;
-}
-// </FS:CR> Aurora Sim - Region Settings Console
-
 void LLFloaterRegionInfo::onTabSelected(const LLSD& param)
 {
     LLPanel* active_panel = getChild<LLPanel>(param.asString());
@@ -1134,11 +1122,7 @@
     // <FS:Ansariel> Crash fix
     if (!gAgent.getRegion())
     {
-<<<<<<< HEAD
-        return FALSE;
-=======
         return false;
->>>>>>> 050d2fef
     }
     // </FS:Ansariel>
 
@@ -1247,48 +1231,7 @@
     return LLPanelRegionInfo::refreshFromRegion(region);
 }
 
-<<<<<<< HEAD
-// <FS:CR> Aurora Sim - Region Settings Panel
-/////////////////////////////////////////////////////////////////////////////
-// LLPanelRegionOpenSettingsInfo
-/////////////////////////////////////////////////////////////////////////////
-bool LLPanelRegionOpenSettingsInfo::refreshFromRegion(LLViewerRegion* region)
-{
-    // Data gets filled in by hippo manager
-    BOOL allow_modify = gAgent.isGodlike() || (region && region->canManageEstate());
-
-    LLWorld *regionlimits = LLWorld::getInstance();
-
-    childSetValue("draw_distance", LLSD(regionlimits->getDrawDistance()));
-    childSetValue("force_draw_distance", LLSD(regionlimits->getLockedDrawDistance()));
-    childSetValue("allow_minimap", LLSD(regionlimits->getAllowMinimap()));
-    childSetValue("allow_physical_prims", LLSD(regionlimits->getAllowPhysicalPrims()));
-    childSetValue("max_drag_distance", LLSD(regionlimits->getMaxDragDistance()));
-    childSetValue("min_hole_size", LLSD(regionlimits->getRegionMinHoleSize()));
-    childSetValue("max_hollow_size", LLSD(regionlimits->getRegionMaxHollowSize()));
-    childSetValue("max_inventory_items_transfer", LLSD(regionlimits->getMaxInventoryItemsTransfer()));
-    childSetValue("max_link_count", LLSD((LLSD::Integer)regionlimits->getMaxLinkedPrims()));
-    childSetValue("max_link_count_phys", LLSD(regionlimits->getMaxPhysLinkedPrims()));
-    childSetValue("max_phys_prim_scale", LLSD(regionlimits->getMaxPhysPrimScale()));
-    childSetValue("max_prim_scale", LLSD(regionlimits->getRegionMaxPrimScale()));
-    childSetValue("min_prim_scale", LLSD(regionlimits->getRegionMinPrimScale()));
-    childSetValue("render_water", LLSD(regionlimits->getAllowRenderWater()));
-    childSetValue("show_tags", LLSD(regionlimits->getAllowRenderName()));
-    childSetValue("max_groups", LLSD(gMaxAgentGroups));
-    childSetValue("allow_parcel_windlight", LLSD(regionlimits->getAllowParcelWindLight()));
-    childSetValue("enable_teen_mode", LLSD(regionlimits->getEnableTeenMode()));
-    childSetValue("enforce_max_build", LLSD(regionlimits->getEnforceMaxBuild()));
-    childSetValue("terrain_detail_scale", LLSD(regionlimits->getTerrainDetailScale()));
-
-    setCtrlsEnabled(allow_modify);
-
-    return LLPanelRegionInfo::refreshFromRegion(region);
-}
-
-BOOL LLPanelRegionOpenSettingsInfo::postBuild()
-=======
 bool LLPanelRegionOpenSettingsInfo::postBuild()
->>>>>>> 050d2fef
 {
     // Enable the "Apply" button if something is changed. JC
     initCtrl("draw_distance");
@@ -2047,8 +1990,6 @@
 {
     LL_INFOS() << __FUNCTION__ << LL_ENDL;
 
-<<<<<<< HEAD
-=======
     LLUICtrl* apply_btn = getChild<LLUICtrl>("apply_btn");
     if (apply_btn && !apply_btn->getEnabled())
     {
@@ -2056,17 +1997,12 @@
         return false;
     }
 
->>>>>>> 050d2fef
     // Make sure user hasn't chosen wacky textures unless we're on Aurora-sim.
 // <FS:CR> Aurora Sim - Region Settings Console
 #ifdef OPENSIM
     if (!validateTextureSizes() && !LLGridManager::getInstance()->isInAuroraSim())
     {
-<<<<<<< HEAD
-        return FALSE;
-=======
         return false;
->>>>>>> 050d2fef
     }
 #else
     if (!validateTextureSizes())
@@ -3521,11 +3457,7 @@
     LLNameListCtrl* banned_name_list = getChild<LLNameListCtrl>("banned_avatar_name_list");
     if (banned_name_list)
     {
-<<<<<<< HEAD
-        banned_name_list->setCommitOnSelectionChange(TRUE);
-=======
         banned_name_list->setCommitOnSelectionChange(true);
->>>>>>> 050d2fef
         banned_name_list->setMaxItemCount(LLGridManager::instance().isInSecondLife() ? ESTATE_MAX_BANNED_IDS : ESTATE_MAX_BANNED_IDS_OS); // <FS:Ansariel> OpenSim
     }
 
@@ -3538,11 +3470,7 @@
     LLNameListCtrl* manager_name_list = getChild<LLNameListCtrl>("estate_manager_name_list");
     if (manager_name_list)
     {
-<<<<<<< HEAD
-        manager_name_list->setCommitOnSelectionChange(TRUE);
-=======
         manager_name_list->setCommitOnSelectionChange(true);
->>>>>>> 050d2fef
         manager_name_list->setMaxItemCount((LLGridManager::instance().isInSecondLife() ? ESTATE_MAX_MANAGERS : ESTATE_MAX_MANAGERS_OS) * 4);    // Allow extras for dupe issue // <FS:Ansariel> OpenSim
     }
 
