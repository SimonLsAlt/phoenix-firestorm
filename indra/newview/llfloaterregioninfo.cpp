--- conflicted
+++ resolved
@@ -914,11 +914,6 @@
 template<typename CTRL>
 void LLPanelRegionInfo::initAndSetCtrl(CTRL*& ctrl, const std::string& name)
 {
-<<<<<<< HEAD
-    // <FS:Ansariel> Fix broken initialization
-    //initCtrl(name);
-=======
->>>>>>> 8640ed01
     ctrl = findChild<CTRL>(name);
     if (ctrl)
         ctrl->setCommitCallback(boost::bind(&LLPanelRegionInfo::onChangeAnything, this));
