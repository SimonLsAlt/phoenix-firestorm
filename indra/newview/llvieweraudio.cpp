/** 
 * @file llvieweraudio.cpp
 * @brief Audio functions that used to be in viewer.cpp
 *
 * $LicenseInfo:firstyear=2002&license=viewerlgpl$
 * Second Life Viewer Source Code
 * Copyright (C) 2010, Linden Research, Inc.
 * 
 * This library is free software; you can redistribute it and/or
 * modify it under the terms of the GNU Lesser General Public
 * License as published by the Free Software Foundation;
 * version 2.1 of the License only.
 * 
 * This library is distributed in the hope that it will be useful,
 * but WITHOUT ANY WARRANTY; without even the implied warranty of
 * MERCHANTABILITY or FITNESS FOR A PARTICULAR PURPOSE.  See the GNU
 * Lesser General Public License for more details.
 * 
 * You should have received a copy of the GNU Lesser General Public
 * License along with this library; if not, write to the Free Software
 * Foundation, Inc., 51 Franklin Street, Fifth Floor, Boston, MA  02110-1301  USA
 * 
 * Linden Research, Inc., 945 Battery Street, San Francisco, CA  94111  USA
 * $/LicenseInfo$
 */

#include "llviewerprecompiledheaders.h"

#include "llaudioengine.h"
#include "llagent.h"
#include "llagentcamera.h"
#include "llappviewer.h"
#include "lldeferredsounds.h"
#include "llvieweraudio.h"
#include "llviewercamera.h"
#include "llviewercontrol.h"
#include "llviewerwindow.h"
#include "llvoiceclient.h"
#include "llviewermedia.h"
#include "llviewerregion.h"
#include "llprogressview.h"
#include "llcallbacklist.h"
#include "llstartup.h"
#include "llviewerparcelmgr.h"
#include "llparcel.h"
#include "llviewermessage.h"

#include "llstreamingaudio.h"

#include "llvoavatarself.h"

/////////////////////////////////////////////////////////

LLViewerAudio::LLViewerAudio() :
	mDone(true),
	mFadeState(FADE_IDLE),
	mFadeTime(),
    mIdleListnerActive(false),
	mForcedTeleportFade(false),
	mWasPlaying(false)
{
	mTeleportFailedConnection = LLViewerParcelMgr::getInstance()->
		setTeleportFailedCallback(boost::bind(&LLViewerAudio::onTeleportFailed, this));
	mTeleportFinishedConnection = LLViewerParcelMgr::getInstance()->
		setTeleportFinishedCallback(boost::bind(&LLViewerAudio::onTeleportFinished, this, _1, _2));
	mTeleportStartedConnection = LLViewerMessage::getInstance()->
		setTeleportStartedCallback(boost::bind(&LLViewerAudio::onTeleportStarted, this));
}

LLViewerAudio::~LLViewerAudio()
{
	mTeleportFailedConnection.disconnect();
	mTeleportFinishedConnection.disconnect();
	mTeleportStartedConnection.disconnect();
}

void LLViewerAudio::registerIdleListener()
{
	if(mIdleListnerActive==false)
	{
		mIdleListnerActive = true;
		doOnIdleRepeating(boost::bind(boost::bind(&LLViewerAudio::onIdleUpdate, this)));
	}
}

void LLViewerAudio::startInternetStreamWithAutoFade(const std::string &streamURI)
{
    LL_DEBUGS("AudioEngine") << "Start with outo fade: " << streamURI << LL_ENDL;

	// Old and new stream are identical
	if (mNextStreamURI == streamURI)
	{
		/// <FS:CR> FIRE-8419 - Don't return here. It can keep the user from toggling audio streams off/on.
		/// We handle identical stream URIs with FIRE-7093 anyways.
		//return;
		LL_DEBUGS() << "Identical URI's: " << mNextStreamURI << " and " << streamURI << LL_ENDL;
		// </FS:CR>
	}

	if (!gAudiop)
	{
		LL_WARNS("AudioEngine") << "LLAudioEngine instance doesn't exist!" << LL_ENDL;
		return;
	}

	// Record the URI we are going to be switching to
	mNextStreamURI = streamURI;

	// <FS:Ansariel> Optional audio stream fading
	if (!gSavedSettings.getBOOL("FSFadeAudioStream"))
	{
		gAudiop->startInternetStream(mNextStreamURI);
		return;
	}
	// </FS:Ansariel>

	switch (mFadeState)
	{
	case FADE_IDLE:
		// If a stream is playing fade it out first
		if (!gAudiop->getInternetStreamURL().empty())
		{
			// The order of these tests is important, state FADE_OUT will be processed below
			mFadeState = FADE_OUT;
		}
		// Otherwise the new stream can be faded in
		else
		{
			mFadeState = FADE_IN;

			LLStreamingAudioInterface *stream = gAudiop->getStreamingAudioImpl();
			if (stream && stream->supportsAdjustableBufferSizes())
				stream->setBufferSizes(gSavedSettings.getU32("FMODStreamBufferSize"), gSavedSettings.getU32("FMODDecodeBufferSize"));

			gAudiop->startInternetStream(mNextStreamURI);
		}

		startFading();
		break;

	case FADE_OUT:
		startFading();
		break;

	case FADE_IN:
		break;

	default:
		LL_WARNS() << "Unknown fading state: " << mFadeState << LL_ENDL;
		return;
	}

	registerIdleListener();
}

// A return of false from onIdleUpdate means it will be called again next idle update.
// A return of true means we have finished with it and the callback will be deleted.
bool LLViewerAudio::onIdleUpdate()
{
	bool fadeIsFinished = false;

	// There is a delay in the login sequence between when the parcel information has
	// arrived and the music stream is started and when the audio system is called to set
	// initial volume levels.  This code extends the fade time so you hear a full fade in.
	if ((LLStartUp::getStartupState() < STATE_STARTED))
	{
		stream_fade_timer.reset();
		stream_fade_timer.setTimerExpirySec(mFadeTime);
	}

	if (mDone)
	{
		//  This should be a rare or never occurring state.
		if (mFadeState == FADE_IDLE)
		{
			deregisterIdleListener();
			fadeIsFinished = true; // Stop calling onIdleUpdate
		}

		// we have finished the current fade operation
		if (mFadeState == FADE_OUT)
		{
			if (gAudiop)
			{
				// Clear URI
                LL_DEBUGS("AudioEngine") << "Done with audio fade" << LL_ENDL;
				gAudiop->startInternetStream(LLStringUtil::null);
				gAudiop->stopInternetStream();
			}
				
			if (!mNextStreamURI.empty())
			{
				mFadeState = FADE_IN;

				if (gAudiop)
				{
                    LL_DEBUGS("AudioEngine") << "Audio fade in: " << mNextStreamURI << LL_ENDL;
					LLStreamingAudioInterface *stream = gAudiop->getStreamingAudioImpl();
					if(stream && stream->supportsAdjustableBufferSizes())
						stream->setBufferSizes(gSavedSettings.getU32("FMODStreamBufferSize"),gSavedSettings.getU32("FMODDecodeBufferSize"));

					gAudiop->startInternetStream(mNextStreamURI);
				}

				startFading();
			}
			else
			{
				mFadeState = FADE_IDLE;
				deregisterIdleListener();
				fadeIsFinished = true; // Stop calling onIdleUpdate
			}
		}
		else if (mFadeState == FADE_IN)
		{
			if (gAudiop && mNextStreamURI != gAudiop->getInternetStreamURL())
			{
				mFadeState = FADE_OUT;
				startFading();
			}
			else
			{
				mFadeState = FADE_IDLE;
				deregisterIdleListener();
				fadeIsFinished = true; // Stop calling onIdleUpdate
			}
		}
	}

	return fadeIsFinished;
}

void LLViewerAudio::stopInternetStreamWithAutoFade()
{
	// <FS:Ansariel> Optional audio stream fading
	if (!gSavedSettings.getBOOL("FSFadeAudioStream"))
	{
		mNextStreamURI = LLStringUtil::null;
		gAudiop->stopInternetStream();
		return;
	}
	// </FS:Ansariel>

	mFadeState = FADE_IDLE;
	mNextStreamURI = LLStringUtil::null;
	mDone = true;
	
	if (gAudiop)
	{
        LL_DEBUGS("AudioEngine") << "Stop audio fade" << LL_ENDL;
		gAudiop->startInternetStream(LLStringUtil::null);
		gAudiop->stopInternetStream();
	}
}

void LLViewerAudio::startFading()
{
	// <FS:Ansariel> Make fadint time configurable again
	//const F32 AUDIO_MUSIC_FADE_IN_TIME = 3.0f;
	//const F32 AUDIO_MUSIC_FADE_OUT_TIME = 2.0f;
	F32 AUDIO_MUSIC_FADE_IN_TIME = gSavedSettings.getF32("FSAudioMusicFadeIn");
	F32 AUDIO_MUSIC_FADE_OUT_TIME = gSavedSettings.getF32("FSAudioMusicFadeOut");
	// </FS:Ansariel>
	// This minimum fade time prevents divide by zero and negative times
	const F32 AUDIO_MUSIC_MINIMUM_FADE_TIME = 0.01f;

	if (mDone)
	{
		// The fade state here should only be one of FADE_IN or FADE_OUT, but, in case it is not,
		// rather than check for both states assume a fade in and check for the fade out case.
		mFadeTime = LLViewerAudio::getInstance()->getFadeState() == LLViewerAudio::FADE_OUT ?
			AUDIO_MUSIC_FADE_OUT_TIME : AUDIO_MUSIC_FADE_IN_TIME;

		// Prevent invalid fade time
		mFadeTime = llmax(mFadeTime, AUDIO_MUSIC_MINIMUM_FADE_TIME);

		stream_fade_timer.reset();
		stream_fade_timer.setTimerExpirySec(mFadeTime);
		mDone = false;
	}
}

F32 LLViewerAudio::getFadeVolume()
{
	F32 fade_volume = 1.0f;

	if (stream_fade_timer.hasExpired())
	{
		mDone = true;
		// If we have been fading out set volume to 0 until the next fade state occurs to prevent
		// an audio transient.
		if (LLViewerAudio::getInstance()->getFadeState() == LLViewerAudio::FADE_OUT)
		{
			fade_volume = 0.0f;
		}
	}

	if (!mDone)
	{
		// Calculate how far we are into the fade time
		fade_volume = stream_fade_timer.getElapsedTimeF32() / mFadeTime;
		
		if (LLViewerAudio::getInstance()->getFadeState() == LLViewerAudio::FADE_OUT)
		{
			// If we are not fading in then we are fading out, so invert the fade
			// direction; start loud and move towards zero volume.
			fade_volume = 1.0f - fade_volume;
		}
	}

	return fade_volume;
}

void LLViewerAudio::onTeleportStarted()
{
	if (gAudiop && !LLViewerAudio::getInstance()->getForcedTeleportFade())
	{
		// Even though the music was turned off it was starting up (with autoplay disabled) occasionally
		// after a failed teleport or after an intra-parcel teleport.  Also, the music sometimes was not
		// restarting after a successful intra-parcel teleport. Setting mWasPlaying fixes these issues.
		LLViewerAudio::getInstance()->setWasPlaying(!gAudiop->getInternetStreamURL().empty());
		
		// <FS:Ansariel> Optional audio stream fading
		if (!gSavedSettings.getBOOL("FSFadeAudioStream"))
		{
			return;
		}
		// </FS:Ansariel>

		// <FS:TM> FIRE-7093 - Don't attempt to switch music streams when the URL hasn't changed 
		if (mNextStreamURI == gAudiop->getInternetStreamURL())
		{
			return;
		}
		//</FS:TM>

		LLViewerAudio::getInstance()->setForcedTeleportFade(true);
		LLViewerAudio::getInstance()->startInternetStreamWithAutoFade(LLStringUtil::null);
		LLViewerAudio::getInstance()->setNextStreamURI(LLStringUtil::null);
	}
}

void LLViewerAudio::onTeleportFailed()
{
	// Calling audio_update_volume makes sure that the music stream is properly set to be restored to
	// its previous value
	audio_update_volume(false);

	if (gAudiop && mWasPlaying)
	{
		LLParcel* parcel = LLViewerParcelMgr::getInstance()->getAgentParcel();
		if (parcel)
		{
			mNextStreamURI = parcel->getMusicURL();
			LL_INFOS() << "Teleport failed -- setting music stream to " << mNextStreamURI << LL_ENDL;
		}
	}
	mWasPlaying = false;
}

void LLViewerAudio::onTeleportFinished(const LLVector3d& pos, const bool& local)
{
	// Calling audio_update_volume makes sure that the music stream is properly set to be restored to
	// its previous value
	audio_update_volume(false);

	if (gAudiop && local && mWasPlaying)
	{
		LLParcel* parcel = LLViewerParcelMgr::getInstance()->getAgentParcel();
		if (parcel)
		{
			mNextStreamURI = parcel->getMusicURL();
			LL_INFOS() << "Intraparcel teleport -- setting music stream to " << mNextStreamURI << LL_ENDL;
		}
	}
	mWasPlaying = false;
}

void init_audio() 
{
	if (!gAudiop) 
	{
		LL_WARNS() << "Failed to create an appropriate Audio Engine" << LL_ENDL;
		return;
	}
	LLVector3d lpos_global = gAgentCamera.getCameraPositionGlobal();
	LLVector3 lpos_global_f;

	lpos_global_f.setVec(lpos_global);
					
	gAudiop->setListener(lpos_global_f,
						  LLVector3::zero,	// LLViewerCamera::getInstance()->getVelocity(),    // !!! BUG need to replace this with smoothed velocity!
						  LLViewerCamera::getInstance()->getUpAxis(),
						  LLViewerCamera::getInstance()->getAtAxis());

// load up our initial set of sounds we'll want so they're in memory and ready to be played

	BOOL mute_audio = gSavedSettings.getBOOL("MuteAudio");

	if (!mute_audio && FALSE == gSavedSettings.getBOOL("NoPreload"))
	{
		gAudiop->preloadSound(LLUUID(gSavedSettings.getString("UISndAlert")));
		gAudiop->preloadSound(LLUUID(gSavedSettings.getString("UISndBadKeystroke")));
		//gAudiop->preloadSound(LLUUID(gSavedSettings.getString("UISndChatFromObject")));
		gAudiop->preloadSound(LLUUID(gSavedSettings.getString("UISndClick")));
		gAudiop->preloadSound(LLUUID(gSavedSettings.getString("UISndClickRelease")));
		gAudiop->preloadSound(LLUUID(gSavedSettings.getString("UISndHealthReductionF")));
		gAudiop->preloadSound(LLUUID(gSavedSettings.getString("UISndHealthReductionM")));
		//gAudiop->preloadSound(LLUUID(gSavedSettings.getString("UISndIncomingChat")));
		//gAudiop->preloadSound(LLUUID(gSavedSettings.getString("UISndIncomingIM")));
		//gAudiop->preloadSound(LLUUID(gSavedSettings.getString("UISndInvApplyToObject")));
		gAudiop->preloadSound(LLUUID(gSavedSettings.getString("UISndInvalidOp")));
		//gAudiop->preloadSound(LLUUID(gSavedSettings.getString("UISndInventoryCopyToInv")));
		gAudiop->preloadSound(LLUUID(gSavedSettings.getString("UISndMoneyChangeDown")));
		gAudiop->preloadSound(LLUUID(gSavedSettings.getString("UISndMoneyChangeUp")));
		//gAudiop->preloadSound(LLUUID(gSavedSettings.getString("UISndObjectCopyToInv")));
		gAudiop->preloadSound(LLUUID(gSavedSettings.getString("UISndObjectCreate")));
		gAudiop->preloadSound(LLUUID(gSavedSettings.getString("UISndObjectDelete")));
		gAudiop->preloadSound(LLUUID(gSavedSettings.getString("UISndObjectRezIn")));
		gAudiop->preloadSound(LLUUID(gSavedSettings.getString("UISndObjectRezOut")));
		gAudiop->preloadSound(LLUUID(gSavedSettings.getString("UISndSnapshot")));
		//gAudiop->preloadSound(LLUUID(gSavedSettings.getString("UISndStartAutopilot")));
		//gAudiop->preloadSound(LLUUID(gSavedSettings.getString("UISndStartFollowpilot")));
		gAudiop->preloadSound(LLUUID(gSavedSettings.getString("UISndStartIM")));
		//gAudiop->preloadSound(LLUUID(gSavedSettings.getString("UISndStopAutopilot")));
		gAudiop->preloadSound(LLUUID(gSavedSettings.getString("UISndTeleportOut")));
		//gAudiop->preloadSound(LLUUID(gSavedSettings.getString("UISndTextureApplyToObject")));
		//gAudiop->preloadSound(LLUUID(gSavedSettings.getString("UISndTextureCopyToInv")));
		gAudiop->preloadSound(LLUUID(gSavedSettings.getString("UISndTyping")));
		gAudiop->preloadSound(LLUUID(gSavedSettings.getString("UISndWindowClose")));
		gAudiop->preloadSound(LLUUID(gSavedSettings.getString("UISndWindowOpen")));
		gAudiop->preloadSound(LLUUID(gSavedSettings.getString("UISndRestart")));
		gAudiop->preloadSound(LLUUID(gSavedSettings.getString("UISndRestartOpenSim"))); // <FS:Ansariel> Preload OpenSim restart sound
		gAudiop->preloadSound(LLUUID(gSavedSettings.getString("UISndScriptFloaterOpen"))); // <FS:PP> Separate sound for opening script dialogs
		// <FS:Zi> Pie menu
		gAudiop->preloadSound(LLUUID(gSavedSettings.getString("UISndPieMenuAppear")));
		gAudiop->preloadSound(LLUUID(gSavedSettings.getString("UISndPieMenuHide")));
		gAudiop->preloadSound(LLUUID(gSavedSettings.getString("UISndPieMenuSliceHighlight0")));
		gAudiop->preloadSound(LLUUID(gSavedSettings.getString("UISndPieMenuSliceHighlight1")));
		gAudiop->preloadSound(LLUUID(gSavedSettings.getString("UISndPieMenuSliceHighlight2")));
		gAudiop->preloadSound(LLUUID(gSavedSettings.getString("UISndPieMenuSliceHighlight3")));
		gAudiop->preloadSound(LLUUID(gSavedSettings.getString("UISndPieMenuSliceHighlight4")));
		gAudiop->preloadSound(LLUUID(gSavedSettings.getString("UISndPieMenuSliceHighlight5")));
		gAudiop->preloadSound(LLUUID(gSavedSettings.getString("UISndPieMenuSliceHighlight6")));
		gAudiop->preloadSound(LLUUID(gSavedSettings.getString("UISndPieMenuSliceHighlight7")));
		// </FS:Zi> Pie menu
	}

	audio_update_volume(true);
}

void audio_update_volume(bool force_update)
{
	// <FS:Ansariel> Replace frequently called gSavedSettings
	//F32 master_volume = gSavedSettings.getF32("AudioLevelMaster");
	//BOOL mute_audio = gSavedSettings.getBOOL("MuteAudio");
	static LLCachedControl<F32> sAudioLevelMaster(gSavedSettings, "AudioLevelMaster");
	static LLCachedControl<bool> sMuteAudio(gSavedSettings, "MuteAudio");
	F32 master_volume = sAudioLevelMaster();
	BOOL mute_audio = (BOOL)sMuteAudio;
	// </FS:Ansariel>

	LLProgressView* progress = gViewerWindow->getProgressView();
	BOOL progress_view_visible = FALSE;

	if (progress)
	{
		progress_view_visible = progress->getVisible();
	}

	if (!gViewerWindow->getActive() && gSavedSettings.getBOOL("MuteWhenMinimized"))
	{
		mute_audio = TRUE;
	}
	F32 mute_volume = mute_audio ? 0.0f : 1.0f;

	if (gAudiop) 
	{
		// Sound Effects

		gAudiop->setMasterGain ( master_volume );

		// <FS:Ansariel> Replace frequently called gSavedSettings
		//gAudiop->setDopplerFactor(gSavedSettings.getF32("AudioLevelDoppler"));

		//if(!LLViewerCamera::getInstance()->cameraUnderWater())
		//gAudiop->setRolloffFactor(gSavedSettings.getF32("AudioLevelRolloff"));
		//else
		//	gAudiop->setRolloffFactor(gSavedSettings.getF32("AudioLevelUnderwaterRolloff"));

		static LLCachedControl<F32> sAudioLevelDoppler(gSavedSettings, "AudioLevelDoppler");
		static LLCachedControl<F32> sAudioLevelRolloff(gSavedSettings, "AudioLevelRolloff");
		static LLCachedControl<F32> sAudioLevelUnderwaterRolloff(gSavedSettings, "AudioLevelUnderwaterRolloff");

		gAudiop->setDopplerFactor(sAudioLevelDoppler);

		if(!LLViewerCamera::getInstance()->cameraUnderWater())
		gAudiop->setRolloffFactor(sAudioLevelRolloff);
		else
			gAudiop->setRolloffFactor(sAudioLevelUnderwaterRolloff);
		// </FS:Ansariel>

		gAudiop->setMuted(mute_audio || progress_view_visible);
		
		//Play any deferred sounds when unmuted
		if(!gAudiop->getMuted())
		{
			LLDeferredSounds::instance().playdeferredSounds();
		}

		if (force_update)
		{
			audio_update_wind(true);
		}

		// handle secondary gains
		// <FS:Ansariel> Use faster LLCachedControls for frequently visited locations
		//gAudiop->setSecondaryGain(LLAudioEngine::AUDIO_TYPE_SFX,
		//						  gSavedSettings.getBOOL("MuteSounds") ? 0.f : gSavedSettings.getF32("AudioLevelSFX"));
		//gAudiop->setSecondaryGain(LLAudioEngine::AUDIO_TYPE_UI,
		//						  gSavedSettings.getBOOL("MuteUI") ? 0.f : gSavedSettings.getF32("AudioLevelUI"));
		//gAudiop->setSecondaryGain(LLAudioEngine::AUDIO_TYPE_AMBIENT,
		//						  gSavedSettings.getBOOL("MuteAmbient") ? 0.f : gSavedSettings.getF32("AudioLevelAmbient"));

		static LLCachedControl<bool> muteSounds(gSavedSettings, "MuteSounds");
		static LLCachedControl<bool> muteUI(gSavedSettings, "MuteUI");
		static LLCachedControl<bool> muteAmbient(gSavedSettings, "MuteAmbient");
		static LLCachedControl<F32> audioLevelSFX(gSavedSettings, "AudioLevelSFX");
		static LLCachedControl<F32> audioLevelUI(gSavedSettings, "AudioLevelUI");
		static LLCachedControl<F32> audioLevelAmbient(gSavedSettings, "AudioLevelAmbient");

		gAudiop->setSecondaryGain(LLAudioEngine::AUDIO_TYPE_SFX,
								  muteSounds ? 0.f : (F32)audioLevelSFX);
		gAudiop->setSecondaryGain(LLAudioEngine::AUDIO_TYPE_UI,
								  muteUI ? 0.f : (F32)audioLevelUI);
		gAudiop->setSecondaryGain(LLAudioEngine::AUDIO_TYPE_AMBIENT,
								  muteAmbient ? 0.f : (F32)audioLevelAmbient);

		// <FS:Ansariel>

		// Streaming Music

		if (!progress_view_visible && LLViewerAudio::getInstance()->getForcedTeleportFade())
		{
			LLViewerAudio::getInstance()->setWasPlaying(!gAudiop->getInternetStreamURL().empty());
			LLViewerAudio::getInstance()->setForcedTeleportFade(false);
		}

		// <FS:Ansariel> Use faster LLCachedControls for frequently visited locations
		//F32 music_volume = gSavedSettings.getF32("AudioLevelMusic");
		//BOOL music_muted = gSavedSettings.getBOOL("MuteMusic");

		static LLCachedControl<F32> audioLevelMusic(gSavedSettings, "AudioLevelMusic");
		static LLCachedControl<bool> muteMusic(gSavedSettings, "MuteMusic");
		F32 music_volume = (F32)audioLevelMusic;
		BOOL music_muted = (BOOL)muteMusic;
		// </FS:Ansariel>
		F32 fade_volume = LLViewerAudio::getInstance()->getFadeVolume();

		music_volume = mute_volume * master_volume * music_volume * fade_volume;
		gAudiop->setInternetStreamGain (music_muted ? 0.f : music_volume);
	}

	// Streaming Media
	// <FS:Ansariel> Use faster LLCachedControls for frequently visited locations
	//F32 media_volume = gSavedSettings.getF32("AudioLevelMedia");
	//BOOL media_muted = gSavedSettings.getBOOL("MuteMedia");

	static LLCachedControl<F32> audioLevelMedia(gSavedSettings, "AudioLevelMedia");
	static LLCachedControl<bool> muteMedia(gSavedSettings, "MuteMedia");
	F32 media_volume = (F32)audioLevelMedia;
	BOOL media_muted = (BOOL)muteMedia;
	// </FS:Ansariel>
	media_volume = mute_volume * master_volume * media_volume;
	LLViewerMedia::getInstance()->setVolume( media_muted ? 0.0f : media_volume );

	// Voice, this is parametric singleton, it gets initialized when ready
	if (LLVoiceClient::instanceExists())
	{
		// <FS:Ansariel> Use faster LLCachedControls for frequently visited locations
		//F32 voice_volume = gSavedSettings.getF32("AudioLevelVoice");
		static LLCachedControl<F32> audioLevelVoice(gSavedSettings, "AudioLevelVoice");
		F32 voice_volume = (F32)audioLevelVoice;
		// </FS:Ansariel>
		voice_volume = mute_volume * master_volume * voice_volume;
		// <FS:Ansariel> Use faster LLCachedControls for frequently visited locations
		//BOOL voice_mute = gSavedSettings.getBOOL("MuteVoice");
		static LLCachedControl<bool> muteVoice(gSavedSettings, "MuteVoice");
		BOOL voice_mute = (BOOL)muteVoice;
		LLVoiceClient *voice_inst = LLVoiceClient::getInstance();
		// </FS:Ansariel>
		voice_inst->setVoiceVolume(voice_mute ? 0.f : voice_volume);
		// <FS:Ansariel> Use faster LLCachedControls for frequently visited locations
		//voice_inst->setMicGain(voice_mute ? 0.f : gSavedSettings.getF32("AudioLevelMic"));
		static LLCachedControl<F32> audioLevelMic(gSavedSettings, "AudioLevelMic");
		voice_inst->setMicGain(voice_mute ? 0.f : (F32)audioLevelMic);
		// </FS:Ansariel>

		// <FS:Ansariel> Use faster LLCachedControls for frequently visited locations
		//if (!gViewerWindow->getActive() && (gSavedSettings.getBOOL("MuteWhenMinimized")))
		static LLCachedControl<bool> muteWhenMinimized(gSavedSettings, "MuteWhenMinimized");
		if (!gViewerWindow->getActive() && muteWhenMinimized)
		// </FS:Ansariel>
		{
			voice_inst->setMuteMic(true);
		}
		else
		{
			voice_inst->setMuteMic(false);
		}
	}
}

void audio_update_listener()
{
	if (gAudiop)
	{
		// update listener position because agent has moved	
        static LLUICachedControl<S32> mEarLocation("MediaSoundsEarLocation", 0);
        LLVector3d ear_position;
        switch(mEarLocation)
        {
        case 0:
        default:
            ear_position = gAgentCamera.getCameraPositionGlobal();
            break;

        case 1:
            ear_position = gAgent.getPositionGlobal();
            break;
        }
		LLVector3d lpos_global = ear_position;		
		LLVector3 lpos_global_f;
		lpos_global_f.setVec(lpos_global);
	
		gAudiop->setListener(lpos_global_f,
							 // LLViewerCamera::getInstance()VelocitySmoothed, 
							 // LLVector3::zero,	
							 gAgent.getVelocity(),    // !!! *TODO: need to replace this with smoothed velocity!
							 LLViewerCamera::getInstance()->getUpAxis(),
							 LLViewerCamera::getInstance()->getAtAxis());
	}
}

void audio_update_wind(bool force_update)
{
#ifdef kAUDIO_ENABLE_WIND

	LLViewerRegion* region = gAgent.getRegion();
	if (region)
	{
        // Scale down the contribution of weather-simulation wind to the
        // ambient wind noise.  Wind velocity averages 3.5 m/s, with gusts to 7 m/s
        // whereas steady-state avatar walk velocity is only 3.2 m/s.
        // Without this the world feels desolate on first login when you are
        // standing still.
        static LLUICachedControl<F32> wind_level("AudioLevelWind", 0.5f);
        LLVector3 scaled_wind_vec = gWindVec * wind_level;
        
        // Mix in the avatar's motion, subtract because when you walk north,
        // the apparent wind moves south.
        LLVector3 final_wind_vec = scaled_wind_vec - gAgent.getVelocity();
        
		// rotate the wind vector to be listener (agent) relative
		gRelativeWindVec = gAgent.getFrameAgent().rotateToLocal( final_wind_vec );

		// don't use the setter setMaxWindGain() because we don't
		// want to screw up the fade-in on startup by setting actual source gain
		// outside the fade-in.
<<<<<<< HEAD
		// <FS:Ansariel> Use faster LLCachedControls for frequently visited locations
		//F32 master_volume  = gSavedSettings.getBOOL("MuteAudio") ? 0.f : gSavedSettings.getF32("AudioLevelMaster");
		//F32 ambient_volume = gSavedSettings.getBOOL("MuteAmbient") ? 0.f : gSavedSettings.getF32("AudioLevelAmbient");
		
		static LLCachedControl<bool> muteAudio(gSavedSettings, "MuteAudio");
		static LLCachedControl<bool> muteAmbient(gSavedSettings, "MuteAmbient");
		static LLCachedControl<F32> audioLevelMaster(gSavedSettings, "AudioLevelMaster");
		static LLCachedControl<F32> audioLevelAmbient(gSavedSettings, "AudioLevelAmbient");

		F32 master_volume  = muteAudio ? 0.f : (F32)audioLevelMaster;
		F32 ambient_volume = muteAmbient ? 0.f : (F32)audioLevelAmbient;
		// </FS:Ansariel>
=======
        static LLCachedControl<bool> mute_audio(gSavedSettings, "MuteAudio");
        static LLCachedControl<bool> mute_ambient(gSavedSettings, "MuteAmbient");
        static LLCachedControl<F32> level_master(gSavedSettings, "AudioLevelMaster");
        static LLCachedControl<F32> level_ambient(gSavedSettings, "AudioLevelAmbient");

		F32 master_volume  = mute_audio() ? 0.f : level_master();
		F32 ambient_volume = mute_ambient() ? 0.f : level_ambient();
>>>>>>> 67876e6c
		F32 max_wind_volume = master_volume * ambient_volume;

		const F32 WIND_SOUND_TRANSITION_TIME = 2.f;
		// amount to change volume this frame
		F32 volume_delta = (LLFrameTimer::getFrameDeltaTimeF32() / WIND_SOUND_TRANSITION_TIME) * max_wind_volume;
		if (force_update) 
		{
			// initialize wind volume (force_update) by using large volume_delta
			// which is sufficient to completely turn off or turn on wind noise
			volume_delta = 1.f;
		}

		if (!gAudiop)
		{
			LL_WARNS("AudioEngine") << "LLAudioEngine instance doesn't exist!" << LL_ENDL;
			return;
		}

		// mute wind when not flying
		// <FS:Ansarriel> FIRE-12819: Disable wind sounds while under water
		//if (gAgent.getFlying())
		if (gAgent.getFlying() && isAgentAvatarValid() && !gAgentAvatarp->mBelowWater)
		// </FS:Ansariel>
		{
			// volume increases by volume_delta, up to no more than max_wind_volume
			gAudiop->mMaxWindGain = llmin(gAudiop->mMaxWindGain + volume_delta, max_wind_volume);
		}
		else
		{
			// volume decreases by volume_delta, down to no less than 0
			gAudiop->mMaxWindGain = llmax(gAudiop->mMaxWindGain - volume_delta, 0.f);
		}
		
		gAudiop->updateWind(gRelativeWindVec, gAgentCamera.getCameraPositionAgent()[VZ] - gAgent.getRegion()->getWaterHeight());
	}
#endif
}<|MERGE_RESOLUTION|>--- conflicted
+++ resolved
@@ -667,20 +667,6 @@
 		// don't use the setter setMaxWindGain() because we don't
 		// want to screw up the fade-in on startup by setting actual source gain
 		// outside the fade-in.
-<<<<<<< HEAD
-		// <FS:Ansariel> Use faster LLCachedControls for frequently visited locations
-		//F32 master_volume  = gSavedSettings.getBOOL("MuteAudio") ? 0.f : gSavedSettings.getF32("AudioLevelMaster");
-		//F32 ambient_volume = gSavedSettings.getBOOL("MuteAmbient") ? 0.f : gSavedSettings.getF32("AudioLevelAmbient");
-		
-		static LLCachedControl<bool> muteAudio(gSavedSettings, "MuteAudio");
-		static LLCachedControl<bool> muteAmbient(gSavedSettings, "MuteAmbient");
-		static LLCachedControl<F32> audioLevelMaster(gSavedSettings, "AudioLevelMaster");
-		static LLCachedControl<F32> audioLevelAmbient(gSavedSettings, "AudioLevelAmbient");
-
-		F32 master_volume  = muteAudio ? 0.f : (F32)audioLevelMaster;
-		F32 ambient_volume = muteAmbient ? 0.f : (F32)audioLevelAmbient;
-		// </FS:Ansariel>
-=======
         static LLCachedControl<bool> mute_audio(gSavedSettings, "MuteAudio");
         static LLCachedControl<bool> mute_ambient(gSavedSettings, "MuteAmbient");
         static LLCachedControl<F32> level_master(gSavedSettings, "AudioLevelMaster");
@@ -688,7 +674,6 @@
 
 		F32 master_volume  = mute_audio() ? 0.f : level_master();
 		F32 ambient_volume = mute_ambient() ? 0.f : level_ambient();
->>>>>>> 67876e6c
 		F32 max_wind_volume = master_volume * ambient_volume;
 
 		const F32 WIND_SOUND_TRANSITION_TIME = 2.f;
