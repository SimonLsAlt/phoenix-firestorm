/**
 * @file lggbeamcolormapfloater.h
 * @brief Floater for beam colors
 * @copyright Copyright (c) 2011 LordGregGreg Back
 *
 * This code is free. It comes
 * WITHOUT ANY WARRANTY, without even the implied warranty of
 * MERCHANTABILITY or FITNESS FOR A PARTICULAR PURPOSE. You can redistribute it
 * and/or modify it under the terms of the Do What The Fuck You Want
 * To Public License, Version 2, as published by Sam Hocevar. See
 * http://sam.zoy.org/wtfpl/COPYING for more details.
 */

#ifndef LGG_BEAMCOLORMAPFLOATER_H
#define LGG_BEAMCOLORMAPFLOATER_H

#include "llfloater.h"

#include "lggbeamscolors.h"

class FSPanelPrefs;
class LLColorSwatchCtrl;
class LLSliderCtrl;

////////////////////////////////////////////////////////////////////////////
// lggBeamMapFloater
class lggBeamColorMapFloater : public LLFloater
{
public:
    lggBeamColorMapFloater(const LLSD& seed);
    virtual ~lggBeamColorMapFloater();

<<<<<<< HEAD
	bool postBuild() override;
	bool handleMouseDown(S32 x, S32 y, MASK mask) override;
	bool handleRightMouseDown(S32 x, S32 y, MASK mask) override;
=======
    BOOL postBuild();
    BOOL handleMouseDown(S32 x, S32 y, MASK mask);
    BOOL handleRightMouseDown(S32 x, S32 y, MASK mask);
>>>>>>> c06fb4e0

    void setData(FSPanelPrefs* data);

<<<<<<< HEAD
	void draw() override;
=======
    void draw();
>>>>>>> c06fb4e0

protected:
    // UI Handlers
    void onClickSlider();
    void onClickSave();
    void onClickLoad();

    void onSaveCallback(const std::vector<std::string>& filenames);
    void onLoadCallback(const std::vector<std::string>& filenames);

    F32  getHueFromLocation(S32 x, S32 y);
    void fixOrder();
    LLSD getDataSerialized();

    F32                 mContextConeOpacity;
    F32                 mContextConeInAlpha;
    F32                 mContextConeOutAlpha;
    F32                 mContextConeFadeTime;
    FSPanelPrefs*       mFSPanel;
    lggBeamsColors      mData;
    LLSliderCtrl*       mColorSlider;
    LLColorSwatchCtrl*  mBeamColorPreview;
};

#endif // LGG_BEAMCOLORMAPFLOATER_H<|MERGE_RESOLUTION|>--- conflicted
+++ resolved
@@ -30,23 +30,13 @@
     lggBeamColorMapFloater(const LLSD& seed);
     virtual ~lggBeamColorMapFloater();
 
-<<<<<<< HEAD
-	bool postBuild() override;
-	bool handleMouseDown(S32 x, S32 y, MASK mask) override;
-	bool handleRightMouseDown(S32 x, S32 y, MASK mask) override;
-=======
-    BOOL postBuild();
-    BOOL handleMouseDown(S32 x, S32 y, MASK mask);
-    BOOL handleRightMouseDown(S32 x, S32 y, MASK mask);
->>>>>>> c06fb4e0
+    bool postBuild() override;
+    bool handleMouseDown(S32 x, S32 y, MASK mask) override;
+    bool handleRightMouseDown(S32 x, S32 y, MASK mask) override;
 
     void setData(FSPanelPrefs* data);
 
-<<<<<<< HEAD
-	void draw() override;
-=======
-    void draw();
->>>>>>> c06fb4e0
+    void draw() override;
 
 protected:
     // UI Handlers
