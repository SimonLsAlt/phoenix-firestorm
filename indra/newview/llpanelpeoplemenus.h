--- conflicted
+++ resolved
@@ -39,35 +39,14 @@
 {
 public:
 // [RLVa:KB] - Checked: RLVa-1.5.0
-<<<<<<< HEAD
-	PeopleContextMenu() : m_fRlvCheck(false) {}
-// [/RLVa:KB]
-	/*virtual*/ LLContextMenu* createMenu();
-=======
     PeopleContextMenu() : m_fRlvCheck(false) {}
 // [/RLVa:KB]
     /*virtual*/ LLContextMenu* createMenu();
->>>>>>> 1a8a5404
 
 protected:
     virtual void buildContextMenu(class LLMenuGL& menu, U32 flags);
 
 private:
-<<<<<<< HEAD
-	bool enableContextMenuItem(const LLSD& userdata);
-	bool checkContextMenuItem(const LLSD& userdata);
-	bool enableFreezeEject(const LLSD& userdata);
-	void offerTeleport();
-	void eject();
-	void startConference();
-	void requestTeleport();
-
-	// <FS:Ansariel> Add to contact set
-	void addToContactSet();
-// [RLVa:KB] - Checked: RLVa-1.5.0
-protected:
-	bool m_fRlvCheck;
-=======
     bool enableContextMenuItem(const LLSD& userdata);
     bool checkContextMenuItem(const LLSD& userdata);
     bool enableFreezeEject(const LLSD& userdata);
@@ -81,7 +60,6 @@
 // [RLVa:KB] - Checked: RLVa-1.5.0
 protected:
     bool m_fRlvCheck;
->>>>>>> 1a8a5404
 // [/RLVa:KB]
 };
 
@@ -92,11 +70,7 @@
 {
 // [RLVa:KB] - Checked: RLVa-1.5.0
 public:
-<<<<<<< HEAD
-	NearbyPeopleContextMenu() : PeopleContextMenu() { m_fRlvCheck = true; }
-=======
     NearbyPeopleContextMenu() : PeopleContextMenu() { m_fRlvCheck = true; }
->>>>>>> 1a8a5404
 // [/RLVa:KB]
 protected:
     /*virtual*/ void buildContextMenu(class LLMenuGL& menu, U32 flags);
