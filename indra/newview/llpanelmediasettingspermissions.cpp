/**
 * @file llpanelmediasettingspermissions.cpp
 * @brief LLPanelMediaSettingsPermissions class implementation
 *
 * note that "permissions" tab is really "Controls" tab - refs to 'perms' and
 * 'permissions' not changed to 'controls' since we don't want to change
 * shared files in server code and keeping everything the same seemed best.
 *
 * $LicenseInfo:firstyear=2009&license=viewerlgpl$
 * Second Life Viewer Source Code
 * Copyright (C) 2010, Linden Research, Inc.
 *
 * This library is free software; you can redistribute it and/or
 * modify it under the terms of the GNU Lesser General Public
 * License as published by the Free Software Foundation;
 * version 2.1 of the License only.
 *
 * This library is distributed in the hope that it will be useful,
 * but WITHOUT ANY WARRANTY; without even the implied warranty of
 * MERCHANTABILITY or FITNESS FOR A PARTICULAR PURPOSE.  See the GNU
 * Lesser General Public License for more details.
 *
 * You should have received a copy of the GNU Lesser General Public
 * License along with this library; if not, write to the Free Software
 * Foundation, Inc., 51 Franklin Street, Fifth Floor, Boston, MA  02110-1301  USA
 *
 * Linden Research, Inc., 945 Battery Street, San Francisco, CA  94111  USA
 * $/LicenseInfo$
 */

#include "llviewerprecompiledheaders.h"

#include "llpanelmediasettingspermissions.h"
#include "llpanelcontents.h"
#include "llcombobox.h"
#include "llcheckboxctrl.h"
#include "llspinctrl.h"
#include "llurlhistory.h"
#include "lluictrlfactory.h"
#include "llwindow.h"
#include "llviewerwindow.h"
#include "llsdutil.h"
#include "llselectmgr.h"
#include "llmediaentry.h"
#include "llnamebox.h"
#include "lltrans.h"
#include "llfloatermediasettings.h"

////////////////////////////////////////////////////////////////////////////////
//
LLPanelMediaSettingsPermissions::LLPanelMediaSettingsPermissions() :
    mControls( NULL ),
    mPermsOwnerInteract( 0 ),
    mPermsOwnerControl( 0 ),
    mPermsGroupName( 0 ),
    mPermsGroupInteract( 0 ),
    mPermsGroupControl( 0 ),
    mPermsWorldInteract( 0 ),
    mPermsWorldControl( 0 )
{
    // build dialog from XML
    buildFromFile( "panel_media_settings_permissions.xml");
}

////////////////////////////////////////////////////////////////////////////////
//
bool LLPanelMediaSettingsPermissions::postBuild()
{
    // connect member vars with UI widgets
    mControls = getChild< LLComboBox >( LLMediaEntry::CONTROLS_KEY );
    mPermsOwnerInteract = getChild< LLCheckBoxCtrl >( LLPanelContents::PERMS_OWNER_INTERACT_KEY );
    mPermsOwnerControl = getChild< LLCheckBoxCtrl >( LLPanelContents::PERMS_OWNER_CONTROL_KEY );
    mPermsGroupInteract = getChild< LLCheckBoxCtrl >( LLPanelContents::PERMS_GROUP_INTERACT_KEY );
    mPermsGroupControl = getChild< LLCheckBoxCtrl >( LLPanelContents::PERMS_GROUP_CONTROL_KEY );
    mPermsWorldInteract = getChild< LLCheckBoxCtrl >( LLPanelContents::PERMS_ANYONE_INTERACT_KEY );
    mPermsWorldControl = getChild< LLCheckBoxCtrl >( LLPanelContents::PERMS_ANYONE_CONTROL_KEY );

    mPermsGroupName = getChild< LLNameBox >( "perms_group_name" );

    return true;
}

////////////////////////////////////////////////////////////////////////////////
// virtual
LLPanelMediaSettingsPermissions::~LLPanelMediaSettingsPermissions()
{
}

////////////////////////////////////////////////////////////////////////////////
// virtual
void LLPanelMediaSettingsPermissions::draw()
{
    // housekeeping
    LLPanel::draw();

<<<<<<< HEAD
	getChild<LLUICtrl>("perms_group_name")->setValue(LLStringUtil::null);
	LLUUID group_id;
	bool groups_identical = LLSelectMgr::getInstance()->selectGetGroup(group_id);
	if (groups_identical)
	{
		if(mPermsGroupName)
		{
			mPermsGroupName->setNameID(group_id, true);
		}
	}
	else
	{
		if(mPermsGroupName)
		{
			mPermsGroupName->setNameID(LLUUID::null, true);
			mPermsGroupName->refresh(LLUUID::null, std::string(), true);
		}
	}
=======
    getChild<LLUICtrl>("perms_group_name")->setValue(LLStringUtil::null);
    LLUUID group_id;
    bool groups_identical = LLSelectMgr::getInstance()->selectGetGroup(group_id);
    if (groups_identical)
    {
        if(mPermsGroupName)
        {
            mPermsGroupName->setNameID(group_id, true);
        }
    }
    else
    {
        if(mPermsGroupName)
        {
            mPermsGroupName->setNameID(LLUUID::null, true);
            mPermsGroupName->refresh(LLUUID::null, std::string(), true);
        }
    }
>>>>>>> 1a8a5404
}

////////////////////////////////////////////////////////////////////////////////
// static
void LLPanelMediaSettingsPermissions::clearValues( void* userdata, bool editable)
{
    LLPanelMediaSettingsPermissions *self =(LLPanelMediaSettingsPermissions *)userdata;

    self->mControls->clear();
    self->mPermsOwnerInteract->clear();
    self->mPermsOwnerControl->clear();
    self->mPermsGroupInteract->clear();
    self->mPermsGroupControl->clear();
    self->mPermsWorldInteract->clear();
    self->mPermsWorldControl->clear();

    self->mControls->setEnabled(editable);
    self->mPermsOwnerInteract->setEnabled(editable);
    self->mPermsOwnerControl->setEnabled(editable);
    self->mPermsGroupInteract->setEnabled(editable);
    self->mPermsGroupControl->setEnabled(editable);
    self->mPermsWorldInteract->setEnabled(editable);
    self->mPermsWorldControl->setEnabled(editable);

    self->getChild< LLTextBox >("controls_label")->setEnabled(editable);
    self->getChild< LLTextBox >("owner_label")->setEnabled(editable);
    self->getChild< LLTextBox >("group_label")->setEnabled(editable);
    self->getChild< LLNameBox >("perms_group_name")->setEnabled(editable);
    self->getChild< LLTextBox >("anyone_label")->setEnabled(editable);
}

////////////////////////////////////////////////////////////////////////////////
// static
void LLPanelMediaSettingsPermissions::initValues( void* userdata, const LLSD& media_settings ,  bool editable)
{
    LLPanelMediaSettingsPermissions *self =(LLPanelMediaSettingsPermissions *)userdata;
    std::string base_key( "" );
    std::string tentative_key( "" );

    struct
    {
        std::string key_name;
        LLUICtrl* ctrl_ptr;
        std::string ctrl_type;

    } data_set [] =
    {
        { LLMediaEntry::CONTROLS_KEY,                   self->mControls,            "LLComboBox" },
        { LLPanelContents::PERMS_OWNER_INTERACT_KEY,    self->mPermsOwnerInteract,  "LLCheckBoxCtrl" },
        { LLPanelContents::PERMS_OWNER_CONTROL_KEY,     self->mPermsOwnerControl,   "LLCheckBoxCtrl" },
        { LLPanelContents::PERMS_GROUP_INTERACT_KEY,    self->mPermsGroupInteract,  "LLCheckBoxCtrl" },
        { LLPanelContents::PERMS_GROUP_CONTROL_KEY,     self->mPermsGroupControl,   "LLCheckBoxCtrl" },
        { LLPanelContents::PERMS_ANYONE_INTERACT_KEY,   self->mPermsWorldInteract,  "LLCheckBoxCtrl" },
        { LLPanelContents::PERMS_ANYONE_CONTROL_KEY,    self->mPermsWorldControl,   "LLCheckBoxCtrl" },
        { "", NULL , "" }
    };

    for( int i = 0; data_set[ i ].key_name.length() > 0; ++i )
    {
        base_key = std::string( data_set[ i ].key_name );
        tentative_key = base_key + std::string( LLPanelContents::TENTATIVE_SUFFIX );

        // TODO: CP - I bet there is a better way to do this using Boost
        if ( media_settings[ base_key ].isDefined() )
        {
            if ( data_set[ i ].ctrl_type == "LLCheckBoxCtrl" )
            {
                // Most recent change to the "sense" of these checkboxes
                // means the value in the checkbox matches that on the server
                static_cast< LLCheckBoxCtrl* >( data_set[ i ].ctrl_ptr )->
                    setValue( media_settings[ base_key ].asBoolean() );
            }
            else
            if ( data_set[ i ].ctrl_type == "LLComboBox" )
                static_cast< LLComboBox* >( data_set[ i ].ctrl_ptr )->
                    setCurrentByIndex( media_settings[ base_key ].asInteger() );

            data_set[ i ].ctrl_ptr->setEnabled(editable);
            data_set[ i ].ctrl_ptr->setTentative( media_settings[ tentative_key ].asBoolean() );
        };
    };

    // *NOTE: If any of a particular flavor is tentative, we have to disable
    // them all because of an architectural issue: namely that we represent
    // these as a bit field, and we can't selectively apply only one bit to all selected
    // faces if they don't match.  Also see the *NOTE below.
    if ( self->mPermsOwnerInteract->getTentative() ||
         self->mPermsGroupInteract->getTentative() ||
         self->mPermsWorldInteract->getTentative())
    {
        self->mPermsOwnerInteract->setEnabled(false);
        self->mPermsGroupInteract->setEnabled(false);
        self->mPermsWorldInteract->setEnabled(false);
    }
    if ( self->mPermsOwnerControl->getTentative() ||
         self->mPermsGroupControl->getTentative() ||
         self->mPermsWorldControl->getTentative())
    {
        self->mPermsOwnerControl->setEnabled(false);
        self->mPermsGroupControl->setEnabled(false);
        self->mPermsWorldControl->setEnabled(false);
    }

    self->getChild< LLTextBox >("controls_label")->setEnabled(editable);
    self->getChild< LLTextBox >("owner_label")->setEnabled(editable);
    self->getChild< LLTextBox >("group_label")->setEnabled(editable);
    self->getChild< LLNameBox >("perms_group_name")->setEnabled(editable);
    self->getChild< LLTextBox >("anyone_label")->setEnabled(editable);
}

////////////////////////////////////////////////////////////////////////////////
//
void LLPanelMediaSettingsPermissions::preApply()
{
    // no-op
}

////////////////////////////////////////////////////////////////////////////////
//
void LLPanelMediaSettingsPermissions::getValues( LLSD &fill_me_in, bool include_tentative )
{
    // moved over from the 'General settings' tab
    if (include_tentative || !mControls->getTentative()) fill_me_in[LLMediaEntry::CONTROLS_KEY] = (LLSD::Integer)mControls->getCurrentIndex();

    // *NOTE: For some reason, gcc does not like these symbol references in the
    // expressions below (inside the static_casts).  I have NO idea why :(.
    // For some reason, assigning them to const temp vars here fixes the link
    // error.  Bizarre.
    const U8 none = LLMediaEntry::PERM_NONE;
    const U8 owner = LLMediaEntry::PERM_OWNER;
    const U8 group = LLMediaEntry::PERM_GROUP;
    const U8 anyone = LLMediaEntry::PERM_ANYONE;
    const LLSD::Integer control = static_cast<LLSD::Integer>(
        (mPermsOwnerControl->getValue() ? owner : none ) |
        (mPermsGroupControl->getValue() ? group: none  ) |
        (mPermsWorldControl->getValue() ? anyone : none ));
    const LLSD::Integer interact = static_cast<LLSD::Integer>(
        (mPermsOwnerInteract->getValue() ? owner: none  ) |
        (mPermsGroupInteract->getValue() ? group : none ) |
        (mPermsWorldInteract->getValue() ? anyone : none ));

    // *TODO: This will fill in the values of all permissions values, even if
    // one or more is tentative.  This is not quite the user expectation...what
    // it should do is only change the bit that was made "untentative", but in
    // a multiple-selection situation, this isn't possible given the architecture
    // for how settings are applied.
    if (include_tentative ||
        !mPermsOwnerControl->getTentative() ||
        !mPermsGroupControl->getTentative() ||
        !mPermsWorldControl->getTentative())
    {
        fill_me_in[LLMediaEntry::PERMS_CONTROL_KEY] = control;
    }
    if (include_tentative ||
        !mPermsOwnerInteract->getTentative() ||
        !mPermsGroupInteract->getTentative() ||
        !mPermsWorldInteract->getTentative())
    {
        fill_me_in[LLMediaEntry::PERMS_INTERACT_KEY] = interact;
    }
}


////////////////////////////////////////////////////////////////////////////////
//
void LLPanelMediaSettingsPermissions::postApply()
{
    // no-op
}

<|MERGE_RESOLUTION|>--- conflicted
+++ resolved
@@ -93,26 +93,6 @@
     // housekeeping
     LLPanel::draw();
 
-<<<<<<< HEAD
-	getChild<LLUICtrl>("perms_group_name")->setValue(LLStringUtil::null);
-	LLUUID group_id;
-	bool groups_identical = LLSelectMgr::getInstance()->selectGetGroup(group_id);
-	if (groups_identical)
-	{
-		if(mPermsGroupName)
-		{
-			mPermsGroupName->setNameID(group_id, true);
-		}
-	}
-	else
-	{
-		if(mPermsGroupName)
-		{
-			mPermsGroupName->setNameID(LLUUID::null, true);
-			mPermsGroupName->refresh(LLUUID::null, std::string(), true);
-		}
-	}
-=======
     getChild<LLUICtrl>("perms_group_name")->setValue(LLStringUtil::null);
     LLUUID group_id;
     bool groups_identical = LLSelectMgr::getInstance()->selectGetGroup(group_id);
@@ -131,7 +111,6 @@
             mPermsGroupName->refresh(LLUUID::null, std::string(), true);
         }
     }
->>>>>>> 1a8a5404
 }
 
 ////////////////////////////////////////////////////////////////////////////////
