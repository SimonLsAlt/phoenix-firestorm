--- conflicted
+++ resolved
@@ -83,25 +83,19 @@
     // Normally LLFloater360Capture tells the Simulator send everything
     // and now reverts to the regular "keyhole" frustum of interest
     // list updates.
-<<<<<<< HEAD
     // <FS:Beq> This whole thing is wrong because it is not a simple before/after state states can overlap.
-    // if (!LLApp::isExiting() && 
+    // if (!LLApp::isExiting() &&
     //     // gSavedSettings.getBOOL("360CaptureUseInterestListCap") && // <FS:Beq/> Invalid dependency - This is not used anywhere else now.
     //     mStartILMode != gAgent.getInterestListMode())
     // {
     //     gAgent.set360CaptureActive(false); // <FS:Beq/> make FS Area search work again
     //     gAgent.changeInterestListMode(mStartILMode);
-	// }
+    // }
     if ( !LLApp::isExiting() )
-=======
-    if (!LLApp::isExiting() &&
-        gSavedSettings.getBOOL("360CaptureUseInterestListCap") &&
-        mStartILMode != gAgent.getInterestListMode())
->>>>>>> 38c2a5bd
     {
         gAgent.set360CaptureActive(false); // <FS:Beq/> make FS Area search work again
         gAgent.changeInterestListMode(LLViewerRegion::IL_MODE_DEFAULT);// The Change Interest Mode target mode is indicative only. If something else is holding the 360 mode open then this will be ignored.
-	}
+    }
 }
 
 BOOL LLFloater360Capture::postBuild()
