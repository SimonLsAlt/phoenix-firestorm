/**
 * @file llpaneleditwearable.h
 * @brief A LLPanel dedicated to the editing of wearables.
 *
 * $LicenseInfo:firstyear=2009&license=viewerlgpl$
 * Second Life Viewer Source Code
 * Copyright (C) 2010, Linden Research, Inc.
 *
 * This library is free software; you can redistribute it and/or
 * modify it under the terms of the GNU Lesser General Public
 * License as published by the Free Software Foundation;
 * version 2.1 of the License only.
 *
 * This library is distributed in the hope that it will be useful,
 * but WITHOUT ANY WARRANTY; without even the implied warranty of
 * MERCHANTABILITY or FITNESS FOR A PARTICULAR PURPOSE.  See the GNU
 * Lesser General Public License for more details.
 *
 * You should have received a copy of the GNU Lesser General Public
 * License along with this library; if not, write to the Free Software
 * Foundation, Inc., 51 Franklin Street, Fifth Floor, Boston, MA  02110-1301  USA
 *
 * Linden Research, Inc., 945 Battery Street, San Francisco, CA  94111  USA
 * $/LicenseInfo$
 */

#ifndef LL_LLPANELEDITWEARABLE_H
#define LL_LLPANELEDITWEARABLE_H

#include "llpanel.h"
#include "llscrollingpanellist.h"
#include "llmodaldialog.h"
#include "llavatarappearancedefines.h"
#include "llwearabletype.h"

#include "llwearable.h" // <FS:ND/> for LLWearable::LLWearableObserver
class LLAccordionCtrl;
class LLCheckBoxCtrl;
class LLViewerWearable;
class LLTextBox;
class LLViewerInventoryItem;
class LLViewerVisualParam;
class LLVisualParamHint;
class LLViewerJointMesh;
class LLAccordionCtrlTab;
class LLJoint;
class LLLineEditor;

class LLPanelEditWearable : public LLPanel, public LLWearable::LLWearableObserver
{
	// <FS:ND> Try to see if this fixes the crash in LLPanelEditWearable::isDirty, that is the wearable dets destroyed before the panel
	virtual void onDestroyed(LLWearable const *) { mWearablePtr = NULL; }
	// </FS:ND>

public:
    LLPanelEditWearable( );
    virtual ~LLPanelEditWearable();

    /*virtual*/ BOOL        postBuild();
    /*virtual*/ BOOL        isDirty() const;    // LLUICtrl
    /*virtual*/ void        draw();
                void        onClose();

    // changes camera angle to default for selected subpart
    void                changeCamera(U8 subpart);

    LLViewerWearable*   getWearable() { return mWearablePtr; }
    void                setWearable(LLViewerWearable *wearable, BOOL disable_camera_switch = FALSE);

    void                saveChanges(bool force_save_as = false);
    void                revertChanges();

<<<<<<< HEAD
	void				showDefaultSubpart();
	void				onTabExpandedCollapsed(const LLSD& param, U8 index);
	void				onTabChanged(LLUICtrl* ctrl, LLWearableType::EType type); // <FS:Ansariel> Appearance panel not updating camera position
=======
    void                showDefaultSubpart();
    void                onTabExpandedCollapsed(const LLSD& param, U8 index);
>>>>>>> 38c2a5bd

    void                updateScrollingPanelList();

    static void         onRevertButtonClicked(void* userdata);
    static void         onBackButtonClicked(void* userdata);
    void                onCommitSexChange();
    void                onSaveAsButtonClicked();
    void                saveAsCallback(const LLSD& notification, const LLSD& response);

    virtual void        setVisible(BOOL visible);

private:
<<<<<<< HEAD
	typedef std::map<F32, LLViewerVisualParam*> value_map_t;

	void				showWearable(LLViewerWearable* wearable, BOOL show, BOOL disable_camera_switch = FALSE);
	void				updateScrollingPanelUI();
	LLPanel*			getPanel(LLWearableType::EType type);
	void				getSortedParams(value_map_t &sorted_params, const std::string &edit_group);
	void				buildParamList(LLScrollingPanelList *panel_list, value_map_t &sorted_params, LLAccordionCtrlTab *tab, LLJoint* jointp);
	// update bottom bar buttons ("Save", "Revert", etc)
	void				updateVerbs();

	void				onColorSwatchCommit(const LLUICtrl*);
	void				onTexturePickerCommit(const LLUICtrl*);
	void				updatePanelPickerControls(LLWearableType::EType type);
	void				toggleTypeSpecificControls(LLWearableType::EType type);
	void				updateTypeSpecificControls(LLWearableType::EType type);

	//alpha mask checkboxes
	void configureAlphaCheckbox(LLAvatarAppearanceDefines::ETextureIndex te, const std::string& name);
	void onInvisibilityCommit(LLCheckBoxCtrl* checkbox_ctrl, LLAvatarAppearanceDefines::ETextureIndex te);
	void updateAlphaCheckboxes();
	void initPreviousAlphaTextures();
	void initPreviousAlphaTextureEntry(LLAvatarAppearanceDefines::ETextureIndex te);

	// callback for HeightUnits parameter.
	bool changeHeightUnits(const LLSD& new_value);

	// updates current metric and replacement metric label text
	void updateMetricLayout(BOOL new_value);

	// updates avatar height label
	void updateAvatarHeightLabel();

	void onWearablePanelVisibilityChange(const LLSD &in_visible_chain, LLAccordionCtrl* accordion_ctrl);

	void setWearablePanelVisibilityChangeCallback(LLPanel* bodypart_panel);
	
	// [FS:CR] FIRE-10986
	void onClickedImportBtn();
	void onClickedImportBtnCallback(const std::vector<std::string>& filenames);

	// *HACK Remove this when serverside texture baking is available on all regions.
	void incrementCofVersionLegacy();

	// the pointer to the wearable we're editing. NULL means we're not editing a wearable.
	LLViewerWearable *mWearablePtr;
	LLViewerInventoryItem* mWearableItem;

	// these are constant no matter what wearable we're editing
	LLButton *mBtnRevert;
	LLButton *mBtnBack;
	std::string mBackBtnLabel;

	LLTextBox *mPanelTitle;
	LLTextBox *mDescTitle;
	LLTextBox *mTxtAvatarHeight;


	// localized and parameterized strings that used to build avatar_height_label
	std::string mMeters;
	std::string mFeet;
	std::string mHeight;
	LLUIString  mHeightValue;
	LLUIString  mReplacementMetricUrl;

	// color for mHeight string
	LLUIColor mAvatarHeightLabelColor;
	// color for mHeightValue string
	LLUIColor mAvatarHeightValueLabelColor;

	// This text editor reference will change each time we edit a new wearable - 
	// it will be grabbed from the currently visible panel
	LLLineEditor *mNameEditor;

	// The following panels will be shown/hidden based on what wearable we're editing
	// body parts
	LLPanel *mPanelShape;
	LLPanel *mPanelSkin;
	LLPanel *mPanelEyes;
	LLPanel *mPanelHair;

	//clothes
	LLPanel *mPanelShirt;
	LLPanel *mPanelPants;
	LLPanel *mPanelShoes;
	LLPanel *mPanelSocks;
	LLPanel *mPanelJacket;
	LLPanel *mPanelGloves;
	LLPanel *mPanelUndershirt;
	LLPanel *mPanelUnderpants;
	LLPanel *mPanelSkirt;
	LLPanel *mPanelAlpha;
	LLPanel *mPanelTattoo;
	LLPanel *mPanelUniversal;
	LLPanel *mPanelPhysics;

	typedef std::map<std::string, LLAvatarAppearanceDefines::ETextureIndex> string_texture_index_map_t;
	string_texture_index_map_t mAlphaCheckbox2Index;

	typedef std::map<LLAvatarAppearanceDefines::ETextureIndex, LLUUID> s32_uuid_map_t;
	s32_uuid_map_t mPreviousAlphaTexture;

	std::map<LLWearableType::EType, U8> mLastShownSubpartIndex;
=======
    typedef std::map<F32, LLViewerVisualParam*> value_map_t;

    void                showWearable(LLViewerWearable* wearable, BOOL show, BOOL disable_camera_switch = FALSE);
    void                updateScrollingPanelUI();
    LLPanel*            getPanel(LLWearableType::EType type);
    void                getSortedParams(value_map_t &sorted_params, const std::string &edit_group);
    void                buildParamList(LLScrollingPanelList *panel_list, value_map_t &sorted_params, LLAccordionCtrlTab *tab, LLJoint* jointp);
    // update bottom bar buttons ("Save", "Revert", etc)
    void                updateVerbs();

    void                onColorSwatchCommit(const LLUICtrl*);
    void                onTexturePickerCommit(const LLUICtrl*);
    void                updatePanelPickerControls(LLWearableType::EType type);
    void                toggleTypeSpecificControls(LLWearableType::EType type);
    void                updateTypeSpecificControls(LLWearableType::EType type);

    //alpha mask checkboxes
    void configureAlphaCheckbox(LLAvatarAppearanceDefines::ETextureIndex te, const std::string& name);
    void onInvisibilityCommit(LLCheckBoxCtrl* checkbox_ctrl, LLAvatarAppearanceDefines::ETextureIndex te);
    void updateAlphaCheckboxes();
    void initPreviousAlphaTextures();
    void initPreviousAlphaTextureEntry(LLAvatarAppearanceDefines::ETextureIndex te);

    // callback for HeightUnits parameter.
    bool changeHeightUnits(const LLSD& new_value);

    // updates current metric and replacement metric label text
    void updateMetricLayout(BOOL new_value);

    // updates avatar height label
    void updateAvatarHeightLabel();

    void onWearablePanelVisibilityChange(const LLSD &in_visible_chain, LLAccordionCtrl* accordion_ctrl);

    void setWearablePanelVisibilityChangeCallback(LLPanel* bodypart_panel);

    // *HACK Remove this when serverside texture baking is available on all regions.
    void incrementCofVersionLegacy();

    // the pointer to the wearable we're editing. NULL means we're not editing a wearable.
    LLViewerWearable *mWearablePtr;
    LLViewerInventoryItem* mWearableItem;

    // these are constant no matter what wearable we're editing
    LLButton *mBtnRevert;
    LLButton *mBtnBack;
    std::string mBackBtnLabel;

    LLTextBox *mPanelTitle;
    LLTextBox *mDescTitle;
    LLTextBox *mTxtAvatarHeight;


    // localized and parameterized strings that used to build avatar_height_label
    std::string mMeters;
    std::string mFeet;
    std::string mHeight;
    LLUIString  mHeightValue;
    LLUIString  mReplacementMetricUrl;

    // color for mHeight string
    LLUIColor mAvatarHeightLabelColor;
    // color for mHeightValue string
    LLUIColor mAvatarHeightValueLabelColor;

    // This text editor reference will change each time we edit a new wearable -
    // it will be grabbed from the currently visible panel
    LLLineEditor *mNameEditor;

    // The following panels will be shown/hidden based on what wearable we're editing
    // body parts
    LLPanel *mPanelShape;
    LLPanel *mPanelSkin;
    LLPanel *mPanelEyes;
    LLPanel *mPanelHair;

    //clothes
    LLPanel *mPanelShirt;
    LLPanel *mPanelPants;
    LLPanel *mPanelShoes;
    LLPanel *mPanelSocks;
    LLPanel *mPanelJacket;
    LLPanel *mPanelGloves;
    LLPanel *mPanelUndershirt;
    LLPanel *mPanelUnderpants;
    LLPanel *mPanelSkirt;
    LLPanel *mPanelAlpha;
    LLPanel *mPanelTattoo;
    LLPanel *mPanelUniversal;
    LLPanel *mPanelPhysics;

    typedef std::map<std::string, LLAvatarAppearanceDefines::ETextureIndex> string_texture_index_map_t;
    string_texture_index_map_t mAlphaCheckbox2Index;

    typedef std::map<LLAvatarAppearanceDefines::ETextureIndex, LLUUID> s32_uuid_map_t;
    s32_uuid_map_t mPreviousAlphaTexture;
>>>>>>> 38c2a5bd
};

#endif<|MERGE_RESOLUTION|>--- conflicted
+++ resolved
@@ -48,9 +48,9 @@
 
 class LLPanelEditWearable : public LLPanel, public LLWearable::LLWearableObserver
 {
-	// <FS:ND> Try to see if this fixes the crash in LLPanelEditWearable::isDirty, that is the wearable dets destroyed before the panel
-	virtual void onDestroyed(LLWearable const *) { mWearablePtr = NULL; }
-	// </FS:ND>
+    // <FS:ND> Try to see if this fixes the crash in LLPanelEditWearable::isDirty, that is the wearable dets destroyed before the panel
+    virtual void onDestroyed(LLWearable const *) { mWearablePtr = NULL; }
+    // </FS:ND>
 
 public:
     LLPanelEditWearable( );
@@ -70,14 +70,9 @@
     void                saveChanges(bool force_save_as = false);
     void                revertChanges();
 
-<<<<<<< HEAD
-	void				showDefaultSubpart();
-	void				onTabExpandedCollapsed(const LLSD& param, U8 index);
-	void				onTabChanged(LLUICtrl* ctrl, LLWearableType::EType type); // <FS:Ansariel> Appearance panel not updating camera position
-=======
     void                showDefaultSubpart();
     void                onTabExpandedCollapsed(const LLSD& param, U8 index);
->>>>>>> 38c2a5bd
+    void                onTabChanged(LLUICtrl* ctrl, LLWearableType::EType type); // <FS:Ansariel> Appearance panel not updating camera position
 
     void                updateScrollingPanelList();
 
@@ -90,110 +85,6 @@
     virtual void        setVisible(BOOL visible);
 
 private:
-<<<<<<< HEAD
-	typedef std::map<F32, LLViewerVisualParam*> value_map_t;
-
-	void				showWearable(LLViewerWearable* wearable, BOOL show, BOOL disable_camera_switch = FALSE);
-	void				updateScrollingPanelUI();
-	LLPanel*			getPanel(LLWearableType::EType type);
-	void				getSortedParams(value_map_t &sorted_params, const std::string &edit_group);
-	void				buildParamList(LLScrollingPanelList *panel_list, value_map_t &sorted_params, LLAccordionCtrlTab *tab, LLJoint* jointp);
-	// update bottom bar buttons ("Save", "Revert", etc)
-	void				updateVerbs();
-
-	void				onColorSwatchCommit(const LLUICtrl*);
-	void				onTexturePickerCommit(const LLUICtrl*);
-	void				updatePanelPickerControls(LLWearableType::EType type);
-	void				toggleTypeSpecificControls(LLWearableType::EType type);
-	void				updateTypeSpecificControls(LLWearableType::EType type);
-
-	//alpha mask checkboxes
-	void configureAlphaCheckbox(LLAvatarAppearanceDefines::ETextureIndex te, const std::string& name);
-	void onInvisibilityCommit(LLCheckBoxCtrl* checkbox_ctrl, LLAvatarAppearanceDefines::ETextureIndex te);
-	void updateAlphaCheckboxes();
-	void initPreviousAlphaTextures();
-	void initPreviousAlphaTextureEntry(LLAvatarAppearanceDefines::ETextureIndex te);
-
-	// callback for HeightUnits parameter.
-	bool changeHeightUnits(const LLSD& new_value);
-
-	// updates current metric and replacement metric label text
-	void updateMetricLayout(BOOL new_value);
-
-	// updates avatar height label
-	void updateAvatarHeightLabel();
-
-	void onWearablePanelVisibilityChange(const LLSD &in_visible_chain, LLAccordionCtrl* accordion_ctrl);
-
-	void setWearablePanelVisibilityChangeCallback(LLPanel* bodypart_panel);
-	
-	// [FS:CR] FIRE-10986
-	void onClickedImportBtn();
-	void onClickedImportBtnCallback(const std::vector<std::string>& filenames);
-
-	// *HACK Remove this when serverside texture baking is available on all regions.
-	void incrementCofVersionLegacy();
-
-	// the pointer to the wearable we're editing. NULL means we're not editing a wearable.
-	LLViewerWearable *mWearablePtr;
-	LLViewerInventoryItem* mWearableItem;
-
-	// these are constant no matter what wearable we're editing
-	LLButton *mBtnRevert;
-	LLButton *mBtnBack;
-	std::string mBackBtnLabel;
-
-	LLTextBox *mPanelTitle;
-	LLTextBox *mDescTitle;
-	LLTextBox *mTxtAvatarHeight;
-
-
-	// localized and parameterized strings that used to build avatar_height_label
-	std::string mMeters;
-	std::string mFeet;
-	std::string mHeight;
-	LLUIString  mHeightValue;
-	LLUIString  mReplacementMetricUrl;
-
-	// color for mHeight string
-	LLUIColor mAvatarHeightLabelColor;
-	// color for mHeightValue string
-	LLUIColor mAvatarHeightValueLabelColor;
-
-	// This text editor reference will change each time we edit a new wearable - 
-	// it will be grabbed from the currently visible panel
-	LLLineEditor *mNameEditor;
-
-	// The following panels will be shown/hidden based on what wearable we're editing
-	// body parts
-	LLPanel *mPanelShape;
-	LLPanel *mPanelSkin;
-	LLPanel *mPanelEyes;
-	LLPanel *mPanelHair;
-
-	//clothes
-	LLPanel *mPanelShirt;
-	LLPanel *mPanelPants;
-	LLPanel *mPanelShoes;
-	LLPanel *mPanelSocks;
-	LLPanel *mPanelJacket;
-	LLPanel *mPanelGloves;
-	LLPanel *mPanelUndershirt;
-	LLPanel *mPanelUnderpants;
-	LLPanel *mPanelSkirt;
-	LLPanel *mPanelAlpha;
-	LLPanel *mPanelTattoo;
-	LLPanel *mPanelUniversal;
-	LLPanel *mPanelPhysics;
-
-	typedef std::map<std::string, LLAvatarAppearanceDefines::ETextureIndex> string_texture_index_map_t;
-	string_texture_index_map_t mAlphaCheckbox2Index;
-
-	typedef std::map<LLAvatarAppearanceDefines::ETextureIndex, LLUUID> s32_uuid_map_t;
-	s32_uuid_map_t mPreviousAlphaTexture;
-
-	std::map<LLWearableType::EType, U8> mLastShownSubpartIndex;
-=======
     typedef std::map<F32, LLViewerVisualParam*> value_map_t;
 
     void                showWearable(LLViewerWearable* wearable, BOOL show, BOOL disable_camera_switch = FALSE);
@@ -229,6 +120,10 @@
     void onWearablePanelVisibilityChange(const LLSD &in_visible_chain, LLAccordionCtrl* accordion_ctrl);
 
     void setWearablePanelVisibilityChangeCallback(LLPanel* bodypart_panel);
+
+    // [FS:CR] FIRE-10986
+    void onClickedImportBtn();
+    void onClickedImportBtnCallback(const std::vector<std::string>& filenames);
 
     // *HACK Remove this when serverside texture baking is available on all regions.
     void incrementCofVersionLegacy();
@@ -290,7 +185,8 @@
 
     typedef std::map<LLAvatarAppearanceDefines::ETextureIndex, LLUUID> s32_uuid_map_t;
     s32_uuid_map_t mPreviousAlphaTexture;
->>>>>>> 38c2a5bd
+
+    std::map<LLWearableType::EType, U8> mLastShownSubpartIndex;
 };
 
 #endif