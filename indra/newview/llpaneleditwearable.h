--- conflicted
+++ resolved
@@ -56,28 +56,16 @@
     LLPanelEditWearable( );
     virtual ~LLPanelEditWearable();
 
-<<<<<<< HEAD
-	/*virtual*/ bool 		postBuild();
-	/*virtual*/ bool		isDirty() const;	// LLUICtrl
-	/*virtual*/ void		draw();	
-				void		onClose();
-=======
-    /*virtual*/ BOOL        postBuild();
-    /*virtual*/ BOOL        isDirty() const;    // LLUICtrl
+    /*virtual*/ bool        postBuild();
+    /*virtual*/ bool        isDirty() const;    // LLUICtrl
     /*virtual*/ void        draw();
                 void        onClose();
->>>>>>> c06fb4e0
 
     // changes camera angle to default for selected subpart
     void                changeCamera(U8 subpart);
 
-<<<<<<< HEAD
-	LLViewerWearable*	getWearable() { return mWearablePtr; }
-	void				setWearable(LLViewerWearable *wearable, bool disable_camera_switch = false);
-=======
     LLViewerWearable*   getWearable() { return mWearablePtr; }
-    void                setWearable(LLViewerWearable *wearable, BOOL disable_camera_switch = FALSE);
->>>>>>> c06fb4e0
+    void                setWearable(LLViewerWearable *wearable, bool disable_camera_switch = false);
 
     void                saveChanges(bool force_save_as = false);
     void                revertChanges();
@@ -94,119 +82,12 @@
     void                onSaveAsButtonClicked();
     void                saveAsCallback(const LLSD& notification, const LLSD& response);
 
-<<<<<<< HEAD
-	virtual void		setVisible(bool visible);
-
-private:
-	typedef std::map<F32, LLViewerVisualParam*> value_map_t;
-
-	void				showWearable(LLViewerWearable* wearable, bool show, bool disable_camera_switch = false);
-	void				updateScrollingPanelUI();
-	LLPanel*			getPanel(LLWearableType::EType type);
-	void				getSortedParams(value_map_t &sorted_params, const std::string &edit_group);
-	void				buildParamList(LLScrollingPanelList *panel_list, value_map_t &sorted_params, LLAccordionCtrlTab *tab, LLJoint* jointp);
-	// update bottom bar buttons ("Save", "Revert", etc)
-	void				updateVerbs();
-
-	void				onColorSwatchCommit(const LLUICtrl*);
-	void				onTexturePickerCommit(const LLUICtrl*);
-	void				updatePanelPickerControls(LLWearableType::EType type);
-	void				toggleTypeSpecificControls(LLWearableType::EType type);
-	void				updateTypeSpecificControls(LLWearableType::EType type);
-
-	//alpha mask checkboxes
-	void configureAlphaCheckbox(LLAvatarAppearanceDefines::ETextureIndex te, const std::string& name);
-	void onInvisibilityCommit(LLCheckBoxCtrl* checkbox_ctrl, LLAvatarAppearanceDefines::ETextureIndex te);
-	void updateAlphaCheckboxes();
-	void initPreviousAlphaTextures();
-	void initPreviousAlphaTextureEntry(LLAvatarAppearanceDefines::ETextureIndex te);
-
-	// callback for HeightUnits parameter.
-	bool changeHeightUnits(const LLSD& new_value);
-
-	// updates current metric and replacement metric label text
-	void updateMetricLayout(bool new_value);
-
-	// updates avatar height label
-	void updateAvatarHeightLabel();
-
-	void onWearablePanelVisibilityChange(const LLSD &in_visible_chain, LLAccordionCtrl* accordion_ctrl);
-
-	void setWearablePanelVisibilityChangeCallback(LLPanel* bodypart_panel);
-	
-	// [FS:CR] FIRE-10986
-	void onClickedImportBtn();
-	void onClickedImportBtnCallback(const std::vector<std::string>& filenames);
-
-	// *HACK Remove this when serverside texture baking is available on all regions.
-	void incrementCofVersionLegacy();
-
-	// the pointer to the wearable we're editing. NULL means we're not editing a wearable.
-	LLViewerWearable *mWearablePtr;
-	LLViewerInventoryItem* mWearableItem;
-
-	// these are constant no matter what wearable we're editing
-	LLButton *mBtnRevert;
-	LLButton *mBtnBack;
-	std::string mBackBtnLabel;
-
-	LLTextBox *mPanelTitle;
-	LLTextBox *mDescTitle;
-	LLTextBox *mTxtAvatarHeight;
-
-
-	// localized and parameterized strings that used to build avatar_height_label
-	std::string mMeters;
-	std::string mFeet;
-	std::string mHeight;
-	LLUIString  mHeightValue;
-	LLUIString  mReplacementMetricUrl;
-
-	// color for mHeight string
-	LLUIColor mAvatarHeightLabelColor;
-	// color for mHeightValue string
-	LLUIColor mAvatarHeightValueLabelColor;
-
-	// This text editor reference will change each time we edit a new wearable - 
-	// it will be grabbed from the currently visible panel
-	LLLineEditor *mNameEditor;
-
-	// The following panels will be shown/hidden based on what wearable we're editing
-	// body parts
-	LLPanel *mPanelShape;
-	LLPanel *mPanelSkin;
-	LLPanel *mPanelEyes;
-	LLPanel *mPanelHair;
-
-	//clothes
-	LLPanel *mPanelShirt;
-	LLPanel *mPanelPants;
-	LLPanel *mPanelShoes;
-	LLPanel *mPanelSocks;
-	LLPanel *mPanelJacket;
-	LLPanel *mPanelGloves;
-	LLPanel *mPanelUndershirt;
-	LLPanel *mPanelUnderpants;
-	LLPanel *mPanelSkirt;
-	LLPanel *mPanelAlpha;
-	LLPanel *mPanelTattoo;
-	LLPanel *mPanelUniversal;
-	LLPanel *mPanelPhysics;
-
-	typedef std::map<std::string, LLAvatarAppearanceDefines::ETextureIndex> string_texture_index_map_t;
-	string_texture_index_map_t mAlphaCheckbox2Index;
-
-	typedef std::map<LLAvatarAppearanceDefines::ETextureIndex, LLUUID> s32_uuid_map_t;
-	s32_uuid_map_t mPreviousAlphaTexture;
-
-	std::map<LLWearableType::EType, U8> mLastShownSubpartIndex;
-=======
-    virtual void        setVisible(BOOL visible);
+    virtual void        setVisible(bool visible);
 
 private:
     typedef std::map<F32, LLViewerVisualParam*> value_map_t;
 
-    void                showWearable(LLViewerWearable* wearable, BOOL show, BOOL disable_camera_switch = FALSE);
+    void                showWearable(LLViewerWearable* wearable, bool show, bool disable_camera_switch = false);
     void                updateScrollingPanelUI();
     LLPanel*            getPanel(LLWearableType::EType type);
     void                getSortedParams(value_map_t &sorted_params, const std::string &edit_group);
@@ -231,7 +112,7 @@
     bool changeHeightUnits(const LLSD& new_value);
 
     // updates current metric and replacement metric label text
-    void updateMetricLayout(BOOL new_value);
+    void updateMetricLayout(bool new_value);
 
     // updates avatar height label
     void updateAvatarHeightLabel();
@@ -306,7 +187,6 @@
     s32_uuid_map_t mPreviousAlphaTexture;
 
     std::map<LLWearableType::EType, U8> mLastShownSubpartIndex;
->>>>>>> c06fb4e0
 };
 
 #endif