/**
* @file llsnapshotlivepreview.cpp
* @brief Implementation of llsnapshotlivepreview
* @author Gilbert@lindenlab.com
*
* $LicenseInfo:firstyear=2013&license=viewerlgpl$
* Second Life Viewer Source Code
* Copyright (C) 2014, Linden Research, Inc.
*
* This library is free software; you can redistribute it and/or
* modify it under the terms of the GNU Lesser General Public
* License as published by the Free Software Foundation;
* version 2.1 of the License only.
*
* This library is distributed in the hope that it will be useful,
* but WITHOUT ANY WARRANTY; without even the implied warranty of
* MERCHANTABILITY or FITNESS FOR A PARTICULAR PURPOSE.  See the GNU
* Lesser General Public License for more details.
*
* You should have received a copy of the GNU Lesser General Public
* License along with this library; if not, write to the Free Software
* Foundation, Inc., 51 Franklin Street, Fifth Floor, Boston, MA  02110-1301  USA
*
* Linden Research, Inc., 945 Battery Street, San Francisco, CA  94111  USA
* $/LicenseInfo$
*/

#include "llviewerprecompiledheaders.h"

#include "llagent.h"
#include "llagentbenefits.h"
#include "llagentcamera.h"
#include "llagentui.h"
#include "llfilesystem.h"
#include "llcombobox.h"
#include "llfloaterperms.h"
#include "llfloaterreg.h"
#include "llfloaterflickr.h" // <FS:Ansariel> Share to Flickr
#include "llimagefilter.h"
#include "llimagefiltersmanager.h"
#include "llimagebmp.h"
#include "llimagej2c.h"
#include "llimagejpeg.h"
#include "llimagepng.h"
#include "lllandmarkactions.h"
#include "lllocalcliprect.h"
#include "llresmgr.h"
#include "llnotificationsutil.h"
#include "llslurl.h"
#include "llsnapshotlivepreview.h"
#include "lltoolfocus.h"
#include "llviewercontrol.h"
#include "llviewermenufile.h"   // upload_new_resource()
#include "llviewerstats.h"
#include "llviewertexturelist.h"
#include "llwindow.h"
#include "llworld.h"
#include <boost/filesystem.hpp>

const F32 AUTO_SNAPSHOT_TIME_DELAY = 1.f;

F32 SHINE_TIME = 0.5f;
F32 SHINE_WIDTH = 0.6f;
F32 SHINE_OPACITY = 0.3f;
F32 FALL_TIME = 0.6f;
S32 BORDER_WIDTH = 6;
S32 TOP_PANEL_HEIGHT = 30;

const S32 MAX_TEXTURE_SIZE = 512 ; //max upload texture size 512 * 512

std::set<LLSnapshotLivePreview*> LLSnapshotLivePreview::sList;
LLPointer<LLImageFormatted> LLSnapshotLivePreview::sSaveLocalImage = NULL;

LLSnapshotLivePreview::LLSnapshotLivePreview (const LLSnapshotLivePreview::Params& p)
    :   LLView(p),
    mColor(1.f, 0.f, 0.f, 0.5f),
    mCurImageIndex(0),
    mPreviewImage(NULL),
    mThumbnailImage(NULL) ,
    mBigThumbnailImage(NULL) ,
    mThumbnailWidth(0),
    mThumbnailHeight(0),
    mThumbnailSubsampled(FALSE),
    mPreviewImageEncoded(NULL),
    mFormattedImage(NULL),
    mShineCountdown(0),
    mFlashAlpha(0.f),
    mNeedsFlash(TRUE),
    mSnapshotQuality(gSavedSettings.getS32("SnapshotQuality")),
    mDataSize(0),
    mSnapshotType(LLSnapshotModel::SNAPSHOT_POSTCARD),
    mSnapshotFormat(LLSnapshotModel::ESnapshotFormat(gSavedSettings.getS32("SnapshotFormat"))),
    mSnapshotUpToDate(FALSE),
    mCameraPos(LLViewerCamera::getInstance()->getOrigin()),
    mCameraRot(LLViewerCamera::getInstance()->getQuaternion()),
    mSnapshotActive(FALSE),
    mSnapshotBufferType(LLSnapshotModel::SNAPSHOT_TYPE_COLOR),
    mFilterName(""),
    mAllowRenderUI(TRUE),
    mAllowFullScreenPreview(TRUE),
    mViewContainer(NULL),
	mFixedThumbnailWidth(0),
	mFixedThumbnailHeight(0),
	mFixedThumbnailImageWidth(0),
	mFixedThumbnailImageHeight(0)
{
    setSnapshotQuality(gSavedSettings.getS32("SnapshotQuality"));
    mSnapshotDelayTimer.setTimerExpirySec(0.0f);
    mSnapshotDelayTimer.start();
    //  gIdleCallbacks.addFunction( &LLSnapshotLivePreview::onIdle, (void*)this );
    sList.insert(this);
    setFollowsAll();
    mWidth[0] = gViewerWindow->getWindowWidthRaw();
    mWidth[1] = gViewerWindow->getWindowWidthRaw();
    mHeight[0] = gViewerWindow->getWindowHeightRaw();
    mHeight[1] = gViewerWindow->getWindowHeightRaw();
    mImageScaled[0] = FALSE;
    mImageScaled[1] = FALSE;

    mMaxImageSize = MAX_SNAPSHOT_IMAGE_SIZE ;
    mKeepAspectRatio = gSavedSettings.getBOOL("KeepAspectForSnapshot") ;
    mThumbnailUpdateLock = FALSE ;
    mThumbnailUpToDate   = FALSE ;
    mBigThumbnailUpToDate = FALSE ;

    mForceUpdateSnapshot = FALSE;
}

LLSnapshotLivePreview::~LLSnapshotLivePreview()
{
    // delete images
    mPreviewImage = NULL;
    mPreviewImageEncoded = NULL;
    mFormattedImage = NULL;

    //  gIdleCallbacks.deleteFunction( &LLSnapshotLivePreview::onIdle, (void*)this );
    sList.erase(this);
    sSaveLocalImage = NULL;
}

void LLSnapshotLivePreview::setMaxImageSize(S32 size)
{
    mMaxImageSize = llmin(size,(S32)(MAX_SNAPSHOT_IMAGE_SIZE));
}

LLViewerTexture* LLSnapshotLivePreview::getCurrentImage()
{
    return mViewerImage[mCurImageIndex];
}

F32 LLSnapshotLivePreview::getImageAspect()
{
    if (!getCurrentImage())
    {
        return 0.f;
    }
    // mKeepAspectRatio) == gSavedSettings.getBOOL("KeepAspectForSnapshot"))
    return (mKeepAspectRatio ? ((F32)getRect().getWidth()) / ((F32)getRect().getHeight()) : ((F32)getWidth()) / ((F32)getHeight()));
}

void LLSnapshotLivePreview::updateSnapshot(BOOL new_snapshot, BOOL new_thumbnail, F32 delay)
{
    LL_DEBUGS("Snapshot") << "updateSnapshot: mSnapshotUpToDate = " << getSnapshotUpToDate() << LL_ENDL;

    // Update snapshot if requested.
    if (new_snapshot)
    {
        if (getSnapshotUpToDate())
        {
            S32 old_image_index = mCurImageIndex;
            mCurImageIndex = (mCurImageIndex + 1) % 2;
            setSize(mWidth[old_image_index], mHeight[old_image_index]);
            mFallAnimTimer.start();
        }
        mSnapshotUpToDate = FALSE;

        // Update snapshot source rect depending on whether we keep the aspect ratio.
        LLRect& rect = mImageRect[mCurImageIndex];
        rect.set(0, getRect().getHeight(), getRect().getWidth(), 0);

        F32 image_aspect_ratio = ((F32)getWidth()) / ((F32)getHeight());
        F32 window_aspect_ratio = ((F32)getRect().getWidth()) / ((F32)getRect().getHeight());

        if (mKeepAspectRatio)//gSavedSettings.getBOOL("KeepAspectForSnapshot"))
        {
            if (image_aspect_ratio > window_aspect_ratio)
            {
                // trim off top and bottom
                S32 new_height = ll_round((F32)getRect().getWidth() / image_aspect_ratio);
                rect.mBottom += (getRect().getHeight() - new_height) / 2;
                rect.mTop -= (getRect().getHeight() - new_height) / 2;
            }
            else if (image_aspect_ratio < window_aspect_ratio)
            {
                // trim off left and right
                S32 new_width = ll_round((F32)getRect().getHeight() * image_aspect_ratio);
                rect.mLeft += (getRect().getWidth() - new_width) / 2;
                rect.mRight -= (getRect().getWidth() - new_width) / 2;
            }
        }

        // Stop shining animation.
        mShineAnimTimer.stop();
        mSnapshotDelayTimer.start();
        mSnapshotDelayTimer.resetWithExpiry(delay);


        mPosTakenGlobal = gAgentCamera.getCameraPositionGlobal();

        // Tell the floater container that the snapshot is in the process of updating itself
        if (mViewContainer)
        {
            mViewContainer->notify(LLSD().with("snapshot-updating", true));
        }
    }

    // Update thumbnail if requested.
    if (new_thumbnail)
    {
        mThumbnailUpToDate = FALSE ;
        mBigThumbnailUpToDate = FALSE;
    }
}

// Return true if the quality has been changed, false otherwise
bool LLSnapshotLivePreview::setSnapshotQuality(S32 quality, bool set_by_user)
{
    llclamp(quality, 0, 100);
    if (quality != mSnapshotQuality)
    {
        mSnapshotQuality = quality;
        if (set_by_user)
        {
            gSavedSettings.setS32("SnapshotQuality", quality);
        }
        mFormattedImage = NULL;     // Invalidate the already formatted image if any
        return true;
    }
    return false;
}

void LLSnapshotLivePreview::drawPreviewRect(S32 offset_x, S32 offset_y, LLColor4 alpha_color)
{
<<<<<<< HEAD
	F32 line_width ; 
	glGetFloatv(GL_LINE_WIDTH, &line_width) ;
	gGL.setLineWidth(2.0f * line_width) ; // <FS> Line width OGL core profile fix by Rye Mutt
	LLColor4 color(0.0f, 0.0f, 0.0f, 1.0f) ;
	gl_rect_2d( mPreviewRect.mLeft + offset_x, mPreviewRect.mTop + offset_y,
		mPreviewRect.mRight + offset_x, mPreviewRect.mBottom + offset_y, color, FALSE ) ;
	gGL.setLineWidth(line_width) ; // <FS> Line width OGL core profile fix by Rye Mutt

	//draw four alpha rectangles to cover areas outside of the snapshot image
	if(!mKeepAspectRatio)
	{
		S32 dwl = 0, dwr = 0 ;
		if(mThumbnailWidth > mPreviewRect.getWidth())
		{
			dwl = (mThumbnailWidth - mPreviewRect.getWidth()) >> 1 ;
			dwr = mThumbnailWidth - mPreviewRect.getWidth() - dwl ;

			gl_rect_2d(mPreviewRect.mLeft + offset_x - dwl, mPreviewRect.mTop + offset_y,
				mPreviewRect.mLeft + offset_x, mPreviewRect.mBottom + offset_y, alpha_color, TRUE ) ;
			gl_rect_2d( mPreviewRect.mRight + offset_x, mPreviewRect.mTop + offset_y,
				mPreviewRect.mRight + offset_x + dwr, mPreviewRect.mBottom + offset_y, alpha_color, TRUE ) ;
		}

		if(mThumbnailHeight > mPreviewRect.getHeight())
		{
			S32 dh = (mThumbnailHeight - mPreviewRect.getHeight()) >> 1 ;
			gl_rect_2d(mPreviewRect.mLeft + offset_x - dwl, mPreviewRect.mBottom + offset_y ,
				mPreviewRect.mRight + offset_x + dwr, mPreviewRect.mBottom + offset_y - dh, alpha_color, TRUE ) ;

			dh = mThumbnailHeight - mPreviewRect.getHeight() - dh ;
			gl_rect_2d( mPreviewRect.mLeft + offset_x - dwl, mPreviewRect.mTop + offset_y + dh,
				mPreviewRect.mRight + offset_x + dwr, mPreviewRect.mTop + offset_y, alpha_color, TRUE ) ;
		}
	}
=======
    F32 line_width ;
    glGetFloatv(GL_LINE_WIDTH, &line_width) ;
    glLineWidth(2.0f * line_width) ;
    LLColor4 color(0.0f, 0.0f, 0.0f, 1.0f) ;
    gl_rect_2d( mPreviewRect.mLeft + offset_x, mPreviewRect.mTop + offset_y,
        mPreviewRect.mRight + offset_x, mPreviewRect.mBottom + offset_y, color, FALSE ) ;
    glLineWidth(line_width) ;

    //draw four alpha rectangles to cover areas outside of the snapshot image
    if(!mKeepAspectRatio)
    {
        S32 dwl = 0, dwr = 0 ;
        if(mThumbnailWidth > mPreviewRect.getWidth())
        {
            dwl = (mThumbnailWidth - mPreviewRect.getWidth()) >> 1 ;
            dwr = mThumbnailWidth - mPreviewRect.getWidth() - dwl ;

            gl_rect_2d(mPreviewRect.mLeft + offset_x - dwl, mPreviewRect.mTop + offset_y,
                mPreviewRect.mLeft + offset_x, mPreviewRect.mBottom + offset_y, alpha_color, TRUE ) ;
            gl_rect_2d( mPreviewRect.mRight + offset_x, mPreviewRect.mTop + offset_y,
                mPreviewRect.mRight + offset_x + dwr, mPreviewRect.mBottom + offset_y, alpha_color, TRUE ) ;
        }

        if(mThumbnailHeight > mPreviewRect.getHeight())
        {
            S32 dh = (mThumbnailHeight - mPreviewRect.getHeight()) >> 1 ;
            gl_rect_2d(mPreviewRect.mLeft + offset_x - dwl, mPreviewRect.mBottom + offset_y ,
                mPreviewRect.mRight + offset_x + dwr, mPreviewRect.mBottom + offset_y - dh, alpha_color, TRUE ) ;

            dh = mThumbnailHeight - mPreviewRect.getHeight() - dh ;
            gl_rect_2d( mPreviewRect.mLeft + offset_x - dwl, mPreviewRect.mTop + offset_y + dh,
                mPreviewRect.mRight + offset_x + dwr, mPreviewRect.mTop + offset_y, alpha_color, TRUE ) ;
        }
    }
>>>>>>> 38c2a5bd
}

//called when the frame is frozen.
void LLSnapshotLivePreview::draw()
{
<<<<<<< HEAD
	if (getCurrentImage() &&
		mPreviewImageEncoded.notNull() &&
		getSnapshotUpToDate())
	{
		LLColor4 bg_color(0.f, 0.f, 0.3f, 0.4f);
		gl_rect_2d(getRect(), bg_color);
		const LLRect& rect = getImageRect();
		LLRect shadow_rect = rect;
		shadow_rect.stretch(BORDER_WIDTH);
		gl_drop_shadow(shadow_rect.mLeft, shadow_rect.mTop, shadow_rect.mRight, shadow_rect.mBottom, LLColor4(0.f, 0.f, 0.f, mNeedsFlash ? 0.f :0.5f), 10);

		LLColor4 image_color(1.f, 1.f, 1.f, 1.f);
		gGL.color4fv(image_color.mV);
		gGL.getTexUnit(0)->bind(getCurrentImage());
		// calculate UV scale
		F32 uv_width = isImageScaled() ? 1.f : llmin((F32)getWidth() / (F32)getCurrentImage()->getWidth(), 1.f);
		F32 uv_height = isImageScaled() ? 1.f : llmin((F32)getHeight() / (F32)getCurrentImage()->getHeight(), 1.f);
		gGL.pushMatrix();
		{	
			gGL.translatef((F32)rect.mLeft, (F32)rect.mBottom + TOP_PANEL_HEIGHT, 0.f);
			// <FS:Ansariel> Remove QUADS rendering mode
			//gGL.begin(LLRender::QUADS);
			//{
			//	gGL.texCoord2f(uv_width, uv_height);
			//	gGL.vertex2i(rect.getWidth(), rect.getHeight() );

			//	gGL.texCoord2f(0.f, uv_height);
			//	gGL.vertex2i(0, rect.getHeight() );

			//	gGL.texCoord2f(0.f, 0.f);
			//	gGL.vertex2i(0, 0);

			//	gGL.texCoord2f(uv_width, 0.f);
			//	gGL.vertex2i(rect.getWidth(), 0);
			//}
			//gGL.end();
			gGL.begin(LLRender::TRIANGLES);
			{
				gGL.texCoord2f(uv_width, uv_height);
				gGL.vertex2i(rect.getWidth(), rect.getHeight() );

				gGL.texCoord2f(0.f, uv_height);
				gGL.vertex2i(0, rect.getHeight() );

				gGL.texCoord2f(0.f, 0.f);
				gGL.vertex2i(0, 0);


				gGL.texCoord2f(uv_width, uv_height);
				gGL.vertex2i(rect.getWidth(), rect.getHeight() );

				gGL.texCoord2f(0.f, 0.f);
				gGL.vertex2i(0, 0);

				gGL.texCoord2f(uv_width, 0.f);
				gGL.vertex2i(rect.getWidth(), 0);
			}
			gGL.end();
			// </FS:Ansariel>
		}
		gGL.popMatrix();

		gGL.color4f(1.f, 1.f, 1.f, mFlashAlpha);
		gl_rect_2d(getRect());
		if (mNeedsFlash)
		{
			if (mFlashAlpha < 1.f)
			{
				mFlashAlpha = lerp(mFlashAlpha, 1.f, LLCriticalDamp::getInterpolant(0.02f));
			}
			else
			{
				mNeedsFlash = FALSE;
			}
		}
		else
		{
			mFlashAlpha = lerp(mFlashAlpha, 0.f, LLCriticalDamp::getInterpolant(0.15f));
		}

		// Draw shining animation if appropriate.
		if (mShineCountdown > 0)
		{
			mShineCountdown--;
			if (mShineCountdown == 0)
			{
				mShineAnimTimer.start();
			}
		}
		else if (mShineAnimTimer.getStarted())
		{
			LL_DEBUGS("Snapshot") << "Drawing shining animation" << LL_ENDL;
			F32 shine_interp = llmin(1.f, mShineAnimTimer.getElapsedTimeF32() / SHINE_TIME);

			// draw "shine" effect
			LLRect local_rect(0, getRect().getHeight() + TOP_PANEL_HEIGHT, getRect().getWidth(), 0);
			LLLocalClipRect clip(local_rect);
			{
				// draw diagonal stripe with gradient that passes over screen
				S32 x1 = gViewerWindow->getWindowWidthScaled() * ll_round((clamp_rescale(shine_interp, 0.f, 1.f, -1.f - SHINE_WIDTH, 1.f)));
				S32 x2 = x1 + ll_round(gViewerWindow->getWindowWidthScaled() * SHINE_WIDTH);
				S32 x3 = x2 + ll_round(gViewerWindow->getWindowWidthScaled() * SHINE_WIDTH);
				S32 y1 = 0;
				S32 y2 = gViewerWindow->getWindowHeightScaled() + TOP_PANEL_HEIGHT;

				gGL.getTexUnit(0)->unbind(LLTexUnit::TT_TEXTURE);
				// <FS:Ansariel> Remove QUADS rendering mode
				//gGL.begin(LLRender::QUADS);
				//{
				//	gGL.color4f(1.f, 1.f, 1.f, 0.f);
				//	gGL.vertex2i(x1, y1);
				//	gGL.vertex2i(x1 + gViewerWindow->getWindowWidthScaled(), y2);
				//	gGL.color4f(1.f, 1.f, 1.f, SHINE_OPACITY);
				//	gGL.vertex2i(x2 + gViewerWindow->getWindowWidthScaled(), y2);
				//	gGL.vertex2i(x2, y1);

				//	gGL.color4f(1.f, 1.f, 1.f, SHINE_OPACITY);
				//	gGL.vertex2i(x2, y1);
				//	gGL.vertex2i(x2 + gViewerWindow->getWindowWidthScaled(), y2);
				//	gGL.color4f(1.f, 1.f, 1.f, 0.f);
				//	gGL.vertex2i(x3 + gViewerWindow->getWindowWidthScaled(), y2);
				//	gGL.vertex2i(x3, y1);
				//}
				//gGL.end();
				gGL.begin(LLRender::TRIANGLES);
				{
					gGL.color4f(1.f, 1.f, 1.f, 0.f);
					gGL.vertex2i(x1, y1);
					gGL.vertex2i(x1 + gViewerWindow->getWindowWidthScaled(), y2);
					gGL.color4f(1.f, 1.f, 1.f, SHINE_OPACITY);
					gGL.vertex2i(x2 + gViewerWindow->getWindowWidthScaled(), y2);

					gGL.color4f(1.f, 1.f, 1.f, 0.f);
					gGL.vertex2i(x1, y1);
					gGL.color4f(1.f, 1.f, 1.f, SHINE_OPACITY);
					gGL.vertex2i(x2 + gViewerWindow->getWindowWidthScaled(), y2);
					gGL.vertex2i(x2, y1);


					gGL.color4f(1.f, 1.f, 1.f, SHINE_OPACITY);
					gGL.vertex2i(x2, y1);
					gGL.vertex2i(x2 + gViewerWindow->getWindowWidthScaled(), y2);
					gGL.color4f(1.f, 1.f, 1.f, 0.f);
					gGL.vertex2i(x3 + gViewerWindow->getWindowWidthScaled(), y2);

					gGL.color4f(1.f, 1.f, 1.f, SHINE_OPACITY);
					gGL.vertex2i(x2, y1);
					gGL.color4f(1.f, 1.f, 1.f, 0.f);
					gGL.vertex2i(x3 + gViewerWindow->getWindowWidthScaled(), y2);
					gGL.vertex2i(x3, y1);
				}
				gGL.end();
				// </FS:Ansariel>
			}

			// if we're at the end of the animation, stop
			if (shine_interp >= 1.f)
			{
				mShineAnimTimer.stop();
			}
		}
	}

	// draw old image dropping away
	if (mFallAnimTimer.getStarted())
	{
		S32 old_image_index = (mCurImageIndex + 1) % 2;
		if (mViewerImage[old_image_index].notNull() && mFallAnimTimer.getElapsedTimeF32() < FALL_TIME)
		{
			LL_DEBUGS("Snapshot") << "Drawing fall animation" << LL_ENDL;
			F32 fall_interp = mFallAnimTimer.getElapsedTimeF32() / FALL_TIME;
			F32 alpha = clamp_rescale(fall_interp, 0.f, 1.f, 0.8f, 0.4f);
			LLColor4 image_color(1.f, 1.f, 1.f, alpha);
			gGL.color4fv(image_color.mV);
			gGL.getTexUnit(0)->bind(mViewerImage[old_image_index]);
			// calculate UV scale
			// *FIX get this to work with old image
			BOOL rescale = !mImageScaled[old_image_index] && mViewerImage[mCurImageIndex].notNull();
			F32 uv_width = rescale ? llmin((F32)mWidth[old_image_index] / (F32)mViewerImage[mCurImageIndex]->getWidth(), 1.f) : 1.f;
			F32 uv_height = rescale ? llmin((F32)mHeight[old_image_index] / (F32)mViewerImage[mCurImageIndex]->getHeight(), 1.f) : 1.f;
			gGL.pushMatrix();
			{
				LLRect& rect = mImageRect[old_image_index];
				gGL.translatef((F32)rect.mLeft, (F32)rect.mBottom - ll_round(getRect().getHeight() * 2.f * (fall_interp * fall_interp)), 0.f);
				gGL.rotatef(-45.f * fall_interp, 0.f, 0.f, 1.f);
				// <FS:Ansariel> Remove QUADS rendering mode
				//gGL.begin(LLRender::QUADS);
				//{
				//	gGL.texCoord2f(uv_width, uv_height);
				//	gGL.vertex2i(rect.getWidth(), rect.getHeight() );

				//	gGL.texCoord2f(0.f, uv_height);
				//	gGL.vertex2i(0, rect.getHeight() );

				//	gGL.texCoord2f(0.f, 0.f);
				//	gGL.vertex2i(0, 0);

				//	gGL.texCoord2f(uv_width, 0.f);
				//	gGL.vertex2i(rect.getWidth(), 0);
				//}
				//gGL.end();
				gGL.begin(LLRender::TRIANGLES);
				{
					gGL.texCoord2f(uv_width, uv_height);
					gGL.vertex2i(rect.getWidth(), rect.getHeight() );

					gGL.texCoord2f(0.f, uv_height);
					gGL.vertex2i(0, rect.getHeight() );

					gGL.texCoord2f(0.f, 0.f);
					gGL.vertex2i(0, 0);

					gGL.texCoord2f(uv_width, uv_height);
					gGL.vertex2i(rect.getWidth(), rect.getHeight() );

					gGL.texCoord2f(0.f, 0.f);
					gGL.vertex2i(0, 0);

					gGL.texCoord2f(uv_width, 0.f);
					gGL.vertex2i(rect.getWidth(), 0);
				}
				gGL.end();
				// </FS:Ansariel>
			}
			gGL.popMatrix();
		}
	}
=======
    if (getCurrentImage() &&
        mPreviewImageEncoded.notNull() &&
        getSnapshotUpToDate())
    {
        LLColor4 bg_color(0.f, 0.f, 0.3f, 0.4f);
        gl_rect_2d(getRect(), bg_color);
        const LLRect& rect = getImageRect();
        LLRect shadow_rect = rect;
        shadow_rect.stretch(BORDER_WIDTH);
        gl_drop_shadow(shadow_rect.mLeft, shadow_rect.mTop, shadow_rect.mRight, shadow_rect.mBottom, LLColor4(0.f, 0.f, 0.f, mNeedsFlash ? 0.f :0.5f), 10);

        LLColor4 image_color(1.f, 1.f, 1.f, 1.f);
        gGL.color4fv(image_color.mV);
        gGL.getTexUnit(0)->bind(getCurrentImage());
        // calculate UV scale
        F32 uv_width = isImageScaled() ? 1.f : llmin((F32)getWidth() / (F32)getCurrentImage()->getWidth(), 1.f);
        F32 uv_height = isImageScaled() ? 1.f : llmin((F32)getHeight() / (F32)getCurrentImage()->getHeight(), 1.f);
        gGL.pushMatrix();
        {
            gGL.translatef((F32)rect.mLeft, (F32)rect.mBottom + TOP_PANEL_HEIGHT, 0.f);
            gGL.begin(LLRender::QUADS);
            {
                gGL.texCoord2f(uv_width, uv_height);
                gGL.vertex2i(rect.getWidth(), rect.getHeight() );

                gGL.texCoord2f(0.f, uv_height);
                gGL.vertex2i(0, rect.getHeight() );

                gGL.texCoord2f(0.f, 0.f);
                gGL.vertex2i(0, 0);

                gGL.texCoord2f(uv_width, 0.f);
                gGL.vertex2i(rect.getWidth(), 0);
            }
            gGL.end();
        }
        gGL.popMatrix();

        gGL.color4f(1.f, 1.f, 1.f, mFlashAlpha);
        gl_rect_2d(getRect());
        if (mNeedsFlash)
        {
            if (mFlashAlpha < 1.f)
            {
                mFlashAlpha = lerp(mFlashAlpha, 1.f, LLCriticalDamp::getInterpolant(0.02f));
            }
            else
            {
                mNeedsFlash = FALSE;
            }
        }
        else
        {
            mFlashAlpha = lerp(mFlashAlpha, 0.f, LLCriticalDamp::getInterpolant(0.15f));
        }

        // Draw shining animation if appropriate.
        if (mShineCountdown > 0)
        {
            mShineCountdown--;
            if (mShineCountdown == 0)
            {
                mShineAnimTimer.start();
            }
        }
        else if (mShineAnimTimer.getStarted())
        {
            LL_DEBUGS("Snapshot") << "Drawing shining animation" << LL_ENDL;
            F32 shine_interp = llmin(1.f, mShineAnimTimer.getElapsedTimeF32() / SHINE_TIME);

            // draw "shine" effect
            LLRect local_rect(0, getRect().getHeight() + TOP_PANEL_HEIGHT, getRect().getWidth(), 0);
            LLLocalClipRect clip(local_rect);
            {
                // draw diagonal stripe with gradient that passes over screen
                S32 x1 = gViewerWindow->getWindowWidthScaled() * ll_round((clamp_rescale(shine_interp, 0.f, 1.f, -1.f - SHINE_WIDTH, 1.f)));
                S32 x2 = x1 + ll_round(gViewerWindow->getWindowWidthScaled() * SHINE_WIDTH);
                S32 x3 = x2 + ll_round(gViewerWindow->getWindowWidthScaled() * SHINE_WIDTH);
                S32 y1 = 0;
                S32 y2 = gViewerWindow->getWindowHeightScaled() + TOP_PANEL_HEIGHT;

                gGL.getTexUnit(0)->unbind(LLTexUnit::TT_TEXTURE);
                gGL.begin(LLRender::QUADS);
                {
                    gGL.color4f(1.f, 1.f, 1.f, 0.f);
                    gGL.vertex2i(x1, y1);
                    gGL.vertex2i(x1 + gViewerWindow->getWindowWidthScaled(), y2);
                    gGL.color4f(1.f, 1.f, 1.f, SHINE_OPACITY);
                    gGL.vertex2i(x2 + gViewerWindow->getWindowWidthScaled(), y2);
                    gGL.vertex2i(x2, y1);

                    gGL.color4f(1.f, 1.f, 1.f, SHINE_OPACITY);
                    gGL.vertex2i(x2, y1);
                    gGL.vertex2i(x2 + gViewerWindow->getWindowWidthScaled(), y2);
                    gGL.color4f(1.f, 1.f, 1.f, 0.f);
                    gGL.vertex2i(x3 + gViewerWindow->getWindowWidthScaled(), y2);
                    gGL.vertex2i(x3, y1);
                }
                gGL.end();
            }

            // if we're at the end of the animation, stop
            if (shine_interp >= 1.f)
            {
                mShineAnimTimer.stop();
            }
        }
    }

    // draw old image dropping away
    if (mFallAnimTimer.getStarted())
    {
        S32 old_image_index = (mCurImageIndex + 1) % 2;
        if (mViewerImage[old_image_index].notNull() && mFallAnimTimer.getElapsedTimeF32() < FALL_TIME)
        {
            LL_DEBUGS("Snapshot") << "Drawing fall animation" << LL_ENDL;
            F32 fall_interp = mFallAnimTimer.getElapsedTimeF32() / FALL_TIME;
            F32 alpha = clamp_rescale(fall_interp, 0.f, 1.f, 0.8f, 0.4f);
            LLColor4 image_color(1.f, 1.f, 1.f, alpha);
            gGL.color4fv(image_color.mV);
            gGL.getTexUnit(0)->bind(mViewerImage[old_image_index]);
            // calculate UV scale
            // *FIX get this to work with old image
            BOOL rescale = !mImageScaled[old_image_index] && mViewerImage[mCurImageIndex].notNull();
            F32 uv_width = rescale ? llmin((F32)mWidth[old_image_index] / (F32)mViewerImage[mCurImageIndex]->getWidth(), 1.f) : 1.f;
            F32 uv_height = rescale ? llmin((F32)mHeight[old_image_index] / (F32)mViewerImage[mCurImageIndex]->getHeight(), 1.f) : 1.f;
            gGL.pushMatrix();
            {
                LLRect& rect = mImageRect[old_image_index];
                gGL.translatef((F32)rect.mLeft, (F32)rect.mBottom - ll_round(getRect().getHeight() * 2.f * (fall_interp * fall_interp)), 0.f);
                gGL.rotatef(-45.f * fall_interp, 0.f, 0.f, 1.f);
                gGL.begin(LLRender::QUADS);
                {
                    gGL.texCoord2f(uv_width, uv_height);
                    gGL.vertex2i(rect.getWidth(), rect.getHeight() );

                    gGL.texCoord2f(0.f, uv_height);
                    gGL.vertex2i(0, rect.getHeight() );

                    gGL.texCoord2f(0.f, 0.f);
                    gGL.vertex2i(0, 0);

                    gGL.texCoord2f(uv_width, 0.f);
                    gGL.vertex2i(rect.getWidth(), 0);
                }
                gGL.end();
            }
            gGL.popMatrix();
        }
    }
>>>>>>> 38c2a5bd
}

/*virtual*/
void LLSnapshotLivePreview::reshape(S32 width, S32 height, BOOL called_from_parent)
{
    LLRect old_rect = getRect();
    LLView::reshape(width, height, called_from_parent);
    if (old_rect.getWidth() != width || old_rect.getHeight() != height)
    {
        LL_DEBUGS("Window", "Snapshot") << "window reshaped, updating thumbnail" << LL_ENDL;
        if (mViewContainer && mViewContainer->isInVisibleChain())
        {
            // We usually resize only on window reshape, so give it a chance to redraw, assign delay
            updateSnapshot(
                TRUE, // new snapshot is needed
                FALSE, // thumbnail will be updated either way.
                AUTO_SNAPSHOT_TIME_DELAY); // shutter delay.
        }
    }
}

BOOL LLSnapshotLivePreview::setThumbnailImageSize()
{
<<<<<<< HEAD
	if (getWidth() < 10 || getHeight() < 10)
	{
		return FALSE ;
	}
	S32 width  = (mThumbnailSubsampled ? mPreviewImage->getWidth()  : gViewerWindow->getWindowWidthRaw());
	S32 height = (mThumbnailSubsampled ? mPreviewImage->getHeight() : gViewerWindow->getWindowHeightRaw()) ;

	F32 aspect_ratio = ((F32)width) / ((F32)height);

	// UI size for thumbnail
	S32 max_width  = mThumbnailPlaceholderRect.getWidth();
	S32 max_height = mThumbnailPlaceholderRect.getHeight();

	if (aspect_ratio > (F32)max_width / (F32)max_height)
	{
		// image too wide, shrink to width
		mThumbnailWidth = max_width;
		mThumbnailHeight = ll_round((F32)max_width / aspect_ratio);
	}
	else
	{
		// image too tall, shrink to height
		mThumbnailHeight = max_height;
		mThumbnailWidth = ll_round((F32)max_height * aspect_ratio);
	}
    
	if (mThumbnailWidth > width || mThumbnailHeight > height)
	{
		return FALSE ;//if the window is too small, ignore thumbnail updating.
	}

	// <FS:Ansariel> Show miniature thumbnail on collapsed snapshot panel
	if (mFixedThumbnailWidth > 0 && mFixedThumbnailHeight > 0)
	{
		if (aspect_ratio > (F32)mFixedThumbnailWidth / (F32)mFixedThumbnailHeight)
		{
			// image too wide, shrink to width
			mFixedThumbnailImageWidth = mFixedThumbnailWidth;
			mFixedThumbnailImageHeight = ll_round((F32)mFixedThumbnailWidth / aspect_ratio);
		}
		else
		{
			// image too tall, shrink to height
			mFixedThumbnailImageHeight = mFixedThumbnailHeight;
			mFixedThumbnailImageWidth = ll_round((F32)mFixedThumbnailHeight * aspect_ratio);
		}
	}
	// </FS:Ansariel>

	S32 left = 0 , top = mThumbnailHeight, right = mThumbnailWidth, bottom = 0 ;
	if (!mKeepAspectRatio)
	{
		F32 ratio_x = (F32)getWidth()  / width ;
		F32 ratio_y = (F32)getHeight() / height ;
=======
    if (getWidth() < 10 || getHeight() < 10)
    {
        return FALSE ;
    }
    S32 width  = (mThumbnailSubsampled ? mPreviewImage->getWidth()  : gViewerWindow->getWindowWidthRaw());
    S32 height = (mThumbnailSubsampled ? mPreviewImage->getHeight() : gViewerWindow->getWindowHeightRaw()) ;

    F32 aspect_ratio = ((F32)width) / ((F32)height);

    // UI size for thumbnail
    S32 max_width  = mThumbnailPlaceholderRect.getWidth();
    S32 max_height = mThumbnailPlaceholderRect.getHeight();

    if (aspect_ratio > (F32)max_width / (F32)max_height)
    {
        // image too wide, shrink to width
        mThumbnailWidth = max_width;
        mThumbnailHeight = ll_round((F32)max_width / aspect_ratio);
    }
    else
    {
        // image too tall, shrink to height
        mThumbnailHeight = max_height;
        mThumbnailWidth = ll_round((F32)max_height * aspect_ratio);
    }

    if (mThumbnailWidth > width || mThumbnailHeight > height)
    {
        return FALSE ;//if the window is too small, ignore thumbnail updating.
    }

    S32 left = 0 , top = mThumbnailHeight, right = mThumbnailWidth, bottom = 0 ;
    if (!mKeepAspectRatio)
    {
        F32 ratio_x = (F32)getWidth()  / width ;
        F32 ratio_y = (F32)getHeight() / height ;
>>>>>>> 38c2a5bd

        if (ratio_x > ratio_y)
        {
            top = (S32)(top * ratio_y / ratio_x) ;
        }
        else
        {
            right = (S32)(right * ratio_x / ratio_y) ;
        }
        left = (S32)((mThumbnailWidth - right) * 0.5f) ;
        bottom = (S32)((mThumbnailHeight - top) * 0.5f) ;
        top += bottom ;
        right += left ;
    }
    mPreviewRect.set(left - 1, top + 1, right + 1, bottom - 1) ;

    return TRUE ;
}

void LLSnapshotLivePreview::generateThumbnailImage(BOOL force_update)
{
    if(mThumbnailUpdateLock) //in the process of updating
    {
        return ;
    }
    if(getThumbnailUpToDate() && !force_update)//already updated
    {
        return ;
    }
    if(getWidth() < 10 || getHeight() < 10)
    {
        return ;
    }

    ////lock updating
    mThumbnailUpdateLock = TRUE ;

    if(!setThumbnailImageSize())
    {
        mThumbnailUpdateLock = FALSE ;
        mThumbnailUpToDate = TRUE ;
        return ;
    }

    // Invalidate the big thumbnail when we regenerate the small one
    mBigThumbnailUpToDate = FALSE;

    if(mThumbnailImage)
    {
        resetThumbnailImage() ;
    }

    LLPointer<LLImageRaw> raw = new LLImageRaw;

    if (mThumbnailSubsampled)
    {
        // The thumbnail is be a subsampled version of the preview (used in SL Share previews, i.e. Flickr, Twitter)
        raw->resize( mPreviewImage->getWidth(),
                     mPreviewImage->getHeight(),
                     mPreviewImage->getComponents());
        raw->copy(mPreviewImage);
        // Scale to the thumbnail size
        if (!raw->scale(mThumbnailWidth, mThumbnailHeight))
        {
            raw = NULL ;
        }
    }
    else
    {
		// <FS:Ansariel> Show miniature thumbnail on collapsed snapshot panel
		S32 width = mThumbnailWidth;
		S32 height = mThumbnailHeight;
		if (mFixedThumbnailImageWidth > 0 && mFixedThumbnailImageHeight > 0)
		{
			width = mFixedThumbnailImageWidth;
			height = mFixedThumbnailImageHeight;
		}
		// </FS:Ansariel>

        // The thumbnail is a screen view with screen grab positioning preview
        if(!gViewerWindow->thumbnailSnapshot(raw,
                                         // <FS:Ansariel> Show miniature thumbnail on collapsed snapshot panel
                                         //mThumbnailWidth, mThumbnailHeight,
                                         width, height,
                                         // </FS:Ansariel>
                                         mAllowRenderUI && gSavedSettings.getBOOL("RenderUIInSnapshot"),
                                         gSavedSettings.getBOOL("RenderHUDInSnapshot"),
                                         FALSE,
                                         gSavedSettings.getBOOL("RenderSnapshotNoPost"),
                                         mSnapshotBufferType) )
        {
            raw = NULL ;
        }
    }

    if (raw)
    {
        // Filter the thumbnail
        // Note: filtering needs to be done *before* the scaling to power of 2 or the effect is distorted
        if (getFilter() != "")
        {
            std::string filter_path = LLImageFiltersManager::getInstance()->getFilterPath(getFilter());
            if (filter_path != "")
            {
                LLImageFilter filter(filter_path);
                filter.executeFilter(raw);
            }
            else
            {
                LL_WARNS("Snapshot") << "Couldn't find a path to the following filter : " << getFilter() << LL_ENDL;
            }
        }
        // Scale to a power of 2 so it can be mapped to a texture
        raw->expandToPowerOfTwo();
        mThumbnailImage = LLViewerTextureManager::getLocalTexture(raw.get(), FALSE);
        mThumbnailUpToDate = TRUE ;
    }

    //unlock updating
    mThumbnailUpdateLock = FALSE ;
}

LLViewerTexture* LLSnapshotLivePreview::getBigThumbnailImage()
{
    if (mThumbnailUpdateLock) //in the process of updating
    {
        return NULL;
    }
    if (mBigThumbnailUpToDate && mBigThumbnailImage)//already updated
    {
        return mBigThumbnailImage;
    }

    LLPointer<LLImageRaw> raw = new LLImageRaw;

    if (raw)
    {
        // The big thumbnail is a new filtered version of the preview (used in SL Share previews, i.e. Flickr, Twitter)
        mBigThumbnailWidth = mPreviewImage->getWidth();
        mBigThumbnailHeight = mPreviewImage->getHeight();
        raw->resize( mBigThumbnailWidth,
                     mBigThumbnailHeight,
                     mPreviewImage->getComponents());
        raw->copy(mPreviewImage);

        // Filter
        // Note: filtering needs to be done *before* the scaling to power of 2 or the effect is distorted
        if (getFilter() != "")
        {
            std::string filter_path = LLImageFiltersManager::getInstance()->getFilterPath(getFilter());
            if (filter_path != "")
            {
                LLImageFilter filter(filter_path);
                filter.executeFilter(raw);
            }
            else
            {
                LL_WARNS("Snapshot") << "Couldn't find a path to the following filter : " << getFilter() << LL_ENDL;
            }
        }
        // Scale to a power of 2 so it can be mapped to a texture
        raw->expandToPowerOfTwo();
        mBigThumbnailImage = LLViewerTextureManager::getLocalTexture(raw.get(), FALSE);
        mBigThumbnailUpToDate = TRUE ;
    }

    return mBigThumbnailImage ;
}

// Called often. Checks whether it's time to grab a new snapshot and if so, does it.
// Returns TRUE if new snapshot generated, FALSE otherwise.
//static
BOOL LLSnapshotLivePreview::onIdle( void* snapshot_preview )
{
    LLSnapshotLivePreview* previewp = (LLSnapshotLivePreview*)snapshot_preview;
    if (previewp->getWidth() == 0 || previewp->getHeight() == 0)
    {
        LL_WARNS("Snapshot") << "Incorrect dimensions: " << previewp->getWidth() << "x" << previewp->getHeight() << LL_ENDL;
        return FALSE;
    }

    if (previewp->mSnapshotDelayTimer.getStarted()) // Wait for a snapshot delay timer
    {
        if (!previewp->mSnapshotDelayTimer.hasExpired())
        {
            return FALSE;
        }
        previewp->mSnapshotDelayTimer.stop();
    }

    if (LLToolCamera::getInstance()->hasMouseCapture()) // Hide full-screen preview while camming, either don't take snapshots while ALT-zoom active
    {
        previewp->setVisible(FALSE);
        return FALSE;
    }

    // If we're in freeze-frame and/or auto update mode and camera has moved, update snapshot.
    LLVector3 new_camera_pos = LLViewerCamera::getInstance()->getOrigin();
    LLQuaternion new_camera_rot = LLViewerCamera::getInstance()->getQuaternion();
    if (previewp->mForceUpdateSnapshot ||
        (((gSavedSettings.getBOOL("AutoSnapshot") && LLView::isAvailable(previewp->mViewContainer)) ||
        (gSavedSettings.getBOOL("FreezeTime") && previewp->mAllowFullScreenPreview)) &&
        (new_camera_pos != previewp->mCameraPos || dot(new_camera_rot, previewp->mCameraRot) < 0.995f)))
    {
        previewp->mCameraPos = new_camera_pos;
        previewp->mCameraRot = new_camera_rot;
        // request a new snapshot whenever the camera moves, with a time delay
        BOOL new_snapshot = gSavedSettings.getBOOL("AutoSnapshot") || previewp->mForceUpdateSnapshot;
        LL_DEBUGS("Snapshot") << "camera moved, updating thumbnail" << LL_ENDL;
        previewp->updateSnapshot(
            new_snapshot, // whether a new snapshot is needed or merely invalidate the existing one
            FALSE, // or if 1st arg is false, whether to produce a new thumbnail image.
            new_snapshot ? AUTO_SNAPSHOT_TIME_DELAY : 0.f); // shutter delay if 1st arg is true.
        previewp->mForceUpdateSnapshot = FALSE;
    }

    if (previewp->getSnapshotUpToDate() && previewp->getThumbnailUpToDate())
    {
        return FALSE;
    }

    // time to produce a snapshot
    if(!previewp->getSnapshotUpToDate())
    {
        LL_DEBUGS("Snapshot") << "producing snapshot" << LL_ENDL;
        if (!previewp->mPreviewImage)
        {
            previewp->mPreviewImage = new LLImageRaw;
        }

        previewp->mSnapshotActive = TRUE;

        previewp->setVisible(FALSE);
        previewp->setEnabled(FALSE);

        previewp->getWindow()->incBusyCount();
        previewp->setImageScaled(FALSE);

        // grab the raw image
        if (gViewerWindow->rawSnapshot(
                previewp->mPreviewImage,
                previewp->getWidth(),
                previewp->getHeight(),
                previewp->mKeepAspectRatio,//gSavedSettings.getBOOL("KeepAspectForSnapshot"),
                previewp->getSnapshotType() == LLSnapshotModel::SNAPSHOT_TEXTURE,
                previewp->mAllowRenderUI && gSavedSettings.getBOOL("RenderUIInSnapshot"),
                gSavedSettings.getBOOL("RenderHUDInSnapshot"),
                FALSE,
                gSavedSettings.getBOOL("RenderSnapshotNoPost"),
                previewp->mSnapshotBufferType,
                previewp->getMaxImageSize()))
        {
            // Invalidate/delete any existing encoded image
            previewp->mPreviewImageEncoded = NULL;
            // Invalidate/delete any existing formatted image
            previewp->mFormattedImage = NULL;
            // Update the data size
            previewp->estimateDataSize();

            // Full size preview is set: get the decoded image result and save it for animation
            if (gSavedSettings.getBOOL("UseFreezeFrame") && previewp->mAllowFullScreenPreview)
            {
                previewp->prepareFreezeFrame();
            }

            // The snapshot is updated now...
            previewp->mSnapshotUpToDate = TRUE;

            // We need to update the thumbnail though
            previewp->setThumbnailImageSize();
            previewp->generateThumbnailImage(TRUE) ;
        }
        previewp->getWindow()->decBusyCount();
        previewp->setVisible(gSavedSettings.getBOOL("UseFreezeFrame") && previewp->mAllowFullScreenPreview); // only show fullscreen preview when in freeze frame mode
        previewp->mSnapshotActive = FALSE;
        LL_DEBUGS("Snapshot") << "done creating snapshot" << LL_ENDL;
    }

    if (!previewp->getThumbnailUpToDate())
    {
        previewp->generateThumbnailImage() ;
    }

    // Tell the floater container that the snapshot is updated now
    if (previewp->mViewContainer)
    {
        previewp->mViewContainer->notify(LLSD().with("snapshot-updated", true));
    }

    return TRUE;
}

void LLSnapshotLivePreview::prepareFreezeFrame()
{
    // Get the decoded version of the formatted image
    getEncodedImage();

    // We need to scale that a bit for display...
    LLPointer<LLImageRaw> scaled = new LLImageRaw(
        mPreviewImageEncoded->getData(),
        mPreviewImageEncoded->getWidth(),
        mPreviewImageEncoded->getHeight(),
        mPreviewImageEncoded->getComponents());

    if (!scaled->isBufferInvalid())
    {
        // leave original image dimensions, just scale up texture buffer
        if (mPreviewImageEncoded->getWidth() > 1024 || mPreviewImageEncoded->getHeight() > 1024)
        {
            // go ahead and shrink image to appropriate power of 2 for display
            scaled->biasedScaleToPowerOfTwo(1024);
            setImageScaled(TRUE);
        }
        else
        {
            // expand image but keep original image data intact
            scaled->expandToPowerOfTwo(1024, FALSE);
        }

        mViewerImage[mCurImageIndex] = LLViewerTextureManager::getLocalTexture(scaled.get(), FALSE);
        LLPointer<LLViewerTexture> curr_preview_image = mViewerImage[mCurImageIndex];
        gGL.getTexUnit(0)->bind(curr_preview_image);
        curr_preview_image->setFilteringOption(getSnapshotType() == LLSnapshotModel::SNAPSHOT_TEXTURE ? LLTexUnit::TFO_ANISOTROPIC : LLTexUnit::TFO_POINT);
        curr_preview_image->setAddressMode(LLTexUnit::TAM_CLAMP);


        if (gSavedSettings.getBOOL("UseFreezeFrame") && mAllowFullScreenPreview)
        {
            mShineCountdown = 4; // wait a few frames to avoid animation glitch due to readback this frame
        }
    }
}

S32 LLSnapshotLivePreview::getEncodedImageWidth() const
{
    S32 width = getWidth();
    if (getSnapshotType() == LLSnapshotModel::SNAPSHOT_TEXTURE)
    {
        width = LLImageRaw::biasedDimToPowerOfTwo(width,MAX_TEXTURE_SIZE);
    }
    return width;
}
S32 LLSnapshotLivePreview::getEncodedImageHeight() const
{
    S32 height = getHeight();
    if (getSnapshotType() == LLSnapshotModel::SNAPSHOT_TEXTURE)
    {
        height = LLImageRaw::biasedDimToPowerOfTwo(height,MAX_TEXTURE_SIZE);
    }
    return height;
}

LLPointer<LLImageRaw> LLSnapshotLivePreview::getEncodedImage()
{
    if (!mPreviewImageEncoded)
    {
        mPreviewImageEncoded = new LLImageRaw;

        mPreviewImageEncoded->resize(
            mPreviewImage->getWidth(),
            mPreviewImage->getHeight(),
            mPreviewImage->getComponents());

        if (getSnapshotType() == LLSnapshotModel::SNAPSHOT_TEXTURE)
        {
            // We don't store the intermediate formatted image in mFormattedImage in the J2C case
            LL_DEBUGS("Snapshot") << "Encoding new image of format J2C" << LL_ENDL;
            LLPointer<LLImageJ2C> formatted = new LLImageJ2C;
            // Copy the preview
            LLPointer<LLImageRaw> scaled = new LLImageRaw(
                                                          mPreviewImage->getData(),
                                                          mPreviewImage->getWidth(),
                                                          mPreviewImage->getHeight(),
                                                          mPreviewImage->getComponents());
            // Scale it as required by J2C
            scaled->biasedScaleToPowerOfTwo(MAX_TEXTURE_SIZE);
            setImageScaled(TRUE);
            // Compress to J2C
            if (formatted->encode(scaled, 0.f))
            {
                // We can update the data size precisely at that point
                mDataSize = formatted->getDataSize();
                // Decompress back
                formatted->decode(mPreviewImageEncoded, 0);
            }
        }
        else
        {
            // Update mFormattedImage if necessary
            getFormattedImage();
            if (getSnapshotFormat() == LLSnapshotModel::SNAPSHOT_FORMAT_BMP)
            {
                // BMP hack : copy instead of decode otherwise decode will crash.
                mPreviewImageEncoded->copy(mPreviewImage);
            }
            else
            {
                // Decode back
                mFormattedImage->decode(mPreviewImageEncoded, 0);
            }
        }
    }
    return mPreviewImageEncoded;
}

bool LLSnapshotLivePreview::createUploadFile(const std::string &out_filename, const S32 max_image_dimentions, const S32 min_image_dimentions)
{
    return LLViewerTextureList::createUploadFile(mPreviewImage, out_filename, max_image_dimentions, min_image_dimentions);
}

// We actually estimate the data size so that we do not require actual compression when showing the preview
// Note : whenever formatted image is computed, mDataSize will be updated to reflect the true size
void LLSnapshotLivePreview::estimateDataSize()
{
    // Compression ratio
    F32 ratio = 1.0;

    if (getSnapshotType() == LLSnapshotModel::SNAPSHOT_TEXTURE)
    {
        ratio = 8.0;    // This is what we shoot for when compressing to J2C
    }
    else
    {
        LLSnapshotModel::ESnapshotFormat format = getSnapshotFormat();
        switch (format)
        {
            case LLSnapshotModel::SNAPSHOT_FORMAT_PNG:
                ratio = 3.0;    // Average observed PNG compression ratio
                break;
            case LLSnapshotModel::SNAPSHOT_FORMAT_JPEG:
                // Observed from JPG compression tests
                ratio = (110 - mSnapshotQuality) / 2;
                break;
            case LLSnapshotModel::SNAPSHOT_FORMAT_BMP:
                ratio = 1.0;    // No compression with BMP
                break;
        }
    }
    mDataSize = (S32)((F32)mPreviewImage->getDataSize() / ratio);
}

LLPointer<LLImageFormatted> LLSnapshotLivePreview::getFormattedImage()
{
    if (!mFormattedImage)
    {
        // Apply the filter to mPreviewImage
        if (getFilter() != "")
        {
            std::string filter_path = LLImageFiltersManager::getInstance()->getFilterPath(getFilter());
            if (filter_path != "")
            {
                LLImageFilter filter(filter_path);
                filter.executeFilter(mPreviewImage);
            }
            else
            {
                LL_WARNS("Snapshot") << "Couldn't find a path to the following filter : " << getFilter() << LL_ENDL;
            }
        }

        // Create the new formatted image of the appropriate format.
        LLSnapshotModel::ESnapshotFormat format = getSnapshotFormat();
        LL_DEBUGS("Snapshot") << "Encoding new image of format " << format << LL_ENDL;

        switch (format)
        {
            case LLSnapshotModel::SNAPSHOT_FORMAT_PNG:
                mFormattedImage = new LLImagePNG();
                break;
            case LLSnapshotModel::SNAPSHOT_FORMAT_JPEG:
                mFormattedImage = new LLImageJPEG(mSnapshotQuality);
                break;
            case LLSnapshotModel::SNAPSHOT_FORMAT_BMP:
                mFormattedImage = new LLImageBMP();
                break;
        }
        if (mFormattedImage->encode(mPreviewImage, 0))
        {
            // We can update the data size precisely at that point
            mDataSize = mFormattedImage->getDataSize();
        }
    }
    return mFormattedImage;
}

void LLSnapshotLivePreview::setSize(S32 w, S32 h)
{
    LL_DEBUGS("Snapshot") << "setSize(" << w << ", " << h << ")" << LL_ENDL;
    setWidth(w);
    setHeight(h);
}

void LLSnapshotLivePreview::setSnapshotFormat(LLSnapshotModel::ESnapshotFormat format)
{
    if (mSnapshotFormat != format)
    {
        mFormattedImage = NULL;     // Invalidate the already formatted image if any
        mSnapshotFormat = format;
    }
}

void LLSnapshotLivePreview::getSize(S32& w, S32& h) const
{
    w = getWidth();
    h = getHeight();
}

void LLSnapshotLivePreview::saveTexture(BOOL outfit_snapshot, std::string name)
{
    LL_DEBUGS("Snapshot") << "saving texture: " << mPreviewImage->getWidth() << "x" << mPreviewImage->getHeight() << LL_ENDL;
    // gen a new uuid for this asset
    LLTransactionID tid;
    tid.generate();
    LLAssetID new_asset_id = tid.makeAssetID(gAgent.getSecureSessionID());

    LLPointer<LLImageJ2C> formatted = new LLImageJ2C;
    LLPointer<LLImageRaw> scaled = new LLImageRaw(mPreviewImage->getData(),
        mPreviewImage->getWidth(),
        mPreviewImage->getHeight(),
        mPreviewImage->getComponents());

    // Apply the filter to mPreviewImage
    if (getFilter() != "")
    {
        std::string filter_path = LLImageFiltersManager::getInstance()->getFilterPath(getFilter());
        if (filter_path != "")
        {
            LLImageFilter filter(filter_path);
            filter.executeFilter(scaled);
        }
        else
        {
            LL_WARNS("Snapshot") << "Couldn't find a path to the following filter : " << getFilter() << LL_ENDL;
        }
    }

    scaled->biasedScaleToPowerOfTwo(MAX_TEXTURE_SIZE);
    LL_DEBUGS("Snapshot") << "scaled texture to " << scaled->getWidth() << "x" << scaled->getHeight() << LL_ENDL;

    if (formatted->encode(scaled, 0.0f))
    {
        LLFileSystem fmt_file(new_asset_id, LLAssetType::AT_TEXTURE, LLFileSystem::WRITE);
        fmt_file.write(formatted->getData(), formatted->getDataSize());
        std::string pos_string;
        LLAgentUI::buildLocationString(pos_string, LLAgentUI::LOCATION_FORMAT_FULL);
        std::string who_took_it;
        LLAgentUI::buildFullname(who_took_it);
        S32 expected_upload_cost = LLAgentBenefitsMgr::current().getTextureUploadCost();
        std::string res_name = outfit_snapshot ? name : "Snapshot : " + pos_string;
        std::string res_desc = outfit_snapshot ? "" : "Taken by " + who_took_it + " at " + pos_string;
        LLFolderType::EType folder_type = outfit_snapshot ? LLFolderType::FT_NONE : LLFolderType::FT_SNAPSHOT_CATEGORY;
        LLInventoryType::EType inv_type = outfit_snapshot ? LLInventoryType::IT_NONE : LLInventoryType::IT_SNAPSHOT;

        LLResourceUploadInfo::ptr_t assetUploadInfo(new LLResourceUploadInfo(
            tid, LLAssetType::AT_TEXTURE, res_name, res_desc, 0,
            folder_type, inv_type,
            PERM_ALL, LLFloaterPerms::getGroupPerms("Uploads"), LLFloaterPerms::getEveryonePerms("Uploads"),
            expected_upload_cost, !outfit_snapshot));

        upload_new_resource(assetUploadInfo);

        gViewerWindow->playSnapshotAnimAndSound();
    }
    else
    {
        LLNotificationsUtil::add("ErrorEncodingSnapshot");
        LL_WARNS("Snapshot") << "Error encoding snapshot" << LL_ENDL;
    }

    add(LLStatViewer::SNAPSHOT, 1);

    mDataSize = 0;
}

void LLSnapshotLivePreview::saveLocal(const snapshot_saved_signal_t::slot_type& success_cb, const snapshot_saved_signal_t::slot_type& failure_cb)
{
    // Update mFormattedImage if necessary
    getFormattedImage();

    // Save the formatted image
    saveLocal(mFormattedImage, success_cb, failure_cb);
}

//Check if failed due to insufficient memory
void LLSnapshotLivePreview::saveLocal(LLPointer<LLImageFormatted> image, const snapshot_saved_signal_t::slot_type& success_cb, const snapshot_saved_signal_t::slot_type& failure_cb)
{
    sSaveLocalImage = image;

    gViewerWindow->saveImageNumbered(sSaveLocalImage, FALSE, success_cb, failure_cb);
}<|MERGE_RESOLUTION|>--- conflicted
+++ resolved
@@ -99,10 +99,10 @@
     mAllowRenderUI(TRUE),
     mAllowFullScreenPreview(TRUE),
     mViewContainer(NULL),
-	mFixedThumbnailWidth(0),
-	mFixedThumbnailHeight(0),
-	mFixedThumbnailImageWidth(0),
-	mFixedThumbnailImageHeight(0)
+    mFixedThumbnailWidth(0),
+    mFixedThumbnailHeight(0),
+    mFixedThumbnailImageWidth(0),
+    mFixedThumbnailImageHeight(0)
 {
     setSnapshotQuality(gSavedSettings.getS32("SnapshotQuality"));
     mSnapshotDelayTimer.setTimerExpirySec(0.0f);
@@ -241,49 +241,13 @@
 
 void LLSnapshotLivePreview::drawPreviewRect(S32 offset_x, S32 offset_y, LLColor4 alpha_color)
 {
-<<<<<<< HEAD
-	F32 line_width ; 
-	glGetFloatv(GL_LINE_WIDTH, &line_width) ;
-	gGL.setLineWidth(2.0f * line_width) ; // <FS> Line width OGL core profile fix by Rye Mutt
-	LLColor4 color(0.0f, 0.0f, 0.0f, 1.0f) ;
-	gl_rect_2d( mPreviewRect.mLeft + offset_x, mPreviewRect.mTop + offset_y,
-		mPreviewRect.mRight + offset_x, mPreviewRect.mBottom + offset_y, color, FALSE ) ;
-	gGL.setLineWidth(line_width) ; // <FS> Line width OGL core profile fix by Rye Mutt
-
-	//draw four alpha rectangles to cover areas outside of the snapshot image
-	if(!mKeepAspectRatio)
-	{
-		S32 dwl = 0, dwr = 0 ;
-		if(mThumbnailWidth > mPreviewRect.getWidth())
-		{
-			dwl = (mThumbnailWidth - mPreviewRect.getWidth()) >> 1 ;
-			dwr = mThumbnailWidth - mPreviewRect.getWidth() - dwl ;
-
-			gl_rect_2d(mPreviewRect.mLeft + offset_x - dwl, mPreviewRect.mTop + offset_y,
-				mPreviewRect.mLeft + offset_x, mPreviewRect.mBottom + offset_y, alpha_color, TRUE ) ;
-			gl_rect_2d( mPreviewRect.mRight + offset_x, mPreviewRect.mTop + offset_y,
-				mPreviewRect.mRight + offset_x + dwr, mPreviewRect.mBottom + offset_y, alpha_color, TRUE ) ;
-		}
-
-		if(mThumbnailHeight > mPreviewRect.getHeight())
-		{
-			S32 dh = (mThumbnailHeight - mPreviewRect.getHeight()) >> 1 ;
-			gl_rect_2d(mPreviewRect.mLeft + offset_x - dwl, mPreviewRect.mBottom + offset_y ,
-				mPreviewRect.mRight + offset_x + dwr, mPreviewRect.mBottom + offset_y - dh, alpha_color, TRUE ) ;
-
-			dh = mThumbnailHeight - mPreviewRect.getHeight() - dh ;
-			gl_rect_2d( mPreviewRect.mLeft + offset_x - dwl, mPreviewRect.mTop + offset_y + dh,
-				mPreviewRect.mRight + offset_x + dwr, mPreviewRect.mTop + offset_y, alpha_color, TRUE ) ;
-		}
-	}
-=======
     F32 line_width ;
     glGetFloatv(GL_LINE_WIDTH, &line_width) ;
-    glLineWidth(2.0f * line_width) ;
+    gGL.setLineWidth(2.0f * line_width) ; // <FS> Line width OGL core profile fix by Rye Mutt
     LLColor4 color(0.0f, 0.0f, 0.0f, 1.0f) ;
     gl_rect_2d( mPreviewRect.mLeft + offset_x, mPreviewRect.mTop + offset_y,
         mPreviewRect.mRight + offset_x, mPreviewRect.mBottom + offset_y, color, FALSE ) ;
-    glLineWidth(line_width) ;
+    gGL.setLineWidth(line_width) ; // <FS> Line width OGL core profile fix by Rye Mutt
 
     //draw four alpha rectangles to cover areas outside of the snapshot image
     if(!mKeepAspectRatio)
@@ -311,241 +275,11 @@
                 mPreviewRect.mRight + offset_x + dwr, mPreviewRect.mTop + offset_y, alpha_color, TRUE ) ;
         }
     }
->>>>>>> 38c2a5bd
 }
 
 //called when the frame is frozen.
 void LLSnapshotLivePreview::draw()
 {
-<<<<<<< HEAD
-	if (getCurrentImage() &&
-		mPreviewImageEncoded.notNull() &&
-		getSnapshotUpToDate())
-	{
-		LLColor4 bg_color(0.f, 0.f, 0.3f, 0.4f);
-		gl_rect_2d(getRect(), bg_color);
-		const LLRect& rect = getImageRect();
-		LLRect shadow_rect = rect;
-		shadow_rect.stretch(BORDER_WIDTH);
-		gl_drop_shadow(shadow_rect.mLeft, shadow_rect.mTop, shadow_rect.mRight, shadow_rect.mBottom, LLColor4(0.f, 0.f, 0.f, mNeedsFlash ? 0.f :0.5f), 10);
-
-		LLColor4 image_color(1.f, 1.f, 1.f, 1.f);
-		gGL.color4fv(image_color.mV);
-		gGL.getTexUnit(0)->bind(getCurrentImage());
-		// calculate UV scale
-		F32 uv_width = isImageScaled() ? 1.f : llmin((F32)getWidth() / (F32)getCurrentImage()->getWidth(), 1.f);
-		F32 uv_height = isImageScaled() ? 1.f : llmin((F32)getHeight() / (F32)getCurrentImage()->getHeight(), 1.f);
-		gGL.pushMatrix();
-		{	
-			gGL.translatef((F32)rect.mLeft, (F32)rect.mBottom + TOP_PANEL_HEIGHT, 0.f);
-			// <FS:Ansariel> Remove QUADS rendering mode
-			//gGL.begin(LLRender::QUADS);
-			//{
-			//	gGL.texCoord2f(uv_width, uv_height);
-			//	gGL.vertex2i(rect.getWidth(), rect.getHeight() );
-
-			//	gGL.texCoord2f(0.f, uv_height);
-			//	gGL.vertex2i(0, rect.getHeight() );
-
-			//	gGL.texCoord2f(0.f, 0.f);
-			//	gGL.vertex2i(0, 0);
-
-			//	gGL.texCoord2f(uv_width, 0.f);
-			//	gGL.vertex2i(rect.getWidth(), 0);
-			//}
-			//gGL.end();
-			gGL.begin(LLRender::TRIANGLES);
-			{
-				gGL.texCoord2f(uv_width, uv_height);
-				gGL.vertex2i(rect.getWidth(), rect.getHeight() );
-
-				gGL.texCoord2f(0.f, uv_height);
-				gGL.vertex2i(0, rect.getHeight() );
-
-				gGL.texCoord2f(0.f, 0.f);
-				gGL.vertex2i(0, 0);
-
-
-				gGL.texCoord2f(uv_width, uv_height);
-				gGL.vertex2i(rect.getWidth(), rect.getHeight() );
-
-				gGL.texCoord2f(0.f, 0.f);
-				gGL.vertex2i(0, 0);
-
-				gGL.texCoord2f(uv_width, 0.f);
-				gGL.vertex2i(rect.getWidth(), 0);
-			}
-			gGL.end();
-			// </FS:Ansariel>
-		}
-		gGL.popMatrix();
-
-		gGL.color4f(1.f, 1.f, 1.f, mFlashAlpha);
-		gl_rect_2d(getRect());
-		if (mNeedsFlash)
-		{
-			if (mFlashAlpha < 1.f)
-			{
-				mFlashAlpha = lerp(mFlashAlpha, 1.f, LLCriticalDamp::getInterpolant(0.02f));
-			}
-			else
-			{
-				mNeedsFlash = FALSE;
-			}
-		}
-		else
-		{
-			mFlashAlpha = lerp(mFlashAlpha, 0.f, LLCriticalDamp::getInterpolant(0.15f));
-		}
-
-		// Draw shining animation if appropriate.
-		if (mShineCountdown > 0)
-		{
-			mShineCountdown--;
-			if (mShineCountdown == 0)
-			{
-				mShineAnimTimer.start();
-			}
-		}
-		else if (mShineAnimTimer.getStarted())
-		{
-			LL_DEBUGS("Snapshot") << "Drawing shining animation" << LL_ENDL;
-			F32 shine_interp = llmin(1.f, mShineAnimTimer.getElapsedTimeF32() / SHINE_TIME);
-
-			// draw "shine" effect
-			LLRect local_rect(0, getRect().getHeight() + TOP_PANEL_HEIGHT, getRect().getWidth(), 0);
-			LLLocalClipRect clip(local_rect);
-			{
-				// draw diagonal stripe with gradient that passes over screen
-				S32 x1 = gViewerWindow->getWindowWidthScaled() * ll_round((clamp_rescale(shine_interp, 0.f, 1.f, -1.f - SHINE_WIDTH, 1.f)));
-				S32 x2 = x1 + ll_round(gViewerWindow->getWindowWidthScaled() * SHINE_WIDTH);
-				S32 x3 = x2 + ll_round(gViewerWindow->getWindowWidthScaled() * SHINE_WIDTH);
-				S32 y1 = 0;
-				S32 y2 = gViewerWindow->getWindowHeightScaled() + TOP_PANEL_HEIGHT;
-
-				gGL.getTexUnit(0)->unbind(LLTexUnit::TT_TEXTURE);
-				// <FS:Ansariel> Remove QUADS rendering mode
-				//gGL.begin(LLRender::QUADS);
-				//{
-				//	gGL.color4f(1.f, 1.f, 1.f, 0.f);
-				//	gGL.vertex2i(x1, y1);
-				//	gGL.vertex2i(x1 + gViewerWindow->getWindowWidthScaled(), y2);
-				//	gGL.color4f(1.f, 1.f, 1.f, SHINE_OPACITY);
-				//	gGL.vertex2i(x2 + gViewerWindow->getWindowWidthScaled(), y2);
-				//	gGL.vertex2i(x2, y1);
-
-				//	gGL.color4f(1.f, 1.f, 1.f, SHINE_OPACITY);
-				//	gGL.vertex2i(x2, y1);
-				//	gGL.vertex2i(x2 + gViewerWindow->getWindowWidthScaled(), y2);
-				//	gGL.color4f(1.f, 1.f, 1.f, 0.f);
-				//	gGL.vertex2i(x3 + gViewerWindow->getWindowWidthScaled(), y2);
-				//	gGL.vertex2i(x3, y1);
-				//}
-				//gGL.end();
-				gGL.begin(LLRender::TRIANGLES);
-				{
-					gGL.color4f(1.f, 1.f, 1.f, 0.f);
-					gGL.vertex2i(x1, y1);
-					gGL.vertex2i(x1 + gViewerWindow->getWindowWidthScaled(), y2);
-					gGL.color4f(1.f, 1.f, 1.f, SHINE_OPACITY);
-					gGL.vertex2i(x2 + gViewerWindow->getWindowWidthScaled(), y2);
-
-					gGL.color4f(1.f, 1.f, 1.f, 0.f);
-					gGL.vertex2i(x1, y1);
-					gGL.color4f(1.f, 1.f, 1.f, SHINE_OPACITY);
-					gGL.vertex2i(x2 + gViewerWindow->getWindowWidthScaled(), y2);
-					gGL.vertex2i(x2, y1);
-
-
-					gGL.color4f(1.f, 1.f, 1.f, SHINE_OPACITY);
-					gGL.vertex2i(x2, y1);
-					gGL.vertex2i(x2 + gViewerWindow->getWindowWidthScaled(), y2);
-					gGL.color4f(1.f, 1.f, 1.f, 0.f);
-					gGL.vertex2i(x3 + gViewerWindow->getWindowWidthScaled(), y2);
-
-					gGL.color4f(1.f, 1.f, 1.f, SHINE_OPACITY);
-					gGL.vertex2i(x2, y1);
-					gGL.color4f(1.f, 1.f, 1.f, 0.f);
-					gGL.vertex2i(x3 + gViewerWindow->getWindowWidthScaled(), y2);
-					gGL.vertex2i(x3, y1);
-				}
-				gGL.end();
-				// </FS:Ansariel>
-			}
-
-			// if we're at the end of the animation, stop
-			if (shine_interp >= 1.f)
-			{
-				mShineAnimTimer.stop();
-			}
-		}
-	}
-
-	// draw old image dropping away
-	if (mFallAnimTimer.getStarted())
-	{
-		S32 old_image_index = (mCurImageIndex + 1) % 2;
-		if (mViewerImage[old_image_index].notNull() && mFallAnimTimer.getElapsedTimeF32() < FALL_TIME)
-		{
-			LL_DEBUGS("Snapshot") << "Drawing fall animation" << LL_ENDL;
-			F32 fall_interp = mFallAnimTimer.getElapsedTimeF32() / FALL_TIME;
-			F32 alpha = clamp_rescale(fall_interp, 0.f, 1.f, 0.8f, 0.4f);
-			LLColor4 image_color(1.f, 1.f, 1.f, alpha);
-			gGL.color4fv(image_color.mV);
-			gGL.getTexUnit(0)->bind(mViewerImage[old_image_index]);
-			// calculate UV scale
-			// *FIX get this to work with old image
-			BOOL rescale = !mImageScaled[old_image_index] && mViewerImage[mCurImageIndex].notNull();
-			F32 uv_width = rescale ? llmin((F32)mWidth[old_image_index] / (F32)mViewerImage[mCurImageIndex]->getWidth(), 1.f) : 1.f;
-			F32 uv_height = rescale ? llmin((F32)mHeight[old_image_index] / (F32)mViewerImage[mCurImageIndex]->getHeight(), 1.f) : 1.f;
-			gGL.pushMatrix();
-			{
-				LLRect& rect = mImageRect[old_image_index];
-				gGL.translatef((F32)rect.mLeft, (F32)rect.mBottom - ll_round(getRect().getHeight() * 2.f * (fall_interp * fall_interp)), 0.f);
-				gGL.rotatef(-45.f * fall_interp, 0.f, 0.f, 1.f);
-				// <FS:Ansariel> Remove QUADS rendering mode
-				//gGL.begin(LLRender::QUADS);
-				//{
-				//	gGL.texCoord2f(uv_width, uv_height);
-				//	gGL.vertex2i(rect.getWidth(), rect.getHeight() );
-
-				//	gGL.texCoord2f(0.f, uv_height);
-				//	gGL.vertex2i(0, rect.getHeight() );
-
-				//	gGL.texCoord2f(0.f, 0.f);
-				//	gGL.vertex2i(0, 0);
-
-				//	gGL.texCoord2f(uv_width, 0.f);
-				//	gGL.vertex2i(rect.getWidth(), 0);
-				//}
-				//gGL.end();
-				gGL.begin(LLRender::TRIANGLES);
-				{
-					gGL.texCoord2f(uv_width, uv_height);
-					gGL.vertex2i(rect.getWidth(), rect.getHeight() );
-
-					gGL.texCoord2f(0.f, uv_height);
-					gGL.vertex2i(0, rect.getHeight() );
-
-					gGL.texCoord2f(0.f, 0.f);
-					gGL.vertex2i(0, 0);
-
-					gGL.texCoord2f(uv_width, uv_height);
-					gGL.vertex2i(rect.getWidth(), rect.getHeight() );
-
-					gGL.texCoord2f(0.f, 0.f);
-					gGL.vertex2i(0, 0);
-
-					gGL.texCoord2f(uv_width, 0.f);
-					gGL.vertex2i(rect.getWidth(), 0);
-				}
-				gGL.end();
-				// </FS:Ansariel>
-			}
-			gGL.popMatrix();
-		}
-	}
-=======
     if (getCurrentImage() &&
         mPreviewImageEncoded.notNull() &&
         getSnapshotUpToDate())
@@ -566,7 +300,23 @@
         gGL.pushMatrix();
         {
             gGL.translatef((F32)rect.mLeft, (F32)rect.mBottom + TOP_PANEL_HEIGHT, 0.f);
-            gGL.begin(LLRender::QUADS);
+            // <FS:Ansariel> Remove QUADS rendering mode
+            //gGL.begin(LLRender::QUADS);
+            //{
+            //  gGL.texCoord2f(uv_width, uv_height);
+            //  gGL.vertex2i(rect.getWidth(), rect.getHeight() );
+
+            //  gGL.texCoord2f(0.f, uv_height);
+            //  gGL.vertex2i(0, rect.getHeight() );
+
+            //  gGL.texCoord2f(0.f, 0.f);
+            //  gGL.vertex2i(0, 0);
+
+            //  gGL.texCoord2f(uv_width, 0.f);
+            //  gGL.vertex2i(rect.getWidth(), 0);
+            //}
+            //gGL.end();
+            gGL.begin(LLRender::TRIANGLES);
             {
                 gGL.texCoord2f(uv_width, uv_height);
                 gGL.vertex2i(rect.getWidth(), rect.getHeight() );
@@ -577,10 +327,18 @@
                 gGL.texCoord2f(0.f, 0.f);
                 gGL.vertex2i(0, 0);
 
+
+                gGL.texCoord2f(uv_width, uv_height);
+                gGL.vertex2i(rect.getWidth(), rect.getHeight() );
+
+                gGL.texCoord2f(0.f, 0.f);
+                gGL.vertex2i(0, 0);
+
                 gGL.texCoord2f(uv_width, 0.f);
                 gGL.vertex2i(rect.getWidth(), 0);
             }
             gGL.end();
+            // </FS:Ansariel>
         }
         gGL.popMatrix();
 
@@ -628,23 +386,53 @@
                 S32 y2 = gViewerWindow->getWindowHeightScaled() + TOP_PANEL_HEIGHT;
 
                 gGL.getTexUnit(0)->unbind(LLTexUnit::TT_TEXTURE);
-                gGL.begin(LLRender::QUADS);
+                // <FS:Ansariel> Remove QUADS rendering mode
+                //gGL.begin(LLRender::QUADS);
+                //{
+                //  gGL.color4f(1.f, 1.f, 1.f, 0.f);
+                //  gGL.vertex2i(x1, y1);
+                //  gGL.vertex2i(x1 + gViewerWindow->getWindowWidthScaled(), y2);
+                //  gGL.color4f(1.f, 1.f, 1.f, SHINE_OPACITY);
+                //  gGL.vertex2i(x2 + gViewerWindow->getWindowWidthScaled(), y2);
+                //  gGL.vertex2i(x2, y1);
+
+                //  gGL.color4f(1.f, 1.f, 1.f, SHINE_OPACITY);
+                //  gGL.vertex2i(x2, y1);
+                //  gGL.vertex2i(x2 + gViewerWindow->getWindowWidthScaled(), y2);
+                //  gGL.color4f(1.f, 1.f, 1.f, 0.f);
+                //  gGL.vertex2i(x3 + gViewerWindow->getWindowWidthScaled(), y2);
+                //  gGL.vertex2i(x3, y1);
+                //}
+                //gGL.end();
+                gGL.begin(LLRender::TRIANGLES);
                 {
                     gGL.color4f(1.f, 1.f, 1.f, 0.f);
                     gGL.vertex2i(x1, y1);
                     gGL.vertex2i(x1 + gViewerWindow->getWindowWidthScaled(), y2);
                     gGL.color4f(1.f, 1.f, 1.f, SHINE_OPACITY);
                     gGL.vertex2i(x2 + gViewerWindow->getWindowWidthScaled(), y2);
+
+                    gGL.color4f(1.f, 1.f, 1.f, 0.f);
+                    gGL.vertex2i(x1, y1);
+                    gGL.color4f(1.f, 1.f, 1.f, SHINE_OPACITY);
+                    gGL.vertex2i(x2 + gViewerWindow->getWindowWidthScaled(), y2);
                     gGL.vertex2i(x2, y1);
+
 
                     gGL.color4f(1.f, 1.f, 1.f, SHINE_OPACITY);
                     gGL.vertex2i(x2, y1);
                     gGL.vertex2i(x2 + gViewerWindow->getWindowWidthScaled(), y2);
                     gGL.color4f(1.f, 1.f, 1.f, 0.f);
                     gGL.vertex2i(x3 + gViewerWindow->getWindowWidthScaled(), y2);
+
+                    gGL.color4f(1.f, 1.f, 1.f, SHINE_OPACITY);
+                    gGL.vertex2i(x2, y1);
+                    gGL.color4f(1.f, 1.f, 1.f, 0.f);
+                    gGL.vertex2i(x3 + gViewerWindow->getWindowWidthScaled(), y2);
                     gGL.vertex2i(x3, y1);
                 }
                 gGL.end();
+                // </FS:Ansariel>
             }
 
             // if we're at the end of the animation, stop
@@ -677,13 +465,35 @@
                 LLRect& rect = mImageRect[old_image_index];
                 gGL.translatef((F32)rect.mLeft, (F32)rect.mBottom - ll_round(getRect().getHeight() * 2.f * (fall_interp * fall_interp)), 0.f);
                 gGL.rotatef(-45.f * fall_interp, 0.f, 0.f, 1.f);
-                gGL.begin(LLRender::QUADS);
+                // <FS:Ansariel> Remove QUADS rendering mode
+                //gGL.begin(LLRender::QUADS);
+                //{
+                //  gGL.texCoord2f(uv_width, uv_height);
+                //  gGL.vertex2i(rect.getWidth(), rect.getHeight() );
+
+                //  gGL.texCoord2f(0.f, uv_height);
+                //  gGL.vertex2i(0, rect.getHeight() );
+
+                //  gGL.texCoord2f(0.f, 0.f);
+                //  gGL.vertex2i(0, 0);
+
+                //  gGL.texCoord2f(uv_width, 0.f);
+                //  gGL.vertex2i(rect.getWidth(), 0);
+                //}
+                //gGL.end();
+                gGL.begin(LLRender::TRIANGLES);
                 {
                     gGL.texCoord2f(uv_width, uv_height);
                     gGL.vertex2i(rect.getWidth(), rect.getHeight() );
 
                     gGL.texCoord2f(0.f, uv_height);
                     gGL.vertex2i(0, rect.getHeight() );
+
+                    gGL.texCoord2f(0.f, 0.f);
+                    gGL.vertex2i(0, 0);
+
+                    gGL.texCoord2f(uv_width, uv_height);
+                    gGL.vertex2i(rect.getWidth(), rect.getHeight() );
 
                     gGL.texCoord2f(0.f, 0.f);
                     gGL.vertex2i(0, 0);
@@ -692,11 +502,11 @@
                     gGL.vertex2i(rect.getWidth(), 0);
                 }
                 gGL.end();
+                // </FS:Ansariel>
             }
             gGL.popMatrix();
         }
     }
->>>>>>> 38c2a5bd
 }
 
 /*virtual*/
@@ -720,62 +530,6 @@
 
 BOOL LLSnapshotLivePreview::setThumbnailImageSize()
 {
-<<<<<<< HEAD
-	if (getWidth() < 10 || getHeight() < 10)
-	{
-		return FALSE ;
-	}
-	S32 width  = (mThumbnailSubsampled ? mPreviewImage->getWidth()  : gViewerWindow->getWindowWidthRaw());
-	S32 height = (mThumbnailSubsampled ? mPreviewImage->getHeight() : gViewerWindow->getWindowHeightRaw()) ;
-
-	F32 aspect_ratio = ((F32)width) / ((F32)height);
-
-	// UI size for thumbnail
-	S32 max_width  = mThumbnailPlaceholderRect.getWidth();
-	S32 max_height = mThumbnailPlaceholderRect.getHeight();
-
-	if (aspect_ratio > (F32)max_width / (F32)max_height)
-	{
-		// image too wide, shrink to width
-		mThumbnailWidth = max_width;
-		mThumbnailHeight = ll_round((F32)max_width / aspect_ratio);
-	}
-	else
-	{
-		// image too tall, shrink to height
-		mThumbnailHeight = max_height;
-		mThumbnailWidth = ll_round((F32)max_height * aspect_ratio);
-	}
-    
-	if (mThumbnailWidth > width || mThumbnailHeight > height)
-	{
-		return FALSE ;//if the window is too small, ignore thumbnail updating.
-	}
-
-	// <FS:Ansariel> Show miniature thumbnail on collapsed snapshot panel
-	if (mFixedThumbnailWidth > 0 && mFixedThumbnailHeight > 0)
-	{
-		if (aspect_ratio > (F32)mFixedThumbnailWidth / (F32)mFixedThumbnailHeight)
-		{
-			// image too wide, shrink to width
-			mFixedThumbnailImageWidth = mFixedThumbnailWidth;
-			mFixedThumbnailImageHeight = ll_round((F32)mFixedThumbnailWidth / aspect_ratio);
-		}
-		else
-		{
-			// image too tall, shrink to height
-			mFixedThumbnailImageHeight = mFixedThumbnailHeight;
-			mFixedThumbnailImageWidth = ll_round((F32)mFixedThumbnailHeight * aspect_ratio);
-		}
-	}
-	// </FS:Ansariel>
-
-	S32 left = 0 , top = mThumbnailHeight, right = mThumbnailWidth, bottom = 0 ;
-	if (!mKeepAspectRatio)
-	{
-		F32 ratio_x = (F32)getWidth()  / width ;
-		F32 ratio_y = (F32)getHeight() / height ;
-=======
     if (getWidth() < 10 || getHeight() < 10)
     {
         return FALSE ;
@@ -807,12 +561,29 @@
         return FALSE ;//if the window is too small, ignore thumbnail updating.
     }
 
+    // <FS:Ansariel> Show miniature thumbnail on collapsed snapshot panel
+    if (mFixedThumbnailWidth > 0 && mFixedThumbnailHeight > 0)
+    {
+        if (aspect_ratio > (F32)mFixedThumbnailWidth / (F32)mFixedThumbnailHeight)
+        {
+            // image too wide, shrink to width
+            mFixedThumbnailImageWidth = mFixedThumbnailWidth;
+            mFixedThumbnailImageHeight = ll_round((F32)mFixedThumbnailWidth / aspect_ratio);
+        }
+        else
+        {
+            // image too tall, shrink to height
+            mFixedThumbnailImageHeight = mFixedThumbnailHeight;
+            mFixedThumbnailImageWidth = ll_round((F32)mFixedThumbnailHeight * aspect_ratio);
+        }
+    }
+    // </FS:Ansariel>
+
     S32 left = 0 , top = mThumbnailHeight, right = mThumbnailWidth, bottom = 0 ;
     if (!mKeepAspectRatio)
     {
         F32 ratio_x = (F32)getWidth()  / width ;
         F32 ratio_y = (F32)getHeight() / height ;
->>>>>>> 38c2a5bd
 
         if (ratio_x > ratio_y)
         {
@@ -882,15 +653,15 @@
     }
     else
     {
-		// <FS:Ansariel> Show miniature thumbnail on collapsed snapshot panel
-		S32 width = mThumbnailWidth;
-		S32 height = mThumbnailHeight;
-		if (mFixedThumbnailImageWidth > 0 && mFixedThumbnailImageHeight > 0)
-		{
-			width = mFixedThumbnailImageWidth;
-			height = mFixedThumbnailImageHeight;
-		}
-		// </FS:Ansariel>
+        // <FS:Ansariel> Show miniature thumbnail on collapsed snapshot panel
+        S32 width = mThumbnailWidth;
+        S32 height = mThumbnailHeight;
+        if (mFixedThumbnailImageWidth > 0 && mFixedThumbnailImageHeight > 0)
+        {
+            width = mFixedThumbnailImageWidth;
+            height = mFixedThumbnailImageHeight;
+        }
+        // </FS:Ansariel>
 
         // The thumbnail is a screen view with screen grab positioning preview
         if(!gViewerWindow->thumbnailSnapshot(raw,
