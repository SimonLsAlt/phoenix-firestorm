/** 
* @file llsnapshotlivepreview.cpp
* @brief Implementation of llsnapshotlivepreview
* @author Gilbert@lindenlab.com
*
* $LicenseInfo:firstyear=2013&license=viewerlgpl$
* Second Life Viewer Source Code
* Copyright (C) 2014, Linden Research, Inc.
*
* This library is free software; you can redistribute it and/or
* modify it under the terms of the GNU Lesser General Public
* License as published by the Free Software Foundation;
* version 2.1 of the License only.
*
* This library is distributed in the hope that it will be useful,
* but WITHOUT ANY WARRANTY; without even the implied warranty of
* MERCHANTABILITY or FITNESS FOR A PARTICULAR PURPOSE.  See the GNU
* Lesser General Public License for more details.
*
* You should have received a copy of the GNU Lesser General Public
* License along with this library; if not, write to the Free Software
* Foundation, Inc., 51 Franklin Street, Fifth Floor, Boston, MA  02110-1301  USA
*
* Linden Research, Inc., 945 Battery Street, San Francisco, CA  94111  USA
* $/LicenseInfo$
*/

#include "llviewerprecompiledheaders.h"

#include "llagent.h"
#include "llagentcamera.h"
#include "llagentui.h"
#include "llcombobox.h"
#include "lleconomy.h"
#include "llfloaterperms.h"
#include "llfloaterreg.h"
#include "llfloaterfacebook.h"
#include "llfloaterflickr.h"
#include "llfloatertwitter.h"
#include "llimagefilter.h"
#include "llimagefiltersmanager.h"
#include "llimagebmp.h"
#include "llimagej2c.h"
#include "llimagejpeg.h"
#include "llimagepng.h"
#include "lllandmarkactions.h"
#include "lllocalcliprect.h"
#include "llresmgr.h"
#include "llnotificationsutil.h"
#include "llslurl.h"
#include "llsnapshotlivepreview.h"
#include "lltoolfocus.h"
#include "llviewercontrol.h"
#include "llviewermenufile.h"	// upload_new_resource()
#include "llviewerstats.h"
#include "llvfile.h"
#include "llvfs.h"
#include "llwindow.h"
#include "llworld.h"
#include <boost/filesystem.hpp>

const F32 AUTO_SNAPSHOT_TIME_DELAY = 1.f;

F32 SHINE_TIME = 0.5f;
F32 SHINE_WIDTH = 0.6f;
F32 SHINE_OPACITY = 0.3f;
F32 FALL_TIME = 0.6f;
S32 BORDER_WIDTH = 6;

const S32 MAX_TEXTURE_SIZE = 512 ; //max upload texture size 512 * 512

std::set<LLSnapshotLivePreview*> LLSnapshotLivePreview::sList;

LLSnapshotLivePreview::LLSnapshotLivePreview (const LLSnapshotLivePreview::Params& p) 
	:	LLView(p),
	mColor(1.f, 0.f, 0.f, 0.5f), 
	mCurImageIndex(0),
	mPreviewImage(NULL),
    mThumbnailImage(NULL) ,
    mBigThumbnailImage(NULL) ,
	mThumbnailWidth(0),
	mThumbnailHeight(0),
    mThumbnailSubsampled(FALSE),
	mPreviewImageEncoded(NULL),
	mFormattedImage(NULL),
	mShineCountdown(0),
	mFlashAlpha(0.f),
	mNeedsFlash(TRUE),
	mSnapshotQuality(gSavedSettings.getS32("SnapshotQuality")),
	mDataSize(0),
	mSnapshotType(LLSnapshotModel::SNAPSHOT_POSTCARD),
	mSnapshotFormat(LLSnapshotModel::ESnapshotFormat(gSavedSettings.getS32("SnapshotFormat"))),
	mSnapshotUpToDate(FALSE),
	mCameraPos(LLViewerCamera::getInstance()->getOrigin()),
	mCameraRot(LLViewerCamera::getInstance()->getQuaternion()),
	mSnapshotActive(FALSE),
	mSnapshotBufferType(LLSnapshotModel::SNAPSHOT_TYPE_COLOR),
    mFilterName(""),
    mAllowRenderUI(TRUE),
    mAllowFullScreenPreview(TRUE),
    mViewContainer(NULL),
	mFixedThumbnailWidth(0),
	mFixedThumbnailHeight(0),
	mFixedThumbnailImageWidth(0),
	mFixedThumbnailImageHeight(0)
{
	setSnapshotQuality(gSavedSettings.getS32("SnapshotQuality"));
	mSnapshotDelayTimer.setTimerExpirySec(0.0f);
	mSnapshotDelayTimer.start();
	// 	gIdleCallbacks.addFunction( &LLSnapshotLivePreview::onIdle, (void*)this );
	sList.insert(this);
	setFollowsAll();
	mWidth[0] = gViewerWindow->getWindowWidthRaw();
	mWidth[1] = gViewerWindow->getWindowWidthRaw();
	mHeight[0] = gViewerWindow->getWindowHeightRaw();
	mHeight[1] = gViewerWindow->getWindowHeightRaw();
	mImageScaled[0] = FALSE;
	mImageScaled[1] = FALSE;

	mMaxImageSize = MAX_SNAPSHOT_IMAGE_SIZE ;
	mKeepAspectRatio = gSavedSettings.getBOOL("KeepAspectForSnapshot") ;
	mThumbnailUpdateLock = FALSE ;
	mThumbnailUpToDate   = FALSE ;
	mBigThumbnailUpToDate = FALSE ;

	mForceUpdateSnapshot = FALSE;
}

LLSnapshotLivePreview::~LLSnapshotLivePreview()
{
	// delete images
	mPreviewImage = NULL;
	mPreviewImageEncoded = NULL;
	mFormattedImage = NULL;

	// 	gIdleCallbacks.deleteFunction( &LLSnapshotLivePreview::onIdle, (void*)this );
	sList.erase(this);
}

void LLSnapshotLivePreview::setMaxImageSize(S32 size) 
{
    mMaxImageSize = llmin(size,(S32)(MAX_SNAPSHOT_IMAGE_SIZE));
}

LLViewerTexture* LLSnapshotLivePreview::getCurrentImage()
{
	return mViewerImage[mCurImageIndex];
}

F32 LLSnapshotLivePreview::getImageAspect()
{
	if (!getCurrentImage())
	{
		return 0.f;
	}
	// mKeepAspectRatio) == gSavedSettings.getBOOL("KeepAspectForSnapshot"))
    return (mKeepAspectRatio ? ((F32)getRect().getWidth()) / ((F32)getRect().getHeight()) : ((F32)getWidth()) / ((F32)getHeight()));
}

void LLSnapshotLivePreview::updateSnapshot(BOOL new_snapshot, BOOL new_thumbnail, F32 delay)
{
	LL_DEBUGS() << "updateSnapshot: mSnapshotUpToDate = " << getSnapshotUpToDate() << LL_ENDL;

	// Update snapshot if requested.
	if (new_snapshot)
	{
        if (getSnapshotUpToDate())
        {
            S32 old_image_index = mCurImageIndex;
            mCurImageIndex = (mCurImageIndex + 1) % 2; 
            setSize(mWidth[old_image_index], mHeight[old_image_index]);
            mFallAnimTimer.start();		
        }
        mSnapshotUpToDate = FALSE; 		

        // Update snapshot source rect depending on whether we keep the aspect ratio.
        LLRect& rect = mImageRect[mCurImageIndex];
        rect.set(0, getRect().getHeight(), getRect().getWidth(), 0);

        F32 image_aspect_ratio = ((F32)getWidth()) / ((F32)getHeight());
        F32 window_aspect_ratio = ((F32)getRect().getWidth()) / ((F32)getRect().getHeight());

        if (mKeepAspectRatio)//gSavedSettings.getBOOL("KeepAspectForSnapshot"))
        {
            if (image_aspect_ratio > window_aspect_ratio)
            {
                // trim off top and bottom
                S32 new_height = ll_round((F32)getRect().getWidth() / image_aspect_ratio); 
                rect.mBottom += (getRect().getHeight() - new_height) / 2;
                rect.mTop -= (getRect().getHeight() - new_height) / 2;
            }
            else if (image_aspect_ratio < window_aspect_ratio)
            {
                // trim off left and right
                S32 new_width = ll_round((F32)getRect().getHeight() * image_aspect_ratio); 
                rect.mLeft += (getRect().getWidth() - new_width) / 2;
                rect.mRight -= (getRect().getWidth() - new_width) / 2;
            }
        }

        // Stop shining animation.
        mShineAnimTimer.stop();
		mSnapshotDelayTimer.start();
		mSnapshotDelayTimer.resetWithExpiry(delay);

        
		mPosTakenGlobal = gAgentCamera.getCameraPositionGlobal();

        // Tell the floater container that the snapshot is in the process of updating itself
        if (mViewContainer)
        {
            mViewContainer->notify(LLSD().with("snapshot-updating", true));
        }
	}

	// Update thumbnail if requested.
	if (new_thumbnail)
	{
		mThumbnailUpToDate = FALSE ;
        mBigThumbnailUpToDate = FALSE;
	}
}

// Return true if the quality has been changed, false otherwise
bool LLSnapshotLivePreview::setSnapshotQuality(S32 quality, bool set_by_user)
{
	llclamp(quality, 0, 100);
	if (quality != mSnapshotQuality)
	{
		mSnapshotQuality = quality;
        if (set_by_user)
        {
            gSavedSettings.setS32("SnapshotQuality", quality);
        }
        mFormattedImage = NULL;     // Invalidate the already formatted image if any
        return true;
	}
    return false;
}

void LLSnapshotLivePreview::drawPreviewRect(S32 offset_x, S32 offset_y)
{
	F32 line_width ; 
	glGetFloatv(GL_LINE_WIDTH, &line_width) ;
	glLineWidth(2.0f * line_width) ;
	LLColor4 color(0.0f, 0.0f, 0.0f, 1.0f) ;
	gl_rect_2d( mPreviewRect.mLeft + offset_x, mPreviewRect.mTop + offset_y,
		mPreviewRect.mRight + offset_x, mPreviewRect.mBottom + offset_y, color, FALSE ) ;
	glLineWidth(line_width) ;

	//draw four alpha rectangles to cover areas outside of the snapshot image
	if(!mKeepAspectRatio)
	{
		LLColor4 alpha_color(0.5f, 0.5f, 0.5f, 0.8f) ;
		S32 dwl = 0, dwr = 0 ;
		if(mThumbnailWidth > mPreviewRect.getWidth())
		{
			dwl = (mThumbnailWidth - mPreviewRect.getWidth()) >> 1 ;
			dwr = mThumbnailWidth - mPreviewRect.getWidth() - dwl ;

			gl_rect_2d(mPreviewRect.mLeft + offset_x - dwl, mPreviewRect.mTop + offset_y,
				mPreviewRect.mLeft + offset_x, mPreviewRect.mBottom + offset_y, alpha_color, TRUE ) ;
			gl_rect_2d( mPreviewRect.mRight + offset_x, mPreviewRect.mTop + offset_y,
				mPreviewRect.mRight + offset_x + dwr, mPreviewRect.mBottom + offset_y, alpha_color, TRUE ) ;
		}

		if(mThumbnailHeight > mPreviewRect.getHeight())
		{
			S32 dh = (mThumbnailHeight - mPreviewRect.getHeight()) >> 1 ;
			gl_rect_2d(mPreviewRect.mLeft + offset_x - dwl, mPreviewRect.mBottom + offset_y ,
				mPreviewRect.mRight + offset_x + dwr, mPreviewRect.mBottom + offset_y - dh, alpha_color, TRUE ) ;

			dh = mThumbnailHeight - mPreviewRect.getHeight() - dh ;
			gl_rect_2d( mPreviewRect.mLeft + offset_x - dwl, mPreviewRect.mTop + offset_y + dh,
				mPreviewRect.mRight + offset_x + dwr, mPreviewRect.mTop + offset_y, alpha_color, TRUE ) ;
		}
	}
}

//called when the frame is frozen.
void LLSnapshotLivePreview::draw()
{
	if (getCurrentImage() &&
		mPreviewImageEncoded.notNull() &&
		getSnapshotUpToDate())
	{
		LLColor4 bg_color(0.f, 0.f, 0.3f, 0.4f);
		gl_rect_2d(getRect(), bg_color);
		const LLRect& rect = getImageRect();
		LLRect shadow_rect = rect;
		shadow_rect.stretch(BORDER_WIDTH);
		gl_drop_shadow(shadow_rect.mLeft, shadow_rect.mTop, shadow_rect.mRight, shadow_rect.mBottom, LLColor4(0.f, 0.f, 0.f, mNeedsFlash ? 0.f :0.5f), 10);

		LLColor4 image_color(1.f, 1.f, 1.f, 1.f);
		gGL.color4fv(image_color.mV);
		gGL.getTexUnit(0)->bind(getCurrentImage());
		// calculate UV scale
		F32 uv_width = isImageScaled() ? 1.f : llmin((F32)getWidth() / (F32)getCurrentImage()->getWidth(), 1.f);
		F32 uv_height = isImageScaled() ? 1.f : llmin((F32)getHeight() / (F32)getCurrentImage()->getHeight(), 1.f);
		gGL.pushMatrix();
		{
			gGL.translatef((F32)rect.mLeft, (F32)rect.mBottom, 0.f);
			// <FS:Ansariel> Remove QUADS rendering mode
			//gGL.begin(LLRender::QUADS);
			//{
			//	gGL.texCoord2f(uv_width, uv_height);
			//	gGL.vertex2i(rect.getWidth(), rect.getHeight() );

			//	gGL.texCoord2f(0.f, uv_height);
			//	gGL.vertex2i(0, rect.getHeight() );

			//	gGL.texCoord2f(0.f, 0.f);
			//	gGL.vertex2i(0, 0);

			//	gGL.texCoord2f(uv_width, 0.f);
			//	gGL.vertex2i(rect.getWidth(), 0);
			//}
			//gGL.end();
			gGL.begin(LLRender::TRIANGLES);
			{
				gGL.texCoord2f(uv_width, uv_height);
				gGL.vertex2i(rect.getWidth(), rect.getHeight() );

				gGL.texCoord2f(0.f, uv_height);
				gGL.vertex2i(0, rect.getHeight() );

				gGL.texCoord2f(0.f, 0.f);
				gGL.vertex2i(0, 0);


				gGL.texCoord2f(uv_width, uv_height);
				gGL.vertex2i(rect.getWidth(), rect.getHeight() );

				gGL.texCoord2f(0.f, 0.f);
				gGL.vertex2i(0, 0);

				gGL.texCoord2f(uv_width, 0.f);
				gGL.vertex2i(rect.getWidth(), 0);
			}
			gGL.end();
			// </FS:Ansariel>
		}
		gGL.popMatrix();

		gGL.color4f(1.f, 1.f, 1.f, mFlashAlpha);
		gl_rect_2d(getRect());
		if (mNeedsFlash)
		{
			if (mFlashAlpha < 1.f)
			{
				mFlashAlpha = lerp(mFlashAlpha, 1.f, LLCriticalDamp::getInterpolant(0.02f));
			}
			else
			{
				mNeedsFlash = FALSE;
			}
		}
		else
		{
			mFlashAlpha = lerp(mFlashAlpha, 0.f, LLCriticalDamp::getInterpolant(0.15f));
		}

		// Draw shining animation if appropriate.
		if (mShineCountdown > 0)
		{
			mShineCountdown--;
			if (mShineCountdown == 0)
			{
				mShineAnimTimer.start();
			}
		}
		else if (mShineAnimTimer.getStarted())
		{
			LL_DEBUGS() << "Drawing shining animation" << LL_ENDL;
			F32 shine_interp = llmin(1.f, mShineAnimTimer.getElapsedTimeF32() / SHINE_TIME);

			// draw "shine" effect
			LLLocalClipRect clip(getLocalRect());
			{
				// draw diagonal stripe with gradient that passes over screen
				S32 x1 = gViewerWindow->getWindowWidthScaled() * ll_round((clamp_rescale(shine_interp, 0.f, 1.f, -1.f - SHINE_WIDTH, 1.f)));
				S32 x2 = x1 + ll_round(gViewerWindow->getWindowWidthScaled() * SHINE_WIDTH);
				S32 x3 = x2 + ll_round(gViewerWindow->getWindowWidthScaled() * SHINE_WIDTH);
				S32 y1 = 0;
				S32 y2 = gViewerWindow->getWindowHeightScaled();

				gGL.getTexUnit(0)->unbind(LLTexUnit::TT_TEXTURE);
				// <FS:Ansariel> Remove QUADS rendering mode
				//gGL.begin(LLRender::QUADS);
				//{
				//	gGL.color4f(1.f, 1.f, 1.f, 0.f);
				//	gGL.vertex2i(x1, y1);
				//	gGL.vertex2i(x1 + gViewerWindow->getWindowWidthScaled(), y2);
				//	gGL.color4f(1.f, 1.f, 1.f, SHINE_OPACITY);
				//	gGL.vertex2i(x2 + gViewerWindow->getWindowWidthScaled(), y2);
				//	gGL.vertex2i(x2, y1);

				//	gGL.color4f(1.f, 1.f, 1.f, SHINE_OPACITY);
				//	gGL.vertex2i(x2, y1);
				//	gGL.vertex2i(x2 + gViewerWindow->getWindowWidthScaled(), y2);
				//	gGL.color4f(1.f, 1.f, 1.f, 0.f);
				//	gGL.vertex2i(x3 + gViewerWindow->getWindowWidthScaled(), y2);
				//	gGL.vertex2i(x3, y1);
				//}
				//gGL.end();
				gGL.begin(LLRender::TRIANGLES);
				{
					gGL.color4f(1.f, 1.f, 1.f, 0.f);
					gGL.vertex2i(x1, y1);
					gGL.vertex2i(x1 + gViewerWindow->getWindowWidthScaled(), y2);
					gGL.color4f(1.f, 1.f, 1.f, SHINE_OPACITY);
					gGL.vertex2i(x2 + gViewerWindow->getWindowWidthScaled(), y2);

					gGL.color4f(1.f, 1.f, 1.f, 0.f);
					gGL.vertex2i(x1, y1);
					gGL.color4f(1.f, 1.f, 1.f, SHINE_OPACITY);
					gGL.vertex2i(x2 + gViewerWindow->getWindowWidthScaled(), y2);
					gGL.vertex2i(x2, y1);


					gGL.color4f(1.f, 1.f, 1.f, SHINE_OPACITY);
					gGL.vertex2i(x2, y1);
					gGL.vertex2i(x2 + gViewerWindow->getWindowWidthScaled(), y2);
					gGL.color4f(1.f, 1.f, 1.f, 0.f);
					gGL.vertex2i(x3 + gViewerWindow->getWindowWidthScaled(), y2);

					gGL.color4f(1.f, 1.f, 1.f, SHINE_OPACITY);
					gGL.vertex2i(x2, y1);
					gGL.color4f(1.f, 1.f, 1.f, 0.f);
					gGL.vertex2i(x3 + gViewerWindow->getWindowWidthScaled(), y2);
					gGL.vertex2i(x3, y1);
				}
				gGL.end();
				// </FS:Ansariel>
			}

			// if we're at the end of the animation, stop
			if (shine_interp >= 1.f)
			{
				mShineAnimTimer.stop();
			}
		}
	}

	// draw framing rectangle
	{
		gGL.getTexUnit(0)->unbind(LLTexUnit::TT_TEXTURE);
		gGL.color4f(1.f, 1.f, 1.f, 1.f);
		const LLRect& outline_rect = getImageRect();
		// <FS:Ansariel> Remove QUADS rendering mode
		//gGL.begin(LLRender::QUADS);
		//{
		//	gGL.vertex2i(outline_rect.mLeft - BORDER_WIDTH, outline_rect.mTop + BORDER_WIDTH);
		//	gGL.vertex2i(outline_rect.mRight + BORDER_WIDTH, outline_rect.mTop + BORDER_WIDTH);
		//	gGL.vertex2i(outline_rect.mRight, outline_rect.mTop);
		//	gGL.vertex2i(outline_rect.mLeft, outline_rect.mTop);

		//	gGL.vertex2i(outline_rect.mLeft, outline_rect.mBottom);
		//	gGL.vertex2i(outline_rect.mRight, outline_rect.mBottom);
		//	gGL.vertex2i(outline_rect.mRight + BORDER_WIDTH, outline_rect.mBottom - BORDER_WIDTH);
		//	gGL.vertex2i(outline_rect.mLeft - BORDER_WIDTH, outline_rect.mBottom - BORDER_WIDTH);

		//	gGL.vertex2i(outline_rect.mLeft, outline_rect.mTop);
		//	gGL.vertex2i(outline_rect.mLeft, outline_rect.mBottom);
		//	gGL.vertex2i(outline_rect.mLeft - BORDER_WIDTH, outline_rect.mBottom - BORDER_WIDTH);
		//	gGL.vertex2i(outline_rect.mLeft - BORDER_WIDTH, outline_rect.mTop + BORDER_WIDTH);

		//	gGL.vertex2i(outline_rect.mRight, outline_rect.mBottom);
		//	gGL.vertex2i(outline_rect.mRight, outline_rect.mTop);
		//	gGL.vertex2i(outline_rect.mRight + BORDER_WIDTH, outline_rect.mTop + BORDER_WIDTH);
		//	gGL.vertex2i(outline_rect.mRight + BORDER_WIDTH, outline_rect.mBottom - BORDER_WIDTH);
		//}
		//gGL.end();
		gGL.begin(LLRender::TRIANGLE_STRIP);
		{
			gGL.vertex2i(outline_rect.mLeft, outline_rect.mTop);
			gGL.vertex2i(outline_rect.mLeft - BORDER_WIDTH, outline_rect.mTop + BORDER_WIDTH);
			gGL.vertex2i(outline_rect.mRight, outline_rect.mTop);
			gGL.vertex2i(outline_rect.mRight + BORDER_WIDTH, outline_rect.mTop + BORDER_WIDTH);
			gGL.vertex2i(outline_rect.mRight, outline_rect.mBottom);
			gGL.vertex2i(outline_rect.mRight + BORDER_WIDTH, outline_rect.mBottom - BORDER_WIDTH);
			gGL.vertex2i(outline_rect.mLeft, outline_rect.mBottom);
			gGL.vertex2i(outline_rect.mLeft - BORDER_WIDTH, outline_rect.mBottom - BORDER_WIDTH);
			gGL.vertex2i(outline_rect.mLeft, outline_rect.mTop);
			gGL.vertex2i(outline_rect.mLeft - BORDER_WIDTH, outline_rect.mTop + BORDER_WIDTH);
		}
		gGL.end();
		// </FS:Ansariel>
	}

	// draw old image dropping away
	if (mFallAnimTimer.getStarted())
	{
		S32 old_image_index = (mCurImageIndex + 1) % 2;
		if (mViewerImage[old_image_index].notNull() && mFallAnimTimer.getElapsedTimeF32() < FALL_TIME)
		{
			LL_DEBUGS() << "Drawing fall animation" << LL_ENDL;
			F32 fall_interp = mFallAnimTimer.getElapsedTimeF32() / FALL_TIME;
			F32 alpha = clamp_rescale(fall_interp, 0.f, 1.f, 0.8f, 0.4f);
			LLColor4 image_color(1.f, 1.f, 1.f, alpha);
			gGL.color4fv(image_color.mV);
			gGL.getTexUnit(0)->bind(mViewerImage[old_image_index]);
			// calculate UV scale
			// *FIX get this to work with old image
			BOOL rescale = !mImageScaled[old_image_index] && mViewerImage[mCurImageIndex].notNull();
			F32 uv_width = rescale ? llmin((F32)mWidth[old_image_index] / (F32)mViewerImage[mCurImageIndex]->getWidth(), 1.f) : 1.f;
			F32 uv_height = rescale ? llmin((F32)mHeight[old_image_index] / (F32)mViewerImage[mCurImageIndex]->getHeight(), 1.f) : 1.f;
			gGL.pushMatrix();
			{
				LLRect& rect = mImageRect[old_image_index];
				gGL.translatef((F32)rect.mLeft, (F32)rect.mBottom - ll_round(getRect().getHeight() * 2.f * (fall_interp * fall_interp)), 0.f);
				gGL.rotatef(-45.f * fall_interp, 0.f, 0.f, 1.f);
				// <FS:Ansariel> Remove QUADS rendering mode
				//gGL.begin(LLRender::QUADS);
				//{
				//	gGL.texCoord2f(uv_width, uv_height);
				//	gGL.vertex2i(rect.getWidth(), rect.getHeight() );

				//	gGL.texCoord2f(0.f, uv_height);
				//	gGL.vertex2i(0, rect.getHeight() );

				//	gGL.texCoord2f(0.f, 0.f);
				//	gGL.vertex2i(0, 0);

				//	gGL.texCoord2f(uv_width, 0.f);
				//	gGL.vertex2i(rect.getWidth(), 0);
				//}
				//gGL.end();
				gGL.begin(LLRender::TRIANGLES);
				{
					gGL.texCoord2f(uv_width, uv_height);
					gGL.vertex2i(rect.getWidth(), rect.getHeight() );

					gGL.texCoord2f(0.f, uv_height);
					gGL.vertex2i(0, rect.getHeight() );

					gGL.texCoord2f(0.f, 0.f);
					gGL.vertex2i(0, 0);

					gGL.texCoord2f(uv_width, uv_height);
					gGL.vertex2i(rect.getWidth(), rect.getHeight() );

					gGL.texCoord2f(0.f, 0.f);
					gGL.vertex2i(0, 0);

					gGL.texCoord2f(uv_width, 0.f);
					gGL.vertex2i(rect.getWidth(), 0);
				}
				gGL.end();
				// </FS:Ansariel>
			}
			gGL.popMatrix();
		}
	}
}

/*virtual*/ 
void LLSnapshotLivePreview::reshape(S32 width, S32 height, BOOL called_from_parent)
{
	LLRect old_rect = getRect();
	LLView::reshape(width, height, called_from_parent);
	if (old_rect.getWidth() != width || old_rect.getHeight() != height)
	{
		LL_DEBUGS() << "window reshaped, updating thumbnail" << LL_ENDL;
		if (mViewContainer && mViewContainer->isInVisibleChain())
		{
			// We usually resize only on window reshape, so give it a chance to redraw, assign delay
			updateSnapshot(
				TRUE, // new snapshot is needed
				FALSE, // thumbnail will be updated either way.
				AUTO_SNAPSHOT_TIME_DELAY); // shutter delay.
		}
	}
}

BOOL LLSnapshotLivePreview::setThumbnailImageSize()
{
	if (getWidth() < 10 || getHeight() < 10)
	{
		return FALSE ;
	}
	S32 width  = (mThumbnailSubsampled ? mPreviewImage->getWidth()  : gViewerWindow->getWindowWidthRaw());
	S32 height = (mThumbnailSubsampled ? mPreviewImage->getHeight() : gViewerWindow->getWindowHeightRaw()) ;

	F32 aspect_ratio = ((F32)width) / ((F32)height);

	// UI size for thumbnail
	S32 max_width  = mThumbnailPlaceholderRect.getWidth();
	S32 max_height = mThumbnailPlaceholderRect.getHeight();

	if (aspect_ratio > (F32)max_width / (F32)max_height)
	{
		// image too wide, shrink to width
		mThumbnailWidth = max_width;
		mThumbnailHeight = ll_round((F32)max_width / aspect_ratio);
	}
	else
	{
		// image too tall, shrink to height
		mThumbnailHeight = max_height;
		mThumbnailWidth = ll_round((F32)max_height * aspect_ratio);
	}
    
	if (mThumbnailWidth > width || mThumbnailHeight > height)
	{
		return FALSE ;//if the window is too small, ignore thumbnail updating.
	}

	// <FS:Ansariel> Show miniature thumbnail on collapsed snapshot panel
	if (mFixedThumbnailWidth > 0 && mFixedThumbnailHeight > 0)
	{
		if (aspect_ratio > (F32)mFixedThumbnailWidth / (F32)mFixedThumbnailHeight)
		{
			// image too wide, shrink to width
			mFixedThumbnailImageWidth = mFixedThumbnailWidth;
			mFixedThumbnailImageHeight = ll_round((F32)mFixedThumbnailWidth / aspect_ratio);
		}
		else
		{
			// image too tall, shrink to height
			mFixedThumbnailImageHeight = mFixedThumbnailHeight;
			mFixedThumbnailImageWidth = ll_round((F32)mFixedThumbnailHeight * aspect_ratio);
		}
	}
	// </FS:Ansariel>

	S32 left = 0 , top = mThumbnailHeight, right = mThumbnailWidth, bottom = 0 ;
	if (!mKeepAspectRatio)
	{
		F32 ratio_x = (F32)getWidth()  / width ;
		F32 ratio_y = (F32)getHeight() / height ;

        if (ratio_x > ratio_y)
        {
            top = (S32)(top * ratio_y / ratio_x) ;
        }
        else
        {
            right = (S32)(right * ratio_x / ratio_y) ;
        }
		left = (S32)((mThumbnailWidth - right) * 0.5f) ;
		bottom = (S32)((mThumbnailHeight - top) * 0.5f) ;
		top += bottom ;
		right += left ;
	}
	mPreviewRect.set(left - 1, top + 1, right + 1, bottom - 1) ;

	return TRUE ;
}

void LLSnapshotLivePreview::generateThumbnailImage(BOOL force_update)
{	
	if(mThumbnailUpdateLock) //in the process of updating
	{
		return ;
	}
	if(getThumbnailUpToDate() && !force_update)//already updated
	{
		return ;
	}
	if(getWidth() < 10 || getHeight() < 10)
	{
		return ;
	}

	////lock updating
	mThumbnailUpdateLock = TRUE ;

	if(!setThumbnailImageSize())
	{
		mThumbnailUpdateLock = FALSE ;
		mThumbnailUpToDate = TRUE ;
		return ;
	}

    // Invalidate the big thumbnail when we regenerate the small one
    mBigThumbnailUpToDate = FALSE;

	if(mThumbnailImage)
	{
		resetThumbnailImage() ;
	}		

	LLPointer<LLImageRaw> raw = new LLImageRaw;
    
    if (mThumbnailSubsampled)
    {
        // The thumbnail is be a subsampled version of the preview (used in SL Share previews, i.e. Flickr, Twitter, Facebook)
		raw->resize( mPreviewImage->getWidth(),
                     mPreviewImage->getHeight(),
                     mPreviewImage->getComponents());
        raw->copy(mPreviewImage);
        // Scale to the thumbnail size
        if (!raw->scale(mThumbnailWidth, mThumbnailHeight))
        {
            raw = NULL ;
        }
    }
    else
    {
		// <FS:Ansariel> Show miniature thumbnail on collapsed snapshot panel
		S32 width = mThumbnailWidth;
		S32 height = mThumbnailHeight;
		if (mFixedThumbnailImageWidth > 0 && mFixedThumbnailImageHeight > 0)
		{
			width = mFixedThumbnailImageWidth;
			height = mFixedThumbnailImageHeight;
		}
		// </FS:Ansariel>

        // The thumbnail is a screen view with screen grab positioning preview
        if(!gViewerWindow->thumbnailSnapshot(raw,
                                         // <FS:Ansariel> Show miniature thumbnail on collapsed snapshot panel
                                         //mThumbnailWidth, mThumbnailHeight,
                                         width, height,
                                         // </FS:Ansariel>
                                         mAllowRenderUI && gSavedSettings.getBOOL("RenderUIInSnapshot"),
                                         FALSE,
                                         mSnapshotBufferType) )
        {
            raw = NULL ;
        }
    }
    
	if (raw)
	{
        // Filter the thumbnail
        // Note: filtering needs to be done *before* the scaling to power of 2 or the effect is distorted
        if (getFilter() != "")
        {
            std::string filter_path = LLImageFiltersManager::getInstance()->getFilterPath(getFilter());
            if (filter_path != "")
            {
                LLImageFilter filter(filter_path);
                filter.executeFilter(raw);
            }
            else
            {
                LL_WARNS() << "Couldn't find a path to the following filter : " << getFilter() << LL_ENDL;
            }
        }
        // Scale to a power of 2 so it can be mapped to a texture
        raw->expandToPowerOfTwo();
		mThumbnailImage = LLViewerTextureManager::getLocalTexture(raw.get(), FALSE);
		mThumbnailUpToDate = TRUE ;
	}

	//unlock updating
	mThumbnailUpdateLock = FALSE ;		
}

LLViewerTexture* LLSnapshotLivePreview::getBigThumbnailImage()
{
	if (mThumbnailUpdateLock) //in the process of updating
	{
		return NULL;
	}
	if (mBigThumbnailUpToDate && mBigThumbnailImage)//already updated
	{
		return mBigThumbnailImage;
	}
    
	LLPointer<LLImageRaw> raw = new LLImageRaw;
    
	if (raw)
	{
        // The big thumbnail is a new filtered version of the preview (used in SL Share previews, i.e. Flickr, Twitter, Facebook)
        mBigThumbnailWidth = mPreviewImage->getWidth();
        mBigThumbnailHeight = mPreviewImage->getHeight();
        raw->resize( mBigThumbnailWidth,
                     mBigThumbnailHeight,
                     mPreviewImage->getComponents());
        raw->copy(mPreviewImage);
    
        // Filter
        // Note: filtering needs to be done *before* the scaling to power of 2 or the effect is distorted
        if (getFilter() != "")
        {
            std::string filter_path = LLImageFiltersManager::getInstance()->getFilterPath(getFilter());
            if (filter_path != "")
            {
                LLImageFilter filter(filter_path);
                filter.executeFilter(raw);
            }
            else
            {
                LL_WARNS() << "Couldn't find a path to the following filter : " << getFilter() << LL_ENDL;
            }
        }
        // Scale to a power of 2 so it can be mapped to a texture
        raw->expandToPowerOfTwo();
		mBigThumbnailImage = LLViewerTextureManager::getLocalTexture(raw.get(), FALSE);
		mBigThumbnailUpToDate = TRUE ;
	}
    
    return mBigThumbnailImage ;
}

// Called often. Checks whether it's time to grab a new snapshot and if so, does it.
// Returns TRUE if new snapshot generated, FALSE otherwise.
//static 
BOOL LLSnapshotLivePreview::onIdle( void* snapshot_preview )
{
	LLSnapshotLivePreview* previewp = (LLSnapshotLivePreview*)snapshot_preview;
	if (previewp->getWidth() == 0 || previewp->getHeight() == 0)
	{
		LL_WARNS() << "Incorrect dimensions: " << previewp->getWidth() << "x" << previewp->getHeight() << LL_ENDL;
		return FALSE;
	}

	if (previewp->mSnapshotDelayTimer.getStarted()) // Wait for a snapshot delay timer
	{
		if (!previewp->mSnapshotDelayTimer.hasExpired())
		{
			return FALSE;
		}
		previewp->mSnapshotDelayTimer.stop();
	}

	if (LLToolCamera::getInstance()->hasMouseCapture()) // Hide full-screen preview while camming, either don't take snapshots while ALT-zoom active
	{
		previewp->setVisible(FALSE);
		return FALSE;
	}

	// If we're in freeze-frame and/or auto update mode and camera has moved, update snapshot.
	LLVector3 new_camera_pos = LLViewerCamera::getInstance()->getOrigin();
	LLQuaternion new_camera_rot = LLViewerCamera::getInstance()->getQuaternion();
	if (previewp->mForceUpdateSnapshot ||
		(((gSavedSettings.getBOOL("AutoSnapshot") && LLView::isAvailable(previewp->mViewContainer)) ||
		(gSavedSettings.getBOOL("FreezeTime") && previewp->mAllowFullScreenPreview)) &&
		(new_camera_pos != previewp->mCameraPos || dot(new_camera_rot, previewp->mCameraRot) < 0.995f)))
	{
		previewp->mCameraPos = new_camera_pos;
		previewp->mCameraRot = new_camera_rot;
		// request a new snapshot whenever the camera moves, with a time delay
		BOOL new_snapshot = gSavedSettings.getBOOL("AutoSnapshot") || previewp->mForceUpdateSnapshot;
		LL_DEBUGS() << "camera moved, updating thumbnail" << LL_ENDL;
		previewp->updateSnapshot(
			new_snapshot, // whether a new snapshot is needed or merely invalidate the existing one
			FALSE, // or if 1st arg is false, whether to produce a new thumbnail image.
			new_snapshot ? AUTO_SNAPSHOT_TIME_DELAY : 0.f); // shutter delay if 1st arg is true.
		previewp->mForceUpdateSnapshot = FALSE;
	}

	if (previewp->getSnapshotUpToDate() && previewp->getThumbnailUpToDate())
	{
		return FALSE;
	}

	// time to produce a snapshot
	if(!previewp->getSnapshotUpToDate())
    {
        LL_DEBUGS() << "producing snapshot" << LL_ENDL;
        if (!previewp->mPreviewImage)
        {
            previewp->mPreviewImage = new LLImageRaw;
        }

        previewp->mSnapshotActive = TRUE;

        previewp->setVisible(FALSE);
        previewp->setEnabled(FALSE);

        previewp->getWindow()->incBusyCount();
        previewp->setImageScaled(FALSE);

        // grab the raw image
        if (gViewerWindow->rawSnapshot(
                previewp->mPreviewImage,
                previewp->getWidth(),
                previewp->getHeight(),
                previewp->mKeepAspectRatio,//gSavedSettings.getBOOL("KeepAspectForSnapshot"),
                previewp->getSnapshotType() == LLSnapshotModel::SNAPSHOT_TEXTURE,
                previewp->mAllowRenderUI && gSavedSettings.getBOOL("RenderUIInSnapshot"),
                FALSE,
                previewp->mSnapshotBufferType,
                previewp->getMaxImageSize()))
        {
            // Invalidate/delete any existing encoded image
            previewp->mPreviewImageEncoded = NULL;
            // Invalidate/delete any existing formatted image
            previewp->mFormattedImage = NULL;
            // Update the data size
            previewp->estimateDataSize();

            // Full size preview is set: get the decoded image result and save it for animation
            if (gSavedSettings.getBOOL("UseFreezeFrame") && previewp->mAllowFullScreenPreview)
            {
                previewp->prepareFreezeFrame();
            }

            // The snapshot is updated now...
            previewp->mSnapshotUpToDate = TRUE;
        
            // We need to update the thumbnail though
            previewp->setThumbnailImageSize();
            previewp->generateThumbnailImage(TRUE) ;
        }
        previewp->getWindow()->decBusyCount();
        previewp->setVisible(gSavedSettings.getBOOL("UseFreezeFrame") && previewp->mAllowFullScreenPreview); // only show fullscreen preview when in freeze frame mode
        previewp->mSnapshotActive = FALSE;
        LL_DEBUGS() << "done creating snapshot" << LL_ENDL;
    }
    
    if (!previewp->getThumbnailUpToDate())
	{
		previewp->generateThumbnailImage() ;
	}
    
    // Tell the floater container that the snapshot is updated now
    if (previewp->mViewContainer)
    {
        previewp->mViewContainer->notify(LLSD().with("snapshot-updated", true));
    }

	return TRUE;
}

void LLSnapshotLivePreview::prepareFreezeFrame()
{
    // Get the decoded version of the formatted image
    getEncodedImage();

    // We need to scale that a bit for display...
    LLPointer<LLImageRaw> scaled = new LLImageRaw(
        mPreviewImageEncoded->getData(),
        mPreviewImageEncoded->getWidth(),
        mPreviewImageEncoded->getHeight(),
        mPreviewImageEncoded->getComponents());

    if (!scaled->isBufferInvalid())
    {
        // leave original image dimensions, just scale up texture buffer
        if (mPreviewImageEncoded->getWidth() > 1024 || mPreviewImageEncoded->getHeight() > 1024)
        {
            // go ahead and shrink image to appropriate power of 2 for display
            scaled->biasedScaleToPowerOfTwo(1024);
            setImageScaled(TRUE);
        }
        else
        {
            // expand image but keep original image data intact
            scaled->expandToPowerOfTwo(1024, FALSE);
        }

        mViewerImage[mCurImageIndex] = LLViewerTextureManager::getLocalTexture(scaled.get(), FALSE);
        LLPointer<LLViewerTexture> curr_preview_image = mViewerImage[mCurImageIndex];
        gGL.getTexUnit(0)->bind(curr_preview_image);
        curr_preview_image->setFilteringOption(getSnapshotType() == LLSnapshotModel::SNAPSHOT_TEXTURE ? LLTexUnit::TFO_ANISOTROPIC : LLTexUnit::TFO_POINT);
        curr_preview_image->setAddressMode(LLTexUnit::TAM_CLAMP);


        if (gSavedSettings.getBOOL("UseFreezeFrame") && mAllowFullScreenPreview)
        {
            mShineCountdown = 4; // wait a few frames to avoid animation glitch due to readback this frame
        }
    }
}

S32 LLSnapshotLivePreview::getEncodedImageWidth() const
{
    S32 width = getWidth();
    if (getSnapshotType() == LLSnapshotModel::SNAPSHOT_TEXTURE)
    {
        width = LLImageRaw::biasedDimToPowerOfTwo(width,MAX_TEXTURE_SIZE);
    }
    return width;
}
S32 LLSnapshotLivePreview::getEncodedImageHeight() const
{
    S32 height = getHeight();
    if (getSnapshotType() == LLSnapshotModel::SNAPSHOT_TEXTURE)
    {
        height = LLImageRaw::biasedDimToPowerOfTwo(height,MAX_TEXTURE_SIZE);
    }
    return height;
}

LLPointer<LLImageRaw> LLSnapshotLivePreview::getEncodedImage()
{
	if (!mPreviewImageEncoded)
	{
		mPreviewImageEncoded = new LLImageRaw;
    
		mPreviewImageEncoded->resize(
            mPreviewImage->getWidth(),
            mPreviewImage->getHeight(),
            mPreviewImage->getComponents());
        
        if (getSnapshotType() == LLSnapshotModel::SNAPSHOT_TEXTURE)
		{
            // We don't store the intermediate formatted image in mFormattedImage in the J2C case 
			LL_DEBUGS() << "Encoding new image of format J2C" << LL_ENDL;
			LLPointer<LLImageJ2C> formatted = new LLImageJ2C;
            // Copy the preview
			LLPointer<LLImageRaw> scaled = new LLImageRaw(
                                                          mPreviewImage->getData(),
                                                          mPreviewImage->getWidth(),
                                                          mPreviewImage->getHeight(),
                                                          mPreviewImage->getComponents());
            // Scale it as required by J2C
			scaled->biasedScaleToPowerOfTwo(MAX_TEXTURE_SIZE);
			setImageScaled(TRUE);
            // Compress to J2C
			if (formatted->encode(scaled, 0.f))
			{
                // We can update the data size precisely at that point
				mDataSize = formatted->getDataSize();
                // Decompress back
				formatted->decode(mPreviewImageEncoded, 0);
			}
		}
		else
		{
            // Update mFormattedImage if necessary
            getFormattedImage();
            if (getSnapshotFormat() == LLSnapshotModel::SNAPSHOT_FORMAT_BMP)
            {
                // BMP hack : copy instead of decode otherwise decode will crash.
                mPreviewImageEncoded->copy(mPreviewImage);
            }
            else
            {
                // Decode back
                mFormattedImage->decode(mPreviewImageEncoded, 0);
            }
		}
	}
    return mPreviewImageEncoded;
}

// We actually estimate the data size so that we do not require actual compression when showing the preview
// Note : whenever formatted image is computed, mDataSize will be updated to reflect the true size
void LLSnapshotLivePreview::estimateDataSize()
{
    // Compression ratio
    F32 ratio = 1.0;
    
    if (getSnapshotType() == LLSnapshotModel::SNAPSHOT_TEXTURE)
    {
        ratio = 8.0;    // This is what we shoot for when compressing to J2C
    }
    else
    {
        LLSnapshotModel::ESnapshotFormat format = getSnapshotFormat();
        switch (format)
        {
            case LLSnapshotModel::SNAPSHOT_FORMAT_PNG:
                ratio = 3.0;    // Average observed PNG compression ratio
                break;
            case LLSnapshotModel::SNAPSHOT_FORMAT_JPEG:
                // Observed from JPG compression tests
                ratio = (110 - mSnapshotQuality) / 2;
                break;
            case LLSnapshotModel::SNAPSHOT_FORMAT_BMP:
                ratio = 1.0;    // No compression with BMP
                break;
        }
    }
    mDataSize = (S32)((F32)mPreviewImage->getDataSize() / ratio);
}

LLPointer<LLImageFormatted>	LLSnapshotLivePreview::getFormattedImage()
{
    if (!mFormattedImage)
    {
        // Apply the filter to mPreviewImage
        if (getFilter() != "")
        {
            std::string filter_path = LLImageFiltersManager::getInstance()->getFilterPath(getFilter());
            if (filter_path != "")
            {
                LLImageFilter filter(filter_path);
                filter.executeFilter(mPreviewImage);
            }
            else
            {
                LL_WARNS() << "Couldn't find a path to the following filter : " << getFilter() << LL_ENDL;
            }
        }
        
        // Create the new formatted image of the appropriate format.
        LLSnapshotModel::ESnapshotFormat format = getSnapshotFormat();
        LL_DEBUGS() << "Encoding new image of format " << format << LL_ENDL;
            
        switch (format)
        {
		    case LLSnapshotModel::SNAPSHOT_FORMAT_PNG:
                mFormattedImage = new LLImagePNG();
                break;
			case LLSnapshotModel::SNAPSHOT_FORMAT_JPEG:
                mFormattedImage = new LLImageJPEG(mSnapshotQuality);
                break;
			case LLSnapshotModel::SNAPSHOT_FORMAT_BMP:
                mFormattedImage = new LLImageBMP();
                break;
        }
        if (mFormattedImage->encode(mPreviewImage, 0))
        {
            // We can update the data size precisely at that point
            mDataSize = mFormattedImage->getDataSize();
        }
    }
    return mFormattedImage;
}

void LLSnapshotLivePreview::setSize(S32 w, S32 h)
{
	LL_DEBUGS() << "setSize(" << w << ", " << h << ")" << LL_ENDL;
	setWidth(w);
	setHeight(h);
}

void LLSnapshotLivePreview::setSnapshotFormat(LLSnapshotModel::ESnapshotFormat format)
{
    if (mSnapshotFormat != format)
    {
        mFormattedImage = NULL;     // Invalidate the already formatted image if any
        mSnapshotFormat = format;
    }
}

void LLSnapshotLivePreview::getSize(S32& w, S32& h) const
{
	w = getWidth();
	h = getHeight();
}

void LLSnapshotLivePreview::saveTexture(BOOL outfit_snapshot, std::string name)
{
	LL_DEBUGS() << "saving texture: " << mPreviewImage->getWidth() << "x" << mPreviewImage->getHeight() << LL_ENDL;
	// gen a new uuid for this asset
	LLTransactionID tid;
	tid.generate();
	LLAssetID new_asset_id = tid.makeAssetID(gAgent.getSecureSessionID());

	LLPointer<LLImageJ2C> formatted = new LLImageJ2C;
	LLPointer<LLImageRaw> scaled = new LLImageRaw(mPreviewImage->getData(),
		mPreviewImage->getWidth(),
		mPreviewImage->getHeight(),
		mPreviewImage->getComponents());

	// Apply the filter to mPreviewImage
	if (getFilter() != "")
	{
		std::string filter_path = LLImageFiltersManager::getInstance()->getFilterPath(getFilter());
		if (filter_path != "")
		{
			LLImageFilter filter(filter_path);
			filter.executeFilter(scaled);
		}
		else
		{
			LL_WARNS() << "Couldn't find a path to the following filter : " << getFilter() << LL_ENDL;
		}
	}

	scaled->biasedScaleToPowerOfTwo(MAX_TEXTURE_SIZE);
	LL_DEBUGS() << "scaled texture to " << scaled->getWidth() << "x" << scaled->getHeight() << LL_ENDL;

	if (formatted->encode(scaled, 0.0f))
	{
		LLVFile::writeFile(formatted->getData(), formatted->getDataSize(), gVFS, new_asset_id, LLAssetType::AT_TEXTURE);
		std::string pos_string;
		LLAgentUI::buildLocationString(pos_string, LLAgentUI::LOCATION_FORMAT_FULL);
		std::string who_took_it;
		LLAgentUI::buildFullname(who_took_it);
		S32 expected_upload_cost = LLGlobalEconomy::getInstance()->getPriceUpload();
        std::string res_name = outfit_snapshot ? name : "Snapshot : " + pos_string;
        std::string res_desc = outfit_snapshot ? "" : "Taken by " + who_took_it + " at " + pos_string;
        LLFolderType::EType folder_type = outfit_snapshot ? LLFolderType::FT_NONE : LLFolderType::FT_SNAPSHOT_CATEGORY;
        LLInventoryType::EType inv_type = outfit_snapshot ? LLInventoryType::IT_NONE : LLInventoryType::IT_SNAPSHOT;

        LLResourceUploadInfo::ptr_t assetUploadInfo(new LLResourceUploadInfo(
            tid, LLAssetType::AT_TEXTURE, res_name, res_desc, 0,
            folder_type, inv_type,
            PERM_ALL, LLFloaterPerms::getGroupPerms("Uploads"), LLFloaterPerms::getEveryonePerms("Uploads"),
            expected_upload_cost));

        upload_new_resource(assetUploadInfo);

		gViewerWindow->playSnapshotAnimAndSound();
	}
	else
	{
		LLNotificationsUtil::add("ErrorEncodingSnapshot");
		LL_WARNS() << "Error encoding snapshot" << LL_ENDL;
	}

	add(LLStatViewer::SNAPSHOT, 1);

	mDataSize = 0;
}

// <FS:Ansariel> Threaded filepickers
//BOOL LLSnapshotLivePreview::saveLocal()
//{
//    // Update mFormattedImage if necessary
//    getFormattedImage();
//    
//    // Save the formatted image
//	BOOL success = saveLocal(mFormattedImage);
//
//	if(success)
//	{
//		gViewerWindow->playSnapshotAnimAndSound();
//	}
//	return success;
//}
//
////Check if failed due to insuficient memory
//BOOL LLSnapshotLivePreview::saveLocal(LLPointer<LLImageFormatted> mFormattedImage)
//{
//	BOOL success = gViewerWindow->saveImageNumbered(mFormattedImage);
//
//	if (!success)
//	{
//		std::string lastSnapshotDir = LLViewerWindow::getLastSnapshotDir();
//
//#ifdef LL_WINDOWS
//		boost::filesystem::path b_path(utf8str_to_utf16str(lastSnapshotDir));
//#else
//		boost::filesystem::path b_path(lastSnapshotDir);
//#endif
//		boost::filesystem::space_info b_space = boost::filesystem::space(b_path);
//		if (b_space.free < mFormattedImage->getDataSize())
//		{
//			LLSD args;
//			args["PATH"] = lastSnapshotDir;
//
//			std::string needM_bytes_string;
//			LLResMgr::getInstance()->getIntegerString(needM_bytes_string, (mFormattedImage->getDataSize()) >> 10);
//			args["NEED_MEMORY"] = needM_bytes_string;
//
//			std::string freeM_bytes_string;
//			LLResMgr::getInstance()->getIntegerString(freeM_bytes_string, (b_space.free) >> 10);
//			args["FREE_MEMORY"] = freeM_bytes_string;
//
//			LLNotificationsUtil::add("SnapshotToComputerFailed", args);
//			return false;
//		}
//	}
//	return success;
//}

void LLSnapshotLivePreview::saveLocal(boost::function<void(bool)> callback)
{
	// Update mFormattedImage if necessary
	getFormattedImage();

	// Save the formatted image
	gViewerWindow->saveImageNumbered(mFormattedImage, false, boost::bind(&LLSnapshotLivePreview::saveLocalCallback, this, _1, callback));
}

void LLSnapshotLivePreview::saveLocalCallback(bool success, boost::function<void(bool)> callback)
{
	if(success)
	{
		gViewerWindow->playSnapshotAnimAndSound();
	}

<<<<<<< HEAD
	if (callback)
=======
//Check if failed due to insufficient memory
BOOL LLSnapshotLivePreview::saveLocal(LLPointer<LLImageFormatted> mFormattedImage)
{
	BOOL insufficient_memory;
	BOOL success = gViewerWindow->saveImageNumbered(mFormattedImage, FALSE, insufficient_memory);

	if (insufficient_memory)
>>>>>>> 21f22ced
	{
		callback(success);
	}
}
// </FS:Ansariel><|MERGE_RESOLUTION|>--- conflicted
+++ resolved
@@ -1209,12 +1209,13 @@
 //	return success;
 //}
 //
-////Check if failed due to insuficient memory
+////Check if failed due to insufficient memory
 //BOOL LLSnapshotLivePreview::saveLocal(LLPointer<LLImageFormatted> mFormattedImage)
 //{
-//	BOOL success = gViewerWindow->saveImageNumbered(mFormattedImage);
+//	BOOL insufficient_memory;
+//	BOOL success = gViewerWindow->saveImageNumbered(mFormattedImage, FALSE, insufficient_memory);
 //
-//	if (!success)
+//	if (insufficient_memory)
 //	{
 //		std::string lastSnapshotDir = LLViewerWindow::getLastSnapshotDir();
 //
@@ -1260,17 +1261,7 @@
 		gViewerWindow->playSnapshotAnimAndSound();
 	}
 
-<<<<<<< HEAD
 	if (callback)
-=======
-//Check if failed due to insufficient memory
-BOOL LLSnapshotLivePreview::saveLocal(LLPointer<LLImageFormatted> mFormattedImage)
-{
-	BOOL insufficient_memory;
-	BOOL success = gViewerWindow->saveImageNumbered(mFormattedImage, FALSE, insufficient_memory);
-
-	if (insufficient_memory)
->>>>>>> 21f22ced
 	{
 		callback(success);
 	}
