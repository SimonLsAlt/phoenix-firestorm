--- conflicted
+++ resolved
@@ -300,25 +300,6 @@
         gGL.pushMatrix();
         {
             gGL.translatef((F32)rect.mLeft, (F32)rect.mBottom + TOP_PANEL_HEIGHT, 0.f);
-<<<<<<< HEAD
-            // <FS:Ansariel> Remove QUADS rendering mode
-            //gGL.begin(LLRender::QUADS);
-            //{
-            //  gGL.texCoord2f(uv_width, uv_height);
-            //  gGL.vertex2i(rect.getWidth(), rect.getHeight() );
-
-            //  gGL.texCoord2f(0.f, uv_height);
-            //  gGL.vertex2i(0, rect.getHeight() );
-
-            //  gGL.texCoord2f(0.f, 0.f);
-            //  gGL.vertex2i(0, 0);
-
-            //  gGL.texCoord2f(uv_width, 0.f);
-            //  gGL.vertex2i(rect.getWidth(), 0);
-            //}
-            //gGL.end();
-=======
->>>>>>> d9da5bbb
             gGL.begin(LLRender::TRIANGLES);
             {
                 gGL.texCoord2f(uv_width, uv_height);
@@ -337,18 +318,10 @@
                 gGL.texCoord2f(0.f, 0.f);
                 gGL.vertex2i(0, 0);
 
-
-                gGL.texCoord2f(uv_width, uv_height);
-                gGL.vertex2i(rect.getWidth(), rect.getHeight() );
-
-                gGL.texCoord2f(0.f, 0.f);
-                gGL.vertex2i(0, 0);
-
                 gGL.texCoord2f(uv_width, 0.f);
                 gGL.vertex2i(rect.getWidth(), 0);
             }
             gGL.end();
-            // </FS:Ansariel>
         }
         gGL.popMatrix();
 
@@ -396,27 +369,6 @@
                 S32 y2 = gViewerWindow->getWindowHeightScaled() + TOP_PANEL_HEIGHT;
 
                 gGL.getTexUnit(0)->unbind(LLTexUnit::TT_TEXTURE);
-<<<<<<< HEAD
-                // <FS:Ansariel> Remove QUADS rendering mode
-                //gGL.begin(LLRender::QUADS);
-                //{
-                //  gGL.color4f(1.f, 1.f, 1.f, 0.f);
-                //  gGL.vertex2i(x1, y1);
-                //  gGL.vertex2i(x1 + gViewerWindow->getWindowWidthScaled(), y2);
-                //  gGL.color4f(1.f, 1.f, 1.f, SHINE_OPACITY);
-                //  gGL.vertex2i(x2 + gViewerWindow->getWindowWidthScaled(), y2);
-                //  gGL.vertex2i(x2, y1);
-
-                //  gGL.color4f(1.f, 1.f, 1.f, SHINE_OPACITY);
-                //  gGL.vertex2i(x2, y1);
-                //  gGL.vertex2i(x2 + gViewerWindow->getWindowWidthScaled(), y2);
-                //  gGL.color4f(1.f, 1.f, 1.f, 0.f);
-                //  gGL.vertex2i(x3 + gViewerWindow->getWindowWidthScaled(), y2);
-                //  gGL.vertex2i(x3, y1);
-                //}
-                //gGL.end();
-=======
->>>>>>> d9da5bbb
                 gGL.begin(LLRender::TRIANGLES);
                 {
                     gGL.color4f(1.f, 1.f, 1.f, 0.f);
@@ -445,7 +397,6 @@
                     gGL.vertex2i(x3, y1);
                 }
                 gGL.end();
-                // </FS:Ansariel>
             }
 
             // if we're at the end of the animation, stop
@@ -478,25 +429,6 @@
                 LLRect& rect = mImageRect[old_image_index];
                 gGL.translatef((F32)rect.mLeft, (F32)rect.mBottom - ll_round(getRect().getHeight() * 2.f * (fall_interp * fall_interp)), 0.f);
                 gGL.rotatef(-45.f * fall_interp, 0.f, 0.f, 1.f);
-<<<<<<< HEAD
-                // <FS:Ansariel> Remove QUADS rendering mode
-                //gGL.begin(LLRender::QUADS);
-                //{
-                //  gGL.texCoord2f(uv_width, uv_height);
-                //  gGL.vertex2i(rect.getWidth(), rect.getHeight() );
-
-                //  gGL.texCoord2f(0.f, uv_height);
-                //  gGL.vertex2i(0, rect.getHeight() );
-
-                //  gGL.texCoord2f(0.f, 0.f);
-                //  gGL.vertex2i(0, 0);
-
-                //  gGL.texCoord2f(uv_width, 0.f);
-                //  gGL.vertex2i(rect.getWidth(), 0);
-                //}
-                //gGL.end();
-=======
->>>>>>> d9da5bbb
                 gGL.begin(LLRender::TRIANGLES);
                 {
                     gGL.texCoord2f(uv_width, uv_height);
@@ -514,17 +446,10 @@
                     gGL.texCoord2f(0.f, 0.f);
                     gGL.vertex2i(0, 0);
 
-                    gGL.texCoord2f(uv_width, uv_height);
-                    gGL.vertex2i(rect.getWidth(), rect.getHeight() );
-
-                    gGL.texCoord2f(0.f, 0.f);
-                    gGL.vertex2i(0, 0);
-
                     gGL.texCoord2f(uv_width, 0.f);
                     gGL.vertex2i(rect.getWidth(), 0);
                 }
                 gGL.end();
-                // </FS:Ansariel>
             }
             gGL.popMatrix();
         }
