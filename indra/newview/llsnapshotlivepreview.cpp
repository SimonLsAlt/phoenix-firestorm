--- conflicted
+++ resolved
@@ -1,1543 +1,1069 @@
-/**
-* @file llsnapshotlivepreview.cpp
-* @brief Implementation of llsnapshotlivepreview
-* @author Gilbert@lindenlab.com
-*
-* $LicenseInfo:firstyear=2013&license=viewerlgpl$
-* Second Life Viewer Source Code
-* Copyright (C) 2014, Linden Research, Inc.
-*
-* This library is free software; you can redistribute it and/or
-* modify it under the terms of the GNU Lesser General Public
-* License as published by the Free Software Foundation;
-* version 2.1 of the License only.
-*
-* This library is distributed in the hope that it will be useful,
-* but WITHOUT ANY WARRANTY; without even the implied warranty of
-* MERCHANTABILITY or FITNESS FOR A PARTICULAR PURPOSE.  See the GNU
-* Lesser General Public License for more details.
-*
-* You should have received a copy of the GNU Lesser General Public
-* License along with this library; if not, write to the Free Software
-* Foundation, Inc., 51 Franklin Street, Fifth Floor, Boston, MA  02110-1301  USA
-*
-* Linden Research, Inc., 945 Battery Street, San Francisco, CA  94111  USA
-* $/LicenseInfo$
-*/
-
-#include "llviewerprecompiledheaders.h"
-
-#include "llagent.h"
-#include "llagentbenefits.h"
-#include "llagentcamera.h"
-#include "llagentui.h"
-#include "llfilesystem.h"
-#include "llcombobox.h"
-#include "llfloaterperms.h"
-#include "llfloaterreg.h"
-#include "llimagefilter.h"
-#include "llimagefiltersmanager.h"
-#include "llimagebmp.h"
-#include "llimagej2c.h"
-#include "llimagejpeg.h"
-#include "llimagepng.h"
-#include "lllandmarkactions.h"
-#include "lllocalcliprect.h"
-#include "llresmgr.h"
-#include "llnotificationsutil.h"
-#include "llslurl.h"
-#include "llsnapshotlivepreview.h"
-#include "lltoolfocus.h"
-#include "llviewercontrol.h"
-#include "llviewermenufile.h"   // upload_new_resource()
-#include "llviewerstats.h"
-#include "llviewertexturelist.h"
-#include "llwindow.h"
-#include "llworld.h"
-#include <boost/filesystem.hpp>
-
-constexpr F32 AUTO_SNAPSHOT_TIME_DELAY = 1.f;
-
-constexpr F32 SHINE_TIME = 0.5f;
-constexpr F32 SHINE_WIDTH = 0.6f;
-constexpr F32 SHINE_OPACITY = 0.3f;
-constexpr F32 FALL_TIME = 0.6f;
-constexpr S32 BORDER_WIDTH = 6;
-constexpr S32 TOP_PANEL_HEIGHT = 30;
-
-constexpr S32 MAX_TEXTURE_SIZE = 512 ; //max upload texture size 512 * 512
-
-std::set<LLSnapshotLivePreview*> LLSnapshotLivePreview::sList;
-LLPointer<LLImageFormatted> LLSnapshotLivePreview::sSaveLocalImage = NULL;
-
-LLSnapshotLivePreview::LLSnapshotLivePreview (const LLSnapshotLivePreview::Params& p)
-    :   LLView(p),
-    mColor(1.f, 0.f, 0.f, 0.5f),
-    mCurImageIndex(0),
-    mPreviewImage(NULL),
-    mThumbnailImage(NULL) ,
-    mBigThumbnailImage(NULL) ,
-<<<<<<< HEAD
-	mThumbnailWidth(0),
-	mThumbnailHeight(0),
-    mThumbnailSubsampled(false),
-	mPreviewImageEncoded(NULL),
-	mFormattedImage(NULL),
-	mShineCountdown(0),
-	mFlashAlpha(0.f),
-	mNeedsFlash(true),
-	mSnapshotQuality(gSavedSettings.getS32("SnapshotQuality")),
-	mDataSize(0),
-	mSnapshotType(LLSnapshotModel::SNAPSHOT_POSTCARD),
-	mSnapshotFormat(LLSnapshotModel::ESnapshotFormat(gSavedSettings.getS32("SnapshotFormat"))),
-	mSnapshotUpToDate(false),
-	mCameraPos(LLViewerCamera::getInstance()->getOrigin()),
-	mCameraRot(LLViewerCamera::getInstance()->getQuaternion()),
-	mSnapshotActive(false),
-	mSnapshotBufferType(LLSnapshotModel::SNAPSHOT_TYPE_COLOR),
-=======
-    mThumbnailWidth(0),
-    mThumbnailHeight(0),
-    mThumbnailSubsampled(FALSE),
-    mPreviewImageEncoded(NULL),
-    mFormattedImage(NULL),
-    mShineCountdown(0),
-    mFlashAlpha(0.f),
-    mNeedsFlash(TRUE),
-    mSnapshotQuality(gSavedSettings.getS32("SnapshotQuality")),
-    mDataSize(0),
-    mSnapshotType(LLSnapshotModel::SNAPSHOT_POSTCARD),
-    mSnapshotFormat(LLSnapshotModel::ESnapshotFormat(gSavedSettings.getS32("SnapshotFormat"))),
-    mSnapshotUpToDate(FALSE),
-    mCameraPos(LLViewerCamera::getInstance()->getOrigin()),
-    mCameraRot(LLViewerCamera::getInstance()->getQuaternion()),
-    mSnapshotActive(FALSE),
-    mSnapshotBufferType(LLSnapshotModel::SNAPSHOT_TYPE_COLOR),
->>>>>>> e1623bb2
-    mFilterName(""),
-    mAllowRenderUI(true),
-    mAllowFullScreenPreview(true),
-    mViewContainer(NULL)
-{
-<<<<<<< HEAD
-	setSnapshotQuality(gSavedSettings.getS32("SnapshotQuality"));
-	mSnapshotDelayTimer.setTimerExpirySec(0.0f);
-	mSnapshotDelayTimer.start();
-	// 	gIdleCallbacks.addFunction( &LLSnapshotLivePreview::onIdle, (void*)this );
-	sList.insert(this);
-	setFollowsAll();
-	mWidth[0] = gViewerWindow->getWindowWidthRaw();
-	mWidth[1] = gViewerWindow->getWindowWidthRaw();
-	mHeight[0] = gViewerWindow->getWindowHeightRaw();
-	mHeight[1] = gViewerWindow->getWindowHeightRaw();
-	mImageScaled[0] = false;
-	mImageScaled[1] = false;
-
-	mMaxImageSize = MAX_SNAPSHOT_IMAGE_SIZE ;
-	mKeepAspectRatio = gSavedSettings.getBOOL("KeepAspectForSnapshot") ;
-	mThumbnailUpdateLock = false ;
-	mThumbnailUpToDate   = false ;
-	mBigThumbnailUpToDate = false ;
-
-	mForceUpdateSnapshot = false;
-=======
-    setSnapshotQuality(gSavedSettings.getS32("SnapshotQuality"));
-    mSnapshotDelayTimer.setTimerExpirySec(0.0f);
-    mSnapshotDelayTimer.start();
-    //  gIdleCallbacks.addFunction( &LLSnapshotLivePreview::onIdle, (void*)this );
-    sList.insert(this);
-    setFollowsAll();
-    mWidth[0] = gViewerWindow->getWindowWidthRaw();
-    mWidth[1] = gViewerWindow->getWindowWidthRaw();
-    mHeight[0] = gViewerWindow->getWindowHeightRaw();
-    mHeight[1] = gViewerWindow->getWindowHeightRaw();
-    mImageScaled[0] = FALSE;
-    mImageScaled[1] = FALSE;
-
-    mMaxImageSize = MAX_SNAPSHOT_IMAGE_SIZE ;
-    mKeepAspectRatio = gSavedSettings.getBOOL("KeepAspectForSnapshot") ;
-    mThumbnailUpdateLock = FALSE ;
-    mThumbnailUpToDate   = FALSE ;
-    mBigThumbnailUpToDate = FALSE ;
-
-    mForceUpdateSnapshot = FALSE;
->>>>>>> e1623bb2
-}
-
-LLSnapshotLivePreview::~LLSnapshotLivePreview()
-{
-    // delete images
-    mPreviewImage = NULL;
-    mPreviewImageEncoded = NULL;
-    mFormattedImage = NULL;
-
-    //  gIdleCallbacks.deleteFunction( &LLSnapshotLivePreview::onIdle, (void*)this );
-    sList.erase(this);
-    sSaveLocalImage = NULL;
-}
-
-void LLSnapshotLivePreview::setMaxImageSize(S32 size)
-{
-    mMaxImageSize = llmin(size,(S32)(MAX_SNAPSHOT_IMAGE_SIZE));
-}
-
-LLViewerTexture* LLSnapshotLivePreview::getCurrentImage()
-{
-    return mViewerImage[mCurImageIndex];
-}
-
-F32 LLSnapshotLivePreview::getImageAspect()
-{
-    if (!getCurrentImage())
-    {
-        return 0.f;
-    }
-    // mKeepAspectRatio) == gSavedSettings.getBOOL("KeepAspectForSnapshot"))
-    return (mKeepAspectRatio ? ((F32)getRect().getWidth()) / ((F32)getRect().getHeight()) : ((F32)getWidth()) / ((F32)getHeight()));
-}
-
-void LLSnapshotLivePreview::updateSnapshot(bool new_snapshot, bool new_thumbnail, F32 delay)
-{
-    LL_DEBUGS("Snapshot") << "updateSnapshot: mSnapshotUpToDate = " << getSnapshotUpToDate() << LL_ENDL;
-
-    // Update snapshot if requested.
-    if (new_snapshot)
-    {
-        if (getSnapshotUpToDate())
-        {
-            S32 old_image_index = mCurImageIndex;
-            mCurImageIndex = (mCurImageIndex + 1) % 2;
-            setSize(mWidth[old_image_index], mHeight[old_image_index]);
-            mFallAnimTimer.start();
-        }
-<<<<<<< HEAD
-        mSnapshotUpToDate = false; 		
-=======
-        mSnapshotUpToDate = FALSE;
->>>>>>> e1623bb2
-
-        // Update snapshot source rect depending on whether we keep the aspect ratio.
-        LLRect& rect = mImageRect[mCurImageIndex];
-        rect.set(0, getRect().getHeight(), getRect().getWidth(), 0);
-
-        F32 image_aspect_ratio = ((F32)getWidth()) / ((F32)getHeight());
-        F32 window_aspect_ratio = ((F32)getRect().getWidth()) / ((F32)getRect().getHeight());
-
-        if (mKeepAspectRatio)//gSavedSettings.getBOOL("KeepAspectForSnapshot"))
-        {
-            if (image_aspect_ratio > window_aspect_ratio)
-            {
-                // trim off top and bottom
-                S32 new_height = ll_round((F32)getRect().getWidth() / image_aspect_ratio);
-                rect.mBottom += (getRect().getHeight() - new_height) / 2;
-                rect.mTop -= (getRect().getHeight() - new_height) / 2;
-            }
-            else if (image_aspect_ratio < window_aspect_ratio)
-            {
-                // trim off left and right
-                S32 new_width = ll_round((F32)getRect().getHeight() * image_aspect_ratio);
-                rect.mLeft += (getRect().getWidth() - new_width) / 2;
-                rect.mRight -= (getRect().getWidth() - new_width) / 2;
-            }
-        }
-
-        // Stop shining animation.
-        mShineAnimTimer.stop();
-        mSnapshotDelayTimer.start();
-        mSnapshotDelayTimer.resetWithExpiry(delay);
-
-
-        mPosTakenGlobal = gAgentCamera.getCameraPositionGlobal();
-
-        // Tell the floater container that the snapshot is in the process of updating itself
-        if (mViewContainer)
-        {
-            mViewContainer->notify(LLSD().with("snapshot-updating", true));
-        }
-    }
-
-<<<<<<< HEAD
-	// Update thumbnail if requested.
-	if (new_thumbnail)
-	{
-		mThumbnailUpToDate = false ;
-        mBigThumbnailUpToDate = false;
-	}
-=======
-    // Update thumbnail if requested.
-    if (new_thumbnail)
-    {
-        mThumbnailUpToDate = FALSE ;
-        mBigThumbnailUpToDate = FALSE;
-    }
->>>>>>> e1623bb2
-}
-
-// Return true if the quality has been changed, false otherwise
-bool LLSnapshotLivePreview::setSnapshotQuality(S32 quality, bool set_by_user)
-{
-    llclamp(quality, 0, 100);
-    if (quality != mSnapshotQuality)
-    {
-        mSnapshotQuality = quality;
-        if (set_by_user)
-        {
-            gSavedSettings.setS32("SnapshotQuality", quality);
-        }
-        mFormattedImage = NULL;     // Invalidate the already formatted image if any
-        return true;
-    }
-    return false;
-}
-
-void LLSnapshotLivePreview::drawPreviewRect(S32 offset_x, S32 offset_y, LLColor4 alpha_color)
-{
-<<<<<<< HEAD
-	F32 line_width ; 
-	glGetFloatv(GL_LINE_WIDTH, &line_width) ;
-	glLineWidth(2.0f * line_width) ;
-	LLColor4 color(0.0f, 0.0f, 0.0f, 1.0f) ;
-	gl_rect_2d( mPreviewRect.mLeft + offset_x, mPreviewRect.mTop + offset_y,
-		mPreviewRect.mRight + offset_x, mPreviewRect.mBottom + offset_y, color, false ) ;
-	glLineWidth(line_width) ;
-
-	//draw four alpha rectangles to cover areas outside of the snapshot image
-	if(!mKeepAspectRatio)
-	{
-		S32 dwl = 0, dwr = 0 ;
-		if(mThumbnailWidth > mPreviewRect.getWidth())
-		{
-			dwl = (mThumbnailWidth - mPreviewRect.getWidth()) >> 1 ;
-			dwr = mThumbnailWidth - mPreviewRect.getWidth() - dwl ;
-
-			gl_rect_2d(mPreviewRect.mLeft + offset_x - dwl, mPreviewRect.mTop + offset_y,
-				mPreviewRect.mLeft + offset_x, mPreviewRect.mBottom + offset_y, alpha_color, true ) ;
-			gl_rect_2d( mPreviewRect.mRight + offset_x, mPreviewRect.mTop + offset_y,
-				mPreviewRect.mRight + offset_x + dwr, mPreviewRect.mBottom + offset_y, alpha_color, true ) ;
-		}
-
-		if(mThumbnailHeight > mPreviewRect.getHeight())
-		{
-			S32 dh = (mThumbnailHeight - mPreviewRect.getHeight()) >> 1 ;
-			gl_rect_2d(mPreviewRect.mLeft + offset_x - dwl, mPreviewRect.mBottom + offset_y ,
-				mPreviewRect.mRight + offset_x + dwr, mPreviewRect.mBottom + offset_y - dh, alpha_color, true ) ;
-
-			dh = mThumbnailHeight - mPreviewRect.getHeight() - dh ;
-			gl_rect_2d( mPreviewRect.mLeft + offset_x - dwl, mPreviewRect.mTop + offset_y + dh,
-				mPreviewRect.mRight + offset_x + dwr, mPreviewRect.mTop + offset_y, alpha_color, true ) ;
-		}
-	}
-=======
-    F32 line_width ;
-    glGetFloatv(GL_LINE_WIDTH, &line_width) ;
-    glLineWidth(2.0f * line_width) ;
-    LLColor4 color(0.0f, 0.0f, 0.0f, 1.0f) ;
-    gl_rect_2d( mPreviewRect.mLeft + offset_x, mPreviewRect.mTop + offset_y,
-        mPreviewRect.mRight + offset_x, mPreviewRect.mBottom + offset_y, color, FALSE ) ;
-    glLineWidth(line_width) ;
-
-    //draw four alpha rectangles to cover areas outside of the snapshot image
-    if(!mKeepAspectRatio)
-    {
-        S32 dwl = 0, dwr = 0 ;
-        if(mThumbnailWidth > mPreviewRect.getWidth())
-        {
-            dwl = (mThumbnailWidth - mPreviewRect.getWidth()) >> 1 ;
-            dwr = mThumbnailWidth - mPreviewRect.getWidth() - dwl ;
-
-            gl_rect_2d(mPreviewRect.mLeft + offset_x - dwl, mPreviewRect.mTop + offset_y,
-                mPreviewRect.mLeft + offset_x, mPreviewRect.mBottom + offset_y, alpha_color, TRUE ) ;
-            gl_rect_2d( mPreviewRect.mRight + offset_x, mPreviewRect.mTop + offset_y,
-                mPreviewRect.mRight + offset_x + dwr, mPreviewRect.mBottom + offset_y, alpha_color, TRUE ) ;
-        }
-
-        if(mThumbnailHeight > mPreviewRect.getHeight())
-        {
-            S32 dh = (mThumbnailHeight - mPreviewRect.getHeight()) >> 1 ;
-            gl_rect_2d(mPreviewRect.mLeft + offset_x - dwl, mPreviewRect.mBottom + offset_y ,
-                mPreviewRect.mRight + offset_x + dwr, mPreviewRect.mBottom + offset_y - dh, alpha_color, TRUE ) ;
-
-            dh = mThumbnailHeight - mPreviewRect.getHeight() - dh ;
-            gl_rect_2d( mPreviewRect.mLeft + offset_x - dwl, mPreviewRect.mTop + offset_y + dh,
-                mPreviewRect.mRight + offset_x + dwr, mPreviewRect.mTop + offset_y, alpha_color, TRUE ) ;
-        }
-    }
->>>>>>> e1623bb2
-}
-
-//called when the frame is frozen.
-void LLSnapshotLivePreview::draw()
-{
-<<<<<<< HEAD
-	if (getCurrentImage() &&
-		mPreviewImageEncoded.notNull() &&
-		getSnapshotUpToDate())
-	{
-		LLColor4 bg_color(0.f, 0.f, 0.3f, 0.4f);
-		gl_rect_2d(getRect(), bg_color);
-		const LLRect& rect = getImageRect();
-		LLRect shadow_rect = rect;
-		shadow_rect.stretch(BORDER_WIDTH);
-		gl_drop_shadow(shadow_rect.mLeft, shadow_rect.mTop, shadow_rect.mRight, shadow_rect.mBottom, LLColor4(0.f, 0.f, 0.f, mNeedsFlash ? 0.f :0.5f), 10);
-
-		LLColor4 image_color(1.f, 1.f, 1.f, 1.f);
-		gGL.color4fv(image_color.mV);
-		gGL.getTexUnit(0)->bind(getCurrentImage());
-		// calculate UV scale
-		F32 uv_width = isImageScaled() ? 1.f : llmin((F32)getWidth() / (F32)getCurrentImage()->getWidth(), 1.f);
-		F32 uv_height = isImageScaled() ? 1.f : llmin((F32)getHeight() / (F32)getCurrentImage()->getHeight(), 1.f);
-		gGL.pushMatrix();
-		{	
-			gGL.translatef((F32)rect.mLeft, (F32)rect.mBottom + TOP_PANEL_HEIGHT, 0.f);
-			gGL.begin(LLRender::QUADS);
-			{
-				gGL.texCoord2f(uv_width, uv_height);
-				gGL.vertex2i(rect.getWidth(), rect.getHeight() );
-
-				gGL.texCoord2f(0.f, uv_height);
-				gGL.vertex2i(0, rect.getHeight() );
-
-				gGL.texCoord2f(0.f, 0.f);
-				gGL.vertex2i(0, 0);
-
-				gGL.texCoord2f(uv_width, 0.f);
-				gGL.vertex2i(rect.getWidth(), 0);
-			}
-			gGL.end();
-		}
-		gGL.popMatrix();
-
-		gGL.color4f(1.f, 1.f, 1.f, mFlashAlpha);
-		gl_rect_2d(getRect());
-		if (mNeedsFlash)
-		{
-			if (mFlashAlpha < 1.f)
-			{
-				mFlashAlpha = lerp(mFlashAlpha, 1.f, LLCriticalDamp::getInterpolant(0.02f));
-			}
-			else
-			{
-				mNeedsFlash = false;
-			}
-		}
-		else
-		{
-			mFlashAlpha = lerp(mFlashAlpha, 0.f, LLCriticalDamp::getInterpolant(0.15f));
-		}
-
-		// Draw shining animation if appropriate.
-		if (mShineCountdown > 0)
-		{
-			mShineCountdown--;
-			if (mShineCountdown == 0)
-			{
-				mShineAnimTimer.start();
-			}
-		}
-		else if (mShineAnimTimer.getStarted())
-		{
-			LL_DEBUGS("Snapshot") << "Drawing shining animation" << LL_ENDL;
-			F32 shine_interp = llmin(1.f, mShineAnimTimer.getElapsedTimeF32() / SHINE_TIME);
-
-			// draw "shine" effect
-			LLRect local_rect(0, getRect().getHeight() + TOP_PANEL_HEIGHT, getRect().getWidth(), 0);
-			LLLocalClipRect clip(local_rect);
-			{
-				// draw diagonal stripe with gradient that passes over screen
-				S32 x1 = gViewerWindow->getWindowWidthScaled() * ll_round((clamp_rescale(shine_interp, 0.f, 1.f, -1.f - SHINE_WIDTH, 1.f)));
-				S32 x2 = x1 + ll_round(gViewerWindow->getWindowWidthScaled() * SHINE_WIDTH);
-				S32 x3 = x2 + ll_round(gViewerWindow->getWindowWidthScaled() * SHINE_WIDTH);
-				S32 y1 = 0;
-				S32 y2 = gViewerWindow->getWindowHeightScaled() + TOP_PANEL_HEIGHT;
-
-				gGL.getTexUnit(0)->unbind(LLTexUnit::TT_TEXTURE);
-				gGL.begin(LLRender::QUADS);
-				{
-					gGL.color4f(1.f, 1.f, 1.f, 0.f);
-					gGL.vertex2i(x1, y1);
-					gGL.vertex2i(x1 + gViewerWindow->getWindowWidthScaled(), y2);
-					gGL.color4f(1.f, 1.f, 1.f, SHINE_OPACITY);
-					gGL.vertex2i(x2 + gViewerWindow->getWindowWidthScaled(), y2);
-					gGL.vertex2i(x2, y1);
-
-					gGL.color4f(1.f, 1.f, 1.f, SHINE_OPACITY);
-					gGL.vertex2i(x2, y1);
-					gGL.vertex2i(x2 + gViewerWindow->getWindowWidthScaled(), y2);
-					gGL.color4f(1.f, 1.f, 1.f, 0.f);
-					gGL.vertex2i(x3 + gViewerWindow->getWindowWidthScaled(), y2);
-					gGL.vertex2i(x3, y1);
-				}
-				gGL.end();
-			}
-
-			// if we're at the end of the animation, stop
-			if (shine_interp >= 1.f)
-			{
-				mShineAnimTimer.stop();
-			}
-		}
-	}
-
-	// draw old image dropping away
-	if (mFallAnimTimer.getStarted())
-	{
-		S32 old_image_index = (mCurImageIndex + 1) % 2;
-		if (mViewerImage[old_image_index].notNull() && mFallAnimTimer.getElapsedTimeF32() < FALL_TIME)
-		{
-			LL_DEBUGS("Snapshot") << "Drawing fall animation" << LL_ENDL;
-			F32 fall_interp = mFallAnimTimer.getElapsedTimeF32() / FALL_TIME;
-			F32 alpha = clamp_rescale(fall_interp, 0.f, 1.f, 0.8f, 0.4f);
-			LLColor4 image_color(1.f, 1.f, 1.f, alpha);
-			gGL.color4fv(image_color.mV);
-			gGL.getTexUnit(0)->bind(mViewerImage[old_image_index]);
-			// calculate UV scale
-			// *FIX get this to work with old image
-			bool rescale = !mImageScaled[old_image_index] && mViewerImage[mCurImageIndex].notNull();
-			F32 uv_width = rescale ? llmin((F32)mWidth[old_image_index] / (F32)mViewerImage[mCurImageIndex]->getWidth(), 1.f) : 1.f;
-			F32 uv_height = rescale ? llmin((F32)mHeight[old_image_index] / (F32)mViewerImage[mCurImageIndex]->getHeight(), 1.f) : 1.f;
-			gGL.pushMatrix();
-			{
-				LLRect& rect = mImageRect[old_image_index];
-				gGL.translatef((F32)rect.mLeft, (F32)rect.mBottom - ll_round(getRect().getHeight() * 2.f * (fall_interp * fall_interp)), 0.f);
-				gGL.rotatef(-45.f * fall_interp, 0.f, 0.f, 1.f);
-				gGL.begin(LLRender::QUADS);
-				{
-					gGL.texCoord2f(uv_width, uv_height);
-					gGL.vertex2i(rect.getWidth(), rect.getHeight() );
-
-					gGL.texCoord2f(0.f, uv_height);
-					gGL.vertex2i(0, rect.getHeight() );
-
-					gGL.texCoord2f(0.f, 0.f);
-					gGL.vertex2i(0, 0);
-
-					gGL.texCoord2f(uv_width, 0.f);
-					gGL.vertex2i(rect.getWidth(), 0);
-				}
-				gGL.end();
-			}
-			gGL.popMatrix();
-		}
-	}
-}
-
-/*virtual*/ 
-void LLSnapshotLivePreview::reshape(S32 width, S32 height, bool called_from_parent)
-{
-	LLRect old_rect = getRect();
-	LLView::reshape(width, height, called_from_parent);
-	if (old_rect.getWidth() != width || old_rect.getHeight() != height)
-	{
-		LL_DEBUGS("Window", "Snapshot") << "window reshaped, updating thumbnail" << LL_ENDL;
-		if (mViewContainer && mViewContainer->isInVisibleChain())
-		{
-			// We usually resize only on window reshape, so give it a chance to redraw, assign delay
-			updateSnapshot(
-				true, // new snapshot is needed
-				false, // thumbnail will be updated either way.
-				AUTO_SNAPSHOT_TIME_DELAY); // shutter delay.
-		}
-	}
-=======
-    if (getCurrentImage() &&
-        mPreviewImageEncoded.notNull() &&
-        getSnapshotUpToDate())
-    {
-        LLColor4 bg_color(0.f, 0.f, 0.3f, 0.4f);
-        gl_rect_2d(getRect(), bg_color);
-        const LLRect& rect = getImageRect();
-        LLRect shadow_rect = rect;
-        shadow_rect.stretch(BORDER_WIDTH);
-        gl_drop_shadow(shadow_rect.mLeft, shadow_rect.mTop, shadow_rect.mRight, shadow_rect.mBottom, LLColor4(0.f, 0.f, 0.f, mNeedsFlash ? 0.f :0.5f), 10);
-
-        LLColor4 image_color(1.f, 1.f, 1.f, 1.f);
-        gGL.color4fv(image_color.mV);
-        gGL.getTexUnit(0)->bind(getCurrentImage());
-        // calculate UV scale
-        F32 uv_width = isImageScaled() ? 1.f : llmin((F32)getWidth() / (F32)getCurrentImage()->getWidth(), 1.f);
-        F32 uv_height = isImageScaled() ? 1.f : llmin((F32)getHeight() / (F32)getCurrentImage()->getHeight(), 1.f);
-        gGL.pushMatrix();
-        {
-            gGL.translatef((F32)rect.mLeft, (F32)rect.mBottom + TOP_PANEL_HEIGHT, 0.f);
-            gGL.begin(LLRender::QUADS);
-            {
-                gGL.texCoord2f(uv_width, uv_height);
-                gGL.vertex2i(rect.getWidth(), rect.getHeight() );
-
-                gGL.texCoord2f(0.f, uv_height);
-                gGL.vertex2i(0, rect.getHeight() );
-
-                gGL.texCoord2f(0.f, 0.f);
-                gGL.vertex2i(0, 0);
-
-                gGL.texCoord2f(uv_width, 0.f);
-                gGL.vertex2i(rect.getWidth(), 0);
-            }
-            gGL.end();
-        }
-        gGL.popMatrix();
-
-        gGL.color4f(1.f, 1.f, 1.f, mFlashAlpha);
-        gl_rect_2d(getRect());
-        if (mNeedsFlash)
-        {
-            if (mFlashAlpha < 1.f)
-            {
-                mFlashAlpha = lerp(mFlashAlpha, 1.f, LLCriticalDamp::getInterpolant(0.02f));
-            }
-            else
-            {
-                mNeedsFlash = FALSE;
-            }
-        }
-        else
-        {
-            mFlashAlpha = lerp(mFlashAlpha, 0.f, LLCriticalDamp::getInterpolant(0.15f));
-        }
-
-        // Draw shining animation if appropriate.
-        if (mShineCountdown > 0)
-        {
-            mShineCountdown--;
-            if (mShineCountdown == 0)
-            {
-                mShineAnimTimer.start();
-            }
-        }
-        else if (mShineAnimTimer.getStarted())
-        {
-            LL_DEBUGS("Snapshot") << "Drawing shining animation" << LL_ENDL;
-            F32 shine_interp = llmin(1.f, mShineAnimTimer.getElapsedTimeF32() / SHINE_TIME);
-
-            // draw "shine" effect
-            LLRect local_rect(0, getRect().getHeight() + TOP_PANEL_HEIGHT, getRect().getWidth(), 0);
-            LLLocalClipRect clip(local_rect);
-            {
-                // draw diagonal stripe with gradient that passes over screen
-                S32 x1 = gViewerWindow->getWindowWidthScaled() * ll_round((clamp_rescale(shine_interp, 0.f, 1.f, -1.f - SHINE_WIDTH, 1.f)));
-                S32 x2 = x1 + ll_round(gViewerWindow->getWindowWidthScaled() * SHINE_WIDTH);
-                S32 x3 = x2 + ll_round(gViewerWindow->getWindowWidthScaled() * SHINE_WIDTH);
-                S32 y1 = 0;
-                S32 y2 = gViewerWindow->getWindowHeightScaled() + TOP_PANEL_HEIGHT;
-
-                gGL.getTexUnit(0)->unbind(LLTexUnit::TT_TEXTURE);
-                gGL.begin(LLRender::QUADS);
-                {
-                    gGL.color4f(1.f, 1.f, 1.f, 0.f);
-                    gGL.vertex2i(x1, y1);
-                    gGL.vertex2i(x1 + gViewerWindow->getWindowWidthScaled(), y2);
-                    gGL.color4f(1.f, 1.f, 1.f, SHINE_OPACITY);
-                    gGL.vertex2i(x2 + gViewerWindow->getWindowWidthScaled(), y2);
-                    gGL.vertex2i(x2, y1);
-
-                    gGL.color4f(1.f, 1.f, 1.f, SHINE_OPACITY);
-                    gGL.vertex2i(x2, y1);
-                    gGL.vertex2i(x2 + gViewerWindow->getWindowWidthScaled(), y2);
-                    gGL.color4f(1.f, 1.f, 1.f, 0.f);
-                    gGL.vertex2i(x3 + gViewerWindow->getWindowWidthScaled(), y2);
-                    gGL.vertex2i(x3, y1);
-                }
-                gGL.end();
-            }
-
-            // if we're at the end of the animation, stop
-            if (shine_interp >= 1.f)
-            {
-                mShineAnimTimer.stop();
-            }
-        }
-    }
-
-    // draw old image dropping away
-    if (mFallAnimTimer.getStarted())
-    {
-        S32 old_image_index = (mCurImageIndex + 1) % 2;
-        if (mViewerImage[old_image_index].notNull() && mFallAnimTimer.getElapsedTimeF32() < FALL_TIME)
-        {
-            LL_DEBUGS("Snapshot") << "Drawing fall animation" << LL_ENDL;
-            F32 fall_interp = mFallAnimTimer.getElapsedTimeF32() / FALL_TIME;
-            F32 alpha = clamp_rescale(fall_interp, 0.f, 1.f, 0.8f, 0.4f);
-            LLColor4 image_color(1.f, 1.f, 1.f, alpha);
-            gGL.color4fv(image_color.mV);
-            gGL.getTexUnit(0)->bind(mViewerImage[old_image_index]);
-            // calculate UV scale
-            // *FIX get this to work with old image
-            BOOL rescale = !mImageScaled[old_image_index] && mViewerImage[mCurImageIndex].notNull();
-            F32 uv_width = rescale ? llmin((F32)mWidth[old_image_index] / (F32)mViewerImage[mCurImageIndex]->getWidth(), 1.f) : 1.f;
-            F32 uv_height = rescale ? llmin((F32)mHeight[old_image_index] / (F32)mViewerImage[mCurImageIndex]->getHeight(), 1.f) : 1.f;
-            gGL.pushMatrix();
-            {
-                LLRect& rect = mImageRect[old_image_index];
-                gGL.translatef((F32)rect.mLeft, (F32)rect.mBottom - ll_round(getRect().getHeight() * 2.f * (fall_interp * fall_interp)), 0.f);
-                gGL.rotatef(-45.f * fall_interp, 0.f, 0.f, 1.f);
-                gGL.begin(LLRender::QUADS);
-                {
-                    gGL.texCoord2f(uv_width, uv_height);
-                    gGL.vertex2i(rect.getWidth(), rect.getHeight() );
-
-                    gGL.texCoord2f(0.f, uv_height);
-                    gGL.vertex2i(0, rect.getHeight() );
-
-                    gGL.texCoord2f(0.f, 0.f);
-                    gGL.vertex2i(0, 0);
-
-                    gGL.texCoord2f(uv_width, 0.f);
-                    gGL.vertex2i(rect.getWidth(), 0);
-                }
-                gGL.end();
-            }
-            gGL.popMatrix();
-        }
-    }
-}
-
-/*virtual*/
-void LLSnapshotLivePreview::reshape(S32 width, S32 height, BOOL called_from_parent)
-{
-    LLRect old_rect = getRect();
-    LLView::reshape(width, height, called_from_parent);
-    if (old_rect.getWidth() != width || old_rect.getHeight() != height)
-    {
-        LL_DEBUGS("Window", "Snapshot") << "window reshaped, updating thumbnail" << LL_ENDL;
-        if (mViewContainer && mViewContainer->isInVisibleChain())
-        {
-            // We usually resize only on window reshape, so give it a chance to redraw, assign delay
-            updateSnapshot(
-                TRUE, // new snapshot is needed
-                FALSE, // thumbnail will be updated either way.
-                AUTO_SNAPSHOT_TIME_DELAY); // shutter delay.
-        }
-    }
->>>>>>> e1623bb2
-}
-
-bool LLSnapshotLivePreview::setThumbnailImageSize()
-{
-<<<<<<< HEAD
-	if (getWidth() < 10 || getHeight() < 10)
-	{
-		return false ;
-	}
-	S32 width  = (mThumbnailSubsampled ? mPreviewImage->getWidth()  : gViewerWindow->getWindowWidthRaw());
-	S32 height = (mThumbnailSubsampled ? mPreviewImage->getHeight() : gViewerWindow->getWindowHeightRaw()) ;
-
-	F32 aspect_ratio = ((F32)width) / ((F32)height);
-
-	// UI size for thumbnail
-	S32 max_width  = mThumbnailPlaceholderRect.getWidth();
-	S32 max_height = mThumbnailPlaceholderRect.getHeight();
-
-	if (aspect_ratio > (F32)max_width / (F32)max_height)
-	{
-		// image too wide, shrink to width
-		mThumbnailWidth = max_width;
-		mThumbnailHeight = ll_round((F32)max_width / aspect_ratio);
-	}
-	else
-	{
-		// image too tall, shrink to height
-		mThumbnailHeight = max_height;
-		mThumbnailWidth = ll_round((F32)max_height * aspect_ratio);
-	}
-    
-	if (mThumbnailWidth > width || mThumbnailHeight > height)
-	{
-		return false ;//if the window is too small, ignore thumbnail updating.
-	}
-
-	S32 left = 0 , top = mThumbnailHeight, right = mThumbnailWidth, bottom = 0 ;
-	if (!mKeepAspectRatio)
-	{
-		F32 ratio_x = (F32)getWidth()  / width ;
-		F32 ratio_y = (F32)getHeight() / height ;
-=======
-    if (getWidth() < 10 || getHeight() < 10)
-    {
-        return FALSE ;
-    }
-    S32 width  = (mThumbnailSubsampled ? mPreviewImage->getWidth()  : gViewerWindow->getWindowWidthRaw());
-    S32 height = (mThumbnailSubsampled ? mPreviewImage->getHeight() : gViewerWindow->getWindowHeightRaw()) ;
-
-    F32 aspect_ratio = ((F32)width) / ((F32)height);
-
-    // UI size for thumbnail
-    S32 max_width  = mThumbnailPlaceholderRect.getWidth();
-    S32 max_height = mThumbnailPlaceholderRect.getHeight();
-
-    if (aspect_ratio > (F32)max_width / (F32)max_height)
-    {
-        // image too wide, shrink to width
-        mThumbnailWidth = max_width;
-        mThumbnailHeight = ll_round((F32)max_width / aspect_ratio);
-    }
-    else
-    {
-        // image too tall, shrink to height
-        mThumbnailHeight = max_height;
-        mThumbnailWidth = ll_round((F32)max_height * aspect_ratio);
-    }
-
-    if (mThumbnailWidth > width || mThumbnailHeight > height)
-    {
-        return FALSE ;//if the window is too small, ignore thumbnail updating.
-    }
-
-    S32 left = 0 , top = mThumbnailHeight, right = mThumbnailWidth, bottom = 0 ;
-    if (!mKeepAspectRatio)
-    {
-        F32 ratio_x = (F32)getWidth()  / width ;
-        F32 ratio_y = (F32)getHeight() / height ;
->>>>>>> e1623bb2
-
-        if (ratio_x > ratio_y)
-        {
-            top = (S32)(top * ratio_y / ratio_x) ;
-        }
-        else
-        {
-            right = (S32)(right * ratio_x / ratio_y) ;
-        }
-<<<<<<< HEAD
-		left = (S32)((mThumbnailWidth - right) * 0.5f) ;
-		bottom = (S32)((mThumbnailHeight - top) * 0.5f) ;
-		top += bottom ;
-		right += left ;
-	}
-	mPreviewRect.set(left - 1, top + 1, right + 1, bottom - 1) ;
-
-	return true ;
-}
-
-void LLSnapshotLivePreview::generateThumbnailImage(bool force_update)
-{	
-	if(mThumbnailUpdateLock) //in the process of updating
-	{
-		return ;
-	}
-	if(getThumbnailUpToDate() && !force_update)//already updated
-	{
-		return ;
-	}
-	if(getWidth() < 10 || getHeight() < 10)
-	{
-		return ;
-	}
-
-	////lock updating
-	mThumbnailUpdateLock = true ;
-
-	if(!setThumbnailImageSize())
-	{
-		mThumbnailUpdateLock = false ;
-		mThumbnailUpToDate = true ;
-		return ;
-	}
-=======
-        left = (S32)((mThumbnailWidth - right) * 0.5f) ;
-        bottom = (S32)((mThumbnailHeight - top) * 0.5f) ;
-        top += bottom ;
-        right += left ;
-    }
-    mPreviewRect.set(left - 1, top + 1, right + 1, bottom - 1) ;
-
-    return TRUE ;
-}
-
-void LLSnapshotLivePreview::generateThumbnailImage(BOOL force_update)
-{
-    if(mThumbnailUpdateLock) //in the process of updating
-    {
-        return ;
-    }
-    if(getThumbnailUpToDate() && !force_update)//already updated
-    {
-        return ;
-    }
-    if(getWidth() < 10 || getHeight() < 10)
-    {
-        return ;
-    }
-
-    ////lock updating
-    mThumbnailUpdateLock = TRUE ;
-
-    if(!setThumbnailImageSize())
-    {
-        mThumbnailUpdateLock = FALSE ;
-        mThumbnailUpToDate = TRUE ;
-        return ;
-    }
->>>>>>> e1623bb2
-
-    // Invalidate the big thumbnail when we regenerate the small one
-    mBigThumbnailUpToDate = false;
-
-    if(mThumbnailImage)
-    {
-        resetThumbnailImage() ;
-    }
-
-    LLPointer<LLImageRaw> raw = new LLImageRaw;
-
-    if (mThumbnailSubsampled)
-    {
-        // The thumbnail is be a subsampled version of the preview (used in SL Share previews, i.e. Flickr, Twitter)
-        raw->resize( mPreviewImage->getWidth(),
-                     mPreviewImage->getHeight(),
-                     mPreviewImage->getComponents());
-        raw->copy(mPreviewImage);
-        // Scale to the thumbnail size
-        if (!raw->scale(mThumbnailWidth, mThumbnailHeight))
-        {
-            raw = NULL ;
-        }
-    }
-    else
-    {
-        // The thumbnail is a screen view with screen grab positioning preview
-        if(!gViewerWindow->thumbnailSnapshot(raw,
-                                         mThumbnailWidth, mThumbnailHeight,
-                                         mAllowRenderUI && gSavedSettings.getBOOL("RenderUIInSnapshot"),
-                                         gSavedSettings.getBOOL("RenderHUDInSnapshot"),
-                                         false,
-                                         gSavedSettings.getBOOL("RenderSnapshotNoPost"),
-                                         mSnapshotBufferType) )
-        {
-            raw = NULL ;
-        }
-    }
-
-    if (raw)
-    {
-        // Filter the thumbnail
-        // Note: filtering needs to be done *before* the scaling to power of 2 or the effect is distorted
-        if (getFilter() != "")
-        {
-            std::string filter_path = LLImageFiltersManager::getInstance()->getFilterPath(getFilter());
-            if (filter_path != "")
-            {
-                LLImageFilter filter(filter_path);
-                filter.executeFilter(raw);
-            }
-            else
-            {
-                LL_WARNS("Snapshot") << "Couldn't find a path to the following filter : " << getFilter() << LL_ENDL;
-            }
-        }
-        // Scale to a power of 2 so it can be mapped to a texture
-        raw->expandToPowerOfTwo();
-<<<<<<< HEAD
-		mThumbnailImage = LLViewerTextureManager::getLocalTexture(raw.get(), false);
-		mThumbnailUpToDate = true ;
-	}
-
-	//unlock updating
-	mThumbnailUpdateLock = false ;		
-=======
-        mThumbnailImage = LLViewerTextureManager::getLocalTexture(raw.get(), FALSE);
-        mThumbnailUpToDate = TRUE ;
-    }
-
-    //unlock updating
-    mThumbnailUpdateLock = FALSE ;
->>>>>>> e1623bb2
-}
-
-LLViewerTexture* LLSnapshotLivePreview::getBigThumbnailImage()
-{
-    if (mThumbnailUpdateLock) //in the process of updating
-    {
-        return NULL;
-    }
-    if (mBigThumbnailUpToDate && mBigThumbnailImage)//already updated
-    {
-        return mBigThumbnailImage;
-    }
-
-    LLPointer<LLImageRaw> raw = new LLImageRaw;
-
-    if (raw)
-    {
-        // The big thumbnail is a new filtered version of the preview (used in SL Share previews, i.e. Flickr, Twitter)
-        mBigThumbnailWidth = mPreviewImage->getWidth();
-        mBigThumbnailHeight = mPreviewImage->getHeight();
-        raw->resize( mBigThumbnailWidth,
-                     mBigThumbnailHeight,
-                     mPreviewImage->getComponents());
-        raw->copy(mPreviewImage);
-
-        // Filter
-        // Note: filtering needs to be done *before* the scaling to power of 2 or the effect is distorted
-        if (getFilter() != "")
-        {
-            std::string filter_path = LLImageFiltersManager::getInstance()->getFilterPath(getFilter());
-            if (filter_path != "")
-            {
-                LLImageFilter filter(filter_path);
-                filter.executeFilter(raw);
-            }
-            else
-            {
-                LL_WARNS("Snapshot") << "Couldn't find a path to the following filter : " << getFilter() << LL_ENDL;
-            }
-        }
-        // Scale to a power of 2 so it can be mapped to a texture
-        raw->expandToPowerOfTwo();
-<<<<<<< HEAD
-		mBigThumbnailImage = LLViewerTextureManager::getLocalTexture(raw.get(), false);
-		mBigThumbnailUpToDate = true ;
-	}
-    
-=======
-        mBigThumbnailImage = LLViewerTextureManager::getLocalTexture(raw.get(), FALSE);
-        mBigThumbnailUpToDate = TRUE ;
-    }
-
->>>>>>> e1623bb2
-    return mBigThumbnailImage ;
-}
-
-// Called often. Checks whether it's time to grab a new snapshot and if so, does it.
-<<<<<<< HEAD
-// Returns true if new snapshot generated, false otherwise.
-//static 
-bool LLSnapshotLivePreview::onIdle( void* snapshot_preview )
-{
-	LLSnapshotLivePreview* previewp = (LLSnapshotLivePreview*)snapshot_preview;
-	if (previewp->getWidth() == 0 || previewp->getHeight() == 0)
-	{
-		LL_WARNS("Snapshot") << "Incorrect dimensions: " << previewp->getWidth() << "x" << previewp->getHeight() << LL_ENDL;
-		return false;
-	}
-
-	if (previewp->mSnapshotDelayTimer.getStarted()) // Wait for a snapshot delay timer
-	{
-		if (!previewp->mSnapshotDelayTimer.hasExpired())
-		{
-			return false;
-		}
-		previewp->mSnapshotDelayTimer.stop();
-	}
-
-	if (LLToolCamera::getInstance()->hasMouseCapture()) // Hide full-screen preview while camming, either don't take snapshots while ALT-zoom active
-	{
-		previewp->setVisible(false);
-		return false;
-	}
-
-	// If we're in freeze-frame and/or auto update mode and camera has moved, update snapshot.
-	LLVector3 new_camera_pos = LLViewerCamera::getInstance()->getOrigin();
-	LLQuaternion new_camera_rot = LLViewerCamera::getInstance()->getQuaternion();
-	if (previewp->mForceUpdateSnapshot ||
-		(((gSavedSettings.getBOOL("AutoSnapshot") && LLView::isAvailable(previewp->mViewContainer)) ||
-		(gSavedSettings.getBOOL("FreezeTime") && previewp->mAllowFullScreenPreview)) &&
-		(new_camera_pos != previewp->mCameraPos || dot(new_camera_rot, previewp->mCameraRot) < 0.995f)))
-	{
-		previewp->mCameraPos = new_camera_pos;
-		previewp->mCameraRot = new_camera_rot;
-		// request a new snapshot whenever the camera moves, with a time delay
-		bool new_snapshot = gSavedSettings.getBOOL("AutoSnapshot") || previewp->mForceUpdateSnapshot;
-		LL_DEBUGS("Snapshot") << "camera moved, updating thumbnail" << LL_ENDL;
-		previewp->updateSnapshot(
-			new_snapshot, // whether a new snapshot is needed or merely invalidate the existing one
-			false, // or if 1st arg is false, whether to produce a new thumbnail image.
-			new_snapshot ? AUTO_SNAPSHOT_TIME_DELAY : 0.f); // shutter delay if 1st arg is true.
-		previewp->mForceUpdateSnapshot = false;
-	}
-
-	if (previewp->getSnapshotUpToDate() && previewp->getThumbnailUpToDate())
-	{
-		return false;
-	}
-
-	// time to produce a snapshot
-	if(!previewp->getSnapshotUpToDate())
-=======
-// Returns TRUE if new snapshot generated, FALSE otherwise.
-//static
-BOOL LLSnapshotLivePreview::onIdle( void* snapshot_preview )
-{
-    LLSnapshotLivePreview* previewp = (LLSnapshotLivePreview*)snapshot_preview;
-    if (previewp->getWidth() == 0 || previewp->getHeight() == 0)
-    {
-        LL_WARNS("Snapshot") << "Incorrect dimensions: " << previewp->getWidth() << "x" << previewp->getHeight() << LL_ENDL;
-        return FALSE;
-    }
-
-    if (previewp->mSnapshotDelayTimer.getStarted()) // Wait for a snapshot delay timer
-    {
-        if (!previewp->mSnapshotDelayTimer.hasExpired())
-        {
-            return FALSE;
-        }
-        previewp->mSnapshotDelayTimer.stop();
-    }
-
-    if (LLToolCamera::getInstance()->hasMouseCapture()) // Hide full-screen preview while camming, either don't take snapshots while ALT-zoom active
-    {
-        previewp->setVisible(FALSE);
-        return FALSE;
-    }
-
-    // If we're in freeze-frame and/or auto update mode and camera has moved, update snapshot.
-    LLVector3 new_camera_pos = LLViewerCamera::getInstance()->getOrigin();
-    LLQuaternion new_camera_rot = LLViewerCamera::getInstance()->getQuaternion();
-    if (previewp->mForceUpdateSnapshot ||
-        (((gSavedSettings.getBOOL("AutoSnapshot") && LLView::isAvailable(previewp->mViewContainer)) ||
-        (gSavedSettings.getBOOL("FreezeTime") && previewp->mAllowFullScreenPreview)) &&
-        (new_camera_pos != previewp->mCameraPos || dot(new_camera_rot, previewp->mCameraRot) < 0.995f)))
-    {
-        previewp->mCameraPos = new_camera_pos;
-        previewp->mCameraRot = new_camera_rot;
-        // request a new snapshot whenever the camera moves, with a time delay
-        BOOL new_snapshot = gSavedSettings.getBOOL("AutoSnapshot") || previewp->mForceUpdateSnapshot;
-        LL_DEBUGS("Snapshot") << "camera moved, updating thumbnail" << LL_ENDL;
-        previewp->updateSnapshot(
-            new_snapshot, // whether a new snapshot is needed or merely invalidate the existing one
-            FALSE, // or if 1st arg is false, whether to produce a new thumbnail image.
-            new_snapshot ? AUTO_SNAPSHOT_TIME_DELAY : 0.f); // shutter delay if 1st arg is true.
-        previewp->mForceUpdateSnapshot = FALSE;
-    }
-
-    if (previewp->getSnapshotUpToDate() && previewp->getThumbnailUpToDate())
-    {
-        return FALSE;
-    }
-
-    // time to produce a snapshot
-    if(!previewp->getSnapshotUpToDate())
->>>>>>> e1623bb2
-    {
-        LL_DEBUGS("Snapshot") << "producing snapshot" << LL_ENDL;
-        if (!previewp->mPreviewImage)
-        {
-            previewp->mPreviewImage = new LLImageRaw;
-        }
-
-        previewp->mSnapshotActive = true;
-
-        previewp->setVisible(false);
-        previewp->setEnabled(false);
-
-        previewp->getWindow()->incBusyCount();
-        previewp->setImageScaled(false);
-
-        // grab the raw image
-        if (gViewerWindow->rawSnapshot(
-                previewp->mPreviewImage,
-                previewp->getWidth(),
-                previewp->getHeight(),
-                previewp->mKeepAspectRatio,//gSavedSettings.getBOOL("KeepAspectForSnapshot"),
-                previewp->getSnapshotType() == LLSnapshotModel::SNAPSHOT_TEXTURE,
-                previewp->mAllowRenderUI && gSavedSettings.getBOOL("RenderUIInSnapshot"),
-                gSavedSettings.getBOOL("RenderHUDInSnapshot"),
-                false,
-                gSavedSettings.getBOOL("RenderSnapshotNoPost"),
-                previewp->mSnapshotBufferType,
-                previewp->getMaxImageSize()))
-        {
-            // Invalidate/delete any existing encoded image
-            previewp->mPreviewImageEncoded = NULL;
-            // Invalidate/delete any existing formatted image
-            previewp->mFormattedImage = NULL;
-            // Update the data size
-            previewp->estimateDataSize();
-
-            // Full size preview is set: get the decoded image result and save it for animation
-            if (gSavedSettings.getBOOL("UseFreezeFrame") && previewp->mAllowFullScreenPreview)
-            {
-                previewp->prepareFreezeFrame();
-            }
-
-            // The snapshot is updated now...
-<<<<<<< HEAD
-            previewp->mSnapshotUpToDate = true;
-        
-=======
-            previewp->mSnapshotUpToDate = TRUE;
-
->>>>>>> e1623bb2
-            // We need to update the thumbnail though
-            previewp->setThumbnailImageSize();
-            previewp->generateThumbnailImage(true) ;
-        }
-        previewp->getWindow()->decBusyCount();
-        previewp->setVisible(gSavedSettings.getBOOL("UseFreezeFrame") && previewp->mAllowFullScreenPreview); // only show fullscreen preview when in freeze frame mode
-        previewp->mSnapshotActive = false;
-        LL_DEBUGS("Snapshot") << "done creating snapshot" << LL_ENDL;
-    }
-
-    if (!previewp->getThumbnailUpToDate())
-    {
-        previewp->generateThumbnailImage() ;
-    }
-
-    // Tell the floater container that the snapshot is updated now
-    if (previewp->mViewContainer)
-    {
-        previewp->mViewContainer->notify(LLSD().with("snapshot-updated", true));
-    }
-
-<<<<<<< HEAD
-	return true;
-=======
-    return TRUE;
->>>>>>> e1623bb2
-}
-
-void LLSnapshotLivePreview::prepareFreezeFrame()
-{
-    // Get the decoded version of the formatted image
-    getEncodedImage();
-
-    LLImageDataSharedLock lock(mPreviewImageEncoded);
-
-    // We need to scale that a bit for display...
-    LLPointer<LLImageRaw> scaled = new LLImageRaw(
-        mPreviewImageEncoded->getData(),
-        mPreviewImageEncoded->getWidth(),
-        mPreviewImageEncoded->getHeight(),
-        mPreviewImageEncoded->getComponents());
-
-    if (!scaled->isBufferInvalid())
-    {
-        // leave original image dimensions, just scale up texture buffer
-        if (mPreviewImageEncoded->getWidth() > 1024 || mPreviewImageEncoded->getHeight() > 1024)
-        {
-            // go ahead and shrink image to appropriate power of 2 for display
-            scaled->biasedScaleToPowerOfTwo(1024);
-            setImageScaled(true);
-        }
-        else
-        {
-            // expand image but keep original image data intact
-            scaled->expandToPowerOfTwo(1024, false);
-        }
-
-        mViewerImage[mCurImageIndex] = LLViewerTextureManager::getLocalTexture(scaled.get(), false);
-        LLPointer<LLViewerTexture> curr_preview_image = mViewerImage[mCurImageIndex];
-        gGL.getTexUnit(0)->bind(curr_preview_image);
-        curr_preview_image->setFilteringOption(getSnapshotType() == LLSnapshotModel::SNAPSHOT_TEXTURE ? LLTexUnit::TFO_ANISOTROPIC : LLTexUnit::TFO_POINT);
-        curr_preview_image->setAddressMode(LLTexUnit::TAM_CLAMP);
-
-
-        if (gSavedSettings.getBOOL("UseFreezeFrame") && mAllowFullScreenPreview)
-        {
-            mShineCountdown = 4; // wait a few frames to avoid animation glitch due to readback this frame
-        }
-    }
-}
-
-S32 LLSnapshotLivePreview::getEncodedImageWidth() const
-{
-    S32 width = getWidth();
-    if (getSnapshotType() == LLSnapshotModel::SNAPSHOT_TEXTURE)
-    {
-        width = LLImageRaw::biasedDimToPowerOfTwo(width,MAX_TEXTURE_SIZE);
-    }
-    return width;
-}
-S32 LLSnapshotLivePreview::getEncodedImageHeight() const
-{
-    S32 height = getHeight();
-    if (getSnapshotType() == LLSnapshotModel::SNAPSHOT_TEXTURE)
-    {
-        height = LLImageRaw::biasedDimToPowerOfTwo(height,MAX_TEXTURE_SIZE);
-    }
-    return height;
-}
-
-LLPointer<LLImageRaw> LLSnapshotLivePreview::getEncodedImage()
-{
-<<<<<<< HEAD
-	if (!mPreviewImageEncoded)
-	{
-		LLImageDataSharedLock lock(mPreviewImage);
-
-		mPreviewImageEncoded = new LLImageRaw;
-
-		mPreviewImageEncoded->resize(
-=======
-    if (!mPreviewImageEncoded)
-    {
-        mPreviewImageEncoded = new LLImageRaw;
-
-        mPreviewImageEncoded->resize(
->>>>>>> e1623bb2
-            mPreviewImage->getWidth(),
-            mPreviewImage->getHeight(),
-            mPreviewImage->getComponents());
-
-        if (getSnapshotType() == LLSnapshotModel::SNAPSHOT_TEXTURE)
-        {
-            // We don't store the intermediate formatted image in mFormattedImage in the J2C case
-            LL_DEBUGS("Snapshot") << "Encoding new image of format J2C" << LL_ENDL;
-            LLPointer<LLImageJ2C> formatted = new LLImageJ2C;
-            // Copy the preview
-            LLPointer<LLImageRaw> scaled = new LLImageRaw(
-                                                          mPreviewImage->getData(),
-                                                          mPreviewImage->getWidth(),
-                                                          mPreviewImage->getHeight(),
-                                                          mPreviewImage->getComponents());
-            // Scale it as required by J2C
-<<<<<<< HEAD
-			scaled->biasedScaleToPowerOfTwo(MAX_TEXTURE_SIZE);
-			setImageScaled(true);
-=======
-            scaled->biasedScaleToPowerOfTwo(MAX_TEXTURE_SIZE);
-            setImageScaled(TRUE);
->>>>>>> e1623bb2
-            // Compress to J2C
-            if (formatted->encode(scaled, 0.f))
-            {
-                // We can update the data size precisely at that point
-                mDataSize = formatted->getDataSize();
-                // Decompress back
-                formatted->decode(mPreviewImageEncoded, 0);
-            }
-        }
-        else
-        {
-            // Update mFormattedImage if necessary
-            getFormattedImage();
-            if (getSnapshotFormat() == LLSnapshotModel::SNAPSHOT_FORMAT_BMP)
-            {
-                // BMP hack : copy instead of decode otherwise decode will crash.
-                mPreviewImageEncoded->copy(mPreviewImage);
-            }
-            else
-            {
-                // Decode back
-                mFormattedImage->decode(mPreviewImageEncoded, 0);
-            }
-        }
-    }
-    return mPreviewImageEncoded;
-}
-
-bool LLSnapshotLivePreview::createUploadFile(const std::string &out_filename, const S32 max_image_dimentions, const S32 min_image_dimentions)
-{
-    return LLViewerTextureList::createUploadFile(mPreviewImage, out_filename, max_image_dimentions, min_image_dimentions);
-}
-
-// We actually estimate the data size so that we do not require actual compression when showing the preview
-// Note : whenever formatted image is computed, mDataSize will be updated to reflect the true size
-void LLSnapshotLivePreview::estimateDataSize()
-{
-    // Compression ratio
-    F32 ratio = 1.0;
-
-    if (getSnapshotType() == LLSnapshotModel::SNAPSHOT_TEXTURE)
-    {
-        ratio = 8.0;    // This is what we shoot for when compressing to J2C
-    }
-    else
-    {
-        LLSnapshotModel::ESnapshotFormat format = getSnapshotFormat();
-        switch (format)
-        {
-            case LLSnapshotModel::SNAPSHOT_FORMAT_PNG:
-                ratio = 3.0;    // Average observed PNG compression ratio
-                break;
-            case LLSnapshotModel::SNAPSHOT_FORMAT_JPEG:
-                // Observed from JPG compression tests
-                ratio = (110 - mSnapshotQuality) / 2;
-                break;
-            case LLSnapshotModel::SNAPSHOT_FORMAT_BMP:
-                ratio = 1.0;    // No compression with BMP
-                break;
-        }
-    }
-    mDataSize = (S32)((F32)mPreviewImage->getDataSize() / ratio);
-}
-
-LLPointer<LLImageFormatted> LLSnapshotLivePreview::getFormattedImage()
-{
-    if (!mFormattedImage)
-    {
-        // Apply the filter to mPreviewImage
-        if (getFilter() != "")
-        {
-            std::string filter_path = LLImageFiltersManager::getInstance()->getFilterPath(getFilter());
-            if (filter_path != "")
-            {
-                LLImageFilter filter(filter_path);
-                filter.executeFilter(mPreviewImage);
-            }
-            else
-            {
-                LL_WARNS("Snapshot") << "Couldn't find a path to the following filter : " << getFilter() << LL_ENDL;
-            }
-        }
-
-        // Create the new formatted image of the appropriate format.
-        LLSnapshotModel::ESnapshotFormat format = getSnapshotFormat();
-        LL_DEBUGS("Snapshot") << "Encoding new image of format " << format << LL_ENDL;
-
-        switch (format)
-        {
-            case LLSnapshotModel::SNAPSHOT_FORMAT_PNG:
-                mFormattedImage = new LLImagePNG();
-                break;
-            case LLSnapshotModel::SNAPSHOT_FORMAT_JPEG:
-                mFormattedImage = new LLImageJPEG(mSnapshotQuality);
-                break;
-            case LLSnapshotModel::SNAPSHOT_FORMAT_BMP:
-                mFormattedImage = new LLImageBMP();
-                break;
-        }
-        if (mFormattedImage->encode(mPreviewImage, 0))
-        {
-            // We can update the data size precisely at that point
-            mDataSize = mFormattedImage->getDataSize();
-        }
-    }
-    return mFormattedImage;
-}
-
-void LLSnapshotLivePreview::setSize(S32 w, S32 h)
-{
-    LL_DEBUGS("Snapshot") << "setSize(" << w << ", " << h << ")" << LL_ENDL;
-    setWidth(w);
-    setHeight(h);
-}
-
-void LLSnapshotLivePreview::setSnapshotFormat(LLSnapshotModel::ESnapshotFormat format)
-{
-    if (mSnapshotFormat != format)
-    {
-        mFormattedImage = NULL;     // Invalidate the already formatted image if any
-        mSnapshotFormat = format;
-    }
-}
-
-void LLSnapshotLivePreview::getSize(S32& w, S32& h) const
-{
-    w = getWidth();
-    h = getHeight();
-}
-
-void LLSnapshotLivePreview::saveTexture(bool outfit_snapshot, std::string name)
-{
-<<<<<<< HEAD
-	LLImageDataSharedLock lock(mPreviewImage);
-
-	LL_DEBUGS("Snapshot") << "saving texture: " << mPreviewImage->getWidth() << "x" << mPreviewImage->getHeight() << LL_ENDL;
-	// gen a new uuid for this asset
-	LLTransactionID tid;
-	tid.generate();
-	LLAssetID new_asset_id = tid.makeAssetID(gAgent.getSecureSessionID());
-
-	LLPointer<LLImageJ2C> formatted = new LLImageJ2C;
-	LLPointer<LLImageRaw> scaled = new LLImageRaw(mPreviewImage->getData(),
-		mPreviewImage->getWidth(),
-		mPreviewImage->getHeight(),
-		mPreviewImage->getComponents());
-
-	// Apply the filter to mPreviewImage
-	if (getFilter() != "")
-	{
-		std::string filter_path = LLImageFiltersManager::getInstance()->getFilterPath(getFilter());
-		if (filter_path != "")
-		{
-			LLImageFilter filter(filter_path);
-			filter.executeFilter(scaled);
-		}
-		else
-		{
-			LL_WARNS("Snapshot") << "Couldn't find a path to the following filter : " << getFilter() << LL_ENDL;
-		}
-	}
-
-	scaled->biasedScaleToPowerOfTwo(MAX_TEXTURE_SIZE);
-	LL_DEBUGS("Snapshot") << "scaled texture to " << scaled->getWidth() << "x" << scaled->getHeight() << LL_ENDL;
-
-	if (formatted->encode(scaled, 0.0f))
-	{
-=======
-    LL_DEBUGS("Snapshot") << "saving texture: " << mPreviewImage->getWidth() << "x" << mPreviewImage->getHeight() << LL_ENDL;
-    // gen a new uuid for this asset
-    LLTransactionID tid;
-    tid.generate();
-    LLAssetID new_asset_id = tid.makeAssetID(gAgent.getSecureSessionID());
-
-    LLPointer<LLImageJ2C> formatted = new LLImageJ2C;
-    LLPointer<LLImageRaw> scaled = new LLImageRaw(mPreviewImage->getData(),
-        mPreviewImage->getWidth(),
-        mPreviewImage->getHeight(),
-        mPreviewImage->getComponents());
-
-    // Apply the filter to mPreviewImage
-    if (getFilter() != "")
-    {
-        std::string filter_path = LLImageFiltersManager::getInstance()->getFilterPath(getFilter());
-        if (filter_path != "")
-        {
-            LLImageFilter filter(filter_path);
-            filter.executeFilter(scaled);
-        }
-        else
-        {
-            LL_WARNS("Snapshot") << "Couldn't find a path to the following filter : " << getFilter() << LL_ENDL;
-        }
-    }
-
-    scaled->biasedScaleToPowerOfTwo(MAX_TEXTURE_SIZE);
-    LL_DEBUGS("Snapshot") << "scaled texture to " << scaled->getWidth() << "x" << scaled->getHeight() << LL_ENDL;
-
-    if (formatted->encode(scaled, 0.0f))
-    {
->>>>>>> e1623bb2
-        LLFileSystem fmt_file(new_asset_id, LLAssetType::AT_TEXTURE, LLFileSystem::WRITE);
-        fmt_file.write(formatted->getData(), formatted->getDataSize());
-        std::string pos_string;
-        LLAgentUI::buildLocationString(pos_string, LLAgentUI::LOCATION_FORMAT_FULL);
-        std::string who_took_it;
-        LLAgentUI::buildFullname(who_took_it);
-        S32 expected_upload_cost = LLAgentBenefitsMgr::current().getTextureUploadCost();
-        std::string res_name = outfit_snapshot ? name : "Snapshot : " + pos_string;
-        std::string res_desc = outfit_snapshot ? "" : "Taken by " + who_took_it + " at " + pos_string;
-        LLFolderType::EType folder_type = outfit_snapshot ? LLFolderType::FT_NONE : LLFolderType::FT_SNAPSHOT_CATEGORY;
-        LLInventoryType::EType inv_type = outfit_snapshot ? LLInventoryType::IT_NONE : LLInventoryType::IT_SNAPSHOT;
-
-        LLResourceUploadInfo::ptr_t assetUploadInfo(new LLResourceUploadInfo(
-            tid, LLAssetType::AT_TEXTURE, res_name, res_desc, 0,
-            folder_type, inv_type,
-            PERM_ALL, LLFloaterPerms::getGroupPerms("Uploads"), LLFloaterPerms::getEveryonePerms("Uploads"),
-            expected_upload_cost, !outfit_snapshot));
-
-        upload_new_resource(assetUploadInfo);
-
-        gViewerWindow->playSnapshotAnimAndSound();
-    }
-    else
-    {
-        LLNotificationsUtil::add("ErrorEncodingSnapshot");
-        LL_WARNS("Snapshot") << "Error encoding snapshot" << LL_ENDL;
-    }
-
-    add(LLStatViewer::SNAPSHOT, 1);
-
-    mDataSize = 0;
-}
-
-void LLSnapshotLivePreview::saveLocal(const snapshot_saved_signal_t::slot_type& success_cb, const snapshot_saved_signal_t::slot_type& failure_cb)
-{
-    // Update mFormattedImage if necessary
-    getFormattedImage();
-
-    // Save the formatted image
-    saveLocal(mFormattedImage, success_cb, failure_cb);
-}
-
-//Check if failed due to insufficient memory
-void LLSnapshotLivePreview::saveLocal(LLPointer<LLImageFormatted> image, const snapshot_saved_signal_t::slot_type& success_cb, const snapshot_saved_signal_t::slot_type& failure_cb)
-{
-    sSaveLocalImage = image;
-
-<<<<<<< HEAD
-	gViewerWindow->saveImageNumbered(sSaveLocalImage, false, success_cb, failure_cb);
-=======
-    gViewerWindow->saveImageNumbered(sSaveLocalImage, FALSE, success_cb, failure_cb);
->>>>>>> e1623bb2
-}+/**
+* @file llsnapshotlivepreview.cpp
+* @brief Implementation of llsnapshotlivepreview
+* @author Gilbert@lindenlab.com
+*
+* $LicenseInfo:firstyear=2013&license=viewerlgpl$
+* Second Life Viewer Source Code
+* Copyright (C) 2014, Linden Research, Inc.
+*
+* This library is free software; you can redistribute it and/or
+* modify it under the terms of the GNU Lesser General Public
+* License as published by the Free Software Foundation;
+* version 2.1 of the License only.
+*
+* This library is distributed in the hope that it will be useful,
+* but WITHOUT ANY WARRANTY; without even the implied warranty of
+* MERCHANTABILITY or FITNESS FOR A PARTICULAR PURPOSE.  See the GNU
+* Lesser General Public License for more details.
+*
+* You should have received a copy of the GNU Lesser General Public
+* License along with this library; if not, write to the Free Software
+* Foundation, Inc., 51 Franklin Street, Fifth Floor, Boston, MA  02110-1301  USA
+*
+* Linden Research, Inc., 945 Battery Street, San Francisco, CA  94111  USA
+* $/LicenseInfo$
+*/
+
+#include "llviewerprecompiledheaders.h"
+
+#include "llagent.h"
+#include "llagentbenefits.h"
+#include "llagentcamera.h"
+#include "llagentui.h"
+#include "llfilesystem.h"
+#include "llcombobox.h"
+#include "llfloaterperms.h"
+#include "llfloaterreg.h"
+#include "llimagefilter.h"
+#include "llimagefiltersmanager.h"
+#include "llimagebmp.h"
+#include "llimagej2c.h"
+#include "llimagejpeg.h"
+#include "llimagepng.h"
+#include "lllandmarkactions.h"
+#include "lllocalcliprect.h"
+#include "llresmgr.h"
+#include "llnotificationsutil.h"
+#include "llslurl.h"
+#include "llsnapshotlivepreview.h"
+#include "lltoolfocus.h"
+#include "llviewercontrol.h"
+#include "llviewermenufile.h"   // upload_new_resource()
+#include "llviewerstats.h"
+#include "llviewertexturelist.h"
+#include "llwindow.h"
+#include "llworld.h"
+#include <boost/filesystem.hpp>
+
+constexpr F32 AUTO_SNAPSHOT_TIME_DELAY = 1.f;
+
+constexpr F32 SHINE_TIME = 0.5f;
+constexpr F32 SHINE_WIDTH = 0.6f;
+constexpr F32 SHINE_OPACITY = 0.3f;
+constexpr F32 FALL_TIME = 0.6f;
+constexpr S32 BORDER_WIDTH = 6;
+constexpr S32 TOP_PANEL_HEIGHT = 30;
+
+constexpr S32 MAX_TEXTURE_SIZE = 512 ; //max upload texture size 512 * 512
+
+std::set<LLSnapshotLivePreview*> LLSnapshotLivePreview::sList;
+LLPointer<LLImageFormatted> LLSnapshotLivePreview::sSaveLocalImage = NULL;
+
+LLSnapshotLivePreview::LLSnapshotLivePreview (const LLSnapshotLivePreview::Params& p)
+    :   LLView(p),
+    mColor(1.f, 0.f, 0.f, 0.5f),
+    mCurImageIndex(0),
+    mPreviewImage(NULL),
+    mThumbnailImage(NULL) ,
+    mBigThumbnailImage(NULL) ,
+    mThumbnailWidth(0),
+    mThumbnailHeight(0),
+    mThumbnailSubsampled(false),
+    mPreviewImageEncoded(NULL),
+    mFormattedImage(NULL),
+    mShineCountdown(0),
+    mFlashAlpha(0.f),
+    mNeedsFlash(true),
+    mSnapshotQuality(gSavedSettings.getS32("SnapshotQuality")),
+    mDataSize(0),
+    mSnapshotType(LLSnapshotModel::SNAPSHOT_POSTCARD),
+    mSnapshotFormat(LLSnapshotModel::ESnapshotFormat(gSavedSettings.getS32("SnapshotFormat"))),
+    mSnapshotUpToDate(false),
+    mCameraPos(LLViewerCamera::getInstance()->getOrigin()),
+    mCameraRot(LLViewerCamera::getInstance()->getQuaternion()),
+    mSnapshotActive(false),
+    mSnapshotBufferType(LLSnapshotModel::SNAPSHOT_TYPE_COLOR),
+    mFilterName(""),
+    mAllowRenderUI(true),
+    mAllowFullScreenPreview(true),
+    mViewContainer(NULL)
+{
+    setSnapshotQuality(gSavedSettings.getS32("SnapshotQuality"));
+    mSnapshotDelayTimer.setTimerExpirySec(0.0f);
+    mSnapshotDelayTimer.start();
+    //  gIdleCallbacks.addFunction( &LLSnapshotLivePreview::onIdle, (void*)this );
+    sList.insert(this);
+    setFollowsAll();
+    mWidth[0] = gViewerWindow->getWindowWidthRaw();
+    mWidth[1] = gViewerWindow->getWindowWidthRaw();
+    mHeight[0] = gViewerWindow->getWindowHeightRaw();
+    mHeight[1] = gViewerWindow->getWindowHeightRaw();
+    mImageScaled[0] = false;
+    mImageScaled[1] = false;
+
+    mMaxImageSize = MAX_SNAPSHOT_IMAGE_SIZE ;
+    mKeepAspectRatio = gSavedSettings.getBOOL("KeepAspectForSnapshot") ;
+    mThumbnailUpdateLock = false ;
+    mThumbnailUpToDate   = false ;
+    mBigThumbnailUpToDate = false ;
+
+    mForceUpdateSnapshot = false;
+}
+
+LLSnapshotLivePreview::~LLSnapshotLivePreview()
+{
+    // delete images
+    mPreviewImage = NULL;
+    mPreviewImageEncoded = NULL;
+    mFormattedImage = NULL;
+
+    //  gIdleCallbacks.deleteFunction( &LLSnapshotLivePreview::onIdle, (void*)this );
+    sList.erase(this);
+    sSaveLocalImage = NULL;
+}
+
+void LLSnapshotLivePreview::setMaxImageSize(S32 size)
+{
+    mMaxImageSize = llmin(size,(S32)(MAX_SNAPSHOT_IMAGE_SIZE));
+}
+
+LLViewerTexture* LLSnapshotLivePreview::getCurrentImage()
+{
+    return mViewerImage[mCurImageIndex];
+}
+
+F32 LLSnapshotLivePreview::getImageAspect()
+{
+    if (!getCurrentImage())
+    {
+        return 0.f;
+    }
+    // mKeepAspectRatio) == gSavedSettings.getBOOL("KeepAspectForSnapshot"))
+    return (mKeepAspectRatio ? ((F32)getRect().getWidth()) / ((F32)getRect().getHeight()) : ((F32)getWidth()) / ((F32)getHeight()));
+}
+
+void LLSnapshotLivePreview::updateSnapshot(bool new_snapshot, bool new_thumbnail, F32 delay)
+{
+    LL_DEBUGS("Snapshot") << "updateSnapshot: mSnapshotUpToDate = " << getSnapshotUpToDate() << LL_ENDL;
+
+    // Update snapshot if requested.
+    if (new_snapshot)
+    {
+        if (getSnapshotUpToDate())
+        {
+            S32 old_image_index = mCurImageIndex;
+            mCurImageIndex = (mCurImageIndex + 1) % 2;
+            setSize(mWidth[old_image_index], mHeight[old_image_index]);
+            mFallAnimTimer.start();
+        }
+        mSnapshotUpToDate = false;
+
+        // Update snapshot source rect depending on whether we keep the aspect ratio.
+        LLRect& rect = mImageRect[mCurImageIndex];
+        rect.set(0, getRect().getHeight(), getRect().getWidth(), 0);
+
+        F32 image_aspect_ratio = ((F32)getWidth()) / ((F32)getHeight());
+        F32 window_aspect_ratio = ((F32)getRect().getWidth()) / ((F32)getRect().getHeight());
+
+        if (mKeepAspectRatio)//gSavedSettings.getBOOL("KeepAspectForSnapshot"))
+        {
+            if (image_aspect_ratio > window_aspect_ratio)
+            {
+                // trim off top and bottom
+                S32 new_height = ll_round((F32)getRect().getWidth() / image_aspect_ratio);
+                rect.mBottom += (getRect().getHeight() - new_height) / 2;
+                rect.mTop -= (getRect().getHeight() - new_height) / 2;
+            }
+            else if (image_aspect_ratio < window_aspect_ratio)
+            {
+                // trim off left and right
+                S32 new_width = ll_round((F32)getRect().getHeight() * image_aspect_ratio);
+                rect.mLeft += (getRect().getWidth() - new_width) / 2;
+                rect.mRight -= (getRect().getWidth() - new_width) / 2;
+            }
+        }
+
+        // Stop shining animation.
+        mShineAnimTimer.stop();
+        mSnapshotDelayTimer.start();
+        mSnapshotDelayTimer.resetWithExpiry(delay);
+
+
+        mPosTakenGlobal = gAgentCamera.getCameraPositionGlobal();
+
+        // Tell the floater container that the snapshot is in the process of updating itself
+        if (mViewContainer)
+        {
+            mViewContainer->notify(LLSD().with("snapshot-updating", true));
+        }
+    }
+
+    // Update thumbnail if requested.
+    if (new_thumbnail)
+    {
+        mThumbnailUpToDate = false ;
+        mBigThumbnailUpToDate = false;
+    }
+}
+
+// Return true if the quality has been changed, false otherwise
+bool LLSnapshotLivePreview::setSnapshotQuality(S32 quality, bool set_by_user)
+{
+    llclamp(quality, 0, 100);
+    if (quality != mSnapshotQuality)
+    {
+        mSnapshotQuality = quality;
+        if (set_by_user)
+        {
+            gSavedSettings.setS32("SnapshotQuality", quality);
+        }
+        mFormattedImage = NULL;     // Invalidate the already formatted image if any
+        return true;
+    }
+    return false;
+}
+
+void LLSnapshotLivePreview::drawPreviewRect(S32 offset_x, S32 offset_y, LLColor4 alpha_color)
+{
+    F32 line_width ;
+    glGetFloatv(GL_LINE_WIDTH, &line_width) ;
+    glLineWidth(2.0f * line_width) ;
+    LLColor4 color(0.0f, 0.0f, 0.0f, 1.0f) ;
+    gl_rect_2d( mPreviewRect.mLeft + offset_x, mPreviewRect.mTop + offset_y,
+        mPreviewRect.mRight + offset_x, mPreviewRect.mBottom + offset_y, color, false ) ;
+    glLineWidth(line_width) ;
+
+    //draw four alpha rectangles to cover areas outside of the snapshot image
+    if(!mKeepAspectRatio)
+    {
+        S32 dwl = 0, dwr = 0 ;
+        if(mThumbnailWidth > mPreviewRect.getWidth())
+        {
+            dwl = (mThumbnailWidth - mPreviewRect.getWidth()) >> 1 ;
+            dwr = mThumbnailWidth - mPreviewRect.getWidth() - dwl ;
+
+            gl_rect_2d(mPreviewRect.mLeft + offset_x - dwl, mPreviewRect.mTop + offset_y,
+                mPreviewRect.mLeft + offset_x, mPreviewRect.mBottom + offset_y, alpha_color, true ) ;
+            gl_rect_2d( mPreviewRect.mRight + offset_x, mPreviewRect.mTop + offset_y,
+                mPreviewRect.mRight + offset_x + dwr, mPreviewRect.mBottom + offset_y, alpha_color, true ) ;
+        }
+
+        if(mThumbnailHeight > mPreviewRect.getHeight())
+        {
+            S32 dh = (mThumbnailHeight - mPreviewRect.getHeight()) >> 1 ;
+            gl_rect_2d(mPreviewRect.mLeft + offset_x - dwl, mPreviewRect.mBottom + offset_y ,
+                mPreviewRect.mRight + offset_x + dwr, mPreviewRect.mBottom + offset_y - dh, alpha_color, true ) ;
+
+            dh = mThumbnailHeight - mPreviewRect.getHeight() - dh ;
+            gl_rect_2d( mPreviewRect.mLeft + offset_x - dwl, mPreviewRect.mTop + offset_y + dh,
+                mPreviewRect.mRight + offset_x + dwr, mPreviewRect.mTop + offset_y, alpha_color, true ) ;
+        }
+    }
+}
+
+//called when the frame is frozen.
+void LLSnapshotLivePreview::draw()
+{
+    if (getCurrentImage() &&
+        mPreviewImageEncoded.notNull() &&
+        getSnapshotUpToDate())
+    {
+        LLColor4 bg_color(0.f, 0.f, 0.3f, 0.4f);
+        gl_rect_2d(getRect(), bg_color);
+        const LLRect& rect = getImageRect();
+        LLRect shadow_rect = rect;
+        shadow_rect.stretch(BORDER_WIDTH);
+        gl_drop_shadow(shadow_rect.mLeft, shadow_rect.mTop, shadow_rect.mRight, shadow_rect.mBottom, LLColor4(0.f, 0.f, 0.f, mNeedsFlash ? 0.f :0.5f), 10);
+
+        LLColor4 image_color(1.f, 1.f, 1.f, 1.f);
+        gGL.color4fv(image_color.mV);
+        gGL.getTexUnit(0)->bind(getCurrentImage());
+        // calculate UV scale
+        F32 uv_width = isImageScaled() ? 1.f : llmin((F32)getWidth() / (F32)getCurrentImage()->getWidth(), 1.f);
+        F32 uv_height = isImageScaled() ? 1.f : llmin((F32)getHeight() / (F32)getCurrentImage()->getHeight(), 1.f);
+        gGL.pushMatrix();
+        {
+            gGL.translatef((F32)rect.mLeft, (F32)rect.mBottom + TOP_PANEL_HEIGHT, 0.f);
+            gGL.begin(LLRender::QUADS);
+            {
+                gGL.texCoord2f(uv_width, uv_height);
+                gGL.vertex2i(rect.getWidth(), rect.getHeight() );
+
+                gGL.texCoord2f(0.f, uv_height);
+                gGL.vertex2i(0, rect.getHeight() );
+
+                gGL.texCoord2f(0.f, 0.f);
+                gGL.vertex2i(0, 0);
+
+                gGL.texCoord2f(uv_width, 0.f);
+                gGL.vertex2i(rect.getWidth(), 0);
+            }
+            gGL.end();
+        }
+        gGL.popMatrix();
+
+        gGL.color4f(1.f, 1.f, 1.f, mFlashAlpha);
+        gl_rect_2d(getRect());
+        if (mNeedsFlash)
+        {
+            if (mFlashAlpha < 1.f)
+            {
+                mFlashAlpha = lerp(mFlashAlpha, 1.f, LLCriticalDamp::getInterpolant(0.02f));
+            }
+            else
+            {
+                mNeedsFlash = false;
+            }
+        }
+        else
+        {
+            mFlashAlpha = lerp(mFlashAlpha, 0.f, LLCriticalDamp::getInterpolant(0.15f));
+        }
+
+        // Draw shining animation if appropriate.
+        if (mShineCountdown > 0)
+        {
+            mShineCountdown--;
+            if (mShineCountdown == 0)
+            {
+                mShineAnimTimer.start();
+            }
+        }
+        else if (mShineAnimTimer.getStarted())
+        {
+            LL_DEBUGS("Snapshot") << "Drawing shining animation" << LL_ENDL;
+            F32 shine_interp = llmin(1.f, mShineAnimTimer.getElapsedTimeF32() / SHINE_TIME);
+
+            // draw "shine" effect
+            LLRect local_rect(0, getRect().getHeight() + TOP_PANEL_HEIGHT, getRect().getWidth(), 0);
+            LLLocalClipRect clip(local_rect);
+            {
+                // draw diagonal stripe with gradient that passes over screen
+                S32 x1 = gViewerWindow->getWindowWidthScaled() * ll_round((clamp_rescale(shine_interp, 0.f, 1.f, -1.f - SHINE_WIDTH, 1.f)));
+                S32 x2 = x1 + ll_round(gViewerWindow->getWindowWidthScaled() * SHINE_WIDTH);
+                S32 x3 = x2 + ll_round(gViewerWindow->getWindowWidthScaled() * SHINE_WIDTH);
+                S32 y1 = 0;
+                S32 y2 = gViewerWindow->getWindowHeightScaled() + TOP_PANEL_HEIGHT;
+
+                gGL.getTexUnit(0)->unbind(LLTexUnit::TT_TEXTURE);
+                gGL.begin(LLRender::QUADS);
+                {
+                    gGL.color4f(1.f, 1.f, 1.f, 0.f);
+                    gGL.vertex2i(x1, y1);
+                    gGL.vertex2i(x1 + gViewerWindow->getWindowWidthScaled(), y2);
+                    gGL.color4f(1.f, 1.f, 1.f, SHINE_OPACITY);
+                    gGL.vertex2i(x2 + gViewerWindow->getWindowWidthScaled(), y2);
+                    gGL.vertex2i(x2, y1);
+
+                    gGL.color4f(1.f, 1.f, 1.f, SHINE_OPACITY);
+                    gGL.vertex2i(x2, y1);
+                    gGL.vertex2i(x2 + gViewerWindow->getWindowWidthScaled(), y2);
+                    gGL.color4f(1.f, 1.f, 1.f, 0.f);
+                    gGL.vertex2i(x3 + gViewerWindow->getWindowWidthScaled(), y2);
+                    gGL.vertex2i(x3, y1);
+                }
+                gGL.end();
+            }
+
+            // if we're at the end of the animation, stop
+            if (shine_interp >= 1.f)
+            {
+                mShineAnimTimer.stop();
+            }
+        }
+    }
+
+    // draw old image dropping away
+    if (mFallAnimTimer.getStarted())
+    {
+        S32 old_image_index = (mCurImageIndex + 1) % 2;
+        if (mViewerImage[old_image_index].notNull() && mFallAnimTimer.getElapsedTimeF32() < FALL_TIME)
+        {
+            LL_DEBUGS("Snapshot") << "Drawing fall animation" << LL_ENDL;
+            F32 fall_interp = mFallAnimTimer.getElapsedTimeF32() / FALL_TIME;
+            F32 alpha = clamp_rescale(fall_interp, 0.f, 1.f, 0.8f, 0.4f);
+            LLColor4 image_color(1.f, 1.f, 1.f, alpha);
+            gGL.color4fv(image_color.mV);
+            gGL.getTexUnit(0)->bind(mViewerImage[old_image_index]);
+            // calculate UV scale
+            // *FIX get this to work with old image
+            bool rescale = !mImageScaled[old_image_index] && mViewerImage[mCurImageIndex].notNull();
+            F32 uv_width = rescale ? llmin((F32)mWidth[old_image_index] / (F32)mViewerImage[mCurImageIndex]->getWidth(), 1.f) : 1.f;
+            F32 uv_height = rescale ? llmin((F32)mHeight[old_image_index] / (F32)mViewerImage[mCurImageIndex]->getHeight(), 1.f) : 1.f;
+            gGL.pushMatrix();
+            {
+                LLRect& rect = mImageRect[old_image_index];
+                gGL.translatef((F32)rect.mLeft, (F32)rect.mBottom - ll_round(getRect().getHeight() * 2.f * (fall_interp * fall_interp)), 0.f);
+                gGL.rotatef(-45.f * fall_interp, 0.f, 0.f, 1.f);
+                gGL.begin(LLRender::QUADS);
+                {
+                    gGL.texCoord2f(uv_width, uv_height);
+                    gGL.vertex2i(rect.getWidth(), rect.getHeight() );
+
+                    gGL.texCoord2f(0.f, uv_height);
+                    gGL.vertex2i(0, rect.getHeight() );
+
+                    gGL.texCoord2f(0.f, 0.f);
+                    gGL.vertex2i(0, 0);
+
+                    gGL.texCoord2f(uv_width, 0.f);
+                    gGL.vertex2i(rect.getWidth(), 0);
+                }
+                gGL.end();
+            }
+            gGL.popMatrix();
+        }
+    }
+}
+
+/*virtual*/
+void LLSnapshotLivePreview::reshape(S32 width, S32 height, bool called_from_parent)
+{
+    LLRect old_rect = getRect();
+    LLView::reshape(width, height, called_from_parent);
+    if (old_rect.getWidth() != width || old_rect.getHeight() != height)
+    {
+        LL_DEBUGS("Window", "Snapshot") << "window reshaped, updating thumbnail" << LL_ENDL;
+        if (mViewContainer && mViewContainer->isInVisibleChain())
+        {
+            // We usually resize only on window reshape, so give it a chance to redraw, assign delay
+            updateSnapshot(
+                true, // new snapshot is needed
+                false, // thumbnail will be updated either way.
+                AUTO_SNAPSHOT_TIME_DELAY); // shutter delay.
+        }
+    }
+}
+
+bool LLSnapshotLivePreview::setThumbnailImageSize()
+{
+    if (getWidth() < 10 || getHeight() < 10)
+    {
+        return false ;
+    }
+    S32 width  = (mThumbnailSubsampled ? mPreviewImage->getWidth()  : gViewerWindow->getWindowWidthRaw());
+    S32 height = (mThumbnailSubsampled ? mPreviewImage->getHeight() : gViewerWindow->getWindowHeightRaw()) ;
+
+    F32 aspect_ratio = ((F32)width) / ((F32)height);
+
+    // UI size for thumbnail
+    S32 max_width  = mThumbnailPlaceholderRect.getWidth();
+    S32 max_height = mThumbnailPlaceholderRect.getHeight();
+
+    if (aspect_ratio > (F32)max_width / (F32)max_height)
+    {
+        // image too wide, shrink to width
+        mThumbnailWidth = max_width;
+        mThumbnailHeight = ll_round((F32)max_width / aspect_ratio);
+    }
+    else
+    {
+        // image too tall, shrink to height
+        mThumbnailHeight = max_height;
+        mThumbnailWidth = ll_round((F32)max_height * aspect_ratio);
+    }
+
+    if (mThumbnailWidth > width || mThumbnailHeight > height)
+    {
+        return false ;//if the window is too small, ignore thumbnail updating.
+    }
+
+    S32 left = 0 , top = mThumbnailHeight, right = mThumbnailWidth, bottom = 0 ;
+    if (!mKeepAspectRatio)
+    {
+        F32 ratio_x = (F32)getWidth()  / width ;
+        F32 ratio_y = (F32)getHeight() / height ;
+
+        if (ratio_x > ratio_y)
+        {
+            top = (S32)(top * ratio_y / ratio_x) ;
+        }
+        else
+        {
+            right = (S32)(right * ratio_x / ratio_y) ;
+        }
+        left = (S32)((mThumbnailWidth - right) * 0.5f) ;
+        bottom = (S32)((mThumbnailHeight - top) * 0.5f) ;
+        top += bottom ;
+        right += left ;
+    }
+    mPreviewRect.set(left - 1, top + 1, right + 1, bottom - 1) ;
+
+    return true ;
+}
+
+void LLSnapshotLivePreview::generateThumbnailImage(bool force_update)
+{
+    if(mThumbnailUpdateLock) //in the process of updating
+    {
+        return ;
+    }
+    if(getThumbnailUpToDate() && !force_update)//already updated
+    {
+        return ;
+    }
+    if(getWidth() < 10 || getHeight() < 10)
+    {
+        return ;
+    }
+
+    ////lock updating
+    mThumbnailUpdateLock = true ;
+
+    if(!setThumbnailImageSize())
+    {
+        mThumbnailUpdateLock = false ;
+        mThumbnailUpToDate = true ;
+        return ;
+    }
+
+    // Invalidate the big thumbnail when we regenerate the small one
+    mBigThumbnailUpToDate = false;
+
+    if(mThumbnailImage)
+    {
+        resetThumbnailImage() ;
+    }
+
+    LLPointer<LLImageRaw> raw = new LLImageRaw;
+
+    if (mThumbnailSubsampled)
+    {
+        // The thumbnail is be a subsampled version of the preview (used in SL Share previews, i.e. Flickr, Twitter)
+        raw->resize( mPreviewImage->getWidth(),
+                     mPreviewImage->getHeight(),
+                     mPreviewImage->getComponents());
+        raw->copy(mPreviewImage);
+        // Scale to the thumbnail size
+        if (!raw->scale(mThumbnailWidth, mThumbnailHeight))
+        {
+            raw = NULL ;
+        }
+    }
+    else
+    {
+        // The thumbnail is a screen view with screen grab positioning preview
+        if(!gViewerWindow->thumbnailSnapshot(raw,
+                                         mThumbnailWidth, mThumbnailHeight,
+                                         mAllowRenderUI && gSavedSettings.getBOOL("RenderUIInSnapshot"),
+                                         gSavedSettings.getBOOL("RenderHUDInSnapshot"),
+                                         false,
+                                         gSavedSettings.getBOOL("RenderSnapshotNoPost"),
+                                         mSnapshotBufferType) )
+        {
+            raw = NULL ;
+        }
+    }
+
+    if (raw)
+    {
+        // Filter the thumbnail
+        // Note: filtering needs to be done *before* the scaling to power of 2 or the effect is distorted
+        if (getFilter() != "")
+        {
+            std::string filter_path = LLImageFiltersManager::getInstance()->getFilterPath(getFilter());
+            if (filter_path != "")
+            {
+                LLImageFilter filter(filter_path);
+                filter.executeFilter(raw);
+            }
+            else
+            {
+                LL_WARNS("Snapshot") << "Couldn't find a path to the following filter : " << getFilter() << LL_ENDL;
+            }
+        }
+        // Scale to a power of 2 so it can be mapped to a texture
+        raw->expandToPowerOfTwo();
+        mThumbnailImage = LLViewerTextureManager::getLocalTexture(raw.get(), false);
+        mThumbnailUpToDate = true ;
+    }
+
+    //unlock updating
+    mThumbnailUpdateLock = false ;
+}
+
+LLViewerTexture* LLSnapshotLivePreview::getBigThumbnailImage()
+{
+    if (mThumbnailUpdateLock) //in the process of updating
+    {
+        return NULL;
+    }
+    if (mBigThumbnailUpToDate && mBigThumbnailImage)//already updated
+    {
+        return mBigThumbnailImage;
+    }
+
+    LLPointer<LLImageRaw> raw = new LLImageRaw;
+
+    if (raw)
+    {
+        // The big thumbnail is a new filtered version of the preview (used in SL Share previews, i.e. Flickr, Twitter)
+        mBigThumbnailWidth = mPreviewImage->getWidth();
+        mBigThumbnailHeight = mPreviewImage->getHeight();
+        raw->resize( mBigThumbnailWidth,
+                     mBigThumbnailHeight,
+                     mPreviewImage->getComponents());
+        raw->copy(mPreviewImage);
+
+        // Filter
+        // Note: filtering needs to be done *before* the scaling to power of 2 or the effect is distorted
+        if (getFilter() != "")
+        {
+            std::string filter_path = LLImageFiltersManager::getInstance()->getFilterPath(getFilter());
+            if (filter_path != "")
+            {
+                LLImageFilter filter(filter_path);
+                filter.executeFilter(raw);
+            }
+            else
+            {
+                LL_WARNS("Snapshot") << "Couldn't find a path to the following filter : " << getFilter() << LL_ENDL;
+            }
+        }
+        // Scale to a power of 2 so it can be mapped to a texture
+        raw->expandToPowerOfTwo();
+        mBigThumbnailImage = LLViewerTextureManager::getLocalTexture(raw.get(), false);
+        mBigThumbnailUpToDate = true ;
+    }
+
+    return mBigThumbnailImage ;
+}
+
+// Called often. Checks whether it's time to grab a new snapshot and if so, does it.
+// Returns true if new snapshot generated, false otherwise.
+//static
+bool LLSnapshotLivePreview::onIdle( void* snapshot_preview )
+{
+    LLSnapshotLivePreview* previewp = (LLSnapshotLivePreview*)snapshot_preview;
+    if (previewp->getWidth() == 0 || previewp->getHeight() == 0)
+    {
+        LL_WARNS("Snapshot") << "Incorrect dimensions: " << previewp->getWidth() << "x" << previewp->getHeight() << LL_ENDL;
+        return false;
+    }
+
+    if (previewp->mSnapshotDelayTimer.getStarted()) // Wait for a snapshot delay timer
+    {
+        if (!previewp->mSnapshotDelayTimer.hasExpired())
+        {
+            return false;
+        }
+        previewp->mSnapshotDelayTimer.stop();
+    }
+
+    if (LLToolCamera::getInstance()->hasMouseCapture()) // Hide full-screen preview while camming, either don't take snapshots while ALT-zoom active
+    {
+        previewp->setVisible(false);
+        return false;
+    }
+
+    // If we're in freeze-frame and/or auto update mode and camera has moved, update snapshot.
+    LLVector3 new_camera_pos = LLViewerCamera::getInstance()->getOrigin();
+    LLQuaternion new_camera_rot = LLViewerCamera::getInstance()->getQuaternion();
+    if (previewp->mForceUpdateSnapshot ||
+        (((gSavedSettings.getBOOL("AutoSnapshot") && LLView::isAvailable(previewp->mViewContainer)) ||
+        (gSavedSettings.getBOOL("FreezeTime") && previewp->mAllowFullScreenPreview)) &&
+        (new_camera_pos != previewp->mCameraPos || dot(new_camera_rot, previewp->mCameraRot) < 0.995f)))
+    {
+        previewp->mCameraPos = new_camera_pos;
+        previewp->mCameraRot = new_camera_rot;
+        // request a new snapshot whenever the camera moves, with a time delay
+        bool new_snapshot = gSavedSettings.getBOOL("AutoSnapshot") || previewp->mForceUpdateSnapshot;
+        LL_DEBUGS("Snapshot") << "camera moved, updating thumbnail" << LL_ENDL;
+        previewp->updateSnapshot(
+            new_snapshot, // whether a new snapshot is needed or merely invalidate the existing one
+            false, // or if 1st arg is false, whether to produce a new thumbnail image.
+            new_snapshot ? AUTO_SNAPSHOT_TIME_DELAY : 0.f); // shutter delay if 1st arg is true.
+        previewp->mForceUpdateSnapshot = false;
+    }
+
+    if (previewp->getSnapshotUpToDate() && previewp->getThumbnailUpToDate())
+    {
+        return false;
+    }
+
+    // time to produce a snapshot
+    if(!previewp->getSnapshotUpToDate())
+    {
+        LL_DEBUGS("Snapshot") << "producing snapshot" << LL_ENDL;
+        if (!previewp->mPreviewImage)
+        {
+            previewp->mPreviewImage = new LLImageRaw;
+        }
+
+        previewp->mSnapshotActive = true;
+
+        previewp->setVisible(false);
+        previewp->setEnabled(false);
+
+        previewp->getWindow()->incBusyCount();
+        previewp->setImageScaled(false);
+
+        // grab the raw image
+        if (gViewerWindow->rawSnapshot(
+                previewp->mPreviewImage,
+                previewp->getWidth(),
+                previewp->getHeight(),
+                previewp->mKeepAspectRatio,//gSavedSettings.getBOOL("KeepAspectForSnapshot"),
+                previewp->getSnapshotType() == LLSnapshotModel::SNAPSHOT_TEXTURE,
+                previewp->mAllowRenderUI && gSavedSettings.getBOOL("RenderUIInSnapshot"),
+                gSavedSettings.getBOOL("RenderHUDInSnapshot"),
+                false,
+                gSavedSettings.getBOOL("RenderSnapshotNoPost"),
+                previewp->mSnapshotBufferType,
+                previewp->getMaxImageSize()))
+        {
+            // Invalidate/delete any existing encoded image
+            previewp->mPreviewImageEncoded = NULL;
+            // Invalidate/delete any existing formatted image
+            previewp->mFormattedImage = NULL;
+            // Update the data size
+            previewp->estimateDataSize();
+
+            // Full size preview is set: get the decoded image result and save it for animation
+            if (gSavedSettings.getBOOL("UseFreezeFrame") && previewp->mAllowFullScreenPreview)
+            {
+                previewp->prepareFreezeFrame();
+            }
+
+            // The snapshot is updated now...
+            previewp->mSnapshotUpToDate = true;
+
+            // We need to update the thumbnail though
+            previewp->setThumbnailImageSize();
+            previewp->generateThumbnailImage(true) ;
+        }
+        previewp->getWindow()->decBusyCount();
+        previewp->setVisible(gSavedSettings.getBOOL("UseFreezeFrame") && previewp->mAllowFullScreenPreview); // only show fullscreen preview when in freeze frame mode
+        previewp->mSnapshotActive = false;
+        LL_DEBUGS("Snapshot") << "done creating snapshot" << LL_ENDL;
+    }
+
+    if (!previewp->getThumbnailUpToDate())
+    {
+        previewp->generateThumbnailImage() ;
+    }
+
+    // Tell the floater container that the snapshot is updated now
+    if (previewp->mViewContainer)
+    {
+        previewp->mViewContainer->notify(LLSD().with("snapshot-updated", true));
+    }
+
+    return true;
+}
+
+void LLSnapshotLivePreview::prepareFreezeFrame()
+{
+    // Get the decoded version of the formatted image
+    getEncodedImage();
+
+    LLImageDataSharedLock lock(mPreviewImageEncoded);
+
+    // We need to scale that a bit for display...
+    LLPointer<LLImageRaw> scaled = new LLImageRaw(
+        mPreviewImageEncoded->getData(),
+        mPreviewImageEncoded->getWidth(),
+        mPreviewImageEncoded->getHeight(),
+        mPreviewImageEncoded->getComponents());
+
+    if (!scaled->isBufferInvalid())
+    {
+        // leave original image dimensions, just scale up texture buffer
+        if (mPreviewImageEncoded->getWidth() > 1024 || mPreviewImageEncoded->getHeight() > 1024)
+        {
+            // go ahead and shrink image to appropriate power of 2 for display
+            scaled->biasedScaleToPowerOfTwo(1024);
+            setImageScaled(true);
+        }
+        else
+        {
+            // expand image but keep original image data intact
+            scaled->expandToPowerOfTwo(1024, false);
+        }
+
+        mViewerImage[mCurImageIndex] = LLViewerTextureManager::getLocalTexture(scaled.get(), false);
+        LLPointer<LLViewerTexture> curr_preview_image = mViewerImage[mCurImageIndex];
+        gGL.getTexUnit(0)->bind(curr_preview_image);
+        curr_preview_image->setFilteringOption(getSnapshotType() == LLSnapshotModel::SNAPSHOT_TEXTURE ? LLTexUnit::TFO_ANISOTROPIC : LLTexUnit::TFO_POINT);
+        curr_preview_image->setAddressMode(LLTexUnit::TAM_CLAMP);
+
+
+        if (gSavedSettings.getBOOL("UseFreezeFrame") && mAllowFullScreenPreview)
+        {
+            mShineCountdown = 4; // wait a few frames to avoid animation glitch due to readback this frame
+        }
+    }
+}
+
+S32 LLSnapshotLivePreview::getEncodedImageWidth() const
+{
+    S32 width = getWidth();
+    if (getSnapshotType() == LLSnapshotModel::SNAPSHOT_TEXTURE)
+    {
+        width = LLImageRaw::biasedDimToPowerOfTwo(width,MAX_TEXTURE_SIZE);
+    }
+    return width;
+}
+S32 LLSnapshotLivePreview::getEncodedImageHeight() const
+{
+    S32 height = getHeight();
+    if (getSnapshotType() == LLSnapshotModel::SNAPSHOT_TEXTURE)
+    {
+        height = LLImageRaw::biasedDimToPowerOfTwo(height,MAX_TEXTURE_SIZE);
+    }
+    return height;
+}
+
+LLPointer<LLImageRaw> LLSnapshotLivePreview::getEncodedImage()
+{
+    if (!mPreviewImageEncoded)
+    {
+        LLImageDataSharedLock lock(mPreviewImage);
+
+        mPreviewImageEncoded = new LLImageRaw;
+
+        mPreviewImageEncoded->resize(
+            mPreviewImage->getWidth(),
+            mPreviewImage->getHeight(),
+            mPreviewImage->getComponents());
+
+        if (getSnapshotType() == LLSnapshotModel::SNAPSHOT_TEXTURE)
+        {
+            // We don't store the intermediate formatted image in mFormattedImage in the J2C case
+            LL_DEBUGS("Snapshot") << "Encoding new image of format J2C" << LL_ENDL;
+            LLPointer<LLImageJ2C> formatted = new LLImageJ2C;
+            // Copy the preview
+            LLPointer<LLImageRaw> scaled = new LLImageRaw(
+                                                          mPreviewImage->getData(),
+                                                          mPreviewImage->getWidth(),
+                                                          mPreviewImage->getHeight(),
+                                                          mPreviewImage->getComponents());
+            // Scale it as required by J2C
+            scaled->biasedScaleToPowerOfTwo(MAX_TEXTURE_SIZE);
+            setImageScaled(true);
+            // Compress to J2C
+            if (formatted->encode(scaled, 0.f))
+            {
+                // We can update the data size precisely at that point
+                mDataSize = formatted->getDataSize();
+                // Decompress back
+                formatted->decode(mPreviewImageEncoded, 0);
+            }
+        }
+        else
+        {
+            // Update mFormattedImage if necessary
+            getFormattedImage();
+            if (getSnapshotFormat() == LLSnapshotModel::SNAPSHOT_FORMAT_BMP)
+            {
+                // BMP hack : copy instead of decode otherwise decode will crash.
+                mPreviewImageEncoded->copy(mPreviewImage);
+            }
+            else
+            {
+                // Decode back
+                mFormattedImage->decode(mPreviewImageEncoded, 0);
+            }
+        }
+    }
+    return mPreviewImageEncoded;
+}
+
+bool LLSnapshotLivePreview::createUploadFile(const std::string &out_filename, const S32 max_image_dimentions, const S32 min_image_dimentions)
+{
+    return LLViewerTextureList::createUploadFile(mPreviewImage, out_filename, max_image_dimentions, min_image_dimentions);
+}
+
+// We actually estimate the data size so that we do not require actual compression when showing the preview
+// Note : whenever formatted image is computed, mDataSize will be updated to reflect the true size
+void LLSnapshotLivePreview::estimateDataSize()
+{
+    // Compression ratio
+    F32 ratio = 1.0;
+
+    if (getSnapshotType() == LLSnapshotModel::SNAPSHOT_TEXTURE)
+    {
+        ratio = 8.0;    // This is what we shoot for when compressing to J2C
+    }
+    else
+    {
+        LLSnapshotModel::ESnapshotFormat format = getSnapshotFormat();
+        switch (format)
+        {
+            case LLSnapshotModel::SNAPSHOT_FORMAT_PNG:
+                ratio = 3.0;    // Average observed PNG compression ratio
+                break;
+            case LLSnapshotModel::SNAPSHOT_FORMAT_JPEG:
+                // Observed from JPG compression tests
+                ratio = (110 - mSnapshotQuality) / 2;
+                break;
+            case LLSnapshotModel::SNAPSHOT_FORMAT_BMP:
+                ratio = 1.0;    // No compression with BMP
+                break;
+        }
+    }
+    mDataSize = (S32)((F32)mPreviewImage->getDataSize() / ratio);
+}
+
+LLPointer<LLImageFormatted> LLSnapshotLivePreview::getFormattedImage()
+{
+    if (!mFormattedImage)
+    {
+        // Apply the filter to mPreviewImage
+        if (getFilter() != "")
+        {
+            std::string filter_path = LLImageFiltersManager::getInstance()->getFilterPath(getFilter());
+            if (filter_path != "")
+            {
+                LLImageFilter filter(filter_path);
+                filter.executeFilter(mPreviewImage);
+            }
+            else
+            {
+                LL_WARNS("Snapshot") << "Couldn't find a path to the following filter : " << getFilter() << LL_ENDL;
+            }
+        }
+
+        // Create the new formatted image of the appropriate format.
+        LLSnapshotModel::ESnapshotFormat format = getSnapshotFormat();
+        LL_DEBUGS("Snapshot") << "Encoding new image of format " << format << LL_ENDL;
+
+        switch (format)
+        {
+            case LLSnapshotModel::SNAPSHOT_FORMAT_PNG:
+                mFormattedImage = new LLImagePNG();
+                break;
+            case LLSnapshotModel::SNAPSHOT_FORMAT_JPEG:
+                mFormattedImage = new LLImageJPEG(mSnapshotQuality);
+                break;
+            case LLSnapshotModel::SNAPSHOT_FORMAT_BMP:
+                mFormattedImage = new LLImageBMP();
+                break;
+        }
+        if (mFormattedImage->encode(mPreviewImage, 0))
+        {
+            // We can update the data size precisely at that point
+            mDataSize = mFormattedImage->getDataSize();
+        }
+    }
+    return mFormattedImage;
+}
+
+void LLSnapshotLivePreview::setSize(S32 w, S32 h)
+{
+    LL_DEBUGS("Snapshot") << "setSize(" << w << ", " << h << ")" << LL_ENDL;
+    setWidth(w);
+    setHeight(h);
+}
+
+void LLSnapshotLivePreview::setSnapshotFormat(LLSnapshotModel::ESnapshotFormat format)
+{
+    if (mSnapshotFormat != format)
+    {
+        mFormattedImage = NULL;     // Invalidate the already formatted image if any
+        mSnapshotFormat = format;
+    }
+}
+
+void LLSnapshotLivePreview::getSize(S32& w, S32& h) const
+{
+    w = getWidth();
+    h = getHeight();
+}
+
+void LLSnapshotLivePreview::saveTexture(bool outfit_snapshot, std::string name)
+{
+    LLImageDataSharedLock lock(mPreviewImage);
+
+    LL_DEBUGS("Snapshot") << "saving texture: " << mPreviewImage->getWidth() << "x" << mPreviewImage->getHeight() << LL_ENDL;
+    // gen a new uuid for this asset
+    LLTransactionID tid;
+    tid.generate();
+    LLAssetID new_asset_id = tid.makeAssetID(gAgent.getSecureSessionID());
+
+    LLPointer<LLImageJ2C> formatted = new LLImageJ2C;
+    LLPointer<LLImageRaw> scaled = new LLImageRaw(mPreviewImage->getData(),
+        mPreviewImage->getWidth(),
+        mPreviewImage->getHeight(),
+        mPreviewImage->getComponents());
+
+    // Apply the filter to mPreviewImage
+    if (getFilter() != "")
+    {
+        std::string filter_path = LLImageFiltersManager::getInstance()->getFilterPath(getFilter());
+        if (filter_path != "")
+        {
+            LLImageFilter filter(filter_path);
+            filter.executeFilter(scaled);
+        }
+        else
+        {
+            LL_WARNS("Snapshot") << "Couldn't find a path to the following filter : " << getFilter() << LL_ENDL;
+        }
+    }
+
+    scaled->biasedScaleToPowerOfTwo(MAX_TEXTURE_SIZE);
+    LL_DEBUGS("Snapshot") << "scaled texture to " << scaled->getWidth() << "x" << scaled->getHeight() << LL_ENDL;
+
+    if (formatted->encode(scaled, 0.0f))
+    {
+        LLFileSystem fmt_file(new_asset_id, LLAssetType::AT_TEXTURE, LLFileSystem::WRITE);
+        fmt_file.write(formatted->getData(), formatted->getDataSize());
+        std::string pos_string;
+        LLAgentUI::buildLocationString(pos_string, LLAgentUI::LOCATION_FORMAT_FULL);
+        std::string who_took_it;
+        LLAgentUI::buildFullname(who_took_it);
+        S32 expected_upload_cost = LLAgentBenefitsMgr::current().getTextureUploadCost();
+        std::string res_name = outfit_snapshot ? name : "Snapshot : " + pos_string;
+        std::string res_desc = outfit_snapshot ? "" : "Taken by " + who_took_it + " at " + pos_string;
+        LLFolderType::EType folder_type = outfit_snapshot ? LLFolderType::FT_NONE : LLFolderType::FT_SNAPSHOT_CATEGORY;
+        LLInventoryType::EType inv_type = outfit_snapshot ? LLInventoryType::IT_NONE : LLInventoryType::IT_SNAPSHOT;
+
+        LLResourceUploadInfo::ptr_t assetUploadInfo(new LLResourceUploadInfo(
+            tid, LLAssetType::AT_TEXTURE, res_name, res_desc, 0,
+            folder_type, inv_type,
+            PERM_ALL, LLFloaterPerms::getGroupPerms("Uploads"), LLFloaterPerms::getEveryonePerms("Uploads"),
+            expected_upload_cost, !outfit_snapshot));
+
+        upload_new_resource(assetUploadInfo);
+
+        gViewerWindow->playSnapshotAnimAndSound();
+    }
+    else
+    {
+        LLNotificationsUtil::add("ErrorEncodingSnapshot");
+        LL_WARNS("Snapshot") << "Error encoding snapshot" << LL_ENDL;
+    }
+
+    add(LLStatViewer::SNAPSHOT, 1);
+
+    mDataSize = 0;
+}
+
+void LLSnapshotLivePreview::saveLocal(const snapshot_saved_signal_t::slot_type& success_cb, const snapshot_saved_signal_t::slot_type& failure_cb)
+{
+    // Update mFormattedImage if necessary
+    getFormattedImage();
+
+    // Save the formatted image
+    saveLocal(mFormattedImage, success_cb, failure_cb);
+}
+
+//Check if failed due to insufficient memory
+void LLSnapshotLivePreview::saveLocal(LLPointer<LLImageFormatted> image, const snapshot_saved_signal_t::slot_type& success_cb, const snapshot_saved_signal_t::slot_type& failure_cb)
+{
+    sSaveLocalImage = image;
+
+    gViewerWindow->saveImageNumbered(sSaveLocalImage, false, success_cb, failure_cb);
+}