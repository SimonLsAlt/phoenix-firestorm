--- conflicted
+++ resolved
@@ -96,19 +96,13 @@
 	mSnapshotActive(false),
 	mSnapshotBufferType(LLSnapshotModel::SNAPSHOT_TYPE_COLOR),
     mFilterName(""),
-<<<<<<< HEAD
-    mAllowRenderUI(TRUE),
-    mAllowFullScreenPreview(TRUE),
+    mAllowRenderUI(true),
+    mAllowFullScreenPreview(true),
     mViewContainer(NULL),
 	mFixedThumbnailWidth(0),
 	mFixedThumbnailHeight(0),
 	mFixedThumbnailImageWidth(0),
 	mFixedThumbnailImageHeight(0)
-=======
-    mAllowRenderUI(true),
-    mAllowFullScreenPreview(true),
-    mViewContainer(NULL)
->>>>>>> 7704c263
 {
 	setSnapshotQuality(gSavedSettings.getS32("SnapshotQuality"));
 	mSnapshotDelayTimer.setTimerExpirySec(0.0f);
@@ -252,13 +246,8 @@
 	gGL.setLineWidth(2.0f * line_width) ; // <FS> Line width OGL core profile fix by Rye Mutt
 	LLColor4 color(0.0f, 0.0f, 0.0f, 1.0f) ;
 	gl_rect_2d( mPreviewRect.mLeft + offset_x, mPreviewRect.mTop + offset_y,
-<<<<<<< HEAD
-		mPreviewRect.mRight + offset_x, mPreviewRect.mBottom + offset_y, color, FALSE ) ;
+		mPreviewRect.mRight + offset_x, mPreviewRect.mBottom + offset_y, color, false ) ;
 	gGL.setLineWidth(line_width) ; // <FS> Line width OGL core profile fix by Rye Mutt
-=======
-		mPreviewRect.mRight + offset_x, mPreviewRect.mBottom + offset_y, color, false ) ;
-	glLineWidth(line_width) ;
->>>>>>> 7704c263
 
 	//draw four alpha rectangles to cover areas outside of the snapshot image
 	if(!mKeepAspectRatio)
