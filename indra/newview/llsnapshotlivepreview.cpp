/**
* @file llsnapshotlivepreview.cpp
* @brief Implementation of llsnapshotlivepreview
* @author Gilbert@lindenlab.com
*
* $LicenseInfo:firstyear=2013&license=viewerlgpl$
* Second Life Viewer Source Code
* Copyright (C) 2014, Linden Research, Inc.
*
* This library is free software; you can redistribute it and/or
* modify it under the terms of the GNU Lesser General Public
* License as published by the Free Software Foundation;
* version 2.1 of the License only.
*
* This library is distributed in the hope that it will be useful,
* but WITHOUT ANY WARRANTY; without even the implied warranty of
* MERCHANTABILITY or FITNESS FOR A PARTICULAR PURPOSE.  See the GNU
* Lesser General Public License for more details.
*
* You should have received a copy of the GNU Lesser General Public
* License along with this library; if not, write to the Free Software
* Foundation, Inc., 51 Franklin Street, Fifth Floor, Boston, MA  02110-1301  USA
*
* Linden Research, Inc., 945 Battery Street, San Francisco, CA  94111  USA
* $/LicenseInfo$
*/

#include "llviewerprecompiledheaders.h"

#include "llagent.h"
#include "llagentbenefits.h"
#include "llagentcamera.h"
#include "llagentui.h"
#include "llfilesystem.h"
#include "llcombobox.h"
#include "llfloaterperms.h"
#include "llfloaterreg.h"
#include "llfloaterflickr.h" // <FS:Ansariel> Share to Flickr
#include "llimagefilter.h"
#include "llimagefiltersmanager.h"
#include "llimagebmp.h"
#include "llimagej2c.h"
#include "llimagejpeg.h"
#include "llimagepng.h"
#include "lllandmarkactions.h"
#include "lllocalcliprect.h"
#include "llresmgr.h"
#include "llnotificationsutil.h"
#include "llslurl.h"
#include "llsnapshotlivepreview.h"
#include "lltoolfocus.h"
#include "llviewercontrol.h"
#include "llviewermenufile.h"   // upload_new_resource()
#include "llviewerstats.h"
#include "llviewertexturelist.h"
#include "llwindow.h"
#include "llworld.h"
#include <boost/filesystem.hpp>

constexpr F32 AUTO_SNAPSHOT_TIME_DELAY = 1.f;

constexpr F32 SHINE_TIME = 0.5f;
constexpr F32 SHINE_WIDTH = 0.6f;
constexpr F32 SHINE_OPACITY = 0.3f;
constexpr F32 FALL_TIME = 0.6f;
constexpr S32 BORDER_WIDTH = 6;
constexpr S32 TOP_PANEL_HEIGHT = 30;

constexpr S32 MAX_TEXTURE_SIZE = 512 ; //max upload texture size 512 * 512

std::set<LLSnapshotLivePreview*> LLSnapshotLivePreview::sList;
LLPointer<LLImageFormatted> LLSnapshotLivePreview::sSaveLocalImage = NULL;

LLSnapshotLivePreview::LLSnapshotLivePreview (const LLSnapshotLivePreview::Params& p)
    :   LLView(p),
    mColor(1.f, 0.f, 0.f, 0.5f),
    mCurImageIndex(0),
    mPreviewImage(NULL),
    mThumbnailImage(NULL) ,
    mBigThumbnailImage(NULL) ,
<<<<<<< HEAD
	mThumbnailWidth(0),
	mThumbnailHeight(0),
    mThumbnailSubsampled(false),
	mPreviewImageEncoded(NULL),
	mFormattedImage(NULL),
	mShineCountdown(0),
	mFlashAlpha(0.f),
	mNeedsFlash(true),
	mSnapshotQuality(gSavedSettings.getS32("SnapshotQuality")),
	mDataSize(0),
	mSnapshotType(LLSnapshotModel::SNAPSHOT_POSTCARD),
	mSnapshotFormat(LLSnapshotModel::ESnapshotFormat(gSavedSettings.getS32("SnapshotFormat"))),
	mSnapshotUpToDate(false),
	mCameraPos(LLViewerCamera::getInstance()->getOrigin()),
	mCameraRot(LLViewerCamera::getInstance()->getQuaternion()),
	mSnapshotActive(false),
	mSnapshotBufferType(LLSnapshotModel::SNAPSHOT_TYPE_COLOR),
=======
    mThumbnailWidth(0),
    mThumbnailHeight(0),
    mThumbnailSubsampled(FALSE),
    mPreviewImageEncoded(NULL),
    mFormattedImage(NULL),
    mShineCountdown(0),
    mFlashAlpha(0.f),
    mNeedsFlash(TRUE),
    mSnapshotQuality(gSavedSettings.getS32("SnapshotQuality")),
    mDataSize(0),
    mSnapshotType(LLSnapshotModel::SNAPSHOT_POSTCARD),
    mSnapshotFormat(LLSnapshotModel::ESnapshotFormat(gSavedSettings.getS32("SnapshotFormat"))),
    mSnapshotUpToDate(FALSE),
    mCameraPos(LLViewerCamera::getInstance()->getOrigin()),
    mCameraRot(LLViewerCamera::getInstance()->getQuaternion()),
    mSnapshotActive(FALSE),
    mSnapshotBufferType(LLSnapshotModel::SNAPSHOT_TYPE_COLOR),
>>>>>>> c06fb4e0
    mFilterName(""),
    mAllowRenderUI(true),
    mAllowFullScreenPreview(true),
    mViewContainer(NULL),
    mFixedThumbnailWidth(0),
    mFixedThumbnailHeight(0),
    mFixedThumbnailImageWidth(0),
    mFixedThumbnailImageHeight(0)
{
<<<<<<< HEAD
	setSnapshotQuality(gSavedSettings.getS32("SnapshotQuality"));
	mSnapshotDelayTimer.setTimerExpirySec(0.0f);
	mSnapshotDelayTimer.start();
	// 	gIdleCallbacks.addFunction( &LLSnapshotLivePreview::onIdle, (void*)this );
	sList.insert(this);
	setFollowsAll();
	mWidth[0] = gViewerWindow->getWindowWidthRaw();
	mWidth[1] = gViewerWindow->getWindowWidthRaw();
	mHeight[0] = gViewerWindow->getWindowHeightRaw();
	mHeight[1] = gViewerWindow->getWindowHeightRaw();
	mImageScaled[0] = false;
	mImageScaled[1] = false;

	mMaxImageSize = MAX_SNAPSHOT_IMAGE_SIZE ;
	mKeepAspectRatio = gSavedSettings.getBOOL("KeepAspectForSnapshot") ;
	mThumbnailUpdateLock = false ;
	mThumbnailUpToDate   = false ;
	mBigThumbnailUpToDate = false ;

	mForceUpdateSnapshot = false;
=======
    setSnapshotQuality(gSavedSettings.getS32("SnapshotQuality"));
    mSnapshotDelayTimer.setTimerExpirySec(0.0f);
    mSnapshotDelayTimer.start();
    //  gIdleCallbacks.addFunction( &LLSnapshotLivePreview::onIdle, (void*)this );
    sList.insert(this);
    setFollowsAll();
    mWidth[0] = gViewerWindow->getWindowWidthRaw();
    mWidth[1] = gViewerWindow->getWindowWidthRaw();
    mHeight[0] = gViewerWindow->getWindowHeightRaw();
    mHeight[1] = gViewerWindow->getWindowHeightRaw();
    mImageScaled[0] = FALSE;
    mImageScaled[1] = FALSE;

    mMaxImageSize = MAX_SNAPSHOT_IMAGE_SIZE ;
    mKeepAspectRatio = gSavedSettings.getBOOL("KeepAspectForSnapshot") ;
    mThumbnailUpdateLock = FALSE ;
    mThumbnailUpToDate   = FALSE ;
    mBigThumbnailUpToDate = FALSE ;

    mForceUpdateSnapshot = FALSE;
>>>>>>> c06fb4e0
}

LLSnapshotLivePreview::~LLSnapshotLivePreview()
{
    // delete images
    mPreviewImage = NULL;
    mPreviewImageEncoded = NULL;
    mFormattedImage = NULL;

    //  gIdleCallbacks.deleteFunction( &LLSnapshotLivePreview::onIdle, (void*)this );
    sList.erase(this);
    sSaveLocalImage = NULL;
}

void LLSnapshotLivePreview::setMaxImageSize(S32 size)
{
    mMaxImageSize = llmin(size,(S32)(MAX_SNAPSHOT_IMAGE_SIZE));
}

LLViewerTexture* LLSnapshotLivePreview::getCurrentImage()
{
    return mViewerImage[mCurImageIndex];
}

F32 LLSnapshotLivePreview::getImageAspect()
{
    if (!getCurrentImage())
    {
        return 0.f;
    }
    // mKeepAspectRatio) == gSavedSettings.getBOOL("KeepAspectForSnapshot"))
    return (mKeepAspectRatio ? ((F32)getRect().getWidth()) / ((F32)getRect().getHeight()) : ((F32)getWidth()) / ((F32)getHeight()));
}

void LLSnapshotLivePreview::updateSnapshot(bool new_snapshot, bool new_thumbnail, F32 delay)
{
    LL_DEBUGS("Snapshot") << "updateSnapshot: mSnapshotUpToDate = " << getSnapshotUpToDate() << LL_ENDL;

    // Update snapshot if requested.
    if (new_snapshot)
    {
        if (getSnapshotUpToDate())
        {
            S32 old_image_index = mCurImageIndex;
            mCurImageIndex = (mCurImageIndex + 1) % 2;
            setSize(mWidth[old_image_index], mHeight[old_image_index]);
            mFallAnimTimer.start();
        }
<<<<<<< HEAD
        mSnapshotUpToDate = false; 		
=======
        mSnapshotUpToDate = FALSE;
>>>>>>> c06fb4e0

        // Update snapshot source rect depending on whether we keep the aspect ratio.
        LLRect& rect = mImageRect[mCurImageIndex];
        rect.set(0, getRect().getHeight(), getRect().getWidth(), 0);

        F32 image_aspect_ratio = ((F32)getWidth()) / ((F32)getHeight());
        F32 window_aspect_ratio = ((F32)getRect().getWidth()) / ((F32)getRect().getHeight());

        if (mKeepAspectRatio)//gSavedSettings.getBOOL("KeepAspectForSnapshot"))
        {
            if (image_aspect_ratio > window_aspect_ratio)
            {
                // trim off top and bottom
                S32 new_height = ll_round((F32)getRect().getWidth() / image_aspect_ratio);
                rect.mBottom += (getRect().getHeight() - new_height) / 2;
                rect.mTop -= (getRect().getHeight() - new_height) / 2;
            }
            else if (image_aspect_ratio < window_aspect_ratio)
            {
                // trim off left and right
                S32 new_width = ll_round((F32)getRect().getHeight() * image_aspect_ratio);
                rect.mLeft += (getRect().getWidth() - new_width) / 2;
                rect.mRight -= (getRect().getWidth() - new_width) / 2;
            }
        }

        // Stop shining animation.
        mShineAnimTimer.stop();
        mSnapshotDelayTimer.start();
        mSnapshotDelayTimer.resetWithExpiry(delay);


        mPosTakenGlobal = gAgentCamera.getCameraPositionGlobal();

        // Tell the floater container that the snapshot is in the process of updating itself
        if (mViewContainer)
        {
            mViewContainer->notify(LLSD().with("snapshot-updating", true));
        }
    }

<<<<<<< HEAD
	// Update thumbnail if requested.
	if (new_thumbnail)
	{
		mThumbnailUpToDate = false ;
        mBigThumbnailUpToDate = false;
	}
=======
    // Update thumbnail if requested.
    if (new_thumbnail)
    {
        mThumbnailUpToDate = FALSE ;
        mBigThumbnailUpToDate = FALSE;
    }
>>>>>>> c06fb4e0
}

// Return true if the quality has been changed, false otherwise
bool LLSnapshotLivePreview::setSnapshotQuality(S32 quality, bool set_by_user)
{
    llclamp(quality, 0, 100);
    if (quality != mSnapshotQuality)
    {
        mSnapshotQuality = quality;
        if (set_by_user)
        {
            gSavedSettings.setS32("SnapshotQuality", quality);
        }
        mFormattedImage = NULL;     // Invalidate the already formatted image if any
        return true;
    }
    return false;
}

void LLSnapshotLivePreview::drawPreviewRect(S32 offset_x, S32 offset_y, LLColor4 alpha_color)
{
<<<<<<< HEAD
	F32 line_width ; 
	glGetFloatv(GL_LINE_WIDTH, &line_width) ;
	gGL.setLineWidth(2.0f * line_width) ; // <FS> Line width OGL core profile fix by Rye Mutt
	LLColor4 color(0.0f, 0.0f, 0.0f, 1.0f) ;
	gl_rect_2d( mPreviewRect.mLeft + offset_x, mPreviewRect.mTop + offset_y,
		mPreviewRect.mRight + offset_x, mPreviewRect.mBottom + offset_y, color, false ) ;
	gGL.setLineWidth(line_width) ; // <FS> Line width OGL core profile fix by Rye Mutt

	//draw four alpha rectangles to cover areas outside of the snapshot image
	if(!mKeepAspectRatio)
	{
		S32 dwl = 0, dwr = 0 ;
		if(mThumbnailWidth > mPreviewRect.getWidth())
		{
			dwl = (mThumbnailWidth - mPreviewRect.getWidth()) >> 1 ;
			dwr = mThumbnailWidth - mPreviewRect.getWidth() - dwl ;

			gl_rect_2d(mPreviewRect.mLeft + offset_x - dwl, mPreviewRect.mTop + offset_y,
				mPreviewRect.mLeft + offset_x, mPreviewRect.mBottom + offset_y, alpha_color, true ) ;
			gl_rect_2d( mPreviewRect.mRight + offset_x, mPreviewRect.mTop + offset_y,
				mPreviewRect.mRight + offset_x + dwr, mPreviewRect.mBottom + offset_y, alpha_color, true ) ;
		}

		if(mThumbnailHeight > mPreviewRect.getHeight())
		{
			S32 dh = (mThumbnailHeight - mPreviewRect.getHeight()) >> 1 ;
			gl_rect_2d(mPreviewRect.mLeft + offset_x - dwl, mPreviewRect.mBottom + offset_y ,
				mPreviewRect.mRight + offset_x + dwr, mPreviewRect.mBottom + offset_y - dh, alpha_color, true ) ;

			dh = mThumbnailHeight - mPreviewRect.getHeight() - dh ;
			gl_rect_2d( mPreviewRect.mLeft + offset_x - dwl, mPreviewRect.mTop + offset_y + dh,
				mPreviewRect.mRight + offset_x + dwr, mPreviewRect.mTop + offset_y, alpha_color, true ) ;
		}
	}
=======
    F32 line_width ;
    glGetFloatv(GL_LINE_WIDTH, &line_width) ;
    gGL.setLineWidth(2.0f * line_width) ; // <FS> Line width OGL core profile fix by Rye Mutt
    LLColor4 color(0.0f, 0.0f, 0.0f, 1.0f) ;
    gl_rect_2d( mPreviewRect.mLeft + offset_x, mPreviewRect.mTop + offset_y,
        mPreviewRect.mRight + offset_x, mPreviewRect.mBottom + offset_y, color, FALSE ) ;
    gGL.setLineWidth(line_width) ; // <FS> Line width OGL core profile fix by Rye Mutt

    //draw four alpha rectangles to cover areas outside of the snapshot image
    if(!mKeepAspectRatio)
    {
        S32 dwl = 0, dwr = 0 ;
        if(mThumbnailWidth > mPreviewRect.getWidth())
        {
            dwl = (mThumbnailWidth - mPreviewRect.getWidth()) >> 1 ;
            dwr = mThumbnailWidth - mPreviewRect.getWidth() - dwl ;

            gl_rect_2d(mPreviewRect.mLeft + offset_x - dwl, mPreviewRect.mTop + offset_y,
                mPreviewRect.mLeft + offset_x, mPreviewRect.mBottom + offset_y, alpha_color, TRUE ) ;
            gl_rect_2d( mPreviewRect.mRight + offset_x, mPreviewRect.mTop + offset_y,
                mPreviewRect.mRight + offset_x + dwr, mPreviewRect.mBottom + offset_y, alpha_color, TRUE ) ;
        }

        if(mThumbnailHeight > mPreviewRect.getHeight())
        {
            S32 dh = (mThumbnailHeight - mPreviewRect.getHeight()) >> 1 ;
            gl_rect_2d(mPreviewRect.mLeft + offset_x - dwl, mPreviewRect.mBottom + offset_y ,
                mPreviewRect.mRight + offset_x + dwr, mPreviewRect.mBottom + offset_y - dh, alpha_color, TRUE ) ;

            dh = mThumbnailHeight - mPreviewRect.getHeight() - dh ;
            gl_rect_2d( mPreviewRect.mLeft + offset_x - dwl, mPreviewRect.mTop + offset_y + dh,
                mPreviewRect.mRight + offset_x + dwr, mPreviewRect.mTop + offset_y, alpha_color, TRUE ) ;
        }
    }
>>>>>>> c06fb4e0
}

//called when the frame is frozen.
void LLSnapshotLivePreview::draw()
{
<<<<<<< HEAD
	if (getCurrentImage() &&
		mPreviewImageEncoded.notNull() &&
		getSnapshotUpToDate())
	{
		LLColor4 bg_color(0.f, 0.f, 0.3f, 0.4f);
		gl_rect_2d(getRect(), bg_color);
		const LLRect& rect = getImageRect();
		LLRect shadow_rect = rect;
		shadow_rect.stretch(BORDER_WIDTH);
		gl_drop_shadow(shadow_rect.mLeft, shadow_rect.mTop, shadow_rect.mRight, shadow_rect.mBottom, LLColor4(0.f, 0.f, 0.f, mNeedsFlash ? 0.f :0.5f), 10);

		LLColor4 image_color(1.f, 1.f, 1.f, 1.f);
		gGL.color4fv(image_color.mV);
		gGL.getTexUnit(0)->bind(getCurrentImage());
		// calculate UV scale
		F32 uv_width = isImageScaled() ? 1.f : llmin((F32)getWidth() / (F32)getCurrentImage()->getWidth(), 1.f);
		F32 uv_height = isImageScaled() ? 1.f : llmin((F32)getHeight() / (F32)getCurrentImage()->getHeight(), 1.f);
		gGL.pushMatrix();
		{	
			gGL.translatef((F32)rect.mLeft, (F32)rect.mBottom + TOP_PANEL_HEIGHT, 0.f);
			// <FS:Ansariel> Remove QUADS rendering mode
			//gGL.begin(LLRender::QUADS);
			//{
			//	gGL.texCoord2f(uv_width, uv_height);
			//	gGL.vertex2i(rect.getWidth(), rect.getHeight() );

			//	gGL.texCoord2f(0.f, uv_height);
			//	gGL.vertex2i(0, rect.getHeight() );

			//	gGL.texCoord2f(0.f, 0.f);
			//	gGL.vertex2i(0, 0);

			//	gGL.texCoord2f(uv_width, 0.f);
			//	gGL.vertex2i(rect.getWidth(), 0);
			//}
			//gGL.end();
			gGL.begin(LLRender::TRIANGLES);
			{
				gGL.texCoord2f(uv_width, uv_height);
				gGL.vertex2i(rect.getWidth(), rect.getHeight() );

				gGL.texCoord2f(0.f, uv_height);
				gGL.vertex2i(0, rect.getHeight() );

				gGL.texCoord2f(0.f, 0.f);
				gGL.vertex2i(0, 0);


				gGL.texCoord2f(uv_width, uv_height);
				gGL.vertex2i(rect.getWidth(), rect.getHeight() );

				gGL.texCoord2f(0.f, 0.f);
				gGL.vertex2i(0, 0);

				gGL.texCoord2f(uv_width, 0.f);
				gGL.vertex2i(rect.getWidth(), 0);
			}
			gGL.end();
			// </FS:Ansariel>
		}
		gGL.popMatrix();

		gGL.color4f(1.f, 1.f, 1.f, mFlashAlpha);
		gl_rect_2d(getRect());
		if (mNeedsFlash)
		{
			if (mFlashAlpha < 1.f)
			{
				mFlashAlpha = lerp(mFlashAlpha, 1.f, LLCriticalDamp::getInterpolant(0.02f));
			}
			else
			{
				mNeedsFlash = false;
			}
		}
		else
		{
			mFlashAlpha = lerp(mFlashAlpha, 0.f, LLCriticalDamp::getInterpolant(0.15f));
		}

		// Draw shining animation if appropriate.
		if (mShineCountdown > 0)
		{
			mShineCountdown--;
			if (mShineCountdown == 0)
			{
				mShineAnimTimer.start();
			}
		}
		else if (mShineAnimTimer.getStarted())
		{
			LL_DEBUGS("Snapshot") << "Drawing shining animation" << LL_ENDL;
			F32 shine_interp = llmin(1.f, mShineAnimTimer.getElapsedTimeF32() / SHINE_TIME);

			// draw "shine" effect
			LLRect local_rect(0, getRect().getHeight() + TOP_PANEL_HEIGHT, getRect().getWidth(), 0);
			LLLocalClipRect clip(local_rect);
			{
				// draw diagonal stripe with gradient that passes over screen
				S32 x1 = gViewerWindow->getWindowWidthScaled() * ll_round((clamp_rescale(shine_interp, 0.f, 1.f, -1.f - SHINE_WIDTH, 1.f)));
				S32 x2 = x1 + ll_round(gViewerWindow->getWindowWidthScaled() * SHINE_WIDTH);
				S32 x3 = x2 + ll_round(gViewerWindow->getWindowWidthScaled() * SHINE_WIDTH);
				S32 y1 = 0;
				S32 y2 = gViewerWindow->getWindowHeightScaled() + TOP_PANEL_HEIGHT;

				gGL.getTexUnit(0)->unbind(LLTexUnit::TT_TEXTURE);
				// <FS:Ansariel> Remove QUADS rendering mode
				//gGL.begin(LLRender::QUADS);
				//{
				//	gGL.color4f(1.f, 1.f, 1.f, 0.f);
				//	gGL.vertex2i(x1, y1);
				//	gGL.vertex2i(x1 + gViewerWindow->getWindowWidthScaled(), y2);
				//	gGL.color4f(1.f, 1.f, 1.f, SHINE_OPACITY);
				//	gGL.vertex2i(x2 + gViewerWindow->getWindowWidthScaled(), y2);
				//	gGL.vertex2i(x2, y1);

				//	gGL.color4f(1.f, 1.f, 1.f, SHINE_OPACITY);
				//	gGL.vertex2i(x2, y1);
				//	gGL.vertex2i(x2 + gViewerWindow->getWindowWidthScaled(), y2);
				//	gGL.color4f(1.f, 1.f, 1.f, 0.f);
				//	gGL.vertex2i(x3 + gViewerWindow->getWindowWidthScaled(), y2);
				//	gGL.vertex2i(x3, y1);
				//}
				//gGL.end();
				gGL.begin(LLRender::TRIANGLES);
				{
					gGL.color4f(1.f, 1.f, 1.f, 0.f);
					gGL.vertex2i(x1, y1);
					gGL.vertex2i(x1 + gViewerWindow->getWindowWidthScaled(), y2);
					gGL.color4f(1.f, 1.f, 1.f, SHINE_OPACITY);
					gGL.vertex2i(x2 + gViewerWindow->getWindowWidthScaled(), y2);

					gGL.color4f(1.f, 1.f, 1.f, 0.f);
					gGL.vertex2i(x1, y1);
					gGL.color4f(1.f, 1.f, 1.f, SHINE_OPACITY);
					gGL.vertex2i(x2 + gViewerWindow->getWindowWidthScaled(), y2);
					gGL.vertex2i(x2, y1);


					gGL.color4f(1.f, 1.f, 1.f, SHINE_OPACITY);
					gGL.vertex2i(x2, y1);
					gGL.vertex2i(x2 + gViewerWindow->getWindowWidthScaled(), y2);
					gGL.color4f(1.f, 1.f, 1.f, 0.f);
					gGL.vertex2i(x3 + gViewerWindow->getWindowWidthScaled(), y2);

					gGL.color4f(1.f, 1.f, 1.f, SHINE_OPACITY);
					gGL.vertex2i(x2, y1);
					gGL.color4f(1.f, 1.f, 1.f, 0.f);
					gGL.vertex2i(x3 + gViewerWindow->getWindowWidthScaled(), y2);
					gGL.vertex2i(x3, y1);
				}
				gGL.end();
				// </FS:Ansariel>
			}

			// if we're at the end of the animation, stop
			if (shine_interp >= 1.f)
			{
				mShineAnimTimer.stop();
			}
		}
	}

	// draw old image dropping away
	if (mFallAnimTimer.getStarted())
	{
		S32 old_image_index = (mCurImageIndex + 1) % 2;
		if (mViewerImage[old_image_index].notNull() && mFallAnimTimer.getElapsedTimeF32() < FALL_TIME)
		{
			LL_DEBUGS("Snapshot") << "Drawing fall animation" << LL_ENDL;
			F32 fall_interp = mFallAnimTimer.getElapsedTimeF32() / FALL_TIME;
			F32 alpha = clamp_rescale(fall_interp, 0.f, 1.f, 0.8f, 0.4f);
			LLColor4 image_color(1.f, 1.f, 1.f, alpha);
			gGL.color4fv(image_color.mV);
			gGL.getTexUnit(0)->bind(mViewerImage[old_image_index]);
			// calculate UV scale
			// *FIX get this to work with old image
			bool rescale = !mImageScaled[old_image_index] && mViewerImage[mCurImageIndex].notNull();
			F32 uv_width = rescale ? llmin((F32)mWidth[old_image_index] / (F32)mViewerImage[mCurImageIndex]->getWidth(), 1.f) : 1.f;
			F32 uv_height = rescale ? llmin((F32)mHeight[old_image_index] / (F32)mViewerImage[mCurImageIndex]->getHeight(), 1.f) : 1.f;
			gGL.pushMatrix();
			{
				LLRect& rect = mImageRect[old_image_index];
				gGL.translatef((F32)rect.mLeft, (F32)rect.mBottom - ll_round(getRect().getHeight() * 2.f * (fall_interp * fall_interp)), 0.f);
				gGL.rotatef(-45.f * fall_interp, 0.f, 0.f, 1.f);
				// <FS:Ansariel> Remove QUADS rendering mode
				//gGL.begin(LLRender::QUADS);
				//{
				//	gGL.texCoord2f(uv_width, uv_height);
				//	gGL.vertex2i(rect.getWidth(), rect.getHeight() );

				//	gGL.texCoord2f(0.f, uv_height);
				//	gGL.vertex2i(0, rect.getHeight() );

				//	gGL.texCoord2f(0.f, 0.f);
				//	gGL.vertex2i(0, 0);

				//	gGL.texCoord2f(uv_width, 0.f);
				//	gGL.vertex2i(rect.getWidth(), 0);
				//}
				//gGL.end();
				gGL.begin(LLRender::TRIANGLES);
				{
					gGL.texCoord2f(uv_width, uv_height);
					gGL.vertex2i(rect.getWidth(), rect.getHeight() );

					gGL.texCoord2f(0.f, uv_height);
					gGL.vertex2i(0, rect.getHeight() );

					gGL.texCoord2f(0.f, 0.f);
					gGL.vertex2i(0, 0);

					gGL.texCoord2f(uv_width, uv_height);
					gGL.vertex2i(rect.getWidth(), rect.getHeight() );

					gGL.texCoord2f(0.f, 0.f);
					gGL.vertex2i(0, 0);

					gGL.texCoord2f(uv_width, 0.f);
					gGL.vertex2i(rect.getWidth(), 0);
				}
				gGL.end();
				// </FS:Ansariel>
			}
			gGL.popMatrix();
		}
	}
}

/*virtual*/ 
void LLSnapshotLivePreview::reshape(S32 width, S32 height, bool called_from_parent)
{
	LLRect old_rect = getRect();
	LLView::reshape(width, height, called_from_parent);
	if (old_rect.getWidth() != width || old_rect.getHeight() != height)
	{
		LL_DEBUGS("Window", "Snapshot") << "window reshaped, updating thumbnail" << LL_ENDL;
		if (mViewContainer && mViewContainer->isInVisibleChain())
		{
			// We usually resize only on window reshape, so give it a chance to redraw, assign delay
			updateSnapshot(
				true, // new snapshot is needed
				false, // thumbnail will be updated either way.
				AUTO_SNAPSHOT_TIME_DELAY); // shutter delay.
		}
	}
=======
    if (getCurrentImage() &&
        mPreviewImageEncoded.notNull() &&
        getSnapshotUpToDate())
    {
        LLColor4 bg_color(0.f, 0.f, 0.3f, 0.4f);
        gl_rect_2d(getRect(), bg_color);
        const LLRect& rect = getImageRect();
        LLRect shadow_rect = rect;
        shadow_rect.stretch(BORDER_WIDTH);
        gl_drop_shadow(shadow_rect.mLeft, shadow_rect.mTop, shadow_rect.mRight, shadow_rect.mBottom, LLColor4(0.f, 0.f, 0.f, mNeedsFlash ? 0.f :0.5f), 10);

        LLColor4 image_color(1.f, 1.f, 1.f, 1.f);
        gGL.color4fv(image_color.mV);
        gGL.getTexUnit(0)->bind(getCurrentImage());
        // calculate UV scale
        F32 uv_width = isImageScaled() ? 1.f : llmin((F32)getWidth() / (F32)getCurrentImage()->getWidth(), 1.f);
        F32 uv_height = isImageScaled() ? 1.f : llmin((F32)getHeight() / (F32)getCurrentImage()->getHeight(), 1.f);
        gGL.pushMatrix();
        {
            gGL.translatef((F32)rect.mLeft, (F32)rect.mBottom + TOP_PANEL_HEIGHT, 0.f);
            // <FS:Ansariel> Remove QUADS rendering mode
            //gGL.begin(LLRender::QUADS);
            //{
            //  gGL.texCoord2f(uv_width, uv_height);
            //  gGL.vertex2i(rect.getWidth(), rect.getHeight() );

            //  gGL.texCoord2f(0.f, uv_height);
            //  gGL.vertex2i(0, rect.getHeight() );

            //  gGL.texCoord2f(0.f, 0.f);
            //  gGL.vertex2i(0, 0);

            //  gGL.texCoord2f(uv_width, 0.f);
            //  gGL.vertex2i(rect.getWidth(), 0);
            //}
            //gGL.end();
            gGL.begin(LLRender::TRIANGLES);
            {
                gGL.texCoord2f(uv_width, uv_height);
                gGL.vertex2i(rect.getWidth(), rect.getHeight() );

                gGL.texCoord2f(0.f, uv_height);
                gGL.vertex2i(0, rect.getHeight() );

                gGL.texCoord2f(0.f, 0.f);
                gGL.vertex2i(0, 0);


                gGL.texCoord2f(uv_width, uv_height);
                gGL.vertex2i(rect.getWidth(), rect.getHeight() );

                gGL.texCoord2f(0.f, 0.f);
                gGL.vertex2i(0, 0);

                gGL.texCoord2f(uv_width, 0.f);
                gGL.vertex2i(rect.getWidth(), 0);
            }
            gGL.end();
            // </FS:Ansariel>
        }
        gGL.popMatrix();

        gGL.color4f(1.f, 1.f, 1.f, mFlashAlpha);
        gl_rect_2d(getRect());
        if (mNeedsFlash)
        {
            if (mFlashAlpha < 1.f)
            {
                mFlashAlpha = lerp(mFlashAlpha, 1.f, LLCriticalDamp::getInterpolant(0.02f));
            }
            else
            {
                mNeedsFlash = FALSE;
            }
        }
        else
        {
            mFlashAlpha = lerp(mFlashAlpha, 0.f, LLCriticalDamp::getInterpolant(0.15f));
        }

        // Draw shining animation if appropriate.
        if (mShineCountdown > 0)
        {
            mShineCountdown--;
            if (mShineCountdown == 0)
            {
                mShineAnimTimer.start();
            }
        }
        else if (mShineAnimTimer.getStarted())
        {
            LL_DEBUGS("Snapshot") << "Drawing shining animation" << LL_ENDL;
            F32 shine_interp = llmin(1.f, mShineAnimTimer.getElapsedTimeF32() / SHINE_TIME);

            // draw "shine" effect
            LLRect local_rect(0, getRect().getHeight() + TOP_PANEL_HEIGHT, getRect().getWidth(), 0);
            LLLocalClipRect clip(local_rect);
            {
                // draw diagonal stripe with gradient that passes over screen
                S32 x1 = gViewerWindow->getWindowWidthScaled() * ll_round((clamp_rescale(shine_interp, 0.f, 1.f, -1.f - SHINE_WIDTH, 1.f)));
                S32 x2 = x1 + ll_round(gViewerWindow->getWindowWidthScaled() * SHINE_WIDTH);
                S32 x3 = x2 + ll_round(gViewerWindow->getWindowWidthScaled() * SHINE_WIDTH);
                S32 y1 = 0;
                S32 y2 = gViewerWindow->getWindowHeightScaled() + TOP_PANEL_HEIGHT;

                gGL.getTexUnit(0)->unbind(LLTexUnit::TT_TEXTURE);
                // <FS:Ansariel> Remove QUADS rendering mode
                //gGL.begin(LLRender::QUADS);
                //{
                //  gGL.color4f(1.f, 1.f, 1.f, 0.f);
                //  gGL.vertex2i(x1, y1);
                //  gGL.vertex2i(x1 + gViewerWindow->getWindowWidthScaled(), y2);
                //  gGL.color4f(1.f, 1.f, 1.f, SHINE_OPACITY);
                //  gGL.vertex2i(x2 + gViewerWindow->getWindowWidthScaled(), y2);
                //  gGL.vertex2i(x2, y1);

                //  gGL.color4f(1.f, 1.f, 1.f, SHINE_OPACITY);
                //  gGL.vertex2i(x2, y1);
                //  gGL.vertex2i(x2 + gViewerWindow->getWindowWidthScaled(), y2);
                //  gGL.color4f(1.f, 1.f, 1.f, 0.f);
                //  gGL.vertex2i(x3 + gViewerWindow->getWindowWidthScaled(), y2);
                //  gGL.vertex2i(x3, y1);
                //}
                //gGL.end();
                gGL.begin(LLRender::TRIANGLES);
                {
                    gGL.color4f(1.f, 1.f, 1.f, 0.f);
                    gGL.vertex2i(x1, y1);
                    gGL.vertex2i(x1 + gViewerWindow->getWindowWidthScaled(), y2);
                    gGL.color4f(1.f, 1.f, 1.f, SHINE_OPACITY);
                    gGL.vertex2i(x2 + gViewerWindow->getWindowWidthScaled(), y2);

                    gGL.color4f(1.f, 1.f, 1.f, 0.f);
                    gGL.vertex2i(x1, y1);
                    gGL.color4f(1.f, 1.f, 1.f, SHINE_OPACITY);
                    gGL.vertex2i(x2 + gViewerWindow->getWindowWidthScaled(), y2);
                    gGL.vertex2i(x2, y1);


                    gGL.color4f(1.f, 1.f, 1.f, SHINE_OPACITY);
                    gGL.vertex2i(x2, y1);
                    gGL.vertex2i(x2 + gViewerWindow->getWindowWidthScaled(), y2);
                    gGL.color4f(1.f, 1.f, 1.f, 0.f);
                    gGL.vertex2i(x3 + gViewerWindow->getWindowWidthScaled(), y2);

                    gGL.color4f(1.f, 1.f, 1.f, SHINE_OPACITY);
                    gGL.vertex2i(x2, y1);
                    gGL.color4f(1.f, 1.f, 1.f, 0.f);
                    gGL.vertex2i(x3 + gViewerWindow->getWindowWidthScaled(), y2);
                    gGL.vertex2i(x3, y1);
                }
                gGL.end();
                // </FS:Ansariel>
            }

            // if we're at the end of the animation, stop
            if (shine_interp >= 1.f)
            {
                mShineAnimTimer.stop();
            }
        }
    }

    // draw old image dropping away
    if (mFallAnimTimer.getStarted())
    {
        S32 old_image_index = (mCurImageIndex + 1) % 2;
        if (mViewerImage[old_image_index].notNull() && mFallAnimTimer.getElapsedTimeF32() < FALL_TIME)
        {
            LL_DEBUGS("Snapshot") << "Drawing fall animation" << LL_ENDL;
            F32 fall_interp = mFallAnimTimer.getElapsedTimeF32() / FALL_TIME;
            F32 alpha = clamp_rescale(fall_interp, 0.f, 1.f, 0.8f, 0.4f);
            LLColor4 image_color(1.f, 1.f, 1.f, alpha);
            gGL.color4fv(image_color.mV);
            gGL.getTexUnit(0)->bind(mViewerImage[old_image_index]);
            // calculate UV scale
            // *FIX get this to work with old image
            BOOL rescale = !mImageScaled[old_image_index] && mViewerImage[mCurImageIndex].notNull();
            F32 uv_width = rescale ? llmin((F32)mWidth[old_image_index] / (F32)mViewerImage[mCurImageIndex]->getWidth(), 1.f) : 1.f;
            F32 uv_height = rescale ? llmin((F32)mHeight[old_image_index] / (F32)mViewerImage[mCurImageIndex]->getHeight(), 1.f) : 1.f;
            gGL.pushMatrix();
            {
                LLRect& rect = mImageRect[old_image_index];
                gGL.translatef((F32)rect.mLeft, (F32)rect.mBottom - ll_round(getRect().getHeight() * 2.f * (fall_interp * fall_interp)), 0.f);
                gGL.rotatef(-45.f * fall_interp, 0.f, 0.f, 1.f);
                // <FS:Ansariel> Remove QUADS rendering mode
                //gGL.begin(LLRender::QUADS);
                //{
                //  gGL.texCoord2f(uv_width, uv_height);
                //  gGL.vertex2i(rect.getWidth(), rect.getHeight() );

                //  gGL.texCoord2f(0.f, uv_height);
                //  gGL.vertex2i(0, rect.getHeight() );

                //  gGL.texCoord2f(0.f, 0.f);
                //  gGL.vertex2i(0, 0);

                //  gGL.texCoord2f(uv_width, 0.f);
                //  gGL.vertex2i(rect.getWidth(), 0);
                //}
                //gGL.end();
                gGL.begin(LLRender::TRIANGLES);
                {
                    gGL.texCoord2f(uv_width, uv_height);
                    gGL.vertex2i(rect.getWidth(), rect.getHeight() );

                    gGL.texCoord2f(0.f, uv_height);
                    gGL.vertex2i(0, rect.getHeight() );

                    gGL.texCoord2f(0.f, 0.f);
                    gGL.vertex2i(0, 0);

                    gGL.texCoord2f(uv_width, uv_height);
                    gGL.vertex2i(rect.getWidth(), rect.getHeight() );

                    gGL.texCoord2f(0.f, 0.f);
                    gGL.vertex2i(0, 0);

                    gGL.texCoord2f(uv_width, 0.f);
                    gGL.vertex2i(rect.getWidth(), 0);
                }
                gGL.end();
                // </FS:Ansariel>
            }
            gGL.popMatrix();
        }
    }
}

/*virtual*/
void LLSnapshotLivePreview::reshape(S32 width, S32 height, BOOL called_from_parent)
{
    LLRect old_rect = getRect();
    LLView::reshape(width, height, called_from_parent);
    if (old_rect.getWidth() != width || old_rect.getHeight() != height)
    {
        LL_DEBUGS("Window", "Snapshot") << "window reshaped, updating thumbnail" << LL_ENDL;
        if (mViewContainer && mViewContainer->isInVisibleChain())
        {
            // We usually resize only on window reshape, so give it a chance to redraw, assign delay
            updateSnapshot(
                TRUE, // new snapshot is needed
                FALSE, // thumbnail will be updated either way.
                AUTO_SNAPSHOT_TIME_DELAY); // shutter delay.
        }
    }
>>>>>>> c06fb4e0
}

bool LLSnapshotLivePreview::setThumbnailImageSize()
{
<<<<<<< HEAD
	if (getWidth() < 10 || getHeight() < 10)
	{
		return false ;
	}
	S32 width  = (mThumbnailSubsampled ? mPreviewImage->getWidth()  : gViewerWindow->getWindowWidthRaw());
	S32 height = (mThumbnailSubsampled ? mPreviewImage->getHeight() : gViewerWindow->getWindowHeightRaw()) ;

	F32 aspect_ratio = ((F32)width) / ((F32)height);

	// UI size for thumbnail
	S32 max_width  = mThumbnailPlaceholderRect.getWidth();
	S32 max_height = mThumbnailPlaceholderRect.getHeight();

	if (aspect_ratio > (F32)max_width / (F32)max_height)
	{
		// image too wide, shrink to width
		mThumbnailWidth = max_width;
		mThumbnailHeight = ll_round((F32)max_width / aspect_ratio);
	}
	else
	{
		// image too tall, shrink to height
		mThumbnailHeight = max_height;
		mThumbnailWidth = ll_round((F32)max_height * aspect_ratio);
	}
    
	if (mThumbnailWidth > width || mThumbnailHeight > height)
	{
		return false ;//if the window is too small, ignore thumbnail updating.
	}

	// <FS:Ansariel> Show miniature thumbnail on collapsed snapshot panel
	if (mFixedThumbnailWidth > 0 && mFixedThumbnailHeight > 0)
	{
		if (aspect_ratio > (F32)mFixedThumbnailWidth / (F32)mFixedThumbnailHeight)
		{
			// image too wide, shrink to width
			mFixedThumbnailImageWidth = mFixedThumbnailWidth;
			mFixedThumbnailImageHeight = ll_round((F32)mFixedThumbnailWidth / aspect_ratio);
		}
		else
		{
			// image too tall, shrink to height
			mFixedThumbnailImageHeight = mFixedThumbnailHeight;
			mFixedThumbnailImageWidth = ll_round((F32)mFixedThumbnailHeight * aspect_ratio);
		}
	}
	// </FS:Ansariel>

	S32 left = 0 , top = mThumbnailHeight, right = mThumbnailWidth, bottom = 0 ;
	if (!mKeepAspectRatio)
	{
		F32 ratio_x = (F32)getWidth()  / width ;
		F32 ratio_y = (F32)getHeight() / height ;
=======
    if (getWidth() < 10 || getHeight() < 10)
    {
        return FALSE ;
    }
    S32 width  = (mThumbnailSubsampled ? mPreviewImage->getWidth()  : gViewerWindow->getWindowWidthRaw());
    S32 height = (mThumbnailSubsampled ? mPreviewImage->getHeight() : gViewerWindow->getWindowHeightRaw()) ;

    F32 aspect_ratio = ((F32)width) / ((F32)height);

    // UI size for thumbnail
    S32 max_width  = mThumbnailPlaceholderRect.getWidth();
    S32 max_height = mThumbnailPlaceholderRect.getHeight();

    if (aspect_ratio > (F32)max_width / (F32)max_height)
    {
        // image too wide, shrink to width
        mThumbnailWidth = max_width;
        mThumbnailHeight = ll_round((F32)max_width / aspect_ratio);
    }
    else
    {
        // image too tall, shrink to height
        mThumbnailHeight = max_height;
        mThumbnailWidth = ll_round((F32)max_height * aspect_ratio);
    }

    if (mThumbnailWidth > width || mThumbnailHeight > height)
    {
        return FALSE ;//if the window is too small, ignore thumbnail updating.
    }

    // <FS:Ansariel> Show miniature thumbnail on collapsed snapshot panel
    if (mFixedThumbnailWidth > 0 && mFixedThumbnailHeight > 0)
    {
        if (aspect_ratio > (F32)mFixedThumbnailWidth / (F32)mFixedThumbnailHeight)
        {
            // image too wide, shrink to width
            mFixedThumbnailImageWidth = mFixedThumbnailWidth;
            mFixedThumbnailImageHeight = ll_round((F32)mFixedThumbnailWidth / aspect_ratio);
        }
        else
        {
            // image too tall, shrink to height
            mFixedThumbnailImageHeight = mFixedThumbnailHeight;
            mFixedThumbnailImageWidth = ll_round((F32)mFixedThumbnailHeight * aspect_ratio);
        }
    }
    // </FS:Ansariel>

    S32 left = 0 , top = mThumbnailHeight, right = mThumbnailWidth, bottom = 0 ;
    if (!mKeepAspectRatio)
    {
        F32 ratio_x = (F32)getWidth()  / width ;
        F32 ratio_y = (F32)getHeight() / height ;
>>>>>>> c06fb4e0

        if (ratio_x > ratio_y)
        {
            top = (S32)(top * ratio_y / ratio_x) ;
        }
        else
        {
            right = (S32)(right * ratio_x / ratio_y) ;
        }
<<<<<<< HEAD
		left = (S32)((mThumbnailWidth - right) * 0.5f) ;
		bottom = (S32)((mThumbnailHeight - top) * 0.5f) ;
		top += bottom ;
		right += left ;
	}
	mPreviewRect.set(left - 1, top + 1, right + 1, bottom - 1) ;

	return true ;
}

void LLSnapshotLivePreview::generateThumbnailImage(bool force_update)
{	
	if(mThumbnailUpdateLock) //in the process of updating
	{
		return ;
	}
	if(getThumbnailUpToDate() && !force_update)//already updated
	{
		return ;
	}
	if(getWidth() < 10 || getHeight() < 10)
	{
		return ;
	}

	////lock updating
	mThumbnailUpdateLock = true ;

	if(!setThumbnailImageSize())
	{
		mThumbnailUpdateLock = false ;
		mThumbnailUpToDate = true ;
		return ;
	}
=======
        left = (S32)((mThumbnailWidth - right) * 0.5f) ;
        bottom = (S32)((mThumbnailHeight - top) * 0.5f) ;
        top += bottom ;
        right += left ;
    }
    mPreviewRect.set(left - 1, top + 1, right + 1, bottom - 1) ;

    return TRUE ;
}

void LLSnapshotLivePreview::generateThumbnailImage(BOOL force_update)
{
    if(mThumbnailUpdateLock) //in the process of updating
    {
        return ;
    }
    if(getThumbnailUpToDate() && !force_update)//already updated
    {
        return ;
    }
    if(getWidth() < 10 || getHeight() < 10)
    {
        return ;
    }

    ////lock updating
    mThumbnailUpdateLock = TRUE ;

    if(!setThumbnailImageSize())
    {
        mThumbnailUpdateLock = FALSE ;
        mThumbnailUpToDate = TRUE ;
        return ;
    }
>>>>>>> c06fb4e0

    // Invalidate the big thumbnail when we regenerate the small one
    mBigThumbnailUpToDate = false;

    if(mThumbnailImage)
    {
        resetThumbnailImage() ;
    }

    LLPointer<LLImageRaw> raw = new LLImageRaw;

    if (mThumbnailSubsampled)
    {
        // The thumbnail is be a subsampled version of the preview (used in SL Share previews, i.e. Flickr, Twitter)
        raw->resize( mPreviewImage->getWidth(),
                     mPreviewImage->getHeight(),
                     mPreviewImage->getComponents());
        raw->copy(mPreviewImage);
        // Scale to the thumbnail size
        if (!raw->scale(mThumbnailWidth, mThumbnailHeight))
        {
            raw = NULL ;
        }
    }
    else
    {
        // <FS:Ansariel> Show miniature thumbnail on collapsed snapshot panel
        S32 width = mThumbnailWidth;
        S32 height = mThumbnailHeight;
        if (mFixedThumbnailImageWidth > 0 && mFixedThumbnailImageHeight > 0)
        {
            width = mFixedThumbnailImageWidth;
            height = mFixedThumbnailImageHeight;
        }
        // </FS:Ansariel>

        // The thumbnail is a screen view with screen grab positioning preview
        if(!gViewerWindow->thumbnailSnapshot(raw,
                                         // <FS:Ansariel> Show miniature thumbnail on collapsed snapshot panel
                                         //mThumbnailWidth, mThumbnailHeight,
                                         width, height,
                                         // </FS:Ansariel>
                                         mAllowRenderUI && gSavedSettings.getBOOL("RenderUIInSnapshot"),
                                         gSavedSettings.getBOOL("RenderHUDInSnapshot"),
                                         false,
                                         gSavedSettings.getBOOL("RenderSnapshotNoPost"),
                                         mSnapshotBufferType) )
        {
            raw = NULL ;
        }
    }

    if (raw)
    {
        // Filter the thumbnail
        // Note: filtering needs to be done *before* the scaling to power of 2 or the effect is distorted
        if (getFilter() != "")
        {
            std::string filter_path = LLImageFiltersManager::getInstance()->getFilterPath(getFilter());
            if (filter_path != "")
            {
                LLImageFilter filter(filter_path);
                filter.executeFilter(raw);
            }
            else
            {
                LL_WARNS("Snapshot") << "Couldn't find a path to the following filter : " << getFilter() << LL_ENDL;
            }
        }
        // Scale to a power of 2 so it can be mapped to a texture
        raw->expandToPowerOfTwo();
<<<<<<< HEAD
		mThumbnailImage = LLViewerTextureManager::getLocalTexture(raw.get(), false);
		mThumbnailUpToDate = true ;
	}

	//unlock updating
	mThumbnailUpdateLock = false ;		
=======
        mThumbnailImage = LLViewerTextureManager::getLocalTexture(raw.get(), FALSE);
        mThumbnailUpToDate = TRUE ;
    }

    //unlock updating
    mThumbnailUpdateLock = FALSE ;
>>>>>>> c06fb4e0
}

LLViewerTexture* LLSnapshotLivePreview::getBigThumbnailImage()
{
    if (mThumbnailUpdateLock) //in the process of updating
    {
        return NULL;
    }
    if (mBigThumbnailUpToDate && mBigThumbnailImage)//already updated
    {
        return mBigThumbnailImage;
    }

    LLPointer<LLImageRaw> raw = new LLImageRaw;

    if (raw)
    {
        // The big thumbnail is a new filtered version of the preview (used in SL Share previews, i.e. Flickr, Twitter)
        mBigThumbnailWidth = mPreviewImage->getWidth();
        mBigThumbnailHeight = mPreviewImage->getHeight();
        raw->resize( mBigThumbnailWidth,
                     mBigThumbnailHeight,
                     mPreviewImage->getComponents());
        raw->copy(mPreviewImage);

        // Filter
        // Note: filtering needs to be done *before* the scaling to power of 2 or the effect is distorted
        if (getFilter() != "")
        {
            std::string filter_path = LLImageFiltersManager::getInstance()->getFilterPath(getFilter());
            if (filter_path != "")
            {
                LLImageFilter filter(filter_path);
                filter.executeFilter(raw);
            }
            else
            {
                LL_WARNS("Snapshot") << "Couldn't find a path to the following filter : " << getFilter() << LL_ENDL;
            }
        }
        // Scale to a power of 2 so it can be mapped to a texture
        raw->expandToPowerOfTwo();
<<<<<<< HEAD
		mBigThumbnailImage = LLViewerTextureManager::getLocalTexture(raw.get(), false);
		mBigThumbnailUpToDate = true ;
	}
    
=======
        mBigThumbnailImage = LLViewerTextureManager::getLocalTexture(raw.get(), FALSE);
        mBigThumbnailUpToDate = TRUE ;
    }

>>>>>>> c06fb4e0
    return mBigThumbnailImage ;
}

// Called often. Checks whether it's time to grab a new snapshot and if so, does it.
<<<<<<< HEAD
// Returns true if new snapshot generated, false otherwise.
//static 
bool LLSnapshotLivePreview::onIdle( void* snapshot_preview )
{
	LLSnapshotLivePreview* previewp = (LLSnapshotLivePreview*)snapshot_preview;
	if (previewp->getWidth() == 0 || previewp->getHeight() == 0)
	{
		LL_WARNS("Snapshot") << "Incorrect dimensions: " << previewp->getWidth() << "x" << previewp->getHeight() << LL_ENDL;
		return false;
	}

	if (previewp->mSnapshotDelayTimer.getStarted()) // Wait for a snapshot delay timer
	{
		if (!previewp->mSnapshotDelayTimer.hasExpired())
		{
			return false;
		}
		previewp->mSnapshotDelayTimer.stop();
	}

	if (LLToolCamera::getInstance()->hasMouseCapture()) // Hide full-screen preview while camming, either don't take snapshots while ALT-zoom active
	{
		previewp->setVisible(false);
		return false;
	}

	// If we're in freeze-frame and/or auto update mode and camera has moved, update snapshot.
	LLVector3 new_camera_pos = LLViewerCamera::getInstance()->getOrigin();
	LLQuaternion new_camera_rot = LLViewerCamera::getInstance()->getQuaternion();
	if (previewp->mForceUpdateSnapshot ||
		(((gSavedSettings.getBOOL("AutoSnapshot") && LLView::isAvailable(previewp->mViewContainer)) ||
		(gSavedSettings.getBOOL("FreezeTime") && previewp->mAllowFullScreenPreview)) &&
		(new_camera_pos != previewp->mCameraPos || dot(new_camera_rot, previewp->mCameraRot) < 0.995f)))
	{
		previewp->mCameraPos = new_camera_pos;
		previewp->mCameraRot = new_camera_rot;
		// request a new snapshot whenever the camera moves, with a time delay
		bool new_snapshot = gSavedSettings.getBOOL("AutoSnapshot") || previewp->mForceUpdateSnapshot;
		LL_DEBUGS("Snapshot") << "camera moved, updating thumbnail" << LL_ENDL;
		previewp->updateSnapshot(
			new_snapshot, // whether a new snapshot is needed or merely invalidate the existing one
			false, // or if 1st arg is false, whether to produce a new thumbnail image.
			new_snapshot ? AUTO_SNAPSHOT_TIME_DELAY : 0.f); // shutter delay if 1st arg is true.
		previewp->mForceUpdateSnapshot = false;
	}

	if (previewp->getSnapshotUpToDate() && previewp->getThumbnailUpToDate())
	{
		return false;
	}

	// time to produce a snapshot
	if(!previewp->getSnapshotUpToDate())
=======
// Returns TRUE if new snapshot generated, FALSE otherwise.
//static
BOOL LLSnapshotLivePreview::onIdle( void* snapshot_preview )
{
    LLSnapshotLivePreview* previewp = (LLSnapshotLivePreview*)snapshot_preview;
    if (previewp->getWidth() == 0 || previewp->getHeight() == 0)
    {
        LL_WARNS("Snapshot") << "Incorrect dimensions: " << previewp->getWidth() << "x" << previewp->getHeight() << LL_ENDL;
        return FALSE;
    }

    if (previewp->mSnapshotDelayTimer.getStarted()) // Wait for a snapshot delay timer
    {
        if (!previewp->mSnapshotDelayTimer.hasExpired())
        {
            return FALSE;
        }
        previewp->mSnapshotDelayTimer.stop();
    }

    if (LLToolCamera::getInstance()->hasMouseCapture()) // Hide full-screen preview while camming, either don't take snapshots while ALT-zoom active
    {
        previewp->setVisible(FALSE);
        return FALSE;
    }

    // If we're in freeze-frame and/or auto update mode and camera has moved, update snapshot.
    LLVector3 new_camera_pos = LLViewerCamera::getInstance()->getOrigin();
    LLQuaternion new_camera_rot = LLViewerCamera::getInstance()->getQuaternion();
    if (previewp->mForceUpdateSnapshot ||
        (((gSavedSettings.getBOOL("AutoSnapshot") && LLView::isAvailable(previewp->mViewContainer)) ||
        (gSavedSettings.getBOOL("FreezeTime") && previewp->mAllowFullScreenPreview)) &&
        (new_camera_pos != previewp->mCameraPos || dot(new_camera_rot, previewp->mCameraRot) < 0.995f)))
    {
        previewp->mCameraPos = new_camera_pos;
        previewp->mCameraRot = new_camera_rot;
        // request a new snapshot whenever the camera moves, with a time delay
        BOOL new_snapshot = gSavedSettings.getBOOL("AutoSnapshot") || previewp->mForceUpdateSnapshot;
        LL_DEBUGS("Snapshot") << "camera moved, updating thumbnail" << LL_ENDL;
        previewp->updateSnapshot(
            new_snapshot, // whether a new snapshot is needed or merely invalidate the existing one
            FALSE, // or if 1st arg is false, whether to produce a new thumbnail image.
            new_snapshot ? AUTO_SNAPSHOT_TIME_DELAY : 0.f); // shutter delay if 1st arg is true.
        previewp->mForceUpdateSnapshot = FALSE;
    }

    if (previewp->getSnapshotUpToDate() && previewp->getThumbnailUpToDate())
    {
        return FALSE;
    }

    // time to produce a snapshot
    if(!previewp->getSnapshotUpToDate())
>>>>>>> c06fb4e0
    {
        LL_DEBUGS("Snapshot") << "producing snapshot" << LL_ENDL;
        if (!previewp->mPreviewImage)
        {
            previewp->mPreviewImage = new LLImageRaw;
        }

        previewp->mSnapshotActive = true;

        previewp->setVisible(false);
        previewp->setEnabled(false);

        previewp->getWindow()->incBusyCount();
        previewp->setImageScaled(false);

        // grab the raw image
        if (gViewerWindow->rawSnapshot(
                previewp->mPreviewImage,
                previewp->getWidth(),
                previewp->getHeight(),
                previewp->mKeepAspectRatio,//gSavedSettings.getBOOL("KeepAspectForSnapshot"),
                previewp->getSnapshotType() == LLSnapshotModel::SNAPSHOT_TEXTURE,
                previewp->mAllowRenderUI && gSavedSettings.getBOOL("RenderUIInSnapshot"),
                gSavedSettings.getBOOL("RenderHUDInSnapshot"),
                false,
                gSavedSettings.getBOOL("RenderSnapshotNoPost"),
                previewp->mSnapshotBufferType,
                previewp->getMaxImageSize()))
        {
            // Invalidate/delete any existing encoded image
            previewp->mPreviewImageEncoded = NULL;
            // Invalidate/delete any existing formatted image
            previewp->mFormattedImage = NULL;
            // Update the data size
            previewp->estimateDataSize();

            // Full size preview is set: get the decoded image result and save it for animation
            if (gSavedSettings.getBOOL("UseFreezeFrame") && previewp->mAllowFullScreenPreview)
            {
                previewp->prepareFreezeFrame();
            }

            // The snapshot is updated now...
<<<<<<< HEAD
            previewp->mSnapshotUpToDate = true;
        
=======
            previewp->mSnapshotUpToDate = TRUE;

>>>>>>> c06fb4e0
            // We need to update the thumbnail though
            previewp->setThumbnailImageSize();
            previewp->generateThumbnailImage(true) ;
        }
        previewp->getWindow()->decBusyCount();
        previewp->setVisible(gSavedSettings.getBOOL("UseFreezeFrame") && previewp->mAllowFullScreenPreview); // only show fullscreen preview when in freeze frame mode
        previewp->mSnapshotActive = false;
        LL_DEBUGS("Snapshot") << "done creating snapshot" << LL_ENDL;
    }

    if (!previewp->getThumbnailUpToDate())
    {
        previewp->generateThumbnailImage() ;
    }

    // Tell the floater container that the snapshot is updated now
    if (previewp->mViewContainer)
    {
        previewp->mViewContainer->notify(LLSD().with("snapshot-updated", true));
    }

<<<<<<< HEAD
	return true;
=======
    return TRUE;
>>>>>>> c06fb4e0
}

void LLSnapshotLivePreview::prepareFreezeFrame()
{
    // Get the decoded version of the formatted image
    getEncodedImage();

    LLImageDataSharedLock lock(mPreviewImageEncoded);

    // We need to scale that a bit for display...
    LLPointer<LLImageRaw> scaled = new LLImageRaw(
        mPreviewImageEncoded->getData(),
        mPreviewImageEncoded->getWidth(),
        mPreviewImageEncoded->getHeight(),
        mPreviewImageEncoded->getComponents());

    if (!scaled->isBufferInvalid())
    {
        // leave original image dimensions, just scale up texture buffer
        if (mPreviewImageEncoded->getWidth() > 1024 || mPreviewImageEncoded->getHeight() > 1024)
        {
            // go ahead and shrink image to appropriate power of 2 for display
            scaled->biasedScaleToPowerOfTwo(1024);
            setImageScaled(true);
        }
        else
        {
            // expand image but keep original image data intact
            scaled->expandToPowerOfTwo(1024, false);
        }

        mViewerImage[mCurImageIndex] = LLViewerTextureManager::getLocalTexture(scaled.get(), false);
        LLPointer<LLViewerTexture> curr_preview_image = mViewerImage[mCurImageIndex];
        gGL.getTexUnit(0)->bind(curr_preview_image);
        curr_preview_image->setFilteringOption(getSnapshotType() == LLSnapshotModel::SNAPSHOT_TEXTURE ? LLTexUnit::TFO_ANISOTROPIC : LLTexUnit::TFO_POINT);
        curr_preview_image->setAddressMode(LLTexUnit::TAM_CLAMP);


        if (gSavedSettings.getBOOL("UseFreezeFrame") && mAllowFullScreenPreview)
        {
            mShineCountdown = 4; // wait a few frames to avoid animation glitch due to readback this frame
        }
    }
}

S32 LLSnapshotLivePreview::getEncodedImageWidth() const
{
    S32 width = getWidth();
    if (getSnapshotType() == LLSnapshotModel::SNAPSHOT_TEXTURE)
    {
        width = LLImageRaw::biasedDimToPowerOfTwo(width,MAX_TEXTURE_SIZE);
    }
    return width;
}
S32 LLSnapshotLivePreview::getEncodedImageHeight() const
{
    S32 height = getHeight();
    if (getSnapshotType() == LLSnapshotModel::SNAPSHOT_TEXTURE)
    {
        height = LLImageRaw::biasedDimToPowerOfTwo(height,MAX_TEXTURE_SIZE);
    }
    return height;
}

LLPointer<LLImageRaw> LLSnapshotLivePreview::getEncodedImage()
{
<<<<<<< HEAD
	if (!mPreviewImageEncoded)
	{
		LLImageDataSharedLock lock(mPreviewImage);

		mPreviewImageEncoded = new LLImageRaw;

		mPreviewImageEncoded->resize(
=======
    if (!mPreviewImageEncoded)
    {
        mPreviewImageEncoded = new LLImageRaw;

        mPreviewImageEncoded->resize(
>>>>>>> c06fb4e0
            mPreviewImage->getWidth(),
            mPreviewImage->getHeight(),
            mPreviewImage->getComponents());

        if (getSnapshotType() == LLSnapshotModel::SNAPSHOT_TEXTURE)
        {
            // We don't store the intermediate formatted image in mFormattedImage in the J2C case
            LL_DEBUGS("Snapshot") << "Encoding new image of format J2C" << LL_ENDL;
            LLPointer<LLImageJ2C> formatted = new LLImageJ2C;
            // Copy the preview
            LLPointer<LLImageRaw> scaled = new LLImageRaw(
                                                          mPreviewImage->getData(),
                                                          mPreviewImage->getWidth(),
                                                          mPreviewImage->getHeight(),
                                                          mPreviewImage->getComponents());
            // Scale it as required by J2C
<<<<<<< HEAD
			scaled->biasedScaleToPowerOfTwo(MAX_TEXTURE_SIZE);
			setImageScaled(true);
=======
            scaled->biasedScaleToPowerOfTwo(MAX_TEXTURE_SIZE);
            setImageScaled(TRUE);
>>>>>>> c06fb4e0
            // Compress to J2C
            if (formatted->encode(scaled, 0.f))
            {
                // We can update the data size precisely at that point
                mDataSize = formatted->getDataSize();
                // Decompress back
                formatted->decode(mPreviewImageEncoded, 0);
            }
        }
        else
        {
            // Update mFormattedImage if necessary
            getFormattedImage();
            if (getSnapshotFormat() == LLSnapshotModel::SNAPSHOT_FORMAT_BMP)
            {
                // BMP hack : copy instead of decode otherwise decode will crash.
                mPreviewImageEncoded->copy(mPreviewImage);
            }
            else
            {
                // Decode back
                mFormattedImage->decode(mPreviewImageEncoded, 0);
            }
        }
    }
    return mPreviewImageEncoded;
}

bool LLSnapshotLivePreview::createUploadFile(const std::string &out_filename, const S32 max_image_dimentions, const S32 min_image_dimentions)
{
    return LLViewerTextureList::createUploadFile(mPreviewImage, out_filename, max_image_dimentions, min_image_dimentions);
}

// We actually estimate the data size so that we do not require actual compression when showing the preview
// Note : whenever formatted image is computed, mDataSize will be updated to reflect the true size
void LLSnapshotLivePreview::estimateDataSize()
{
    // Compression ratio
    F32 ratio = 1.0;

    if (getSnapshotType() == LLSnapshotModel::SNAPSHOT_TEXTURE)
    {
        ratio = 8.0;    // This is what we shoot for when compressing to J2C
    }
    else
    {
        LLSnapshotModel::ESnapshotFormat format = getSnapshotFormat();
        switch (format)
        {
            case LLSnapshotModel::SNAPSHOT_FORMAT_PNG:
                ratio = 3.0;    // Average observed PNG compression ratio
                break;
            case LLSnapshotModel::SNAPSHOT_FORMAT_JPEG:
                // Observed from JPG compression tests
                ratio = (110 - mSnapshotQuality) / 2;
                break;
            case LLSnapshotModel::SNAPSHOT_FORMAT_BMP:
                ratio = 1.0;    // No compression with BMP
                break;
        }
    }
    mDataSize = (S32)((F32)mPreviewImage->getDataSize() / ratio);
}

LLPointer<LLImageFormatted> LLSnapshotLivePreview::getFormattedImage()
{
    if (!mFormattedImage)
    {
        // Apply the filter to mPreviewImage
        if (getFilter() != "")
        {
            std::string filter_path = LLImageFiltersManager::getInstance()->getFilterPath(getFilter());
            if (filter_path != "")
            {
                LLImageFilter filter(filter_path);
                filter.executeFilter(mPreviewImage);
            }
            else
            {
                LL_WARNS("Snapshot") << "Couldn't find a path to the following filter : " << getFilter() << LL_ENDL;
            }
        }

        // Create the new formatted image of the appropriate format.
        LLSnapshotModel::ESnapshotFormat format = getSnapshotFormat();
        LL_DEBUGS("Snapshot") << "Encoding new image of format " << format << LL_ENDL;

        switch (format)
        {
            case LLSnapshotModel::SNAPSHOT_FORMAT_PNG:
                mFormattedImage = new LLImagePNG();
                break;
            case LLSnapshotModel::SNAPSHOT_FORMAT_JPEG:
                mFormattedImage = new LLImageJPEG(mSnapshotQuality);
                break;
            case LLSnapshotModel::SNAPSHOT_FORMAT_BMP:
                mFormattedImage = new LLImageBMP();
                break;
        }
        if (mFormattedImage->encode(mPreviewImage, 0))
        {
            // We can update the data size precisely at that point
            mDataSize = mFormattedImage->getDataSize();
        }
    }
    return mFormattedImage;
}

void LLSnapshotLivePreview::setSize(S32 w, S32 h)
{
    LL_DEBUGS("Snapshot") << "setSize(" << w << ", " << h << ")" << LL_ENDL;
    setWidth(w);
    setHeight(h);
}

void LLSnapshotLivePreview::setSnapshotFormat(LLSnapshotModel::ESnapshotFormat format)
{
    if (mSnapshotFormat != format)
    {
        mFormattedImage = NULL;     // Invalidate the already formatted image if any
        mSnapshotFormat = format;
    }
}

void LLSnapshotLivePreview::getSize(S32& w, S32& h) const
{
    w = getWidth();
    h = getHeight();
}

void LLSnapshotLivePreview::saveTexture(bool outfit_snapshot, std::string name)
{
<<<<<<< HEAD
	LLImageDataSharedLock lock(mPreviewImage);

	LL_DEBUGS("Snapshot") << "saving texture: " << mPreviewImage->getWidth() << "x" << mPreviewImage->getHeight() << LL_ENDL;
	// gen a new uuid for this asset
	LLTransactionID tid;
	tid.generate();
	LLAssetID new_asset_id = tid.makeAssetID(gAgent.getSecureSessionID());

	LLPointer<LLImageJ2C> formatted = new LLImageJ2C;
	LLPointer<LLImageRaw> scaled = new LLImageRaw(mPreviewImage->getData(),
		mPreviewImage->getWidth(),
		mPreviewImage->getHeight(),
		mPreviewImage->getComponents());

	// Apply the filter to mPreviewImage
	if (getFilter() != "")
	{
		std::string filter_path = LLImageFiltersManager::getInstance()->getFilterPath(getFilter());
		if (filter_path != "")
		{
			LLImageFilter filter(filter_path);
			filter.executeFilter(scaled);
		}
		else
		{
			LL_WARNS("Snapshot") << "Couldn't find a path to the following filter : " << getFilter() << LL_ENDL;
		}
	}

	scaled->biasedScaleToPowerOfTwo(MAX_TEXTURE_SIZE);
	LL_DEBUGS("Snapshot") << "scaled texture to " << scaled->getWidth() << "x" << scaled->getHeight() << LL_ENDL;

	if (formatted->encode(scaled, 0.0f))
	{
=======
    LL_DEBUGS("Snapshot") << "saving texture: " << mPreviewImage->getWidth() << "x" << mPreviewImage->getHeight() << LL_ENDL;
    // gen a new uuid for this asset
    LLTransactionID tid;
    tid.generate();
    LLAssetID new_asset_id = tid.makeAssetID(gAgent.getSecureSessionID());

    LLPointer<LLImageJ2C> formatted = new LLImageJ2C;
    LLPointer<LLImageRaw> scaled = new LLImageRaw(mPreviewImage->getData(),
        mPreviewImage->getWidth(),
        mPreviewImage->getHeight(),
        mPreviewImage->getComponents());

    // Apply the filter to mPreviewImage
    if (getFilter() != "")
    {
        std::string filter_path = LLImageFiltersManager::getInstance()->getFilterPath(getFilter());
        if (filter_path != "")
        {
            LLImageFilter filter(filter_path);
            filter.executeFilter(scaled);
        }
        else
        {
            LL_WARNS("Snapshot") << "Couldn't find a path to the following filter : " << getFilter() << LL_ENDL;
        }
    }

    scaled->biasedScaleToPowerOfTwo(MAX_TEXTURE_SIZE);
    LL_DEBUGS("Snapshot") << "scaled texture to " << scaled->getWidth() << "x" << scaled->getHeight() << LL_ENDL;

    if (formatted->encode(scaled, 0.0f))
    {
>>>>>>> c06fb4e0
        LLFileSystem fmt_file(new_asset_id, LLAssetType::AT_TEXTURE, LLFileSystem::WRITE);
        fmt_file.write(formatted->getData(), formatted->getDataSize());
        std::string pos_string;
        LLAgentUI::buildLocationString(pos_string, LLAgentUI::LOCATION_FORMAT_FULL);
        std::string who_took_it;
        LLAgentUI::buildFullname(who_took_it);
        S32 expected_upload_cost = LLAgentBenefitsMgr::current().getTextureUploadCost();
        std::string res_name = outfit_snapshot ? name : "Snapshot : " + pos_string;
        std::string res_desc = outfit_snapshot ? "" : "Taken by " + who_took_it + " at " + pos_string;
        LLFolderType::EType folder_type = outfit_snapshot ? LLFolderType::FT_NONE : LLFolderType::FT_SNAPSHOT_CATEGORY;
        LLInventoryType::EType inv_type = outfit_snapshot ? LLInventoryType::IT_NONE : LLInventoryType::IT_SNAPSHOT;

        LLResourceUploadInfo::ptr_t assetUploadInfo(new LLResourceUploadInfo(
            tid, LLAssetType::AT_TEXTURE, res_name, res_desc, 0,
            folder_type, inv_type,
            PERM_ALL, LLFloaterPerms::getGroupPerms("Uploads"), LLFloaterPerms::getEveryonePerms("Uploads"),
            expected_upload_cost, !outfit_snapshot));

        upload_new_resource(assetUploadInfo);

        gViewerWindow->playSnapshotAnimAndSound();
    }
    else
    {
        LLNotificationsUtil::add("ErrorEncodingSnapshot");
        LL_WARNS("Snapshot") << "Error encoding snapshot" << LL_ENDL;
    }

    add(LLStatViewer::SNAPSHOT, 1);

    mDataSize = 0;
}

void LLSnapshotLivePreview::saveLocal(const snapshot_saved_signal_t::slot_type& success_cb, const snapshot_saved_signal_t::slot_type& failure_cb)
{
    // Update mFormattedImage if necessary
    getFormattedImage();

    // Save the formatted image
    saveLocal(mFormattedImage, success_cb, failure_cb);
}

//Check if failed due to insufficient memory
void LLSnapshotLivePreview::saveLocal(LLPointer<LLImageFormatted> image, const snapshot_saved_signal_t::slot_type& success_cb, const snapshot_saved_signal_t::slot_type& failure_cb)
{
    sSaveLocalImage = image;

<<<<<<< HEAD
	gViewerWindow->saveImageNumbered(sSaveLocalImage, false, success_cb, failure_cb);
=======
    gViewerWindow->saveImageNumbered(sSaveLocalImage, FALSE, success_cb, failure_cb);
>>>>>>> c06fb4e0
}<|MERGE_RESOLUTION|>--- conflicted
+++ resolved
@@ -78,43 +78,23 @@
     mPreviewImage(NULL),
     mThumbnailImage(NULL) ,
     mBigThumbnailImage(NULL) ,
-<<<<<<< HEAD
-	mThumbnailWidth(0),
-	mThumbnailHeight(0),
-    mThumbnailSubsampled(false),
-	mPreviewImageEncoded(NULL),
-	mFormattedImage(NULL),
-	mShineCountdown(0),
-	mFlashAlpha(0.f),
-	mNeedsFlash(true),
-	mSnapshotQuality(gSavedSettings.getS32("SnapshotQuality")),
-	mDataSize(0),
-	mSnapshotType(LLSnapshotModel::SNAPSHOT_POSTCARD),
-	mSnapshotFormat(LLSnapshotModel::ESnapshotFormat(gSavedSettings.getS32("SnapshotFormat"))),
-	mSnapshotUpToDate(false),
-	mCameraPos(LLViewerCamera::getInstance()->getOrigin()),
-	mCameraRot(LLViewerCamera::getInstance()->getQuaternion()),
-	mSnapshotActive(false),
-	mSnapshotBufferType(LLSnapshotModel::SNAPSHOT_TYPE_COLOR),
-=======
     mThumbnailWidth(0),
     mThumbnailHeight(0),
-    mThumbnailSubsampled(FALSE),
+    mThumbnailSubsampled(false),
     mPreviewImageEncoded(NULL),
     mFormattedImage(NULL),
     mShineCountdown(0),
     mFlashAlpha(0.f),
-    mNeedsFlash(TRUE),
+    mNeedsFlash(true),
     mSnapshotQuality(gSavedSettings.getS32("SnapshotQuality")),
     mDataSize(0),
     mSnapshotType(LLSnapshotModel::SNAPSHOT_POSTCARD),
     mSnapshotFormat(LLSnapshotModel::ESnapshotFormat(gSavedSettings.getS32("SnapshotFormat"))),
-    mSnapshotUpToDate(FALSE),
+    mSnapshotUpToDate(false),
     mCameraPos(LLViewerCamera::getInstance()->getOrigin()),
     mCameraRot(LLViewerCamera::getInstance()->getQuaternion()),
-    mSnapshotActive(FALSE),
+    mSnapshotActive(false),
     mSnapshotBufferType(LLSnapshotModel::SNAPSHOT_TYPE_COLOR),
->>>>>>> c06fb4e0
     mFilterName(""),
     mAllowRenderUI(true),
     mAllowFullScreenPreview(true),
@@ -124,28 +104,6 @@
     mFixedThumbnailImageWidth(0),
     mFixedThumbnailImageHeight(0)
 {
-<<<<<<< HEAD
-	setSnapshotQuality(gSavedSettings.getS32("SnapshotQuality"));
-	mSnapshotDelayTimer.setTimerExpirySec(0.0f);
-	mSnapshotDelayTimer.start();
-	// 	gIdleCallbacks.addFunction( &LLSnapshotLivePreview::onIdle, (void*)this );
-	sList.insert(this);
-	setFollowsAll();
-	mWidth[0] = gViewerWindow->getWindowWidthRaw();
-	mWidth[1] = gViewerWindow->getWindowWidthRaw();
-	mHeight[0] = gViewerWindow->getWindowHeightRaw();
-	mHeight[1] = gViewerWindow->getWindowHeightRaw();
-	mImageScaled[0] = false;
-	mImageScaled[1] = false;
-
-	mMaxImageSize = MAX_SNAPSHOT_IMAGE_SIZE ;
-	mKeepAspectRatio = gSavedSettings.getBOOL("KeepAspectForSnapshot") ;
-	mThumbnailUpdateLock = false ;
-	mThumbnailUpToDate   = false ;
-	mBigThumbnailUpToDate = false ;
-
-	mForceUpdateSnapshot = false;
-=======
     setSnapshotQuality(gSavedSettings.getS32("SnapshotQuality"));
     mSnapshotDelayTimer.setTimerExpirySec(0.0f);
     mSnapshotDelayTimer.start();
@@ -156,17 +114,16 @@
     mWidth[1] = gViewerWindow->getWindowWidthRaw();
     mHeight[0] = gViewerWindow->getWindowHeightRaw();
     mHeight[1] = gViewerWindow->getWindowHeightRaw();
-    mImageScaled[0] = FALSE;
-    mImageScaled[1] = FALSE;
+    mImageScaled[0] = false;
+    mImageScaled[1] = false;
 
     mMaxImageSize = MAX_SNAPSHOT_IMAGE_SIZE ;
     mKeepAspectRatio = gSavedSettings.getBOOL("KeepAspectForSnapshot") ;
-    mThumbnailUpdateLock = FALSE ;
-    mThumbnailUpToDate   = FALSE ;
-    mBigThumbnailUpToDate = FALSE ;
-
-    mForceUpdateSnapshot = FALSE;
->>>>>>> c06fb4e0
+    mThumbnailUpdateLock = false ;
+    mThumbnailUpToDate   = false ;
+    mBigThumbnailUpToDate = false ;
+
+    mForceUpdateSnapshot = false;
 }
 
 LLSnapshotLivePreview::~LLSnapshotLivePreview()
@@ -215,11 +172,7 @@
             setSize(mWidth[old_image_index], mHeight[old_image_index]);
             mFallAnimTimer.start();
         }
-<<<<<<< HEAD
-        mSnapshotUpToDate = false; 		
-=======
-        mSnapshotUpToDate = FALSE;
->>>>>>> c06fb4e0
+        mSnapshotUpToDate = false;
 
         // Update snapshot source rect depending on whether we keep the aspect ratio.
         LLRect& rect = mImageRect[mCurImageIndex];
@@ -261,21 +214,12 @@
         }
     }
 
-<<<<<<< HEAD
-	// Update thumbnail if requested.
-	if (new_thumbnail)
-	{
-		mThumbnailUpToDate = false ;
-        mBigThumbnailUpToDate = false;
-	}
-=======
     // Update thumbnail if requested.
     if (new_thumbnail)
     {
-        mThumbnailUpToDate = FALSE ;
-        mBigThumbnailUpToDate = FALSE;
-    }
->>>>>>> c06fb4e0
+        mThumbnailUpToDate = false ;
+        mBigThumbnailUpToDate = false;
+    }
 }
 
 // Return true if the quality has been changed, false otherwise
@@ -297,48 +241,12 @@
 
 void LLSnapshotLivePreview::drawPreviewRect(S32 offset_x, S32 offset_y, LLColor4 alpha_color)
 {
-<<<<<<< HEAD
-	F32 line_width ; 
-	glGetFloatv(GL_LINE_WIDTH, &line_width) ;
-	gGL.setLineWidth(2.0f * line_width) ; // <FS> Line width OGL core profile fix by Rye Mutt
-	LLColor4 color(0.0f, 0.0f, 0.0f, 1.0f) ;
-	gl_rect_2d( mPreviewRect.mLeft + offset_x, mPreviewRect.mTop + offset_y,
-		mPreviewRect.mRight + offset_x, mPreviewRect.mBottom + offset_y, color, false ) ;
-	gGL.setLineWidth(line_width) ; // <FS> Line width OGL core profile fix by Rye Mutt
-
-	//draw four alpha rectangles to cover areas outside of the snapshot image
-	if(!mKeepAspectRatio)
-	{
-		S32 dwl = 0, dwr = 0 ;
-		if(mThumbnailWidth > mPreviewRect.getWidth())
-		{
-			dwl = (mThumbnailWidth - mPreviewRect.getWidth()) >> 1 ;
-			dwr = mThumbnailWidth - mPreviewRect.getWidth() - dwl ;
-
-			gl_rect_2d(mPreviewRect.mLeft + offset_x - dwl, mPreviewRect.mTop + offset_y,
-				mPreviewRect.mLeft + offset_x, mPreviewRect.mBottom + offset_y, alpha_color, true ) ;
-			gl_rect_2d( mPreviewRect.mRight + offset_x, mPreviewRect.mTop + offset_y,
-				mPreviewRect.mRight + offset_x + dwr, mPreviewRect.mBottom + offset_y, alpha_color, true ) ;
-		}
-
-		if(mThumbnailHeight > mPreviewRect.getHeight())
-		{
-			S32 dh = (mThumbnailHeight - mPreviewRect.getHeight()) >> 1 ;
-			gl_rect_2d(mPreviewRect.mLeft + offset_x - dwl, mPreviewRect.mBottom + offset_y ,
-				mPreviewRect.mRight + offset_x + dwr, mPreviewRect.mBottom + offset_y - dh, alpha_color, true ) ;
-
-			dh = mThumbnailHeight - mPreviewRect.getHeight() - dh ;
-			gl_rect_2d( mPreviewRect.mLeft + offset_x - dwl, mPreviewRect.mTop + offset_y + dh,
-				mPreviewRect.mRight + offset_x + dwr, mPreviewRect.mTop + offset_y, alpha_color, true ) ;
-		}
-	}
-=======
     F32 line_width ;
     glGetFloatv(GL_LINE_WIDTH, &line_width) ;
     gGL.setLineWidth(2.0f * line_width) ; // <FS> Line width OGL core profile fix by Rye Mutt
     LLColor4 color(0.0f, 0.0f, 0.0f, 1.0f) ;
     gl_rect_2d( mPreviewRect.mLeft + offset_x, mPreviewRect.mTop + offset_y,
-        mPreviewRect.mRight + offset_x, mPreviewRect.mBottom + offset_y, color, FALSE ) ;
+        mPreviewRect.mRight + offset_x, mPreviewRect.mBottom + offset_y, color, false ) ;
     gGL.setLineWidth(line_width) ; // <FS> Line width OGL core profile fix by Rye Mutt
 
     //draw four alpha rectangles to cover areas outside of the snapshot image
@@ -351,276 +259,27 @@
             dwr = mThumbnailWidth - mPreviewRect.getWidth() - dwl ;
 
             gl_rect_2d(mPreviewRect.mLeft + offset_x - dwl, mPreviewRect.mTop + offset_y,
-                mPreviewRect.mLeft + offset_x, mPreviewRect.mBottom + offset_y, alpha_color, TRUE ) ;
+                mPreviewRect.mLeft + offset_x, mPreviewRect.mBottom + offset_y, alpha_color, true ) ;
             gl_rect_2d( mPreviewRect.mRight + offset_x, mPreviewRect.mTop + offset_y,
-                mPreviewRect.mRight + offset_x + dwr, mPreviewRect.mBottom + offset_y, alpha_color, TRUE ) ;
+                mPreviewRect.mRight + offset_x + dwr, mPreviewRect.mBottom + offset_y, alpha_color, true ) ;
         }
 
         if(mThumbnailHeight > mPreviewRect.getHeight())
         {
             S32 dh = (mThumbnailHeight - mPreviewRect.getHeight()) >> 1 ;
             gl_rect_2d(mPreviewRect.mLeft + offset_x - dwl, mPreviewRect.mBottom + offset_y ,
-                mPreviewRect.mRight + offset_x + dwr, mPreviewRect.mBottom + offset_y - dh, alpha_color, TRUE ) ;
+                mPreviewRect.mRight + offset_x + dwr, mPreviewRect.mBottom + offset_y - dh, alpha_color, true ) ;
 
             dh = mThumbnailHeight - mPreviewRect.getHeight() - dh ;
             gl_rect_2d( mPreviewRect.mLeft + offset_x - dwl, mPreviewRect.mTop + offset_y + dh,
-                mPreviewRect.mRight + offset_x + dwr, mPreviewRect.mTop + offset_y, alpha_color, TRUE ) ;
-        }
-    }
->>>>>>> c06fb4e0
+                mPreviewRect.mRight + offset_x + dwr, mPreviewRect.mTop + offset_y, alpha_color, true ) ;
+        }
+    }
 }
 
 //called when the frame is frozen.
 void LLSnapshotLivePreview::draw()
 {
-<<<<<<< HEAD
-	if (getCurrentImage() &&
-		mPreviewImageEncoded.notNull() &&
-		getSnapshotUpToDate())
-	{
-		LLColor4 bg_color(0.f, 0.f, 0.3f, 0.4f);
-		gl_rect_2d(getRect(), bg_color);
-		const LLRect& rect = getImageRect();
-		LLRect shadow_rect = rect;
-		shadow_rect.stretch(BORDER_WIDTH);
-		gl_drop_shadow(shadow_rect.mLeft, shadow_rect.mTop, shadow_rect.mRight, shadow_rect.mBottom, LLColor4(0.f, 0.f, 0.f, mNeedsFlash ? 0.f :0.5f), 10);
-
-		LLColor4 image_color(1.f, 1.f, 1.f, 1.f);
-		gGL.color4fv(image_color.mV);
-		gGL.getTexUnit(0)->bind(getCurrentImage());
-		// calculate UV scale
-		F32 uv_width = isImageScaled() ? 1.f : llmin((F32)getWidth() / (F32)getCurrentImage()->getWidth(), 1.f);
-		F32 uv_height = isImageScaled() ? 1.f : llmin((F32)getHeight() / (F32)getCurrentImage()->getHeight(), 1.f);
-		gGL.pushMatrix();
-		{	
-			gGL.translatef((F32)rect.mLeft, (F32)rect.mBottom + TOP_PANEL_HEIGHT, 0.f);
-			// <FS:Ansariel> Remove QUADS rendering mode
-			//gGL.begin(LLRender::QUADS);
-			//{
-			//	gGL.texCoord2f(uv_width, uv_height);
-			//	gGL.vertex2i(rect.getWidth(), rect.getHeight() );
-
-			//	gGL.texCoord2f(0.f, uv_height);
-			//	gGL.vertex2i(0, rect.getHeight() );
-
-			//	gGL.texCoord2f(0.f, 0.f);
-			//	gGL.vertex2i(0, 0);
-
-			//	gGL.texCoord2f(uv_width, 0.f);
-			//	gGL.vertex2i(rect.getWidth(), 0);
-			//}
-			//gGL.end();
-			gGL.begin(LLRender::TRIANGLES);
-			{
-				gGL.texCoord2f(uv_width, uv_height);
-				gGL.vertex2i(rect.getWidth(), rect.getHeight() );
-
-				gGL.texCoord2f(0.f, uv_height);
-				gGL.vertex2i(0, rect.getHeight() );
-
-				gGL.texCoord2f(0.f, 0.f);
-				gGL.vertex2i(0, 0);
-
-
-				gGL.texCoord2f(uv_width, uv_height);
-				gGL.vertex2i(rect.getWidth(), rect.getHeight() );
-
-				gGL.texCoord2f(0.f, 0.f);
-				gGL.vertex2i(0, 0);
-
-				gGL.texCoord2f(uv_width, 0.f);
-				gGL.vertex2i(rect.getWidth(), 0);
-			}
-			gGL.end();
-			// </FS:Ansariel>
-		}
-		gGL.popMatrix();
-
-		gGL.color4f(1.f, 1.f, 1.f, mFlashAlpha);
-		gl_rect_2d(getRect());
-		if (mNeedsFlash)
-		{
-			if (mFlashAlpha < 1.f)
-			{
-				mFlashAlpha = lerp(mFlashAlpha, 1.f, LLCriticalDamp::getInterpolant(0.02f));
-			}
-			else
-			{
-				mNeedsFlash = false;
-			}
-		}
-		else
-		{
-			mFlashAlpha = lerp(mFlashAlpha, 0.f, LLCriticalDamp::getInterpolant(0.15f));
-		}
-
-		// Draw shining animation if appropriate.
-		if (mShineCountdown > 0)
-		{
-			mShineCountdown--;
-			if (mShineCountdown == 0)
-			{
-				mShineAnimTimer.start();
-			}
-		}
-		else if (mShineAnimTimer.getStarted())
-		{
-			LL_DEBUGS("Snapshot") << "Drawing shining animation" << LL_ENDL;
-			F32 shine_interp = llmin(1.f, mShineAnimTimer.getElapsedTimeF32() / SHINE_TIME);
-
-			// draw "shine" effect
-			LLRect local_rect(0, getRect().getHeight() + TOP_PANEL_HEIGHT, getRect().getWidth(), 0);
-			LLLocalClipRect clip(local_rect);
-			{
-				// draw diagonal stripe with gradient that passes over screen
-				S32 x1 = gViewerWindow->getWindowWidthScaled() * ll_round((clamp_rescale(shine_interp, 0.f, 1.f, -1.f - SHINE_WIDTH, 1.f)));
-				S32 x2 = x1 + ll_round(gViewerWindow->getWindowWidthScaled() * SHINE_WIDTH);
-				S32 x3 = x2 + ll_round(gViewerWindow->getWindowWidthScaled() * SHINE_WIDTH);
-				S32 y1 = 0;
-				S32 y2 = gViewerWindow->getWindowHeightScaled() + TOP_PANEL_HEIGHT;
-
-				gGL.getTexUnit(0)->unbind(LLTexUnit::TT_TEXTURE);
-				// <FS:Ansariel> Remove QUADS rendering mode
-				//gGL.begin(LLRender::QUADS);
-				//{
-				//	gGL.color4f(1.f, 1.f, 1.f, 0.f);
-				//	gGL.vertex2i(x1, y1);
-				//	gGL.vertex2i(x1 + gViewerWindow->getWindowWidthScaled(), y2);
-				//	gGL.color4f(1.f, 1.f, 1.f, SHINE_OPACITY);
-				//	gGL.vertex2i(x2 + gViewerWindow->getWindowWidthScaled(), y2);
-				//	gGL.vertex2i(x2, y1);
-
-				//	gGL.color4f(1.f, 1.f, 1.f, SHINE_OPACITY);
-				//	gGL.vertex2i(x2, y1);
-				//	gGL.vertex2i(x2 + gViewerWindow->getWindowWidthScaled(), y2);
-				//	gGL.color4f(1.f, 1.f, 1.f, 0.f);
-				//	gGL.vertex2i(x3 + gViewerWindow->getWindowWidthScaled(), y2);
-				//	gGL.vertex2i(x3, y1);
-				//}
-				//gGL.end();
-				gGL.begin(LLRender::TRIANGLES);
-				{
-					gGL.color4f(1.f, 1.f, 1.f, 0.f);
-					gGL.vertex2i(x1, y1);
-					gGL.vertex2i(x1 + gViewerWindow->getWindowWidthScaled(), y2);
-					gGL.color4f(1.f, 1.f, 1.f, SHINE_OPACITY);
-					gGL.vertex2i(x2 + gViewerWindow->getWindowWidthScaled(), y2);
-
-					gGL.color4f(1.f, 1.f, 1.f, 0.f);
-					gGL.vertex2i(x1, y1);
-					gGL.color4f(1.f, 1.f, 1.f, SHINE_OPACITY);
-					gGL.vertex2i(x2 + gViewerWindow->getWindowWidthScaled(), y2);
-					gGL.vertex2i(x2, y1);
-
-
-					gGL.color4f(1.f, 1.f, 1.f, SHINE_OPACITY);
-					gGL.vertex2i(x2, y1);
-					gGL.vertex2i(x2 + gViewerWindow->getWindowWidthScaled(), y2);
-					gGL.color4f(1.f, 1.f, 1.f, 0.f);
-					gGL.vertex2i(x3 + gViewerWindow->getWindowWidthScaled(), y2);
-
-					gGL.color4f(1.f, 1.f, 1.f, SHINE_OPACITY);
-					gGL.vertex2i(x2, y1);
-					gGL.color4f(1.f, 1.f, 1.f, 0.f);
-					gGL.vertex2i(x3 + gViewerWindow->getWindowWidthScaled(), y2);
-					gGL.vertex2i(x3, y1);
-				}
-				gGL.end();
-				// </FS:Ansariel>
-			}
-
-			// if we're at the end of the animation, stop
-			if (shine_interp >= 1.f)
-			{
-				mShineAnimTimer.stop();
-			}
-		}
-	}
-
-	// draw old image dropping away
-	if (mFallAnimTimer.getStarted())
-	{
-		S32 old_image_index = (mCurImageIndex + 1) % 2;
-		if (mViewerImage[old_image_index].notNull() && mFallAnimTimer.getElapsedTimeF32() < FALL_TIME)
-		{
-			LL_DEBUGS("Snapshot") << "Drawing fall animation" << LL_ENDL;
-			F32 fall_interp = mFallAnimTimer.getElapsedTimeF32() / FALL_TIME;
-			F32 alpha = clamp_rescale(fall_interp, 0.f, 1.f, 0.8f, 0.4f);
-			LLColor4 image_color(1.f, 1.f, 1.f, alpha);
-			gGL.color4fv(image_color.mV);
-			gGL.getTexUnit(0)->bind(mViewerImage[old_image_index]);
-			// calculate UV scale
-			// *FIX get this to work with old image
-			bool rescale = !mImageScaled[old_image_index] && mViewerImage[mCurImageIndex].notNull();
-			F32 uv_width = rescale ? llmin((F32)mWidth[old_image_index] / (F32)mViewerImage[mCurImageIndex]->getWidth(), 1.f) : 1.f;
-			F32 uv_height = rescale ? llmin((F32)mHeight[old_image_index] / (F32)mViewerImage[mCurImageIndex]->getHeight(), 1.f) : 1.f;
-			gGL.pushMatrix();
-			{
-				LLRect& rect = mImageRect[old_image_index];
-				gGL.translatef((F32)rect.mLeft, (F32)rect.mBottom - ll_round(getRect().getHeight() * 2.f * (fall_interp * fall_interp)), 0.f);
-				gGL.rotatef(-45.f * fall_interp, 0.f, 0.f, 1.f);
-				// <FS:Ansariel> Remove QUADS rendering mode
-				//gGL.begin(LLRender::QUADS);
-				//{
-				//	gGL.texCoord2f(uv_width, uv_height);
-				//	gGL.vertex2i(rect.getWidth(), rect.getHeight() );
-
-				//	gGL.texCoord2f(0.f, uv_height);
-				//	gGL.vertex2i(0, rect.getHeight() );
-
-				//	gGL.texCoord2f(0.f, 0.f);
-				//	gGL.vertex2i(0, 0);
-
-				//	gGL.texCoord2f(uv_width, 0.f);
-				//	gGL.vertex2i(rect.getWidth(), 0);
-				//}
-				//gGL.end();
-				gGL.begin(LLRender::TRIANGLES);
-				{
-					gGL.texCoord2f(uv_width, uv_height);
-					gGL.vertex2i(rect.getWidth(), rect.getHeight() );
-
-					gGL.texCoord2f(0.f, uv_height);
-					gGL.vertex2i(0, rect.getHeight() );
-
-					gGL.texCoord2f(0.f, 0.f);
-					gGL.vertex2i(0, 0);
-
-					gGL.texCoord2f(uv_width, uv_height);
-					gGL.vertex2i(rect.getWidth(), rect.getHeight() );
-
-					gGL.texCoord2f(0.f, 0.f);
-					gGL.vertex2i(0, 0);
-
-					gGL.texCoord2f(uv_width, 0.f);
-					gGL.vertex2i(rect.getWidth(), 0);
-				}
-				gGL.end();
-				// </FS:Ansariel>
-			}
-			gGL.popMatrix();
-		}
-	}
-}
-
-/*virtual*/ 
-void LLSnapshotLivePreview::reshape(S32 width, S32 height, bool called_from_parent)
-{
-	LLRect old_rect = getRect();
-	LLView::reshape(width, height, called_from_parent);
-	if (old_rect.getWidth() != width || old_rect.getHeight() != height)
-	{
-		LL_DEBUGS("Window", "Snapshot") << "window reshaped, updating thumbnail" << LL_ENDL;
-		if (mViewContainer && mViewContainer->isInVisibleChain())
-		{
-			// We usually resize only on window reshape, so give it a chance to redraw, assign delay
-			updateSnapshot(
-				true, // new snapshot is needed
-				false, // thumbnail will be updated either way.
-				AUTO_SNAPSHOT_TIME_DELAY); // shutter delay.
-		}
-	}
-=======
     if (getCurrentImage() &&
         mPreviewImageEncoded.notNull() &&
         getSnapshotUpToDate())
@@ -693,7 +352,7 @@
             }
             else
             {
-                mNeedsFlash = FALSE;
+                mNeedsFlash = false;
             }
         }
         else
@@ -798,7 +457,7 @@
             gGL.getTexUnit(0)->bind(mViewerImage[old_image_index]);
             // calculate UV scale
             // *FIX get this to work with old image
-            BOOL rescale = !mImageScaled[old_image_index] && mViewerImage[mCurImageIndex].notNull();
+            bool rescale = !mImageScaled[old_image_index] && mViewerImage[mCurImageIndex].notNull();
             F32 uv_width = rescale ? llmin((F32)mWidth[old_image_index] / (F32)mViewerImage[mCurImageIndex]->getWidth(), 1.f) : 1.f;
             F32 uv_height = rescale ? llmin((F32)mHeight[old_image_index] / (F32)mViewerImage[mCurImageIndex]->getHeight(), 1.f) : 1.f;
             gGL.pushMatrix();
@@ -851,7 +510,7 @@
 }
 
 /*virtual*/
-void LLSnapshotLivePreview::reshape(S32 width, S32 height, BOOL called_from_parent)
+void LLSnapshotLivePreview::reshape(S32 width, S32 height, bool called_from_parent)
 {
     LLRect old_rect = getRect();
     LLView::reshape(width, height, called_from_parent);
@@ -862,75 +521,18 @@
         {
             // We usually resize only on window reshape, so give it a chance to redraw, assign delay
             updateSnapshot(
-                TRUE, // new snapshot is needed
-                FALSE, // thumbnail will be updated either way.
+                true, // new snapshot is needed
+                false, // thumbnail will be updated either way.
                 AUTO_SNAPSHOT_TIME_DELAY); // shutter delay.
         }
     }
->>>>>>> c06fb4e0
 }
 
 bool LLSnapshotLivePreview::setThumbnailImageSize()
 {
-<<<<<<< HEAD
-	if (getWidth() < 10 || getHeight() < 10)
-	{
-		return false ;
-	}
-	S32 width  = (mThumbnailSubsampled ? mPreviewImage->getWidth()  : gViewerWindow->getWindowWidthRaw());
-	S32 height = (mThumbnailSubsampled ? mPreviewImage->getHeight() : gViewerWindow->getWindowHeightRaw()) ;
-
-	F32 aspect_ratio = ((F32)width) / ((F32)height);
-
-	// UI size for thumbnail
-	S32 max_width  = mThumbnailPlaceholderRect.getWidth();
-	S32 max_height = mThumbnailPlaceholderRect.getHeight();
-
-	if (aspect_ratio > (F32)max_width / (F32)max_height)
-	{
-		// image too wide, shrink to width
-		mThumbnailWidth = max_width;
-		mThumbnailHeight = ll_round((F32)max_width / aspect_ratio);
-	}
-	else
-	{
-		// image too tall, shrink to height
-		mThumbnailHeight = max_height;
-		mThumbnailWidth = ll_round((F32)max_height * aspect_ratio);
-	}
-    
-	if (mThumbnailWidth > width || mThumbnailHeight > height)
-	{
-		return false ;//if the window is too small, ignore thumbnail updating.
-	}
-
-	// <FS:Ansariel> Show miniature thumbnail on collapsed snapshot panel
-	if (mFixedThumbnailWidth > 0 && mFixedThumbnailHeight > 0)
-	{
-		if (aspect_ratio > (F32)mFixedThumbnailWidth / (F32)mFixedThumbnailHeight)
-		{
-			// image too wide, shrink to width
-			mFixedThumbnailImageWidth = mFixedThumbnailWidth;
-			mFixedThumbnailImageHeight = ll_round((F32)mFixedThumbnailWidth / aspect_ratio);
-		}
-		else
-		{
-			// image too tall, shrink to height
-			mFixedThumbnailImageHeight = mFixedThumbnailHeight;
-			mFixedThumbnailImageWidth = ll_round((F32)mFixedThumbnailHeight * aspect_ratio);
-		}
-	}
-	// </FS:Ansariel>
-
-	S32 left = 0 , top = mThumbnailHeight, right = mThumbnailWidth, bottom = 0 ;
-	if (!mKeepAspectRatio)
-	{
-		F32 ratio_x = (F32)getWidth()  / width ;
-		F32 ratio_y = (F32)getHeight() / height ;
-=======
     if (getWidth() < 10 || getHeight() < 10)
     {
-        return FALSE ;
+        return false ;
     }
     S32 width  = (mThumbnailSubsampled ? mPreviewImage->getWidth()  : gViewerWindow->getWindowWidthRaw());
     S32 height = (mThumbnailSubsampled ? mPreviewImage->getHeight() : gViewerWindow->getWindowHeightRaw()) ;
@@ -956,7 +558,7 @@
 
     if (mThumbnailWidth > width || mThumbnailHeight > height)
     {
-        return FALSE ;//if the window is too small, ignore thumbnail updating.
+        return false ;//if the window is too small, ignore thumbnail updating.
     }
 
     // <FS:Ansariel> Show miniature thumbnail on collapsed snapshot panel
@@ -982,7 +584,6 @@
     {
         F32 ratio_x = (F32)getWidth()  / width ;
         F32 ratio_y = (F32)getHeight() / height ;
->>>>>>> c06fb4e0
 
         if (ratio_x > ratio_y)
         {
@@ -992,42 +593,6 @@
         {
             right = (S32)(right * ratio_x / ratio_y) ;
         }
-<<<<<<< HEAD
-		left = (S32)((mThumbnailWidth - right) * 0.5f) ;
-		bottom = (S32)((mThumbnailHeight - top) * 0.5f) ;
-		top += bottom ;
-		right += left ;
-	}
-	mPreviewRect.set(left - 1, top + 1, right + 1, bottom - 1) ;
-
-	return true ;
-}
-
-void LLSnapshotLivePreview::generateThumbnailImage(bool force_update)
-{	
-	if(mThumbnailUpdateLock) //in the process of updating
-	{
-		return ;
-	}
-	if(getThumbnailUpToDate() && !force_update)//already updated
-	{
-		return ;
-	}
-	if(getWidth() < 10 || getHeight() < 10)
-	{
-		return ;
-	}
-
-	////lock updating
-	mThumbnailUpdateLock = true ;
-
-	if(!setThumbnailImageSize())
-	{
-		mThumbnailUpdateLock = false ;
-		mThumbnailUpToDate = true ;
-		return ;
-	}
-=======
         left = (S32)((mThumbnailWidth - right) * 0.5f) ;
         bottom = (S32)((mThumbnailHeight - top) * 0.5f) ;
         top += bottom ;
@@ -1035,10 +600,10 @@
     }
     mPreviewRect.set(left - 1, top + 1, right + 1, bottom - 1) ;
 
-    return TRUE ;
-}
-
-void LLSnapshotLivePreview::generateThumbnailImage(BOOL force_update)
+    return true ;
+}
+
+void LLSnapshotLivePreview::generateThumbnailImage(bool force_update)
 {
     if(mThumbnailUpdateLock) //in the process of updating
     {
@@ -1054,15 +619,14 @@
     }
 
     ////lock updating
-    mThumbnailUpdateLock = TRUE ;
+    mThumbnailUpdateLock = true ;
 
     if(!setThumbnailImageSize())
     {
-        mThumbnailUpdateLock = FALSE ;
-        mThumbnailUpToDate = TRUE ;
+        mThumbnailUpdateLock = false ;
+        mThumbnailUpToDate = true ;
         return ;
     }
->>>>>>> c06fb4e0
 
     // Invalidate the big thumbnail when we regenerate the small one
     mBigThumbnailUpToDate = false;
@@ -1134,21 +698,12 @@
         }
         // Scale to a power of 2 so it can be mapped to a texture
         raw->expandToPowerOfTwo();
-<<<<<<< HEAD
-		mThumbnailImage = LLViewerTextureManager::getLocalTexture(raw.get(), false);
-		mThumbnailUpToDate = true ;
-	}
-
-	//unlock updating
-	mThumbnailUpdateLock = false ;		
-=======
-        mThumbnailImage = LLViewerTextureManager::getLocalTexture(raw.get(), FALSE);
-        mThumbnailUpToDate = TRUE ;
+        mThumbnailImage = LLViewerTextureManager::getLocalTexture(raw.get(), false);
+        mThumbnailUpToDate = true ;
     }
 
     //unlock updating
-    mThumbnailUpdateLock = FALSE ;
->>>>>>> c06fb4e0
+    mThumbnailUpdateLock = false ;
 }
 
 LLViewerTexture* LLSnapshotLivePreview::getBigThumbnailImage()
@@ -1191,100 +746,38 @@
         }
         // Scale to a power of 2 so it can be mapped to a texture
         raw->expandToPowerOfTwo();
-<<<<<<< HEAD
-		mBigThumbnailImage = LLViewerTextureManager::getLocalTexture(raw.get(), false);
-		mBigThumbnailUpToDate = true ;
-	}
-    
-=======
-        mBigThumbnailImage = LLViewerTextureManager::getLocalTexture(raw.get(), FALSE);
-        mBigThumbnailUpToDate = TRUE ;
-    }
-
->>>>>>> c06fb4e0
+        mBigThumbnailImage = LLViewerTextureManager::getLocalTexture(raw.get(), false);
+        mBigThumbnailUpToDate = true ;
+    }
+
     return mBigThumbnailImage ;
 }
 
 // Called often. Checks whether it's time to grab a new snapshot and if so, does it.
-<<<<<<< HEAD
 // Returns true if new snapshot generated, false otherwise.
-//static 
+//static
 bool LLSnapshotLivePreview::onIdle( void* snapshot_preview )
-{
-	LLSnapshotLivePreview* previewp = (LLSnapshotLivePreview*)snapshot_preview;
-	if (previewp->getWidth() == 0 || previewp->getHeight() == 0)
-	{
-		LL_WARNS("Snapshot") << "Incorrect dimensions: " << previewp->getWidth() << "x" << previewp->getHeight() << LL_ENDL;
-		return false;
-	}
-
-	if (previewp->mSnapshotDelayTimer.getStarted()) // Wait for a snapshot delay timer
-	{
-		if (!previewp->mSnapshotDelayTimer.hasExpired())
-		{
-			return false;
-		}
-		previewp->mSnapshotDelayTimer.stop();
-	}
-
-	if (LLToolCamera::getInstance()->hasMouseCapture()) // Hide full-screen preview while camming, either don't take snapshots while ALT-zoom active
-	{
-		previewp->setVisible(false);
-		return false;
-	}
-
-	// If we're in freeze-frame and/or auto update mode and camera has moved, update snapshot.
-	LLVector3 new_camera_pos = LLViewerCamera::getInstance()->getOrigin();
-	LLQuaternion new_camera_rot = LLViewerCamera::getInstance()->getQuaternion();
-	if (previewp->mForceUpdateSnapshot ||
-		(((gSavedSettings.getBOOL("AutoSnapshot") && LLView::isAvailable(previewp->mViewContainer)) ||
-		(gSavedSettings.getBOOL("FreezeTime") && previewp->mAllowFullScreenPreview)) &&
-		(new_camera_pos != previewp->mCameraPos || dot(new_camera_rot, previewp->mCameraRot) < 0.995f)))
-	{
-		previewp->mCameraPos = new_camera_pos;
-		previewp->mCameraRot = new_camera_rot;
-		// request a new snapshot whenever the camera moves, with a time delay
-		bool new_snapshot = gSavedSettings.getBOOL("AutoSnapshot") || previewp->mForceUpdateSnapshot;
-		LL_DEBUGS("Snapshot") << "camera moved, updating thumbnail" << LL_ENDL;
-		previewp->updateSnapshot(
-			new_snapshot, // whether a new snapshot is needed or merely invalidate the existing one
-			false, // or if 1st arg is false, whether to produce a new thumbnail image.
-			new_snapshot ? AUTO_SNAPSHOT_TIME_DELAY : 0.f); // shutter delay if 1st arg is true.
-		previewp->mForceUpdateSnapshot = false;
-	}
-
-	if (previewp->getSnapshotUpToDate() && previewp->getThumbnailUpToDate())
-	{
-		return false;
-	}
-
-	// time to produce a snapshot
-	if(!previewp->getSnapshotUpToDate())
-=======
-// Returns TRUE if new snapshot generated, FALSE otherwise.
-//static
-BOOL LLSnapshotLivePreview::onIdle( void* snapshot_preview )
 {
     LLSnapshotLivePreview* previewp = (LLSnapshotLivePreview*)snapshot_preview;
     if (previewp->getWidth() == 0 || previewp->getHeight() == 0)
     {
         LL_WARNS("Snapshot") << "Incorrect dimensions: " << previewp->getWidth() << "x" << previewp->getHeight() << LL_ENDL;
-        return FALSE;
+        return false;
     }
 
     if (previewp->mSnapshotDelayTimer.getStarted()) // Wait for a snapshot delay timer
     {
         if (!previewp->mSnapshotDelayTimer.hasExpired())
         {
-            return FALSE;
+            return false;
         }
         previewp->mSnapshotDelayTimer.stop();
     }
 
     if (LLToolCamera::getInstance()->hasMouseCapture()) // Hide full-screen preview while camming, either don't take snapshots while ALT-zoom active
     {
-        previewp->setVisible(FALSE);
-        return FALSE;
+        previewp->setVisible(false);
+        return false;
     }
 
     // If we're in freeze-frame and/or auto update mode and camera has moved, update snapshot.
@@ -1298,23 +791,22 @@
         previewp->mCameraPos = new_camera_pos;
         previewp->mCameraRot = new_camera_rot;
         // request a new snapshot whenever the camera moves, with a time delay
-        BOOL new_snapshot = gSavedSettings.getBOOL("AutoSnapshot") || previewp->mForceUpdateSnapshot;
+        bool new_snapshot = gSavedSettings.getBOOL("AutoSnapshot") || previewp->mForceUpdateSnapshot;
         LL_DEBUGS("Snapshot") << "camera moved, updating thumbnail" << LL_ENDL;
         previewp->updateSnapshot(
             new_snapshot, // whether a new snapshot is needed or merely invalidate the existing one
-            FALSE, // or if 1st arg is false, whether to produce a new thumbnail image.
+            false, // or if 1st arg is false, whether to produce a new thumbnail image.
             new_snapshot ? AUTO_SNAPSHOT_TIME_DELAY : 0.f); // shutter delay if 1st arg is true.
-        previewp->mForceUpdateSnapshot = FALSE;
+        previewp->mForceUpdateSnapshot = false;
     }
 
     if (previewp->getSnapshotUpToDate() && previewp->getThumbnailUpToDate())
     {
-        return FALSE;
+        return false;
     }
 
     // time to produce a snapshot
     if(!previewp->getSnapshotUpToDate())
->>>>>>> c06fb4e0
     {
         LL_DEBUGS("Snapshot") << "producing snapshot" << LL_ENDL;
         if (!previewp->mPreviewImage)
@@ -1358,13 +850,8 @@
             }
 
             // The snapshot is updated now...
-<<<<<<< HEAD
             previewp->mSnapshotUpToDate = true;
-        
-=======
-            previewp->mSnapshotUpToDate = TRUE;
-
->>>>>>> c06fb4e0
+
             // We need to update the thumbnail though
             previewp->setThumbnailImageSize();
             previewp->generateThumbnailImage(true) ;
@@ -1386,11 +873,7 @@
         previewp->mViewContainer->notify(LLSD().with("snapshot-updated", true));
     }
 
-<<<<<<< HEAD
-	return true;
-=======
-    return TRUE;
->>>>>>> c06fb4e0
+    return true;
 }
 
 void LLSnapshotLivePreview::prepareFreezeFrame()
@@ -1457,21 +940,13 @@
 
 LLPointer<LLImageRaw> LLSnapshotLivePreview::getEncodedImage()
 {
-<<<<<<< HEAD
-	if (!mPreviewImageEncoded)
-	{
-		LLImageDataSharedLock lock(mPreviewImage);
-
-		mPreviewImageEncoded = new LLImageRaw;
-
-		mPreviewImageEncoded->resize(
-=======
     if (!mPreviewImageEncoded)
     {
+        LLImageDataSharedLock lock(mPreviewImage);
+
         mPreviewImageEncoded = new LLImageRaw;
 
         mPreviewImageEncoded->resize(
->>>>>>> c06fb4e0
             mPreviewImage->getWidth(),
             mPreviewImage->getHeight(),
             mPreviewImage->getComponents());
@@ -1488,13 +963,8 @@
                                                           mPreviewImage->getHeight(),
                                                           mPreviewImage->getComponents());
             // Scale it as required by J2C
-<<<<<<< HEAD
-			scaled->biasedScaleToPowerOfTwo(MAX_TEXTURE_SIZE);
-			setImageScaled(true);
-=======
             scaled->biasedScaleToPowerOfTwo(MAX_TEXTURE_SIZE);
-            setImageScaled(TRUE);
->>>>>>> c06fb4e0
+            setImageScaled(true);
             // Compress to J2C
             if (formatted->encode(scaled, 0.f))
             {
@@ -1627,42 +1097,8 @@
 
 void LLSnapshotLivePreview::saveTexture(bool outfit_snapshot, std::string name)
 {
-<<<<<<< HEAD
-	LLImageDataSharedLock lock(mPreviewImage);
-
-	LL_DEBUGS("Snapshot") << "saving texture: " << mPreviewImage->getWidth() << "x" << mPreviewImage->getHeight() << LL_ENDL;
-	// gen a new uuid for this asset
-	LLTransactionID tid;
-	tid.generate();
-	LLAssetID new_asset_id = tid.makeAssetID(gAgent.getSecureSessionID());
-
-	LLPointer<LLImageJ2C> formatted = new LLImageJ2C;
-	LLPointer<LLImageRaw> scaled = new LLImageRaw(mPreviewImage->getData(),
-		mPreviewImage->getWidth(),
-		mPreviewImage->getHeight(),
-		mPreviewImage->getComponents());
-
-	// Apply the filter to mPreviewImage
-	if (getFilter() != "")
-	{
-		std::string filter_path = LLImageFiltersManager::getInstance()->getFilterPath(getFilter());
-		if (filter_path != "")
-		{
-			LLImageFilter filter(filter_path);
-			filter.executeFilter(scaled);
-		}
-		else
-		{
-			LL_WARNS("Snapshot") << "Couldn't find a path to the following filter : " << getFilter() << LL_ENDL;
-		}
-	}
-
-	scaled->biasedScaleToPowerOfTwo(MAX_TEXTURE_SIZE);
-	LL_DEBUGS("Snapshot") << "scaled texture to " << scaled->getWidth() << "x" << scaled->getHeight() << LL_ENDL;
-
-	if (formatted->encode(scaled, 0.0f))
-	{
-=======
+    LLImageDataSharedLock lock(mPreviewImage);
+
     LL_DEBUGS("Snapshot") << "saving texture: " << mPreviewImage->getWidth() << "x" << mPreviewImage->getHeight() << LL_ENDL;
     // gen a new uuid for this asset
     LLTransactionID tid;
@@ -1695,7 +1131,6 @@
 
     if (formatted->encode(scaled, 0.0f))
     {
->>>>>>> c06fb4e0
         LLFileSystem fmt_file(new_asset_id, LLAssetType::AT_TEXTURE, LLFileSystem::WRITE);
         fmt_file.write(formatted->getData(), formatted->getDataSize());
         std::string pos_string;
@@ -1743,9 +1178,5 @@
 {
     sSaveLocalImage = image;
 
-<<<<<<< HEAD
-	gViewerWindow->saveImageNumbered(sSaveLocalImage, false, success_cb, failure_cb);
-=======
-    gViewerWindow->saveImageNumbered(sSaveLocalImage, FALSE, success_cb, failure_cb);
->>>>>>> c06fb4e0
+    gViewerWindow->saveImageNumbered(sSaveLocalImage, false, success_cb, failure_cb);
 }