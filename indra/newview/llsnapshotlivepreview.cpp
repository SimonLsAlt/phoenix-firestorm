/**
* @file llsnapshotlivepreview.cpp
* @brief Implementation of llsnapshotlivepreview
* @author Gilbert@lindenlab.com
*
* $LicenseInfo:firstyear=2013&license=viewerlgpl$
* Second Life Viewer Source Code
* Copyright (C) 2014, Linden Research, Inc.
*
* This library is free software; you can redistribute it and/or
* modify it under the terms of the GNU Lesser General Public
* License as published by the Free Software Foundation;
* version 2.1 of the License only.
*
* This library is distributed in the hope that it will be useful,
* but WITHOUT ANY WARRANTY; without even the implied warranty of
* MERCHANTABILITY or FITNESS FOR A PARTICULAR PURPOSE.  See the GNU
* Lesser General Public License for more details.
*
* You should have received a copy of the GNU Lesser General Public
* License along with this library; if not, write to the Free Software
* Foundation, Inc., 51 Franklin Street, Fifth Floor, Boston, MA  02110-1301  USA
*
* Linden Research, Inc., 945 Battery Street, San Francisco, CA  94111  USA
* $/LicenseInfo$
*/

#include "llviewerprecompiledheaders.h"

#include "llagent.h"
#include "llagentbenefits.h"
#include "llagentcamera.h"
#include "llagentui.h"
#include "llfilesystem.h"
#include "llcombobox.h"
#include "llfloaterperms.h"
#include "llfloaterreg.h"
#include "llfloaterflickr.h" // <FS:Ansariel> Share to Flickr
#include "llimagefilter.h"
#include "llimagefiltersmanager.h"
#include "llimagebmp.h"
#include "llimagej2c.h"
#include "llimagejpeg.h"
#include "llimagepng.h"
#include "lllandmarkactions.h"
#include "lllocalcliprect.h"
#include "llresmgr.h"
#include "llnotificationsutil.h"
#include "llslurl.h"
#include "llsnapshotlivepreview.h"
#include "lltoolfocus.h"
#include "llviewercontrol.h"
#include "llviewermenufile.h"   // upload_new_resource()
#include "llviewerstats.h"
#include "llviewertexturelist.h"
#include "llwindow.h"
#include "llworld.h"
#include <boost/filesystem.hpp>

constexpr F32 AUTO_SNAPSHOT_TIME_DELAY = 1.f;

constexpr F32 SHINE_TIME = 0.5f;
constexpr F32 SHINE_WIDTH = 0.6f;
constexpr F32 SHINE_OPACITY = 0.3f;
constexpr F32 FALL_TIME = 0.6f;
constexpr S32 BORDER_WIDTH = 6;
constexpr S32 TOP_PANEL_HEIGHT = 30;

constexpr S32 MAX_TEXTURE_SIZE = 512 ; //max upload texture size 512 * 512

std::set<LLSnapshotLivePreview*> LLSnapshotLivePreview::sList;
LLPointer<LLImageFormatted> LLSnapshotLivePreview::sSaveLocalImage = NULL;

LLSnapshotLivePreview::LLSnapshotLivePreview (const LLSnapshotLivePreview::Params& p)
    :   LLView(p),
    mColor(1.f, 0.f, 0.f, 0.5f),
    mCurImageIndex(0),
    mPreviewImage(NULL),
    mThumbnailImage(NULL) ,
    mBigThumbnailImage(NULL) ,
    mThumbnailWidth(0),
    mThumbnailHeight(0),
    mThumbnailSubsampled(false),
    mPreviewImageEncoded(NULL),
    mFormattedImage(NULL),
    mShineCountdown(0),
    mFlashAlpha(0.f),
    mNeedsFlash(true),
    mSnapshotQuality(gSavedSettings.getS32("SnapshotQuality")),
    mDataSize(0),
    mSnapshotType(LLSnapshotModel::SNAPSHOT_POSTCARD),
    mSnapshotFormat(LLSnapshotModel::ESnapshotFormat(gSavedSettings.getS32("SnapshotFormat"))),
    mSnapshotUpToDate(false),
    mCameraPos(LLViewerCamera::getInstance()->getOrigin()),
    mCameraRot(LLViewerCamera::getInstance()->getQuaternion()),
    mSnapshotActive(false),
    mSnapshotBufferType(LLSnapshotModel::SNAPSHOT_TYPE_COLOR),
    mFilterName(""),
<<<<<<< HEAD
    mAllowRenderUI(TRUE),
    mAllowFullScreenPreview(TRUE),
=======
    mAllowRenderUI(true),
    mAllowFullScreenPreview(true),
>>>>>>> 050d2fef
    mViewContainer(NULL),
    mFixedThumbnailWidth(0),
    mFixedThumbnailHeight(0),
    mFixedThumbnailImageWidth(0),
    mFixedThumbnailImageHeight(0)
{
    setSnapshotQuality(gSavedSettings.getS32("SnapshotQuality"));
    mSnapshotDelayTimer.setTimerExpirySec(0.0f);
    mSnapshotDelayTimer.start();
    //  gIdleCallbacks.addFunction( &LLSnapshotLivePreview::onIdle, (void*)this );
    sList.insert(this);
    setFollowsAll();
    mWidth[0] = gViewerWindow->getWindowWidthRaw();
    mWidth[1] = gViewerWindow->getWindowWidthRaw();
    mHeight[0] = gViewerWindow->getWindowHeightRaw();
    mHeight[1] = gViewerWindow->getWindowHeightRaw();
    mImageScaled[0] = false;
    mImageScaled[1] = false;

    mMaxImageSize = MAX_SNAPSHOT_IMAGE_SIZE ;
    mKeepAspectRatio = gSavedSettings.getBOOL("KeepAspectForSnapshot") ;
    mThumbnailUpdateLock = false ;
    mThumbnailUpToDate   = false ;
    mBigThumbnailUpToDate = false ;

    mForceUpdateSnapshot = false;
}

LLSnapshotLivePreview::~LLSnapshotLivePreview()
{
    // delete images
    mPreviewImage = NULL;
    mPreviewImageEncoded = NULL;
    mFormattedImage = NULL;

    //  gIdleCallbacks.deleteFunction( &LLSnapshotLivePreview::onIdle, (void*)this );
    sList.erase(this);
    sSaveLocalImage = NULL;
}

void LLSnapshotLivePreview::setMaxImageSize(S32 size)
{
    mMaxImageSize = llmin(size,(S32)(MAX_SNAPSHOT_IMAGE_SIZE));
}

LLViewerTexture* LLSnapshotLivePreview::getCurrentImage()
{
    return mViewerImage[mCurImageIndex];
}

F32 LLSnapshotLivePreview::getImageAspect()
{
    if (!getCurrentImage())
    {
        return 0.f;
    }
    // mKeepAspectRatio) == gSavedSettings.getBOOL("KeepAspectForSnapshot"))
    return (mKeepAspectRatio ? ((F32)getRect().getWidth()) / ((F32)getRect().getHeight()) : ((F32)getWidth()) / ((F32)getHeight()));
}

void LLSnapshotLivePreview::updateSnapshot(bool new_snapshot, bool new_thumbnail, F32 delay)
{
    LL_DEBUGS("Snapshot") << "updateSnapshot: mSnapshotUpToDate = " << getSnapshotUpToDate() << LL_ENDL;

    // Update snapshot if requested.
    if (new_snapshot)
    {
        if (getSnapshotUpToDate())
        {
            S32 old_image_index = mCurImageIndex;
            mCurImageIndex = (mCurImageIndex + 1) % 2;
            setSize(mWidth[old_image_index], mHeight[old_image_index]);
            mFallAnimTimer.start();
        }
        mSnapshotUpToDate = false;

        // Update snapshot source rect depending on whether we keep the aspect ratio.
        LLRect& rect = mImageRect[mCurImageIndex];
        rect.set(0, getRect().getHeight(), getRect().getWidth(), 0);

        F32 image_aspect_ratio = ((F32)getWidth()) / ((F32)getHeight());
        F32 window_aspect_ratio = ((F32)getRect().getWidth()) / ((F32)getRect().getHeight());

        if (mKeepAspectRatio)//gSavedSettings.getBOOL("KeepAspectForSnapshot"))
        {
            if (image_aspect_ratio > window_aspect_ratio)
            {
                // trim off top and bottom
                S32 new_height = ll_round((F32)getRect().getWidth() / image_aspect_ratio);
                rect.mBottom += (getRect().getHeight() - new_height) / 2;
                rect.mTop -= (getRect().getHeight() - new_height) / 2;
            }
            else if (image_aspect_ratio < window_aspect_ratio)
            {
                // trim off left and right
                S32 new_width = ll_round((F32)getRect().getHeight() * image_aspect_ratio);
                rect.mLeft += (getRect().getWidth() - new_width) / 2;
                rect.mRight -= (getRect().getWidth() - new_width) / 2;
            }
        }

        // Stop shining animation.
        mShineAnimTimer.stop();
        mSnapshotDelayTimer.start();
        mSnapshotDelayTimer.resetWithExpiry(delay);


        mPosTakenGlobal = gAgentCamera.getCameraPositionGlobal();

        // Tell the floater container that the snapshot is in the process of updating itself
        if (mViewContainer)
        {
            mViewContainer->notify(LLSD().with("snapshot-updating", true));
        }
    }

    // Update thumbnail if requested.
    if (new_thumbnail)
    {
        mThumbnailUpToDate = false ;
        mBigThumbnailUpToDate = false;
    }
}

// Return true if the quality has been changed, false otherwise
bool LLSnapshotLivePreview::setSnapshotQuality(S32 quality, bool set_by_user)
{
    llclamp(quality, 0, 100);
    if (quality != mSnapshotQuality)
    {
        mSnapshotQuality = quality;
        if (set_by_user)
        {
            gSavedSettings.setS32("SnapshotQuality", quality);
        }
        mFormattedImage = NULL;     // Invalidate the already formatted image if any
        return true;
    }
    return false;
}

void LLSnapshotLivePreview::drawPreviewRect(S32 offset_x, S32 offset_y, LLColor4 alpha_color)
{
    F32 line_width ;
    glGetFloatv(GL_LINE_WIDTH, &line_width) ;
    gGL.setLineWidth(2.0f * line_width) ; // <FS> Line width OGL core profile fix by Rye Mutt
    LLColor4 color(0.0f, 0.0f, 0.0f, 1.0f) ;
    gl_rect_2d( mPreviewRect.mLeft + offset_x, mPreviewRect.mTop + offset_y,
<<<<<<< HEAD
        mPreviewRect.mRight + offset_x, mPreviewRect.mBottom + offset_y, color, FALSE ) ;
=======
        mPreviewRect.mRight + offset_x, mPreviewRect.mBottom + offset_y, color, false ) ;
>>>>>>> 050d2fef
    gGL.setLineWidth(line_width) ; // <FS> Line width OGL core profile fix by Rye Mutt

    //draw four alpha rectangles to cover areas outside of the snapshot image
    if(!mKeepAspectRatio)
    {
        S32 dwl = 0, dwr = 0 ;
        if(mThumbnailWidth > mPreviewRect.getWidth())
        {
            dwl = (mThumbnailWidth - mPreviewRect.getWidth()) >> 1 ;
            dwr = mThumbnailWidth - mPreviewRect.getWidth() - dwl ;

            gl_rect_2d(mPreviewRect.mLeft + offset_x - dwl, mPreviewRect.mTop + offset_y,
                mPreviewRect.mLeft + offset_x, mPreviewRect.mBottom + offset_y, alpha_color, true ) ;
            gl_rect_2d( mPreviewRect.mRight + offset_x, mPreviewRect.mTop + offset_y,
                mPreviewRect.mRight + offset_x + dwr, mPreviewRect.mBottom + offset_y, alpha_color, true ) ;
        }

        if(mThumbnailHeight > mPreviewRect.getHeight())
        {
            S32 dh = (mThumbnailHeight - mPreviewRect.getHeight()) >> 1 ;
            gl_rect_2d(mPreviewRect.mLeft + offset_x - dwl, mPreviewRect.mBottom + offset_y ,
                mPreviewRect.mRight + offset_x + dwr, mPreviewRect.mBottom + offset_y - dh, alpha_color, true ) ;

            dh = mThumbnailHeight - mPreviewRect.getHeight() - dh ;
            gl_rect_2d( mPreviewRect.mLeft + offset_x - dwl, mPreviewRect.mTop + offset_y + dh,
                mPreviewRect.mRight + offset_x + dwr, mPreviewRect.mTop + offset_y, alpha_color, true ) ;
        }
    }
}

//called when the frame is frozen.
void LLSnapshotLivePreview::draw()
{
    if (getCurrentImage() &&
        mPreviewImageEncoded.notNull() &&
        getSnapshotUpToDate())
    {
        LLColor4 bg_color(0.f, 0.f, 0.3f, 0.4f);
        gl_rect_2d(getRect(), bg_color);
        const LLRect& rect = getImageRect();
        LLRect shadow_rect = rect;
        shadow_rect.stretch(BORDER_WIDTH);
        gl_drop_shadow(shadow_rect.mLeft, shadow_rect.mTop, shadow_rect.mRight, shadow_rect.mBottom, LLColor4(0.f, 0.f, 0.f, mNeedsFlash ? 0.f :0.5f), 10);

        LLColor4 image_color(1.f, 1.f, 1.f, 1.f);
        gGL.color4fv(image_color.mV);
        gGL.getTexUnit(0)->bind(getCurrentImage());
        // calculate UV scale
        F32 uv_width = isImageScaled() ? 1.f : llmin((F32)getWidth() / (F32)getCurrentImage()->getWidth(), 1.f);
        F32 uv_height = isImageScaled() ? 1.f : llmin((F32)getHeight() / (F32)getCurrentImage()->getHeight(), 1.f);
        gGL.pushMatrix();
        {
            gGL.translatef((F32)rect.mLeft, (F32)rect.mBottom + TOP_PANEL_HEIGHT, 0.f);
            // <FS:Ansariel> Remove QUADS rendering mode
            //gGL.begin(LLRender::QUADS);
            //{
            //  gGL.texCoord2f(uv_width, uv_height);
            //  gGL.vertex2i(rect.getWidth(), rect.getHeight() );

            //  gGL.texCoord2f(0.f, uv_height);
            //  gGL.vertex2i(0, rect.getHeight() );

            //  gGL.texCoord2f(0.f, 0.f);
            //  gGL.vertex2i(0, 0);

            //  gGL.texCoord2f(uv_width, 0.f);
            //  gGL.vertex2i(rect.getWidth(), 0);
            //}
            //gGL.end();
            gGL.begin(LLRender::TRIANGLES);
            {
                gGL.texCoord2f(uv_width, uv_height);
                gGL.vertex2i(rect.getWidth(), rect.getHeight() );

                gGL.texCoord2f(0.f, uv_height);
                gGL.vertex2i(0, rect.getHeight() );

                gGL.texCoord2f(0.f, 0.f);
                gGL.vertex2i(0, 0);


                gGL.texCoord2f(uv_width, uv_height);
                gGL.vertex2i(rect.getWidth(), rect.getHeight() );

                gGL.texCoord2f(0.f, 0.f);
                gGL.vertex2i(0, 0);

                gGL.texCoord2f(uv_width, 0.f);
                gGL.vertex2i(rect.getWidth(), 0);
            }
            gGL.end();
            // </FS:Ansariel>
        }
        gGL.popMatrix();

        gGL.color4f(1.f, 1.f, 1.f, mFlashAlpha);
        gl_rect_2d(getRect());
        if (mNeedsFlash)
        {
            if (mFlashAlpha < 1.f)
            {
                mFlashAlpha = lerp(mFlashAlpha, 1.f, LLCriticalDamp::getInterpolant(0.02f));
            }
            else
            {
                mNeedsFlash = false;
            }
        }
        else
        {
            mFlashAlpha = lerp(mFlashAlpha, 0.f, LLCriticalDamp::getInterpolant(0.15f));
        }

        // Draw shining animation if appropriate.
        if (mShineCountdown > 0)
        {
            mShineCountdown--;
            if (mShineCountdown == 0)
            {
                mShineAnimTimer.start();
            }
        }
        else if (mShineAnimTimer.getStarted())
        {
            LL_DEBUGS("Snapshot") << "Drawing shining animation" << LL_ENDL;
            F32 shine_interp = llmin(1.f, mShineAnimTimer.getElapsedTimeF32() / SHINE_TIME);

            // draw "shine" effect
            LLRect local_rect(0, getRect().getHeight() + TOP_PANEL_HEIGHT, getRect().getWidth(), 0);
            LLLocalClipRect clip(local_rect);
            {
                // draw diagonal stripe with gradient that passes over screen
                S32 x1 = gViewerWindow->getWindowWidthScaled() * ll_round((clamp_rescale(shine_interp, 0.f, 1.f, -1.f - SHINE_WIDTH, 1.f)));
                S32 x2 = x1 + ll_round(gViewerWindow->getWindowWidthScaled() * SHINE_WIDTH);
                S32 x3 = x2 + ll_round(gViewerWindow->getWindowWidthScaled() * SHINE_WIDTH);
                S32 y1 = 0;
                S32 y2 = gViewerWindow->getWindowHeightScaled() + TOP_PANEL_HEIGHT;

                gGL.getTexUnit(0)->unbind(LLTexUnit::TT_TEXTURE);
                // <FS:Ansariel> Remove QUADS rendering mode
                //gGL.begin(LLRender::QUADS);
                //{
                //  gGL.color4f(1.f, 1.f, 1.f, 0.f);
                //  gGL.vertex2i(x1, y1);
                //  gGL.vertex2i(x1 + gViewerWindow->getWindowWidthScaled(), y2);
                //  gGL.color4f(1.f, 1.f, 1.f, SHINE_OPACITY);
                //  gGL.vertex2i(x2 + gViewerWindow->getWindowWidthScaled(), y2);
                //  gGL.vertex2i(x2, y1);

                //  gGL.color4f(1.f, 1.f, 1.f, SHINE_OPACITY);
                //  gGL.vertex2i(x2, y1);
                //  gGL.vertex2i(x2 + gViewerWindow->getWindowWidthScaled(), y2);
                //  gGL.color4f(1.f, 1.f, 1.f, 0.f);
                //  gGL.vertex2i(x3 + gViewerWindow->getWindowWidthScaled(), y2);
                //  gGL.vertex2i(x3, y1);
                //}
                //gGL.end();
                gGL.begin(LLRender::TRIANGLES);
                {
                    gGL.color4f(1.f, 1.f, 1.f, 0.f);
                    gGL.vertex2i(x1, y1);
                    gGL.vertex2i(x1 + gViewerWindow->getWindowWidthScaled(), y2);
                    gGL.color4f(1.f, 1.f, 1.f, SHINE_OPACITY);
                    gGL.vertex2i(x2 + gViewerWindow->getWindowWidthScaled(), y2);

                    gGL.color4f(1.f, 1.f, 1.f, 0.f);
                    gGL.vertex2i(x1, y1);
                    gGL.color4f(1.f, 1.f, 1.f, SHINE_OPACITY);
                    gGL.vertex2i(x2 + gViewerWindow->getWindowWidthScaled(), y2);
                    gGL.vertex2i(x2, y1);


                    gGL.color4f(1.f, 1.f, 1.f, SHINE_OPACITY);
                    gGL.vertex2i(x2, y1);
                    gGL.vertex2i(x2 + gViewerWindow->getWindowWidthScaled(), y2);
                    gGL.color4f(1.f, 1.f, 1.f, 0.f);
                    gGL.vertex2i(x3 + gViewerWindow->getWindowWidthScaled(), y2);

                    gGL.color4f(1.f, 1.f, 1.f, SHINE_OPACITY);
                    gGL.vertex2i(x2, y1);
                    gGL.color4f(1.f, 1.f, 1.f, 0.f);
                    gGL.vertex2i(x3 + gViewerWindow->getWindowWidthScaled(), y2);
                    gGL.vertex2i(x3, y1);
                }
                gGL.end();
                // </FS:Ansariel>
            }

            // if we're at the end of the animation, stop
            if (shine_interp >= 1.f)
            {
                mShineAnimTimer.stop();
            }
        }
    }

    // draw old image dropping away
    if (mFallAnimTimer.getStarted())
    {
        S32 old_image_index = (mCurImageIndex + 1) % 2;
        if (mViewerImage[old_image_index].notNull() && mFallAnimTimer.getElapsedTimeF32() < FALL_TIME)
        {
            LL_DEBUGS("Snapshot") << "Drawing fall animation" << LL_ENDL;
            F32 fall_interp = mFallAnimTimer.getElapsedTimeF32() / FALL_TIME;
            F32 alpha = clamp_rescale(fall_interp, 0.f, 1.f, 0.8f, 0.4f);
            LLColor4 image_color(1.f, 1.f, 1.f, alpha);
            gGL.color4fv(image_color.mV);
            gGL.getTexUnit(0)->bind(mViewerImage[old_image_index]);
            // calculate UV scale
            // *FIX get this to work with old image
            bool rescale = !mImageScaled[old_image_index] && mViewerImage[mCurImageIndex].notNull();
            F32 uv_width = rescale ? llmin((F32)mWidth[old_image_index] / (F32)mViewerImage[mCurImageIndex]->getWidth(), 1.f) : 1.f;
            F32 uv_height = rescale ? llmin((F32)mHeight[old_image_index] / (F32)mViewerImage[mCurImageIndex]->getHeight(), 1.f) : 1.f;
            gGL.pushMatrix();
            {
                LLRect& rect = mImageRect[old_image_index];
                gGL.translatef((F32)rect.mLeft, (F32)rect.mBottom - ll_round(getRect().getHeight() * 2.f * (fall_interp * fall_interp)), 0.f);
                gGL.rotatef(-45.f * fall_interp, 0.f, 0.f, 1.f);
                // <FS:Ansariel> Remove QUADS rendering mode
                //gGL.begin(LLRender::QUADS);
                //{
                //  gGL.texCoord2f(uv_width, uv_height);
                //  gGL.vertex2i(rect.getWidth(), rect.getHeight() );

                //  gGL.texCoord2f(0.f, uv_height);
                //  gGL.vertex2i(0, rect.getHeight() );

                //  gGL.texCoord2f(0.f, 0.f);
                //  gGL.vertex2i(0, 0);

                //  gGL.texCoord2f(uv_width, 0.f);
                //  gGL.vertex2i(rect.getWidth(), 0);
                //}
                //gGL.end();
                gGL.begin(LLRender::TRIANGLES);
                {
                    gGL.texCoord2f(uv_width, uv_height);
                    gGL.vertex2i(rect.getWidth(), rect.getHeight() );

                    gGL.texCoord2f(0.f, uv_height);
                    gGL.vertex2i(0, rect.getHeight() );

                    gGL.texCoord2f(0.f, 0.f);
                    gGL.vertex2i(0, 0);

                    gGL.texCoord2f(uv_width, uv_height);
                    gGL.vertex2i(rect.getWidth(), rect.getHeight() );

                    gGL.texCoord2f(0.f, 0.f);
                    gGL.vertex2i(0, 0);

                    gGL.texCoord2f(uv_width, 0.f);
                    gGL.vertex2i(rect.getWidth(), 0);
                }
                gGL.end();
                // </FS:Ansariel>
            }
            gGL.popMatrix();
        }
    }
}

/*virtual*/
void LLSnapshotLivePreview::reshape(S32 width, S32 height, bool called_from_parent)
{
    LLRect old_rect = getRect();
    LLView::reshape(width, height, called_from_parent);
    if (old_rect.getWidth() != width || old_rect.getHeight() != height)
    {
        LL_DEBUGS("Window", "Snapshot") << "window reshaped, updating thumbnail" << LL_ENDL;
        if (mViewContainer && mViewContainer->isInVisibleChain())
        {
            // We usually resize only on window reshape, so give it a chance to redraw, assign delay
            updateSnapshot(
                true, // new snapshot is needed
                false, // thumbnail will be updated either way.
                AUTO_SNAPSHOT_TIME_DELAY); // shutter delay.
        }
    }
}

bool LLSnapshotLivePreview::setThumbnailImageSize()
{
    if (getWidth() < 10 || getHeight() < 10)
    {
        return false ;
    }
    S32 width  = (mThumbnailSubsampled ? mPreviewImage->getWidth()  : gViewerWindow->getWindowWidthRaw());
    S32 height = (mThumbnailSubsampled ? mPreviewImage->getHeight() : gViewerWindow->getWindowHeightRaw()) ;

    F32 aspect_ratio = ((F32)width) / ((F32)height);

    // UI size for thumbnail
    S32 max_width  = mThumbnailPlaceholderRect.getWidth();
    S32 max_height = mThumbnailPlaceholderRect.getHeight();

    if (aspect_ratio > (F32)max_width / (F32)max_height)
    {
        // image too wide, shrink to width
        mThumbnailWidth = max_width;
        mThumbnailHeight = ll_round((F32)max_width / aspect_ratio);
    }
    else
    {
        // image too tall, shrink to height
        mThumbnailHeight = max_height;
        mThumbnailWidth = ll_round((F32)max_height * aspect_ratio);
    }

    if (mThumbnailWidth > width || mThumbnailHeight > height)
    {
        return false ;//if the window is too small, ignore thumbnail updating.
    }

    // <FS:Ansariel> Show miniature thumbnail on collapsed snapshot panel
    if (mFixedThumbnailWidth > 0 && mFixedThumbnailHeight > 0)
    {
        if (aspect_ratio > (F32)mFixedThumbnailWidth / (F32)mFixedThumbnailHeight)
        {
            // image too wide, shrink to width
            mFixedThumbnailImageWidth = mFixedThumbnailWidth;
            mFixedThumbnailImageHeight = ll_round((F32)mFixedThumbnailWidth / aspect_ratio);
        }
        else
        {
            // image too tall, shrink to height
            mFixedThumbnailImageHeight = mFixedThumbnailHeight;
            mFixedThumbnailImageWidth = ll_round((F32)mFixedThumbnailHeight * aspect_ratio);
        }
    }
    // </FS:Ansariel>

    S32 left = 0 , top = mThumbnailHeight, right = mThumbnailWidth, bottom = 0 ;
    if (!mKeepAspectRatio)
    {
        F32 ratio_x = (F32)getWidth()  / width ;
        F32 ratio_y = (F32)getHeight() / height ;

        if (ratio_x > ratio_y)
        {
            top = (S32)(top * ratio_y / ratio_x) ;
        }
        else
        {
            right = (S32)(right * ratio_x / ratio_y) ;
        }
        left = (S32)((mThumbnailWidth - right) * 0.5f) ;
        bottom = (S32)((mThumbnailHeight - top) * 0.5f) ;
        top += bottom ;
        right += left ;
    }
    mPreviewRect.set(left - 1, top + 1, right + 1, bottom - 1) ;

    return true ;
}

void LLSnapshotLivePreview::generateThumbnailImage(bool force_update)
{
    if(mThumbnailUpdateLock) //in the process of updating
    {
        return ;
    }
    if(getThumbnailUpToDate() && !force_update)//already updated
    {
        return ;
    }
    if(getWidth() < 10 || getHeight() < 10)
    {
        return ;
    }

    ////lock updating
    mThumbnailUpdateLock = true ;

    if(!setThumbnailImageSize())
    {
        mThumbnailUpdateLock = false ;
        mThumbnailUpToDate = true ;
        return ;
    }

    // Invalidate the big thumbnail when we regenerate the small one
    mBigThumbnailUpToDate = false;

    if(mThumbnailImage)
    {
        resetThumbnailImage() ;
    }

    LLPointer<LLImageRaw> raw = new LLImageRaw;

    if (mThumbnailSubsampled)
    {
        // The thumbnail is be a subsampled version of the preview (used in SL Share previews, i.e. Flickr, Twitter)
        raw->resize( mPreviewImage->getWidth(),
                     mPreviewImage->getHeight(),
                     mPreviewImage->getComponents());
        raw->copy(mPreviewImage);
        // Scale to the thumbnail size
        if (!raw->scale(mThumbnailWidth, mThumbnailHeight))
        {
            raw = NULL ;
        }
    }
    else
    {
        // <FS:Ansariel> Show miniature thumbnail on collapsed snapshot panel
        S32 width = mThumbnailWidth;
        S32 height = mThumbnailHeight;
        if (mFixedThumbnailImageWidth > 0 && mFixedThumbnailImageHeight > 0)
        {
            width = mFixedThumbnailImageWidth;
            height = mFixedThumbnailImageHeight;
        }
        // </FS:Ansariel>

        // The thumbnail is a screen view with screen grab positioning preview
        if(!gViewerWindow->thumbnailSnapshot(raw,
                                         // <FS:Ansariel> Show miniature thumbnail on collapsed snapshot panel
                                         //mThumbnailWidth, mThumbnailHeight,
                                         width, height,
                                         // </FS:Ansariel>
                                         mAllowRenderUI && gSavedSettings.getBOOL("RenderUIInSnapshot"),
                                         gSavedSettings.getBOOL("RenderHUDInSnapshot"),
                                         false,
                                         gSavedSettings.getBOOL("RenderSnapshotNoPost"),
                                         mSnapshotBufferType) )
        {
            raw = NULL ;
        }
    }

    if (raw)
    {
        // Filter the thumbnail
        // Note: filtering needs to be done *before* the scaling to power of 2 or the effect is distorted
        if (getFilter() != "")
        {
            std::string filter_path = LLImageFiltersManager::getInstance()->getFilterPath(getFilter());
            if (filter_path != "")
            {
                LLImageFilter filter(filter_path);
                filter.executeFilter(raw);
            }
            else
            {
                LL_WARNS("Snapshot") << "Couldn't find a path to the following filter : " << getFilter() << LL_ENDL;
            }
        }
        // Scale to a power of 2 so it can be mapped to a texture
        raw->expandToPowerOfTwo();
        mThumbnailImage = LLViewerTextureManager::getLocalTexture(raw.get(), false);
        mThumbnailUpToDate = true ;
    }

    //unlock updating
    mThumbnailUpdateLock = false ;
}

LLViewerTexture* LLSnapshotLivePreview::getBigThumbnailImage()
{
    if (mThumbnailUpdateLock) //in the process of updating
    {
        return NULL;
    }
    if (mBigThumbnailUpToDate && mBigThumbnailImage)//already updated
    {
        return mBigThumbnailImage;
    }

    LLPointer<LLImageRaw> raw = new LLImageRaw;

    if (raw)
    {
        // The big thumbnail is a new filtered version of the preview (used in SL Share previews, i.e. Flickr, Twitter)
        mBigThumbnailWidth = mPreviewImage->getWidth();
        mBigThumbnailHeight = mPreviewImage->getHeight();
        raw->resize( mBigThumbnailWidth,
                     mBigThumbnailHeight,
                     mPreviewImage->getComponents());
        raw->copy(mPreviewImage);

        // Filter
        // Note: filtering needs to be done *before* the scaling to power of 2 or the effect is distorted
        if (getFilter() != "")
        {
            std::string filter_path = LLImageFiltersManager::getInstance()->getFilterPath(getFilter());
            if (filter_path != "")
            {
                LLImageFilter filter(filter_path);
                filter.executeFilter(raw);
            }
            else
            {
                LL_WARNS("Snapshot") << "Couldn't find a path to the following filter : " << getFilter() << LL_ENDL;
            }
        }
        // Scale to a power of 2 so it can be mapped to a texture
        raw->expandToPowerOfTwo();
        mBigThumbnailImage = LLViewerTextureManager::getLocalTexture(raw.get(), false);
        mBigThumbnailUpToDate = true ;
    }

    return mBigThumbnailImage ;
}

// Called often. Checks whether it's time to grab a new snapshot and if so, does it.
// Returns true if new snapshot generated, false otherwise.
//static
bool LLSnapshotLivePreview::onIdle( void* snapshot_preview )
{
    LLSnapshotLivePreview* previewp = (LLSnapshotLivePreview*)snapshot_preview;
    if (previewp->getWidth() == 0 || previewp->getHeight() == 0)
    {
        LL_WARNS("Snapshot") << "Incorrect dimensions: " << previewp->getWidth() << "x" << previewp->getHeight() << LL_ENDL;
        return false;
    }

    if (previewp->mSnapshotDelayTimer.getStarted()) // Wait for a snapshot delay timer
    {
        if (!previewp->mSnapshotDelayTimer.hasExpired())
        {
            return false;
        }
        previewp->mSnapshotDelayTimer.stop();
    }

    if (LLToolCamera::getInstance()->hasMouseCapture()) // Hide full-screen preview while camming, either don't take snapshots while ALT-zoom active
    {
        previewp->setVisible(false);
        return false;
    }

    // If we're in freeze-frame and/or auto update mode and camera has moved, update snapshot.
    LLVector3 new_camera_pos = LLViewerCamera::getInstance()->getOrigin();
    LLQuaternion new_camera_rot = LLViewerCamera::getInstance()->getQuaternion();
    if (previewp->mForceUpdateSnapshot ||
        (((gSavedSettings.getBOOL("AutoSnapshot") && LLView::isAvailable(previewp->mViewContainer)) ||
        (gSavedSettings.getBOOL("FreezeTime") && previewp->mAllowFullScreenPreview)) &&
        (new_camera_pos != previewp->mCameraPos || dot(new_camera_rot, previewp->mCameraRot) < 0.995f)))
    {
        previewp->mCameraPos = new_camera_pos;
        previewp->mCameraRot = new_camera_rot;
        // request a new snapshot whenever the camera moves, with a time delay
        bool new_snapshot = gSavedSettings.getBOOL("AutoSnapshot") || previewp->mForceUpdateSnapshot;
        LL_DEBUGS("Snapshot") << "camera moved, updating thumbnail" << LL_ENDL;
        previewp->updateSnapshot(
            new_snapshot, // whether a new snapshot is needed or merely invalidate the existing one
            false, // or if 1st arg is false, whether to produce a new thumbnail image.
            new_snapshot ? AUTO_SNAPSHOT_TIME_DELAY : 0.f); // shutter delay if 1st arg is true.
        previewp->mForceUpdateSnapshot = false;
    }

    if (previewp->getSnapshotUpToDate() && previewp->getThumbnailUpToDate())
    {
        return false;
    }

    // time to produce a snapshot
    if(!previewp->getSnapshotUpToDate())
    {
        LL_DEBUGS("Snapshot") << "producing snapshot" << LL_ENDL;
        if (!previewp->mPreviewImage)
        {
            previewp->mPreviewImage = new LLImageRaw;
        }

        previewp->mSnapshotActive = true;

        previewp->setVisible(false);
        previewp->setEnabled(false);

        previewp->getWindow()->incBusyCount();
        previewp->setImageScaled(false);

        // grab the raw image
        if (gViewerWindow->rawSnapshot(
                previewp->mPreviewImage,
                previewp->getWidth(),
                previewp->getHeight(),
                previewp->mKeepAspectRatio,//gSavedSettings.getBOOL("KeepAspectForSnapshot"),
                previewp->getSnapshotType() == LLSnapshotModel::SNAPSHOT_TEXTURE,
                previewp->mAllowRenderUI && gSavedSettings.getBOOL("RenderUIInSnapshot"),
                gSavedSettings.getBOOL("RenderHUDInSnapshot"),
                false,
                gSavedSettings.getBOOL("RenderSnapshotNoPost"),
                previewp->mSnapshotBufferType,
                previewp->getMaxImageSize()))
        {
            // Invalidate/delete any existing encoded image
            previewp->mPreviewImageEncoded = NULL;
            // Invalidate/delete any existing formatted image
            previewp->mFormattedImage = NULL;
            // Update the data size
            previewp->estimateDataSize();

            // Full size preview is set: get the decoded image result and save it for animation
            if (gSavedSettings.getBOOL("UseFreezeFrame") && previewp->mAllowFullScreenPreview)
            {
                previewp->prepareFreezeFrame();
            }

            // The snapshot is updated now...
            previewp->mSnapshotUpToDate = true;

            // We need to update the thumbnail though
            previewp->setThumbnailImageSize();
            previewp->generateThumbnailImage(true) ;
        }
        previewp->getWindow()->decBusyCount();
        previewp->setVisible(gSavedSettings.getBOOL("UseFreezeFrame") && previewp->mAllowFullScreenPreview); // only show fullscreen preview when in freeze frame mode
        previewp->mSnapshotActive = false;
        LL_DEBUGS("Snapshot") << "done creating snapshot" << LL_ENDL;
    }

    if (!previewp->getThumbnailUpToDate())
    {
        previewp->generateThumbnailImage() ;
    }

    // Tell the floater container that the snapshot is updated now
    if (previewp->mViewContainer)
    {
        previewp->mViewContainer->notify(LLSD().with("snapshot-updated", true));
    }

    return true;
}

void LLSnapshotLivePreview::prepareFreezeFrame()
{
    // Get the decoded version of the formatted image
    getEncodedImage();

    LLImageDataSharedLock lock(mPreviewImageEncoded);

    // We need to scale that a bit for display...
    LLPointer<LLImageRaw> scaled = new LLImageRaw(
        mPreviewImageEncoded->getData(),
        mPreviewImageEncoded->getWidth(),
        mPreviewImageEncoded->getHeight(),
        mPreviewImageEncoded->getComponents());

    if (!scaled->isBufferInvalid())
    {
        // leave original image dimensions, just scale up texture buffer
        if (mPreviewImageEncoded->getWidth() > 1024 || mPreviewImageEncoded->getHeight() > 1024)
        {
            // go ahead and shrink image to appropriate power of 2 for display
            scaled->biasedScaleToPowerOfTwo(1024);
            setImageScaled(true);
        }
        else
        {
            // expand image but keep original image data intact
            scaled->expandToPowerOfTwo(1024, false);
        }

        mViewerImage[mCurImageIndex] = LLViewerTextureManager::getLocalTexture(scaled.get(), false);
        LLPointer<LLViewerTexture> curr_preview_image = mViewerImage[mCurImageIndex];
        gGL.getTexUnit(0)->bind(curr_preview_image);
        curr_preview_image->setFilteringOption(getSnapshotType() == LLSnapshotModel::SNAPSHOT_TEXTURE ? LLTexUnit::TFO_ANISOTROPIC : LLTexUnit::TFO_POINT);
        curr_preview_image->setAddressMode(LLTexUnit::TAM_CLAMP);


        if (gSavedSettings.getBOOL("UseFreezeFrame") && mAllowFullScreenPreview)
        {
            mShineCountdown = 4; // wait a few frames to avoid animation glitch due to readback this frame
        }
    }
}

S32 LLSnapshotLivePreview::getEncodedImageWidth() const
{
    S32 width = getWidth();
    if (getSnapshotType() == LLSnapshotModel::SNAPSHOT_TEXTURE)
    {
        width = LLImageRaw::biasedDimToPowerOfTwo(width,MAX_TEXTURE_SIZE);
    }
    return width;
}
S32 LLSnapshotLivePreview::getEncodedImageHeight() const
{
    S32 height = getHeight();
    if (getSnapshotType() == LLSnapshotModel::SNAPSHOT_TEXTURE)
    {
        height = LLImageRaw::biasedDimToPowerOfTwo(height,MAX_TEXTURE_SIZE);
    }
    return height;
}

LLPointer<LLImageRaw> LLSnapshotLivePreview::getEncodedImage()
{
    if (!mPreviewImageEncoded)
    {
        LLImageDataSharedLock lock(mPreviewImage);

        mPreviewImageEncoded = new LLImageRaw;

        mPreviewImageEncoded->resize(
            mPreviewImage->getWidth(),
            mPreviewImage->getHeight(),
            mPreviewImage->getComponents());

        if (getSnapshotType() == LLSnapshotModel::SNAPSHOT_TEXTURE)
        {
            // We don't store the intermediate formatted image in mFormattedImage in the J2C case
            LL_DEBUGS("Snapshot") << "Encoding new image of format J2C" << LL_ENDL;
            LLPointer<LLImageJ2C> formatted = new LLImageJ2C;
            // Copy the preview
            LLPointer<LLImageRaw> scaled = new LLImageRaw(
                                                          mPreviewImage->getData(),
                                                          mPreviewImage->getWidth(),
                                                          mPreviewImage->getHeight(),
                                                          mPreviewImage->getComponents());
            // Scale it as required by J2C
            scaled->biasedScaleToPowerOfTwo(MAX_TEXTURE_SIZE);
            setImageScaled(true);
            // Compress to J2C
            if (formatted->encode(scaled, 0.f))
            {
                // We can update the data size precisely at that point
                mDataSize = formatted->getDataSize();
                // Decompress back
                formatted->decode(mPreviewImageEncoded, 0);
            }
        }
        else
        {
            // Update mFormattedImage if necessary
            getFormattedImage();
            if (getSnapshotFormat() == LLSnapshotModel::SNAPSHOT_FORMAT_BMP)
            {
                // BMP hack : copy instead of decode otherwise decode will crash.
                mPreviewImageEncoded->copy(mPreviewImage);
            }
            else
            {
                // Decode back
                mFormattedImage->decode(mPreviewImageEncoded, 0);
            }
        }
    }
    return mPreviewImageEncoded;
}

bool LLSnapshotLivePreview::createUploadFile(const std::string &out_filename, const S32 max_image_dimentions, const S32 min_image_dimentions)
{
    return LLViewerTextureList::createUploadFile(mPreviewImage, out_filename, max_image_dimentions, min_image_dimentions);
}

// We actually estimate the data size so that we do not require actual compression when showing the preview
// Note : whenever formatted image is computed, mDataSize will be updated to reflect the true size
void LLSnapshotLivePreview::estimateDataSize()
{
    // Compression ratio
    F32 ratio = 1.0;

    if (getSnapshotType() == LLSnapshotModel::SNAPSHOT_TEXTURE)
    {
        ratio = 8.0;    // This is what we shoot for when compressing to J2C
    }
    else
    {
        LLSnapshotModel::ESnapshotFormat format = getSnapshotFormat();
        switch (format)
        {
            case LLSnapshotModel::SNAPSHOT_FORMAT_PNG:
                ratio = 3.0;    // Average observed PNG compression ratio
                break;
            case LLSnapshotModel::SNAPSHOT_FORMAT_JPEG:
                // Observed from JPG compression tests
                ratio = (110 - mSnapshotQuality) / 2;
                break;
            case LLSnapshotModel::SNAPSHOT_FORMAT_BMP:
                ratio = 1.0;    // No compression with BMP
                break;
        }
    }
    mDataSize = (S32)((F32)mPreviewImage->getDataSize() / ratio);
}

LLPointer<LLImageFormatted> LLSnapshotLivePreview::getFormattedImage()
{
    if (!mFormattedImage)
    {
        // Apply the filter to mPreviewImage
        if (getFilter() != "")
        {
            std::string filter_path = LLImageFiltersManager::getInstance()->getFilterPath(getFilter());
            if (filter_path != "")
            {
                LLImageFilter filter(filter_path);
                filter.executeFilter(mPreviewImage);
            }
            else
            {
                LL_WARNS("Snapshot") << "Couldn't find a path to the following filter : " << getFilter() << LL_ENDL;
            }
        }

        // Create the new formatted image of the appropriate format.
        LLSnapshotModel::ESnapshotFormat format = getSnapshotFormat();
        LL_DEBUGS("Snapshot") << "Encoding new image of format " << format << LL_ENDL;

        switch (format)
        {
            case LLSnapshotModel::SNAPSHOT_FORMAT_PNG:
                mFormattedImage = new LLImagePNG();
                break;
            case LLSnapshotModel::SNAPSHOT_FORMAT_JPEG:
                mFormattedImage = new LLImageJPEG(mSnapshotQuality);
                break;
            case LLSnapshotModel::SNAPSHOT_FORMAT_BMP:
                mFormattedImage = new LLImageBMP();
                break;
        }
        if (mFormattedImage->encode(mPreviewImage, 0))
        {
            // We can update the data size precisely at that point
            mDataSize = mFormattedImage->getDataSize();
        }
    }
    return mFormattedImage;
}

void LLSnapshotLivePreview::setSize(S32 w, S32 h)
{
    LL_DEBUGS("Snapshot") << "setSize(" << w << ", " << h << ")" << LL_ENDL;
    setWidth(w);
    setHeight(h);
}

void LLSnapshotLivePreview::setSnapshotFormat(LLSnapshotModel::ESnapshotFormat format)
{
    if (mSnapshotFormat != format)
    {
        mFormattedImage = NULL;     // Invalidate the already formatted image if any
        mSnapshotFormat = format;
    }
}

void LLSnapshotLivePreview::getSize(S32& w, S32& h) const
{
    w = getWidth();
    h = getHeight();
}

void LLSnapshotLivePreview::saveTexture(bool outfit_snapshot, std::string name)
{
    LLImageDataSharedLock lock(mPreviewImage);

    LL_DEBUGS("Snapshot") << "saving texture: " << mPreviewImage->getWidth() << "x" << mPreviewImage->getHeight() << LL_ENDL;
    // gen a new uuid for this asset
    LLTransactionID tid;
    tid.generate();
    LLAssetID new_asset_id = tid.makeAssetID(gAgent.getSecureSessionID());

    LLPointer<LLImageJ2C> formatted = new LLImageJ2C;
    LLPointer<LLImageRaw> scaled = new LLImageRaw(mPreviewImage->getData(),
        mPreviewImage->getWidth(),
        mPreviewImage->getHeight(),
        mPreviewImage->getComponents());

    // Apply the filter to mPreviewImage
    if (getFilter() != "")
    {
        std::string filter_path = LLImageFiltersManager::getInstance()->getFilterPath(getFilter());
        if (filter_path != "")
        {
            LLImageFilter filter(filter_path);
            filter.executeFilter(scaled);
        }
        else
        {
            LL_WARNS("Snapshot") << "Couldn't find a path to the following filter : " << getFilter() << LL_ENDL;
        }
    }

    scaled->biasedScaleToPowerOfTwo(MAX_TEXTURE_SIZE);
    LL_DEBUGS("Snapshot") << "scaled texture to " << scaled->getWidth() << "x" << scaled->getHeight() << LL_ENDL;

    if (formatted->encode(scaled, 0.0f))
    {
        LLFileSystem fmt_file(new_asset_id, LLAssetType::AT_TEXTURE, LLFileSystem::WRITE);
        fmt_file.write(formatted->getData(), formatted->getDataSize());
        std::string pos_string;
        LLAgentUI::buildLocationString(pos_string, LLAgentUI::LOCATION_FORMAT_FULL);
        std::string who_took_it;
        LLAgentUI::buildFullname(who_took_it);
        S32 expected_upload_cost = LLAgentBenefitsMgr::current().getTextureUploadCost();
        std::string res_name = outfit_snapshot ? name : "Snapshot : " + pos_string;
        std::string res_desc = outfit_snapshot ? "" : "Taken by " + who_took_it + " at " + pos_string;
        LLFolderType::EType folder_type = outfit_snapshot ? LLFolderType::FT_NONE : LLFolderType::FT_SNAPSHOT_CATEGORY;
        LLInventoryType::EType inv_type = outfit_snapshot ? LLInventoryType::IT_NONE : LLInventoryType::IT_SNAPSHOT;

        LLResourceUploadInfo::ptr_t assetUploadInfo(new LLResourceUploadInfo(
            tid, LLAssetType::AT_TEXTURE, res_name, res_desc, 0,
            folder_type, inv_type,
            PERM_ALL, LLFloaterPerms::getGroupPerms("Uploads"), LLFloaterPerms::getEveryonePerms("Uploads"),
            expected_upload_cost, !outfit_snapshot));

        upload_new_resource(assetUploadInfo);

        gViewerWindow->playSnapshotAnimAndSound();
    }
    else
    {
        LLNotificationsUtil::add("ErrorEncodingSnapshot");
        LL_WARNS("Snapshot") << "Error encoding snapshot" << LL_ENDL;
    }

    add(LLStatViewer::SNAPSHOT, 1);

    mDataSize = 0;
}

void LLSnapshotLivePreview::saveLocal(const snapshot_saved_signal_t::slot_type& success_cb, const snapshot_saved_signal_t::slot_type& failure_cb)
{
    // Update mFormattedImage if necessary
    getFormattedImage();

    // Save the formatted image
    saveLocal(mFormattedImage, success_cb, failure_cb);
}

//Check if failed due to insufficient memory
void LLSnapshotLivePreview::saveLocal(LLPointer<LLImageFormatted> image, const snapshot_saved_signal_t::slot_type& success_cb, const snapshot_saved_signal_t::slot_type& failure_cb)
{
    sSaveLocalImage = image;

    gViewerWindow->saveImageNumbered(sSaveLocalImage, false, success_cb, failure_cb);
}<|MERGE_RESOLUTION|>--- conflicted
+++ resolved
@@ -96,13 +96,8 @@
     mSnapshotActive(false),
     mSnapshotBufferType(LLSnapshotModel::SNAPSHOT_TYPE_COLOR),
     mFilterName(""),
-<<<<<<< HEAD
-    mAllowRenderUI(TRUE),
-    mAllowFullScreenPreview(TRUE),
-=======
     mAllowRenderUI(true),
     mAllowFullScreenPreview(true),
->>>>>>> 050d2fef
     mViewContainer(NULL),
     mFixedThumbnailWidth(0),
     mFixedThumbnailHeight(0),
@@ -251,11 +246,7 @@
     gGL.setLineWidth(2.0f * line_width) ; // <FS> Line width OGL core profile fix by Rye Mutt
     LLColor4 color(0.0f, 0.0f, 0.0f, 1.0f) ;
     gl_rect_2d( mPreviewRect.mLeft + offset_x, mPreviewRect.mTop + offset_y,
-<<<<<<< HEAD
-        mPreviewRect.mRight + offset_x, mPreviewRect.mBottom + offset_y, color, FALSE ) ;
-=======
         mPreviewRect.mRight + offset_x, mPreviewRect.mBottom + offset_y, color, false ) ;
->>>>>>> 050d2fef
     gGL.setLineWidth(line_width) ; // <FS> Line width OGL core profile fix by Rye Mutt
 
     //draw four alpha rectangles to cover areas outside of the snapshot image
