/** 
 * @file llfavoritesbar.h
 * @brief LLFavoritesBarCtrl base class
 *
 * $LicenseInfo:firstyear=2009&license=viewerlgpl$
 * Second Life Viewer Source Code
 * Copyright (C) 2010, Linden Research, Inc.
 * 
 * This library is free software; you can redistribute it and/or
 * modify it under the terms of the GNU Lesser General Public
 * License as published by the Free Software Foundation;
 * version 2.1 of the License only.
 * 
 * This library is distributed in the hope that it will be useful,
 * but WITHOUT ANY WARRANTY; without even the implied warranty of
 * MERCHANTABILITY or FITNESS FOR A PARTICULAR PURPOSE.  See the GNU
 * Lesser General Public License for more details.
 * 
 * You should have received a copy of the GNU Lesser General Public
 * License along with this library; if not, write to the Free Software
 * Foundation, Inc., 51 Franklin Street, Fifth Floor, Boston, MA  02110-1301  USA
 * 
 * Linden Research, Inc., 945 Battery Street, San Francisco, CA  94111  USA
 * $/LicenseInfo$
 */

#ifndef LL_LLFAVORITESBARCTRL_H
#define LL_LLFAVORITESBARCTRL_H

#include "llbutton.h"
#include "lluictrl.h"
#include "lltextbox.h"

#include "llinventoryobserver.h"
#include "llinventorymodel.h"
#include "llviewerinventory.h"
#include "llinitdestroyclass.h"

class LLMenuItemCallGL;
class LLToggleableMenu;

class LLFavoritesBarCtrl : public LLUICtrl, public LLInventoryObserver
{
public:
	struct Params : public LLInitParam::Block<Params, LLUICtrl::Params>
	{
		Optional<LLUIImage*> image_drag_indication;
		Optional<LLTextBox::Params> more_button;
		// <FS:Ansariel> Allow V3 and FS style favorites bar
		Optional<LLButton::Params> chevron_button;
		// </FS:Ansariel>
		Optional<LLTextBox::Params> label;
		Params();
	};

protected:
	LLFavoritesBarCtrl(const Params&);
	friend class LLUICtrlFactory;
    friend class LLItemCopiedCallback;
public:
	virtual ~LLFavoritesBarCtrl();

	/*virtual*/ bool postBuild() override;

	/*virtual*/ bool handleDragAndDrop(S32 x, S32 y, MASK mask, bool drop,
		EDragAndDropType cargo_type, void* cargo_data, EAcceptance* accept, std::string& tooltip_msg) override;
	bool handleDragAndDropToMenu(S32 x, S32 y, MASK mask, bool drop,
		EDragAndDropType cargo_type, void* cargo_data, EAcceptance* accept, std::string& tooltip_msg);

	/*virtual*/ bool	handleHover(S32 x, S32 y, MASK mask) override;
	/*virtual*/ bool	handleRightMouseDown(S32 x, S32 y, MASK mask) override;
	// LLInventoryObserver observer trigger
    /*virtual*/ void changed(U32 mask) override;
    /*virtual*/ void reshape(S32 width, S32 height, bool called_from_parent = true) override;
    /*virtual*/ void draw() override;

	void showDragMarker(bool show) { mShowDragMarker = show; }
	void setLandingTab(LLUICtrl* tab) { mLandingTab = tab; }

protected:
    void updateButtons(bool force_update = false);
	LLButton* createButton(const LLPointer<LLViewerInventoryItem> item, const LLButton::Params& button_params, S32 x_offset );
	const LLButton::Params& getButtonParams();
	bool collectFavoriteItems(LLInventoryModel::item_array_t &items);

	void onButtonClick(LLUUID id);
	void onButtonRightClick(LLUUID id,LLView* button,S32 x,S32 y,MASK mask);
	
	void onButtonMouseDown(LLUUID id, LLUICtrl* button, S32 x, S32 y, MASK mask);
	void onButtonMouseUp(LLUUID id, LLUICtrl* button, S32 x, S32 y, MASK mask);

	void onEndDrag();

	bool enableSelected(const LLSD& userdata);
	void doToSelected(const LLSD& userdata);
	static bool onRenameCommit(const LLSD& notification, const LLSD& response);
	bool isClipboardPasteable() const;
	void pasteFromClipboard() const;
	
	void showDropDownMenu();

	void onMoreTextBoxClicked();

	LLHandle<LLView> mOverflowMenuHandle;
	LLHandle<LLView> mContextMenuHandle;

	LLUUID mFavoriteFolderId;
	const LLFontGL *mFont;
	S32 mFirstDropDownItem;
	S32 mDropDownItemsCount;
	bool mUpdateDropDownItems;
	bool mRestoreOverflowMenu;
	bool mDragToOverflowMenu;
	bool mGetPrevItems;

	LLUUID mSelectedItemID;
	LLFrameTimer mItemsChangedTimer;
	LLUIImage* mImageDragIndication;

private:
	/*
	 * Helper function to make code more readable. It handles all drag and drop
	 * operations of the existing favorites items to the favorites bar to on the overflow menu.
	 */
	void handleExistingFavoriteDragAndDrop(S32 x, S32 y);

	/*
	 * Helper function to make code more readable. It handles all drag and drop
	 * operations of the new landmark to the favorites bar or to the overflow menu.
	 */
	void handleNewFavoriteDragAndDrop(LLInventoryItem *item, const LLUUID& favorites_id, S32 x, S32 y);

	// finds a control under the specified LOCAL point
	LLUICtrl* findChildByLocalCoords(S32 x, S32 y);

	bool findDragAndDropTarget(LLUUID &target_id, bool &insert_before, S32 x, S32 y);

	// checks if the current order of the favorites items must be saved
	bool needToSaveItemsOrder(const LLInventoryModel::item_array_t& items);

	/**
	 * inserts an item identified by insertedItemId BEFORE an item identified by beforeItemId.
	 * this function assumes that an item identified by insertedItemId doesn't exist in items array.
	 */
	void insertItem(LLInventoryModel::item_array_t& items, const LLUUID& dest_item_id, LLViewerInventoryItem* insertedItem, bool insert_before);

	// finds an item by it's UUID in the items array
	LLInventoryModel::item_array_t::iterator findItemByUUID(LLInventoryModel::item_array_t& items, const LLUUID& id);

	void createOverflowMenu();

	void updateOverflowMenuItems();

	// Fits menu item label width with favorites menu width
	void fitLabelWidth(LLMenuItemCallGL* menu_item);

	void addOpenLandmarksMenuItem(LLToggleableMenu* menu);

	void positionAndShowOverflowMenu();

	bool mShowDragMarker;
	LLUICtrl* mLandingTab;
	LLUICtrl* mLastTab;
	// <FS:Ansariel> Allow V3 and FS style favorites bar
	//LLTextBox* mMoreTextBox;
	//LLButton* mChevronButton;
	LLUICtrl* mMoreCtrl;
	// </FS:Ansariel>
	LLTextBox* mBarLabel;

	LLUUID mDragItemId;
	bool mStartDrag;
	LLInventoryModel::item_array_t mItems;

<<<<<<< HEAD
=======
    static F64 sWaitingForCallabck;
    bool mItemsListDirty;

>>>>>>> f871c770
	S32 mMouseX;
	S32 mMouseY;

	boost::signals2::connection mEndDragConnection;
};

/**
 * Class to store sorting order of favorites landmarks in a local file. EXT-3985.
 * It replaced previously implemented solution to store sort index in landmark's name as a "<N>@" prefix.
 * Data are stored in user home directory.
 */
class LLFavoritesOrderStorage : public LLSingleton<LLFavoritesOrderStorage>
	, public LLDestroyClass<LLFavoritesOrderStorage>
{
	LLSINGLETON(LLFavoritesOrderStorage);
	LOG_CLASS(LLFavoritesOrderStorage);
public:
	/**
	 * Sets sort index for specified with LLUUID favorite landmark
	 */
	void setSortIndex(const LLViewerInventoryItem* inv_item, S32 sort_index);

	/**
	 * Gets sort index for specified with LLUUID favorite landmark
	 */
	S32 getSortIndex(const LLUUID& inv_item_id);
	void removeSortIndex(const LLUUID& inv_item_id);

	void getSLURL(const LLUUID& asset_id);

	// Saves current order of the passed items using inventory item sort field.
	// Resets 'items' sort fields and saves them on server.
	// Is used to save order for Favorites folder.
	void saveItemsOrder(const LLInventoryModel::item_array_t& items);

	void saveOrder();

	void rearrangeFavoriteLandmarks(const LLUUID& source_item_id, const LLUUID& target_item_id);

	/**
	 * Implementation of LLDestroyClass. Calls cleanup() instance method.
	 *
	 * It is important this callback is called before gInventory is cleaned.
	 * For now it is called from LLAppViewer::cleanup() -> LLAppViewer::disconnectViewer(),
	 * Inventory is cleaned later from LLAppViewer::cleanup() after LLAppViewer::disconnectViewer() is called.
	 * @see cleanup()
	 */
	static void destroyClass();
	static std::string getStoredFavoritesFilename(const std::string &grid);
	static std::string getStoredFavoritesFilename();
	static std::string getSavedOrderFileName();

	// Remove record of specified user's favorites from file on disk.
	static void removeFavoritesRecordOfUser(const std::string &user, const std::string &grid);
	// Remove record of current user's favorites from file on disk.
	static void removeFavoritesRecordOfUser();

	bool saveFavoritesRecord(bool pref_changed = false);
	void showFavoritesOnLoginChanged(bool show);

	bool isStorageUpdateNeeded();

	LLInventoryModel::item_array_t mPrevFavorites;
	LLSD mStorageFavorites;
	bool mRecreateFavoriteStorage;

	const static S32 NO_INDEX;
	static bool mSaveOnExit;
	bool mUpdateRequired;
	std::map<LLUUID,std::string> mFavoriteNames;

private:
	/**
	 * Removes sort indexes for items which are not in Favorites bar for now.
	 */
	void cleanup();

	const static std::string SORTING_DATA_FILE_NAME;

	void load();

	void onLandmarkLoaded(const LLUUID& asset_id, class LLLandmark* landmark);
	void storeFavoriteSLURL(const LLUUID& asset_id, std::string& slurl);

	typedef std::map<LLUUID, S32> sort_index_map_t;
	sort_index_map_t mSortIndexes;

	typedef std::map<LLUUID, std::string> slurls_map_t;
	slurls_map_t mSLURLs;
	std::set<LLUUID> mMissingSLURLs;
	bool mIsDirty;

	struct IsNotInFavorites
	{
		IsNotInFavorites(const LLInventoryModel::item_array_t& items)
			: mFavoriteItems(items)
		{

		}

		/**
		 * Returns true if specified item is not found among inventory items
		 */
		bool operator()(const sort_index_map_t::value_type& id_index_pair) const
		{
			LLPointer<LLViewerInventoryItem> item = gInventory.getItem(id_index_pair.first);
			if (item.isNull()) return true;

			LLInventoryModel::item_array_t::const_iterator found_it =
				std::find(mFavoriteItems.begin(), mFavoriteItems.end(), item);

			return found_it == mFavoriteItems.end();
		}
	private:
		LLInventoryModel::item_array_t mFavoriteItems;
	};

};

inline
LLFavoritesOrderStorage::LLFavoritesOrderStorage() :
	mIsDirty(false),
	mUpdateRequired(false),
	mRecreateFavoriteStorage(false)
{ load(); }

#endif // LL_LLFAVORITESBARCTRL_H<|MERGE_RESOLUTION|>--- conflicted
+++ resolved
@@ -172,12 +172,9 @@
 	bool mStartDrag;
 	LLInventoryModel::item_array_t mItems;
 
-<<<<<<< HEAD
-=======
     static F64 sWaitingForCallabck;
     bool mItemsListDirty;
 
->>>>>>> f871c770
 	S32 mMouseX;
 	S32 mMouseY;
 
