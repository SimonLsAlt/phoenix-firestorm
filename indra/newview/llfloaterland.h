--- conflicted
+++ resolved
@@ -339,12 +339,9 @@
 	static void onClickSet(void* userdata);
 	static void onClickClear(void* userdata);
 	static void toggleSeeAvatars(void* userdata);
-<<<<<<< HEAD
 
 	// <FS:Ansariel> FIRE-10043: Teleport to LP button
 	void onClickTeleport();
-=======
->>>>>>> 7072b34b
 
 private:
 	S32 getDirectoryFee();
