/** 
 * @file llfloaterland.h
 * @author James Cook
 * @brief "About Land" floater, allowing display and editing of land parcel properties.
 *
 * $LicenseInfo:firstyear=2002&license=viewerlgpl$
 * Second Life Viewer Source Code
 * Copyright (C) 2010, Linden Research, Inc.
 * 
 * This library is free software; you can redistribute it and/or
 * modify it under the terms of the GNU Lesser General Public
 * License as published by the Free Software Foundation;
 * version 2.1 of the License only.
 * 
 * This library is distributed in the hope that it will be useful,
 * but WITHOUT ANY WARRANTY; without even the implied warranty of
 * MERCHANTABILITY or FITNESS FOR A PARTICULAR PURPOSE.  See the GNU
 * Lesser General Public License for more details.
 * 
 * You should have received a copy of the GNU Lesser General Public
 * License along with this library; if not, write to the Free Software
 * Foundation, Inc., 51 Franklin Street, Fifth Floor, Boston, MA  02110-1301  USA
 * 
 * Linden Research, Inc., 945 Battery Street, San Francisco, CA  94111  USA
 * $/LicenseInfo$
 */

#ifndef LL_LLFLOATERLAND_H
#define LL_LLFLOATERLAND_H

#include <set>
#include <vector>

#include "llfloater.h"
#include "llpointer.h"	// LLPointer<>
//#include "llviewertexturelist.h"
#include "llsafehandle.h"
#include "llremoteparcelrequest.h"

typedef std::set<LLUUID, lluuid_less> uuid_list_t;
const F32 CACHE_REFRESH_TIME	= 2.5f;

class LLButton;
class LLCheckBoxCtrl;
class LLRadioGroup;
class LLComboBox;
class LLLineEditor;
class LLMessageSystem;
class LLNameListCtrl;
class LLRadioGroup;
class LLParcelSelectionObserver;
class LLSpinCtrl;
class LLTabContainer;
class LLTextBox;
class LLTextEditor;
class LLTextureCtrl;
class LLUIImage;
class LLParcelSelection;

class LLPanelLandGeneral;
class LLPanelLandObjects;
class LLPanelLandOptions;
class LLPanelLandAudio;
class LLPanelLandMedia;
class LLPanelLandAccess;
class LLPanelLandBan;
class LLPanelLandRenters;
class LLPanelLandCovenant;
class LLParcel;

class LLFloaterLand
:	public LLFloater
{
	friend class LLFloaterReg;
public:
	static void refreshAll();

	static LLPanelLandObjects* getCurrentPanelLandObjects();
	static LLPanelLandCovenant* getCurrentPanelLandCovenant();
	
	LLParcel* getCurrentSelectedParcel();
	
	virtual void onOpen(const LLSD& key);
	virtual BOOL postBuild();

private:
	// Does its own instance management, so clients not allowed
	// to allocate or destroy.
	LLFloaterLand(const LLSD& seed);
	virtual ~LLFloaterLand();
		
	void onVisibilityChanged(const LLSD& visible);

protected:

	/*virtual*/ void refresh();

	static void* createPanelLandGeneral(void* data);
	static void* createPanelLandCovenant(void* data);
	static void* createPanelLandObjects(void* data);
	static void* createPanelLandOptions(void* data);
	static void* createPanelLandAudio(void* data);
	static void* createPanelLandMedia(void* data);
	static void* createPanelLandAccess(void* data);
	static void* createPanelLandBan(void* data);


protected:
	static LLParcelSelectionObserver* sObserver;
	static S32 sLastTab;

	LLTabContainer*			mTabLand;
	LLPanelLandGeneral*		mPanelGeneral;
	LLPanelLandObjects*		mPanelObjects;
	LLPanelLandOptions*		mPanelOptions;
	LLPanelLandAudio*		mPanelAudio;
	LLPanelLandMedia*		mPanelMedia;
	LLPanelLandAccess*		mPanelAccess;
	LLPanelLandCovenant*	mPanelCovenant;

	LLSafeHandle<LLParcelSelection>	mParcel;

public:
	// When closing the dialog, we want to deselect the land.  But when
	// we send an update to the simulator, it usually replies with the
	// parcel information, causing the land to be reselected.  This allows
	// us to suppress that behavior.
	static BOOL sRequestReplyOnUpdate;
};


class LLPanelLandGeneral
:	public LLPanel, LLRemoteParcelInfoObserver
{
public:
	LLPanelLandGeneral(LLSafeHandle<LLParcelSelection>& parcelp);
	virtual ~LLPanelLandGeneral();
	/*virtual*/ void refresh();
	void refreshNames();
	virtual void draw();

	void setGroup(const LLUUID& group_id);
	// <FS:Ansariel> Doesn't exists as of 2014-04-14
	//void onClickProfile();
	void onClickSetGroup();
	static void onClickDeed(void*);
	static void onClickBuyLand(void* data);
	static void onClickScriptLimits(void* data);
	static void onClickRelease(void*);
	static void onClickReclaim(void*);
	static void onClickBuyPass(void* deselect_when_done);
	static BOOL enableBuyPass(void*);
	static void onCommitAny(LLUICtrl* ctrl, void *userdata);
	static void finalizeCommit(void * userdata);
	static void onForSaleChange(LLUICtrl *ctrl, void * userdata);
	static void finalizeSetSellChange(void * userdata);
	static void onSalePriceChange(LLUICtrl *ctrl, void * userdata);

	static bool cbBuyPass(const LLSD& notification, const LLSD& response);

	static void onClickSellLand(void* data);
	static void onClickStopSellLand(void* data);
	static void onClickSet(void* data);
	static void onClickClear(void* data);
	static void onClickShow(void* data);
	static void callbackAvatarPick(const std::vector<std::string>& names, const uuid_vec_t& ids, void* data);
	static void finalizeAvatarPick(void* data);
	static void callbackHighlightTransferable(S32 option, void* userdata);
	static void onClickStartAuction(void*);
	// sale change confirmed when "is for sale", "sale price", "sell to whom" fields are changed
	static void confirmSaleChange(S32 landSize, S32 salePrice, std::string authorizedName, void(*callback)(void*), void* userdata);
	static void callbackConfirmSaleChange(S32 option, void* userdata);

	virtual BOOL postBuild();

protected:
	BOOL			mUncheckedSell; // True only when verifying land information when land is for sale on sale info change
	
	LLTextBox*		mLabelName;
	LLLineEditor*	mEditName;
	LLTextBox*		mLabelDesc;
	LLTextEditor*	mEditDesc;
	LLLineEditor*	mEditUUID;

	LLTextBox*		mTextSalePending;

 	LLButton*		mBtnDeedToGroup;
 	LLButton*		mBtnSetGroup;

	LLTextBox*		mTextOwnerLabel;
	LLTextBox*		mTextOwner;
	// <FS:Ansariel> Doesn't exists as of 2014-04-14
	//LLButton*		mBtnProfile;
	
	LLTextBox*		mContentRating;
	LLTextBox*		mLandType;

	LLTextBox*		mTextGroup;
	LLTextBox*		mTextGroupLabel;
	LLTextBox*		mTextClaimDateLabel;
	LLTextBox*		mTextClaimDate;

	LLTextBox*		mTextPriceLabel;
	LLTextBox*		mTextPrice;

	LLCheckBoxCtrl* mCheckDeedToGroup;
	LLCheckBoxCtrl* mCheckContributeWithDeed;

	LLTextBox*		mSaleInfoForSale1;
	LLTextBox*		mSaleInfoForSale2;
	LLTextBox*		mSaleInfoForSaleObjects;
	LLTextBox*		mSaleInfoForSaleNoObjects;
	LLTextBox*		mSaleInfoNotForSale;
	LLButton*		mBtnSellLand;
	LLButton*		mBtnStopSellLand;

	LLTextBox*		mTextDwell;

	LLButton*		mBtnBuyLand;
	LLButton*		mBtnScriptLimits;
	LLButton*		mBtnBuyGroupLand;

	// these buttons share the same location, but
	// reclaim is in exactly the same visual place,
	// ond is only shown for estate owners on their
	// estate since they cannot release land.
	LLButton*		mBtnReleaseLand;
	LLButton*		mBtnReclaimLand;

	LLButton*		mBtnBuyPass;
	LLButton* mBtnStartAuction;

	LLSafeHandle<LLParcelSelection>&	mParcel;

	// This pointer is needed to avoid parcel deselection until buying pass is completed or canceled.
	// Deselection happened because of zero references to parcel selection, which took place when 
	// "Buy Pass" was called from popup menu(EXT-6464)
	static LLPointer<LLParcelSelection>	sSelectionForBuyPass;

	static LLHandle<LLFloater> sBuyPassDialogHandle;

	S32			mLastParcelLocalID;

// LLRemoteParcelInfoObserver interface:
/*virtual*/ void processParcelInfo(const LLParcelData& parcel_data);
/*virtual*/ void setParcelID(const LLUUID& parcel_id);
/*virtual*/ void setErrorStatus(S32 status, const std::string& reason);
};

class LLPanelLandObjects
:	public LLPanel
{
public:
	LLPanelLandObjects(LLSafeHandle<LLParcelSelection>& parcelp);
	virtual ~LLPanelLandObjects();
	/*virtual*/ void refresh();
	virtual void draw();

	bool callbackReturnOwnerObjects(const LLSD& notification, const LLSD& response);
	bool callbackReturnGroupObjects(const LLSD& notification, const LLSD& response);
	bool callbackReturnOtherObjects(const LLSD& notification, const LLSD& response);
	bool callbackReturnOwnerList(const LLSD& notification, const LLSD& response);

	static void clickShowCore(LLPanelLandObjects* panelp, S32 return_type, uuid_list_t* list = 0);
	static void onClickShowOwnerObjects(void*);
	static void onClickShowGroupObjects(void*);
	static void onClickShowOtherObjects(void*);

	static void onClickReturnOwnerObjects(void*);
	static void onClickReturnGroupObjects(void*);
	static void onClickReturnOtherObjects(void*);
	static void onClickReturnOwnerList(void*);
	static void onClickRefresh(void*);

	static void onDoubleClickOwner(void*);	

	static void onCommitList(LLUICtrl* ctrl, void* data);
	static void onLostFocus(LLFocusableElement* caller, void* user_data);
	static void onCommitClean(LLUICtrl* caller, void* user_data);
	static void processParcelObjectOwnersReply(LLMessageSystem *msg, void **);
	
	virtual BOOL postBuild();

protected:

	LLTextBox		*mParcelObjectBonus;
	LLTextBox		*mSWTotalObjects;
	LLTextBox		*mObjectContribution;
	LLTextBox		*mTotalObjects;
	LLTextBox		*mOwnerObjects;
	LLButton		*mBtnShowOwnerObjects;
	LLButton		*mBtnReturnOwnerObjects;
	LLTextBox		*mGroupObjects;
	LLButton		*mBtnShowGroupObjects;
	LLButton		*mBtnReturnGroupObjects;
	LLTextBox		*mOtherObjects;
	LLButton		*mBtnShowOtherObjects;
	LLButton		*mBtnReturnOtherObjects;
	LLTextBox		*mSelectedObjects;
	LLLineEditor	*mCleanOtherObjectsTime;
	S32				mOtherTime;
	LLButton		*mBtnRefresh;
	LLButton		*mBtnReturnOwnerList;
	LLNameListCtrl	*mOwnerList;

	LLPointer<LLUIImage>	mIconAvatarOnline;
	LLPointer<LLUIImage>	mIconAvatarOffline;
	LLPointer<LLUIImage>	mIconGroup;

	BOOL			mFirstReply;

	uuid_list_t		mSelectedOwners;
	std::string		mSelectedName;
	S32				mSelectedCount;
	BOOL			mSelectedIsGroup;

	LLSafeHandle<LLParcelSelection>&	mParcel;
};


class LLPanelLandOptions
:	public LLPanel
{
public:
	LLPanelLandOptions(LLSafeHandle<LLParcelSelection>& parcelp);
	virtual ~LLPanelLandOptions();
	/*virtual*/ BOOL postBuild();
	/*virtual*/ void draw();
	/*virtual*/ void refresh();

private:
	// Refresh the "show in search" checkbox and category selector.
	void refreshSearch();

	static void onCommitAny(LLUICtrl* ctrl, void *userdata);
	static void onClickSet(void* userdata);
	static void onClickClear(void* userdata);

	// <FS:Ansariel> FIRE-10043: Teleport to LP button
	void onClickTeleport();

private:
	S32 getDirectoryFee();
	LLCheckBoxCtrl*	mCheckEditObjects;
	LLCheckBoxCtrl*	mCheckEditGroupObjects;
	LLCheckBoxCtrl*	mCheckAllObjectEntry;
	LLCheckBoxCtrl*	mCheckGroupObjectEntry;
	LLCheckBoxCtrl*	mCheckEditLand; // <FS:WF> FIRE-6604 : Reinstate the "Allow Other Residents to Edit Terrain" option in About Land
	LLCheckBoxCtrl*	mCheckSafe;
	LLCheckBoxCtrl*	mCheckFly;
	LLCheckBoxCtrl*	mCheckGroupScripts;
	LLCheckBoxCtrl*	mCheckOtherScripts;

	LLCheckBoxCtrl*	mCheckShowDirectory;
	LLComboBox*		mCategoryCombo;
	LLComboBox*		mLandingTypeCombo;

	LLTextureCtrl*	mSnapshotCtrl;

	LLTextBox*		mLocationText;
	LLButton*		mSetBtn;
	LLButton*		mClearBtn;
	// <FS:Ansariel> FIRE-10043: Teleport to LP button
	LLButton*		mTeleportToLandingPointBtn;

	LLCheckBoxCtrl		*mMatureCtrl;
	LLCheckBoxCtrl		*mPushRestrictionCtrl;
	LLCheckBoxCtrl		*mSeeAvatarsCtrl;

	LLSafeHandle<LLParcelSelection>&	mParcel;
};


class LLPanelLandAccess
:	public LLPanel
{
public:
	LLPanelLandAccess(LLSafeHandle<LLParcelSelection>& parcelp);
	virtual ~LLPanelLandAccess();
	void refresh();
	void refresh_ui();
	void refreshNames();
	virtual void draw();

	static void onCommitPublicAccess(LLUICtrl* ctrl, void *userdata);
	static void onCommitAny(LLUICtrl* ctrl, void *userdata);
	static void onCommitGroupCheck(LLUICtrl* ctrl, void *userdata);
	static void onClickRemoveAccess(void*);
	static void onClickRemoveBanned(void*);

	virtual BOOL postBuild();
	
	void onClickAddAccess();
	void onClickAddBanned();
	void callbackAvatarCBBanned(const uuid_vec_t& ids);
	void callbackAvatarCBAccess(const uuid_vec_t& ids);

protected:
	LLNameListCtrl*		mListAccess;
	LLNameListCtrl*		mListBanned;

	LLSafeHandle<LLParcelSelection>&	mParcel;
};

class LLViewerRegion;		// <FS:Zi> Fix covenant loading slowdowns

class LLPanelLandCovenant
:	public LLPanel
{
public:
	LLPanelLandCovenant(LLSafeHandle<LLParcelSelection>& parcelp);
	virtual ~LLPanelLandCovenant();
	virtual BOOL postBuild();
	void refresh();
	static void updateCovenantText(const std::string& string);
	static void updateEstateName(const std::string& name);
	static void updateLastModified(const std::string& text);
	static void updateEstateOwnerName(const std::string& name);

protected:
	LLSafeHandle<LLParcelSelection>&	mParcel;

<<<<<<< HEAD
	// <FS:Zi> Fix covenant loading slowdowns
	bool mCovenantChanged;				// flag to allow covenant to be changed
	bool mCovenantRequested;			// flag to remember if a covenant was already requested
	LLViewerRegion* mPreviousRegion;	// remember the last region we requested a covenant from
	// </FS:Zi>
=======
private:
	LLUUID mLastRegionID;
	F64 mNextUpdateTime; //seconds since client start
>>>>>>> ae89d5b4
};

#endif<|MERGE_RESOLUTION|>--- conflicted
+++ resolved
@@ -402,7 +402,6 @@
 	LLSafeHandle<LLParcelSelection>&	mParcel;
 };
 
-class LLViewerRegion;		// <FS:Zi> Fix covenant loading slowdowns
 
 class LLPanelLandCovenant
 :	public LLPanel
@@ -420,17 +419,9 @@
 protected:
 	LLSafeHandle<LLParcelSelection>&	mParcel;
 
-<<<<<<< HEAD
-	// <FS:Zi> Fix covenant loading slowdowns
-	bool mCovenantChanged;				// flag to allow covenant to be changed
-	bool mCovenantRequested;			// flag to remember if a covenant was already requested
-	LLViewerRegion* mPreviousRegion;	// remember the last region we requested a covenant from
-	// </FS:Zi>
-=======
 private:
 	LLUUID mLastRegionID;
 	F64 mNextUpdateTime; //seconds since client start
->>>>>>> ae89d5b4
 };
 
 #endif