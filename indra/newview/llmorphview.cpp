/**
 * @file llmorphview.cpp
 * @brief Container for Morph functionality
 *
 * $LicenseInfo:firstyear=2001&license=viewerlgpl$
 * Second Life Viewer Source Code
 * Copyright (C) 2010, Linden Research, Inc.
 *
 * This library is free software; you can redistribute it and/or
 * modify it under the terms of the GNU Lesser General Public
 * License as published by the Free Software Foundation;
 * version 2.1 of the License only.
 *
 * This library is distributed in the hope that it will be useful,
 * but WITHOUT ANY WARRANTY; without even the implied warranty of
 * MERCHANTABILITY or FITNESS FOR A PARTICULAR PURPOSE.  See the GNU
 * Lesser General Public License for more details.
 *
 * You should have received a copy of the GNU Lesser General Public
 * License along with this library; if not, write to the Free Software
 * Foundation, Inc., 51 Franklin Street, Fifth Floor, Boston, MA  02110-1301  USA
 *
 * Linden Research, Inc., 945 Battery Street, San Francisco, CA  94111  USA
 * $/LicenseInfo$
 */

#include "llviewerprecompiledheaders.h"

#include "llmorphview.h"

#include "lljoint.h"

#include "llagent.h"
#include "llagentcamera.h"
#include "lldrawable.h"
#include "lldrawpoolavatar.h"
#include "llface.h"
//#include "llfirstuse.h"
#include "llfloatertools.h"
#include "llresmgr.h"
#include "lltoolmgr.h"
#include "lltoolmorph.h"
#include "llviewercamera.h"
#include "llvoavatarself.h"
<<<<<<< HEAD
#include "llviewercontrol.h"		// ## Zi: Optional Edit Appearance Lighting
=======
#include "llviewercontrol.h"        // ## Zi: Optional Edit Appearance Lighting
>>>>>>> 1a8a5404
#include "llviewerwindow.h"
#include "pipeline.h"

LLMorphView *gMorphView = NULL;

constexpr F32 MORPH_NEAR_CLIP = 0.1f;

//-----------------------------------------------------------------------------
// LLMorphView()
//-----------------------------------------------------------------------------
LLMorphView::LLMorphView(const LLMorphView::Params& p)
<<<<<<< HEAD
: 	LLView(p),
	mCameraTargetJoint( NULL ),
	mCameraOffset(-0.5f, 0.05f, 0.07f ),
	mCameraTargetOffset(0.f, 0.f, 0.05f ),
	mOldCameraNearClip( 0.f ),
	mCameraPitch( 0.f ),
	mCameraYaw( 0.f ),
	mCameraDrivenByKeys( false )
=======
:   LLView(p),
    mCameraTargetJoint( NULL ),
    mCameraOffset(-0.5f, 0.05f, 0.07f ),
    mCameraTargetOffset(0.f, 0.f, 0.05f ),
    mOldCameraNearClip( 0.f ),
    mCameraPitch( 0.f ),
    mCameraYaw( 0.f ),
    mCameraDrivenByKeys( false )
>>>>>>> 1a8a5404
{}

//-----------------------------------------------------------------------------
// initialize()
//-----------------------------------------------------------------------------
void    LLMorphView::initialize()
{
<<<<<<< HEAD
	mCameraPitch = 0.f;
	mCameraYaw = 0.f;

	if (!isAgentAvatarValid() || gAgentAvatarp->isDead())
	{
		gAgentCamera.changeCameraToDefault();
		return;
	}

	gAgentAvatarp->stopMotion( ANIM_AGENT_BODY_NOISE );

	//gAgentAvatarp->mSpecialRenderMode = 3; // <FS:Ansariel> Removed by SL-13522 09/20/2020

	// set up camera for close look at avatar
	mOldCameraNearClip = LLViewerCamera::getInstance()->getNear();
	LLViewerCamera::getInstance()->setNear(MORPH_NEAR_CLIP);	
=======
    mCameraPitch = 0.f;
    mCameraYaw = 0.f;

    if (!isAgentAvatarValid() || gAgentAvatarp->isDead())
    {
        gAgentCamera.changeCameraToDefault();
        return;
    }

    gAgentAvatarp->stopMotion( ANIM_AGENT_BODY_NOISE );

    //gAgentAvatarp->mSpecialRenderMode = 3; // <FS:Ansariel> Removed by SL-13522 09/20/2020

    // set up camera for close look at avatar
    mOldCameraNearClip = LLViewerCamera::getInstance()->getNear();
    LLViewerCamera::getInstance()->setNear(MORPH_NEAR_CLIP);
>>>>>>> 1a8a5404
}

//-----------------------------------------------------------------------------
// shutdown()
//-----------------------------------------------------------------------------
void    LLMorphView::shutdown()
{
<<<<<<< HEAD
	if (isAgentAvatarValid())
	{
		gAgentAvatarp->startMotion( ANIM_AGENT_BODY_NOISE );
		//gAgentAvatarp->mSpecialRenderMode = 0; // <FS:Ansariel> Removed by SL-13522 09/20/2020
		// reset camera
		LLViewerCamera::getInstance()->setNear(mOldCameraNearClip);
	}
=======
    if (isAgentAvatarValid())
    {
        gAgentAvatarp->startMotion( ANIM_AGENT_BODY_NOISE );
        //gAgentAvatarp->mSpecialRenderMode = 0; // <FS:Ansariel> Removed by SL-13522 09/20/2020
        // reset camera
        LLViewerCamera::getInstance()->setNear(mOldCameraNearClip);
    }
>>>>>>> 1a8a5404
}


//-----------------------------------------------------------------------------
// setVisible()
//-----------------------------------------------------------------------------
void LLMorphView::setVisible(bool visible)
{
    if( visible != getVisible() )
    {
        LLView::setVisible(visible);

        if (visible)
        {
            // TODO: verify some user action has already opened outfit editor? - Nyx
            initialize();

            // First run dialog
            //LLFirstUse::useAppearance();
        }
        else
        {
            // TODO: verify some user action has already closed outfit editor ? - Nyx
            shutdown();
        }
    }
}

void LLMorphView::updateCamera()
{
<<<<<<< HEAD
	if (!mCameraTargetJoint)
	{
//<FS:ND> Query by JointKey rather than just a string, the key can be a U32 index for faster lookup
//		setCameraTargetJoint( gAgentAvatarp->getJoint( "mHead" ) );
		setCameraTargetJoint( gAgentAvatarp->getJoint( JointKey::construct( "mHead" ) ) );
// </FS:ND>
	}
	if (!isAgentAvatarValid()) return;
=======
    if (!mCameraTargetJoint)
    {
//<FS:ND> Query by JointKey rather than just a string, the key can be a U32 index for faster lookup
//      setCameraTargetJoint( gAgentAvatarp->getJoint( "mHead" ) );
        setCameraTargetJoint( gAgentAvatarp->getJoint( JointKey::construct( "mHead" ) ) );
// </FS:ND>
    }
    if (!isAgentAvatarValid()) return;
>>>>>>> 1a8a5404

    LLJoint* root_joint = gAgentAvatarp->getRootJoint();
    if( !root_joint )
    {
        return;
    }

    const LLQuaternion& avatar_rot = root_joint->getWorldRotation();

    LLVector3d joint_pos = gAgent.getPosGlobalFromAgent(mCameraTargetJoint->getWorldPosition());
    LLVector3d target_pos = joint_pos + mCameraTargetOffset * avatar_rot;

    LLQuaternion camera_rot_yaw(mCameraYaw, LLVector3::z_axis);
    LLQuaternion camera_rot_pitch(mCameraPitch, LLVector3::y_axis);

    LLVector3d camera_pos = joint_pos + mCameraOffset * camera_rot_pitch * camera_rot_yaw * avatar_rot;

    gAgentCamera.setCameraPosAndFocusGlobal( camera_pos, target_pos, gAgent.getID() );
}

void LLMorphView::setCameraDrivenByKeys(bool b)
{
    if( mCameraDrivenByKeys != b )
    {
        if( b )
        {
            // Reset to the default camera position specified by mCameraPitch, mCameraYaw, etc.
            updateCamera();
        }
        mCameraDrivenByKeys = b;
    }
}<|MERGE_RESOLUTION|>--- conflicted
+++ resolved
@@ -42,11 +42,7 @@
 #include "lltoolmorph.h"
 #include "llviewercamera.h"
 #include "llvoavatarself.h"
-<<<<<<< HEAD
-#include "llviewercontrol.h"		// ## Zi: Optional Edit Appearance Lighting
-=======
 #include "llviewercontrol.h"        // ## Zi: Optional Edit Appearance Lighting
->>>>>>> 1a8a5404
 #include "llviewerwindow.h"
 #include "pipeline.h"
 
@@ -58,16 +54,6 @@
 // LLMorphView()
 //-----------------------------------------------------------------------------
 LLMorphView::LLMorphView(const LLMorphView::Params& p)
-<<<<<<< HEAD
-: 	LLView(p),
-	mCameraTargetJoint( NULL ),
-	mCameraOffset(-0.5f, 0.05f, 0.07f ),
-	mCameraTargetOffset(0.f, 0.f, 0.05f ),
-	mOldCameraNearClip( 0.f ),
-	mCameraPitch( 0.f ),
-	mCameraYaw( 0.f ),
-	mCameraDrivenByKeys( false )
-=======
 :   LLView(p),
     mCameraTargetJoint( NULL ),
     mCameraOffset(-0.5f, 0.05f, 0.07f ),
@@ -76,7 +62,6 @@
     mCameraPitch( 0.f ),
     mCameraYaw( 0.f ),
     mCameraDrivenByKeys( false )
->>>>>>> 1a8a5404
 {}
 
 //-----------------------------------------------------------------------------
@@ -84,24 +69,6 @@
 //-----------------------------------------------------------------------------
 void    LLMorphView::initialize()
 {
-<<<<<<< HEAD
-	mCameraPitch = 0.f;
-	mCameraYaw = 0.f;
-
-	if (!isAgentAvatarValid() || gAgentAvatarp->isDead())
-	{
-		gAgentCamera.changeCameraToDefault();
-		return;
-	}
-
-	gAgentAvatarp->stopMotion( ANIM_AGENT_BODY_NOISE );
-
-	//gAgentAvatarp->mSpecialRenderMode = 3; // <FS:Ansariel> Removed by SL-13522 09/20/2020
-
-	// set up camera for close look at avatar
-	mOldCameraNearClip = LLViewerCamera::getInstance()->getNear();
-	LLViewerCamera::getInstance()->setNear(MORPH_NEAR_CLIP);	
-=======
     mCameraPitch = 0.f;
     mCameraYaw = 0.f;
 
@@ -118,7 +85,6 @@
     // set up camera for close look at avatar
     mOldCameraNearClip = LLViewerCamera::getInstance()->getNear();
     LLViewerCamera::getInstance()->setNear(MORPH_NEAR_CLIP);
->>>>>>> 1a8a5404
 }
 
 //-----------------------------------------------------------------------------
@@ -126,15 +92,6 @@
 //-----------------------------------------------------------------------------
 void    LLMorphView::shutdown()
 {
-<<<<<<< HEAD
-	if (isAgentAvatarValid())
-	{
-		gAgentAvatarp->startMotion( ANIM_AGENT_BODY_NOISE );
-		//gAgentAvatarp->mSpecialRenderMode = 0; // <FS:Ansariel> Removed by SL-13522 09/20/2020
-		// reset camera
-		LLViewerCamera::getInstance()->setNear(mOldCameraNearClip);
-	}
-=======
     if (isAgentAvatarValid())
     {
         gAgentAvatarp->startMotion( ANIM_AGENT_BODY_NOISE );
@@ -142,7 +99,6 @@
         // reset camera
         LLViewerCamera::getInstance()->setNear(mOldCameraNearClip);
     }
->>>>>>> 1a8a5404
 }
 
 
@@ -173,16 +129,6 @@
 
 void LLMorphView::updateCamera()
 {
-<<<<<<< HEAD
-	if (!mCameraTargetJoint)
-	{
-//<FS:ND> Query by JointKey rather than just a string, the key can be a U32 index for faster lookup
-//		setCameraTargetJoint( gAgentAvatarp->getJoint( "mHead" ) );
-		setCameraTargetJoint( gAgentAvatarp->getJoint( JointKey::construct( "mHead" ) ) );
-// </FS:ND>
-	}
-	if (!isAgentAvatarValid()) return;
-=======
     if (!mCameraTargetJoint)
     {
 //<FS:ND> Query by JointKey rather than just a string, the key can be a U32 index for faster lookup
@@ -191,7 +137,6 @@
 // </FS:ND>
     }
     if (!isAgentAvatarValid()) return;
->>>>>>> 1a8a5404
 
     LLJoint* root_joint = gAgentAvatarp->getRootJoint();
     if( !root_joint )
