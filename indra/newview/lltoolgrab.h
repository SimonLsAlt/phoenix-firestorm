--- conflicted
+++ resolved
@@ -1,220 +1,159 @@
-/**
- * @file lltoolgrab.h
- * @brief LLToolGrab class header file
- *
- * $LicenseInfo:firstyear=2001&license=viewerlgpl$
- * Second Life Viewer Source Code
- * Copyright (C) 2010, Linden Research, Inc.
- *
- * This library is free software; you can redistribute it and/or
- * modify it under the terms of the GNU Lesser General Public
- * License as published by the Free Software Foundation;
- * version 2.1 of the License only.
- *
- * This library is distributed in the hope that it will be useful,
- * but WITHOUT ANY WARRANTY; without even the implied warranty of
- * MERCHANTABILITY or FITNESS FOR A PARTICULAR PURPOSE.  See the GNU
- * Lesser General Public License for more details.
- *
- * You should have received a copy of the GNU Lesser General Public
- * License along with this library; if not, write to the Free Software
- * Foundation, Inc., 51 Franklin Street, Fifth Floor, Boston, MA  02110-1301  USA
- *
- * Linden Research, Inc., 945 Battery Street, San Francisco, CA  94111  USA
- * $/LicenseInfo$
- */
-
-#ifndef LL_TOOLGRAB_H
-#define LL_TOOLGRAB_H
-
-#include "lltool.h"
-#include "v3math.h"
-#include "llquaternion.h"
-#include "llsingleton.h"
-#include "lluuid.h"
-#include "llviewerwindow.h" // for LLPickInfo
-
-class LLView;
-class LLTextBox;
-class LLViewerObject;
-class LLPickInfo;
-
-
-// Message utilities
-void send_ObjectGrab_message(LLViewerObject* object, const LLPickInfo & pick, const LLVector3 &grab_offset);
-void send_ObjectDeGrab_message(LLViewerObject* object, const LLPickInfo & pick);
-
-const MASK DEFAULT_GRAB_MASK = MASK_CONTROL;
-
-/**
- * LLToolGrabBase contains most of the semantics of LLToolGrab. It's just that
- * LLToolGrab is an LLSingleton, but we also explicitly instantiate
- * LLToolGrabBase as part of LLToolCompGun. You can't just make an extra
- * instance of an LLSingleton!
- */
-class LLToolGrabBase : public LLTool
-{
-public:
-<<<<<<< HEAD
-	LLToolGrabBase(LLToolComposite* composite=NULL);
-	~LLToolGrabBase();
-
-	/*virtual*/ bool	handleHover(S32 x, S32 y, MASK mask);
-	/*virtual*/ bool	handleMouseDown(S32 x, S32 y, MASK mask);
-	/*virtual*/ bool	handleMouseUp(S32 x, S32 y, MASK mask);
-	/*virtual*/ bool	handleDoubleClick(S32 x, S32 y, MASK mask);
-	/*virtual*/ void	render();		// 3D elements
-	/*virtual*/ void	draw();			// 2D elements
-
-	virtual void		handleSelect();
-	virtual void		handleDeselect();
-	
-	virtual LLViewerObject*	getEditingObject();
-	virtual LLVector3d		getEditingPointGlobal();
-	virtual bool			isEditing();
-	virtual void			stopEditing();
-	
-	virtual void			onMouseCaptureLost();
-
-	bool			hasGrabOffset()  { return true; }	// HACK
-	LLVector3		getGrabOffset(S32 x, S32 y);		// HACK
-
-	// Capture the mouse and start grabbing.
-	bool			handleObjectHit(const LLPickInfo& info);
-
-	// Certain grabs should not highlight the "Build" toolbar button
-	bool getHideBuildHighlight() { return mHideBuildHighlight; }
-
-	void setClickedInMouselook(bool is_clickedInMouselook) {mClickedInMouselook = is_clickedInMouselook;}
-
-	static void		pickCallback(const LLPickInfo& pick_info);
-=======
-    LLToolGrabBase(LLToolComposite* composite=NULL);
-    ~LLToolGrabBase();
-
-    /*virtual*/ BOOL    handleHover(S32 x, S32 y, MASK mask);
-    /*virtual*/ BOOL    handleMouseDown(S32 x, S32 y, MASK mask);
-    /*virtual*/ BOOL    handleMouseUp(S32 x, S32 y, MASK mask);
-    /*virtual*/ BOOL    handleDoubleClick(S32 x, S32 y, MASK mask);
-    /*virtual*/ void    render();       // 3D elements
-    /*virtual*/ void    draw();         // 2D elements
-
-    virtual void        handleSelect();
-    virtual void        handleDeselect();
-
-    virtual LLViewerObject* getEditingObject();
-    virtual LLVector3d      getEditingPointGlobal();
-    virtual BOOL            isEditing();
-    virtual void            stopEditing();
-
-    virtual void            onMouseCaptureLost();
-
-    BOOL            hasGrabOffset()  { return TRUE; }   // HACK
-    LLVector3       getGrabOffset(S32 x, S32 y);        // HACK
-
-    // Capture the mouse and start grabbing.
-    BOOL            handleObjectHit(const LLPickInfo& info);
-
-    // Certain grabs should not highlight the "Build" toolbar button
-    BOOL getHideBuildHighlight() { return mHideBuildHighlight; }
-
-    void setClickedInMouselook(BOOL is_clickedInMouselook) {mClickedInMouselook = is_clickedInMouselook;}
-
-    static void     pickCallback(const LLPickInfo& pick_info);
->>>>>>> e1623bb2
-private:
-    LLVector3d      getGrabPointGlobal();
-    void            startGrab();
-    void            stopGrab();
-
-    void            startSpin();
-    void            stopSpin();
-
-    void            handleHoverSpin(S32 x, S32 y, MASK mask);
-    void            handleHoverActive(S32 x, S32 y, MASK mask);
-    void            handleHoverNonPhysical(S32 x, S32 y, MASK mask);
-    void            handleHoverInactive(S32 x, S32 y, MASK mask);
-    void            handleHoverFailed(S32 x, S32 y, MASK mask);
-
-private:
-    enum            EGrabMode { GRAB_INACTIVE, GRAB_ACTIVE_CENTER, GRAB_NONPHYSICAL, GRAB_LOCKED, GRAB_NOOBJECT };
-
-    EGrabMode       mMode;
-
-<<<<<<< HEAD
-	bool			mVerticalDragging;
-
-	bool			mHitLand;
-=======
-    BOOL            mVerticalDragging;
-
-    BOOL            mHitLand;
->>>>>>> e1623bb2
-
-    LLTimer         mGrabTimer;                     // send simulator time between hover movements
-
-    LLVector3       mGrabOffsetFromCenterInitial;   // meters from CG of object
-    LLVector3d      mGrabHiddenOffsetFromCamera;    // in cursor hidden drag, how far is grab offset from camera
-
-    LLVector3d      mDragStartPointGlobal;              // projected into world
-    LLVector3d      mDragStartFromCamera;           // drag start relative to camera
-
-    LLPickInfo      mGrabPick;
-
-<<<<<<< HEAD
-	S32				mLastMouseX;
-	S32				mLastMouseY;
-	S32				mAccumDeltaX;	// since cursor hidden, how far have you moved?
-	S32				mAccumDeltaY;
-	bool			mHasMoved;		// has mouse moved off center at all?
-	bool			mOutsideSlop;	// has mouse moved outside center 5 pixels?
-	bool			mDeselectedThisClick;
-	bool			mValidSelection;
-=======
-    S32             mLastMouseX;
-    S32             mLastMouseY;
-    S32             mAccumDeltaX;   // since cursor hidden, how far have you moved?
-    S32             mAccumDeltaY;
-    BOOL            mHasMoved;      // has mouse moved off center at all?
-    BOOL            mOutsideSlop;   // has mouse moved outside center 5 pixels?
-    BOOL            mDeselectedThisClick;
-    BOOL            mValidSelection;
->>>>>>> e1623bb2
-
-    S32             mLastFace;
-    LLVector2       mLastUVCoords;
-    LLVector2       mLastSTCoords;
-    LLVector3       mLastIntersection;
-    LLVector3       mLastNormal;
-    LLVector3       mLastBinormal;
-    LLVector3       mLastGrabPos;
-
-
-<<<<<<< HEAD
-	bool			mSpinGrabbing;
-	LLQuaternion	mSpinRotation;
-
-	bool			mHideBuildHighlight;
-
-	bool			mClickedInMouselook;
-=======
-    BOOL            mSpinGrabbing;
-    LLQuaternion    mSpinRotation;
-
-    BOOL            mHideBuildHighlight;
-
-    BOOL            mClickedInMouselook;
->>>>>>> e1623bb2
-};
-
-/// This is the LLSingleton instance of LLToolGrab.
-class LLToolGrab : public LLToolGrabBase, public LLSingleton<LLToolGrab>
-{
-    LLSINGLETON_EMPTY_CTOR(LLToolGrab);
-};
-
-extern bool gGrabBtnVertical;
-extern bool gGrabBtnSpin;
-extern LLTool* gGrabTransientTool;
-
-#endif  // LL_TOOLGRAB_H+/**
+ * @file lltoolgrab.h
+ * @brief LLToolGrab class header file
+ *
+ * $LicenseInfo:firstyear=2001&license=viewerlgpl$
+ * Second Life Viewer Source Code
+ * Copyright (C) 2010, Linden Research, Inc.
+ *
+ * This library is free software; you can redistribute it and/or
+ * modify it under the terms of the GNU Lesser General Public
+ * License as published by the Free Software Foundation;
+ * version 2.1 of the License only.
+ *
+ * This library is distributed in the hope that it will be useful,
+ * but WITHOUT ANY WARRANTY; without even the implied warranty of
+ * MERCHANTABILITY or FITNESS FOR A PARTICULAR PURPOSE.  See the GNU
+ * Lesser General Public License for more details.
+ *
+ * You should have received a copy of the GNU Lesser General Public
+ * License along with this library; if not, write to the Free Software
+ * Foundation, Inc., 51 Franklin Street, Fifth Floor, Boston, MA  02110-1301  USA
+ *
+ * Linden Research, Inc., 945 Battery Street, San Francisco, CA  94111  USA
+ * $/LicenseInfo$
+ */
+
+#ifndef LL_TOOLGRAB_H
+#define LL_TOOLGRAB_H
+
+#include "lltool.h"
+#include "v3math.h"
+#include "llquaternion.h"
+#include "llsingleton.h"
+#include "lluuid.h"
+#include "llviewerwindow.h" // for LLPickInfo
+
+class LLView;
+class LLTextBox;
+class LLViewerObject;
+class LLPickInfo;
+
+
+// Message utilities
+void send_ObjectGrab_message(LLViewerObject* object, const LLPickInfo & pick, const LLVector3 &grab_offset);
+void send_ObjectDeGrab_message(LLViewerObject* object, const LLPickInfo & pick);
+
+const MASK DEFAULT_GRAB_MASK = MASK_CONTROL;
+
+/**
+ * LLToolGrabBase contains most of the semantics of LLToolGrab. It's just that
+ * LLToolGrab is an LLSingleton, but we also explicitly instantiate
+ * LLToolGrabBase as part of LLToolCompGun. You can't just make an extra
+ * instance of an LLSingleton!
+ */
+class LLToolGrabBase : public LLTool
+{
+public:
+    LLToolGrabBase(LLToolComposite* composite=NULL);
+    ~LLToolGrabBase();
+
+    /*virtual*/ bool    handleHover(S32 x, S32 y, MASK mask);
+    /*virtual*/ bool    handleMouseDown(S32 x, S32 y, MASK mask);
+    /*virtual*/ bool    handleMouseUp(S32 x, S32 y, MASK mask);
+    /*virtual*/ bool    handleDoubleClick(S32 x, S32 y, MASK mask);
+    /*virtual*/ void    render();       // 3D elements
+    /*virtual*/ void    draw();         // 2D elements
+
+    virtual void        handleSelect();
+    virtual void        handleDeselect();
+
+    virtual LLViewerObject* getEditingObject();
+    virtual LLVector3d      getEditingPointGlobal();
+    virtual bool            isEditing();
+    virtual void            stopEditing();
+
+    virtual void            onMouseCaptureLost();
+
+    bool            hasGrabOffset()  { return true; }   // HACK
+    LLVector3       getGrabOffset(S32 x, S32 y);        // HACK
+
+    // Capture the mouse and start grabbing.
+    bool            handleObjectHit(const LLPickInfo& info);
+
+    // Certain grabs should not highlight the "Build" toolbar button
+    bool getHideBuildHighlight() { return mHideBuildHighlight; }
+
+    void setClickedInMouselook(bool is_clickedInMouselook) {mClickedInMouselook = is_clickedInMouselook;}
+
+    static void     pickCallback(const LLPickInfo& pick_info);
+private:
+    LLVector3d      getGrabPointGlobal();
+    void            startGrab();
+    void            stopGrab();
+
+    void            startSpin();
+    void            stopSpin();
+
+    void            handleHoverSpin(S32 x, S32 y, MASK mask);
+    void            handleHoverActive(S32 x, S32 y, MASK mask);
+    void            handleHoverNonPhysical(S32 x, S32 y, MASK mask);
+    void            handleHoverInactive(S32 x, S32 y, MASK mask);
+    void            handleHoverFailed(S32 x, S32 y, MASK mask);
+
+private:
+    enum            EGrabMode { GRAB_INACTIVE, GRAB_ACTIVE_CENTER, GRAB_NONPHYSICAL, GRAB_LOCKED, GRAB_NOOBJECT };
+
+    EGrabMode       mMode;
+
+    bool            mVerticalDragging;
+
+    bool            mHitLand;
+
+    LLTimer         mGrabTimer;                     // send simulator time between hover movements
+
+    LLVector3       mGrabOffsetFromCenterInitial;   // meters from CG of object
+    LLVector3d      mGrabHiddenOffsetFromCamera;    // in cursor hidden drag, how far is grab offset from camera
+
+    LLVector3d      mDragStartPointGlobal;              // projected into world
+    LLVector3d      mDragStartFromCamera;           // drag start relative to camera
+
+    LLPickInfo      mGrabPick;
+
+    S32             mLastMouseX;
+    S32             mLastMouseY;
+    S32             mAccumDeltaX;   // since cursor hidden, how far have you moved?
+    S32             mAccumDeltaY;
+    bool            mHasMoved;      // has mouse moved off center at all?
+    bool            mOutsideSlop;   // has mouse moved outside center 5 pixels?
+    bool            mDeselectedThisClick;
+    bool            mValidSelection;
+
+    S32             mLastFace;
+    LLVector2       mLastUVCoords;
+    LLVector2       mLastSTCoords;
+    LLVector3       mLastIntersection;
+    LLVector3       mLastNormal;
+    LLVector3       mLastBinormal;
+    LLVector3       mLastGrabPos;
+
+
+    bool            mSpinGrabbing;
+    LLQuaternion    mSpinRotation;
+
+    bool            mHideBuildHighlight;
+
+    bool            mClickedInMouselook;
+};
+
+/// This is the LLSingleton instance of LLToolGrab.
+class LLToolGrab : public LLToolGrabBase, public LLSingleton<LLToolGrab>
+{
+    LLSINGLETON_EMPTY_CTOR(LLToolGrab);
+};
+
+extern bool gGrabBtnVertical;
+extern bool gGrabBtnSpin;
+extern LLTool* gGrabTransientTool;
+
+#endif  // LL_TOOLGRAB_H