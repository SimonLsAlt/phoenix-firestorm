/**
 * @file llfloaterbump.cpp
 * @brief Floater showing recent bumps, hits with objects, pushes, etc.
 * @author Cory Ondrejka, James Cook
 *
 * $LicenseInfo:firstyear=2003&license=viewerlgpl$
 * Second Life Viewer Source Code
 * Copyright (C) 2010, Linden Research, Inc.
 *
 * This library is free software; you can redistribute it and/or
 * modify it under the terms of the GNU Lesser General Public
 * License as published by the Free Software Foundation;
 * version 2.1 of the License only.
 *
 * This library is distributed in the hope that it will be useful,
 * but WITHOUT ANY WARRANTY; without even the implied warranty of
 * MERCHANTABILITY or FITNESS FOR A PARTICULAR PURPOSE.  See the GNU
 * Lesser General Public License for more details.
 *
 * You should have received a copy of the GNU Lesser General Public
 * License along with this library; if not, write to the Free Software
 * Foundation, Inc., 51 Franklin Street, Fifth Floor, Boston, MA  02110-1301  USA
 *
 * Linden Research, Inc., 945 Battery Street, San Francisco, CA  94111  USA
 * $/LicenseInfo$
 */

#include "llviewerprecompiledheaders.h"

#include "llsd.h"
#include "mean_collision_data.h"

#include "llavataractions.h"
#include "llfloaterbump.h"
#include "llfloaterreg.h"
#include "llfloaterreporter.h"
#include "llmutelist.h"
#include "llpanelblockedlist.h"
#include "llscrolllistctrl.h"
#include "lltrans.h"
#include "lluictrlfactory.h"
#include "llviewermessage.h"
#include "llviewermenu.h"
#include "llviewerobjectlist.h"

#include "llavatarnamecache.h"
#include "fsradar.h"
#include "fsscrolllistctrl.h"
#include "llclipboard.h"
#include "llfloaterreg.h"

///----------------------------------------------------------------------------
/// Class LLFloaterBump
///----------------------------------------------------------------------------

// Default constructor
LLFloaterBump::LLFloaterBump(const LLSD& key)
:   LLFloater(key),
    // <FS:Ansariel> Instant bump list floater update
    mDirty(false),
    mList(NULL)
    // </FS:Ansariel>
{
    // <FS:Ansariel> Improved bump list
    //mCommitCallbackRegistrar.add("Avatar.SendIM", boost::bind(&LLFloaterBump::startIM, this));
    //mCommitCallbackRegistrar.add("Avatar.ReportAbuse", boost::bind(&LLFloaterBump::reportAbuse, this));
    //mCommitCallbackRegistrar.add("ShowAgentProfile", boost::bind(&LLFloaterBump::showProfile, this));
    //mCommitCallbackRegistrar.add("Avatar.InviteToGroup", boost::bind(&LLFloaterBump::inviteToGroup, this));
    //mCommitCallbackRegistrar.add("Avatar.Call", boost::bind(&LLFloaterBump::startCall, this));
    //mEnableCallbackRegistrar.add("Avatar.EnableCall", boost::bind(&LLAvatarActions::canCall));
    //mCommitCallbackRegistrar.add("Avatar.AddFriend", boost::bind(&LLFloaterBump::addFriend, this));
    //mEnableCallbackRegistrar.add("Avatar.EnableAddFriend", boost::bind(&LLFloaterBump::enableAddFriend, this));
    //mCommitCallbackRegistrar.add("Avatar.Mute", boost::bind(&LLFloaterBump::muteAvatar, this));
    //mEnableCallbackRegistrar.add("Avatar.EnableMute", boost::bind(&LLFloaterBump::enableMute, this));
    //mCommitCallbackRegistrar.add("PayObject", boost::bind(&LLFloaterBump::payAvatar, this));
    //mCommitCallbackRegistrar.add("Tools.LookAtSelection", boost::bind(&LLFloaterBump::zoomInAvatar, this));
    // </FS:Ansariel>
}


// Destroys the object
LLFloaterBump::~LLFloaterBump()
{
    // <FS:Ansariel> Improved bump list
    //auto menu = mPopupMenuHandle.get();
    //if (menu)
    //{
    //  menu->die();
    //  mPopupMenuHandle.markDead();
    //}
    // </FS:Ansariel>
}

bool LLFloaterBump::postBuild()
{
    // <FS:Ansariel> FIRE-13888: Add copy function to bumps list
    //mList = getChild<LLScrollListCtrl>("bump_list");
    //mList->setAllowMultipleSelection(false);
    //mList->setRightMouseDownCallback(boost::bind(&LLFloaterBump::onScrollListRightClicked, this, _1, _2, _3));

    //LLContextMenu* menu = LLUICtrlFactory::getInstance()->createFromFile<LLContextMenu>("menu_avatar_other.xml", gMenuHolder, LLViewerMenuHolderGL::child_registry_t::instance());
    //if (menu)
    //{
    //  mPopupMenuHandle = menu->getHandle();
    //  menu->setItemVisible(std::string("Normal"), false);
    //  menu->setItemVisible(std::string("Always use impostor"), false);
    //  menu->setItemVisible(std::string("Never use impostor"), false);
    //  menu->setItemVisible(std::string("Impostor seperator"), false);
    //}

<<<<<<< HEAD
    //return TRUE;
=======
    //return true;
>>>>>>> 050d2fef
    mList = getChild<FSScrollListCtrl>("bump_list");
    mList->setContextMenu(&gFSBumpListMenu);

    return LLFloater::postBuild();
    // </FS:Ansariel>
}

// virtual
void LLFloaterBump::onOpen(const LLSD& key)
{
// <FS:Ansariel> Instant bump list floater update
    //if (gMeanCollisionList.empty())
    //{
    //  mNames.clear();
    //  mList->deleteAllItems();
    updateList();
}

void LLFloaterBump::draw()
{
    if (mDirty)
    {
        updateList();
        mDirty = false;
    }

    LLFloater::draw();
}

void LLFloaterBump::updateList()
{
    if (!mList)
    {
        return;
    }
    mList->deleteAllItems();

    if (gMeanCollisionList.empty())
    {
// </FS:Ansariel>
        std::string none_detected = getString("none_detected");
        LLSD row;
        row["columns"][0]["value"] = none_detected;
        row["columns"][0]["font"] = "SansSerifBold";
        mList->addElement(row);
    }
    else
    {
// <FS:Ansariel> Instant bump list floater update
//      populateCollisionList();
//  }
//}

//void LLFloaterBump::populateCollisionList()
//{
//  mNames.clear();
//  mList->deleteAllItems();
// </FS:Ansariel>

    for (mean_collision_list_t::iterator iter = gMeanCollisionList.begin();
                 iter != gMeanCollisionList.end(); ++iter)
    {
        LLMeanCollisionData *mcd = *iter;
        add(mList, mcd);
    }
    // <FS:Ansariel> Instant bump list floater update
    }
    // </FS:Ansariel>
}

void LLFloaterBump::add(LLScrollListCtrl* list, LLMeanCollisionData* mcd)
{
    if (mcd->mFullName.empty() || list->getItemCount() >= 20)
    {
        return;
    }

    std::string timeStr = getString ("timeStr");
    LLSD substitution;

    substitution["datetime"] = (S32) mcd->mTime;
    LLStringUtil::format (timeStr, substitution);

    std::string action;
    switch(mcd->mType)
    {
    case MEAN_BUMP:
        action = "bump";
        break;
    case MEAN_LLPUSHOBJECT:
        action = "llpushobject";
        break;
    case MEAN_SELECTED_OBJECT_COLLIDE:
        action = "selected_object_collide";
        break;
    case MEAN_SCRIPTED_OBJECT_COLLIDE:
        action = "scripted_object_collide";
        break;
    case MEAN_PHYSICAL_OBJECT_COLLIDE:
        action = "physical_object_collide";
        break;
    default:
        LL_INFOS() << "LLFloaterBump::add unknown mean collision type "
            << mcd->mType << LL_ENDL;
        return;
    }

    // All above action strings are in XML file
    LLUIString text = getString(action);
    text.setArg("[TIME]", timeStr);
    text.setArg("[NAME]", mcd->mFullName);

    LLSD row;
    row["id"] = mcd->mPerp;
    row["columns"][0]["value"] = text;
    row["columns"][0]["font"] = "SansSerifBold";
    list->addElement(row);

// <FS:Ansariel> Improved bump list
}
#if 0
    mNames[mcd->mPerp] = mcd->mFullName;
}


void LLFloaterBump::onScrollListRightClicked(LLUICtrl* ctrl, S32 x, S32 y)
{
    if (!gMeanCollisionList.empty())
    {
        LLScrollListItem* item = mList->hitItem(x, y);
        auto menu = mPopupMenuHandle.get();
        if (item && menu)
        {
            mItemUUID = item->getUUID();
            menu->buildDrawLabels();
            menu->updateParent(LLMenuGL::sMenuContainer);

            std::string mute_msg = (LLMuteList::getInstance()->isMuted(mItemUUID, mNames[mItemUUID])) ? "UnmuteAvatar" : "MuteAvatar";
            menu->getChild<LLUICtrl>("Avatar Mute")->setValue(LLTrans::getString(mute_msg));
            menu->setItemEnabled(std::string("Zoom In"), bool(gObjectList.findObject(mItemUUID)));

            menu->show(x, y);
            LLMenuGL::showPopup(ctrl, menu, x, y);
        }
    }
}


void LLFloaterBump::startIM()
{
    LLAvatarActions::startIM(mItemUUID);
}

void LLFloaterBump::startCall()
{
    LLAvatarActions::startCall(mItemUUID);
}

void LLFloaterBump::reportAbuse()
{
    LLFloaterReporter::showFromAvatar(mItemUUID, "av_name");
}

void LLFloaterBump::showProfile()
{
    LLAvatarActions::showProfile(mItemUUID);
}

void LLFloaterBump::addFriend()
{
    LLAvatarActions::requestFriendshipDialog(mItemUUID);
}

bool LLFloaterBump::enableAddFriend()
{
    return !LLAvatarActions::isFriend(mItemUUID);
}

void LLFloaterBump::muteAvatar()
{
    LLMute mute(mItemUUID, mNames[mItemUUID], LLMute::AGENT);
    if (LLMuteList::getInstance()->isMuted(mute.mID))
    {
        LLMuteList::getInstance()->remove(mute);
    }
    else
    {
        LLMuteList::getInstance()->add(mute);
        LLPanelBlockedList::showPanelAndSelect(mute.mID);
    }
}

void LLFloaterBump::payAvatar()
{
    LLAvatarActions::pay(mItemUUID);
}

void LLFloaterBump::zoomInAvatar()
{
    handle_zoom_to_object(mItemUUID);
}

bool LLFloaterBump::enableMute()
{
    return LLAvatarActions::canBlock(mItemUUID);
}

void LLFloaterBump::inviteToGroup()
{
    LLAvatarActions::inviteToGroup(mItemUUID);
}

LLFloaterBump* LLFloaterBump::getInstance()
{
    return LLFloaterReg::getTypedInstance<LLFloaterBump>("bumps");
}
#endif
// </FS:Ansariel>

// <FS:Ansariel> FIRE-13888: Add copy function to bumps list
LLContextMenu* FSBumpListMenu::createMenu()
{
    LLUICtrl::CommitCallbackRegistry::ScopedRegistrar registrar;
    LLUICtrl::EnableCallbackRegistry::ScopedRegistrar enable_registrar;

    registrar.add("BumpList.Action", boost::bind(&FSBumpListMenu::onContextMenuItemClick, this, _2));
    enable_registrar.add("BumpList.Enable", boost::bind(&FSBumpListMenu::onContextMenuItemEnable, this, _2));

    return createFromFile("menu_fs_bump_list.xml");
}

void FSBumpListMenu::onContextMenuItemClick(const LLSD& userdata)
{
    std::string item = userdata.asString();

    if (item == "show_profile")
    {
        LLAvatarActions::showProfile(mUUIDs.front());
    }
    else if (item == "sendim")
    {
        if (mUUIDs.size() == 1)
        {
            LLAvatarActions::startIM(mUUIDs.front());
        }
        else
        {
            LLAvatarActions::startConference(mUUIDs);
        }
    }
    else if (item == "zoom")
    {
        LLAvatarActions::zoomIn(mUUIDs.front());
    }
    else if (item == "teleportto")
    {
        LLAvatarActions::teleportTo(mUUIDs.front());
    }
    else if (item == "block")
    {
        LLAvatarActions::toggleBlock(mUUIDs.front());
    }
    else if (item == "report")
    {
        LLAvatarActions::report(mUUIDs.front());
    }
    else if (item == "copy")
    {
        LLFloaterBump* floater = LLFloaterReg::findTypedInstance<LLFloaterBump>("bumps");
        if (floater && !gMeanCollisionList.empty() && !mUUIDs.empty())
        {
            std::string bumps_text;
            FSScrollListCtrl* list = floater->getChild<FSScrollListCtrl>("bump_list");

            std::vector<LLScrollListItem*> selected = list->getAllSelected();
            for (std::vector<LLScrollListItem*>::iterator it = selected.begin(); it != selected.end(); ++it)
            {
                bumps_text += ( (bumps_text.empty() ? "" : "\n") + (*it)->getColumn(0)->getValue().asString() );
            }

            if (!bumps_text.empty())
            {
<<<<<<< HEAD
                LLClipboard::instance().copyToClipboard(utf8str_to_wstring(bumps_text), 0, bumps_text.size() );
=======
                LLClipboard::instance().copyToClipboard(utf8str_to_wstring(bumps_text), 0, static_cast<S32>(bumps_text.size()));
>>>>>>> 050d2fef
            }
        }
    }
}

bool FSBumpListMenu::onContextMenuItemEnable(const LLSD& userdata)
{
    const LLFloaterBump* floater = LLFloaterReg::findTypedInstance<LLFloaterBump>("bumps");
    const std::string item = userdata.asString();

    if (!floater)
    {
        return false;
    }

    if (item == "can_show_profile")
    {
        return (!gMeanCollisionList.empty() && mUUIDs.size() == 1);
    }
    else if (item == "can_sendim")
    {
        return (!gMeanCollisionList.empty() && mUUIDs.size() > 0);
    }
    else if (item == "can_zoom")
    {
        return (!gMeanCollisionList.empty() && mUUIDs.size() == 1 && LLAvatarActions::canZoomIn(mUUIDs.front()));
    }
    else if (item == "can_teleportto")
    {
        return (!gMeanCollisionList.empty() && mUUIDs.size() == 1 && FSRadar::getInstance()->getEntry(mUUIDs.front()) != NULL);
    }
    else if (item == "can_block")
    {
        return (!gMeanCollisionList.empty() && mUUIDs.size() == 1);
    }
    else if (item == "is_blocked")
    {
        if (!gMeanCollisionList.empty() && mUUIDs.size() == 1)
        {
            LLAvatarName av_name;
            LLAvatarNameCache::get(mUUIDs.front(), &av_name);
            std::string name = av_name.getUserName();
            return LLMuteList::getInstance()->isMuted(mUUIDs.front(), name);
        }
        else
        {
            return false;
        }
    }
    else if (item == "can_report")
    {
        return (!gMeanCollisionList.empty() && mUUIDs.size() == 1);
    }
    else if (item == "can_copy")
    {
        return (!gMeanCollisionList.empty() && !mUUIDs.empty());
    }

    return false;
}

FSBumpListMenu gFSBumpListMenu;
// </FS:Ansariel><|MERGE_RESOLUTION|>--- conflicted
+++ resolved
@@ -108,11 +108,7 @@
     //  menu->setItemVisible(std::string("Impostor seperator"), false);
     //}
 
-<<<<<<< HEAD
-    //return TRUE;
-=======
     //return true;
->>>>>>> 050d2fef
     mList = getChild<FSScrollListCtrl>("bump_list");
     mList->setContextMenu(&gFSBumpListMenu);
 
@@ -395,11 +391,7 @@
 
             if (!bumps_text.empty())
             {
-<<<<<<< HEAD
-                LLClipboard::instance().copyToClipboard(utf8str_to_wstring(bumps_text), 0, bumps_text.size() );
-=======
                 LLClipboard::instance().copyToClipboard(utf8str_to_wstring(bumps_text), 0, static_cast<S32>(bumps_text.size()));
->>>>>>> 050d2fef
             }
         }
     }
