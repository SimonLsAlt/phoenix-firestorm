--- conflicted
+++ resolved
@@ -69,11 +69,7 @@
             LLHUDObject(type),
             mImagep(NULL),
             mScale(0.1f),
-<<<<<<< HEAD
-            mHidden(FALSE),
-=======
             mHidden(false),
->>>>>>> 050d2fef
             mScriptError(false) // <FS:Ansariel> Mark script error icons
 {
     sIconInstances.push_back(this);
@@ -397,11 +393,7 @@
 }
 
 //static
-<<<<<<< HEAD
-BOOL LLHUDIcon::scriptIconsNearby()
-=======
 bool LLHUDIcon::scriptIconsNearby()
->>>>>>> 050d2fef
 {
     return !sScriptErrorIconInstances.empty();
 }
