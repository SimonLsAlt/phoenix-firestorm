--- conflicted
+++ resolved
@@ -66,19 +66,11 @@
 // </FS:Ansariel> Mark script error icons
 
 LLHUDIcon::LLHUDIcon(const U8 type) :
-<<<<<<< HEAD
-			LLHUDObject(type),
-			mImagep(NULL),
-			mScale(0.1f),
-			mHidden(false),
-			mScriptError(false) // <FS:Ansariel> Mark script error icons
-=======
             LLHUDObject(type),
             mImagep(NULL),
             mScale(0.1f),
-            mHidden(FALSE),
+            mHidden(false),
             mScriptError(false) // <FS:Ansariel> Mark script error icons
->>>>>>> c06fb4e0
 {
     sIconInstances.push_back(this);
 }
@@ -220,103 +212,13 @@
 
 bool LLHUDIcon::lineSegmentIntersect(const LLVector4a& start, const LLVector4a& end, LLVector4a* intersection)
 {
-<<<<<<< HEAD
-	if (mHidden)
-		return false;
-
-	if (mSourceObject.isNull() || mImagep.isNull())
-	{
-		markDead();
-		return false;
-	}
-
-	LLVector3 obj_position = mSourceObject->getRenderPosition();
-
-	// put icon above object, and in front
-	// RN: don't use drawable radius, it's fricking HUGE
-	LLViewerCamera* camera = LLViewerCamera::getInstance();
-	LLVector3 icon_relative_pos = (camera->getUpAxis() * ~mSourceObject->getRenderRotation());
-	icon_relative_pos.abs();
-
-	F32 distance_scale = llmin(mSourceObject->getScale().mV[VX] / icon_relative_pos.mV[VX], 
-		mSourceObject->getScale().mV[VY] / icon_relative_pos.mV[VY], 
-		mSourceObject->getScale().mV[VZ] / icon_relative_pos.mV[VZ]);
-	F32 up_distance = 0.5f * distance_scale;
-	LLVector3 icon_position = obj_position + (up_distance * camera->getUpAxis()) * 1.2f;
-
-	LLVector3 icon_to_cam = LLViewerCamera::getInstance()->getOrigin() - icon_position;
-	icon_to_cam.normVec();
-
-	icon_position += icon_to_cam * mSourceObject->mDrawable->getRadius() * 1.1f;
-
-	mDistance = dist_vec(icon_position, camera->getOrigin());
-
-	LLVector3 x_pixel_vec;
-	LLVector3 y_pixel_vec;
-	
-	camera->getPixelVectors(icon_position, y_pixel_vec, x_pixel_vec);
-
-	F32 scale_factor = 1.f;
-	if (mAnimTimer.getElapsedTimeF32() < ANIM_TIME)
-	{
-		scale_factor = llmax(0.f, calc_bouncy_animation(mAnimTimer.getElapsedTimeF32() / ANIM_TIME));
-	}
-
-	F32 time_elapsed = mLifeTimer.getElapsedTimeF32();
-	if (time_elapsed > MAX_VISIBLE_TIME)
-	{
-		markDead();
-		return false;
-	}
-	
-	F32 image_aspect = (F32)mImagep->getFullWidth() / (F32)mImagep->getFullHeight() ;
-	LLVector3 x_scale = image_aspect * (F32)gViewerWindow->getWindowHeightScaled() * mScale * scale_factor * x_pixel_vec;
-	LLVector3 y_scale = (F32)gViewerWindow->getWindowHeightScaled() * mScale * scale_factor * y_pixel_vec;
-
-	LLVector4a x_scalea;
-	LLVector4a icon_positiona;
-	LLVector4a y_scalea;
-
-	x_scalea.load3(x_scale.mV);
-	x_scalea.mul(0.5f);
-	y_scalea.load3(y_scale.mV);
-
-	icon_positiona.load3(icon_position.mV);
-
-	LLVector4a lower_left;
-	lower_left.setSub(icon_positiona, x_scalea);
-	LLVector4a lower_right;
-	lower_right.setAdd(icon_positiona, x_scalea);
-	LLVector4a upper_left;
-	upper_left.setAdd(lower_left, y_scalea);
-	LLVector4a upper_right;
-	upper_right.setAdd(lower_right, y_scalea);
-
-	LLVector4a dir;
-	dir.setSub(end, start);
-
-	F32 a,b,t;
-
-	if (LLTriangleRayIntersect(upper_right, upper_left, lower_right, start, dir, a,b,t) ||
-		LLTriangleRayIntersect(upper_left, lower_left, lower_right, start, dir, a,b,t))
-	{
-		if (intersection)
-		{
-			dir.mul(t);
-			intersection->setAdd(start, dir);
-		}
-		return true;
-	}
-
-	return false;
-=======
     if (mHidden)
-        return FALSE;
+        return false;
 
     if (mSourceObject.isNull() || mImagep.isNull())
     {
         markDead();
-        return FALSE;
+        return false;
     }
 
     LLVector3 obj_position = mSourceObject->getRenderPosition();
@@ -355,7 +257,7 @@
     if (time_elapsed > MAX_VISIBLE_TIME)
     {
         markDead();
-        return FALSE;
+        return false;
     }
 
     F32 image_aspect = (F32)mImagep->getFullWidth() / (F32)mImagep->getFullHeight() ;
@@ -394,11 +296,10 @@
             dir.mul(t);
             intersection->setAdd(start, dir);
         }
-        return TRUE;
-    }
-
-    return FALSE;
->>>>>>> c06fb4e0
+        return true;
+    }
+
+    return false;
 }
 
 //static
