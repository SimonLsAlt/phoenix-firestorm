/** 
 * @file llhudicon.cpp
 * @brief LLHUDIcon class implementation
 *
 * $LicenseInfo:firstyear=2006&license=viewerlgpl$
 * Second Life Viewer Source Code
 * Copyright (C) 2010, Linden Research, Inc.
 * 
 * This library is free software; you can redistribute it and/or
 * modify it under the terms of the GNU Lesser General Public
 * License as published by the Free Software Foundation;
 * version 2.1 of the License only.
 * 
 * This library is distributed in the hope that it will be useful,
 * but WITHOUT ANY WARRANTY; without even the implied warranty of
 * MERCHANTABILITY or FITNESS FOR A PARTICULAR PURPOSE.  See the GNU
 * Lesser General Public License for more details.
 * 
 * You should have received a copy of the GNU Lesser General Public
 * License along with this library; if not, write to the Free Software
 * Foundation, Inc., 51 Franklin Street, Fifth Floor, Boston, MA  02110-1301  USA
 * 
 * Linden Research, Inc., 945 Battery Street, San Francisco, CA  94111  USA
 * $/LicenseInfo$
 */

#include "llviewerprecompiledheaders.h"

#include "llhudicon.h"

#include "llgl.h"
#include "llrender.h"

#include "llviewerobject.h"
#include "lldrawable.h"
#include "llvector4a.h"
#include "llviewercamera.h"
#include "llviewertexture.h"
#include "llviewerwindow.h"

//-----------------------------------------------------------------------------
// Local consts
//-----------------------------------------------------------------------------
const F32 ANIM_TIME = 0.4f;
const F32 DIST_START_FADE = 15.f;
const F32 DIST_END_FADE = 30.f;
const F32 MAX_VISIBLE_TIME = 15.f;
const F32 FADE_OUT_TIME = 1.f;

//-----------------------------------------------------------------------------
// Utility functions
//-----------------------------------------------------------------------------
static F32 calc_bouncy_animation(F32 x)
{
	return -(cosf(x * F_PI * 2.5f - F_PI_BY_TWO))*(0.4f + x * -0.1f) + x * 1.3f;
}


//-----------------------------------------------------------------------------
// static declarations
//-----------------------------------------------------------------------------
LLHUDIcon::icon_instance_t LLHUDIcon::sIconInstances;

// <FS:Ansariel> Mark script error icons
LLHUDIcon::icon_instance_t LLHUDIcon::sScriptErrorIconInstances;
// </FS:Ansariel> Mark script error icons

LLHUDIcon::LLHUDIcon(const U8 type) :
			LLHUDObject(type),
			mImagep(NULL),
			mScale(0.1f),
<<<<<<< HEAD
			mHidden(FALSE),
			mScriptError(false) // <FS:Ansariel> Mark script error icons
=======
			mHidden(false)
>>>>>>> 7704c263
{
	sIconInstances.push_back(this);
}

LLHUDIcon::~LLHUDIcon()
{
	mImagep = NULL;
}

void LLHUDIcon::render()
{
	LLGLSUIDefault texture_state;
	LLGLDepthTest gls_depth(GL_TRUE);
	//LLGLDisable gls_stencil(GL_STENCIL_TEST);
	
	if (mHidden)
		return;

	if (mSourceObject.isNull() || mImagep.isNull())
	{
		markDead();
		return;
	}

	LLVector3 obj_position = mSourceObject->getRenderPosition();

	// put icon above object, and in front
	// RN: don't use drawable radius, it's fricking HUGE
	LLViewerCamera* camera = LLViewerCamera::getInstance();
	LLVector3 icon_relative_pos = (camera->getUpAxis() * ~mSourceObject->getRenderRotation());
	icon_relative_pos.abs();

	F32 distance_scale = llmin(mSourceObject->getScale().mV[VX] / icon_relative_pos.mV[VX], 
		mSourceObject->getScale().mV[VY] / icon_relative_pos.mV[VY], 
		mSourceObject->getScale().mV[VZ] / icon_relative_pos.mV[VZ]);
	F32 up_distance = 0.5f * distance_scale;
	LLVector3 icon_position = obj_position + (up_distance * camera->getUpAxis()) * 1.2f;

	LLVector3 icon_to_cam = LLViewerCamera::getInstance()->getOrigin() - icon_position;
	icon_to_cam.normVec();

	icon_position += icon_to_cam * mSourceObject->mDrawable->getRadius() * 1.1f;

	mDistance = dist_vec(icon_position, camera->getOrigin());

	F32 alpha_factor = clamp_rescale(mDistance, DIST_START_FADE, DIST_END_FADE, 1.f, 0.f);

	LLVector3 x_pixel_vec;
	LLVector3 y_pixel_vec;
	
	camera->getPixelVectors(icon_position, y_pixel_vec, x_pixel_vec);

	F32 scale_factor = 1.f;
	if (mAnimTimer.getElapsedTimeF32() < ANIM_TIME)
	{
		scale_factor = llmax(0.f, calc_bouncy_animation(mAnimTimer.getElapsedTimeF32() / ANIM_TIME));
	}

	F32 time_elapsed = mLifeTimer.getElapsedTimeF32();
	if (time_elapsed > MAX_VISIBLE_TIME)
	{
		markDead();
		return;
	}
	
	if (time_elapsed > MAX_VISIBLE_TIME - FADE_OUT_TIME)
	{
		alpha_factor *= clamp_rescale(time_elapsed, MAX_VISIBLE_TIME - FADE_OUT_TIME, MAX_VISIBLE_TIME, 1.f, 0.f);
	}

	F32 image_aspect = (F32)mImagep->getFullWidth() / (F32)mImagep->getFullHeight() ;
	LLVector3 x_scale = image_aspect * (F32)gViewerWindow->getWindowHeightScaled() * mScale * scale_factor * x_pixel_vec;
	LLVector3 y_scale = (F32)gViewerWindow->getWindowHeightScaled() * mScale * scale_factor * y_pixel_vec;

	LLVector3 lower_left = icon_position - (x_scale * 0.5f);
	LLVector3 lower_right = icon_position + (x_scale * 0.5f);
	LLVector3 upper_left = icon_position - (x_scale * 0.5f) + y_scale;
	LLVector3 upper_right = icon_position + (x_scale * 0.5f) + y_scale;

	{
		LLColor4 icon_color = LLColor4::white;
		icon_color.mV[VALPHA] = alpha_factor;
		gGL.color4fv(icon_color.mV);
		gGL.getTexUnit(0)->bind(mImagep);
	}

	// <FS:Ansariel> Remove QUADS rendering mode
	//gGL.begin(LLRender::QUADS);
	//{
	//	gGL.texCoord2f(0.f, 1.f);
	//	gGL.vertex3fv(upper_left.mV);
	//	gGL.texCoord2f(0.f, 0.f);
	//	gGL.vertex3fv(lower_left.mV);
	//	gGL.texCoord2f(1.f, 0.f);
	//	gGL.vertex3fv(lower_right.mV);
	//	gGL.texCoord2f(1.f, 1.f);
	//	gGL.vertex3fv(upper_right.mV);
	//}
	//gGL.end();
	gGL.begin(LLRender::TRIANGLES);
	{
		gGL.texCoord2f(0.f, 1.f);
		gGL.vertex3fv(upper_left.mV);
		gGL.texCoord2f(0.f, 0.f);
		gGL.vertex3fv(lower_left.mV);
		gGL.texCoord2f(1.f, 0.f);
		gGL.vertex3fv(lower_right.mV);

		gGL.texCoord2f(0.f, 1.f);
		gGL.vertex3fv(upper_left.mV);
		gGL.texCoord2f(1.f, 0.f);
		gGL.vertex3fv(lower_right.mV);
		gGL.texCoord2f(1.f, 1.f);
		gGL.vertex3fv(upper_right.mV);
	}
	gGL.end();
	// </FS:Ansariel>
}

void LLHUDIcon::setImage(LLViewerTexture* imagep)
{
	mImagep = imagep;
	mImagep->setAddressMode(LLTexUnit::TAM_CLAMP);
}

void LLHUDIcon::setScale(F32 fraction_of_fov)
{
	mScale = fraction_of_fov;
}

void LLHUDIcon::markDead()
{
	if (mSourceObject)
	{
		mSourceObject->clearIcon();
	}
	LLHUDObject::markDead();
}

bool LLHUDIcon::lineSegmentIntersect(const LLVector4a& start, const LLVector4a& end, LLVector4a* intersection)
{
	if (mHidden)
		return false;

	if (mSourceObject.isNull() || mImagep.isNull())
	{
		markDead();
		return false;
	}

	LLVector3 obj_position = mSourceObject->getRenderPosition();

	// put icon above object, and in front
	// RN: don't use drawable radius, it's fricking HUGE
	LLViewerCamera* camera = LLViewerCamera::getInstance();
	LLVector3 icon_relative_pos = (camera->getUpAxis() * ~mSourceObject->getRenderRotation());
	icon_relative_pos.abs();

	F32 distance_scale = llmin(mSourceObject->getScale().mV[VX] / icon_relative_pos.mV[VX], 
		mSourceObject->getScale().mV[VY] / icon_relative_pos.mV[VY], 
		mSourceObject->getScale().mV[VZ] / icon_relative_pos.mV[VZ]);
	F32 up_distance = 0.5f * distance_scale;
	LLVector3 icon_position = obj_position + (up_distance * camera->getUpAxis()) * 1.2f;

	LLVector3 icon_to_cam = LLViewerCamera::getInstance()->getOrigin() - icon_position;
	icon_to_cam.normVec();

	icon_position += icon_to_cam * mSourceObject->mDrawable->getRadius() * 1.1f;

	mDistance = dist_vec(icon_position, camera->getOrigin());

	LLVector3 x_pixel_vec;
	LLVector3 y_pixel_vec;
	
	camera->getPixelVectors(icon_position, y_pixel_vec, x_pixel_vec);

	F32 scale_factor = 1.f;
	if (mAnimTimer.getElapsedTimeF32() < ANIM_TIME)
	{
		scale_factor = llmax(0.f, calc_bouncy_animation(mAnimTimer.getElapsedTimeF32() / ANIM_TIME));
	}

	F32 time_elapsed = mLifeTimer.getElapsedTimeF32();
	if (time_elapsed > MAX_VISIBLE_TIME)
	{
		markDead();
		return false;
	}
	
	F32 image_aspect = (F32)mImagep->getFullWidth() / (F32)mImagep->getFullHeight() ;
	LLVector3 x_scale = image_aspect * (F32)gViewerWindow->getWindowHeightScaled() * mScale * scale_factor * x_pixel_vec;
	LLVector3 y_scale = (F32)gViewerWindow->getWindowHeightScaled() * mScale * scale_factor * y_pixel_vec;

	LLVector4a x_scalea;
	LLVector4a icon_positiona;
	LLVector4a y_scalea;

	x_scalea.load3(x_scale.mV);
	x_scalea.mul(0.5f);
	y_scalea.load3(y_scale.mV);

	icon_positiona.load3(icon_position.mV);

	LLVector4a lower_left;
	lower_left.setSub(icon_positiona, x_scalea);
	LLVector4a lower_right;
	lower_right.setAdd(icon_positiona, x_scalea);
	LLVector4a upper_left;
	upper_left.setAdd(lower_left, y_scalea);
	LLVector4a upper_right;
	upper_right.setAdd(lower_right, y_scalea);

	LLVector4a dir;
	dir.setSub(end, start);

	F32 a,b,t;

	if (LLTriangleRayIntersect(upper_right, upper_left, lower_right, start, dir, a,b,t) ||
		LLTriangleRayIntersect(upper_left, lower_left, lower_right, start, dir, a,b,t))
	{
		if (intersection)
		{
			dir.mul(t);
			intersection->setAdd(start, dir);
		}
		return true;
	}

	return false;
}

//static
LLHUDIcon* LLHUDIcon::lineSegmentIntersectAll(const LLVector4a& start, const LLVector4a& end, LLVector4a* intersection)
{
	icon_instance_t::iterator icon_it;

	LLVector4a local_end = end;
	LLVector4a position;

	LLHUDIcon* ret = NULL;
	for(icon_it = sIconInstances.begin(); icon_it != sIconInstances.end(); ++icon_it)
	{
		LLHUDIcon* icon = *icon_it;
		if (icon->lineSegmentIntersect(start, local_end, &position))
		{
			ret = icon;
			if (intersection)
			{
				*intersection = position;
			}
			local_end = position;
		}
	}

	return ret;
}


 //static
void LLHUDIcon::updateAll()
{
	cleanupDeadIcons();
}

//static
bool LLHUDIcon::iconsNearby()
{
	return !sIconInstances.empty();
}

//static
void LLHUDIcon::cleanupDeadIcons()
{
	icon_instance_t::iterator icon_it;

	icon_instance_t icons_to_erase;
	for(icon_it = sIconInstances.begin(); icon_it != sIconInstances.end(); ++icon_it)
	{
		if ((*icon_it)->mDead)
		{
			icons_to_erase.push_back(*icon_it);
		}
	}

	for(icon_it = icons_to_erase.begin(); icon_it != icons_to_erase.end(); ++icon_it)
	{
		icon_instance_t::iterator found_it = std::find(sIconInstances.begin(), sIconInstances.end(), *icon_it);
		if (found_it != sIconInstances.end())
		{
			sIconInstances.erase(found_it);
		}

		// <FS:Ansariel> Mark script error icons
		if ((*icon_it)->mScriptError)
		{
			icon_instance_t::iterator found_script_it = std::find(sScriptErrorIconInstances.begin(), sScriptErrorIconInstances.end(), *icon_it);
			if (found_script_it != sScriptErrorIconInstances.end())
			{
				sScriptErrorIconInstances.erase(found_script_it);
			}
		}
		// </FS:Ansariel> Mark script error icons
	}
}

//static
S32 LLHUDIcon::getNumInstances()
{
	return (S32)sIconInstances.size();
}

// <FS:Ansariel> Mark script error icons
void LLHUDIcon::setScriptError()
{
	if (std::find(sScriptErrorIconInstances.begin(), sScriptErrorIconInstances.end(), this) == sScriptErrorIconInstances.end())
	{
		mScriptError = true;
		sScriptErrorIconInstances.push_back(this);
	}
}

//static
BOOL LLHUDIcon::scriptIconsNearby()
{
	return !sScriptErrorIconInstances.empty();
}
// </FS:Ansariel> Mark script error icons<|MERGE_RESOLUTION|>--- conflicted
+++ resolved
@@ -69,12 +69,8 @@
 			LLHUDObject(type),
 			mImagep(NULL),
 			mScale(0.1f),
-<<<<<<< HEAD
-			mHidden(FALSE),
+			mHidden(false),
 			mScriptError(false) // <FS:Ansariel> Mark script error icons
-=======
-			mHidden(false)
->>>>>>> 7704c263
 {
 	sIconInstances.push_back(this);
 }
@@ -397,7 +393,7 @@
 }
 
 //static
-BOOL LLHUDIcon::scriptIconsNearby()
+bool LLHUDIcon::scriptIconsNearby()
 {
 	return !sScriptErrorIconInstances.empty();
 }
