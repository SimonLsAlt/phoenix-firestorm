/**
 * @file llpanelsnapshot.cpp
 * @brief Snapshot panel base class
 *
 * $LicenseInfo:firstyear=2011&license=viewerlgpl$
 * Second Life Viewer Source Code
 * Copyright (C) 2011, Linden Research, Inc.
 *
 * This library is free software; you can redistribute it and/or
 * modify it under the terms of the GNU Lesser General Public
 * License as published by the Free Software Foundation;
 * version 2.1 of the License only.
 *
 * This library is distributed in the hope that it will be useful,
 * but WITHOUT ANY WARRANTY; without even the implied warranty of
 * MERCHANTABILITY or FITNESS FOR A PARTICULAR PURPOSE.  See the GNU
 * Lesser General Public License for more details.
 *
 * You should have received a copy of the GNU Lesser General Public
 * License along with this library; if not, write to the Free Software
 * Foundation, Inc., 51 Franklin Street, Fifth Floor, Boston, MA  02110-1301  USA
 *
 * Linden Research, Inc., 945 Battery Street, San Francisco, CA  94111  USA
 * $/LicenseInfo$
 */

#include "llviewerprecompiledheaders.h"
#include "llpanelsnapshot.h"

// libs
#include "llcombobox.h"
#include "llfloater.h"
#include "llfloatersnapshot.h"
#include "llsliderctrl.h"
#include "llspinctrl.h"
#include "lltrans.h"

// newview
#include "llsidetraypanelcontainer.h"
#include "llviewercontrol.h" // gSavedSettings

#include "llagentbenefits.h"

const S32 MAX_TEXTURE_SIZE = 512 ; //max upload texture size 512 * 512

S32 power_of_two(S32 sz, S32 upper)
{
    S32 res = upper;
    while( upper >= sz)
    {
        res = upper;
        upper >>= 1;
    }
    return res;
}

LLPanelSnapshot::LLPanelSnapshot()
    : mSnapshotFloater(NULL)
{}

// virtual
BOOL LLPanelSnapshot::postBuild()
{
<<<<<<< HEAD
	// <FS:Ansariel> Fix XUI parser warning
	//getChild<LLUICtrl>("save_btn")->setLabelArg("[UPLOAD_COST]", std::to_string(LLAgentBenefitsMgr::current().getTextureUploadCost()));
	LLUICtrl* save_btn = findChild<LLUICtrl>("save_btn");
	if (save_btn)
	{
		save_btn->setLabelArg("[UPLOAD_COST]", std::to_string(LLAgentBenefitsMgr::current().getTextureUploadCost()));
	}
	// </FS:Ansariel>
	getChild<LLUICtrl>(getImageSizeComboName())->setCommitCallback(boost::bind(&LLPanelSnapshot::onResolutionComboCommit, this, _1));
=======
    getChild<LLUICtrl>("save_btn")->setLabelArg("[UPLOAD_COST]", std::to_string(LLAgentBenefitsMgr::current().getTextureUploadCost()));
    getChild<LLUICtrl>(getImageSizeComboName())->setCommitCallback(boost::bind(&LLPanelSnapshot::onResolutionComboCommit, this, _1));
>>>>>>> 38c2a5bd
    if (!getWidthSpinnerName().empty())
    {
        getChild<LLUICtrl>(getWidthSpinnerName())->setCommitCallback(boost::bind(&LLPanelSnapshot::onCustomResolutionCommit, this));
    }
    if (!getHeightSpinnerName().empty())
    {
        getChild<LLUICtrl>(getHeightSpinnerName())->setCommitCallback(boost::bind(&LLPanelSnapshot::onCustomResolutionCommit, this));
    }
    if (!getAspectRatioCBName().empty())
    {
        getChild<LLUICtrl>(getAspectRatioCBName())->setCommitCallback(boost::bind(&LLPanelSnapshot::onKeepAspectRatioCommit, this, _1));
    }
    updateControls(LLSD());

    mSnapshotFloater = getParentByType<LLFloaterSnapshotBase>();
    return TRUE;
}

// virtual
void LLPanelSnapshot::onOpen(const LLSD& key)
{
    S32 old_format = gSavedSettings.getS32("SnapshotFormat");
    S32 new_format = (S32) getImageFormat();

    gSavedSettings.setS32("SnapshotFormat", new_format);
    setCtrlsEnabled(true);

    // Switching panels will likely change image format.
    // Not updating preview right away may lead to errors,
    // e.g. attempt to send a large BMP image by email.
    if (old_format != new_format)
    {
        getParentByType<LLFloater>()->notify(LLSD().with("image-format-change", true));
    }
}

LLSnapshotModel::ESnapshotFormat LLPanelSnapshot::getImageFormat() const
{
    return LLSnapshotModel::SNAPSHOT_FORMAT_JPEG;
}

void LLPanelSnapshot::enableControls(BOOL enable)
{
    setCtrlsEnabled(enable);
}

LLSpinCtrl* LLPanelSnapshot::getWidthSpinner()
{
    llassert(!getWidthSpinnerName().empty());
    return getChild<LLSpinCtrl>(getWidthSpinnerName());
}

LLSpinCtrl* LLPanelSnapshot::getHeightSpinner()
{
    llassert(!getHeightSpinnerName().empty());
    return getChild<LLSpinCtrl>(getHeightSpinnerName());
}

// <FS:Ansariel> Store settings at logout
LLComboBox* LLPanelSnapshot::getImageSizeComboBox()
{
	return getChild<LLComboBox>(getImageSizeComboName());
}
// </FS:Ansariel>

S32 LLPanelSnapshot::getTypedPreviewWidth() const
{
    llassert(!getWidthSpinnerName().empty());
    return getChild<LLUICtrl>(getWidthSpinnerName())->getValue().asInteger();
}

S32 LLPanelSnapshot::getTypedPreviewHeight() const
{
    llassert(!getHeightSpinnerName().empty());
    return getChild<LLUICtrl>(getHeightSpinnerName())->getValue().asInteger();
}

void LLPanelSnapshot::enableAspectRatioCheckbox(BOOL enable)
{
    llassert(!getAspectRatioCBName().empty());
    getChild<LLUICtrl>(getAspectRatioCBName())->setEnabled(enable);
}

LLSideTrayPanelContainer* LLPanelSnapshot::getParentContainer()
{
    LLSideTrayPanelContainer* parent = dynamic_cast<LLSideTrayPanelContainer*>(getParent());
    if (!parent)
    {
        LL_WARNS() << "Cannot find panel container" << LL_ENDL;
        return NULL;
    }

    return parent;
}

void LLPanelSnapshot::updateImageQualityLevel()
{
<<<<<<< HEAD
	LLSliderCtrl* quality_slider = getChild<LLSliderCtrl>("image_quality_slider");
	S32 quality_val = llfloor((F32) quality_slider->getValue().asReal());

	std::string quality_lvl;

	if (quality_val < 20)
	{
		quality_lvl = LLTrans::getString("snapshot_quality_very_low");
	}
	else if (quality_val < 40)
	{
		quality_lvl = LLTrans::getString("snapshot_quality_low");
	}
	else if (quality_val < 60)
	{
		quality_lvl = LLTrans::getString("snapshot_quality_medium");
	}
	else if (quality_val < 80)
	{
		quality_lvl = LLTrans::getString("snapshot_quality_high");
	}
	else
	{
		quality_lvl = LLTrans::getString("snapshot_quality_very_high");
	}

	// <FS:Ansariel> Only update if it really exists
	//getChild<LLTextBox>("image_quality_level")->setTextArg("[QLVL]", quality_lvl);
	LLTextBox* image_quality_level_textbox = findChild<LLTextBox>("image_quality_level");
	if (image_quality_level_textbox)
	{
		image_quality_level_textbox->setTextArg("[QLVL]", quality_lvl);
	}
	// </FS:Ansariel>
=======
    LLSliderCtrl* quality_slider = getChild<LLSliderCtrl>("image_quality_slider");
    S32 quality_val = llfloor((F32) quality_slider->getValue().asReal());

    std::string quality_lvl;

    if (quality_val < 20)
    {
        quality_lvl = LLTrans::getString("snapshot_quality_very_low");
    }
    else if (quality_val < 40)
    {
        quality_lvl = LLTrans::getString("snapshot_quality_low");
    }
    else if (quality_val < 60)
    {
        quality_lvl = LLTrans::getString("snapshot_quality_medium");
    }
    else if (quality_val < 80)
    {
        quality_lvl = LLTrans::getString("snapshot_quality_high");
    }
    else
    {
        quality_lvl = LLTrans::getString("snapshot_quality_very_high");
    }

    getChild<LLTextBox>("image_quality_level")->setTextArg("[QLVL]", quality_lvl);
>>>>>>> 38c2a5bd
}

void LLPanelSnapshot::goBack()
{
    LLSideTrayPanelContainer* parent = getParentContainer();
    if (parent)
    {
        parent->openPreviousPanel();
        parent->getCurrentPanel()->onOpen(LLSD());
    }
}

void LLPanelSnapshot::cancel()
{
    goBack();
    getParentByType<LLFloater>()->notify(LLSD().with("set-ready", true));
}

void LLPanelSnapshot::onCustomResolutionCommit()
{
    LLSD info;
    std::string widthSpinnerName = getWidthSpinnerName();
    std::string heightSpinnerName = getHeightSpinnerName();
    llassert(!widthSpinnerName.empty() && !heightSpinnerName.empty());
    LLSpinCtrl *widthSpinner = getChild<LLSpinCtrl>(widthSpinnerName);
    LLSpinCtrl *heightSpinner = getChild<LLSpinCtrl>(heightSpinnerName);
    if (getName() == "panel_snapshot_inventory")
    {
        S32 width = widthSpinner->getValue().asInteger();
        width = power_of_two(width, MAX_TEXTURE_SIZE);
        info["w"] = width;
        widthSpinner->setIncrement(width >> 1);
        widthSpinner->forceSetValue(width);
        S32 height =  heightSpinner->getValue().asInteger();
        height = power_of_two(height, MAX_TEXTURE_SIZE);
        heightSpinner->setIncrement(height >> 1);
        heightSpinner->forceSetValue(height);
        info["h"] = height;
    }
    else
    {
        info["w"] = widthSpinner->getValue().asInteger();
        info["h"] = heightSpinner->getValue().asInteger();
    }
    getParentByType<LLFloater>()->notify(LLSD().with("custom-res-change", info));
}

void LLPanelSnapshot::onResolutionComboCommit(LLUICtrl* ctrl)
{
    LLSD info;
    info["combo-res-change"]["control-name"] = ctrl->getName();
    getParentByType<LLFloater>()->notify(info);
}

void LLPanelSnapshot::onKeepAspectRatioCommit(LLUICtrl* ctrl)
{
    getParentByType<LLFloater>()->notify(LLSD().with("keep-aspect-change", ctrl->getValue().asBoolean()));
}

LLSnapshotModel::ESnapshotType LLPanelSnapshot::getSnapshotType()
{
    return LLSnapshotModel::SNAPSHOT_WEB;
}<|MERGE_RESOLUTION|>--- conflicted
+++ resolved
@@ -61,20 +61,15 @@
 // virtual
 BOOL LLPanelSnapshot::postBuild()
 {
-<<<<<<< HEAD
-	// <FS:Ansariel> Fix XUI parser warning
-	//getChild<LLUICtrl>("save_btn")->setLabelArg("[UPLOAD_COST]", std::to_string(LLAgentBenefitsMgr::current().getTextureUploadCost()));
-	LLUICtrl* save_btn = findChild<LLUICtrl>("save_btn");
-	if (save_btn)
-	{
-		save_btn->setLabelArg("[UPLOAD_COST]", std::to_string(LLAgentBenefitsMgr::current().getTextureUploadCost()));
-	}
-	// </FS:Ansariel>
-	getChild<LLUICtrl>(getImageSizeComboName())->setCommitCallback(boost::bind(&LLPanelSnapshot::onResolutionComboCommit, this, _1));
-=======
-    getChild<LLUICtrl>("save_btn")->setLabelArg("[UPLOAD_COST]", std::to_string(LLAgentBenefitsMgr::current().getTextureUploadCost()));
+    // <FS:Ansariel> Fix XUI parser warning
+    //getChild<LLUICtrl>("save_btn")->setLabelArg("[UPLOAD_COST]", std::to_string(LLAgentBenefitsMgr::current().getTextureUploadCost()));
+    LLUICtrl* save_btn = findChild<LLUICtrl>("save_btn");
+    if (save_btn)
+    {
+        save_btn->setLabelArg("[UPLOAD_COST]", std::to_string(LLAgentBenefitsMgr::current().getTextureUploadCost()));
+    }
+    // </FS:Ansariel>
     getChild<LLUICtrl>(getImageSizeComboName())->setCommitCallback(boost::bind(&LLPanelSnapshot::onResolutionComboCommit, this, _1));
->>>>>>> 38c2a5bd
     if (!getWidthSpinnerName().empty())
     {
         getChild<LLUICtrl>(getWidthSpinnerName())->setCommitCallback(boost::bind(&LLPanelSnapshot::onCustomResolutionCommit, this));
@@ -136,7 +131,7 @@
 // <FS:Ansariel> Store settings at logout
 LLComboBox* LLPanelSnapshot::getImageSizeComboBox()
 {
-	return getChild<LLComboBox>(getImageSizeComboName());
+    return getChild<LLComboBox>(getImageSizeComboName());
 }
 // </FS:Ansariel>
 
@@ -172,42 +167,6 @@
 
 void LLPanelSnapshot::updateImageQualityLevel()
 {
-<<<<<<< HEAD
-	LLSliderCtrl* quality_slider = getChild<LLSliderCtrl>("image_quality_slider");
-	S32 quality_val = llfloor((F32) quality_slider->getValue().asReal());
-
-	std::string quality_lvl;
-
-	if (quality_val < 20)
-	{
-		quality_lvl = LLTrans::getString("snapshot_quality_very_low");
-	}
-	else if (quality_val < 40)
-	{
-		quality_lvl = LLTrans::getString("snapshot_quality_low");
-	}
-	else if (quality_val < 60)
-	{
-		quality_lvl = LLTrans::getString("snapshot_quality_medium");
-	}
-	else if (quality_val < 80)
-	{
-		quality_lvl = LLTrans::getString("snapshot_quality_high");
-	}
-	else
-	{
-		quality_lvl = LLTrans::getString("snapshot_quality_very_high");
-	}
-
-	// <FS:Ansariel> Only update if it really exists
-	//getChild<LLTextBox>("image_quality_level")->setTextArg("[QLVL]", quality_lvl);
-	LLTextBox* image_quality_level_textbox = findChild<LLTextBox>("image_quality_level");
-	if (image_quality_level_textbox)
-	{
-		image_quality_level_textbox->setTextArg("[QLVL]", quality_lvl);
-	}
-	// </FS:Ansariel>
-=======
     LLSliderCtrl* quality_slider = getChild<LLSliderCtrl>("image_quality_slider");
     S32 quality_val = llfloor((F32) quality_slider->getValue().asReal());
 
@@ -234,8 +193,14 @@
         quality_lvl = LLTrans::getString("snapshot_quality_very_high");
     }
 
-    getChild<LLTextBox>("image_quality_level")->setTextArg("[QLVL]", quality_lvl);
->>>>>>> 38c2a5bd
+    // <FS:Ansariel> Only update if it really exists
+    //getChild<LLTextBox>("image_quality_level")->setTextArg("[QLVL]", quality_lvl);
+    LLTextBox* image_quality_level_textbox = findChild<LLTextBox>("image_quality_level");
+    if (image_quality_level_textbox)
+    {
+        image_quality_level_textbox->setTextArg("[QLVL]", quality_lvl);
+    }
+    // </FS:Ansariel>
 }
 
 void LLPanelSnapshot::goBack()
