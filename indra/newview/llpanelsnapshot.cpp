--- conflicted
+++ resolved
@@ -84,13 +84,8 @@
     }
     updateControls(LLSD());
 
-<<<<<<< HEAD
-	mSnapshotFloater = getParentByType<LLFloaterSnapshotBase>();
-	return true;
-=======
     mSnapshotFloater = getParentByType<LLFloaterSnapshotBase>();
-    return TRUE;
->>>>>>> c06fb4e0
+    return true;
 }
 
 // virtual
