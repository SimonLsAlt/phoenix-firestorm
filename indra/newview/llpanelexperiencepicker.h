--- conflicted
+++ resolved
@@ -47,11 +47,7 @@
     LLPanelExperiencePicker();
     virtual ~LLPanelExperiencePicker();
 
-<<<<<<< HEAD
-	bool postBuild();
-=======
     bool postBuild();
->>>>>>> 1a8a5404
 
     void addFilter(filter_function func){mFilters.push_back(func);}
     template <class IT>
