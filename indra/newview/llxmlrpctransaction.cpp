/** 
 * @file llxmlrpctransaction.cpp
 * @brief LLXMLRPCTransaction and related class implementations 
 *
 * $LicenseInfo:firstyear=2006&license=viewerlgpl$
 * Second Life Viewer Source Code
 * Copyright (C) 2010, Linden Research, Inc.
 * 
 * This library is free software; you can redistribute it and/or
 * modify it under the terms of the GNU Lesser General Public
 * License as published by the Free Software Foundation;
 * version 2.1 of the License only.
 * 
 * This library is distributed in the hope that it will be useful,
 * but WITHOUT ANY WARRANTY; without even the implied warranty of
 * MERCHANTABILITY or FITNESS FOR A PARTICULAR PURPOSE.  See the GNU
 * Lesser General Public License for more details.
 * 
 * You should have received a copy of the GNU Lesser General Public
 * License along with this library; if not, write to the Free Software
 * Foundation, Inc., 51 Franklin Street, Fifth Floor, Boston, MA  02110-1301  USA
 * 
 * Linden Research, Inc., 945 Battery Street, San Francisco, CA  94111  USA
 * $/LicenseInfo$
 */

#include "llviewerprecompiledheaders.h"
// include this to get winsock2 because openssl attempts to include winsock1
#include "llwin32headerslean.h"
#include <openssl/x509_vfy.h>
#include <openssl/ssl.h>
#include "llsecapi.h"

#include "llxmlrpctransaction.h"
#include "llxmlrpclistener.h"

#include "httpcommon.h"
#include "llhttpconstants.h"
#include "httprequest.h"
#include "httpoptions.h"
#include "httpheaders.h"
#include "bufferarray.h"
#include "llversioninfo.h"
#include "llviewercontrol.h"

// Have to include these last to avoid queue redefinition!

#ifdef LL_USESYSTEMLIBS
#include <xmlrpc.h>
#else
#include <xmlrpc-epi/xmlrpc.h>
#endif

#include "llappviewer.h"
#include "lltrans.h"

#include "boost/move/unique_ptr.hpp"

namespace boost
{
	using ::boost::movelib::unique_ptr; // move unique_ptr into the boost namespace.
}

// Static instance of LLXMLRPCListener declared here so that every time we
// bring in this code, we instantiate a listener. If we put the static
// instance of LLXMLRPCListener into llxmlrpclistener.cpp, the linker would
// simply omit llxmlrpclistener.o, and shouting on the LLEventPump would do
// nothing.
static LLXMLRPCListener listener("LLXMLRPCTransaction");

LLXMLRPCValue LLXMLRPCValue::operator[](const char* id) const
{
	return LLXMLRPCValue(XMLRPC_VectorGetValueWithID(mV, id));
}

std::string LLXMLRPCValue::asString() const
{
	const char* s = XMLRPC_GetValueString(mV);
	return s ? s : "";
}

int		LLXMLRPCValue::asInt() const	{ return XMLRPC_GetValueInt(mV); }
bool	LLXMLRPCValue::asBool() const	{ return XMLRPC_GetValueBoolean(mV) != 0; }
double	LLXMLRPCValue::asDouble() const	{ return XMLRPC_GetValueDouble(mV); }

LLXMLRPCValue LLXMLRPCValue::rewind()
{
	return LLXMLRPCValue(XMLRPC_VectorRewind(mV));
}

LLXMLRPCValue LLXMLRPCValue::next()
{
	return LLXMLRPCValue(XMLRPC_VectorNext(mV));
}

bool LLXMLRPCValue::isValid() const
{
	return mV != NULL;
}

LLXMLRPCValue LLXMLRPCValue::createArray()
{
	return LLXMLRPCValue(XMLRPC_CreateVector(NULL, xmlrpc_vector_array));
}

LLXMLRPCValue LLXMLRPCValue::createStruct()
{
	return LLXMLRPCValue(XMLRPC_CreateVector(NULL, xmlrpc_vector_struct));
}


void LLXMLRPCValue::append(LLXMLRPCValue& v)
{
	XMLRPC_AddValueToVector(mV, v.mV);
}

void LLXMLRPCValue::appendString(const std::string& v)
{
	XMLRPC_AddValueToVector(mV, XMLRPC_CreateValueString(NULL, v.c_str(), 0));
}

void LLXMLRPCValue::appendInt(int v)
{
	XMLRPC_AddValueToVector(mV, XMLRPC_CreateValueInt(NULL, v));
}

void LLXMLRPCValue::appendBool(bool v)
{
	XMLRPC_AddValueToVector(mV, XMLRPC_CreateValueBoolean(NULL, v));
}

void LLXMLRPCValue::appendDouble(double v)
{
	XMLRPC_AddValueToVector(mV, XMLRPC_CreateValueDouble(NULL, v));
}


void LLXMLRPCValue::append(const char* id, LLXMLRPCValue& v)
{
	XMLRPC_SetValueID(v.mV, id, 0);
	XMLRPC_AddValueToVector(mV, v.mV);
}

void LLXMLRPCValue::appendString(const char* id, const std::string& v)
{
	XMLRPC_AddValueToVector(mV, XMLRPC_CreateValueString(id, v.c_str(), 0));
}

void LLXMLRPCValue::appendInt(const char* id, int v)
{
	XMLRPC_AddValueToVector(mV, XMLRPC_CreateValueInt(id, v));
}

void LLXMLRPCValue::appendBool(const char* id, bool v)
{
	XMLRPC_AddValueToVector(mV, XMLRPC_CreateValueBoolean(id, v));
}

void LLXMLRPCValue::appendDouble(const char* id, double v)
{
	XMLRPC_AddValueToVector(mV, XMLRPC_CreateValueDouble(id, v));
}

void LLXMLRPCValue::cleanup()
{
	XMLRPC_CleanupValue(mV);
	mV = NULL;
}

XMLRPC_VALUE LLXMLRPCValue::getValue() const
{
	return mV;
}


class LLXMLRPCTransaction::Handler : public LLCore::HttpHandler
{
public: 
	Handler(LLCore::HttpRequest::ptr_t &request, LLXMLRPCTransaction::Impl *impl);
	virtual ~Handler();

	virtual void onCompleted(LLCore::HttpHandle handle, LLCore::HttpResponse * response);

	typedef boost::shared_ptr<LLXMLRPCTransaction::Handler> ptr_t;

private:

	LLXMLRPCTransaction::Impl *mImpl;
	LLCore::HttpRequest::ptr_t mRequest;
};

class LLXMLRPCTransaction::Impl
{
public:
	typedef LLXMLRPCTransaction::EStatus	EStatus;

	LLCore::HttpRequest::ptr_t	mHttpRequest;


	EStatus				mStatus;
	CURLcode			mCurlCode;
	std::string			mStatusMessage;
	std::string			mStatusURI;
	LLCore::HttpResponse::TransferStats::ptr_t	mTransferStats;
	Handler::ptr_t		mHandler;
	LLCore::HttpHandle	mPostH;

	std::string			mURI;

	std::string			mProxyAddress;

	std::string			mResponseText;
	XMLRPC_REQUEST		mResponse;
	std::string         mCertStore;
	LLSD mErrorCertData;

	Impl(const std::string& uri, XMLRPC_REQUEST request, bool useGzip, const LLSD& httpParams);
	Impl(const std::string& uri,
		const std::string& method, LLXMLRPCValue params, bool useGzip);
	~Impl();

	bool process();

	void setStatus(EStatus code, const std::string& message = "", const std::string& uri = "");
	void setHttpStatus(const LLCore::HttpStatus &status);

private:
	void init(XMLRPC_REQUEST request, bool useGzip, const LLSD& httpParams);
};

LLXMLRPCTransaction::Handler::Handler(LLCore::HttpRequest::ptr_t &request, 
		LLXMLRPCTransaction::Impl *impl) :
	mImpl(impl),
	mRequest(request)
{
}

LLXMLRPCTransaction::Handler::~Handler()
{
}

void LLXMLRPCTransaction::Handler::onCompleted(LLCore::HttpHandle handle, 
	LLCore::HttpResponse * response)
{
	LLCore::HttpStatus status = response->getStatus();

	if (!status)
	{
        mImpl->setHttpStatus(status);
        LLSD errordata = status.getErrorData();
        mImpl->mErrorCertData = errordata;

		if ((status.toULong() != CURLE_SSL_PEER_CERTIFICATE) &&
			(status.toULong() != CURLE_SSL_CACERT))
		{
			// if we have a curl error that's not already been handled
			// (a non cert error), then generate the warning message as
			// appropriate
			LL_WARNS() << "LLXMLRPCTransaction error "
				<< status.toHex() << ": " << status.toString() << LL_ENDL;
			LL_WARNS() << "LLXMLRPCTransaction request URI: "
				<< mImpl->mURI << LL_ENDL;
		}

		return;
	}

	mImpl->setStatus(LLXMLRPCTransaction::StatusComplete);
	mImpl->mTransferStats = response->getTransferStats();

	// the contents of a buffer array are potentially noncontiguous, so we
	// will need to copy them into an contiguous block of memory for XMLRPC.
	LLCore::BufferArray *body = response->getBody();

	//<FS:Beq> crash in transaction completion (see bugsplat https://app.bugsplat.com/v2/keycrash?database=fs_windows&stackKeyId=13)
	if(body == nullptr)
	{
		// status should be 0 but log it anyway
		// everything past this point appears to depend on the body data
		// so log the issues and return.
		LL_WARNS() 
			<< "LLXMLRPCTransaction response has no body. status="
			<< status.toHex() << ": " << status.toString() << LL_ENDL;
		LL_WARNS() 
				<< "LLXMLRPCTransaction request URI: "
				<< mImpl->mURI << LL_ENDL;
		return;
	}
	//</FS:Beq>
	char * bodydata = new char[body->size()];

	body->read(0, bodydata, body->size());

	mImpl->mResponse = XMLRPC_REQUEST_FromXML(bodydata, body->size(), 0);

	delete[] bodydata;

	bool		hasError = false;
	bool		hasFault = false;
	int			faultCode = 0;
	std::string	faultString;

	LLXMLRPCValue error(XMLRPC_RequestGetError(mImpl->mResponse));
	if (error.isValid())
	{
		hasError = true;
		faultCode = error["faultCode"].asInt();
		faultString = error["faultString"].asString();
	}
	else if (XMLRPC_ResponseIsFault(mImpl->mResponse))
	{
		hasFault = true;
		faultCode = XMLRPC_GetResponseFaultCode(mImpl->mResponse);
		faultString = XMLRPC_GetResponseFaultString(mImpl->mResponse);
	}

	if (hasError || hasFault)
	{
		mImpl->setStatus(LLXMLRPCTransaction::StatusXMLRPCError);

		LL_WARNS() << "LLXMLRPCTransaction XMLRPC "
			<< (hasError ? "error " : "fault ")
			<< faultCode << ": "
			<< faultString << LL_ENDL;
		LL_WARNS() << "LLXMLRPCTransaction request URI: "
			<< mImpl->mURI << LL_ENDL;
	}	
}

//=========================================================================

LLXMLRPCTransaction::Impl::Impl(const std::string& uri,
		XMLRPC_REQUEST request, bool useGzip, const LLSD& httpParams)
	: mHttpRequest(),
	  mStatus(LLXMLRPCTransaction::StatusNotStarted),
	  mURI(uri),
	  mResponse(0)
{
	init(request, useGzip, httpParams);
}


LLXMLRPCTransaction::Impl::Impl(const std::string& uri,
		const std::string& method, LLXMLRPCValue params, bool useGzip)
	: mHttpRequest(),
	  mStatus(LLXMLRPCTransaction::StatusNotStarted),
	  mURI(uri),
	  mResponse(0)
{
	XMLRPC_REQUEST request = XMLRPC_RequestNew();
	XMLRPC_RequestSetMethodName(request, method.c_str());
	XMLRPC_RequestSetRequestType(request, xmlrpc_request_call);
	XMLRPC_RequestSetData(request, params.getValue());
	
	init(request, useGzip, LLSD());
    // DEV-28398: without this XMLRPC_RequestFree() call, it looks as though
    // the 'request' object is simply leaked. It's less clear to me whether we
    // should also ask to free request value data (second param 1), since the
    // data come from 'params'.
    XMLRPC_RequestFree(request, 1);
}

void LLXMLRPCTransaction::Impl::init(XMLRPC_REQUEST request, bool useGzip, const LLSD& httpParams)
{
	LLCore::HttpOptions::ptr_t httpOpts;
	LLCore::HttpHeaders::ptr_t httpHeaders;


	if (!mHttpRequest)
	{
		mHttpRequest = LLCore::HttpRequest::ptr_t(new LLCore::HttpRequest);
	}

	// LLRefCounted starts with a 1 ref, so don't add a ref in the smart pointer
	httpOpts = LLCore::HttpOptions::ptr_t(new LLCore::HttpOptions()); 

	// delay between repeats will start from 5 sec and grow to 20 sec with each repeat
	httpOpts->setMinBackoff(5E6L);
	httpOpts->setMaxBackoff(20E6L);

	httpOpts->setTimeout(httpParams.has("timeout") ? httpParams["timeout"].asInteger() : 40L);
	if (httpParams.has("retries"))
	{
		httpOpts->setRetries(httpParams["retries"].asInteger());
	}
	if (httpParams.has("DNSCacheTimeout"))
	{
		httpOpts->setDNSCacheTimeout(httpParams["DNSCacheTimeout"].asInteger());
	}

	bool vefifySSLCert = !gSavedSettings.getBOOL("NoVerifySSLCert");
	mCertStore = gSavedSettings.getString("CertStore");

	httpOpts->setSSLVerifyPeer( vefifySSLCert );
	httpOpts->setSSLVerifyHost( vefifySSLCert );

	// LLRefCounted starts with a 1 ref, so don't add a ref in the smart pointer
	httpHeaders = LLCore::HttpHeaders::ptr_t(new LLCore::HttpHeaders());

	httpHeaders->append(HTTP_OUT_HEADER_CONTENT_TYPE, HTTP_CONTENT_TEXT_XML);

    std::string user_agent = llformat("%s %d.%d.%d (%d)",
        LLVersionInfo::instance().getChannel().c_str(),
        LLVersionInfo::instance().getMajor(),
        LLVersionInfo::instance().getMinor(),
        LLVersionInfo::instance().getPatch(),
        LLVersionInfo::instance().getBuild());

    httpHeaders->append(HTTP_OUT_HEADER_USER_AGENT, user_agent);

	///* Setting the DNS cache timeout to -1 disables it completely.
	//This might help with bug #503 */
	//httpOpts->setDNSCacheTimeout(-1);

	LLCore::BufferArray::ptr_t body = LLCore::BufferArray::ptr_t(new LLCore::BufferArray());

	// TODO: See if there is a way to serialize to a preallocated buffer I'm 
	// not fond of the copy here.
	int	requestSize(0);
	char * requestText = XMLRPC_REQUEST_ToXML(request, &requestSize);

	body->append(requestText, requestSize);
	
	XMLRPC_Free(requestText);

	mHandler = LLXMLRPCTransaction::Handler::ptr_t(new Handler( mHttpRequest, this ));

	mPostH = mHttpRequest->requestPost(LLCore::HttpRequest::DEFAULT_POLICY_ID, 0, 
		mURI, body.get(), httpOpts, httpHeaders, mHandler);

}


LLXMLRPCTransaction::Impl::~Impl()
{
	if (mResponse)
	{
		XMLRPC_RequestFree(mResponse, 1);
	}
}

bool LLXMLRPCTransaction::Impl::process()
{
	if (!mPostH || !mHttpRequest)
	{
		LL_WARNS() << "transaction failed." << LL_ENDL;
		return true; //failed, quit.
	}

	switch (mStatus)
	{
		case LLXMLRPCTransaction::StatusComplete:
		case LLXMLRPCTransaction::StatusCURLError:
		case LLXMLRPCTransaction::StatusXMLRPCError:
		case LLXMLRPCTransaction::StatusOtherError:
		{
			return true;
		}

		case LLXMLRPCTransaction::StatusNotStarted:
		{
			setStatus(LLXMLRPCTransaction::StatusStarted);
			break;
		}

		default:
			break;
	}

	LLCore::HttpStatus status = mHttpRequest->update(0);

	status = mHttpRequest->getStatus();
	if (!status) 
	{
		return false;
	}

	return false;
}

void LLXMLRPCTransaction::Impl::setStatus(EStatus status,
	const std::string& message, const std::string& uri)
{
	mStatus = status;
	mStatusMessage = message;
	mStatusURI = uri;

	if (mStatusMessage.empty())
	{
		switch (mStatus)
		{
			case StatusNotStarted:
				mStatusMessage = "(not started)";
				break;
				
			case StatusStarted:
				mStatusMessage = "(waiting for server response)";
				break;
				
			case StatusDownloading:
				mStatusMessage = "(reading server response)";
				break;
				
			case StatusComplete:
				mStatusMessage = "(done)";
				break;
			default:
				// Usually this means that there's a problem with the login server,
				// not with the client.  Direct user to status page.
				mStatusMessage = LLTrans::getString("server_is_down");
				mStatusURI = "http://status.secondlifegrid.net/";
		}
	}
}

void LLXMLRPCTransaction::Impl::setHttpStatus(const LLCore::HttpStatus &status)
{
	CURLcode code = static_cast<CURLcode>(status.toULong());
	std::string message;
	std::string uri = "http://support.secondlife.com";
	LLURI failuri(mURI);
	LLStringUtil::format_map_t args;

	switch (code)
	{
	case CURLE_COULDNT_RESOLVE_HOST:
		args["[HOSTNAME]"] = failuri.hostName();
		message = LLTrans::getString("couldnt_resolve_host", args);
		break;

#if CURLE_SSL_PEER_CERTIFICATE != CURLE_SSL_CACERT
	case CURLE_SSL_PEER_CERTIFICATE:
		message = LLTrans::getString("ssl_peer_certificate");
		break;
<<<<<<< HEAD

// <FS:ND/> CURLE_SSL_CACERT has been deprecated, the LIBCURL-VERSION_NUM check is probably no checking for the lowest curl vesion this did happen
#if LIBCURL_VERSION_NUM < 0x075100
=======
#endif
>>>>>>> a35e58b7
	case CURLE_SSL_CACERT:
#endif
	case CURLE_SSL_CONNECT_ERROR:		
		message = LLTrans::getString("ssl_connect_error");
		break;

	default:
		break;
	}

	mCurlCode = code;
	setStatus(StatusCURLError, message, uri);

}


LLXMLRPCTransaction::LLXMLRPCTransaction(
	const std::string& uri, XMLRPC_REQUEST request, bool useGzip, const LLSD& httpParams)
: impl(* new Impl(uri, request, useGzip, httpParams))
{ }


LLXMLRPCTransaction::LLXMLRPCTransaction(
	const std::string& uri,
	const std::string& method, LLXMLRPCValue params, bool useGzip)
: impl(* new Impl(uri, method, params, useGzip))
{ }

LLXMLRPCTransaction::~LLXMLRPCTransaction()
{
	delete &impl;
}

bool LLXMLRPCTransaction::process()
{
	return impl.process();
}

LLXMLRPCTransaction::EStatus LLXMLRPCTransaction::status(int* curlCode)
{
	if (curlCode)
	{
		*curlCode = 
			(impl.mStatus == StatusCURLError)
				? impl.mCurlCode
				: CURLE_OK;
	}
		
	return impl.mStatus;
}

std::string LLXMLRPCTransaction::statusMessage()
{
	return impl.mStatusMessage;
}

LLSD LLXMLRPCTransaction::getErrorCertData()
{
	return impl.mErrorCertData;
}

std::string LLXMLRPCTransaction::statusURI()
{
	return impl.mStatusURI;
}

XMLRPC_REQUEST LLXMLRPCTransaction::response()
{
	return impl.mResponse;
}

LLXMLRPCValue LLXMLRPCTransaction::responseValue()
{
	return LLXMLRPCValue(XMLRPC_RequestGetData(impl.mResponse));
}


F64 LLXMLRPCTransaction::transferRate()
{
	if (impl.mStatus != StatusComplete)
	{
		return 0.0L;
	}
	
	double rate_bits_per_sec = impl.mTransferStats->mSpeedDownload * 8.0;
	
	LL_INFOS("AppInit") << "Buffer size:   " << impl.mResponseText.size() << " B" << LL_ENDL;
	LL_DEBUGS("AppInit") << "Transfer size: " << impl.mTransferStats->mSizeDownload << " B" << LL_ENDL;
	LL_DEBUGS("AppInit") << "Transfer time: " << impl.mTransferStats->mTotalTime << " s" << LL_ENDL;
	LL_INFOS("AppInit") << "Transfer rate: " << rate_bits_per_sec / 1000.0 << " Kb/s" << LL_ENDL;

	return rate_bits_per_sec;
}<|MERGE_RESOLUTION|>--- conflicted
+++ resolved
@@ -532,13 +532,9 @@
 	case CURLE_SSL_PEER_CERTIFICATE:
 		message = LLTrans::getString("ssl_peer_certificate");
 		break;
-<<<<<<< HEAD
-
+#endif
 // <FS:ND/> CURLE_SSL_CACERT has been deprecated, the LIBCURL-VERSION_NUM check is probably no checking for the lowest curl vesion this did happen
 #if LIBCURL_VERSION_NUM < 0x075100
-=======
-#endif
->>>>>>> a35e58b7
 	case CURLE_SSL_CACERT:
 #endif
 	case CURLE_SSL_CONNECT_ERROR:		
