--- conflicted
+++ resolved
@@ -53,10 +53,6 @@
 
 	/*virtual*/ void closeFloater(bool app_quitting = false);
 
-<<<<<<< HEAD
-	// <FS:Ansariel> Clean up inventory windows on shutdown
-=======
->>>>>>> c7a9cbc6
 	void cleanup() { destroy(); }
 
 	LLPanel* openChildPanel(const std::string& panel_name, const LLSD& params);
