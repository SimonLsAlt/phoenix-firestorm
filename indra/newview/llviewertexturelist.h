/** 
 * @file llviewertexturelist.h
 * @brief Object for managing the list of images within a region
 *
 * $LicenseInfo:firstyear=2022&license=viewerlgpl$
 * Second Life Viewer Source Code
 * Copyright (C) 2022, Linden Research, Inc.
 * 
 * This library is free software; you can redistribute it and/or
 * modify it under the terms of the GNU Lesser General Public
 * License as published by the Free Software Foundation;
 * version 2.1 of the License only.
 * 
 * This library is distributed in the hope that it will be useful,
 * but WITHOUT ANY WARRANTY; without even the implied warranty of
 * MERCHANTABILITY or FITNESS FOR A PARTICULAR PURPOSE.  See the GNU
 * Lesser General Public License for more details.
 * 
 * You should have received a copy of the GNU Lesser General Public
 * License along with this library; if not, write to the Free Software
 * Foundation, Inc., 51 Franklin Street, Fifth Floor, Boston, MA  02110-1301  USA
 * 
 * Linden Research, Inc., 945 Battery Street, San Francisco, CA  94111  USA
 * $/LicenseInfo$
 */

#ifndef LL_LLVIEWERTEXTURELIST_H					
#define LL_LLVIEWERTEXTURELIST_H

#include "lluuid.h"
//#include "message.h"
#include "llgl.h"
#include "llviewertexture.h"
#include "llui.h"
#include <list>
#include <set>
#include "lluiimage.h"

const U32 LL_IMAGE_REZ_LOSSLESS_CUTOFF = 128;

const BOOL MIPMAP_YES = TRUE;
const BOOL MIPMAP_NO = FALSE;

const BOOL GL_TEXTURE_YES = TRUE;
const BOOL GL_TEXTURE_NO = FALSE;

const BOOL IMMEDIATE_YES = TRUE;
const BOOL IMMEDIATE_NO = FALSE;

class LLImageJ2C;
class LLMessageSystem;
class LLTextureView;

typedef	void (*LLImageCallback)(BOOL success,
								LLViewerFetchedTexture *src_vi,
								LLImageRaw* src,
								LLImageRaw* src_aux,
								S32 discard_level,
								BOOL final,
								void* userdata);

enum ETexListType
{
    TEX_LIST_STANDARD = 0,
    TEX_LIST_SCALE
};

struct LLTextureKey
{
    LLTextureKey();
    LLTextureKey(LLUUID id, ETexListType tex_type);
    LLUUID textureId;
    ETexListType textureType;

    friend bool operator<(const LLTextureKey& key1, const LLTextureKey& key2)
    {
        if (key1.textureId != key2.textureId)
        {
            return key1.textureId < key2.textureId;
        }
        else
        {
            return key1.textureType < key2.textureType;
        }
    }
};

class LLViewerTextureList
{
	friend class LLTextureView;
	friend class LLViewerTextureManager;
	friend class LLLocalBitmap;
	
public:
    static BOOL createUploadFile(const std::string& filename,
                                 const std::string& out_filename,
                                 const U8 codec,
                                 const S32 max_image_dimentions = LLViewerFetchedTexture::MAX_IMAGE_SIZE_DEFAULT);
	static LLPointer<LLImageJ2C> convertToUploadFile(LLPointer<LLImageRaw> raw_image, const S32 max_image_dimentions = LLViewerFetchedTexture::MAX_IMAGE_SIZE_DEFAULT, bool force_lossless = false);
	static void processImageNotInDatabase( LLMessageSystem *msg, void **user_data );
	// <FS:Ansariel> OpenSim compatibility
	static void receiveImageHeader(LLMessageSystem *msg, void **user_data);
	static void receiveImagePacket(LLMessageSystem *msg, void **user_data);
	// </FS:Ansariel>

public:
	LLViewerTextureList();
	~LLViewerTextureList();

	void init();
	void shutdown();
	void dump();
	void destroyGL(BOOL save_state = TRUE);
	void restoreGL();
	BOOL isInitialized() const {return mInitialized;}

	void findTexturesByID(const LLUUID &image_id, std::vector<LLViewerFetchedTexture*> &output);
	LLViewerFetchedTexture *findImage(const LLUUID &image_id, ETexListType tex_type);
	LLViewerFetchedTexture *findImage(const LLTextureKey &search_key);

	void dirtyImage(LLViewerFetchedTexture *image);
	
	// Using image stats, determine what images are necessary, and perform image updates.
	void updateImages(F32 max_time);
	void forceImmediateUpdate(LLViewerFetchedTexture* imagep) ;

	// Decode and create textures for all images currently in list.
	void decodeAllImages(F32 max_decode_time); 

	void handleIRCallback(void **data, const S32 number);

	S32 getNumImages()					{ return mImageList.size(); }

<<<<<<< HEAD
	// Local UI images
=======
	void updateMaxResidentTexMem(S32Megabytes mem);
	// <FS:Ansariel> Dynamic texture memory calculation
	void updateTexMemDynamic();
	static bool canUseDynamicTextureMemory();
	// </FS:Ansariel>
	
    // Local UI images
>>>>>>> 70d171a5
	void doPreloadImages();
    // Network images. Needs caps and cache to work
	void doPrefetchImages();

	void clearFetchingRequests();
	void setDebugFetching(LLViewerFetchedTexture* tex, S32 debug_level);

private:
    // do some book keeping on the specified texture
    // - updates decode priority
    // - updates desired discard level
    // - cleans up textures that haven't been referenced in awhile
    void updateImageDecodePriority(LLViewerFetchedTexture* imagep);
	F32  updateImagesCreateTextures(F32 max_time);
	F32  updateImagesFetchTextures(F32 max_time);
	void updateImagesUpdateStats();
	F32  updateImagesLoadingFastCache(F32 max_time);

	void addImage(LLViewerFetchedTexture *image, ETexListType tex_type);
	void deleteImage(LLViewerFetchedTexture *image);

	void addImageToList(LLViewerFetchedTexture *image);
	void removeImageFromList(LLViewerFetchedTexture *image);

public: 	// PoundLife - Improved Object Inspect
	LLViewerFetchedTexture * getImage(const LLUUID &image_id,									 
									 FTType f_type = FTT_DEFAULT,
									 BOOL usemipmap = TRUE,
									 LLViewerTexture::EBoostLevel boost_priority = LLGLTexture::BOOST_NONE,		// Get the requested level immediately upon creation.
									 S8 texture_type = LLViewerTexture::FETCHED_TEXTURE,
									 LLGLint internal_format = 0,
									 LLGLenum primary_format = 0,
									 LLHost request_from_host = LLHost()
									 );
	
private:	// PoundLife - Improved Object Inspect
	LLViewerFetchedTexture * getImageFromFile(const std::string& filename,									 
									 FTType f_type = FTT_LOCAL_FILE,
									 BOOL usemipmap = TRUE,
									 LLViewerTexture::EBoostLevel boost_priority = LLGLTexture::BOOST_NONE,		// Get the requested level immediately upon creation.
									 S8 texture_type = LLViewerTexture::FETCHED_TEXTURE,
									 LLGLint internal_format = 0,
									 LLGLenum primary_format = 0,
									 const LLUUID& force_id = LLUUID::null
									 );
	
	LLViewerFetchedTexture* getImageFromUrl(const std::string& url,
									 FTType f_type,
									 BOOL usemipmap = TRUE,
									 LLViewerTexture::EBoostLevel boost_priority = LLGLTexture::BOOST_NONE,		// Get the requested level immediately upon creation.
									 S8 texture_type = LLViewerTexture::FETCHED_TEXTURE,
									 LLGLint internal_format = 0,
									 LLGLenum primary_format = 0,
									 const LLUUID& force_id = LLUUID::null
									 );

	LLViewerFetchedTexture* createImage(const LLUUID &image_id,
									 FTType f_type,
									 BOOL usemipmap = TRUE,
									 LLViewerTexture::EBoostLevel boost_priority = LLGLTexture::BOOST_NONE,		// Get the requested level immediately upon creation.
									 S8 texture_type = LLViewerTexture::FETCHED_TEXTURE,
									 LLGLint internal_format = 0,
									 LLGLenum primary_format = 0,
									 LLHost request_from_host = LLHost()
									 );
	
	// Request image from a specific host, used for baked avatar textures.
	// Implemented in header in case someone changes default params above. JC
	LLViewerFetchedTexture* getImageFromHost(const LLUUID& image_id, FTType f_type, LLHost host)
	{ return getImage(image_id, f_type, TRUE, LLGLTexture::BOOST_NONE, LLViewerTexture::LOD_TEXTURE, 0, 0, host); }	

public:
	typedef std::set<LLPointer<LLViewerFetchedTexture> > image_list_t;	
	image_list_t mLoadingStreamList;
	image_list_t mCreateTextureList;
	image_list_t mCallbackList;
	image_list_t mFastCacheList;

	// Note: just raw pointers because they are never referenced, just compared against
	std::set<LLViewerFetchedTexture*> mDirtyTextureList;
	
	BOOL mForceResetTextureStats;

	// <FS:Ansariel> Fast cache stats
	static U32 sNumFastCacheReads;

private:
    typedef std::map< LLTextureKey, LLPointer<LLViewerFetchedTexture> > uuid_map_t;
    uuid_map_t mUUIDMap;
    LLTextureKey mLastUpdateKey;
	
    typedef std::set < LLPointer<LLViewerFetchedTexture> > image_priority_list_t;
	image_priority_list_t mImageList;

	// simply holds on to LLViewerFetchedTexture references to stop them from being purged too soon
	std::set<LLPointer<LLViewerFetchedTexture> > mImagePreloads;

	BOOL mInitialized ;
	LLFrameTimer mForceDecodeTimer;
	
private:
	static S32 sNumImages;
	static void (*sUUIDCallback)(void**, const LLUUID &);
    LOG_CLASS(LLViewerTextureList);
};

class LLUIImageList : public LLImageProviderInterface, public LLSingleton<LLUIImageList>
{
	LLSINGLETON_EMPTY_CTOR(LLUIImageList);
public:
	// LLImageProviderInterface
	/*virtual*/ LLPointer<LLUIImage> getUIImageByID(const LLUUID& id, S32 priority);
	/*virtual*/ LLPointer<LLUIImage> getUIImage(const std::string& name, S32 priority);
	void cleanUp();

	bool initFromFile();

	LLPointer<LLUIImage> preloadUIImage(const std::string& name, const std::string& filename, BOOL use_mips, const LLRect& scale_rect, const LLRect& clip_rect, LLUIImage::EScaleStyle stype);
	
	static void onUIImageLoaded( BOOL success, LLViewerFetchedTexture *src_vi, LLImageRaw* src, LLImageRaw* src_aux, S32 discard_level, BOOL final, void* userdata );
private:
	LLPointer<LLUIImage> loadUIImageByName(const std::string& name, const std::string& filename,
		                           BOOL use_mips = FALSE, const LLRect& scale_rect = LLRect::null, 
								   const LLRect& clip_rect = LLRect::null,
		                           LLViewerTexture::EBoostLevel boost_priority = LLGLTexture::BOOST_UI,
								   LLUIImage::EScaleStyle = LLUIImage::SCALE_INNER);
	LLPointer<LLUIImage> loadUIImageByID(const LLUUID& id,
								 BOOL use_mips = FALSE, const LLRect& scale_rect = LLRect::null, 
								 const LLRect& clip_rect = LLRect::null,
								 LLViewerTexture::EBoostLevel boost_priority = LLGLTexture::BOOST_UI,
								 LLUIImage::EScaleStyle = LLUIImage::SCALE_INNER);

	LLPointer<LLUIImage> loadUIImage(LLViewerFetchedTexture* imagep, const std::string& name, BOOL use_mips = FALSE, const LLRect& scale_rect = LLRect::null, const LLRect& clip_rect = LLRect::null, LLUIImage::EScaleStyle = LLUIImage::SCALE_INNER);


	struct LLUIImageLoadData
	{
		std::string mImageName;
		LLRect mImageScaleRegion;
		LLRect mImageClipRegion;
	};

	typedef std::map< std::string, LLPointer<LLUIImage> > uuid_ui_image_map_t;
	uuid_ui_image_map_t mUIImages;

	//
	//keep a copy of UI textures to prevent them to be deleted.
	//mGLTexturep of each UI texture equals to some LLUIImage.mImage.
	std::list< LLPointer<LLViewerFetchedTexture> > mUITextureList ;
};

const BOOL GLTEXTURE_TRUE = TRUE;
const BOOL GLTEXTURE_FALSE = FALSE;
const BOOL MIPMAP_TRUE = TRUE;
const BOOL MIPMAP_FALSE = FALSE;

extern LLViewerTextureList gTextureList;

#endif<|MERGE_RESOLUTION|>--- conflicted
+++ resolved
@@ -131,17 +131,8 @@
 
 	S32 getNumImages()					{ return mImageList.size(); }
 
-<<<<<<< HEAD
 	// Local UI images
-=======
-	void updateMaxResidentTexMem(S32Megabytes mem);
-	// <FS:Ansariel> Dynamic texture memory calculation
-	void updateTexMemDynamic();
-	static bool canUseDynamicTextureMemory();
-	// </FS:Ansariel>
-	
     // Local UI images
->>>>>>> 70d171a5
 	void doPreloadImages();
     // Network images. Needs caps and cache to work
 	void doPrefetchImages();
