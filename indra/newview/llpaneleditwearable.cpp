/** 
 * @file llpaneleditwearable.cpp
 * @brief UI panel for editing of a particular wearable item.
 *
 * $LicenseInfo:firstyear=2009&license=viewerlgpl$
 * Second Life Viewer Source Code
 * Copyright (C) 2010, Linden Research, Inc.
 * 
 * This library is free software; you can redistribute it and/or
 * modify it under the terms of the GNU Lesser General Public
 * License as published by the Free Software Foundation;
 * version 2.1 of the License only.
 * 
 * This library is distributed in the hope that it will be useful,
 * but WITHOUT ANY WARRANTY; without even the implied warranty of
 * MERCHANTABILITY or FITNESS FOR A PARTICULAR PURPOSE.  See the GNU
 * Lesser General Public License for more details.
 * 
 * You should have received a copy of the GNU Lesser General Public
 * License along with this library; if not, write to the Free Software
 * Foundation, Inc., 51 Franklin Street, Fifth Floor, Boston, MA  02110-1301  USA
 * 
 * Linden Research, Inc., 945 Battery Street, San Francisco, CA  94111  USA
 * $/LicenseInfo$
 */

#include "llviewerprecompiledheaders.h"

#include "llpaneleditwearable.h"
#include "llpanel.h"
#include "llviewerwearable.h"
#include "lluictrl.h"
#include "lllocaltextureobject.h"
#include "llscrollingpanellist.h"
#include "llvisualparam.h"
#include "lltoolmorph.h"
#include "llviewerjointmesh.h"
#include "lltrans.h"
#include "llbutton.h"
#include "llsliderctrl.h"
#include "llagent.h"
#include "llvoavatarself.h"
#include "lltexteditor.h"
#include "lltextbox.h"
#include "llaccordionctrl.h"
#include "llaccordionctrltab.h"
#include "llagentwearables.h"
#include "llscrollingpanelparam.h"
#include "llradiogroup.h"
#include "llnotificationsutil.h"

#include "llcolorswatch.h"
#include "lltexturectrl.h"
#include "lltextureentry.h"
#include "llviewercontrol.h"    // gSavedSettings
#include "llviewerregion.h"
#include "llviewertexturelist.h"
#include "llagentcamera.h"
#include "llmorphview.h"

#include "llcommandhandler.h"
#include "lltextutil.h"
#include "llappearancemgr.h"

// [FS:CR] FIRE-10986
#include "llfilepicker.h"
#include "lltabcontainer.h"
#include "llviewermenufile.h"

// register panel with appropriate XML
static LLPanelInjector<LLPanelEditWearable> t_edit_wearable("panel_edit_wearable");

// subparts of the UI for focus, camera position, etc.
enum ESubpart {
        SUBPART_SHAPE_HEAD = 1, // avoid 0
        SUBPART_SHAPE_EYES,
        SUBPART_SHAPE_EARS,
        SUBPART_SHAPE_NOSE,
        SUBPART_SHAPE_MOUTH,
        SUBPART_SHAPE_CHIN,
        SUBPART_SHAPE_TORSO,
        SUBPART_SHAPE_LEGS,
        SUBPART_SHAPE_WHOLE,
        SUBPART_SHAPE_DETAIL,
        SUBPART_SKIN_COLOR,
        SUBPART_SKIN_FACEDETAIL,
        SUBPART_SKIN_MAKEUP,
        SUBPART_SKIN_BODYDETAIL,
        SUBPART_HAIR_COLOR,
        SUBPART_HAIR_STYLE,
        SUBPART_HAIR_EYEBROWS,
        SUBPART_HAIR_FACIAL,
        SUBPART_EYES,
        SUBPART_SHIRT,
        SUBPART_PANTS,
        SUBPART_SHOES,
        SUBPART_SOCKS,
        SUBPART_JACKET,
        SUBPART_GLOVES,
        SUBPART_UNDERSHIRT,
        SUBPART_UNDERPANTS,
        SUBPART_SKIRT,
        SUBPART_ALPHA,
        SUBPART_TATTOO,
		SUBPART_UNIVERSAL,
        SUBPART_PHYSICS_BREASTS_UPDOWN,
        SUBPART_PHYSICS_BREASTS_INOUT,
        SUBPART_PHYSICS_BREASTS_LEFTRIGHT,
        SUBPART_PHYSICS_BELLY_UPDOWN,
        SUBPART_PHYSICS_BUTT_UPDOWN,
        SUBPART_PHYSICS_BUTT_LEFTRIGHT,
        SUBPART_PHYSICS_ADVANCED,
 };

using namespace LLAvatarAppearanceDefines;

typedef std::vector<ESubpart> subpart_vec_t;

// Locally defined classes

class LLEditWearableDictionary : public LLSingleton<LLEditWearableDictionary>
{
        //--------------------------------------------------------------------
        // Constructors and Destructors
        //--------------------------------------------------------------------
        LLSINGLETON(LLEditWearableDictionary);
        virtual ~LLEditWearableDictionary();
        
        //--------------------------------------------------------------------
        // Wearable Types
        //--------------------------------------------------------------------
public:
        struct WearableEntry : public LLDictionaryEntry
        {
                WearableEntry(LLWearableType::EType type,
                                          const std::string &title,
                                          const std::string &desc_title,
                                          const texture_vec_t& color_swatches,  // 'color_swatches'
                                          const texture_vec_t& texture_pickers, // 'texture_pickers'
                                          const subpart_vec_t& subparts); // subparts


                const LLWearableType::EType mWearableType;
                const std::string   mTitle;
                const std::string       mDescTitle;
                subpart_vec_t           mSubparts;
                texture_vec_t           mColorSwatchCtrls;
                texture_vec_t           mTextureCtrls;
        };

        struct Wearables : public LLDictionary<LLWearableType::EType, WearableEntry>
        {
                Wearables();
        } mWearables;

        const WearableEntry*    getWearable(LLWearableType::EType type) const { return mWearables.lookup(type); }

        //--------------------------------------------------------------------
        // Subparts
        //--------------------------------------------------------------------
public:
        struct SubpartEntry : public LLDictionaryEntry
        {
                SubpartEntry(ESubpart part,
                                         const std::string &joint,
                                         const std::string &edit_group,
                                         const std::string &param_list,
                                         const std::string &accordion_tab,
                                         const LLVector3d  &target_offset,
                                         const LLVector3d  &camera_offset,
                                         const ESex        &sex);

                ESubpart                        mSubpart;
                std::string                     mTargetJoint;
                std::string                     mEditGroup;
                std::string                     mParamList;
                std::string                     mAccordionTab;
                LLVector3d                      mTargetOffset;
                LLVector3d                      mCameraOffset;
                ESex                            mSex;
        };

        struct Subparts : public LLDictionary<ESubpart, SubpartEntry>
        {
                Subparts();
        } mSubparts;

        const SubpartEntry*  getSubpart(ESubpart subpart) const { return mSubparts.lookup(subpart); }

        //--------------------------------------------------------------------
        // Picker Control Entries
        //--------------------------------------------------------------------
public:
        struct PickerControlEntry : public LLDictionaryEntry
        {
                PickerControlEntry(ETextureIndex tex_index,
                                                   const std::string name,
                                                   const LLUUID default_image_id = LLUUID::null,
                                                   const bool allow_no_texture = false);
                ETextureIndex           mTextureIndex;
                const std::string       mControlName;
                const LLUUID            mDefaultImageId;
                const bool                      mAllowNoTexture;
        };

        struct ColorSwatchCtrls : public LLDictionary<ETextureIndex, PickerControlEntry>
        {
                ColorSwatchCtrls();
        } mColorSwatchCtrls;

        struct TextureCtrls : public LLDictionary<ETextureIndex, PickerControlEntry>
        {
                TextureCtrls();
        } mTextureCtrls;

        const PickerControlEntry* getTexturePicker(ETextureIndex index) const { return mTextureCtrls.lookup(index); }
        const PickerControlEntry* getColorSwatch(ETextureIndex index) const { return mColorSwatchCtrls.lookup(index); }
};

LLEditWearableDictionary::LLEditWearableDictionary()
{

}

//virtual 
LLEditWearableDictionary::~LLEditWearableDictionary()
{
}

LLEditWearableDictionary::Wearables::Wearables()
{
        // note the subpart that is listed first is treated as "default", regardless of what order is in enum.
        // Please match the order presented in XUI. -Nyx
        // this will affect what camera angle is shown when first editing a wearable
        addEntry(LLWearableType::WT_SHAPE,              new WearableEntry(LLWearableType::WT_SHAPE,"edit_shape_title","shape_desc_text", texture_vec_t(), texture_vec_t(), subpart_vec_t{SUBPART_SHAPE_WHOLE, SUBPART_SHAPE_HEAD,        SUBPART_SHAPE_EYES,     SUBPART_SHAPE_EARS,     SUBPART_SHAPE_NOSE,     SUBPART_SHAPE_MOUTH, SUBPART_SHAPE_CHIN, SUBPART_SHAPE_TORSO, SUBPART_SHAPE_LEGS}));
        addEntry(LLWearableType::WT_SKIN,               new WearableEntry(LLWearableType::WT_SKIN,"edit_skin_title","skin_desc_text", texture_vec_t(), texture_vec_t{TEX_HEAD_BODYPAINT, TEX_UPPER_BODYPAINT, TEX_LOWER_BODYPAINT}, subpart_vec_t{SUBPART_SKIN_COLOR, SUBPART_SKIN_FACEDETAIL, SUBPART_SKIN_MAKEUP, SUBPART_SKIN_BODYDETAIL}));
        addEntry(LLWearableType::WT_HAIR,               new WearableEntry(LLWearableType::WT_HAIR,"edit_hair_title","hair_desc_text", texture_vec_t(), texture_vec_t{TEX_HAIR}, subpart_vec_t{SUBPART_HAIR_COLOR,       SUBPART_HAIR_STYLE,     SUBPART_HAIR_EYEBROWS, SUBPART_HAIR_FACIAL}));
        addEntry(LLWearableType::WT_EYES,               new WearableEntry(LLWearableType::WT_EYES,"edit_eyes_title","eyes_desc_text", texture_vec_t(), texture_vec_t{TEX_EYES_IRIS}, subpart_vec_t{SUBPART_EYES}));
        addEntry(LLWearableType::WT_SHIRT,              new WearableEntry(LLWearableType::WT_SHIRT,"edit_shirt_title","shirt_desc_text", texture_vec_t{TEX_UPPER_SHIRT}, texture_vec_t{TEX_UPPER_SHIRT}, subpart_vec_t{SUBPART_SHIRT}));
        addEntry(LLWearableType::WT_PANTS,              new WearableEntry(LLWearableType::WT_PANTS,"edit_pants_title","pants_desc_text", texture_vec_t{TEX_LOWER_PANTS}, texture_vec_t{TEX_LOWER_PANTS}, subpart_vec_t{SUBPART_PANTS}));
        addEntry(LLWearableType::WT_SHOES,              new WearableEntry(LLWearableType::WT_SHOES,"edit_shoes_title","shoes_desc_text", texture_vec_t{TEX_LOWER_SHOES}, texture_vec_t{TEX_LOWER_SHOES}, subpart_vec_t{SUBPART_SHOES}));
        addEntry(LLWearableType::WT_SOCKS,              new WearableEntry(LLWearableType::WT_SOCKS,"edit_socks_title","socks_desc_text", texture_vec_t{TEX_LOWER_SOCKS}, texture_vec_t{TEX_LOWER_SOCKS}, subpart_vec_t{SUBPART_SOCKS}));
        addEntry(LLWearableType::WT_JACKET,     new WearableEntry(LLWearableType::WT_JACKET,"edit_jacket_title","jacket_desc_text", texture_vec_t{TEX_UPPER_JACKET}, texture_vec_t{TEX_UPPER_JACKET, TEX_LOWER_JACKET}, subpart_vec_t{SUBPART_JACKET}));
        addEntry(LLWearableType::WT_GLOVES,     new WearableEntry(LLWearableType::WT_GLOVES,"edit_gloves_title","gloves_desc_text", texture_vec_t{TEX_UPPER_GLOVES}, texture_vec_t{TEX_UPPER_GLOVES}, subpart_vec_t{SUBPART_GLOVES}));
        addEntry(LLWearableType::WT_UNDERSHIRT, new WearableEntry(LLWearableType::WT_UNDERSHIRT,"edit_undershirt_title","undershirt_desc_text", texture_vec_t{TEX_UPPER_UNDERSHIRT}, texture_vec_t{TEX_UPPER_UNDERSHIRT}, subpart_vec_t{SUBPART_UNDERSHIRT}));
        addEntry(LLWearableType::WT_UNDERPANTS, new WearableEntry(LLWearableType::WT_UNDERPANTS,"edit_underpants_title","underpants_desc_text", texture_vec_t{TEX_LOWER_UNDERPANTS}, texture_vec_t{TEX_LOWER_UNDERPANTS}, subpart_vec_t{SUBPART_UNDERPANTS}));
        addEntry(LLWearableType::WT_SKIRT,              new WearableEntry(LLWearableType::WT_SKIRT,"edit_skirt_title","skirt_desc_text", texture_vec_t{TEX_SKIRT}, texture_vec_t{TEX_SKIRT}, subpart_vec_t{SUBPART_SKIRT}));
        addEntry(LLWearableType::WT_ALPHA,              new WearableEntry(LLWearableType::WT_ALPHA,"edit_alpha_title","alpha_desc_text", texture_vec_t(), texture_vec_t{TEX_LOWER_ALPHA, TEX_UPPER_ALPHA, TEX_HEAD_ALPHA, TEX_EYES_ALPHA, TEX_HAIR_ALPHA}, subpart_vec_t{SUBPART_ALPHA}));
        addEntry(LLWearableType::WT_TATTOO,     new WearableEntry(LLWearableType::WT_TATTOO,"edit_tattoo_title","tattoo_desc_text", texture_vec_t{TEX_HEAD_TATTOO}, texture_vec_t{TEX_LOWER_TATTOO, TEX_UPPER_TATTOO, TEX_HEAD_TATTOO}, subpart_vec_t{SUBPART_TATTOO}));
		addEntry(LLWearableType::WT_UNIVERSAL, new WearableEntry(LLWearableType::WT_UNIVERSAL, "edit_universal_title", "universal_desc_text", texture_vec_t{ TEX_HEAD_UNIVERSAL_TATTOO }, texture_vec_t{ TEX_HEAD_UNIVERSAL_TATTOO, TEX_UPPER_UNIVERSAL_TATTOO, TEX_LOWER_UNIVERSAL_TATTOO, TEX_SKIRT_TATTOO, TEX_HAIR_TATTOO, TEX_EYES_TATTOO, TEX_LEFT_ARM_TATTOO, TEX_LEFT_LEG_TATTOO, TEX_AUX1_TATTOO, TEX_AUX2_TATTOO, TEX_AUX3_TATTOO }, subpart_vec_t{ SUBPART_UNIVERSAL }));
		addEntry(LLWearableType::WT_PHYSICS,    new WearableEntry(LLWearableType::WT_PHYSICS,"edit_physics_title","physics_desc_text", texture_vec_t(), texture_vec_t(), subpart_vec_t{SUBPART_PHYSICS_BREASTS_UPDOWN, SUBPART_PHYSICS_BREASTS_INOUT, SUBPART_PHYSICS_BREASTS_LEFTRIGHT, SUBPART_PHYSICS_BELLY_UPDOWN, SUBPART_PHYSICS_BUTT_UPDOWN, SUBPART_PHYSICS_BUTT_LEFTRIGHT, SUBPART_PHYSICS_ADVANCED}));
}

LLEditWearableDictionary::WearableEntry::WearableEntry(LLWearableType::EType type,
                                          const std::string &title,
                                          const std::string &desc_title,
                                          const texture_vec_t& color_swatches,
                                          const texture_vec_t& texture_pickers,
                                          const subpart_vec_t& subparts) :
        LLDictionaryEntry(title),
        mWearableType(type),
        mTitle(title),
        mDescTitle(desc_title),
        mSubparts(subparts),
        mColorSwatchCtrls(color_swatches),
        mTextureCtrls(texture_pickers)
{}

LLEditWearableDictionary::Subparts::Subparts()
{
        addEntry(SUBPART_SHAPE_WHOLE, new SubpartEntry(SUBPART_SHAPE_WHOLE, "mPelvis", "shape_body","shape_body_param_list", "shape_body_tab", LLVector3d(0.f, 0.f, 0.1f), LLVector3d(-2.5f, 0.5f, 0.8f),SEX_BOTH));
        addEntry(SUBPART_SHAPE_HEAD, new SubpartEntry(SUBPART_SHAPE_HEAD, "mHead", "shape_head", "shape_head_param_list", "shape_head_tab", LLVector3d(0.f, 0.f, 0.05f), LLVector3d(-0.5f, 0.05f, 0.07f),SEX_BOTH));
        addEntry(SUBPART_SHAPE_EYES, new SubpartEntry(SUBPART_SHAPE_EYES, "mHead", "shape_eyes", "shape_eyes_param_list", "shape_eyes_tab", LLVector3d(0.f, 0.f, 0.05f), LLVector3d(-0.5f, 0.05f, 0.07f),SEX_BOTH));
        addEntry(SUBPART_SHAPE_EARS, new SubpartEntry(SUBPART_SHAPE_EARS, "mHead", "shape_ears", "shape_ears_param_list", "shape_ears_tab", LLVector3d(0.f, 0.f, 0.05f), LLVector3d(-0.5f, 0.05f, 0.07f),SEX_BOTH));
        addEntry(SUBPART_SHAPE_NOSE, new SubpartEntry(SUBPART_SHAPE_NOSE, "mHead", "shape_nose", "shape_nose_param_list", "shape_nose_tab", LLVector3d(0.f, 0.f, 0.05f), LLVector3d(-0.5f, 0.05f, 0.07f),SEX_BOTH));
        addEntry(SUBPART_SHAPE_MOUTH, new SubpartEntry(SUBPART_SHAPE_MOUTH, "mHead", "shape_mouth", "shape_mouth_param_list", "shape_mouth_tab", LLVector3d(0.f, 0.f, 0.05f), LLVector3d(-0.5f, 0.05f, 0.07f),SEX_BOTH));
        addEntry(SUBPART_SHAPE_CHIN, new SubpartEntry(SUBPART_SHAPE_CHIN, "mHead", "shape_chin", "shape_chin_param_list", "shape_chin_tab", LLVector3d(0.f, 0.f, 0.05f), LLVector3d(-0.5f, 0.05f, 0.07f),SEX_BOTH));
        addEntry(SUBPART_SHAPE_TORSO, new SubpartEntry(SUBPART_SHAPE_TORSO, "mTorso", "shape_torso", "shape_torso_param_list", "shape_torso_tab", LLVector3d(0.f, 0.f, 0.3f), LLVector3d(-1.f, 0.15f, 0.3f),SEX_BOTH));
        addEntry(SUBPART_SHAPE_LEGS, new SubpartEntry(SUBPART_SHAPE_LEGS, "mPelvis", "shape_legs", "shape_legs_param_list", "shape_legs_tab", LLVector3d(0.f, 0.f, -0.5f), LLVector3d(-1.6f, 0.15f, -0.5f),SEX_BOTH));

        addEntry(SUBPART_SKIN_COLOR, new SubpartEntry(SUBPART_SKIN_COLOR, "mHead", "skin_color", "skin_color_param_list", "skin_color_tab", LLVector3d(0.f, 0.f, 0.05f), LLVector3d(-0.5f, 0.05f, 0.07f),SEX_BOTH));
        addEntry(SUBPART_SKIN_FACEDETAIL, new SubpartEntry(SUBPART_SKIN_FACEDETAIL, "mHead", "skin_facedetail", "skin_face_param_list", "skin_face_tab", LLVector3d(0.f, 0.f, 0.05f), LLVector3d(-0.5f, 0.05f, 0.07f),SEX_BOTH));
        addEntry(SUBPART_SKIN_MAKEUP, new SubpartEntry(SUBPART_SKIN_MAKEUP, "mHead", "skin_makeup", "skin_makeup_param_list", "skin_makeup_tab", LLVector3d(0.f, 0.f, 0.05f), LLVector3d(-0.5f, 0.05f, 0.07f),SEX_BOTH));
        addEntry(SUBPART_SKIN_BODYDETAIL, new SubpartEntry(SUBPART_SKIN_BODYDETAIL, "mPelvis", "skin_bodydetail", "skin_body_param_list", "skin_body_tab", LLVector3d(0.f, 0.f, -0.2f), LLVector3d(-2.5f, 0.5f, 0.5f),SEX_BOTH));

        addEntry(SUBPART_HAIR_COLOR, new SubpartEntry(SUBPART_HAIR_COLOR, "mHead", "hair_color", "hair_color_param_list", "hair_color_tab", LLVector3d(0.f, 0.f, 0.10f), LLVector3d(-0.4f, 0.05f, 0.10f),SEX_BOTH));
        addEntry(SUBPART_HAIR_STYLE, new SubpartEntry(SUBPART_HAIR_STYLE, "mHead", "hair_style", "hair_style_param_list", "hair_style_tab", LLVector3d(0.f, 0.f, 0.10f), LLVector3d(-0.4f, 0.05f, 0.10f),SEX_BOTH));
        addEntry(SUBPART_HAIR_EYEBROWS, new SubpartEntry(SUBPART_HAIR_EYEBROWS, "mHead", "hair_eyebrows", "hair_eyebrows_param_list", "hair_eyebrows_tab", LLVector3d(0.f, 0.f, 0.05f), LLVector3d(-0.5f, 0.05f, 0.07f),SEX_BOTH));
        addEntry(SUBPART_HAIR_FACIAL, new SubpartEntry(SUBPART_HAIR_FACIAL, "mHead", "hair_facial", "hair_facial_param_list", "hair_facial_tab", LLVector3d(0.f, 0.f, 0.05f), LLVector3d(-0.5f, 0.05f, 0.07f),SEX_MALE));

        addEntry(SUBPART_EYES, new SubpartEntry(SUBPART_EYES, "mHead", "eyes", "eyes_main_param_list", "eyes_main_tab", LLVector3d(0.f, 0.f, 0.05f), LLVector3d(-0.5f, 0.05f, 0.07f),SEX_BOTH));

        addEntry(SUBPART_SHIRT, new SubpartEntry(SUBPART_SHIRT, "mTorso", "shirt", "shirt_main_param_list", "shirt_main_tab", LLVector3d(0.f, 0.f, 0.3f), LLVector3d(-1.f, 0.15f, 0.3f),SEX_BOTH));
        addEntry(SUBPART_PANTS, new SubpartEntry(SUBPART_PANTS, "mPelvis", "pants", "pants_main_param_list", "pants_main_tab", LLVector3d(0.f, 0.f, -0.5f), LLVector3d(-1.6f, 0.15f, -0.5f),SEX_BOTH));
        addEntry(SUBPART_SHOES, new SubpartEntry(SUBPART_SHOES, "mPelvis", "shoes", "shoes_main_param_list", "shoes_main_tab", LLVector3d(0.f, 0.f, -0.5f), LLVector3d(-1.6f, 0.15f, -0.5f),SEX_BOTH));
        addEntry(SUBPART_SOCKS, new SubpartEntry(SUBPART_SOCKS, "mPelvis", "socks", "socks_main_param_list", "socks_main_tab", LLVector3d(0.f, 0.f, -0.5f), LLVector3d(-1.6f, 0.15f, -0.5f),SEX_BOTH));
        addEntry(SUBPART_JACKET, new SubpartEntry(SUBPART_JACKET, "mTorso", "jacket", "jacket_main_param_list", "jacket_main_tab", LLVector3d(0.f, 0.f, 0.f), LLVector3d(-2.f, 0.1f, 0.3f),SEX_BOTH));
        addEntry(SUBPART_SKIRT, new SubpartEntry(SUBPART_SKIRT, "mPelvis", "skirt", "skirt_main_param_list", "skirt_main_tab", LLVector3d(0.f, 0.f, -0.5f), LLVector3d(-1.6f, 0.15f, -0.5f),SEX_BOTH));
        addEntry(SUBPART_GLOVES, new SubpartEntry(SUBPART_GLOVES, "mTorso", "gloves", "gloves_main_param_list", "gloves_main_tab", LLVector3d(0.f, 0.f, 0.f), LLVector3d(-1.f, 0.15f, 0.f),SEX_BOTH));
        addEntry(SUBPART_UNDERSHIRT, new SubpartEntry(SUBPART_UNDERSHIRT, "mTorso", "undershirt", "undershirt_main_param_list", "undershirt_main_tab", LLVector3d(0.f, 0.f, 0.3f), LLVector3d(-1.f, 0.15f, 0.3f),SEX_BOTH));
        addEntry(SUBPART_UNDERPANTS, new SubpartEntry(SUBPART_UNDERPANTS, "mPelvis", "underpants", "underpants_main_param_list", "underpants_main_tab", LLVector3d(0.f, 0.f, -0.5f), LLVector3d(-1.6f, 0.15f, -0.5f),SEX_BOTH));
        // <FS:Ansariel> Alpha, tattoo and universal don't adhere to the usual panel layout and don't have a param list and main tab
        //addEntry(SUBPART_ALPHA, new SubpartEntry(SUBPART_ALPHA, "mPelvis", "alpha", "alpha_main_param_list", "alpha_main_tab", LLVector3d(0.f, 0.f, 0.1f), LLVector3d(-2.5f, 0.5f, 0.8f),SEX_BOTH));
        //addEntry(SUBPART_TATTOO, new SubpartEntry(SUBPART_TATTOO, "mPelvis", "tattoo", "tattoo_main_param_list", "tattoo_main_tab", LLVector3d(0.f, 0.f, 0.1f), LLVector3d(-2.5f, 0.5f, 0.8f),SEX_BOTH));
		//addEntry(SUBPART_UNIVERSAL, new SubpartEntry(SUBPART_UNIVERSAL, "mPelvis", "universal", "universal_main_param_list", "universal_main_tab", LLVector3d(0.f, 0.f, 0.1f), LLVector3d(-2.5f, 0.5f, 0.8f), SEX_BOTH));
        addEntry(SUBPART_ALPHA, new SubpartEntry(SUBPART_ALPHA, "mPelvis", "alpha", "", "", LLVector3d(0.f, 0.f, 0.1f), LLVector3d(-2.5f, 0.5f, 0.8f),SEX_BOTH));
        addEntry(SUBPART_TATTOO, new SubpartEntry(SUBPART_TATTOO, "mPelvis", "tattoo", "", "", LLVector3d(0.f, 0.f, 0.1f), LLVector3d(-2.5f, 0.5f, 0.8f),SEX_BOTH));
        addEntry(SUBPART_UNIVERSAL, new SubpartEntry(SUBPART_UNIVERSAL, "mPelvis", "universal", "", "", LLVector3d(0.f, 0.f, 0.1f), LLVector3d(-2.5f, 0.5f, 0.8f), SEX_BOTH));
        // </FS:Ansariel>
		addEntry(SUBPART_PHYSICS_BREASTS_UPDOWN, new SubpartEntry(SUBPART_PHYSICS_BREASTS_UPDOWN, "mTorso", "physics_breasts_updown", "physics_breasts_updown_param_list", "physics_breasts_updown_tab", LLVector3d(0.f, 0.f, 0.3f), LLVector3d(0.f, 0.f, 0.f),SEX_FEMALE));
        addEntry(SUBPART_PHYSICS_BREASTS_INOUT, new SubpartEntry(SUBPART_PHYSICS_BREASTS_INOUT, "mTorso", "physics_breasts_inout", "physics_breasts_inout_param_list", "physics_breasts_inout_tab", LLVector3d(0.f, 0.f, 0.3f), LLVector3d(0.f, 0.f, 0.f),SEX_FEMALE));
        addEntry(SUBPART_PHYSICS_BREASTS_LEFTRIGHT, new SubpartEntry(SUBPART_PHYSICS_BREASTS_LEFTRIGHT, "mTorso", "physics_breasts_leftright", "physics_breasts_leftright_param_list", "physics_breasts_leftright_tab", LLVector3d(0.f, 0.f, 0.3f), LLVector3d(0.f, 0.f, 0.f),SEX_FEMALE));
        // <FS:Ansariel> Fix XUI warning
        //addEntry(SUBPART_PHYSICS_BELLY_UPDOWN, new SubpartEntry(SUBPART_PHYSICS_BELLY_UPDOWN, "mTorso", "physics_belly_updown", "physics_belly_updown_param_list", "physics_belly_updown_tab", LLVector3d(0.f, 0.f, 0.3f), LLVector3d(0.f, 0.f, 0.f),SEX_BOTH));
        //addEntry(SUBPART_PHYSICS_BUTT_UPDOWN, new SubpartEntry(SUBPART_PHYSICS_BUTT_UPDOWN, "mTorso", "physics_butt_updown", "physics_butt_updown_param_list", "physics_butt_updown_tab", LLVector3d(0.f, 0.f, 0.3f), LLVector3d(0.f, 0.f, 0.f),SEX_BOTH));
        addEntry(SUBPART_PHYSICS_BELLY_UPDOWN, new SubpartEntry(SUBPART_PHYSICS_BELLY_UPDOWN, "mTorso", "physics_belly_updown", "physics_belly_updown_param_list", "physics_belly_tab", LLVector3d(0.f, 0.f, 0.3f), LLVector3d(0.f, 0.f, 0.f),SEX_BOTH));
        addEntry(SUBPART_PHYSICS_BUTT_UPDOWN, new SubpartEntry(SUBPART_PHYSICS_BUTT_UPDOWN, "mTorso", "physics_butt_updown", "physics_butt_updown_param_list", "physics_butt_tab", LLVector3d(0.f, 0.f, 0.3f), LLVector3d(0.f, 0.f, 0.f),SEX_BOTH));
        // </FS:Ansariel>
        addEntry(SUBPART_PHYSICS_BUTT_LEFTRIGHT, new SubpartEntry(SUBPART_PHYSICS_BUTT_LEFTRIGHT, "mTorso", "physics_butt_leftright", "physics_butt_leftright_param_list", "physics_butt_leftright_tab", LLVector3d(0.f, 0.f, 0.f), LLVector3d(0.f, 0.f, 0.f),SEX_BOTH));
        addEntry(SUBPART_PHYSICS_ADVANCED, new SubpartEntry(SUBPART_PHYSICS_ADVANCED, "mTorso", "physics_advanced", "physics_advanced_param_list", "physics_advanced_tab", LLVector3d(0.f, 0.f, 0.f), LLVector3d(0.f, 0.f, 0.f),SEX_BOTH));
}

LLEditWearableDictionary::SubpartEntry::SubpartEntry(ESubpart part,
                                         const std::string &joint,
                                         const std::string &edit_group,
                                         const std::string &param_list,
                                         const std::string &accordion_tab,
                                         const LLVector3d  &target_offset,
                                         const LLVector3d  &camera_offset,
                                         const ESex        &sex) :
        LLDictionaryEntry(edit_group),
        mSubpart(part),
        mTargetJoint(joint),
        mEditGroup(edit_group),
        mParamList(param_list),
        mAccordionTab(accordion_tab),
        mTargetOffset(target_offset),
        mCameraOffset(camera_offset),
        mSex(sex)
{
}

LLEditWearableDictionary::ColorSwatchCtrls::ColorSwatchCtrls()
{
        addEntry ( TEX_UPPER_SHIRT,  new PickerControlEntry (TEX_UPPER_SHIRT, "Color/Tint" ));
        addEntry ( TEX_LOWER_PANTS,  new PickerControlEntry (TEX_LOWER_PANTS, "Color/Tint" ));
        addEntry ( TEX_LOWER_SHOES,  new PickerControlEntry (TEX_LOWER_SHOES, "Color/Tint" ));
        addEntry ( TEX_LOWER_SOCKS,  new PickerControlEntry (TEX_LOWER_SOCKS, "Color/Tint" ));
        addEntry ( TEX_UPPER_JACKET, new PickerControlEntry (TEX_UPPER_JACKET, "Color/Tint" ));
        addEntry ( TEX_SKIRT,  new PickerControlEntry (TEX_SKIRT, "Color/Tint" ));
        addEntry ( TEX_UPPER_GLOVES, new PickerControlEntry (TEX_UPPER_GLOVES, "Color/Tint" ));
        addEntry ( TEX_UPPER_UNDERSHIRT, new PickerControlEntry (TEX_UPPER_UNDERSHIRT, "Color/Tint" ));
        addEntry ( TEX_LOWER_UNDERPANTS, new PickerControlEntry (TEX_LOWER_UNDERPANTS, "Color/Tint" ));
        addEntry ( TEX_HEAD_TATTOO, new PickerControlEntry(TEX_HEAD_TATTOO, "Color/Tint" ));
		addEntry (TEX_HEAD_UNIVERSAL_TATTOO, new PickerControlEntry(TEX_HEAD_UNIVERSAL_TATTOO, "Color/Tint"));
}

LLEditWearableDictionary::TextureCtrls::TextureCtrls()
{
        addEntry ( TEX_HEAD_BODYPAINT,  new PickerControlEntry (TEX_HEAD_BODYPAINT,  "Head", LLUUID::null, true ));
        addEntry ( TEX_UPPER_BODYPAINT, new PickerControlEntry (TEX_UPPER_BODYPAINT, "Upper Body", LLUUID::null, true ));
        addEntry ( TEX_LOWER_BODYPAINT, new PickerControlEntry (TEX_LOWER_BODYPAINT, "Lower Body", LLUUID::null, true ));
        addEntry ( TEX_HAIR, new PickerControlEntry (TEX_HAIR, "Texture", LLUUID( gSavedSettings.getString( "UIImgDefaultHairUUID" ) ), false ));
        addEntry ( TEX_EYES_IRIS, new PickerControlEntry (TEX_EYES_IRIS, "Iris", LLUUID( gSavedSettings.getString( "UIImgDefaultEyesUUID" ) ), false ));
        addEntry ( TEX_UPPER_SHIRT, new PickerControlEntry (TEX_UPPER_SHIRT, "Fabric", LLUUID( gSavedSettings.getString( "UIImgDefaultShirtUUID" ) ), false ));
        addEntry ( TEX_LOWER_PANTS, new PickerControlEntry (TEX_LOWER_PANTS, "Fabric", LLUUID( gSavedSettings.getString( "UIImgDefaultPantsUUID" ) ), false ));
        addEntry ( TEX_LOWER_SHOES, new PickerControlEntry (TEX_LOWER_SHOES, "Fabric", LLUUID( gSavedSettings.getString( "UIImgDefaultShoesUUID" ) ), false ));
        addEntry ( TEX_LOWER_SOCKS, new PickerControlEntry (TEX_LOWER_SOCKS, "Fabric", LLUUID( gSavedSettings.getString( "UIImgDefaultSocksUUID" ) ), false ));
        addEntry ( TEX_UPPER_JACKET, new PickerControlEntry (TEX_UPPER_JACKET, "Upper Fabric", LLUUID( gSavedSettings.getString( "UIImgDefaultJacketUUID" ) ), false ));
        addEntry ( TEX_LOWER_JACKET, new PickerControlEntry (TEX_LOWER_JACKET, "Lower Fabric", LLUUID( gSavedSettings.getString( "UIImgDefaultJacketUUID" ) ), false ));
        addEntry ( TEX_SKIRT, new PickerControlEntry (TEX_SKIRT, "Fabric", LLUUID( gSavedSettings.getString( "UIImgDefaultSkirtUUID" ) ), false ));
        addEntry ( TEX_UPPER_GLOVES, new PickerControlEntry (TEX_UPPER_GLOVES, "Fabric", LLUUID( gSavedSettings.getString( "UIImgDefaultGlovesUUID" ) ), false ));
        addEntry ( TEX_UPPER_UNDERSHIRT, new PickerControlEntry (TEX_UPPER_UNDERSHIRT, "Fabric", LLUUID( gSavedSettings.getString( "UIImgDefaultUnderwearUUID" ) ), false ));
        addEntry ( TEX_LOWER_UNDERPANTS, new PickerControlEntry (TEX_LOWER_UNDERPANTS, "Fabric", LLUUID( gSavedSettings.getString( "UIImgDefaultUnderwearUUID" ) ), false ));
        addEntry ( TEX_LOWER_ALPHA, new PickerControlEntry (TEX_LOWER_ALPHA, "Lower Alpha", LLUUID( gSavedSettings.getString( "UIImgDefaultAlphaUUID" ) ), true ));
        addEntry ( TEX_UPPER_ALPHA, new PickerControlEntry (TEX_UPPER_ALPHA, "Upper Alpha", LLUUID( gSavedSettings.getString( "UIImgDefaultAlphaUUID" ) ), true ));
        addEntry ( TEX_HEAD_ALPHA, new PickerControlEntry (TEX_HEAD_ALPHA, "Head Alpha", LLUUID( gSavedSettings.getString( "UIImgDefaultAlphaUUID" ) ), true ));
        addEntry ( TEX_EYES_ALPHA, new PickerControlEntry (TEX_EYES_ALPHA, "Eye Alpha", LLUUID( gSavedSettings.getString( "UIImgDefaultAlphaUUID" ) ), true ));
        addEntry ( TEX_HAIR_ALPHA, new PickerControlEntry (TEX_HAIR_ALPHA, "Hair Alpha", LLUUID( gSavedSettings.getString( "UIImgDefaultAlphaUUID" ) ), true ));
        addEntry ( TEX_LOWER_TATTOO, new PickerControlEntry (TEX_LOWER_TATTOO, "Lower Tattoo", LLUUID::null, true ));
        addEntry ( TEX_UPPER_TATTOO, new PickerControlEntry (TEX_UPPER_TATTOO, "Upper Tattoo", LLUUID::null, true ));
        addEntry ( TEX_HEAD_TATTOO, new PickerControlEntry (TEX_HEAD_TATTOO, "Head Tattoo", LLUUID::null, true ));
		addEntry ( TEX_LOWER_UNIVERSAL_TATTOO, new PickerControlEntry( TEX_LOWER_UNIVERSAL_TATTOO, "Lower Universal Tattoo", LLUUID::null, true));
		addEntry ( TEX_UPPER_UNIVERSAL_TATTOO, new PickerControlEntry( TEX_UPPER_UNIVERSAL_TATTOO, "Upper Universal Tattoo", LLUUID::null, true));
		addEntry ( TEX_HEAD_UNIVERSAL_TATTOO, new PickerControlEntry( TEX_HEAD_UNIVERSAL_TATTOO, "Head Universal Tattoo", LLUUID::null, true));
		addEntry ( TEX_SKIRT_TATTOO, new PickerControlEntry(TEX_SKIRT_TATTOO, "Skirt Tattoo", LLUUID::null, true));
		addEntry ( TEX_HAIR_TATTOO, new PickerControlEntry(TEX_HAIR_TATTOO, "Hair Tattoo", LLUUID::null, true));
		addEntry ( TEX_EYES_TATTOO, new PickerControlEntry(TEX_EYES_TATTOO, "Eyes Tattoo", LLUUID::null, true));
		addEntry (TEX_LEFT_ARM_TATTOO, new PickerControlEntry(TEX_LEFT_ARM_TATTOO, "Left Arm Tattoo", LLUUID::null, true));
		addEntry (TEX_LEFT_LEG_TATTOO, new PickerControlEntry(TEX_LEFT_LEG_TATTOO, "Left Leg Tattoo", LLUUID::null, true));
		addEntry (TEX_AUX1_TATTOO, new PickerControlEntry(TEX_AUX1_TATTOO, "Aux1 Tattoo", LLUUID::null, true));
		addEntry (TEX_AUX2_TATTOO, new PickerControlEntry(TEX_AUX2_TATTOO, "Aux2 Tattoo", LLUUID::null, true));
		addEntry (TEX_AUX3_TATTOO, new PickerControlEntry(TEX_AUX3_TATTOO, "Aux3 Tattoo", LLUUID::null, true));
}

LLEditWearableDictionary::PickerControlEntry::PickerControlEntry(ETextureIndex tex_index,
                                         const std::string name,
                                         const LLUUID default_image_id,
                                         const bool allow_no_texture) :
        LLDictionaryEntry(name),
        mTextureIndex(tex_index),
        mControlName(name),
        mDefaultImageId(default_image_id),
        mAllowNoTexture(allow_no_texture)
{
}

/**
 * Class to prevent hack in LLButton's constructor and use paddings declared in xml.
 */
class LLLabledBackButton : public LLButton
{
public:
        struct Params : public LLInitParam::Block<Params, LLButton::Params>
        {
                Params() {}
        };
protected:
        friend class LLUICtrlFactory;
        LLLabledBackButton(const Params&);
};

static LLDefaultChildRegistry::Register<LLLabledBackButton> labeled_back_btn("labeled_back_button");

LLLabledBackButton::LLLabledBackButton(const Params& params)
: LLButton(params)
{
        // override hack in LLButton's constructor to use paddings have been set in xml
        setLeftHPad(params.pad_left);
        setRightHPad(params.pad_right);
}

// Helper functions.
static const texture_vec_t null_texture_vec;

// Specializations of this template function return a vector of texture indexes of particular control type
// (i.e. LLColorSwatchCtrl or LLTextureCtrl) which are contained in given WearableEntry.
template <typename T>
const texture_vec_t&
get_pickers_indexes(const LLEditWearableDictionary::WearableEntry *wearable_entry) { return null_texture_vec; }

// Specializations of this template function return picker control entry for particular control type.
template <typename T>
const LLEditWearableDictionary::PickerControlEntry*
get_picker_entry (const ETextureIndex index) { return NULL; }

typedef boost::function<void(LLPanel* panel, const LLEditWearableDictionary::PickerControlEntry*)> function_t;

typedef struct PickerControlEntryNamePredicate
{
        PickerControlEntryNamePredicate(const std::string name) : mName (name) {};
        bool operator()(const LLEditWearableDictionary::PickerControlEntry* entry) const
        {
                return (entry && entry->mName == mName);
        }
private:
        const std::string mName;
} PickerControlEntryNamePredicate;

// A full specialization of get_pickers_indexes for LLColorSwatchCtrl
template <>
const texture_vec_t&
get_pickers_indexes<LLColorSwatchCtrl> (const LLEditWearableDictionary::WearableEntry *wearable_entry)
{
        if (!wearable_entry)
        {
                LL_WARNS() << "could not get LLColorSwatchCtrl indexes for null wearable entry." << LL_ENDL;
                return null_texture_vec;
        }
        return wearable_entry->mColorSwatchCtrls;
}

// A full specialization of get_pickers_indexes for LLTextureCtrl
template <>
const texture_vec_t&
get_pickers_indexes<LLTextureCtrl> (const LLEditWearableDictionary::WearableEntry *wearable_entry)
{
        if (!wearable_entry)
        {
                LL_WARNS() << "could not get LLTextureCtrl indexes for null wearable entry." << LL_ENDL;
                return null_texture_vec;
        }
        return wearable_entry->mTextureCtrls;
}

// A full specialization of get_picker_entry for LLColorSwatchCtrl
template <>
const LLEditWearableDictionary::PickerControlEntry*
get_picker_entry<LLColorSwatchCtrl> (const ETextureIndex index)
{
        return LLEditWearableDictionary::getInstance()->getColorSwatch(index);
}

// A full specialization of get_picker_entry for LLTextureCtrl
template <>
const LLEditWearableDictionary::PickerControlEntry*
get_picker_entry<LLTextureCtrl> (const ETextureIndex index)
{
        return LLEditWearableDictionary::getInstance()->getTexturePicker(index);
}

template <typename CtrlType, class Predicate>
const LLEditWearableDictionary::PickerControlEntry*
find_picker_ctrl_entry_if(LLWearableType::EType type, const Predicate pred)
{
        const LLEditWearableDictionary::WearableEntry *wearable_entry
                = LLEditWearableDictionary::getInstance()->getWearable(type);
        if (!wearable_entry)
        {
                LL_WARNS() << "could not get wearable dictionary entry for wearable of type: " << type << LL_ENDL;
                return NULL;
        }
        const texture_vec_t& indexes = get_pickers_indexes<CtrlType>(wearable_entry);
        for (texture_vec_t::const_iterator
                         iter = indexes.begin(),
                         iter_end = indexes.end();
                 iter != iter_end; ++iter)
        {
                const ETextureIndex te = *iter;
                const LLEditWearableDictionary::PickerControlEntry*     entry
                        = get_picker_entry<CtrlType>(te);
                if (!entry)
                {
                        LL_WARNS() << "could not get picker dictionary entry (" << te << ") for wearable of type: " << type << LL_ENDL;
                        continue;
                }
                if (pred(entry))
                {
                        return entry;
                }
        }
        return NULL;
}

template <typename CtrlType>
void
for_each_picker_ctrl_entry(LLPanel* panel, LLWearableType::EType type, function_t fun)
{
        if (!panel)
        {
                LL_WARNS() << "the panel wasn't passed for wearable of type: " << type << LL_ENDL;
                return;
        }
        const LLEditWearableDictionary::WearableEntry *wearable_entry
                = LLEditWearableDictionary::getInstance()->getWearable(type);
        if (!wearable_entry)
        {
                LL_WARNS() << "could not get wearable dictionary entry for wearable of type: " << type << LL_ENDL;
                return;
        }
        const texture_vec_t& indexes = get_pickers_indexes<CtrlType>(wearable_entry);
        for (texture_vec_t::const_iterator
                         iter = indexes.begin(),
                         iter_end = indexes.end();
                 iter != iter_end; ++iter)
        {
                const ETextureIndex te = *iter;
                const LLEditWearableDictionary::PickerControlEntry*     entry
                        = get_picker_entry<CtrlType>(te);
                if (!entry)
                {
                        LL_WARNS() << "could not get picker dictionary entry (" << te << ") for wearable of type: " << type << LL_ENDL;
                        continue;
                }
                fun (panel, entry);
        }
}

// The helper functions for pickers management
static void init_color_swatch_ctrl(LLPanelEditWearable* self, LLPanel* panel, const LLEditWearableDictionary::PickerControlEntry* entry)
{
        LLColorSwatchCtrl* color_swatch_ctrl = panel->getChild<LLColorSwatchCtrl>(entry->mControlName);
        if (color_swatch_ctrl)
        {
                // Can't get the color from the wearable here, since the wearable may not be set when this is called.
                color_swatch_ctrl->setOriginal(LLColor4::white);
        }
}

static void init_texture_ctrl(LLPanelEditWearable* self, LLPanel* panel, const LLEditWearableDictionary::PickerControlEntry* entry)
{
        LLTextureCtrl* texture_ctrl = panel->getChild<LLTextureCtrl>(entry->mControlName);
        if (texture_ctrl)
        {
                texture_ctrl->setDefaultImageAssetID(entry->mDefaultImageId);
                texture_ctrl->setAllowNoTexture(entry->mAllowNoTexture);
                // Don't allow (no copy) or (notransfer) textures to be selected.
                texture_ctrl->setImmediateFilterPermMask(PERM_NONE);
                texture_ctrl->setDnDFilterPermMask(PERM_NONE);
        }
}

static void update_color_swatch_ctrl(LLPanelEditWearable* self, LLPanel* panel, const LLEditWearableDictionary::PickerControlEntry* entry)
{
        LLColorSwatchCtrl* color_swatch_ctrl = panel->getChild<LLColorSwatchCtrl>(entry->mControlName);
        if (color_swatch_ctrl)
        {
                color_swatch_ctrl->set(self->getWearable()->getClothesColor(entry->mTextureIndex));
                color_swatch_ctrl->closeFloaterColorPicker();
        }
}

static void update_texture_ctrl(LLPanelEditWearable* self, LLPanel* panel, const LLEditWearableDictionary::PickerControlEntry* entry)
{
        LLTextureCtrl* texture_ctrl = panel->getChild<LLTextureCtrl>(entry->mControlName);
        if (texture_ctrl)
        {
                LLUUID new_id;
                LLLocalTextureObject *lto = self->getWearable()->getLocalTextureObject(entry->mTextureIndex);
                if( lto && (lto->getID() != IMG_DEFAULT_AVATAR) )
                {
                        new_id = lto->getID();
                }
                else
                {
                        new_id = LLUUID::null;
                }
                LLUUID old_id = texture_ctrl->getImageAssetID();
                if (old_id != new_id)
                {
                        // texture has changed, close the floater to avoid DEV-22461
                        texture_ctrl->closeDependentFloater();
                }
                texture_ctrl->setImageAssetID(new_id);
        }
}

static void set_enabled_color_swatch_ctrl(bool enabled, LLPanel* panel, const LLEditWearableDictionary::PickerControlEntry* entry)
{
        LLColorSwatchCtrl* color_swatch_ctrl = panel->getChild<LLColorSwatchCtrl>(entry->mControlName);
        if (color_swatch_ctrl)
        {
                color_swatch_ctrl->setEnabled(enabled);
        }
}

static void set_enabled_texture_ctrl(bool enabled, LLPanel* panel, const LLEditWearableDictionary::PickerControlEntry* entry)
{
        LLTextureCtrl* texture_ctrl = panel->getChild<LLTextureCtrl>(entry->mControlName);
        if (texture_ctrl)
        {
                texture_ctrl->setEnabled(enabled);
        }
}

// LLPanelEditWearable

LLPanelEditWearable::LLPanelEditWearable()
        : LLPanel()
        , mWearablePtr(NULL)
        , mWearableItem(NULL)
{
        mCommitCallbackRegistrar.add("ColorSwatch.Commit", boost::bind(&LLPanelEditWearable::onColorSwatchCommit, this, _1));
        mCommitCallbackRegistrar.add("TexturePicker.Commit", boost::bind(&LLPanelEditWearable::onTexturePickerCommit, this, _1));
}

//virtual
LLPanelEditWearable::~LLPanelEditWearable()
{
       if (mWearablePtr)
       	    mWearablePtr->unregisterObserver(this);
}

bool LLPanelEditWearable::changeHeightUnits(const LLSD& new_value)
{
        updateMetricLayout( new_value.asBoolean() );
        updateTypeSpecificControls(LLWearableType::WT_SHAPE);
        return true;
}

void LLPanelEditWearable::updateMetricLayout(bool new_value)
{
        LLUIString current_metric, replacment_metric;
        current_metric = new_value ? mMeters : mFeet;
        replacment_metric = new_value ? mFeet : mMeters;
        mHeightValue.setArg( "[METRIC1]", current_metric.getString() );
        mReplacementMetricUrl.setArg( "[URL_METRIC2]", std::string("[secondlife:///app/metricsystem ") + replacment_metric.getString() + std::string("]"));
}

void LLPanelEditWearable::updateAvatarHeightLabel()
{
        mTxtAvatarHeight->setText(LLStringUtil::null);
        LLStyle::Params param;
        param.color = mAvatarHeightLabelColor;
        mTxtAvatarHeight->appendText(mHeight, false, param);
        param.color = mAvatarHeightValueLabelColor;
        mTxtAvatarHeight->appendText(mHeightValue, false, param);
        param.color = mAvatarHeightLabelColor; // using mAvatarHeightLabelColor for '/' separator
        mTxtAvatarHeight->appendText(" / ", false, param);
        mTxtAvatarHeight->appendText(this->mReplacementMetricUrl, false, param);
}

void LLPanelEditWearable::onWearablePanelVisibilityChange(const LLSD &in_visible_chain, LLAccordionCtrl* accordion_ctrl)
{
        if (in_visible_chain.asBoolean() && accordion_ctrl != NULL)
        {
                accordion_ctrl->expandDefaultTab();
        }
}

void LLPanelEditWearable::setWearablePanelVisibilityChangeCallback(LLPanel* bodypart_panel)
{
        if (bodypart_panel != NULL)
        {
                LLAccordionCtrl* accordion_ctrl = bodypart_panel->getChild<LLAccordionCtrl>("wearable_accordion");

                if (accordion_ctrl != NULL)
                {
                        bodypart_panel->setVisibleCallback(
                                        boost::bind(&LLPanelEditWearable::onWearablePanelVisibilityChange, this, _2, accordion_ctrl));
                }
                else
                {
                        LL_WARNS() << "accordion_ctrl is NULL" << LL_ENDL;
                }
        }
        else
        {
                LL_WARNS() << "bodypart_panel is NULL" << LL_ENDL;
        }
}

// virtual 
bool LLPanelEditWearable::postBuild()
{
        // buttons
        mBtnRevert = getChild<LLButton>("revert_button");
        mBtnRevert->setClickedCallback(boost::bind(&LLPanelEditWearable::onRevertButtonClicked, this));

        mBtnBack = getChild<LLButton>("back_btn");
        mBackBtnLabel = mBtnBack->getLabelUnselected();
        mBtnBack->setLabel(LLStringUtil::null);

        childSetAction("import_btn", boost::bind(&LLPanelEditWearable::onClickedImportBtn, this));	// [FS:CR] FIRE-290

        mBtnBack->setClickedCallback(boost::bind(&LLPanelEditWearable::onBackButtonClicked, this));

        mNameEditor = getChild<LLLineEditor>("description");

        mPanelTitle = getChild<LLTextBox>("edit_wearable_title");
        mDescTitle = getChild<LLTextBox>("description_text");

        getChild<LLRadioGroup>("sex_radio")->setCommitCallback(boost::bind(&LLPanelEditWearable::onCommitSexChange, this));
        getChild<LLButton>("save_as_button")->setCommitCallback(boost::bind(&LLPanelEditWearable::onSaveAsButtonClicked, this));

        // The following panels will be shown/hidden based on what wearable we're editing
        // body parts
        mPanelShape = getChild<LLPanel>("edit_shape_panel");
        mPanelSkin = getChild<LLPanel>("edit_skin_panel");
        mPanelEyes = getChild<LLPanel>("edit_eyes_panel");
        mPanelHair = getChild<LLPanel>("edit_hair_panel");

        // Setting the visibility callback is applied only to the bodyparts panel
        // because currently they are the only ones whose 'wearable_accordion' has
        // multiple accordion tabs (see EXT-8164 for details).
        // <FS:Ansariel> Commenting out these calls fix XUI parser warnings.
        //               While it would be easy to fix those by using the correct
        //               widget classes, we comment it out because the LL default
        //               behavior is to always switch to the first tab when editing
        //               appearance which is highly annoying when fine-tuning shapes
        //setWearablePanelVisibilityChangeCallback(mPanelShape);
        //setWearablePanelVisibilityChangeCallback(mPanelSkin);
        //setWearablePanelVisibilityChangeCallback(mPanelEyes);
        //setWearablePanelVisibilityChangeCallback(mPanelHair);
        // </FS:Ansariel>

        //clothes
        mPanelShirt = getChild<LLPanel>("edit_shirt_panel");
        mPanelPants = getChild<LLPanel>("edit_pants_panel");
        mPanelShoes = getChild<LLPanel>("edit_shoes_panel");
        mPanelSocks = getChild<LLPanel>("edit_socks_panel");
        mPanelJacket = getChild<LLPanel>("edit_jacket_panel");
        mPanelGloves = getChild<LLPanel>("edit_gloves_panel");
        mPanelUndershirt = getChild<LLPanel>("edit_undershirt_panel");
        mPanelUnderpants = getChild<LLPanel>("edit_underpants_panel");
        mPanelSkirt = getChild<LLPanel>("edit_skirt_panel");
        mPanelAlpha = getChild<LLPanel>("edit_alpha_panel");
        mPanelTattoo = getChild<LLPanel>("edit_tattoo_panel");
		mPanelUniversal = getChild<LLPanel>("edit_universal_panel");
        mPanelPhysics = getChild<LLPanel>("edit_physics_panel");

        mTxtAvatarHeight = mPanelShape->getChild<LLTextBox>("avatar_height");

        mWearablePtr = NULL;

        configureAlphaCheckbox(LLAvatarAppearanceDefines::TEX_LOWER_ALPHA, "lower alpha texture invisible");
        configureAlphaCheckbox(LLAvatarAppearanceDefines::TEX_UPPER_ALPHA, "upper alpha texture invisible");
        configureAlphaCheckbox(LLAvatarAppearanceDefines::TEX_HEAD_ALPHA, "head alpha texture invisible");
        configureAlphaCheckbox(LLAvatarAppearanceDefines::TEX_EYES_ALPHA, "eye alpha texture invisible");
        configureAlphaCheckbox(LLAvatarAppearanceDefines::TEX_HAIR_ALPHA, "hair alpha texture invisible");

        // configure tab expanded callbacks
        for (U32 type_index = 0; type_index < (U32)LLWearableType::WT_COUNT; ++type_index)
        {
                LLWearableType::EType type = (LLWearableType::EType) type_index;
                const LLEditWearableDictionary::WearableEntry *wearable_entry = LLEditWearableDictionary::getInstance()->getWearable(type);
                if (!wearable_entry)
                {
                        LL_WARNS() << "could not get wearable dictionary entry for wearable of type: " << type << LL_ENDL;
                        continue;
                }
                U8 num_subparts = (U8)(wearable_entry->mSubparts.size());

                // <FS:Ansariel> Appearance panel not updating camera position
                bool tab_container_cb_set = false;
        
                for (U8 index = 0; index < num_subparts; ++index)
                {
                        // dive into data structures to get the panel we need
                        ESubpart subpart_e = wearable_entry->mSubparts[index];
                        const LLEditWearableDictionary::SubpartEntry *subpart_entry = LLEditWearableDictionary::getInstance()->getSubpart(subpart_e);
        
                        if (!subpart_entry)
                        {
                                LL_WARNS() << "could not get wearable subpart dictionary entry for subpart: " << subpart_e << LL_ENDL;
                                continue;
                        }
        
                        const std::string accordion_tab = subpart_entry->mAccordionTab;
        
                        // <FS:Ansariel> Alpha and tattoo don't adhere to the usual panel layout and don't have a param list and main tab
                        //               We can safely skip here as the wearables having no accordion tabs only have one sub-part,
                        //               so no camera switch is needed
                        //LLAccordionCtrlTab *tab = getChild<LLAccordionCtrlTab>(accordion_tab);
                        if (accordion_tab.empty())
                        {
                            continue;
                        }
                        LLAccordionCtrlTab *tab = findChild<LLAccordionCtrlTab>(accordion_tab);
                        // </FS:Ansariel>
        
                        if (!tab)
                        {
                                LL_WARNS() << "could not get llaccordionctrltab from UI with name: " << accordion_tab << LL_ENDL;
                                continue;
                        }
        
                        // initialize callback to ensure camera view changes appropriately.
                        tab->setDropDownStateChangedCallback(boost::bind(&LLPanelEditWearable::onTabExpandedCollapsed,this,_2,index));

                        // <FS:Ansariel> Appearance panel not updating camera position; Some skins use tabs - in this case
                        //               set a callback on the tab container when the tab is changed to switch the camera position
                        if (!tab_container_cb_set)
                        {
                            LLTabContainer* tab_container = dynamic_cast<LLTabContainer*>(tab->getParent()->getParent()->getParent());
                            if (tab_container)
                            {
                                tab_container->setCommitCallback(boost::bind(&LLPanelEditWearable::onTabChanged, this, _1, type));
                                tab_container_cb_set = true;
                            }
                        }
                        // </FS:Ansariel>
                }

                // initialize texture and color picker controls
                for_each_picker_ctrl_entry <LLColorSwatchCtrl> (getPanel(type), type, boost::bind(init_color_swatch_ctrl, this, _1, _2));
                for_each_picker_ctrl_entry <LLTextureCtrl>     (getPanel(type), type, boost::bind(init_texture_ctrl, this, _1, _2));
        }

        // init all strings
        mMeters         = mPanelShape->getString("meters");
        mFeet           = mPanelShape->getString("feet");
        mHeight         = mPanelShape->getString("height") + " ";
        mHeightValue    = "[HEIGHT] [METRIC1]";
        mReplacementMetricUrl   = "[URL_METRIC2]";

        std::string color = mPanelShape->getString("height_label_color");
        mAvatarHeightLabelColor = LLUIColorTable::instance().getColor(color, LLColor4::green);
        color = mPanelShape->getString("height_value_label_color");
        mAvatarHeightValueLabelColor = LLUIColorTable::instance().getColor(color, LLColor4::green);
        gSavedSettings.getControl("HeightUnits")->getSignal()->connect(boost::bind(&LLPanelEditWearable::changeHeightUnits, this, _2));
        updateMetricLayout(gSavedSettings.getBOOL("HeightUnits"));

        return true;
}

// virtual 
// LLUICtrl
bool LLPanelEditWearable::isDirty() const
{
        bool isDirty = false;
        if (mWearablePtr)
        {
			if (mWearablePtr->isDirty() ||
				( mWearableItem && mNameEditor && mWearableItem->getName().compare(mNameEditor->getText()) != 0 ))
			{
				isDirty = true;
			}
        }
        return isDirty;
}
//virtual
void LLPanelEditWearable::draw()
{
        updateVerbs();
        if (getWearable() && getWearable()->getType() == LLWearableType::WT_SHAPE)
        {
                //updating avatar height
                updateTypeSpecificControls(LLWearableType::WT_SHAPE);
        }

        LLPanel::draw();
}

void LLPanelEditWearable::onClose()
{
	// any unsaved changes should be reverted at this point
	revertChanges();
}

void LLPanelEditWearable::setVisible(bool visible)
{
        if (!visible)
        {
                showWearable(mWearablePtr, false);
        }
        LLPanel::setVisible(visible);
}

void LLPanelEditWearable::setWearable(LLViewerWearable *wearable, bool disable_camera_switch)
{
<<<<<<< HEAD
        showWearable(mWearablePtr, FALSE, disable_camera_switch);
        if (mWearablePtr)
       	    mWearablePtr->unregisterObserver(this);
		mWearablePtr = wearable;
        if( mWearablePtr )
            mWearablePtr->registerObserver( this );
        showWearable(mWearablePtr, TRUE, disable_camera_switch);
=======
        showWearable(mWearablePtr, false, disable_camera_switch);
        mWearablePtr = wearable;
        showWearable(mWearablePtr, true, disable_camera_switch);
>>>>>>> 7704c263
}

//static 
void LLPanelEditWearable::onBackButtonClicked(void* userdata)
{
    LLPanelEditWearable *panel = (LLPanelEditWearable*) userdata;
	if ( panel->isDirty() )
	{
		LLAppearanceMgr::instance().setOutfitDirty( true );		
	}
}

//static 
void LLPanelEditWearable::onRevertButtonClicked(void* userdata)
{
        LLPanelEditWearable *panel = (LLPanelEditWearable*) userdata;
        panel->revertChanges();
}

void LLPanelEditWearable::onSaveAsButtonClicked()
{
        LLSD args;
        args["DESC"] = mNameEditor->getText();

        LLNotificationsUtil::add("SaveWearableAs", args, LLSD(), boost::bind(&LLPanelEditWearable::saveAsCallback, this, _1, _2));
}

void LLPanelEditWearable::saveAsCallback(const LLSD& notification, const LLSD& response)
{
        S32 option = LLNotificationsUtil::getSelectedOption(notification, response);
        if (0 == option)
        {
                std::string wearable_name = response["message"].asString();
                LLStringUtil::trim(wearable_name);
                if( !wearable_name.empty() )
                {
                        mNameEditor->setText(wearable_name);
                        saveChanges(true);
                }
        }
}

void LLPanelEditWearable::onCommitSexChange()
{
        if (!isAgentAvatarValid()) return;

        LLWearableType::EType type = mWearablePtr->getType();
        U32 index;
        if( !gAgentWearables.getWearableIndex(mWearablePtr, index) ||
			!gAgentWearables.isWearableModifiable(type, index))
        {
			return;
        }

        LLViewerVisualParam* param = static_cast<LLViewerVisualParam*>(gAgentAvatarp->getVisualParam( "male" ));
        if( !param )
        {
			return;
        }

        bool is_new_sex_male = (gSavedSettings.getU32("AvatarSex") ? SEX_MALE : SEX_FEMALE) == SEX_MALE;
        LLViewerWearable*     wearable = gAgentWearables.getViewerWearable(type, index);
        if (wearable)
        {
                // <FS:Ansariel> [Legacy Bake]
                //wearable->setVisualParamWeight(param->getID(), is_new_sex_male);
                wearable->setVisualParamWeight(param->getID(), is_new_sex_male, false);
        }
        // <FS:Ansariel> [Legacy Bake]
        //param->setWeight( is_new_sex_male);

        //gAgentAvatarp->updateSexDependentLayerSets();
        param->setWeight( is_new_sex_male, false);

        gAgentAvatarp->updateSexDependentLayerSets(false);
        // </FS:Ansariel> [Legacy Bake]

        gAgentAvatarp->updateVisualParams();
        showWearable(mWearablePtr, true, true);
        updateScrollingPanelUI();
}

void LLPanelEditWearable::onTexturePickerCommit(const LLUICtrl* ctrl)
{
        const LLTextureCtrl* texture_ctrl = dynamic_cast<const LLTextureCtrl*>(ctrl);
        if (!texture_ctrl)
        {
                LL_WARNS() << "got commit signal from not LLTextureCtrl." << LL_ENDL;
                return;
        }

        if (getWearable())
        {
                LLWearableType::EType type = getWearable()->getType();
                const PickerControlEntryNamePredicate name_pred(texture_ctrl->getName());
                const LLEditWearableDictionary::PickerControlEntry* entry
                        = find_picker_ctrl_entry_if<LLTextureCtrl, PickerControlEntryNamePredicate>(type, name_pred);
                if (entry)
                {
                        // Set the new version
                        LLViewerFetchedTexture* image = LLViewerTextureManager::getFetchedTexture(texture_ctrl->getImageAssetID());
                        if( image->getID() == IMG_DEFAULT )
                        {
                                image = LLViewerTextureManager::getFetchedTexture(IMG_DEFAULT_AVATAR);
                        }
                        if (getWearable())
                        {
							U32 index;
							if (gAgentWearables.getWearableIndex(getWearable(), index))
							{
								gAgentAvatarp->setLocalTexture(entry->mTextureIndex, image, false, index);
								LLVisualParamHint::requestHintUpdates();
								// <FS:Ansariel> [Legacy Bake]
								//gAgentAvatarp->wearableUpdated(type);
								gAgentAvatarp->wearableUpdated(type, false);
							}
							else
							{
								LL_WARNS() << "wearable not found in gAgentWearables" << LL_ENDL;
							}
                        }
                }
                else
                {
                        LL_WARNS() << "could not get texture picker dictionary entry for wearable of type: " << type << LL_ENDL;
                }
        }
}

void LLPanelEditWearable::onColorSwatchCommit(const LLUICtrl* ctrl)
{
        if (getWearable())
        {
                LLWearableType::EType type = getWearable()->getType();
                const PickerControlEntryNamePredicate name_pred(ctrl->getName());
                const LLEditWearableDictionary::PickerControlEntry* entry
                        = find_picker_ctrl_entry_if<LLColorSwatchCtrl, PickerControlEntryNamePredicate>(type, name_pred);
                if (entry)
                {
                        const LLColor4& old_color = getWearable()->getClothesColor(entry->mTextureIndex);
                        const LLColor4& new_color = LLColor4(ctrl->getValue());
                        if( old_color != new_color )
                        {
                                // <FS:Ansariel> [Legacy Bake]
                                //getWearable()->setClothesColor(entry->mTextureIndex, new_color);
                                getWearable()->setClothesColor(entry->mTextureIndex, new_color, true);
                                LLVisualParamHint::requestHintUpdates();
                                // <FS:Ansariel> [Legacy Bake]
                                //gAgentAvatarp->wearableUpdated(getWearable()->getType());
                                gAgentAvatarp->wearableUpdated(getWearable()->getType(), false);
                        }
                }
                else
                {
                        LL_WARNS() << "could not get color swatch dictionary entry for wearable of type: " << type << LL_ENDL;
                }
        }
}

void LLPanelEditWearable::updatePanelPickerControls(LLWearableType::EType type)
{
        LLPanel* panel = getPanel(type);
        if (!panel)
                return;

        bool is_modifiable = false;

        if(mWearableItem)
        {
                const LLPermissions& perm = mWearableItem->getPermissions();
                is_modifiable = perm.allowModifyBy(gAgent.getID(), gAgent.getGroupID());
        }

        if (is_modifiable)
        {
                // Update picker controls
                for_each_picker_ctrl_entry <LLColorSwatchCtrl> (panel, type, boost::bind(update_color_swatch_ctrl, this, _1, _2));
                for_each_picker_ctrl_entry <LLTextureCtrl>     (panel, type, boost::bind(update_texture_ctrl, this, _1, _2));
        }
        else
        {
                // Disable controls
                for_each_picker_ctrl_entry <LLColorSwatchCtrl> (panel, type, boost::bind(set_enabled_color_swatch_ctrl, false, _1, _2));
                for_each_picker_ctrl_entry <LLTextureCtrl>     (panel, type, boost::bind(set_enabled_texture_ctrl, false, _1, _2));
        }
}

void LLPanelEditWearable::incrementCofVersionLegacy()
{

}

void LLPanelEditWearable::saveChanges(bool force_save_as)
{
        if (!mWearablePtr || !isDirty())
        {
                // do nothing if no unsaved changes
                return;
        }

        U32 index;
		if (!gAgentWearables.getWearableIndex(mWearablePtr, index))
		{
			LL_WARNS() << "wearable not found" << LL_ENDL;
			return;
		}

        std::string new_name = mNameEditor->getText();

		// Find an existing link to this wearable's inventory item, if any, and its description field.
		LLInventoryItem *link_item = NULL;
		std::string description;
		LLInventoryModel::item_array_t links =
			LLAppearanceMgr::instance().findCOFItemLinks(mWearablePtr->getItemID());
		if (links.size()>0)
		{
			link_item = links.at(0).get();
			if (link_item && link_item->getIsLinkType())
			{
				description = link_item->getActualDescription();
			}
		}

        if (force_save_as)
        {
			// the name of the wearable has changed, re-save wearable with new name
			LLAppearanceMgr::instance().removeCOFItemLinks(mWearablePtr->getItemID(),gAgentAvatarp->mEndCustomizeCallback);
			gAgentWearables.saveWearableAs(mWearablePtr->getType(), index, new_name, description, false);
			mNameEditor->setText(mWearableItem->getName());
        }
        else
        {
			// Make another copy of this link, with the same
			// description.  This is needed to bump the COF
			// version so texture baking service knows appearance has changed.
			if (link_item)
			{
				// Create new link
				LL_DEBUGS("Avatar") << "link refresh, creating new link to " << link_item->getLinkedUUID()
									<< " removing old link at " << link_item->getUUID()
									<< " wearable item id " << mWearablePtr->getItemID() << LL_ENDL;

				LLInventoryObject::const_object_list_t obj_array;
				obj_array.push_back(LLConstPointer<LLInventoryObject>(link_item));
				link_inventory_array(LLAppearanceMgr::instance().getCOF(),
									 obj_array, 
									 gAgentAvatarp->mEndCustomizeCallback);
				// Remove old link
				remove_inventory_item(link_item->getUUID(), gAgentAvatarp->mEndCustomizeCallback);
			}
			// <FS:Ansariel> [Legacy Bake]
			//gAgentWearables.saveWearable(mWearablePtr->getType(), index, new_name);
			gAgentWearables.saveWearable(mWearablePtr->getType(), index, true, new_name);
        }

	
}

void LLPanelEditWearable::revertChanges()
{
        if (!mWearablePtr || !isDirty())
        {
                // no unsaved changes to revert
                return;
        }

        mWearablePtr->revertValues();
        mNameEditor->setText(mWearableItem->getName());
        updatePanelPickerControls(mWearablePtr->getType());
        updateTypeSpecificControls(mWearablePtr->getType());
        // <FS:Ansariel> [Legacy Bake]
        //gAgentAvatarp->wearableUpdated(mWearablePtr->getType());
        gAgentAvatarp->wearableUpdated(mWearablePtr->getType(), false);
}

void LLPanelEditWearable::showWearable(LLViewerWearable* wearable, bool show, bool disable_camera_switch)
{
        if (!wearable)
        {
                return;
        }

        mWearableItem = gInventory.getItem(mWearablePtr->getItemID());
        llassert(mWearableItem);

        LLWearableType::EType type = wearable->getType();
        LLPanel *targetPanel = NULL;
        std::string title;
        std::string description_title;

        const LLEditWearableDictionary::WearableEntry *wearable_entry = LLEditWearableDictionary::getInstance()->getWearable(type);
        if (!wearable_entry)
        {
                LL_WARNS() << "called LLPanelEditWearable::showWearable with an invalid wearable type! (" << type << ")" << LL_ENDL;
                return;
        }

        targetPanel = getPanel(type);
        title = getString(wearable_entry->mTitle);
        description_title = getString(wearable_entry->mDescTitle);

        // Update picker controls state
        for_each_picker_ctrl_entry <LLColorSwatchCtrl> (targetPanel, type, boost::bind(set_enabled_color_swatch_ctrl, show, _1, _2));
        for_each_picker_ctrl_entry <LLTextureCtrl>     (targetPanel, type, boost::bind(set_enabled_texture_ctrl, show, _1, _2));

        targetPanel->setVisible(show);
        toggleTypeSpecificControls(type);
		// Update type controls here
		updateTypeSpecificControls(type);

        if (show)
        {
                mPanelTitle->setText(title);
                mPanelTitle->setToolTip(title);
                mDescTitle->setText(description_title);
                
                // set name
                mNameEditor->setText(mWearableItem->getName());

                updatePanelPickerControls(type);

                // clear and rebuild visual param list
                U8 num_subparts = (U8)(wearable_entry->mSubparts.size());
        
                for (U8 index = 0; index < num_subparts; ++index)
                {
                        // dive into data structures to get the panel we need
                        ESubpart subpart_e = wearable_entry->mSubparts[index];
                        const LLEditWearableDictionary::SubpartEntry *subpart_entry = LLEditWearableDictionary::getInstance()->getSubpart(subpart_e);
        
                        if (!subpart_entry)
                        {
                                LL_WARNS() << "could not get wearable subpart dictionary entry for subpart: " << subpart_e << LL_ENDL;
                                continue;
                        }
        
                        const std::string scrolling_panel = subpart_entry->mParamList;
                        const std::string accordion_tab = subpart_entry->mAccordionTab;

                        // <FS:Ansariel> Alpha and tattoo don't adhere to the usual panel layout and don't have a param list and main tab
                        //               Since there are no sex-based differences, we can skip here
                        if (scrolling_panel.empty() || accordion_tab.empty())
                        {
                            continue;
                        }
                        // </FS:Ansariel>
        
                        LLScrollingPanelList *panel_list = getChild<LLScrollingPanelList>(scrolling_panel);
                        LLAccordionCtrlTab *tab = getChild<LLAccordionCtrlTab>(accordion_tab);
			
                        if (!panel_list)
                        {
                                LL_WARNS() << "could not get scrolling panel list: " << scrolling_panel << LL_ENDL;
                                continue;
                        }
        
                        if (!tab)
                        {
                                LL_WARNS() << "could not get llaccordionctrltab from UI with name: " << accordion_tab << LL_ENDL;
                                continue;
                        }

			// Don't show female subparts if you're not female, etc.
			if (!(gAgentAvatarp->getSex() & subpart_entry->mSex))
			{
				tab->setVisible(false);
				continue;
			}
			else
			{
				tab->setVisible(true);
			}
			
                        // what edit group do we want to extract params for?
                        const std::string edit_group = subpart_entry->mEditGroup;
        
                        // storage for ordered list of visual params
                        value_map_t sorted_params;
                        getSortedParams(sorted_params, edit_group);

//<FS:ND> Query by JointKey rather than just a string, the key can be a U32 index for faster lookup
//						LLJoint* jointp = gAgentAvatarp->getJoint( subpart_entry->mTargetJoint );
						LLJoint* jointp = gAgentAvatarp->getJoint( JointKey::construct( subpart_entry->mTargetJoint ) );
						if( !jointp )
                        {
//							jointp = gAgentAvatarp->getJoint( "mHead" );
							jointp = gAgentAvatarp->getJoint( JointKey::construct( "mHead" ) );
						}
// </FS:ND>

                        buildParamList(panel_list, sorted_params, tab, jointp);
        
                        updateScrollingPanelUI();
                }
                if (!disable_camera_switch)
                {
                        showDefaultSubpart();
                }

                updateVerbs();
        }
}

void LLPanelEditWearable::showDefaultSubpart()
{
        // <FS:Ansariel> Correct camera position for last subpart
        std::map<LLWearableType::EType, U8>::iterator found = mLastShownSubpartIndex.find(mWearablePtr->getType());
        if (found != mLastShownSubpartIndex.end())
        {
            changeCamera(found->second);
        }
        else
        // </FS:Ansariel>
        changeCamera(0);
}

void LLPanelEditWearable::onTabExpandedCollapsed(const LLSD& param, U8 index)
{
        bool expanded = param.asBoolean();

        if (!mWearablePtr || !gAgentCamera.cameraCustomizeAvatar())
        {
                // we don't have a valid wearable we're editing, or we've left the wearable editor
                return;
        }

        if (expanded)
        {
                mLastShownSubpartIndex[mWearablePtr->getType()] = index; // <FS:Ansariel> Correct camera position for last subpart
                changeCamera(index);
        }

}

// <FS:Ansariel> Appearance panel not updating camera position
void LLPanelEditWearable::onTabChanged(LLUICtrl* ctrl, LLWearableType::EType type)
{
	LLTabContainer* container = dynamic_cast<LLTabContainer*>(ctrl);
	if (!container)
	{
		return;
	}

	if (!mWearablePtr || !gAgentCamera.cameraCustomizeAvatar())
	{
		// we don't have a valid wearable we're editing, or we've left the wearable editor
		return;
	}

	const LLEditWearableDictionary::WearableEntry* wearable_entry = LLEditWearableDictionary::getInstance()->getWearable(type);
	if (!wearable_entry)
	{
		return;
	}

	llassert_always(wearable_entry->mSubparts.size() <= 0xFF);
	U8 num_subparts = static_cast<U8>(wearable_entry->mSubparts.size());
	for (U8 index = 0; index < num_subparts; ++index)
	{
		ESubpart subpart_e = wearable_entry->mSubparts[index];
		const LLEditWearableDictionary::SubpartEntry* subpart_entry = LLEditWearableDictionary::getInstance()->getSubpart(subpart_e);

		if (subpart_entry && container->getCurrentPanel()->hasChild(subpart_entry->mAccordionTab, TRUE))
		{
			mLastShownSubpartIndex[type] = index; // <FS:Ansariel> Correct camera position for last subpart
			changeCamera(index);
			break;
		}
	}
}
// </FS:Ansariel>

void LLPanelEditWearable::changeCamera(U8 subpart)
{
	// Don't change the camera if this type doesn't have a camera switch.
	// Useful for wearables like physics that don't have an associated physical body part.
	if (LLWearableType::getInstance()->getDisableCameraSwitch(mWearablePtr->getType()))
	{
		return;
	}
        const LLEditWearableDictionary::WearableEntry *wearable_entry = LLEditWearableDictionary::getInstance()->getWearable(mWearablePtr->getType());
        if (!wearable_entry)
        {
                LL_INFOS() << "could not get wearable dictionary entry for wearable type: " << mWearablePtr->getType() << LL_ENDL;
                return;
        }

        if (subpart >= wearable_entry->mSubparts.size())
        {
                LL_INFOS() << "accordion tab expanded for invalid subpart. Wearable type: " << mWearablePtr->getType() << " subpart num: " << subpart << LL_ENDL;
                return;
        }

        ESubpart subpart_e = wearable_entry->mSubparts[subpart];
        const LLEditWearableDictionary::SubpartEntry *subpart_entry = LLEditWearableDictionary::getInstance()->getSubpart(subpart_e);

        if (!subpart_entry)
        {
                LL_WARNS() << "could not get wearable subpart dictionary entry for subpart: " << subpart_e << LL_ENDL;
                return;
        }

        // Update the camera
//<FS:ND> Query by JointKey rather than just a string, the key can be a U32 index for faster lookup
		//gMorphView->setCameraTargetJoint( gAgentAvatarp->getJoint( subpart_entry->mTargetJoint ) );
		gMorphView->setCameraTargetJoint( gAgentAvatarp->getJoint( JointKey::construct( subpart_entry->mTargetJoint ) ) );
// </FS>ND>

        gMorphView->setCameraTargetOffset( subpart_entry->mTargetOffset );
        gMorphView->setCameraOffset( subpart_entry->mCameraOffset );
        if (gSavedSettings.getBOOL("AppearanceCameraMovement"))
        {
            // Unlock focus from avatar but don't stop animation to not interrupt ANIM_AGENT_CUSTOMIZE
            gAgentCamera.setFocusOnAvatar(false, gAgentCamera.getCameraAnimating());
            gMorphView->updateCamera();
        }
}

void LLPanelEditWearable::updateScrollingPanelList()
{
        updateScrollingPanelUI();
}

void LLPanelEditWearable::toggleTypeSpecificControls(LLWearableType::EType type)
{
        // Toggle controls specific to shape editing panel.
        {
                bool is_shape = (type == LLWearableType::WT_SHAPE);
                getChildView("sex_radio")->setVisible( is_shape);
                getChildView("female_icon")->setVisible( is_shape);
                getChildView("male_icon")->setVisible( is_shape);
        }
}

void LLPanelEditWearable::updateTypeSpecificControls(LLWearableType::EType type)
{
        const F32 ONE_METER = 1.0f;
        const F32 ONE_FOOT = 0.3048f * ONE_METER; // in meters
        // Update controls specific to shape editing panel.
        if (type == LLWearableType::WT_SHAPE)
        {
                // Update avatar height
<<<<<<< HEAD
				// The .195 is a fudge factor derived by measuring against
				//  prims inworld, and carried forward from Phoenix. -- TS
				F32 new_size = gAgentAvatarp->mBodySize.mV[VZ] + .195f;

                if (gSavedSettings.getBOOL("HeightUnits") == FALSE)
=======
                F32 new_size = gAgentAvatarp->mBodySize.mV[VZ];
                if (gSavedSettings.getBOOL("HeightUnits") == false)
>>>>>>> 7704c263
                {
                        // convert meters to feet
                        new_size = new_size / ONE_FOOT;
                }

                std::string avatar_height_str = llformat("%.2f", new_size);
                mHeightValue.setArg("[HEIGHT]", avatar_height_str);
                updateAvatarHeightLabel();
        }

        if (LLWearableType::WT_ALPHA == type)
        {
                updateAlphaCheckboxes();

                initPreviousAlphaTextures();
        }
}

void LLPanelEditWearable::updateScrollingPanelUI()
{
        // do nothing if we don't have a valid wearable we're editing
        if (mWearablePtr == NULL)
        {
                return;
        }

        LLWearableType::EType type = mWearablePtr->getType();
        LLPanel *panel = getPanel(type);

        if(panel && (mWearablePtr->getItemID().notNull()))
        {
                const LLEditWearableDictionary::WearableEntry *wearable_entry = LLEditWearableDictionary::getInstance()->getWearable(type);
                llassert(wearable_entry);
                if (!wearable_entry) return;
                U8 num_subparts = (U8)(wearable_entry->mSubparts.size());

                LLScrollingPanelParam::sUpdateDelayFrames = 0;
                for (U8 index = 0; index < num_subparts; ++index)
                {
                        // dive into data structures to get the panel we need
                        ESubpart subpart_e = wearable_entry->mSubparts[index];
                        const LLEditWearableDictionary::SubpartEntry *subpart_entry = LLEditWearableDictionary::getInstance()->getSubpart(subpart_e);

                        const std::string scrolling_panel = subpart_entry->mParamList;

                        LLScrollingPanelList *panel_list = getChild<LLScrollingPanelList>(scrolling_panel);
        
                        if (!panel_list)
                        {
                                LL_WARNS() << "could not get scrolling panel list: " << scrolling_panel << LL_ENDL;
                                continue;
                        }
                        
                        panel_list->updatePanels(true);
                }
        }
}

LLPanel* LLPanelEditWearable::getPanel(LLWearableType::EType type)
{
        switch (type)
        {
                case LLWearableType::WT_SHAPE:
                        return mPanelShape;
                        break;

                case LLWearableType::WT_SKIN:
                        return mPanelSkin;
                        break;

                case LLWearableType::WT_HAIR:
                        return mPanelHair;
                        break;

                case LLWearableType::WT_EYES:
                        return mPanelEyes;
                        break;

                case LLWearableType::WT_SHIRT:
                        return mPanelShirt;
                        break;

                case LLWearableType::WT_PANTS:
                        return mPanelPants;
                        break;

                case LLWearableType::WT_SHOES:
                        return mPanelShoes;
                        break;

                case LLWearableType::WT_SOCKS:
                        return mPanelSocks;
                        break;

                case LLWearableType::WT_JACKET:
                        return mPanelJacket;
                        break;

                case LLWearableType::WT_GLOVES:
                        return mPanelGloves;
                        break;

                case LLWearableType::WT_UNDERSHIRT:
                        return mPanelUndershirt;
                        break;

                case LLWearableType::WT_UNDERPANTS:
                        return mPanelUnderpants;
                        break;

                case LLWearableType::WT_SKIRT:
                        return mPanelSkirt;
                        break;

                case LLWearableType::WT_ALPHA:
                        return mPanelAlpha;
                        break;

                case LLWearableType::WT_TATTOO:
                        return mPanelTattoo;
                        break;
				
				case LLWearableType::WT_UNIVERSAL:
					return mPanelUniversal;
					break;

                case LLWearableType::WT_PHYSICS:
                        return mPanelPhysics;
                        break;

                default:
                        break;
        }
        return NULL;
}

void LLPanelEditWearable::getSortedParams(value_map_t &sorted_params, const std::string &edit_group)
{
        LLWearable::visual_param_vec_t param_list;
        ESex avatar_sex = gAgentAvatarp->getSex();

        mWearablePtr->getVisualParams(param_list);

        for (LLWearable::visual_param_vec_t::iterator iter = param_list.begin();
                iter != param_list.end();
                ++iter)
        {
                LLViewerVisualParam *param = (LLViewerVisualParam*) *iter;

                if (param->getID() == -1 
                        || !param->isTweakable()
                        || param->getEditGroup() != edit_group 
                        || !(param->getSex() & avatar_sex))
                {
                        continue;
                }

                value_map_t::value_type vt(-param->getDisplayOrder(), param);
                llassert( sorted_params.find(-param->getDisplayOrder()) == sorted_params.end() ); //check for duplicates
                sorted_params.insert(vt);
        }
}

void LLPanelEditWearable::buildParamList(LLScrollingPanelList *panel_list, value_map_t &sorted_params, LLAccordionCtrlTab *tab, LLJoint* jointp)
{
        // <FS:Ansariel> FIRE-21936: Option to disable visual hints for appearance editor
        BOOL show_hints = gSavedSettings.getBOOL("FSAppearanceShowHints");

        // sorted_params is sorted according to magnitude of effect from
        // least to greatest.  Adding to the front of the child list
        // reverses that order.
        if( panel_list )
        {
                panel_list->clearPanels();
                value_map_t::iterator end = sorted_params.end();
                for(value_map_t::iterator it = sorted_params.begin(); it != end; ++it)
                {
                        LLPanel::Params p;
                        p.name("LLScrollingPanelParam");
                        LLViewerWearable *wearable = this->getWearable();
                        LLScrollingPanelParamBase *panel_param = NULL;
                        // <FS:Ansariel> FIRE-21936: Option to disable visual hints for appearance editor
                        //if (wearable && wearable->getType() == LLWearableType::WT_PHYSICS) // Hack to show a different panel for physics.  Should generalize this later.
                        if (!show_hints || (wearable && wearable->getType() == LLWearableType::WT_PHYSICS)) // Hack to show a different panel for physics.  Should generalize this later.
                        // </FS:Ansariel>
                        {
                                panel_param = new LLScrollingPanelParamBase( p, NULL, (*it).second, true, this->getWearable(), jointp);
                        }
                        else
                        {
                                panel_param = new LLScrollingPanelParam( p, NULL, (*it).second, true, this->getWearable(), jointp);
                        }
                        panel_list->addPanel( panel_param );
                }
        }
}

void LLPanelEditWearable::updateVerbs()
{
        bool can_copy = false;

        if(mWearableItem)
        {
                can_copy = mWearableItem->getPermissions().allowCopyBy(gAgentID);
        }

        bool is_dirty = isDirty();

        mBtnRevert->setEnabled(is_dirty);
        getChildView("save_as_button")->setEnabled(is_dirty && can_copy);

        // [FS:CR] FIRE-10986 - A little redundant since you shouldn't be able to get here if the wearable is
        // no modify, but what the hell, check anyways.
        childSetEnabled("import_btn", mWearableItem->getPermissions().allowModifyBy(gAgentID));

        if(isAgentAvatarValid())
        {
                // Update viewer's radio buttons (of RadioGroup with control_name="AvatarSex") of Avatar's gender
                // with value from "AvatarSex" setting
                gSavedSettings.setU32("AvatarSex", (gAgentAvatarp->getSex() == SEX_MALE) );
        }

        // update back button and title according to dirty state.
        static bool was_dirty = false;
        if (was_dirty != is_dirty) // to avoid redundant changes because this method is called from draw
        {
                static S32 label_width = mBtnBack->getFont()->getWidth(mBackBtnLabel);
                const std::string& label = is_dirty ? mBackBtnLabel : LLStringUtil::null;
                const S32 delta_width = is_dirty ? label_width : -label_width;

                mBtnBack->setLabel(label);

                // update rect according to label width
                LLRect rect = mBtnBack->getRect();
                rect.mRight += delta_width;
                mBtnBack->setShape(rect);

                // update title rect according to back button width
                rect = mPanelTitle->getRect();
                rect.mLeft += delta_width;
                mPanelTitle->setShape(rect);

                was_dirty = is_dirty;
        }
}

void LLPanelEditWearable::configureAlphaCheckbox(LLAvatarAppearanceDefines::ETextureIndex te, const std::string& name)
{
        LLCheckBoxCtrl* checkbox = mPanelAlpha->getChild<LLCheckBoxCtrl>(name);
        checkbox->setCommitCallback(boost::bind(&LLPanelEditWearable::onInvisibilityCommit, this, checkbox, te));

        mAlphaCheckbox2Index[name] = te;
}

void LLPanelEditWearable::onInvisibilityCommit(LLCheckBoxCtrl* checkbox_ctrl, LLAvatarAppearanceDefines::ETextureIndex te)
{
        if (!checkbox_ctrl) return;
        if (!getWearable()) return;

        LL_INFOS() << "onInvisibilityCommit, self " << this << " checkbox_ctrl " << checkbox_ctrl << LL_ENDL;

		U32 index;
		if (!gAgentWearables.getWearableIndex(getWearable(),index))
		{
			LL_WARNS() << "wearable not found" << LL_ENDL;
			return;
		}
        bool new_invis_state = checkbox_ctrl->get();
        if (new_invis_state)
        {
                LLLocalTextureObject *lto = getWearable()->getLocalTextureObject(te);
                mPreviousAlphaTexture[te] = lto->getID();
                
                LLViewerFetchedTexture* image = LLViewerTextureManager::getFetchedTexture( IMG_INVISIBLE );
<<<<<<< HEAD
				gAgentAvatarp->setLocalTexture(te, image, FALSE, index);
				// <FS:Ansariel> [Legacy Bake]
				//gAgentAvatarp->wearableUpdated(getWearable()->getType());
				gAgentAvatarp->wearableUpdated(getWearable()->getType(), false);
=======
				gAgentAvatarp->setLocalTexture(te, image, false, index);
				gAgentAvatarp->wearableUpdated(getWearable()->getType());
>>>>>>> 7704c263
        }
        else
        {
                // Try to restore previous texture, if any.
                LLUUID prev_id = mPreviousAlphaTexture[te];
                if (prev_id.isNull() || (prev_id == IMG_INVISIBLE))
                {
                        prev_id = LLUUID( gSavedSettings.getString( "UIImgDefaultAlphaUUID" ) );
                }
                if (prev_id.isNull()) return;
                
                LLViewerFetchedTexture* image = LLViewerTextureManager::getFetchedTexture(prev_id);
                if (!image) return;

<<<<<<< HEAD
                gAgentAvatarp->setLocalTexture(te, image, FALSE, index);
                // <FS:Ansariel> [Legacy Bake]
                //gAgentAvatarp->wearableUpdated(getWearable()->getType());
                gAgentAvatarp->wearableUpdated(getWearable()->getType(), false);
=======
                gAgentAvatarp->setLocalTexture(te, image, false, index);
                gAgentAvatarp->wearableUpdated(getWearable()->getType());
>>>>>>> 7704c263
        }

        updatePanelPickerControls(getWearable()->getType());
}

void LLPanelEditWearable::updateAlphaCheckboxes()
{
        for(string_texture_index_map_t::iterator iter = mAlphaCheckbox2Index.begin();
                iter != mAlphaCheckbox2Index.end(); ++iter )
        {
                LLAvatarAppearanceDefines::ETextureIndex te = (LLAvatarAppearanceDefines::ETextureIndex)iter->second;
                LLCheckBoxCtrl* ctrl = mPanelAlpha->getChild<LLCheckBoxCtrl>(iter->first);
                if (ctrl)
                {
                        ctrl->set(!gAgentAvatarp->isTextureVisible(te, mWearablePtr));
                }
        }
}

void LLPanelEditWearable::initPreviousAlphaTextures()
{
        initPreviousAlphaTextureEntry(TEX_LOWER_ALPHA);
        initPreviousAlphaTextureEntry(TEX_UPPER_ALPHA);
        initPreviousAlphaTextureEntry(TEX_HEAD_ALPHA);
        initPreviousAlphaTextureEntry(TEX_EYES_ALPHA);
        initPreviousAlphaTextureEntry(TEX_HAIR_ALPHA);
}

void LLPanelEditWearable::initPreviousAlphaTextureEntry(LLAvatarAppearanceDefines::ETextureIndex te)
{
        LLLocalTextureObject *lto = getWearable()->getLocalTextureObject(te);
        if (lto)
        {
                mPreviousAlphaTexture[te] = lto->getID();
        }
}

// [FS:CR] FIRE-10986
void LLPanelEditWearable::onClickedImportBtn()
{
	LLFilePickerReplyThread::startPicker(boost::bind(&LLPanelEditWearable::onClickedImportBtnCallback, this, _1), LLFilePicker::FFLOAD_XML, false);
}

void LLPanelEditWearable::onClickedImportBtnCallback(const std::vector<std::string>& filenames)
{
	const std::string filename = filenames[0];
	LLXmlTree tree;
	if (!tree.parseFile(filename, FALSE))
	{
		LL_WARNS("ShapeImport") << "Parsing " << filename << "failed miserably." << LL_ENDL;
		LLNotificationsUtil::add("ShapeImportGenericFail", LLSD().with("FILENAME", filename));
		return;
	}
	LLXmlTreeNode* root = tree.getRoot();
	if (!root || !root->hasName("linden_genepool"))
	{
		LL_WARNS("ShapeImport") << filename << " has an invaid root node (not linden_genepool). Are you sure this is an avatar file?" << LL_ENDL;
		LLNotificationsUtil::add("ShapeImportVersionFail", LLSD().with("FILENAME", filename));
		return;
	}
	std::string version;
	static LLStdStringHandle version_string = LLXmlTree::addAttributeString("version");
	if(!root->getFastAttributeString(version_string, version) || (version != "1.0") )
	{
		LL_WARNS("ShapeImport") << "Invalid avatar file version: " << version << " in file: " << filename << LL_ENDL;
		LLNotificationsUtil::add("ShapeImportVersionFail", LLSD().with("FILENAME", filename));
		return;
	}
	LLXmlTreeNode* archetype = root->getChildByName("archetype");
	if (archetype)
	{
		static const LLStdStringHandle id_handle = LLXmlTree::addAttributeString("id");
		static const LLStdStringHandle value_handle = LLXmlTree::addAttributeString("value");
		U32 parse_errors = 0;
		
		for (LLXmlTreeNode* child = archetype->getFirstChild(); child != NULL; child = archetype->getNextChild())
		{
			if (!child->hasName("param")) continue;
			S32 id;
			F32 value;
			std::string wearable;
			if (child->getFastAttributeS32(id_handle, id)
				&& child->getFastAttributeF32(value_handle, value))
			{
				LLVisualParam* visual_param = getWearable()->getVisualParam(id);
				if (visual_param)
					// <FS:Ansariel> [AIS Merge] Change back once legacy baking is re-added
					//visual_param->setWeight(value);
					visual_param->setWeight(value, FALSE);
			}
			else
			{
				LL_WARNS("ShapeImport") << "Failed to parse parameters in " << filename << LL_ENDL;
				++parse_errors;
			}
		}
		if (parse_errors)
		{
			LLNotificationsUtil::add("ShapeImportGenericFail", LLSD().with("FILENAME", filename));
		}
		if (isAgentAvatarValid())
		{
			getWearable()->writeToAvatar(gAgentAvatarp);
			gAgentAvatarp->updateVisualParams();
			updateScrollingPanelUI();
			LL_INFOS("ShapeImport") << "Shape import has finished with great success!" << LL_ENDL;
		}
		else
			LL_WARNS("ShapeImport") << "Agent is not valid. Can't apply shape import changes" << LL_ENDL;
	}
	else
	{
		LL_WARNS("ShapeImport") << filename << " is missing the archetype." << LL_ENDL;
		LLNotificationsUtil::add("ShapeImportGenericFail");
	}
}
// [/FS:CR] FIRE-10986

// handle secondlife:///app/metricsystem
class LLMetricSystemHandler : public LLCommandHandler
{
public:
        LLMetricSystemHandler() : LLCommandHandler("metricsystem", UNTRUSTED_CLICK_ONLY) { }

        bool handle(const LLSD& params, const LLSD& query_map, const std::string& grid, LLMediaCtrl* web)
        {
                // change height units true for meters and false for feet
                bool new_value = (gSavedSettings.getBOOL("HeightUnits") == false) ? true : false;
                gSavedSettings.setBOOL("HeightUnits", new_value);
                return true;
        }
};

LLMetricSystemHandler gMetricSystemHandler;

// EOF<|MERGE_RESOLUTION|>--- conflicted
+++ resolved
@@ -919,19 +919,13 @@
 
 void LLPanelEditWearable::setWearable(LLViewerWearable *wearable, bool disable_camera_switch)
 {
-<<<<<<< HEAD
-        showWearable(mWearablePtr, FALSE, disable_camera_switch);
+        showWearable(mWearablePtr, false, disable_camera_switch);
         if (mWearablePtr)
        	    mWearablePtr->unregisterObserver(this);
 		mWearablePtr = wearable;
         if( mWearablePtr )
             mWearablePtr->registerObserver( this );
-        showWearable(mWearablePtr, TRUE, disable_camera_switch);
-=======
-        showWearable(mWearablePtr, false, disable_camera_switch);
-        mWearablePtr = wearable;
         showWearable(mWearablePtr, true, disable_camera_switch);
->>>>>>> 7704c263
 }
 
 //static 
@@ -1394,7 +1388,7 @@
 		ESubpart subpart_e = wearable_entry->mSubparts[index];
 		const LLEditWearableDictionary::SubpartEntry* subpart_entry = LLEditWearableDictionary::getInstance()->getSubpart(subpart_e);
 
-		if (subpart_entry && container->getCurrentPanel()->hasChild(subpart_entry->mAccordionTab, TRUE))
+		if (subpart_entry && container->getCurrentPanel()->hasChild(subpart_entry->mAccordionTab, true))
 		{
 			mLastShownSubpartIndex[type] = index; // <FS:Ansariel> Correct camera position for last subpart
 			changeCamera(index);
@@ -1474,16 +1468,11 @@
         if (type == LLWearableType::WT_SHAPE)
         {
                 // Update avatar height
-<<<<<<< HEAD
 				// The .195 is a fudge factor derived by measuring against
 				//  prims inworld, and carried forward from Phoenix. -- TS
 				F32 new_size = gAgentAvatarp->mBodySize.mV[VZ] + .195f;
 
-                if (gSavedSettings.getBOOL("HeightUnits") == FALSE)
-=======
-                F32 new_size = gAgentAvatarp->mBodySize.mV[VZ];
                 if (gSavedSettings.getBOOL("HeightUnits") == false)
->>>>>>> 7704c263
                 {
                         // convert meters to feet
                         new_size = new_size / ONE_FOOT;
@@ -1650,7 +1639,7 @@
 void LLPanelEditWearable::buildParamList(LLScrollingPanelList *panel_list, value_map_t &sorted_params, LLAccordionCtrlTab *tab, LLJoint* jointp)
 {
         // <FS:Ansariel> FIRE-21936: Option to disable visual hints for appearance editor
-        BOOL show_hints = gSavedSettings.getBOOL("FSAppearanceShowHints");
+        bool show_hints = gSavedSettings.getBOOL("FSAppearanceShowHints");
 
         // sorted_params is sorted according to magnitude of effect from
         // least to greatest.  Adding to the front of the child list
@@ -1758,15 +1747,10 @@
                 mPreviousAlphaTexture[te] = lto->getID();
                 
                 LLViewerFetchedTexture* image = LLViewerTextureManager::getFetchedTexture( IMG_INVISIBLE );
-<<<<<<< HEAD
-				gAgentAvatarp->setLocalTexture(te, image, FALSE, index);
+				gAgentAvatarp->setLocalTexture(te, image, false, index);
 				// <FS:Ansariel> [Legacy Bake]
 				//gAgentAvatarp->wearableUpdated(getWearable()->getType());
 				gAgentAvatarp->wearableUpdated(getWearable()->getType(), false);
-=======
-				gAgentAvatarp->setLocalTexture(te, image, false, index);
-				gAgentAvatarp->wearableUpdated(getWearable()->getType());
->>>>>>> 7704c263
         }
         else
         {
@@ -1781,15 +1765,10 @@
                 LLViewerFetchedTexture* image = LLViewerTextureManager::getFetchedTexture(prev_id);
                 if (!image) return;
 
-<<<<<<< HEAD
-                gAgentAvatarp->setLocalTexture(te, image, FALSE, index);
+                gAgentAvatarp->setLocalTexture(te, image, false, index);
                 // <FS:Ansariel> [Legacy Bake]
                 //gAgentAvatarp->wearableUpdated(getWearable()->getType());
                 gAgentAvatarp->wearableUpdated(getWearable()->getType(), false);
-=======
-                gAgentAvatarp->setLocalTexture(te, image, false, index);
-                gAgentAvatarp->wearableUpdated(getWearable()->getType());
->>>>>>> 7704c263
         }
 
         updatePanelPickerControls(getWearable()->getType());
@@ -1837,7 +1816,7 @@
 {
 	const std::string filename = filenames[0];
 	LLXmlTree tree;
-	if (!tree.parseFile(filename, FALSE))
+	if (!tree.parseFile(filename, false))
 	{
 		LL_WARNS("ShapeImport") << "Parsing " << filename << "failed miserably." << LL_ENDL;
 		LLNotificationsUtil::add("ShapeImportGenericFail", LLSD().with("FILENAME", filename));
@@ -1878,7 +1857,7 @@
 				if (visual_param)
 					// <FS:Ansariel> [AIS Merge] Change back once legacy baking is re-added
 					//visual_param->setWeight(value);
-					visual_param->setWeight(value, FALSE);
+					visual_param->setWeight(value, false);
 			}
 			else
 			{
