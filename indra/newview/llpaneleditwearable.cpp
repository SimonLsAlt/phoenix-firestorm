--- conflicted
+++ resolved
@@ -1478,17 +1478,11 @@
         if (type == LLWearableType::WT_SHAPE)
         {
                 // Update avatar height
-<<<<<<< HEAD
                 // The .08 is a fudge factor derived by measuring against
                 // prims inworld, carried forward from Phoenix and adjusted
                 // after LL's calculation change for shape sizes. -- TS
                 F32 new_size = gAgentAvatarp->mBodySize.mV[VZ] + .08f;
 
-=======
-                // The .195 is a fudge factor derived by measuring against
-                // prims inworld, and carried forward from Phoenix. -- TS
-                F32 new_size = gAgentAvatarp->mBodySize.mV[VZ] + .195f;
->>>>>>> f871c770
                 if (gSavedSettings.getBOOL("HeightUnits") == FALSE)
                 {
                         // convert meters to feet
