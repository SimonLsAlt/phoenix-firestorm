--- conflicted
+++ resolved
@@ -1207,15 +1207,12 @@
 
 void LLPanelEditWearable::changeCamera(U8 subpart)
 {
-<<<<<<< HEAD
-=======
 	// Don't change the camera if this type doesn't have a camera switch.
 	// Useful for wearables like physics that don't have an associated physical body part.
 	if (LLWearableType::getDisableCameraSwitch(mWearablePtr->getType()))
 	{
 		return;
 	}
->>>>>>> 113f532e
         const LLEditWearableDictionary::WearableEntry *wearable_entry = LLEditWearableDictionary::getInstance()->getWearable(mWearablePtr->getType());
         if (!wearable_entry)
         {
@@ -1272,13 +1269,10 @@
         if (type == LLWearableType::WT_SHAPE)
         {
                 // Update avatar height
-<<<<<<< HEAD
-		// The .195 is a fudge factor derived by measuring against
-		//  prims inworld, and carried forward from Phoenix. -- TS
-		F32 new_size = gAgentAvatarp->mBodySize.mV[VZ] + .195;
-=======
-                F32 new_size = gAgentAvatarp->mBodySize.mV[VZ];
->>>>>>> 113f532e
+				// The .195 is a fudge factor derived by measuring against
+				//  prims inworld, and carried forward from Phoenix. -- TS
+				F32 new_size = gAgentAvatarp->mBodySize.mV[VZ] + .195;
+
                 if (gSavedSettings.getBOOL("HeightUnits") == FALSE)
                 {
                         // convert meters to feet
