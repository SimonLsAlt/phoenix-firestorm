--- conflicted
+++ resolved
@@ -364,77 +364,40 @@
 
 LLEditWearableDictionary::TextureCtrls::TextureCtrls()
 {
-<<<<<<< HEAD
-        addEntry ( TEX_HEAD_BODYPAINT,  new PickerControlEntry (TEX_HEAD_BODYPAINT,  "Head", LLUUID::null, true ));
-        addEntry ( TEX_UPPER_BODYPAINT, new PickerControlEntry (TEX_UPPER_BODYPAINT, "Upper Body", LLUUID::null, true ));
-        addEntry ( TEX_LOWER_BODYPAINT, new PickerControlEntry (TEX_LOWER_BODYPAINT, "Lower Body", LLUUID::null, true ));
-        addEntry ( TEX_HAIR, new PickerControlEntry (TEX_HAIR, "Texture", LLUUID( gSavedSettings.getString( "UIImgDefaultHairUUID" ) ), false ));
-        addEntry ( TEX_EYES_IRIS, new PickerControlEntry (TEX_EYES_IRIS, "Iris", LLUUID( gSavedSettings.getString( "UIImgDefaultEyesUUID" ) ), false ));
-        addEntry ( TEX_UPPER_SHIRT, new PickerControlEntry (TEX_UPPER_SHIRT, "Fabric", LLUUID( gSavedSettings.getString( "UIImgDefaultShirtUUID" ) ), false ));
-        addEntry ( TEX_LOWER_PANTS, new PickerControlEntry (TEX_LOWER_PANTS, "Fabric", LLUUID( gSavedSettings.getString( "UIImgDefaultPantsUUID" ) ), false ));
-        addEntry ( TEX_LOWER_SHOES, new PickerControlEntry (TEX_LOWER_SHOES, "Fabric", LLUUID( gSavedSettings.getString( "UIImgDefaultShoesUUID" ) ), false ));
-        addEntry ( TEX_LOWER_SOCKS, new PickerControlEntry (TEX_LOWER_SOCKS, "Fabric", LLUUID( gSavedSettings.getString( "UIImgDefaultSocksUUID" ) ), false ));
-        addEntry ( TEX_UPPER_JACKET, new PickerControlEntry (TEX_UPPER_JACKET, "Upper Fabric", LLUUID( gSavedSettings.getString( "UIImgDefaultJacketUUID" ) ), false ));
-        addEntry ( TEX_LOWER_JACKET, new PickerControlEntry (TEX_LOWER_JACKET, "Lower Fabric", LLUUID( gSavedSettings.getString( "UIImgDefaultJacketUUID" ) ), false ));
-        addEntry ( TEX_SKIRT, new PickerControlEntry (TEX_SKIRT, "Fabric", LLUUID( gSavedSettings.getString( "UIImgDefaultSkirtUUID" ) ), false ));
-        addEntry ( TEX_UPPER_GLOVES, new PickerControlEntry (TEX_UPPER_GLOVES, "Fabric", LLUUID( gSavedSettings.getString( "UIImgDefaultGlovesUUID" ) ), false ));
-        addEntry ( TEX_UPPER_UNDERSHIRT, new PickerControlEntry (TEX_UPPER_UNDERSHIRT, "Fabric", LLUUID( gSavedSettings.getString( "UIImgDefaultUnderwearUUID" ) ), false ));
-        addEntry ( TEX_LOWER_UNDERPANTS, new PickerControlEntry (TEX_LOWER_UNDERPANTS, "Fabric", LLUUID( gSavedSettings.getString( "UIImgDefaultUnderwearUUID" ) ), false ));
-        addEntry ( TEX_LOWER_ALPHA, new PickerControlEntry (TEX_LOWER_ALPHA, "Lower Alpha", LLUUID( gSavedSettings.getString( "UIImgDefaultAlphaUUID" ) ), true ));
-        addEntry ( TEX_UPPER_ALPHA, new PickerControlEntry (TEX_UPPER_ALPHA, "Upper Alpha", LLUUID( gSavedSettings.getString( "UIImgDefaultAlphaUUID" ) ), true ));
-        addEntry ( TEX_HEAD_ALPHA, new PickerControlEntry (TEX_HEAD_ALPHA, "Head Alpha", LLUUID( gSavedSettings.getString( "UIImgDefaultAlphaUUID" ) ), true ));
-        addEntry ( TEX_EYES_ALPHA, new PickerControlEntry (TEX_EYES_ALPHA, "Eye Alpha", LLUUID( gSavedSettings.getString( "UIImgDefaultAlphaUUID" ) ), true ));
-        addEntry ( TEX_HAIR_ALPHA, new PickerControlEntry (TEX_HAIR_ALPHA, "Hair Alpha", LLUUID( gSavedSettings.getString( "UIImgDefaultAlphaUUID" ) ), true ));
-        addEntry ( TEX_LOWER_TATTOO, new PickerControlEntry (TEX_LOWER_TATTOO, "Lower Tattoo", LLUUID::null, true ));
-        addEntry ( TEX_UPPER_TATTOO, new PickerControlEntry (TEX_UPPER_TATTOO, "Upper Tattoo", LLUUID::null, true ));
-        addEntry ( TEX_HEAD_TATTOO, new PickerControlEntry (TEX_HEAD_TATTOO, "Head Tattoo", LLUUID::null, true ));
-		addEntry ( TEX_LOWER_UNIVERSAL_TATTOO, new PickerControlEntry( TEX_LOWER_UNIVERSAL_TATTOO, "Lower Universal Tattoo", LLUUID::null, true));
-		addEntry ( TEX_UPPER_UNIVERSAL_TATTOO, new PickerControlEntry( TEX_UPPER_UNIVERSAL_TATTOO, "Upper Universal Tattoo", LLUUID::null, true));
-		addEntry ( TEX_HEAD_UNIVERSAL_TATTOO, new PickerControlEntry( TEX_HEAD_UNIVERSAL_TATTOO, "Head Universal Tattoo", LLUUID::null, true));
-		addEntry ( TEX_SKIRT_TATTOO, new PickerControlEntry(TEX_SKIRT_TATTOO, "Skirt Tattoo", LLUUID::null, true));
-		addEntry ( TEX_HAIR_TATTOO, new PickerControlEntry(TEX_HAIR_TATTOO, "Hair Tattoo", LLUUID::null, true));
-		addEntry ( TEX_EYES_TATTOO, new PickerControlEntry(TEX_EYES_TATTOO, "Eyes Tattoo", LLUUID::null, true));
-		addEntry (TEX_LEFT_ARM_TATTOO, new PickerControlEntry(TEX_LEFT_ARM_TATTOO, "Left Arm Tattoo", LLUUID::null, true));
-		addEntry (TEX_LEFT_LEG_TATTOO, new PickerControlEntry(TEX_LEFT_LEG_TATTOO, "Left Leg Tattoo", LLUUID::null, true));
-		addEntry (TEX_AUX1_TATTOO, new PickerControlEntry(TEX_AUX1_TATTOO, "Aux1 Tattoo", LLUUID::null, true));
-		addEntry (TEX_AUX2_TATTOO, new PickerControlEntry(TEX_AUX2_TATTOO, "Aux2 Tattoo", LLUUID::null, true));
-		addEntry (TEX_AUX3_TATTOO, new PickerControlEntry(TEX_AUX3_TATTOO, "Aux3 Tattoo", LLUUID::null, true));
-=======
-        addEntry(TEX_HEAD_BODYPAINT, new PickerControlEntry(TEX_HEAD_BODYPAINT, "Head", LLUUID::null, TRUE));
-        addEntry(TEX_UPPER_BODYPAINT, new PickerControlEntry(TEX_UPPER_BODYPAINT, "Upper Body", LLUUID::null, TRUE));
-        addEntry(TEX_LOWER_BODYPAINT, new PickerControlEntry(TEX_LOWER_BODYPAINT, "Lower Body", LLUUID::null, TRUE));
-        addEntry(TEX_HAIR, new PickerControlEntry(TEX_HAIR, "Texture", LLUUID(gSavedSettings.getString("UIImgDefaultHairUUID")), FALSE));
-        addEntry(TEX_EYES_IRIS, new PickerControlEntry(TEX_EYES_IRIS, "Iris", LLUUID(gSavedSettings.getString("UIImgDefaultEyesUUID")), FALSE));
-        addEntry(TEX_UPPER_SHIRT, new PickerControlEntry(TEX_UPPER_SHIRT, "Fabric", LLUUID(gSavedSettings.getString("UIImgDefaultShirtUUID")), FALSE));
-        addEntry(TEX_LOWER_PANTS, new PickerControlEntry(TEX_LOWER_PANTS, "Fabric", LLUUID(gSavedSettings.getString("UIImgDefaultPantsUUID")), FALSE));
-        addEntry(TEX_LOWER_SHOES, new PickerControlEntry(TEX_LOWER_SHOES, "Fabric", LLUUID(gSavedSettings.getString("UIImgDefaultShoesUUID")), FALSE));
-        addEntry(TEX_LOWER_SOCKS, new PickerControlEntry(TEX_LOWER_SOCKS, "Fabric", LLUUID(gSavedSettings.getString("UIImgDefaultSocksUUID")), FALSE));
-        addEntry(TEX_UPPER_JACKET, new PickerControlEntry(TEX_UPPER_JACKET, "Upper Fabric", LLUUID(gSavedSettings.getString("UIImgDefaultJacketUUID")), FALSE));
-        addEntry(TEX_LOWER_JACKET, new PickerControlEntry(TEX_LOWER_JACKET, "Lower Fabric", LLUUID(gSavedSettings.getString("UIImgDefaultJacketUUID")), FALSE));
-        addEntry(TEX_SKIRT, new PickerControlEntry(TEX_SKIRT, "Fabric", LLUUID(gSavedSettings.getString("UIImgDefaultSkirtUUID")), FALSE));
-        addEntry(TEX_UPPER_GLOVES, new PickerControlEntry(TEX_UPPER_GLOVES, "Fabric", LLUUID(gSavedSettings.getString("UIImgDefaultGlovesUUID")), FALSE));
-        addEntry(TEX_UPPER_UNDERSHIRT, new PickerControlEntry(TEX_UPPER_UNDERSHIRT, "Fabric", LLUUID(gSavedSettings.getString("UIImgDefaultUnderwearUUID")), FALSE));
-        addEntry(TEX_LOWER_UNDERPANTS, new PickerControlEntry(TEX_LOWER_UNDERPANTS, "Fabric", LLUUID(gSavedSettings.getString("UIImgDefaultUnderwearUUID")), FALSE));
-        addEntry(TEX_LOWER_ALPHA, new PickerControlEntry(TEX_LOWER_ALPHA, "Lower Alpha", LLUUID(gSavedSettings.getString("UIImgDefaultAlphaUUID")), TRUE));
-        addEntry(TEX_UPPER_ALPHA, new PickerControlEntry(TEX_UPPER_ALPHA, "Upper Alpha", LLUUID(gSavedSettings.getString("UIImgDefaultAlphaUUID")), TRUE));
-        addEntry(TEX_HEAD_ALPHA, new PickerControlEntry(TEX_HEAD_ALPHA, "Head Alpha", LLUUID(gSavedSettings.getString("UIImgDefaultAlphaUUID")), TRUE));
-        addEntry(TEX_EYES_ALPHA, new PickerControlEntry(TEX_EYES_ALPHA, "Eye Alpha", LLUUID(gSavedSettings.getString("UIImgDefaultAlphaUUID")), TRUE));
-        addEntry(TEX_HAIR_ALPHA, new PickerControlEntry(TEX_HAIR_ALPHA, "Hair Alpha", LLUUID(gSavedSettings.getString("UIImgDefaultAlphaUUID")), TRUE));
-        addEntry(TEX_LOWER_TATTOO, new PickerControlEntry(TEX_LOWER_TATTOO, "Lower Tattoo", LLUUID::null, TRUE));
-        addEntry(TEX_UPPER_TATTOO, new PickerControlEntry(TEX_UPPER_TATTOO, "Upper Tattoo", LLUUID::null, TRUE));
-        addEntry(TEX_HEAD_TATTOO, new PickerControlEntry(TEX_HEAD_TATTOO, "Head Tattoo", LLUUID::null, TRUE));
-        addEntry(TEX_LOWER_UNIVERSAL_TATTOO, new PickerControlEntry(TEX_LOWER_UNIVERSAL_TATTOO, "Lower Universal Tattoo", LLUUID::null, TRUE));
-        addEntry(TEX_UPPER_UNIVERSAL_TATTOO, new PickerControlEntry(TEX_UPPER_UNIVERSAL_TATTOO, "Upper Universal Tattoo", LLUUID::null, TRUE));
-        addEntry(TEX_HEAD_UNIVERSAL_TATTOO, new PickerControlEntry(TEX_HEAD_UNIVERSAL_TATTOO, "Head Universal Tattoo", LLUUID::null, TRUE));
-        addEntry(TEX_SKIRT_TATTOO, new PickerControlEntry(TEX_SKIRT_TATTOO, "Skirt Tattoo", LLUUID::null, TRUE));
-        addEntry(TEX_HAIR_TATTOO, new PickerControlEntry(TEX_HAIR_TATTOO, "Hair Tattoo", LLUUID::null, TRUE));
-        addEntry(TEX_EYES_TATTOO, new PickerControlEntry(TEX_EYES_TATTOO, "Eyes Tattoo", LLUUID::null, TRUE));
-        addEntry(TEX_LEFT_ARM_TATTOO, new PickerControlEntry(TEX_LEFT_ARM_TATTOO, "Left Arm Tattoo", LLUUID::null, TRUE));
-        addEntry(TEX_LEFT_LEG_TATTOO, new PickerControlEntry(TEX_LEFT_LEG_TATTOO, "Left Leg Tattoo", LLUUID::null, TRUE));
-        addEntry(TEX_AUX1_TATTOO, new PickerControlEntry(TEX_AUX1_TATTOO, "Aux1 Tattoo", LLUUID::null, TRUE));
-        addEntry(TEX_AUX2_TATTOO, new PickerControlEntry(TEX_AUX2_TATTOO, "Aux2 Tattoo", LLUUID::null, TRUE));
-        addEntry(TEX_AUX3_TATTOO, new PickerControlEntry(TEX_AUX3_TATTOO, "Aux3 Tattoo", LLUUID::null, TRUE));
->>>>>>> f871c770
+        addEntry(TEX_HEAD_BODYPAINT, new PickerControlEntry(TEX_HEAD_BODYPAINT, "Head", LLUUID::null, true));
+        addEntry(TEX_UPPER_BODYPAINT, new PickerControlEntry(TEX_UPPER_BODYPAINT, "Upper Body", LLUUID::null, true));
+        addEntry(TEX_LOWER_BODYPAINT, new PickerControlEntry(TEX_LOWER_BODYPAINT, "Lower Body", LLUUID::null, true));
+        addEntry(TEX_HAIR, new PickerControlEntry(TEX_HAIR, "Texture", LLUUID(gSavedSettings.getString("UIImgDefaultHairUUID")), false));
+        addEntry(TEX_EYES_IRIS, new PickerControlEntry(TEX_EYES_IRIS, "Iris", LLUUID(gSavedSettings.getString("UIImgDefaultEyesUUID")), false));
+        addEntry(TEX_UPPER_SHIRT, new PickerControlEntry(TEX_UPPER_SHIRT, "Fabric", LLUUID(gSavedSettings.getString("UIImgDefaultShirtUUID")), false));
+        addEntry(TEX_LOWER_PANTS, new PickerControlEntry(TEX_LOWER_PANTS, "Fabric", LLUUID(gSavedSettings.getString("UIImgDefaultPantsUUID")), false));
+        addEntry(TEX_LOWER_SHOES, new PickerControlEntry(TEX_LOWER_SHOES, "Fabric", LLUUID(gSavedSettings.getString("UIImgDefaultShoesUUID")), false));
+        addEntry(TEX_LOWER_SOCKS, new PickerControlEntry(TEX_LOWER_SOCKS, "Fabric", LLUUID(gSavedSettings.getString("UIImgDefaultSocksUUID")), false));
+        addEntry(TEX_UPPER_JACKET, new PickerControlEntry(TEX_UPPER_JACKET, "Upper Fabric", LLUUID(gSavedSettings.getString("UIImgDefaultJacketUUID")), false));
+        addEntry(TEX_LOWER_JACKET, new PickerControlEntry(TEX_LOWER_JACKET, "Lower Fabric", LLUUID(gSavedSettings.getString("UIImgDefaultJacketUUID")), false));
+        addEntry(TEX_SKIRT, new PickerControlEntry(TEX_SKIRT, "Fabric", LLUUID(gSavedSettings.getString("UIImgDefaultSkirtUUID")), false));
+        addEntry(TEX_UPPER_GLOVES, new PickerControlEntry(TEX_UPPER_GLOVES, "Fabric", LLUUID(gSavedSettings.getString("UIImgDefaultGlovesUUID")), false));
+        addEntry(TEX_UPPER_UNDERSHIRT, new PickerControlEntry(TEX_UPPER_UNDERSHIRT, "Fabric", LLUUID(gSavedSettings.getString("UIImgDefaultUnderwearUUID")), false));
+        addEntry(TEX_LOWER_UNDERPANTS, new PickerControlEntry(TEX_LOWER_UNDERPANTS, "Fabric", LLUUID(gSavedSettings.getString("UIImgDefaultUnderwearUUID")), false));
+        addEntry(TEX_LOWER_ALPHA, new PickerControlEntry(TEX_LOWER_ALPHA, "Lower Alpha", LLUUID(gSavedSettings.getString("UIImgDefaultAlphaUUID")), true));
+        addEntry(TEX_UPPER_ALPHA, new PickerControlEntry(TEX_UPPER_ALPHA, "Upper Alpha", LLUUID(gSavedSettings.getString("UIImgDefaultAlphaUUID")), true));
+        addEntry(TEX_HEAD_ALPHA, new PickerControlEntry(TEX_HEAD_ALPHA, "Head Alpha", LLUUID(gSavedSettings.getString("UIImgDefaultAlphaUUID")), true));
+        addEntry(TEX_EYES_ALPHA, new PickerControlEntry(TEX_EYES_ALPHA, "Eye Alpha", LLUUID(gSavedSettings.getString("UIImgDefaultAlphaUUID")), true));
+        addEntry(TEX_HAIR_ALPHA, new PickerControlEntry(TEX_HAIR_ALPHA, "Hair Alpha", LLUUID(gSavedSettings.getString("UIImgDefaultAlphaUUID")), true));
+        addEntry(TEX_LOWER_TATTOO, new PickerControlEntry(TEX_LOWER_TATTOO, "Lower Tattoo", LLUUID::null, true));
+        addEntry(TEX_UPPER_TATTOO, new PickerControlEntry(TEX_UPPER_TATTOO, "Upper Tattoo", LLUUID::null, true));
+        addEntry(TEX_HEAD_TATTOO, new PickerControlEntry(TEX_HEAD_TATTOO, "Head Tattoo", LLUUID::null, true));
+        addEntry(TEX_LOWER_UNIVERSAL_TATTOO, new PickerControlEntry(TEX_LOWER_UNIVERSAL_TATTOO, "Lower Universal Tattoo", LLUUID::null, true));
+        addEntry(TEX_UPPER_UNIVERSAL_TATTOO, new PickerControlEntry(TEX_UPPER_UNIVERSAL_TATTOO, "Upper Universal Tattoo", LLUUID::null, true));
+        addEntry(TEX_HEAD_UNIVERSAL_TATTOO, new PickerControlEntry(TEX_HEAD_UNIVERSAL_TATTOO, "Head Universal Tattoo", LLUUID::null, true));
+        addEntry(TEX_SKIRT_TATTOO, new PickerControlEntry(TEX_SKIRT_TATTOO, "Skirt Tattoo", LLUUID::null, true));
+        addEntry(TEX_HAIR_TATTOO, new PickerControlEntry(TEX_HAIR_TATTOO, "Hair Tattoo", LLUUID::null, true));
+        addEntry(TEX_EYES_TATTOO, new PickerControlEntry(TEX_EYES_TATTOO, "Eyes Tattoo", LLUUID::null, true));
+        addEntry(TEX_LEFT_ARM_TATTOO, new PickerControlEntry(TEX_LEFT_ARM_TATTOO, "Left Arm Tattoo", LLUUID::null, true));
+        addEntry(TEX_LEFT_LEG_TATTOO, new PickerControlEntry(TEX_LEFT_LEG_TATTOO, "Left Leg Tattoo", LLUUID::null, true));
+        addEntry(TEX_AUX1_TATTOO, new PickerControlEntry(TEX_AUX1_TATTOO, "Aux1 Tattoo", LLUUID::null, true));
+        addEntry(TEX_AUX2_TATTOO, new PickerControlEntry(TEX_AUX2_TATTOO, "Aux2 Tattoo", LLUUID::null, true));
+        addEntry(TEX_AUX3_TATTOO, new PickerControlEntry(TEX_AUX3_TATTOO, "Aux3 Tattoo", LLUUID::null, true));
 }
 
 LLEditWearableDictionary::PickerControlEntry::PickerControlEntry(ETextureIndex tex_index,
@@ -923,19 +886,11 @@
         bool isDirty = false;
         if (mWearablePtr)
         {
-<<<<<<< HEAD
-			if (mWearablePtr->isDirty() ||
-				( mWearableItem && mNameEditor && mWearableItem->getName().compare(mNameEditor->getText()) != 0 ))
-			{
-				isDirty = true;
-			}
-=======
                 if (mWearablePtr->isDirty() ||
                         (mWearableItem && mNameEditor && mWearableItem->getName().compare(mNameEditor->getText()) != 0))
                 {
-                        isDirty = TRUE;
-                }
->>>>>>> f871c770
+                        isDirty = true;
+                }
         }
         return isDirty;
 }
@@ -1088,35 +1043,19 @@
                         }
                         if (getWearable())
                         {
-<<<<<<< HEAD
-							U32 index;
-							if (gAgentWearables.getWearableIndex(getWearable(), index))
-							{
-								gAgentAvatarp->setLocalTexture(entry->mTextureIndex, image, false, index);
-								LLVisualParamHint::requestHintUpdates();
-								// <FS:Ansariel> [Legacy Bake]
-								//gAgentAvatarp->wearableUpdated(type);
-								gAgentAvatarp->wearableUpdated(type, false);
-							}
-							else
-							{
-								LL_WARNS() << "wearable not found in gAgentWearables" << LL_ENDL;
-							}
-=======
                             U32 index;
                             if (gAgentWearables.getWearableIndex(getWearable(), index))
                             {
-                                gAgentAvatarp->setLocalTexture(entry->mTextureIndex, image, FALSE, index);
+                                gAgentAvatarp->setLocalTexture(entry->mTextureIndex, image, false, index);
                                 LLVisualParamHint::requestHintUpdates();
                                 // <FS:Ansariel> [Legacy Bake]
                                 //gAgentAvatarp->wearableUpdated(type);
-                                gAgentAvatarp->wearableUpdated(type, FALSE);
+                                gAgentAvatarp->wearableUpdated(type, false);
                             }
                             else
                             {
                                 LL_WARNS() << "wearable not found in gAgentWearables" << LL_ENDL;
                             }
->>>>>>> f871c770
                         }
                 }
                 else
@@ -1223,39 +1162,9 @@
 
         if (force_save_as)
         {
-<<<<<<< HEAD
-			// the name of the wearable has changed, re-save wearable with new name
-			LLAppearanceMgr::instance().removeCOFItemLinks(mWearablePtr->getItemID(),gAgentAvatarp->mEndCustomizeCallback);
-			gAgentWearables.saveWearableAs(mWearablePtr->getType(), index, new_name, description, false);
-			mNameEditor->setText(mWearableItem->getName());
-        }
-        else
-        {
-			// Make another copy of this link, with the same
-			// description.  This is needed to bump the COF
-			// version so texture baking service knows appearance has changed.
-			if (link_item)
-			{
-				// Create new link
-				LL_DEBUGS("Avatar") << "link refresh, creating new link to " << link_item->getLinkedUUID()
-									<< " removing old link at " << link_item->getUUID()
-									<< " wearable item id " << mWearablePtr->getItemID() << LL_ENDL;
-
-				LLInventoryObject::const_object_list_t obj_array;
-				obj_array.push_back(LLConstPointer<LLInventoryObject>(link_item));
-				link_inventory_array(LLAppearanceMgr::instance().getCOF(),
-									 obj_array, 
-									 gAgentAvatarp->mEndCustomizeCallback);
-				// Remove old link
-				remove_inventory_item(link_item->getUUID(), gAgentAvatarp->mEndCustomizeCallback);
-			}
-			// <FS:Ansariel> [Legacy Bake]
-			//gAgentWearables.saveWearable(mWearablePtr->getType(), index, new_name);
-			gAgentWearables.saveWearable(mWearablePtr->getType(), index, true, new_name);
-=======
                 // the name of the wearable has changed, re-save wearable with new name
                 LLAppearanceMgr::instance().removeCOFItemLinks(mWearablePtr->getItemID(), gAgentAvatarp->mEndCustomizeCallback);
-                gAgentWearables.saveWearableAs(mWearablePtr->getType(), index, new_name, description, FALSE);
+                gAgentWearables.saveWearableAs(mWearablePtr->getType(), index, new_name, description, false);
                 mNameEditor->setText(mWearableItem->getName());
         }
         else
@@ -1280,8 +1189,7 @@
                 }
                 // <FS:Ansariel> [Legacy Bake]
                 //gAgentWearables.saveWearable(mWearablePtr->getType(), index, new_name);
-                gAgentWearables.saveWearable(mWearablePtr->getType(), index, TRUE, new_name);
->>>>>>> f871c770
+                gAgentWearables.saveWearable(mWearablePtr->getType(), index, true, new_name);
         }
 }
 
@@ -1389,31 +1297,17 @@
                                 continue;
                         }
 
-<<<<<<< HEAD
-			// Don't show female subparts if you're not female, etc.
-			if (!(gAgentAvatarp->getSex() & subpart_entry->mSex))
-			{
-				tab->setVisible(false);
-				continue;
-			}
-			else
-			{
-				tab->setVisible(true);
-			}
-			
-=======
                         // Don't show female subparts if you're not female, etc.
                         if (!(gAgentAvatarp->getSex() & subpart_entry->mSex))
                         {
-                                tab->setVisible(FALSE);
+                                tab->setVisible(false);
                                 continue;
                         }
                         else
                         {
-                                tab->setVisible(TRUE);
+                                tab->setVisible(true);
                         }
 
->>>>>>> f871c770
                         // what edit group do we want to extract params for?
                         const std::string edit_group = subpart_entry->mEditGroup;
 
@@ -1478,40 +1372,6 @@
 // <FS:Ansariel> Appearance panel not updating camera position
 void LLPanelEditWearable::onTabChanged(LLUICtrl* ctrl, LLWearableType::EType type)
 {
-<<<<<<< HEAD
-	LLTabContainer* container = dynamic_cast<LLTabContainer*>(ctrl);
-	if (!container)
-	{
-		return;
-	}
-
-	if (!mWearablePtr || !gAgentCamera.cameraCustomizeAvatar())
-	{
-		// we don't have a valid wearable we're editing, or we've left the wearable editor
-		return;
-	}
-
-	const LLEditWearableDictionary::WearableEntry* wearable_entry = LLEditWearableDictionary::getInstance()->getWearable(type);
-	if (!wearable_entry)
-	{
-		return;
-	}
-
-	llassert_always(wearable_entry->mSubparts.size() <= 0xFF);
-	U8 num_subparts = static_cast<U8>(wearable_entry->mSubparts.size());
-	for (U8 index = 0; index < num_subparts; ++index)
-	{
-		ESubpart subpart_e = wearable_entry->mSubparts[index];
-		const LLEditWearableDictionary::SubpartEntry* subpart_entry = LLEditWearableDictionary::getInstance()->getSubpart(subpart_e);
-
-		if (subpart_entry && container->getCurrentPanel()->hasChild(subpart_entry->mAccordionTab, true))
-		{
-			mLastShownSubpartIndex[type] = index; // <FS:Ansariel> Correct camera position for last subpart
-			changeCamera(index);
-			break;
-		}
-	}
-=======
     LLTabContainer* container = dynamic_cast<LLTabContainer*>(ctrl);
     if (!container)
     {
@@ -1537,14 +1397,13 @@
         ESubpart subpart_e = wearable_entry->mSubparts[index];
         const LLEditWearableDictionary::SubpartEntry* subpart_entry = LLEditWearableDictionary::getInstance()->getSubpart(subpart_e);
 
-        if (subpart_entry && container->getCurrentPanel()->hasChild(subpart_entry->mAccordionTab, TRUE))
+        if (subpart_entry && container->getCurrentPanel()->hasChild(subpart_entry->mAccordionTab, true))
         {
             mLastShownSubpartIndex[type] = index; // <FS:Ansariel> Correct camera position for last subpart
             changeCamera(index);
             break;
         }
     }
->>>>>>> f871c770
 }
 // </FS:Ansariel>
 
@@ -1589,15 +1448,9 @@
         gMorphView->setCameraOffset( subpart_entry->mCameraOffset );
         if (gSavedSettings.getBOOL("AppearanceCameraMovement"))
         {
-<<<<<<< HEAD
-            // Unlock focus from avatar but don't stop animation to not interrupt ANIM_AGENT_CUSTOMIZE
-            gAgentCamera.setFocusOnAvatar(false, gAgentCamera.getCameraAnimating());
-            gMorphView->updateCamera();
-=======
                 // Unlock focus from avatar but don't stop animation to not interrupt ANIM_AGENT_CUSTOMIZE
-                gAgentCamera.setFocusOnAvatar(FALSE, gAgentCamera.getCameraAnimating());
+                gAgentCamera.setFocusOnAvatar(false, gAgentCamera.getCameraAnimating());
                 gMorphView->updateCamera();
->>>>>>> f871c770
         }
 }
 
@@ -1625,18 +1478,10 @@
         if (type == LLWearableType::WT_SHAPE)
         {
                 // Update avatar height
-<<<<<<< HEAD
-				// The .195 is a fudge factor derived by measuring against
-				//  prims inworld, and carried forward from Phoenix. -- TS
-				F32 new_size = gAgentAvatarp->mBodySize.mV[VZ] + .195f;
-
-                if (gSavedSettings.getBOOL("HeightUnits") == false)
-=======
                 // The .195 is a fudge factor derived by measuring against
                 // prims inworld, and carried forward from Phoenix. -- TS
                 F32 new_size = gAgentAvatarp->mBodySize.mV[VZ] + .195f;
-                if (gSavedSettings.getBOOL("HeightUnits") == FALSE)
->>>>>>> f871c770
+                if (gSavedSettings.getBOOL("HeightUnits") == false)
                 {
                         // convert meters to feet
                         new_size = new_size / ONE_FOOT;
@@ -1693,13 +1538,8 @@
                                 LL_WARNS() << "could not get scrolling panel list: " << scrolling_panel << LL_ENDL;
                                 continue;
                         }
-<<<<<<< HEAD
-                        
+
                         panel_list->updatePanels(true);
-=======
-
-                        panel_list->updatePanels(TRUE);
->>>>>>> f871c770
                 }
         }
 }
@@ -1905,17 +1745,10 @@
                 mPreviousAlphaTexture[te] = lto->getID();
                 
                 LLViewerFetchedTexture* image = LLViewerTextureManager::getFetchedTexture( IMG_INVISIBLE );
-<<<<<<< HEAD
-				gAgentAvatarp->setLocalTexture(te, image, false, index);
-				// <FS:Ansariel> [Legacy Bake]
-				//gAgentAvatarp->wearableUpdated(getWearable()->getType());
-				gAgentAvatarp->wearableUpdated(getWearable()->getType(), false);
-=======
-                gAgentAvatarp->setLocalTexture(te, image, FALSE, index);
+                gAgentAvatarp->setLocalTexture(te, image, false, index);
                 // <FS:Ansariel> [Legacy Bake]
                 //gAgentAvatarp->wearableUpdated(getWearable()->getType());
-                gAgentAvatarp->wearableUpdated(getWearable()->getType(), FALSE);
->>>>>>> f871c770
+                gAgentAvatarp->wearableUpdated(getWearable()->getType(), false);
         }
         else
         {
@@ -1985,81 +1818,9 @@
 
 void LLPanelEditWearable::onClickedImportBtnCallback(const std::vector<std::string>& filenames)
 {
-<<<<<<< HEAD
-	const std::string filename = filenames[0];
-	LLXmlTree tree;
-	if (!tree.parseFile(filename, false))
-	{
-		LL_WARNS("ShapeImport") << "Parsing " << filename << "failed miserably." << LL_ENDL;
-		LLNotificationsUtil::add("ShapeImportGenericFail", LLSD().with("FILENAME", filename));
-		return;
-	}
-	LLXmlTreeNode* root = tree.getRoot();
-	if (!root || !root->hasName("linden_genepool"))
-	{
-		LL_WARNS("ShapeImport") << filename << " has an invaid root node (not linden_genepool). Are you sure this is an avatar file?" << LL_ENDL;
-		LLNotificationsUtil::add("ShapeImportVersionFail", LLSD().with("FILENAME", filename));
-		return;
-	}
-	std::string version;
-	static LLStdStringHandle version_string = LLXmlTree::addAttributeString("version");
-	if(!root->getFastAttributeString(version_string, version) || (version != "1.0") )
-	{
-		LL_WARNS("ShapeImport") << "Invalid avatar file version: " << version << " in file: " << filename << LL_ENDL;
-		LLNotificationsUtil::add("ShapeImportVersionFail", LLSD().with("FILENAME", filename));
-		return;
-	}
-	LLXmlTreeNode* archetype = root->getChildByName("archetype");
-	if (archetype)
-	{
-		static const LLStdStringHandle id_handle = LLXmlTree::addAttributeString("id");
-		static const LLStdStringHandle value_handle = LLXmlTree::addAttributeString("value");
-		U32 parse_errors = 0;
-		
-		for (LLXmlTreeNode* child = archetype->getFirstChild(); child != NULL; child = archetype->getNextChild())
-		{
-			if (!child->hasName("param")) continue;
-			S32 id;
-			F32 value;
-			std::string wearable;
-			if (child->getFastAttributeS32(id_handle, id)
-				&& child->getFastAttributeF32(value_handle, value))
-			{
-				LLVisualParam* visual_param = getWearable()->getVisualParam(id);
-				if (visual_param)
-					// <FS:Ansariel> [AIS Merge] Change back once legacy baking is re-added
-					//visual_param->setWeight(value);
-					visual_param->setWeight(value, false);
-			}
-			else
-			{
-				LL_WARNS("ShapeImport") << "Failed to parse parameters in " << filename << LL_ENDL;
-				++parse_errors;
-			}
-		}
-		if (parse_errors)
-		{
-			LLNotificationsUtil::add("ShapeImportGenericFail", LLSD().with("FILENAME", filename));
-		}
-		if (isAgentAvatarValid())
-		{
-			getWearable()->writeToAvatar(gAgentAvatarp);
-			gAgentAvatarp->updateVisualParams();
-			updateScrollingPanelUI();
-			LL_INFOS("ShapeImport") << "Shape import has finished with great success!" << LL_ENDL;
-		}
-		else
-			LL_WARNS("ShapeImport") << "Agent is not valid. Can't apply shape import changes" << LL_ENDL;
-	}
-	else
-	{
-		LL_WARNS("ShapeImport") << filename << " is missing the archetype." << LL_ENDL;
-		LLNotificationsUtil::add("ShapeImportGenericFail");
-	}
-=======
     const std::string filename = filenames[0];
     LLXmlTree tree;
-    if (!tree.parseFile(filename, FALSE))
+    if (!tree.parseFile(filename, false))
     {
         LL_WARNS("ShapeImport") << "Parsing " << filename << "failed miserably." << LL_ENDL;
         LLNotificationsUtil::add("ShapeImportGenericFail", LLSD().with("FILENAME", filename));
@@ -2100,7 +1861,7 @@
                 if (visual_param)
                     // <FS:Ansariel> [AIS Merge] Change back once legacy baking is re-added
                     //visual_param->setWeight(value);
-                    visual_param->setWeight(value, FALSE);
+                    visual_param->setWeight(value, false);
             }
             else
             {
@@ -2127,7 +1888,6 @@
         LL_WARNS("ShapeImport") << filename << " is missing the archetype." << LL_ENDL;
         LLNotificationsUtil::add("ShapeImportGenericFail");
     }
->>>>>>> f871c770
 }
 // [/FS:CR] FIRE-10986
 
