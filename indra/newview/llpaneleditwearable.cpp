--- conflicted
+++ resolved
@@ -313,17 +313,8 @@
         addEntry(SUBPART_PHYSICS_BREASTS_UPDOWN,    new SubpartEntry(SUBPART_PHYSICS_BREASTS_UPDOWN, "mTorso", "physics_breasts_updown", "physics_breasts_updown_param_list", "physics_breasts_updown_tab", LLVector3d(0.f, 0.f, 0.3f), LLVector3d(0.f, 0.f, 0.f),SEX_FEMALE));
         addEntry(SUBPART_PHYSICS_BREASTS_INOUT,     new SubpartEntry(SUBPART_PHYSICS_BREASTS_INOUT, "mTorso", "physics_breasts_inout", "physics_breasts_inout_param_list", "physics_breasts_inout_tab", LLVector3d(0.f, 0.f, 0.3f), LLVector3d(0.f, 0.f, 0.f),SEX_FEMALE));
         addEntry(SUBPART_PHYSICS_BREASTS_LEFTRIGHT, new SubpartEntry(SUBPART_PHYSICS_BREASTS_LEFTRIGHT, "mTorso", "physics_breasts_leftright", "physics_breasts_leftright_param_list", "physics_breasts_leftright_tab", LLVector3d(0.f, 0.f, 0.3f), LLVector3d(0.f, 0.f, 0.f),SEX_FEMALE));
-<<<<<<< HEAD
-        // <FS:Ansariel> Fix XUI warning
-        //addEntry(SUBPART_PHYSICS_BELLY_UPDOWN,      new SubpartEntry(SUBPART_PHYSICS_BELLY_UPDOWN, "mTorso", "physics_belly_updown", "physics_belly_updown_param_list", "physics_belly_updown_tab", LLVector3d(0.f, 0.f, 0.3f), LLVector3d(0.f, 0.f, 0.f),SEX_BOTH));
-        //addEntry(SUBPART_PHYSICS_BUTT_UPDOWN,       new SubpartEntry(SUBPART_PHYSICS_BUTT_UPDOWN, "mTorso", "physics_butt_updown", "physics_butt_updown_param_list", "physics_butt_updown_tab", LLVector3d(0.f, 0.f, 0.3f), LLVector3d(0.f, 0.f, 0.f),SEX_BOTH));
         addEntry(SUBPART_PHYSICS_BELLY_UPDOWN,      new SubpartEntry(SUBPART_PHYSICS_BELLY_UPDOWN, "mTorso", "physics_belly_updown", "physics_belly_updown_param_list", "physics_belly_tab", LLVector3d(0.f, 0.f, 0.3f), LLVector3d(0.f, 0.f, 0.f),SEX_BOTH));
         addEntry(SUBPART_PHYSICS_BUTT_UPDOWN,       new SubpartEntry(SUBPART_PHYSICS_BUTT_UPDOWN, "mTorso", "physics_butt_updown", "physics_butt_updown_param_list", "physics_butt_tab", LLVector3d(0.f, 0.f, 0.3f), LLVector3d(0.f, 0.f, 0.f),SEX_BOTH));
-        // </FS:Ansariel>
-=======
-        addEntry(SUBPART_PHYSICS_BELLY_UPDOWN,      new SubpartEntry(SUBPART_PHYSICS_BELLY_UPDOWN, "mTorso", "physics_belly_updown", "physics_belly_updown_param_list", "physics_belly_tab", LLVector3d(0.f, 0.f, 0.3f), LLVector3d(0.f, 0.f, 0.f),SEX_BOTH));
-        addEntry(SUBPART_PHYSICS_BUTT_UPDOWN,       new SubpartEntry(SUBPART_PHYSICS_BUTT_UPDOWN, "mTorso", "physics_butt_updown", "physics_butt_updown_param_list", "physics_butt_tab", LLVector3d(0.f, 0.f, 0.3f), LLVector3d(0.f, 0.f, 0.f),SEX_BOTH));
->>>>>>> 42b1cedc
         addEntry(SUBPART_PHYSICS_BUTT_LEFTRIGHT,    new SubpartEntry(SUBPART_PHYSICS_BUTT_LEFTRIGHT, "mTorso", "physics_butt_leftright", "physics_butt_leftright_param_list", "physics_butt_leftright_tab", LLVector3d(0.f, 0.f, 0.f), LLVector3d(0.f, 0.f, 0.f),SEX_BOTH));
         addEntry(SUBPART_PHYSICS_ADVANCED,          new SubpartEntry(SUBPART_PHYSICS_ADVANCED, "mTorso", "physics_advanced", "physics_advanced_param_list", "physics_advanced_tab", LLVector3d(0.f, 0.f, 0.f), LLVector3d(0.f, 0.f, 0.f),SEX_BOTH));
 }
@@ -845,7 +836,16 @@
                         // initialize callback to ensure camera view changes appropriately.
                         tab->setDropDownStateChangedCallback(boost::bind(&LLPanelEditWearable::onTabExpandedCollapsed,this,_2,index));
 
-<<<<<<< HEAD
+                        const std::string& scrolling_panel = subpart_entry->mParamList;
+                        if (!scrolling_panel.empty())
+                        {
+                            LLScrollingPanelList* panel_list = tab->findChild<LLScrollingPanelList>(scrolling_panel);
+                            if (panel_list)
+                            {
+                                mParamPanels.emplace(scrolling_panel, panel_list);
+                            }
+                        }
+
                         // <FS:Ansariel> Appearance panel not updating camera position; Some skins use tabs - in this case
                         //               set a callback on the tab container when the tab is changed to switch the camera position
                         if (!tab_container_cb_set)
@@ -858,17 +858,6 @@
                             }
                         }
                         // </FS:Ansariel>
-=======
-                        const std::string& scrolling_panel = subpart_entry->mParamList;
-                        if (!scrolling_panel.empty())
-                        {
-                            LLScrollingPanelList* panel_list = tab->findChild<LLScrollingPanelList>(scrolling_panel);
-                            if (panel_list)
-                            {
-                                mParamPanels.emplace(scrolling_panel, panel_list);
-                            }
-                        }
->>>>>>> 42b1cedc
                 }
 
                 // initialize texture and color picker controls
