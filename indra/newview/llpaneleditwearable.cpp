/** 
 * @file llpaneleditwearable.cpp
 * @brief UI panel for editing of a particular wearable item.
 *
 * $LicenseInfo:firstyear=2009&license=viewerlgpl$
 * Second Life Viewer Source Code
 * Copyright (C) 2010, Linden Research, Inc.
 * 
 * This library is free software; you can redistribute it and/or
 * modify it under the terms of the GNU Lesser General Public
 * License as published by the Free Software Foundation;
 * version 2.1 of the License only.
 * 
 * This library is distributed in the hope that it will be useful,
 * but WITHOUT ANY WARRANTY; without even the implied warranty of
 * MERCHANTABILITY or FITNESS FOR A PARTICULAR PURPOSE.  See the GNU
 * Lesser General Public License for more details.
 * 
 * You should have received a copy of the GNU Lesser General Public
 * License along with this library; if not, write to the Free Software
 * Foundation, Inc., 51 Franklin Street, Fifth Floor, Boston, MA  02110-1301  USA
 * 
 * Linden Research, Inc., 945 Battery Street, San Francisco, CA  94111  USA
 * $/LicenseInfo$
 */

#include "llviewerprecompiledheaders.h"

#include "llpaneleditwearable.h"
#include "llpanel.h"
#include "llviewerwearable.h"
#include "lluictrl.h"
#include "lllocaltextureobject.h"
#include "llscrollingpanellist.h"
#include "llvisualparam.h"
#include "lltoolmorph.h"
#include "llviewerjointmesh.h"
#include "lltrans.h"
#include "llbutton.h"
#include "llsliderctrl.h"
#include "llagent.h"
#include "llvoavatarself.h"
#include "lltexteditor.h"
#include "lltextbox.h"
#include "llaccordionctrl.h"
#include "llaccordionctrltab.h"
#include "llagentwearables.h"
#include "llscrollingpanelparam.h"
#include "llradiogroup.h"
#include "llnotificationsutil.h"

#include "llcolorswatch.h"
#include "lltexturectrl.h"
#include "lltextureentry.h"
#include "llviewercontrol.h"    // gSavedSettings
#include "llviewerregion.h"
#include "llviewertexturelist.h"
#include "llagentcamera.h"
#include "llmorphview.h"

#include "llcommandhandler.h"
#include "lltextutil.h"
#include "llappearancemgr.h"

// register panel with appropriate XML
static LLPanelInjector<LLPanelEditWearable> t_edit_wearable("panel_edit_wearable");

// subparts of the UI for focus, camera position, etc.
enum ESubpart {
        SUBPART_SHAPE_HEAD = 1, // avoid 0
        SUBPART_SHAPE_EYES,
        SUBPART_SHAPE_EARS,
        SUBPART_SHAPE_NOSE,
        SUBPART_SHAPE_MOUTH,
        SUBPART_SHAPE_CHIN,
        SUBPART_SHAPE_TORSO,
        SUBPART_SHAPE_LEGS,
        SUBPART_SHAPE_WHOLE,
        SUBPART_SHAPE_DETAIL,
        SUBPART_SKIN_COLOR,
        SUBPART_SKIN_FACEDETAIL,
        SUBPART_SKIN_MAKEUP,
        SUBPART_SKIN_BODYDETAIL,
        SUBPART_HAIR_COLOR,
        SUBPART_HAIR_STYLE,
        SUBPART_HAIR_EYEBROWS,
        SUBPART_HAIR_FACIAL,
        SUBPART_EYES,
        SUBPART_SHIRT,
        SUBPART_PANTS,
        SUBPART_SHOES,
        SUBPART_SOCKS,
        SUBPART_JACKET,
        SUBPART_GLOVES,
        SUBPART_UNDERSHIRT,
        SUBPART_UNDERPANTS,
        SUBPART_SKIRT,
        SUBPART_ALPHA,
        SUBPART_TATTOO,
        SUBPART_UNIVERSAL,
        SUBPART_PHYSICS_BREASTS_UPDOWN,
        SUBPART_PHYSICS_BREASTS_INOUT,
        SUBPART_PHYSICS_BREASTS_LEFTRIGHT,
        SUBPART_PHYSICS_BELLY_UPDOWN,
        SUBPART_PHYSICS_BUTT_UPDOWN,
        SUBPART_PHYSICS_BUTT_LEFTRIGHT,
        SUBPART_PHYSICS_ADVANCED,
 };

using namespace LLAvatarAppearanceDefines;

typedef std::vector<ESubpart> subpart_vec_t;

// Locally defined classes

class LLEditWearableDictionary : public LLSingleton<LLEditWearableDictionary>
{
        //--------------------------------------------------------------------
        // Constructors and Destructors
        //--------------------------------------------------------------------
        LLSINGLETON(LLEditWearableDictionary);
        virtual ~LLEditWearableDictionary();

        //--------------------------------------------------------------------
        // Wearable Types
        //--------------------------------------------------------------------
public:
        struct WearableEntry : public LLDictionaryEntry
        {
                WearableEntry(LLWearableType::EType type,
                                          const std::string &title,
                                          const std::string &desc_title,
                                          const texture_vec_t& color_swatches,  // 'color_swatches'
                                          const texture_vec_t& texture_pickers, // 'texture_pickers'
                                          const subpart_vec_t& subparts); // subparts


                const LLWearableType::EType mWearableType;
                const std::string   mTitle;
                const std::string       mDescTitle;
                subpart_vec_t           mSubparts;
                texture_vec_t           mColorSwatchCtrls;
                texture_vec_t           mTextureCtrls;
        };

        struct Wearables : public LLDictionary<LLWearableType::EType, WearableEntry>
        {
                Wearables();
        } mWearables;

        const WearableEntry*    getWearable(LLWearableType::EType type) const { return mWearables.lookup(type); }

        //--------------------------------------------------------------------
        // Subparts
        //--------------------------------------------------------------------
public:
        struct SubpartEntry : public LLDictionaryEntry
        {
                SubpartEntry(ESubpart part,
                                         const std::string &joint,
                                         const std::string &edit_group,
                                         const std::string &param_list,
                                         const std::string &accordion_tab,
                                         const LLVector3d  &target_offset,
                                         const LLVector3d  &camera_offset,
                                         const ESex        &sex);

                ESubpart                        mSubpart;
                std::string                     mTargetJoint;
                std::string                     mEditGroup;
                std::string                     mParamList;
                std::string                     mAccordionTab;
                LLVector3d                      mTargetOffset;
                LLVector3d                      mCameraOffset;
                ESex                            mSex;
        };

        struct Subparts : public LLDictionary<ESubpart, SubpartEntry>
        {
                Subparts();
        } mSubparts;

        const SubpartEntry*  getSubpart(ESubpart subpart) const { return mSubparts.lookup(subpart); }

        //--------------------------------------------------------------------
        // Picker Control Entries
        //--------------------------------------------------------------------
public:
        struct PickerControlEntry : public LLDictionaryEntry
        {
                PickerControlEntry(ETextureIndex tex_index,
                                                   const std::string name,
                                                   const LLUUID default_image_id = LLUUID::null,
                                                   const bool allow_no_texture = false);
                ETextureIndex           mTextureIndex;
                const std::string       mControlName;
                const LLUUID            mDefaultImageId;
                const bool                      mAllowNoTexture;
        };

        struct ColorSwatchCtrls : public LLDictionary<ETextureIndex, PickerControlEntry>
        {
                ColorSwatchCtrls();
        } mColorSwatchCtrls;

        struct TextureCtrls : public LLDictionary<ETextureIndex, PickerControlEntry>
        {
                TextureCtrls();
        } mTextureCtrls;

        const PickerControlEntry* getTexturePicker(ETextureIndex index) const { return mTextureCtrls.lookup(index); }
        const PickerControlEntry* getColorSwatch(ETextureIndex index) const { return mColorSwatchCtrls.lookup(index); }
};

LLEditWearableDictionary::LLEditWearableDictionary()
{
}

//virtual 
LLEditWearableDictionary::~LLEditWearableDictionary()
{
}

LLEditWearableDictionary::Wearables::Wearables()
{
        // note the subpart that is listed first is treated as "default", regardless of what order is in enum.
        // Please match the order presented in XUI. -Nyx
        // this will affect what camera angle is shown when first editing a wearable
        addEntry(LLWearableType::WT_SHAPE,      new WearableEntry(LLWearableType::WT_SHAPE,"edit_shape_title","shape_desc_text", texture_vec_t(), texture_vec_t(), subpart_vec_t{SUBPART_SHAPE_WHOLE, SUBPART_SHAPE_HEAD,        SUBPART_SHAPE_EYES,     SUBPART_SHAPE_EARS,     SUBPART_SHAPE_NOSE,     SUBPART_SHAPE_MOUTH, SUBPART_SHAPE_CHIN, SUBPART_SHAPE_TORSO, SUBPART_SHAPE_LEGS}));
        addEntry(LLWearableType::WT_SKIN,       new WearableEntry(LLWearableType::WT_SKIN,"edit_skin_title","skin_desc_text", texture_vec_t(), texture_vec_t{TEX_HEAD_BODYPAINT, TEX_UPPER_BODYPAINT, TEX_LOWER_BODYPAINT}, subpart_vec_t{SUBPART_SKIN_COLOR, SUBPART_SKIN_FACEDETAIL, SUBPART_SKIN_MAKEUP, SUBPART_SKIN_BODYDETAIL}));
        addEntry(LLWearableType::WT_HAIR,       new WearableEntry(LLWearableType::WT_HAIR,"edit_hair_title","hair_desc_text", texture_vec_t(), texture_vec_t{TEX_HAIR}, subpart_vec_t{SUBPART_HAIR_COLOR,       SUBPART_HAIR_STYLE,     SUBPART_HAIR_EYEBROWS, SUBPART_HAIR_FACIAL}));
        addEntry(LLWearableType::WT_EYES,       new WearableEntry(LLWearableType::WT_EYES,"edit_eyes_title","eyes_desc_text", texture_vec_t(), texture_vec_t{TEX_EYES_IRIS}, subpart_vec_t{SUBPART_EYES}));
        addEntry(LLWearableType::WT_SHIRT,      new WearableEntry(LLWearableType::WT_SHIRT,"edit_shirt_title","shirt_desc_text", texture_vec_t{TEX_UPPER_SHIRT}, texture_vec_t{TEX_UPPER_SHIRT}, subpart_vec_t{SUBPART_SHIRT}));
        addEntry(LLWearableType::WT_PANTS,      new WearableEntry(LLWearableType::WT_PANTS,"edit_pants_title","pants_desc_text", texture_vec_t{TEX_LOWER_PANTS}, texture_vec_t{TEX_LOWER_PANTS}, subpart_vec_t{SUBPART_PANTS}));
        addEntry(LLWearableType::WT_SHOES,      new WearableEntry(LLWearableType::WT_SHOES,"edit_shoes_title","shoes_desc_text", texture_vec_t{TEX_LOWER_SHOES}, texture_vec_t{TEX_LOWER_SHOES}, subpart_vec_t{SUBPART_SHOES}));
        addEntry(LLWearableType::WT_SOCKS,      new WearableEntry(LLWearableType::WT_SOCKS,"edit_socks_title","socks_desc_text", texture_vec_t{TEX_LOWER_SOCKS}, texture_vec_t{TEX_LOWER_SOCKS}, subpart_vec_t{SUBPART_SOCKS}));
        addEntry(LLWearableType::WT_JACKET,     new WearableEntry(LLWearableType::WT_JACKET,"edit_jacket_title","jacket_desc_text", texture_vec_t{TEX_UPPER_JACKET}, texture_vec_t{TEX_UPPER_JACKET, TEX_LOWER_JACKET}, subpart_vec_t{SUBPART_JACKET}));
        addEntry(LLWearableType::WT_GLOVES,     new WearableEntry(LLWearableType::WT_GLOVES,"edit_gloves_title","gloves_desc_text", texture_vec_t{TEX_UPPER_GLOVES}, texture_vec_t{TEX_UPPER_GLOVES}, subpart_vec_t{SUBPART_GLOVES}));
        addEntry(LLWearableType::WT_UNDERSHIRT, new WearableEntry(LLWearableType::WT_UNDERSHIRT,"edit_undershirt_title","undershirt_desc_text", texture_vec_t{TEX_UPPER_UNDERSHIRT}, texture_vec_t{TEX_UPPER_UNDERSHIRT}, subpart_vec_t{SUBPART_UNDERSHIRT}));
        addEntry(LLWearableType::WT_UNDERPANTS, new WearableEntry(LLWearableType::WT_UNDERPANTS,"edit_underpants_title","underpants_desc_text", texture_vec_t{TEX_LOWER_UNDERPANTS}, texture_vec_t{TEX_LOWER_UNDERPANTS}, subpart_vec_t{SUBPART_UNDERPANTS}));
        addEntry(LLWearableType::WT_SKIRT,      new WearableEntry(LLWearableType::WT_SKIRT,"edit_skirt_title","skirt_desc_text", texture_vec_t{TEX_SKIRT}, texture_vec_t{TEX_SKIRT}, subpart_vec_t{SUBPART_SKIRT}));
        addEntry(LLWearableType::WT_ALPHA,      new WearableEntry(LLWearableType::WT_ALPHA,"edit_alpha_title","alpha_desc_text", texture_vec_t(), texture_vec_t{TEX_LOWER_ALPHA, TEX_UPPER_ALPHA, TEX_HEAD_ALPHA, TEX_EYES_ALPHA, TEX_HAIR_ALPHA}, subpart_vec_t{SUBPART_ALPHA}));
        addEntry(LLWearableType::WT_TATTOO,     new WearableEntry(LLWearableType::WT_TATTOO,"edit_tattoo_title","tattoo_desc_text", texture_vec_t{TEX_HEAD_TATTOO}, texture_vec_t{TEX_LOWER_TATTOO, TEX_UPPER_TATTOO, TEX_HEAD_TATTOO}, subpart_vec_t{SUBPART_TATTOO}));
        addEntry(LLWearableType::WT_UNIVERSAL,  new WearableEntry(LLWearableType::WT_UNIVERSAL, "edit_universal_title", "universal_desc_text", texture_vec_t{ TEX_HEAD_UNIVERSAL_TATTOO }, texture_vec_t{ TEX_HEAD_UNIVERSAL_TATTOO, TEX_UPPER_UNIVERSAL_TATTOO, TEX_LOWER_UNIVERSAL_TATTOO, TEX_SKIRT_TATTOO, TEX_HAIR_TATTOO, TEX_EYES_TATTOO, TEX_LEFT_ARM_TATTOO, TEX_LEFT_LEG_TATTOO, TEX_AUX1_TATTOO, TEX_AUX2_TATTOO, TEX_AUX3_TATTOO }, subpart_vec_t{ SUBPART_UNIVERSAL }));
        addEntry(LLWearableType::WT_PHYSICS,    new WearableEntry(LLWearableType::WT_PHYSICS, "edit_physics_title", "physics_desc_text", texture_vec_t(), texture_vec_t(), subpart_vec_t{ SUBPART_PHYSICS_BREASTS_UPDOWN, SUBPART_PHYSICS_BREASTS_INOUT, SUBPART_PHYSICS_BREASTS_LEFTRIGHT, SUBPART_PHYSICS_BELLY_UPDOWN, SUBPART_PHYSICS_BUTT_UPDOWN, SUBPART_PHYSICS_BUTT_LEFTRIGHT, SUBPART_PHYSICS_ADVANCED }));
}

LLEditWearableDictionary::WearableEntry::WearableEntry(LLWearableType::EType type,
                                          const std::string &title,
                                          const std::string &desc_title,
                                          const texture_vec_t& color_swatches,
                                          const texture_vec_t& texture_pickers,
                                          const subpart_vec_t& subparts) :
        LLDictionaryEntry(title),
        mWearableType(type),
        mTitle(title),
        mDescTitle(desc_title),
        mSubparts(subparts),
        mColorSwatchCtrls(color_swatches),
        mTextureCtrls(texture_pickers)
{
}

LLEditWearableDictionary::Subparts::Subparts()
{
        // WT_SHAPE
        addEntry(SUBPART_SHAPE_WHOLE,     new SubpartEntry(SUBPART_SHAPE_WHOLE, "mPelvis", "shape_body","shape_body_param_list", "shape_body_tab", LLVector3d(0.f, 0.f, 0.1f), LLVector3d(-2.5f, 0.5f, 0.8f),SEX_BOTH));
        addEntry(SUBPART_SHAPE_HEAD,      new SubpartEntry(SUBPART_SHAPE_HEAD, "mHead", "shape_head", "shape_head_param_list", "shape_head_tab", LLVector3d(0.f, 0.f, 0.05f), LLVector3d(-0.5f, 0.05f, 0.07f),SEX_BOTH));
        addEntry(SUBPART_SHAPE_EYES,      new SubpartEntry(SUBPART_SHAPE_EYES, "mHead", "shape_eyes", "shape_eyes_param_list", "shape_eyes_tab", LLVector3d(0.f, 0.f, 0.05f), LLVector3d(-0.5f, 0.05f, 0.07f),SEX_BOTH));
        addEntry(SUBPART_SHAPE_EARS,      new SubpartEntry(SUBPART_SHAPE_EARS, "mHead", "shape_ears", "shape_ears_param_list", "shape_ears_tab", LLVector3d(0.f, 0.f, 0.05f), LLVector3d(-0.5f, 0.05f, 0.07f),SEX_BOTH));
        addEntry(SUBPART_SHAPE_NOSE,      new SubpartEntry(SUBPART_SHAPE_NOSE, "mHead", "shape_nose", "shape_nose_param_list", "shape_nose_tab", LLVector3d(0.f, 0.f, 0.05f), LLVector3d(-0.5f, 0.05f, 0.07f),SEX_BOTH));
        addEntry(SUBPART_SHAPE_MOUTH,     new SubpartEntry(SUBPART_SHAPE_MOUTH, "mHead", "shape_mouth", "shape_mouth_param_list", "shape_mouth_tab", LLVector3d(0.f, 0.f, 0.05f), LLVector3d(-0.5f, 0.05f, 0.07f),SEX_BOTH));
        addEntry(SUBPART_SHAPE_CHIN,      new SubpartEntry(SUBPART_SHAPE_CHIN, "mHead", "shape_chin", "shape_chin_param_list", "shape_chin_tab", LLVector3d(0.f, 0.f, 0.05f), LLVector3d(-0.5f, 0.05f, 0.07f),SEX_BOTH));
        addEntry(SUBPART_SHAPE_TORSO,     new SubpartEntry(SUBPART_SHAPE_TORSO, "mTorso", "shape_torso", "shape_torso_param_list", "shape_torso_tab", LLVector3d(0.f, 0.f, 0.3f), LLVector3d(-1.f, 0.15f, 0.3f),SEX_BOTH));
        addEntry(SUBPART_SHAPE_LEGS,      new SubpartEntry(SUBPART_SHAPE_LEGS, "mPelvis", "shape_legs", "shape_legs_param_list", "shape_legs_tab", LLVector3d(0.f, 0.f, -0.5f), LLVector3d(-1.6f, 0.15f, -0.5f),SEX_BOTH));

        // WT_SKIN
        addEntry(SUBPART_SKIN_COLOR,      new SubpartEntry(SUBPART_SKIN_COLOR, "mHead", "skin_color", "skin_color_param_list", "skin_color_tab", LLVector3d(0.f, 0.f, 0.05f), LLVector3d(-0.5f, 0.05f, 0.07f),SEX_BOTH));
        addEntry(SUBPART_SKIN_FACEDETAIL, new SubpartEntry(SUBPART_SKIN_FACEDETAIL, "mHead", "skin_facedetail", "skin_face_param_list", "skin_face_tab", LLVector3d(0.f, 0.f, 0.05f), LLVector3d(-0.5f, 0.05f, 0.07f),SEX_BOTH));
        addEntry(SUBPART_SKIN_MAKEUP,     new SubpartEntry(SUBPART_SKIN_MAKEUP, "mHead", "skin_makeup", "skin_makeup_param_list", "skin_makeup_tab", LLVector3d(0.f, 0.f, 0.05f), LLVector3d(-0.5f, 0.05f, 0.07f),SEX_BOTH));
        addEntry(SUBPART_SKIN_BODYDETAIL, new SubpartEntry(SUBPART_SKIN_BODYDETAIL, "mPelvis", "skin_bodydetail", "skin_body_param_list", "skin_body_tab", LLVector3d(0.f, 0.f, -0.2f), LLVector3d(-2.5f, 0.5f, 0.5f),SEX_BOTH));

        // WT_HAIR
        addEntry(SUBPART_HAIR_COLOR,      new SubpartEntry(SUBPART_HAIR_COLOR, "mHead", "hair_color", "hair_color_param_list", "hair_color_tab", LLVector3d(0.f, 0.f, 0.10f), LLVector3d(-0.4f, 0.05f, 0.10f),SEX_BOTH));
        addEntry(SUBPART_HAIR_STYLE,      new SubpartEntry(SUBPART_HAIR_STYLE, "mHead", "hair_style", "hair_style_param_list", "hair_style_tab", LLVector3d(0.f, 0.f, 0.10f), LLVector3d(-0.4f, 0.05f, 0.10f), SEX_BOTH));
        addEntry(SUBPART_HAIR_EYEBROWS,   new SubpartEntry(SUBPART_HAIR_EYEBROWS, "mHead", "hair_eyebrows", "hair_eyebrows_param_list", "hair_eyebrows_tab", LLVector3d(0.f, 0.f, 0.05f), LLVector3d(-0.5f, 0.05f, 0.07f),SEX_BOTH));
        addEntry(SUBPART_HAIR_FACIAL,     new SubpartEntry(SUBPART_HAIR_FACIAL, "mHead", "hair_facial", "hair_facial_param_list", "hair_facial_tab", LLVector3d(0.f, 0.f, 0.05f), LLVector3d(-0.5f, 0.05f, 0.07f),SEX_MALE));

        // WT_EYES
        addEntry(SUBPART_EYES,            new SubpartEntry(SUBPART_EYES, "mHead", "eyes", "eyes_main_param_list", "eyes_main_tab", LLVector3d(0.f, 0.f, 0.05f), LLVector3d(-0.5f, 0.05f, 0.07f),SEX_BOTH));

        // WT_SHIRT, WT_PANTS, WT_SHOES, WT_SOCKS, WT_JACKET, WT_GLOVES, WT_UNDERSHIRT, WT_UNDERPANTS, WT_SKIRT, WT_ALPHA, WT_TATTOO, WT_UNIVERSAL
        addEntry(SUBPART_SHIRT,           new SubpartEntry(SUBPART_SHIRT, "mTorso", "shirt", "shirt_main_param_list", "shirt_main_tab", LLVector3d(0.f, 0.f, 0.3f), LLVector3d(-1.f, 0.15f, 0.3f),SEX_BOTH));
        addEntry(SUBPART_PANTS,           new SubpartEntry(SUBPART_PANTS, "mPelvis", "pants", "pants_main_param_list", "pants_main_tab", LLVector3d(0.f, 0.f, -0.5f), LLVector3d(-1.6f, 0.15f, -0.5f),SEX_BOTH));
        addEntry(SUBPART_SHOES,           new SubpartEntry(SUBPART_SHOES, "mPelvis", "shoes", "shoes_main_param_list", "shoes_main_tab", LLVector3d(0.f, 0.f, -0.5f), LLVector3d(-1.6f, 0.15f, -0.5f),SEX_BOTH));
        addEntry(SUBPART_SOCKS,           new SubpartEntry(SUBPART_SOCKS, "mPelvis", "socks", "socks_main_param_list", "socks_main_tab", LLVector3d(0.f, 0.f, -0.5f), LLVector3d(-1.6f, 0.15f, -0.5f),SEX_BOTH));
        addEntry(SUBPART_JACKET,          new SubpartEntry(SUBPART_JACKET, "mTorso", "jacket", "jacket_main_param_list", "jacket_main_tab", LLVector3d(0.f, 0.f, 0.f), LLVector3d(-2.f, 0.1f, 0.3f),SEX_BOTH));
        addEntry(SUBPART_GLOVES,          new SubpartEntry(SUBPART_GLOVES, "mTorso", "gloves", "gloves_main_param_list", "gloves_main_tab", LLVector3d(0.f, 0.f, 0.f), LLVector3d(-1.f, 0.15f, 0.f),SEX_BOTH));
        addEntry(SUBPART_UNDERSHIRT,      new SubpartEntry(SUBPART_UNDERSHIRT, "mTorso", "undershirt", "undershirt_main_param_list", "undershirt_main_tab", LLVector3d(0.f, 0.f, 0.3f), LLVector3d(-1.f, 0.15f, 0.3f),SEX_BOTH));
        addEntry(SUBPART_UNDERPANTS,      new SubpartEntry(SUBPART_UNDERPANTS, "mPelvis", "underpants", "underpants_main_param_list", "underpants_main_tab", LLVector3d(0.f, 0.f, -0.5f), LLVector3d(-1.6f, 0.15f, -0.5f),SEX_BOTH));
        addEntry(SUBPART_SKIRT,           new SubpartEntry(SUBPART_SKIRT, "mPelvis", "skirt", "skirt_main_param_list", "skirt_main_tab", LLVector3d(0.f, 0.f, -0.5f), LLVector3d(-1.6f, 0.15f, -0.5f),SEX_BOTH));
        addEntry(SUBPART_ALPHA,           new SubpartEntry(SUBPART_ALPHA, "mPelvis", "alpha", "alpha_main_param_list", "alpha_main_tab", LLVector3d(0.f, 0.f, 0.1f), LLVector3d(-2.5f, 0.5f, 0.8f),SEX_BOTH));
        addEntry(SUBPART_TATTOO,          new SubpartEntry(SUBPART_TATTOO, "mPelvis", "tattoo", "tattoo_main_param_list", "tattoo_main_tab", LLVector3d(0.f, 0.f, 0.1f), LLVector3d(-2.5f, 0.5f, 0.8f),SEX_BOTH));
        addEntry(SUBPART_UNIVERSAL,       new SubpartEntry(SUBPART_UNIVERSAL, "mPelvis", "universal", "universal_main_param_list", "universal_main_tab", LLVector3d(0.f, 0.f, 0.1f), LLVector3d(-2.5f, 0.5f, 0.8f), SEX_BOTH));

        // WT_PHYSICS
        addEntry(SUBPART_PHYSICS_BREASTS_UPDOWN,    new SubpartEntry(SUBPART_PHYSICS_BREASTS_UPDOWN, "mTorso", "physics_breasts_updown", "physics_breasts_updown_param_list", "physics_breasts_updown_tab", LLVector3d(0.f, 0.f, 0.3f), LLVector3d(0.f, 0.f, 0.f), SEX_FEMALE));
        addEntry(SUBPART_PHYSICS_BREASTS_INOUT,     new SubpartEntry(SUBPART_PHYSICS_BREASTS_INOUT, "mTorso", "physics_breasts_inout", "physics_breasts_inout_param_list", "physics_breasts_inout_tab", LLVector3d(0.f, 0.f, 0.3f), LLVector3d(0.f, 0.f, 0.f),SEX_FEMALE));
        addEntry(SUBPART_PHYSICS_BREASTS_LEFTRIGHT, new SubpartEntry(SUBPART_PHYSICS_BREASTS_LEFTRIGHT, "mTorso", "physics_breasts_leftright", "physics_breasts_leftright_param_list", "physics_breasts_leftright_tab", LLVector3d(0.f, 0.f, 0.3f), LLVector3d(0.f, 0.f, 0.f),SEX_FEMALE));
        addEntry(SUBPART_PHYSICS_BELLY_UPDOWN,      new SubpartEntry(SUBPART_PHYSICS_BELLY_UPDOWN, "mTorso", "physics_belly_updown", "physics_belly_updown_param_list", "physics_belly_updown_tab", LLVector3d(0.f, 0.f, 0.3f), LLVector3d(0.f, 0.f, 0.f),SEX_BOTH));
        addEntry(SUBPART_PHYSICS_BUTT_UPDOWN,       new SubpartEntry(SUBPART_PHYSICS_BUTT_UPDOWN, "mTorso", "physics_butt_updown", "physics_butt_updown_param_list", "physics_butt_updown_tab", LLVector3d(0.f, 0.f, 0.3f), LLVector3d(0.f, 0.f, 0.f),SEX_BOTH));
        addEntry(SUBPART_PHYSICS_BUTT_LEFTRIGHT,    new SubpartEntry(SUBPART_PHYSICS_BUTT_LEFTRIGHT, "mTorso", "physics_butt_leftright", "physics_butt_leftright_param_list", "physics_butt_leftright_tab", LLVector3d(0.f, 0.f, 0.f), LLVector3d(0.f, 0.f, 0.f),SEX_BOTH));
        addEntry(SUBPART_PHYSICS_ADVANCED,          new SubpartEntry(SUBPART_PHYSICS_ADVANCED, "mTorso", "physics_advanced", "physics_advanced_param_list", "physics_advanced_tab", LLVector3d(0.f, 0.f, 0.f), LLVector3d(0.f, 0.f, 0.f),SEX_BOTH));
}

LLEditWearableDictionary::SubpartEntry::SubpartEntry(ESubpart part,
                                         const std::string &joint,
                                         const std::string &edit_group,
                                         const std::string &param_list,
                                         const std::string &accordion_tab,
                                         const LLVector3d  &target_offset,
                                         const LLVector3d  &camera_offset,
                                         const ESex        &sex) :
        LLDictionaryEntry(edit_group),
        mSubpart(part),
        mTargetJoint(joint),
        mEditGroup(edit_group),
        mParamList(param_list),
        mAccordionTab(accordion_tab),
        mTargetOffset(target_offset),
        mCameraOffset(camera_offset),
        mSex(sex)
{
}

LLEditWearableDictionary::ColorSwatchCtrls::ColorSwatchCtrls()
{
        addEntry(TEX_UPPER_SHIRT, new PickerControlEntry(TEX_UPPER_SHIRT, "Color/Tint"));
        addEntry(TEX_LOWER_PANTS, new PickerControlEntry(TEX_LOWER_PANTS, "Color/Tint"));
        addEntry(TEX_LOWER_SHOES, new PickerControlEntry(TEX_LOWER_SHOES, "Color/Tint"));
        addEntry(TEX_LOWER_SOCKS, new PickerControlEntry(TEX_LOWER_SOCKS, "Color/Tint"));
        addEntry(TEX_UPPER_JACKET, new PickerControlEntry(TEX_UPPER_JACKET, "Color/Tint"));
        addEntry(TEX_SKIRT, new PickerControlEntry(TEX_SKIRT, "Color/Tint"));
        addEntry(TEX_UPPER_GLOVES, new PickerControlEntry(TEX_UPPER_GLOVES, "Color/Tint"));
        addEntry(TEX_UPPER_UNDERSHIRT, new PickerControlEntry(TEX_UPPER_UNDERSHIRT, "Color/Tint"));
        addEntry(TEX_LOWER_UNDERPANTS, new PickerControlEntry(TEX_LOWER_UNDERPANTS, "Color/Tint"));
        addEntry(TEX_HEAD_TATTOO, new PickerControlEntry(TEX_HEAD_TATTOO, "Color/Tint"));
        addEntry(TEX_HEAD_UNIVERSAL_TATTOO, new PickerControlEntry(TEX_HEAD_UNIVERSAL_TATTOO, "Color/Tint"));
}

LLEditWearableDictionary::TextureCtrls::TextureCtrls()
{
<<<<<<< HEAD
        addEntry ( TEX_HEAD_BODYPAINT,  new PickerControlEntry (TEX_HEAD_BODYPAINT,  "Head", LLUUID::null, true ));
        addEntry ( TEX_UPPER_BODYPAINT, new PickerControlEntry (TEX_UPPER_BODYPAINT, "Upper Body", LLUUID::null, true ));
        addEntry ( TEX_LOWER_BODYPAINT, new PickerControlEntry (TEX_LOWER_BODYPAINT, "Lower Body", LLUUID::null, true ));
        addEntry ( TEX_HAIR, new PickerControlEntry (TEX_HAIR, "Texture", LLUUID( gSavedSettings.getString( "UIImgDefaultHairUUID" ) ), false ));
        addEntry ( TEX_EYES_IRIS, new PickerControlEntry (TEX_EYES_IRIS, "Iris", LLUUID( gSavedSettings.getString( "UIImgDefaultEyesUUID" ) ), false ));
        addEntry ( TEX_UPPER_SHIRT, new PickerControlEntry (TEX_UPPER_SHIRT, "Fabric", LLUUID( gSavedSettings.getString( "UIImgDefaultShirtUUID" ) ), false ));
        addEntry ( TEX_LOWER_PANTS, new PickerControlEntry (TEX_LOWER_PANTS, "Fabric", LLUUID( gSavedSettings.getString( "UIImgDefaultPantsUUID" ) ), false ));
        addEntry ( TEX_LOWER_SHOES, new PickerControlEntry (TEX_LOWER_SHOES, "Fabric", LLUUID( gSavedSettings.getString( "UIImgDefaultShoesUUID" ) ), false ));
        addEntry ( TEX_LOWER_SOCKS, new PickerControlEntry (TEX_LOWER_SOCKS, "Fabric", LLUUID( gSavedSettings.getString( "UIImgDefaultSocksUUID" ) ), false ));
        addEntry ( TEX_UPPER_JACKET, new PickerControlEntry (TEX_UPPER_JACKET, "Upper Fabric", LLUUID( gSavedSettings.getString( "UIImgDefaultJacketUUID" ) ), false ));
        addEntry ( TEX_LOWER_JACKET, new PickerControlEntry (TEX_LOWER_JACKET, "Lower Fabric", LLUUID( gSavedSettings.getString( "UIImgDefaultJacketUUID" ) ), false ));
        addEntry ( TEX_SKIRT, new PickerControlEntry (TEX_SKIRT, "Fabric", LLUUID( gSavedSettings.getString( "UIImgDefaultSkirtUUID" ) ), false ));
        addEntry ( TEX_UPPER_GLOVES, new PickerControlEntry (TEX_UPPER_GLOVES, "Fabric", LLUUID( gSavedSettings.getString( "UIImgDefaultGlovesUUID" ) ), false ));
        addEntry ( TEX_UPPER_UNDERSHIRT, new PickerControlEntry (TEX_UPPER_UNDERSHIRT, "Fabric", LLUUID( gSavedSettings.getString( "UIImgDefaultUnderwearUUID" ) ), false ));
        addEntry ( TEX_LOWER_UNDERPANTS, new PickerControlEntry (TEX_LOWER_UNDERPANTS, "Fabric", LLUUID( gSavedSettings.getString( "UIImgDefaultUnderwearUUID" ) ), false ));
        addEntry ( TEX_LOWER_ALPHA, new PickerControlEntry (TEX_LOWER_ALPHA, "Lower Alpha", LLUUID( gSavedSettings.getString( "UIImgDefaultAlphaUUID" ) ), true ));
        addEntry ( TEX_UPPER_ALPHA, new PickerControlEntry (TEX_UPPER_ALPHA, "Upper Alpha", LLUUID( gSavedSettings.getString( "UIImgDefaultAlphaUUID" ) ), true ));
        addEntry ( TEX_HEAD_ALPHA, new PickerControlEntry (TEX_HEAD_ALPHA, "Head Alpha", LLUUID( gSavedSettings.getString( "UIImgDefaultAlphaUUID" ) ), true ));
        addEntry ( TEX_EYES_ALPHA, new PickerControlEntry (TEX_EYES_ALPHA, "Eye Alpha", LLUUID( gSavedSettings.getString( "UIImgDefaultAlphaUUID" ) ), true ));
        addEntry ( TEX_HAIR_ALPHA, new PickerControlEntry (TEX_HAIR_ALPHA, "Hair Alpha", LLUUID( gSavedSettings.getString( "UIImgDefaultAlphaUUID" ) ), true ));
        addEntry ( TEX_LOWER_TATTOO, new PickerControlEntry (TEX_LOWER_TATTOO, "Lower Tattoo", LLUUID::null, true ));
        addEntry ( TEX_UPPER_TATTOO, new PickerControlEntry (TEX_UPPER_TATTOO, "Upper Tattoo", LLUUID::null, true ));
        addEntry ( TEX_HEAD_TATTOO, new PickerControlEntry (TEX_HEAD_TATTOO, "Head Tattoo", LLUUID::null, true ));
		addEntry ( TEX_LOWER_UNIVERSAL_TATTOO, new PickerControlEntry( TEX_LOWER_UNIVERSAL_TATTOO, "Lower Universal Tattoo", LLUUID::null, true));
		addEntry ( TEX_UPPER_UNIVERSAL_TATTOO, new PickerControlEntry( TEX_UPPER_UNIVERSAL_TATTOO, "Upper Universal Tattoo", LLUUID::null, true));
		addEntry ( TEX_HEAD_UNIVERSAL_TATTOO, new PickerControlEntry( TEX_HEAD_UNIVERSAL_TATTOO, "Head Universal Tattoo", LLUUID::null, true));
		addEntry ( TEX_SKIRT_TATTOO, new PickerControlEntry(TEX_SKIRT_TATTOO, "Skirt Tattoo", LLUUID::null, true));
		addEntry ( TEX_HAIR_TATTOO, new PickerControlEntry(TEX_HAIR_TATTOO, "Hair Tattoo", LLUUID::null, true));
		addEntry ( TEX_EYES_TATTOO, new PickerControlEntry(TEX_EYES_TATTOO, "Eyes Tattoo", LLUUID::null, true));
		addEntry (TEX_LEFT_ARM_TATTOO, new PickerControlEntry(TEX_LEFT_ARM_TATTOO, "Left Arm Tattoo", LLUUID::null, true));
		addEntry (TEX_LEFT_LEG_TATTOO, new PickerControlEntry(TEX_LEFT_LEG_TATTOO, "Left Leg Tattoo", LLUUID::null, true));
		addEntry (TEX_AUX1_TATTOO, new PickerControlEntry(TEX_AUX1_TATTOO, "Aux1 Tattoo", LLUUID::null, true));
		addEntry (TEX_AUX2_TATTOO, new PickerControlEntry(TEX_AUX2_TATTOO, "Aux2 Tattoo", LLUUID::null, true));
		addEntry (TEX_AUX3_TATTOO, new PickerControlEntry(TEX_AUX3_TATTOO, "Aux3 Tattoo", LLUUID::null, true));
=======
        addEntry(TEX_HEAD_BODYPAINT, new PickerControlEntry(TEX_HEAD_BODYPAINT, "Head", LLUUID::null, TRUE));
        addEntry(TEX_UPPER_BODYPAINT, new PickerControlEntry(TEX_UPPER_BODYPAINT, "Upper Body", LLUUID::null, TRUE));
        addEntry(TEX_LOWER_BODYPAINT, new PickerControlEntry(TEX_LOWER_BODYPAINT, "Lower Body", LLUUID::null, TRUE));
        addEntry(TEX_HAIR, new PickerControlEntry(TEX_HAIR, "Texture", LLUUID(gSavedSettings.getString("UIImgDefaultHairUUID")), FALSE));
        addEntry(TEX_EYES_IRIS, new PickerControlEntry(TEX_EYES_IRIS, "Iris", LLUUID(gSavedSettings.getString("UIImgDefaultEyesUUID")), FALSE));
        addEntry(TEX_UPPER_SHIRT, new PickerControlEntry(TEX_UPPER_SHIRT, "Fabric", LLUUID(gSavedSettings.getString("UIImgDefaultShirtUUID")), FALSE));
        addEntry(TEX_LOWER_PANTS, new PickerControlEntry(TEX_LOWER_PANTS, "Fabric", LLUUID(gSavedSettings.getString("UIImgDefaultPantsUUID")), FALSE));
        addEntry(TEX_LOWER_SHOES, new PickerControlEntry(TEX_LOWER_SHOES, "Fabric", LLUUID(gSavedSettings.getString("UIImgDefaultShoesUUID")), FALSE));
        addEntry(TEX_LOWER_SOCKS, new PickerControlEntry(TEX_LOWER_SOCKS, "Fabric", LLUUID(gSavedSettings.getString("UIImgDefaultSocksUUID")), FALSE));
        addEntry(TEX_UPPER_JACKET, new PickerControlEntry(TEX_UPPER_JACKET, "Upper Fabric", LLUUID(gSavedSettings.getString("UIImgDefaultJacketUUID")), FALSE));
        addEntry(TEX_LOWER_JACKET, new PickerControlEntry(TEX_LOWER_JACKET, "Lower Fabric", LLUUID(gSavedSettings.getString("UIImgDefaultJacketUUID")), FALSE));
        addEntry(TEX_SKIRT, new PickerControlEntry(TEX_SKIRT, "Fabric", LLUUID(gSavedSettings.getString("UIImgDefaultSkirtUUID")), FALSE));
        addEntry(TEX_UPPER_GLOVES, new PickerControlEntry(TEX_UPPER_GLOVES, "Fabric", LLUUID(gSavedSettings.getString("UIImgDefaultGlovesUUID")), FALSE));
        addEntry(TEX_UPPER_UNDERSHIRT, new PickerControlEntry(TEX_UPPER_UNDERSHIRT, "Fabric", LLUUID(gSavedSettings.getString("UIImgDefaultUnderwearUUID")), FALSE));
        addEntry(TEX_LOWER_UNDERPANTS, new PickerControlEntry(TEX_LOWER_UNDERPANTS, "Fabric", LLUUID(gSavedSettings.getString("UIImgDefaultUnderwearUUID")), FALSE));
        addEntry(TEX_LOWER_ALPHA, new PickerControlEntry(TEX_LOWER_ALPHA, "Lower Alpha", LLUUID(gSavedSettings.getString("UIImgDefaultAlphaUUID")), TRUE));
        addEntry(TEX_UPPER_ALPHA, new PickerControlEntry(TEX_UPPER_ALPHA, "Upper Alpha", LLUUID(gSavedSettings.getString("UIImgDefaultAlphaUUID")), TRUE));
        addEntry(TEX_HEAD_ALPHA, new PickerControlEntry(TEX_HEAD_ALPHA, "Head Alpha", LLUUID(gSavedSettings.getString("UIImgDefaultAlphaUUID")), TRUE));
        addEntry(TEX_EYES_ALPHA, new PickerControlEntry(TEX_EYES_ALPHA, "Eye Alpha", LLUUID(gSavedSettings.getString("UIImgDefaultAlphaUUID")), TRUE));
        addEntry(TEX_HAIR_ALPHA, new PickerControlEntry(TEX_HAIR_ALPHA, "Hair Alpha", LLUUID(gSavedSettings.getString("UIImgDefaultAlphaUUID")), TRUE));
        addEntry(TEX_LOWER_TATTOO, new PickerControlEntry(TEX_LOWER_TATTOO, "Lower Tattoo", LLUUID::null, TRUE));
        addEntry(TEX_UPPER_TATTOO, new PickerControlEntry(TEX_UPPER_TATTOO, "Upper Tattoo", LLUUID::null, TRUE));
        addEntry(TEX_HEAD_TATTOO, new PickerControlEntry(TEX_HEAD_TATTOO, "Head Tattoo", LLUUID::null, TRUE));
        addEntry(TEX_LOWER_UNIVERSAL_TATTOO, new PickerControlEntry(TEX_LOWER_UNIVERSAL_TATTOO, "Lower Universal Tattoo", LLUUID::null, TRUE));
        addEntry(TEX_UPPER_UNIVERSAL_TATTOO, new PickerControlEntry(TEX_UPPER_UNIVERSAL_TATTOO, "Upper Universal Tattoo", LLUUID::null, TRUE));
        addEntry(TEX_HEAD_UNIVERSAL_TATTOO, new PickerControlEntry(TEX_HEAD_UNIVERSAL_TATTOO, "Head Universal Tattoo", LLUUID::null, TRUE));
        addEntry(TEX_SKIRT_TATTOO, new PickerControlEntry(TEX_SKIRT_TATTOO, "Skirt Tattoo", LLUUID::null, TRUE));
        addEntry(TEX_HAIR_TATTOO, new PickerControlEntry(TEX_HAIR_TATTOO, "Hair Tattoo", LLUUID::null, TRUE));
        addEntry(TEX_EYES_TATTOO, new PickerControlEntry(TEX_EYES_TATTOO, "Eyes Tattoo", LLUUID::null, TRUE));
        addEntry(TEX_LEFT_ARM_TATTOO, new PickerControlEntry(TEX_LEFT_ARM_TATTOO, "Left Arm Tattoo", LLUUID::null, TRUE));
        addEntry(TEX_LEFT_LEG_TATTOO, new PickerControlEntry(TEX_LEFT_LEG_TATTOO, "Left Leg Tattoo", LLUUID::null, TRUE));
        addEntry(TEX_AUX1_TATTOO, new PickerControlEntry(TEX_AUX1_TATTOO, "Aux1 Tattoo", LLUUID::null, TRUE));
        addEntry(TEX_AUX2_TATTOO, new PickerControlEntry(TEX_AUX2_TATTOO, "Aux2 Tattoo", LLUUID::null, TRUE));
        addEntry(TEX_AUX3_TATTOO, new PickerControlEntry(TEX_AUX3_TATTOO, "Aux3 Tattoo", LLUUID::null, TRUE));
>>>>>>> da9a1dcb
}

LLEditWearableDictionary::PickerControlEntry::PickerControlEntry(ETextureIndex tex_index,
                                         const std::string name,
                                         const LLUUID default_image_id,
                                         const bool allow_no_texture) :
        LLDictionaryEntry(name),
        mTextureIndex(tex_index),
        mControlName(name),
        mDefaultImageId(default_image_id),
        mAllowNoTexture(allow_no_texture)
{
}

/**
 * Class to prevent hack in LLButton's constructor and use paddings declared in xml.
 */
class LLLabledBackButton : public LLButton
{
public:
        struct Params : public LLInitParam::Block<Params, LLButton::Params>
        {
                Params() {}
        };
protected:
        friend class LLUICtrlFactory;
        LLLabledBackButton(const Params&);
};

static LLDefaultChildRegistry::Register<LLLabledBackButton> labeled_back_btn("labeled_back_button");

LLLabledBackButton::LLLabledBackButton(const Params& params)
: LLButton(params)
{
        // override hack in LLButton's constructor to use paddings have been set in xml
        setLeftHPad(params.pad_left);
        setRightHPad(params.pad_right);
}

// Helper functions.
static const texture_vec_t null_texture_vec;

// Specializations of this template function return a vector of texture indexes of particular control type
// (i.e. LLColorSwatchCtrl or LLTextureCtrl) which are contained in given WearableEntry.
template <typename T>
const texture_vec_t&
get_pickers_indexes(const LLEditWearableDictionary::WearableEntry *wearable_entry) { return null_texture_vec; }

// Specializations of this template function return picker control entry for particular control type.
template <typename T>
const LLEditWearableDictionary::PickerControlEntry*
get_picker_entry (const ETextureIndex index) { return NULL; }

typedef boost::function<void(LLPanel* panel, const LLEditWearableDictionary::PickerControlEntry*)> function_t;

typedef struct PickerControlEntryNamePredicate
{
        PickerControlEntryNamePredicate(const std::string name) : mName (name) {};
        bool operator()(const LLEditWearableDictionary::PickerControlEntry* entry) const
        {
                return (entry && entry->mName == mName);
        }
private:
        const std::string mName;
} PickerControlEntryNamePredicate;

// A full specialization of get_pickers_indexes for LLColorSwatchCtrl
template <>
const texture_vec_t&
get_pickers_indexes<LLColorSwatchCtrl> (const LLEditWearableDictionary::WearableEntry *wearable_entry)
{
        if (!wearable_entry)
        {
                LL_WARNS() << "could not get LLColorSwatchCtrl indexes for null wearable entry." << LL_ENDL;
                return null_texture_vec;
        }
        return wearable_entry->mColorSwatchCtrls;
}

// A full specialization of get_pickers_indexes for LLTextureCtrl
template <>
const texture_vec_t&
get_pickers_indexes<LLTextureCtrl> (const LLEditWearableDictionary::WearableEntry *wearable_entry)
{
        if (!wearable_entry)
        {
                LL_WARNS() << "could not get LLTextureCtrl indexes for null wearable entry." << LL_ENDL;
                return null_texture_vec;
        }
        return wearable_entry->mTextureCtrls;
}

// A full specialization of get_picker_entry for LLColorSwatchCtrl
template <>
const LLEditWearableDictionary::PickerControlEntry*
get_picker_entry<LLColorSwatchCtrl> (const ETextureIndex index)
{
        return LLEditWearableDictionary::getInstance()->getColorSwatch(index);
}

// A full specialization of get_picker_entry for LLTextureCtrl
template <>
const LLEditWearableDictionary::PickerControlEntry*
get_picker_entry<LLTextureCtrl> (const ETextureIndex index)
{
        return LLEditWearableDictionary::getInstance()->getTexturePicker(index);
}

template <typename CtrlType, class Predicate>
const LLEditWearableDictionary::PickerControlEntry*
find_picker_ctrl_entry_if(LLWearableType::EType type, const Predicate pred)
{
        const LLEditWearableDictionary::WearableEntry *wearable_entry =
                LLEditWearableDictionary::getInstance()->getWearable(type);
        if (!wearable_entry)
        {
                LL_WARNS() << "could not get wearable dictionary entry for wearable of type: " << type << LL_ENDL;
                return NULL;
        }
        const texture_vec_t& indexes = get_pickers_indexes<CtrlType>(wearable_entry);
        for (texture_vec_t::const_iterator
                         iter = indexes.begin(),
                         iter_end = indexes.end();
                 iter != iter_end; ++iter)
        {
                const ETextureIndex te = *iter;
                const LLEditWearableDictionary::PickerControlEntry*     entry
                        = get_picker_entry<CtrlType>(te);
                if (!entry)
                {
                        LL_WARNS() << "could not get picker dictionary entry (" << te << ") for wearable of type: " << type << LL_ENDL;
                        continue;
                }
                if (pred(entry))
                {
                        return entry;
                }
        }
        return NULL;
}

template <typename CtrlType>
void for_each_picker_ctrl_entry(LLPanel* panel, LLWearableType::EType type, function_t fun)
{
        if (!panel)
        {
                LL_WARNS() << "the panel wasn't passed for wearable of type: " << type << LL_ENDL;
                return;
        }
        const LLEditWearableDictionary::WearableEntry *wearable_entry
                = LLEditWearableDictionary::getInstance()->getWearable(type);
        if (!wearable_entry)
        {
                LL_WARNS() << "could not get wearable dictionary entry for wearable of type: " << type << LL_ENDL;
                return;
        }
        const texture_vec_t& indexes = get_pickers_indexes<CtrlType>(wearable_entry);
        for (texture_vec_t::const_iterator
                         iter = indexes.begin(),
                         iter_end = indexes.end();
                 iter != iter_end; ++iter)
        {
                const ETextureIndex te = *iter;
                const LLEditWearableDictionary::PickerControlEntry* entry = get_picker_entry<CtrlType>(te);
                if (!entry)
                {
                        LL_WARNS() << "could not get picker dictionary entry (" << te << ") for wearable of type: " << type << LL_ENDL;
                        continue;
                }
                fun(panel, entry);
        }
}

// The helper functions for pickers management
static void init_color_swatch_ctrl(LLPanelEditWearable* self, LLPanel* panel, const LLEditWearableDictionary::PickerControlEntry* entry)
{
        LLColorSwatchCtrl* color_swatch_ctrl = panel->getChild<LLColorSwatchCtrl>(entry->mControlName);
        if (color_swatch_ctrl)
        {
                // Can't get the color from the wearable here, since the wearable may not be set when this is called.
                color_swatch_ctrl->setOriginal(LLColor4::white);
        }
}

static void init_texture_ctrl(LLPanelEditWearable* self, LLPanel* panel, const LLEditWearableDictionary::PickerControlEntry* entry)
{
        LLTextureCtrl* texture_ctrl = panel->getChild<LLTextureCtrl>(entry->mControlName);
        if (texture_ctrl)
        {
                texture_ctrl->setDefaultImageAssetID(entry->mDefaultImageId);
                texture_ctrl->setAllowNoTexture(entry->mAllowNoTexture);
                // Don't allow (no copy) or (notransfer) textures to be selected.
                texture_ctrl->setImmediateFilterPermMask(PERM_NONE);
                texture_ctrl->setDnDFilterPermMask(PERM_NONE);
        }
}

static void update_color_swatch_ctrl(LLPanelEditWearable* self, LLPanel* panel, const LLEditWearableDictionary::PickerControlEntry* entry)
{
        LLColorSwatchCtrl* color_swatch_ctrl = panel->getChild<LLColorSwatchCtrl>(entry->mControlName);
        if (color_swatch_ctrl)
        {
                color_swatch_ctrl->set(self->getWearable()->getClothesColor(entry->mTextureIndex));
                color_swatch_ctrl->closeFloaterColorPicker();
        }
}

static void update_texture_ctrl(LLPanelEditWearable* self, LLPanel* panel, const LLEditWearableDictionary::PickerControlEntry* entry)
{
        LLTextureCtrl* texture_ctrl = panel->getChild<LLTextureCtrl>(entry->mControlName);
        if (texture_ctrl)
        {
                LLUUID new_id;
                LLLocalTextureObject *lto = self->getWearable()->getLocalTextureObject(entry->mTextureIndex);
                if (lto && (lto->getID() != IMG_DEFAULT_AVATAR))
                {
                        new_id = lto->getID();
                }
                else
                {
                        new_id = LLUUID::null;
                }
                LLUUID old_id = texture_ctrl->getImageAssetID();
                if (old_id != new_id)
                {
                        // texture has changed, close the floater to avoid DEV-22461
                        texture_ctrl->closeDependentFloater();
                }
                texture_ctrl->setImageAssetID(new_id);
        }
}

static void set_enabled_color_swatch_ctrl(bool enabled, LLPanel* panel, const LLEditWearableDictionary::PickerControlEntry* entry)
{
        LLColorSwatchCtrl* color_swatch_ctrl = panel->getChild<LLColorSwatchCtrl>(entry->mControlName);
        if (color_swatch_ctrl)
        {
                color_swatch_ctrl->setEnabled(enabled);
        }
}

static void set_enabled_texture_ctrl(bool enabled, LLPanel* panel, const LLEditWearableDictionary::PickerControlEntry* entry)
{
        LLTextureCtrl* texture_ctrl = panel->getChild<LLTextureCtrl>(entry->mControlName);
        if (texture_ctrl)
        {
                texture_ctrl->setEnabled(enabled);
        }
}

// LLPanelEditWearable

LLPanelEditWearable::LLPanelEditWearable()
        : LLPanel()
        , mWearablePtr(NULL)
        , mWearableItem(NULL)
{
        mCommitCallbackRegistrar.add("ColorSwatch.Commit", boost::bind(&LLPanelEditWearable::onColorSwatchCommit, this, _1));
        mCommitCallbackRegistrar.add("TexturePicker.Commit", boost::bind(&LLPanelEditWearable::onTexturePickerCommit, this, _1));
}

//virtual
LLPanelEditWearable::~LLPanelEditWearable()
{
}

bool LLPanelEditWearable::changeHeightUnits(const LLSD& new_value)
{
        updateMetricLayout( new_value.asBoolean() );
        updateTypeSpecificControls(LLWearableType::WT_SHAPE);
        return true;
}

void LLPanelEditWearable::updateMetricLayout(bool new_value)
{
        LLUIString current_metric, replacment_metric;
        current_metric = new_value ? mMeters : mFeet;
        replacment_metric = new_value ? mFeet : mMeters;
        mHeightValue.setArg( "[METRIC1]", current_metric.getString() );
        mReplacementMetricUrl.setArg( "[URL_METRIC2]", std::string("[secondlife:///app/metricsystem ") + replacment_metric.getString() + std::string("]"));
}

void LLPanelEditWearable::updateAvatarHeightLabel()
{
        mTxtAvatarHeight->setText(LLStringUtil::null);
        LLStyle::Params param;
        param.color = mAvatarHeightLabelColor;
        mTxtAvatarHeight->appendText(mHeight, false, param);
        param.color = mAvatarHeightValueLabelColor;
        mTxtAvatarHeight->appendText(mHeightValue, false, param);
        param.color = mAvatarHeightLabelColor; // using mAvatarHeightLabelColor for '/' separator
        mTxtAvatarHeight->appendText(" / ", false, param);
        mTxtAvatarHeight->appendText(this->mReplacementMetricUrl, false, param);
}

void LLPanelEditWearable::onWearablePanelVisibilityChange(const LLSD &in_visible_chain, LLAccordionCtrl* accordion_ctrl)
{
        if (in_visible_chain.asBoolean() && accordion_ctrl != NULL)
        {
                accordion_ctrl->expandDefaultTab();
        }
}

void LLPanelEditWearable::setWearablePanelVisibilityChangeCallback(LLPanel* bodypart_panel)
{
        if (bodypart_panel != NULL)
        {
                LLAccordionCtrl* accordion_ctrl = bodypart_panel->getChild<LLAccordionCtrl>("wearable_accordion");

                if (accordion_ctrl != NULL)
                {
                        bodypart_panel->setVisibleCallback(
                                        boost::bind(&LLPanelEditWearable::onWearablePanelVisibilityChange, this, _2, accordion_ctrl));
                }
                else
                {
                        LL_WARNS() << "accordion_ctrl is NULL" << LL_ENDL;
                }
        }
        else
        {
                LL_WARNS() << "bodypart_panel is NULL" << LL_ENDL;
        }
}

// virtual 
bool LLPanelEditWearable::postBuild()
{
        // buttons
        mBtnRevert = getChild<LLButton>("revert_button");
        mBtnRevert->setClickedCallback(boost::bind(&LLPanelEditWearable::onRevertButtonClicked, this));

        mBtnBack = getChild<LLButton>("back_btn");
        mBackBtnLabel = mBtnBack->getLabelUnselected();
        mBtnBack->setLabel(LLStringUtil::null);

        mBtnBack->setClickedCallback(boost::bind(&LLPanelEditWearable::onBackButtonClicked, this));

        mNameEditor = getChild<LLLineEditor>("description");

        mPanelTitle = getChild<LLTextBox>("edit_wearable_title");
        mDescTitle = getChild<LLTextBox>("description_text");

        getChild<LLRadioGroup>("sex_radio")->setCommitCallback(boost::bind(&LLPanelEditWearable::onCommitSexChange, this));
        getChild<LLButton>("save_as_button")->setCommitCallback(boost::bind(&LLPanelEditWearable::onSaveAsButtonClicked, this));

        // The following panels will be shown/hidden based on what wearable we're editing
        // body parts
        mPanelShape = getChild<LLPanel>("edit_shape_panel");
        mPanelSkin = getChild<LLPanel>("edit_skin_panel");
        mPanelEyes = getChild<LLPanel>("edit_eyes_panel");
        mPanelHair = getChild<LLPanel>("edit_hair_panel");

        // Setting the visibility callback is applied only to the bodyparts panel
        // because currently they are the only ones whose 'wearable_accordion' has
        // multiple accordion tabs (see EXT-8164 for details).
        setWearablePanelVisibilityChangeCallback(mPanelShape);
        setWearablePanelVisibilityChangeCallback(mPanelSkin);
        setWearablePanelVisibilityChangeCallback(mPanelEyes);
        setWearablePanelVisibilityChangeCallback(mPanelHair);

        //clothes
        mPanelShirt = getChild<LLPanel>("edit_shirt_panel");
        mPanelPants = getChild<LLPanel>("edit_pants_panel");
        mPanelShoes = getChild<LLPanel>("edit_shoes_panel");
        mPanelSocks = getChild<LLPanel>("edit_socks_panel");
        mPanelJacket = getChild<LLPanel>("edit_jacket_panel");
        mPanelGloves = getChild<LLPanel>("edit_gloves_panel");
        mPanelUndershirt = getChild<LLPanel>("edit_undershirt_panel");
        mPanelUnderpants = getChild<LLPanel>("edit_underpants_panel");
        mPanelSkirt = getChild<LLPanel>("edit_skirt_panel");
        mPanelAlpha = getChild<LLPanel>("edit_alpha_panel");
        mPanelTattoo = getChild<LLPanel>("edit_tattoo_panel");
        mPanelUniversal = getChild<LLPanel>("edit_universal_panel");
        mPanelPhysics = getChild<LLPanel>("edit_physics_panel");

        mTxtAvatarHeight = mPanelShape->getChild<LLTextBox>("avatar_height");

        mWearablePtr = NULL;

        configureAlphaCheckbox(LLAvatarAppearanceDefines::TEX_LOWER_ALPHA, "lower alpha texture invisible");
        configureAlphaCheckbox(LLAvatarAppearanceDefines::TEX_UPPER_ALPHA, "upper alpha texture invisible");
        configureAlphaCheckbox(LLAvatarAppearanceDefines::TEX_HEAD_ALPHA, "head alpha texture invisible");
        configureAlphaCheckbox(LLAvatarAppearanceDefines::TEX_EYES_ALPHA, "eye alpha texture invisible");
        configureAlphaCheckbox(LLAvatarAppearanceDefines::TEX_HAIR_ALPHA, "hair alpha texture invisible");

        // configure tab expanded callbacks
        for (U32 type_index = 0; type_index < (U32)LLWearableType::WT_COUNT; ++type_index)
        {
                LLWearableType::EType type = (LLWearableType::EType) type_index;
                const LLEditWearableDictionary::WearableEntry *wearable_entry = LLEditWearableDictionary::getInstance()->getWearable(type);
                if (!wearable_entry)
                {
                        LL_WARNS() << "could not get wearable dictionary entry for wearable of type: " << type << LL_ENDL;
                        continue;
                }
                U8 num_subparts = (U8)(wearable_entry->mSubparts.size());

                for (U8 index = 0; index < num_subparts; ++index)
                {
                        // dive into data structures to get the panel we need
                        ESubpart subpart_e = wearable_entry->mSubparts[index];
                        const LLEditWearableDictionary::SubpartEntry *subpart_entry = LLEditWearableDictionary::getInstance()->getSubpart(subpart_e);

                        if (!subpart_entry)
                        {
                                LL_WARNS() << "could not get wearable subpart dictionary entry for subpart: " << subpart_e << LL_ENDL;
                                continue;
                        }

                        const std::string accordion_tab = subpart_entry->mAccordionTab;
                        LLAccordionCtrlTab *tab = getChild<LLAccordionCtrlTab>(accordion_tab);
                        if (!tab)
                        {
                                LL_WARNS() << "could not get llaccordionctrltab from UI with name: " << accordion_tab << LL_ENDL;
                                continue;
                        }

                        // initialize callback to ensure camera view changes appropriately.
                        tab->setDropDownStateChangedCallback(boost::bind(&LLPanelEditWearable::onTabExpandedCollapsed,this,_2,index));
                }

                // initialize texture and color picker controls
                for_each_picker_ctrl_entry <LLColorSwatchCtrl> (getPanel(type), type, boost::bind(init_color_swatch_ctrl, this, _1, _2));
                for_each_picker_ctrl_entry <LLTextureCtrl>     (getPanel(type), type, boost::bind(init_texture_ctrl, this, _1, _2));
        }

        // init all strings
        mMeters         = mPanelShape->getString("meters");
        mFeet           = mPanelShape->getString("feet");
        mHeight         = mPanelShape->getString("height") + " ";
        mHeightValue    = "[HEIGHT] [METRIC1]";
        mReplacementMetricUrl   = "[URL_METRIC2]";

        std::string color = mPanelShape->getString("height_label_color");
        mAvatarHeightLabelColor = LLUIColorTable::instance().getColor(color, LLColor4::green);
        color = mPanelShape->getString("height_value_label_color");
        mAvatarHeightValueLabelColor = LLUIColorTable::instance().getColor(color, LLColor4::green);
        gSavedSettings.getControl("HeightUnits")->getSignal()->connect(boost::bind(&LLPanelEditWearable::changeHeightUnits, this, _2));
        updateMetricLayout(gSavedSettings.getBOOL("HeightUnits"));

        return true;
}

// virtual 
// LLUICtrl
bool LLPanelEditWearable::isDirty() const
{
        bool isDirty = false;
        if (mWearablePtr)
        {
<<<<<<< HEAD
			if (mWearablePtr->isDirty() ||
				( mWearableItem && mNameEditor && mWearableItem->getName().compare(mNameEditor->getText()) != 0 ))
			{
				isDirty = true;
			}
=======
                if (mWearablePtr->isDirty() ||
                        (mWearableItem && mNameEditor && mWearableItem->getName().compare(mNameEditor->getText()) != 0))
                {
                        isDirty = TRUE;
                }
>>>>>>> da9a1dcb
        }
        return isDirty;
}


//virtual
void LLPanelEditWearable::draw()
{
        updateVerbs();
        if (getWearable() && getWearable()->getType() == LLWearableType::WT_SHAPE)
        {
                //updating avatar height
                updateTypeSpecificControls(LLWearableType::WT_SHAPE);
        }

        LLPanel::draw();
}

void LLPanelEditWearable::onClose()
{
        // any unsaved changes should be reverted at this point
        revertChanges();
}

void LLPanelEditWearable::setVisible(bool visible)
{
        if (!visible)
        {
                showWearable(mWearablePtr, false);
        }
        LLPanel::setVisible(visible);
}

void LLPanelEditWearable::setWearable(LLViewerWearable *wearable, bool disable_camera_switch)
{
        showWearable(mWearablePtr, false, disable_camera_switch);
        mWearablePtr = wearable;
        showWearable(mWearablePtr, true, disable_camera_switch);
}

//static 
void LLPanelEditWearable::onBackButtonClicked(void* userdata)
{
        LLPanelEditWearable* panel = (LLPanelEditWearable*)userdata;
        if (panel->isDirty())
        {
                LLAppearanceMgr::instance().setOutfitDirty(true);
        }
}

//static 
void LLPanelEditWearable::onRevertButtonClicked(void* userdata)
{
        LLPanelEditWearable *panel = (LLPanelEditWearable*) userdata;
        panel->revertChanges();
}

void LLPanelEditWearable::onSaveAsButtonClicked()
{
        LLSD args;
        args["DESC"] = mNameEditor->getText();

        LLNotificationsUtil::add("SaveWearableAs", args, LLSD(), boost::bind(&LLPanelEditWearable::saveAsCallback, this, _1, _2));
}

void LLPanelEditWearable::saveAsCallback(const LLSD& notification, const LLSD& response)
{
        S32 option = LLNotificationsUtil::getSelectedOption(notification, response);
        if (0 == option)
        {
                std::string wearable_name = response["message"].asString();
                LLStringUtil::trim(wearable_name);
                if (!wearable_name.empty())
                {
                        mNameEditor->setText(wearable_name);
                        saveChanges(true);
                }
        }
}

void LLPanelEditWearable::onCommitSexChange()
{
        if (!isAgentAvatarValid())
        {
                return;
        }

        LLWearableType::EType type = mWearablePtr->getType();
        U32 index;
        if (!gAgentWearables.getWearableIndex(mWearablePtr, index) ||
                !gAgentWearables.isWearableModifiable(type, index))
        {
                return;
        }

        LLViewerVisualParam* param = static_cast<LLViewerVisualParam*>(gAgentAvatarp->getVisualParam( "male" ));
        if (!param)
        {
                return;
        }

        bool is_new_sex_male = (gSavedSettings.getU32("AvatarSex") ? SEX_MALE : SEX_FEMALE) == SEX_MALE;
        LLViewerWearable* wearable = gAgentWearables.getViewerWearable(type, index);
        if (wearable)
        {
                wearable->setVisualParamWeight(param->getID(), is_new_sex_male);
        }
        param->setWeight( is_new_sex_male);

        gAgentAvatarp->updateSexDependentLayerSets();

        gAgentAvatarp->updateVisualParams();
        showWearable(mWearablePtr, true, true);
        updateScrollingPanelUI();
}

void LLPanelEditWearable::onTexturePickerCommit(const LLUICtrl* ctrl)
{
        const LLTextureCtrl* texture_ctrl = dynamic_cast<const LLTextureCtrl*>(ctrl);
        if (!texture_ctrl)
        {
                LL_WARNS() << "got commit signal from not LLTextureCtrl." << LL_ENDL;
                return;
        }

        if (getWearable())
        {
                LLWearableType::EType type = getWearable()->getType();
                const PickerControlEntryNamePredicate name_pred(texture_ctrl->getName());
                const LLEditWearableDictionary::PickerControlEntry* entry
                        = find_picker_ctrl_entry_if<LLTextureCtrl, PickerControlEntryNamePredicate>(type, name_pred);
                if (entry)
                {
                        // Set the new version
                        LLViewerFetchedTexture* image = LLViewerTextureManager::getFetchedTexture(texture_ctrl->getImageAssetID());
                        if (image->getID() == IMG_DEFAULT)
                        {
                                image = LLViewerTextureManager::getFetchedTexture(IMG_DEFAULT_AVATAR);
                        }
                        if (getWearable())
                        {
<<<<<<< HEAD
							U32 index;
							if (gAgentWearables.getWearableIndex(getWearable(), index))
							{
								gAgentAvatarp->setLocalTexture(entry->mTextureIndex, image, false, index);
								LLVisualParamHint::requestHintUpdates();
								gAgentAvatarp->wearableUpdated(type);
							}
							else
							{
								LL_WARNS() << "wearable not found in gAgentWearables" << LL_ENDL;
							}
=======
                                U32 index;
                                if (gAgentWearables.getWearableIndex(getWearable(), index))
                                {
                                        gAgentAvatarp->setLocalTexture(entry->mTextureIndex, image, FALSE, index);
                                        LLVisualParamHint::requestHintUpdates();
                                        gAgentAvatarp->wearableUpdated(type);
                                }
                                else
                                {
                                        LL_WARNS() << "wearable not found in gAgentWearables" << LL_ENDL;
                                }
>>>>>>> da9a1dcb
                        }
                }
                else
                {
                        LL_WARNS() << "could not get texture picker dictionary entry for wearable of type: " << type << LL_ENDL;
                }
        }
}

void LLPanelEditWearable::onColorSwatchCommit(const LLUICtrl* ctrl)
{
        if (getWearable())
        {
                LLWearableType::EType type = getWearable()->getType();
                const PickerControlEntryNamePredicate name_pred(ctrl->getName());
                const LLEditWearableDictionary::PickerControlEntry* entry =
                        find_picker_ctrl_entry_if<LLColorSwatchCtrl, PickerControlEntryNamePredicate>(type, name_pred);
                if (entry)
                {
                        const LLColor4& old_color = getWearable()->getClothesColor(entry->mTextureIndex);
                        const LLColor4& new_color = LLColor4(ctrl->getValue());
                        if (old_color != new_color)
                        {
                                getWearable()->setClothesColor(entry->mTextureIndex, new_color);
                                LLVisualParamHint::requestHintUpdates();
                                gAgentAvatarp->wearableUpdated(getWearable()->getType());
                        }
                }
                else
                {
                        LL_WARNS() << "could not get color swatch dictionary entry for wearable of type: " << type << LL_ENDL;
                }
        }
}

void LLPanelEditWearable::updatePanelPickerControls(LLWearableType::EType type)
{
        LLPanel* panel = getPanel(type);
        if (!panel)
        {
                return;
        }

        bool is_modifiable = false;

        if (mWearableItem)
        {
                const LLPermissions& perm = mWearableItem->getPermissions();
                is_modifiable = perm.allowModifyBy(gAgent.getID(), gAgent.getGroupID());
        }

        if (is_modifiable)
        {
                // Update picker controls
                for_each_picker_ctrl_entry <LLColorSwatchCtrl> (panel, type, boost::bind(update_color_swatch_ctrl, this, _1, _2));
                for_each_picker_ctrl_entry <LLTextureCtrl>     (panel, type, boost::bind(update_texture_ctrl, this, _1, _2));
        }
        else
        {
                // Disable controls
                for_each_picker_ctrl_entry <LLColorSwatchCtrl> (panel, type, boost::bind(set_enabled_color_swatch_ctrl, false, _1, _2));
                for_each_picker_ctrl_entry <LLTextureCtrl>     (panel, type, boost::bind(set_enabled_texture_ctrl, false, _1, _2));
        }
}

void LLPanelEditWearable::incrementCofVersionLegacy()
{
}

void LLPanelEditWearable::saveChanges(bool force_save_as)
{
        if (!mWearablePtr || !isDirty())
        {
                // do nothing if no unsaved changes
                return;
        }

        U32 index;
        if (!gAgentWearables.getWearableIndex(mWearablePtr, index))
        {
                LL_WARNS() << "wearable not found" << LL_ENDL;
                return;
        }

        std::string new_name = mNameEditor->getText();

        // Find an existing link to this wearable's inventory item, if any, and its description field.
        LLInventoryItem* link_item = NULL;
        std::string description;
        LLInventoryModel::item_array_t links =
                LLAppearanceMgr::instance().findCOFItemLinks(mWearablePtr->getItemID());
        if (links.size() > 0)
        {
                link_item = links.at(0).get();
                if (link_item && link_item->getIsLinkType())
                {
                        description = link_item->getActualDescription();
                }
        }

        if (force_save_as)
        {
<<<<<<< HEAD
			// the name of the wearable has changed, re-save wearable with new name
			LLAppearanceMgr::instance().removeCOFItemLinks(mWearablePtr->getItemID(),gAgentAvatarp->mEndCustomizeCallback);
			gAgentWearables.saveWearableAs(mWearablePtr->getType(), index, new_name, description, false);
			mNameEditor->setText(mWearableItem->getName());
=======
                // the name of the wearable has changed, re-save wearable with new name
                LLAppearanceMgr::instance().removeCOFItemLinks(mWearablePtr->getItemID(), gAgentAvatarp->mEndCustomizeCallback);
                gAgentWearables.saveWearableAs(mWearablePtr->getType(), index, new_name, description, FALSE);
                mNameEditor->setText(mWearableItem->getName());
>>>>>>> da9a1dcb
        }
        else
        {
                // Make another copy of this link, with the same
                // description.  This is needed to bump the COF
                // version so texture baking service knows appearance has changed.
                if (link_item)
                {
                        // Create new link
                        LL_DEBUGS("Avatar") << "link refresh, creating new link to " << link_item->getLinkedUUID()
                                << " removing old link at " << link_item->getUUID()
                                << " wearable item id " << mWearablePtr->getItemID() << LL_ENDL;

                        LLInventoryObject::const_object_list_t obj_array;
                        obj_array.push_back(LLConstPointer<LLInventoryObject>(link_item));
                        link_inventory_array(LLAppearanceMgr::instance().getCOF(),
                                obj_array,
                                gAgentAvatarp->mEndCustomizeCallback);
                        // Remove old link
                        remove_inventory_item(link_item->getUUID(), gAgentAvatarp->mEndCustomizeCallback);
                }
                gAgentWearables.saveWearable(mWearablePtr->getType(), index, new_name);
        }
}

void LLPanelEditWearable::revertChanges()
{
        if (!mWearablePtr || !isDirty())
        {
                // no unsaved changes to revert
                return;
        }

        mWearablePtr->revertValues();
        mNameEditor->setText(mWearableItem->getName());
        updatePanelPickerControls(mWearablePtr->getType());
        updateTypeSpecificControls(mWearablePtr->getType());
        gAgentAvatarp->wearableUpdated(mWearablePtr->getType());
}

void LLPanelEditWearable::showWearable(LLViewerWearable* wearable, bool show, bool disable_camera_switch)
{
        if (!wearable)
        {
                return;
        }

        mWearableItem = gInventory.getItem(mWearablePtr->getItemID());
        llassert(mWearableItem);

        LLWearableType::EType type = wearable->getType();
        LLPanel *targetPanel = NULL;
        std::string title;
        std::string description_title;

        const LLEditWearableDictionary::WearableEntry *wearable_entry = LLEditWearableDictionary::getInstance()->getWearable(type);
        if (!wearable_entry)
        {
                LL_WARNS() << "called LLPanelEditWearable::showWearable with an invalid wearable type! (" << type << ")" << LL_ENDL;
                return;
        }

        targetPanel = getPanel(type);
        title = getString(wearable_entry->mTitle);
        description_title = getString(wearable_entry->mDescTitle);

        // Update picker controls state
        for_each_picker_ctrl_entry <LLColorSwatchCtrl> (targetPanel, type, boost::bind(set_enabled_color_swatch_ctrl, show, _1, _2));
        for_each_picker_ctrl_entry <LLTextureCtrl>     (targetPanel, type, boost::bind(set_enabled_texture_ctrl, show, _1, _2));

        targetPanel->setVisible(show);
        toggleTypeSpecificControls(type);
        // Update type controls here
        updateTypeSpecificControls(type);

        if (show)
        {
                mPanelTitle->setText(title);
                mPanelTitle->setToolTip(title);
                mDescTitle->setText(description_title);

                // set name
                mNameEditor->setText(mWearableItem->getName());

                updatePanelPickerControls(type);

                // clear and rebuild visual param list
                U8 num_subparts = (U8)(wearable_entry->mSubparts.size());

                for (U8 index = 0; index < num_subparts; ++index)
                {
                        // dive into data structures to get the panel we need
                        ESubpart subpart_e = wearable_entry->mSubparts[index];
                        const LLEditWearableDictionary::SubpartEntry *subpart_entry = LLEditWearableDictionary::getInstance()->getSubpart(subpart_e);

                        if (!subpart_entry)
                        {
                                LL_WARNS() << "could not get wearable subpart dictionary entry for subpart: " << subpart_e << LL_ENDL;
                                continue;
                        }

                        const std::string scrolling_panel = subpart_entry->mParamList;
                        const std::string accordion_tab = subpart_entry->mAccordionTab;

                        LLScrollingPanelList *panel_list = getChild<LLScrollingPanelList>(scrolling_panel);
                        LLAccordionCtrlTab *tab = getChild<LLAccordionCtrlTab>(accordion_tab);

                        if (!panel_list)
                        {
                                LL_WARNS() << "could not get scrolling panel list: " << scrolling_panel << LL_ENDL;
                                continue;
                        }

                        if (!tab)
                        {
                                LL_WARNS() << "could not get llaccordionctrltab from UI with name: " << accordion_tab << LL_ENDL;
                                continue;
                        }

<<<<<<< HEAD
			// Don't show female subparts if you're not female, etc.
			if (!(gAgentAvatarp->getSex() & subpart_entry->mSex))
			{
				tab->setVisible(false);
				continue;
			}
			else
			{
				tab->setVisible(true);
			}
			
=======
                        // Don't show female subparts if you're not female, etc.
                        if (!(gAgentAvatarp->getSex() & subpart_entry->mSex))
                        {
                                tab->setVisible(FALSE);
                                continue;
                        }
                        else
                        {
                                tab->setVisible(TRUE);
                        }

>>>>>>> da9a1dcb
                        // what edit group do we want to extract params for?
                        const std::string edit_group = subpart_entry->mEditGroup;

                        // storage for ordered list of visual params
                        value_map_t sorted_params;
                        getSortedParams(sorted_params, edit_group);

                        LLJoint* jointp = gAgentAvatarp->getJoint( subpart_entry->mTargetJoint );
                        if (!jointp)
                        {
                                jointp = gAgentAvatarp->getJoint("mHead");
                        }

                        buildParamList(panel_list, sorted_params, tab, jointp);

                        updateScrollingPanelUI();
                }

                if (!disable_camera_switch)
                {
                        showDefaultSubpart();
                }

                updateVerbs();
        }
}

void LLPanelEditWearable::showDefaultSubpart()
{
        changeCamera(0);
}

void LLPanelEditWearable::onTabExpandedCollapsed(const LLSD& param, U8 index)
{
        bool expanded = param.asBoolean();

        if (!mWearablePtr || !gAgentCamera.cameraCustomizeAvatar())
        {
                // we don't have a valid wearable we're editing, or we've left the wearable editor
                return;
        }

        if (expanded)
        {
                changeCamera(index);
        }
}

void LLPanelEditWearable::changeCamera(U8 subpart)
{
        // Don't change the camera if this type doesn't have a camera switch.
        // Useful for wearables like physics that don't have an associated physical body part.
        if (LLWearableType::getInstance()->getDisableCameraSwitch(mWearablePtr->getType()))
        {
                return;
        }

        const LLEditWearableDictionary::WearableEntry *wearable_entry = LLEditWearableDictionary::getInstance()->getWearable(mWearablePtr->getType());
        if (!wearable_entry)
        {
                LL_INFOS() << "could not get wearable dictionary entry for wearable type: " << mWearablePtr->getType() << LL_ENDL;
                return;
        }

        if (subpart >= wearable_entry->mSubparts.size())
        {
                LL_INFOS() << "accordion tab expanded for invalid subpart. Wearable type: " << mWearablePtr->getType() << " subpart num: " << subpart << LL_ENDL;
                return;
        }

        ESubpart subpart_e = wearable_entry->mSubparts[subpart];
        const LLEditWearableDictionary::SubpartEntry *subpart_entry = LLEditWearableDictionary::getInstance()->getSubpart(subpart_e);

        if (!subpart_entry)
        {
                LL_WARNS() << "could not get wearable subpart dictionary entry for subpart: " << subpart_e << LL_ENDL;
                return;
        }

        // Update the camera
        gMorphView->setCameraTargetJoint( gAgentAvatarp->getJoint( subpart_entry->mTargetJoint ) );
        gMorphView->setCameraTargetOffset( subpart_entry->mTargetOffset );
        gMorphView->setCameraOffset( subpart_entry->mCameraOffset );
        if (gSavedSettings.getBOOL("AppearanceCameraMovement"))
        {
<<<<<<< HEAD
            // Unlock focus from avatar but don't stop animation to not interrupt ANIM_AGENT_CUSTOMIZE
            gAgentCamera.setFocusOnAvatar(false, gAgentCamera.getCameraAnimating());
            gMorphView->updateCamera();
=======
                // Unlock focus from avatar but don't stop animation to not interrupt ANIM_AGENT_CUSTOMIZE
                gAgentCamera.setFocusOnAvatar(FALSE, gAgentCamera.getCameraAnimating());
                gMorphView->updateCamera();
>>>>>>> da9a1dcb
        }
}

void LLPanelEditWearable::updateScrollingPanelList()
{
        updateScrollingPanelUI();
}

void LLPanelEditWearable::toggleTypeSpecificControls(LLWearableType::EType type)
{
        // Toggle controls specific to shape editing panel.
        {
                bool is_shape = (type == LLWearableType::WT_SHAPE);
                getChildView("sex_radio")->setVisible( is_shape);
                getChildView("female_icon")->setVisible( is_shape);
                getChildView("male_icon")->setVisible( is_shape);
        }
}

void LLPanelEditWearable::updateTypeSpecificControls(LLWearableType::EType type)
{
        const F32 ONE_METER = 1.0;
        const F32 ONE_FOOT = 0.3048 * ONE_METER; // in meters
        // Update controls specific to shape editing panel.
        if (type == LLWearableType::WT_SHAPE)
        {
                // Update avatar height
                F32 new_size = gAgentAvatarp->mBodySize.mV[VZ];
                if (gSavedSettings.getBOOL("HeightUnits") == false)
                {
                        // convert meters to feet
                        new_size = new_size / ONE_FOOT;
                }

                std::string avatar_height_str = llformat("%.2f", new_size);
                mHeightValue.setArg("[HEIGHT]", avatar_height_str);
                updateAvatarHeightLabel();
        }

        if (LLWearableType::WT_ALPHA == type)
        {
                updateAlphaCheckboxes();

                initPreviousAlphaTextures();
        }
}

void LLPanelEditWearable::updateScrollingPanelUI()
{
        // do nothing if we don't have a valid wearable we're editing
        if (mWearablePtr == NULL)
        {
                return;
        }

        LLWearableType::EType type = mWearablePtr->getType();
        LLPanel *panel = getPanel(type);

        if (panel && (mWearablePtr->getItemID().notNull()))
        {
                const LLEditWearableDictionary::WearableEntry *wearable_entry = LLEditWearableDictionary::getInstance()->getWearable(type);
                llassert(wearable_entry);
                if (!wearable_entry)
                {
                        return;
                }

                LLScrollingPanelParam::sUpdateDelayFrames = 0;

                U8 num_subparts = (U8)(wearable_entry->mSubparts.size());
                for (U8 index = 0; index < num_subparts; ++index)
                {
                        // dive into data structures to get the panel we need
                        ESubpart subpart_e = wearable_entry->mSubparts[index];
                        const LLEditWearableDictionary::SubpartEntry *subpart_entry = LLEditWearableDictionary::getInstance()->getSubpart(subpart_e);

                        const std::string scrolling_panel = subpart_entry->mParamList;

                        LLScrollingPanelList *panel_list = getChild<LLScrollingPanelList>(scrolling_panel);

                        if (!panel_list)
                        {
                                LL_WARNS() << "could not get scrolling panel list: " << scrolling_panel << LL_ENDL;
                                continue;
                        }
<<<<<<< HEAD
                        
                        panel_list->updatePanels(true);
=======

                        panel_list->updatePanels(TRUE);
>>>>>>> da9a1dcb
                }
        }
}

LLPanel* LLPanelEditWearable::getPanel(LLWearableType::EType type)
{
        switch (type)
        {
                case LLWearableType::WT_SHAPE:
                        return mPanelShape;

                case LLWearableType::WT_SKIN:
                        return mPanelSkin;

                case LLWearableType::WT_HAIR:
                        return mPanelHair;

                case LLWearableType::WT_EYES:
                        return mPanelEyes;

                case LLWearableType::WT_SHIRT:
                        return mPanelShirt;

                case LLWearableType::WT_PANTS:
                        return mPanelPants;

                case LLWearableType::WT_SHOES:
                        return mPanelShoes;

                case LLWearableType::WT_SOCKS:
                        return mPanelSocks;

                case LLWearableType::WT_JACKET:
                        return mPanelJacket;

                case LLWearableType::WT_GLOVES:
                        return mPanelGloves;

                case LLWearableType::WT_UNDERSHIRT:
                        return mPanelUndershirt;

                case LLWearableType::WT_UNDERPANTS:
                        return mPanelUnderpants;

                case LLWearableType::WT_SKIRT:
                        return mPanelSkirt;

                case LLWearableType::WT_ALPHA:
                        return mPanelAlpha;

                case LLWearableType::WT_TATTOO:
                        return mPanelTattoo;

                case LLWearableType::WT_UNIVERSAL:
                        return mPanelUniversal;

                case LLWearableType::WT_PHYSICS:
                        return mPanelPhysics;

                default:
                        return NULL;
        }
}

void LLPanelEditWearable::getSortedParams(value_map_t &sorted_params, const std::string &edit_group)
{
        LLWearable::visual_param_vec_t param_list;
        ESex avatar_sex = gAgentAvatarp->getSex();

        mWearablePtr->getVisualParams(param_list);

        for (LLWearable::visual_param_vec_t::iterator iter = param_list.begin();
                iter != param_list.end();
                ++iter)
        {
                LLViewerVisualParam *param = (LLViewerVisualParam*) *iter;

                if (param->getID() == -1 
                        || !param->isTweakable()
                        || param->getEditGroup() != edit_group 
                        || !(param->getSex() & avatar_sex))
                {
                        continue;
                }

                value_map_t::value_type vt(-param->getDisplayOrder(), param);
                llassert( sorted_params.find(-param->getDisplayOrder()) == sorted_params.end() ); //check for duplicates
                sorted_params.insert(vt);
        }
}

void LLPanelEditWearable::buildParamList(LLScrollingPanelList *panel_list, value_map_t &sorted_params, LLAccordionCtrlTab *tab, LLJoint* jointp)
{
        // sorted_params is sorted according to magnitude of effect from
        // least to greatest.  Adding to the front of the child list
        // reverses that order.
        if (panel_list)
        {
                panel_list->clearPanels();
                value_map_t::iterator end = sorted_params.end();
                for (value_map_t::iterator it = sorted_params.begin(); it != end; ++it)
                {
                        LLPanel::Params p;
                        p.name("LLScrollingPanelParam");
                        LLViewerWearable *wearable = this->getWearable();
                        LLScrollingPanelParamBase *panel_param = NULL;
                        if (wearable && wearable->getType() == LLWearableType::WT_PHYSICS) // Hack to show a different panel for physics.  Should generalize this later.
                        {
                                panel_param = new LLScrollingPanelParamBase( p, NULL, (*it).second, true, this->getWearable(), jointp);
                        }
                        else
                        {
                                panel_param = new LLScrollingPanelParam( p, NULL, (*it).second, true, this->getWearable(), jointp);
                        }
                        panel_list->addPanel( panel_param );
                }
        }
}

void LLPanelEditWearable::updateVerbs()
{
        bool can_copy = false;

        if (mWearableItem)
        {
                can_copy = mWearableItem->getPermissions().allowCopyBy(gAgentID);
        }

        bool is_dirty = isDirty();

        mBtnRevert->setEnabled(is_dirty);
        getChildView("save_as_button")->setEnabled(is_dirty && can_copy);

        if (isAgentAvatarValid())
        {
                // Update viewer's radio buttons (of RadioGroup with control_name="AvatarSex") of Avatar's gender
                // with value from "AvatarSex" setting
                gSavedSettings.setU32("AvatarSex", (gAgentAvatarp->getSex() == SEX_MALE) );
        }

        // update back button and title according to dirty state.
        static bool was_dirty = false;
        if (was_dirty != is_dirty) // to avoid redundant changes because this method is called from draw
        {
                static S32 label_width = mBtnBack->getFont()->getWidth(mBackBtnLabel);
                const std::string& label = is_dirty ? mBackBtnLabel : LLStringUtil::null;
                const S32 delta_width = is_dirty ? label_width : -label_width;

                mBtnBack->setLabel(label);

                // update rect according to label width
                LLRect rect = mBtnBack->getRect();
                rect.mRight += delta_width;
                mBtnBack->setShape(rect);

                // update title rect according to back button width
                rect = mPanelTitle->getRect();
                rect.mLeft += delta_width;
                mPanelTitle->setShape(rect);

                was_dirty = is_dirty;
        }
}

void LLPanelEditWearable::configureAlphaCheckbox(LLAvatarAppearanceDefines::ETextureIndex te, const std::string& name)
{
        LLCheckBoxCtrl* checkbox = mPanelAlpha->getChild<LLCheckBoxCtrl>(name);
        checkbox->setCommitCallback(boost::bind(&LLPanelEditWearable::onInvisibilityCommit, this, checkbox, te));

        mAlphaCheckbox2Index[name] = te;
}

void LLPanelEditWearable::onInvisibilityCommit(LLCheckBoxCtrl* checkbox_ctrl, LLAvatarAppearanceDefines::ETextureIndex te)
{
        if (!checkbox_ctrl || !getWearable())
        {
                return;
        }

        LL_INFOS() << "onInvisibilityCommit, self " << this << " checkbox_ctrl " << checkbox_ctrl << LL_ENDL;

        U32 index;
        if (!gAgentWearables.getWearableIndex(getWearable(), index))
        {
                LL_WARNS() << "wearable not found" << LL_ENDL;
                return;
        }

        bool new_invis_state = checkbox_ctrl->get();
        if (new_invis_state)
        {
                LLLocalTextureObject *lto = getWearable()->getLocalTextureObject(te);
                mPreviousAlphaTexture[te] = lto->getID();
                
                LLViewerFetchedTexture* image = LLViewerTextureManager::getFetchedTexture( IMG_INVISIBLE );
<<<<<<< HEAD
				gAgentAvatarp->setLocalTexture(te, image, false, index);
				gAgentAvatarp->wearableUpdated(getWearable()->getType());
=======
                gAgentAvatarp->setLocalTexture(te, image, FALSE, index);
                gAgentAvatarp->wearableUpdated(getWearable()->getType());
>>>>>>> da9a1dcb
        }
        else
        {
                // Try to restore previous texture, if any.
                LLUUID prev_id = mPreviousAlphaTexture[te];
                if (prev_id.isNull() || (prev_id == IMG_INVISIBLE))
                {
                        prev_id = LLUUID( gSavedSettings.getString( "UIImgDefaultAlphaUUID" ) );
                }
                if (prev_id.isNull())
                {
                        return;
                }

                LLViewerFetchedTexture* image = LLViewerTextureManager::getFetchedTexture(prev_id);
                if (!image)
                {
                        return;
                }

                gAgentAvatarp->setLocalTexture(te, image, false, index);
                gAgentAvatarp->wearableUpdated(getWearable()->getType());
        }

        updatePanelPickerControls(getWearable()->getType());
}

void LLPanelEditWearable::updateAlphaCheckboxes()
{
        for (string_texture_index_map_t::iterator iter = mAlphaCheckbox2Index.begin();
                iter != mAlphaCheckbox2Index.end(); ++iter )
        {
                LLAvatarAppearanceDefines::ETextureIndex te = (LLAvatarAppearanceDefines::ETextureIndex)iter->second;
                LLCheckBoxCtrl* ctrl = mPanelAlpha->getChild<LLCheckBoxCtrl>(iter->first);
                if (ctrl)
                {
                        ctrl->set(!gAgentAvatarp->isTextureVisible(te, mWearablePtr));
                }
        }
}

void LLPanelEditWearable::initPreviousAlphaTextures()
{
        initPreviousAlphaTextureEntry(TEX_LOWER_ALPHA);
        initPreviousAlphaTextureEntry(TEX_UPPER_ALPHA);
        initPreviousAlphaTextureEntry(TEX_HEAD_ALPHA);
        initPreviousAlphaTextureEntry(TEX_EYES_ALPHA);
        initPreviousAlphaTextureEntry(TEX_HAIR_ALPHA);
}

void LLPanelEditWearable::initPreviousAlphaTextureEntry(LLAvatarAppearanceDefines::ETextureIndex te)
{
        LLLocalTextureObject *lto = getWearable()->getLocalTextureObject(te);
        if (lto)
        {
                mPreviousAlphaTexture[te] = lto->getID();
        }
}

// handle secondlife:///app/metricsystem
class LLMetricSystemHandler : public LLCommandHandler
{
public:
        LLMetricSystemHandler() : LLCommandHandler("metricsystem", UNTRUSTED_CLICK_ONLY) { }

        bool handle(const LLSD& params, const LLSD& query_map, const std::string& grid, LLMediaCtrl* web)
        {
                // change height units true for meters and false for feet
                bool new_value = (gSavedSettings.getBOOL("HeightUnits") == false) ? true : false;
                gSavedSettings.setBOOL("HeightUnits", new_value);
                return true;
        }
};

LLMetricSystemHandler gMetricSystemHandler;

// EOF<|MERGE_RESOLUTION|>--- conflicted
+++ resolved
@@ -350,77 +350,40 @@
 
 LLEditWearableDictionary::TextureCtrls::TextureCtrls()
 {
-<<<<<<< HEAD
-        addEntry ( TEX_HEAD_BODYPAINT,  new PickerControlEntry (TEX_HEAD_BODYPAINT,  "Head", LLUUID::null, true ));
-        addEntry ( TEX_UPPER_BODYPAINT, new PickerControlEntry (TEX_UPPER_BODYPAINT, "Upper Body", LLUUID::null, true ));
-        addEntry ( TEX_LOWER_BODYPAINT, new PickerControlEntry (TEX_LOWER_BODYPAINT, "Lower Body", LLUUID::null, true ));
-        addEntry ( TEX_HAIR, new PickerControlEntry (TEX_HAIR, "Texture", LLUUID( gSavedSettings.getString( "UIImgDefaultHairUUID" ) ), false ));
-        addEntry ( TEX_EYES_IRIS, new PickerControlEntry (TEX_EYES_IRIS, "Iris", LLUUID( gSavedSettings.getString( "UIImgDefaultEyesUUID" ) ), false ));
-        addEntry ( TEX_UPPER_SHIRT, new PickerControlEntry (TEX_UPPER_SHIRT, "Fabric", LLUUID( gSavedSettings.getString( "UIImgDefaultShirtUUID" ) ), false ));
-        addEntry ( TEX_LOWER_PANTS, new PickerControlEntry (TEX_LOWER_PANTS, "Fabric", LLUUID( gSavedSettings.getString( "UIImgDefaultPantsUUID" ) ), false ));
-        addEntry ( TEX_LOWER_SHOES, new PickerControlEntry (TEX_LOWER_SHOES, "Fabric", LLUUID( gSavedSettings.getString( "UIImgDefaultShoesUUID" ) ), false ));
-        addEntry ( TEX_LOWER_SOCKS, new PickerControlEntry (TEX_LOWER_SOCKS, "Fabric", LLUUID( gSavedSettings.getString( "UIImgDefaultSocksUUID" ) ), false ));
-        addEntry ( TEX_UPPER_JACKET, new PickerControlEntry (TEX_UPPER_JACKET, "Upper Fabric", LLUUID( gSavedSettings.getString( "UIImgDefaultJacketUUID" ) ), false ));
-        addEntry ( TEX_LOWER_JACKET, new PickerControlEntry (TEX_LOWER_JACKET, "Lower Fabric", LLUUID( gSavedSettings.getString( "UIImgDefaultJacketUUID" ) ), false ));
-        addEntry ( TEX_SKIRT, new PickerControlEntry (TEX_SKIRT, "Fabric", LLUUID( gSavedSettings.getString( "UIImgDefaultSkirtUUID" ) ), false ));
-        addEntry ( TEX_UPPER_GLOVES, new PickerControlEntry (TEX_UPPER_GLOVES, "Fabric", LLUUID( gSavedSettings.getString( "UIImgDefaultGlovesUUID" ) ), false ));
-        addEntry ( TEX_UPPER_UNDERSHIRT, new PickerControlEntry (TEX_UPPER_UNDERSHIRT, "Fabric", LLUUID( gSavedSettings.getString( "UIImgDefaultUnderwearUUID" ) ), false ));
-        addEntry ( TEX_LOWER_UNDERPANTS, new PickerControlEntry (TEX_LOWER_UNDERPANTS, "Fabric", LLUUID( gSavedSettings.getString( "UIImgDefaultUnderwearUUID" ) ), false ));
-        addEntry ( TEX_LOWER_ALPHA, new PickerControlEntry (TEX_LOWER_ALPHA, "Lower Alpha", LLUUID( gSavedSettings.getString( "UIImgDefaultAlphaUUID" ) ), true ));
-        addEntry ( TEX_UPPER_ALPHA, new PickerControlEntry (TEX_UPPER_ALPHA, "Upper Alpha", LLUUID( gSavedSettings.getString( "UIImgDefaultAlphaUUID" ) ), true ));
-        addEntry ( TEX_HEAD_ALPHA, new PickerControlEntry (TEX_HEAD_ALPHA, "Head Alpha", LLUUID( gSavedSettings.getString( "UIImgDefaultAlphaUUID" ) ), true ));
-        addEntry ( TEX_EYES_ALPHA, new PickerControlEntry (TEX_EYES_ALPHA, "Eye Alpha", LLUUID( gSavedSettings.getString( "UIImgDefaultAlphaUUID" ) ), true ));
-        addEntry ( TEX_HAIR_ALPHA, new PickerControlEntry (TEX_HAIR_ALPHA, "Hair Alpha", LLUUID( gSavedSettings.getString( "UIImgDefaultAlphaUUID" ) ), true ));
-        addEntry ( TEX_LOWER_TATTOO, new PickerControlEntry (TEX_LOWER_TATTOO, "Lower Tattoo", LLUUID::null, true ));
-        addEntry ( TEX_UPPER_TATTOO, new PickerControlEntry (TEX_UPPER_TATTOO, "Upper Tattoo", LLUUID::null, true ));
-        addEntry ( TEX_HEAD_TATTOO, new PickerControlEntry (TEX_HEAD_TATTOO, "Head Tattoo", LLUUID::null, true ));
-		addEntry ( TEX_LOWER_UNIVERSAL_TATTOO, new PickerControlEntry( TEX_LOWER_UNIVERSAL_TATTOO, "Lower Universal Tattoo", LLUUID::null, true));
-		addEntry ( TEX_UPPER_UNIVERSAL_TATTOO, new PickerControlEntry( TEX_UPPER_UNIVERSAL_TATTOO, "Upper Universal Tattoo", LLUUID::null, true));
-		addEntry ( TEX_HEAD_UNIVERSAL_TATTOO, new PickerControlEntry( TEX_HEAD_UNIVERSAL_TATTOO, "Head Universal Tattoo", LLUUID::null, true));
-		addEntry ( TEX_SKIRT_TATTOO, new PickerControlEntry(TEX_SKIRT_TATTOO, "Skirt Tattoo", LLUUID::null, true));
-		addEntry ( TEX_HAIR_TATTOO, new PickerControlEntry(TEX_HAIR_TATTOO, "Hair Tattoo", LLUUID::null, true));
-		addEntry ( TEX_EYES_TATTOO, new PickerControlEntry(TEX_EYES_TATTOO, "Eyes Tattoo", LLUUID::null, true));
-		addEntry (TEX_LEFT_ARM_TATTOO, new PickerControlEntry(TEX_LEFT_ARM_TATTOO, "Left Arm Tattoo", LLUUID::null, true));
-		addEntry (TEX_LEFT_LEG_TATTOO, new PickerControlEntry(TEX_LEFT_LEG_TATTOO, "Left Leg Tattoo", LLUUID::null, true));
-		addEntry (TEX_AUX1_TATTOO, new PickerControlEntry(TEX_AUX1_TATTOO, "Aux1 Tattoo", LLUUID::null, true));
-		addEntry (TEX_AUX2_TATTOO, new PickerControlEntry(TEX_AUX2_TATTOO, "Aux2 Tattoo", LLUUID::null, true));
-		addEntry (TEX_AUX3_TATTOO, new PickerControlEntry(TEX_AUX3_TATTOO, "Aux3 Tattoo", LLUUID::null, true));
-=======
-        addEntry(TEX_HEAD_BODYPAINT, new PickerControlEntry(TEX_HEAD_BODYPAINT, "Head", LLUUID::null, TRUE));
-        addEntry(TEX_UPPER_BODYPAINT, new PickerControlEntry(TEX_UPPER_BODYPAINT, "Upper Body", LLUUID::null, TRUE));
-        addEntry(TEX_LOWER_BODYPAINT, new PickerControlEntry(TEX_LOWER_BODYPAINT, "Lower Body", LLUUID::null, TRUE));
-        addEntry(TEX_HAIR, new PickerControlEntry(TEX_HAIR, "Texture", LLUUID(gSavedSettings.getString("UIImgDefaultHairUUID")), FALSE));
-        addEntry(TEX_EYES_IRIS, new PickerControlEntry(TEX_EYES_IRIS, "Iris", LLUUID(gSavedSettings.getString("UIImgDefaultEyesUUID")), FALSE));
-        addEntry(TEX_UPPER_SHIRT, new PickerControlEntry(TEX_UPPER_SHIRT, "Fabric", LLUUID(gSavedSettings.getString("UIImgDefaultShirtUUID")), FALSE));
-        addEntry(TEX_LOWER_PANTS, new PickerControlEntry(TEX_LOWER_PANTS, "Fabric", LLUUID(gSavedSettings.getString("UIImgDefaultPantsUUID")), FALSE));
-        addEntry(TEX_LOWER_SHOES, new PickerControlEntry(TEX_LOWER_SHOES, "Fabric", LLUUID(gSavedSettings.getString("UIImgDefaultShoesUUID")), FALSE));
-        addEntry(TEX_LOWER_SOCKS, new PickerControlEntry(TEX_LOWER_SOCKS, "Fabric", LLUUID(gSavedSettings.getString("UIImgDefaultSocksUUID")), FALSE));
-        addEntry(TEX_UPPER_JACKET, new PickerControlEntry(TEX_UPPER_JACKET, "Upper Fabric", LLUUID(gSavedSettings.getString("UIImgDefaultJacketUUID")), FALSE));
-        addEntry(TEX_LOWER_JACKET, new PickerControlEntry(TEX_LOWER_JACKET, "Lower Fabric", LLUUID(gSavedSettings.getString("UIImgDefaultJacketUUID")), FALSE));
-        addEntry(TEX_SKIRT, new PickerControlEntry(TEX_SKIRT, "Fabric", LLUUID(gSavedSettings.getString("UIImgDefaultSkirtUUID")), FALSE));
-        addEntry(TEX_UPPER_GLOVES, new PickerControlEntry(TEX_UPPER_GLOVES, "Fabric", LLUUID(gSavedSettings.getString("UIImgDefaultGlovesUUID")), FALSE));
-        addEntry(TEX_UPPER_UNDERSHIRT, new PickerControlEntry(TEX_UPPER_UNDERSHIRT, "Fabric", LLUUID(gSavedSettings.getString("UIImgDefaultUnderwearUUID")), FALSE));
-        addEntry(TEX_LOWER_UNDERPANTS, new PickerControlEntry(TEX_LOWER_UNDERPANTS, "Fabric", LLUUID(gSavedSettings.getString("UIImgDefaultUnderwearUUID")), FALSE));
-        addEntry(TEX_LOWER_ALPHA, new PickerControlEntry(TEX_LOWER_ALPHA, "Lower Alpha", LLUUID(gSavedSettings.getString("UIImgDefaultAlphaUUID")), TRUE));
-        addEntry(TEX_UPPER_ALPHA, new PickerControlEntry(TEX_UPPER_ALPHA, "Upper Alpha", LLUUID(gSavedSettings.getString("UIImgDefaultAlphaUUID")), TRUE));
-        addEntry(TEX_HEAD_ALPHA, new PickerControlEntry(TEX_HEAD_ALPHA, "Head Alpha", LLUUID(gSavedSettings.getString("UIImgDefaultAlphaUUID")), TRUE));
-        addEntry(TEX_EYES_ALPHA, new PickerControlEntry(TEX_EYES_ALPHA, "Eye Alpha", LLUUID(gSavedSettings.getString("UIImgDefaultAlphaUUID")), TRUE));
-        addEntry(TEX_HAIR_ALPHA, new PickerControlEntry(TEX_HAIR_ALPHA, "Hair Alpha", LLUUID(gSavedSettings.getString("UIImgDefaultAlphaUUID")), TRUE));
-        addEntry(TEX_LOWER_TATTOO, new PickerControlEntry(TEX_LOWER_TATTOO, "Lower Tattoo", LLUUID::null, TRUE));
-        addEntry(TEX_UPPER_TATTOO, new PickerControlEntry(TEX_UPPER_TATTOO, "Upper Tattoo", LLUUID::null, TRUE));
-        addEntry(TEX_HEAD_TATTOO, new PickerControlEntry(TEX_HEAD_TATTOO, "Head Tattoo", LLUUID::null, TRUE));
-        addEntry(TEX_LOWER_UNIVERSAL_TATTOO, new PickerControlEntry(TEX_LOWER_UNIVERSAL_TATTOO, "Lower Universal Tattoo", LLUUID::null, TRUE));
-        addEntry(TEX_UPPER_UNIVERSAL_TATTOO, new PickerControlEntry(TEX_UPPER_UNIVERSAL_TATTOO, "Upper Universal Tattoo", LLUUID::null, TRUE));
-        addEntry(TEX_HEAD_UNIVERSAL_TATTOO, new PickerControlEntry(TEX_HEAD_UNIVERSAL_TATTOO, "Head Universal Tattoo", LLUUID::null, TRUE));
-        addEntry(TEX_SKIRT_TATTOO, new PickerControlEntry(TEX_SKIRT_TATTOO, "Skirt Tattoo", LLUUID::null, TRUE));
-        addEntry(TEX_HAIR_TATTOO, new PickerControlEntry(TEX_HAIR_TATTOO, "Hair Tattoo", LLUUID::null, TRUE));
-        addEntry(TEX_EYES_TATTOO, new PickerControlEntry(TEX_EYES_TATTOO, "Eyes Tattoo", LLUUID::null, TRUE));
-        addEntry(TEX_LEFT_ARM_TATTOO, new PickerControlEntry(TEX_LEFT_ARM_TATTOO, "Left Arm Tattoo", LLUUID::null, TRUE));
-        addEntry(TEX_LEFT_LEG_TATTOO, new PickerControlEntry(TEX_LEFT_LEG_TATTOO, "Left Leg Tattoo", LLUUID::null, TRUE));
-        addEntry(TEX_AUX1_TATTOO, new PickerControlEntry(TEX_AUX1_TATTOO, "Aux1 Tattoo", LLUUID::null, TRUE));
-        addEntry(TEX_AUX2_TATTOO, new PickerControlEntry(TEX_AUX2_TATTOO, "Aux2 Tattoo", LLUUID::null, TRUE));
-        addEntry(TEX_AUX3_TATTOO, new PickerControlEntry(TEX_AUX3_TATTOO, "Aux3 Tattoo", LLUUID::null, TRUE));
->>>>>>> da9a1dcb
+        addEntry(TEX_HEAD_BODYPAINT, new PickerControlEntry(TEX_HEAD_BODYPAINT, "Head", LLUUID::null, true));
+        addEntry(TEX_UPPER_BODYPAINT, new PickerControlEntry(TEX_UPPER_BODYPAINT, "Upper Body", LLUUID::null, true));
+        addEntry(TEX_LOWER_BODYPAINT, new PickerControlEntry(TEX_LOWER_BODYPAINT, "Lower Body", LLUUID::null, true));
+        addEntry(TEX_HAIR, new PickerControlEntry(TEX_HAIR, "Texture", LLUUID(gSavedSettings.getString("UIImgDefaultHairUUID")), false));
+        addEntry(TEX_EYES_IRIS, new PickerControlEntry(TEX_EYES_IRIS, "Iris", LLUUID(gSavedSettings.getString("UIImgDefaultEyesUUID")), false));
+        addEntry(TEX_UPPER_SHIRT, new PickerControlEntry(TEX_UPPER_SHIRT, "Fabric", LLUUID(gSavedSettings.getString("UIImgDefaultShirtUUID")), false));
+        addEntry(TEX_LOWER_PANTS, new PickerControlEntry(TEX_LOWER_PANTS, "Fabric", LLUUID(gSavedSettings.getString("UIImgDefaultPantsUUID")), false));
+        addEntry(TEX_LOWER_SHOES, new PickerControlEntry(TEX_LOWER_SHOES, "Fabric", LLUUID(gSavedSettings.getString("UIImgDefaultShoesUUID")), false));
+        addEntry(TEX_LOWER_SOCKS, new PickerControlEntry(TEX_LOWER_SOCKS, "Fabric", LLUUID(gSavedSettings.getString("UIImgDefaultSocksUUID")), false));
+        addEntry(TEX_UPPER_JACKET, new PickerControlEntry(TEX_UPPER_JACKET, "Upper Fabric", LLUUID(gSavedSettings.getString("UIImgDefaultJacketUUID")), false));
+        addEntry(TEX_LOWER_JACKET, new PickerControlEntry(TEX_LOWER_JACKET, "Lower Fabric", LLUUID(gSavedSettings.getString("UIImgDefaultJacketUUID")), false));
+        addEntry(TEX_SKIRT, new PickerControlEntry(TEX_SKIRT, "Fabric", LLUUID(gSavedSettings.getString("UIImgDefaultSkirtUUID")), false));
+        addEntry(TEX_UPPER_GLOVES, new PickerControlEntry(TEX_UPPER_GLOVES, "Fabric", LLUUID(gSavedSettings.getString("UIImgDefaultGlovesUUID")), false));
+        addEntry(TEX_UPPER_UNDERSHIRT, new PickerControlEntry(TEX_UPPER_UNDERSHIRT, "Fabric", LLUUID(gSavedSettings.getString("UIImgDefaultUnderwearUUID")), false));
+        addEntry(TEX_LOWER_UNDERPANTS, new PickerControlEntry(TEX_LOWER_UNDERPANTS, "Fabric", LLUUID(gSavedSettings.getString("UIImgDefaultUnderwearUUID")), false));
+        addEntry(TEX_LOWER_ALPHA, new PickerControlEntry(TEX_LOWER_ALPHA, "Lower Alpha", LLUUID(gSavedSettings.getString("UIImgDefaultAlphaUUID")), true));
+        addEntry(TEX_UPPER_ALPHA, new PickerControlEntry(TEX_UPPER_ALPHA, "Upper Alpha", LLUUID(gSavedSettings.getString("UIImgDefaultAlphaUUID")), true));
+        addEntry(TEX_HEAD_ALPHA, new PickerControlEntry(TEX_HEAD_ALPHA, "Head Alpha", LLUUID(gSavedSettings.getString("UIImgDefaultAlphaUUID")), true));
+        addEntry(TEX_EYES_ALPHA, new PickerControlEntry(TEX_EYES_ALPHA, "Eye Alpha", LLUUID(gSavedSettings.getString("UIImgDefaultAlphaUUID")), true));
+        addEntry(TEX_HAIR_ALPHA, new PickerControlEntry(TEX_HAIR_ALPHA, "Hair Alpha", LLUUID(gSavedSettings.getString("UIImgDefaultAlphaUUID")), true));
+        addEntry(TEX_LOWER_TATTOO, new PickerControlEntry(TEX_LOWER_TATTOO, "Lower Tattoo", LLUUID::null, true));
+        addEntry(TEX_UPPER_TATTOO, new PickerControlEntry(TEX_UPPER_TATTOO, "Upper Tattoo", LLUUID::null, true));
+        addEntry(TEX_HEAD_TATTOO, new PickerControlEntry(TEX_HEAD_TATTOO, "Head Tattoo", LLUUID::null, true));
+        addEntry(TEX_LOWER_UNIVERSAL_TATTOO, new PickerControlEntry(TEX_LOWER_UNIVERSAL_TATTOO, "Lower Universal Tattoo", LLUUID::null, true));
+        addEntry(TEX_UPPER_UNIVERSAL_TATTOO, new PickerControlEntry(TEX_UPPER_UNIVERSAL_TATTOO, "Upper Universal Tattoo", LLUUID::null, true));
+        addEntry(TEX_HEAD_UNIVERSAL_TATTOO, new PickerControlEntry(TEX_HEAD_UNIVERSAL_TATTOO, "Head Universal Tattoo", LLUUID::null, true));
+        addEntry(TEX_SKIRT_TATTOO, new PickerControlEntry(TEX_SKIRT_TATTOO, "Skirt Tattoo", LLUUID::null, true));
+        addEntry(TEX_HAIR_TATTOO, new PickerControlEntry(TEX_HAIR_TATTOO, "Hair Tattoo", LLUUID::null, true));
+        addEntry(TEX_EYES_TATTOO, new PickerControlEntry(TEX_EYES_TATTOO, "Eyes Tattoo", LLUUID::null, true));
+        addEntry(TEX_LEFT_ARM_TATTOO, new PickerControlEntry(TEX_LEFT_ARM_TATTOO, "Left Arm Tattoo", LLUUID::null, true));
+        addEntry(TEX_LEFT_LEG_TATTOO, new PickerControlEntry(TEX_LEFT_LEG_TATTOO, "Left Leg Tattoo", LLUUID::null, true));
+        addEntry(TEX_AUX1_TATTOO, new PickerControlEntry(TEX_AUX1_TATTOO, "Aux1 Tattoo", LLUUID::null, true));
+        addEntry(TEX_AUX2_TATTOO, new PickerControlEntry(TEX_AUX2_TATTOO, "Aux2 Tattoo", LLUUID::null, true));
+        addEntry(TEX_AUX3_TATTOO, new PickerControlEntry(TEX_AUX3_TATTOO, "Aux3 Tattoo", LLUUID::null, true));
 }
 
 LLEditWearableDictionary::PickerControlEntry::PickerControlEntry(ETextureIndex tex_index,
@@ -872,19 +835,11 @@
         bool isDirty = false;
         if (mWearablePtr)
         {
-<<<<<<< HEAD
-			if (mWearablePtr->isDirty() ||
-				( mWearableItem && mNameEditor && mWearableItem->getName().compare(mNameEditor->getText()) != 0 ))
-			{
-				isDirty = true;
-			}
-=======
                 if (mWearablePtr->isDirty() ||
                         (mWearableItem && mNameEditor && mWearableItem->getName().compare(mNameEditor->getText()) != 0))
                 {
-                        isDirty = TRUE;
-                }
->>>>>>> da9a1dcb
+                        isDirty = true;
+                }
         }
         return isDirty;
 }
@@ -1026,23 +981,10 @@
                         }
                         if (getWearable())
                         {
-<<<<<<< HEAD
-							U32 index;
-							if (gAgentWearables.getWearableIndex(getWearable(), index))
-							{
-								gAgentAvatarp->setLocalTexture(entry->mTextureIndex, image, false, index);
-								LLVisualParamHint::requestHintUpdates();
-								gAgentAvatarp->wearableUpdated(type);
-							}
-							else
-							{
-								LL_WARNS() << "wearable not found in gAgentWearables" << LL_ENDL;
-							}
-=======
                                 U32 index;
                                 if (gAgentWearables.getWearableIndex(getWearable(), index))
                                 {
-                                        gAgentAvatarp->setLocalTexture(entry->mTextureIndex, image, FALSE, index);
+                                        gAgentAvatarp->setLocalTexture(entry->mTextureIndex, image, false, index);
                                         LLVisualParamHint::requestHintUpdates();
                                         gAgentAvatarp->wearableUpdated(type);
                                 }
@@ -1050,7 +992,6 @@
                                 {
                                         LL_WARNS() << "wearable not found in gAgentWearables" << LL_ENDL;
                                 }
->>>>>>> da9a1dcb
                         }
                 }
                 else
@@ -1153,17 +1094,10 @@
 
         if (force_save_as)
         {
-<<<<<<< HEAD
-			// the name of the wearable has changed, re-save wearable with new name
-			LLAppearanceMgr::instance().removeCOFItemLinks(mWearablePtr->getItemID(),gAgentAvatarp->mEndCustomizeCallback);
-			gAgentWearables.saveWearableAs(mWearablePtr->getType(), index, new_name, description, false);
-			mNameEditor->setText(mWearableItem->getName());
-=======
                 // the name of the wearable has changed, re-save wearable with new name
                 LLAppearanceMgr::instance().removeCOFItemLinks(mWearablePtr->getItemID(), gAgentAvatarp->mEndCustomizeCallback);
-                gAgentWearables.saveWearableAs(mWearablePtr->getType(), index, new_name, description, FALSE);
+                gAgentWearables.saveWearableAs(mWearablePtr->getType(), index, new_name, description, false);
                 mNameEditor->setText(mWearableItem->getName());
->>>>>>> da9a1dcb
         }
         else
         {
@@ -1283,31 +1217,17 @@
                                 continue;
                         }
 
-<<<<<<< HEAD
-			// Don't show female subparts if you're not female, etc.
-			if (!(gAgentAvatarp->getSex() & subpart_entry->mSex))
-			{
-				tab->setVisible(false);
-				continue;
-			}
-			else
-			{
-				tab->setVisible(true);
-			}
-			
-=======
                         // Don't show female subparts if you're not female, etc.
                         if (!(gAgentAvatarp->getSex() & subpart_entry->mSex))
                         {
-                                tab->setVisible(FALSE);
+                                tab->setVisible(false);
                                 continue;
                         }
                         else
                         {
-                                tab->setVisible(TRUE);
+                                tab->setVisible(true);
                         }
 
->>>>>>> da9a1dcb
                         // what edit group do we want to extract params for?
                         const std::string edit_group = subpart_entry->mEditGroup;
 
@@ -1393,15 +1313,9 @@
         gMorphView->setCameraOffset( subpart_entry->mCameraOffset );
         if (gSavedSettings.getBOOL("AppearanceCameraMovement"))
         {
-<<<<<<< HEAD
-            // Unlock focus from avatar but don't stop animation to not interrupt ANIM_AGENT_CUSTOMIZE
-            gAgentCamera.setFocusOnAvatar(false, gAgentCamera.getCameraAnimating());
-            gMorphView->updateCamera();
-=======
                 // Unlock focus from avatar but don't stop animation to not interrupt ANIM_AGENT_CUSTOMIZE
-                gAgentCamera.setFocusOnAvatar(FALSE, gAgentCamera.getCameraAnimating());
+                gAgentCamera.setFocusOnAvatar(false, gAgentCamera.getCameraAnimating());
                 gMorphView->updateCamera();
->>>>>>> da9a1dcb
         }
 }
 
@@ -1487,13 +1401,8 @@
                                 LL_WARNS() << "could not get scrolling panel list: " << scrolling_panel << LL_ENDL;
                                 continue;
                         }
-<<<<<<< HEAD
-                        
+
                         panel_list->updatePanels(true);
-=======
-
-                        panel_list->updatePanels(TRUE);
->>>>>>> da9a1dcb
                 }
         }
 }
@@ -1689,13 +1598,8 @@
                 mPreviousAlphaTexture[te] = lto->getID();
                 
                 LLViewerFetchedTexture* image = LLViewerTextureManager::getFetchedTexture( IMG_INVISIBLE );
-<<<<<<< HEAD
-				gAgentAvatarp->setLocalTexture(te, image, false, index);
-				gAgentAvatarp->wearableUpdated(getWearable()->getType());
-=======
-                gAgentAvatarp->setLocalTexture(te, image, FALSE, index);
+                gAgentAvatarp->setLocalTexture(te, image, false, index);
                 gAgentAvatarp->wearableUpdated(getWearable()->getType());
->>>>>>> da9a1dcb
         }
         else
         {
