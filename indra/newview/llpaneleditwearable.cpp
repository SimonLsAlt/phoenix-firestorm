/** 
 * @file llpaneleditwearable.cpp
 * @brief UI panel for editing of a particular wearable item.
 *
 * $LicenseInfo:firstyear=2009&license=viewerlgpl$
 * Second Life Viewer Source Code
 * Copyright (C) 2010, Linden Research, Inc.
 * 
 * This library is free software; you can redistribute it and/or
 * modify it under the terms of the GNU Lesser General Public
 * License as published by the Free Software Foundation;
 * version 2.1 of the License only.
 * 
 * This library is distributed in the hope that it will be useful,
 * but WITHOUT ANY WARRANTY; without even the implied warranty of
 * MERCHANTABILITY or FITNESS FOR A PARTICULAR PURPOSE.  See the GNU
 * Lesser General Public License for more details.
 * 
 * You should have received a copy of the GNU Lesser General Public
 * License along with this library; if not, write to the Free Software
 * Foundation, Inc., 51 Franklin Street, Fifth Floor, Boston, MA  02110-1301  USA
 * 
 * Linden Research, Inc., 945 Battery Street, San Francisco, CA  94111  USA
 * $/LicenseInfo$
 */

#include "llviewerprecompiledheaders.h"

#include "llpaneleditwearable.h"
#include "llpanel.h"
#include "llviewerwearable.h"
#include "lluictrl.h"
#include "lllocaltextureobject.h"
#include "llscrollingpanellist.h"
#include "llvisualparam.h"
#include "lltoolmorph.h"
#include "llviewerjointmesh.h"
#include "lltrans.h"
#include "llbutton.h"
#include "llsliderctrl.h"
#include "llagent.h"
#include "llvoavatarself.h"
#include "lltexteditor.h"
#include "lltextbox.h"
#include "llaccordionctrl.h"
#include "llaccordionctrltab.h"
#include "llagentwearables.h"
#include "llscrollingpanelparam.h"
#include "llradiogroup.h"
#include "llnotificationsutil.h"

#include "llcolorswatch.h"
#include "lltexturectrl.h"
#include "lltextureentry.h"
#include "llviewercontrol.h"    // gSavedSettings
#include "llviewerregion.h"
#include "llviewertexturelist.h"
#include "llagentcamera.h"
#include "llmorphview.h"

#include "llcommandhandler.h"
#include "lltextutil.h"
#include "llappearancemgr.h"

// [FS:CR] FIRE-10986
#include "llfilepicker.h"
#include "lltabcontainer.h"
#include "llviewermenufile.h"

// register panel with appropriate XML
static LLPanelInjector<LLPanelEditWearable> t_edit_wearable("panel_edit_wearable");

// subparts of the UI for focus, camera position, etc.
enum ESubpart {
        SUBPART_SHAPE_HEAD = 1, // avoid 0
        SUBPART_SHAPE_EYES,
        SUBPART_SHAPE_EARS,
        SUBPART_SHAPE_NOSE,
        SUBPART_SHAPE_MOUTH,
        SUBPART_SHAPE_CHIN,
        SUBPART_SHAPE_TORSO,
        SUBPART_SHAPE_LEGS,
        SUBPART_SHAPE_WHOLE,
        SUBPART_SHAPE_DETAIL,
        SUBPART_SKIN_COLOR,
        SUBPART_SKIN_FACEDETAIL,
        SUBPART_SKIN_MAKEUP,
        SUBPART_SKIN_BODYDETAIL,
        SUBPART_HAIR_COLOR,
        SUBPART_HAIR_STYLE,
        SUBPART_HAIR_EYEBROWS,
        SUBPART_HAIR_FACIAL,
        SUBPART_EYES,
        SUBPART_SHIRT,
        SUBPART_PANTS,
        SUBPART_SHOES,
        SUBPART_SOCKS,
        SUBPART_JACKET,
        SUBPART_GLOVES,
        SUBPART_UNDERSHIRT,
        SUBPART_UNDERPANTS,
        SUBPART_SKIRT,
        SUBPART_ALPHA,
        SUBPART_TATTOO,
        SUBPART_UNIVERSAL,
        SUBPART_PHYSICS_BREASTS_UPDOWN,
        SUBPART_PHYSICS_BREASTS_INOUT,
        SUBPART_PHYSICS_BREASTS_LEFTRIGHT,
        SUBPART_PHYSICS_BELLY_UPDOWN,
        SUBPART_PHYSICS_BUTT_UPDOWN,
        SUBPART_PHYSICS_BUTT_LEFTRIGHT,
        SUBPART_PHYSICS_ADVANCED,
 };

using namespace LLAvatarAppearanceDefines;

typedef std::vector<ESubpart> subpart_vec_t;

// Locally defined classes

class LLEditWearableDictionary : public LLSingleton<LLEditWearableDictionary>
{
        //--------------------------------------------------------------------
        // Constructors and Destructors
        //--------------------------------------------------------------------
        LLSINGLETON(LLEditWearableDictionary);
        virtual ~LLEditWearableDictionary();

        //--------------------------------------------------------------------
        // Wearable Types
        //--------------------------------------------------------------------
public:
        struct WearableEntry : public LLDictionaryEntry
        {
                WearableEntry(LLWearableType::EType type,
                                          const std::string &title,
                                          const std::string &desc_title,
                                          const texture_vec_t& color_swatches,  // 'color_swatches'
                                          const texture_vec_t& texture_pickers, // 'texture_pickers'
                                          const subpart_vec_t& subparts); // subparts


                const LLWearableType::EType mWearableType;
                const std::string   mTitle;
                const std::string       mDescTitle;
                subpart_vec_t           mSubparts;
                texture_vec_t           mColorSwatchCtrls;
                texture_vec_t           mTextureCtrls;
        };

        struct Wearables : public LLDictionary<LLWearableType::EType, WearableEntry>
        {
                Wearables();
        } mWearables;

        const WearableEntry*    getWearable(LLWearableType::EType type) const { return mWearables.lookup(type); }

        //--------------------------------------------------------------------
        // Subparts
        //--------------------------------------------------------------------
public:
        struct SubpartEntry : public LLDictionaryEntry
        {
                SubpartEntry(ESubpart part,
                                         const std::string &joint,
                                         const std::string &edit_group,
                                         const std::string &param_list,
                                         const std::string &accordion_tab,
                                         const LLVector3d  &target_offset,
                                         const LLVector3d  &camera_offset,
                                         const ESex        &sex);

                ESubpart                        mSubpart;
                std::string                     mTargetJoint;
                std::string                     mEditGroup;
                std::string                     mParamList;
                std::string                     mAccordionTab;
                LLVector3d                      mTargetOffset;
                LLVector3d                      mCameraOffset;
                ESex                            mSex;
        };

        struct Subparts : public LLDictionary<ESubpart, SubpartEntry>
        {
                Subparts();
        } mSubparts;

        const SubpartEntry*  getSubpart(ESubpart subpart) const { return mSubparts.lookup(subpart); }

        //--------------------------------------------------------------------
        // Picker Control Entries
        //--------------------------------------------------------------------
public:
        struct PickerControlEntry : public LLDictionaryEntry
        {
                PickerControlEntry(ETextureIndex tex_index,
                                                   const std::string name,
                                                   const LLUUID default_image_id = LLUUID::null,
                                                   const bool allow_no_texture = false);
                ETextureIndex           mTextureIndex;
                const std::string       mControlName;
                const LLUUID            mDefaultImageId;
                const bool                      mAllowNoTexture;
        };

        struct ColorSwatchCtrls : public LLDictionary<ETextureIndex, PickerControlEntry>
        {
                ColorSwatchCtrls();
        } mColorSwatchCtrls;

        struct TextureCtrls : public LLDictionary<ETextureIndex, PickerControlEntry>
        {
                TextureCtrls();
        } mTextureCtrls;

        const PickerControlEntry* getTexturePicker(ETextureIndex index) const { return mTextureCtrls.lookup(index); }
        const PickerControlEntry* getColorSwatch(ETextureIndex index) const { return mColorSwatchCtrls.lookup(index); }
};

LLEditWearableDictionary::LLEditWearableDictionary()
{
}

//virtual 
LLEditWearableDictionary::~LLEditWearableDictionary()
{
}

LLEditWearableDictionary::Wearables::Wearables()
{
        // note the subpart that is listed first is treated as "default", regardless of what order is in enum.
        // Please match the order presented in XUI. -Nyx
        // this will affect what camera angle is shown when first editing a wearable
        addEntry(LLWearableType::WT_SHAPE,      new WearableEntry(LLWearableType::WT_SHAPE,"edit_shape_title","shape_desc_text", texture_vec_t(), texture_vec_t(), subpart_vec_t{SUBPART_SHAPE_WHOLE, SUBPART_SHAPE_HEAD,        SUBPART_SHAPE_EYES,     SUBPART_SHAPE_EARS,     SUBPART_SHAPE_NOSE,     SUBPART_SHAPE_MOUTH, SUBPART_SHAPE_CHIN, SUBPART_SHAPE_TORSO, SUBPART_SHAPE_LEGS}));
        addEntry(LLWearableType::WT_SKIN,       new WearableEntry(LLWearableType::WT_SKIN,"edit_skin_title","skin_desc_text", texture_vec_t(), texture_vec_t{TEX_HEAD_BODYPAINT, TEX_UPPER_BODYPAINT, TEX_LOWER_BODYPAINT}, subpart_vec_t{SUBPART_SKIN_COLOR, SUBPART_SKIN_FACEDETAIL, SUBPART_SKIN_MAKEUP, SUBPART_SKIN_BODYDETAIL}));
        addEntry(LLWearableType::WT_HAIR,       new WearableEntry(LLWearableType::WT_HAIR,"edit_hair_title","hair_desc_text", texture_vec_t(), texture_vec_t{TEX_HAIR}, subpart_vec_t{SUBPART_HAIR_COLOR,       SUBPART_HAIR_STYLE,     SUBPART_HAIR_EYEBROWS, SUBPART_HAIR_FACIAL}));
        addEntry(LLWearableType::WT_EYES,       new WearableEntry(LLWearableType::WT_EYES,"edit_eyes_title","eyes_desc_text", texture_vec_t(), texture_vec_t{TEX_EYES_IRIS}, subpart_vec_t{SUBPART_EYES}));
        addEntry(LLWearableType::WT_SHIRT,      new WearableEntry(LLWearableType::WT_SHIRT,"edit_shirt_title","shirt_desc_text", texture_vec_t{TEX_UPPER_SHIRT}, texture_vec_t{TEX_UPPER_SHIRT}, subpart_vec_t{SUBPART_SHIRT}));
        addEntry(LLWearableType::WT_PANTS,      new WearableEntry(LLWearableType::WT_PANTS,"edit_pants_title","pants_desc_text", texture_vec_t{TEX_LOWER_PANTS}, texture_vec_t{TEX_LOWER_PANTS}, subpart_vec_t{SUBPART_PANTS}));
        addEntry(LLWearableType::WT_SHOES,      new WearableEntry(LLWearableType::WT_SHOES,"edit_shoes_title","shoes_desc_text", texture_vec_t{TEX_LOWER_SHOES}, texture_vec_t{TEX_LOWER_SHOES}, subpart_vec_t{SUBPART_SHOES}));
        addEntry(LLWearableType::WT_SOCKS,      new WearableEntry(LLWearableType::WT_SOCKS,"edit_socks_title","socks_desc_text", texture_vec_t{TEX_LOWER_SOCKS}, texture_vec_t{TEX_LOWER_SOCKS}, subpart_vec_t{SUBPART_SOCKS}));
        addEntry(LLWearableType::WT_JACKET,     new WearableEntry(LLWearableType::WT_JACKET,"edit_jacket_title","jacket_desc_text", texture_vec_t{TEX_UPPER_JACKET}, texture_vec_t{TEX_UPPER_JACKET, TEX_LOWER_JACKET}, subpart_vec_t{SUBPART_JACKET}));
        addEntry(LLWearableType::WT_GLOVES,     new WearableEntry(LLWearableType::WT_GLOVES,"edit_gloves_title","gloves_desc_text", texture_vec_t{TEX_UPPER_GLOVES}, texture_vec_t{TEX_UPPER_GLOVES}, subpart_vec_t{SUBPART_GLOVES}));
        addEntry(LLWearableType::WT_UNDERSHIRT, new WearableEntry(LLWearableType::WT_UNDERSHIRT,"edit_undershirt_title","undershirt_desc_text", texture_vec_t{TEX_UPPER_UNDERSHIRT}, texture_vec_t{TEX_UPPER_UNDERSHIRT}, subpart_vec_t{SUBPART_UNDERSHIRT}));
        addEntry(LLWearableType::WT_UNDERPANTS, new WearableEntry(LLWearableType::WT_UNDERPANTS,"edit_underpants_title","underpants_desc_text", texture_vec_t{TEX_LOWER_UNDERPANTS}, texture_vec_t{TEX_LOWER_UNDERPANTS}, subpart_vec_t{SUBPART_UNDERPANTS}));
        addEntry(LLWearableType::WT_SKIRT,      new WearableEntry(LLWearableType::WT_SKIRT,"edit_skirt_title","skirt_desc_text", texture_vec_t{TEX_SKIRT}, texture_vec_t{TEX_SKIRT}, subpart_vec_t{SUBPART_SKIRT}));
        addEntry(LLWearableType::WT_ALPHA,      new WearableEntry(LLWearableType::WT_ALPHA,"edit_alpha_title","alpha_desc_text", texture_vec_t(), texture_vec_t{TEX_LOWER_ALPHA, TEX_UPPER_ALPHA, TEX_HEAD_ALPHA, TEX_EYES_ALPHA, TEX_HAIR_ALPHA}, subpart_vec_t{SUBPART_ALPHA}));
        addEntry(LLWearableType::WT_TATTOO,     new WearableEntry(LLWearableType::WT_TATTOO,"edit_tattoo_title","tattoo_desc_text", texture_vec_t{TEX_HEAD_TATTOO}, texture_vec_t{TEX_LOWER_TATTOO, TEX_UPPER_TATTOO, TEX_HEAD_TATTOO}, subpart_vec_t{SUBPART_TATTOO}));
        addEntry(LLWearableType::WT_UNIVERSAL,  new WearableEntry(LLWearableType::WT_UNIVERSAL, "edit_universal_title", "universal_desc_text", texture_vec_t{ TEX_HEAD_UNIVERSAL_TATTOO }, texture_vec_t{ TEX_HEAD_UNIVERSAL_TATTOO, TEX_UPPER_UNIVERSAL_TATTOO, TEX_LOWER_UNIVERSAL_TATTOO, TEX_SKIRT_TATTOO, TEX_HAIR_TATTOO, TEX_EYES_TATTOO, TEX_LEFT_ARM_TATTOO, TEX_LEFT_LEG_TATTOO, TEX_AUX1_TATTOO, TEX_AUX2_TATTOO, TEX_AUX3_TATTOO }, subpart_vec_t{ SUBPART_UNIVERSAL }));
        addEntry(LLWearableType::WT_PHYSICS,    new WearableEntry(LLWearableType::WT_PHYSICS, "edit_physics_title", "physics_desc_text", texture_vec_t(), texture_vec_t(), subpart_vec_t{ SUBPART_PHYSICS_BREASTS_UPDOWN, SUBPART_PHYSICS_BREASTS_INOUT, SUBPART_PHYSICS_BREASTS_LEFTRIGHT, SUBPART_PHYSICS_BELLY_UPDOWN, SUBPART_PHYSICS_BUTT_UPDOWN, SUBPART_PHYSICS_BUTT_LEFTRIGHT, SUBPART_PHYSICS_ADVANCED }));
}

LLEditWearableDictionary::WearableEntry::WearableEntry(LLWearableType::EType type,
                                          const std::string &title,
                                          const std::string &desc_title,
                                          const texture_vec_t& color_swatches,
                                          const texture_vec_t& texture_pickers,
                                          const subpart_vec_t& subparts) :
        LLDictionaryEntry(title),
        mWearableType(type),
        mTitle(title),
        mDescTitle(desc_title),
        mSubparts(subparts),
        mColorSwatchCtrls(color_swatches),
        mTextureCtrls(texture_pickers)
{
}

LLEditWearableDictionary::Subparts::Subparts()
{
        // WT_SHAPE
        addEntry(SUBPART_SHAPE_WHOLE,     new SubpartEntry(SUBPART_SHAPE_WHOLE, "mPelvis", "shape_body","shape_body_param_list", "shape_body_tab", LLVector3d(0.f, 0.f, 0.1f), LLVector3d(-2.5f, 0.5f, 0.8f),SEX_BOTH));
        addEntry(SUBPART_SHAPE_HEAD,      new SubpartEntry(SUBPART_SHAPE_HEAD, "mHead", "shape_head", "shape_head_param_list", "shape_head_tab", LLVector3d(0.f, 0.f, 0.05f), LLVector3d(-0.5f, 0.05f, 0.07f),SEX_BOTH));
        addEntry(SUBPART_SHAPE_EYES,      new SubpartEntry(SUBPART_SHAPE_EYES, "mHead", "shape_eyes", "shape_eyes_param_list", "shape_eyes_tab", LLVector3d(0.f, 0.f, 0.05f), LLVector3d(-0.5f, 0.05f, 0.07f),SEX_BOTH));
        addEntry(SUBPART_SHAPE_EARS,      new SubpartEntry(SUBPART_SHAPE_EARS, "mHead", "shape_ears", "shape_ears_param_list", "shape_ears_tab", LLVector3d(0.f, 0.f, 0.05f), LLVector3d(-0.5f, 0.05f, 0.07f),SEX_BOTH));
        addEntry(SUBPART_SHAPE_NOSE,      new SubpartEntry(SUBPART_SHAPE_NOSE, "mHead", "shape_nose", "shape_nose_param_list", "shape_nose_tab", LLVector3d(0.f, 0.f, 0.05f), LLVector3d(-0.5f, 0.05f, 0.07f),SEX_BOTH));
        addEntry(SUBPART_SHAPE_MOUTH,     new SubpartEntry(SUBPART_SHAPE_MOUTH, "mHead", "shape_mouth", "shape_mouth_param_list", "shape_mouth_tab", LLVector3d(0.f, 0.f, 0.05f), LLVector3d(-0.5f, 0.05f, 0.07f),SEX_BOTH));
        addEntry(SUBPART_SHAPE_CHIN,      new SubpartEntry(SUBPART_SHAPE_CHIN, "mHead", "shape_chin", "shape_chin_param_list", "shape_chin_tab", LLVector3d(0.f, 0.f, 0.05f), LLVector3d(-0.5f, 0.05f, 0.07f),SEX_BOTH));
        addEntry(SUBPART_SHAPE_TORSO,     new SubpartEntry(SUBPART_SHAPE_TORSO, "mTorso", "shape_torso", "shape_torso_param_list", "shape_torso_tab", LLVector3d(0.f, 0.f, 0.3f), LLVector3d(-1.f, 0.15f, 0.3f),SEX_BOTH));
        addEntry(SUBPART_SHAPE_LEGS,      new SubpartEntry(SUBPART_SHAPE_LEGS, "mPelvis", "shape_legs", "shape_legs_param_list", "shape_legs_tab", LLVector3d(0.f, 0.f, -0.5f), LLVector3d(-1.6f, 0.15f, -0.5f),SEX_BOTH));

        // WT_SKIN
        addEntry(SUBPART_SKIN_COLOR,      new SubpartEntry(SUBPART_SKIN_COLOR, "mHead", "skin_color", "skin_color_param_list", "skin_color_tab", LLVector3d(0.f, 0.f, 0.05f), LLVector3d(-0.5f, 0.05f, 0.07f),SEX_BOTH));
        addEntry(SUBPART_SKIN_FACEDETAIL, new SubpartEntry(SUBPART_SKIN_FACEDETAIL, "mHead", "skin_facedetail", "skin_face_param_list", "skin_face_tab", LLVector3d(0.f, 0.f, 0.05f), LLVector3d(-0.5f, 0.05f, 0.07f),SEX_BOTH));
        addEntry(SUBPART_SKIN_MAKEUP,     new SubpartEntry(SUBPART_SKIN_MAKEUP, "mHead", "skin_makeup", "skin_makeup_param_list", "skin_makeup_tab", LLVector3d(0.f, 0.f, 0.05f), LLVector3d(-0.5f, 0.05f, 0.07f),SEX_BOTH));
        addEntry(SUBPART_SKIN_BODYDETAIL, new SubpartEntry(SUBPART_SKIN_BODYDETAIL, "mPelvis", "skin_bodydetail", "skin_body_param_list", "skin_body_tab", LLVector3d(0.f, 0.f, -0.2f), LLVector3d(-2.5f, 0.5f, 0.5f),SEX_BOTH));

        // WT_HAIR
        addEntry(SUBPART_HAIR_COLOR,      new SubpartEntry(SUBPART_HAIR_COLOR, "mHead", "hair_color", "hair_color_param_list", "hair_color_tab", LLVector3d(0.f, 0.f, 0.10f), LLVector3d(-0.4f, 0.05f, 0.10f),SEX_BOTH));
        addEntry(SUBPART_HAIR_STYLE,      new SubpartEntry(SUBPART_HAIR_STYLE, "mHead", "hair_style", "hair_style_param_list", "hair_style_tab", LLVector3d(0.f, 0.f, 0.10f), LLVector3d(-0.4f, 0.05f, 0.10f), SEX_BOTH));
        addEntry(SUBPART_HAIR_EYEBROWS,   new SubpartEntry(SUBPART_HAIR_EYEBROWS, "mHead", "hair_eyebrows", "hair_eyebrows_param_list", "hair_eyebrows_tab", LLVector3d(0.f, 0.f, 0.05f), LLVector3d(-0.5f, 0.05f, 0.07f),SEX_BOTH));
        addEntry(SUBPART_HAIR_FACIAL,     new SubpartEntry(SUBPART_HAIR_FACIAL, "mHead", "hair_facial", "hair_facial_param_list", "hair_facial_tab", LLVector3d(0.f, 0.f, 0.05f), LLVector3d(-0.5f, 0.05f, 0.07f),SEX_MALE));

        // WT_EYES
        addEntry(SUBPART_EYES,            new SubpartEntry(SUBPART_EYES, "mHead", "eyes", "eyes_main_param_list", "eyes_main_tab", LLVector3d(0.f, 0.f, 0.05f), LLVector3d(-0.5f, 0.05f, 0.07f),SEX_BOTH));

        // WT_SHIRT, WT_PANTS, WT_SHOES, WT_SOCKS, WT_JACKET, WT_GLOVES, WT_UNDERSHIRT, WT_UNDERPANTS, WT_SKIRT, WT_ALPHA, WT_TATTOO, WT_UNIVERSAL
        addEntry(SUBPART_SHIRT,           new SubpartEntry(SUBPART_SHIRT, "mTorso", "shirt", "shirt_main_param_list", "shirt_main_tab", LLVector3d(0.f, 0.f, 0.3f), LLVector3d(-1.f, 0.15f, 0.3f),SEX_BOTH));
        addEntry(SUBPART_PANTS,           new SubpartEntry(SUBPART_PANTS, "mPelvis", "pants", "pants_main_param_list", "pants_main_tab", LLVector3d(0.f, 0.f, -0.5f), LLVector3d(-1.6f, 0.15f, -0.5f),SEX_BOTH));
        addEntry(SUBPART_SHOES,           new SubpartEntry(SUBPART_SHOES, "mPelvis", "shoes", "shoes_main_param_list", "shoes_main_tab", LLVector3d(0.f, 0.f, -0.5f), LLVector3d(-1.6f, 0.15f, -0.5f),SEX_BOTH));
        addEntry(SUBPART_SOCKS,           new SubpartEntry(SUBPART_SOCKS, "mPelvis", "socks", "socks_main_param_list", "socks_main_tab", LLVector3d(0.f, 0.f, -0.5f), LLVector3d(-1.6f, 0.15f, -0.5f),SEX_BOTH));
        addEntry(SUBPART_JACKET,          new SubpartEntry(SUBPART_JACKET, "mTorso", "jacket", "jacket_main_param_list", "jacket_main_tab", LLVector3d(0.f, 0.f, 0.f), LLVector3d(-2.f, 0.1f, 0.3f),SEX_BOTH));
        addEntry(SUBPART_GLOVES,          new SubpartEntry(SUBPART_GLOVES, "mTorso", "gloves", "gloves_main_param_list", "gloves_main_tab", LLVector3d(0.f, 0.f, 0.f), LLVector3d(-1.f, 0.15f, 0.f),SEX_BOTH));
        addEntry(SUBPART_UNDERSHIRT,      new SubpartEntry(SUBPART_UNDERSHIRT, "mTorso", "undershirt", "undershirt_main_param_list", "undershirt_main_tab", LLVector3d(0.f, 0.f, 0.3f), LLVector3d(-1.f, 0.15f, 0.3f),SEX_BOTH));
        addEntry(SUBPART_UNDERPANTS,      new SubpartEntry(SUBPART_UNDERPANTS, "mPelvis", "underpants", "underpants_main_param_list", "underpants_main_tab", LLVector3d(0.f, 0.f, -0.5f), LLVector3d(-1.6f, 0.15f, -0.5f),SEX_BOTH));
        addEntry(SUBPART_SKIRT,           new SubpartEntry(SUBPART_SKIRT, "mPelvis", "skirt", "skirt_main_param_list", "skirt_main_tab", LLVector3d(0.f, 0.f, -0.5f), LLVector3d(-1.6f, 0.15f, -0.5f),SEX_BOTH));
        // <FS:Ansariel> Alpha, tattoo and universal don't adhere to the usual panel layout and don't have a param list and main tab
        //addEntry(SUBPART_ALPHA,           new SubpartEntry(SUBPART_ALPHA, "mPelvis", "alpha", "alpha_main_param_list", "alpha_main_tab", LLVector3d(0.f, 0.f, 0.1f), LLVector3d(-2.5f, 0.5f, 0.8f),SEX_BOTH));
        //addEntry(SUBPART_TATTOO,          new SubpartEntry(SUBPART_TATTOO, "mPelvis", "tattoo", "tattoo_main_param_list", "tattoo_main_tab", LLVector3d(0.f, 0.f, 0.1f), LLVector3d(-2.5f, 0.5f, 0.8f),SEX_BOTH));
        //addEntry(SUBPART_UNIVERSAL,       new SubpartEntry(SUBPART_UNIVERSAL, "mPelvis", "universal", "universal_main_param_list", "universal_main_tab", LLVector3d(0.f, 0.f, 0.1f), LLVector3d(-2.5f, 0.5f, 0.8f), SEX_BOTH));
        addEntry(SUBPART_ALPHA,           new SubpartEntry(SUBPART_ALPHA, "mPelvis", "alpha", "", "", LLVector3d(0.f, 0.f, 0.1f), LLVector3d(-2.5f, 0.5f, 0.8f),SEX_BOTH));
        addEntry(SUBPART_TATTOO,          new SubpartEntry(SUBPART_TATTOO, "mPelvis", "tattoo", "", "", LLVector3d(0.f, 0.f, 0.1f), LLVector3d(-2.5f, 0.5f, 0.8f),SEX_BOTH));
        addEntry(SUBPART_UNIVERSAL,       new SubpartEntry(SUBPART_UNIVERSAL, "mPelvis", "universal", "", "", LLVector3d(0.f, 0.f, 0.1f), LLVector3d(-2.5f, 0.5f, 0.8f), SEX_BOTH));
        // </FS:Ansariel>

        // WT_PHYSIC
        addEntry(SUBPART_PHYSICS_BREASTS_UPDOWN,    new SubpartEntry(SUBPART_PHYSICS_BREASTS_UPDOWN, "mTorso", "physics_breasts_updown", "physics_breasts_updown_param_list", "physics_breasts_updown_tab", LLVector3d(0.f, 0.f, 0.3f), LLVector3d(0.f, 0.f, 0.f),SEX_FEMALE));
        addEntry(SUBPART_PHYSICS_BREASTS_INOUT,     new SubpartEntry(SUBPART_PHYSICS_BREASTS_INOUT, "mTorso", "physics_breasts_inout", "physics_breasts_inout_param_list", "physics_breasts_inout_tab", LLVector3d(0.f, 0.f, 0.3f), LLVector3d(0.f, 0.f, 0.f),SEX_FEMALE));
        addEntry(SUBPART_PHYSICS_BREASTS_LEFTRIGHT, new SubpartEntry(SUBPART_PHYSICS_BREASTS_LEFTRIGHT, "mTorso", "physics_breasts_leftright", "physics_breasts_leftright_param_list", "physics_breasts_leftright_tab", LLVector3d(0.f, 0.f, 0.3f), LLVector3d(0.f, 0.f, 0.f),SEX_FEMALE));
        // <FS:Ansariel> Fix XUI warning
        //addEntry(SUBPART_PHYSICS_BELLY_UPDOWN,      new SubpartEntry(SUBPART_PHYSICS_BELLY_UPDOWN, "mTorso", "physics_belly_updown", "physics_belly_updown_param_list", "physics_belly_updown_tab", LLVector3d(0.f, 0.f, 0.3f), LLVector3d(0.f, 0.f, 0.f),SEX_BOTH));
        //addEntry(SUBPART_PHYSICS_BUTT_UPDOWN,       new SubpartEntry(SUBPART_PHYSICS_BUTT_UPDOWN, "mTorso", "physics_butt_updown", "physics_butt_updown_param_list", "physics_butt_updown_tab", LLVector3d(0.f, 0.f, 0.3f), LLVector3d(0.f, 0.f, 0.f),SEX_BOTH));
        addEntry(SUBPART_PHYSICS_BELLY_UPDOWN,      new SubpartEntry(SUBPART_PHYSICS_BELLY_UPDOWN, "mTorso", "physics_belly_updown", "physics_belly_updown_param_list", "physics_belly_tab", LLVector3d(0.f, 0.f, 0.3f), LLVector3d(0.f, 0.f, 0.f),SEX_BOTH));
        addEntry(SUBPART_PHYSICS_BUTT_UPDOWN,       new SubpartEntry(SUBPART_PHYSICS_BUTT_UPDOWN, "mTorso", "physics_butt_updown", "physics_butt_updown_param_list", "physics_butt_tab", LLVector3d(0.f, 0.f, 0.3f), LLVector3d(0.f, 0.f, 0.f),SEX_BOTH));
        // </FS:Ansariel>
        addEntry(SUBPART_PHYSICS_BUTT_LEFTRIGHT,    new SubpartEntry(SUBPART_PHYSICS_BUTT_LEFTRIGHT, "mTorso", "physics_butt_leftright", "physics_butt_leftright_param_list", "physics_butt_leftright_tab", LLVector3d(0.f, 0.f, 0.f), LLVector3d(0.f, 0.f, 0.f),SEX_BOTH));
        addEntry(SUBPART_PHYSICS_ADVANCED,          new SubpartEntry(SUBPART_PHYSICS_ADVANCED, "mTorso", "physics_advanced", "physics_advanced_param_list", "physics_advanced_tab", LLVector3d(0.f, 0.f, 0.f), LLVector3d(0.f, 0.f, 0.f),SEX_BOTH));
}

LLEditWearableDictionary::SubpartEntry::SubpartEntry(ESubpart part,
                                         const std::string &joint,
                                         const std::string &edit_group,
                                         const std::string &param_list,
                                         const std::string &accordion_tab,
                                         const LLVector3d  &target_offset,
                                         const LLVector3d  &camera_offset,
                                         const ESex        &sex) :
        LLDictionaryEntry(edit_group),
        mSubpart(part),
        mTargetJoint(joint),
        mEditGroup(edit_group),
        mParamList(param_list),
        mAccordionTab(accordion_tab),
        mTargetOffset(target_offset),
        mCameraOffset(camera_offset),
        mSex(sex)
{
}

LLEditWearableDictionary::ColorSwatchCtrls::ColorSwatchCtrls()
{
        addEntry(TEX_UPPER_SHIRT, new PickerControlEntry(TEX_UPPER_SHIRT, "Color/Tint"));
        addEntry(TEX_LOWER_PANTS, new PickerControlEntry(TEX_LOWER_PANTS, "Color/Tint"));
        addEntry(TEX_LOWER_SHOES, new PickerControlEntry(TEX_LOWER_SHOES, "Color/Tint"));
        addEntry(TEX_LOWER_SOCKS, new PickerControlEntry(TEX_LOWER_SOCKS, "Color/Tint"));
        addEntry(TEX_UPPER_JACKET, new PickerControlEntry(TEX_UPPER_JACKET, "Color/Tint"));
        addEntry(TEX_SKIRT, new PickerControlEntry(TEX_SKIRT, "Color/Tint"));
        addEntry(TEX_UPPER_GLOVES, new PickerControlEntry(TEX_UPPER_GLOVES, "Color/Tint"));
        addEntry(TEX_UPPER_UNDERSHIRT, new PickerControlEntry(TEX_UPPER_UNDERSHIRT, "Color/Tint"));
        addEntry(TEX_LOWER_UNDERPANTS, new PickerControlEntry(TEX_LOWER_UNDERPANTS, "Color/Tint"));
        addEntry(TEX_HEAD_TATTOO, new PickerControlEntry(TEX_HEAD_TATTOO, "Color/Tint"));
        addEntry(TEX_HEAD_UNIVERSAL_TATTOO, new PickerControlEntry(TEX_HEAD_UNIVERSAL_TATTOO, "Color/Tint"));
}

LLEditWearableDictionary::TextureCtrls::TextureCtrls()
{
        addEntry(TEX_HEAD_BODYPAINT, new PickerControlEntry(TEX_HEAD_BODYPAINT, "Head", LLUUID::null, true));
        addEntry(TEX_UPPER_BODYPAINT, new PickerControlEntry(TEX_UPPER_BODYPAINT, "Upper Body", LLUUID::null, true));
        addEntry(TEX_LOWER_BODYPAINT, new PickerControlEntry(TEX_LOWER_BODYPAINT, "Lower Body", LLUUID::null, true));
        addEntry(TEX_HAIR, new PickerControlEntry(TEX_HAIR, "Texture", LLUUID(gSavedSettings.getString("UIImgDefaultHairUUID")), false));
        addEntry(TEX_EYES_IRIS, new PickerControlEntry(TEX_EYES_IRIS, "Iris", LLUUID(gSavedSettings.getString("UIImgDefaultEyesUUID")), false));
        addEntry(TEX_UPPER_SHIRT, new PickerControlEntry(TEX_UPPER_SHIRT, "Fabric", LLUUID(gSavedSettings.getString("UIImgDefaultShirtUUID")), false));
        addEntry(TEX_LOWER_PANTS, new PickerControlEntry(TEX_LOWER_PANTS, "Fabric", LLUUID(gSavedSettings.getString("UIImgDefaultPantsUUID")), false));
        addEntry(TEX_LOWER_SHOES, new PickerControlEntry(TEX_LOWER_SHOES, "Fabric", LLUUID(gSavedSettings.getString("UIImgDefaultShoesUUID")), false));
        addEntry(TEX_LOWER_SOCKS, new PickerControlEntry(TEX_LOWER_SOCKS, "Fabric", LLUUID(gSavedSettings.getString("UIImgDefaultSocksUUID")), false));
        addEntry(TEX_UPPER_JACKET, new PickerControlEntry(TEX_UPPER_JACKET, "Upper Fabric", LLUUID(gSavedSettings.getString("UIImgDefaultJacketUUID")), false));
        addEntry(TEX_LOWER_JACKET, new PickerControlEntry(TEX_LOWER_JACKET, "Lower Fabric", LLUUID(gSavedSettings.getString("UIImgDefaultJacketUUID")), false));
        addEntry(TEX_SKIRT, new PickerControlEntry(TEX_SKIRT, "Fabric", LLUUID(gSavedSettings.getString("UIImgDefaultSkirtUUID")), false));
        addEntry(TEX_UPPER_GLOVES, new PickerControlEntry(TEX_UPPER_GLOVES, "Fabric", LLUUID(gSavedSettings.getString("UIImgDefaultGlovesUUID")), false));
        addEntry(TEX_UPPER_UNDERSHIRT, new PickerControlEntry(TEX_UPPER_UNDERSHIRT, "Fabric", LLUUID(gSavedSettings.getString("UIImgDefaultUnderwearUUID")), false));
        addEntry(TEX_LOWER_UNDERPANTS, new PickerControlEntry(TEX_LOWER_UNDERPANTS, "Fabric", LLUUID(gSavedSettings.getString("UIImgDefaultUnderwearUUID")), false));
        addEntry(TEX_LOWER_ALPHA, new PickerControlEntry(TEX_LOWER_ALPHA, "Lower Alpha", LLUUID(gSavedSettings.getString("UIImgDefaultAlphaUUID")), true));
        addEntry(TEX_UPPER_ALPHA, new PickerControlEntry(TEX_UPPER_ALPHA, "Upper Alpha", LLUUID(gSavedSettings.getString("UIImgDefaultAlphaUUID")), true));
        addEntry(TEX_HEAD_ALPHA, new PickerControlEntry(TEX_HEAD_ALPHA, "Head Alpha", LLUUID(gSavedSettings.getString("UIImgDefaultAlphaUUID")), true));
        addEntry(TEX_EYES_ALPHA, new PickerControlEntry(TEX_EYES_ALPHA, "Eye Alpha", LLUUID(gSavedSettings.getString("UIImgDefaultAlphaUUID")), true));
        addEntry(TEX_HAIR_ALPHA, new PickerControlEntry(TEX_HAIR_ALPHA, "Hair Alpha", LLUUID(gSavedSettings.getString("UIImgDefaultAlphaUUID")), true));
        addEntry(TEX_LOWER_TATTOO, new PickerControlEntry(TEX_LOWER_TATTOO, "Lower Tattoo", LLUUID::null, true));
        addEntry(TEX_UPPER_TATTOO, new PickerControlEntry(TEX_UPPER_TATTOO, "Upper Tattoo", LLUUID::null, true));
        addEntry(TEX_HEAD_TATTOO, new PickerControlEntry(TEX_HEAD_TATTOO, "Head Tattoo", LLUUID::null, true));
        addEntry(TEX_LOWER_UNIVERSAL_TATTOO, new PickerControlEntry(TEX_LOWER_UNIVERSAL_TATTOO, "Lower Universal Tattoo", LLUUID::null, true));
        addEntry(TEX_UPPER_UNIVERSAL_TATTOO, new PickerControlEntry(TEX_UPPER_UNIVERSAL_TATTOO, "Upper Universal Tattoo", LLUUID::null, true));
        addEntry(TEX_HEAD_UNIVERSAL_TATTOO, new PickerControlEntry(TEX_HEAD_UNIVERSAL_TATTOO, "Head Universal Tattoo", LLUUID::null, true));
        addEntry(TEX_SKIRT_TATTOO, new PickerControlEntry(TEX_SKIRT_TATTOO, "Skirt Tattoo", LLUUID::null, true));
        addEntry(TEX_HAIR_TATTOO, new PickerControlEntry(TEX_HAIR_TATTOO, "Hair Tattoo", LLUUID::null, true));
        addEntry(TEX_EYES_TATTOO, new PickerControlEntry(TEX_EYES_TATTOO, "Eyes Tattoo", LLUUID::null, true));
        addEntry(TEX_LEFT_ARM_TATTOO, new PickerControlEntry(TEX_LEFT_ARM_TATTOO, "Left Arm Tattoo", LLUUID::null, true));
        addEntry(TEX_LEFT_LEG_TATTOO, new PickerControlEntry(TEX_LEFT_LEG_TATTOO, "Left Leg Tattoo", LLUUID::null, true));
        addEntry(TEX_AUX1_TATTOO, new PickerControlEntry(TEX_AUX1_TATTOO, "Aux1 Tattoo", LLUUID::null, true));
        addEntry(TEX_AUX2_TATTOO, new PickerControlEntry(TEX_AUX2_TATTOO, "Aux2 Tattoo", LLUUID::null, true));
        addEntry(TEX_AUX3_TATTOO, new PickerControlEntry(TEX_AUX3_TATTOO, "Aux3 Tattoo", LLUUID::null, true));
}

LLEditWearableDictionary::PickerControlEntry::PickerControlEntry(ETextureIndex tex_index,
                                         const std::string name,
                                         const LLUUID default_image_id,
                                         const bool allow_no_texture) :
        LLDictionaryEntry(name),
        mTextureIndex(tex_index),
        mControlName(name),
        mDefaultImageId(default_image_id),
        mAllowNoTexture(allow_no_texture)
{
}

/**
 * Class to prevent hack in LLButton's constructor and use paddings declared in xml.
 */
class LLLabledBackButton : public LLButton
{
public:
        struct Params : public LLInitParam::Block<Params, LLButton::Params>
        {
                Params() {}
        };
protected:
        friend class LLUICtrlFactory;
        LLLabledBackButton(const Params&);
};

static LLDefaultChildRegistry::Register<LLLabledBackButton> labeled_back_btn("labeled_back_button");

LLLabledBackButton::LLLabledBackButton(const Params& params)
: LLButton(params)
{
        // override hack in LLButton's constructor to use paddings have been set in xml
        setLeftHPad(params.pad_left);
        setRightHPad(params.pad_right);
}

// Helper functions.
static const texture_vec_t null_texture_vec;

// Specializations of this template function return a vector of texture indexes of particular control type
// (i.e. LLColorSwatchCtrl or LLTextureCtrl) which are contained in given WearableEntry.
template <typename T>
const texture_vec_t&
get_pickers_indexes(const LLEditWearableDictionary::WearableEntry *wearable_entry) { return null_texture_vec; }

// Specializations of this template function return picker control entry for particular control type.
template <typename T>
const LLEditWearableDictionary::PickerControlEntry*
get_picker_entry (const ETextureIndex index) { return NULL; }

typedef boost::function<void(LLPanel* panel, const LLEditWearableDictionary::PickerControlEntry*)> function_t;

typedef struct PickerControlEntryNamePredicate
{
        PickerControlEntryNamePredicate(const std::string name) : mName (name) {};
        bool operator()(const LLEditWearableDictionary::PickerControlEntry* entry) const
        {
                return (entry && entry->mName == mName);
        }
private:
        const std::string mName;
} PickerControlEntryNamePredicate;

// A full specialization of get_pickers_indexes for LLColorSwatchCtrl
template <>
const texture_vec_t&
get_pickers_indexes<LLColorSwatchCtrl> (const LLEditWearableDictionary::WearableEntry *wearable_entry)
{
        if (!wearable_entry)
        {
                LL_WARNS() << "could not get LLColorSwatchCtrl indexes for null wearable entry." << LL_ENDL;
                return null_texture_vec;
        }
        return wearable_entry->mColorSwatchCtrls;
}

// A full specialization of get_pickers_indexes for LLTextureCtrl
template <>
const texture_vec_t&
get_pickers_indexes<LLTextureCtrl> (const LLEditWearableDictionary::WearableEntry *wearable_entry)
{
        if (!wearable_entry)
        {
                LL_WARNS() << "could not get LLTextureCtrl indexes for null wearable entry." << LL_ENDL;
                return null_texture_vec;
        }
        return wearable_entry->mTextureCtrls;
}

// A full specialization of get_picker_entry for LLColorSwatchCtrl
template <>
const LLEditWearableDictionary::PickerControlEntry*
get_picker_entry<LLColorSwatchCtrl> (const ETextureIndex index)
{
        return LLEditWearableDictionary::getInstance()->getColorSwatch(index);
}

// A full specialization of get_picker_entry for LLTextureCtrl
template <>
const LLEditWearableDictionary::PickerControlEntry*
get_picker_entry<LLTextureCtrl> (const ETextureIndex index)
{
        return LLEditWearableDictionary::getInstance()->getTexturePicker(index);
}

template <typename CtrlType, class Predicate>
const LLEditWearableDictionary::PickerControlEntry*
find_picker_ctrl_entry_if(LLWearableType::EType type, const Predicate pred)
{
        const LLEditWearableDictionary::WearableEntry *wearable_entry =
                LLEditWearableDictionary::getInstance()->getWearable(type);
        if (!wearable_entry)
        {
                LL_WARNS() << "could not get wearable dictionary entry for wearable of type: " << type << LL_ENDL;
                return NULL;
        }
        const texture_vec_t& indexes = get_pickers_indexes<CtrlType>(wearable_entry);
        for (texture_vec_t::const_iterator
                         iter = indexes.begin(),
                         iter_end = indexes.end();
                 iter != iter_end; ++iter)
        {
                const ETextureIndex te = *iter;
                const LLEditWearableDictionary::PickerControlEntry*     entry
                        = get_picker_entry<CtrlType>(te);
                if (!entry)
                {
                        LL_WARNS() << "could not get picker dictionary entry (" << te << ") for wearable of type: " << type << LL_ENDL;
                        continue;
                }
                if (pred(entry))
                {
                        return entry;
                }
        }
        return NULL;
}

template <typename CtrlType>
void for_each_picker_ctrl_entry(LLPanel* panel, LLWearableType::EType type, function_t fun)
{
        if (!panel)
        {
                LL_WARNS() << "the panel wasn't passed for wearable of type: " << type << LL_ENDL;
                return;
        }
        const LLEditWearableDictionary::WearableEntry *wearable_entry
                = LLEditWearableDictionary::getInstance()->getWearable(type);
        if (!wearable_entry)
        {
                LL_WARNS() << "could not get wearable dictionary entry for wearable of type: " << type << LL_ENDL;
                return;
        }
        const texture_vec_t& indexes = get_pickers_indexes<CtrlType>(wearable_entry);
        for (texture_vec_t::const_iterator
                         iter = indexes.begin(),
                         iter_end = indexes.end();
                 iter != iter_end; ++iter)
        {
                const ETextureIndex te = *iter;
                const LLEditWearableDictionary::PickerControlEntry* entry = get_picker_entry<CtrlType>(te);
                if (!entry)
                {
                        LL_WARNS() << "could not get picker dictionary entry (" << te << ") for wearable of type: " << type << LL_ENDL;
                        continue;
                }
                fun(panel, entry);
        }
}

// The helper functions for pickers management
static void init_color_swatch_ctrl(LLPanelEditWearable* self, LLPanel* panel, const LLEditWearableDictionary::PickerControlEntry* entry)
{
        LLColorSwatchCtrl* color_swatch_ctrl = panel->getChild<LLColorSwatchCtrl>(entry->mControlName);
        if (color_swatch_ctrl)
        {
                // Can't get the color from the wearable here, since the wearable may not be set when this is called.
                color_swatch_ctrl->setOriginal(LLColor4::white);
        }
}

static void init_texture_ctrl(LLPanelEditWearable* self, LLPanel* panel, const LLEditWearableDictionary::PickerControlEntry* entry)
{
        LLTextureCtrl* texture_ctrl = panel->getChild<LLTextureCtrl>(entry->mControlName);
        if (texture_ctrl)
        {
                texture_ctrl->setDefaultImageAssetID(entry->mDefaultImageId);
                texture_ctrl->setAllowNoTexture(entry->mAllowNoTexture);
                // Don't allow (no copy) or (notransfer) textures to be selected.
                texture_ctrl->setImmediateFilterPermMask(PERM_NONE);
                texture_ctrl->setDnDFilterPermMask(PERM_NONE);
        }
}

static void update_color_swatch_ctrl(LLPanelEditWearable* self, LLPanel* panel, const LLEditWearableDictionary::PickerControlEntry* entry)
{
        LLColorSwatchCtrl* color_swatch_ctrl = panel->getChild<LLColorSwatchCtrl>(entry->mControlName);
        if (color_swatch_ctrl)
        {
                color_swatch_ctrl->set(self->getWearable()->getClothesColor(entry->mTextureIndex));
                color_swatch_ctrl->closeFloaterColorPicker();
        }
}

static void update_texture_ctrl(LLPanelEditWearable* self, LLPanel* panel, const LLEditWearableDictionary::PickerControlEntry* entry)
{
        LLTextureCtrl* texture_ctrl = panel->getChild<LLTextureCtrl>(entry->mControlName);
        if (texture_ctrl)
        {
                LLUUID new_id;
                LLLocalTextureObject *lto = self->getWearable()->getLocalTextureObject(entry->mTextureIndex);
                if (lto && (lto->getID() != IMG_DEFAULT_AVATAR))
                {
                        new_id = lto->getID();
                }
                else
                {
                        new_id = LLUUID::null;
                }
                LLUUID old_id = texture_ctrl->getImageAssetID();
                if (old_id != new_id)
                {
                        // texture has changed, close the floater to avoid DEV-22461
                        texture_ctrl->closeDependentFloater();
                }
                texture_ctrl->setImageAssetID(new_id);
        }
}

static void set_enabled_color_swatch_ctrl(bool enabled, LLPanel* panel, const LLEditWearableDictionary::PickerControlEntry* entry)
{
        LLColorSwatchCtrl* color_swatch_ctrl = panel->getChild<LLColorSwatchCtrl>(entry->mControlName);
        if (color_swatch_ctrl)
        {
                color_swatch_ctrl->setEnabled(enabled);
        }
}

static void set_enabled_texture_ctrl(bool enabled, LLPanel* panel, const LLEditWearableDictionary::PickerControlEntry* entry)
{
        LLTextureCtrl* texture_ctrl = panel->getChild<LLTextureCtrl>(entry->mControlName);
        if (texture_ctrl)
        {
                texture_ctrl->setEnabled(enabled);
        }
}

// LLPanelEditWearable

LLPanelEditWearable::LLPanelEditWearable()
        : LLPanel()
        , mWearablePtr(NULL)
        , mWearableItem(NULL)
{
        mCommitCallbackRegistrar.add("ColorSwatch.Commit", boost::bind(&LLPanelEditWearable::onColorSwatchCommit, this, _1));
        mCommitCallbackRegistrar.add("TexturePicker.Commit", boost::bind(&LLPanelEditWearable::onTexturePickerCommit, this, _1));
}

//virtual
LLPanelEditWearable::~LLPanelEditWearable()
{
       if (mWearablePtr)
       	    mWearablePtr->unregisterObserver(this);
}

bool LLPanelEditWearable::changeHeightUnits(const LLSD& new_value)
{
        updateMetricLayout( new_value.asBoolean() );
        updateTypeSpecificControls(LLWearableType::WT_SHAPE);
        return true;
}

void LLPanelEditWearable::updateMetricLayout(bool new_value)
{
        LLUIString current_metric, replacment_metric;
        current_metric = new_value ? mMeters : mFeet;
        replacment_metric = new_value ? mFeet : mMeters;
        mHeightValue.setArg( "[METRIC1]", current_metric.getString() );
        mReplacementMetricUrl.setArg( "[URL_METRIC2]", std::string("[secondlife:///app/metricsystem ") + replacment_metric.getString() + std::string("]"));
}

void LLPanelEditWearable::updateAvatarHeightLabel()
{
        mTxtAvatarHeight->setText(LLStringUtil::null);
        LLStyle::Params param;
        param.color = mAvatarHeightLabelColor;
        mTxtAvatarHeight->appendText(mHeight, false, param);
        param.color = mAvatarHeightValueLabelColor;
        mTxtAvatarHeight->appendText(mHeightValue, false, param);
        param.color = mAvatarHeightLabelColor; // using mAvatarHeightLabelColor for '/' separator
        mTxtAvatarHeight->appendText(" / ", false, param);
        mTxtAvatarHeight->appendText(this->mReplacementMetricUrl, false, param);
}

void LLPanelEditWearable::onWearablePanelVisibilityChange(const LLSD &in_visible_chain, LLAccordionCtrl* accordion_ctrl)
{
        if (in_visible_chain.asBoolean() && accordion_ctrl != NULL)
        {
                accordion_ctrl->expandDefaultTab();
        }
}

void LLPanelEditWearable::setWearablePanelVisibilityChangeCallback(LLPanel* bodypart_panel)
{
        if (bodypart_panel != NULL)
        {
                LLAccordionCtrl* accordion_ctrl = bodypart_panel->getChild<LLAccordionCtrl>("wearable_accordion");

                if (accordion_ctrl != NULL)
                {
                        bodypart_panel->setVisibleCallback(
                                        boost::bind(&LLPanelEditWearable::onWearablePanelVisibilityChange, this, _2, accordion_ctrl));
                }
                else
                {
                        LL_WARNS() << "accordion_ctrl is NULL" << LL_ENDL;
                }
        }
        else
        {
                LL_WARNS() << "bodypart_panel is NULL" << LL_ENDL;
        }
}

// virtual 
bool LLPanelEditWearable::postBuild()
{
        // buttons
        mBtnRevert = getChild<LLButton>("revert_button");
        mBtnRevert->setClickedCallback(boost::bind(&LLPanelEditWearable::onRevertButtonClicked, this));

        mBtnBack = getChild<LLButton>("back_btn");
        mBackBtnLabel = mBtnBack->getLabelUnselected();
        mBtnBack->setLabel(LLStringUtil::null);

        childSetAction("import_btn", boost::bind(&LLPanelEditWearable::onClickedImportBtn, this));	// [FS:CR] FIRE-290

        mBtnBack->setClickedCallback(boost::bind(&LLPanelEditWearable::onBackButtonClicked, this));

        mNameEditor = getChild<LLLineEditor>("description");

        mPanelTitle = getChild<LLTextBox>("edit_wearable_title");
        mDescTitle = getChild<LLTextBox>("description_text");

        getChild<LLRadioGroup>("sex_radio")->setCommitCallback(boost::bind(&LLPanelEditWearable::onCommitSexChange, this));
        getChild<LLButton>("save_as_button")->setCommitCallback(boost::bind(&LLPanelEditWearable::onSaveAsButtonClicked, this));

        // The following panels will be shown/hidden based on what wearable we're editing
        // body parts
        mPanelShape = getChild<LLPanel>("edit_shape_panel");
        mPanelSkin = getChild<LLPanel>("edit_skin_panel");
        mPanelEyes = getChild<LLPanel>("edit_eyes_panel");
        mPanelHair = getChild<LLPanel>("edit_hair_panel");

        // Setting the visibility callback is applied only to the bodyparts panel
        // because currently they are the only ones whose 'wearable_accordion' has
        // multiple accordion tabs (see EXT-8164 for details).
        // <FS:Ansariel> Commenting out these calls fix XUI parser warnings.
        //               While it would be easy to fix those by using the correct
        //               widget classes, we comment it out because the LL default
        //               behavior is to always switch to the first tab when editing
        //               appearance which is highly annoying when fine-tuning shapes
        //setWearablePanelVisibilityChangeCallback(mPanelShape);
        //setWearablePanelVisibilityChangeCallback(mPanelSkin);
        //setWearablePanelVisibilityChangeCallback(mPanelEyes);
        //setWearablePanelVisibilityChangeCallback(mPanelHair);
        // </FS:Ansariel>

        //clothes
        mPanelShirt = getChild<LLPanel>("edit_shirt_panel");
        mPanelPants = getChild<LLPanel>("edit_pants_panel");
        mPanelShoes = getChild<LLPanel>("edit_shoes_panel");
        mPanelSocks = getChild<LLPanel>("edit_socks_panel");
        mPanelJacket = getChild<LLPanel>("edit_jacket_panel");
        mPanelGloves = getChild<LLPanel>("edit_gloves_panel");
        mPanelUndershirt = getChild<LLPanel>("edit_undershirt_panel");
        mPanelUnderpants = getChild<LLPanel>("edit_underpants_panel");
        mPanelSkirt = getChild<LLPanel>("edit_skirt_panel");
        mPanelAlpha = getChild<LLPanel>("edit_alpha_panel");
        mPanelTattoo = getChild<LLPanel>("edit_tattoo_panel");
        mPanelUniversal = getChild<LLPanel>("edit_universal_panel");
        mPanelPhysics = getChild<LLPanel>("edit_physics_panel");

        mTxtAvatarHeight = mPanelShape->getChild<LLTextBox>("avatar_height");

        mWearablePtr = NULL;

        configureAlphaCheckbox(LLAvatarAppearanceDefines::TEX_LOWER_ALPHA, "lower alpha texture invisible");
        configureAlphaCheckbox(LLAvatarAppearanceDefines::TEX_UPPER_ALPHA, "upper alpha texture invisible");
        configureAlphaCheckbox(LLAvatarAppearanceDefines::TEX_HEAD_ALPHA, "head alpha texture invisible");
        configureAlphaCheckbox(LLAvatarAppearanceDefines::TEX_EYES_ALPHA, "eye alpha texture invisible");
        configureAlphaCheckbox(LLAvatarAppearanceDefines::TEX_HAIR_ALPHA, "hair alpha texture invisible");

        // configure tab expanded callbacks
        for (U32 type_index = 0; type_index < (U32)LLWearableType::WT_COUNT; ++type_index)
        {
                LLWearableType::EType type = (LLWearableType::EType) type_index;
                const LLEditWearableDictionary::WearableEntry *wearable_entry = LLEditWearableDictionary::getInstance()->getWearable(type);
                if (!wearable_entry)
                {
                        LL_WARNS() << "could not get wearable dictionary entry for wearable of type: " << type << LL_ENDL;
                        continue;
                }
                U8 num_subparts = (U8)(wearable_entry->mSubparts.size());

                // <FS:Ansariel> Appearance panel not updating camera position
                bool tab_container_cb_set = false;

                for (U8 index = 0; index < num_subparts; ++index)
                {
                        // dive into data structures to get the panel we need
                        ESubpart subpart_e = wearable_entry->mSubparts[index];
                        const LLEditWearableDictionary::SubpartEntry *subpart_entry = LLEditWearableDictionary::getInstance()->getSubpart(subpart_e);

                        if (!subpart_entry)
                        {
                                LL_WARNS() << "could not get wearable subpart dictionary entry for subpart: " << subpart_e << LL_ENDL;
                                continue;
                        }

                        const std::string accordion_tab = subpart_entry->mAccordionTab;
        
                        // <FS:Ansariel> Alpha and tattoo don't adhere to the usual panel layout and don't have a param list and main tab
                        //               We can safely skip here as the wearables having no accordion tabs only have one sub-part,
                        //               so no camera switch is needed
                        //LLAccordionCtrlTab *tab = getChild<LLAccordionCtrlTab>(accordion_tab);
                        if (accordion_tab.empty())
                        {
                            continue;
                        }
                        LLAccordionCtrlTab *tab = findChild<LLAccordionCtrlTab>(accordion_tab);
                        // </FS:Ansariel>

                        if (!tab)
                        {
                                LL_WARNS() << "could not get llaccordionctrltab from UI with name: " << accordion_tab << LL_ENDL;
                                continue;
                        }

                        // initialize callback to ensure camera view changes appropriately.
                        tab->setDropDownStateChangedCallback(boost::bind(&LLPanelEditWearable::onTabExpandedCollapsed,this,_2,index));

                        // <FS:Ansariel> Appearance panel not updating camera position; Some skins use tabs - in this case
                        //               set a callback on the tab container when the tab is changed to switch the camera position
                        if (!tab_container_cb_set)
                        {
                            LLTabContainer* tab_container = dynamic_cast<LLTabContainer*>(tab->getParent()->getParent()->getParent());
                            if (tab_container)
                            {
                                tab_container->setCommitCallback(boost::bind(&LLPanelEditWearable::onTabChanged, this, _1, type));
                                tab_container_cb_set = true;
                            }
                        }
                        // </FS:Ansariel>
                }

                // initialize texture and color picker controls
                for_each_picker_ctrl_entry <LLColorSwatchCtrl> (getPanel(type), type, boost::bind(init_color_swatch_ctrl, this, _1, _2));
                for_each_picker_ctrl_entry <LLTextureCtrl>     (getPanel(type), type, boost::bind(init_texture_ctrl, this, _1, _2));
        }

        // init all strings
        mMeters         = mPanelShape->getString("meters");
        mFeet           = mPanelShape->getString("feet");
        mHeight         = mPanelShape->getString("height") + " ";
        mHeightValue    = "[HEIGHT] [METRIC1]";
        mReplacementMetricUrl   = "[URL_METRIC2]";

        std::string color = mPanelShape->getString("height_label_color");
        mAvatarHeightLabelColor = LLUIColorTable::instance().getColor(color, LLColor4::green);
        color = mPanelShape->getString("height_value_label_color");
        mAvatarHeightValueLabelColor = LLUIColorTable::instance().getColor(color, LLColor4::green);
        gSavedSettings.getControl("HeightUnits")->getSignal()->connect(boost::bind(&LLPanelEditWearable::changeHeightUnits, this, _2));
        updateMetricLayout(gSavedSettings.getBOOL("HeightUnits"));

        return true;
}

// virtual 
// LLUICtrl
bool LLPanelEditWearable::isDirty() const
{
        bool isDirty = false;
        if (mWearablePtr)
        {
                if (mWearablePtr->isDirty() ||
                        (mWearableItem && mNameEditor && mWearableItem->getName().compare(mNameEditor->getText()) != 0))
                {
                        isDirty = true;
                }
        }
        return isDirty;
}


//virtual
void LLPanelEditWearable::draw()
{
        updateVerbs();
        if (getWearable() && getWearable()->getType() == LLWearableType::WT_SHAPE)
        {
                //updating avatar height
                updateTypeSpecificControls(LLWearableType::WT_SHAPE);
        }

        LLPanel::draw();
}

void LLPanelEditWearable::onClose()
{
        // any unsaved changes should be reverted at this point
        revertChanges();
}

void LLPanelEditWearable::setVisible(bool visible)
{
        if (!visible)
        {
                showWearable(mWearablePtr, false);
        }
        LLPanel::setVisible(visible);
}

void LLPanelEditWearable::setWearable(LLViewerWearable *wearable, bool disable_camera_switch)
{
        showWearable(mWearablePtr, false, disable_camera_switch);
        if (mWearablePtr)
       	    mWearablePtr->unregisterObserver(this);
        mWearablePtr = wearable;
        if( mWearablePtr )
            mWearablePtr->registerObserver( this );
        showWearable(mWearablePtr, true, disable_camera_switch);
}

//static 
void LLPanelEditWearable::onBackButtonClicked(void* userdata)
{
        LLPanelEditWearable* panel = (LLPanelEditWearable*)userdata;
        if (panel->isDirty())
        {
                LLAppearanceMgr::instance().setOutfitDirty(true);
        }
}

//static 
void LLPanelEditWearable::onRevertButtonClicked(void* userdata)
{
        LLPanelEditWearable *panel = (LLPanelEditWearable*) userdata;
        panel->revertChanges();
}

void LLPanelEditWearable::onSaveAsButtonClicked()
{
        LLSD args;
        args["DESC"] = mNameEditor->getText();

        LLNotificationsUtil::add("SaveWearableAs", args, LLSD(), boost::bind(&LLPanelEditWearable::saveAsCallback, this, _1, _2));
}

void LLPanelEditWearable::saveAsCallback(const LLSD& notification, const LLSD& response)
{
        S32 option = LLNotificationsUtil::getSelectedOption(notification, response);
        if (0 == option)
        {
                std::string wearable_name = response["message"].asString();
                LLStringUtil::trim(wearable_name);
                if (!wearable_name.empty())
                {
                        mNameEditor->setText(wearable_name);
                        saveChanges(true);
                }
        }
}

void LLPanelEditWearable::onCommitSexChange()
{
        if (!isAgentAvatarValid())
        {
                return;
        }

        LLWearableType::EType type = mWearablePtr->getType();
        U32 index;
        if (!gAgentWearables.getWearableIndex(mWearablePtr, index) ||
                !gAgentWearables.isWearableModifiable(type, index))
        {
                return;
        }

        LLViewerVisualParam* param = static_cast<LLViewerVisualParam*>(gAgentAvatarp->getVisualParam( "male" ));
        if (!param)
        {
                return;
        }

        bool is_new_sex_male = (gSavedSettings.getU32("AvatarSex") ? SEX_MALE : SEX_FEMALE) == SEX_MALE;
        LLViewerWearable* wearable = gAgentWearables.getViewerWearable(type, index);
        if (wearable)
        {
                // <FS:Ansariel> [Legacy Bake]
                //wearable->setVisualParamWeight(param->getID(), is_new_sex_male);
                wearable->setVisualParamWeight(param->getID(), is_new_sex_male, false);
        }
        // <FS:Ansariel> [Legacy Bake]
        //param->setWeight( is_new_sex_male);

        //gAgentAvatarp->updateSexDependentLayerSets();
        param->setWeight( is_new_sex_male, false);

        gAgentAvatarp->updateSexDependentLayerSets(false);
        // </FS:Ansariel> [Legacy Bake]

        gAgentAvatarp->updateVisualParams();
        showWearable(mWearablePtr, true, true);
        updateScrollingPanelUI();
}

void LLPanelEditWearable::onTexturePickerCommit(const LLUICtrl* ctrl)
{
        const LLTextureCtrl* texture_ctrl = dynamic_cast<const LLTextureCtrl*>(ctrl);
        if (!texture_ctrl)
        {
                LL_WARNS() << "got commit signal from not LLTextureCtrl." << LL_ENDL;
                return;
        }

        if (getWearable())
        {
                LLWearableType::EType type = getWearable()->getType();
                const PickerControlEntryNamePredicate name_pred(texture_ctrl->getName());
                const LLEditWearableDictionary::PickerControlEntry* entry
                        = find_picker_ctrl_entry_if<LLTextureCtrl, PickerControlEntryNamePredicate>(type, name_pred);
                if (entry)
                {
                        // Set the new version
                        LLViewerFetchedTexture* image = LLViewerTextureManager::getFetchedTexture(texture_ctrl->getImageAssetID());
                        if (image->getID() == IMG_DEFAULT)
                        {
                                image = LLViewerTextureManager::getFetchedTexture(IMG_DEFAULT_AVATAR);
                        }
                        if (getWearable())
                        {
                            U32 index;
                            if (gAgentWearables.getWearableIndex(getWearable(), index))
                            {
                                gAgentAvatarp->setLocalTexture(entry->mTextureIndex, image, false, index);
                                LLVisualParamHint::requestHintUpdates();
                                // <FS:Ansariel> [Legacy Bake]
                                //gAgentAvatarp->wearableUpdated(type);
                                gAgentAvatarp->wearableUpdated(type, false);
                            }
                            else
                            {
                                LL_WARNS() << "wearable not found in gAgentWearables" << LL_ENDL;
                            }
                        }
                }
                else
                {
                        LL_WARNS() << "could not get texture picker dictionary entry for wearable of type: " << type << LL_ENDL;
                }
        }
}

void LLPanelEditWearable::onColorSwatchCommit(const LLUICtrl* ctrl)
{
        if (getWearable())
        {
                LLWearableType::EType type = getWearable()->getType();
                const PickerControlEntryNamePredicate name_pred(ctrl->getName());
                const LLEditWearableDictionary::PickerControlEntry* entry =
                        find_picker_ctrl_entry_if<LLColorSwatchCtrl, PickerControlEntryNamePredicate>(type, name_pred);
                if (entry)
                {
                        const LLColor4& old_color = getWearable()->getClothesColor(entry->mTextureIndex);
                        const LLColor4& new_color = LLColor4(ctrl->getValue());
                        if (old_color != new_color)
                        {
                                // <FS:Ansariel> [Legacy Bake]
                                //getWearable()->setClothesColor(entry->mTextureIndex, new_color);
                                getWearable()->setClothesColor(entry->mTextureIndex, new_color, true);
                                LLVisualParamHint::requestHintUpdates();
                                // <FS:Ansariel> [Legacy Bake]
                                //gAgentAvatarp->wearableUpdated(getWearable()->getType());
                                gAgentAvatarp->wearableUpdated(getWearable()->getType(), false);
                        }
                }
                else
                {
                        LL_WARNS() << "could not get color swatch dictionary entry for wearable of type: " << type << LL_ENDL;
                }
        }
}

void LLPanelEditWearable::updatePanelPickerControls(LLWearableType::EType type)
{
        LLPanel* panel = getPanel(type);
        if (!panel)
        {
                return;
        }

        bool is_modifiable = false;

        if (mWearableItem)
        {
                const LLPermissions& perm = mWearableItem->getPermissions();
                is_modifiable = perm.allowModifyBy(gAgent.getID(), gAgent.getGroupID());
        }

        if (is_modifiable)
        {
                // Update picker controls
                for_each_picker_ctrl_entry <LLColorSwatchCtrl> (panel, type, boost::bind(update_color_swatch_ctrl, this, _1, _2));
                for_each_picker_ctrl_entry <LLTextureCtrl>     (panel, type, boost::bind(update_texture_ctrl, this, _1, _2));
        }
        else
        {
                // Disable controls
                for_each_picker_ctrl_entry <LLColorSwatchCtrl> (panel, type, boost::bind(set_enabled_color_swatch_ctrl, false, _1, _2));
                for_each_picker_ctrl_entry <LLTextureCtrl>     (panel, type, boost::bind(set_enabled_texture_ctrl, false, _1, _2));
        }
}

void LLPanelEditWearable::incrementCofVersionLegacy()
{
}

void LLPanelEditWearable::saveChanges(bool force_save_as)
{
        if (!mWearablePtr || !isDirty())
        {
                // do nothing if no unsaved changes
                return;
        }

        U32 index;
        if (!gAgentWearables.getWearableIndex(mWearablePtr, index))
        {
                LL_WARNS() << "wearable not found" << LL_ENDL;
                return;
        }

        std::string new_name = mNameEditor->getText();

        // Find an existing link to this wearable's inventory item, if any, and its description field.
        LLInventoryItem* link_item = NULL;
        std::string description;
        LLInventoryModel::item_array_t links =
                LLAppearanceMgr::instance().findCOFItemLinks(mWearablePtr->getItemID());
        if (links.size() > 0)
        {
                link_item = links.at(0).get();
                if (link_item && link_item->getIsLinkType())
                {
                        description = link_item->getActualDescription();
                }
        }

        if (force_save_as)
        {
                // the name of the wearable has changed, re-save wearable with new name
                LLAppearanceMgr::instance().removeCOFItemLinks(mWearablePtr->getItemID(), gAgentAvatarp->mEndCustomizeCallback);
                gAgentWearables.saveWearableAs(mWearablePtr->getType(), index, new_name, description, false);
                mNameEditor->setText(mWearableItem->getName());
        }
        else
        {
                // Make another copy of this link, with the same
                // description.  This is needed to bump the COF
                // version so texture baking service knows appearance has changed.
                if (link_item)
                {
                        // Create new link
                        LL_DEBUGS("Avatar") << "link refresh, creating new link to " << link_item->getLinkedUUID()
                                << " removing old link at " << link_item->getUUID()
                                << " wearable item id " << mWearablePtr->getItemID() << LL_ENDL;

                        LLInventoryObject::const_object_list_t obj_array;
                        obj_array.push_back(LLConstPointer<LLInventoryObject>(link_item));
                        link_inventory_array(LLAppearanceMgr::instance().getCOF(),
                                obj_array,
                                gAgentAvatarp->mEndCustomizeCallback);
                        // Remove old link
                        remove_inventory_item(link_item->getUUID(), gAgentAvatarp->mEndCustomizeCallback);
                }
                // <FS:Ansariel> [Legacy Bake]
                //gAgentWearables.saveWearable(mWearablePtr->getType(), index, new_name);
                gAgentWearables.saveWearable(mWearablePtr->getType(), index, true, new_name);
        }
}

void LLPanelEditWearable::revertChanges()
{
        if (!mWearablePtr || !isDirty())
        {
                // no unsaved changes to revert
                return;
        }

        mWearablePtr->revertValues();
        mNameEditor->setText(mWearableItem->getName());
        updatePanelPickerControls(mWearablePtr->getType());
        updateTypeSpecificControls(mWearablePtr->getType());
        // <FS:Ansariel> [Legacy Bake]
        //gAgentAvatarp->wearableUpdated(mWearablePtr->getType());
        gAgentAvatarp->wearableUpdated(mWearablePtr->getType(), false);
}

void LLPanelEditWearable::showWearable(LLViewerWearable* wearable, bool show, bool disable_camera_switch)
{
        if (!wearable)
        {
                return;
        }

        mWearableItem = gInventory.getItem(mWearablePtr->getItemID());
        llassert(mWearableItem);

        LLWearableType::EType type = wearable->getType();
        LLPanel *targetPanel = NULL;
        std::string title;
        std::string description_title;

        const LLEditWearableDictionary::WearableEntry *wearable_entry = LLEditWearableDictionary::getInstance()->getWearable(type);
        if (!wearable_entry)
        {
                LL_WARNS() << "called LLPanelEditWearable::showWearable with an invalid wearable type! (" << type << ")" << LL_ENDL;
                return;
        }

        targetPanel = getPanel(type);
        title = getString(wearable_entry->mTitle);
        description_title = getString(wearable_entry->mDescTitle);

        // Update picker controls state
        for_each_picker_ctrl_entry <LLColorSwatchCtrl> (targetPanel, type, boost::bind(set_enabled_color_swatch_ctrl, show, _1, _2));
        for_each_picker_ctrl_entry <LLTextureCtrl>     (targetPanel, type, boost::bind(set_enabled_texture_ctrl, show, _1, _2));

        targetPanel->setVisible(show);
        toggleTypeSpecificControls(type);
        // Update type controls here
        updateTypeSpecificControls(type);

        if (show)
        {
                mPanelTitle->setText(title);
                mPanelTitle->setToolTip(title);
                mDescTitle->setText(description_title);

                // set name
                mNameEditor->setText(mWearableItem->getName());

                updatePanelPickerControls(type);

                // clear and rebuild visual param list
                U8 num_subparts = (U8)(wearable_entry->mSubparts.size());

                for (U8 index = 0; index < num_subparts; ++index)
                {
                        // dive into data structures to get the panel we need
                        ESubpart subpart_e = wearable_entry->mSubparts[index];
                        const LLEditWearableDictionary::SubpartEntry *subpart_entry = LLEditWearableDictionary::getInstance()->getSubpart(subpart_e);

                        if (!subpart_entry)
                        {
                                LL_WARNS() << "could not get wearable subpart dictionary entry for subpart: " << subpart_e << LL_ENDL;
                                continue;
                        }

                        const std::string scrolling_panel = subpart_entry->mParamList;
                        const std::string accordion_tab = subpart_entry->mAccordionTab;

                        // <FS:Ansariel> Alpha and tattoo don't adhere to the usual panel layout and don't have a param list and main tab
                        //               Since there are no sex-based differences, we can skip here
                        if (scrolling_panel.empty() || accordion_tab.empty())
                        {
                            continue;
                        }
                        // </FS:Ansariel>
        
                        LLScrollingPanelList *panel_list = getChild<LLScrollingPanelList>(scrolling_panel);
                        LLAccordionCtrlTab *tab = getChild<LLAccordionCtrlTab>(accordion_tab);

                        if (!panel_list)
                        {
                                LL_WARNS() << "could not get scrolling panel list: " << scrolling_panel << LL_ENDL;
                                continue;
                        }

                        if (!tab)
                        {
                                LL_WARNS() << "could not get llaccordionctrltab from UI with name: " << accordion_tab << LL_ENDL;
                                continue;
                        }

                        // Don't show female subparts if you're not female, etc.
                        if (!(gAgentAvatarp->getSex() & subpart_entry->mSex))
                        {
                                tab->setVisible(false);
                                continue;
                        }
                        else
                        {
                                tab->setVisible(true);
                        }

                        // what edit group do we want to extract params for?
                        const std::string edit_group = subpart_entry->mEditGroup;

                        // storage for ordered list of visual params
                        value_map_t sorted_params;
                        getSortedParams(sorted_params, edit_group);

                        //<FS:ND> Query by JointKey rather than just a string, the key can be a U32 index for faster lookup
                        //LLJoint* jointp = gAgentAvatarp->getJoint( subpart_entry->mTargetJoint );
                        LLJoint* jointp = gAgentAvatarp->getJoint( JointKey::construct( subpart_entry->mTargetJoint ) );
                        if (!jointp)
                        {
                            //jointp = gAgentAvatarp->getJoint( "mHead" );
                            jointp = gAgentAvatarp->getJoint( JointKey::construct( "mHead" ) );
                        }
                        // </FS:ND>

                        buildParamList(panel_list, sorted_params, tab, jointp);

                        updateScrollingPanelUI();
                }

                if (!disable_camera_switch)
                {
                        showDefaultSubpart();
                }

                updateVerbs();
        }
}

void LLPanelEditWearable::showDefaultSubpart()
{
        // <FS:Ansariel> Correct camera position for last subpart
        std::map<LLWearableType::EType, U8>::iterator found = mLastShownSubpartIndex.find(mWearablePtr->getType());
        if (found != mLastShownSubpartIndex.end())
        {
            changeCamera(found->second);
        }
        else
        // </FS:Ansariel>
        changeCamera(0);
}

void LLPanelEditWearable::onTabExpandedCollapsed(const LLSD& param, U8 index)
{
        bool expanded = param.asBoolean();

        if (!mWearablePtr || !gAgentCamera.cameraCustomizeAvatar())
        {
                // we don't have a valid wearable we're editing, or we've left the wearable editor
                return;
        }

        if (expanded)
        {
                mLastShownSubpartIndex[mWearablePtr->getType()] = index; // <FS:Ansariel> Correct camera position for last subpart
                changeCamera(index);
        }
}

// <FS:Ansariel> Appearance panel not updating camera position
void LLPanelEditWearable::onTabChanged(LLUICtrl* ctrl, LLWearableType::EType type)
{
    LLTabContainer* container = dynamic_cast<LLTabContainer*>(ctrl);
    if (!container)
    {
        return;
    }

    if (!mWearablePtr || !gAgentCamera.cameraCustomizeAvatar())
    {
        // we don't have a valid wearable we're editing, or we've left the wearable editor
        return;
    }

    const LLEditWearableDictionary::WearableEntry* wearable_entry = LLEditWearableDictionary::getInstance()->getWearable(type);
    if (!wearable_entry)
    {
        return;
    }

    llassert_always(wearable_entry->mSubparts.size() <= 0xFF);
    U8 num_subparts = static_cast<U8>(wearable_entry->mSubparts.size());
    for (U8 index = 0; index < num_subparts; ++index)
    {
        ESubpart subpart_e = wearable_entry->mSubparts[index];
        const LLEditWearableDictionary::SubpartEntry* subpart_entry = LLEditWearableDictionary::getInstance()->getSubpart(subpart_e);

        if (subpart_entry && container->getCurrentPanel()->hasChild(subpart_entry->mAccordionTab, true))
        {
            mLastShownSubpartIndex[type] = index; // <FS:Ansariel> Correct camera position for last subpart
            changeCamera(index);
            break;
        }
    }
}
// </FS:Ansariel>

void LLPanelEditWearable::changeCamera(U8 subpart)
{
        // Don't change the camera if this type doesn't have a camera switch.
        // Useful for wearables like physics that don't have an associated physical body part.
        if (LLWearableType::getInstance()->getDisableCameraSwitch(mWearablePtr->getType()))
        {
                return;
        }

        const LLEditWearableDictionary::WearableEntry *wearable_entry = LLEditWearableDictionary::getInstance()->getWearable(mWearablePtr->getType());
        if (!wearable_entry)
        {
                LL_INFOS() << "could not get wearable dictionary entry for wearable type: " << mWearablePtr->getType() << LL_ENDL;
                return;
        }

        if (subpart >= wearable_entry->mSubparts.size())
        {
                LL_INFOS() << "accordion tab expanded for invalid subpart. Wearable type: " << mWearablePtr->getType() << " subpart num: " << subpart << LL_ENDL;
                return;
        }

        ESubpart subpart_e = wearable_entry->mSubparts[subpart];
        const LLEditWearableDictionary::SubpartEntry *subpart_entry = LLEditWearableDictionary::getInstance()->getSubpart(subpart_e);

        if (!subpart_entry)
        {
                LL_WARNS() << "could not get wearable subpart dictionary entry for subpart: " << subpart_e << LL_ENDL;
                return;
        }

        // Update the camera
//<FS:ND> Query by JointKey rather than just a string, the key can be a U32 index for faster lookup
		//gMorphView->setCameraTargetJoint( gAgentAvatarp->getJoint( subpart_entry->mTargetJoint ) );
		gMorphView->setCameraTargetJoint( gAgentAvatarp->getJoint( JointKey::construct( subpart_entry->mTargetJoint ) ) );
// </FS>ND>

        gMorphView->setCameraTargetOffset( subpart_entry->mTargetOffset );
        gMorphView->setCameraOffset( subpart_entry->mCameraOffset );
        if (gSavedSettings.getBOOL("AppearanceCameraMovement"))
        {
                // Unlock focus from avatar but don't stop animation to not interrupt ANIM_AGENT_CUSTOMIZE
                gAgentCamera.setFocusOnAvatar(false, gAgentCamera.getCameraAnimating());
                gMorphView->updateCamera();
        }
}

void LLPanelEditWearable::updateScrollingPanelList()
{
        updateScrollingPanelUI();
}

void LLPanelEditWearable::toggleTypeSpecificControls(LLWearableType::EType type)
{
        // Toggle controls specific to shape editing panel.
        {
                bool is_shape = (type == LLWearableType::WT_SHAPE);
                getChildView("sex_radio")->setVisible( is_shape);
                getChildView("female_icon")->setVisible( is_shape);
                getChildView("male_icon")->setVisible( is_shape);
        }
}

void LLPanelEditWearable::updateTypeSpecificControls(LLWearableType::EType type)
{
        const F32 ONE_METER = 1.0f;
        const F32 ONE_FOOT = 0.3048f * ONE_METER; // in meters
        // Update controls specific to shape editing panel.
        if (type == LLWearableType::WT_SHAPE)
        {
                // Update avatar height
<<<<<<< HEAD
                // The .195 is a fudge factor derived by measuring against
                // prims inworld, and carried forward from Phoenix. -- TS
                F32 new_size = gAgentAvatarp->mBodySize.mV[VZ] + .195f;
                if (gSavedSettings.getBOOL("HeightUnits") == false)
=======
                F32 new_size = gAgentAvatarp->mBodySize.mV[VZ];
                if (!gSavedSettings.getBOOL("HeightUnits"))
>>>>>>> f9473e8a
                {
                        // convert meters to feet
                        new_size = new_size / ONE_FOOT;
                }

                std::string avatar_height_str = llformat("%.2f", new_size);
                mHeightValue.setArg("[HEIGHT]", avatar_height_str);
                updateAvatarHeightLabel();
        }

        if (LLWearableType::WT_ALPHA == type)
        {
                updateAlphaCheckboxes();

                initPreviousAlphaTextures();
        }
}

void LLPanelEditWearable::updateScrollingPanelUI()
{
        // do nothing if we don't have a valid wearable we're editing
        if (mWearablePtr == NULL)
        {
                return;
        }

        LLWearableType::EType type = mWearablePtr->getType();
        LLPanel *panel = getPanel(type);

        if (panel && (mWearablePtr->getItemID().notNull()))
        {
                const LLEditWearableDictionary::WearableEntry *wearable_entry = LLEditWearableDictionary::getInstance()->getWearable(type);
                llassert(wearable_entry);
                if (!wearable_entry)
                {
                        return;
                }

                LLScrollingPanelParam::sUpdateDelayFrames = 0;

                U8 num_subparts = (U8)(wearable_entry->mSubparts.size());
                for (U8 index = 0; index < num_subparts; ++index)
                {
                        // dive into data structures to get the panel we need
                        ESubpart subpart_e = wearable_entry->mSubparts[index];
                        const LLEditWearableDictionary::SubpartEntry *subpart_entry = LLEditWearableDictionary::getInstance()->getSubpart(subpart_e);

                        const std::string scrolling_panel = subpart_entry->mParamList;

                        LLScrollingPanelList *panel_list = getChild<LLScrollingPanelList>(scrolling_panel);

                        if (!panel_list)
                        {
                                LL_WARNS() << "could not get scrolling panel list: " << scrolling_panel << LL_ENDL;
                                continue;
                        }

                        panel_list->updatePanels(true);
                }
        }
}

LLPanel* LLPanelEditWearable::getPanel(LLWearableType::EType type)
{
        switch (type)
        {
                case LLWearableType::WT_SHAPE:
                        return mPanelShape;

                case LLWearableType::WT_SKIN:
                        return mPanelSkin;

                case LLWearableType::WT_HAIR:
                        return mPanelHair;

                case LLWearableType::WT_EYES:
                        return mPanelEyes;

                case LLWearableType::WT_SHIRT:
                        return mPanelShirt;

                case LLWearableType::WT_PANTS:
                        return mPanelPants;

                case LLWearableType::WT_SHOES:
                        return mPanelShoes;

                case LLWearableType::WT_SOCKS:
                        return mPanelSocks;

                case LLWearableType::WT_JACKET:
                        return mPanelJacket;

                case LLWearableType::WT_GLOVES:
                        return mPanelGloves;

                case LLWearableType::WT_UNDERSHIRT:
                        return mPanelUndershirt;

                case LLWearableType::WT_UNDERPANTS:
                        return mPanelUnderpants;

                case LLWearableType::WT_SKIRT:
                        return mPanelSkirt;

                case LLWearableType::WT_ALPHA:
                        return mPanelAlpha;

                case LLWearableType::WT_TATTOO:
                        return mPanelTattoo;

                case LLWearableType::WT_UNIVERSAL:
                        return mPanelUniversal;

                case LLWearableType::WT_PHYSICS:
                        return mPanelPhysics;

                default:
                        return NULL;
        }
}

void LLPanelEditWearable::getSortedParams(value_map_t &sorted_params, const std::string &edit_group)
{
        LLWearable::visual_param_vec_t param_list;
        ESex avatar_sex = gAgentAvatarp->getSex();

        mWearablePtr->getVisualParams(param_list);

        for (LLWearable::visual_param_vec_t::iterator iter = param_list.begin();
                iter != param_list.end();
                ++iter)
        {
                LLViewerVisualParam *param = (LLViewerVisualParam*) *iter;

                if (param->getID() == -1 
                        || !param->isTweakable()
                        || param->getEditGroup() != edit_group 
                        || !(param->getSex() & avatar_sex))
                {
                        continue;
                }

                value_map_t::value_type vt(-param->getDisplayOrder(), param);
                llassert( sorted_params.find(-param->getDisplayOrder()) == sorted_params.end() ); //check for duplicates
                sorted_params.insert(vt);
        }
}

void LLPanelEditWearable::buildParamList(LLScrollingPanelList *panel_list, value_map_t &sorted_params, LLAccordionCtrlTab *tab, LLJoint* jointp)
{
        // <FS:Ansariel> FIRE-21936: Option to disable visual hints for appearance editor
        bool show_hints = gSavedSettings.getBOOL("FSAppearanceShowHints");

        // sorted_params is sorted according to magnitude of effect from
        // least to greatest.  Adding to the front of the child list
        // reverses that order.
        if (panel_list)
        {
                panel_list->clearPanels();
                value_map_t::iterator end = sorted_params.end();
                for (value_map_t::iterator it = sorted_params.begin(); it != end; ++it)
                {
                        LLPanel::Params p;
                        p.name("LLScrollingPanelParam");
                        LLViewerWearable *wearable = this->getWearable();
                        LLScrollingPanelParamBase *panel_param = NULL;
                        // <FS:Ansariel> FIRE-21936: Option to disable visual hints for appearance editor
                        //if (wearable && wearable->getType() == LLWearableType::WT_PHYSICS) // Hack to show a different panel for physics.  Should generalize this later.
                        if (!show_hints || (wearable && wearable->getType() == LLWearableType::WT_PHYSICS)) // Hack to show a different panel for physics.  Should generalize this later.
                        // </FS:Ansariel>
                        {
                                panel_param = new LLScrollingPanelParamBase( p, NULL, (*it).second, true, this->getWearable(), jointp);
                        }
                        else
                        {
                                panel_param = new LLScrollingPanelParam( p, NULL, (*it).second, true, this->getWearable(), jointp);
                        }
                        panel_list->addPanel( panel_param );
                }
        }
}

void LLPanelEditWearable::updateVerbs()
{
        bool can_copy = false;

        if (mWearableItem)
        {
                can_copy = mWearableItem->getPermissions().allowCopyBy(gAgentID);
        }

        bool is_dirty = isDirty();

        mBtnRevert->setEnabled(is_dirty);
        getChildView("save_as_button")->setEnabled(is_dirty && can_copy);

        // [FS:CR] FIRE-10986 - A little redundant since you shouldn't be able to get here if the wearable is
        // no modify, but what the hell, check anyways.
        childSetEnabled("import_btn", mWearableItem->getPermissions().allowModifyBy(gAgentID));

        if (isAgentAvatarValid())
        {
                // Update viewer's radio buttons (of RadioGroup with control_name="AvatarSex") of Avatar's gender
                // with value from "AvatarSex" setting
                gSavedSettings.setU32("AvatarSex", (gAgentAvatarp->getSex() == SEX_MALE) );
        }

        // update back button and title according to dirty state.
        static bool was_dirty = false;
        if (was_dirty != is_dirty) // to avoid redundant changes because this method is called from draw
        {
                static S32 label_width = mBtnBack->getFont()->getWidth(mBackBtnLabel);
                const std::string& label = is_dirty ? mBackBtnLabel : LLStringUtil::null;
                const S32 delta_width = is_dirty ? label_width : -label_width;

                mBtnBack->setLabel(label);

                // update rect according to label width
                LLRect rect = mBtnBack->getRect();
                rect.mRight += delta_width;
                mBtnBack->setShape(rect);

                // update title rect according to back button width
                rect = mPanelTitle->getRect();
                rect.mLeft += delta_width;
                mPanelTitle->setShape(rect);

                was_dirty = is_dirty;
        }
}

void LLPanelEditWearable::configureAlphaCheckbox(LLAvatarAppearanceDefines::ETextureIndex te, const std::string& name)
{
        LLCheckBoxCtrl* checkbox = mPanelAlpha->getChild<LLCheckBoxCtrl>(name);
        checkbox->setCommitCallback(boost::bind(&LLPanelEditWearable::onInvisibilityCommit, this, checkbox, te));

        mAlphaCheckbox2Index[name] = te;
}

void LLPanelEditWearable::onInvisibilityCommit(LLCheckBoxCtrl* checkbox_ctrl, LLAvatarAppearanceDefines::ETextureIndex te)
{
        if (!checkbox_ctrl || !getWearable())
        {
                return;
        }

        LL_INFOS() << "onInvisibilityCommit, self " << this << " checkbox_ctrl " << checkbox_ctrl << LL_ENDL;

        U32 index;
        if (!gAgentWearables.getWearableIndex(getWearable(), index))
        {
                LL_WARNS() << "wearable not found" << LL_ENDL;
                return;
        }

        bool new_invis_state = checkbox_ctrl->get();
        if (new_invis_state)
        {
                LLLocalTextureObject *lto = getWearable()->getLocalTextureObject(te);
                mPreviousAlphaTexture[te] = lto->getID();
                
                LLViewerFetchedTexture* image = LLViewerTextureManager::getFetchedTexture( IMG_INVISIBLE );
                gAgentAvatarp->setLocalTexture(te, image, false, index);
                // <FS:Ansariel> [Legacy Bake]
                //gAgentAvatarp->wearableUpdated(getWearable()->getType());
                gAgentAvatarp->wearableUpdated(getWearable()->getType(), false);
        }
        else
        {
                // Try to restore previous texture, if any.
                LLUUID prev_id = mPreviousAlphaTexture[te];
                if (prev_id.isNull() || (prev_id == IMG_INVISIBLE))
                {
                        prev_id = LLUUID( gSavedSettings.getString( "UIImgDefaultAlphaUUID" ) );
                }
                if (prev_id.isNull())
                {
                        return;
                }

                LLViewerFetchedTexture* image = LLViewerTextureManager::getFetchedTexture(prev_id);
                if (!image)
                {
                        return;
                }

                gAgentAvatarp->setLocalTexture(te, image, false, index);
                // <FS:Ansariel> [Legacy Bake]
                //gAgentAvatarp->wearableUpdated(getWearable()->getType());
                gAgentAvatarp->wearableUpdated(getWearable()->getType(), false);
        }

        updatePanelPickerControls(getWearable()->getType());
}

void LLPanelEditWearable::updateAlphaCheckboxes()
{
        for (string_texture_index_map_t::iterator iter = mAlphaCheckbox2Index.begin();
                iter != mAlphaCheckbox2Index.end(); ++iter )
        {
                LLAvatarAppearanceDefines::ETextureIndex te = (LLAvatarAppearanceDefines::ETextureIndex)iter->second;
                LLCheckBoxCtrl* ctrl = mPanelAlpha->getChild<LLCheckBoxCtrl>(iter->first);
                if (ctrl)
                {
                        ctrl->set(!gAgentAvatarp->isTextureVisible(te, mWearablePtr));
                }
        }
}

void LLPanelEditWearable::initPreviousAlphaTextures()
{
        initPreviousAlphaTextureEntry(TEX_LOWER_ALPHA);
        initPreviousAlphaTextureEntry(TEX_UPPER_ALPHA);
        initPreviousAlphaTextureEntry(TEX_HEAD_ALPHA);
        initPreviousAlphaTextureEntry(TEX_EYES_ALPHA);
        initPreviousAlphaTextureEntry(TEX_HAIR_ALPHA);
}

void LLPanelEditWearable::initPreviousAlphaTextureEntry(LLAvatarAppearanceDefines::ETextureIndex te)
{
        LLLocalTextureObject *lto = getWearable()->getLocalTextureObject(te);
        if (lto)
        {
                mPreviousAlphaTexture[te] = lto->getID();
        }
}

// [FS:CR] FIRE-10986
void LLPanelEditWearable::onClickedImportBtn()
{
	LLFilePickerReplyThread::startPicker(boost::bind(&LLPanelEditWearable::onClickedImportBtnCallback, this, _1), LLFilePicker::FFLOAD_XML, false);
}

void LLPanelEditWearable::onClickedImportBtnCallback(const std::vector<std::string>& filenames)
{
    const std::string filename = filenames[0];
    LLXmlTree tree;
    if (!tree.parseFile(filename, false))
    {
        LL_WARNS("ShapeImport") << "Parsing " << filename << "failed miserably." << LL_ENDL;
        LLNotificationsUtil::add("ShapeImportGenericFail", LLSD().with("FILENAME", filename));
        return;
    }
    LLXmlTreeNode* root = tree.getRoot();
    if (!root || !root->hasName("linden_genepool"))
    {
        LL_WARNS("ShapeImport") << filename << " has an invaid root node (not linden_genepool). Are you sure this is an avatar file?" << LL_ENDL;
        LLNotificationsUtil::add("ShapeImportVersionFail", LLSD().with("FILENAME", filename));
        return;
    }
    std::string version;
    static LLStdStringHandle version_string = LLXmlTree::addAttributeString("version");
    if(!root->getFastAttributeString(version_string, version) || (version != "1.0") )
    {
        LL_WARNS("ShapeImport") << "Invalid avatar file version: " << version << " in file: " << filename << LL_ENDL;
        LLNotificationsUtil::add("ShapeImportVersionFail", LLSD().with("FILENAME", filename));
        return;
    }
    LLXmlTreeNode* archetype = root->getChildByName("archetype");
    if (archetype)
    {
        static const LLStdStringHandle id_handle = LLXmlTree::addAttributeString("id");
        static const LLStdStringHandle value_handle = LLXmlTree::addAttributeString("value");
        U32 parse_errors = 0;
        
        for (LLXmlTreeNode* child = archetype->getFirstChild(); child != NULL; child = archetype->getNextChild())
        {
            if (!child->hasName("param")) continue;
            S32 id;
            F32 value;
            std::string wearable;
            if (child->getFastAttributeS32(id_handle, id)
                && child->getFastAttributeF32(value_handle, value))
            {
                LLVisualParam* visual_param = getWearable()->getVisualParam(id);
                if (visual_param)
                    // <FS:Ansariel> [AIS Merge] Change back once legacy baking is re-added
                    //visual_param->setWeight(value);
                    visual_param->setWeight(value, false);
            }
            else
            {
                LL_WARNS("ShapeImport") << "Failed to parse parameters in " << filename << LL_ENDL;
                ++parse_errors;
            }
        }
        if (parse_errors)
        {
            LLNotificationsUtil::add("ShapeImportGenericFail", LLSD().with("FILENAME", filename));
        }
        if (isAgentAvatarValid())
        {
            getWearable()->writeToAvatar(gAgentAvatarp);
            gAgentAvatarp->updateVisualParams();
            updateScrollingPanelUI();
            LL_INFOS("ShapeImport") << "Shape import has finished with great success!" << LL_ENDL;
        }
        else
            LL_WARNS("ShapeImport") << "Agent is not valid. Can't apply shape import changes" << LL_ENDL;
    }
    else
    {
        LL_WARNS("ShapeImport") << filename << " is missing the archetype." << LL_ENDL;
        LLNotificationsUtil::add("ShapeImportGenericFail");
    }
}
// [/FS:CR] FIRE-10986

// handle secondlife:///app/metricsystem
class LLMetricSystemHandler : public LLCommandHandler
{
public:
        LLMetricSystemHandler() : LLCommandHandler("metricsystem", UNTRUSTED_CLICK_ONLY) { }

        bool handle(const LLSD& params, const LLSD& query_map, const std::string& grid, LLMediaCtrl* web)
        {
                // change height units true for meters and false for feet
                bool new_value = !gSavedSettings.getBOOL("HeightUnits");
                gSavedSettings.setBOOL("HeightUnits", new_value);
                return true;
        }
};

LLMetricSystemHandler gMetricSystemHandler;

// EOF<|MERGE_RESOLUTION|>--- conflicted
+++ resolved
@@ -1478,15 +1478,10 @@
         if (type == LLWearableType::WT_SHAPE)
         {
                 // Update avatar height
-<<<<<<< HEAD
                 // The .195 is a fudge factor derived by measuring against
                 // prims inworld, and carried forward from Phoenix. -- TS
                 F32 new_size = gAgentAvatarp->mBodySize.mV[VZ] + .195f;
-                if (gSavedSettings.getBOOL("HeightUnits") == false)
-=======
-                F32 new_size = gAgentAvatarp->mBodySize.mV[VZ];
                 if (!gSavedSettings.getBOOL("HeightUnits"))
->>>>>>> f9473e8a
                 {
                         // convert meters to feet
                         new_size = new_size / ONE_FOOT;
