--- conflicted
+++ resolved
@@ -931,7 +931,36 @@
     mBitmapsAddedSignal.disconnect_all_slots(); // <FS:Ansariel> Threaded filepickers
 }
 
-<<<<<<< HEAD
+LLUUID LLLocalBitmapMgr::addUnit(const std::string &filename)
+{
+    if (!checkTextureDimensions(filename))
+    {
+        return LLUUID::null;
+    }
+
+    LLLocalBitmap* unit = new LLLocalBitmap(filename);
+
+    if (unit->getValid())
+    {
+        mBitmapList.push_back(unit);
+        return unit->getTrackingID();
+    }
+    else
+    {
+        LL_WARNS() << "Attempted to add invalid or unreadable image file, attempt cancelled.\n"
+            << "Filename: " << filename << LL_ENDL;
+
+        LLSD notif_args;
+        notif_args["FNAME"] = filename;
+        LLNotificationsUtil::add("LocalBitmapsVerifyFail", notif_args);
+
+        delete unit;
+        unit = NULL;
+    }
+
+    return LLUUID::null;
+}
+
 // <FS:Ansariel> Threaded filepickers
 //bool LLLocalBitmapMgr::addUnit()
 //{
@@ -986,78 +1015,15 @@
 }
 
 void LLLocalBitmapMgr::filePickerCallback(const std::vector<std::string>& filenames)
-=======
-LLUUID LLLocalBitmapMgr::addUnit(const std::string &filename)
-{
-    if (!checkTextureDimensions(filename))
-    {
-        return LLUUID::null;
-    }
-
-    LLLocalBitmap* unit = new LLLocalBitmap(filename);
-
-    if (unit->getValid())
-    {
-        mBitmapList.push_back(unit);
-        return unit->getTrackingID();
-    }
-    else
-    {
-        LL_WARNS() << "Attempted to add invalid or unreadable image file, attempt cancelled.\n"
-            << "Filename: " << filename << LL_ENDL;
-
-        LLSD notif_args;
-        notif_args["FNAME"] = filename;
-        LLNotificationsUtil::add("LocalBitmapsVerifyFail", notif_args);
-
-        delete unit;
-        unit = NULL;
-    }
-
-    return LLUUID::null;
-}
-
-bool LLLocalBitmapMgr::addUnit()
->>>>>>> 8c96cd35
 {
 	bool add_successful = false;
 	mTimer.stopTimer();
 
-	for (std::vector<std::string>::const_iterator it = filenames.begin(); it != filenames.end(); ++it)
-	{
-		std::string filename = *it;
-
-		if(!checkTextureDimensions(filename))
-		{
-<<<<<<< HEAD
-			continue;
-		}
-
-		LLLocalBitmap* unit = new LLLocalBitmap(filename);
-
-		if (unit->getValid())
-		{
-			mBitmapList.push_back(unit);
+	for (const auto& filename : filenames)
+	{
+		if (addUnit(filename).notNull())
+		{
 			add_successful = true;
-		}
-		else
-		{
-			LL_WARNS() << "Attempted to add invalid or unreadable image file, attempt cancelled.\n"
-				    << "Filename: " << filename << LL_ENDL;
-
-			LLSD notif_args;
-			notif_args["FNAME"] = filename;
-			LLNotificationsUtil::add("LocalBitmapsVerifyFail", notif_args);
-
-			delete unit;
-			unit = NULL;
-=======
-            if (addUnit(filename).notNull())
-            {
-                add_successful = true;
-            }
-			filename = picker.getNextFile();
->>>>>>> 8c96cd35
 		}
 	}
 
