--- conflicted
+++ resolved
@@ -180,12 +180,8 @@
 	LLFastTimer t(FTM_RENDER_CHARACTERS);
 	
 	sSkipTransparent = TRUE;
-<<<<<<< HEAD
-
-=======
 	is_deferred_render = true;
 	
->>>>>>> 77119586
 	if (LLPipeline::sImpostorRender)
 	{ //impostor pass does not have rigid or impostor rendering
 		pass += 2;
@@ -218,10 +214,7 @@
 	LLFastTimer t(FTM_RENDER_CHARACTERS);
 
 	sSkipTransparent = FALSE;
-<<<<<<< HEAD
-=======
 	is_deferred_render = false;
->>>>>>> 77119586
 
 	if (LLPipeline::sImpostorRender)
 	{
@@ -392,13 +385,8 @@
 void LLDrawPoolAvatar::beginShadowPass(S32 pass)
 {
 	LLFastTimer t(FTM_SHADOW_AVATAR);
-<<<<<<< HEAD
-	sVertexProgram = &gDeferredAvatarShadowProgram;
-	if (sShaderLevel > 0)
-=======
 
 	if (pass == 0)
->>>>>>> 77119586
 	{
 		sVertexProgram = &gDeferredAvatarShadowProgram;
 		if (sShaderLevel > 0)
@@ -428,11 +416,7 @@
 void LLDrawPoolAvatar::endShadowPass(S32 pass)
 {
 	LLFastTimer t(FTM_SHADOW_AVATAR);
-<<<<<<< HEAD
-	if (sShaderLevel > 0)
-=======
 	if (pass == 0)
->>>>>>> 77119586
 	{
 		if (sShaderLevel > 0)
 		{
@@ -477,21 +461,12 @@
 		return;
 	}
 	
-<<<<<<< HEAD
-	if (sShaderLevel > 0)
-	{
-		gAvatarMatrixParam = sVertexProgram->mUniform[LLViewerShaderMgr::AVATAR_MATRIX];
-	}
-
-	avatarp->renderSkinned(AVATAR_RENDER_PASS_SINGLE);
-=======
 	if (pass == 0)
 	{
 		if (sShaderLevel > 0)
 		{
 			gAvatarMatrixParam = sVertexProgram->mUniform[LLViewerShaderMgr::AVATAR_MATRIX];
 		}
->>>>>>> 77119586
 
 		avatarp->renderSkinned(AVATAR_RENDER_PASS_SINGLE);
 	}
@@ -836,16 +811,6 @@
 #if LL_MESH_ENABLED
 void LLDrawPoolAvatar::beginRiggedSimple()
 {
-<<<<<<< HEAD
-	sShaderLevel = mVertexShaderLevel;
-	sVertexProgram = &gDeferredAvatarProgram;
-
-	sRenderingSkinned = TRUE;
-
-	sVertexProgram->bind();
-	
-	enable_vertex_weighting(sVertexProgram->mAttribute[LLViewerShaderMgr::AVATAR_WEIGHT]);
-=======
 	if (sShaderLevel > 0)
 	{
 		if (LLPipeline::sUnderWaterRender)
@@ -868,7 +833,6 @@
 			sVertexProgram = &gObjectSimpleProgram;
 		}
 	}
->>>>>>> 77119586
 
 	if (sShaderLevel > 0 || gPipeline.canUseVertexShaders())
 	{
@@ -880,12 +844,6 @@
 
 void LLDrawPoolAvatar::endRiggedSimple()
 {
-<<<<<<< HEAD
-	// if we're in software-blending, remember to set the fence _after_ we draw so we wait till this rendering is done
-	sRenderingSkinned = FALSE;
-	disable_vertex_weighting(sVertexProgram->mAttribute[LLViewerShaderMgr::AVATAR_WEIGHT]);
-	sVertexProgram->unbind();
-=======
 	LLVertexBuffer::unbind();
 	if (sShaderLevel > 0 || gPipeline.canUseVertexShaders())
 	{
@@ -894,7 +852,6 @@
 		LLVertexBuffer::sWeight4Loc = -1;
 	}
 }
->>>>>>> 77119586
 
 void LLDrawPoolAvatar::beginRiggedAlpha()
 {
@@ -1228,11 +1185,7 @@
 					avatarp->mImpostor.bindTexture(1, specular_channel);
 				}
 			}
-<<<<<<< HEAD
-			avatarp->renderImpostor(LLColor4U(255,255,255,255), diffuse_channel);
-=======
 			avatarp->renderImpostor(LLColor4U(255,255,255,255), sDiffuseChannel);
->>>>>>> 77119586
 		}
 		return;
 	}
