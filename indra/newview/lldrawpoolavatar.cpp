/** 
 * @file lldrawpoolavatar.cpp
 * @brief LLDrawPoolAvatar class implementation
 *
 * $LicenseInfo:firstyear=2002&license=viewerlgpl$
 * Second Life Viewer Source Code
 * Copyright (C) 2010, Linden Research, Inc.
 * 
 * This library is free software; you can redistribute it and/or
 * modify it under the terms of the GNU Lesser General Public
 * License as published by the Free Software Foundation;
 * version 2.1 of the License only.
 * 
 * This library is distributed in the hope that it will be useful,
 * but WITHOUT ANY WARRANTY; without even the implied warranty of
 * MERCHANTABILITY or FITNESS FOR A PARTICULAR PURPOSE.  See the GNU
 * Lesser General Public License for more details.
 * 
 * You should have received a copy of the GNU Lesser General Public
 * License along with this library; if not, write to the Free Software
 * Foundation, Inc., 51 Franklin Street, Fifth Floor, Boston, MA  02110-1301  USA
 * 
 * Linden Research, Inc., 945 Battery Street, San Francisco, CA  94111  USA
 * $/LicenseInfo$
 */

#include "llviewerprecompiledheaders.h"

#include "lldrawpoolavatar.h"
#include "llskinningutil.h"
#include "llrender.h"

#include "llvoavatar.h"
#include "m3math.h"
#include "llmatrix4a.h"

#include "llagent.h" //for gAgent.needsRenderAvatar()
#include "lldrawable.h"
#include "lldrawpoolbump.h"
#include "llface.h"
#include "llmeshrepository.h"
#include "llsky.h"
#include "llviewercamera.h"
#include "llviewerregion.h"
#include "noise.h"
#include "pipeline.h"
#include "llviewershadermgr.h"
#include "llvovolume.h"
#include "llvolume.h"
#include "llappviewer.h"
#include "llrendersphere.h"
#include "llviewerpartsim.h"
#include "llviewercontrol.h" // for gSavedSettings
#include "llviewertexturelist.h"

// <FS:Zi> Add avatar hitbox debug
#include "llviewercontrol.h"
// (See *NOTE: in renderAvatars why this forward declatation is commented out)
// void drawBoxOutline(const LLVector3& pos,const LLVector3& size);	// llspatialpartition.cpp
// </FS:Zi>
#include "llnetmap.h"

static U32 sDataMask = LLDrawPoolAvatar::VERTEX_DATA_MASK;
static U32 sBufferUsage = GL_STREAM_DRAW_ARB;
static U32 sShaderLevel = 0;

LLGLSLShader* LLDrawPoolAvatar::sVertexProgram = NULL;
BOOL	LLDrawPoolAvatar::sSkipOpaque = FALSE;
BOOL	LLDrawPoolAvatar::sSkipTransparent = FALSE;
S32 LLDrawPoolAvatar::sDiffuseChannel = 0;
F32 LLDrawPoolAvatar::sMinimumAlpha = 0.2f;

LLUUID gBlackSquareID;

static bool is_deferred_render = false;
static bool is_post_deferred_render = false;

extern BOOL gUseGLPick;

F32 CLOTHING_GRAVITY_EFFECT = 0.7f;
F32 CLOTHING_ACCEL_FORCE_FACTOR = 0.2f;

// Format for gAGPVertices
// vertex format for bumpmapping:
//  vertices   12
//  pad		    4
//  normals    12
//  pad		    4
//  texcoords0  8
//  texcoords1  8
// total       48
//
// for no bumpmapping
//  vertices	   12
//  texcoords	8
//  normals	   12
// total	   32
//

S32 AVATAR_OFFSET_POS = 0;
S32 AVATAR_OFFSET_NORMAL = 16;
S32 AVATAR_OFFSET_TEX0 = 32;
S32 AVATAR_OFFSET_TEX1 = 40;
S32 AVATAR_VERTEX_BYTES = 48;

BOOL gAvatarEmbossBumpMap = FALSE;
static BOOL sRenderingSkinned = FALSE;
S32 normal_channel = -1;
S32 specular_channel = -1;
S32 cube_channel = -1;

static LLTrace::BlockTimerStatHandle FTM_SHADOW_AVATAR("Avatar Shadow");

LLDrawPoolAvatar::LLDrawPoolAvatar() : 
	LLFacePool(POOL_AVATAR)	
{
}

//-----------------------------------------------------------------------------
// instancePool()
//-----------------------------------------------------------------------------
LLDrawPool *LLDrawPoolAvatar::instancePool()
{
	return new LLDrawPoolAvatar();
}


S32 LLDrawPoolAvatar::getVertexShaderLevel() const
{
	return (S32) LLViewerShaderMgr::instance()->getVertexShaderLevel(LLViewerShaderMgr::SHADER_AVATAR);
}

void LLDrawPoolAvatar::prerender()
{
	mVertexShaderLevel = LLViewerShaderMgr::instance()->getVertexShaderLevel(LLViewerShaderMgr::SHADER_AVATAR);
	
	sShaderLevel = mVertexShaderLevel;
	
	if (sShaderLevel > 0)
	{
		sBufferUsage = GL_DYNAMIC_DRAW_ARB;
	}
	else
	{
		sBufferUsage = GL_STREAM_DRAW_ARB;
	}

	if (!mDrawFace.empty())
	{
		const LLFace *facep = mDrawFace[0];
		if (facep && facep->getDrawable())
		{
			LLVOAvatar* avatarp = (LLVOAvatar *)facep->getDrawable()->getVObj().get();
			updateRiggedVertexBuffers(avatarp);
		}
	}
}

LLMatrix4& LLDrawPoolAvatar::getModelView()
{
	static LLMatrix4 ret;

	ret.initRows(LLVector4(gGLModelView+0),
				 LLVector4(gGLModelView+4),
				 LLVector4(gGLModelView+8),
				 LLVector4(gGLModelView+12));

	return ret;
}

//-----------------------------------------------------------------------------
// render()
//-----------------------------------------------------------------------------



void LLDrawPoolAvatar::beginDeferredPass(S32 pass)
{
	LL_RECORD_BLOCK_TIME(FTM_RENDER_CHARACTERS);
	
	sSkipTransparent = TRUE;
	is_deferred_render = true;
	
	if (LLPipeline::sImpostorRender)
	{ //impostor pass does not have rigid or impostor rendering
		pass += 2;
	}

	switch (pass)
	{
	case 0:
		beginDeferredImpostor();
		break;
	case 1:
		beginDeferredRigid();
		break;
	case 2:
		beginDeferredSkinned();
		break;
	case 3:
		beginDeferredRiggedSimple();
		break;
	case 4:
		beginDeferredRiggedBump();
		break;
	default:
		beginDeferredRiggedMaterial(pass-5);
		break;
	}
}

void LLDrawPoolAvatar::endDeferredPass(S32 pass)
{
	LL_RECORD_BLOCK_TIME(FTM_RENDER_CHARACTERS);

	sSkipTransparent = FALSE;
	is_deferred_render = false;

	if (LLPipeline::sImpostorRender)
	{
		pass += 2;
	}

	switch (pass)
	{
	case 0:
		endDeferredImpostor();
		break;
	case 1:
		endDeferredRigid();
		break;
	case 2:
		endDeferredSkinned();
		break;
	case 3:
		endDeferredRiggedSimple();
		break;
	case 4:
		endDeferredRiggedBump();
		break;
	default:
		endDeferredRiggedMaterial(pass-5);
		break;
	}
}

void LLDrawPoolAvatar::renderDeferred(S32 pass)
{
	render(pass);
}

S32 LLDrawPoolAvatar::getNumPostDeferredPasses()
{
	return 10;
}

void LLDrawPoolAvatar::beginPostDeferredPass(S32 pass)
{
	switch (pass)
	{
	case 0:
		beginPostDeferredAlpha();
		break;
	case 1:
		beginRiggedFullbright();
		break;
	case 2:
		beginRiggedFullbrightShiny();
		break;
	case 3:
		beginDeferredRiggedAlpha();
		break;
	case 4:
		beginRiggedFullbrightAlpha();
		break;
	case 9:
		beginRiggedGlow();
		break;
	default:
		beginDeferredRiggedMaterialAlpha(pass-5);
		break;
	}
}

void LLDrawPoolAvatar::beginPostDeferredAlpha()
{
	sSkipOpaque = TRUE;
	sShaderLevel = mVertexShaderLevel;
	sVertexProgram = &gDeferredAvatarAlphaProgram;
	sRenderingSkinned = TRUE;

	gPipeline.bindDeferredShader(*sVertexProgram);

	sVertexProgram->setMinimumAlpha(LLDrawPoolAvatar::sMinimumAlpha);

	sDiffuseChannel = sVertexProgram->enableTexture(LLViewerShaderMgr::DIFFUSE_MAP);
}

void LLDrawPoolAvatar::beginDeferredRiggedAlpha()
{
	sVertexProgram = &gDeferredSkinnedAlphaProgram;
	gPipeline.bindDeferredShader(*sVertexProgram);
	sDiffuseChannel = sVertexProgram->enableTexture(LLViewerShaderMgr::DIFFUSE_MAP);
	gPipeline.enableLightsDynamic();
}

void LLDrawPoolAvatar::beginDeferredRiggedMaterialAlpha(S32 pass)
{
	switch (pass)
	{
	case 0: pass = 1; break;
	case 1: pass = 5; break;
	case 2: pass = 9; break;
	default: pass = 13; break;
	}

	pass += LLMaterial::SHADER_COUNT;

	sVertexProgram = &gDeferredMaterialProgram[pass];

	if (LLPipeline::sUnderWaterRender)
	{
		sVertexProgram = &(gDeferredMaterialWaterProgram[pass]);
	}

	gPipeline.bindDeferredShader(*sVertexProgram);
	sDiffuseChannel = sVertexProgram->enableTexture(LLViewerShaderMgr::DIFFUSE_MAP);
	normal_channel = sVertexProgram->enableTexture(LLViewerShaderMgr::BUMP_MAP);
	specular_channel = sVertexProgram->enableTexture(LLViewerShaderMgr::SPECULAR_MAP);
	gPipeline.enableLightsDynamic();
}

void LLDrawPoolAvatar::endDeferredRiggedAlpha()
{
	LLVertexBuffer::unbind();
	gPipeline.unbindDeferredShader(*sVertexProgram);
	sDiffuseChannel = 0;
	normal_channel = -1;
	specular_channel = -1;
	sVertexProgram = NULL;
}

void LLDrawPoolAvatar::endPostDeferredPass(S32 pass)
{
	switch (pass)
	{
	case 0:
		endPostDeferredAlpha();
		break;
	case 1:
		endRiggedFullbright();
		break;
	case 2:
		endRiggedFullbrightShiny();
		break;
	case 3:
		endDeferredRiggedAlpha();
		break;
	case 4:
		endRiggedFullbrightAlpha();
		break;
	case 5:
		endRiggedGlow();
		break;
	default:
		endDeferredRiggedAlpha();
		break;
	}
}

void LLDrawPoolAvatar::endPostDeferredAlpha()
{
	// if we're in software-blending, remember to set the fence _after_ we draw so we wait till this rendering is done
	sRenderingSkinned = FALSE;
	sSkipOpaque = FALSE;
		
	gPipeline.unbindDeferredShader(*sVertexProgram);
	sDiffuseChannel = 0;
	sShaderLevel = mVertexShaderLevel;
}

void LLDrawPoolAvatar::renderPostDeferred(S32 pass)
{
	static const S32 actual_pass[] =
	{ //map post deferred pass numbers to what render() expects
		2, //skinned
		4, // rigged fullbright
		6, //rigged fullbright shiny
		7, //rigged alpha
		8, //rigged fullbright alpha
		9, //rigged material alpha 1
		10,//rigged material alpha 2
		11,//rigged material alpha 3
		12,//rigged material alpha 4
		13, //rigged glow
	};

	S32 p = actual_pass[pass];

	if (LLPipeline::sImpostorRender)
	{ //HACK for impostors so actual pass ends up being proper pass
		p -= 2;
	}

	is_post_deferred_render = true;
	render(p);
	is_post_deferred_render = false;
}


S32 LLDrawPoolAvatar::getNumShadowPasses()
{
	return 2;
}

void LLDrawPoolAvatar::beginShadowPass(S32 pass)
{
	LL_RECORD_BLOCK_TIME(FTM_SHADOW_AVATAR);

	if (pass == 0)
	{
		sVertexProgram = &gDeferredAvatarShadowProgram;
		
		//gGL.setAlphaRejectSettings(LLRender::CF_GREATER_EQUAL, 0.2f);		

		if ((sShaderLevel > 0))  // for hardware blending
		{
			sRenderingSkinned = TRUE;
			sVertexProgram->bind();
		}

		gGL.diffuseColor4f(1,1,1,1);
	}
	else
	{
		sVertexProgram = &gDeferredAttachmentShadowProgram;
		sDiffuseChannel = sVertexProgram->enableTexture(LLViewerShaderMgr::DIFFUSE_MAP);
		sVertexProgram->bind();
	}
}

void LLDrawPoolAvatar::endShadowPass(S32 pass)
{
	LL_RECORD_BLOCK_TIME(FTM_SHADOW_AVATAR);
	if (pass == 0)
	{
		if (sShaderLevel > 0)
		{
			sRenderingSkinned = FALSE;
			sVertexProgram->unbind();
		}
	}
	else
	{
		LLVertexBuffer::unbind();
		sVertexProgram->unbind();
		sVertexProgram = NULL;
	}
}

void LLDrawPoolAvatar::renderShadow(S32 pass)
{
	LL_RECORD_BLOCK_TIME(FTM_SHADOW_AVATAR);

	// <FS:Ansariel> Chalice Yao's simple avatar shadows via Marine Kelley
	static LLCachedControl<U32> fsSimpleAvatarShadows(gSavedSettings, "FSSimpleAvatarShadows", 3);
	if (fsSimpleAvatarShadows == 0)
	{
		return;
	}
	// </FS:Ansariel>

	if (mDrawFace.empty())
	{
		return;
	}

	const LLFace *facep = mDrawFace[0];
	if (!facep->getDrawable())
	{
		return;
	}
	LLVOAvatar *avatarp = (LLVOAvatar *)facep->getDrawable()->getVObj().get();

	if (avatarp->isDead() || avatarp->mIsDummy || avatarp->mDrawable.isNull())
	{
		return;
	}

	BOOL impostor = avatarp->isImpostor();
	if (impostor 
		&& LLVOAvatar::AV_DO_NOT_RENDER != avatarp->getVisualMuteSettings()
		&& LLVOAvatar::AV_ALWAYS_RENDER != avatarp->getVisualMuteSettings())
	{
		return;
	}
	
	if (pass == 0)
	{
		avatarp->renderSkinned();
	}
	// <FS:Ansariel> Chalice Yao's simple avatar shadows via Marine Kelley
	else if (fsSimpleAvatarShadows == 1)
	{
		// Don't render the shadow of anything that is rigged. Instead, force the shadow of the avatar shape to render instead.
		// See LLVOAvatar::isTextureVisible() and LLVOAvatarSelf::isTextureVisible()
		return;
	}
	else if (fsSimpleAvatarShadows == 2)
	{
		renderRiggedShadows(avatarp);
	}
	// </FS:Ansariel>
	else
	{
		for (U32 i = 0; i < NUM_RIGGED_PASSES; ++i)
		{
			renderRigged(avatarp, i);
		}
	}
}

S32 LLDrawPoolAvatar::getNumPasses()
{
	if (LLPipeline::sImpostorRender)
	{
		return 8;
	}
	else 
	{
		return 10;
	}
}


S32 LLDrawPoolAvatar::getNumDeferredPasses()
{
	if (LLPipeline::sImpostorRender)
	{
		return 19;
	}
	else
	{
		return 21;
	}
}


void LLDrawPoolAvatar::render(S32 pass)
{
	LL_RECORD_BLOCK_TIME(FTM_RENDER_CHARACTERS);
	if (LLPipeline::sImpostorRender)
	{
		renderAvatars(NULL, pass+2);
		return;
	}

	renderAvatars(NULL, pass); // render all avatars
}

void LLDrawPoolAvatar::beginRenderPass(S32 pass)
{
	LL_RECORD_BLOCK_TIME(FTM_RENDER_CHARACTERS);
	//reset vertex buffer mappings
	LLVertexBuffer::unbind();

	if (LLPipeline::sImpostorRender)
	{ //impostor render does not have impostors or rigid rendering
		pass += 2;
	}

	switch (pass)
	{
	case 0:
		beginImpostor();
		break;
	case 1:
		beginRigid();
		break;
	case 2:
		beginSkinned();
		break;
	case 3:
		beginRiggedSimple();
		break;
	case 4:
		beginRiggedFullbright();
		break;
	case 5:
		beginRiggedShinySimple();
		break;
	case 6:
		beginRiggedFullbrightShiny();
		break;
	case 7:
		beginRiggedAlpha();
		break;
	case 8:
		beginRiggedFullbrightAlpha();
		break;
	case 9:
		beginRiggedGlow();
		break;
	}

	if (pass == 0)
	{ //make sure no stale colors are left over from a previous render
		gGL.diffuseColor4f(1,1,1,1);
	}
}

void LLDrawPoolAvatar::endRenderPass(S32 pass)
{
	LL_RECORD_BLOCK_TIME(FTM_RENDER_CHARACTERS);

	if (LLPipeline::sImpostorRender)
	{
		pass += 2;		
	}

	switch (pass)
	{
	case 0:
		endImpostor();
		break;
	case 1:
		endRigid();
		break;
	case 2:
		endSkinned();
		break;
	case 3:
		endRiggedSimple();
		break;
	case 4:
		endRiggedFullbright();
		break;
	case 5:
		endRiggedShinySimple();
		break;
	case 6:
		endRiggedFullbrightShiny();
		break;
	case 7:
		endRiggedAlpha();
		break;
	case 8:
		endRiggedFullbrightAlpha();
		break;
	case 9:
		endRiggedGlow();
		break;
	}
}

void LLDrawPoolAvatar::beginImpostor()
{
	if (!LLPipeline::sReflectionRender)
	{
		LLVOAvatar::sRenderDistance = llclamp(LLVOAvatar::sRenderDistance, 16.f, 256.f);
		LLVOAvatar::sNumVisibleAvatars = 0;
	}

	if (LLGLSLShader::sNoFixedFunction)
	{
		gImpostorProgram.bind();
		gImpostorProgram.setMinimumAlpha(0.01f);
	}

	gPipeline.enableLightsFullbright(LLColor4(1,1,1,1));
	sDiffuseChannel = 0;
}

void LLDrawPoolAvatar::endImpostor()
{
	if (LLGLSLShader::sNoFixedFunction)
	{
		gImpostorProgram.unbind();
	}
	gPipeline.enableLightsDynamic();
}

void LLDrawPoolAvatar::beginRigid()
{
	if (gPipeline.canUseVertexShaders())
	{
		if (LLPipeline::sUnderWaterRender)
		{
			sVertexProgram = &gObjectAlphaMaskNoColorWaterProgram;
		}
		else
		{
			sVertexProgram = &gObjectAlphaMaskNoColorProgram;
		}
		
		if (sVertexProgram != NULL)
		{	//eyeballs render with the specular shader
			sVertexProgram->bind();
			sVertexProgram->setMinimumAlpha(LLDrawPoolAvatar::sMinimumAlpha);
		}
	}
	else
	{
		sVertexProgram = NULL;
	}
}

void LLDrawPoolAvatar::endRigid()
{
	sShaderLevel = mVertexShaderLevel;
	if (sVertexProgram != NULL)
	{
		sVertexProgram->unbind();
	}
}

void LLDrawPoolAvatar::beginDeferredImpostor()
{
	if (!LLPipeline::sReflectionRender)
	{
		LLVOAvatar::sRenderDistance = llclamp(LLVOAvatar::sRenderDistance, 16.f, 256.f);
		LLVOAvatar::sNumVisibleAvatars = 0;
	}

	sVertexProgram = &gDeferredImpostorProgram;
	specular_channel = sVertexProgram->enableTexture(LLViewerShaderMgr::SPECULAR_MAP);
	normal_channel = sVertexProgram->enableTexture(LLViewerShaderMgr::DEFERRED_NORMAL);
	sDiffuseChannel = sVertexProgram->enableTexture(LLViewerShaderMgr::DIFFUSE_MAP);
	sVertexProgram->bind();
	sVertexProgram->setMinimumAlpha(0.01f);
}

void LLDrawPoolAvatar::endDeferredImpostor()
{
	sShaderLevel = mVertexShaderLevel;
	sVertexProgram->disableTexture(LLViewerShaderMgr::DEFERRED_NORMAL);
	sVertexProgram->disableTexture(LLViewerShaderMgr::SPECULAR_MAP);
	sVertexProgram->disableTexture(LLViewerShaderMgr::DIFFUSE_MAP);
	gPipeline.unbindDeferredShader(*sVertexProgram);
   sVertexProgram = NULL;
   sDiffuseChannel = 0;
}

void LLDrawPoolAvatar::beginDeferredRigid()
{
	sVertexProgram = &gDeferredNonIndexedDiffuseAlphaMaskNoColorProgram;
	sDiffuseChannel = sVertexProgram->enableTexture(LLViewerShaderMgr::DIFFUSE_MAP);
	sVertexProgram->bind();
	sVertexProgram->setMinimumAlpha(LLDrawPoolAvatar::sMinimumAlpha);
}

void LLDrawPoolAvatar::endDeferredRigid()
{
	sShaderLevel = mVertexShaderLevel;
	sVertexProgram->disableTexture(LLViewerShaderMgr::DIFFUSE_MAP);
	sVertexProgram->unbind();
	gGL.getTexUnit(0)->activate();
}


void LLDrawPoolAvatar::beginSkinned()
{
	if (sShaderLevel > 0)
	{
		if (LLPipeline::sUnderWaterRender)
		{
			sVertexProgram = &gAvatarWaterProgram;
			sShaderLevel = llmin((U32) 1, sShaderLevel);
		}
		else
		{
			sVertexProgram = &gAvatarProgram;
		}
	}
	else
	{
		if (LLPipeline::sUnderWaterRender)
		{
			sVertexProgram = &gObjectAlphaMaskNoColorWaterProgram;
		}
		else
		{
			sVertexProgram = &gObjectAlphaMaskNoColorProgram;
		}
	}
	
	if (sShaderLevel > 0)  // for hardware blending
	{
		sRenderingSkinned = TRUE;

		sVertexProgram->bind();
		sVertexProgram->enableTexture(LLViewerShaderMgr::BUMP_MAP);
		gGL.getTexUnit(0)->activate();
	}
	else
	{
		if(gPipeline.canUseVertexShaders())
		{
			// software skinning, use a basic shader for windlight.
			// TODO: find a better fallback method for software skinning.
			sVertexProgram->bind();
		}
	}

	if (LLGLSLShader::sNoFixedFunction)
	{
		sVertexProgram->setMinimumAlpha(LLDrawPoolAvatar::sMinimumAlpha);
	}
}

void LLDrawPoolAvatar::endSkinned()
{
	// if we're in software-blending, remember to set the fence _after_ we draw so we wait till this rendering is done
	if (sShaderLevel > 0)
	{
		sRenderingSkinned = FALSE;
		sVertexProgram->disableTexture(LLViewerShaderMgr::BUMP_MAP);
		gGL.getTexUnit(0)->activate();
		sVertexProgram->unbind();
		sShaderLevel = mVertexShaderLevel;
	}
	else
	{
		if(gPipeline.canUseVertexShaders())
		{
			// software skinning, use a basic shader for windlight.
			// TODO: find a better fallback method for software skinning.
			sVertexProgram->unbind();
		}
	}

	gGL.getTexUnit(0)->activate();
}

void LLDrawPoolAvatar::beginRiggedSimple()
{
	if (sShaderLevel > 0)
	{
		if (LLPipeline::sUnderWaterRender)
		{
			sVertexProgram = &gSkinnedObjectSimpleWaterProgram;
		}
		else
		{
			sVertexProgram = &gSkinnedObjectSimpleProgram;
		}
	}
	else
	{
		if (LLPipeline::sUnderWaterRender)
		{
			sVertexProgram = &gObjectSimpleNonIndexedWaterProgram;
		}
		else
		{
			sVertexProgram = &gObjectSimpleNonIndexedProgram;
		}
	}

	if (sShaderLevel > 0 || gPipeline.canUseVertexShaders())
	{
		sDiffuseChannel = 0;
		sVertexProgram->bind();
	}
}

void LLDrawPoolAvatar::endRiggedSimple()
{
	LLVertexBuffer::unbind();
	if (sShaderLevel > 0 || gPipeline.canUseVertexShaders())
	{
		sVertexProgram->unbind();
		sVertexProgram = NULL;
	}
}

void LLDrawPoolAvatar::beginRiggedAlpha()
{
	beginRiggedSimple();
}

void LLDrawPoolAvatar::endRiggedAlpha()
{
	endRiggedSimple();
}


void LLDrawPoolAvatar::beginRiggedFullbrightAlpha()
{
	beginRiggedFullbright();
}

void LLDrawPoolAvatar::endRiggedFullbrightAlpha()
{
	endRiggedFullbright();
}

void LLDrawPoolAvatar::beginRiggedGlow()
{
	if (sShaderLevel > 0)
	{
		if (LLPipeline::sUnderWaterRender)
		{
			sVertexProgram = &gSkinnedObjectEmissiveWaterProgram;
		}
		else
		{
			sVertexProgram = &gSkinnedObjectEmissiveProgram;
		}
	}
	else
	{
		if (LLPipeline::sUnderWaterRender)
		{
			sVertexProgram = &gObjectEmissiveNonIndexedWaterProgram;
		}
		else
		{
			sVertexProgram = &gObjectEmissiveNonIndexedProgram;
		}
	}

	if (sShaderLevel > 0 || gPipeline.canUseVertexShaders())
	{
		sDiffuseChannel = 0;
		sVertexProgram->bind();

		sVertexProgram->uniform1f(LLShaderMgr::TEXTURE_GAMMA, LLPipeline::sRenderDeferred ? 2.2f : 1.1f);
		//F32 gamma = gSavedSettings.getF32("RenderDeferredDisplayGamma");
		static LLCachedControl<F32> gamma(gSavedSettings, "RenderDeferredDisplayGamma");
		sVertexProgram->uniform1f(LLShaderMgr::DISPLAY_GAMMA, (gamma > 0.1f) ? 1.0f / gamma : (1.0f/2.2f));
	}
}

void LLDrawPoolAvatar::endRiggedGlow()
{
	endRiggedFullbright();
}

void LLDrawPoolAvatar::beginRiggedFullbright()
{
	if (sShaderLevel > 0)
	{
		if (LLPipeline::sUnderWaterRender)
		{
			sVertexProgram = &gSkinnedObjectFullbrightWaterProgram;
		}
		else
		{
			if (LLPipeline::sRenderDeferred)
			{
				sVertexProgram = &gDeferredSkinnedFullbrightProgram;
			}
			else
			{
				sVertexProgram = &gSkinnedObjectFullbrightProgram;
			}
		}
	}
	else
	{
		if (LLPipeline::sUnderWaterRender)
		{
			sVertexProgram = &gObjectFullbrightNonIndexedWaterProgram;
		}
		else
		{
			sVertexProgram = &gObjectFullbrightNonIndexedProgram;
		}
	}

	if (sShaderLevel > 0 || gPipeline.canUseVertexShaders())
	{
		sDiffuseChannel = 0;
		sVertexProgram->bind();

		if (LLPipeline::sRenderingHUDs || !LLPipeline::sRenderDeferred)
		{
			sVertexProgram->uniform1f(LLShaderMgr::TEXTURE_GAMMA, 1.0f);
		} 
		else 
		{
			sVertexProgram->uniform1f(LLShaderMgr::TEXTURE_GAMMA, 2.2f);

			//F32 gamma = gSavedSettings.getF32("RenderDeferredDisplayGamma");
			static LLCachedControl<F32> gamma(gSavedSettings, "RenderDeferredDisplayGamma");
			sVertexProgram->uniform1f(LLShaderMgr::DISPLAY_GAMMA, (gamma > 0.1f) ? 1.0f / gamma : (1.0f/2.2f));
		}
	}
}

void LLDrawPoolAvatar::endRiggedFullbright()
{
	LLVertexBuffer::unbind();
	if (sShaderLevel > 0 || gPipeline.canUseVertexShaders())
	{
		sVertexProgram->unbind();
		sVertexProgram = NULL;
	}
}

void LLDrawPoolAvatar::beginRiggedShinySimple()
{
	if (sShaderLevel > 0)
	{
		if (LLPipeline::sUnderWaterRender)
		{
			sVertexProgram = &gSkinnedObjectShinySimpleWaterProgram;
		}
		else
		{
			sVertexProgram = &gSkinnedObjectShinySimpleProgram;
		}
	}
	else
	{
		if (LLPipeline::sUnderWaterRender)
		{
			sVertexProgram = &gObjectShinyNonIndexedWaterProgram;
		}
		else
		{
			sVertexProgram = &gObjectShinyNonIndexedProgram;
		}
	}

	if (sShaderLevel > 0 || gPipeline.canUseVertexShaders())
	{
		sVertexProgram->bind();
		LLDrawPoolBump::bindCubeMap(sVertexProgram, 2, sDiffuseChannel, cube_channel, false);
	}
}

void LLDrawPoolAvatar::endRiggedShinySimple()
{
	LLVertexBuffer::unbind();
	if (sShaderLevel > 0 || gPipeline.canUseVertexShaders())
	{
		LLDrawPoolBump::unbindCubeMap(sVertexProgram, 2, sDiffuseChannel, cube_channel, false);
		sVertexProgram->unbind();
		sVertexProgram = NULL;
	}
}

void LLDrawPoolAvatar::beginRiggedFullbrightShiny()
{
	if (sShaderLevel > 0)
	{
		if (LLPipeline::sUnderWaterRender)
		{
			sVertexProgram = &gSkinnedObjectFullbrightShinyWaterProgram;
		}
		else
		{
			if (LLPipeline::sRenderDeferred)
			{
				sVertexProgram = &gDeferredSkinnedFullbrightShinyProgram;
			}
			else
			{
				sVertexProgram = &gSkinnedObjectFullbrightShinyProgram;
			}
		}
	}
	else
	{
		if (LLPipeline::sUnderWaterRender)
		{
			sVertexProgram = &gObjectFullbrightShinyNonIndexedWaterProgram;
		}
		else
		{
			sVertexProgram = &gObjectFullbrightShinyNonIndexedProgram;
		}
	}

	if (sShaderLevel > 0 || gPipeline.canUseVertexShaders())
	{
		sVertexProgram->bind();
		LLDrawPoolBump::bindCubeMap(sVertexProgram, 2, sDiffuseChannel, cube_channel, false);

		if (LLPipeline::sRenderingHUDs || !LLPipeline::sRenderDeferred)
		{
			sVertexProgram->uniform1f(LLShaderMgr::TEXTURE_GAMMA, 1.0f);
		} 
		else 
		{
			sVertexProgram->uniform1f(LLShaderMgr::TEXTURE_GAMMA, 2.2f);
			//F32 gamma = gSavedSettings.getF32("RenderDeferredDisplayGamma");
			static LLCachedControl<F32> gamma(gSavedSettings, "RenderDeferredDisplayGamma");
			sVertexProgram->uniform1f(LLShaderMgr::DISPLAY_GAMMA, (gamma > 0.1f) ? 1.0f / gamma : (1.0f/2.2f));
		}
	}
}

void LLDrawPoolAvatar::endRiggedFullbrightShiny()
{
	LLVertexBuffer::unbind();
	if (sShaderLevel > 0 || gPipeline.canUseVertexShaders())
	{
		LLDrawPoolBump::unbindCubeMap(sVertexProgram, 2, sDiffuseChannel, cube_channel, false);
		sVertexProgram->unbind();
		sVertexProgram = NULL;
	}
}


void LLDrawPoolAvatar::beginDeferredRiggedSimple()
{
	sVertexProgram = &gDeferredSkinnedDiffuseProgram;
	sDiffuseChannel = 0;
	sVertexProgram->bind();
}

void LLDrawPoolAvatar::endDeferredRiggedSimple()
{
	LLVertexBuffer::unbind();
	sVertexProgram->unbind();
	sVertexProgram = NULL;
}

void LLDrawPoolAvatar::beginDeferredRiggedBump()
{
	sVertexProgram = &gDeferredSkinnedBumpProgram;
	sVertexProgram->bind();
	normal_channel = sVertexProgram->enableTexture(LLViewerShaderMgr::BUMP_MAP);
	sDiffuseChannel = sVertexProgram->enableTexture(LLViewerShaderMgr::DIFFUSE_MAP);
}

void LLDrawPoolAvatar::endDeferredRiggedBump()
{
	LLVertexBuffer::unbind();
	sVertexProgram->disableTexture(LLViewerShaderMgr::BUMP_MAP);
	sVertexProgram->disableTexture(LLViewerShaderMgr::DIFFUSE_MAP);
	sVertexProgram->unbind();
	normal_channel = -1;
	sDiffuseChannel = 0;
	sVertexProgram = NULL;
}

void LLDrawPoolAvatar::beginDeferredRiggedMaterial(S32 pass)
{
	if (pass == 1 ||
		pass == 5 ||
		pass == 9 ||
		pass == 13)
	{ //skip alpha passes
		return;
	}
	sVertexProgram = &gDeferredMaterialProgram[pass+LLMaterial::SHADER_COUNT];

	if (LLPipeline::sUnderWaterRender)
	{
		sVertexProgram = &(gDeferredMaterialWaterProgram[pass+LLMaterial::SHADER_COUNT]);
	}

	sVertexProgram->bind();
	normal_channel = sVertexProgram->enableTexture(LLViewerShaderMgr::BUMP_MAP);
	specular_channel = sVertexProgram->enableTexture(LLViewerShaderMgr::SPECULAR_MAP);
	sDiffuseChannel = sVertexProgram->enableTexture(LLViewerShaderMgr::DIFFUSE_MAP);
}

void LLDrawPoolAvatar::endDeferredRiggedMaterial(S32 pass)
{
	if (pass == 1 ||
		pass == 5 ||
		pass == 9 ||
		pass == 13)
	{
		return;
	}

	LLVertexBuffer::unbind();
	sVertexProgram->disableTexture(LLViewerShaderMgr::BUMP_MAP);
	sVertexProgram->disableTexture(LLViewerShaderMgr::SPECULAR_MAP);
	sVertexProgram->disableTexture(LLViewerShaderMgr::DIFFUSE_MAP);
	sVertexProgram->unbind();
	normal_channel = -1;
	sDiffuseChannel = 0;
	sVertexProgram = NULL;
}

void LLDrawPoolAvatar::beginDeferredSkinned()
{
	sShaderLevel = mVertexShaderLevel;
	sVertexProgram = &gDeferredAvatarProgram;
	sRenderingSkinned = TRUE;

	sVertexProgram->bind();
	sVertexProgram->setMinimumAlpha(LLDrawPoolAvatar::sMinimumAlpha);
	
	sDiffuseChannel = sVertexProgram->enableTexture(LLViewerShaderMgr::DIFFUSE_MAP);
	gGL.getTexUnit(0)->activate();
}

void LLDrawPoolAvatar::endDeferredSkinned()
{
	// if we're in software-blending, remember to set the fence _after_ we draw so we wait till this rendering is done
	sRenderingSkinned = FALSE;
	sVertexProgram->unbind();

	sVertexProgram->disableTexture(LLViewerShaderMgr::DIFFUSE_MAP);

	sShaderLevel = mVertexShaderLevel;

	gGL.getTexUnit(0)->activate();
}

static LLTrace::BlockTimerStatHandle FTM_RENDER_AVATARS("renderAvatars");


void LLDrawPoolAvatar::renderAvatars(LLVOAvatar* single_avatar, S32 pass)
{
	LL_RECORD_BLOCK_TIME(FTM_RENDER_AVATARS);

	if (pass == -1)
	{
		for (S32 i = 1; i < getNumPasses(); i++)
		{ //skip foot shadows
			prerender();
			beginRenderPass(i);
			renderAvatars(single_avatar, i);
			endRenderPass(i);
		}

		return;
	}

	if (mDrawFace.empty() && !single_avatar)
	{
		return;
	}

	LLVOAvatar *avatarp;

	if (single_avatar)
	{
		avatarp = single_avatar;
	}
	else
	{
		const LLFace *facep = mDrawFace[0];
		if (!facep->getDrawable())
		{
			return;
		}
		avatarp = (LLVOAvatar *)facep->getDrawable()->getVObj().get();
	}

    if (avatarp->isDead() || avatarp->mDrawable.isNull())
	{
		return;
	}

	// <FS:Zi> Add avatar hitbox debug
	static LLCachedControl<bool> render_hitbox(gSavedSettings,"DebugRenderHitboxes",false);

	if(render_hitbox && pass==1)
	{
		// load the debug output shader
		if(LLGLSLShader::sNoFixedFunction)
		{
			gDebugProgram.bind();
		}

		// set up drawing mode and remove any textures used
		LLGLEnable blend(GL_BLEND);
		gGL.getTexUnit(0)->unbind(LLTexUnit::TT_TEXTURE);

		// save current world matrix
		gGL.matrixMode(LLRender::MM_MODELVIEW);
		gGL.pushMatrix();

		LLColor4 avatar_color = LLNetMap::getAvatarColor(avatarp->getID());
		gGL.diffuseColor4f(avatar_color.mV[VRED], avatar_color.mV[VGREEN], avatar_color.mV[VBLUE], avatar_color.mV[VALPHA]);
		glLineWidth(2.0);

		LLQuaternion rot=avatarp->getRotationRegion();
		LLVector3 pos=avatarp->getPositionAgent();
		LLVector3 size=avatarp->getScale();

		// *NOTE: Tried this so I wouldn't have to duplcate code, but I didn't find a way to rotate
		// the matrix by "rot" so the drawBoxOutline function would do the right thing. So
		// I settled for copying the code and rotating the 4 corner points individually. -Zi
		// gGL.translatef(pos.mV[VX],pos.mV[VY],pos.mV[VZ]);
		// gGL.rotatef(rot.mQ[VS]*RAD_TO_DEG,rot.mQ[VX],rot.mQ[VY],rot.mQ[VZ]);
		// drawBoxOutline(LLVector3::zero,size/2.0);
		// // drawBoxOutline partly copied from llspatialpartition.cpp below

		// set up and rotate hitbox to avatar orientation, half the avatar scale in either direction
		LLVector3 v1=size.scaledVec(LLVector3( 0.5f, 0.5f, 0.5f))*rot;
		LLVector3 v2=size.scaledVec(LLVector3(-0.5f, 0.5f, 0.5f))*rot;
		LLVector3 v3=size.scaledVec(LLVector3(-0.5f,-0.5f, 0.5f))*rot;
		LLVector3 v4=size.scaledVec(LLVector3( 0.5f,-0.5f, 0.5f))*rot;

		// render the box
		gGL.begin(LLRender::LINES);

		//top
		gGL.vertex3fv((pos+v1).mV);
		gGL.vertex3fv((pos+v2).mV);
		gGL.vertex3fv((pos+v2).mV);
		gGL.vertex3fv((pos+v3).mV);
		gGL.vertex3fv((pos+v3).mV);
		gGL.vertex3fv((pos+v4).mV);
		gGL.vertex3fv((pos+v4).mV);
		gGL.vertex3fv((pos+v1).mV);
		
		//bottom
		gGL.vertex3fv((pos-v1).mV);
		gGL.vertex3fv((pos-v2).mV);
		gGL.vertex3fv((pos-v2).mV);
		gGL.vertex3fv((pos-v3).mV);
		gGL.vertex3fv((pos-v3).mV);
		gGL.vertex3fv((pos-v4).mV);
		gGL.vertex3fv((pos-v4).mV);
		gGL.vertex3fv((pos-v1).mV);
		
		//right
		gGL.vertex3fv((pos+v1).mV);
		gGL.vertex3fv((pos-v3).mV);
				
		gGL.vertex3fv((pos+v4).mV);
		gGL.vertex3fv((pos-v2).mV);

		//left
		gGL.vertex3fv((pos+v2).mV);
		gGL.vertex3fv((pos-v4).mV);

		gGL.vertex3fv((pos+v3).mV);
		gGL.vertex3fv((pos-v1).mV);

		gGL.end();

		// restore world matrix
		gGL.popMatrix();

		// unload debug shader
		if(LLGLSLShader::sNoFixedFunction)
		{
			gDebugProgram.unbind();
		}
	}
	// </FS:Zi>

	if (!single_avatar && !avatarp->isFullyLoaded() )
	{
		if (pass==0 && (!gPipeline.hasRenderType(LLPipeline::RENDER_TYPE_PARTICLES) || LLViewerPartSim::getMaxPartCount() <= 0))
		{
			// debug code to draw a sphere in place of avatar
			gGL.getTexUnit(0)->bind(LLViewerFetchedTexture::sWhiteImagep);
			gGL.setColorMask(true, true);
			LLVector3 pos = avatarp->getPositionAgent();
			gGL.color4f(1.0f, 1.0f, 1.0f, 0.7f);
			
			gGL.pushMatrix();	 
			gGL.translatef((F32)(pos.mV[VX]),	 
						   (F32)(pos.mV[VY]),	 
							(F32)(pos.mV[VZ]));	 
			 gGL.scalef(0.15f, 0.15f, 0.3f);

			 gSphere.renderGGL();
				 
			 gGL.popMatrix();
			 gGL.setColorMask(true, false);
		}
		// don't render please
		return;
	}

	BOOL impostor = avatarp->isImpostor() && !single_avatar;

	if (( /*avatarp->isInMuteList() // <FS:Ansariel> Partially undo MAINT-5700: Draw imposter for muted avatars
		  ||*/ impostor 
		  || (LLVOAvatar::AV_DO_NOT_RENDER == avatarp->getVisualMuteSettings() && !avatarp->needsImpostorUpdate()) ) && pass != 0)
	{ //don't draw anything but the impostor for impostored avatars
		return;
	}
	
	if (pass == 0 && !impostor && LLPipeline::sUnderWaterRender)
	{ //don't draw foot shadows under water
		return;
	}

	if (pass == 0)
	{
		if (!LLPipeline::sReflectionRender)
		{
			LLVOAvatar::sNumVisibleAvatars++;
		}

		if (impostor || (LLVOAvatar::AV_DO_NOT_RENDER == avatarp->getVisualMuteSettings() && !avatarp->needsImpostorUpdate()))
		{
			if (LLPipeline::sRenderDeferred && !LLPipeline::sReflectionRender && avatarp->mImpostor.isComplete()) 
			{
				if (normal_channel > -1)
				{
					avatarp->mImpostor.bindTexture(2, normal_channel);
				}
				if (specular_channel > -1)
				{
					avatarp->mImpostor.bindTexture(1, specular_channel);
				}
			}
			avatarp->renderImpostor(avatarp->getMutedAVColor(), sDiffuseChannel);
		}
		return;
	}

	if (pass == 1)
	{
		// render rigid meshes (eyeballs) first
		avatarp->renderRigid();
		return;
	}

	if (pass == 3)
	{
		if (is_deferred_render)
		{
			renderDeferredRiggedSimple(avatarp);
		}
		else
		{
			renderRiggedSimple(avatarp);

			if (LLPipeline::sRenderDeferred)
			{ //render "simple" materials
				renderRigged(avatarp, RIGGED_MATERIAL);
				renderRigged(avatarp, RIGGED_MATERIAL_ALPHA_MASK);
				renderRigged(avatarp, RIGGED_MATERIAL_ALPHA_EMISSIVE);
				renderRigged(avatarp, RIGGED_NORMMAP);
				renderRigged(avatarp, RIGGED_NORMMAP_MASK);
				renderRigged(avatarp, RIGGED_NORMMAP_EMISSIVE);	
				renderRigged(avatarp, RIGGED_SPECMAP);
				renderRigged(avatarp, RIGGED_SPECMAP_MASK);
				renderRigged(avatarp, RIGGED_SPECMAP_EMISSIVE);
				renderRigged(avatarp, RIGGED_NORMSPEC);
				renderRigged(avatarp, RIGGED_NORMSPEC_MASK);
				renderRigged(avatarp, RIGGED_NORMSPEC_EMISSIVE);
			}
		}
		return;
	}

	if (pass == 4)
	{
		if (is_deferred_render)
		{
			renderDeferredRiggedBump(avatarp);
		}
		else
		{
			renderRiggedFullbright(avatarp);
		}

		return;
	}

	if (is_deferred_render && pass >= 5 && pass <= 21)
	{
		S32 p = pass-5;

		if (p != 1 &&
			p != 5 &&
			p != 9 &&
			p != 13)
		{
			renderDeferredRiggedMaterial(avatarp, p);
		}
		return;
	}




	if (pass == 5)
	{
		renderRiggedShinySimple(avatarp);
				
		return;
	}

	if (pass == 6)
	{
		renderRiggedFullbrightShiny(avatarp);
		return;
	}

	if (pass >= 7 && pass < 13)
	{
		if (pass == 7)
		{
			renderRiggedAlpha(avatarp);

			if (LLPipeline::sRenderDeferred && !is_post_deferred_render)
			{ //render transparent materials under water
				LLGLEnable blend(GL_BLEND);

				gGL.setColorMask(true, true);
				gGL.blendFunc(LLRender::BF_SOURCE_ALPHA,
								LLRender::BF_ONE_MINUS_SOURCE_ALPHA,
								LLRender::BF_ZERO,
								LLRender::BF_ONE_MINUS_SOURCE_ALPHA);

				renderRigged(avatarp, RIGGED_MATERIAL_ALPHA);
				renderRigged(avatarp, RIGGED_SPECMAP_BLEND);
				renderRigged(avatarp, RIGGED_NORMMAP_BLEND);
				renderRigged(avatarp, RIGGED_NORMSPEC_BLEND);

				gGL.setColorMask(true, false);
			}
			return;
		}

		if (pass == 8)
		{
			renderRiggedFullbrightAlpha(avatarp);
			return;
		}

		if (LLPipeline::sRenderDeferred && is_post_deferred_render)
		{
			S32 p = 0;
			switch (pass)
			{
			case 9: p = 1; break;
			case 10: p = 5; break;
			case 11: p = 9; break;
			case 12: p = 13; break;
			}

			{
				LLGLEnable blend(GL_BLEND);
				renderDeferredRiggedMaterial(avatarp, p);
			}
			return;
		}
		else if (pass == 9)
		{
			renderRiggedGlow(avatarp);
			return;
		}
	}

	if (pass == 13)
	{
		renderRiggedGlow(avatarp);
		
		return;
	}
	
	if ((sShaderLevel >= SHADER_LEVEL_CLOTH))
	{
		LLMatrix4 rot_mat;
		LLViewerCamera::getInstance()->getMatrixToLocal(rot_mat);
		LLMatrix4 cfr(OGL_TO_CFR_ROTATION);
		rot_mat *= cfr;
		
		LLVector4 wind;
		wind.setVec(avatarp->mWindVec);
		wind.mV[VW] = 0;
		wind = wind * rot_mat;
		wind.mV[VW] = avatarp->mWindVec.mV[VW];

		sVertexProgram->uniform4fv(LLViewerShaderMgr::AVATAR_WIND, 1, wind.mV);
		F32 phase = -1.f * (avatarp->mRipplePhase);

		F32 freq = 7.f + (noise1(avatarp->mRipplePhase) * 2.f);
		LLVector4 sin_params(freq, freq, freq, phase);
		sVertexProgram->uniform4fv(LLViewerShaderMgr::AVATAR_SINWAVE, 1, sin_params.mV);

		LLVector4 gravity(0.f, 0.f, -CLOTHING_GRAVITY_EFFECT, 0.f);
		gravity = gravity * rot_mat;
		sVertexProgram->uniform4fv(LLViewerShaderMgr::AVATAR_GRAVITY, 1, gravity.mV);
	}

	if( !single_avatar || (avatarp == single_avatar) )
	{
		avatarp->renderSkinned();
	}
}

void LLDrawPoolAvatar::getRiggedGeometry(
    LLFace* face,
    LLPointer<LLVertexBuffer>& buffer,
    U32 data_mask,
    const LLMeshSkinInfo* skin,
    LLVolume* volume,
    const LLVolumeFace& vol_face)
{
	// <FS:ND> FIRE-14261 try to skip broken or out of bounds faces
	if( vol_face.mNumVertices > 0x10000 || vol_face.mNumVertices < 0 || vol_face.mNumIndices < 0 )
	{
		LL_WARNS() << "Skipping face - "
					<< " vertices " << vol_face.mNumVertices << " indices " << vol_face.mNumIndices
					<< " face is possibly corrupted"
					<< LL_ENDL;
		return;
	}
	// </FS:ND>

	face->setGeomIndex(0);
	face->setIndicesIndex(0);
		
	//rigged faces do not batch textures
	face->setTextureIndex(255);

	if (buffer.isNull() || buffer->getTypeMask() != data_mask || !buffer->isWriteable())
	{
        // make a new buffer
		if (sShaderLevel > 0)
		{
			buffer = new LLVertexBuffer(data_mask, GL_DYNAMIC_DRAW_ARB);
		}
		else
		{
			buffer = new LLVertexBuffer(data_mask, GL_STREAM_DRAW_ARB);
		}
		buffer->allocateBuffer(vol_face.mNumVertices, vol_face.mNumIndices, true);
	}
	else
	{
        //resize existing buffer
		buffer->resizeBuffer(vol_face.mNumVertices, vol_face.mNumIndices);
	}

	face->setSize(vol_face.mNumVertices, vol_face.mNumIndices);
	face->setVertexBuffer(buffer);

	U16 offset = 0;
		
	LLMatrix4 mat_vert = skin->mBindShapeMatrix;
	glh::matrix4f m((F32*) mat_vert.mMatrix);
	m = m.inverse().transpose();
		
	F32 mat3[] = 
        { m.m[0], m.m[1], m.m[2],
          m.m[4], m.m[5], m.m[6],
          m.m[8], m.m[9], m.m[10] };

	LLMatrix3 mat_normal(mat3);				

	//let getGeometryVolume know if alpha should override shiny
	U32 type = gPipeline.getPoolTypeFromTE(face->getTextureEntry(), face->getTexture());

	if (type == LLDrawPool::POOL_ALPHA)
	{
		face->setPoolType(LLDrawPool::POOL_ALPHA);
	}
	else
	{
		face->setPoolType(LLDrawPool::POOL_AVATAR);
	}

	//let getGeometryVolume know if a texture matrix is in play
	if (face->mTextureMatrix)
	{
		face->setState(LLFace::TEXTURE_ANIM);
	}
	else
	{
		face->clearState(LLFace::TEXTURE_ANIM);
	}


	//LL_INFOS() << "Rebuilt face " << face->getTEOffset() << " of " << face->getDrawable() << " at " << gFrameTimeSeconds << LL_ENDL;

	// Let getGeometryVolume know if a texture matrix is in play
	if (face->mTextureMatrix)
	{
		face->setState(LLFace::TEXTURE_ANIM);
	}
	else
	{
		face->clearState(LLFace::TEXTURE_ANIM);
	}
	face->getGeometryVolume(*volume, face->getTEOffset(), mat_vert, mat_normal, offset, true);

	buffer->flush();
}

void LLDrawPoolAvatar::updateRiggedFaceVertexBuffer(
    LLVOAvatar* avatar,
    LLFace* face,
    const LLMeshSkinInfo* skin,
    LLVolume* volume,
    const LLVolumeFace& vol_face)
{
	LLVector4a* weight = vol_face.mWeights;
	if (!weight)
	{
		return;
	}
    // FIXME ugly const cast
    LLSkinningUtil::remapSkinInfoJoints(avatar, const_cast<LLMeshSkinInfo*>(skin));

	LLPointer<LLVertexBuffer> buffer = face->getVertexBuffer();
	LLDrawable* drawable = face->getDrawable();

	U32 data_mask = face->getRiggedVertexBufferDataMask();
	
    if (!vol_face.mWeightsRemapped)
    {
        LLSkinningUtil::remapSkinWeights(weight, vol_face.mNumVertices, skin); 
        vol_face.mWeightsRemapped = TRUE;
    }

	if (buffer.isNull() || 
		buffer->getTypeMask() != data_mask ||
		buffer->getNumVerts() != vol_face.mNumVertices ||
		buffer->getNumIndices() != vol_face.mNumIndices ||
		(drawable && drawable->isState(LLDrawable::REBUILD_ALL)))
	{
		if (drawable && drawable->isState(LLDrawable::REBUILD_ALL))
		{
            //rebuild EVERY face in the drawable, not just this one, to avoid missing drawable wide rebuild issues
			for (S32 i = 0; i < drawable->getNumFaces(); ++i)
			{
				LLFace* facep = drawable->getFace(i);
				U32 face_data_mask = facep->getRiggedVertexBufferDataMask();
				if (face_data_mask)
				{
					LLPointer<LLVertexBuffer> cur_buffer = facep->getVertexBuffer();
					const LLVolumeFace& cur_vol_face = volume->getVolumeFace(i);
					getRiggedGeometry(facep, cur_buffer, face_data_mask, skin, volume, cur_vol_face);
				}
			}
			drawable->clearState(LLDrawable::REBUILD_ALL);

			buffer = face->getVertexBuffer();
		}
		else
		{
			//just rebuild this face
			getRiggedGeometry(face, buffer, data_mask, skin, volume, vol_face);
		}
	}

	if (sShaderLevel <= 0 && face->mLastSkinTime < avatar->getLastSkinTime())
	{
		//perform software vertex skinning for this face
		LLStrider<LLVector3> position;
		LLStrider<LLVector3> normal;

		bool has_normal = buffer->hasDataType(LLVertexBuffer::TYPE_NORMAL);
		buffer->getVertexStrider(position);

		if (has_normal)
		{
			buffer->getNormalStrider(normal);
		}

		LLVector4a* pos = (LLVector4a*) position.get();

		LLVector4a* norm = has_normal ? (LLVector4a*) normal.get() : NULL;
		
		//build matrix palette
<<<<<<< HEAD
		LLMatrix4a mat[LL_MAX_JOINTS_PER_MESH_OBJECT];
        U32 count = LLSkinningUtil::getMeshJointCount(skin);
        LLSkinningUtil::initSkinningMatrixPalette((LLMatrix4*)mat, count, skin, avatar);
        LLSkinningUtil::checkSkinWeights(weight, buffer->getNumVerts(), skin);
=======
		LLMatrix4a mp[JOINT_COUNT];
		LLMatrix4* mat = (LLMatrix4*) mp;

		U32 count = llmin((U32) skin->mJointNames.size(), (U32) JOINT_COUNT);
		for (U32 j = 0; j < count; ++j)
		{
			LLJoint* joint = avatar->getJoint(skin->mJointNames[j]);
			if (!joint)
			{
//<FS:ND> Query by JointKey rather than just a string, the key can be a U32 index for faster lookup
//				joint = avatar->getJoint( "mPelvis" );
				joint = avatar->getJoint( JointKey::construct( "mPelvis" ) );
// </FS:ND>
			}
			if (!joint)
			{
//<FS:ND> Query by JointKey rather than just a string, the key can be a U32 index for faster lookup
//				LL_DEBUGS( "Avatar" ) << "Failed to find " << skin->mJointNames[ j ] << LL_ENDL;
				LL_DEBUGS( "Avatar" ) << "Failed to find " << skin->mJointNames[ j ].mName << LL_ENDL;
// </FS:ND>
			}
			if (joint)
			{
				mat[j] = skin->mInvBindMatrix[j];
				mat[j] *= joint->getWorldMatrix();
			}
		}
>>>>>>> 24308dc9

		LLMatrix4a bind_shape_matrix;
		bind_shape_matrix.loadu(skin->mBindShapeMatrix);

        const U32 max_joints = LLSkinningUtil::getMaxJointCount();
		for (U32 j = 0; j < buffer->getNumVerts(); ++j)
		{
			LLMatrix4a final_mat;
            LLSkinningUtil::getPerVertexSkinMatrix(weight[j].getF32ptr(), mat, false, final_mat, max_joints);
			
			LLVector4a& v = vol_face.mPositions[j];

			LLVector4a t;
			LLVector4a dst;
			bind_shape_matrix.affineTransform(v, t);
			final_mat.affineTransform(t, dst);
			pos[j] = dst;

			if (norm)
			{
				LLVector4a& n = vol_face.mNormals[j];
				bind_shape_matrix.rotate(n, t);
				final_mat.rotate(t, dst);
				dst.normalize3fast();
				norm[j] = dst;
			}
		}
	}
}

void LLDrawPoolAvatar::renderRigged(LLVOAvatar* avatar, U32 type, bool glow)
{
	if (avatar->isSelf() && !gAgent.needsRenderAvatar())
	{
		return;
	}

	stop_glerror();

	for (U32 i = 0; i < mRiggedFace[type].size(); ++i)
	{
		LLFace* face = mRiggedFace[type][i];
		LLDrawable* drawable = face->getDrawable();
		if (!drawable)
		{
			continue;
		}

		LLVOVolume* vobj = drawable->getVOVolume();

		if (!vobj)
		{
			continue;
		}

		LLVolume* volume = vobj->getVolume();
		S32 te = face->getTEOffset();

		if (!volume || volume->getNumVolumeFaces() <= te || !volume->isMeshAssetLoaded())
		{
			continue;
		}

		LLUUID mesh_id = volume->getParams().getSculptID();
		if (mesh_id.isNull())
		{
			continue;
		}

		const LLMeshSkinInfo* skin = gMeshRepo.getSkinInfo(mesh_id, vobj);
		if (!skin)
		{
			continue;
		}

		//stop_glerror();

		//const LLVolumeFace& vol_face = volume->getVolumeFace(te);
		//updateRiggedFaceVertexBuffer(avatar, face, skin, volume, vol_face);
		
		//stop_glerror();

		U32 data_mask = LLFace::getRiggedDataMask(type);

		LLVertexBuffer* buff = face->getVertexBuffer();

		if (buff)
		{
			if (sShaderLevel > 0)
			{
                // upload matrix palette to shader
				LLMatrix4a mat[LL_MAX_JOINTS_PER_MESH_OBJECT];
				U32 count = LLSkinningUtil::getMeshJointCount(skin);
                LLSkinningUtil::initSkinningMatrixPalette((LLMatrix4*)mat, count, skin, avatar);

<<<<<<< HEAD
=======
				for (U32 i = 0; i < count; ++i)
				{
					LLJoint* joint = avatar->getJoint(skin->mJointNames[i]);
                    if (!joint)
                    {
//<FS:ND> Query by JointKey rather than just a string, the key can be a U32 index for faster lookup
//						joint = avatar->getJoint( "mPelvis" );
						joint = avatar->getJoint( JointKey::construct( "mPelvis" ) );
// </FS>ND>
					}
					if (joint)
					{
						mat[i] = skin->mInvBindMatrix[i];
						mat[i] *= joint->getWorldMatrix();
					}
				}
				
>>>>>>> 24308dc9
				stop_glerror();

				F32 mp[LL_MAX_JOINTS_PER_MESH_OBJECT*9];

				F32 transp[LL_MAX_JOINTS_PER_MESH_OBJECT*3];

				for (U32 i = 0; i < count; ++i)
				{
					F32* m = (F32*) mat[i].mMatrix[0].getF32ptr();

					U32 idx = i*9;

					mp[idx+0] = m[0];
					mp[idx+1] = m[1];
					mp[idx+2] = m[2];

					mp[idx+3] = m[4];
					mp[idx+4] = m[5];
					mp[idx+5] = m[6];

					mp[idx+6] = m[8];
					mp[idx+7] = m[9];
					mp[idx+8] = m[10];

					idx = i*3;

					transp[idx+0] = m[12];
					transp[idx+1] = m[13];
					transp[idx+2] = m[14];
				}

				LLDrawPoolAvatar::sVertexProgram->uniformMatrix3fv(LLViewerShaderMgr::AVATAR_MATRIX, 
					count,
					FALSE,
					(GLfloat*) mp);

				LLDrawPoolAvatar::sVertexProgram->uniform3fv(LLShaderMgr::AVATAR_TRANSLATION, count, transp);

				
				stop_glerror();
			}
			else
			{
				data_mask &= ~LLVertexBuffer::MAP_WEIGHT4;
			}

			U16 start = face->getGeomStart();
			U16 end = start + face->getGeomCount()-1;
			S32 offset = face->getIndicesStart();
			U32 count = face->getIndicesCount();

			/*if (glow)
			{
				gGL.diffuseColor4f(0,0,0,face->getTextureEntry()->getGlow());
			}*/

			const LLTextureEntry* te = face->getTextureEntry();
			LLMaterial* mat = te->getMaterialParams().get();

			if (mat)
			{
				//order is important here LLRender::DIFFUSE_MAP should be last, becouse it change 
				//(gGL).mCurrTextureUnitIndex
                LLViewerTexture* specular = NULL;
                if (LLPipeline::sImpostorRender)
                {
                    specular = LLViewerTextureManager::findFetchedTexture(gBlackSquareID, TEX_LIST_STANDARD);
                    llassert(NULL != specular);
                }
                else
                {
                    specular = face->getTexture(LLRender::SPECULAR_MAP);
                }
                if (specular)
                {
                    gGL.getTexUnit(specular_channel)->bind(specular);
                }
                
				gGL.getTexUnit(normal_channel)->bind(face->getTexture(LLRender::NORMAL_MAP));
				gGL.getTexUnit(sDiffuseChannel)->bind(face->getTexture(LLRender::DIFFUSE_MAP), false, true);


				LLColor4 col = mat->getSpecularLightColor();
				F32 spec = mat->getSpecularLightExponent()/255.f;

				F32 env = mat->getEnvironmentIntensity()/255.f;

				if (mat->getSpecularID().isNull())
				{
					env = te->getShiny()*0.25f;
					col.set(env,env,env,0);
					spec = env;
				}
		
				BOOL fullbright = te->getFullbright();

				sVertexProgram->uniform1f(LLShaderMgr::EMISSIVE_BRIGHTNESS, fullbright ? 1.f : 0.f);
				sVertexProgram->uniform4f(LLShaderMgr::SPECULAR_COLOR, col.mV[0], col.mV[1], col.mV[2], spec);
				sVertexProgram->uniform1f(LLShaderMgr::ENVIRONMENT_INTENSITY, env);

				if (mat->getDiffuseAlphaMode() == LLMaterial::DIFFUSE_ALPHA_MODE_MASK)
				{
					sVertexProgram->setMinimumAlpha(mat->getAlphaMaskCutoff()/255.f);
				}
				else
				{
					sVertexProgram->setMinimumAlpha(0.f);
				}

				for (U32 i = 0; i < LLRender::NUM_TEXTURE_CHANNELS; ++i)
				{
					LLViewerTexture* tex = face->getTexture(i);
					if (tex)
					{
						tex->addTextureStats(avatar->getPixelArea());
					}
				}
			}
			else
			{
				gGL.getTexUnit(sDiffuseChannel)->bind(face->getTexture());
				sVertexProgram->setMinimumAlpha(0.f);
				if (normal_channel > -1)
				{
					LLDrawPoolBump::bindBumpMap(face, normal_channel);
				}
			}

			if (face->mTextureMatrix && vobj->mTexAnimMode)
			{
				gGL.matrixMode(LLRender::MM_TEXTURE);
				gGL.loadMatrix((F32*) face->mTextureMatrix->mMatrix);
				buff->setBuffer(data_mask);
				buff->drawRange(LLRender::TRIANGLES, start, end, count, offset);
				gGL.loadIdentity();
				gGL.matrixMode(LLRender::MM_MODELVIEW);
			}
			else
			{
				buff->setBuffer(data_mask);
				buff->drawRange(LLRender::TRIANGLES, start, end, count, offset);		
			}

			gPipeline.addTrianglesDrawn(count, LLRender::TRIANGLES);
		}
	}
}

// <FS:Ansariel> Chalice Yao's simple avatar shadows via Marine Kelley
void LLDrawPoolAvatar::renderRiggedShadows(LLVOAvatar* avatar)
{
	if (avatar->isSelf() && !gAgent.needsRenderAvatar())
	{
		return;
	}

	stop_glerror();

	U32 rigTypes[18] = { 0,1,2,3,4,5,6,7,8,9,10,11,12,13,14,15,16,21 };
	for (U32 j = 0; j < 18; ++j)
	for (U32 i = 0; i < mRiggedFace[rigTypes[j]].size(); ++i)
	{
		LLFace* face = mRiggedFace[rigTypes[j]][i];
		LLDrawable* drawable = face->getDrawable();
		if (!drawable)
		{
			continue;
		}

		LLVOVolume* vobj = drawable->getVOVolume();

		if (!vobj)
		{
			continue;
		}

		LLVolume* volume = vobj->getVolume();
		S32 te = face->getTEOffset();

		if (!volume || volume->getNumVolumeFaces() <= te || !volume->isMeshAssetLoaded())
		{
			continue;
		}

		LLUUID mesh_id = volume->getParams().getSculptID();
		if (mesh_id.isNull())
		{
			continue;
		}

		const LLMeshSkinInfo* skin = gMeshRepo.getSkinInfo(mesh_id, vobj);
		if (!skin)
		{
			continue;
		}

		U32 data_mask = LLFace::getRiggedDataMask(24);

		LLVertexBuffer* buff = face->getVertexBuffer();

		if (buff)
		{
			if (sShaderLevel > 0)
			{
				// upload matrix palette to shader
				LLMatrix4a mat[LL_MAX_JOINTS_PER_MESH_OBJECT];
				U32 count = LLSkinningUtil::getMeshJointCount(skin);
				LLSkinningUtil::initSkinningMatrixPalette((LLMatrix4*)mat, count, skin, avatar);

				stop_glerror();

				F32 mp[LL_MAX_JOINTS_PER_MESH_OBJECT*9];

				F32 transp[LL_MAX_JOINTS_PER_MESH_OBJECT*3];

				for (U32 i = 0; i < count; ++i)
				{
					F32* m = (F32*)mat[i].mMatrix[0].getF32ptr();

					U32 idx = i * 9;

					mp[idx + 0] = m[0];
					mp[idx + 1] = m[1];
					mp[idx + 2] = m[2];

					mp[idx + 3] = m[4];
					mp[idx + 4] = m[5];
					mp[idx + 5] = m[6];

					mp[idx + 6] = m[8];
					mp[idx + 7] = m[9];
					mp[idx + 8] = m[10];

					idx = i * 3;

					transp[idx + 0] = m[12];
					transp[idx + 1] = m[13];
					transp[idx + 2] = m[14];
				}

				LLDrawPoolAvatar::sVertexProgram->uniformMatrix3fv(LLViewerShaderMgr::AVATAR_MATRIX,
					count,
					FALSE,
					(GLfloat*)mp);

				LLDrawPoolAvatar::sVertexProgram->uniform3fv(LLShaderMgr::AVATAR_TRANSLATION, count, transp);


				stop_glerror();
			}
			else
			{
				data_mask &= ~LLVertexBuffer::MAP_WEIGHT4;
			}

			U16 start = face->getGeomStart();
			U16 end = start + face->getGeomCount() - 1;
			S32 offset = face->getIndicesStart();
			U32 count = face->getIndicesCount();

			if ((rigTypes[j] < 4) || (rigTypes[j] == 5) || (rigTypes[j] == 6) || (rigTypes[j] == 9) || (rigTypes[j] == 10) || (rigTypes[j] == 13) || (rigTypes[j] == 14) || (rigTypes[j] == 21))
			{
				gGL.getTexUnit(sDiffuseChannel)->bind(face->getTexture());
				sVertexProgram->setMinimumAlpha(0.f);

				if ((rigTypes[j] == 2) || (rigTypes[j] == 6) || (rigTypes[j] == 10) || (rigTypes[j] == 14))
				{
					const LLTextureEntry* te = face->getTextureEntry();
					LLMaterial* mat = te->getMaterialParams().get();

					if (mat)
						if (mat->getDiffuseAlphaMode() == LLMaterial::DIFFUSE_ALPHA_MODE_MASK)
							sVertexProgram->setMinimumAlpha(mat->getAlphaMaskCutoff() / 255.f);
				}

				if (face->mTextureMatrix && vobj->mTexAnimMode)
				{
					gGL.matrixMode(LLRender::MM_TEXTURE);
					gGL.loadMatrix((F32*)face->mTextureMatrix->mMatrix);
					buff->setBuffer(data_mask);
					buff->drawRange(LLRender::TRIANGLES, start, end, count, offset);
					gGL.loadIdentity();
					gGL.matrixMode(LLRender::MM_MODELVIEW);
				}
				else
				{
					buff->setBuffer(data_mask);
					buff->drawRange(LLRender::TRIANGLES, start, end, count, offset);
				}
			}
			else
			{
				buff->setBuffer(data_mask);
				buff->drawRange(LLRender::TRIANGLES, start, end, count, offset);
			}

			gPipeline.addTrianglesDrawn(count, LLRender::TRIANGLES);
		}
	}
}
// </FS:Ansariel>

void LLDrawPoolAvatar::renderDeferredRiggedSimple(LLVOAvatar* avatar)
{
	renderRigged(avatar, RIGGED_DEFERRED_SIMPLE);
}

void LLDrawPoolAvatar::renderDeferredRiggedBump(LLVOAvatar* avatar)
{
	renderRigged(avatar, RIGGED_DEFERRED_BUMP);
}

void LLDrawPoolAvatar::renderDeferredRiggedMaterial(LLVOAvatar* avatar, S32 pass)
{
	renderRigged(avatar, pass);
}

static LLTrace::BlockTimerStatHandle FTM_RIGGED_VBO("Rigged VBO");

void LLDrawPoolAvatar::updateRiggedVertexBuffers(LLVOAvatar* avatar)
{
	LL_RECORD_BLOCK_TIME(FTM_RIGGED_VBO);

	//update rigged vertex buffers
	for (U32 type = 0; type < NUM_RIGGED_PASSES; ++type)
	{
		for (U32 i = 0; i < mRiggedFace[type].size(); ++i)
		{
			LLFace* face = mRiggedFace[type][i];
			LLDrawable* drawable = face->getDrawable();
			if (!drawable)
			{
				continue;
			}

			LLVOVolume* vobj = drawable->getVOVolume();

			if (!vobj)
			{
				continue;
			}

			LLVolume* volume = vobj->getVolume();
			S32 te = face->getTEOffset();

			if (!volume || volume->getNumVolumeFaces() <= te)
			{
				continue;
			}

			LLUUID mesh_id = volume->getParams().getSculptID();
			if (mesh_id.isNull())
			{
				continue;
			}

			const LLMeshSkinInfo* skin = gMeshRepo.getSkinInfo(mesh_id, vobj);
			if (!skin)
			{
				continue;
			}

			stop_glerror();

			const LLVolumeFace& vol_face = volume->getVolumeFace(te);
			updateRiggedFaceVertexBuffer(avatar, face, skin, volume, vol_face);
		}
	}
}

void LLDrawPoolAvatar::renderRiggedSimple(LLVOAvatar* avatar)
{
	renderRigged(avatar, RIGGED_SIMPLE);
}

void LLDrawPoolAvatar::renderRiggedFullbright(LLVOAvatar* avatar)
{
	renderRigged(avatar, RIGGED_FULLBRIGHT);
}

	
void LLDrawPoolAvatar::renderRiggedShinySimple(LLVOAvatar* avatar)
{
	renderRigged(avatar, RIGGED_SHINY);
}

void LLDrawPoolAvatar::renderRiggedFullbrightShiny(LLVOAvatar* avatar)
{
	renderRigged(avatar, RIGGED_FULLBRIGHT_SHINY);
}

void LLDrawPoolAvatar::renderRiggedAlpha(LLVOAvatar* avatar)
{
	if (!mRiggedFace[RIGGED_ALPHA].empty())
	{
		LLGLEnable blend(GL_BLEND);

		gGL.setColorMask(true, true);
		gGL.blendFunc(LLRender::BF_SOURCE_ALPHA,
						LLRender::BF_ONE_MINUS_SOURCE_ALPHA,
						LLRender::BF_ZERO,
						LLRender::BF_ONE_MINUS_SOURCE_ALPHA);

		renderRigged(avatar, RIGGED_ALPHA);
		gGL.setColorMask(true, false);
	}
}

void LLDrawPoolAvatar::renderRiggedFullbrightAlpha(LLVOAvatar* avatar)
{
	if (!mRiggedFace[RIGGED_FULLBRIGHT_ALPHA].empty())
	{
		LLGLEnable blend(GL_BLEND);

		gGL.setColorMask(true, true);
		gGL.blendFunc(LLRender::BF_SOURCE_ALPHA,
						LLRender::BF_ONE_MINUS_SOURCE_ALPHA,
						LLRender::BF_ZERO,
						LLRender::BF_ONE_MINUS_SOURCE_ALPHA);

		renderRigged(avatar, RIGGED_FULLBRIGHT_ALPHA);
		gGL.setColorMask(true, false);
	}
}

void LLDrawPoolAvatar::renderRiggedGlow(LLVOAvatar* avatar)
{
	if (!mRiggedFace[RIGGED_GLOW].empty())
	{
		LLGLEnable blend(GL_BLEND);
		LLGLDisable test(GL_ALPHA_TEST);
		gGL.flush();

		LLGLEnable polyOffset(GL_POLYGON_OFFSET_FILL);
		glPolygonOffset(-1.0f, -1.0f);
		gGL.setSceneBlendType(LLRender::BT_ADD);

		LLGLDepthTest depth(GL_TRUE, GL_FALSE);
		gGL.setColorMask(false, true);

		renderRigged(avatar, RIGGED_GLOW, true);

		gGL.setColorMask(true, false);
		gGL.setSceneBlendType(LLRender::BT_ALPHA);
	}
}



//-----------------------------------------------------------------------------
// getDebugTexture()
//-----------------------------------------------------------------------------
LLViewerTexture *LLDrawPoolAvatar::getDebugTexture()
{
	if (mReferences.empty())
	{
		return NULL;
	}
	LLFace *face = mReferences[0];
	if (!face->getDrawable())
	{
		return NULL;
	}
	const LLViewerObject *objectp = face->getDrawable()->getVObj();

	// Avatar should always have at least 1 (maybe 3?) TE's.
	return objectp->getTEImage(0);
}


LLColor3 LLDrawPoolAvatar::getDebugColor() const
{
	return LLColor3(0.f, 1.f, 0.f);
}

void LLDrawPoolAvatar::addRiggedFace(LLFace* facep, U32 type)
{
	if (type >= NUM_RIGGED_PASSES)
	{
		LL_ERRS() << "Invalid rigged face type." << LL_ENDL;
	}

	if (facep->getRiggedIndex(type) != -1)
	{
		LL_ERRS() << "Tried to add a rigged face that's referenced elsewhere." << LL_ENDL;
	}	
	
	facep->setRiggedIndex(type, mRiggedFace[type].size());
	facep->setPool(this);
	mRiggedFace[type].push_back(facep);
}

void LLDrawPoolAvatar::removeRiggedFace(LLFace* facep)
{
	facep->setPool(NULL);

	for (U32 i = 0; i < NUM_RIGGED_PASSES; ++i)
	{
		S32 index = facep->getRiggedIndex(i);
		
		if (index > -1)
		{
			if (mRiggedFace[i].size() > index && mRiggedFace[i][index] == facep)
			{
				facep->setRiggedIndex(i,-1);
				mRiggedFace[i].erase(mRiggedFace[i].begin()+index);
				for (U32 j = index; j < mRiggedFace[i].size(); ++j)
				{ //bump indexes down for faces referenced after erased face
					mRiggedFace[i][j]->setRiggedIndex(i, j);
				}
			}
			else
			{
				// <FS:Ansariel> Additional debugging code
				//LL_ERRS() << "Face reference data corrupt for rigged type " << i << LL_ENDL;
				std::string cause = (index >= mRiggedFace[i].size() ? "Index out of bounds" : "Index incorrect");
				LL_WARNS() << "Face reference data corrupt for rigged type " << i << ": " << cause << LL_ENDL;
				// </FS:Ansariel>
			}
		}
	}
}

LLVertexBufferAvatar::LLVertexBufferAvatar()
: LLVertexBuffer(sDataMask, 
	GL_STREAM_DRAW_ARB) //avatars are always stream draw due to morph targets
{

}

<|MERGE_RESOLUTION|>--- conflicted
+++ resolved
@@ -1,2437 +1,2388 @@
-/** 
- * @file lldrawpoolavatar.cpp
- * @brief LLDrawPoolAvatar class implementation
- *
- * $LicenseInfo:firstyear=2002&license=viewerlgpl$
- * Second Life Viewer Source Code
- * Copyright (C) 2010, Linden Research, Inc.
- * 
- * This library is free software; you can redistribute it and/or
- * modify it under the terms of the GNU Lesser General Public
- * License as published by the Free Software Foundation;
- * version 2.1 of the License only.
- * 
- * This library is distributed in the hope that it will be useful,
- * but WITHOUT ANY WARRANTY; without even the implied warranty of
- * MERCHANTABILITY or FITNESS FOR A PARTICULAR PURPOSE.  See the GNU
- * Lesser General Public License for more details.
- * 
- * You should have received a copy of the GNU Lesser General Public
- * License along with this library; if not, write to the Free Software
- * Foundation, Inc., 51 Franklin Street, Fifth Floor, Boston, MA  02110-1301  USA
- * 
- * Linden Research, Inc., 945 Battery Street, San Francisco, CA  94111  USA
- * $/LicenseInfo$
- */
-
-#include "llviewerprecompiledheaders.h"
-
-#include "lldrawpoolavatar.h"
-#include "llskinningutil.h"
-#include "llrender.h"
-
-#include "llvoavatar.h"
-#include "m3math.h"
-#include "llmatrix4a.h"
-
-#include "llagent.h" //for gAgent.needsRenderAvatar()
-#include "lldrawable.h"
-#include "lldrawpoolbump.h"
-#include "llface.h"
-#include "llmeshrepository.h"
-#include "llsky.h"
-#include "llviewercamera.h"
-#include "llviewerregion.h"
-#include "noise.h"
-#include "pipeline.h"
-#include "llviewershadermgr.h"
-#include "llvovolume.h"
-#include "llvolume.h"
-#include "llappviewer.h"
-#include "llrendersphere.h"
-#include "llviewerpartsim.h"
-#include "llviewercontrol.h" // for gSavedSettings
-#include "llviewertexturelist.h"
-
-// <FS:Zi> Add avatar hitbox debug
-#include "llviewercontrol.h"
-// (See *NOTE: in renderAvatars why this forward declatation is commented out)
-// void drawBoxOutline(const LLVector3& pos,const LLVector3& size);	// llspatialpartition.cpp
-// </FS:Zi>
-#include "llnetmap.h"
-
-static U32 sDataMask = LLDrawPoolAvatar::VERTEX_DATA_MASK;
-static U32 sBufferUsage = GL_STREAM_DRAW_ARB;
-static U32 sShaderLevel = 0;
-
-LLGLSLShader* LLDrawPoolAvatar::sVertexProgram = NULL;
-BOOL	LLDrawPoolAvatar::sSkipOpaque = FALSE;
-BOOL	LLDrawPoolAvatar::sSkipTransparent = FALSE;
-S32 LLDrawPoolAvatar::sDiffuseChannel = 0;
-F32 LLDrawPoolAvatar::sMinimumAlpha = 0.2f;
-
-LLUUID gBlackSquareID;
-
-static bool is_deferred_render = false;
-static bool is_post_deferred_render = false;
-
-extern BOOL gUseGLPick;
-
-F32 CLOTHING_GRAVITY_EFFECT = 0.7f;
-F32 CLOTHING_ACCEL_FORCE_FACTOR = 0.2f;
-
-// Format for gAGPVertices
-// vertex format for bumpmapping:
-//  vertices   12
-//  pad		    4
-//  normals    12
-//  pad		    4
-//  texcoords0  8
-//  texcoords1  8
-// total       48
-//
-// for no bumpmapping
-//  vertices	   12
-//  texcoords	8
-//  normals	   12
-// total	   32
-//
-
-S32 AVATAR_OFFSET_POS = 0;
-S32 AVATAR_OFFSET_NORMAL = 16;
-S32 AVATAR_OFFSET_TEX0 = 32;
-S32 AVATAR_OFFSET_TEX1 = 40;
-S32 AVATAR_VERTEX_BYTES = 48;
-
-BOOL gAvatarEmbossBumpMap = FALSE;
-static BOOL sRenderingSkinned = FALSE;
-S32 normal_channel = -1;
-S32 specular_channel = -1;
-S32 cube_channel = -1;
-
-static LLTrace::BlockTimerStatHandle FTM_SHADOW_AVATAR("Avatar Shadow");
-
-LLDrawPoolAvatar::LLDrawPoolAvatar() : 
-	LLFacePool(POOL_AVATAR)	
-{
-}
-
-//-----------------------------------------------------------------------------
-// instancePool()
-//-----------------------------------------------------------------------------
-LLDrawPool *LLDrawPoolAvatar::instancePool()
-{
-	return new LLDrawPoolAvatar();
-}
-
-
-S32 LLDrawPoolAvatar::getVertexShaderLevel() const
-{
-	return (S32) LLViewerShaderMgr::instance()->getVertexShaderLevel(LLViewerShaderMgr::SHADER_AVATAR);
-}
-
-void LLDrawPoolAvatar::prerender()
-{
-	mVertexShaderLevel = LLViewerShaderMgr::instance()->getVertexShaderLevel(LLViewerShaderMgr::SHADER_AVATAR);
-	
-	sShaderLevel = mVertexShaderLevel;
-	
-	if (sShaderLevel > 0)
-	{
-		sBufferUsage = GL_DYNAMIC_DRAW_ARB;
-	}
-	else
-	{
-		sBufferUsage = GL_STREAM_DRAW_ARB;
-	}
-
-	if (!mDrawFace.empty())
-	{
-		const LLFace *facep = mDrawFace[0];
-		if (facep && facep->getDrawable())
-		{
-			LLVOAvatar* avatarp = (LLVOAvatar *)facep->getDrawable()->getVObj().get();
-			updateRiggedVertexBuffers(avatarp);
-		}
-	}
-}
-
-LLMatrix4& LLDrawPoolAvatar::getModelView()
-{
-	static LLMatrix4 ret;
-
-	ret.initRows(LLVector4(gGLModelView+0),
-				 LLVector4(gGLModelView+4),
-				 LLVector4(gGLModelView+8),
-				 LLVector4(gGLModelView+12));
-
-	return ret;
-}
-
-//-----------------------------------------------------------------------------
-// render()
-//-----------------------------------------------------------------------------
-
-
-
-void LLDrawPoolAvatar::beginDeferredPass(S32 pass)
-{
-	LL_RECORD_BLOCK_TIME(FTM_RENDER_CHARACTERS);
-	
-	sSkipTransparent = TRUE;
-	is_deferred_render = true;
-	
-	if (LLPipeline::sImpostorRender)
-	{ //impostor pass does not have rigid or impostor rendering
-		pass += 2;
-	}
-
-	switch (pass)
-	{
-	case 0:
-		beginDeferredImpostor();
-		break;
-	case 1:
-		beginDeferredRigid();
-		break;
-	case 2:
-		beginDeferredSkinned();
-		break;
-	case 3:
-		beginDeferredRiggedSimple();
-		break;
-	case 4:
-		beginDeferredRiggedBump();
-		break;
-	default:
-		beginDeferredRiggedMaterial(pass-5);
-		break;
-	}
-}
-
-void LLDrawPoolAvatar::endDeferredPass(S32 pass)
-{
-	LL_RECORD_BLOCK_TIME(FTM_RENDER_CHARACTERS);
-
-	sSkipTransparent = FALSE;
-	is_deferred_render = false;
-
-	if (LLPipeline::sImpostorRender)
-	{
-		pass += 2;
-	}
-
-	switch (pass)
-	{
-	case 0:
-		endDeferredImpostor();
-		break;
-	case 1:
-		endDeferredRigid();
-		break;
-	case 2:
-		endDeferredSkinned();
-		break;
-	case 3:
-		endDeferredRiggedSimple();
-		break;
-	case 4:
-		endDeferredRiggedBump();
-		break;
-	default:
-		endDeferredRiggedMaterial(pass-5);
-		break;
-	}
-}
-
-void LLDrawPoolAvatar::renderDeferred(S32 pass)
-{
-	render(pass);
-}
-
-S32 LLDrawPoolAvatar::getNumPostDeferredPasses()
-{
-	return 10;
-}
-
-void LLDrawPoolAvatar::beginPostDeferredPass(S32 pass)
-{
-	switch (pass)
-	{
-	case 0:
-		beginPostDeferredAlpha();
-		break;
-	case 1:
-		beginRiggedFullbright();
-		break;
-	case 2:
-		beginRiggedFullbrightShiny();
-		break;
-	case 3:
-		beginDeferredRiggedAlpha();
-		break;
-	case 4:
-		beginRiggedFullbrightAlpha();
-		break;
-	case 9:
-		beginRiggedGlow();
-		break;
-	default:
-		beginDeferredRiggedMaterialAlpha(pass-5);
-		break;
-	}
-}
-
-void LLDrawPoolAvatar::beginPostDeferredAlpha()
-{
-	sSkipOpaque = TRUE;
-	sShaderLevel = mVertexShaderLevel;
-	sVertexProgram = &gDeferredAvatarAlphaProgram;
-	sRenderingSkinned = TRUE;
-
-	gPipeline.bindDeferredShader(*sVertexProgram);
-
-	sVertexProgram->setMinimumAlpha(LLDrawPoolAvatar::sMinimumAlpha);
-
-	sDiffuseChannel = sVertexProgram->enableTexture(LLViewerShaderMgr::DIFFUSE_MAP);
-}
-
-void LLDrawPoolAvatar::beginDeferredRiggedAlpha()
-{
-	sVertexProgram = &gDeferredSkinnedAlphaProgram;
-	gPipeline.bindDeferredShader(*sVertexProgram);
-	sDiffuseChannel = sVertexProgram->enableTexture(LLViewerShaderMgr::DIFFUSE_MAP);
-	gPipeline.enableLightsDynamic();
-}
-
-void LLDrawPoolAvatar::beginDeferredRiggedMaterialAlpha(S32 pass)
-{
-	switch (pass)
-	{
-	case 0: pass = 1; break;
-	case 1: pass = 5; break;
-	case 2: pass = 9; break;
-	default: pass = 13; break;
-	}
-
-	pass += LLMaterial::SHADER_COUNT;
-
-	sVertexProgram = &gDeferredMaterialProgram[pass];
-
-	if (LLPipeline::sUnderWaterRender)
-	{
-		sVertexProgram = &(gDeferredMaterialWaterProgram[pass]);
-	}
-
-	gPipeline.bindDeferredShader(*sVertexProgram);
-	sDiffuseChannel = sVertexProgram->enableTexture(LLViewerShaderMgr::DIFFUSE_MAP);
-	normal_channel = sVertexProgram->enableTexture(LLViewerShaderMgr::BUMP_MAP);
-	specular_channel = sVertexProgram->enableTexture(LLViewerShaderMgr::SPECULAR_MAP);
-	gPipeline.enableLightsDynamic();
-}
-
-void LLDrawPoolAvatar::endDeferredRiggedAlpha()
-{
-	LLVertexBuffer::unbind();
-	gPipeline.unbindDeferredShader(*sVertexProgram);
-	sDiffuseChannel = 0;
-	normal_channel = -1;
-	specular_channel = -1;
-	sVertexProgram = NULL;
-}
-
-void LLDrawPoolAvatar::endPostDeferredPass(S32 pass)
-{
-	switch (pass)
-	{
-	case 0:
-		endPostDeferredAlpha();
-		break;
-	case 1:
-		endRiggedFullbright();
-		break;
-	case 2:
-		endRiggedFullbrightShiny();
-		break;
-	case 3:
-		endDeferredRiggedAlpha();
-		break;
-	case 4:
-		endRiggedFullbrightAlpha();
-		break;
-	case 5:
-		endRiggedGlow();
-		break;
-	default:
-		endDeferredRiggedAlpha();
-		break;
-	}
-}
-
-void LLDrawPoolAvatar::endPostDeferredAlpha()
-{
-	// if we're in software-blending, remember to set the fence _after_ we draw so we wait till this rendering is done
-	sRenderingSkinned = FALSE;
-	sSkipOpaque = FALSE;
-		
-	gPipeline.unbindDeferredShader(*sVertexProgram);
-	sDiffuseChannel = 0;
-	sShaderLevel = mVertexShaderLevel;
-}
-
-void LLDrawPoolAvatar::renderPostDeferred(S32 pass)
-{
-	static const S32 actual_pass[] =
-	{ //map post deferred pass numbers to what render() expects
-		2, //skinned
-		4, // rigged fullbright
-		6, //rigged fullbright shiny
-		7, //rigged alpha
-		8, //rigged fullbright alpha
-		9, //rigged material alpha 1
-		10,//rigged material alpha 2
-		11,//rigged material alpha 3
-		12,//rigged material alpha 4
-		13, //rigged glow
-	};
-
-	S32 p = actual_pass[pass];
-
-	if (LLPipeline::sImpostorRender)
-	{ //HACK for impostors so actual pass ends up being proper pass
-		p -= 2;
-	}
-
-	is_post_deferred_render = true;
-	render(p);
-	is_post_deferred_render = false;
-}
-
-
-S32 LLDrawPoolAvatar::getNumShadowPasses()
-{
-	return 2;
-}
-
-void LLDrawPoolAvatar::beginShadowPass(S32 pass)
-{
-	LL_RECORD_BLOCK_TIME(FTM_SHADOW_AVATAR);
-
-	if (pass == 0)
-	{
-		sVertexProgram = &gDeferredAvatarShadowProgram;
-		
-		//gGL.setAlphaRejectSettings(LLRender::CF_GREATER_EQUAL, 0.2f);		
-
-		if ((sShaderLevel > 0))  // for hardware blending
-		{
-			sRenderingSkinned = TRUE;
-			sVertexProgram->bind();
-		}
-
-		gGL.diffuseColor4f(1,1,1,1);
-	}
-	else
-	{
-		sVertexProgram = &gDeferredAttachmentShadowProgram;
-		sDiffuseChannel = sVertexProgram->enableTexture(LLViewerShaderMgr::DIFFUSE_MAP);
-		sVertexProgram->bind();
-	}
-}
-
-void LLDrawPoolAvatar::endShadowPass(S32 pass)
-{
-	LL_RECORD_BLOCK_TIME(FTM_SHADOW_AVATAR);
-	if (pass == 0)
-	{
-		if (sShaderLevel > 0)
-		{
-			sRenderingSkinned = FALSE;
-			sVertexProgram->unbind();
-		}
-	}
-	else
-	{
-		LLVertexBuffer::unbind();
-		sVertexProgram->unbind();
-		sVertexProgram = NULL;
-	}
-}
-
-void LLDrawPoolAvatar::renderShadow(S32 pass)
-{
-	LL_RECORD_BLOCK_TIME(FTM_SHADOW_AVATAR);
-
-	// <FS:Ansariel> Chalice Yao's simple avatar shadows via Marine Kelley
-	static LLCachedControl<U32> fsSimpleAvatarShadows(gSavedSettings, "FSSimpleAvatarShadows", 3);
-	if (fsSimpleAvatarShadows == 0)
-	{
-		return;
-	}
-	// </FS:Ansariel>
-
-	if (mDrawFace.empty())
-	{
-		return;
-	}
-
-	const LLFace *facep = mDrawFace[0];
-	if (!facep->getDrawable())
-	{
-		return;
-	}
-	LLVOAvatar *avatarp = (LLVOAvatar *)facep->getDrawable()->getVObj().get();
-
-	if (avatarp->isDead() || avatarp->mIsDummy || avatarp->mDrawable.isNull())
-	{
-		return;
-	}
-
-	BOOL impostor = avatarp->isImpostor();
-	if (impostor 
-		&& LLVOAvatar::AV_DO_NOT_RENDER != avatarp->getVisualMuteSettings()
-		&& LLVOAvatar::AV_ALWAYS_RENDER != avatarp->getVisualMuteSettings())
-	{
-		return;
-	}
-	
-	if (pass == 0)
-	{
-		avatarp->renderSkinned();
-	}
-	// <FS:Ansariel> Chalice Yao's simple avatar shadows via Marine Kelley
-	else if (fsSimpleAvatarShadows == 1)
-	{
-		// Don't render the shadow of anything that is rigged. Instead, force the shadow of the avatar shape to render instead.
-		// See LLVOAvatar::isTextureVisible() and LLVOAvatarSelf::isTextureVisible()
-		return;
-	}
-	else if (fsSimpleAvatarShadows == 2)
-	{
-		renderRiggedShadows(avatarp);
-	}
-	// </FS:Ansariel>
-	else
-	{
-		for (U32 i = 0; i < NUM_RIGGED_PASSES; ++i)
-		{
-			renderRigged(avatarp, i);
-		}
-	}
-}
-
-S32 LLDrawPoolAvatar::getNumPasses()
-{
-	if (LLPipeline::sImpostorRender)
-	{
-		return 8;
-	}
-	else 
-	{
-		return 10;
-	}
-}
-
-
-S32 LLDrawPoolAvatar::getNumDeferredPasses()
-{
-	if (LLPipeline::sImpostorRender)
-	{
-		return 19;
-	}
-	else
-	{
-		return 21;
-	}
-}
-
-
-void LLDrawPoolAvatar::render(S32 pass)
-{
-	LL_RECORD_BLOCK_TIME(FTM_RENDER_CHARACTERS);
-	if (LLPipeline::sImpostorRender)
-	{
-		renderAvatars(NULL, pass+2);
-		return;
-	}
-
-	renderAvatars(NULL, pass); // render all avatars
-}
-
-void LLDrawPoolAvatar::beginRenderPass(S32 pass)
-{
-	LL_RECORD_BLOCK_TIME(FTM_RENDER_CHARACTERS);
-	//reset vertex buffer mappings
-	LLVertexBuffer::unbind();
-
-	if (LLPipeline::sImpostorRender)
-	{ //impostor render does not have impostors or rigid rendering
-		pass += 2;
-	}
-
-	switch (pass)
-	{
-	case 0:
-		beginImpostor();
-		break;
-	case 1:
-		beginRigid();
-		break;
-	case 2:
-		beginSkinned();
-		break;
-	case 3:
-		beginRiggedSimple();
-		break;
-	case 4:
-		beginRiggedFullbright();
-		break;
-	case 5:
-		beginRiggedShinySimple();
-		break;
-	case 6:
-		beginRiggedFullbrightShiny();
-		break;
-	case 7:
-		beginRiggedAlpha();
-		break;
-	case 8:
-		beginRiggedFullbrightAlpha();
-		break;
-	case 9:
-		beginRiggedGlow();
-		break;
-	}
-
-	if (pass == 0)
-	{ //make sure no stale colors are left over from a previous render
-		gGL.diffuseColor4f(1,1,1,1);
-	}
-}
-
-void LLDrawPoolAvatar::endRenderPass(S32 pass)
-{
-	LL_RECORD_BLOCK_TIME(FTM_RENDER_CHARACTERS);
-
-	if (LLPipeline::sImpostorRender)
-	{
-		pass += 2;		
-	}
-
-	switch (pass)
-	{
-	case 0:
-		endImpostor();
-		break;
-	case 1:
-		endRigid();
-		break;
-	case 2:
-		endSkinned();
-		break;
-	case 3:
-		endRiggedSimple();
-		break;
-	case 4:
-		endRiggedFullbright();
-		break;
-	case 5:
-		endRiggedShinySimple();
-		break;
-	case 6:
-		endRiggedFullbrightShiny();
-		break;
-	case 7:
-		endRiggedAlpha();
-		break;
-	case 8:
-		endRiggedFullbrightAlpha();
-		break;
-	case 9:
-		endRiggedGlow();
-		break;
-	}
-}
-
-void LLDrawPoolAvatar::beginImpostor()
-{
-	if (!LLPipeline::sReflectionRender)
-	{
-		LLVOAvatar::sRenderDistance = llclamp(LLVOAvatar::sRenderDistance, 16.f, 256.f);
-		LLVOAvatar::sNumVisibleAvatars = 0;
-	}
-
-	if (LLGLSLShader::sNoFixedFunction)
-	{
-		gImpostorProgram.bind();
-		gImpostorProgram.setMinimumAlpha(0.01f);
-	}
-
-	gPipeline.enableLightsFullbright(LLColor4(1,1,1,1));
-	sDiffuseChannel = 0;
-}
-
-void LLDrawPoolAvatar::endImpostor()
-{
-	if (LLGLSLShader::sNoFixedFunction)
-	{
-		gImpostorProgram.unbind();
-	}
-	gPipeline.enableLightsDynamic();
-}
-
-void LLDrawPoolAvatar::beginRigid()
-{
-	if (gPipeline.canUseVertexShaders())
-	{
-		if (LLPipeline::sUnderWaterRender)
-		{
-			sVertexProgram = &gObjectAlphaMaskNoColorWaterProgram;
-		}
-		else
-		{
-			sVertexProgram = &gObjectAlphaMaskNoColorProgram;
-		}
-		
-		if (sVertexProgram != NULL)
-		{	//eyeballs render with the specular shader
-			sVertexProgram->bind();
-			sVertexProgram->setMinimumAlpha(LLDrawPoolAvatar::sMinimumAlpha);
-		}
-	}
-	else
-	{
-		sVertexProgram = NULL;
-	}
-}
-
-void LLDrawPoolAvatar::endRigid()
-{
-	sShaderLevel = mVertexShaderLevel;
-	if (sVertexProgram != NULL)
-	{
-		sVertexProgram->unbind();
-	}
-}
-
-void LLDrawPoolAvatar::beginDeferredImpostor()
-{
-	if (!LLPipeline::sReflectionRender)
-	{
-		LLVOAvatar::sRenderDistance = llclamp(LLVOAvatar::sRenderDistance, 16.f, 256.f);
-		LLVOAvatar::sNumVisibleAvatars = 0;
-	}
-
-	sVertexProgram = &gDeferredImpostorProgram;
-	specular_channel = sVertexProgram->enableTexture(LLViewerShaderMgr::SPECULAR_MAP);
-	normal_channel = sVertexProgram->enableTexture(LLViewerShaderMgr::DEFERRED_NORMAL);
-	sDiffuseChannel = sVertexProgram->enableTexture(LLViewerShaderMgr::DIFFUSE_MAP);
-	sVertexProgram->bind();
-	sVertexProgram->setMinimumAlpha(0.01f);
-}
-
-void LLDrawPoolAvatar::endDeferredImpostor()
-{
-	sShaderLevel = mVertexShaderLevel;
-	sVertexProgram->disableTexture(LLViewerShaderMgr::DEFERRED_NORMAL);
-	sVertexProgram->disableTexture(LLViewerShaderMgr::SPECULAR_MAP);
-	sVertexProgram->disableTexture(LLViewerShaderMgr::DIFFUSE_MAP);
-	gPipeline.unbindDeferredShader(*sVertexProgram);
-   sVertexProgram = NULL;
-   sDiffuseChannel = 0;
-}
-
-void LLDrawPoolAvatar::beginDeferredRigid()
-{
-	sVertexProgram = &gDeferredNonIndexedDiffuseAlphaMaskNoColorProgram;
-	sDiffuseChannel = sVertexProgram->enableTexture(LLViewerShaderMgr::DIFFUSE_MAP);
-	sVertexProgram->bind();
-	sVertexProgram->setMinimumAlpha(LLDrawPoolAvatar::sMinimumAlpha);
-}
-
-void LLDrawPoolAvatar::endDeferredRigid()
-{
-	sShaderLevel = mVertexShaderLevel;
-	sVertexProgram->disableTexture(LLViewerShaderMgr::DIFFUSE_MAP);
-	sVertexProgram->unbind();
-	gGL.getTexUnit(0)->activate();
-}
-
-
-void LLDrawPoolAvatar::beginSkinned()
-{
-	if (sShaderLevel > 0)
-	{
-		if (LLPipeline::sUnderWaterRender)
-		{
-			sVertexProgram = &gAvatarWaterProgram;
-			sShaderLevel = llmin((U32) 1, sShaderLevel);
-		}
-		else
-		{
-			sVertexProgram = &gAvatarProgram;
-		}
-	}
-	else
-	{
-		if (LLPipeline::sUnderWaterRender)
-		{
-			sVertexProgram = &gObjectAlphaMaskNoColorWaterProgram;
-		}
-		else
-		{
-			sVertexProgram = &gObjectAlphaMaskNoColorProgram;
-		}
-	}
-	
-	if (sShaderLevel > 0)  // for hardware blending
-	{
-		sRenderingSkinned = TRUE;
-
-		sVertexProgram->bind();
-		sVertexProgram->enableTexture(LLViewerShaderMgr::BUMP_MAP);
-		gGL.getTexUnit(0)->activate();
-	}
-	else
-	{
-		if(gPipeline.canUseVertexShaders())
-		{
-			// software skinning, use a basic shader for windlight.
-			// TODO: find a better fallback method for software skinning.
-			sVertexProgram->bind();
-		}
-	}
-
-	if (LLGLSLShader::sNoFixedFunction)
-	{
-		sVertexProgram->setMinimumAlpha(LLDrawPoolAvatar::sMinimumAlpha);
-	}
-}
-
-void LLDrawPoolAvatar::endSkinned()
-{
-	// if we're in software-blending, remember to set the fence _after_ we draw so we wait till this rendering is done
-	if (sShaderLevel > 0)
-	{
-		sRenderingSkinned = FALSE;
-		sVertexProgram->disableTexture(LLViewerShaderMgr::BUMP_MAP);
-		gGL.getTexUnit(0)->activate();
-		sVertexProgram->unbind();
-		sShaderLevel = mVertexShaderLevel;
-	}
-	else
-	{
-		if(gPipeline.canUseVertexShaders())
-		{
-			// software skinning, use a basic shader for windlight.
-			// TODO: find a better fallback method for software skinning.
-			sVertexProgram->unbind();
-		}
-	}
-
-	gGL.getTexUnit(0)->activate();
-}
-
-void LLDrawPoolAvatar::beginRiggedSimple()
-{
-	if (sShaderLevel > 0)
-	{
-		if (LLPipeline::sUnderWaterRender)
-		{
-			sVertexProgram = &gSkinnedObjectSimpleWaterProgram;
-		}
-		else
-		{
-			sVertexProgram = &gSkinnedObjectSimpleProgram;
-		}
-	}
-	else
-	{
-		if (LLPipeline::sUnderWaterRender)
-		{
-			sVertexProgram = &gObjectSimpleNonIndexedWaterProgram;
-		}
-		else
-		{
-			sVertexProgram = &gObjectSimpleNonIndexedProgram;
-		}
-	}
-
-	if (sShaderLevel > 0 || gPipeline.canUseVertexShaders())
-	{
-		sDiffuseChannel = 0;
-		sVertexProgram->bind();
-	}
-}
-
-void LLDrawPoolAvatar::endRiggedSimple()
-{
-	LLVertexBuffer::unbind();
-	if (sShaderLevel > 0 || gPipeline.canUseVertexShaders())
-	{
-		sVertexProgram->unbind();
-		sVertexProgram = NULL;
-	}
-}
-
-void LLDrawPoolAvatar::beginRiggedAlpha()
-{
-	beginRiggedSimple();
-}
-
-void LLDrawPoolAvatar::endRiggedAlpha()
-{
-	endRiggedSimple();
-}
-
-
-void LLDrawPoolAvatar::beginRiggedFullbrightAlpha()
-{
-	beginRiggedFullbright();
-}
-
-void LLDrawPoolAvatar::endRiggedFullbrightAlpha()
-{
-	endRiggedFullbright();
-}
-
-void LLDrawPoolAvatar::beginRiggedGlow()
-{
-	if (sShaderLevel > 0)
-	{
-		if (LLPipeline::sUnderWaterRender)
-		{
-			sVertexProgram = &gSkinnedObjectEmissiveWaterProgram;
-		}
-		else
-		{
-			sVertexProgram = &gSkinnedObjectEmissiveProgram;
-		}
-	}
-	else
-	{
-		if (LLPipeline::sUnderWaterRender)
-		{
-			sVertexProgram = &gObjectEmissiveNonIndexedWaterProgram;
-		}
-		else
-		{
-			sVertexProgram = &gObjectEmissiveNonIndexedProgram;
-		}
-	}
-
-	if (sShaderLevel > 0 || gPipeline.canUseVertexShaders())
-	{
-		sDiffuseChannel = 0;
-		sVertexProgram->bind();
-
-		sVertexProgram->uniform1f(LLShaderMgr::TEXTURE_GAMMA, LLPipeline::sRenderDeferred ? 2.2f : 1.1f);
-		//F32 gamma = gSavedSettings.getF32("RenderDeferredDisplayGamma");
-		static LLCachedControl<F32> gamma(gSavedSettings, "RenderDeferredDisplayGamma");
-		sVertexProgram->uniform1f(LLShaderMgr::DISPLAY_GAMMA, (gamma > 0.1f) ? 1.0f / gamma : (1.0f/2.2f));
-	}
-}
-
-void LLDrawPoolAvatar::endRiggedGlow()
-{
-	endRiggedFullbright();
-}
-
-void LLDrawPoolAvatar::beginRiggedFullbright()
-{
-	if (sShaderLevel > 0)
-	{
-		if (LLPipeline::sUnderWaterRender)
-		{
-			sVertexProgram = &gSkinnedObjectFullbrightWaterProgram;
-		}
-		else
-		{
-			if (LLPipeline::sRenderDeferred)
-			{
-				sVertexProgram = &gDeferredSkinnedFullbrightProgram;
-			}
-			else
-			{
-				sVertexProgram = &gSkinnedObjectFullbrightProgram;
-			}
-		}
-	}
-	else
-	{
-		if (LLPipeline::sUnderWaterRender)
-		{
-			sVertexProgram = &gObjectFullbrightNonIndexedWaterProgram;
-		}
-		else
-		{
-			sVertexProgram = &gObjectFullbrightNonIndexedProgram;
-		}
-	}
-
-	if (sShaderLevel > 0 || gPipeline.canUseVertexShaders())
-	{
-		sDiffuseChannel = 0;
-		sVertexProgram->bind();
-
-		if (LLPipeline::sRenderingHUDs || !LLPipeline::sRenderDeferred)
-		{
-			sVertexProgram->uniform1f(LLShaderMgr::TEXTURE_GAMMA, 1.0f);
-		} 
-		else 
-		{
-			sVertexProgram->uniform1f(LLShaderMgr::TEXTURE_GAMMA, 2.2f);
-
-			//F32 gamma = gSavedSettings.getF32("RenderDeferredDisplayGamma");
-			static LLCachedControl<F32> gamma(gSavedSettings, "RenderDeferredDisplayGamma");
-			sVertexProgram->uniform1f(LLShaderMgr::DISPLAY_GAMMA, (gamma > 0.1f) ? 1.0f / gamma : (1.0f/2.2f));
-		}
-	}
-}
-
-void LLDrawPoolAvatar::endRiggedFullbright()
-{
-	LLVertexBuffer::unbind();
-	if (sShaderLevel > 0 || gPipeline.canUseVertexShaders())
-	{
-		sVertexProgram->unbind();
-		sVertexProgram = NULL;
-	}
-}
-
-void LLDrawPoolAvatar::beginRiggedShinySimple()
-{
-	if (sShaderLevel > 0)
-	{
-		if (LLPipeline::sUnderWaterRender)
-		{
-			sVertexProgram = &gSkinnedObjectShinySimpleWaterProgram;
-		}
-		else
-		{
-			sVertexProgram = &gSkinnedObjectShinySimpleProgram;
-		}
-	}
-	else
-	{
-		if (LLPipeline::sUnderWaterRender)
-		{
-			sVertexProgram = &gObjectShinyNonIndexedWaterProgram;
-		}
-		else
-		{
-			sVertexProgram = &gObjectShinyNonIndexedProgram;
-		}
-	}
-
-	if (sShaderLevel > 0 || gPipeline.canUseVertexShaders())
-	{
-		sVertexProgram->bind();
-		LLDrawPoolBump::bindCubeMap(sVertexProgram, 2, sDiffuseChannel, cube_channel, false);
-	}
-}
-
-void LLDrawPoolAvatar::endRiggedShinySimple()
-{
-	LLVertexBuffer::unbind();
-	if (sShaderLevel > 0 || gPipeline.canUseVertexShaders())
-	{
-		LLDrawPoolBump::unbindCubeMap(sVertexProgram, 2, sDiffuseChannel, cube_channel, false);
-		sVertexProgram->unbind();
-		sVertexProgram = NULL;
-	}
-}
-
-void LLDrawPoolAvatar::beginRiggedFullbrightShiny()
-{
-	if (sShaderLevel > 0)
-	{
-		if (LLPipeline::sUnderWaterRender)
-		{
-			sVertexProgram = &gSkinnedObjectFullbrightShinyWaterProgram;
-		}
-		else
-		{
-			if (LLPipeline::sRenderDeferred)
-			{
-				sVertexProgram = &gDeferredSkinnedFullbrightShinyProgram;
-			}
-			else
-			{
-				sVertexProgram = &gSkinnedObjectFullbrightShinyProgram;
-			}
-		}
-	}
-	else
-	{
-		if (LLPipeline::sUnderWaterRender)
-		{
-			sVertexProgram = &gObjectFullbrightShinyNonIndexedWaterProgram;
-		}
-		else
-		{
-			sVertexProgram = &gObjectFullbrightShinyNonIndexedProgram;
-		}
-	}
-
-	if (sShaderLevel > 0 || gPipeline.canUseVertexShaders())
-	{
-		sVertexProgram->bind();
-		LLDrawPoolBump::bindCubeMap(sVertexProgram, 2, sDiffuseChannel, cube_channel, false);
-
-		if (LLPipeline::sRenderingHUDs || !LLPipeline::sRenderDeferred)
-		{
-			sVertexProgram->uniform1f(LLShaderMgr::TEXTURE_GAMMA, 1.0f);
-		} 
-		else 
-		{
-			sVertexProgram->uniform1f(LLShaderMgr::TEXTURE_GAMMA, 2.2f);
-			//F32 gamma = gSavedSettings.getF32("RenderDeferredDisplayGamma");
-			static LLCachedControl<F32> gamma(gSavedSettings, "RenderDeferredDisplayGamma");
-			sVertexProgram->uniform1f(LLShaderMgr::DISPLAY_GAMMA, (gamma > 0.1f) ? 1.0f / gamma : (1.0f/2.2f));
-		}
-	}
-}
-
-void LLDrawPoolAvatar::endRiggedFullbrightShiny()
-{
-	LLVertexBuffer::unbind();
-	if (sShaderLevel > 0 || gPipeline.canUseVertexShaders())
-	{
-		LLDrawPoolBump::unbindCubeMap(sVertexProgram, 2, sDiffuseChannel, cube_channel, false);
-		sVertexProgram->unbind();
-		sVertexProgram = NULL;
-	}
-}
-
-
-void LLDrawPoolAvatar::beginDeferredRiggedSimple()
-{
-	sVertexProgram = &gDeferredSkinnedDiffuseProgram;
-	sDiffuseChannel = 0;
-	sVertexProgram->bind();
-}
-
-void LLDrawPoolAvatar::endDeferredRiggedSimple()
-{
-	LLVertexBuffer::unbind();
-	sVertexProgram->unbind();
-	sVertexProgram = NULL;
-}
-
-void LLDrawPoolAvatar::beginDeferredRiggedBump()
-{
-	sVertexProgram = &gDeferredSkinnedBumpProgram;
-	sVertexProgram->bind();
-	normal_channel = sVertexProgram->enableTexture(LLViewerShaderMgr::BUMP_MAP);
-	sDiffuseChannel = sVertexProgram->enableTexture(LLViewerShaderMgr::DIFFUSE_MAP);
-}
-
-void LLDrawPoolAvatar::endDeferredRiggedBump()
-{
-	LLVertexBuffer::unbind();
-	sVertexProgram->disableTexture(LLViewerShaderMgr::BUMP_MAP);
-	sVertexProgram->disableTexture(LLViewerShaderMgr::DIFFUSE_MAP);
-	sVertexProgram->unbind();
-	normal_channel = -1;
-	sDiffuseChannel = 0;
-	sVertexProgram = NULL;
-}
-
-void LLDrawPoolAvatar::beginDeferredRiggedMaterial(S32 pass)
-{
-	if (pass == 1 ||
-		pass == 5 ||
-		pass == 9 ||
-		pass == 13)
-	{ //skip alpha passes
-		return;
-	}
-	sVertexProgram = &gDeferredMaterialProgram[pass+LLMaterial::SHADER_COUNT];
-
-	if (LLPipeline::sUnderWaterRender)
-	{
-		sVertexProgram = &(gDeferredMaterialWaterProgram[pass+LLMaterial::SHADER_COUNT]);
-	}
-
-	sVertexProgram->bind();
-	normal_channel = sVertexProgram->enableTexture(LLViewerShaderMgr::BUMP_MAP);
-	specular_channel = sVertexProgram->enableTexture(LLViewerShaderMgr::SPECULAR_MAP);
-	sDiffuseChannel = sVertexProgram->enableTexture(LLViewerShaderMgr::DIFFUSE_MAP);
-}
-
-void LLDrawPoolAvatar::endDeferredRiggedMaterial(S32 pass)
-{
-	if (pass == 1 ||
-		pass == 5 ||
-		pass == 9 ||
-		pass == 13)
-	{
-		return;
-	}
-
-	LLVertexBuffer::unbind();
-	sVertexProgram->disableTexture(LLViewerShaderMgr::BUMP_MAP);
-	sVertexProgram->disableTexture(LLViewerShaderMgr::SPECULAR_MAP);
-	sVertexProgram->disableTexture(LLViewerShaderMgr::DIFFUSE_MAP);
-	sVertexProgram->unbind();
-	normal_channel = -1;
-	sDiffuseChannel = 0;
-	sVertexProgram = NULL;
-}
-
-void LLDrawPoolAvatar::beginDeferredSkinned()
-{
-	sShaderLevel = mVertexShaderLevel;
-	sVertexProgram = &gDeferredAvatarProgram;
-	sRenderingSkinned = TRUE;
-
-	sVertexProgram->bind();
-	sVertexProgram->setMinimumAlpha(LLDrawPoolAvatar::sMinimumAlpha);
-	
-	sDiffuseChannel = sVertexProgram->enableTexture(LLViewerShaderMgr::DIFFUSE_MAP);
-	gGL.getTexUnit(0)->activate();
-}
-
-void LLDrawPoolAvatar::endDeferredSkinned()
-{
-	// if we're in software-blending, remember to set the fence _after_ we draw so we wait till this rendering is done
-	sRenderingSkinned = FALSE;
-	sVertexProgram->unbind();
-
-	sVertexProgram->disableTexture(LLViewerShaderMgr::DIFFUSE_MAP);
-
-	sShaderLevel = mVertexShaderLevel;
-
-	gGL.getTexUnit(0)->activate();
-}
-
-static LLTrace::BlockTimerStatHandle FTM_RENDER_AVATARS("renderAvatars");
-
-
-void LLDrawPoolAvatar::renderAvatars(LLVOAvatar* single_avatar, S32 pass)
-{
-	LL_RECORD_BLOCK_TIME(FTM_RENDER_AVATARS);
-
-	if (pass == -1)
-	{
-		for (S32 i = 1; i < getNumPasses(); i++)
-		{ //skip foot shadows
-			prerender();
-			beginRenderPass(i);
-			renderAvatars(single_avatar, i);
-			endRenderPass(i);
-		}
-
-		return;
-	}
-
-	if (mDrawFace.empty() && !single_avatar)
-	{
-		return;
-	}
-
-	LLVOAvatar *avatarp;
-
-	if (single_avatar)
-	{
-		avatarp = single_avatar;
-	}
-	else
-	{
-		const LLFace *facep = mDrawFace[0];
-		if (!facep->getDrawable())
-		{
-			return;
-		}
-		avatarp = (LLVOAvatar *)facep->getDrawable()->getVObj().get();
-	}
-
-    if (avatarp->isDead() || avatarp->mDrawable.isNull())
-	{
-		return;
-	}
-
-	// <FS:Zi> Add avatar hitbox debug
-	static LLCachedControl<bool> render_hitbox(gSavedSettings,"DebugRenderHitboxes",false);
-
-	if(render_hitbox && pass==1)
-	{
-		// load the debug output shader
-		if(LLGLSLShader::sNoFixedFunction)
-		{
-			gDebugProgram.bind();
-		}
-
-		// set up drawing mode and remove any textures used
-		LLGLEnable blend(GL_BLEND);
-		gGL.getTexUnit(0)->unbind(LLTexUnit::TT_TEXTURE);
-
-		// save current world matrix
-		gGL.matrixMode(LLRender::MM_MODELVIEW);
-		gGL.pushMatrix();
-
-		LLColor4 avatar_color = LLNetMap::getAvatarColor(avatarp->getID());
-		gGL.diffuseColor4f(avatar_color.mV[VRED], avatar_color.mV[VGREEN], avatar_color.mV[VBLUE], avatar_color.mV[VALPHA]);
-		glLineWidth(2.0);
-
-		LLQuaternion rot=avatarp->getRotationRegion();
-		LLVector3 pos=avatarp->getPositionAgent();
-		LLVector3 size=avatarp->getScale();
-
-		// *NOTE: Tried this so I wouldn't have to duplcate code, but I didn't find a way to rotate
-		// the matrix by "rot" so the drawBoxOutline function would do the right thing. So
-		// I settled for copying the code and rotating the 4 corner points individually. -Zi
-		// gGL.translatef(pos.mV[VX],pos.mV[VY],pos.mV[VZ]);
-		// gGL.rotatef(rot.mQ[VS]*RAD_TO_DEG,rot.mQ[VX],rot.mQ[VY],rot.mQ[VZ]);
-		// drawBoxOutline(LLVector3::zero,size/2.0);
-		// // drawBoxOutline partly copied from llspatialpartition.cpp below
-
-		// set up and rotate hitbox to avatar orientation, half the avatar scale in either direction
-		LLVector3 v1=size.scaledVec(LLVector3( 0.5f, 0.5f, 0.5f))*rot;
-		LLVector3 v2=size.scaledVec(LLVector3(-0.5f, 0.5f, 0.5f))*rot;
-		LLVector3 v3=size.scaledVec(LLVector3(-0.5f,-0.5f, 0.5f))*rot;
-		LLVector3 v4=size.scaledVec(LLVector3( 0.5f,-0.5f, 0.5f))*rot;
-
-		// render the box
-		gGL.begin(LLRender::LINES);
-
-		//top
-		gGL.vertex3fv((pos+v1).mV);
-		gGL.vertex3fv((pos+v2).mV);
-		gGL.vertex3fv((pos+v2).mV);
-		gGL.vertex3fv((pos+v3).mV);
-		gGL.vertex3fv((pos+v3).mV);
-		gGL.vertex3fv((pos+v4).mV);
-		gGL.vertex3fv((pos+v4).mV);
-		gGL.vertex3fv((pos+v1).mV);
-		
-		//bottom
-		gGL.vertex3fv((pos-v1).mV);
-		gGL.vertex3fv((pos-v2).mV);
-		gGL.vertex3fv((pos-v2).mV);
-		gGL.vertex3fv((pos-v3).mV);
-		gGL.vertex3fv((pos-v3).mV);
-		gGL.vertex3fv((pos-v4).mV);
-		gGL.vertex3fv((pos-v4).mV);
-		gGL.vertex3fv((pos-v1).mV);
-		
-		//right
-		gGL.vertex3fv((pos+v1).mV);
-		gGL.vertex3fv((pos-v3).mV);
-				
-		gGL.vertex3fv((pos+v4).mV);
-		gGL.vertex3fv((pos-v2).mV);
-
-		//left
-		gGL.vertex3fv((pos+v2).mV);
-		gGL.vertex3fv((pos-v4).mV);
-
-		gGL.vertex3fv((pos+v3).mV);
-		gGL.vertex3fv((pos-v1).mV);
-
-		gGL.end();
-
-		// restore world matrix
-		gGL.popMatrix();
-
-		// unload debug shader
-		if(LLGLSLShader::sNoFixedFunction)
-		{
-			gDebugProgram.unbind();
-		}
-	}
-	// </FS:Zi>
-
-	if (!single_avatar && !avatarp->isFullyLoaded() )
-	{
-		if (pass==0 && (!gPipeline.hasRenderType(LLPipeline::RENDER_TYPE_PARTICLES) || LLViewerPartSim::getMaxPartCount() <= 0))
-		{
-			// debug code to draw a sphere in place of avatar
-			gGL.getTexUnit(0)->bind(LLViewerFetchedTexture::sWhiteImagep);
-			gGL.setColorMask(true, true);
-			LLVector3 pos = avatarp->getPositionAgent();
-			gGL.color4f(1.0f, 1.0f, 1.0f, 0.7f);
-			
-			gGL.pushMatrix();	 
-			gGL.translatef((F32)(pos.mV[VX]),	 
-						   (F32)(pos.mV[VY]),	 
-							(F32)(pos.mV[VZ]));	 
-			 gGL.scalef(0.15f, 0.15f, 0.3f);
-
-			 gSphere.renderGGL();
-				 
-			 gGL.popMatrix();
-			 gGL.setColorMask(true, false);
-		}
-		// don't render please
-		return;
-	}
-
-	BOOL impostor = avatarp->isImpostor() && !single_avatar;
-
-	if (( /*avatarp->isInMuteList() // <FS:Ansariel> Partially undo MAINT-5700: Draw imposter for muted avatars
-		  ||*/ impostor 
-		  || (LLVOAvatar::AV_DO_NOT_RENDER == avatarp->getVisualMuteSettings() && !avatarp->needsImpostorUpdate()) ) && pass != 0)
-	{ //don't draw anything but the impostor for impostored avatars
-		return;
-	}
-	
-	if (pass == 0 && !impostor && LLPipeline::sUnderWaterRender)
-	{ //don't draw foot shadows under water
-		return;
-	}
-
-	if (pass == 0)
-	{
-		if (!LLPipeline::sReflectionRender)
-		{
-			LLVOAvatar::sNumVisibleAvatars++;
-		}
-
-		if (impostor || (LLVOAvatar::AV_DO_NOT_RENDER == avatarp->getVisualMuteSettings() && !avatarp->needsImpostorUpdate()))
-		{
-			if (LLPipeline::sRenderDeferred && !LLPipeline::sReflectionRender && avatarp->mImpostor.isComplete()) 
-			{
-				if (normal_channel > -1)
-				{
-					avatarp->mImpostor.bindTexture(2, normal_channel);
-				}
-				if (specular_channel > -1)
-				{
-					avatarp->mImpostor.bindTexture(1, specular_channel);
-				}
-			}
-			avatarp->renderImpostor(avatarp->getMutedAVColor(), sDiffuseChannel);
-		}
-		return;
-	}
-
-	if (pass == 1)
-	{
-		// render rigid meshes (eyeballs) first
-		avatarp->renderRigid();
-		return;
-	}
-
-	if (pass == 3)
-	{
-		if (is_deferred_render)
-		{
-			renderDeferredRiggedSimple(avatarp);
-		}
-		else
-		{
-			renderRiggedSimple(avatarp);
-
-			if (LLPipeline::sRenderDeferred)
-			{ //render "simple" materials
-				renderRigged(avatarp, RIGGED_MATERIAL);
-				renderRigged(avatarp, RIGGED_MATERIAL_ALPHA_MASK);
-				renderRigged(avatarp, RIGGED_MATERIAL_ALPHA_EMISSIVE);
-				renderRigged(avatarp, RIGGED_NORMMAP);
-				renderRigged(avatarp, RIGGED_NORMMAP_MASK);
-				renderRigged(avatarp, RIGGED_NORMMAP_EMISSIVE);	
-				renderRigged(avatarp, RIGGED_SPECMAP);
-				renderRigged(avatarp, RIGGED_SPECMAP_MASK);
-				renderRigged(avatarp, RIGGED_SPECMAP_EMISSIVE);
-				renderRigged(avatarp, RIGGED_NORMSPEC);
-				renderRigged(avatarp, RIGGED_NORMSPEC_MASK);
-				renderRigged(avatarp, RIGGED_NORMSPEC_EMISSIVE);
-			}
-		}
-		return;
-	}
-
-	if (pass == 4)
-	{
-		if (is_deferred_render)
-		{
-			renderDeferredRiggedBump(avatarp);
-		}
-		else
-		{
-			renderRiggedFullbright(avatarp);
-		}
-
-		return;
-	}
-
-	if (is_deferred_render && pass >= 5 && pass <= 21)
-	{
-		S32 p = pass-5;
-
-		if (p != 1 &&
-			p != 5 &&
-			p != 9 &&
-			p != 13)
-		{
-			renderDeferredRiggedMaterial(avatarp, p);
-		}
-		return;
-	}
-
-
-
-
-	if (pass == 5)
-	{
-		renderRiggedShinySimple(avatarp);
-				
-		return;
-	}
-
-	if (pass == 6)
-	{
-		renderRiggedFullbrightShiny(avatarp);
-		return;
-	}
-
-	if (pass >= 7 && pass < 13)
-	{
-		if (pass == 7)
-		{
-			renderRiggedAlpha(avatarp);
-
-			if (LLPipeline::sRenderDeferred && !is_post_deferred_render)
-			{ //render transparent materials under water
-				LLGLEnable blend(GL_BLEND);
-
-				gGL.setColorMask(true, true);
-				gGL.blendFunc(LLRender::BF_SOURCE_ALPHA,
-								LLRender::BF_ONE_MINUS_SOURCE_ALPHA,
-								LLRender::BF_ZERO,
-								LLRender::BF_ONE_MINUS_SOURCE_ALPHA);
-
-				renderRigged(avatarp, RIGGED_MATERIAL_ALPHA);
-				renderRigged(avatarp, RIGGED_SPECMAP_BLEND);
-				renderRigged(avatarp, RIGGED_NORMMAP_BLEND);
-				renderRigged(avatarp, RIGGED_NORMSPEC_BLEND);
-
-				gGL.setColorMask(true, false);
-			}
-			return;
-		}
-
-		if (pass == 8)
-		{
-			renderRiggedFullbrightAlpha(avatarp);
-			return;
-		}
-
-		if (LLPipeline::sRenderDeferred && is_post_deferred_render)
-		{
-			S32 p = 0;
-			switch (pass)
-			{
-			case 9: p = 1; break;
-			case 10: p = 5; break;
-			case 11: p = 9; break;
-			case 12: p = 13; break;
-			}
-
-			{
-				LLGLEnable blend(GL_BLEND);
-				renderDeferredRiggedMaterial(avatarp, p);
-			}
-			return;
-		}
-		else if (pass == 9)
-		{
-			renderRiggedGlow(avatarp);
-			return;
-		}
-	}
-
-	if (pass == 13)
-	{
-		renderRiggedGlow(avatarp);
-		
-		return;
-	}
-	
-	if ((sShaderLevel >= SHADER_LEVEL_CLOTH))
-	{
-		LLMatrix4 rot_mat;
-		LLViewerCamera::getInstance()->getMatrixToLocal(rot_mat);
-		LLMatrix4 cfr(OGL_TO_CFR_ROTATION);
-		rot_mat *= cfr;
-		
-		LLVector4 wind;
-		wind.setVec(avatarp->mWindVec);
-		wind.mV[VW] = 0;
-		wind = wind * rot_mat;
-		wind.mV[VW] = avatarp->mWindVec.mV[VW];
-
-		sVertexProgram->uniform4fv(LLViewerShaderMgr::AVATAR_WIND, 1, wind.mV);
-		F32 phase = -1.f * (avatarp->mRipplePhase);
-
-		F32 freq = 7.f + (noise1(avatarp->mRipplePhase) * 2.f);
-		LLVector4 sin_params(freq, freq, freq, phase);
-		sVertexProgram->uniform4fv(LLViewerShaderMgr::AVATAR_SINWAVE, 1, sin_params.mV);
-
-		LLVector4 gravity(0.f, 0.f, -CLOTHING_GRAVITY_EFFECT, 0.f);
-		gravity = gravity * rot_mat;
-		sVertexProgram->uniform4fv(LLViewerShaderMgr::AVATAR_GRAVITY, 1, gravity.mV);
-	}
-
-	if( !single_avatar || (avatarp == single_avatar) )
-	{
-		avatarp->renderSkinned();
-	}
-}
-
-void LLDrawPoolAvatar::getRiggedGeometry(
-    LLFace* face,
-    LLPointer<LLVertexBuffer>& buffer,
-    U32 data_mask,
-    const LLMeshSkinInfo* skin,
-    LLVolume* volume,
-    const LLVolumeFace& vol_face)
-{
-	// <FS:ND> FIRE-14261 try to skip broken or out of bounds faces
-	if( vol_face.mNumVertices > 0x10000 || vol_face.mNumVertices < 0 || vol_face.mNumIndices < 0 )
-	{
-		LL_WARNS() << "Skipping face - "
-					<< " vertices " << vol_face.mNumVertices << " indices " << vol_face.mNumIndices
-					<< " face is possibly corrupted"
-					<< LL_ENDL;
-		return;
-	}
-	// </FS:ND>
-
-	face->setGeomIndex(0);
-	face->setIndicesIndex(0);
-		
-	//rigged faces do not batch textures
-	face->setTextureIndex(255);
-
-	if (buffer.isNull() || buffer->getTypeMask() != data_mask || !buffer->isWriteable())
-	{
-        // make a new buffer
-		if (sShaderLevel > 0)
-		{
-			buffer = new LLVertexBuffer(data_mask, GL_DYNAMIC_DRAW_ARB);
-		}
-		else
-		{
-			buffer = new LLVertexBuffer(data_mask, GL_STREAM_DRAW_ARB);
-		}
-		buffer->allocateBuffer(vol_face.mNumVertices, vol_face.mNumIndices, true);
-	}
-	else
-	{
-        //resize existing buffer
-		buffer->resizeBuffer(vol_face.mNumVertices, vol_face.mNumIndices);
-	}
-
-	face->setSize(vol_face.mNumVertices, vol_face.mNumIndices);
-	face->setVertexBuffer(buffer);
-
-	U16 offset = 0;
-		
-	LLMatrix4 mat_vert = skin->mBindShapeMatrix;
-	glh::matrix4f m((F32*) mat_vert.mMatrix);
-	m = m.inverse().transpose();
-		
-	F32 mat3[] = 
-        { m.m[0], m.m[1], m.m[2],
-          m.m[4], m.m[5], m.m[6],
-          m.m[8], m.m[9], m.m[10] };
-
-	LLMatrix3 mat_normal(mat3);				
-
-	//let getGeometryVolume know if alpha should override shiny
-	U32 type = gPipeline.getPoolTypeFromTE(face->getTextureEntry(), face->getTexture());
-
-	if (type == LLDrawPool::POOL_ALPHA)
-	{
-		face->setPoolType(LLDrawPool::POOL_ALPHA);
-	}
-	else
-	{
-		face->setPoolType(LLDrawPool::POOL_AVATAR);
-	}
-
-	//let getGeometryVolume know if a texture matrix is in play
-	if (face->mTextureMatrix)
-	{
-		face->setState(LLFace::TEXTURE_ANIM);
-	}
-	else
-	{
-		face->clearState(LLFace::TEXTURE_ANIM);
-	}
-
-
-	//LL_INFOS() << "Rebuilt face " << face->getTEOffset() << " of " << face->getDrawable() << " at " << gFrameTimeSeconds << LL_ENDL;
-
-	// Let getGeometryVolume know if a texture matrix is in play
-	if (face->mTextureMatrix)
-	{
-		face->setState(LLFace::TEXTURE_ANIM);
-	}
-	else
-	{
-		face->clearState(LLFace::TEXTURE_ANIM);
-	}
-	face->getGeometryVolume(*volume, face->getTEOffset(), mat_vert, mat_normal, offset, true);
-
-	buffer->flush();
-}
-
-void LLDrawPoolAvatar::updateRiggedFaceVertexBuffer(
-    LLVOAvatar* avatar,
-    LLFace* face,
-    const LLMeshSkinInfo* skin,
-    LLVolume* volume,
-    const LLVolumeFace& vol_face)
-{
-	LLVector4a* weight = vol_face.mWeights;
-	if (!weight)
-	{
-		return;
-	}
-    // FIXME ugly const cast
-    LLSkinningUtil::remapSkinInfoJoints(avatar, const_cast<LLMeshSkinInfo*>(skin));
-
-	LLPointer<LLVertexBuffer> buffer = face->getVertexBuffer();
-	LLDrawable* drawable = face->getDrawable();
-
-	U32 data_mask = face->getRiggedVertexBufferDataMask();
-	
-    if (!vol_face.mWeightsRemapped)
-    {
-        LLSkinningUtil::remapSkinWeights(weight, vol_face.mNumVertices, skin); 
-        vol_face.mWeightsRemapped = TRUE;
-    }
-
-	if (buffer.isNull() || 
-		buffer->getTypeMask() != data_mask ||
-		buffer->getNumVerts() != vol_face.mNumVertices ||
-		buffer->getNumIndices() != vol_face.mNumIndices ||
-		(drawable && drawable->isState(LLDrawable::REBUILD_ALL)))
-	{
-		if (drawable && drawable->isState(LLDrawable::REBUILD_ALL))
-		{
-            //rebuild EVERY face in the drawable, not just this one, to avoid missing drawable wide rebuild issues
-			for (S32 i = 0; i < drawable->getNumFaces(); ++i)
-			{
-				LLFace* facep = drawable->getFace(i);
-				U32 face_data_mask = facep->getRiggedVertexBufferDataMask();
-				if (face_data_mask)
-				{
-					LLPointer<LLVertexBuffer> cur_buffer = facep->getVertexBuffer();
-					const LLVolumeFace& cur_vol_face = volume->getVolumeFace(i);
-					getRiggedGeometry(facep, cur_buffer, face_data_mask, skin, volume, cur_vol_face);
-				}
-			}
-			drawable->clearState(LLDrawable::REBUILD_ALL);
-
-			buffer = face->getVertexBuffer();
-		}
-		else
-		{
-			//just rebuild this face
-			getRiggedGeometry(face, buffer, data_mask, skin, volume, vol_face);
-		}
-	}
-
-	if (sShaderLevel <= 0 && face->mLastSkinTime < avatar->getLastSkinTime())
-	{
-		//perform software vertex skinning for this face
-		LLStrider<LLVector3> position;
-		LLStrider<LLVector3> normal;
-
-		bool has_normal = buffer->hasDataType(LLVertexBuffer::TYPE_NORMAL);
-		buffer->getVertexStrider(position);
-
-		if (has_normal)
-		{
-			buffer->getNormalStrider(normal);
-		}
-
-		LLVector4a* pos = (LLVector4a*) position.get();
-
-		LLVector4a* norm = has_normal ? (LLVector4a*) normal.get() : NULL;
-		
-		//build matrix palette
-<<<<<<< HEAD
+/** 
+ * @file lldrawpoolavatar.cpp
+ * @brief LLDrawPoolAvatar class implementation
+ *
+ * $LicenseInfo:firstyear=2002&license=viewerlgpl$
+ * Second Life Viewer Source Code
+ * Copyright (C) 2010, Linden Research, Inc.
+ * 
+ * This library is free software; you can redistribute it and/or
+ * modify it under the terms of the GNU Lesser General Public
+ * License as published by the Free Software Foundation;
+ * version 2.1 of the License only.
+ * 
+ * This library is distributed in the hope that it will be useful,
+ * but WITHOUT ANY WARRANTY; without even the implied warranty of
+ * MERCHANTABILITY or FITNESS FOR A PARTICULAR PURPOSE.  See the GNU
+ * Lesser General Public License for more details.
+ * 
+ * You should have received a copy of the GNU Lesser General Public
+ * License along with this library; if not, write to the Free Software
+ * Foundation, Inc., 51 Franklin Street, Fifth Floor, Boston, MA  02110-1301  USA
+ * 
+ * Linden Research, Inc., 945 Battery Street, San Francisco, CA  94111  USA
+ * $/LicenseInfo$
+ */
+
+#include "llviewerprecompiledheaders.h"
+
+#include "lldrawpoolavatar.h"
+#include "llskinningutil.h"
+#include "llrender.h"
+
+#include "llvoavatar.h"
+#include "m3math.h"
+#include "llmatrix4a.h"
+
+#include "llagent.h" //for gAgent.needsRenderAvatar()
+#include "lldrawable.h"
+#include "lldrawpoolbump.h"
+#include "llface.h"
+#include "llmeshrepository.h"
+#include "llsky.h"
+#include "llviewercamera.h"
+#include "llviewerregion.h"
+#include "noise.h"
+#include "pipeline.h"
+#include "llviewershadermgr.h"
+#include "llvovolume.h"
+#include "llvolume.h"
+#include "llappviewer.h"
+#include "llrendersphere.h"
+#include "llviewerpartsim.h"
+#include "llviewercontrol.h" // for gSavedSettings
+#include "llviewertexturelist.h"
+
+// <FS:Zi> Add avatar hitbox debug
+#include "llviewercontrol.h"
+// (See *NOTE: in renderAvatars why this forward declatation is commented out)
+// void drawBoxOutline(const LLVector3& pos,const LLVector3& size);	// llspatialpartition.cpp
+// </FS:Zi>
+#include "llnetmap.h"
+
+static U32 sDataMask = LLDrawPoolAvatar::VERTEX_DATA_MASK;
+static U32 sBufferUsage = GL_STREAM_DRAW_ARB;
+static U32 sShaderLevel = 0;
+
+LLGLSLShader* LLDrawPoolAvatar::sVertexProgram = NULL;
+BOOL	LLDrawPoolAvatar::sSkipOpaque = FALSE;
+BOOL	LLDrawPoolAvatar::sSkipTransparent = FALSE;
+S32 LLDrawPoolAvatar::sDiffuseChannel = 0;
+F32 LLDrawPoolAvatar::sMinimumAlpha = 0.2f;
+
+LLUUID gBlackSquareID;
+
+static bool is_deferred_render = false;
+static bool is_post_deferred_render = false;
+
+extern BOOL gUseGLPick;
+
+F32 CLOTHING_GRAVITY_EFFECT = 0.7f;
+F32 CLOTHING_ACCEL_FORCE_FACTOR = 0.2f;
+
+// Format for gAGPVertices
+// vertex format for bumpmapping:
+//  vertices   12
+//  pad		    4
+//  normals    12
+//  pad		    4
+//  texcoords0  8
+//  texcoords1  8
+// total       48
+//
+// for no bumpmapping
+//  vertices	   12
+//  texcoords	8
+//  normals	   12
+// total	   32
+//
+
+S32 AVATAR_OFFSET_POS = 0;
+S32 AVATAR_OFFSET_NORMAL = 16;
+S32 AVATAR_OFFSET_TEX0 = 32;
+S32 AVATAR_OFFSET_TEX1 = 40;
+S32 AVATAR_VERTEX_BYTES = 48;
+
+BOOL gAvatarEmbossBumpMap = FALSE;
+static BOOL sRenderingSkinned = FALSE;
+S32 normal_channel = -1;
+S32 specular_channel = -1;
+S32 cube_channel = -1;
+
+static LLTrace::BlockTimerStatHandle FTM_SHADOW_AVATAR("Avatar Shadow");
+
+LLDrawPoolAvatar::LLDrawPoolAvatar() : 
+	LLFacePool(POOL_AVATAR)	
+{
+}
+
+//-----------------------------------------------------------------------------
+// instancePool()
+//-----------------------------------------------------------------------------
+LLDrawPool *LLDrawPoolAvatar::instancePool()
+{
+	return new LLDrawPoolAvatar();
+}
+
+
+S32 LLDrawPoolAvatar::getVertexShaderLevel() const
+{
+	return (S32) LLViewerShaderMgr::instance()->getVertexShaderLevel(LLViewerShaderMgr::SHADER_AVATAR);
+}
+
+void LLDrawPoolAvatar::prerender()
+{
+	mVertexShaderLevel = LLViewerShaderMgr::instance()->getVertexShaderLevel(LLViewerShaderMgr::SHADER_AVATAR);
+	
+	sShaderLevel = mVertexShaderLevel;
+	
+	if (sShaderLevel > 0)
+	{
+		sBufferUsage = GL_DYNAMIC_DRAW_ARB;
+	}
+	else
+	{
+		sBufferUsage = GL_STREAM_DRAW_ARB;
+	}
+
+	if (!mDrawFace.empty())
+	{
+		const LLFace *facep = mDrawFace[0];
+		if (facep && facep->getDrawable())
+		{
+			LLVOAvatar* avatarp = (LLVOAvatar *)facep->getDrawable()->getVObj().get();
+			updateRiggedVertexBuffers(avatarp);
+		}
+	}
+}
+
+LLMatrix4& LLDrawPoolAvatar::getModelView()
+{
+	static LLMatrix4 ret;
+
+	ret.initRows(LLVector4(gGLModelView+0),
+				 LLVector4(gGLModelView+4),
+				 LLVector4(gGLModelView+8),
+				 LLVector4(gGLModelView+12));
+
+	return ret;
+}
+
+//-----------------------------------------------------------------------------
+// render()
+//-----------------------------------------------------------------------------
+
+
+
+void LLDrawPoolAvatar::beginDeferredPass(S32 pass)
+{
+	LL_RECORD_BLOCK_TIME(FTM_RENDER_CHARACTERS);
+	
+	sSkipTransparent = TRUE;
+	is_deferred_render = true;
+	
+	if (LLPipeline::sImpostorRender)
+	{ //impostor pass does not have rigid or impostor rendering
+		pass += 2;
+	}
+
+	switch (pass)
+	{
+	case 0:
+		beginDeferredImpostor();
+		break;
+	case 1:
+		beginDeferredRigid();
+		break;
+	case 2:
+		beginDeferredSkinned();
+		break;
+	case 3:
+		beginDeferredRiggedSimple();
+		break;
+	case 4:
+		beginDeferredRiggedBump();
+		break;
+	default:
+		beginDeferredRiggedMaterial(pass-5);
+		break;
+	}
+}
+
+void LLDrawPoolAvatar::endDeferredPass(S32 pass)
+{
+	LL_RECORD_BLOCK_TIME(FTM_RENDER_CHARACTERS);
+
+	sSkipTransparent = FALSE;
+	is_deferred_render = false;
+
+	if (LLPipeline::sImpostorRender)
+	{
+		pass += 2;
+	}
+
+	switch (pass)
+	{
+	case 0:
+		endDeferredImpostor();
+		break;
+	case 1:
+		endDeferredRigid();
+		break;
+	case 2:
+		endDeferredSkinned();
+		break;
+	case 3:
+		endDeferredRiggedSimple();
+		break;
+	case 4:
+		endDeferredRiggedBump();
+		break;
+	default:
+		endDeferredRiggedMaterial(pass-5);
+		break;
+	}
+}
+
+void LLDrawPoolAvatar::renderDeferred(S32 pass)
+{
+	render(pass);
+}
+
+S32 LLDrawPoolAvatar::getNumPostDeferredPasses()
+{
+	return 10;
+}
+
+void LLDrawPoolAvatar::beginPostDeferredPass(S32 pass)
+{
+	switch (pass)
+	{
+	case 0:
+		beginPostDeferredAlpha();
+		break;
+	case 1:
+		beginRiggedFullbright();
+		break;
+	case 2:
+		beginRiggedFullbrightShiny();
+		break;
+	case 3:
+		beginDeferredRiggedAlpha();
+		break;
+	case 4:
+		beginRiggedFullbrightAlpha();
+		break;
+	case 9:
+		beginRiggedGlow();
+		break;
+	default:
+		beginDeferredRiggedMaterialAlpha(pass-5);
+		break;
+	}
+}
+
+void LLDrawPoolAvatar::beginPostDeferredAlpha()
+{
+	sSkipOpaque = TRUE;
+	sShaderLevel = mVertexShaderLevel;
+	sVertexProgram = &gDeferredAvatarAlphaProgram;
+	sRenderingSkinned = TRUE;
+
+	gPipeline.bindDeferredShader(*sVertexProgram);
+
+	sVertexProgram->setMinimumAlpha(LLDrawPoolAvatar::sMinimumAlpha);
+
+	sDiffuseChannel = sVertexProgram->enableTexture(LLViewerShaderMgr::DIFFUSE_MAP);
+}
+
+void LLDrawPoolAvatar::beginDeferredRiggedAlpha()
+{
+	sVertexProgram = &gDeferredSkinnedAlphaProgram;
+	gPipeline.bindDeferredShader(*sVertexProgram);
+	sDiffuseChannel = sVertexProgram->enableTexture(LLViewerShaderMgr::DIFFUSE_MAP);
+	gPipeline.enableLightsDynamic();
+}
+
+void LLDrawPoolAvatar::beginDeferredRiggedMaterialAlpha(S32 pass)
+{
+	switch (pass)
+	{
+	case 0: pass = 1; break;
+	case 1: pass = 5; break;
+	case 2: pass = 9; break;
+	default: pass = 13; break;
+	}
+
+	pass += LLMaterial::SHADER_COUNT;
+
+	sVertexProgram = &gDeferredMaterialProgram[pass];
+
+	if (LLPipeline::sUnderWaterRender)
+	{
+		sVertexProgram = &(gDeferredMaterialWaterProgram[pass]);
+	}
+
+	gPipeline.bindDeferredShader(*sVertexProgram);
+	sDiffuseChannel = sVertexProgram->enableTexture(LLViewerShaderMgr::DIFFUSE_MAP);
+	normal_channel = sVertexProgram->enableTexture(LLViewerShaderMgr::BUMP_MAP);
+	specular_channel = sVertexProgram->enableTexture(LLViewerShaderMgr::SPECULAR_MAP);
+	gPipeline.enableLightsDynamic();
+}
+
+void LLDrawPoolAvatar::endDeferredRiggedAlpha()
+{
+	LLVertexBuffer::unbind();
+	gPipeline.unbindDeferredShader(*sVertexProgram);
+	sDiffuseChannel = 0;
+	normal_channel = -1;
+	specular_channel = -1;
+	sVertexProgram = NULL;
+}
+
+void LLDrawPoolAvatar::endPostDeferredPass(S32 pass)
+{
+	switch (pass)
+	{
+	case 0:
+		endPostDeferredAlpha();
+		break;
+	case 1:
+		endRiggedFullbright();
+		break;
+	case 2:
+		endRiggedFullbrightShiny();
+		break;
+	case 3:
+		endDeferredRiggedAlpha();
+		break;
+	case 4:
+		endRiggedFullbrightAlpha();
+		break;
+	case 5:
+		endRiggedGlow();
+		break;
+	default:
+		endDeferredRiggedAlpha();
+		break;
+	}
+}
+
+void LLDrawPoolAvatar::endPostDeferredAlpha()
+{
+	// if we're in software-blending, remember to set the fence _after_ we draw so we wait till this rendering is done
+	sRenderingSkinned = FALSE;
+	sSkipOpaque = FALSE;
+		
+	gPipeline.unbindDeferredShader(*sVertexProgram);
+	sDiffuseChannel = 0;
+	sShaderLevel = mVertexShaderLevel;
+}
+
+void LLDrawPoolAvatar::renderPostDeferred(S32 pass)
+{
+	static const S32 actual_pass[] =
+	{ //map post deferred pass numbers to what render() expects
+		2, //skinned
+		4, // rigged fullbright
+		6, //rigged fullbright shiny
+		7, //rigged alpha
+		8, //rigged fullbright alpha
+		9, //rigged material alpha 1
+		10,//rigged material alpha 2
+		11,//rigged material alpha 3
+		12,//rigged material alpha 4
+		13, //rigged glow
+	};
+
+	S32 p = actual_pass[pass];
+
+	if (LLPipeline::sImpostorRender)
+	{ //HACK for impostors so actual pass ends up being proper pass
+		p -= 2;
+	}
+
+	is_post_deferred_render = true;
+	render(p);
+	is_post_deferred_render = false;
+}
+
+
+S32 LLDrawPoolAvatar::getNumShadowPasses()
+{
+	return 2;
+}
+
+void LLDrawPoolAvatar::beginShadowPass(S32 pass)
+{
+	LL_RECORD_BLOCK_TIME(FTM_SHADOW_AVATAR);
+
+	if (pass == 0)
+	{
+		sVertexProgram = &gDeferredAvatarShadowProgram;
+		
+		//gGL.setAlphaRejectSettings(LLRender::CF_GREATER_EQUAL, 0.2f);		
+
+		if ((sShaderLevel > 0))  // for hardware blending
+		{
+			sRenderingSkinned = TRUE;
+			sVertexProgram->bind();
+		}
+
+		gGL.diffuseColor4f(1,1,1,1);
+	}
+	else
+	{
+		sVertexProgram = &gDeferredAttachmentShadowProgram;
+		sDiffuseChannel = sVertexProgram->enableTexture(LLViewerShaderMgr::DIFFUSE_MAP);
+		sVertexProgram->bind();
+	}
+}
+
+void LLDrawPoolAvatar::endShadowPass(S32 pass)
+{
+	LL_RECORD_BLOCK_TIME(FTM_SHADOW_AVATAR);
+	if (pass == 0)
+	{
+		if (sShaderLevel > 0)
+		{
+			sRenderingSkinned = FALSE;
+			sVertexProgram->unbind();
+		}
+	}
+	else
+	{
+		LLVertexBuffer::unbind();
+		sVertexProgram->unbind();
+		sVertexProgram = NULL;
+	}
+}
+
+void LLDrawPoolAvatar::renderShadow(S32 pass)
+{
+	LL_RECORD_BLOCK_TIME(FTM_SHADOW_AVATAR);
+
+	// <FS:Ansariel> Chalice Yao's simple avatar shadows via Marine Kelley
+	static LLCachedControl<U32> fsSimpleAvatarShadows(gSavedSettings, "FSSimpleAvatarShadows", 3);
+	if (fsSimpleAvatarShadows == 0)
+	{
+		return;
+	}
+	// </FS:Ansariel>
+
+	if (mDrawFace.empty())
+	{
+		return;
+	}
+
+	const LLFace *facep = mDrawFace[0];
+	if (!facep->getDrawable())
+	{
+		return;
+	}
+	LLVOAvatar *avatarp = (LLVOAvatar *)facep->getDrawable()->getVObj().get();
+
+	if (avatarp->isDead() || avatarp->mIsDummy || avatarp->mDrawable.isNull())
+	{
+		return;
+	}
+
+	BOOL impostor = avatarp->isImpostor();
+	if (impostor 
+		&& LLVOAvatar::AV_DO_NOT_RENDER != avatarp->getVisualMuteSettings()
+		&& LLVOAvatar::AV_ALWAYS_RENDER != avatarp->getVisualMuteSettings())
+	{
+		return;
+	}
+	
+	if (pass == 0)
+	{
+		avatarp->renderSkinned();
+	}
+	// <FS:Ansariel> Chalice Yao's simple avatar shadows via Marine Kelley
+	else if (fsSimpleAvatarShadows == 1)
+	{
+		// Don't render the shadow of anything that is rigged. Instead, force the shadow of the avatar shape to render instead.
+		// See LLVOAvatar::isTextureVisible() and LLVOAvatarSelf::isTextureVisible()
+		return;
+	}
+	else if (fsSimpleAvatarShadows == 2)
+	{
+		renderRiggedShadows(avatarp);
+	}
+	// </FS:Ansariel>
+	else
+	{
+		for (U32 i = 0; i < NUM_RIGGED_PASSES; ++i)
+		{
+			renderRigged(avatarp, i);
+		}
+	}
+}
+
+S32 LLDrawPoolAvatar::getNumPasses()
+{
+	if (LLPipeline::sImpostorRender)
+	{
+		return 8;
+	}
+	else 
+	{
+		return 10;
+	}
+}
+
+
+S32 LLDrawPoolAvatar::getNumDeferredPasses()
+{
+	if (LLPipeline::sImpostorRender)
+	{
+		return 19;
+	}
+	else
+	{
+		return 21;
+	}
+}
+
+
+void LLDrawPoolAvatar::render(S32 pass)
+{
+	LL_RECORD_BLOCK_TIME(FTM_RENDER_CHARACTERS);
+	if (LLPipeline::sImpostorRender)
+	{
+		renderAvatars(NULL, pass+2);
+		return;
+	}
+
+	renderAvatars(NULL, pass); // render all avatars
+}
+
+void LLDrawPoolAvatar::beginRenderPass(S32 pass)
+{
+	LL_RECORD_BLOCK_TIME(FTM_RENDER_CHARACTERS);
+	//reset vertex buffer mappings
+	LLVertexBuffer::unbind();
+
+	if (LLPipeline::sImpostorRender)
+	{ //impostor render does not have impostors or rigid rendering
+		pass += 2;
+	}
+
+	switch (pass)
+	{
+	case 0:
+		beginImpostor();
+		break;
+	case 1:
+		beginRigid();
+		break;
+	case 2:
+		beginSkinned();
+		break;
+	case 3:
+		beginRiggedSimple();
+		break;
+	case 4:
+		beginRiggedFullbright();
+		break;
+	case 5:
+		beginRiggedShinySimple();
+		break;
+	case 6:
+		beginRiggedFullbrightShiny();
+		break;
+	case 7:
+		beginRiggedAlpha();
+		break;
+	case 8:
+		beginRiggedFullbrightAlpha();
+		break;
+	case 9:
+		beginRiggedGlow();
+		break;
+	}
+
+	if (pass == 0)
+	{ //make sure no stale colors are left over from a previous render
+		gGL.diffuseColor4f(1,1,1,1);
+	}
+}
+
+void LLDrawPoolAvatar::endRenderPass(S32 pass)
+{
+	LL_RECORD_BLOCK_TIME(FTM_RENDER_CHARACTERS);
+
+	if (LLPipeline::sImpostorRender)
+	{
+		pass += 2;		
+	}
+
+	switch (pass)
+	{
+	case 0:
+		endImpostor();
+		break;
+	case 1:
+		endRigid();
+		break;
+	case 2:
+		endSkinned();
+		break;
+	case 3:
+		endRiggedSimple();
+		break;
+	case 4:
+		endRiggedFullbright();
+		break;
+	case 5:
+		endRiggedShinySimple();
+		break;
+	case 6:
+		endRiggedFullbrightShiny();
+		break;
+	case 7:
+		endRiggedAlpha();
+		break;
+	case 8:
+		endRiggedFullbrightAlpha();
+		break;
+	case 9:
+		endRiggedGlow();
+		break;
+	}
+}
+
+void LLDrawPoolAvatar::beginImpostor()
+{
+	if (!LLPipeline::sReflectionRender)
+	{
+		LLVOAvatar::sRenderDistance = llclamp(LLVOAvatar::sRenderDistance, 16.f, 256.f);
+		LLVOAvatar::sNumVisibleAvatars = 0;
+	}
+
+	if (LLGLSLShader::sNoFixedFunction)
+	{
+		gImpostorProgram.bind();
+		gImpostorProgram.setMinimumAlpha(0.01f);
+	}
+
+	gPipeline.enableLightsFullbright(LLColor4(1,1,1,1));
+	sDiffuseChannel = 0;
+}
+
+void LLDrawPoolAvatar::endImpostor()
+{
+	if (LLGLSLShader::sNoFixedFunction)
+	{
+		gImpostorProgram.unbind();
+	}
+	gPipeline.enableLightsDynamic();
+}
+
+void LLDrawPoolAvatar::beginRigid()
+{
+	if (gPipeline.canUseVertexShaders())
+	{
+		if (LLPipeline::sUnderWaterRender)
+		{
+			sVertexProgram = &gObjectAlphaMaskNoColorWaterProgram;
+		}
+		else
+		{
+			sVertexProgram = &gObjectAlphaMaskNoColorProgram;
+		}
+		
+		if (sVertexProgram != NULL)
+		{	//eyeballs render with the specular shader
+			sVertexProgram->bind();
+			sVertexProgram->setMinimumAlpha(LLDrawPoolAvatar::sMinimumAlpha);
+		}
+	}
+	else
+	{
+		sVertexProgram = NULL;
+	}
+}
+
+void LLDrawPoolAvatar::endRigid()
+{
+	sShaderLevel = mVertexShaderLevel;
+	if (sVertexProgram != NULL)
+	{
+		sVertexProgram->unbind();
+	}
+}
+
+void LLDrawPoolAvatar::beginDeferredImpostor()
+{
+	if (!LLPipeline::sReflectionRender)
+	{
+		LLVOAvatar::sRenderDistance = llclamp(LLVOAvatar::sRenderDistance, 16.f, 256.f);
+		LLVOAvatar::sNumVisibleAvatars = 0;
+	}
+
+	sVertexProgram = &gDeferredImpostorProgram;
+	specular_channel = sVertexProgram->enableTexture(LLViewerShaderMgr::SPECULAR_MAP);
+	normal_channel = sVertexProgram->enableTexture(LLViewerShaderMgr::DEFERRED_NORMAL);
+	sDiffuseChannel = sVertexProgram->enableTexture(LLViewerShaderMgr::DIFFUSE_MAP);
+	sVertexProgram->bind();
+	sVertexProgram->setMinimumAlpha(0.01f);
+}
+
+void LLDrawPoolAvatar::endDeferredImpostor()
+{
+	sShaderLevel = mVertexShaderLevel;
+	sVertexProgram->disableTexture(LLViewerShaderMgr::DEFERRED_NORMAL);
+	sVertexProgram->disableTexture(LLViewerShaderMgr::SPECULAR_MAP);
+	sVertexProgram->disableTexture(LLViewerShaderMgr::DIFFUSE_MAP);
+	gPipeline.unbindDeferredShader(*sVertexProgram);
+   sVertexProgram = NULL;
+   sDiffuseChannel = 0;
+}
+
+void LLDrawPoolAvatar::beginDeferredRigid()
+{
+	sVertexProgram = &gDeferredNonIndexedDiffuseAlphaMaskNoColorProgram;
+	sDiffuseChannel = sVertexProgram->enableTexture(LLViewerShaderMgr::DIFFUSE_MAP);
+	sVertexProgram->bind();
+	sVertexProgram->setMinimumAlpha(LLDrawPoolAvatar::sMinimumAlpha);
+}
+
+void LLDrawPoolAvatar::endDeferredRigid()
+{
+	sShaderLevel = mVertexShaderLevel;
+	sVertexProgram->disableTexture(LLViewerShaderMgr::DIFFUSE_MAP);
+	sVertexProgram->unbind();
+	gGL.getTexUnit(0)->activate();
+}
+
+
+void LLDrawPoolAvatar::beginSkinned()
+{
+	if (sShaderLevel > 0)
+	{
+		if (LLPipeline::sUnderWaterRender)
+		{
+			sVertexProgram = &gAvatarWaterProgram;
+			sShaderLevel = llmin((U32) 1, sShaderLevel);
+		}
+		else
+		{
+			sVertexProgram = &gAvatarProgram;
+		}
+	}
+	else
+	{
+		if (LLPipeline::sUnderWaterRender)
+		{
+			sVertexProgram = &gObjectAlphaMaskNoColorWaterProgram;
+		}
+		else
+		{
+			sVertexProgram = &gObjectAlphaMaskNoColorProgram;
+		}
+	}
+	
+	if (sShaderLevel > 0)  // for hardware blending
+	{
+		sRenderingSkinned = TRUE;
+
+		sVertexProgram->bind();
+		sVertexProgram->enableTexture(LLViewerShaderMgr::BUMP_MAP);
+		gGL.getTexUnit(0)->activate();
+	}
+	else
+	{
+		if(gPipeline.canUseVertexShaders())
+		{
+			// software skinning, use a basic shader for windlight.
+			// TODO: find a better fallback method for software skinning.
+			sVertexProgram->bind();
+		}
+	}
+
+	if (LLGLSLShader::sNoFixedFunction)
+	{
+		sVertexProgram->setMinimumAlpha(LLDrawPoolAvatar::sMinimumAlpha);
+	}
+}
+
+void LLDrawPoolAvatar::endSkinned()
+{
+	// if we're in software-blending, remember to set the fence _after_ we draw so we wait till this rendering is done
+	if (sShaderLevel > 0)
+	{
+		sRenderingSkinned = FALSE;
+		sVertexProgram->disableTexture(LLViewerShaderMgr::BUMP_MAP);
+		gGL.getTexUnit(0)->activate();
+		sVertexProgram->unbind();
+		sShaderLevel = mVertexShaderLevel;
+	}
+	else
+	{
+		if(gPipeline.canUseVertexShaders())
+		{
+			// software skinning, use a basic shader for windlight.
+			// TODO: find a better fallback method for software skinning.
+			sVertexProgram->unbind();
+		}
+	}
+
+	gGL.getTexUnit(0)->activate();
+}
+
+void LLDrawPoolAvatar::beginRiggedSimple()
+{
+	if (sShaderLevel > 0)
+	{
+		if (LLPipeline::sUnderWaterRender)
+		{
+			sVertexProgram = &gSkinnedObjectSimpleWaterProgram;
+		}
+		else
+		{
+			sVertexProgram = &gSkinnedObjectSimpleProgram;
+		}
+	}
+	else
+	{
+		if (LLPipeline::sUnderWaterRender)
+		{
+			sVertexProgram = &gObjectSimpleNonIndexedWaterProgram;
+		}
+		else
+		{
+			sVertexProgram = &gObjectSimpleNonIndexedProgram;
+		}
+	}
+
+	if (sShaderLevel > 0 || gPipeline.canUseVertexShaders())
+	{
+		sDiffuseChannel = 0;
+		sVertexProgram->bind();
+	}
+}
+
+void LLDrawPoolAvatar::endRiggedSimple()
+{
+	LLVertexBuffer::unbind();
+	if (sShaderLevel > 0 || gPipeline.canUseVertexShaders())
+	{
+		sVertexProgram->unbind();
+		sVertexProgram = NULL;
+	}
+}
+
+void LLDrawPoolAvatar::beginRiggedAlpha()
+{
+	beginRiggedSimple();
+}
+
+void LLDrawPoolAvatar::endRiggedAlpha()
+{
+	endRiggedSimple();
+}
+
+
+void LLDrawPoolAvatar::beginRiggedFullbrightAlpha()
+{
+	beginRiggedFullbright();
+}
+
+void LLDrawPoolAvatar::endRiggedFullbrightAlpha()
+{
+	endRiggedFullbright();
+}
+
+void LLDrawPoolAvatar::beginRiggedGlow()
+{
+	if (sShaderLevel > 0)
+	{
+		if (LLPipeline::sUnderWaterRender)
+		{
+			sVertexProgram = &gSkinnedObjectEmissiveWaterProgram;
+		}
+		else
+		{
+			sVertexProgram = &gSkinnedObjectEmissiveProgram;
+		}
+	}
+	else
+	{
+		if (LLPipeline::sUnderWaterRender)
+		{
+			sVertexProgram = &gObjectEmissiveNonIndexedWaterProgram;
+		}
+		else
+		{
+			sVertexProgram = &gObjectEmissiveNonIndexedProgram;
+		}
+	}
+
+	if (sShaderLevel > 0 || gPipeline.canUseVertexShaders())
+	{
+		sDiffuseChannel = 0;
+		sVertexProgram->bind();
+
+		sVertexProgram->uniform1f(LLShaderMgr::TEXTURE_GAMMA, LLPipeline::sRenderDeferred ? 2.2f : 1.1f);
+		//F32 gamma = gSavedSettings.getF32("RenderDeferredDisplayGamma");
+		static LLCachedControl<F32> gamma(gSavedSettings, "RenderDeferredDisplayGamma");
+		sVertexProgram->uniform1f(LLShaderMgr::DISPLAY_GAMMA, (gamma > 0.1f) ? 1.0f / gamma : (1.0f/2.2f));
+	}
+}
+
+void LLDrawPoolAvatar::endRiggedGlow()
+{
+	endRiggedFullbright();
+}
+
+void LLDrawPoolAvatar::beginRiggedFullbright()
+{
+	if (sShaderLevel > 0)
+	{
+		if (LLPipeline::sUnderWaterRender)
+		{
+			sVertexProgram = &gSkinnedObjectFullbrightWaterProgram;
+		}
+		else
+		{
+			if (LLPipeline::sRenderDeferred)
+			{
+				sVertexProgram = &gDeferredSkinnedFullbrightProgram;
+			}
+			else
+			{
+				sVertexProgram = &gSkinnedObjectFullbrightProgram;
+			}
+		}
+	}
+	else
+	{
+		if (LLPipeline::sUnderWaterRender)
+		{
+			sVertexProgram = &gObjectFullbrightNonIndexedWaterProgram;
+		}
+		else
+		{
+			sVertexProgram = &gObjectFullbrightNonIndexedProgram;
+		}
+	}
+
+	if (sShaderLevel > 0 || gPipeline.canUseVertexShaders())
+	{
+		sDiffuseChannel = 0;
+		sVertexProgram->bind();
+
+		if (LLPipeline::sRenderingHUDs || !LLPipeline::sRenderDeferred)
+		{
+			sVertexProgram->uniform1f(LLShaderMgr::TEXTURE_GAMMA, 1.0f);
+		} 
+		else 
+		{
+			sVertexProgram->uniform1f(LLShaderMgr::TEXTURE_GAMMA, 2.2f);
+
+			//F32 gamma = gSavedSettings.getF32("RenderDeferredDisplayGamma");
+			static LLCachedControl<F32> gamma(gSavedSettings, "RenderDeferredDisplayGamma");
+			sVertexProgram->uniform1f(LLShaderMgr::DISPLAY_GAMMA, (gamma > 0.1f) ? 1.0f / gamma : (1.0f/2.2f));
+		}
+	}
+}
+
+void LLDrawPoolAvatar::endRiggedFullbright()
+{
+	LLVertexBuffer::unbind();
+	if (sShaderLevel > 0 || gPipeline.canUseVertexShaders())
+	{
+		sVertexProgram->unbind();
+		sVertexProgram = NULL;
+	}
+}
+
+void LLDrawPoolAvatar::beginRiggedShinySimple()
+{
+	if (sShaderLevel > 0)
+	{
+		if (LLPipeline::sUnderWaterRender)
+		{
+			sVertexProgram = &gSkinnedObjectShinySimpleWaterProgram;
+		}
+		else
+		{
+			sVertexProgram = &gSkinnedObjectShinySimpleProgram;
+		}
+	}
+	else
+	{
+		if (LLPipeline::sUnderWaterRender)
+		{
+			sVertexProgram = &gObjectShinyNonIndexedWaterProgram;
+		}
+		else
+		{
+			sVertexProgram = &gObjectShinyNonIndexedProgram;
+		}
+	}
+
+	if (sShaderLevel > 0 || gPipeline.canUseVertexShaders())
+	{
+		sVertexProgram->bind();
+		LLDrawPoolBump::bindCubeMap(sVertexProgram, 2, sDiffuseChannel, cube_channel, false);
+	}
+}
+
+void LLDrawPoolAvatar::endRiggedShinySimple()
+{
+	LLVertexBuffer::unbind();
+	if (sShaderLevel > 0 || gPipeline.canUseVertexShaders())
+	{
+		LLDrawPoolBump::unbindCubeMap(sVertexProgram, 2, sDiffuseChannel, cube_channel, false);
+		sVertexProgram->unbind();
+		sVertexProgram = NULL;
+	}
+}
+
+void LLDrawPoolAvatar::beginRiggedFullbrightShiny()
+{
+	if (sShaderLevel > 0)
+	{
+		if (LLPipeline::sUnderWaterRender)
+		{
+			sVertexProgram = &gSkinnedObjectFullbrightShinyWaterProgram;
+		}
+		else
+		{
+			if (LLPipeline::sRenderDeferred)
+			{
+				sVertexProgram = &gDeferredSkinnedFullbrightShinyProgram;
+			}
+			else
+			{
+				sVertexProgram = &gSkinnedObjectFullbrightShinyProgram;
+			}
+		}
+	}
+	else
+	{
+		if (LLPipeline::sUnderWaterRender)
+		{
+			sVertexProgram = &gObjectFullbrightShinyNonIndexedWaterProgram;
+		}
+		else
+		{
+			sVertexProgram = &gObjectFullbrightShinyNonIndexedProgram;
+		}
+	}
+
+	if (sShaderLevel > 0 || gPipeline.canUseVertexShaders())
+	{
+		sVertexProgram->bind();
+		LLDrawPoolBump::bindCubeMap(sVertexProgram, 2, sDiffuseChannel, cube_channel, false);
+
+		if (LLPipeline::sRenderingHUDs || !LLPipeline::sRenderDeferred)
+		{
+			sVertexProgram->uniform1f(LLShaderMgr::TEXTURE_GAMMA, 1.0f);
+		} 
+		else 
+		{
+			sVertexProgram->uniform1f(LLShaderMgr::TEXTURE_GAMMA, 2.2f);
+			//F32 gamma = gSavedSettings.getF32("RenderDeferredDisplayGamma");
+			static LLCachedControl<F32> gamma(gSavedSettings, "RenderDeferredDisplayGamma");
+			sVertexProgram->uniform1f(LLShaderMgr::DISPLAY_GAMMA, (gamma > 0.1f) ? 1.0f / gamma : (1.0f/2.2f));
+		}
+	}
+}
+
+void LLDrawPoolAvatar::endRiggedFullbrightShiny()
+{
+	LLVertexBuffer::unbind();
+	if (sShaderLevel > 0 || gPipeline.canUseVertexShaders())
+	{
+		LLDrawPoolBump::unbindCubeMap(sVertexProgram, 2, sDiffuseChannel, cube_channel, false);
+		sVertexProgram->unbind();
+		sVertexProgram = NULL;
+	}
+}
+
+
+void LLDrawPoolAvatar::beginDeferredRiggedSimple()
+{
+	sVertexProgram = &gDeferredSkinnedDiffuseProgram;
+	sDiffuseChannel = 0;
+	sVertexProgram->bind();
+}
+
+void LLDrawPoolAvatar::endDeferredRiggedSimple()
+{
+	LLVertexBuffer::unbind();
+	sVertexProgram->unbind();
+	sVertexProgram = NULL;
+}
+
+void LLDrawPoolAvatar::beginDeferredRiggedBump()
+{
+	sVertexProgram = &gDeferredSkinnedBumpProgram;
+	sVertexProgram->bind();
+	normal_channel = sVertexProgram->enableTexture(LLViewerShaderMgr::BUMP_MAP);
+	sDiffuseChannel = sVertexProgram->enableTexture(LLViewerShaderMgr::DIFFUSE_MAP);
+}
+
+void LLDrawPoolAvatar::endDeferredRiggedBump()
+{
+	LLVertexBuffer::unbind();
+	sVertexProgram->disableTexture(LLViewerShaderMgr::BUMP_MAP);
+	sVertexProgram->disableTexture(LLViewerShaderMgr::DIFFUSE_MAP);
+	sVertexProgram->unbind();
+	normal_channel = -1;
+	sDiffuseChannel = 0;
+	sVertexProgram = NULL;
+}
+
+void LLDrawPoolAvatar::beginDeferredRiggedMaterial(S32 pass)
+{
+	if (pass == 1 ||
+		pass == 5 ||
+		pass == 9 ||
+		pass == 13)
+	{ //skip alpha passes
+		return;
+	}
+	sVertexProgram = &gDeferredMaterialProgram[pass+LLMaterial::SHADER_COUNT];
+
+	if (LLPipeline::sUnderWaterRender)
+	{
+		sVertexProgram = &(gDeferredMaterialWaterProgram[pass+LLMaterial::SHADER_COUNT]);
+	}
+
+	sVertexProgram->bind();
+	normal_channel = sVertexProgram->enableTexture(LLViewerShaderMgr::BUMP_MAP);
+	specular_channel = sVertexProgram->enableTexture(LLViewerShaderMgr::SPECULAR_MAP);
+	sDiffuseChannel = sVertexProgram->enableTexture(LLViewerShaderMgr::DIFFUSE_MAP);
+}
+
+void LLDrawPoolAvatar::endDeferredRiggedMaterial(S32 pass)
+{
+	if (pass == 1 ||
+		pass == 5 ||
+		pass == 9 ||
+		pass == 13)
+	{
+		return;
+	}
+
+	LLVertexBuffer::unbind();
+	sVertexProgram->disableTexture(LLViewerShaderMgr::BUMP_MAP);
+	sVertexProgram->disableTexture(LLViewerShaderMgr::SPECULAR_MAP);
+	sVertexProgram->disableTexture(LLViewerShaderMgr::DIFFUSE_MAP);
+	sVertexProgram->unbind();
+	normal_channel = -1;
+	sDiffuseChannel = 0;
+	sVertexProgram = NULL;
+}
+
+void LLDrawPoolAvatar::beginDeferredSkinned()
+{
+	sShaderLevel = mVertexShaderLevel;
+	sVertexProgram = &gDeferredAvatarProgram;
+	sRenderingSkinned = TRUE;
+
+	sVertexProgram->bind();
+	sVertexProgram->setMinimumAlpha(LLDrawPoolAvatar::sMinimumAlpha);
+	
+	sDiffuseChannel = sVertexProgram->enableTexture(LLViewerShaderMgr::DIFFUSE_MAP);
+	gGL.getTexUnit(0)->activate();
+}
+
+void LLDrawPoolAvatar::endDeferredSkinned()
+{
+	// if we're in software-blending, remember to set the fence _after_ we draw so we wait till this rendering is done
+	sRenderingSkinned = FALSE;
+	sVertexProgram->unbind();
+
+	sVertexProgram->disableTexture(LLViewerShaderMgr::DIFFUSE_MAP);
+
+	sShaderLevel = mVertexShaderLevel;
+
+	gGL.getTexUnit(0)->activate();
+}
+
+static LLTrace::BlockTimerStatHandle FTM_RENDER_AVATARS("renderAvatars");
+
+
+void LLDrawPoolAvatar::renderAvatars(LLVOAvatar* single_avatar, S32 pass)
+{
+	LL_RECORD_BLOCK_TIME(FTM_RENDER_AVATARS);
+
+	if (pass == -1)
+	{
+		for (S32 i = 1; i < getNumPasses(); i++)
+		{ //skip foot shadows
+			prerender();
+			beginRenderPass(i);
+			renderAvatars(single_avatar, i);
+			endRenderPass(i);
+		}
+
+		return;
+	}
+
+	if (mDrawFace.empty() && !single_avatar)
+	{
+		return;
+	}
+
+	LLVOAvatar *avatarp;
+
+	if (single_avatar)
+	{
+		avatarp = single_avatar;
+	}
+	else
+	{
+		const LLFace *facep = mDrawFace[0];
+		if (!facep->getDrawable())
+		{
+			return;
+		}
+		avatarp = (LLVOAvatar *)facep->getDrawable()->getVObj().get();
+	}
+
+    if (avatarp->isDead() || avatarp->mDrawable.isNull())
+	{
+		return;
+	}
+
+	// <FS:Zi> Add avatar hitbox debug
+	static LLCachedControl<bool> render_hitbox(gSavedSettings,"DebugRenderHitboxes",false);
+
+	if(render_hitbox && pass==1)
+	{
+		// load the debug output shader
+		if(LLGLSLShader::sNoFixedFunction)
+		{
+			gDebugProgram.bind();
+		}
+
+		// set up drawing mode and remove any textures used
+		LLGLEnable blend(GL_BLEND);
+		gGL.getTexUnit(0)->unbind(LLTexUnit::TT_TEXTURE);
+
+		// save current world matrix
+		gGL.matrixMode(LLRender::MM_MODELVIEW);
+		gGL.pushMatrix();
+
+		LLColor4 avatar_color = LLNetMap::getAvatarColor(avatarp->getID());
+		gGL.diffuseColor4f(avatar_color.mV[VRED], avatar_color.mV[VGREEN], avatar_color.mV[VBLUE], avatar_color.mV[VALPHA]);
+		glLineWidth(2.0);
+
+		LLQuaternion rot=avatarp->getRotationRegion();
+		LLVector3 pos=avatarp->getPositionAgent();
+		LLVector3 size=avatarp->getScale();
+
+		// *NOTE: Tried this so I wouldn't have to duplcate code, but I didn't find a way to rotate
+		// the matrix by "rot" so the drawBoxOutline function would do the right thing. So
+		// I settled for copying the code and rotating the 4 corner points individually. -Zi
+		// gGL.translatef(pos.mV[VX],pos.mV[VY],pos.mV[VZ]);
+		// gGL.rotatef(rot.mQ[VS]*RAD_TO_DEG,rot.mQ[VX],rot.mQ[VY],rot.mQ[VZ]);
+		// drawBoxOutline(LLVector3::zero,size/2.0);
+		// // drawBoxOutline partly copied from llspatialpartition.cpp below
+
+		// set up and rotate hitbox to avatar orientation, half the avatar scale in either direction
+		LLVector3 v1=size.scaledVec(LLVector3( 0.5f, 0.5f, 0.5f))*rot;
+		LLVector3 v2=size.scaledVec(LLVector3(-0.5f, 0.5f, 0.5f))*rot;
+		LLVector3 v3=size.scaledVec(LLVector3(-0.5f,-0.5f, 0.5f))*rot;
+		LLVector3 v4=size.scaledVec(LLVector3( 0.5f,-0.5f, 0.5f))*rot;
+
+		// render the box
+		gGL.begin(LLRender::LINES);
+
+		//top
+		gGL.vertex3fv((pos+v1).mV);
+		gGL.vertex3fv((pos+v2).mV);
+		gGL.vertex3fv((pos+v2).mV);
+		gGL.vertex3fv((pos+v3).mV);
+		gGL.vertex3fv((pos+v3).mV);
+		gGL.vertex3fv((pos+v4).mV);
+		gGL.vertex3fv((pos+v4).mV);
+		gGL.vertex3fv((pos+v1).mV);
+		
+		//bottom
+		gGL.vertex3fv((pos-v1).mV);
+		gGL.vertex3fv((pos-v2).mV);
+		gGL.vertex3fv((pos-v2).mV);
+		gGL.vertex3fv((pos-v3).mV);
+		gGL.vertex3fv((pos-v3).mV);
+		gGL.vertex3fv((pos-v4).mV);
+		gGL.vertex3fv((pos-v4).mV);
+		gGL.vertex3fv((pos-v1).mV);
+		
+		//right
+		gGL.vertex3fv((pos+v1).mV);
+		gGL.vertex3fv((pos-v3).mV);
+				
+		gGL.vertex3fv((pos+v4).mV);
+		gGL.vertex3fv((pos-v2).mV);
+
+		//left
+		gGL.vertex3fv((pos+v2).mV);
+		gGL.vertex3fv((pos-v4).mV);
+
+		gGL.vertex3fv((pos+v3).mV);
+		gGL.vertex3fv((pos-v1).mV);
+
+		gGL.end();
+
+		// restore world matrix
+		gGL.popMatrix();
+
+		// unload debug shader
+		if(LLGLSLShader::sNoFixedFunction)
+		{
+			gDebugProgram.unbind();
+		}
+	}
+	// </FS:Zi>
+
+	if (!single_avatar && !avatarp->isFullyLoaded() )
+	{
+		if (pass==0 && (!gPipeline.hasRenderType(LLPipeline::RENDER_TYPE_PARTICLES) || LLViewerPartSim::getMaxPartCount() <= 0))
+		{
+			// debug code to draw a sphere in place of avatar
+			gGL.getTexUnit(0)->bind(LLViewerFetchedTexture::sWhiteImagep);
+			gGL.setColorMask(true, true);
+			LLVector3 pos = avatarp->getPositionAgent();
+			gGL.color4f(1.0f, 1.0f, 1.0f, 0.7f);
+			
+			gGL.pushMatrix();	 
+			gGL.translatef((F32)(pos.mV[VX]),	 
+						   (F32)(pos.mV[VY]),	 
+							(F32)(pos.mV[VZ]));	 
+			 gGL.scalef(0.15f, 0.15f, 0.3f);
+
+			 gSphere.renderGGL();
+				 
+			 gGL.popMatrix();
+			 gGL.setColorMask(true, false);
+		}
+		// don't render please
+		return;
+	}
+
+	BOOL impostor = avatarp->isImpostor() && !single_avatar;
+
+	if (( /*avatarp->isInMuteList() // <FS:Ansariel> Partially undo MAINT-5700: Draw imposter for muted avatars
+		  ||*/ impostor 
+		  || (LLVOAvatar::AV_DO_NOT_RENDER == avatarp->getVisualMuteSettings() && !avatarp->needsImpostorUpdate()) ) && pass != 0)
+	{ //don't draw anything but the impostor for impostored avatars
+		return;
+	}
+	
+	if (pass == 0 && !impostor && LLPipeline::sUnderWaterRender)
+	{ //don't draw foot shadows under water
+		return;
+	}
+
+	if (pass == 0)
+	{
+		if (!LLPipeline::sReflectionRender)
+		{
+			LLVOAvatar::sNumVisibleAvatars++;
+		}
+
+		if (impostor || (LLVOAvatar::AV_DO_NOT_RENDER == avatarp->getVisualMuteSettings() && !avatarp->needsImpostorUpdate()))
+		{
+			if (LLPipeline::sRenderDeferred && !LLPipeline::sReflectionRender && avatarp->mImpostor.isComplete()) 
+			{
+				if (normal_channel > -1)
+				{
+					avatarp->mImpostor.bindTexture(2, normal_channel);
+				}
+				if (specular_channel > -1)
+				{
+					avatarp->mImpostor.bindTexture(1, specular_channel);
+				}
+			}
+			avatarp->renderImpostor(avatarp->getMutedAVColor(), sDiffuseChannel);
+		}
+		return;
+	}
+
+	if (pass == 1)
+	{
+		// render rigid meshes (eyeballs) first
+		avatarp->renderRigid();
+		return;
+	}
+
+	if (pass == 3)
+	{
+		if (is_deferred_render)
+		{
+			renderDeferredRiggedSimple(avatarp);
+		}
+		else
+		{
+			renderRiggedSimple(avatarp);
+
+			if (LLPipeline::sRenderDeferred)
+			{ //render "simple" materials
+				renderRigged(avatarp, RIGGED_MATERIAL);
+				renderRigged(avatarp, RIGGED_MATERIAL_ALPHA_MASK);
+				renderRigged(avatarp, RIGGED_MATERIAL_ALPHA_EMISSIVE);
+				renderRigged(avatarp, RIGGED_NORMMAP);
+				renderRigged(avatarp, RIGGED_NORMMAP_MASK);
+				renderRigged(avatarp, RIGGED_NORMMAP_EMISSIVE);	
+				renderRigged(avatarp, RIGGED_SPECMAP);
+				renderRigged(avatarp, RIGGED_SPECMAP_MASK);
+				renderRigged(avatarp, RIGGED_SPECMAP_EMISSIVE);
+				renderRigged(avatarp, RIGGED_NORMSPEC);
+				renderRigged(avatarp, RIGGED_NORMSPEC_MASK);
+				renderRigged(avatarp, RIGGED_NORMSPEC_EMISSIVE);
+			}
+		}
+		return;
+	}
+
+	if (pass == 4)
+	{
+		if (is_deferred_render)
+		{
+			renderDeferredRiggedBump(avatarp);
+		}
+		else
+		{
+			renderRiggedFullbright(avatarp);
+		}
+
+		return;
+	}
+
+	if (is_deferred_render && pass >= 5 && pass <= 21)
+	{
+		S32 p = pass-5;
+
+		if (p != 1 &&
+			p != 5 &&
+			p != 9 &&
+			p != 13)
+		{
+			renderDeferredRiggedMaterial(avatarp, p);
+		}
+		return;
+	}
+
+
+
+
+	if (pass == 5)
+	{
+		renderRiggedShinySimple(avatarp);
+				
+		return;
+	}
+
+	if (pass == 6)
+	{
+		renderRiggedFullbrightShiny(avatarp);
+		return;
+	}
+
+	if (pass >= 7 && pass < 13)
+	{
+		if (pass == 7)
+		{
+			renderRiggedAlpha(avatarp);
+
+			if (LLPipeline::sRenderDeferred && !is_post_deferred_render)
+			{ //render transparent materials under water
+				LLGLEnable blend(GL_BLEND);
+
+				gGL.setColorMask(true, true);
+				gGL.blendFunc(LLRender::BF_SOURCE_ALPHA,
+								LLRender::BF_ONE_MINUS_SOURCE_ALPHA,
+								LLRender::BF_ZERO,
+								LLRender::BF_ONE_MINUS_SOURCE_ALPHA);
+
+				renderRigged(avatarp, RIGGED_MATERIAL_ALPHA);
+				renderRigged(avatarp, RIGGED_SPECMAP_BLEND);
+				renderRigged(avatarp, RIGGED_NORMMAP_BLEND);
+				renderRigged(avatarp, RIGGED_NORMSPEC_BLEND);
+
+				gGL.setColorMask(true, false);
+			}
+			return;
+		}
+
+		if (pass == 8)
+		{
+			renderRiggedFullbrightAlpha(avatarp);
+			return;
+		}
+
+		if (LLPipeline::sRenderDeferred && is_post_deferred_render)
+		{
+			S32 p = 0;
+			switch (pass)
+			{
+			case 9: p = 1; break;
+			case 10: p = 5; break;
+			case 11: p = 9; break;
+			case 12: p = 13; break;
+			}
+
+			{
+				LLGLEnable blend(GL_BLEND);
+				renderDeferredRiggedMaterial(avatarp, p);
+			}
+			return;
+		}
+		else if (pass == 9)
+		{
+			renderRiggedGlow(avatarp);
+			return;
+		}
+	}
+
+	if (pass == 13)
+	{
+		renderRiggedGlow(avatarp);
+		
+		return;
+	}
+	
+	if ((sShaderLevel >= SHADER_LEVEL_CLOTH))
+	{
+		LLMatrix4 rot_mat;
+		LLViewerCamera::getInstance()->getMatrixToLocal(rot_mat);
+		LLMatrix4 cfr(OGL_TO_CFR_ROTATION);
+		rot_mat *= cfr;
+		
+		LLVector4 wind;
+		wind.setVec(avatarp->mWindVec);
+		wind.mV[VW] = 0;
+		wind = wind * rot_mat;
+		wind.mV[VW] = avatarp->mWindVec.mV[VW];
+
+		sVertexProgram->uniform4fv(LLViewerShaderMgr::AVATAR_WIND, 1, wind.mV);
+		F32 phase = -1.f * (avatarp->mRipplePhase);
+
+		F32 freq = 7.f + (noise1(avatarp->mRipplePhase) * 2.f);
+		LLVector4 sin_params(freq, freq, freq, phase);
+		sVertexProgram->uniform4fv(LLViewerShaderMgr::AVATAR_SINWAVE, 1, sin_params.mV);
+
+		LLVector4 gravity(0.f, 0.f, -CLOTHING_GRAVITY_EFFECT, 0.f);
+		gravity = gravity * rot_mat;
+		sVertexProgram->uniform4fv(LLViewerShaderMgr::AVATAR_GRAVITY, 1, gravity.mV);
+	}
+
+	if( !single_avatar || (avatarp == single_avatar) )
+	{
+		avatarp->renderSkinned();
+	}
+}
+
+void LLDrawPoolAvatar::getRiggedGeometry(
+    LLFace* face,
+    LLPointer<LLVertexBuffer>& buffer,
+    U32 data_mask,
+    const LLMeshSkinInfo* skin,
+    LLVolume* volume,
+    const LLVolumeFace& vol_face)
+{
+	// <FS:ND> FIRE-14261 try to skip broken or out of bounds faces
+	if( vol_face.mNumVertices > 0x10000 || vol_face.mNumVertices < 0 || vol_face.mNumIndices < 0 )
+	{
+		LL_WARNS() << "Skipping face - "
+					<< " vertices " << vol_face.mNumVertices << " indices " << vol_face.mNumIndices
+					<< " face is possibly corrupted"
+					<< LL_ENDL;
+		return;
+	}
+	// </FS:ND>
+
+	face->setGeomIndex(0);
+	face->setIndicesIndex(0);
+		
+	//rigged faces do not batch textures
+	face->setTextureIndex(255);
+
+	if (buffer.isNull() || buffer->getTypeMask() != data_mask || !buffer->isWriteable())
+	{
+        // make a new buffer
+		if (sShaderLevel > 0)
+		{
+			buffer = new LLVertexBuffer(data_mask, GL_DYNAMIC_DRAW_ARB);
+		}
+		else
+		{
+			buffer = new LLVertexBuffer(data_mask, GL_STREAM_DRAW_ARB);
+		}
+		buffer->allocateBuffer(vol_face.mNumVertices, vol_face.mNumIndices, true);
+	}
+	else
+	{
+        //resize existing buffer
+		buffer->resizeBuffer(vol_face.mNumVertices, vol_face.mNumIndices);
+	}
+
+	face->setSize(vol_face.mNumVertices, vol_face.mNumIndices);
+	face->setVertexBuffer(buffer);
+
+	U16 offset = 0;
+		
+	LLMatrix4 mat_vert = skin->mBindShapeMatrix;
+	glh::matrix4f m((F32*) mat_vert.mMatrix);
+	m = m.inverse().transpose();
+		
+	F32 mat3[] = 
+        { m.m[0], m.m[1], m.m[2],
+          m.m[4], m.m[5], m.m[6],
+          m.m[8], m.m[9], m.m[10] };
+
+	LLMatrix3 mat_normal(mat3);				
+
+	//let getGeometryVolume know if alpha should override shiny
+	U32 type = gPipeline.getPoolTypeFromTE(face->getTextureEntry(), face->getTexture());
+
+	if (type == LLDrawPool::POOL_ALPHA)
+	{
+		face->setPoolType(LLDrawPool::POOL_ALPHA);
+	}
+	else
+	{
+		face->setPoolType(LLDrawPool::POOL_AVATAR);
+	}
+
+	//let getGeometryVolume know if a texture matrix is in play
+	if (face->mTextureMatrix)
+	{
+		face->setState(LLFace::TEXTURE_ANIM);
+	}
+	else
+	{
+		face->clearState(LLFace::TEXTURE_ANIM);
+	}
+
+
+	//LL_INFOS() << "Rebuilt face " << face->getTEOffset() << " of " << face->getDrawable() << " at " << gFrameTimeSeconds << LL_ENDL;
+
+	// Let getGeometryVolume know if a texture matrix is in play
+	if (face->mTextureMatrix)
+	{
+		face->setState(LLFace::TEXTURE_ANIM);
+	}
+	else
+	{
+		face->clearState(LLFace::TEXTURE_ANIM);
+	}
+	face->getGeometryVolume(*volume, face->getTEOffset(), mat_vert, mat_normal, offset, true);
+
+	buffer->flush();
+}
+
+void LLDrawPoolAvatar::updateRiggedFaceVertexBuffer(
+    LLVOAvatar* avatar,
+    LLFace* face,
+    const LLMeshSkinInfo* skin,
+    LLVolume* volume,
+    const LLVolumeFace& vol_face)
+{
+	LLVector4a* weight = vol_face.mWeights;
+	if (!weight)
+	{
+		return;
+	}
+    // FIXME ugly const cast
+    LLSkinningUtil::remapSkinInfoJoints(avatar, const_cast<LLMeshSkinInfo*>(skin));
+
+	LLPointer<LLVertexBuffer> buffer = face->getVertexBuffer();
+	LLDrawable* drawable = face->getDrawable();
+
+	U32 data_mask = face->getRiggedVertexBufferDataMask();
+	
+    if (!vol_face.mWeightsRemapped)
+    {
+        LLSkinningUtil::remapSkinWeights(weight, vol_face.mNumVertices, skin); 
+        vol_face.mWeightsRemapped = TRUE;
+    }
+
+	if (buffer.isNull() || 
+		buffer->getTypeMask() != data_mask ||
+		buffer->getNumVerts() != vol_face.mNumVertices ||
+		buffer->getNumIndices() != vol_face.mNumIndices ||
+		(drawable && drawable->isState(LLDrawable::REBUILD_ALL)))
+	{
+		if (drawable && drawable->isState(LLDrawable::REBUILD_ALL))
+		{
+            //rebuild EVERY face in the drawable, not just this one, to avoid missing drawable wide rebuild issues
+			for (S32 i = 0; i < drawable->getNumFaces(); ++i)
+			{
+				LLFace* facep = drawable->getFace(i);
+				U32 face_data_mask = facep->getRiggedVertexBufferDataMask();
+				if (face_data_mask)
+				{
+					LLPointer<LLVertexBuffer> cur_buffer = facep->getVertexBuffer();
+					const LLVolumeFace& cur_vol_face = volume->getVolumeFace(i);
+					getRiggedGeometry(facep, cur_buffer, face_data_mask, skin, volume, cur_vol_face);
+				}
+			}
+			drawable->clearState(LLDrawable::REBUILD_ALL);
+
+			buffer = face->getVertexBuffer();
+		}
+		else
+		{
+			//just rebuild this face
+			getRiggedGeometry(face, buffer, data_mask, skin, volume, vol_face);
+		}
+	}
+
+	if (sShaderLevel <= 0 && face->mLastSkinTime < avatar->getLastSkinTime())
+	{
+		//perform software vertex skinning for this face
+		LLStrider<LLVector3> position;
+		LLStrider<LLVector3> normal;
+
+		bool has_normal = buffer->hasDataType(LLVertexBuffer::TYPE_NORMAL);
+		buffer->getVertexStrider(position);
+
+		if (has_normal)
+		{
+			buffer->getNormalStrider(normal);
+		}
+
+		LLVector4a* pos = (LLVector4a*) position.get();
+
+		LLVector4a* norm = has_normal ? (LLVector4a*) normal.get() : NULL;
+		
+		//build matrix palette
 		LLMatrix4a mat[LL_MAX_JOINTS_PER_MESH_OBJECT];
         U32 count = LLSkinningUtil::getMeshJointCount(skin);
         LLSkinningUtil::initSkinningMatrixPalette((LLMatrix4*)mat, count, skin, avatar);
         LLSkinningUtil::checkSkinWeights(weight, buffer->getNumVerts(), skin);
-=======
-		LLMatrix4a mp[JOINT_COUNT];
-		LLMatrix4* mat = (LLMatrix4*) mp;
-
-		U32 count = llmin((U32) skin->mJointNames.size(), (U32) JOINT_COUNT);
-		for (U32 j = 0; j < count; ++j)
-		{
-			LLJoint* joint = avatar->getJoint(skin->mJointNames[j]);
-			if (!joint)
-			{
-//<FS:ND> Query by JointKey rather than just a string, the key can be a U32 index for faster lookup
-//				joint = avatar->getJoint( "mPelvis" );
-				joint = avatar->getJoint( JointKey::construct( "mPelvis" ) );
-// </FS:ND>
-			}
-			if (!joint)
-			{
-//<FS:ND> Query by JointKey rather than just a string, the key can be a U32 index for faster lookup
-//				LL_DEBUGS( "Avatar" ) << "Failed to find " << skin->mJointNames[ j ] << LL_ENDL;
-				LL_DEBUGS( "Avatar" ) << "Failed to find " << skin->mJointNames[ j ].mName << LL_ENDL;
-// </FS:ND>
-			}
-			if (joint)
-			{
-				mat[j] = skin->mInvBindMatrix[j];
-				mat[j] *= joint->getWorldMatrix();
-			}
-		}
->>>>>>> 24308dc9
-
-		LLMatrix4a bind_shape_matrix;
-		bind_shape_matrix.loadu(skin->mBindShapeMatrix);
-
-        const U32 max_joints = LLSkinningUtil::getMaxJointCount();
-		for (U32 j = 0; j < buffer->getNumVerts(); ++j)
-		{
-			LLMatrix4a final_mat;
-            LLSkinningUtil::getPerVertexSkinMatrix(weight[j].getF32ptr(), mat, false, final_mat, max_joints);
-			
-			LLVector4a& v = vol_face.mPositions[j];
-
-			LLVector4a t;
-			LLVector4a dst;
-			bind_shape_matrix.affineTransform(v, t);
-			final_mat.affineTransform(t, dst);
-			pos[j] = dst;
-
-			if (norm)
-			{
-				LLVector4a& n = vol_face.mNormals[j];
-				bind_shape_matrix.rotate(n, t);
-				final_mat.rotate(t, dst);
-				dst.normalize3fast();
-				norm[j] = dst;
-			}
-		}
-	}
-}
-
-void LLDrawPoolAvatar::renderRigged(LLVOAvatar* avatar, U32 type, bool glow)
-{
-	if (avatar->isSelf() && !gAgent.needsRenderAvatar())
-	{
-		return;
-	}
-
-	stop_glerror();
-
-	for (U32 i = 0; i < mRiggedFace[type].size(); ++i)
-	{
-		LLFace* face = mRiggedFace[type][i];
-		LLDrawable* drawable = face->getDrawable();
-		if (!drawable)
-		{
-			continue;
-		}
-
-		LLVOVolume* vobj = drawable->getVOVolume();
-
-		if (!vobj)
-		{
-			continue;
-		}
-
-		LLVolume* volume = vobj->getVolume();
-		S32 te = face->getTEOffset();
-
-		if (!volume || volume->getNumVolumeFaces() <= te || !volume->isMeshAssetLoaded())
-		{
-			continue;
-		}
-
-		LLUUID mesh_id = volume->getParams().getSculptID();
-		if (mesh_id.isNull())
-		{
-			continue;
-		}
-
-		const LLMeshSkinInfo* skin = gMeshRepo.getSkinInfo(mesh_id, vobj);
-		if (!skin)
-		{
-			continue;
-		}
-
-		//stop_glerror();
-
-		//const LLVolumeFace& vol_face = volume->getVolumeFace(te);
-		//updateRiggedFaceVertexBuffer(avatar, face, skin, volume, vol_face);
-		
-		//stop_glerror();
-
-		U32 data_mask = LLFace::getRiggedDataMask(type);
-
-		LLVertexBuffer* buff = face->getVertexBuffer();
-
-		if (buff)
-		{
-			if (sShaderLevel > 0)
+
+		LLMatrix4a bind_shape_matrix;
+		bind_shape_matrix.loadu(skin->mBindShapeMatrix);
+
+        const U32 max_joints = LLSkinningUtil::getMaxJointCount();
+		for (U32 j = 0; j < buffer->getNumVerts(); ++j)
+		{
+			LLMatrix4a final_mat;
+            LLSkinningUtil::getPerVertexSkinMatrix(weight[j].getF32ptr(), mat, false, final_mat, max_joints);
+			
+			LLVector4a& v = vol_face.mPositions[j];
+
+			LLVector4a t;
+			LLVector4a dst;
+			bind_shape_matrix.affineTransform(v, t);
+			final_mat.affineTransform(t, dst);
+			pos[j] = dst;
+
+			if (norm)
+			{
+				LLVector4a& n = vol_face.mNormals[j];
+				bind_shape_matrix.rotate(n, t);
+				final_mat.rotate(t, dst);
+				dst.normalize3fast();
+				norm[j] = dst;
+			}
+		}
+	}
+}
+
+void LLDrawPoolAvatar::renderRigged(LLVOAvatar* avatar, U32 type, bool glow)
+{
+	if (avatar->isSelf() && !gAgent.needsRenderAvatar())
+	{
+		return;
+	}
+
+	stop_glerror();
+
+	for (U32 i = 0; i < mRiggedFace[type].size(); ++i)
+	{
+		LLFace* face = mRiggedFace[type][i];
+		LLDrawable* drawable = face->getDrawable();
+		if (!drawable)
+		{
+			continue;
+		}
+
+		LLVOVolume* vobj = drawable->getVOVolume();
+
+		if (!vobj)
+		{
+			continue;
+		}
+
+		LLVolume* volume = vobj->getVolume();
+		S32 te = face->getTEOffset();
+
+		if (!volume || volume->getNumVolumeFaces() <= te || !volume->isMeshAssetLoaded())
+		{
+			continue;
+		}
+
+		LLUUID mesh_id = volume->getParams().getSculptID();
+		if (mesh_id.isNull())
+		{
+			continue;
+		}
+
+		const LLMeshSkinInfo* skin = gMeshRepo.getSkinInfo(mesh_id, vobj);
+		if (!skin)
+		{
+			continue;
+		}
+
+		//stop_glerror();
+
+		//const LLVolumeFace& vol_face = volume->getVolumeFace(te);
+		//updateRiggedFaceVertexBuffer(avatar, face, skin, volume, vol_face);
+		
+		//stop_glerror();
+
+		U32 data_mask = LLFace::getRiggedDataMask(type);
+
+		LLVertexBuffer* buff = face->getVertexBuffer();
+
+		if (buff)
+		{
+			if (sShaderLevel > 0)
 			{
                 // upload matrix palette to shader
 				LLMatrix4a mat[LL_MAX_JOINTS_PER_MESH_OBJECT];
 				U32 count = LLSkinningUtil::getMeshJointCount(skin);
                 LLSkinningUtil::initSkinningMatrixPalette((LLMatrix4*)mat, count, skin, avatar);
 
-<<<<<<< HEAD
-=======
-				for (U32 i = 0; i < count; ++i)
-				{
-					LLJoint* joint = avatar->getJoint(skin->mJointNames[i]);
-                    if (!joint)
-                    {
-//<FS:ND> Query by JointKey rather than just a string, the key can be a U32 index for faster lookup
-//						joint = avatar->getJoint( "mPelvis" );
-						joint = avatar->getJoint( JointKey::construct( "mPelvis" ) );
-// </FS>ND>
-					}
-					if (joint)
-					{
-						mat[i] = skin->mInvBindMatrix[i];
-						mat[i] *= joint->getWorldMatrix();
-					}
-				}
-				
->>>>>>> 24308dc9
-				stop_glerror();
-
-				F32 mp[LL_MAX_JOINTS_PER_MESH_OBJECT*9];
-
-				F32 transp[LL_MAX_JOINTS_PER_MESH_OBJECT*3];
-
-				for (U32 i = 0; i < count; ++i)
-				{
-					F32* m = (F32*) mat[i].mMatrix[0].getF32ptr();
-
-					U32 idx = i*9;
-
-					mp[idx+0] = m[0];
-					mp[idx+1] = m[1];
-					mp[idx+2] = m[2];
-
-					mp[idx+3] = m[4];
-					mp[idx+4] = m[5];
-					mp[idx+5] = m[6];
-
-					mp[idx+6] = m[8];
-					mp[idx+7] = m[9];
-					mp[idx+8] = m[10];
-
-					idx = i*3;
-
-					transp[idx+0] = m[12];
-					transp[idx+1] = m[13];
-					transp[idx+2] = m[14];
-				}
-
-				LLDrawPoolAvatar::sVertexProgram->uniformMatrix3fv(LLViewerShaderMgr::AVATAR_MATRIX, 
-					count,
-					FALSE,
-					(GLfloat*) mp);
-
-				LLDrawPoolAvatar::sVertexProgram->uniform3fv(LLShaderMgr::AVATAR_TRANSLATION, count, transp);
-
-				
-				stop_glerror();
-			}
-			else
-			{
-				data_mask &= ~LLVertexBuffer::MAP_WEIGHT4;
-			}
-
-			U16 start = face->getGeomStart();
-			U16 end = start + face->getGeomCount()-1;
-			S32 offset = face->getIndicesStart();
-			U32 count = face->getIndicesCount();
-
-			/*if (glow)
-			{
-				gGL.diffuseColor4f(0,0,0,face->getTextureEntry()->getGlow());
-			}*/
-
-			const LLTextureEntry* te = face->getTextureEntry();
-			LLMaterial* mat = te->getMaterialParams().get();
-
-			if (mat)
-			{
-				//order is important here LLRender::DIFFUSE_MAP should be last, becouse it change 
-				//(gGL).mCurrTextureUnitIndex
-                LLViewerTexture* specular = NULL;
-                if (LLPipeline::sImpostorRender)
-                {
-                    specular = LLViewerTextureManager::findFetchedTexture(gBlackSquareID, TEX_LIST_STANDARD);
-                    llassert(NULL != specular);
-                }
-                else
-                {
-                    specular = face->getTexture(LLRender::SPECULAR_MAP);
-                }
-                if (specular)
-                {
-                    gGL.getTexUnit(specular_channel)->bind(specular);
-                }
-                
-				gGL.getTexUnit(normal_channel)->bind(face->getTexture(LLRender::NORMAL_MAP));
-				gGL.getTexUnit(sDiffuseChannel)->bind(face->getTexture(LLRender::DIFFUSE_MAP), false, true);
-
-
-				LLColor4 col = mat->getSpecularLightColor();
-				F32 spec = mat->getSpecularLightExponent()/255.f;
-
-				F32 env = mat->getEnvironmentIntensity()/255.f;
-
-				if (mat->getSpecularID().isNull())
-				{
-					env = te->getShiny()*0.25f;
-					col.set(env,env,env,0);
-					spec = env;
-				}
-		
-				BOOL fullbright = te->getFullbright();
-
-				sVertexProgram->uniform1f(LLShaderMgr::EMISSIVE_BRIGHTNESS, fullbright ? 1.f : 0.f);
-				sVertexProgram->uniform4f(LLShaderMgr::SPECULAR_COLOR, col.mV[0], col.mV[1], col.mV[2], spec);
-				sVertexProgram->uniform1f(LLShaderMgr::ENVIRONMENT_INTENSITY, env);
-
-				if (mat->getDiffuseAlphaMode() == LLMaterial::DIFFUSE_ALPHA_MODE_MASK)
-				{
-					sVertexProgram->setMinimumAlpha(mat->getAlphaMaskCutoff()/255.f);
-				}
-				else
-				{
-					sVertexProgram->setMinimumAlpha(0.f);
-				}
-
-				for (U32 i = 0; i < LLRender::NUM_TEXTURE_CHANNELS; ++i)
-				{
-					LLViewerTexture* tex = face->getTexture(i);
-					if (tex)
-					{
-						tex->addTextureStats(avatar->getPixelArea());
-					}
-				}
-			}
-			else
-			{
-				gGL.getTexUnit(sDiffuseChannel)->bind(face->getTexture());
-				sVertexProgram->setMinimumAlpha(0.f);
-				if (normal_channel > -1)
-				{
-					LLDrawPoolBump::bindBumpMap(face, normal_channel);
-				}
-			}
-
-			if (face->mTextureMatrix && vobj->mTexAnimMode)
-			{
-				gGL.matrixMode(LLRender::MM_TEXTURE);
-				gGL.loadMatrix((F32*) face->mTextureMatrix->mMatrix);
-				buff->setBuffer(data_mask);
-				buff->drawRange(LLRender::TRIANGLES, start, end, count, offset);
-				gGL.loadIdentity();
-				gGL.matrixMode(LLRender::MM_MODELVIEW);
-			}
-			else
-			{
-				buff->setBuffer(data_mask);
-				buff->drawRange(LLRender::TRIANGLES, start, end, count, offset);		
-			}
-
-			gPipeline.addTrianglesDrawn(count, LLRender::TRIANGLES);
-		}
-	}
-}
-
-// <FS:Ansariel> Chalice Yao's simple avatar shadows via Marine Kelley
-void LLDrawPoolAvatar::renderRiggedShadows(LLVOAvatar* avatar)
-{
-	if (avatar->isSelf() && !gAgent.needsRenderAvatar())
-	{
-		return;
-	}
-
-	stop_glerror();
-
-	U32 rigTypes[18] = { 0,1,2,3,4,5,6,7,8,9,10,11,12,13,14,15,16,21 };
-	for (U32 j = 0; j < 18; ++j)
-	for (U32 i = 0; i < mRiggedFace[rigTypes[j]].size(); ++i)
-	{
-		LLFace* face = mRiggedFace[rigTypes[j]][i];
-		LLDrawable* drawable = face->getDrawable();
-		if (!drawable)
-		{
-			continue;
-		}
-
-		LLVOVolume* vobj = drawable->getVOVolume();
-
-		if (!vobj)
-		{
-			continue;
-		}
-
-		LLVolume* volume = vobj->getVolume();
-		S32 te = face->getTEOffset();
-
-		if (!volume || volume->getNumVolumeFaces() <= te || !volume->isMeshAssetLoaded())
-		{
-			continue;
-		}
-
-		LLUUID mesh_id = volume->getParams().getSculptID();
-		if (mesh_id.isNull())
-		{
-			continue;
-		}
-
-		const LLMeshSkinInfo* skin = gMeshRepo.getSkinInfo(mesh_id, vobj);
-		if (!skin)
-		{
-			continue;
-		}
-
-		U32 data_mask = LLFace::getRiggedDataMask(24);
-
-		LLVertexBuffer* buff = face->getVertexBuffer();
-
-		if (buff)
-		{
-			if (sShaderLevel > 0)
-			{
-				// upload matrix palette to shader
-				LLMatrix4a mat[LL_MAX_JOINTS_PER_MESH_OBJECT];
-				U32 count = LLSkinningUtil::getMeshJointCount(skin);
-				LLSkinningUtil::initSkinningMatrixPalette((LLMatrix4*)mat, count, skin, avatar);
-
-				stop_glerror();
-
-				F32 mp[LL_MAX_JOINTS_PER_MESH_OBJECT*9];
-
-				F32 transp[LL_MAX_JOINTS_PER_MESH_OBJECT*3];
-
-				for (U32 i = 0; i < count; ++i)
-				{
-					F32* m = (F32*)mat[i].mMatrix[0].getF32ptr();
-
-					U32 idx = i * 9;
-
-					mp[idx + 0] = m[0];
-					mp[idx + 1] = m[1];
-					mp[idx + 2] = m[2];
-
-					mp[idx + 3] = m[4];
-					mp[idx + 4] = m[5];
-					mp[idx + 5] = m[6];
-
-					mp[idx + 6] = m[8];
-					mp[idx + 7] = m[9];
-					mp[idx + 8] = m[10];
-
-					idx = i * 3;
-
-					transp[idx + 0] = m[12];
-					transp[idx + 1] = m[13];
-					transp[idx + 2] = m[14];
-				}
-
-				LLDrawPoolAvatar::sVertexProgram->uniformMatrix3fv(LLViewerShaderMgr::AVATAR_MATRIX,
-					count,
-					FALSE,
-					(GLfloat*)mp);
-
-				LLDrawPoolAvatar::sVertexProgram->uniform3fv(LLShaderMgr::AVATAR_TRANSLATION, count, transp);
-
-
-				stop_glerror();
-			}
-			else
-			{
-				data_mask &= ~LLVertexBuffer::MAP_WEIGHT4;
-			}
-
-			U16 start = face->getGeomStart();
-			U16 end = start + face->getGeomCount() - 1;
-			S32 offset = face->getIndicesStart();
-			U32 count = face->getIndicesCount();
-
-			if ((rigTypes[j] < 4) || (rigTypes[j] == 5) || (rigTypes[j] == 6) || (rigTypes[j] == 9) || (rigTypes[j] == 10) || (rigTypes[j] == 13) || (rigTypes[j] == 14) || (rigTypes[j] == 21))
-			{
-				gGL.getTexUnit(sDiffuseChannel)->bind(face->getTexture());
-				sVertexProgram->setMinimumAlpha(0.f);
-
-				if ((rigTypes[j] == 2) || (rigTypes[j] == 6) || (rigTypes[j] == 10) || (rigTypes[j] == 14))
-				{
-					const LLTextureEntry* te = face->getTextureEntry();
-					LLMaterial* mat = te->getMaterialParams().get();
-
-					if (mat)
-						if (mat->getDiffuseAlphaMode() == LLMaterial::DIFFUSE_ALPHA_MODE_MASK)
-							sVertexProgram->setMinimumAlpha(mat->getAlphaMaskCutoff() / 255.f);
-				}
-
-				if (face->mTextureMatrix && vobj->mTexAnimMode)
-				{
-					gGL.matrixMode(LLRender::MM_TEXTURE);
-					gGL.loadMatrix((F32*)face->mTextureMatrix->mMatrix);
-					buff->setBuffer(data_mask);
-					buff->drawRange(LLRender::TRIANGLES, start, end, count, offset);
-					gGL.loadIdentity();
-					gGL.matrixMode(LLRender::MM_MODELVIEW);
-				}
-				else
-				{
-					buff->setBuffer(data_mask);
-					buff->drawRange(LLRender::TRIANGLES, start, end, count, offset);
-				}
-			}
-			else
-			{
-				buff->setBuffer(data_mask);
-				buff->drawRange(LLRender::TRIANGLES, start, end, count, offset);
-			}
-
-			gPipeline.addTrianglesDrawn(count, LLRender::TRIANGLES);
-		}
-	}
-}
-// </FS:Ansariel>
-
-void LLDrawPoolAvatar::renderDeferredRiggedSimple(LLVOAvatar* avatar)
-{
-	renderRigged(avatar, RIGGED_DEFERRED_SIMPLE);
-}
-
-void LLDrawPoolAvatar::renderDeferredRiggedBump(LLVOAvatar* avatar)
-{
-	renderRigged(avatar, RIGGED_DEFERRED_BUMP);
-}
-
-void LLDrawPoolAvatar::renderDeferredRiggedMaterial(LLVOAvatar* avatar, S32 pass)
-{
-	renderRigged(avatar, pass);
-}
-
-static LLTrace::BlockTimerStatHandle FTM_RIGGED_VBO("Rigged VBO");
-
-void LLDrawPoolAvatar::updateRiggedVertexBuffers(LLVOAvatar* avatar)
-{
-	LL_RECORD_BLOCK_TIME(FTM_RIGGED_VBO);
-
-	//update rigged vertex buffers
-	for (U32 type = 0; type < NUM_RIGGED_PASSES; ++type)
-	{
-		for (U32 i = 0; i < mRiggedFace[type].size(); ++i)
-		{
-			LLFace* face = mRiggedFace[type][i];
-			LLDrawable* drawable = face->getDrawable();
-			if (!drawable)
-			{
-				continue;
-			}
-
-			LLVOVolume* vobj = drawable->getVOVolume();
-
-			if (!vobj)
-			{
-				continue;
-			}
-
-			LLVolume* volume = vobj->getVolume();
-			S32 te = face->getTEOffset();
-
-			if (!volume || volume->getNumVolumeFaces() <= te)
-			{
-				continue;
-			}
-
-			LLUUID mesh_id = volume->getParams().getSculptID();
-			if (mesh_id.isNull())
-			{
-				continue;
-			}
-
-			const LLMeshSkinInfo* skin = gMeshRepo.getSkinInfo(mesh_id, vobj);
-			if (!skin)
-			{
-				continue;
-			}
-
-			stop_glerror();
-
-			const LLVolumeFace& vol_face = volume->getVolumeFace(te);
-			updateRiggedFaceVertexBuffer(avatar, face, skin, volume, vol_face);
-		}
-	}
-}
-
-void LLDrawPoolAvatar::renderRiggedSimple(LLVOAvatar* avatar)
-{
-	renderRigged(avatar, RIGGED_SIMPLE);
-}
-
-void LLDrawPoolAvatar::renderRiggedFullbright(LLVOAvatar* avatar)
-{
-	renderRigged(avatar, RIGGED_FULLBRIGHT);
-}
-
-	
-void LLDrawPoolAvatar::renderRiggedShinySimple(LLVOAvatar* avatar)
-{
-	renderRigged(avatar, RIGGED_SHINY);
-}
-
-void LLDrawPoolAvatar::renderRiggedFullbrightShiny(LLVOAvatar* avatar)
-{
-	renderRigged(avatar, RIGGED_FULLBRIGHT_SHINY);
-}
-
-void LLDrawPoolAvatar::renderRiggedAlpha(LLVOAvatar* avatar)
-{
-	if (!mRiggedFace[RIGGED_ALPHA].empty())
-	{
-		LLGLEnable blend(GL_BLEND);
-
-		gGL.setColorMask(true, true);
-		gGL.blendFunc(LLRender::BF_SOURCE_ALPHA,
-						LLRender::BF_ONE_MINUS_SOURCE_ALPHA,
-						LLRender::BF_ZERO,
-						LLRender::BF_ONE_MINUS_SOURCE_ALPHA);
-
-		renderRigged(avatar, RIGGED_ALPHA);
-		gGL.setColorMask(true, false);
-	}
-}
-
-void LLDrawPoolAvatar::renderRiggedFullbrightAlpha(LLVOAvatar* avatar)
-{
-	if (!mRiggedFace[RIGGED_FULLBRIGHT_ALPHA].empty())
-	{
-		LLGLEnable blend(GL_BLEND);
-
-		gGL.setColorMask(true, true);
-		gGL.blendFunc(LLRender::BF_SOURCE_ALPHA,
-						LLRender::BF_ONE_MINUS_SOURCE_ALPHA,
-						LLRender::BF_ZERO,
-						LLRender::BF_ONE_MINUS_SOURCE_ALPHA);
-
-		renderRigged(avatar, RIGGED_FULLBRIGHT_ALPHA);
-		gGL.setColorMask(true, false);
-	}
-}
-
-void LLDrawPoolAvatar::renderRiggedGlow(LLVOAvatar* avatar)
-{
-	if (!mRiggedFace[RIGGED_GLOW].empty())
-	{
-		LLGLEnable blend(GL_BLEND);
-		LLGLDisable test(GL_ALPHA_TEST);
-		gGL.flush();
-
-		LLGLEnable polyOffset(GL_POLYGON_OFFSET_FILL);
-		glPolygonOffset(-1.0f, -1.0f);
-		gGL.setSceneBlendType(LLRender::BT_ADD);
-
-		LLGLDepthTest depth(GL_TRUE, GL_FALSE);
-		gGL.setColorMask(false, true);
-
-		renderRigged(avatar, RIGGED_GLOW, true);
-
-		gGL.setColorMask(true, false);
-		gGL.setSceneBlendType(LLRender::BT_ALPHA);
-	}
-}
-
-
-
-//-----------------------------------------------------------------------------
-// getDebugTexture()
-//-----------------------------------------------------------------------------
-LLViewerTexture *LLDrawPoolAvatar::getDebugTexture()
-{
-	if (mReferences.empty())
-	{
-		return NULL;
-	}
-	LLFace *face = mReferences[0];
-	if (!face->getDrawable())
-	{
-		return NULL;
-	}
-	const LLViewerObject *objectp = face->getDrawable()->getVObj();
-
-	// Avatar should always have at least 1 (maybe 3?) TE's.
-	return objectp->getTEImage(0);
-}
-
-
-LLColor3 LLDrawPoolAvatar::getDebugColor() const
-{
-	return LLColor3(0.f, 1.f, 0.f);
-}
-
-void LLDrawPoolAvatar::addRiggedFace(LLFace* facep, U32 type)
-{
-	if (type >= NUM_RIGGED_PASSES)
-	{
-		LL_ERRS() << "Invalid rigged face type." << LL_ENDL;
-	}
-
-	if (facep->getRiggedIndex(type) != -1)
-	{
-		LL_ERRS() << "Tried to add a rigged face that's referenced elsewhere." << LL_ENDL;
-	}	
-	
-	facep->setRiggedIndex(type, mRiggedFace[type].size());
-	facep->setPool(this);
-	mRiggedFace[type].push_back(facep);
-}
-
-void LLDrawPoolAvatar::removeRiggedFace(LLFace* facep)
-{
-	facep->setPool(NULL);
-
-	for (U32 i = 0; i < NUM_RIGGED_PASSES; ++i)
-	{
-		S32 index = facep->getRiggedIndex(i);
-		
-		if (index > -1)
-		{
-			if (mRiggedFace[i].size() > index && mRiggedFace[i][index] == facep)
-			{
-				facep->setRiggedIndex(i,-1);
-				mRiggedFace[i].erase(mRiggedFace[i].begin()+index);
-				for (U32 j = index; j < mRiggedFace[i].size(); ++j)
-				{ //bump indexes down for faces referenced after erased face
-					mRiggedFace[i][j]->setRiggedIndex(i, j);
-				}
-			}
-			else
-			{
-				// <FS:Ansariel> Additional debugging code
-				//LL_ERRS() << "Face reference data corrupt for rigged type " << i << LL_ENDL;
-				std::string cause = (index >= mRiggedFace[i].size() ? "Index out of bounds" : "Index incorrect");
-				LL_WARNS() << "Face reference data corrupt for rigged type " << i << ": " << cause << LL_ENDL;
-				// </FS:Ansariel>
-			}
-		}
-	}
-}
-
-LLVertexBufferAvatar::LLVertexBufferAvatar()
-: LLVertexBuffer(sDataMask, 
-	GL_STREAM_DRAW_ARB) //avatars are always stream draw due to morph targets
-{
-
-}
-
+				stop_glerror();
+
+				F32 mp[LL_MAX_JOINTS_PER_MESH_OBJECT*9];
+
+				F32 transp[LL_MAX_JOINTS_PER_MESH_OBJECT*3];
+
+				for (U32 i = 0; i < count; ++i)
+				{
+					F32* m = (F32*) mat[i].mMatrix[0].getF32ptr();
+
+					U32 idx = i*9;
+
+					mp[idx+0] = m[0];
+					mp[idx+1] = m[1];
+					mp[idx+2] = m[2];
+
+					mp[idx+3] = m[4];
+					mp[idx+4] = m[5];
+					mp[idx+5] = m[6];
+
+					mp[idx+6] = m[8];
+					mp[idx+7] = m[9];
+					mp[idx+8] = m[10];
+
+					idx = i*3;
+
+					transp[idx+0] = m[12];
+					transp[idx+1] = m[13];
+					transp[idx+2] = m[14];
+				}
+
+				LLDrawPoolAvatar::sVertexProgram->uniformMatrix3fv(LLViewerShaderMgr::AVATAR_MATRIX, 
+					count,
+					FALSE,
+					(GLfloat*) mp);
+
+				LLDrawPoolAvatar::sVertexProgram->uniform3fv(LLShaderMgr::AVATAR_TRANSLATION, count, transp);
+
+				
+				stop_glerror();
+			}
+			else
+			{
+				data_mask &= ~LLVertexBuffer::MAP_WEIGHT4;
+			}
+
+			U16 start = face->getGeomStart();
+			U16 end = start + face->getGeomCount()-1;
+			S32 offset = face->getIndicesStart();
+			U32 count = face->getIndicesCount();
+
+			/*if (glow)
+			{
+				gGL.diffuseColor4f(0,0,0,face->getTextureEntry()->getGlow());
+			}*/
+
+			const LLTextureEntry* te = face->getTextureEntry();
+			LLMaterial* mat = te->getMaterialParams().get();
+
+			if (mat)
+			{
+				//order is important here LLRender::DIFFUSE_MAP should be last, becouse it change 
+				//(gGL).mCurrTextureUnitIndex
+                LLViewerTexture* specular = NULL;
+                if (LLPipeline::sImpostorRender)
+                {
+                    specular = LLViewerTextureManager::findFetchedTexture(gBlackSquareID, TEX_LIST_STANDARD);
+                    llassert(NULL != specular);
+                }
+                else
+                {
+                    specular = face->getTexture(LLRender::SPECULAR_MAP);
+                }
+                if (specular)
+                {
+                    gGL.getTexUnit(specular_channel)->bind(specular);
+                }
+                
+				gGL.getTexUnit(normal_channel)->bind(face->getTexture(LLRender::NORMAL_MAP));
+				gGL.getTexUnit(sDiffuseChannel)->bind(face->getTexture(LLRender::DIFFUSE_MAP), false, true);
+
+
+				LLColor4 col = mat->getSpecularLightColor();
+				F32 spec = mat->getSpecularLightExponent()/255.f;
+
+				F32 env = mat->getEnvironmentIntensity()/255.f;
+
+				if (mat->getSpecularID().isNull())
+				{
+					env = te->getShiny()*0.25f;
+					col.set(env,env,env,0);
+					spec = env;
+				}
+		
+				BOOL fullbright = te->getFullbright();
+
+				sVertexProgram->uniform1f(LLShaderMgr::EMISSIVE_BRIGHTNESS, fullbright ? 1.f : 0.f);
+				sVertexProgram->uniform4f(LLShaderMgr::SPECULAR_COLOR, col.mV[0], col.mV[1], col.mV[2], spec);
+				sVertexProgram->uniform1f(LLShaderMgr::ENVIRONMENT_INTENSITY, env);
+
+				if (mat->getDiffuseAlphaMode() == LLMaterial::DIFFUSE_ALPHA_MODE_MASK)
+				{
+					sVertexProgram->setMinimumAlpha(mat->getAlphaMaskCutoff()/255.f);
+				}
+				else
+				{
+					sVertexProgram->setMinimumAlpha(0.f);
+				}
+
+				for (U32 i = 0; i < LLRender::NUM_TEXTURE_CHANNELS; ++i)
+				{
+					LLViewerTexture* tex = face->getTexture(i);
+					if (tex)
+					{
+						tex->addTextureStats(avatar->getPixelArea());
+					}
+				}
+			}
+			else
+			{
+				gGL.getTexUnit(sDiffuseChannel)->bind(face->getTexture());
+				sVertexProgram->setMinimumAlpha(0.f);
+				if (normal_channel > -1)
+				{
+					LLDrawPoolBump::bindBumpMap(face, normal_channel);
+				}
+			}
+
+			if (face->mTextureMatrix && vobj->mTexAnimMode)
+			{
+				gGL.matrixMode(LLRender::MM_TEXTURE);
+				gGL.loadMatrix((F32*) face->mTextureMatrix->mMatrix);
+				buff->setBuffer(data_mask);
+				buff->drawRange(LLRender::TRIANGLES, start, end, count, offset);
+				gGL.loadIdentity();
+				gGL.matrixMode(LLRender::MM_MODELVIEW);
+			}
+			else
+			{
+				buff->setBuffer(data_mask);
+				buff->drawRange(LLRender::TRIANGLES, start, end, count, offset);		
+			}
+
+			gPipeline.addTrianglesDrawn(count, LLRender::TRIANGLES);
+		}
+	}
+}
+
+// <FS:Ansariel> Chalice Yao's simple avatar shadows via Marine Kelley
+void LLDrawPoolAvatar::renderRiggedShadows(LLVOAvatar* avatar)
+{
+	if (avatar->isSelf() && !gAgent.needsRenderAvatar())
+	{
+		return;
+	}
+
+	stop_glerror();
+
+	U32 rigTypes[18] = { 0,1,2,3,4,5,6,7,8,9,10,11,12,13,14,15,16,21 };
+	for (U32 j = 0; j < 18; ++j)
+	for (U32 i = 0; i < mRiggedFace[rigTypes[j]].size(); ++i)
+	{
+		LLFace* face = mRiggedFace[rigTypes[j]][i];
+		LLDrawable* drawable = face->getDrawable();
+		if (!drawable)
+		{
+			continue;
+		}
+
+		LLVOVolume* vobj = drawable->getVOVolume();
+
+		if (!vobj)
+		{
+			continue;
+		}
+
+		LLVolume* volume = vobj->getVolume();
+		S32 te = face->getTEOffset();
+
+		if (!volume || volume->getNumVolumeFaces() <= te || !volume->isMeshAssetLoaded())
+		{
+			continue;
+		}
+
+		LLUUID mesh_id = volume->getParams().getSculptID();
+		if (mesh_id.isNull())
+		{
+			continue;
+		}
+
+		const LLMeshSkinInfo* skin = gMeshRepo.getSkinInfo(mesh_id, vobj);
+		if (!skin)
+		{
+			continue;
+		}
+
+		U32 data_mask = LLFace::getRiggedDataMask(24);
+
+		LLVertexBuffer* buff = face->getVertexBuffer();
+
+		if (buff)
+		{
+			if (sShaderLevel > 0)
+			{
+				// upload matrix palette to shader
+				LLMatrix4a mat[LL_MAX_JOINTS_PER_MESH_OBJECT];
+				U32 count = LLSkinningUtil::getMeshJointCount(skin);
+				LLSkinningUtil::initSkinningMatrixPalette((LLMatrix4*)mat, count, skin, avatar);
+
+				stop_glerror();
+
+				F32 mp[LL_MAX_JOINTS_PER_MESH_OBJECT*9];
+
+				F32 transp[LL_MAX_JOINTS_PER_MESH_OBJECT*3];
+
+				for (U32 i = 0; i < count; ++i)
+				{
+					F32* m = (F32*)mat[i].mMatrix[0].getF32ptr();
+
+					U32 idx = i * 9;
+
+					mp[idx + 0] = m[0];
+					mp[idx + 1] = m[1];
+					mp[idx + 2] = m[2];
+
+					mp[idx + 3] = m[4];
+					mp[idx + 4] = m[5];
+					mp[idx + 5] = m[6];
+
+					mp[idx + 6] = m[8];
+					mp[idx + 7] = m[9];
+					mp[idx + 8] = m[10];
+
+					idx = i * 3;
+
+					transp[idx + 0] = m[12];
+					transp[idx + 1] = m[13];
+					transp[idx + 2] = m[14];
+				}
+
+				LLDrawPoolAvatar::sVertexProgram->uniformMatrix3fv(LLViewerShaderMgr::AVATAR_MATRIX,
+					count,
+					FALSE,
+					(GLfloat*)mp);
+
+				LLDrawPoolAvatar::sVertexProgram->uniform3fv(LLShaderMgr::AVATAR_TRANSLATION, count, transp);
+
+
+				stop_glerror();
+			}
+			else
+			{
+				data_mask &= ~LLVertexBuffer::MAP_WEIGHT4;
+			}
+
+			U16 start = face->getGeomStart();
+			U16 end = start + face->getGeomCount() - 1;
+			S32 offset = face->getIndicesStart();
+			U32 count = face->getIndicesCount();
+
+			if ((rigTypes[j] < 4) || (rigTypes[j] == 5) || (rigTypes[j] == 6) || (rigTypes[j] == 9) || (rigTypes[j] == 10) || (rigTypes[j] == 13) || (rigTypes[j] == 14) || (rigTypes[j] == 21))
+			{
+				gGL.getTexUnit(sDiffuseChannel)->bind(face->getTexture());
+				sVertexProgram->setMinimumAlpha(0.f);
+
+				if ((rigTypes[j] == 2) || (rigTypes[j] == 6) || (rigTypes[j] == 10) || (rigTypes[j] == 14))
+				{
+					const LLTextureEntry* te = face->getTextureEntry();
+					LLMaterial* mat = te->getMaterialParams().get();
+
+					if (mat)
+						if (mat->getDiffuseAlphaMode() == LLMaterial::DIFFUSE_ALPHA_MODE_MASK)
+							sVertexProgram->setMinimumAlpha(mat->getAlphaMaskCutoff() / 255.f);
+				}
+
+				if (face->mTextureMatrix && vobj->mTexAnimMode)
+				{
+					gGL.matrixMode(LLRender::MM_TEXTURE);
+					gGL.loadMatrix((F32*)face->mTextureMatrix->mMatrix);
+					buff->setBuffer(data_mask);
+					buff->drawRange(LLRender::TRIANGLES, start, end, count, offset);
+					gGL.loadIdentity();
+					gGL.matrixMode(LLRender::MM_MODELVIEW);
+				}
+				else
+				{
+					buff->setBuffer(data_mask);
+					buff->drawRange(LLRender::TRIANGLES, start, end, count, offset);
+				}
+			}
+			else
+			{
+				buff->setBuffer(data_mask);
+				buff->drawRange(LLRender::TRIANGLES, start, end, count, offset);
+			}
+
+			gPipeline.addTrianglesDrawn(count, LLRender::TRIANGLES);
+		}
+	}
+}
+// </FS:Ansariel>
+
+void LLDrawPoolAvatar::renderDeferredRiggedSimple(LLVOAvatar* avatar)
+{
+	renderRigged(avatar, RIGGED_DEFERRED_SIMPLE);
+}
+
+void LLDrawPoolAvatar::renderDeferredRiggedBump(LLVOAvatar* avatar)
+{
+	renderRigged(avatar, RIGGED_DEFERRED_BUMP);
+}
+
+void LLDrawPoolAvatar::renderDeferredRiggedMaterial(LLVOAvatar* avatar, S32 pass)
+{
+	renderRigged(avatar, pass);
+}
+
+static LLTrace::BlockTimerStatHandle FTM_RIGGED_VBO("Rigged VBO");
+
+void LLDrawPoolAvatar::updateRiggedVertexBuffers(LLVOAvatar* avatar)
+{
+	LL_RECORD_BLOCK_TIME(FTM_RIGGED_VBO);
+
+	//update rigged vertex buffers
+	for (U32 type = 0; type < NUM_RIGGED_PASSES; ++type)
+	{
+		for (U32 i = 0; i < mRiggedFace[type].size(); ++i)
+		{
+			LLFace* face = mRiggedFace[type][i];
+			LLDrawable* drawable = face->getDrawable();
+			if (!drawable)
+			{
+				continue;
+			}
+
+			LLVOVolume* vobj = drawable->getVOVolume();
+
+			if (!vobj)
+			{
+				continue;
+			}
+
+			LLVolume* volume = vobj->getVolume();
+			S32 te = face->getTEOffset();
+
+			if (!volume || volume->getNumVolumeFaces() <= te)
+			{
+				continue;
+			}
+
+			LLUUID mesh_id = volume->getParams().getSculptID();
+			if (mesh_id.isNull())
+			{
+				continue;
+			}
+
+			const LLMeshSkinInfo* skin = gMeshRepo.getSkinInfo(mesh_id, vobj);
+			if (!skin)
+			{
+				continue;
+			}
+
+			stop_glerror();
+
+			const LLVolumeFace& vol_face = volume->getVolumeFace(te);
+			updateRiggedFaceVertexBuffer(avatar, face, skin, volume, vol_face);
+		}
+	}
+}
+
+void LLDrawPoolAvatar::renderRiggedSimple(LLVOAvatar* avatar)
+{
+	renderRigged(avatar, RIGGED_SIMPLE);
+}
+
+void LLDrawPoolAvatar::renderRiggedFullbright(LLVOAvatar* avatar)
+{
+	renderRigged(avatar, RIGGED_FULLBRIGHT);
+}
+
+	
+void LLDrawPoolAvatar::renderRiggedShinySimple(LLVOAvatar* avatar)
+{
+	renderRigged(avatar, RIGGED_SHINY);
+}
+
+void LLDrawPoolAvatar::renderRiggedFullbrightShiny(LLVOAvatar* avatar)
+{
+	renderRigged(avatar, RIGGED_FULLBRIGHT_SHINY);
+}
+
+void LLDrawPoolAvatar::renderRiggedAlpha(LLVOAvatar* avatar)
+{
+	if (!mRiggedFace[RIGGED_ALPHA].empty())
+	{
+		LLGLEnable blend(GL_BLEND);
+
+		gGL.setColorMask(true, true);
+		gGL.blendFunc(LLRender::BF_SOURCE_ALPHA,
+						LLRender::BF_ONE_MINUS_SOURCE_ALPHA,
+						LLRender::BF_ZERO,
+						LLRender::BF_ONE_MINUS_SOURCE_ALPHA);
+
+		renderRigged(avatar, RIGGED_ALPHA);
+		gGL.setColorMask(true, false);
+	}
+}
+
+void LLDrawPoolAvatar::renderRiggedFullbrightAlpha(LLVOAvatar* avatar)
+{
+	if (!mRiggedFace[RIGGED_FULLBRIGHT_ALPHA].empty())
+	{
+		LLGLEnable blend(GL_BLEND);
+
+		gGL.setColorMask(true, true);
+		gGL.blendFunc(LLRender::BF_SOURCE_ALPHA,
+						LLRender::BF_ONE_MINUS_SOURCE_ALPHA,
+						LLRender::BF_ZERO,
+						LLRender::BF_ONE_MINUS_SOURCE_ALPHA);
+
+		renderRigged(avatar, RIGGED_FULLBRIGHT_ALPHA);
+		gGL.setColorMask(true, false);
+	}
+}
+
+void LLDrawPoolAvatar::renderRiggedGlow(LLVOAvatar* avatar)
+{
+	if (!mRiggedFace[RIGGED_GLOW].empty())
+	{
+		LLGLEnable blend(GL_BLEND);
+		LLGLDisable test(GL_ALPHA_TEST);
+		gGL.flush();
+
+		LLGLEnable polyOffset(GL_POLYGON_OFFSET_FILL);
+		glPolygonOffset(-1.0f, -1.0f);
+		gGL.setSceneBlendType(LLRender::BT_ADD);
+
+		LLGLDepthTest depth(GL_TRUE, GL_FALSE);
+		gGL.setColorMask(false, true);
+
+		renderRigged(avatar, RIGGED_GLOW, true);
+
+		gGL.setColorMask(true, false);
+		gGL.setSceneBlendType(LLRender::BT_ALPHA);
+	}
+}
+
+
+
+//-----------------------------------------------------------------------------
+// getDebugTexture()
+//-----------------------------------------------------------------------------
+LLViewerTexture *LLDrawPoolAvatar::getDebugTexture()
+{
+	if (mReferences.empty())
+	{
+		return NULL;
+	}
+	LLFace *face = mReferences[0];
+	if (!face->getDrawable())
+	{
+		return NULL;
+	}
+	const LLViewerObject *objectp = face->getDrawable()->getVObj();
+
+	// Avatar should always have at least 1 (maybe 3?) TE's.
+	return objectp->getTEImage(0);
+}
+
+
+LLColor3 LLDrawPoolAvatar::getDebugColor() const
+{
+	return LLColor3(0.f, 1.f, 0.f);
+}
+
+void LLDrawPoolAvatar::addRiggedFace(LLFace* facep, U32 type)
+{
+	if (type >= NUM_RIGGED_PASSES)
+	{
+		LL_ERRS() << "Invalid rigged face type." << LL_ENDL;
+	}
+
+	if (facep->getRiggedIndex(type) != -1)
+	{
+		LL_ERRS() << "Tried to add a rigged face that's referenced elsewhere." << LL_ENDL;
+	}	
+	
+	facep->setRiggedIndex(type, mRiggedFace[type].size());
+	facep->setPool(this);
+	mRiggedFace[type].push_back(facep);
+}
+
+void LLDrawPoolAvatar::removeRiggedFace(LLFace* facep)
+{
+	facep->setPool(NULL);
+
+	for (U32 i = 0; i < NUM_RIGGED_PASSES; ++i)
+	{
+		S32 index = facep->getRiggedIndex(i);
+		
+		if (index > -1)
+		{
+			if (mRiggedFace[i].size() > index && mRiggedFace[i][index] == facep)
+			{
+				facep->setRiggedIndex(i,-1);
+				mRiggedFace[i].erase(mRiggedFace[i].begin()+index);
+				for (U32 j = index; j < mRiggedFace[i].size(); ++j)
+				{ //bump indexes down for faces referenced after erased face
+					mRiggedFace[i][j]->setRiggedIndex(i, j);
+				}
+			}
+			else
+			{
+				// <FS:Ansariel> Additional debugging code
+				//LL_ERRS() << "Face reference data corrupt for rigged type " << i << LL_ENDL;
+				std::string cause = (index >= mRiggedFace[i].size() ? "Index out of bounds" : "Index incorrect");
+				LL_WARNS() << "Face reference data corrupt for rigged type " << i << ": " << cause << LL_ENDL;
+				// </FS:Ansariel>
+			}
+		}
+	}
+}
+
+LLVertexBufferAvatar::LLVertexBufferAvatar()
+: LLVertexBuffer(sDataMask, 
+	GL_STREAM_DRAW_ARB) //avatars are always stream draw due to morph targets
+{
+
+}
+
+