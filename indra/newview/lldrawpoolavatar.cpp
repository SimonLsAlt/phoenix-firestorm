/** 
 * @file lldrawpoolavatar.cpp
 * @brief LLDrawPoolAvatar class implementation
 *
 * $LicenseInfo:firstyear=2002&license=viewerlgpl$
 * Second Life Viewer Source Code
 * Copyright (C) 2010, Linden Research, Inc.
 * 
 * This library is free software; you can redistribute it and/or
 * modify it under the terms of the GNU Lesser General Public
 * License as published by the Free Software Foundation;
 * version 2.1 of the License only.
 * 
 * This library is distributed in the hope that it will be useful,
 * but WITHOUT ANY WARRANTY; without even the implied warranty of
 * MERCHANTABILITY or FITNESS FOR A PARTICULAR PURPOSE.  See the GNU
 * Lesser General Public License for more details.
 * 
 * You should have received a copy of the GNU Lesser General Public
 * License along with this library; if not, write to the Free Software
 * Foundation, Inc., 51 Franklin Street, Fifth Floor, Boston, MA  02110-1301  USA
 * 
 * Linden Research, Inc., 945 Battery Street, San Francisco, CA  94111  USA
 * $/LicenseInfo$
 */

#include "llviewerprecompiledheaders.h"

#include "lldrawpoolavatar.h"
#include "llskinningutil.h"
#include "llrender.h"

#include "llvoavatar.h"
#include "m3math.h"
#include "llmatrix4a.h"

#include "llagent.h" //for gAgent.needsRenderAvatar()
#include "lldrawable.h"
#include "lldrawpoolbump.h"
#include "llface.h"
#include "llmeshrepository.h"
#include "llsky.h"
#include "llviewercamera.h"
#include "llviewerregion.h"
#include "noise.h"
#include "pipeline.h"
#include "llviewershadermgr.h"
#include "llvovolume.h"
#include "llvolume.h"
#include "llappviewer.h"
#include "llrendersphere.h"
#include "llviewerpartsim.h"
#include "llviewercontrol.h" // for gSavedSettings
#include "llviewertexturelist.h"

<<<<<<< HEAD
// <FS:Zi> Add avatar hitbox debug
#include "llviewercontrol.h"
// (See *NOTE: in renderAvatars why this forward declatation is commented out)
// void drawBoxOutline(const LLVector3& pos,const LLVector3& size);	// llspatialpartition.cpp
// </FS:Zi>
#include "llnetmap.h"
#include "fsperfstats.h" // <FS:Beq> performance stats support


static U32 sDataMask = LLDrawPoolAvatar::VERTEX_DATA_MASK;
static U32 sBufferUsage = GL_STREAM_DRAW;
=======
>>>>>>> 8b39e0e1
static U32 sShaderLevel = 0;

LLGLSLShader* LLDrawPoolAvatar::sVertexProgram = NULL;
BOOL	LLDrawPoolAvatar::sSkipOpaque = FALSE;
BOOL	LLDrawPoolAvatar::sSkipTransparent = FALSE;
S32     LLDrawPoolAvatar::sShadowPass = -1;
S32 LLDrawPoolAvatar::sDiffuseChannel = 0;
F32 LLDrawPoolAvatar::sMinimumAlpha = 0.2f;

LLUUID gBlackSquareID;

static bool is_deferred_render = false;
static bool is_post_deferred_render = false;

extern BOOL gUseGLPick;

F32 CLOTHING_GRAVITY_EFFECT = 0.7f;
F32 CLOTHING_ACCEL_FORCE_FACTOR = 0.2f;

// Format for gAGPVertices
// vertex format for bumpmapping:
//  vertices   12
//  pad		    4
//  normals    12
//  pad		    4
//  texcoords0  8
//  texcoords1  8
// total       48
//
// for no bumpmapping
//  vertices	   12
//  texcoords	8
//  normals	   12
// total	   32
//

S32 AVATAR_OFFSET_POS = 0;
S32 AVATAR_OFFSET_NORMAL = 16;
S32 AVATAR_OFFSET_TEX0 = 32;
S32 AVATAR_OFFSET_TEX1 = 40;
S32 AVATAR_VERTEX_BYTES = 48;

BOOL gAvatarEmbossBumpMap = FALSE;
static BOOL sRenderingSkinned = FALSE;
S32 normal_channel = -1;
S32 specular_channel = -1;
S32 cube_channel = -1;

LLDrawPoolAvatar::LLDrawPoolAvatar(U32 type) : 
	LLFacePool(type)	
{
}

LLDrawPoolAvatar::~LLDrawPoolAvatar()
{
    if (!isDead())
    {
        LL_WARNS() << "Destroying avatar drawpool that still contains faces" << LL_ENDL;
    }
}

// virtual
BOOL LLDrawPoolAvatar::isDead()
{
    LL_PROFILE_ZONE_SCOPED_CATEGORY_AVATAR

    if (!LLFacePool::isDead())
    {
        return FALSE;
    }
    
    return TRUE;
}

S32 LLDrawPoolAvatar::getShaderLevel() const
{
    LL_PROFILE_ZONE_SCOPED_CATEGORY_AVATAR

	return (S32) LLViewerShaderMgr::instance()->getShaderLevel(LLViewerShaderMgr::SHADER_AVATAR);
}

void LLDrawPoolAvatar::prerender()
{
    LL_PROFILE_ZONE_SCOPED_CATEGORY_AVATAR

	mShaderLevel = LLViewerShaderMgr::instance()->getShaderLevel(LLViewerShaderMgr::SHADER_AVATAR);
	
	sShaderLevel = mShaderLevel;
}

LLMatrix4& LLDrawPoolAvatar::getModelView()
{
    LL_PROFILE_ZONE_SCOPED_CATEGORY_AVATAR

	static LLMatrix4 ret;

	ret.initRows(LLVector4(gGLModelView+0),
				 LLVector4(gGLModelView+4),
				 LLVector4(gGLModelView+8),
				 LLVector4(gGLModelView+12));

	return ret;
}

//-----------------------------------------------------------------------------
// render()
//-----------------------------------------------------------------------------



void LLDrawPoolAvatar::beginDeferredPass(S32 pass)
{
    LL_PROFILE_ZONE_SCOPED_CATEGORY_AVATAR;
	
	sSkipTransparent = TRUE;
	is_deferred_render = true;
	
	if (LLPipeline::sImpostorRender)
	{ //impostor pass does not have rigid or impostor rendering
		pass += 2;
	}

	switch (pass)
	{
	case 0:
		beginDeferredImpostor();
		break;
	case 1:
		beginDeferredRigid();
		break;
	case 2:
		beginDeferredSkinned();
		break;
	}
}

void LLDrawPoolAvatar::endDeferredPass(S32 pass)
{
    LL_PROFILE_ZONE_SCOPED_CATEGORY_AVATAR;

	sSkipTransparent = FALSE;
	is_deferred_render = false;

	if (LLPipeline::sImpostorRender)
	{
		pass += 2;
	}

	switch (pass)
	{
	case 0:
		endDeferredImpostor();
		break;
	case 1:
		endDeferredRigid();
		break;
	case 2:
		endDeferredSkinned();
		break;
	}
}

void LLDrawPoolAvatar::renderDeferred(S32 pass)
{
    LL_PROFILE_ZONE_SCOPED_CATEGORY_AVATAR

	render(pass);
}

S32 LLDrawPoolAvatar::getNumPostDeferredPasses()
{
	return 1;
}

void LLDrawPoolAvatar::beginPostDeferredPass(S32 pass)
{
    LL_PROFILE_ZONE_SCOPED_CATEGORY_AVATAR

	sSkipOpaque = TRUE;
	sShaderLevel = mShaderLevel;
	sVertexProgram = &gDeferredAvatarAlphaProgram;
	sRenderingSkinned = TRUE;

	gPipeline.bindDeferredShader(*sVertexProgram);

	sVertexProgram->setMinimumAlpha(LLDrawPoolAvatar::sMinimumAlpha);

	sDiffuseChannel = sVertexProgram->enableTexture(LLViewerShaderMgr::DIFFUSE_MAP);
}

void LLDrawPoolAvatar::endPostDeferredPass(S32 pass)
{
    LL_PROFILE_ZONE_SCOPED_CATEGORY_AVATAR
	// if we're in software-blending, remember to set the fence _after_ we draw so we wait till this rendering is done
	sRenderingSkinned = FALSE;
	sSkipOpaque = FALSE;
		
	gPipeline.unbindDeferredShader(*sVertexProgram);
	sDiffuseChannel = 0;
	sShaderLevel = mShaderLevel;
}

void LLDrawPoolAvatar::renderPostDeferred(S32 pass)
{
    LL_PROFILE_ZONE_SCOPED_CATEGORY_AVATAR

    is_post_deferred_render = true;
	if (LLPipeline::sImpostorRender)
	{ //HACK for impostors so actual pass ends up being proper pass
        render(0);
	}
    else
    {
        render(2);
	}
	is_post_deferred_render = false;
}


S32 LLDrawPoolAvatar::getNumShadowPasses()
{
    // avatars opaque, avatar alpha, avatar alpha mask, alpha attachments, alpha mask attachments, opaque attachments...
	return NUM_SHADOW_PASSES;
}

void LLDrawPoolAvatar::beginShadowPass(S32 pass)
{
    LL_PROFILE_ZONE_SCOPED_CATEGORY_AVATAR;

	if (pass == SHADOW_PASS_AVATAR_OPAQUE)
	{
		sVertexProgram = &gDeferredAvatarShadowProgram;
		
		if ((sShaderLevel > 0))  // for hardware blending
		{
			sRenderingSkinned = TRUE;
			sVertexProgram->bind();
		}

        gGL.diffuseColor4f(1, 1, 1, 1);
	}
    else if (pass == SHADOW_PASS_AVATAR_ALPHA_BLEND)
	{
		sVertexProgram = &gDeferredAvatarAlphaShadowProgram;

        // bind diffuse tex so we can reference the alpha channel...
        S32 loc = sVertexProgram->getUniformLocation(LLViewerShaderMgr::DIFFUSE_MAP);
        sDiffuseChannel = 0;
        if (loc != -1)
        {
            sDiffuseChannel = sVertexProgram->enableTexture(LLViewerShaderMgr::DIFFUSE_MAP);
		}

		if ((sShaderLevel > 0))  // for hardware blending
		{
			sRenderingSkinned = TRUE;
			sVertexProgram->bind();
		}

        gGL.diffuseColor4f(1, 1, 1, 1);
	}
    else if (pass == SHADOW_PASS_AVATAR_ALPHA_MASK)
	{
		sVertexProgram = &gDeferredAvatarAlphaMaskShadowProgram;

        // bind diffuse tex so we can reference the alpha channel...
        S32 loc = sVertexProgram->getUniformLocation(LLViewerShaderMgr::DIFFUSE_MAP);
        sDiffuseChannel = 0;
        if (loc != -1)
        {
            sDiffuseChannel = sVertexProgram->enableTexture(LLViewerShaderMgr::DIFFUSE_MAP);
		}

		if ((sShaderLevel > 0))  // for hardware blending
		{
			sRenderingSkinned = TRUE;
			sVertexProgram->bind();
		}

        gGL.diffuseColor4f(1, 1, 1, 1);
	}
}

void LLDrawPoolAvatar::endShadowPass(S32 pass)
{
	LL_PROFILE_ZONE_SCOPED_CATEGORY_AVATAR;

    if (sShaderLevel > 0)
	{			
		sVertexProgram->unbind();
	}
    sVertexProgram = NULL;
    sRenderingSkinned = FALSE;
    LLDrawPoolAvatar::sShadowPass = -1;
}

void LLDrawPoolAvatar::renderShadow(S32 pass)
{
    LL_PROFILE_ZONE_SCOPED_CATEGORY_AVATAR;

	if (mDrawFace.empty())
	{
		return;
	}

	const LLFace *facep = mDrawFace[0];
	if (!facep->getDrawable())
	{
		return;
	}
	LLVOAvatar *avatarp = (LLVOAvatar *)facep->getDrawable()->getVObj().get();

	if (avatarp->isDead() || avatarp->isUIAvatar() || avatarp->mDrawable.isNull())
	{
		return;
	}
	FSPerfStats::RecordAvatarTime T(avatarp->getID(), FSPerfStats::StatType_t::RENDER_SHADOWS);

	LLVOAvatar::AvatarOverallAppearance oa = avatarp->getOverallAppearance();
	BOOL impostor = !LLPipeline::sImpostorRender && avatarp->isImpostor();
	// <FS:Beq> no shadows if the shadows are causing this avatar to breach the limit.
	//if (impostor || (oa == LLVOAvatar::AOA_INVISIBLE))
	if (avatarp->isTooSlowWithShadows() || impostor || (oa == LLVOAvatar::AOA_INVISIBLE))
	// </FS:Beq>
	{
        // No shadows for impostored (including jellydolled) or invisible avs.
		return;
	}
	
    LLDrawPoolAvatar::sShadowPass = pass;

	if (pass == SHADOW_PASS_AVATAR_OPAQUE)
	{
        LLDrawPoolAvatar::sSkipTransparent = true;
		avatarp->renderSkinned();
        LLDrawPoolAvatar::sSkipTransparent = false;
	}
    else if (pass == SHADOW_PASS_AVATAR_ALPHA_BLEND)
	{
        LLDrawPoolAvatar::sSkipOpaque = true;
		avatarp->renderSkinned();
        LLDrawPoolAvatar::sSkipOpaque = false;
	}
    else if (pass == SHADOW_PASS_AVATAR_ALPHA_MASK)
	{
        LLDrawPoolAvatar::sSkipOpaque = true;
		avatarp->renderSkinned();
        LLDrawPoolAvatar::sSkipOpaque = false;
	}
}

S32 LLDrawPoolAvatar::getNumPasses()
{
    return 3;
}


S32 LLDrawPoolAvatar::getNumDeferredPasses()
{
    return 3;
}


void LLDrawPoolAvatar::render(S32 pass)
{
    LL_PROFILE_ZONE_SCOPED_CATEGORY_AVATAR;
	if (LLPipeline::sImpostorRender)
	{
		renderAvatars(NULL, pass+2);
		return;
	}

	renderAvatars(NULL, pass); // render all avatars
}

void LLDrawPoolAvatar::beginRenderPass(S32 pass)
{
    LL_PROFILE_ZONE_SCOPED_CATEGORY_AVATAR;
	//reset vertex buffer mappings
	LLVertexBuffer::unbind();

	if (LLPipeline::sImpostorRender)
	{ //impostor render does not have impostors or rigid rendering
		pass += 2;
	}

	switch (pass)
	{
	case 0:
		beginImpostor();
		break;
	case 1:
		beginRigid();
		break;
	case 2:
		beginSkinned();
		break;
	}

	if (pass == 0)
	{ //make sure no stale colors are left over from a previous render
		gGL.diffuseColor4f(1,1,1,1);
	}
}

void LLDrawPoolAvatar::endRenderPass(S32 pass)
{
    LL_PROFILE_ZONE_SCOPED_CATEGORY_AVATAR;

	if (LLPipeline::sImpostorRender)
	{
		pass += 2;		
	}

	switch (pass)
	{
	case 0:
		endImpostor();
		break;
	case 1:
		endRigid();
		break;
	case 2:
		endSkinned();
		break;
	}
}

void LLDrawPoolAvatar::beginImpostor()
{
    LL_PROFILE_ZONE_SCOPED_CATEGORY_AVATAR

	if (!LLPipeline::sReflectionRender)
	{
		LLVOAvatar::sRenderDistance = llclamp(LLVOAvatar::sRenderDistance, 16.f, 256.f);
		LLVOAvatar::sNumVisibleAvatars = 0;
	}

		gImpostorProgram.bind();
		gImpostorProgram.setMinimumAlpha(0.01f);

	gPipeline.enableLightsFullbright();
	sDiffuseChannel = 0;
}

void LLDrawPoolAvatar::endImpostor()
{
    LL_PROFILE_ZONE_SCOPED_CATEGORY_AVATAR

		gImpostorProgram.unbind();
	gPipeline.enableLightsDynamic();
}

void LLDrawPoolAvatar::beginRigid()
{
    LL_PROFILE_ZONE_SCOPED_CATEGORY_AVATAR

	if (gPipeline.shadersLoaded())
	{
		if (LLPipeline::sUnderWaterRender)
		{
			sVertexProgram = &gObjectAlphaMaskNoColorWaterProgram;
		}
		else
		{
			sVertexProgram = &gObjectAlphaMaskNoColorProgram;
		}
		
		if (sVertexProgram != NULL)
		{	//eyeballs render with the specular shader
			sVertexProgram->bind();
			sVertexProgram->setMinimumAlpha(LLDrawPoolAvatar::sMinimumAlpha);
            if (LLPipeline::sRenderingHUDs)
	        {
		        sVertexProgram->uniform1i(LLShaderMgr::NO_ATMO, 1);
	        }
	        else
	        {
		        sVertexProgram->uniform1i(LLShaderMgr::NO_ATMO, 0);
	        }
		}
	}
	else
	{
		sVertexProgram = NULL;
	}
}

void LLDrawPoolAvatar::endRigid()
{
    LL_PROFILE_ZONE_SCOPED_CATEGORY_AVATAR

	sShaderLevel = mShaderLevel;
	if (sVertexProgram != NULL)
	{
		sVertexProgram->unbind();
	}
}

void LLDrawPoolAvatar::beginDeferredImpostor()
{
    LL_PROFILE_ZONE_SCOPED_CATEGORY_AVATAR

	if (!LLPipeline::sReflectionRender)
	{
		LLVOAvatar::sRenderDistance = llclamp(LLVOAvatar::sRenderDistance, 16.f, 256.f);
		LLVOAvatar::sNumVisibleAvatars = 0;
	}

	sVertexProgram = &gDeferredImpostorProgram;
	specular_channel = sVertexProgram->enableTexture(LLViewerShaderMgr::SPECULAR_MAP);
	normal_channel = sVertexProgram->enableTexture(LLViewerShaderMgr::DEFERRED_NORMAL);
	sDiffuseChannel = sVertexProgram->enableTexture(LLViewerShaderMgr::DIFFUSE_MAP);
	sVertexProgram->bind();
	sVertexProgram->setMinimumAlpha(0.01f);
}

void LLDrawPoolAvatar::endDeferredImpostor()
{
    LL_PROFILE_ZONE_SCOPED_CATEGORY_AVATAR

	sShaderLevel = mShaderLevel;
	sVertexProgram->disableTexture(LLViewerShaderMgr::DEFERRED_NORMAL);
	sVertexProgram->disableTexture(LLViewerShaderMgr::SPECULAR_MAP);
	sVertexProgram->disableTexture(LLViewerShaderMgr::DIFFUSE_MAP);
	gPipeline.unbindDeferredShader(*sVertexProgram);
   sVertexProgram = NULL;
   sDiffuseChannel = 0;
}

void LLDrawPoolAvatar::beginDeferredRigid()
{
    LL_PROFILE_ZONE_SCOPED_CATEGORY_AVATAR

	sVertexProgram = &gDeferredNonIndexedDiffuseAlphaMaskNoColorProgram;
	sDiffuseChannel = sVertexProgram->enableTexture(LLViewerShaderMgr::DIFFUSE_MAP);
	sVertexProgram->bind();
	sVertexProgram->setMinimumAlpha(LLDrawPoolAvatar::sMinimumAlpha);
    if (LLPipeline::sRenderingHUDs)
	{
		sVertexProgram->uniform1i(LLShaderMgr::NO_ATMO, 1);
	}
	else
	{
		sVertexProgram->uniform1i(LLShaderMgr::NO_ATMO, 0);
	}
}

void LLDrawPoolAvatar::endDeferredRigid()
{
    LL_PROFILE_ZONE_SCOPED_CATEGORY_AVATAR

	sShaderLevel = mShaderLevel;
	sVertexProgram->disableTexture(LLViewerShaderMgr::DIFFUSE_MAP);
	sVertexProgram->unbind();
	gGL.getTexUnit(0)->activate();
}


void LLDrawPoolAvatar::beginSkinned()
{
    LL_PROFILE_ZONE_SCOPED_CATEGORY_AVATAR

	if (sShaderLevel > 0)
	{
		if (LLPipeline::sUnderWaterRender)
		{
			sVertexProgram = &gAvatarWaterProgram;
			sShaderLevel = llmin((U32) 1, sShaderLevel);
		}
		else
		{
			sVertexProgram = &gAvatarProgram;
		}
	}
	else
	{
		if (LLPipeline::sUnderWaterRender)
		{
			sVertexProgram = &gObjectAlphaMaskNoColorWaterProgram;
		}
		else
		{
			sVertexProgram = &gObjectAlphaMaskNoColorProgram;
		}
	}
	
	if (sShaderLevel > 0)  // for hardware blending
	{
		sRenderingSkinned = TRUE;

		sVertexProgram->bind();
		sVertexProgram->enableTexture(LLViewerShaderMgr::BUMP_MAP);
        if (LLPipeline::sRenderingHUDs)
	    {
		    sVertexProgram->uniform1i(LLShaderMgr::NO_ATMO, 1);
	    }
	    else
	    {
		    sVertexProgram->uniform1i(LLShaderMgr::NO_ATMO, 0);
	    }
		gGL.getTexUnit(0)->activate();
	}
	else
	{
		if(gPipeline.shadersLoaded())
		{
			// software skinning, use a basic shader for windlight.
			// TODO: find a better fallback method for software skinning.
			sVertexProgram->bind();
            if (LLPipeline::sRenderingHUDs)
	        {
		        sVertexProgram->uniform1i(LLShaderMgr::NO_ATMO, 1);
	        }
	        else
	        {
		        sVertexProgram->uniform1i(LLShaderMgr::NO_ATMO, 0);
	        }
		}
	}

		sVertexProgram->setMinimumAlpha(LLDrawPoolAvatar::sMinimumAlpha);
}

void LLDrawPoolAvatar::endSkinned()
{
    LL_PROFILE_ZONE_SCOPED_CATEGORY_AVATAR

	// if we're in software-blending, remember to set the fence _after_ we draw so we wait till this rendering is done
	if (sShaderLevel > 0)
	{
		sRenderingSkinned = FALSE;
		sVertexProgram->disableTexture(LLViewerShaderMgr::BUMP_MAP);
		gGL.getTexUnit(0)->activate();
		sVertexProgram->unbind();
		sShaderLevel = mShaderLevel;
	}
	else
	{
		if(gPipeline.shadersLoaded())
		{
			// software skinning, use a basic shader for windlight.
			// TODO: find a better fallback method for software skinning.
			sVertexProgram->unbind();
		}
	}

	gGL.getTexUnit(0)->activate();
}

void LLDrawPoolAvatar::beginDeferredSkinned()
{
    LL_PROFILE_ZONE_SCOPED_CATEGORY_AVATAR

	sShaderLevel = mShaderLevel;
	sVertexProgram = &gDeferredAvatarProgram;
	sRenderingSkinned = TRUE;

	sVertexProgram->bind();
	sVertexProgram->setMinimumAlpha(LLDrawPoolAvatar::sMinimumAlpha);
	if (LLPipeline::sRenderingHUDs)
	{
		sVertexProgram->uniform1i(LLShaderMgr::NO_ATMO, 1);
	}
	else
	{
		sVertexProgram->uniform1i(LLShaderMgr::NO_ATMO, 0);
	}

	sDiffuseChannel = sVertexProgram->enableTexture(LLViewerShaderMgr::DIFFUSE_MAP);
	gGL.getTexUnit(0)->activate();
}

void LLDrawPoolAvatar::endDeferredSkinned()
{
    LL_PROFILE_ZONE_SCOPED_CATEGORY_AVATAR

	// if we're in software-blending, remember to set the fence _after_ we draw so we wait till this rendering is done
	sRenderingSkinned = FALSE;
	sVertexProgram->unbind();

	sVertexProgram->disableTexture(LLViewerShaderMgr::DIFFUSE_MAP);

	sShaderLevel = mShaderLevel;

	gGL.getTexUnit(0)->activate();
}

void LLDrawPoolAvatar::renderAvatars(LLVOAvatar* single_avatar, S32 pass)
{
    LL_PROFILE_ZONE_SCOPED_CATEGORY_AVATAR; //LL_RECORD_BLOCK_TIME(FTM_RENDER_CHARACTERS);

	if (pass == -1)
	{
		LL_PROFILE_ZONE_NAMED_CATEGORY_AVATAR("pass -1"); // <FS:Beq/> Tracy markup
		for (S32 i = 1; i < getNumPasses(); i++)
		{ //skip foot shadows
			prerender();
			beginRenderPass(i);
			renderAvatars(single_avatar, i);
			endRenderPass(i);
		}

		return;
	}

	if (mDrawFace.empty() && !single_avatar)
	{
		return;
	}

	LLVOAvatar *avatarp { nullptr };

	if (single_avatar)
	{
		avatarp = single_avatar;
	}
	else
	{
		LL_PROFILE_ZONE_NAMED_CATEGORY_AVATAR("Find avatarp"); // <FS:Beq/> Tracy markup
		const LLFace *facep = mDrawFace[0];
		if (!facep->getDrawable())
		{
			return;
		}
		avatarp = (LLVOAvatar *)facep->getDrawable()->getVObj().get();
	}

    if (avatarp->isDead() || avatarp->mDrawable.isNull())
	{
		return;
	}
	FSPerfStats::RecordAvatarTime T(avatarp->getID(), FSPerfStats::StatType_t::RENDER_GEOMETRY);

	// <FS:Zi> Add avatar hitbox debug
	static LLCachedControl<bool> render_hitbox(gSavedSettings, "DebugRenderHitboxes", false);
	if (render_hitbox && pass == 2)
	{
		LL_PROFILE_ZONE_NAMED_CATEGORY_AVATAR("render_hitbox");

		// load the debug output shader
		LLGLSLShader* current_shader_program = LLGLSLShader::sCurBoundShaderPtr;
		gDebugProgram.bind();

		// set up drawing mode and remove any textures used
		LLGLEnable blend(GL_BLEND);
		gGL.getTexUnit(0)->unbind(LLTexUnit::TT_TEXTURE);

		LLColor4 avatar_color = LLNetMap::getAvatarColor(avatarp->getID());
		gGL.diffuseColor4f(avatar_color.mV[VRED], avatar_color.mV[VGREEN], avatar_color.mV[VBLUE], avatar_color.mV[VALPHA]);
		gGL.setLineWidth(2.0f);

		const LLQuaternion& rot = avatarp->getRotationRegion();
		const LLVector3& pos = avatarp->getPositionAgent();
		const LLVector3& size = avatarp->getScale();
		
		// drawBoxOutline partly copied from llspatialpartition.cpp below

		// set up and rotate hitbox to avatar orientation, half the avatar scale in either direction
		LLVector3 v1 = size.scaledVec(LLVector3( 0.5f, 0.5f, 0.5f)) * rot;
		LLVector3 v2 = size.scaledVec(LLVector3(-0.5f, 0.5f, 0.5f)) * rot;
		LLVector3 v3 = size.scaledVec(LLVector3(-0.5f,-0.5f, 0.5f)) * rot;
		LLVector3 v4 = size.scaledVec(LLVector3( 0.5f,-0.5f, 0.5f)) * rot;

		// render the box
		gGL.begin(LLRender::LINES);

		//top
		gGL.vertex3fv((pos + v1).mV);
		gGL.vertex3fv((pos + v2).mV);
		gGL.vertex3fv((pos + v2).mV);
		gGL.vertex3fv((pos + v3).mV);
		gGL.vertex3fv((pos + v3).mV);
		gGL.vertex3fv((pos + v4).mV);
		gGL.vertex3fv((pos + v4).mV);
		gGL.vertex3fv((pos + v1).mV);

		//bottom
		gGL.vertex3fv((pos - v1).mV);
		gGL.vertex3fv((pos - v2).mV);
		gGL.vertex3fv((pos - v2).mV);
		gGL.vertex3fv((pos - v3).mV);
		gGL.vertex3fv((pos - v3).mV);
		gGL.vertex3fv((pos - v4).mV);
		gGL.vertex3fv((pos - v4).mV);
		gGL.vertex3fv((pos - v1).mV);

		//right
		gGL.vertex3fv((pos + v1).mV);
		gGL.vertex3fv((pos - v3).mV);

		gGL.vertex3fv((pos + v4).mV);
		gGL.vertex3fv((pos - v2).mV);

		//left
		gGL.vertex3fv((pos + v2).mV);
		gGL.vertex3fv((pos - v4).mV);

		gGL.vertex3fv((pos + v3).mV);
		gGL.vertex3fv((pos - v1).mV);

		gGL.end();

		// unload debug shader
		gDebugProgram.unbind();
		if (current_shader_program)
		{
			current_shader_program->bind();
		}
	}
	// </FS:Zi>

// <FS:Beq> rendertime Tracy annotations
{
	LL_PROFILE_ZONE_NAMED_CATEGORY_AVATAR("check fully_loaded"); 
// </FS:Beq>
	if (!single_avatar && !avatarp->isFullyLoaded() )
	{
		LL_PROFILE_ZONE_NAMED_CATEGORY_AVATAR("avatar not loaded"); // <FS:Beq/> Tracy markup
		if (pass==0 && (!gPipeline.hasRenderType(LLPipeline::RENDER_TYPE_PARTICLES) || LLViewerPartSim::getMaxPartCount() <= 0))
		{
			// debug code to draw a sphere in place of avatar
			gGL.getTexUnit(0)->bind(LLViewerFetchedTexture::sWhiteImagep);
			gGL.setColorMask(true, true);
			LLVector3 pos = avatarp->getPositionAgent();
			gGL.color4f(1.0f, 1.0f, 1.0f, 0.7f);
			
			gGL.pushMatrix();	 
			gGL.translatef((F32)(pos.mV[VX]),	 
						   (F32)(pos.mV[VY]),	 
							(F32)(pos.mV[VZ]));	 
			 gGL.scalef(0.15f, 0.15f, 0.3f);

			 gSphere.renderGGL();
				 
			 gGL.popMatrix();
			 gGL.setColorMask(true, false);
		}
		// don't render please
		return;
	}
}// <FS:Beq/> rendertime Tracy annotations

	BOOL impostor = !LLPipeline::sImpostorRender && avatarp->isImpostor() && !single_avatar;

// <FS:Beq> rendertime Tracy annotations
{
	LL_PROFILE_ZONE_NAMED_CATEGORY_AVATAR("check appearance");
// </FS:Beq> 
	if (( /*avatarp->isInMuteList() // <FS:Ansariel> Partially undo MAINT-5700: Draw imposter for muted avatars
		  ||*/ impostor 
		  || (LLVOAvatar::AOA_NORMAL != avatarp->getOverallAppearance() && !avatarp->needsImpostorUpdate()) ) && pass != 0)
//		  || (LLVOAvatar::AV_DO_NOT_RENDER == avatarp->getVisualMuteSettings() && !avatarp->needsImpostorUpdate()) ) && pass != 0)
	{ //don't draw anything but the impostor for impostored avatars
		return;
	}
}// <FS:Beq/> rendertime Tracy annotations
	
	if (pass == 0 && !impostor && LLPipeline::sUnderWaterRender)
	{ //don't draw foot shadows under water
		return;
	}

	LLVOAvatar *attached_av = avatarp->getAttachedAvatar();
	if (attached_av && (LLVOAvatar::AOA_NORMAL != attached_av->getOverallAppearance() || !gPipeline.hasRenderType(LLPipeline::RENDER_TYPE_AVATAR)))
	{
		// Animesh attachment of a jellydolled or invisible parent - don't show
		return;
	}

	if (pass == 0)
	{
		LL_PROFILE_ZONE_NAMED_CATEGORY_AVATAR("pass 0"); // <FS:Beq/> Tracy markup
		if (!LLPipeline::sReflectionRender)
		{
			LLVOAvatar::sNumVisibleAvatars++;
		}

//		if (impostor || (LLVOAvatar::AV_DO_NOT_RENDER == avatarp->getVisualMuteSettings() && !avatarp->needsImpostorUpdate()))
		if (impostor || (LLVOAvatar::AOA_NORMAL != avatarp->getOverallAppearance() && !avatarp->needsImpostorUpdate()))
		{
			LL_PROFILE_ZONE_NAMED_CATEGORY_AVATAR("render impostor"); // <FS:Beq/> Tracy markup
			if (LLPipeline::sRenderDeferred && !LLPipeline::sReflectionRender && avatarp->mImpostor.isComplete()) 
			{
				// <FS:Ansariel> FIRE-9179: Crash fix
				//if (normal_channel > -1)
				U32 num_tex = avatarp->mImpostor.getNumTextures();
				if (normal_channel > -1 && num_tex >= 3)
				// </FS:Ansariel>
				{
					avatarp->mImpostor.bindTexture(2, normal_channel);
				}
				// <FS:Ansariel> FIRE-9179: Crash fix
				//if (specular_channel > -1)
				if (specular_channel > -1 && num_tex >= 2)
				// </FS:Ansariel>
				{
					avatarp->mImpostor.bindTexture(1, specular_channel);
				}
			}
			avatarp->renderImpostor(avatarp->getMutedAVColor(), sDiffuseChannel);
		}
		return;
	}

	if (pass == 1)
	{
		LL_PROFILE_ZONE_NAMED_CATEGORY_AVATAR("render rigid meshes (eyeballs)"); // <FS:Beq/> Tracy markup
		// render rigid meshes (eyeballs) first
		avatarp->renderRigid();
		return;
	}

	if ((sShaderLevel >= SHADER_LEVEL_CLOTH))
	{
		LL_PROFILE_ZONE_NAMED_CATEGORY_AVATAR("shader level > CLOTH"); // <FS:Beq/> Tracy markup
		LLMatrix4 rot_mat;
		LLViewerCamera::getInstance()->getMatrixToLocal(rot_mat);
		LLMatrix4 cfr(OGL_TO_CFR_ROTATION);
		rot_mat *= cfr;
		
		LLVector4 wind;
		wind.setVec(avatarp->mWindVec);
		wind.mV[VW] = 0;
		wind = wind * rot_mat;
		wind.mV[VW] = avatarp->mWindVec.mV[VW];

		sVertexProgram->uniform4fv(LLViewerShaderMgr::AVATAR_WIND, 1, wind.mV);
		F32 phase = -1.f * (avatarp->mRipplePhase);

		F32 freq = 7.f + (noise1(avatarp->mRipplePhase) * 2.f);
		LLVector4 sin_params(freq, freq, freq, phase);
		sVertexProgram->uniform4fv(LLViewerShaderMgr::AVATAR_SINWAVE, 1, sin_params.mV);

		LLVector4 gravity(0.f, 0.f, -CLOTHING_GRAVITY_EFFECT, 0.f);
		gravity = gravity * rot_mat;
		sVertexProgram->uniform4fv(LLViewerShaderMgr::AVATAR_GRAVITY, 1, gravity.mV);
	}

	if( !single_avatar || (avatarp == single_avatar) )
	{
		LL_PROFILE_ZONE_NAMED_CATEGORY_AVATAR("renderSkinned"); // <FS:Beq/> Tracy markup
		avatarp->renderSkinned();
	}
}

static LLTrace::BlockTimerStatHandle FTM_RIGGED_VBO("Rigged VBO");

//-----------------------------------------------------------------------------
// getDebugTexture()
//-----------------------------------------------------------------------------
LLViewerTexture *LLDrawPoolAvatar::getDebugTexture()
{
    LL_PROFILE_ZONE_SCOPED_CATEGORY_AVATAR

	if (mReferences.empty())
	{
		return NULL;
	}
	LLFace *face = mReferences[0];
	if (!face->getDrawable())
	{
		return NULL;
	}
	const LLViewerObject *objectp = face->getDrawable()->getVObj();

	// Avatar should always have at least 1 (maybe 3?) TE's.
	return objectp->getTEImage(0);
}


LLColor3 LLDrawPoolAvatar::getDebugColor() const
{
	return LLColor3(0.f, 1.f, 0.f);
}

<|MERGE_RESOLUTION|>--- conflicted
+++ resolved
@@ -53,7 +53,6 @@
 #include "llviewercontrol.h" // for gSavedSettings
 #include "llviewertexturelist.h"
 
-<<<<<<< HEAD
 // <FS:Zi> Add avatar hitbox debug
 #include "llviewercontrol.h"
 // (See *NOTE: in renderAvatars why this forward declatation is commented out)
@@ -63,10 +62,6 @@
 #include "fsperfstats.h" // <FS:Beq> performance stats support
 
 
-static U32 sDataMask = LLDrawPoolAvatar::VERTEX_DATA_MASK;
-static U32 sBufferUsage = GL_STREAM_DRAW;
-=======
->>>>>>> 8b39e0e1
 static U32 sShaderLevel = 0;
 
 LLGLSLShader* LLDrawPoolAvatar::sVertexProgram = NULL;
