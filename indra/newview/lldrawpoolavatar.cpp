/** 
 * @file lldrawpoolavatar.cpp
 * @brief LLDrawPoolAvatar class implementation
 *
 * $LicenseInfo:firstyear=2002&license=viewerlgpl$
 * Second Life Viewer Source Code
 * Copyright (C) 2010, Linden Research, Inc.
 * 
 * This library is free software; you can redistribute it and/or
 * modify it under the terms of the GNU Lesser General Public
 * License as published by the Free Software Foundation;
 * version 2.1 of the License only.
 * 
 * This library is distributed in the hope that it will be useful,
 * but WITHOUT ANY WARRANTY; without even the implied warranty of
 * MERCHANTABILITY or FITNESS FOR A PARTICULAR PURPOSE.  See the GNU
 * Lesser General Public License for more details.
 * 
 * You should have received a copy of the GNU Lesser General Public
 * License along with this library; if not, write to the Free Software
 * Foundation, Inc., 51 Franklin Street, Fifth Floor, Boston, MA  02110-1301  USA
 * 
 * Linden Research, Inc., 945 Battery Street, San Francisco, CA  94111  USA
 * $/LicenseInfo$
 */

#include "llviewerprecompiledheaders.h"

#include "lldrawpoolavatar.h"
#include "llskinningutil.h"
#include "llrender.h"

#include "llvoavatar.h"
#include "m3math.h"
#include "llmatrix4a.h"

#include "llagent.h" //for gAgent.needsRenderAvatar()
#include "lldrawable.h"
#include "lldrawpoolbump.h"
#include "llface.h"
#include "llmeshrepository.h"
#include "llsky.h"
#include "llviewercamera.h"
#include "llviewerregion.h"
#include "noise.h"
#include "pipeline.h"
#include "llviewershadermgr.h"
#include "llvovolume.h"
#include "llvolume.h"
#include "llappviewer.h"
#include "llrendersphere.h"
#include "llviewerpartsim.h"
#include "llviewercontrol.h" // for gSavedSettings
#include "llviewertexturelist.h"

// <FS:Zi> Add avatar hitbox debug
#include "llviewercontrol.h"
// (See *NOTE: in renderAvatars why this forward declatation is commented out)
// void drawBoxOutline(const LLVector3& pos,const LLVector3& size);	// llspatialpartition.cpp
// </FS:Zi>
#include "llnetmap.h"

static U32 sDataMask = LLDrawPoolAvatar::VERTEX_DATA_MASK;
static U32 sBufferUsage = GL_STREAM_DRAW_ARB;
static U32 sShaderLevel = 0;

LLGLSLShader* LLDrawPoolAvatar::sVertexProgram = NULL;
BOOL	LLDrawPoolAvatar::sSkipOpaque = FALSE;
BOOL	LLDrawPoolAvatar::sSkipTransparent = FALSE;
S32 LLDrawPoolAvatar::sDiffuseChannel = 0;
F32 LLDrawPoolAvatar::sMinimumAlpha = 0.2f;

LLUUID gBlackSquareID;

static bool is_deferred_render = false;
static bool is_post_deferred_render = false;

extern BOOL gUseGLPick;

F32 CLOTHING_GRAVITY_EFFECT = 0.7f;
F32 CLOTHING_ACCEL_FORCE_FACTOR = 0.2f;

// Format for gAGPVertices
// vertex format for bumpmapping:
//  vertices   12
//  pad		    4
//  normals    12
//  pad		    4
//  texcoords0  8
//  texcoords1  8
// total       48
//
// for no bumpmapping
//  vertices	   12
//  texcoords	8
//  normals	   12
// total	   32
//

S32 AVATAR_OFFSET_POS = 0;
S32 AVATAR_OFFSET_NORMAL = 16;
S32 AVATAR_OFFSET_TEX0 = 32;
S32 AVATAR_OFFSET_TEX1 = 40;
S32 AVATAR_VERTEX_BYTES = 48;

BOOL gAvatarEmbossBumpMap = FALSE;
static BOOL sRenderingSkinned = FALSE;
S32 normal_channel = -1;
S32 specular_channel = -1;
S32 cube_channel = -1;

static LLTrace::BlockTimerStatHandle FTM_SHADOW_AVATAR("Avatar Shadow");

LLDrawPoolAvatar::LLDrawPoolAvatar() : 
	LLFacePool(POOL_AVATAR)	
{
}

LLDrawPoolAvatar::~LLDrawPoolAvatar()
{
    if (!isDead())
    {
        LL_WARNS() << "Destroying avatar drawpool that still contains faces" << LL_ENDL;
    }
}

// virtual
BOOL LLDrawPoolAvatar::isDead()
{
    if (!LLFacePool::isDead())
    {
        return FALSE;
    }
    
	for (U32 i = 0; i < NUM_RIGGED_PASSES; ++i)
    {
        if (mRiggedFace[i].size() > 0)
        {
            return FALSE;
        }
    }
    return TRUE;
}
 
//-----------------------------------------------------------------------------
// instancePool()
//-----------------------------------------------------------------------------
LLDrawPool *LLDrawPoolAvatar::instancePool()
{
	return new LLDrawPoolAvatar();
}


S32 LLDrawPoolAvatar::getVertexShaderLevel() const
{
	return (S32) LLViewerShaderMgr::instance()->getVertexShaderLevel(LLViewerShaderMgr::SHADER_AVATAR);
}

void LLDrawPoolAvatar::prerender()
{
	mVertexShaderLevel = LLViewerShaderMgr::instance()->getVertexShaderLevel(LLViewerShaderMgr::SHADER_AVATAR);
	
	sShaderLevel = mVertexShaderLevel;
	
	if (sShaderLevel > 0)
	{
		sBufferUsage = GL_DYNAMIC_DRAW_ARB;
	}
	else
	{
		sBufferUsage = GL_STREAM_DRAW_ARB;
	}

	if (!mDrawFace.empty())
	{
		const LLFace *facep = mDrawFace[0];
		if (facep && facep->getDrawable())
		{
			LLVOAvatar* avatarp = (LLVOAvatar *)facep->getDrawable()->getVObj().get();
			updateRiggedVertexBuffers(avatarp);
		}
	}
}

LLMatrix4& LLDrawPoolAvatar::getModelView()
{
	static LLMatrix4 ret;

	ret.initRows(LLVector4(gGLModelView+0),
				 LLVector4(gGLModelView+4),
				 LLVector4(gGLModelView+8),
				 LLVector4(gGLModelView+12));

	return ret;
}

//-----------------------------------------------------------------------------
// render()
//-----------------------------------------------------------------------------



void LLDrawPoolAvatar::beginDeferredPass(S32 pass)
{
	LL_RECORD_BLOCK_TIME(FTM_RENDER_CHARACTERS);
	
	sSkipTransparent = TRUE;
	is_deferred_render = true;
	
	if (LLPipeline::sImpostorRender)
	{ //impostor pass does not have rigid or impostor rendering
		pass += 2;
	}

	switch (pass)
	{
	case 0:
		beginDeferredImpostor();
		break;
	case 1:
		beginDeferredRigid();
		break;
	case 2:
		beginDeferredSkinned();
		break;
	case 3:
		beginDeferredRiggedSimple();
		break;
	case 4:
		beginDeferredRiggedBump();
		break;
	default:
		beginDeferredRiggedMaterial(pass-5);
		break;
	}
}

void LLDrawPoolAvatar::endDeferredPass(S32 pass)
{
	LL_RECORD_BLOCK_TIME(FTM_RENDER_CHARACTERS);

	sSkipTransparent = FALSE;
	is_deferred_render = false;

	if (LLPipeline::sImpostorRender)
	{
		pass += 2;
	}

	switch (pass)
	{
	case 0:
		endDeferredImpostor();
		break;
	case 1:
		endDeferredRigid();
		break;
	case 2:
		endDeferredSkinned();
		break;
	case 3:
		endDeferredRiggedSimple();
		break;
	case 4:
		endDeferredRiggedBump();
		break;
	default:
		endDeferredRiggedMaterial(pass-5);
		break;
	}
}

void LLDrawPoolAvatar::renderDeferred(S32 pass)
{
	render(pass);
}

S32 LLDrawPoolAvatar::getNumPostDeferredPasses()
{
	return 10;
}

void LLDrawPoolAvatar::beginPostDeferredPass(S32 pass)
{
	switch (pass)
	{
	case 0:
		beginPostDeferredAlpha();
		break;
	case 1:
		beginRiggedFullbright();
		break;
	case 2:
		beginRiggedFullbrightShiny();
		break;
	case 3:
		beginDeferredRiggedAlpha();
		break;
	case 4:
		beginRiggedFullbrightAlpha();
		break;
	case 9:
		beginRiggedGlow();
		break;
	default:
		beginDeferredRiggedMaterialAlpha(pass-5);
		break;
	}
}

void LLDrawPoolAvatar::beginPostDeferredAlpha()
{
	sSkipOpaque = TRUE;
	sShaderLevel = mVertexShaderLevel;
	sVertexProgram = &gDeferredAvatarAlphaProgram;
	sRenderingSkinned = TRUE;

	gPipeline.bindDeferredShader(*sVertexProgram);

	sVertexProgram->setMinimumAlpha(LLDrawPoolAvatar::sMinimumAlpha);

	sDiffuseChannel = sVertexProgram->enableTexture(LLViewerShaderMgr::DIFFUSE_MAP);
}

void LLDrawPoolAvatar::beginDeferredRiggedAlpha()
{
	sVertexProgram = &gDeferredSkinnedAlphaProgram;
	gPipeline.bindDeferredShader(*sVertexProgram);
	sDiffuseChannel = sVertexProgram->enableTexture(LLViewerShaderMgr::DIFFUSE_MAP);
	gPipeline.enableLightsDynamic();
}

void LLDrawPoolAvatar::beginDeferredRiggedMaterialAlpha(S32 pass)
{
	switch (pass)
	{
	case 0: pass = 1; break;
	case 1: pass = 5; break;
	case 2: pass = 9; break;
	default: pass = 13; break;
	}

	pass += LLMaterial::SHADER_COUNT;

	sVertexProgram = &gDeferredMaterialProgram[pass];

	if (LLPipeline::sUnderWaterRender)
	{
		sVertexProgram = &(gDeferredMaterialWaterProgram[pass]);
	}

	gPipeline.bindDeferredShader(*sVertexProgram);
	sDiffuseChannel = sVertexProgram->enableTexture(LLViewerShaderMgr::DIFFUSE_MAP);
	normal_channel = sVertexProgram->enableTexture(LLViewerShaderMgr::BUMP_MAP);
	specular_channel = sVertexProgram->enableTexture(LLViewerShaderMgr::SPECULAR_MAP);
	gPipeline.enableLightsDynamic();
}

void LLDrawPoolAvatar::endDeferredRiggedAlpha()
{
	LLVertexBuffer::unbind();
	gPipeline.unbindDeferredShader(*sVertexProgram);
	sDiffuseChannel = 0;
	normal_channel = -1;
	specular_channel = -1;
	sVertexProgram = NULL;
}

void LLDrawPoolAvatar::endPostDeferredPass(S32 pass)
{
	switch (pass)
	{
	case 0:
		endPostDeferredAlpha();
		break;
	case 1:
		endRiggedFullbright();
		break;
	case 2:
		endRiggedFullbrightShiny();
		break;
	case 3:
		endDeferredRiggedAlpha();
		break;
	case 4:
		endRiggedFullbrightAlpha();
		break;
	case 5:
		endRiggedGlow();
		break;
	default:
		endDeferredRiggedAlpha();
		break;
	}
}

void LLDrawPoolAvatar::endPostDeferredAlpha()
{
	// if we're in software-blending, remember to set the fence _after_ we draw so we wait till this rendering is done
	sRenderingSkinned = FALSE;
	sSkipOpaque = FALSE;
		
	gPipeline.unbindDeferredShader(*sVertexProgram);
	sDiffuseChannel = 0;
	sShaderLevel = mVertexShaderLevel;
}

void LLDrawPoolAvatar::renderPostDeferred(S32 pass)
{
	static const S32 actual_pass[] =
	{ //map post deferred pass numbers to what render() expects
		2, //skinned
		4, // rigged fullbright
		6, //rigged fullbright shiny
		7, //rigged alpha
		8, //rigged fullbright alpha
		9, //rigged material alpha 1
		10,//rigged material alpha 2
		11,//rigged material alpha 3
		12,//rigged material alpha 4
		13, //rigged glow
	};

	S32 p = actual_pass[pass];

	if (LLPipeline::sImpostorRender)
	{ //HACK for impostors so actual pass ends up being proper pass
		p -= 2;
	}

	is_post_deferred_render = true;
	render(p);
	is_post_deferred_render = false;
}


S32 LLDrawPoolAvatar::getNumShadowPasses()
{
	return 2;
}

void LLDrawPoolAvatar::beginShadowPass(S32 pass)
{
	LL_RECORD_BLOCK_TIME(FTM_SHADOW_AVATAR);

	if (pass == 0)
	{
		sVertexProgram = &gDeferredAvatarShadowProgram;
		
		//gGL.setAlphaRejectSettings(LLRender::CF_GREATER_EQUAL, 0.2f);		

		if ((sShaderLevel > 0))  // for hardware blending
		{
			sRenderingSkinned = TRUE;
			sVertexProgram->bind();
		}

		gGL.diffuseColor4f(1,1,1,1);
	}
	else
	{
		sVertexProgram = &gDeferredAttachmentShadowProgram;
		sDiffuseChannel = sVertexProgram->enableTexture(LLViewerShaderMgr::DIFFUSE_MAP);
		sVertexProgram->bind();
	}
}

void LLDrawPoolAvatar::endShadowPass(S32 pass)
{
	LL_RECORD_BLOCK_TIME(FTM_SHADOW_AVATAR);
	if (pass == 0)
	{
		if (sShaderLevel > 0)
		{
			sRenderingSkinned = FALSE;
			sVertexProgram->unbind();
		}
	}
	else
	{
		LLVertexBuffer::unbind();
		sVertexProgram->unbind();
		sVertexProgram = NULL;
	}
}

void LLDrawPoolAvatar::renderShadow(S32 pass)
{
	LL_RECORD_BLOCK_TIME(FTM_SHADOW_AVATAR);

	// <FS:Ansariel> Chalice Yao's simple avatar shadows via Marine Kelley
	static LLCachedControl<U32> fsSimpleAvatarShadows(gSavedSettings, "FSSimpleAvatarShadows", 3);
	if (fsSimpleAvatarShadows == 0)
	{
		return;
	}
	// </FS:Ansariel>

	if (mDrawFace.empty())
	{
		return;
	}

	const LLFace *facep = mDrawFace[0];
	if (!facep->getDrawable())
	{
		return;
	}
	LLVOAvatar *avatarp = (LLVOAvatar *)facep->getDrawable()->getVObj().get();

	if (avatarp->isDead() || avatarp->mIsDummy || avatarp->mDrawable.isNull())
	{
		return;
	}

	BOOL impostor = avatarp->isImpostor();
	if (impostor 
		// <FS:Ansariel> Fix LL impostor hacking; No shadow for impostors
		//&& LLVOAvatar::AV_DO_NOT_RENDER != avatarp->getVisualMuteSettings()
		//&& LLVOAvatar::AV_ALWAYS_RENDER != avatarp->getVisualMuteSettings())
		)
		// </FS:Ansariel>
	{
		return;
	}
	
	if (pass == 0)
	{
		avatarp->renderSkinned();
	}
	// <FS:Ansariel> Chalice Yao's simple avatar shadows via Marine Kelley
	else if (fsSimpleAvatarShadows == 1)
	{
		// Don't render the shadow of anything that is rigged. Instead, force the shadow of the avatar shape to render instead.
		// See LLVOAvatar::isTextureVisible() and LLVOAvatarSelf::isTextureVisible()
		return;
	}
	else if (fsSimpleAvatarShadows == 2)
	{
		renderRiggedShadows(avatarp);
	}
	// </FS:Ansariel>
	else
	{
		for (U32 i = 0; i < NUM_RIGGED_PASSES; ++i)
		{
			renderRigged(avatarp, i);
		}
	}
}

S32 LLDrawPoolAvatar::getNumPasses()
{
	if (LLPipeline::sImpostorRender)
	{
		return 8;
	}
	else 
	{
		return 10;
	}
}


S32 LLDrawPoolAvatar::getNumDeferredPasses()
{
	if (LLPipeline::sImpostorRender)
	{
		return 19;
	}
	else
	{
		return 21;
	}
}


void LLDrawPoolAvatar::render(S32 pass)
{
	LL_RECORD_BLOCK_TIME(FTM_RENDER_CHARACTERS);
	if (LLPipeline::sImpostorRender)
	{
		renderAvatars(NULL, pass+2);
		return;
	}

	renderAvatars(NULL, pass); // render all avatars
}

void LLDrawPoolAvatar::beginRenderPass(S32 pass)
{
	LL_RECORD_BLOCK_TIME(FTM_RENDER_CHARACTERS);
	//reset vertex buffer mappings
	LLVertexBuffer::unbind();

	if (LLPipeline::sImpostorRender)
	{ //impostor render does not have impostors or rigid rendering
		pass += 2;
	}

	switch (pass)
	{
	case 0:
		beginImpostor();
		break;
	case 1:
		beginRigid();
		break;
	case 2:
		beginSkinned();
		break;
	case 3:
		beginRiggedSimple();
		break;
	case 4:
		beginRiggedFullbright();
		break;
	case 5:
		beginRiggedShinySimple();
		break;
	case 6:
		beginRiggedFullbrightShiny();
		break;
	case 7:
		beginRiggedAlpha();
		break;
	case 8:
		beginRiggedFullbrightAlpha();
		break;
	case 9:
		beginRiggedGlow();
		break;
	}

	if (pass == 0)
	{ //make sure no stale colors are left over from a previous render
		gGL.diffuseColor4f(1,1,1,1);
	}
}

void LLDrawPoolAvatar::endRenderPass(S32 pass)
{
	LL_RECORD_BLOCK_TIME(FTM_RENDER_CHARACTERS);

	if (LLPipeline::sImpostorRender)
	{
		pass += 2;		
	}

	switch (pass)
	{
	case 0:
		endImpostor();
		break;
	case 1:
		endRigid();
		break;
	case 2:
		endSkinned();
		break;
	case 3:
		endRiggedSimple();
		break;
	case 4:
		endRiggedFullbright();
		break;
	case 5:
		endRiggedShinySimple();
		break;
	case 6:
		endRiggedFullbrightShiny();
		break;
	case 7:
		endRiggedAlpha();
		break;
	case 8:
		endRiggedFullbrightAlpha();
		break;
	case 9:
		endRiggedGlow();
		break;
	}
}

void LLDrawPoolAvatar::beginImpostor()
{
	if (!LLPipeline::sReflectionRender)
	{
		LLVOAvatar::sRenderDistance = llclamp(LLVOAvatar::sRenderDistance, 16.f, 256.f);
		LLVOAvatar::sNumVisibleAvatars = 0;
	}

	if (LLGLSLShader::sNoFixedFunction)
	{
		gImpostorProgram.bind();
		gImpostorProgram.setMinimumAlpha(0.01f);
	}

	gPipeline.enableLightsFullbright(LLColor4(1,1,1,1));
	sDiffuseChannel = 0;
}

void LLDrawPoolAvatar::endImpostor()
{
	if (LLGLSLShader::sNoFixedFunction)
	{
		gImpostorProgram.unbind();
	}
	gPipeline.enableLightsDynamic();
}

void LLDrawPoolAvatar::beginRigid()
{
	if (gPipeline.canUseVertexShaders())
	{
		if (LLPipeline::sUnderWaterRender)
		{
			sVertexProgram = &gObjectAlphaMaskNoColorWaterProgram;
		}
		else
		{
			sVertexProgram = &gObjectAlphaMaskNoColorProgram;
		}
		
		if (sVertexProgram != NULL)
		{	//eyeballs render with the specular shader
			sVertexProgram->bind();
			sVertexProgram->setMinimumAlpha(LLDrawPoolAvatar::sMinimumAlpha);
            if (LLPipeline::sRenderingHUDs)
	        {
		        sVertexProgram->uniform1i(LLShaderMgr::NO_ATMO, 1);
	        }
	        else
	        {
		        sVertexProgram->uniform1i(LLShaderMgr::NO_ATMO, 0);
	        }
		}
	}
	else
	{
		sVertexProgram = NULL;
	}
}

void LLDrawPoolAvatar::endRigid()
{
	sShaderLevel = mVertexShaderLevel;
	if (sVertexProgram != NULL)
	{
		sVertexProgram->unbind();
	}
}

void LLDrawPoolAvatar::beginDeferredImpostor()
{
	if (!LLPipeline::sReflectionRender)
	{
		LLVOAvatar::sRenderDistance = llclamp(LLVOAvatar::sRenderDistance, 16.f, 256.f);
		LLVOAvatar::sNumVisibleAvatars = 0;
	}

	sVertexProgram = &gDeferredImpostorProgram;
	specular_channel = sVertexProgram->enableTexture(LLViewerShaderMgr::SPECULAR_MAP);
	normal_channel = sVertexProgram->enableTexture(LLViewerShaderMgr::DEFERRED_NORMAL);
	sDiffuseChannel = sVertexProgram->enableTexture(LLViewerShaderMgr::DIFFUSE_MAP);
	sVertexProgram->bind();
	sVertexProgram->setMinimumAlpha(0.01f);
}

void LLDrawPoolAvatar::endDeferredImpostor()
{
	sShaderLevel = mVertexShaderLevel;
	sVertexProgram->disableTexture(LLViewerShaderMgr::DEFERRED_NORMAL);
	sVertexProgram->disableTexture(LLViewerShaderMgr::SPECULAR_MAP);
	sVertexProgram->disableTexture(LLViewerShaderMgr::DIFFUSE_MAP);
	gPipeline.unbindDeferredShader(*sVertexProgram);
   sVertexProgram = NULL;
   sDiffuseChannel = 0;
}

void LLDrawPoolAvatar::beginDeferredRigid()
{
	sVertexProgram = &gDeferredNonIndexedDiffuseAlphaMaskNoColorProgram;
	sDiffuseChannel = sVertexProgram->enableTexture(LLViewerShaderMgr::DIFFUSE_MAP);
	sVertexProgram->bind();
	sVertexProgram->setMinimumAlpha(LLDrawPoolAvatar::sMinimumAlpha);
    if (LLPipeline::sRenderingHUDs)
	{
		sVertexProgram->uniform1i(LLShaderMgr::NO_ATMO, 1);
	}
	else
	{
		sVertexProgram->uniform1i(LLShaderMgr::NO_ATMO, 0);
	}
}

void LLDrawPoolAvatar::endDeferredRigid()
{
	sShaderLevel = mVertexShaderLevel;
	sVertexProgram->disableTexture(LLViewerShaderMgr::DIFFUSE_MAP);
	sVertexProgram->unbind();
	gGL.getTexUnit(0)->activate();
}


void LLDrawPoolAvatar::beginSkinned()
{
	if (sShaderLevel > 0)
	{
		if (LLPipeline::sUnderWaterRender)
		{
			sVertexProgram = &gAvatarWaterProgram;
			sShaderLevel = llmin((U32) 1, sShaderLevel);
		}
		else
		{
			sVertexProgram = &gAvatarProgram;
		}
	}
	else
	{
		if (LLPipeline::sUnderWaterRender)
		{
			sVertexProgram = &gObjectAlphaMaskNoColorWaterProgram;
		}
		else
		{
			sVertexProgram = &gObjectAlphaMaskNoColorProgram;
		}
	}
	
	if (sShaderLevel > 0)  // for hardware blending
	{
		sRenderingSkinned = TRUE;

		sVertexProgram->bind();
		sVertexProgram->enableTexture(LLViewerShaderMgr::BUMP_MAP);
        if (LLPipeline::sRenderingHUDs)
	    {
		    sVertexProgram->uniform1i(LLShaderMgr::NO_ATMO, 1);
	    }
	    else
	    {
		    sVertexProgram->uniform1i(LLShaderMgr::NO_ATMO, 0);
	    }
		gGL.getTexUnit(0)->activate();
	}
	else
	{
		if(gPipeline.canUseVertexShaders())
		{
			// software skinning, use a basic shader for windlight.
			// TODO: find a better fallback method for software skinning.
			sVertexProgram->bind();
            if (LLPipeline::sRenderingHUDs)
	        {
		        sVertexProgram->uniform1i(LLShaderMgr::NO_ATMO, 1);
	        }
	        else
	        {
		        sVertexProgram->uniform1i(LLShaderMgr::NO_ATMO, 0);
	        }
		}
	}

	if (LLGLSLShader::sNoFixedFunction)
	{
		sVertexProgram->setMinimumAlpha(LLDrawPoolAvatar::sMinimumAlpha);
	}
}

void LLDrawPoolAvatar::endSkinned()
{
	// if we're in software-blending, remember to set the fence _after_ we draw so we wait till this rendering is done
	if (sShaderLevel > 0)
	{
		sRenderingSkinned = FALSE;
		sVertexProgram->disableTexture(LLViewerShaderMgr::BUMP_MAP);
		gGL.getTexUnit(0)->activate();
		sVertexProgram->unbind();
		sShaderLevel = mVertexShaderLevel;
	}
	else
	{
		if(gPipeline.canUseVertexShaders())
		{
			// software skinning, use a basic shader for windlight.
			// TODO: find a better fallback method for software skinning.
			sVertexProgram->unbind();
		}
	}

	gGL.getTexUnit(0)->activate();
}

void LLDrawPoolAvatar::beginRiggedSimple()
{
	if (sShaderLevel > 0)
	{
		if (LLPipeline::sUnderWaterRender)
		{
			sVertexProgram = &gSkinnedObjectSimpleWaterProgram;
		}
		else
		{
			sVertexProgram = &gSkinnedObjectSimpleProgram;
		}
	}
	else
	{
		if (LLPipeline::sUnderWaterRender)
		{
			sVertexProgram = &gObjectSimpleNonIndexedWaterProgram;
		}
		else
		{
			sVertexProgram = &gObjectSimpleNonIndexedProgram;
		}
	}

	if (sShaderLevel > 0 || gPipeline.canUseVertexShaders())
	{
		sDiffuseChannel = 0;
		sVertexProgram->bind();
        if (LLPipeline::sRenderingHUDs)
	    {
		    sVertexProgram->uniform1i(LLShaderMgr::NO_ATMO, 1);
	    }
	    else
	    {
		    sVertexProgram->uniform1i(LLShaderMgr::NO_ATMO, 0);
	    }
	}
}

void LLDrawPoolAvatar::endRiggedSimple()
{
	LLVertexBuffer::unbind();
	if (sShaderLevel > 0 || gPipeline.canUseVertexShaders())
	{
		sVertexProgram->unbind();
		sVertexProgram = NULL;
	}
}

void LLDrawPoolAvatar::beginRiggedAlpha()
{
	beginRiggedSimple();
}

void LLDrawPoolAvatar::endRiggedAlpha()
{
	endRiggedSimple();
}


void LLDrawPoolAvatar::beginRiggedFullbrightAlpha()
{
	beginRiggedFullbright();
}

void LLDrawPoolAvatar::endRiggedFullbrightAlpha()
{
	endRiggedFullbright();
}

void LLDrawPoolAvatar::beginRiggedGlow()
{
	if (sShaderLevel > 0)
	{
		if (LLPipeline::sUnderWaterRender)
		{
			sVertexProgram = &gSkinnedObjectEmissiveWaterProgram;
		}
		else
		{
			sVertexProgram = &gSkinnedObjectEmissiveProgram;
		}
	}
	else
	{
		if (LLPipeline::sUnderWaterRender)
		{
			sVertexProgram = &gObjectEmissiveNonIndexedWaterProgram;
		}
		else
		{
			sVertexProgram = &gObjectEmissiveNonIndexedProgram;
		}
	}

	if (sShaderLevel > 0 || gPipeline.canUseVertexShaders())
	{
		sDiffuseChannel = 0;
		sVertexProgram->bind();

		sVertexProgram->uniform1f(LLShaderMgr::TEXTURE_GAMMA, LLPipeline::sRenderDeferred ? 2.2f : 1.1f);
<<<<<<< HEAD
		//F32 gamma = gSavedSettings.getF32("RenderDeferredDisplayGamma");
		static LLCachedControl<F32> gamma(gSavedSettings, "RenderDeferredDisplayGamma");
=======

        if (LLPipeline::sRenderingHUDs)
	    {
		    sVertexProgram->uniform1i(LLShaderMgr::NO_ATMO, 1);
	    }
	    else
	    {
		    sVertexProgram->uniform1i(LLShaderMgr::NO_ATMO, 0);
	    }

		F32 gamma = gSavedSettings.getF32("RenderDeferredDisplayGamma");
>>>>>>> bc787063
		sVertexProgram->uniform1f(LLShaderMgr::DISPLAY_GAMMA, (gamma > 0.1f) ? 1.0f / gamma : (1.0f/2.2f));
	}
}

void LLDrawPoolAvatar::endRiggedGlow()
{
	endRiggedFullbright();
}

void LLDrawPoolAvatar::beginRiggedFullbright()
{
	if (sShaderLevel > 0)
	{
		if (LLPipeline::sUnderWaterRender)
		{
			sVertexProgram = &gSkinnedObjectFullbrightWaterProgram;
		}
		else
		{
			if (LLPipeline::sRenderDeferred)
			{
				sVertexProgram = &gDeferredSkinnedFullbrightProgram;
			}
			else
			{
				sVertexProgram = &gSkinnedObjectFullbrightProgram;
			}
		}
	}
	else
	{
		if (LLPipeline::sUnderWaterRender)
		{
			sVertexProgram = &gObjectFullbrightNonIndexedWaterProgram;
		}
		else
		{
			sVertexProgram = &gObjectFullbrightNonIndexedProgram;
		}
	}

	if (sShaderLevel > 0 || gPipeline.canUseVertexShaders())
	{
		sDiffuseChannel = 0;
		sVertexProgram->bind();

        if (LLPipeline::sRenderingHUDs)
        {            
            sVertexProgram->uniform1f(LLShaderMgr::TEXTURE_GAMMA, 1.0f);
            sVertexProgram->uniform1i(LLShaderMgr::NO_ATMO, 1);
        }
		else if (LLPipeline::sRenderDeferred)
		{
            sVertexProgram->uniform1f(LLShaderMgr::TEXTURE_GAMMA, 2.2f);
            sVertexProgram->uniform1i(LLShaderMgr::NO_ATMO, 0);
			F32 gamma = gSavedSettings.getF32("RenderDeferredDisplayGamma");
			sVertexProgram->uniform1f(LLShaderMgr::DISPLAY_GAMMA, (gamma > 0.1f) ? 1.0f / gamma : (1.0f/2.2f));
		} 
		else 
		{
<<<<<<< HEAD
			sVertexProgram->uniform1f(LLShaderMgr::TEXTURE_GAMMA, 2.2f);

			//F32 gamma = gSavedSettings.getF32("RenderDeferredDisplayGamma");
			static LLCachedControl<F32> gamma(gSavedSettings, "RenderDeferredDisplayGamma");
			sVertexProgram->uniform1f(LLShaderMgr::DISPLAY_GAMMA, (gamma > 0.1f) ? 1.0f / gamma : (1.0f/2.2f));
=======
            sVertexProgram->uniform1f(LLShaderMgr::TEXTURE_GAMMA, 1.0f);
            sVertexProgram->uniform1i(LLShaderMgr::NO_ATMO, 0);
>>>>>>> bc787063
		}
	}
}

void LLDrawPoolAvatar::endRiggedFullbright()
{
	LLVertexBuffer::unbind();
	if (sShaderLevel > 0 || gPipeline.canUseVertexShaders())
	{
		sVertexProgram->unbind();
		sVertexProgram = NULL;
	}
}

void LLDrawPoolAvatar::beginRiggedShinySimple()
{
	if (sShaderLevel > 0)
	{
		if (LLPipeline::sUnderWaterRender)
		{
			sVertexProgram = &gSkinnedObjectShinySimpleWaterProgram;
		}
		else
		{
			sVertexProgram = &gSkinnedObjectShinySimpleProgram;
		}
	}
	else
	{
		if (LLPipeline::sUnderWaterRender)
		{
			sVertexProgram = &gObjectShinyNonIndexedWaterProgram;
		}
		else
		{
			sVertexProgram = &gObjectShinyNonIndexedProgram;
		}
	}

	if (sShaderLevel > 0 || gPipeline.canUseVertexShaders())
	{
		sVertexProgram->bind();
        if (LLPipeline::sRenderingHUDs)
	    {
		    sVertexProgram->uniform1i(LLShaderMgr::NO_ATMO, 1);
	    }
	    else
	    {
		    sVertexProgram->uniform1i(LLShaderMgr::NO_ATMO, 0);
	    }
		LLDrawPoolBump::bindCubeMap(sVertexProgram, 2, sDiffuseChannel, cube_channel, false);
	}
}

void LLDrawPoolAvatar::endRiggedShinySimple()
{
	LLVertexBuffer::unbind();
	if (sShaderLevel > 0 || gPipeline.canUseVertexShaders())
	{
		LLDrawPoolBump::unbindCubeMap(sVertexProgram, 2, sDiffuseChannel, cube_channel, false);
		sVertexProgram->unbind();
		sVertexProgram = NULL;
	}
}

void LLDrawPoolAvatar::beginRiggedFullbrightShiny()
{
	if (sShaderLevel > 0)
	{
		if (LLPipeline::sUnderWaterRender)
		{
			sVertexProgram = &gSkinnedObjectFullbrightShinyWaterProgram;
		}
		else
		{
			if (LLPipeline::sRenderDeferred)
			{
				sVertexProgram = &gDeferredSkinnedFullbrightShinyProgram;
			}
			else
			{
				sVertexProgram = &gSkinnedObjectFullbrightShinyProgram;
			}
		}
	}
	else
	{
		if (LLPipeline::sUnderWaterRender)
		{
			sVertexProgram = &gObjectFullbrightShinyNonIndexedWaterProgram;
		}
		else
		{
			sVertexProgram = &gObjectFullbrightShinyNonIndexedProgram;
		}
	}

	if (sShaderLevel > 0 || gPipeline.canUseVertexShaders())
	{
		sVertexProgram->bind();
        if (LLPipeline::sRenderingHUDs)
	    {
		    sVertexProgram->uniform1i(LLShaderMgr::NO_ATMO, 1);
	    }
	    else
	    {
		    sVertexProgram->uniform1i(LLShaderMgr::NO_ATMO, 0);
	    }
		LLDrawPoolBump::bindCubeMap(sVertexProgram, 2, sDiffuseChannel, cube_channel, false);

        if (LLPipeline::sRenderingHUDs)
		{
			sVertexProgram->uniform1f(LLShaderMgr::TEXTURE_GAMMA, 1.0f);
            sVertexProgram->uniform1i(LLShaderMgr::NO_ATMO, 1);
        }
		else if (LLPipeline::sRenderDeferred)
		{
<<<<<<< HEAD
			sVertexProgram->uniform1f(LLShaderMgr::TEXTURE_GAMMA, 2.2f);
			//F32 gamma = gSavedSettings.getF32("RenderDeferredDisplayGamma");
			static LLCachedControl<F32> gamma(gSavedSettings, "RenderDeferredDisplayGamma");
=======
            sVertexProgram->uniform1f(LLShaderMgr::TEXTURE_GAMMA, 2.2f);
			F32 gamma = gSavedSettings.getF32("RenderDeferredDisplayGamma");
>>>>>>> bc787063
			sVertexProgram->uniform1f(LLShaderMgr::DISPLAY_GAMMA, (gamma > 0.1f) ? 1.0f / gamma : (1.0f/2.2f));
            sVertexProgram->uniform1i(LLShaderMgr::NO_ATMO, 0);
        }
        else
        {
			sVertexProgram->uniform1f(LLShaderMgr::TEXTURE_GAMMA, 1.0f);
            sVertexProgram->uniform1i(LLShaderMgr::NO_ATMO, 0);
		}
	}
}

void LLDrawPoolAvatar::endRiggedFullbrightShiny()
{
	LLVertexBuffer::unbind();
	if (sShaderLevel > 0 || gPipeline.canUseVertexShaders())
	{
		LLDrawPoolBump::unbindCubeMap(sVertexProgram, 2, sDiffuseChannel, cube_channel, false);
		sVertexProgram->unbind();
		sVertexProgram = NULL;
	}
}


void LLDrawPoolAvatar::beginDeferredRiggedSimple()
{
	sVertexProgram = &gDeferredSkinnedDiffuseProgram;
	sDiffuseChannel = 0;
	sVertexProgram->bind();
    if (LLPipeline::sRenderingHUDs)
	{
		sVertexProgram->uniform1i(LLShaderMgr::NO_ATMO, 1);
	}
	else
	{
		sVertexProgram->uniform1i(LLShaderMgr::NO_ATMO, 0);
	}
}

void LLDrawPoolAvatar::endDeferredRiggedSimple()
{
	LLVertexBuffer::unbind();
	sVertexProgram->unbind();
	sVertexProgram = NULL;
}

void LLDrawPoolAvatar::beginDeferredRiggedBump()
{
	sVertexProgram = &gDeferredSkinnedBumpProgram;
	sVertexProgram->bind();
    if (LLPipeline::sRenderingHUDs)
	{
		sVertexProgram->uniform1i(LLShaderMgr::NO_ATMO, 1);
	}
	else
	{
		sVertexProgram->uniform1i(LLShaderMgr::NO_ATMO, 0);
	}
	normal_channel = sVertexProgram->enableTexture(LLViewerShaderMgr::BUMP_MAP);
	sDiffuseChannel = sVertexProgram->enableTexture(LLViewerShaderMgr::DIFFUSE_MAP);
}

void LLDrawPoolAvatar::endDeferredRiggedBump()
{
	LLVertexBuffer::unbind();
	sVertexProgram->disableTexture(LLViewerShaderMgr::BUMP_MAP);
	sVertexProgram->disableTexture(LLViewerShaderMgr::DIFFUSE_MAP);
	sVertexProgram->unbind();
	normal_channel = -1;
	sDiffuseChannel = 0;
	sVertexProgram = NULL;
}

void LLDrawPoolAvatar::beginDeferredRiggedMaterial(S32 pass)
{
	if (pass == 1 ||
		pass == 5 ||
		pass == 9 ||
		pass == 13)
	{ //skip alpha passes
		return;
	}
	sVertexProgram = &gDeferredMaterialProgram[pass+LLMaterial::SHADER_COUNT];

	if (LLPipeline::sUnderWaterRender)
	{
		sVertexProgram = &(gDeferredMaterialWaterProgram[pass+LLMaterial::SHADER_COUNT]);
	}

	sVertexProgram->bind();
    if (LLPipeline::sRenderingHUDs)
	{
		sVertexProgram->uniform1i(LLShaderMgr::NO_ATMO, 1);
	}
	else
	{
		sVertexProgram->uniform1i(LLShaderMgr::NO_ATMO, 0);
	}
	normal_channel = sVertexProgram->enableTexture(LLViewerShaderMgr::BUMP_MAP);
	specular_channel = sVertexProgram->enableTexture(LLViewerShaderMgr::SPECULAR_MAP);
	sDiffuseChannel = sVertexProgram->enableTexture(LLViewerShaderMgr::DIFFUSE_MAP);
}

void LLDrawPoolAvatar::endDeferredRiggedMaterial(S32 pass)
{
	if (pass == 1 ||
		pass == 5 ||
		pass == 9 ||
		pass == 13)
	{
		return;
	}

	LLVertexBuffer::unbind();
	sVertexProgram->disableTexture(LLViewerShaderMgr::BUMP_MAP);
	sVertexProgram->disableTexture(LLViewerShaderMgr::SPECULAR_MAP);
	sVertexProgram->disableTexture(LLViewerShaderMgr::DIFFUSE_MAP);
	sVertexProgram->unbind();
	normal_channel = -1;
	sDiffuseChannel = 0;
	sVertexProgram = NULL;
}

void LLDrawPoolAvatar::beginDeferredSkinned()
{
	sShaderLevel = mVertexShaderLevel;
	sVertexProgram = &gDeferredAvatarProgram;
	sRenderingSkinned = TRUE;

	sVertexProgram->bind();
	sVertexProgram->setMinimumAlpha(LLDrawPoolAvatar::sMinimumAlpha);
	if (LLPipeline::sRenderingHUDs)
	{
		sVertexProgram->uniform1i(LLShaderMgr::NO_ATMO, 1);
	}
	else
	{
		sVertexProgram->uniform1i(LLShaderMgr::NO_ATMO, 0);
	}

	sDiffuseChannel = sVertexProgram->enableTexture(LLViewerShaderMgr::DIFFUSE_MAP);
	gGL.getTexUnit(0)->activate();
}

void LLDrawPoolAvatar::endDeferredSkinned()
{
	// if we're in software-blending, remember to set the fence _after_ we draw so we wait till this rendering is done
	sRenderingSkinned = FALSE;
	sVertexProgram->unbind();

	sVertexProgram->disableTexture(LLViewerShaderMgr::DIFFUSE_MAP);

	sShaderLevel = mVertexShaderLevel;

	gGL.getTexUnit(0)->activate();
}

static LLTrace::BlockTimerStatHandle FTM_RENDER_AVATARS("renderAvatars");


void LLDrawPoolAvatar::renderAvatars(LLVOAvatar* single_avatar, S32 pass)
{
	LL_RECORD_BLOCK_TIME(FTM_RENDER_AVATARS);

	if (pass == -1)
	{
		for (S32 i = 1; i < getNumPasses(); i++)
		{ //skip foot shadows
			prerender();
			beginRenderPass(i);
			renderAvatars(single_avatar, i);
			endRenderPass(i);
		}

		return;
	}

	if (mDrawFace.empty() && !single_avatar)
	{
		return;
	}

	LLVOAvatar *avatarp;

	if (single_avatar)
	{
		avatarp = single_avatar;
	}
	else
	{
		const LLFace *facep = mDrawFace[0];
		if (!facep->getDrawable())
		{
			return;
		}
		avatarp = (LLVOAvatar *)facep->getDrawable()->getVObj().get();
	}

    if (avatarp->isDead() || avatarp->mDrawable.isNull())
	{
		return;
	}

	// <FS:Zi> Add avatar hitbox debug
	static LLCachedControl<bool> render_hitbox(gSavedSettings, "DebugRenderHitboxes", false);
	if (render_hitbox && pass == 1)
	{
		LLGLSLShader* current_shader_program = NULL;

		// load the debug output shader
		if (LLGLSLShader::sNoFixedFunction)
		{
			current_shader_program = LLGLSLShader::sCurBoundShaderPtr;
			gDebugProgram.bind();
		}

		// set up drawing mode and remove any textures used
		LLGLEnable blend(GL_BLEND);
		gGL.getTexUnit(0)->unbind(LLTexUnit::TT_TEXTURE);

		// save current world matrix
		gGL.matrixMode(LLRender::MM_MODELVIEW);
		gGL.pushMatrix();

		LLColor4 avatar_color = LLNetMap::getAvatarColor(avatarp->getID());
		gGL.diffuseColor4f(avatar_color.mV[VRED], avatar_color.mV[VGREEN], avatar_color.mV[VBLUE], avatar_color.mV[VALPHA]);
		glLineWidth(2.0f);

		LLQuaternion rot = avatarp->getRotationRegion();
		LLVector3 pos = avatarp->getPositionAgent();
		LLVector3 size = avatarp->getScale();

		// *NOTE: Tried this so I wouldn't have to duplcate code, but I didn't find a way to rotate
		// the matrix by "rot" so the drawBoxOutline function would do the right thing. So
		// I settled for copying the code and rotating the 4 corner points individually. -Zi
		// gGL.translatef(pos.mV[VX],pos.mV[VY],pos.mV[VZ]);
		// gGL.rotatef(rot.mQ[VS]*RAD_TO_DEG,rot.mQ[VX],rot.mQ[VY],rot.mQ[VZ]);
		// drawBoxOutline(LLVector3::zero,size/2.0);
		// // drawBoxOutline partly copied from llspatialpartition.cpp below

		// set up and rotate hitbox to avatar orientation, half the avatar scale in either direction
		LLVector3 v1 = size.scaledVec(LLVector3( 0.5f, 0.5f, 0.5f)) * rot;
		LLVector3 v2 = size.scaledVec(LLVector3(-0.5f, 0.5f, 0.5f)) * rot;
		LLVector3 v3 = size.scaledVec(LLVector3(-0.5f,-0.5f, 0.5f)) * rot;
		LLVector3 v4 = size.scaledVec(LLVector3( 0.5f,-0.5f, 0.5f)) * rot;

		// render the box
		gGL.begin(LLRender::LINES);

		//top
		gGL.vertex3fv((pos + v1).mV);
		gGL.vertex3fv((pos + v2).mV);
		gGL.vertex3fv((pos + v2).mV);
		gGL.vertex3fv((pos + v3).mV);
		gGL.vertex3fv((pos + v3).mV);
		gGL.vertex3fv((pos + v4).mV);
		gGL.vertex3fv((pos + v4).mV);
		gGL.vertex3fv((pos + v1).mV);
		
		//bottom
		gGL.vertex3fv((pos - v1).mV);
		gGL.vertex3fv((pos - v2).mV);
		gGL.vertex3fv((pos - v2).mV);
		gGL.vertex3fv((pos - v3).mV);
		gGL.vertex3fv((pos - v3).mV);
		gGL.vertex3fv((pos - v4).mV);
		gGL.vertex3fv((pos - v4).mV);
		gGL.vertex3fv((pos - v1).mV);
		
		//right
		gGL.vertex3fv((pos + v1).mV);
		gGL.vertex3fv((pos - v3).mV);
				
		gGL.vertex3fv((pos + v4).mV);
		gGL.vertex3fv((pos - v2).mV);

		//left
		gGL.vertex3fv((pos + v2).mV);
		gGL.vertex3fv((pos - v4).mV);

		gGL.vertex3fv((pos + v3).mV);
		gGL.vertex3fv((pos - v1).mV);

		gGL.end();

		// restore world matrix
		gGL.popMatrix();

		// unload debug shader
		if (LLGLSLShader::sNoFixedFunction)
		{
			gDebugProgram.unbind();
			if (current_shader_program)
			{
				current_shader_program->bind();
			}
		}
	}
	// </FS:Zi>

	if (!single_avatar && !avatarp->isFullyLoaded() )
	{
		if (pass==0 && (!gPipeline.hasRenderType(LLPipeline::RENDER_TYPE_PARTICLES) || LLViewerPartSim::getMaxPartCount() <= 0))
		{
			// debug code to draw a sphere in place of avatar
			gGL.getTexUnit(0)->bind(LLViewerFetchedTexture::sWhiteImagep);
			gGL.setColorMask(true, true);
			LLVector3 pos = avatarp->getPositionAgent();
			gGL.color4f(1.0f, 1.0f, 1.0f, 0.7f);
			
			gGL.pushMatrix();	 
			gGL.translatef((F32)(pos.mV[VX]),	 
						   (F32)(pos.mV[VY]),	 
							(F32)(pos.mV[VZ]));	 
			 gGL.scalef(0.15f, 0.15f, 0.3f);

			 gSphere.renderGGL();
				 
			 gGL.popMatrix();
			 gGL.setColorMask(true, false);
		}
		// don't render please
		return;
	}

	BOOL impostor = avatarp->isImpostor() && !single_avatar;

	// <FS:Ansariel> Fix LL impostor hacking; Don't render impostored avatars unless it needs an update
	//if (( avatarp->isInMuteList()
	//	  || impostor 
	//	  || (LLVOAvatar::AV_DO_NOT_RENDER == avatarp->getVisualMuteSettings() && !avatarp->needsImpostorUpdate()) ) && pass != 0)
	if (impostor && !avatarp->needsImpostorUpdate() && pass != 0)
	// </FS:Ansariel>
	{ //don't draw anything but the impostor for impostored avatars
		return;
	}
	
	if (pass == 0 && !impostor && LLPipeline::sUnderWaterRender)
	{ //don't draw foot shadows under water
		return;
	}

	if (pass == 0)
	{
		if (!LLPipeline::sReflectionRender)
		{
			LLVOAvatar::sNumVisibleAvatars++;
		}

		// <FS:Ansariel> Fix LL impostor hacking
		//if (impostor || (LLVOAvatar::AV_DO_NOT_RENDER == avatarp->getVisualMuteSettings() && !avatarp->needsImpostorUpdate()))
		if (impostor && !avatarp->needsImpostorUpdate())
		// </FS:Ansariel>
		{
			if (LLPipeline::sRenderDeferred && !LLPipeline::sReflectionRender && avatarp->mImpostor.isComplete()) 
			{
				// <FS:Ansariel> FIRE-9179: Crash fix
				//if (normal_channel > -1)
				U32 num_tex = avatarp->mImpostor.getNumTextures();
				if (normal_channel > -1 && num_tex >= 3)
				// </FS:Ansariel>
				{
					avatarp->mImpostor.bindTexture(2, normal_channel);
				}
				// <FS:Ansariel> FIRE-9179: Crash fix
				//if (specular_channel > -1)
				if (specular_channel > -1 && num_tex >= 2)
				// </FS:Ansariel>
				{
					avatarp->mImpostor.bindTexture(1, specular_channel);
				}
			}
			avatarp->renderImpostor(avatarp->getMutedAVColor(), sDiffuseChannel);
		}
		return;
	}

	if (pass == 1)
	{
		// render rigid meshes (eyeballs) first
		avatarp->renderRigid();
		return;
	}

	if (pass == 3)
	{
		if (is_deferred_render)
		{
			renderDeferredRiggedSimple(avatarp);
		}
		else
		{
			renderRiggedSimple(avatarp);

			if (LLPipeline::sRenderDeferred)
			{ //render "simple" materials
				renderRigged(avatarp, RIGGED_MATERIAL);
				renderRigged(avatarp, RIGGED_MATERIAL_ALPHA_MASK);
				renderRigged(avatarp, RIGGED_MATERIAL_ALPHA_EMISSIVE);
				renderRigged(avatarp, RIGGED_NORMMAP);
				renderRigged(avatarp, RIGGED_NORMMAP_MASK);
				renderRigged(avatarp, RIGGED_NORMMAP_EMISSIVE);	
				renderRigged(avatarp, RIGGED_SPECMAP);
				renderRigged(avatarp, RIGGED_SPECMAP_MASK);
				renderRigged(avatarp, RIGGED_SPECMAP_EMISSIVE);
				renderRigged(avatarp, RIGGED_NORMSPEC);
				renderRigged(avatarp, RIGGED_NORMSPEC_MASK);
				renderRigged(avatarp, RIGGED_NORMSPEC_EMISSIVE);
			}
		}
		return;
	}

	if (pass == 4)
	{
		if (is_deferred_render)
		{
			renderDeferredRiggedBump(avatarp);
		}
		else
		{
			renderRiggedFullbright(avatarp);
		}

		return;
	}

	if (is_deferred_render && pass >= 5 && pass <= 21)
	{
		S32 p = pass-5;

		if (p != 1 &&
			p != 5 &&
			p != 9 &&
			p != 13)
		{
			renderDeferredRiggedMaterial(avatarp, p);
		}
		return;
	}




	if (pass == 5)
	{
		renderRiggedShinySimple(avatarp);
				
		return;
	}

	if (pass == 6)
	{
		renderRiggedFullbrightShiny(avatarp);
		return;
	}

	if (pass >= 7 && pass < 13)
	{
		if (pass == 7)
		{
			renderRiggedAlpha(avatarp);

			if (LLPipeline::sRenderDeferred && !is_post_deferred_render)
			{ //render transparent materials under water
				LLGLEnable blend(GL_BLEND);

				gGL.setColorMask(true, true);
				gGL.blendFunc(LLRender::BF_SOURCE_ALPHA,
								LLRender::BF_ONE_MINUS_SOURCE_ALPHA,
								LLRender::BF_ZERO,
								LLRender::BF_ONE_MINUS_SOURCE_ALPHA);

				renderRigged(avatarp, RIGGED_MATERIAL_ALPHA);
				renderRigged(avatarp, RIGGED_SPECMAP_BLEND);
				renderRigged(avatarp, RIGGED_NORMMAP_BLEND);
				renderRigged(avatarp, RIGGED_NORMSPEC_BLEND);

				gGL.setColorMask(true, false);
			}
			return;
		}

		if (pass == 8)
		{
			renderRiggedFullbrightAlpha(avatarp);
			return;
		}

		if (LLPipeline::sRenderDeferred && is_post_deferred_render)
		{
			S32 p = 0;
			switch (pass)
			{
			case 9: p = 1; break;
			case 10: p = 5; break;
			case 11: p = 9; break;
			case 12: p = 13; break;
			}

			{
				LLGLEnable blend(GL_BLEND);
				renderDeferredRiggedMaterial(avatarp, p);
			}
			return;
		}
		else if (pass == 9)
		{
			renderRiggedGlow(avatarp);
			return;
		}
	}

	if (pass == 13)
	{
		renderRiggedGlow(avatarp);
		
		return;
	}
	
	if ((sShaderLevel >= SHADER_LEVEL_CLOTH))
	{
		LLMatrix4 rot_mat;
		LLViewerCamera::getInstance()->getMatrixToLocal(rot_mat);
		LLMatrix4 cfr(OGL_TO_CFR_ROTATION);
		rot_mat *= cfr;
		
		LLVector4 wind;
		wind.setVec(avatarp->mWindVec);
		wind.mV[VW] = 0;
		wind = wind * rot_mat;
		wind.mV[VW] = avatarp->mWindVec.mV[VW];

		sVertexProgram->uniform4fv(LLViewerShaderMgr::AVATAR_WIND, 1, wind.mV);
		F32 phase = -1.f * (avatarp->mRipplePhase);

		F32 freq = 7.f + (noise1(avatarp->mRipplePhase) * 2.f);
		LLVector4 sin_params(freq, freq, freq, phase);
		sVertexProgram->uniform4fv(LLViewerShaderMgr::AVATAR_SINWAVE, 1, sin_params.mV);

		LLVector4 gravity(0.f, 0.f, -CLOTHING_GRAVITY_EFFECT, 0.f);
		gravity = gravity * rot_mat;
		sVertexProgram->uniform4fv(LLViewerShaderMgr::AVATAR_GRAVITY, 1, gravity.mV);
	}

	if( !single_avatar || (avatarp == single_avatar) )
	{
		avatarp->renderSkinned();
	}
}

// <FS> Fix bogus rigged mesh crash
//void LLDrawPoolAvatar::getRiggedGeometry(
bool LLDrawPoolAvatar::getRiggedGeometry(
// </FS>
    LLFace* face,
    LLPointer<LLVertexBuffer>& buffer,
    U32 data_mask,
    const LLMeshSkinInfo* skin,
    LLVolume* volume,
    const LLVolumeFace& vol_face)
{
	// <FS:ND> FIRE-14261 try to skip broken or out of bounds faces
	if (vol_face.mNumVertices > 65536 || vol_face.mNumVertices < 0 || vol_face.mNumIndices < 0)
	{
		LL_WARNS_ONCE() << "Skipping face - "
						<< " vertices " << vol_face.mNumVertices << " indices " << vol_face.mNumIndices
						<< " face is possibly corrupted"
						<< LL_ENDL;
		return false;
	}
	// </FS:ND>

	face->setGeomIndex(0);
	face->setIndicesIndex(0);
		
	//rigged faces do not batch textures
	face->setTextureIndex(255);

	if (buffer.isNull() || buffer->getTypeMask() != data_mask || !buffer->isWriteable())
	{
        // make a new buffer
		if (sShaderLevel > 0)
		{
			buffer = new LLVertexBuffer(data_mask, GL_DYNAMIC_DRAW_ARB);
		}
		else
		{
			buffer = new LLVertexBuffer(data_mask, GL_STREAM_DRAW_ARB);
		}

		if (!buffer->allocateBuffer(vol_face.mNumVertices, vol_face.mNumIndices, true))
		{
			LL_WARNS("LLDrawPoolAvatar") << "Failed to allocate Vertex Buffer to "
				<< vol_face.mNumVertices << " vertices and "
				<< vol_face.mNumIndices << " indices" << LL_ENDL;
			// allocate dummy triangle
			buffer->allocateBuffer(1, 3, true);
			memset((U8*)buffer->getMappedData(), 0, buffer->getSize());
			memset((U8*)buffer->getMappedIndices(), 0, buffer->getIndicesSize());
		}
	}
	else
	{
        //resize existing buffer
		if(!buffer->resizeBuffer(vol_face.mNumVertices, vol_face.mNumIndices))
		{
			LL_WARNS("LLDrawPoolAvatar") << "Failed to resize Vertex Buffer to "
				<< vol_face.mNumVertices << " vertices and "
				<< vol_face.mNumIndices << " indices" << LL_ENDL;
			// allocate dummy triangle
			buffer->resizeBuffer(1, 3);
			memset((U8*)buffer->getMappedData(), 0, buffer->getSize());
			memset((U8*)buffer->getMappedIndices(), 0, buffer->getIndicesSize());
		}
	}

	face->setSize(buffer->getNumVerts(), buffer->getNumIndices());
	face->setVertexBuffer(buffer);

	U16 offset = 0;
		
	LLMatrix4 mat_vert = skin->mBindShapeMatrix;
	glh::matrix4f m((F32*) mat_vert.mMatrix);
	m = m.inverse().transpose();
		
	F32 mat3[] = 
        { m.m[0], m.m[1], m.m[2],
          m.m[4], m.m[5], m.m[6],
          m.m[8], m.m[9], m.m[10] };

	LLMatrix3 mat_normal(mat3);				

	//let getGeometryVolume know if alpha should override shiny
	U32 type = gPipeline.getPoolTypeFromTE(face->getTextureEntry(), face->getTexture());

	if (type == LLDrawPool::POOL_ALPHA)
	{
		face->setPoolType(LLDrawPool::POOL_ALPHA);
	}
	else
	{
		face->setPoolType(LLDrawPool::POOL_AVATAR);
	}

	//let getGeometryVolume know if a texture matrix is in play
	if (face->mTextureMatrix)
	{
		face->setState(LLFace::TEXTURE_ANIM);
	}
	else
	{
		face->clearState(LLFace::TEXTURE_ANIM);
	}


	//LL_INFOS() << "Rebuilt face " << face->getTEOffset() << " of " << face->getDrawable() << " at " << gFrameTimeSeconds << LL_ENDL;

	// Let getGeometryVolume know if a texture matrix is in play
	if (face->mTextureMatrix)
	{
		face->setState(LLFace::TEXTURE_ANIM);
	}
	else
	{
		face->clearState(LLFace::TEXTURE_ANIM);
	}
	face->getGeometryVolume(*volume, face->getTEOffset(), mat_vert, mat_normal, offset, true);

	buffer->flush();

	// <FS> Fix bogus rigged mesh crash
	return true;
}

void LLDrawPoolAvatar::updateRiggedFaceVertexBuffer(
    LLVOAvatar* avatar,
    LLFace* face,
    const LLMeshSkinInfo* skin,
    LLVolume* volume,
    const LLVolumeFace& vol_face)
{
	LLVector4a* weights = vol_face.mWeights;
	if (!weights)
	{
		return;
	}

	// <FS> Fix bogus rigged mesh crash
	if (vol_face.mNumVertices > 65536 || vol_face.mNumVertices < 0 || vol_face.mNumIndices < 0)
	{
		return;
	}
	// </FS>

    // FIXME ugly const cast
    LLSkinningUtil::scrubInvalidJoints(avatar, const_cast<LLMeshSkinInfo*>(skin));

	LLPointer<LLVertexBuffer> buffer = face->getVertexBuffer();
	LLDrawable* drawable = face->getDrawable();

	if (drawable->getVOVolume() && drawable->getVOVolume()->isNoLOD())
	{
		return;
	}

	U32 data_mask = face->getRiggedVertexBufferDataMask();

    if (!vol_face.mWeightsScrubbed)
    {
        LLSkinningUtil::scrubSkinWeights(weights, vol_face.mNumVertices, skin);
        vol_face.mWeightsScrubbed = TRUE;
    }
	
	if (buffer.isNull() || 
		buffer->getTypeMask() != data_mask ||
		buffer->getNumVerts() != vol_face.mNumVertices ||
		buffer->getNumIndices() != vol_face.mNumIndices ||
		(drawable && drawable->isState(LLDrawable::REBUILD_ALL)))
	{
		if (drawable && drawable->isState(LLDrawable::REBUILD_ALL))
		{
            //rebuild EVERY face in the drawable, not just this one, to avoid missing drawable wide rebuild issues
			for (S32 i = 0; i < drawable->getNumFaces(); ++i)
			{
				LLFace* facep = drawable->getFace(i);
				U32 face_data_mask = facep->getRiggedVertexBufferDataMask();
				if (face_data_mask)
				{
					LLPointer<LLVertexBuffer> cur_buffer = facep->getVertexBuffer();
					const LLVolumeFace& cur_vol_face = volume->getVolumeFace(i);
					// <FS> Fix bogus rigged mesh crash
					//getRiggedGeometry(facep, cur_buffer, face_data_mask, skin, volume, cur_vol_face);
					if (!getRiggedGeometry(facep, cur_buffer, face_data_mask, skin, volume, cur_vol_face))
					{
						return;
					}
					// </FS>
				}
			}
			drawable->clearState(LLDrawable::REBUILD_ALL);

			buffer = face->getVertexBuffer();
		}
		else
		{
			//just rebuild this face
			// <FS> Fix bogus rigged mesh crash
			//getRiggedGeometry(face, buffer, data_mask, skin, volume, vol_face);
			if (!getRiggedGeometry(face, buffer, data_mask, skin, volume, vol_face))
			{
				return;
			}
			// </FS>
		}
	}

	if (buffer.isNull() ||
		buffer->getNumVerts() != vol_face.mNumVertices ||
		buffer->getNumIndices() != vol_face.mNumIndices)
	{
		// Allocation failed
		return;
	}

	if (!buffer.isNull() && 
		sShaderLevel <= 0 && 
		face->mLastSkinTime < avatar->getLastSkinTime())
	{
		//perform software vertex skinning for this face
		LLStrider<LLVector3> position;
		LLStrider<LLVector3> normal;

		bool has_normal = buffer->hasDataType(LLVertexBuffer::TYPE_NORMAL);
		buffer->getVertexStrider(position);

		if (has_normal)
		{
			buffer->getNormalStrider(normal);
		}

		LLVector4a* pos = (LLVector4a*) position.get();

		LLVector4a* norm = has_normal ? (LLVector4a*) normal.get() : NULL;
		
		//build matrix palette
		LLMatrix4a mat[LL_MAX_JOINTS_PER_MESH_OBJECT];
        U32 count = LLSkinningUtil::getMeshJointCount(skin);
        LLSkinningUtil::initSkinningMatrixPalette((LLMatrix4*)mat, count, skin, avatar);
        LLSkinningUtil::checkSkinWeights(weights, buffer->getNumVerts(), skin);

		LLMatrix4a bind_shape_matrix;
		bind_shape_matrix.loadu(skin->mBindShapeMatrix);

        const U32 max_joints = LLSkinningUtil::getMaxJointCount();
		for (U32 j = 0; j < buffer->getNumVerts(); ++j)
		{
			LLMatrix4a final_mat;

            // <FS:ND> Use the SSE2 version
            // LLSkinningUtil::getPerVertexSkinMatrix( weights[ j ].getF32ptr(), mat, false, final_mat, max_joints );
            FSSkinningUtil::getPerVertexSkinMatrixSSE( weights[ j ], mat, false, final_mat, max_joints );
            // </FS:ND>

			LLVector4a& v = vol_face.mPositions[j];

			LLVector4a t;
			LLVector4a dst;
			bind_shape_matrix.affineTransform(v, t);
			final_mat.affineTransform(t, dst);
			pos[j] = dst;

			if (norm)
			{
				LLVector4a& n = vol_face.mNormals[j];
				bind_shape_matrix.rotate(n, t);
				final_mat.rotate(t, dst);
				dst.normalize3fast();
				norm[j] = dst;
			}
		}
	}
}

void LLDrawPoolAvatar::renderRigged(LLVOAvatar* avatar, U32 type, bool glow)
{
	if (avatar->isSelf() && !gAgent.needsRenderAvatar())
	{
		return;
	}

	stop_glerror();

	for (U32 i = 0; i < mRiggedFace[type].size(); ++i)
	{
		LLFace* face = mRiggedFace[type][i];
		LLDrawable* drawable = face->getDrawable();
		if (!drawable)
		{
			continue;
		}

		LLVOVolume* vobj = drawable->getVOVolume();

		if (!vobj)
		{
			continue;
		}

		LLVolume* volume = vobj->getVolume();
		S32 te = face->getTEOffset();

		if (!volume || volume->getNumVolumeFaces() <= te || !volume->isMeshAssetLoaded())
		{
			continue;
		}

		LLUUID mesh_id = volume->getParams().getSculptID();
		if (mesh_id.isNull())
		{
			continue;
		}

		const LLMeshSkinInfo* skin = gMeshRepo.getSkinInfo(mesh_id, vobj);
		if (!skin)
		{
			continue;
		}

		//stop_glerror();

		//const LLVolumeFace& vol_face = volume->getVolumeFace(te);
		//updateRiggedFaceVertexBuffer(avatar, face, skin, volume, vol_face);
		
		//stop_glerror();

		U32 data_mask = LLFace::getRiggedDataMask(type);

		LLVertexBuffer* buff = face->getVertexBuffer();

		if (buff)
		{
			if (sShaderLevel > 0)
			{
                // upload matrix palette to shader
				LLMatrix4a mat[LL_MAX_JOINTS_PER_MESH_OBJECT];
				U32 count = LLSkinningUtil::getMeshJointCount(skin);
                LLSkinningUtil::initSkinningMatrixPalette((LLMatrix4*)mat, count, skin, avatar);

				stop_glerror();

				F32 mp[LL_MAX_JOINTS_PER_MESH_OBJECT*12];

				for (U32 i = 0; i < count; ++i)
				{
					F32* m = (F32*) mat[i].mMatrix[0].getF32ptr();

					U32 idx = i*12;

					mp[idx+0] = m[0];
					mp[idx+1] = m[1];
					mp[idx+2] = m[2];
					mp[idx+3] = m[12];

					mp[idx+4] = m[4];
					mp[idx+5] = m[5];
					mp[idx+6] = m[6];
					mp[idx+7] = m[13];

					mp[idx+8] = m[8];
					mp[idx+9] = m[9];
					mp[idx+10] = m[10];
					mp[idx+11] = m[14];
				}

				LLDrawPoolAvatar::sVertexProgram->uniformMatrix3x4fv(LLViewerShaderMgr::AVATAR_MATRIX, 
					count,
					FALSE,
					(GLfloat*) mp);

				stop_glerror();
			}
			else
			{
				data_mask &= ~LLVertexBuffer::MAP_WEIGHT4;
			}

			U16 start = face->getGeomStart();
			U16 end = start + face->getGeomCount()-1;
			S32 offset = face->getIndicesStart();
			U32 count = face->getIndicesCount();

			/*if (glow)
			{
				gGL.diffuseColor4f(0,0,0,face->getTextureEntry()->getGlow());
			}*/

			const LLTextureEntry* te = face->getTextureEntry();
			LLMaterial* mat = te->getMaterialParams().get();

			if (mat)
			{
				//order is important here LLRender::DIFFUSE_MAP should be last, becouse it change 
				//(gGL).mCurrTextureUnitIndex
                LLViewerTexture* specular = NULL;
                if (LLPipeline::sImpostorRender)
                {
                    specular = LLViewerTextureManager::findFetchedTexture(gBlackSquareID, TEX_LIST_STANDARD);
                    llassert(NULL != specular);
                }
                else
                {
                    specular = face->getTexture(LLRender::SPECULAR_MAP);
                }
                if (specular)
                {
                    gGL.getTexUnit(specular_channel)->bind(specular);
                }
                
				gGL.getTexUnit(normal_channel)->bind(face->getTexture(LLRender::NORMAL_MAP));
				gGL.getTexUnit(sDiffuseChannel)->bind(face->getTexture(LLRender::DIFFUSE_MAP), false, true);


				LLColor4 col = mat->getSpecularLightColor();
				F32 spec = mat->getSpecularLightExponent()/255.f;

				F32 env = mat->getEnvironmentIntensity()/255.f;

				if (mat->getSpecularID().isNull())
				{
					env = te->getShiny()*0.25f;
					col.set(env,env,env,0);
					spec = env;
				}
		
				BOOL fullbright = te->getFullbright();

				sVertexProgram->uniform1f(LLShaderMgr::EMISSIVE_BRIGHTNESS, fullbright ? 1.f : 0.f);
				sVertexProgram->uniform4f(LLShaderMgr::SPECULAR_COLOR, col.mV[0], col.mV[1], col.mV[2], spec);
				sVertexProgram->uniform1f(LLShaderMgr::ENVIRONMENT_INTENSITY, env);

				if (mat->getDiffuseAlphaMode() == LLMaterial::DIFFUSE_ALPHA_MODE_MASK)
				{
					sVertexProgram->setMinimumAlpha(mat->getAlphaMaskCutoff()/255.f);
				}
				else
				{
					sVertexProgram->setMinimumAlpha(0.f);
				}

				for (U32 i = 0; i < LLRender::NUM_TEXTURE_CHANNELS; ++i)
				{
					LLViewerTexture* tex = face->getTexture(i);
					if (tex)
					{
						tex->addTextureStats(avatar->getPixelArea());
					}
				}
			}
			else
			{
				gGL.getTexUnit(sDiffuseChannel)->bind(face->getTexture());
				sVertexProgram->setMinimumAlpha(0.f);
				if (normal_channel > -1)
				{
					LLDrawPoolBump::bindBumpMap(face, normal_channel);
				}
			}

			if (face->mTextureMatrix && vobj->mTexAnimMode)
			{
				gGL.matrixMode(LLRender::MM_TEXTURE);
				gGL.loadMatrix((F32*) face->mTextureMatrix->mMatrix);
				buff->setBuffer(data_mask);
				buff->drawRange(LLRender::TRIANGLES, start, end, count, offset);
				gGL.loadIdentity();
				gGL.matrixMode(LLRender::MM_MODELVIEW);
			}
			else
			{
				buff->setBuffer(data_mask);
				buff->drawRange(LLRender::TRIANGLES, start, end, count, offset);		
			}

			gPipeline.addTrianglesDrawn(count, LLRender::TRIANGLES);
		}
	}
}

// <FS:Ansariel> Chalice Yao's simple avatar shadows via Marine Kelley
void LLDrawPoolAvatar::renderRiggedShadows(LLVOAvatar* avatar)
{
	if (avatar->isSelf() && !gAgent.needsRenderAvatar())
	{
		return;
	}

	stop_glerror();

	U32 rigTypes[18] = { 0,1,2,3,4,5,6,7,8,9,10,11,12,13,14,15,16,21 };
	for (U32 j = 0; j < 18; ++j)
	for (U32 i = 0; i < mRiggedFace[rigTypes[j]].size(); ++i)
	{
		LLFace* face = mRiggedFace[rigTypes[j]][i];
		LLDrawable* drawable = face->getDrawable();
		if (!drawable)
		{
			continue;
		}

		LLVOVolume* vobj = drawable->getVOVolume();

		if (!vobj)
		{
			continue;
		}

		LLVolume* volume = vobj->getVolume();
		S32 te = face->getTEOffset();

		if (!volume || volume->getNumVolumeFaces() <= te || !volume->isMeshAssetLoaded())
		{
			continue;
		}

		LLUUID mesh_id = volume->getParams().getSculptID();
		if (mesh_id.isNull())
		{
			continue;
		}

		const LLMeshSkinInfo* skin = gMeshRepo.getSkinInfo(mesh_id, vobj);
		if (!skin)
		{
			continue;
		}

		U32 data_mask = LLFace::getRiggedDataMask(24);

		LLVertexBuffer* buff = face->getVertexBuffer();

		if (buff)
		{
			if (sShaderLevel > 0)
			{
				// upload matrix palette to shader
				LLMatrix4a mat[LL_MAX_JOINTS_PER_MESH_OBJECT];
				U32 count = LLSkinningUtil::getMeshJointCount(skin);
				LLSkinningUtil::initSkinningMatrixPalette((LLMatrix4*)mat, count, skin, avatar);

				stop_glerror();

				F32 mp[LL_MAX_JOINTS_PER_MESH_OBJECT*12];

				for (U32 i = 0; i < count; ++i)
				{
					F32* m = (F32*)mat[i].mMatrix[0].getF32ptr();

					U32 idx = i * 12;

					mp[idx + 0] = m[0];
					mp[idx + 1] = m[1];
					mp[idx + 2] = m[2];
					mp[idx + 3] = m[12];

					mp[idx + 4] = m[4];
					mp[idx + 5] = m[5];
					mp[idx + 6] = m[6];
					mp[idx + 7] = m[13];

					mp[idx + 8] = m[8];
					mp[idx + 9] = m[9];
					mp[idx + 10] = m[10];
					mp[idx + 11] = m[14];
				}

				LLDrawPoolAvatar::sVertexProgram->uniformMatrix3x4fv(LLViewerShaderMgr::AVATAR_MATRIX,
					count,
					FALSE,
					(GLfloat*)mp);

				stop_glerror();
			}
			else
			{
				data_mask &= ~LLVertexBuffer::MAP_WEIGHT4;
			}

			U16 start = face->getGeomStart();
			U16 end = start + face->getGeomCount() - 1;
			S32 offset = face->getIndicesStart();
			U32 count = face->getIndicesCount();

			if ((rigTypes[j] < 4) || (rigTypes[j] == 5) || (rigTypes[j] == 6) || (rigTypes[j] == 9) || (rigTypes[j] == 10) || (rigTypes[j] == 13) || (rigTypes[j] == 14) || (rigTypes[j] == 21))
			{
				gGL.getTexUnit(sDiffuseChannel)->bind(face->getTexture());
				sVertexProgram->setMinimumAlpha(0.f);

				if ((rigTypes[j] == 2) || (rigTypes[j] == 6) || (rigTypes[j] == 10) || (rigTypes[j] == 14))
				{
					const LLTextureEntry* te = face->getTextureEntry();
					LLMaterial* mat = te->getMaterialParams().get();

					if (mat)
						if (mat->getDiffuseAlphaMode() == LLMaterial::DIFFUSE_ALPHA_MODE_MASK)
							sVertexProgram->setMinimumAlpha(mat->getAlphaMaskCutoff() / 255.f);
				}

				if (face->mTextureMatrix && vobj->mTexAnimMode)
				{
					gGL.matrixMode(LLRender::MM_TEXTURE);
					gGL.loadMatrix((F32*)face->mTextureMatrix->mMatrix);
					buff->setBuffer(data_mask);
					buff->drawRange(LLRender::TRIANGLES, start, end, count, offset);
					gGL.loadIdentity();
					gGL.matrixMode(LLRender::MM_MODELVIEW);
				}
				else
				{
					buff->setBuffer(data_mask);
					buff->drawRange(LLRender::TRIANGLES, start, end, count, offset);
				}
			}
			else
			{
				buff->setBuffer(data_mask);
				buff->drawRange(LLRender::TRIANGLES, start, end, count, offset);
			}

			gPipeline.addTrianglesDrawn(count, LLRender::TRIANGLES);
		}
	}
}
// </FS:Ansariel>

void LLDrawPoolAvatar::renderDeferredRiggedSimple(LLVOAvatar* avatar)
{
	renderRigged(avatar, RIGGED_DEFERRED_SIMPLE);
}

void LLDrawPoolAvatar::renderDeferredRiggedBump(LLVOAvatar* avatar)
{
	renderRigged(avatar, RIGGED_DEFERRED_BUMP);
}

void LLDrawPoolAvatar::renderDeferredRiggedMaterial(LLVOAvatar* avatar, S32 pass)
{
	renderRigged(avatar, pass);
}

static LLTrace::BlockTimerStatHandle FTM_RIGGED_VBO("Rigged VBO");

void LLDrawPoolAvatar::updateRiggedVertexBuffers(LLVOAvatar* avatar)
{
	LL_RECORD_BLOCK_TIME(FTM_RIGGED_VBO);

	//update rigged vertex buffers
	for (U32 type = 0; type < NUM_RIGGED_PASSES; ++type)
	{
		for (U32 i = 0; i < mRiggedFace[type].size(); ++i)
		{
			LLFace* face = mRiggedFace[type][i];
			LLDrawable* drawable = face->getDrawable();
			if (!drawable)
			{
				continue;
			}

			LLVOVolume* vobj = drawable->getVOVolume();

			if (!vobj || vobj->isNoLOD())
			{
				continue;
			}

			LLVolume* volume = vobj->getVolume();
			S32 te = face->getTEOffset();

			if (!volume || volume->getNumVolumeFaces() <= te)
			{
				continue;
			}

			LLUUID mesh_id = volume->getParams().getSculptID();
			if (mesh_id.isNull())
			{
				continue;
			}

			const LLMeshSkinInfo* skin = gMeshRepo.getSkinInfo(mesh_id, vobj);
			if (!skin)
			{
				continue;
			}

			stop_glerror();

			const LLVolumeFace& vol_face = volume->getVolumeFace(te);
			updateRiggedFaceVertexBuffer(avatar, face, skin, volume, vol_face);
		}
	}
}

void LLDrawPoolAvatar::renderRiggedSimple(LLVOAvatar* avatar)
{
	renderRigged(avatar, RIGGED_SIMPLE);
}

void LLDrawPoolAvatar::renderRiggedFullbright(LLVOAvatar* avatar)
{
	renderRigged(avatar, RIGGED_FULLBRIGHT);
}

	
void LLDrawPoolAvatar::renderRiggedShinySimple(LLVOAvatar* avatar)
{
	renderRigged(avatar, RIGGED_SHINY);
}

void LLDrawPoolAvatar::renderRiggedFullbrightShiny(LLVOAvatar* avatar)
{
	renderRigged(avatar, RIGGED_FULLBRIGHT_SHINY);
}

void LLDrawPoolAvatar::renderRiggedAlpha(LLVOAvatar* avatar)
{
	if (!mRiggedFace[RIGGED_ALPHA].empty())
	{
		LLGLEnable blend(GL_BLEND);

		gGL.setColorMask(true, true);
		gGL.blendFunc(LLRender::BF_SOURCE_ALPHA,
						LLRender::BF_ONE_MINUS_SOURCE_ALPHA,
						LLRender::BF_ZERO,
						LLRender::BF_ONE_MINUS_SOURCE_ALPHA);

		renderRigged(avatar, RIGGED_ALPHA);
		gGL.setColorMask(true, false);
	}
}

void LLDrawPoolAvatar::renderRiggedFullbrightAlpha(LLVOAvatar* avatar)
{
	if (!mRiggedFace[RIGGED_FULLBRIGHT_ALPHA].empty())
	{
		LLGLEnable blend(GL_BLEND);

		gGL.setColorMask(true, true);
		gGL.blendFunc(LLRender::BF_SOURCE_ALPHA,
						LLRender::BF_ONE_MINUS_SOURCE_ALPHA,
						LLRender::BF_ZERO,
						LLRender::BF_ONE_MINUS_SOURCE_ALPHA);

		renderRigged(avatar, RIGGED_FULLBRIGHT_ALPHA);
		gGL.setColorMask(true, false);
	}
}

void LLDrawPoolAvatar::renderRiggedGlow(LLVOAvatar* avatar)
{
	if (!mRiggedFace[RIGGED_GLOW].empty())
	{
		LLGLEnable blend(GL_BLEND);
		LLGLDisable test(GL_ALPHA_TEST);
		gGL.flush();

		LLGLEnable polyOffset(GL_POLYGON_OFFSET_FILL);
		glPolygonOffset(-1.0f, -1.0f);
		gGL.setSceneBlendType(LLRender::BT_ADD);

		LLGLDepthTest depth(GL_TRUE, GL_FALSE);
		gGL.setColorMask(false, true);

		renderRigged(avatar, RIGGED_GLOW, true);

		gGL.setColorMask(true, false);
		gGL.setSceneBlendType(LLRender::BT_ALPHA);
	}
}



//-----------------------------------------------------------------------------
// getDebugTexture()
//-----------------------------------------------------------------------------
LLViewerTexture *LLDrawPoolAvatar::getDebugTexture()
{
	if (mReferences.empty())
	{
		return NULL;
	}
	LLFace *face = mReferences[0];
	if (!face->getDrawable())
	{
		return NULL;
	}
	const LLViewerObject *objectp = face->getDrawable()->getVObj();

	// Avatar should always have at least 1 (maybe 3?) TE's.
	return objectp->getTEImage(0);
}


LLColor3 LLDrawPoolAvatar::getDebugColor() const
{
	return LLColor3(0.f, 1.f, 0.f);
}

void LLDrawPoolAvatar::addRiggedFace(LLFace* facep, U32 type)
{
	if (type >= NUM_RIGGED_PASSES)
	{
		LL_ERRS() << "Invalid rigged face type." << LL_ENDL;
	}

	if (facep->getRiggedIndex(type) != -1)
	{
		LL_ERRS() << "Tried to add a rigged face that's referenced elsewhere." << LL_ENDL;
	}	
	
	facep->setRiggedIndex(type, mRiggedFace[type].size());
	facep->setPool(this);
	mRiggedFace[type].push_back(facep);
}

void LLDrawPoolAvatar::removeRiggedFace(LLFace* facep)
{
	facep->setPool(NULL);

	for (U32 i = 0; i < NUM_RIGGED_PASSES; ++i)
	{
		S32 index = facep->getRiggedIndex(i);
		
		if (index > -1)
		{
			if (mRiggedFace[i].size() > index && mRiggedFace[i][index] == facep)
			{
				facep->setRiggedIndex(i,-1);
				mRiggedFace[i].erase(mRiggedFace[i].begin()+index);
				for (U32 j = index; j < mRiggedFace[i].size(); ++j)
				{ //bump indexes down for faces referenced after erased face
					mRiggedFace[i][j]->setRiggedIndex(i, j);
				}
			}
			else
			{
				// <FS:Ansariel> Additional debugging code
				//LL_ERRS() << "Face reference data corrupt for rigged type " << i
				LL_WARNS() << "Face reference data corrupt for rigged type " << i
				// </FS:Ansariel>
					<< ((mRiggedFace[i].size() <= index) ? "; wrong index (out of bounds)" : (mRiggedFace[i][index] != facep) ? "; wrong face pointer" : "")
					<< LL_ENDL;
			}
		}
	}
}

LLVertexBufferAvatar::LLVertexBufferAvatar()
: LLVertexBuffer(sDataMask, 
	GL_STREAM_DRAW_ARB) //avatars are always stream draw due to morph targets
{

}

<|MERGE_RESOLUTION|>--- conflicted
+++ resolved
@@ -995,10 +995,6 @@
 		sVertexProgram->bind();
 
 		sVertexProgram->uniform1f(LLShaderMgr::TEXTURE_GAMMA, LLPipeline::sRenderDeferred ? 2.2f : 1.1f);
-<<<<<<< HEAD
-		//F32 gamma = gSavedSettings.getF32("RenderDeferredDisplayGamma");
-		static LLCachedControl<F32> gamma(gSavedSettings, "RenderDeferredDisplayGamma");
-=======
 
         if (LLPipeline::sRenderingHUDs)
 	    {
@@ -1009,8 +1005,8 @@
 		    sVertexProgram->uniform1i(LLShaderMgr::NO_ATMO, 0);
 	    }
 
-		F32 gamma = gSavedSettings.getF32("RenderDeferredDisplayGamma");
->>>>>>> bc787063
+		//F32 gamma = gSavedSettings.getF32("RenderDeferredDisplayGamma");
+		static LLCachedControl<F32> gamma(gSavedSettings, "RenderDeferredDisplayGamma");
 		sVertexProgram->uniform1f(LLShaderMgr::DISPLAY_GAMMA, (gamma > 0.1f) ? 1.0f / gamma : (1.0f/2.2f));
 	}
 }
@@ -1066,21 +1062,14 @@
 		{
             sVertexProgram->uniform1f(LLShaderMgr::TEXTURE_GAMMA, 2.2f);
             sVertexProgram->uniform1i(LLShaderMgr::NO_ATMO, 0);
-			F32 gamma = gSavedSettings.getF32("RenderDeferredDisplayGamma");
+			//F32 gamma = gSavedSettings.getF32("RenderDeferredDisplayGamma");
+			static LLCachedControl<F32> gamma(gSavedSettings, "RenderDeferredDisplayGamma");
 			sVertexProgram->uniform1f(LLShaderMgr::DISPLAY_GAMMA, (gamma > 0.1f) ? 1.0f / gamma : (1.0f/2.2f));
 		} 
 		else 
 		{
-<<<<<<< HEAD
-			sVertexProgram->uniform1f(LLShaderMgr::TEXTURE_GAMMA, 2.2f);
-
-			//F32 gamma = gSavedSettings.getF32("RenderDeferredDisplayGamma");
-			static LLCachedControl<F32> gamma(gSavedSettings, "RenderDeferredDisplayGamma");
-			sVertexProgram->uniform1f(LLShaderMgr::DISPLAY_GAMMA, (gamma > 0.1f) ? 1.0f / gamma : (1.0f/2.2f));
-=======
             sVertexProgram->uniform1f(LLShaderMgr::TEXTURE_GAMMA, 1.0f);
             sVertexProgram->uniform1i(LLShaderMgr::NO_ATMO, 0);
->>>>>>> bc787063
 		}
 	}
 }
@@ -1198,14 +1187,9 @@
         }
 		else if (LLPipeline::sRenderDeferred)
 		{
-<<<<<<< HEAD
-			sVertexProgram->uniform1f(LLShaderMgr::TEXTURE_GAMMA, 2.2f);
+            sVertexProgram->uniform1f(LLShaderMgr::TEXTURE_GAMMA, 2.2f);
 			//F32 gamma = gSavedSettings.getF32("RenderDeferredDisplayGamma");
 			static LLCachedControl<F32> gamma(gSavedSettings, "RenderDeferredDisplayGamma");
-=======
-            sVertexProgram->uniform1f(LLShaderMgr::TEXTURE_GAMMA, 2.2f);
-			F32 gamma = gSavedSettings.getF32("RenderDeferredDisplayGamma");
->>>>>>> bc787063
 			sVertexProgram->uniform1f(LLShaderMgr::DISPLAY_GAMMA, (gamma > 0.1f) ? 1.0f / gamma : (1.0f/2.2f));
             sVertexProgram->uniform1i(LLShaderMgr::NO_ATMO, 0);
         }
