/** 
 * @file lldrawpoolavatar.cpp
 * @brief LLDrawPoolAvatar class implementation
 *
 * $LicenseInfo:firstyear=2002&license=viewerlgpl$
 * Second Life Viewer Source Code
 * Copyright (C) 2010, Linden Research, Inc.
 * 
 * This library is free software; you can redistribute it and/or
 * modify it under the terms of the GNU Lesser General Public
 * License as published by the Free Software Foundation;
 * version 2.1 of the License only.
 * 
 * This library is distributed in the hope that it will be useful,
 * but WITHOUT ANY WARRANTY; without even the implied warranty of
 * MERCHANTABILITY or FITNESS FOR A PARTICULAR PURPOSE.  See the GNU
 * Lesser General Public License for more details.
 * 
 * You should have received a copy of the GNU Lesser General Public
 * License along with this library; if not, write to the Free Software
 * Foundation, Inc., 51 Franklin Street, Fifth Floor, Boston, MA  02110-1301  USA
 * 
 * Linden Research, Inc., 945 Battery Street, San Francisco, CA  94111  USA
 * $/LicenseInfo$
 */

#include "llviewerprecompiledheaders.h"

#include "lldrawpoolavatar.h"
#include "llrender.h"

#include "llvoavatar.h"
#include "m3math.h"
#include "llmatrix4a.h"

#include "llagent.h" //for gAgent.needsRenderAvatar()
#include "lldrawable.h"
#include "lldrawpoolbump.h"
#include "llface.h"
#include "llmeshrepository.h"
#include "llsky.h"
#include "llviewercamera.h"
#include "llviewerregion.h"
#include "noise.h"
#include "pipeline.h"
#include "llviewershadermgr.h"
#include "llvovolume.h"
#include "llvolume.h"
#include "llappviewer.h"
#include "llrendersphere.h"
#include "llviewerpartsim.h"
#include "llviewercontrol.h" // for gSavedSettings

// <FS:Zi> Add avatar hitbox debug
#include "llviewercontrol.h"
// (See *NOTE: in renderAvatars why this forward declatation is commented out)
// void drawBoxOutline(const LLVector3& pos,const LLVector3& size);	// llspatialpartition.cpp
// </FS:Zi>

#include "llleapmotioncontroller.h"

static U32 sDataMask = LLDrawPoolAvatar::VERTEX_DATA_MASK;
static U32 sBufferUsage = GL_STREAM_DRAW_ARB;
static U32 sShaderLevel = 0;

#define JOINT_COUNT 52

LLGLSLShader* LLDrawPoolAvatar::sVertexProgram = NULL;
BOOL	LLDrawPoolAvatar::sSkipOpaque = FALSE;
BOOL	LLDrawPoolAvatar::sSkipTransparent = FALSE;
S32 LLDrawPoolAvatar::sDiffuseChannel = 0;
F32 LLDrawPoolAvatar::sMinimumAlpha = 0.2f;


static bool is_deferred_render = false;
static bool is_post_deferred_render = false;

extern BOOL gUseGLPick;

F32 CLOTHING_GRAVITY_EFFECT = 0.7f;
F32 CLOTHING_ACCEL_FORCE_FACTOR = 0.2f;

// Format for gAGPVertices
// vertex format for bumpmapping:
//  vertices   12
//  pad		    4
//  normals    12
//  pad		    4
//  texcoords0  8
//  texcoords1  8
// total       48
//
// for no bumpmapping
//  vertices	   12
//  texcoords	8
//  normals	   12
// total	   32
//

S32 AVATAR_OFFSET_POS = 0;
S32 AVATAR_OFFSET_NORMAL = 16;
S32 AVATAR_OFFSET_TEX0 = 32;
S32 AVATAR_OFFSET_TEX1 = 40;
S32 AVATAR_VERTEX_BYTES = 48;

BOOL gAvatarEmbossBumpMap = FALSE;
static BOOL sRenderingSkinned = FALSE;
S32 normal_channel = -1;
S32 specular_channel = -1;
S32 cube_channel = -1;

static LLTrace::BlockTimerStatHandle FTM_SHADOW_AVATAR("Avatar Shadow");

LLDrawPoolAvatar::LLDrawPoolAvatar() : 
	LLFacePool(POOL_AVATAR)	
{
}

//-----------------------------------------------------------------------------
// instancePool()
//-----------------------------------------------------------------------------
LLDrawPool *LLDrawPoolAvatar::instancePool()
{
	return new LLDrawPoolAvatar();
}


S32 LLDrawPoolAvatar::getVertexShaderLevel() const
{
	return (S32) LLViewerShaderMgr::instance()->getVertexShaderLevel(LLViewerShaderMgr::SHADER_AVATAR);
}

void LLDrawPoolAvatar::prerender()
{
	mVertexShaderLevel = LLViewerShaderMgr::instance()->getVertexShaderLevel(LLViewerShaderMgr::SHADER_AVATAR);
	
	sShaderLevel = mVertexShaderLevel;
	
	if (sShaderLevel > 0)
	{
		sBufferUsage = GL_DYNAMIC_DRAW_ARB;
	}
	else
	{
		sBufferUsage = GL_STREAM_DRAW_ARB;
	}

	if (!mDrawFace.empty())
	{
		const LLFace *facep = mDrawFace[0];
		if (facep && facep->getDrawable())
		{
			LLVOAvatar* avatarp = (LLVOAvatar *)facep->getDrawable()->getVObj().get();
			updateRiggedVertexBuffers(avatarp);
		}
	}
}

LLMatrix4& LLDrawPoolAvatar::getModelView()
{
	static LLMatrix4 ret;

	ret.initRows(LLVector4(gGLModelView+0),
				 LLVector4(gGLModelView+4),
				 LLVector4(gGLModelView+8),
				 LLVector4(gGLModelView+12));

	return ret;
}

//-----------------------------------------------------------------------------
// render()
//-----------------------------------------------------------------------------



void LLDrawPoolAvatar::beginDeferredPass(S32 pass)
{
	LL_RECORD_BLOCK_TIME(FTM_RENDER_CHARACTERS);
	
	sSkipTransparent = TRUE;
	is_deferred_render = true;
	
	if (LLPipeline::sImpostorRender)
	{ //impostor pass does not have rigid or impostor rendering
		pass += 2;
	}

	switch (pass)
	{
	case 0:
		beginDeferredImpostor();
		break;
	case 1:
		beginDeferredRigid();
		break;
	case 2:
		beginDeferredSkinned();
		break;
	case 3:
		beginDeferredRiggedSimple();
		break;
	case 4:
		beginDeferredRiggedBump();
		break;
	default:
		beginDeferredRiggedMaterial(pass-5);
		break;
	}
}

void LLDrawPoolAvatar::endDeferredPass(S32 pass)
{
	LL_RECORD_BLOCK_TIME(FTM_RENDER_CHARACTERS);

	sSkipTransparent = FALSE;
	is_deferred_render = false;

	if (LLPipeline::sImpostorRender)
	{
		pass += 2;
	}

	switch (pass)
	{
	case 0:
		endDeferredImpostor();
		break;
	case 1:
		endDeferredRigid();
		break;
	case 2:
		endDeferredSkinned();
		break;
	case 3:
		endDeferredRiggedSimple();
		break;
	case 4:
		endDeferredRiggedBump();
		break;
	default:
		endDeferredRiggedMaterial(pass-5);
		break;
	}
}

void LLDrawPoolAvatar::renderDeferred(S32 pass)
{
	render(pass);
}

S32 LLDrawPoolAvatar::getNumPostDeferredPasses()
{
	return 10;
}

void LLDrawPoolAvatar::beginPostDeferredPass(S32 pass)
{
	switch (pass)
	{
	case 0:
		beginPostDeferredAlpha();
		break;
	case 1:
		beginRiggedFullbright();
		break;
	case 2:
		beginRiggedFullbrightShiny();
		break;
	case 3:
		beginDeferredRiggedAlpha();
		break;
	case 4:
		beginRiggedFullbrightAlpha();
		break;
	case 9:
		beginRiggedGlow();
		break;
	default:
		beginDeferredRiggedMaterialAlpha(pass-5);
		break;
	}
}

void LLDrawPoolAvatar::beginPostDeferredAlpha()
{
	sSkipOpaque = TRUE;
	sShaderLevel = mVertexShaderLevel;
	sVertexProgram = &gDeferredAvatarAlphaProgram;
	sRenderingSkinned = TRUE;

	gPipeline.bindDeferredShader(*sVertexProgram);

	sVertexProgram->setMinimumAlpha(LLDrawPoolAvatar::sMinimumAlpha);

	sDiffuseChannel = sVertexProgram->enableTexture(LLViewerShaderMgr::DIFFUSE_MAP);
}

void LLDrawPoolAvatar::beginDeferredRiggedAlpha()
{
	sVertexProgram = &gDeferredSkinnedAlphaProgram;
	gPipeline.bindDeferredShader(*sVertexProgram);
	sDiffuseChannel = sVertexProgram->enableTexture(LLViewerShaderMgr::DIFFUSE_MAP);
	gPipeline.enableLightsDynamic();
}

void LLDrawPoolAvatar::beginDeferredRiggedMaterialAlpha(S32 pass)
{
	switch (pass)
	{
	case 0: pass = 1; break;
	case 1: pass = 5; break;
	case 2: pass = 9; break;
	default: pass = 13; break;
	}

	pass += LLMaterial::SHADER_COUNT;

	sVertexProgram = &gDeferredMaterialProgram[pass];

	if (LLPipeline::sUnderWaterRender)
	{
		sVertexProgram = &(gDeferredMaterialWaterProgram[pass]);
	}

	gPipeline.bindDeferredShader(*sVertexProgram);
	sDiffuseChannel = sVertexProgram->enableTexture(LLViewerShaderMgr::DIFFUSE_MAP);
	normal_channel = sVertexProgram->enableTexture(LLViewerShaderMgr::BUMP_MAP);
	specular_channel = sVertexProgram->enableTexture(LLViewerShaderMgr::SPECULAR_MAP);
	gPipeline.enableLightsDynamic();
}

void LLDrawPoolAvatar::endDeferredRiggedAlpha()
{
	LLVertexBuffer::unbind();
	gPipeline.unbindDeferredShader(*sVertexProgram);
	sDiffuseChannel = 0;
	normal_channel = -1;
	specular_channel = -1;
	sVertexProgram = NULL;
}

void LLDrawPoolAvatar::endPostDeferredPass(S32 pass)
{
	switch (pass)
	{
	case 0:
		endPostDeferredAlpha();
		break;
	case 1:
		endRiggedFullbright();
		break;
	case 2:
		endRiggedFullbrightShiny();
		break;
	case 3:
		endDeferredRiggedAlpha();
		break;
	case 4:
		endRiggedFullbrightAlpha();
		break;
	case 5:
		endRiggedGlow();
		break;
	default:
		endDeferredRiggedAlpha();
		break;
	}
}

void LLDrawPoolAvatar::endPostDeferredAlpha()
{
	// if we're in software-blending, remember to set the fence _after_ we draw so we wait till this rendering is done
	sRenderingSkinned = FALSE;
	sSkipOpaque = FALSE;
		
	gPipeline.unbindDeferredShader(*sVertexProgram);
	sDiffuseChannel = 0;
	sShaderLevel = mVertexShaderLevel;
}

void LLDrawPoolAvatar::renderPostDeferred(S32 pass)
{
	static const S32 actual_pass[] =
	{ //map post deferred pass numbers to what render() expects
		2, //skinned
		4, // rigged fullbright
		6, //rigged fullbright shiny
		7, //rigged alpha
		8, //rigged fullbright alpha
		9, //rigged material alpha 1
		10,//rigged material alpha 2
		11,//rigged material alpha 3
		12,//rigged material alpha 4
		13, //rigged glow
	};

	S32 p = actual_pass[pass];

	if (LLPipeline::sImpostorRender)
	{ //HACK for impostors so actual pass ends up being proper pass
		p -= 2;
	}

	is_post_deferred_render = true;
	render(p);
	is_post_deferred_render = false;
}


S32 LLDrawPoolAvatar::getNumShadowPasses()
{
	return 2;
}

void LLDrawPoolAvatar::beginShadowPass(S32 pass)
{
	LL_RECORD_BLOCK_TIME(FTM_SHADOW_AVATAR);

	if (pass == 0)
	{
		sVertexProgram = &gDeferredAvatarShadowProgram;
		
		//gGL.setAlphaRejectSettings(LLRender::CF_GREATER_EQUAL, 0.2f);		

		if ((sShaderLevel > 0))  // for hardware blending
		{
			sRenderingSkinned = TRUE;
			sVertexProgram->bind();
		}

		gGL.diffuseColor4f(1,1,1,1);
	}
	else
	{
		sVertexProgram = &gDeferredAttachmentShadowProgram;
		sDiffuseChannel = sVertexProgram->enableTexture(LLViewerShaderMgr::DIFFUSE_MAP);
		sVertexProgram->bind();
	}
}

void LLDrawPoolAvatar::endShadowPass(S32 pass)
{
	LL_RECORD_BLOCK_TIME(FTM_SHADOW_AVATAR);
	if (pass == 0)
	{
		if (sShaderLevel > 0)
		{
			sRenderingSkinned = FALSE;
			sVertexProgram->unbind();
		}
	}
	else
	{
		LLVertexBuffer::unbind();
		sVertexProgram->unbind();
		sVertexProgram = NULL;
	}
}

void LLDrawPoolAvatar::renderShadow(S32 pass)
{
	LL_RECORD_BLOCK_TIME(FTM_SHADOW_AVATAR);

	// <FS:Ansariel> Chalice Yao's simple avatar shadows via Marine Kelley
	static LLCachedControl<U32> fsSimpleAvatarShadows(gSavedSettings, "FSSimpleAvatarShadows", 3);
	if (fsSimpleAvatarShadows == 0)
	{
		return;
	}
	// </FS:Ansariel>

	if (mDrawFace.empty())
	{
		return;
	}

	const LLFace *facep = mDrawFace[0];
	if (!facep->getDrawable())
	{
		return;
	}
	LLVOAvatar *avatarp = (LLVOAvatar *)facep->getDrawable()->getVObj().get();

	if (avatarp->isDead() || avatarp->mIsDummy || avatarp->mDrawable.isNull())
	{
		return;
	}

	BOOL impostor = avatarp->isImpostor();
	if (impostor)
	{
		return;
	}
	
	if (pass == 0)
	{
		avatarp->renderSkinned();
	}
	// <FS:Ansariel> Chalice Yao's simple avatar shadows via Marine Kelley
	else if (fsSimpleAvatarShadows == 1)
	{
		// Don't render the shadow of anything that is rigged. Instead, force the shadow of the avatar shape to render instead.
		// See LLVOAvatar::isTextureVisible() and LLVOAvatarSelf::isTextureVisible()
		return;
	}
	else if (fsSimpleAvatarShadows == 2)
	{
		renderRiggedShadows(avatarp);
	}
	// </FS:Ansariel>
	else
	{
		for (U32 i = 0; i < NUM_RIGGED_PASSES; ++i)
		{
			renderRigged(avatarp, i);
		}
	}
}

S32 LLDrawPoolAvatar::getNumPasses()
{
	if (LLPipeline::sImpostorRender)
	{
		return 8;
	}
	else 
	{
		return 10;
	}
}


S32 LLDrawPoolAvatar::getNumDeferredPasses()
{
	if (LLPipeline::sImpostorRender)
	{
		return 19;
	}
	else
	{
		return 21;
	}
}


void LLDrawPoolAvatar::render(S32 pass)
{
	LL_RECORD_BLOCK_TIME(FTM_RENDER_CHARACTERS);
	if (LLPipeline::sImpostorRender)
	{
		renderAvatars(NULL, pass+2);
		return;
	}

	renderAvatars(NULL, pass); // render all avatars
}

void LLDrawPoolAvatar::beginRenderPass(S32 pass)
{
	LL_RECORD_BLOCK_TIME(FTM_RENDER_CHARACTERS);
	//reset vertex buffer mappings
	LLVertexBuffer::unbind();

	if (LLPipeline::sImpostorRender)
	{ //impostor render does not have impostors or rigid rendering
		pass += 2;
	}

	switch (pass)
	{
	case 0:
		beginImpostor();
		break;
	case 1:
		beginRigid();
		break;
	case 2:
		beginSkinned();
		break;
	case 3:
		beginRiggedSimple();
		break;
	case 4:
		beginRiggedFullbright();
		break;
	case 5:
		beginRiggedShinySimple();
		break;
	case 6:
		beginRiggedFullbrightShiny();
		break;
	case 7:
		beginRiggedAlpha();
		break;
	case 8:
		beginRiggedFullbrightAlpha();
		break;
	case 9:
		beginRiggedGlow();
		break;
	}

	if (pass == 0)
	{ //make sure no stale colors are left over from a previous render
		gGL.diffuseColor4f(1,1,1,1);
	}
}

void LLDrawPoolAvatar::endRenderPass(S32 pass)
{
	LL_RECORD_BLOCK_TIME(FTM_RENDER_CHARACTERS);

	if (LLPipeline::sImpostorRender)
	{
		pass += 2;		
	}

	switch (pass)
	{
	case 0:
		endImpostor();
		break;
	case 1:
		endRigid();
		break;
	case 2:
		endSkinned();
		break;
	case 3:
		endRiggedSimple();
		break;
	case 4:
		endRiggedFullbright();
		break;
	case 5:
		endRiggedShinySimple();
		break;
	case 6:
		endRiggedFullbrightShiny();
		break;
	case 7:
		endRiggedAlpha();
		break;
	case 8:
		endRiggedFullbrightAlpha();
		break;
	case 9:
		endRiggedGlow();
		break;
	}
}

void LLDrawPoolAvatar::beginImpostor()
{
	if (!LLPipeline::sReflectionRender)
	{
		LLVOAvatar::sRenderDistance = llclamp(LLVOAvatar::sRenderDistance, 16.f, 256.f);
		LLVOAvatar::sNumVisibleAvatars = 0;
	}

	if (LLGLSLShader::sNoFixedFunction)
	{
		gImpostorProgram.bind();
		gImpostorProgram.setMinimumAlpha(0.01f);
	}

	gPipeline.enableLightsFullbright(LLColor4(1,1,1,1));
	sDiffuseChannel = 0;
}

void LLDrawPoolAvatar::endImpostor()
{
	if (LLGLSLShader::sNoFixedFunction)
	{
		gImpostorProgram.unbind();
	}
	gPipeline.enableLightsDynamic();
}

void LLDrawPoolAvatar::beginRigid()
{
	if (gPipeline.canUseVertexShaders())
	{
		if (LLPipeline::sUnderWaterRender)
		{
			sVertexProgram = &gObjectAlphaMaskNoColorWaterProgram;
		}
		else
		{
			sVertexProgram = &gObjectAlphaMaskNoColorProgram;
		}
		
		if (sVertexProgram != NULL)
		{	//eyeballs render with the specular shader
			sVertexProgram->bind();
			sVertexProgram->setMinimumAlpha(LLDrawPoolAvatar::sMinimumAlpha);
		}
	}
	else
	{
		sVertexProgram = NULL;
	}
}

void LLDrawPoolAvatar::endRigid()
{
	sShaderLevel = mVertexShaderLevel;
	if (sVertexProgram != NULL)
	{
		sVertexProgram->unbind();
	}
}

void LLDrawPoolAvatar::beginDeferredImpostor()
{
	if (!LLPipeline::sReflectionRender)
	{
		LLVOAvatar::sRenderDistance = llclamp(LLVOAvatar::sRenderDistance, 16.f, 256.f);
		LLVOAvatar::sNumVisibleAvatars = 0;
	}

	sVertexProgram = &gDeferredImpostorProgram;
	specular_channel = sVertexProgram->enableTexture(LLViewerShaderMgr::SPECULAR_MAP);
	normal_channel = sVertexProgram->enableTexture(LLViewerShaderMgr::DEFERRED_NORMAL);
	sDiffuseChannel = sVertexProgram->enableTexture(LLViewerShaderMgr::DIFFUSE_MAP);
	sVertexProgram->bind();
	sVertexProgram->setMinimumAlpha(0.01f);
}

void LLDrawPoolAvatar::endDeferredImpostor()
{
	sShaderLevel = mVertexShaderLevel;
	sVertexProgram->disableTexture(LLViewerShaderMgr::DEFERRED_NORMAL);
	sVertexProgram->disableTexture(LLViewerShaderMgr::SPECULAR_MAP);
	sVertexProgram->disableTexture(LLViewerShaderMgr::DIFFUSE_MAP);
	gPipeline.unbindDeferredShader(*sVertexProgram);
   sVertexProgram = NULL;
   sDiffuseChannel = 0;
}

void LLDrawPoolAvatar::beginDeferredRigid()
{
	sVertexProgram = &gDeferredNonIndexedDiffuseAlphaMaskNoColorProgram;
	sDiffuseChannel = sVertexProgram->enableTexture(LLViewerShaderMgr::DIFFUSE_MAP);
	sVertexProgram->bind();
	sVertexProgram->setMinimumAlpha(LLDrawPoolAvatar::sMinimumAlpha);
}

void LLDrawPoolAvatar::endDeferredRigid()
{
	sShaderLevel = mVertexShaderLevel;
	sVertexProgram->disableTexture(LLViewerShaderMgr::DIFFUSE_MAP);
	sVertexProgram->unbind();
	gGL.getTexUnit(0)->activate();
}


void LLDrawPoolAvatar::beginSkinned()
{
	if (sShaderLevel > 0)
	{
		if (LLPipeline::sUnderWaterRender)
		{
			sVertexProgram = &gAvatarWaterProgram;
			sShaderLevel = llmin((U32) 1, sShaderLevel);
		}
		else
		{
			sVertexProgram = &gAvatarProgram;
		}
	}
	else
	{
		if (LLPipeline::sUnderWaterRender)
		{
			sVertexProgram = &gObjectAlphaMaskNoColorWaterProgram;
		}
		else
		{
			sVertexProgram = &gObjectAlphaMaskNoColorProgram;
		}
	}
	
	if (sShaderLevel > 0)  // for hardware blending
	{
		sRenderingSkinned = TRUE;

		sVertexProgram->bind();
		sVertexProgram->enableTexture(LLViewerShaderMgr::BUMP_MAP);
		gGL.getTexUnit(0)->activate();
	}
	else
	{
		if(gPipeline.canUseVertexShaders())
		{
			// software skinning, use a basic shader for windlight.
			// TODO: find a better fallback method for software skinning.
			sVertexProgram->bind();
		}
	}

	if (LLGLSLShader::sNoFixedFunction)
	{
		sVertexProgram->setMinimumAlpha(LLDrawPoolAvatar::sMinimumAlpha);
	}
}

void LLDrawPoolAvatar::endSkinned()
{
	// if we're in software-blending, remember to set the fence _after_ we draw so we wait till this rendering is done
	if (sShaderLevel > 0)
	{
		sRenderingSkinned = FALSE;
		sVertexProgram->disableTexture(LLViewerShaderMgr::BUMP_MAP);
		gGL.getTexUnit(0)->activate();
		sVertexProgram->unbind();
		sShaderLevel = mVertexShaderLevel;
	}
	else
	{
		if(gPipeline.canUseVertexShaders())
		{
			// software skinning, use a basic shader for windlight.
			// TODO: find a better fallback method for software skinning.
			sVertexProgram->unbind();
		}
	}

	gGL.getTexUnit(0)->activate();
}

void LLDrawPoolAvatar::beginRiggedSimple()
{
	if (sShaderLevel > 0)
	{
		if (LLPipeline::sUnderWaterRender)
		{
			sVertexProgram = &gSkinnedObjectSimpleWaterProgram;
		}
		else
		{
			sVertexProgram = &gSkinnedObjectSimpleProgram;
		}
	}
	else
	{
		if (LLPipeline::sUnderWaterRender)
		{
			sVertexProgram = &gObjectSimpleNonIndexedWaterProgram;
		}
		else
		{
			sVertexProgram = &gObjectSimpleNonIndexedProgram;
		}
	}

	if (sShaderLevel > 0 || gPipeline.canUseVertexShaders())
	{
		sDiffuseChannel = 0;
		sVertexProgram->bind();
	}
}

void LLDrawPoolAvatar::endRiggedSimple()
{
	LLVertexBuffer::unbind();
	if (sShaderLevel > 0 || gPipeline.canUseVertexShaders())
	{
		sVertexProgram->unbind();
		sVertexProgram = NULL;
	}
}

void LLDrawPoolAvatar::beginRiggedAlpha()
{
	beginRiggedSimple();
}

void LLDrawPoolAvatar::endRiggedAlpha()
{
	endRiggedSimple();
}


void LLDrawPoolAvatar::beginRiggedFullbrightAlpha()
{
	beginRiggedFullbright();
}

void LLDrawPoolAvatar::endRiggedFullbrightAlpha()
{
	endRiggedFullbright();
}

void LLDrawPoolAvatar::beginRiggedGlow()
{
	if (sShaderLevel > 0)
	{
		if (LLPipeline::sUnderWaterRender)
		{
			sVertexProgram = &gSkinnedObjectEmissiveWaterProgram;
		}
		else
		{
			sVertexProgram = &gSkinnedObjectEmissiveProgram;
		}
	}
	else
	{
		if (LLPipeline::sUnderWaterRender)
		{
			sVertexProgram = &gObjectEmissiveNonIndexedWaterProgram;
		}
		else
		{
			sVertexProgram = &gObjectEmissiveNonIndexedProgram;
		}
	}

	if (sShaderLevel > 0 || gPipeline.canUseVertexShaders())
	{
		sDiffuseChannel = 0;
		sVertexProgram->bind();

		sVertexProgram->uniform1f(LLShaderMgr::TEXTURE_GAMMA, LLPipeline::sRenderDeferred ? 2.2f : 1.1f);
		//F32 gamma = gSavedSettings.getF32("RenderDeferredDisplayGamma");
		static LLCachedControl<F32> gamma(gSavedSettings, "RenderDeferredDisplayGamma");
		sVertexProgram->uniform1f(LLShaderMgr::DISPLAY_GAMMA, (gamma > 0.1f) ? 1.0f / gamma : (1.0f/2.2f));
	}
}

void LLDrawPoolAvatar::endRiggedGlow()
{
	endRiggedFullbright();
}

void LLDrawPoolAvatar::beginRiggedFullbright()
{
	if (sShaderLevel > 0)
	{
		if (LLPipeline::sUnderWaterRender)
		{
			sVertexProgram = &gSkinnedObjectFullbrightWaterProgram;
		}
		else
		{
			if (LLPipeline::sRenderDeferred)
			{
				sVertexProgram = &gDeferredSkinnedFullbrightProgram;
			}
			else
			{
				sVertexProgram = &gSkinnedObjectFullbrightProgram;
			}
		}
	}
	else
	{
		if (LLPipeline::sUnderWaterRender)
		{
			sVertexProgram = &gObjectFullbrightNonIndexedWaterProgram;
		}
		else
		{
			sVertexProgram = &gObjectFullbrightNonIndexedProgram;
		}
	}

	if (sShaderLevel > 0 || gPipeline.canUseVertexShaders())
	{
		sDiffuseChannel = 0;
		sVertexProgram->bind();

		if (LLPipeline::sRenderingHUDs || !LLPipeline::sRenderDeferred)
		{
			sVertexProgram->uniform1f(LLShaderMgr::TEXTURE_GAMMA, 1.0f);
		} 
		else 
		{
			sVertexProgram->uniform1f(LLShaderMgr::TEXTURE_GAMMA, 2.2f);

			//F32 gamma = gSavedSettings.getF32("RenderDeferredDisplayGamma");
			static LLCachedControl<F32> gamma(gSavedSettings, "RenderDeferredDisplayGamma");
			sVertexProgram->uniform1f(LLShaderMgr::DISPLAY_GAMMA, (gamma > 0.1f) ? 1.0f / gamma : (1.0f/2.2f));
		}
	}
}

void LLDrawPoolAvatar::endRiggedFullbright()
{
	LLVertexBuffer::unbind();
	if (sShaderLevel > 0 || gPipeline.canUseVertexShaders())
	{
		sVertexProgram->unbind();
		sVertexProgram = NULL;
	}
}

void LLDrawPoolAvatar::beginRiggedShinySimple()
{
	if (sShaderLevel > 0)
	{
		if (LLPipeline::sUnderWaterRender)
		{
			sVertexProgram = &gSkinnedObjectShinySimpleWaterProgram;
		}
		else
		{
			sVertexProgram = &gSkinnedObjectShinySimpleProgram;
		}
	}
	else
	{
		if (LLPipeline::sUnderWaterRender)
		{
			sVertexProgram = &gObjectShinyNonIndexedWaterProgram;
		}
		else
		{
			sVertexProgram = &gObjectShinyNonIndexedProgram;
		}
	}

	if (sShaderLevel > 0 || gPipeline.canUseVertexShaders())
	{
		sVertexProgram->bind();
		LLDrawPoolBump::bindCubeMap(sVertexProgram, 2, sDiffuseChannel, cube_channel, false);
	}
}

void LLDrawPoolAvatar::endRiggedShinySimple()
{
	LLVertexBuffer::unbind();
	if (sShaderLevel > 0 || gPipeline.canUseVertexShaders())
	{
		LLDrawPoolBump::unbindCubeMap(sVertexProgram, 2, sDiffuseChannel, cube_channel, false);
		sVertexProgram->unbind();
		sVertexProgram = NULL;
	}
}

void LLDrawPoolAvatar::beginRiggedFullbrightShiny()
{
	if (sShaderLevel > 0)
	{
		if (LLPipeline::sUnderWaterRender)
		{
			sVertexProgram = &gSkinnedObjectFullbrightShinyWaterProgram;
		}
		else
		{
			if (LLPipeline::sRenderDeferred)
			{
				sVertexProgram = &gDeferredSkinnedFullbrightShinyProgram;
			}
			else
			{
				sVertexProgram = &gSkinnedObjectFullbrightShinyProgram;
			}
		}
	}
	else
	{
		if (LLPipeline::sUnderWaterRender)
		{
			sVertexProgram = &gObjectFullbrightShinyNonIndexedWaterProgram;
		}
		else
		{
			sVertexProgram = &gObjectFullbrightShinyNonIndexedProgram;
		}
	}

	if (sShaderLevel > 0 || gPipeline.canUseVertexShaders())
	{
		sVertexProgram->bind();
		LLDrawPoolBump::bindCubeMap(sVertexProgram, 2, sDiffuseChannel, cube_channel, false);

		if (LLPipeline::sRenderingHUDs || !LLPipeline::sRenderDeferred)
		{
			sVertexProgram->uniform1f(LLShaderMgr::TEXTURE_GAMMA, 1.0f);
		} 
		else 
		{
			sVertexProgram->uniform1f(LLShaderMgr::TEXTURE_GAMMA, 2.2f);
			//F32 gamma = gSavedSettings.getF32("RenderDeferredDisplayGamma");
			static LLCachedControl<F32> gamma(gSavedSettings, "RenderDeferredDisplayGamma");
			sVertexProgram->uniform1f(LLShaderMgr::DISPLAY_GAMMA, (gamma > 0.1f) ? 1.0f / gamma : (1.0f/2.2f));
		}
	}
}

void LLDrawPoolAvatar::endRiggedFullbrightShiny()
{
	LLVertexBuffer::unbind();
	if (sShaderLevel > 0 || gPipeline.canUseVertexShaders())
	{
		LLDrawPoolBump::unbindCubeMap(sVertexProgram, 2, sDiffuseChannel, cube_channel, false);
		sVertexProgram->unbind();
		sVertexProgram = NULL;
	}
}


void LLDrawPoolAvatar::beginDeferredRiggedSimple()
{
	sVertexProgram = &gDeferredSkinnedDiffuseProgram;
	sDiffuseChannel = 0;
	sVertexProgram->bind();
}

void LLDrawPoolAvatar::endDeferredRiggedSimple()
{
	LLVertexBuffer::unbind();
	sVertexProgram->unbind();
	sVertexProgram = NULL;
}

void LLDrawPoolAvatar::beginDeferredRiggedBump()
{
	sVertexProgram = &gDeferredSkinnedBumpProgram;
	sVertexProgram->bind();
	normal_channel = sVertexProgram->enableTexture(LLViewerShaderMgr::BUMP_MAP);
	sDiffuseChannel = sVertexProgram->enableTexture(LLViewerShaderMgr::DIFFUSE_MAP);
}

void LLDrawPoolAvatar::endDeferredRiggedBump()
{
	LLVertexBuffer::unbind();
	sVertexProgram->disableTexture(LLViewerShaderMgr::BUMP_MAP);
	sVertexProgram->disableTexture(LLViewerShaderMgr::DIFFUSE_MAP);
	sVertexProgram->unbind();
	normal_channel = -1;
	sDiffuseChannel = 0;
	sVertexProgram = NULL;
}

void LLDrawPoolAvatar::beginDeferredRiggedMaterial(S32 pass)
{
	if (pass == 1 ||
		pass == 5 ||
		pass == 9 ||
		pass == 13)
	{ //skip alpha passes
		return;
	}
	sVertexProgram = &gDeferredMaterialProgram[pass+LLMaterial::SHADER_COUNT];

	if (LLPipeline::sUnderWaterRender)
	{
		sVertexProgram = &(gDeferredMaterialWaterProgram[pass+LLMaterial::SHADER_COUNT]);
	}

	sVertexProgram->bind();
	normal_channel = sVertexProgram->enableTexture(LLViewerShaderMgr::BUMP_MAP);
	specular_channel = sVertexProgram->enableTexture(LLViewerShaderMgr::SPECULAR_MAP);
	sDiffuseChannel = sVertexProgram->enableTexture(LLViewerShaderMgr::DIFFUSE_MAP);
}

void LLDrawPoolAvatar::endDeferredRiggedMaterial(S32 pass)
{
	if (pass == 1 ||
		pass == 5 ||
		pass == 9 ||
		pass == 13)
	{
		return;
	}

	LLVertexBuffer::unbind();
	sVertexProgram->disableTexture(LLViewerShaderMgr::BUMP_MAP);
	sVertexProgram->disableTexture(LLViewerShaderMgr::SPECULAR_MAP);
	sVertexProgram->disableTexture(LLViewerShaderMgr::DIFFUSE_MAP);
	sVertexProgram->unbind();
	normal_channel = -1;
	sDiffuseChannel = 0;
	sVertexProgram = NULL;
}

void LLDrawPoolAvatar::beginDeferredSkinned()
{
	sShaderLevel = mVertexShaderLevel;
	sVertexProgram = &gDeferredAvatarProgram;
	sRenderingSkinned = TRUE;

	sVertexProgram->bind();
	sVertexProgram->setMinimumAlpha(LLDrawPoolAvatar::sMinimumAlpha);
	
	sDiffuseChannel = sVertexProgram->enableTexture(LLViewerShaderMgr::DIFFUSE_MAP);
	gGL.getTexUnit(0)->activate();
}

void LLDrawPoolAvatar::endDeferredSkinned()
{
	// if we're in software-blending, remember to set the fence _after_ we draw so we wait till this rendering is done
	sRenderingSkinned = FALSE;
	sVertexProgram->unbind();

	sVertexProgram->disableTexture(LLViewerShaderMgr::DIFFUSE_MAP);

	sShaderLevel = mVertexShaderLevel;

	gGL.getTexUnit(0)->activate();
}

static LLTrace::BlockTimerStatHandle FTM_RENDER_AVATARS("renderAvatars");


void LLDrawPoolAvatar::renderAvatars(LLVOAvatar* single_avatar, S32 pass)
{
	LL_RECORD_BLOCK_TIME(FTM_RENDER_AVATARS);

	if (pass == -1)
	{
		for (S32 i = 1; i < getNumPasses(); i++)
		{ //skip foot shadows
			prerender();
			beginRenderPass(i);
			renderAvatars(single_avatar, i);
			endRenderPass(i);
		}

		return;
	}

	if (mDrawFace.empty() && !single_avatar)
	{
		return;
	}

	LLVOAvatar *avatarp;

	if (single_avatar)
	{
		avatarp = single_avatar;
	}
	else
	{
		const LLFace *facep = mDrawFace[0];
		if (!facep->getDrawable())
		{
			return;
		}
		avatarp = (LLVOAvatar *)facep->getDrawable()->getVObj().get();
	}

    if (avatarp->isDead() || avatarp->mDrawable.isNull())
	{
		return;
	}

	// <FS:ND> Leap motion visualizer
	if( avatarp->isSelf() && 1 == pass )
		LLLeapMotionController::getInstance()->render();
	// <FS:ND>

	// <FS:Zi> Add avatar hitbox debug
	static LLCachedControl<bool> render_hitbox(gSavedSettings,"DebugRenderHitboxes",false);

	if(render_hitbox && pass==1)
	{
		// load the debug output shader
		if(LLGLSLShader::sNoFixedFunction)
		{
			gDebugProgram.bind();
		}

		// set up drawing mode and remove any textures used
		LLGLEnable blend(GL_BLEND);
		gGL.getTexUnit(0)->unbind(LLTexUnit::TT_TEXTURE);

		// save current world matrix
		gGL.matrixMode(LLRender::MM_MODELVIEW);
		gGL.pushMatrix();

		gGL.diffuseColor4f(0.7f,1.0f,0.0f,0.3f);
		glLineWidth(2.0);

		LLQuaternion rot=avatarp->getRotationRegion();
		LLVector3 pos=avatarp->getPositionAgent();
		LLVector3 size=avatarp->getScale();

		// *NOTE: Tried this so I wouldn't have to duplcate code, but I didn't find a way to rotate
		// the matrix by "rot" so the drawBoxOutline function would do the right thing. So
		// I settled for copying the code and rotating the 4 corner points individually. -Zi
		// gGL.translatef(pos.mV[VX],pos.mV[VY],pos.mV[VZ]);
		// gGL.rotatef(rot.mQ[VS]*RAD_TO_DEG,rot.mQ[VX],rot.mQ[VY],rot.mQ[VZ]);
		// drawBoxOutline(LLVector3::zero,size/2.0);
		// // drawBoxOutline partly copied from llspatialpartition.cpp below

		// set up and rotate hitbox to avatar orientation, half the avatar scale in either direction
		LLVector3 v1=size.scaledVec(LLVector3( 0.5f, 0.5f, 0.5f))*rot;
		LLVector3 v2=size.scaledVec(LLVector3(-0.5f, 0.5f, 0.5f))*rot;
		LLVector3 v3=size.scaledVec(LLVector3(-0.5f,-0.5f, 0.5f))*rot;
		LLVector3 v4=size.scaledVec(LLVector3( 0.5f,-0.5f, 0.5f))*rot;

		// render the box
		gGL.begin(LLRender::LINES);

		//top
		gGL.vertex3fv((pos+v1).mV);
		gGL.vertex3fv((pos+v2).mV);
		gGL.vertex3fv((pos+v2).mV);
		gGL.vertex3fv((pos+v3).mV);
		gGL.vertex3fv((pos+v3).mV);
		gGL.vertex3fv((pos+v4).mV);
		gGL.vertex3fv((pos+v4).mV);
		gGL.vertex3fv((pos+v1).mV);
		
		//bottom
		gGL.vertex3fv((pos-v1).mV);
		gGL.vertex3fv((pos-v2).mV);
		gGL.vertex3fv((pos-v2).mV);
		gGL.vertex3fv((pos-v3).mV);
		gGL.vertex3fv((pos-v3).mV);
		gGL.vertex3fv((pos-v4).mV);
		gGL.vertex3fv((pos-v4).mV);
		gGL.vertex3fv((pos-v1).mV);
		
		//right
		gGL.vertex3fv((pos+v1).mV);
		gGL.vertex3fv((pos-v3).mV);
				
		gGL.vertex3fv((pos+v4).mV);
		gGL.vertex3fv((pos-v2).mV);

		//left
		gGL.vertex3fv((pos+v2).mV);
		gGL.vertex3fv((pos-v4).mV);

		gGL.vertex3fv((pos+v3).mV);
		gGL.vertex3fv((pos-v1).mV);

		gGL.end();

		// restore world matrix
		gGL.popMatrix();

		// unload debug shader
		if(LLGLSLShader::sNoFixedFunction)
		{
			gDebugProgram.unbind();
		}
	}
	// </FS:Zi>

	if (!single_avatar && !avatarp->isFullyLoaded() )
	{
		if (pass==0 && (!gPipeline.hasRenderType(LLPipeline::RENDER_TYPE_PARTICLES) || LLViewerPartSim::getMaxPartCount() <= 0))
		{
			// debug code to draw a sphere in place of avatar
			gGL.getTexUnit(0)->bind(LLViewerFetchedTexture::sWhiteImagep);
			gGL.setColorMask(true, true);
			LLVector3 pos = avatarp->getPositionAgent();
			gGL.color4f(1.0f, 1.0f, 1.0f, 0.7f);
			
			gGL.pushMatrix();	 
			gGL.translatef((F32)(pos.mV[VX]),	 
						   (F32)(pos.mV[VY]),	 
							(F32)(pos.mV[VZ]));	 
			 gGL.scalef(0.15f, 0.15f, 0.3f);

			 gSphere.renderGGL();
				 
			 gGL.popMatrix();
			 gGL.setColorMask(true, false);
		}
		// don't render please
		return;
	}

	BOOL impostor = avatarp->isImpostor() && !single_avatar;

	if (impostor && pass != 0)
	{ //don't draw anything but the impostor for impostored avatars
		return;
	}
	
	if (pass == 0 && !impostor && LLPipeline::sUnderWaterRender)
	{ //don't draw foot shadows under water
		return;
	}

	if (pass == 0)
	{
		if (!LLPipeline::sReflectionRender)
		{
			LLVOAvatar::sNumVisibleAvatars++;
		}

		if (impostor)
		{
			if (LLPipeline::sRenderDeferred && !LLPipeline::sReflectionRender && avatarp->mImpostor.isComplete()) 
			{
				if (normal_channel > -1)
				{
					avatarp->mImpostor.bindTexture(2, normal_channel);
				}
				if (specular_channel > -1)
				{
					avatarp->mImpostor.bindTexture(1, specular_channel);
				}
			}
			avatarp->renderImpostor(LLColor4U(255,255,255,255), sDiffuseChannel);
		}
		return;
	}

	llassert(LLPipeline::sImpostorRender || !avatarp->isVisuallyMuted());

	/*if (single_avatar && avatarp->mSpecialRenderMode >= 1) // 1=anim preview, 2=image preview,  3=morph view
	{
		gPipeline.enableLightsAvatarEdit(LLColor4(.5f, .5f, .5f, 1.f));
	}*/
	
	if (pass == 1)
	{
		// render rigid meshes (eyeballs) first
		avatarp->renderRigid();
		return;
	}

	if (pass == 3)
	{
		if (is_deferred_render)
		{
			renderDeferredRiggedSimple(avatarp);
		}
		else
		{
			renderRiggedSimple(avatarp);

			if (LLPipeline::sRenderDeferred)
			{ //render "simple" materials
				renderRigged(avatarp, RIGGED_MATERIAL);
				renderRigged(avatarp, RIGGED_MATERIAL_ALPHA_MASK);
				renderRigged(avatarp, RIGGED_MATERIAL_ALPHA_EMISSIVE);
				renderRigged(avatarp, RIGGED_NORMMAP);
				renderRigged(avatarp, RIGGED_NORMMAP_MASK);
				renderRigged(avatarp, RIGGED_NORMMAP_EMISSIVE);	
				renderRigged(avatarp, RIGGED_SPECMAP);
				renderRigged(avatarp, RIGGED_SPECMAP_MASK);
				renderRigged(avatarp, RIGGED_SPECMAP_EMISSIVE);
				renderRigged(avatarp, RIGGED_NORMSPEC);
				renderRigged(avatarp, RIGGED_NORMSPEC_MASK);
				renderRigged(avatarp, RIGGED_NORMSPEC_EMISSIVE);
			}
		}
		return;
	}

	if (pass == 4)
	{
		if (is_deferred_render)
		{
			renderDeferredRiggedBump(avatarp);
		}
		else
		{
			renderRiggedFullbright(avatarp);
		}

		return;
	}

	if (is_deferred_render && pass >= 5 && pass <= 21)
	{
		S32 p = pass-5;

		if (p != 1 &&
			p != 5 &&
			p != 9 &&
			p != 13)
		{
			renderDeferredRiggedMaterial(avatarp, p);
		}
		return;
	}




	if (pass == 5)
	{
		renderRiggedShinySimple(avatarp);
				
		return;
	}

	if (pass == 6)
	{
		renderRiggedFullbrightShiny(avatarp);
		return;
	}

	if (pass >= 7 && pass < 13)
	{
		if (pass == 7)
		{
			renderRiggedAlpha(avatarp);

			if (LLPipeline::sRenderDeferred && !is_post_deferred_render)
			{ //render transparent materials under water
				LLGLEnable blend(GL_BLEND);

				gGL.setColorMask(true, true);
				gGL.blendFunc(LLRender::BF_SOURCE_ALPHA,
								LLRender::BF_ONE_MINUS_SOURCE_ALPHA,
								LLRender::BF_ZERO,
								LLRender::BF_ONE_MINUS_SOURCE_ALPHA);

				renderRigged(avatarp, RIGGED_MATERIAL_ALPHA);
				renderRigged(avatarp, RIGGED_SPECMAP_BLEND);
				renderRigged(avatarp, RIGGED_NORMMAP_BLEND);
				renderRigged(avatarp, RIGGED_NORMSPEC_BLEND);

				gGL.setColorMask(true, false);
			}
			return;
		}

		if (pass == 8)
		{
			renderRiggedFullbrightAlpha(avatarp);
			return;
		}

		if (LLPipeline::sRenderDeferred && is_post_deferred_render)
		{
			S32 p = 0;
			switch (pass)
			{
			case 9: p = 1; break;
			case 10: p = 5; break;
			case 11: p = 9; break;
			case 12: p = 13; break;
			}

			{
				LLGLEnable blend(GL_BLEND);
				renderDeferredRiggedMaterial(avatarp, p);
			}
			return;
		}
		else if (pass == 9)
		{
			renderRiggedGlow(avatarp);
			return;
		}
	}

	if (pass == 13)
	{
		renderRiggedGlow(avatarp);
		
		return;
	}
	
	if ((sShaderLevel >= SHADER_LEVEL_CLOTH))
	{
		LLMatrix4 rot_mat;
		LLViewerCamera::getInstance()->getMatrixToLocal(rot_mat);
		LLMatrix4 cfr(OGL_TO_CFR_ROTATION);
		rot_mat *= cfr;
		
		LLVector4 wind;
		wind.setVec(avatarp->mWindVec);
		wind.mV[VW] = 0;
		wind = wind * rot_mat;
		wind.mV[VW] = avatarp->mWindVec.mV[VW];

		sVertexProgram->uniform4fv(LLViewerShaderMgr::AVATAR_WIND, 1, wind.mV);
		F32 phase = -1.f * (avatarp->mRipplePhase);

		F32 freq = 7.f + (noise1(avatarp->mRipplePhase) * 2.f);
		LLVector4 sin_params(freq, freq, freq, phase);
		sVertexProgram->uniform4fv(LLViewerShaderMgr::AVATAR_SINWAVE, 1, sin_params.mV);

		LLVector4 gravity(0.f, 0.f, -CLOTHING_GRAVITY_EFFECT, 0.f);
		gravity = gravity * rot_mat;
		sVertexProgram->uniform4fv(LLViewerShaderMgr::AVATAR_GRAVITY, 1, gravity.mV);
	}

	if( !single_avatar || (avatarp == single_avatar) )
	{
		avatarp->renderSkinned();
	}
}

void LLDrawPoolAvatar::getRiggedGeometry(LLFace* face, LLPointer<LLVertexBuffer>& buffer, U32 data_mask, const LLMeshSkinInfo* skin, LLVolume* volume, const LLVolumeFace& vol_face)
{
	// <FS:ND> FIRE-14261 try to skip broken or out of bounds faces
	if( vol_face.mNumVertices > 0x10000 || vol_face.mNumVertices < 0 || vol_face.mNumIndices < 0 )
	{
		LL_WARNS() << "Skipping face - "
					<< " vertices " << vol_face.mNumVertices << " indices " << vol_face.mNumIndices
					<< " face is possibly corrupted"
					<< LL_ENDL;
		return;
	}
	// </FS:ND>

	face->setGeomIndex(0);
	face->setIndicesIndex(0);
		
	//rigged faces do not batch textures
	face->setTextureIndex(255);

	if (buffer.isNull() || buffer->getTypeMask() != data_mask || !buffer->isWriteable())
	{ //make a new buffer
		if (sShaderLevel > 0)
		{
			buffer = new LLVertexBuffer(data_mask, GL_DYNAMIC_DRAW_ARB);
		}
		else
		{
			buffer = new LLVertexBuffer(data_mask, GL_STREAM_DRAW_ARB);
		}
		buffer->allocateBuffer(vol_face.mNumVertices, vol_face.mNumIndices, true);
	}
	else
	{ //resize existing buffer
		buffer->resizeBuffer(vol_face.mNumVertices, vol_face.mNumIndices);
	}

	face->setSize(vol_face.mNumVertices, vol_face.mNumIndices);
	face->setVertexBuffer(buffer);

	U16 offset = 0;
		
	LLMatrix4 mat_vert = skin->mBindShapeMatrix;
	glh::matrix4f m((F32*) mat_vert.mMatrix);
	m = m.inverse().transpose();
		
	F32 mat3[] = 
	{ m.m[0], m.m[1], m.m[2],
		m.m[4], m.m[5], m.m[6],
		m.m[8], m.m[9], m.m[10] };

	LLMatrix3 mat_normal(mat3);				

	//let getGeometryVolume know if alpha should override shiny
	U32 type = gPipeline.getPoolTypeFromTE(face->getTextureEntry(), face->getTexture());

	if (type == LLDrawPool::POOL_ALPHA)
	{
		face->setPoolType(LLDrawPool::POOL_ALPHA);
	}
	else
	{
		face->setPoolType(LLDrawPool::POOL_AVATAR);
	}

	//let getGeometryVolume know if a texture matrix is in play
	if (face->mTextureMatrix)
	{
		face->setState(LLFace::TEXTURE_ANIM);
	}
	else
	{
		face->clearState(LLFace::TEXTURE_ANIM);
	}


	//LL_INFOS() << "Rebuilt face " << face->getTEOffset() << " of " << face->getDrawable() << " at " << gFrameTimeSeconds << LL_ENDL;

	// Let getGeometryVolume know if a texture matrix is in play
	if (face->mTextureMatrix)
	{
		face->setState(LLFace::TEXTURE_ANIM);
	}
	else
	{
		face->clearState(LLFace::TEXTURE_ANIM);
	}


	face->getGeometryVolume(*volume, face->getTEOffset(), mat_vert, mat_normal, offset, true);

	buffer->flush();
}

void LLDrawPoolAvatar::updateRiggedFaceVertexBuffer(LLVOAvatar* avatar, LLFace* face, const LLMeshSkinInfo* skin, LLVolume* volume, const LLVolumeFace& vol_face)
{
	LLVector4a* weight = vol_face.mWeights;
	if (!weight)
	{
		return;
	}

	LLPointer<LLVertexBuffer> buffer = face->getVertexBuffer();
	LLDrawable* drawable = face->getDrawable();

	U32 data_mask = face->getRiggedVertexBufferDataMask();
	
	if (buffer.isNull() || 
		buffer->getTypeMask() != data_mask ||
		buffer->getNumVerts() != vol_face.mNumVertices ||
		buffer->getNumIndices() != vol_face.mNumIndices ||
		(drawable && drawable->isState(LLDrawable::REBUILD_ALL)))
	{
		if (drawable && drawable->isState(LLDrawable::REBUILD_ALL))
		{
            //rebuild EVERY face in the drawable, not just this one, to avoid missing drawable wide rebuild issues
			for (S32 i = 0; i < drawable->getNumFaces(); ++i)
			{
				LLFace* facep = drawable->getFace(i);
				U32 face_data_mask = facep->getRiggedVertexBufferDataMask();
				if (face_data_mask)
				{
					LLPointer<LLVertexBuffer> cur_buffer = facep->getVertexBuffer();
					const LLVolumeFace& cur_vol_face = volume->getVolumeFace(i);
					getRiggedGeometry(facep, cur_buffer, face_data_mask, skin, volume, cur_vol_face);
				}
			}
			drawable->clearState(LLDrawable::REBUILD_ALL);

			buffer = face->getVertexBuffer();
		}
		else
		{
			//just rebuild this face
			getRiggedGeometry(face, buffer, data_mask, skin, volume, vol_face);
		}
	}

	if (sShaderLevel <= 0 && face->mLastSkinTime < avatar->getLastSkinTime())
	{
		//perform software vertex skinning for this face
		LLStrider<LLVector3> position;
		LLStrider<LLVector3> normal;

		bool has_normal = buffer->hasDataType(LLVertexBuffer::TYPE_NORMAL);
		buffer->getVertexStrider(position);

		if (has_normal)
		{
			buffer->getNormalStrider(normal);
		}

		LLVector4a* pos = (LLVector4a*) position.get();

		LLVector4a* norm = has_normal ? (LLVector4a*) normal.get() : NULL;
		
		//build matrix palette
		LLMatrix4a mp[JOINT_COUNT];
		LLMatrix4* mat = (LLMatrix4*) mp;

		U32 count = llmin((U32) skin->mJointNames.size(), (U32) JOINT_COUNT);
		for (U32 j = 0; j < count; ++j)
		{
			LLJoint* joint = avatar->getJoint(skin->mJointNames[j]);
			if (!joint)
			{
				joint = avatar->getJoint("mPelvis");
			}
			if (joint)
			{
				mat[j] = skin->mInvBindMatrix[j];
				mat[j] *= joint->getWorldMatrix();
			}
		}

		LLMatrix4a bind_shape_matrix;
		bind_shape_matrix.loadu(skin->mBindShapeMatrix);

		__m128i _mMaxIdx = _mm_set_epi16( count-1, count-1, count-1, count-1, count-1, count-1, count-1, count-1 );
		
		for (U32 j = 0; j < buffer->getNumVerts(); ++j)
		{
			LLMatrix4a final_mat;
			final_mat.clear();

<<<<<<< HEAD
			// <FS:ND> Avoid the 8 floorf by using SSE2.
			// S32 idx[4];
			// 
			// LLVector4 wght;
			// 
			// F32 scale = 0.f;
			// for (U32 k = 0; k < 4; k++)
			// {
			// 	F32 w = weight[j][k];
			// 
			// 	idx[k] = llclamp((S32) floorf(w), 0, JOINT_COUNT-1);
			// 
			// 
			// 	wght[k] = w - floorf(w);
			// 	scale += wght[k];
			// }
			// 
			// wght *= 1.f/scale;

			LL_ALIGN_16( S32 idx[4] );
			LL_ALIGN_16( F32 wght[4] );

			__m128i _mIdx = _mm_cvttps_epi32( weight[j] );
			__m128 _mWeight = _mm_sub_ps( weight[j], _mm_cvtepi32_ps( _mIdx ) );

			_mIdx = _mm_min_epi16( _mIdx, _mMaxIdx );
			_mm_store_si128( (__m128i*)idx, _mIdx );
			
			__m128 _mScale = _mm_add_ps( _mWeight, _mm_movehl_ps( _mWeight, _mWeight ));
			_mScale = _mm_add_ss( _mScale, _mm_shuffle_ps( _mScale, _mScale, 1) );
			_mScale = _mm_shuffle_ps( _mScale, _mScale, 0 );

			_mWeight = _mm_div_ps( _mWeight, _mScale );
			
			_mm_store_ps( wght, _mWeight );
			
			// </FS:ND>
=======
			S32 idx[4];

			LLVector4 wght;

			F32 scale = 0.f;
			for (U32 k = 0; k < 4; k++)
			{
				F32 w = weight[j][k];

				idx[k] = llclamp((S32) floorf(w), (S32)0, (S32)JOINT_COUNT-1);

				wght[k] = w - floorf(w);
				scale += wght[k];
			}
            // This is enforced  in unpackVolumeFaces()
            llassert(scale>0.f);
			wght *= 1.f/scale;
>>>>>>> ec0804a5

			for (U32 k = 0; k < 4; k++)
			{
				F32 w = wght[k];

				LLMatrix4a src;
				src.setMul(mp[idx[k]], w);

				final_mat.add(src);
			}

			
			LLVector4a& v = vol_face.mPositions[j];
			LLVector4a t;
			LLVector4a dst;
			bind_shape_matrix.affineTransform(v, t);
			final_mat.affineTransform(t, dst);
			pos[j] = dst;

			if (norm)
			{
				LLVector4a& n = vol_face.mNormals[j];
				bind_shape_matrix.rotate(n, t);
				final_mat.rotate(t, dst);
				dst.normalize3fast();
				norm[j] = dst;
			}
		}
	}
}

void LLDrawPoolAvatar::renderRigged(LLVOAvatar* avatar, U32 type, bool glow)
{
	if (avatar->isSelf() && !gAgent.needsRenderAvatar())
	{
		return;
	}

	stop_glerror();

	for (U32 i = 0; i < mRiggedFace[type].size(); ++i)
	{
		LLFace* face = mRiggedFace[type][i];
		LLDrawable* drawable = face->getDrawable();
		if (!drawable)
		{
			continue;
		}

		LLVOVolume* vobj = drawable->getVOVolume();

		if (!vobj)
		{
			continue;
		}

		LLVolume* volume = vobj->getVolume();
		S32 te = face->getTEOffset();

		if (!volume || volume->getNumVolumeFaces() <= te || !volume->isMeshAssetLoaded())
		{
			continue;
		}

		LLUUID mesh_id = volume->getParams().getSculptID();
		if (mesh_id.isNull())
		{
			continue;
		}

		const LLMeshSkinInfo* skin = gMeshRepo.getSkinInfo(mesh_id, vobj);
		if (!skin)
		{
			continue;
		}

		//stop_glerror();

		//const LLVolumeFace& vol_face = volume->getVolumeFace(te);
		//updateRiggedFaceVertexBuffer(avatar, face, skin, volume, vol_face);
		
		//stop_glerror();

		U32 data_mask = LLFace::getRiggedDataMask(type);

		LLVertexBuffer* buff = face->getVertexBuffer();

		if (buff)
		{
			if (sShaderLevel > 0)
			{ //upload matrix palette to shader
				LLMatrix4 mat[JOINT_COUNT];

				U32 count = llmin((U32) skin->mJointNames.size(), (U32) JOINT_COUNT);

				for (U32 i = 0; i < count; ++i)
				{
					LLJoint* joint = avatar->getJoint(skin->mJointNames[i]);
                    if (!joint)
                    {
                        joint = avatar->getJoint("mPelvis");
                    }
					if (joint)
					{
						mat[i] = skin->mInvBindMatrix[i];
						mat[i] *= joint->getWorldMatrix();
					}
				}
				
				stop_glerror();

				F32 mp[JOINT_COUNT*9];

				F32 transp[JOINT_COUNT*3];

				for (U32 i = 0; i < count; ++i)
				{
					F32* m = (F32*) mat[i].mMatrix;

					U32 idx = i*9;

					mp[idx+0] = m[0];
					mp[idx+1] = m[1];
					mp[idx+2] = m[2];

					mp[idx+3] = m[4];
					mp[idx+4] = m[5];
					mp[idx+5] = m[6];

					mp[idx+6] = m[8];
					mp[idx+7] = m[9];
					mp[idx+8] = m[10];

					idx = i*3;

					transp[idx+0] = m[12];
					transp[idx+1] = m[13];
					transp[idx+2] = m[14];
				}

				LLDrawPoolAvatar::sVertexProgram->uniformMatrix3fv(LLViewerShaderMgr::AVATAR_MATRIX, 
					count,
					FALSE,
					(GLfloat*) mp);

				LLDrawPoolAvatar::sVertexProgram->uniform3fv(LLShaderMgr::AVATAR_TRANSLATION, count, transp);

				
				stop_glerror();
			}
			else
			{
				data_mask &= ~LLVertexBuffer::MAP_WEIGHT4;
			}

			U16 start = face->getGeomStart();
			U16 end = start + face->getGeomCount()-1;
			S32 offset = face->getIndicesStart();
			U32 count = face->getIndicesCount();

			/*if (glow)
			{
				gGL.diffuseColor4f(0,0,0,face->getTextureEntry()->getGlow());
			}*/

			const LLTextureEntry* te = face->getTextureEntry();
			LLMaterial* mat = te->getMaterialParams().get();

			if (mat)
			{
				//order is important here LLRender::DIFFUSE_MAP should be last, becouse it change 
				//(gGL).mCurrTextureUnitIndex
				gGL.getTexUnit(specular_channel)->bind(face->getTexture(LLRender::SPECULAR_MAP));
				gGL.getTexUnit(normal_channel)->bind(face->getTexture(LLRender::NORMAL_MAP));
				gGL.getTexUnit(sDiffuseChannel)->bind(face->getTexture(LLRender::DIFFUSE_MAP), false, true);


				LLColor4 col = mat->getSpecularLightColor();
				F32 spec = mat->getSpecularLightExponent()/255.f;

				F32 env = mat->getEnvironmentIntensity()/255.f;

				if (mat->getSpecularID().isNull())
				{
					env = te->getShiny()*0.25f;
					col.set(env,env,env,0);
					spec = env;
				}
		
				BOOL fullbright = te->getFullbright();

				sVertexProgram->uniform1f(LLShaderMgr::EMISSIVE_BRIGHTNESS, fullbright ? 1.f : 0.f);
				sVertexProgram->uniform4f(LLShaderMgr::SPECULAR_COLOR, col.mV[0], col.mV[1], col.mV[2], spec);
				sVertexProgram->uniform1f(LLShaderMgr::ENVIRONMENT_INTENSITY, env);

				if (mat->getDiffuseAlphaMode() == LLMaterial::DIFFUSE_ALPHA_MODE_MASK)
				{
					sVertexProgram->setMinimumAlpha(mat->getAlphaMaskCutoff()/255.f);
				}
				else
				{
					sVertexProgram->setMinimumAlpha(0.f);
				}

				for (U32 i = 0; i < LLRender::NUM_TEXTURE_CHANNELS; ++i)
				{
					LLViewerTexture* tex = face->getTexture(i);
					if (tex)
					{
						tex->addTextureStats(avatar->getPixelArea());
					}
				}
			}
			else
			{
				gGL.getTexUnit(sDiffuseChannel)->bind(face->getTexture());
				sVertexProgram->setMinimumAlpha(0.f);
				if (normal_channel > -1)
				{
					LLDrawPoolBump::bindBumpMap(face, normal_channel);
				}
			}

			if (face->mTextureMatrix && vobj->mTexAnimMode)
			{
				gGL.matrixMode(LLRender::MM_TEXTURE);
				gGL.loadMatrix((F32*) face->mTextureMatrix->mMatrix);
				buff->setBuffer(data_mask);
				buff->drawRange(LLRender::TRIANGLES, start, end, count, offset);
				gGL.loadIdentity();
				gGL.matrixMode(LLRender::MM_MODELVIEW);
			}
			else
			{
				buff->setBuffer(data_mask);
				buff->drawRange(LLRender::TRIANGLES, start, end, count, offset);		
			}

			gPipeline.addTrianglesDrawn(count, LLRender::TRIANGLES);
		}
	}
}

// <FS:Ansariel> Chalice Yao's simple avatar shadows via Marine Kelley
void LLDrawPoolAvatar::renderRiggedShadows(LLVOAvatar* avatar)
{
	if (avatar->isSelf() && !gAgent.needsRenderAvatar())
	{
		return;
	}

	stop_glerror();

	U32 rigTypes[18] = { 0,1,2,3,4,5,6,7,8,9,10,11,12,13,14,15,16,21 };
	for (U32 j = 0; j < 18; ++j)
	for (U32 i = 0; i < mRiggedFace[rigTypes[j]].size(); ++i)
	{
		LLFace* face = mRiggedFace[rigTypes[j]][i];
		LLDrawable* drawable = face->getDrawable();
		if (!drawable)
		{
			continue;
		}

		LLVOVolume* vobj = drawable->getVOVolume();

		if (!vobj)
		{
			continue;
		}

		LLVolume* volume = vobj->getVolume();
		S32 te = face->getTEOffset();

		if (!volume || volume->getNumVolumeFaces() <= te || !volume->isMeshAssetLoaded())
		{
			continue;
		}

		LLUUID mesh_id = volume->getParams().getSculptID();
		if (mesh_id.isNull())
		{
			continue;
		}

		const LLMeshSkinInfo* skin = gMeshRepo.getSkinInfo(mesh_id, vobj);
		if (!skin)
		{
			continue;
		}

		U32 data_mask = LLFace::getRiggedDataMask(24);

		LLVertexBuffer* buff = face->getVertexBuffer();

		if (buff)
		{
			if (sShaderLevel > 0)
			{ //upload matrix palette to shader
				LLMatrix4 mat[JOINT_COUNT];

				U32 count = llmin((U32)skin->mJointNames.size(), (U32)JOINT_COUNT);

				for (U32 i = 0; i < count; ++i)
				{
					LLJoint* joint = avatar->getJoint(skin->mJointNames[i]);
					if (joint)
					{
						mat[i] = skin->mInvBindMatrix[i];
						mat[i] *= joint->getWorldMatrix();
					}
				}

				stop_glerror();

				F32 mp[JOINT_COUNT * 9];

				F32 transp[JOINT_COUNT * 3];

				for (U32 i = 0; i < count; ++i)
				{
					F32* m = (F32*)mat[i].mMatrix;

					U32 idx = i * 9;

					mp[idx + 0] = m[0];
					mp[idx + 1] = m[1];
					mp[idx + 2] = m[2];

					mp[idx + 3] = m[4];
					mp[idx + 4] = m[5];
					mp[idx + 5] = m[6];

					mp[idx + 6] = m[8];
					mp[idx + 7] = m[9];
					mp[idx + 8] = m[10];

					idx = i * 3;

					transp[idx + 0] = m[12];
					transp[idx + 1] = m[13];
					transp[idx + 2] = m[14];
				}

				LLDrawPoolAvatar::sVertexProgram->uniformMatrix3fv(LLViewerShaderMgr::AVATAR_MATRIX,
					count,
					FALSE,
					(GLfloat*)mp);

				LLDrawPoolAvatar::sVertexProgram->uniform3fv(LLShaderMgr::AVATAR_TRANSLATION, count, transp);


				stop_glerror();
			}
			else
			{
				data_mask &= ~LLVertexBuffer::MAP_WEIGHT4;
			}

			U16 start = face->getGeomStart();
			U16 end = start + face->getGeomCount() - 1;
			S32 offset = face->getIndicesStart();
			U32 count = face->getIndicesCount();

			if ((rigTypes[j] < 4) || (rigTypes[j] == 5) || (rigTypes[j] == 6) || (rigTypes[j] == 9) || (rigTypes[j] == 10) || (rigTypes[j] == 13) || (rigTypes[j] == 14) || (rigTypes[j] == 21))
			{
				gGL.getTexUnit(sDiffuseChannel)->bind(face->getTexture());
				sVertexProgram->setMinimumAlpha(0.f);

				if ((rigTypes[j] == 2) || (rigTypes[j] == 6) || (rigTypes[j] == 10) || (rigTypes[j] == 14))
				{
					const LLTextureEntry* te = face->getTextureEntry();
					LLMaterial* mat = te->getMaterialParams().get();

					if (mat)
						if (mat->getDiffuseAlphaMode() == LLMaterial::DIFFUSE_ALPHA_MODE_MASK)
							sVertexProgram->setMinimumAlpha(mat->getAlphaMaskCutoff() / 255.f);
				}

				if (face->mTextureMatrix && vobj->mTexAnimMode)
				{
					gGL.matrixMode(LLRender::MM_TEXTURE);
					gGL.loadMatrix((F32*)face->mTextureMatrix->mMatrix);
					buff->setBuffer(data_mask);
					buff->drawRange(LLRender::TRIANGLES, start, end, count, offset);
					gGL.loadIdentity();
					gGL.matrixMode(LLRender::MM_MODELVIEW);
				}
				else
				{
					buff->setBuffer(data_mask);
					buff->drawRange(LLRender::TRIANGLES, start, end, count, offset);
				}
			}
			else
			{
				buff->setBuffer(data_mask);
				buff->drawRange(LLRender::TRIANGLES, start, end, count, offset);
			}

			gPipeline.addTrianglesDrawn(count, LLRender::TRIANGLES);
		}
	}
}
// </FS:Ansariel>

void LLDrawPoolAvatar::renderDeferredRiggedSimple(LLVOAvatar* avatar)
{
	renderRigged(avatar, RIGGED_DEFERRED_SIMPLE);
}

void LLDrawPoolAvatar::renderDeferredRiggedBump(LLVOAvatar* avatar)
{
	renderRigged(avatar, RIGGED_DEFERRED_BUMP);
}

void LLDrawPoolAvatar::renderDeferredRiggedMaterial(LLVOAvatar* avatar, S32 pass)
{
	renderRigged(avatar, pass);
}

static LLTrace::BlockTimerStatHandle FTM_RIGGED_VBO("Rigged VBO");

void LLDrawPoolAvatar::updateRiggedVertexBuffers(LLVOAvatar* avatar)
{
	LL_RECORD_BLOCK_TIME(FTM_RIGGED_VBO);

	//update rigged vertex buffers
	for (U32 type = 0; type < NUM_RIGGED_PASSES; ++type)
	{
		for (U32 i = 0; i < mRiggedFace[type].size(); ++i)
		{
			LLFace* face = mRiggedFace[type][i];
			LLDrawable* drawable = face->getDrawable();
			if (!drawable)
			{
				continue;
			}

			LLVOVolume* vobj = drawable->getVOVolume();

			if (!vobj)
			{
				continue;
			}

			LLVolume* volume = vobj->getVolume();
			S32 te = face->getTEOffset();

			if (!volume || volume->getNumVolumeFaces() <= te)
			{
				continue;
			}

			LLUUID mesh_id = volume->getParams().getSculptID();
			if (mesh_id.isNull())
			{
				continue;
			}

			const LLMeshSkinInfo* skin = gMeshRepo.getSkinInfo(mesh_id, vobj);
			if (!skin)
			{
				continue;
			}

			stop_glerror();

			const LLVolumeFace& vol_face = volume->getVolumeFace(te);
			updateRiggedFaceVertexBuffer(avatar, face, skin, volume, vol_face);
		}
	}
}

void LLDrawPoolAvatar::renderRiggedSimple(LLVOAvatar* avatar)
{
	renderRigged(avatar, RIGGED_SIMPLE);
}

void LLDrawPoolAvatar::renderRiggedFullbright(LLVOAvatar* avatar)
{
	renderRigged(avatar, RIGGED_FULLBRIGHT);
}

	
void LLDrawPoolAvatar::renderRiggedShinySimple(LLVOAvatar* avatar)
{
	renderRigged(avatar, RIGGED_SHINY);
}

void LLDrawPoolAvatar::renderRiggedFullbrightShiny(LLVOAvatar* avatar)
{
	renderRigged(avatar, RIGGED_FULLBRIGHT_SHINY);
}

void LLDrawPoolAvatar::renderRiggedAlpha(LLVOAvatar* avatar)
{
	if (!mRiggedFace[RIGGED_ALPHA].empty())
	{
		LLGLEnable blend(GL_BLEND);

		gGL.setColorMask(true, true);
		gGL.blendFunc(LLRender::BF_SOURCE_ALPHA,
						LLRender::BF_ONE_MINUS_SOURCE_ALPHA,
						LLRender::BF_ZERO,
						LLRender::BF_ONE_MINUS_SOURCE_ALPHA);

		renderRigged(avatar, RIGGED_ALPHA);
		gGL.setColorMask(true, false);
	}
}

void LLDrawPoolAvatar::renderRiggedFullbrightAlpha(LLVOAvatar* avatar)
{
	if (!mRiggedFace[RIGGED_FULLBRIGHT_ALPHA].empty())
	{
		LLGLEnable blend(GL_BLEND);

		gGL.setColorMask(true, true);
		gGL.blendFunc(LLRender::BF_SOURCE_ALPHA,
						LLRender::BF_ONE_MINUS_SOURCE_ALPHA,
						LLRender::BF_ZERO,
						LLRender::BF_ONE_MINUS_SOURCE_ALPHA);

		renderRigged(avatar, RIGGED_FULLBRIGHT_ALPHA);
		gGL.setColorMask(true, false);
	}
}

void LLDrawPoolAvatar::renderRiggedGlow(LLVOAvatar* avatar)
{
	if (!mRiggedFace[RIGGED_GLOW].empty())
	{
		LLGLEnable blend(GL_BLEND);
		LLGLDisable test(GL_ALPHA_TEST);
		gGL.flush();

		LLGLEnable polyOffset(GL_POLYGON_OFFSET_FILL);
		glPolygonOffset(-1.0f, -1.0f);
		gGL.setSceneBlendType(LLRender::BT_ADD);

		LLGLDepthTest depth(GL_TRUE, GL_FALSE);
		gGL.setColorMask(false, true);

		renderRigged(avatar, RIGGED_GLOW, true);

		gGL.setColorMask(true, false);
		gGL.setSceneBlendType(LLRender::BT_ALPHA);
	}
}



//-----------------------------------------------------------------------------
// getDebugTexture()
//-----------------------------------------------------------------------------
LLViewerTexture *LLDrawPoolAvatar::getDebugTexture()
{
	if (mReferences.empty())
	{
		return NULL;
	}
	LLFace *face = mReferences[0];
	if (!face->getDrawable())
	{
		return NULL;
	}
	const LLViewerObject *objectp = face->getDrawable()->getVObj();

	// Avatar should always have at least 1 (maybe 3?) TE's.
	return objectp->getTEImage(0);
}


LLColor3 LLDrawPoolAvatar::getDebugColor() const
{
	return LLColor3(0.f, 1.f, 0.f);
}

void LLDrawPoolAvatar::addRiggedFace(LLFace* facep, U32 type)
{
	if (type >= NUM_RIGGED_PASSES)
	{
		LL_ERRS() << "Invalid rigged face type." << LL_ENDL;
	}

	if (facep->getRiggedIndex(type) != -1)
	{
		LL_ERRS() << "Tried to add a rigged face that's referenced elsewhere." << LL_ENDL;
	}	
	
	facep->setRiggedIndex(type, mRiggedFace[type].size());
	facep->setPool(this);
	mRiggedFace[type].push_back(facep);
}

void LLDrawPoolAvatar::removeRiggedFace(LLFace* facep)
{
	facep->setPool(NULL);

	for (U32 i = 0; i < NUM_RIGGED_PASSES; ++i)
	{
		S32 index = facep->getRiggedIndex(i);
		
		if (index > -1)
		{
			if (mRiggedFace[i].size() > index && mRiggedFace[i][index] == facep)
			{
				facep->setRiggedIndex(i,-1);
				mRiggedFace[i].erase(mRiggedFace[i].begin()+index);
				for (U32 j = index; j < mRiggedFace[i].size(); ++j)
				{ //bump indexes down for faces referenced after erased face
					mRiggedFace[i][j]->setRiggedIndex(i, j);
				}
			}
			else
			{
				LL_ERRS() << "Face reference data corrupt for rigged type " << i << LL_ENDL;
			}
		}
	}
}

LLVertexBufferAvatar::LLVertexBufferAvatar()
: LLVertexBuffer(sDataMask, 
	GL_STREAM_DRAW_ARB) //avatars are always stream draw due to morph targets
{

}

<|MERGE_RESOLUTION|>--- conflicted
+++ resolved
@@ -1772,7 +1772,6 @@
 			LLMatrix4a final_mat;
 			final_mat.clear();
 
-<<<<<<< HEAD
 			// <FS:ND> Avoid the 8 floorf by using SSE2.
 			// S32 idx[4];
 			// 
@@ -1783,13 +1782,14 @@
 			// {
 			// 	F32 w = weight[j][k];
 			// 
-			// 	idx[k] = llclamp((S32) floorf(w), 0, JOINT_COUNT-1);
+			// 	idx[k] = llclamp((S32) floorf(w), (S32)0, (S32)JOINT_COUNT-1);
 			// 
 			// 
 			// 	wght[k] = w - floorf(w);
 			// 	scale += wght[k];
 			// }
-			// 
+            //// This is enforced  in unpackVolumeFaces()
+            //llassert(scale>0.f);
 			// wght *= 1.f/scale;
 
 			LL_ALIGN_16( S32 idx[4] );
@@ -1806,29 +1806,8 @@
 			_mScale = _mm_shuffle_ps( _mScale, _mScale, 0 );
 
 			_mWeight = _mm_div_ps( _mWeight, _mScale );
-			
 			_mm_store_ps( wght, _mWeight );
-			
 			// </FS:ND>
-=======
-			S32 idx[4];
-
-			LLVector4 wght;
-
-			F32 scale = 0.f;
-			for (U32 k = 0; k < 4; k++)
-			{
-				F32 w = weight[j][k];
-
-				idx[k] = llclamp((S32) floorf(w), (S32)0, (S32)JOINT_COUNT-1);
-
-				wght[k] = w - floorf(w);
-				scale += wght[k];
-			}
-            // This is enforced  in unpackVolumeFaces()
-            llassert(scale>0.f);
-			wght *= 1.f/scale;
->>>>>>> ec0804a5
 
 			for (U32 k = 0; k < 4; k++)
 			{
