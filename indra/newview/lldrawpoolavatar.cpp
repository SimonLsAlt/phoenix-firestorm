--- conflicted
+++ resolved
@@ -390,23 +390,12 @@
 	{
 		return;
 	}
-<<<<<<< HEAD
-	FSPerfStats::RecordAvatarTime T(avatarp->getID(), FSPerfStats::StatType_t::RENDER_SHADOWS);
-
-	LLVOAvatar::AvatarOverallAppearance oa = avatarp->getOverallAppearance();
-	BOOL impostor = !LLPipeline::sImpostorRender && avatarp->isImpostor();
-	// <FS:Beq> no shadows if the shadows are causing this avatar to breach the limit.
-	//if (impostor || (oa == LLVOAvatar::AOA_INVISIBLE))
-	if (avatarp->isTooSlowWithShadows() || impostor || (oa == LLVOAvatar::AOA_INVISIBLE))
-	// </FS:Beq>
-=======
     LLPerfStats::RecordAvatarTime T(avatarp->getID(), LLPerfStats::StatType_t::RENDER_SHADOWS);
 
 	LLVOAvatar::AvatarOverallAppearance oa = avatarp->getOverallAppearance();
 	BOOL impostor = !LLPipeline::sImpostorRender && avatarp->isImpostor();    
     // no shadows if the shadows are causing this avatar to breach the limit.
     if (avatarp->isTooSlowWithShadows() || impostor || (oa == LLVOAvatar::AOA_INVISIBLE))
->>>>>>> 7bb47833
 	{
         // No shadows for impostored (including jellydolled) or invisible avs.
 		return;
@@ -815,8 +804,7 @@
 	{
 		return;
 	}
-<<<<<<< HEAD
-	FSPerfStats::RecordAvatarTime T(avatarp->getID(), FSPerfStats::StatType_t::RENDER_GEOMETRY);
+    LLPerfStats::RecordAvatarTime T(avatarp->getID(), LLPerfStats::StatType_t::RENDER_GEOMETRY);
 
 	// <FS:Zi> Add avatar hitbox debug
 	static LLCachedControl<bool> render_hitbox(gSavedSettings, "DebugRenderHitboxes", false);
@@ -835,9 +823,6 @@
 		LLColor4 avatar_color = LLNetMap::getAvatarColor(avatarp->getID());
 		gGL.diffuseColor4f(avatar_color.mV[VRED], avatar_color.mV[VGREEN], avatar_color.mV[VBLUE], avatar_color.mV[VALPHA]);
 		gGL.setLineWidth(2.0f);
-=======
-    LLPerfStats::RecordAvatarTime T(avatarp->getID(), LLPerfStats::StatType_t::RENDER_GEOMETRY);
->>>>>>> 7bb47833
 
 		const LLQuaternion& rot = avatarp->getRotationRegion();
 		const LLVector3& pos = avatarp->getPositionAgent();
