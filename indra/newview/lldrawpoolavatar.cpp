/** 
 * @file lldrawpoolavatar.cpp
 * @brief LLDrawPoolAvatar class implementation
 *
 * $LicenseInfo:firstyear=2002&license=viewerlgpl$
 * Second Life Viewer Source Code
 * Copyright (C) 2010, Linden Research, Inc.
 * 
 * This library is free software; you can redistribute it and/or
 * modify it under the terms of the GNU Lesser General Public
 * License as published by the Free Software Foundation;
 * version 2.1 of the License only.
 * 
 * This library is distributed in the hope that it will be useful,
 * but WITHOUT ANY WARRANTY; without even the implied warranty of
 * MERCHANTABILITY or FITNESS FOR A PARTICULAR PURPOSE.  See the GNU
 * Lesser General Public License for more details.
 * 
 * You should have received a copy of the GNU Lesser General Public
 * License along with this library; if not, write to the Free Software
 * Foundation, Inc., 51 Franklin Street, Fifth Floor, Boston, MA  02110-1301  USA
 * 
 * Linden Research, Inc., 945 Battery Street, San Francisco, CA  94111  USA
 * $/LicenseInfo$
 */

#include "llviewerprecompiledheaders.h"

#include "lldrawpoolavatar.h"
#include "llskinningutil.h"
#include "llrender.h"

#include "llvoavatar.h"
#include "m3math.h"
#include "llmatrix4a.h"

#include "llagent.h" //for gAgent.needsRenderAvatar()
#include "lldrawable.h"
#include "lldrawpoolbump.h"
#include "llface.h"
#include "llmeshrepository.h"
#include "llsky.h"
#include "llviewercamera.h"
#include "llviewerregion.h"
#include "noise.h"
#include "pipeline.h"
#include "llviewershadermgr.h"
#include "llvovolume.h"
#include "llvolume.h"
#include "llappviewer.h"
#include "llrendersphere.h"
#include "llviewerpartsim.h"
#include "llviewercontrol.h" // for gSavedSettings
#include "llviewertexturelist.h"

// <FS:Zi> Add avatar hitbox debug
#include "llviewercontrol.h"
// (See *NOTE: in renderAvatars why this forward declatation is commented out)
// void drawBoxOutline(const LLVector3& pos,const LLVector3& size);	// llspatialpartition.cpp
// </FS:Zi>
#include "llnetmap.h"
#include "fsperfstats.h" // <FS:Beq> performance stats support


static U32 sDataMask = LLDrawPoolAvatar::VERTEX_DATA_MASK;
static U32 sBufferUsage = GL_STREAM_DRAW_ARB;
static U32 sShaderLevel = 0;

LLGLSLShader* LLDrawPoolAvatar::sVertexProgram = NULL;
BOOL	LLDrawPoolAvatar::sSkipOpaque = FALSE;
BOOL	LLDrawPoolAvatar::sSkipTransparent = FALSE;
S32     LLDrawPoolAvatar::sShadowPass = -1;
S32 LLDrawPoolAvatar::sDiffuseChannel = 0;
F32 LLDrawPoolAvatar::sMinimumAlpha = 0.2f;

LLUUID gBlackSquareID;

static bool is_deferred_render = false;
static bool is_post_deferred_render = false;

extern BOOL gUseGLPick;

F32 CLOTHING_GRAVITY_EFFECT = 0.7f;
F32 CLOTHING_ACCEL_FORCE_FACTOR = 0.2f;

// Format for gAGPVertices
// vertex format for bumpmapping:
//  vertices   12
//  pad		    4
//  normals    12
//  pad		    4
//  texcoords0  8
//  texcoords1  8
// total       48
//
// for no bumpmapping
//  vertices	   12
//  texcoords	8
//  normals	   12
// total	   32
//

S32 AVATAR_OFFSET_POS = 0;
S32 AVATAR_OFFSET_NORMAL = 16;
S32 AVATAR_OFFSET_TEX0 = 32;
S32 AVATAR_OFFSET_TEX1 = 40;
S32 AVATAR_VERTEX_BYTES = 48;

BOOL gAvatarEmbossBumpMap = FALSE;
static BOOL sRenderingSkinned = FALSE;
S32 normal_channel = -1;
S32 specular_channel = -1;
S32 cube_channel = -1;

LLDrawPoolAvatar::LLDrawPoolAvatar(U32 type) : 
	LLFacePool(type)	
{
}

LLDrawPoolAvatar::~LLDrawPoolAvatar()
{
    if (!isDead())
    {
        LL_WARNS() << "Destroying avatar drawpool that still contains faces" << LL_ENDL;
    }
}

// virtual
BOOL LLDrawPoolAvatar::isDead()
{
    LL_PROFILE_ZONE_SCOPED

    if (!LLFacePool::isDead())
    {
        return FALSE;
    }
    
    return TRUE;
}

S32 LLDrawPoolAvatar::getShaderLevel() const
{
    LL_PROFILE_ZONE_SCOPED

	return (S32) LLViewerShaderMgr::instance()->getShaderLevel(LLViewerShaderMgr::SHADER_AVATAR);
}

void LLDrawPoolAvatar::prerender()
{
    LL_PROFILE_ZONE_SCOPED

	mShaderLevel = LLViewerShaderMgr::instance()->getShaderLevel(LLViewerShaderMgr::SHADER_AVATAR);
	
	sShaderLevel = mShaderLevel;
	
	if (sShaderLevel > 0)
	{
		sBufferUsage = GL_DYNAMIC_DRAW_ARB;
	}
	else
	{
		sBufferUsage = GL_STREAM_DRAW_ARB;
	}
}

LLMatrix4& LLDrawPoolAvatar::getModelView()
{
    LL_PROFILE_ZONE_SCOPED

	static LLMatrix4 ret;

	ret.initRows(LLVector4(gGLModelView+0),
				 LLVector4(gGLModelView+4),
				 LLVector4(gGLModelView+8),
				 LLVector4(gGLModelView+12));

	return ret;
}

//-----------------------------------------------------------------------------
// render()
//-----------------------------------------------------------------------------



void LLDrawPoolAvatar::beginDeferredPass(S32 pass)
{
    LL_PROFILE_ZONE_SCOPED;
	
	sSkipTransparent = TRUE;
	is_deferred_render = true;
	
	if (LLPipeline::sImpostorRender)
	{ //impostor pass does not have rigid or impostor rendering
		pass += 2;
	}

	switch (pass)
	{
	case 0:
		beginDeferredImpostor();
		break;
	case 1:
		beginDeferredRigid();
		break;
	case 2:
		beginDeferredSkinned();
		break;
	}
}

void LLDrawPoolAvatar::endDeferredPass(S32 pass)
{
    LL_PROFILE_ZONE_SCOPED;

	sSkipTransparent = FALSE;
	is_deferred_render = false;

	if (LLPipeline::sImpostorRender)
	{
		pass += 2;
	}

	switch (pass)
	{
	case 0:
		endDeferredImpostor();
		break;
	case 1:
		endDeferredRigid();
		break;
	case 2:
		endDeferredSkinned();
		break;
	}
}

void LLDrawPoolAvatar::renderDeferred(S32 pass)
{
    LL_PROFILE_ZONE_SCOPED

	render(pass);
}

S32 LLDrawPoolAvatar::getNumPostDeferredPasses()
{
	return 1;
}

void LLDrawPoolAvatar::beginPostDeferredPass(S32 pass)
{
    LL_PROFILE_ZONE_SCOPED

        sSkipOpaque = TRUE;
    sShaderLevel = mShaderLevel;
    sVertexProgram = &gDeferredAvatarAlphaProgram;
    sRenderingSkinned = TRUE;

    gPipeline.bindDeferredShader(*sVertexProgram);

    sVertexProgram->setMinimumAlpha(LLDrawPoolAvatar::sMinimumAlpha);

    sDiffuseChannel = sVertexProgram->enableTexture(LLViewerShaderMgr::DIFFUSE_MAP);
}

void LLDrawPoolAvatar::endPostDeferredPass(S32 pass)
{
    LL_PROFILE_ZONE_SCOPED
    // if we're in software-blending, remember to set the fence _after_ we draw so we wait till this rendering is done
    sRenderingSkinned = FALSE;
    sSkipOpaque = FALSE;

    gPipeline.unbindDeferredShader(*sVertexProgram);
    sDiffuseChannel = 0;
    sShaderLevel = mShaderLevel;
}

void LLDrawPoolAvatar::renderPostDeferred(S32 pass)
{
    LL_PROFILE_ZONE_SCOPED

    is_post_deferred_render = true;
	if (LLPipeline::sImpostorRender)
	{ //HACK for impostors so actual pass ends up being proper pass
        render(0);
	}
    else
    {
        render(2);
    }
    is_post_deferred_render = false;
}


S32 LLDrawPoolAvatar::getNumShadowPasses()
{
    // avatars opaque, avatar alpha, avatar alpha mask, alpha attachments, alpha mask attachments, opaque attachments...
	return NUM_SHADOW_PASSES;
}

void LLDrawPoolAvatar::beginShadowPass(S32 pass)
{
    LL_PROFILE_ZONE_SCOPED;

    if (pass == SHADOW_PASS_AVATAR_OPAQUE)
    {
        sVertexProgram = &gDeferredAvatarShadowProgram;

        if ((sShaderLevel > 0))  // for hardware blending
        {
            sRenderingSkinned = TRUE;
            sVertexProgram->bind();
        }

        gGL.diffuseColor4f(1, 1, 1, 1);
    }
    else if (pass == SHADOW_PASS_AVATAR_ALPHA_BLEND)
    {
        sVertexProgram = &gDeferredAvatarAlphaShadowProgram;

        // bind diffuse tex so we can reference the alpha channel...
        S32 loc = sVertexProgram->getUniformLocation(LLViewerShaderMgr::DIFFUSE_MAP);
        sDiffuseChannel = 0;
        if (loc != -1)
        {
            sDiffuseChannel = sVertexProgram->enableTexture(LLViewerShaderMgr::DIFFUSE_MAP);
        }

        if ((sShaderLevel > 0))  // for hardware blending
        {
            sRenderingSkinned = TRUE;
            sVertexProgram->bind();
        }

        gGL.diffuseColor4f(1, 1, 1, 1);
    }
    else if (pass == SHADOW_PASS_AVATAR_ALPHA_MASK)
    {
        sVertexProgram = &gDeferredAvatarAlphaMaskShadowProgram;

        // bind diffuse tex so we can reference the alpha channel...
        S32 loc = sVertexProgram->getUniformLocation(LLViewerShaderMgr::DIFFUSE_MAP);
        sDiffuseChannel = 0;
        if (loc != -1)
        {
            sDiffuseChannel = sVertexProgram->enableTexture(LLViewerShaderMgr::DIFFUSE_MAP);
        }

        if ((sShaderLevel > 0))  // for hardware blending
        {
            sRenderingSkinned = TRUE;
            sVertexProgram->bind();
        }

        gGL.diffuseColor4f(1, 1, 1, 1);
    }
}

void LLDrawPoolAvatar::endShadowPass(S32 pass)
{
	LL_PROFILE_ZONE_SCOPED;

    if (sShaderLevel > 0)
    {
        sVertexProgram->unbind();
    }
    sVertexProgram = NULL;
    sRenderingSkinned = FALSE;
    LLDrawPoolAvatar::sShadowPass = -1;
}

void LLDrawPoolAvatar::renderShadow(S32 pass)
{
    LL_PROFILE_ZONE_SCOPED;

    if (mDrawFace.empty())
    {
        return;
    }

    const LLFace *facep = mDrawFace[0];
    if (!facep->getDrawable())
    {
        return;
    }
    LLVOAvatar *avatarp = (LLVOAvatar *)facep->getDrawable()->getVObj().get();

    if (avatarp->isDead() || avatarp->isUIAvatar() || avatarp->mDrawable.isNull())
    {
        return;
    }
    FSPerfStats::RecordAvatarTime T(avatarp->getID(), FSPerfStats::StatType_t::RENDER_SHADOWS);

    LLVOAvatar::AvatarOverallAppearance oa = avatarp->getOverallAppearance();
    BOOL impostor = !LLPipeline::sImpostorRender && avatarp->isImpostor();
    // <FS:Beq> no shadows if the shadows are causing this avatar to breach the limit.
    //if (impostor || (oa == LLVOAvatar::AOA_INVISIBLE))
    if (avatarp->isTooSlowWithShadows() || impostor || (oa == LLVOAvatar::AOA_INVISIBLE))
    // </FS:Beq>
    {
        // No shadows for impostored (including jellydolled) or invisible avs.
        return;
    }

    LLDrawPoolAvatar::sShadowPass = pass;

    if (pass == SHADOW_PASS_AVATAR_OPAQUE)
    {
        LLDrawPoolAvatar::sSkipTransparent = true;
        avatarp->renderSkinned();
        LLDrawPoolAvatar::sSkipTransparent = false;
    }
    else if (pass == SHADOW_PASS_AVATAR_ALPHA_BLEND)
    {
        LLDrawPoolAvatar::sSkipOpaque = true;
        avatarp->renderSkinned();
        LLDrawPoolAvatar::sSkipOpaque = false;
    }
    else if (pass == SHADOW_PASS_AVATAR_ALPHA_MASK)
    {
        LLDrawPoolAvatar::sSkipOpaque = true;
        avatarp->renderSkinned();
        LLDrawPoolAvatar::sSkipOpaque = false;
    }
}

S32 LLDrawPoolAvatar::getNumPasses()
{
    return 3;
}


S32 LLDrawPoolAvatar::getNumDeferredPasses()
{
    return 3;
}


void LLDrawPoolAvatar::render(S32 pass)
{
    LL_PROFILE_ZONE_SCOPED;
	if (LLPipeline::sImpostorRender)
	{
		renderAvatars(NULL, pass+2);
		return;
	}

	renderAvatars(NULL, pass); // render all avatars
}

void LLDrawPoolAvatar::beginRenderPass(S32 pass)
{
    LL_PROFILE_ZONE_SCOPED;
	//reset vertex buffer mappings
	LLVertexBuffer::unbind();

	if (LLPipeline::sImpostorRender)
	{ //impostor render does not have impostors or rigid rendering
		pass += 2;
	}

	switch (pass)
	{
	case 0:
		beginImpostor();
		break;
	case 1:
		beginRigid();
		break;
	case 2:
		beginSkinned();
		break;
	}

	if (pass == 0)
	{ //make sure no stale colors are left over from a previous render
		gGL.diffuseColor4f(1,1,1,1);
	}
}

void LLDrawPoolAvatar::endRenderPass(S32 pass)
{
    LL_PROFILE_ZONE_SCOPED;

	if (LLPipeline::sImpostorRender)
	{
		pass += 2;		
	}

	switch (pass)
	{
	case 0:
		endImpostor();
		break;
	case 1:
		endRigid();
		break;
	case 2:
		endSkinned();
		break;
	}
}

void LLDrawPoolAvatar::beginImpostor()
{
    LL_PROFILE_ZONE_SCOPED

	if (!LLPipeline::sReflectionRender)
	{
		LLVOAvatar::sRenderDistance = llclamp(LLVOAvatar::sRenderDistance, 16.f, 256.f);
		LLVOAvatar::sNumVisibleAvatars = 0;
	}

	if (LLGLSLShader::sNoFixedFunction)
	{
		gImpostorProgram.bind();
		gImpostorProgram.setMinimumAlpha(0.01f);
	}

	gPipeline.enableLightsFullbright();
	sDiffuseChannel = 0;
}

void LLDrawPoolAvatar::endImpostor()
{
    LL_PROFILE_ZONE_SCOPED

	if (LLGLSLShader::sNoFixedFunction)
	{
		gImpostorProgram.unbind();
	}
	gPipeline.enableLightsDynamic();
}

void LLDrawPoolAvatar::beginRigid()
{
    LL_PROFILE_ZONE_SCOPED

	if (gPipeline.canUseVertexShaders())
	{
		if (LLPipeline::sUnderWaterRender)
		{
			sVertexProgram = &gObjectAlphaMaskNoColorWaterProgram;
		}
		else
		{
			sVertexProgram = &gObjectAlphaMaskNoColorProgram;
		}
		
		if (sVertexProgram != NULL)
		{	//eyeballs render with the specular shader
			sVertexProgram->bind();
			sVertexProgram->setMinimumAlpha(LLDrawPoolAvatar::sMinimumAlpha);
            if (LLPipeline::sRenderingHUDs)
	        {
		        sVertexProgram->uniform1i(LLShaderMgr::NO_ATMO, 1);
	        }
	        else
	        {
		        sVertexProgram->uniform1i(LLShaderMgr::NO_ATMO, 0);
	        }
		}
	}
	else
	{
		sVertexProgram = NULL;
	}
}

void LLDrawPoolAvatar::endRigid()
{
    LL_PROFILE_ZONE_SCOPED

	sShaderLevel = mShaderLevel;
	if (sVertexProgram != NULL)
	{
		sVertexProgram->unbind();
	}
}

void LLDrawPoolAvatar::beginDeferredImpostor()
{
    LL_PROFILE_ZONE_SCOPED

	if (!LLPipeline::sReflectionRender)
	{
		LLVOAvatar::sRenderDistance = llclamp(LLVOAvatar::sRenderDistance, 16.f, 256.f);
		LLVOAvatar::sNumVisibleAvatars = 0;
	}

	sVertexProgram = &gDeferredImpostorProgram;
	specular_channel = sVertexProgram->enableTexture(LLViewerShaderMgr::SPECULAR_MAP);
	normal_channel = sVertexProgram->enableTexture(LLViewerShaderMgr::DEFERRED_NORMAL);
	sDiffuseChannel = sVertexProgram->enableTexture(LLViewerShaderMgr::DIFFUSE_MAP);
	sVertexProgram->bind();
	sVertexProgram->setMinimumAlpha(0.01f);
}

void LLDrawPoolAvatar::endDeferredImpostor()
{
    LL_PROFILE_ZONE_SCOPED

	sShaderLevel = mShaderLevel;
	sVertexProgram->disableTexture(LLViewerShaderMgr::DEFERRED_NORMAL);
	sVertexProgram->disableTexture(LLViewerShaderMgr::SPECULAR_MAP);
	sVertexProgram->disableTexture(LLViewerShaderMgr::DIFFUSE_MAP);
	gPipeline.unbindDeferredShader(*sVertexProgram);
   sVertexProgram = NULL;
   sDiffuseChannel = 0;
}

void LLDrawPoolAvatar::beginDeferredRigid()
{
    LL_PROFILE_ZONE_SCOPED

	sVertexProgram = &gDeferredNonIndexedDiffuseAlphaMaskNoColorProgram;
	sDiffuseChannel = sVertexProgram->enableTexture(LLViewerShaderMgr::DIFFUSE_MAP);
	sVertexProgram->bind();
	sVertexProgram->setMinimumAlpha(LLDrawPoolAvatar::sMinimumAlpha);
    if (LLPipeline::sRenderingHUDs)
	{
		sVertexProgram->uniform1i(LLShaderMgr::NO_ATMO, 1);
	}
	else
	{
		sVertexProgram->uniform1i(LLShaderMgr::NO_ATMO, 0);
	}
}

void LLDrawPoolAvatar::endDeferredRigid()
{
    LL_PROFILE_ZONE_SCOPED

	sShaderLevel = mShaderLevel;
	sVertexProgram->disableTexture(LLViewerShaderMgr::DIFFUSE_MAP);
	sVertexProgram->unbind();
	gGL.getTexUnit(0)->activate();
}


void LLDrawPoolAvatar::beginSkinned()
{
    LL_PROFILE_ZONE_SCOPED

	if (sShaderLevel > 0)
	{
		if (LLPipeline::sUnderWaterRender)
		{
			sVertexProgram = &gAvatarWaterProgram;
			sShaderLevel = llmin((U32) 1, sShaderLevel);
		}
		else
		{
			sVertexProgram = &gAvatarProgram;
		}
	}
	else
	{
		if (LLPipeline::sUnderWaterRender)
		{
			sVertexProgram = &gObjectAlphaMaskNoColorWaterProgram;
		}
		else
		{
			sVertexProgram = &gObjectAlphaMaskNoColorProgram;
		}
	}
	
	if (sShaderLevel > 0)  // for hardware blending
	{
		sRenderingSkinned = TRUE;

		sVertexProgram->bind();
		sVertexProgram->enableTexture(LLViewerShaderMgr::BUMP_MAP);
        if (LLPipeline::sRenderingHUDs)
	    {
		    sVertexProgram->uniform1i(LLShaderMgr::NO_ATMO, 1);
	    }
	    else
	    {
		    sVertexProgram->uniform1i(LLShaderMgr::NO_ATMO, 0);
	    }
		gGL.getTexUnit(0)->activate();
	}
	else
	{
		if(gPipeline.canUseVertexShaders())
		{
			// software skinning, use a basic shader for windlight.
			// TODO: find a better fallback method for software skinning.
			sVertexProgram->bind();
            if (LLPipeline::sRenderingHUDs)
	        {
		        sVertexProgram->uniform1i(LLShaderMgr::NO_ATMO, 1);
	        }
	        else
	        {
		        sVertexProgram->uniform1i(LLShaderMgr::NO_ATMO, 0);
	        }
		}
	}

	if (LLGLSLShader::sNoFixedFunction)
	{
		sVertexProgram->setMinimumAlpha(LLDrawPoolAvatar::sMinimumAlpha);
	}
}

void LLDrawPoolAvatar::endSkinned()
{
    LL_PROFILE_ZONE_SCOPED

	// if we're in software-blending, remember to set the fence _after_ we draw so we wait till this rendering is done
	if (sShaderLevel > 0)
	{
		sRenderingSkinned = FALSE;
		sVertexProgram->disableTexture(LLViewerShaderMgr::BUMP_MAP);
		gGL.getTexUnit(0)->activate();
		sVertexProgram->unbind();
		sShaderLevel = mShaderLevel;
	}
	else
	{
		if(gPipeline.canUseVertexShaders())
		{
			// software skinning, use a basic shader for windlight.
			// TODO: find a better fallback method for software skinning.
			sVertexProgram->unbind();
		}
	}

	gGL.getTexUnit(0)->activate();
}

void LLDrawPoolAvatar::beginDeferredSkinned()
{
    LL_PROFILE_ZONE_SCOPED

	sShaderLevel = mShaderLevel;
	sVertexProgram = &gDeferredAvatarProgram;
	sRenderingSkinned = TRUE;

	sVertexProgram->bind();
	sVertexProgram->setMinimumAlpha(LLDrawPoolAvatar::sMinimumAlpha);
	if (LLPipeline::sRenderingHUDs)
	{
		sVertexProgram->uniform1i(LLShaderMgr::NO_ATMO, 1);
	}
	else
	{
		sVertexProgram->uniform1i(LLShaderMgr::NO_ATMO, 0);
	}

	sDiffuseChannel = sVertexProgram->enableTexture(LLViewerShaderMgr::DIFFUSE_MAP);
	gGL.getTexUnit(0)->activate();
}

void LLDrawPoolAvatar::endDeferredSkinned()
{
    LL_PROFILE_ZONE_SCOPED

	// if we're in software-blending, remember to set the fence _after_ we draw so we wait till this rendering is done
	sRenderingSkinned = FALSE;
	sVertexProgram->unbind();

	sVertexProgram->disableTexture(LLViewerShaderMgr::DIFFUSE_MAP);

	sShaderLevel = mShaderLevel;

	gGL.getTexUnit(0)->activate();
}

void LLDrawPoolAvatar::renderAvatars(LLVOAvatar* single_avatar, S32 pass)
{
	if (pass == -1)
	{
		for (S32 i = 1; i < getNumPasses(); i++)
		{ //skip foot shadows
			prerender();
			beginRenderPass(i);
			renderAvatars(single_avatar, i);
			endRenderPass(i);
		}

<<<<<<< HEAD
void LLDrawPoolAvatar::endRiggedFullbrightAlpha()
{
    LL_PROFILE_ZONE_SCOPED

	endRiggedFullbright();
}

void LLDrawPoolAvatar::beginRiggedGlow()
{
    LL_PROFILE_ZONE_SCOPED

	if (sShaderLevel > 0)
	{
		if (LLPipeline::sUnderWaterRender)
		{
			sVertexProgram = &gSkinnedObjectEmissiveWaterProgram;
		}
		else
		{
			sVertexProgram = &gSkinnedObjectEmissiveProgram;
		}
	}
	else
	{
		if (LLPipeline::sUnderWaterRender)
		{
			sVertexProgram = &gObjectEmissiveNonIndexedWaterProgram;
		}
		else
		{
			sVertexProgram = &gObjectEmissiveNonIndexedProgram;
		}
	}

	if (sShaderLevel > 0 || gPipeline.canUseVertexShaders())
	{
		sDiffuseChannel = 0;
		sVertexProgram->bind();

		sVertexProgram->uniform1f(LLShaderMgr::TEXTURE_GAMMA, LLPipeline::sRenderDeferred ? 2.2f : 1.1f);

        if (LLPipeline::sRenderingHUDs)
	    {
		    sVertexProgram->uniform1i(LLShaderMgr::NO_ATMO, 1);
	    }
	    else
	    {
		    sVertexProgram->uniform1i(LLShaderMgr::NO_ATMO, 0);
	    }

		//F32 gamma = gSavedSettings.getF32("RenderDeferredDisplayGamma");
		static LLCachedControl<F32> gamma(gSavedSettings, "RenderDeferredDisplayGamma");
		sVertexProgram->uniform1f(LLShaderMgr::DISPLAY_GAMMA, (gamma > 0.1f) ? 1.0f / gamma : (1.0f/2.2f));
	}
}

void LLDrawPoolAvatar::endRiggedGlow()
{
    LL_PROFILE_ZONE_SCOPED

	endRiggedFullbright();
}

void LLDrawPoolAvatar::beginRiggedFullbright()
{
    LL_PROFILE_ZONE_SCOPED

	if (sShaderLevel > 0)
	{
		if (LLPipeline::sUnderWaterRender)
		{
			sVertexProgram = &gSkinnedObjectFullbrightWaterProgram;
		}
		else
		{
			if (LLPipeline::sRenderDeferred)
			{
				sVertexProgram = &gDeferredSkinnedFullbrightProgram;
			}
			else
			{
				sVertexProgram = &gSkinnedObjectFullbrightProgram;
			}
		}
	}
	else
	{
		if (LLPipeline::sUnderWaterRender)
		{
			sVertexProgram = &gObjectFullbrightNonIndexedWaterProgram;
		}
		else
		{
			sVertexProgram = &gObjectFullbrightNonIndexedProgram;
		}
	}

	if (sShaderLevel > 0 || gPipeline.canUseVertexShaders())
	{
		sDiffuseChannel = 0;
		sVertexProgram->bind();

        if (LLPipeline::sRenderingHUDs)
        {            
            sVertexProgram->uniform1f(LLShaderMgr::TEXTURE_GAMMA, 1.0f);
            sVertexProgram->uniform1i(LLShaderMgr::NO_ATMO, 1);
        }
		else if (LLPipeline::sRenderDeferred)
		{
            sVertexProgram->uniform1f(LLShaderMgr::TEXTURE_GAMMA, 2.2f);
            sVertexProgram->uniform1i(LLShaderMgr::NO_ATMO, 0);
			//F32 gamma = gSavedSettings.getF32("RenderDeferredDisplayGamma");
			static LLCachedControl<F32> gamma(gSavedSettings, "RenderDeferredDisplayGamma");
			sVertexProgram->uniform1f(LLShaderMgr::DISPLAY_GAMMA, (gamma > 0.1f) ? 1.0f / gamma : (1.0f/2.2f));
		} 
		else 
		{
            sVertexProgram->uniform1f(LLShaderMgr::TEXTURE_GAMMA, 1.0f);
            sVertexProgram->uniform1i(LLShaderMgr::NO_ATMO, 0);
		}
	}
}

void LLDrawPoolAvatar::endRiggedFullbright()
{
    LL_PROFILE_ZONE_SCOPED

	LLVertexBuffer::unbind();
	if (sShaderLevel > 0 || gPipeline.canUseVertexShaders())
	{
		sVertexProgram->unbind();
		sVertexProgram = NULL;
	}
}

void LLDrawPoolAvatar::beginRiggedShinySimple()
{
    LL_PROFILE_ZONE_SCOPED

	if (sShaderLevel > 0)
	{
		if (LLPipeline::sUnderWaterRender)
		{
			sVertexProgram = &gSkinnedObjectShinySimpleWaterProgram;
		}
		else
		{
			sVertexProgram = &gSkinnedObjectShinySimpleProgram;
		}
	}
	else
	{
		if (LLPipeline::sUnderWaterRender)
		{
			sVertexProgram = &gObjectShinyNonIndexedWaterProgram;
		}
		else
		{
			sVertexProgram = &gObjectShinyNonIndexedProgram;
		}
	}

	if (sShaderLevel > 0 || gPipeline.canUseVertexShaders())
	{
		sVertexProgram->bind();
        if (LLPipeline::sRenderingHUDs)
	    {
		    sVertexProgram->uniform1i(LLShaderMgr::NO_ATMO, 1);
	    }
	    else
	    {
		    sVertexProgram->uniform1i(LLShaderMgr::NO_ATMO, 0);
	    }
		LLDrawPoolBump::bindCubeMap(sVertexProgram, 2, sDiffuseChannel, cube_channel, false);
	}
}

void LLDrawPoolAvatar::endRiggedShinySimple()
{
    LL_PROFILE_ZONE_SCOPED

	LLVertexBuffer::unbind();
	if (sShaderLevel > 0 || gPipeline.canUseVertexShaders())
	{
		LLDrawPoolBump::unbindCubeMap(sVertexProgram, 2, sDiffuseChannel, cube_channel, false);
		sVertexProgram->unbind();
		sVertexProgram = NULL;
	}
}

void LLDrawPoolAvatar::beginRiggedFullbrightShiny()
{
    LL_PROFILE_ZONE_SCOPED

	if (sShaderLevel > 0)
	{
		if (LLPipeline::sUnderWaterRender)
		{
			sVertexProgram = &gSkinnedObjectFullbrightShinyWaterProgram;
		}
		else
		{
			if (LLPipeline::sRenderDeferred)
			{
				sVertexProgram = &gDeferredSkinnedFullbrightShinyProgram;
			}
			else
			{
				sVertexProgram = &gSkinnedObjectFullbrightShinyProgram;
			}
		}
	}
	else
	{
		if (LLPipeline::sUnderWaterRender)
		{
			sVertexProgram = &gObjectFullbrightShinyNonIndexedWaterProgram;
		}
		else
		{
			sVertexProgram = &gObjectFullbrightShinyNonIndexedProgram;
		}
	}

	if (sShaderLevel > 0 || gPipeline.canUseVertexShaders())
	{
		sVertexProgram->bind();
        if (LLPipeline::sRenderingHUDs)
	    {
		    sVertexProgram->uniform1i(LLShaderMgr::NO_ATMO, 1);
	    }
	    else
	    {
		    sVertexProgram->uniform1i(LLShaderMgr::NO_ATMO, 0);
	    }
		LLDrawPoolBump::bindCubeMap(sVertexProgram, 2, sDiffuseChannel, cube_channel, false);

        if (LLPipeline::sRenderingHUDs)
		{
			sVertexProgram->uniform1f(LLShaderMgr::TEXTURE_GAMMA, 1.0f);
            sVertexProgram->uniform1i(LLShaderMgr::NO_ATMO, 1);
        }
		else if (LLPipeline::sRenderDeferred)
		{
            sVertexProgram->uniform1f(LLShaderMgr::TEXTURE_GAMMA, 2.2f);
			//F32 gamma = gSavedSettings.getF32("RenderDeferredDisplayGamma");
			static LLCachedControl<F32> gamma(gSavedSettings, "RenderDeferredDisplayGamma");
			sVertexProgram->uniform1f(LLShaderMgr::DISPLAY_GAMMA, (gamma > 0.1f) ? 1.0f / gamma : (1.0f/2.2f));
            sVertexProgram->uniform1i(LLShaderMgr::NO_ATMO, 0);
        }
        else
        {
			sVertexProgram->uniform1f(LLShaderMgr::TEXTURE_GAMMA, 1.0f);
            sVertexProgram->uniform1i(LLShaderMgr::NO_ATMO, 0);
		}
	}
}

void LLDrawPoolAvatar::endRiggedFullbrightShiny()
{
    LL_PROFILE_ZONE_SCOPED

	LLVertexBuffer::unbind();
	if (sShaderLevel > 0 || gPipeline.canUseVertexShaders())
	{
		LLDrawPoolBump::unbindCubeMap(sVertexProgram, 2, sDiffuseChannel, cube_channel, false);
		sVertexProgram->unbind();
		sVertexProgram = NULL;
	}
}


void LLDrawPoolAvatar::beginDeferredRiggedSimple()
{
    LL_PROFILE_ZONE_SCOPED

	sVertexProgram = &gDeferredSkinnedDiffuseProgram;
	sDiffuseChannel = 0;
	sVertexProgram->bind();
    if (LLPipeline::sRenderingHUDs)
	{
		sVertexProgram->uniform1i(LLShaderMgr::NO_ATMO, 1);
	}
	else
	{
		sVertexProgram->uniform1i(LLShaderMgr::NO_ATMO, 0);
	}
}

void LLDrawPoolAvatar::endDeferredRiggedSimple()
{
    LL_PROFILE_ZONE_SCOPED

	LLVertexBuffer::unbind();
	sVertexProgram->unbind();
	sVertexProgram = NULL;
}

void LLDrawPoolAvatar::beginDeferredRiggedBump()
{
    LL_PROFILE_ZONE_SCOPED

	sVertexProgram = &gDeferredSkinnedBumpProgram;
	sVertexProgram->bind();
    if (LLPipeline::sRenderingHUDs)
	{
		sVertexProgram->uniform1i(LLShaderMgr::NO_ATMO, 1);
	}
	else
	{
		sVertexProgram->uniform1i(LLShaderMgr::NO_ATMO, 0);
	}
	normal_channel = sVertexProgram->enableTexture(LLViewerShaderMgr::BUMP_MAP);
	sDiffuseChannel = sVertexProgram->enableTexture(LLViewerShaderMgr::DIFFUSE_MAP);
}

void LLDrawPoolAvatar::endDeferredRiggedBump()
{
    LL_PROFILE_ZONE_SCOPED

	LLVertexBuffer::unbind();
	sVertexProgram->disableTexture(LLViewerShaderMgr::BUMP_MAP);
	sVertexProgram->disableTexture(LLViewerShaderMgr::DIFFUSE_MAP);
	sVertexProgram->unbind();
	normal_channel = -1;
	sDiffuseChannel = 0;
	sVertexProgram = NULL;
}

void LLDrawPoolAvatar::beginDeferredRiggedMaterial(S32 pass)
{
    LL_PROFILE_ZONE_SCOPED

	if (pass == 1 ||
		pass == 5 ||
		pass == 9 ||
		pass == 13)
	{ //skip alpha passes
		return;
	}
	sVertexProgram = &gDeferredMaterialProgram[pass+LLMaterial::SHADER_COUNT];

	if (LLPipeline::sUnderWaterRender)
	{
		sVertexProgram = &(gDeferredMaterialWaterProgram[pass+LLMaterial::SHADER_COUNT]);
	}

	sVertexProgram->bind();
    if (LLPipeline::sRenderingHUDs)
	{
		sVertexProgram->uniform1i(LLShaderMgr::NO_ATMO, 1);
	}
	else
	{
		sVertexProgram->uniform1i(LLShaderMgr::NO_ATMO, 0);
	}
	normal_channel = sVertexProgram->enableTexture(LLViewerShaderMgr::BUMP_MAP);
	specular_channel = sVertexProgram->enableTexture(LLViewerShaderMgr::SPECULAR_MAP);
	sDiffuseChannel = sVertexProgram->enableTexture(LLViewerShaderMgr::DIFFUSE_MAP);
}

void LLDrawPoolAvatar::endDeferredRiggedMaterial(S32 pass)
{
    LL_PROFILE_ZONE_SCOPED

	if (pass == 1 ||
		pass == 5 ||
		pass == 9 ||
		pass == 13)
	{
		return;
	}

	LLVertexBuffer::unbind();
	sVertexProgram->disableTexture(LLViewerShaderMgr::BUMP_MAP);
	sVertexProgram->disableTexture(LLViewerShaderMgr::SPECULAR_MAP);
	sVertexProgram->disableTexture(LLViewerShaderMgr::DIFFUSE_MAP);
	sVertexProgram->unbind();
	normal_channel = -1;
	sDiffuseChannel = 0;
	sVertexProgram = NULL;
}

void LLDrawPoolAvatar::beginDeferredSkinned()
{
    LL_PROFILE_ZONE_SCOPED

	sShaderLevel = mShaderLevel;
	sVertexProgram = &gDeferredAvatarProgram;
	sRenderingSkinned = TRUE;

	sVertexProgram->bind();
	sVertexProgram->setMinimumAlpha(LLDrawPoolAvatar::sMinimumAlpha);
	if (LLPipeline::sRenderingHUDs)
	{
		sVertexProgram->uniform1i(LLShaderMgr::NO_ATMO, 1);
	}
	else
	{
		sVertexProgram->uniform1i(LLShaderMgr::NO_ATMO, 0);
	}

	sDiffuseChannel = sVertexProgram->enableTexture(LLViewerShaderMgr::DIFFUSE_MAP);
	gGL.getTexUnit(0)->activate();
}

void LLDrawPoolAvatar::endDeferredSkinned()
{
    LL_PROFILE_ZONE_SCOPED

	// if we're in software-blending, remember to set the fence _after_ we draw so we wait till this rendering is done
	sRenderingSkinned = FALSE;
	sVertexProgram->unbind();

	sVertexProgram->disableTexture(LLViewerShaderMgr::DIFFUSE_MAP);

	sShaderLevel = mShaderLevel;

	gGL.getTexUnit(0)->activate();
}

void LLDrawPoolAvatar::renderAvatars(LLVOAvatar* single_avatar, S32 pass)
{
	if (pass == -1)
	{
		LL_PROFILE_ZONE_NAMED("pass -1");
		for (S32 i = 1; i < getNumPasses(); i++)
		{ //skip foot shadows
			prerender();
			beginRenderPass(i);
			renderAvatars(single_avatar, i);
			endRenderPass(i);
		}

		return;
	}

	if (mDrawFace.empty() && !single_avatar)
	{
		return;
	}

	LLVOAvatar *avatarp { nullptr };

	if (single_avatar)
	{
		avatarp = single_avatar;
	}
	else
	{
		LL_PROFILE_ZONE_NAMED("Find avatarp"); // <FS:Beq/> Tracy markup
		const LLFace *facep = mDrawFace[0];
		if (!facep->getDrawable())
		{
			return;
		}
		avatarp = (LLVOAvatar *)facep->getDrawable()->getVObj().get();
	}

    if (avatarp->isDead() || avatarp->mDrawable.isNull())
	{
		return;
	}
	FSPerfStats::RecordAvatarTime T(avatarp->getID(), FSPerfStats::StatType_t::RENDER_GEOMETRY);

    LL_RECORD_BLOCK_TIME(FTM_RENDER_CHARACTERS);

	// <FS:Zi> Add avatar hitbox debug
	{
		LL_PROFILE_ZONE_NAMED("cached control renderhitboxes");
	static LLCachedControl<bool> render_hitbox(gSavedSettings, "DebugRenderHitboxes", false);

	if (render_hitbox && pass == 2)
	{
		LL_PROFILE_ZONE_NAMED("render_hitbox");
		LLGLSLShader* current_shader_program = NULL;

		// load the debug output shader
		if (LLGLSLShader::sNoFixedFunction)
		{
			current_shader_program = LLGLSLShader::sCurBoundShaderPtr;
			gDebugProgram.bind();
		}

		// set up drawing mode and remove any textures used
		LLGLEnable blend(GL_BLEND);
		gGL.getTexUnit(0)->unbind(LLTexUnit::TT_TEXTURE);

		LLColor4 avatar_color = LLNetMap::getAvatarColor(avatarp->getID());
		gGL.diffuseColor4f(avatar_color.mV[VRED], avatar_color.mV[VGREEN], avatar_color.mV[VBLUE], avatar_color.mV[VALPHA]);
		gGL.setLineWidth(2.0f);

		LLQuaternion rot = avatarp->getRotationRegion();
		LLVector3 pos = avatarp->getPositionAgent();
		LLVector3 size = avatarp->getScale();
		
		// drawBoxOutline partly copied from llspatialpartition.cpp below

		// set up and rotate hitbox to avatar orientation, half the avatar scale in either direction
		LLVector3 v1 = size.scaledVec(LLVector3( 0.5f, 0.5f, 0.5f)) * rot;
		LLVector3 v2 = size.scaledVec(LLVector3(-0.5f, 0.5f, 0.5f)) * rot;
		LLVector3 v3 = size.scaledVec(LLVector3(-0.5f,-0.5f, 0.5f)) * rot;
		LLVector3 v4 = size.scaledVec(LLVector3( 0.5f,-0.5f, 0.5f)) * rot;

		// render the box
		gGL.begin(LLRender::LINES);

		//top
		gGL.vertex3fv((pos + v1).mV);
		gGL.vertex3fv((pos + v2).mV);
		gGL.vertex3fv((pos + v2).mV);
		gGL.vertex3fv((pos + v3).mV);
		gGL.vertex3fv((pos + v3).mV);
		gGL.vertex3fv((pos + v4).mV);
		gGL.vertex3fv((pos + v4).mV);
		gGL.vertex3fv((pos + v1).mV);
		
		//bottom
		gGL.vertex3fv((pos - v1).mV);
		gGL.vertex3fv((pos - v2).mV);
		gGL.vertex3fv((pos - v2).mV);
		gGL.vertex3fv((pos - v3).mV);
		gGL.vertex3fv((pos - v3).mV);
		gGL.vertex3fv((pos - v4).mV);
		gGL.vertex3fv((pos - v4).mV);
		gGL.vertex3fv((pos - v1).mV);
		
		//right
		gGL.vertex3fv((pos + v1).mV);
		gGL.vertex3fv((pos - v3).mV);
				
		gGL.vertex3fv((pos + v4).mV);
		gGL.vertex3fv((pos - v2).mV);

		//left
		gGL.vertex3fv((pos + v2).mV);
		gGL.vertex3fv((pos - v4).mV);

		gGL.vertex3fv((pos + v3).mV);
		gGL.vertex3fv((pos - v1).mV);

		gGL.end();

		// unload debug shader
		if (LLGLSLShader::sNoFixedFunction)
		{
			gDebugProgram.unbind();
			if (current_shader_program)
			{
				current_shader_program->bind();
			}
		}
	}
	}// </FS:Zi>
// <FS:Beq> rendertime Tracy annotations
{
	LL_PROFILE_ZONE_NAMED("check fully_loaded"); 
// </FS:Beq>
	if (!single_avatar && !avatarp->isFullyLoaded() )
	{
		LL_PROFILE_ZONE_NAMED("avatar not loaded");
		if (pass==0 && (!gPipeline.hasRenderType(LLPipeline::RENDER_TYPE_PARTICLES) || LLViewerPartSim::getMaxPartCount() <= 0))
		{
			// debug code to draw a sphere in place of avatar
			gGL.getTexUnit(0)->bind(LLViewerFetchedTexture::sWhiteImagep);
			gGL.setColorMask(true, true);
			LLVector3 pos = avatarp->getPositionAgent();
			gGL.color4f(1.0f, 1.0f, 1.0f, 0.7f);
			
			gGL.pushMatrix();	 
			gGL.translatef((F32)(pos.mV[VX]),	 
						   (F32)(pos.mV[VY]),	 
							(F32)(pos.mV[VZ]));	 
			 gGL.scalef(0.15f, 0.15f, 0.3f);

			 gSphere.renderGGL();
				 
			 gGL.popMatrix();
			 gGL.setColorMask(true, false);
		}
		// don't render please
		return;
	}
}// <FS:Beq/> rendertime Tracy annotations

	BOOL impostor = !LLPipeline::sImpostorRender && avatarp->isImpostor() && !single_avatar;

// <FS:Beq> rendertime Tracy annotations
{
	LL_PROFILE_ZONE_NAMED("check appearance");
// </FS:Beq> 
	if (( /*avatarp->isInMuteList() // <FS:Ansariel> Partially undo MAINT-5700: Draw imposter for muted avatars
		  ||*/ impostor 
		  || (LLVOAvatar::AOA_NORMAL != avatarp->getOverallAppearance() && !avatarp->needsImpostorUpdate()) ) && pass != 0)
//		  || (LLVOAvatar::AV_DO_NOT_RENDER == avatarp->getVisualMuteSettings() && !avatarp->needsImpostorUpdate()) ) && pass != 0)
	{ //don't draw anything but the impostor for impostored avatars
		return;
	}
}// <FS:Beq/> rendertime Tracy annotations
	
	if (pass == 0 && !impostor && LLPipeline::sUnderWaterRender)
	{ //don't draw foot shadows under water
		return;
	}

	LLVOAvatar *attached_av = avatarp->getAttachedAvatar();
	if (attached_av && LLVOAvatar::AOA_NORMAL != attached_av->getOverallAppearance())
	{
		// Animesh attachment of a jellydolled or invisible parent - don't show
		return;
	}

	if (pass == 0)
	{
		LL_PROFILE_ZONE_NAMED("pass 0");
		if (!LLPipeline::sReflectionRender)
		{
			LLVOAvatar::sNumVisibleAvatars++;
		}

//		if (impostor || (LLVOAvatar::AV_DO_NOT_RENDER == avatarp->getVisualMuteSettings() && !avatarp->needsImpostorUpdate()))
		if (impostor || (LLVOAvatar::AOA_NORMAL != avatarp->getOverallAppearance() && !avatarp->needsImpostorUpdate()))
		{
			LL_PROFILE_ZONE_NAMED("render impostor");
			if (LLPipeline::sRenderDeferred && !LLPipeline::sReflectionRender && avatarp->mImpostor.isComplete()) 
			{
				// <FS:Ansariel> FIRE-9179: Crash fix
				//if (normal_channel > -1)
				U32 num_tex = avatarp->mImpostor.getNumTextures();
				if (normal_channel > -1 && num_tex >= 3)
				// </FS:Ansariel>
				{
					avatarp->mImpostor.bindTexture(2, normal_channel);
				}
				// <FS:Ansariel> FIRE-9179: Crash fix
				//if (specular_channel > -1)
				if (specular_channel > -1 && num_tex >= 2)
				// </FS:Ansariel>
				{
					avatarp->mImpostor.bindTexture(1, specular_channel);
				}
			}
			avatarp->renderImpostor(avatarp->getMutedAVColor(), sDiffuseChannel);
		}
		return;
	}

	if (pass == 1)
	{
		LL_PROFILE_ZONE_NAMED("render rigid meshes (eyeballs)");
		// render rigid meshes (eyeballs) first
		avatarp->renderRigid();
		return;
	}

	if (pass == 3)
	{
		LL_PROFILE_ZONE_NAMED("pass 3");
		if (is_deferred_render)
		{
			LL_PROFILE_ZONE_NAMED("deferred rigged simple");
			renderDeferredRiggedSimple(avatarp);
		}
		else
		{
			LL_PROFILE_ZONE_NAMED("non-deferred rigged");
			renderRiggedSimple(avatarp);

			if (LLPipeline::sRenderDeferred)
			{ //render "simple" materials
				renderRigged(avatarp, RIGGED_MATERIAL);
				renderRigged(avatarp, RIGGED_MATERIAL_ALPHA_MASK);
				renderRigged(avatarp, RIGGED_MATERIAL_ALPHA_EMISSIVE);
				renderRigged(avatarp, RIGGED_NORMMAP);
				renderRigged(avatarp, RIGGED_NORMMAP_MASK);
				renderRigged(avatarp, RIGGED_NORMMAP_EMISSIVE);
				renderRigged(avatarp, RIGGED_SPECMAP);
				renderRigged(avatarp, RIGGED_SPECMAP_MASK);
				renderRigged(avatarp, RIGGED_SPECMAP_EMISSIVE);
				renderRigged(avatarp, RIGGED_NORMSPEC);
				renderRigged(avatarp, RIGGED_NORMSPEC_MASK);
				renderRigged(avatarp, RIGGED_NORMSPEC_EMISSIVE);
			}
		}
		return;
	}

	if (pass == 4)
	{
		LL_PROFILE_ZONE_NAMED("pass 4");
		if (is_deferred_render)
		{
			LL_PROFILE_ZONE_NAMED("deferred rigged bump");
			renderDeferredRiggedBump(avatarp);
		}
		else
		{
			LL_PROFILE_ZONE_NAMED("non-deferred fullbright");
			renderRiggedFullbright(avatarp);
		}

		return;
	}

	if (is_deferred_render && pass >= 5 && pass <= 21)
	{
		LL_PROFILE_ZONE_NAMED("deferred passes 5-21");
		S32 p = pass-5;

		if (p != 1 &&
			p != 5 &&
			p != 9 &&
			p != 13)
		{
			LL_PROFILE_ZONE_NAMED("deferred rigged material");
			renderDeferredRiggedMaterial(avatarp, p);
		}
		return;
	}




	if (pass == 5)
	{
		LL_PROFILE_ZONE_NAMED("rigged shiny");
		renderRiggedShinySimple(avatarp);
				
		return;
	}

	if (pass == 6)
	{
		LL_PROFILE_ZONE_NAMED("rigged FB shiny");
		renderRiggedFullbrightShiny(avatarp);
		return;
	}

	if (pass >= 7 && pass < 13)
	{
		if (pass == 7)
		{
			LL_PROFILE_ZONE_NAMED("pass 7 rigged Alpha");
			renderRiggedAlpha(avatarp);

			if (LLPipeline::sRenderDeferred && !is_post_deferred_render)
			{ //render transparent materials under water
				LL_PROFILE_ZONE_NAMED("rigged Alpha Blend");
				LLGLEnable blend(GL_BLEND);

				gGL.setColorMask(true, true);
				gGL.blendFunc(LLRender::BF_SOURCE_ALPHA,
								LLRender::BF_ONE_MINUS_SOURCE_ALPHA,
								LLRender::BF_ZERO,
								LLRender::BF_ONE_MINUS_SOURCE_ALPHA);

				renderRigged(avatarp, RIGGED_MATERIAL_ALPHA);
				renderRigged(avatarp, RIGGED_SPECMAP_BLEND);
				renderRigged(avatarp, RIGGED_NORMMAP_BLEND);
				renderRigged(avatarp, RIGGED_NORMSPEC_BLEND);

				gGL.setColorMask(true, false);
			}
			return;
		}

		if (pass == 8)
		{
			LL_PROFILE_ZONE_NAMED("pass 8 rigged FB Alpha");
			renderRiggedFullbrightAlpha(avatarp);
			return;
		}

		if (LLPipeline::sRenderDeferred && is_post_deferred_render)
		{
			S32 p = 0;
			switch (pass)
			{
			case 9: p = 1; break;
			case 10: p = 5; break;
			case 11: p = 9; break;
			case 12: p = 13; break;
			}

			{
				LL_PROFILE_ZONE_NAMED("post deferred rigged Alpha");
				LLGLEnable blend(GL_BLEND);
				renderDeferredRiggedMaterial(avatarp, p);
			}
			return;
		}
		else if (pass == 9)
		{
			LL_PROFILE_ZONE_NAMED("pass 9 - rigged glow");
			renderRiggedGlow(avatarp);
			return;
		}
	}

	if (pass == 13)
	{
		LL_PROFILE_ZONE_NAMED("pass 13 - rigged glow");
		renderRiggedGlow(avatarp);
		
		return;
	}
	
	if ((sShaderLevel >= SHADER_LEVEL_CLOTH))
	{
		LL_PROFILE_ZONE_NAMED("shader level > CLOTH");
		LLMatrix4 rot_mat;
		LLViewerCamera::getInstance()->getMatrixToLocal(rot_mat);
		LLMatrix4 cfr(OGL_TO_CFR_ROTATION);
		rot_mat *= cfr;
		
		LLVector4 wind;
		wind.setVec(avatarp->mWindVec);
		wind.mV[VW] = 0;
		wind = wind * rot_mat;
		wind.mV[VW] = avatarp->mWindVec.mV[VW];

		sVertexProgram->uniform4fv(LLViewerShaderMgr::AVATAR_WIND, 1, wind.mV);
		F32 phase = -1.f * (avatarp->mRipplePhase);

		F32 freq = 7.f + (noise1(avatarp->mRipplePhase) * 2.f);
		LLVector4 sin_params(freq, freq, freq, phase);
		sVertexProgram->uniform4fv(LLViewerShaderMgr::AVATAR_SINWAVE, 1, sin_params.mV);

		LLVector4 gravity(0.f, 0.f, -CLOTHING_GRAVITY_EFFECT, 0.f);
		gravity = gravity * rot_mat;
		sVertexProgram->uniform4fv(LLViewerShaderMgr::AVATAR_GRAVITY, 1, gravity.mV);
	}

	if( !single_avatar || (avatarp == single_avatar) )
	{
		LL_PROFILE_ZONE_NAMED("renderSkinned");
		avatarp->renderSkinned();
	}
}

// <FS> Fix bogus rigged mesh crash
//void LLDrawPoolAvatar::getRiggedGeometry(
bool LLDrawPoolAvatar::getRiggedGeometry(
// </FS>
    LLFace* face,
    LLPointer<LLVertexBuffer>& buffer,
    U32 data_mask,
    const LLMeshSkinInfo* skin,
    LLVolume* volume,
    const LLVolumeFace& vol_face)
{
    LL_PROFILE_ZONE_SCOPED

	// <FS:ND> FIRE-14261 try to skip broken or out of bounds faces
	if (vol_face.mNumVertices > 65536 || vol_face.mNumVertices < 0 || vol_face.mNumIndices < 0)
	{
		LL_WARNS_ONCE() << "Skipping face - "
						<< " vertices " << vol_face.mNumVertices << " indices " << vol_face.mNumIndices
						<< " face is possibly corrupted"
						<< LL_ENDL;
		return false;
	}
	// </FS:ND>

    face->setGeomIndex(0);
    face->setIndicesIndex(0);

    if (face->getTextureIndex() != FACE_DO_NOT_BATCH_TEXTURES)
    {
        face->setDrawInfo(NULL);
    }

    //rigged faces do not batch textures
    face->setTextureIndex(FACE_DO_NOT_BATCH_TEXTURES);

	if (buffer.isNull() || buffer->getTypeMask() != data_mask || !buffer->isWriteable())
	{
        // make a new buffer
		if (sShaderLevel > 0)
		{
			buffer = new LLVertexBuffer(data_mask, GL_DYNAMIC_DRAW_ARB);
		}
		else
		{
			buffer = new LLVertexBuffer(data_mask, GL_STREAM_DRAW_ARB);
		}

		if (!buffer->allocateBuffer(vol_face.mNumVertices, vol_face.mNumIndices, true))
		{
			LL_WARNS("LLDrawPoolAvatar") << "Failed to allocate Vertex Buffer to "
				<< vol_face.mNumVertices << " vertices and "
				<< vol_face.mNumIndices << " indices" << LL_ENDL;
			// allocate dummy triangle
			buffer->allocateBuffer(1, 3, true);
			memset((U8*)buffer->getMappedData(), 0, buffer->getSize());
			memset((U8*)buffer->getMappedIndices(), 0, buffer->getIndicesSize());
		}
	}
	else
	{
        //resize existing buffer
		if(!buffer->resizeBuffer(vol_face.mNumVertices, vol_face.mNumIndices))
		{
			LL_WARNS("LLDrawPoolAvatar") << "Failed to resize Vertex Buffer to "
				<< vol_face.mNumVertices << " vertices and "
				<< vol_face.mNumIndices << " indices" << LL_ENDL;
			// allocate dummy triangle
			buffer->resizeBuffer(1, 3);
			memset((U8*)buffer->getMappedData(), 0, buffer->getSize());
			memset((U8*)buffer->getMappedIndices(), 0, buffer->getIndicesSize());
		}
	}

	face->setSize(buffer->getNumVerts(), buffer->getNumIndices());
	face->setVertexBuffer(buffer);

	U16 offset = 0;
		
	LLMatrix4 mat_vert = LLMatrix4(skin->mBindShapeMatrix);
	glh::matrix4f m((F32*) mat_vert.mMatrix);
	m = m.inverse().transpose();
		
	F32 mat3[] = 
        { m.m[0], m.m[1], m.m[2],
          m.m[4], m.m[5], m.m[6],
          m.m[8], m.m[9], m.m[10] };

	LLMatrix3 mat_normal(mat3);				

	//let getGeometryVolume know if alpha should override shiny
	U32 type = gPipeline.getPoolTypeFromTE(face->getTextureEntry(), face->getTexture());

	if (type == LLDrawPool::POOL_ALPHA)
	{
		face->setPoolType(LLDrawPool::POOL_ALPHA);
	}
	else
	{
		face->setPoolType(mType); // either POOL_AVATAR or POOL_CONTROL_AV
	}
=======
		return;
	}

	if (mDrawFace.empty() && !single_avatar)
	{
		return;
	}
>>>>>>> 28f9fb06

	LLVOAvatar *avatarp = NULL;

	if (single_avatar)
	{
		avatarp = single_avatar;
	}
	else
	{
<<<<<<< HEAD
		face->clearState(LLFace::TEXTURE_ANIM);
	}
	face->getGeometryVolume(*volume, face->getTEOffset(), mat_vert, mat_normal, offset, true);

	buffer->flush();

	// <FS> Fix bogus rigged mesh crash
	return true;
}

void LLDrawPoolAvatar::updateRiggedFaceVertexBuffer(
    LLVOAvatar* avatar,
    LLFace* face,
    const LLVOVolume* vobj,
    LLVolume* volume,
    LLVolumeFace& vol_face)
{
    LL_PROFILE_ZONE_SCOPED;

	LLVector4a* weights = vol_face.mWeights;
	if (!weights)
	{
		return;
	}

    if (!vobj || vobj->isNoLOD())
    {
        return;
    }

	// <FS> Fix bogus rigged mesh crash
	if (vol_face.mNumVertices > 65536 || vol_face.mNumVertices < 0 || vol_face.mNumIndices < 0)
	{
		return;
	}
	// </FS>

	LLPointer<LLVertexBuffer> buffer = face->getVertexBuffer();
	LLDrawable* drawable = face->getDrawable();

    const U32 max_joints = LLSkinningUtil::getMaxJointCount();

#if USE_SEPARATE_JOINT_INDICES_AND_WEIGHTS
    #define CONDITION_WEIGHT(f) ((U8)llclamp((S32)f, (S32)0, (S32)max_joints-1))
    LLVector4a* just_weights = vol_face.mJustWeights;
    // we need to calculate the separated indices and store just the matrix weights for this vol...
    if (!vol_face.mJointIndices)
    {
        // not very consty after all...
        vol_face.allocateJointIndices(vol_face.mNumVertices);
        just_weights = vol_face.mJustWeights;

        U8* joint_indices_cursor = vol_face.mJointIndices;
        for (int i = 0; i < vol_face.mNumVertices; i++)
        {
            F32* w = weights[i].getF32ptr();
            F32* w_ = just_weights[i].getF32ptr();

            F32 w0 = floorf(w[0]);
            F32 w1 = floorf(w[1]);
            F32 w2 = floorf(w[2]);
            F32 w3 = floorf(w[3]);

            joint_indices_cursor[0] = CONDITION_WEIGHT(w0);
            joint_indices_cursor[1] = CONDITION_WEIGHT(w1);
            joint_indices_cursor[2] = CONDITION_WEIGHT(w2);
            joint_indices_cursor[3] = CONDITION_WEIGHT(w3);

            // remove joint portion of combined weight
            w_[0] = w[0] - w0;
            w_[1] = w[1] - w1;
            w_[2] = w[2] - w2;
            w_[3] = w[3] - w3;

            joint_indices_cursor += 4;
        }
    }
#endif

    U32 data_mask = face->getRiggedVertexBufferDataMask();
    const LLMeshSkinInfo* skin = nullptr;

	if (buffer.isNull() || 
		buffer->getTypeMask() != data_mask ||
		buffer->getNumVerts() != vol_face.mNumVertices ||
		buffer->getNumIndices() != vol_face.mNumIndices ||
		(drawable && drawable->isState(LLDrawable::REBUILD_ALL)))
	{
        LL_PROFILE_ZONE_NAMED("Rigged VBO Rebuild");
        skin = vobj->getSkinInfo();
        // FIXME ugly const cast
        LLSkinningUtil::scrubInvalidJoints(avatar, const_cast<LLMeshSkinInfo*>(skin));

        if (!vol_face.mWeightsScrubbed)
        {
            LLSkinningUtil::scrubSkinWeights(weights, vol_face.mNumVertices, skin);
            vol_face.mWeightsScrubbed = TRUE;
        }

		if (drawable && drawable->isState(LLDrawable::REBUILD_ALL))
		{
            //rebuild EVERY face in the drawable, not just this one, to avoid missing drawable wide rebuild issues
			for (S32 i = 0; i < drawable->getNumFaces(); ++i)
			{
				LLFace* facep = drawable->getFace(i);
				U32 face_data_mask = facep->getRiggedVertexBufferDataMask();
				if (face_data_mask)
				{
					LLPointer<LLVertexBuffer> cur_buffer = facep->getVertexBuffer();
					const LLVolumeFace& cur_vol_face = volume->getVolumeFace(i);
					// <FS> Fix bogus rigged mesh crash
					//getRiggedGeometry(facep, cur_buffer, face_data_mask, skin, volume, cur_vol_face);
					if (!getRiggedGeometry(facep, cur_buffer, face_data_mask, skin, volume, cur_vol_face))
					{
						return;
					}
					// </FS>
				}
			}
			drawable->clearState(LLDrawable::REBUILD_ALL);

			buffer = face->getVertexBuffer();
		}
		else
		{
			//just rebuild this face
			// <FS> Fix bogus rigged mesh crash
			//getRiggedGeometry(face, buffer, data_mask, skin, volume, vol_face);
			if (!getRiggedGeometry(face, buffer, data_mask, skin, volume, vol_face))
			{
				return;
			}
			// </FS>
		}
	}

	if (sShaderLevel <= 0 && 
        face->mLastSkinTime < avatar->getLastSkinTime() &&
        !buffer.isNull() &&
        buffer->getNumVerts() == vol_face.mNumVertices &&
        buffer->getNumIndices() == vol_face.mNumIndices)
	{
        LL_PROFILE_ZONE_NAMED("Software Skinning");
		//perform software vertex skinning for this face
		LLStrider<LLVector3> position;
		LLStrider<LLVector3> normal;

		bool has_normal = buffer->hasDataType(LLVertexBuffer::TYPE_NORMAL);
		buffer->getVertexStrider(position);

		if (has_normal)
		{
			buffer->getNormalStrider(normal);
		}

		LLVector4a* pos = (LLVector4a*) position.get();

		LLVector4a* norm = has_normal ? (LLVector4a*) normal.get() : NULL;

        const MatrixPaletteCache& mpc = updateSkinInfoMatrixPalette(avatar, vobj->getMeshID());
        const LLMatrix4a* mat = &(mpc.mMatrixPalette[0]);
        const LLMatrix4a& bind_shape_matrix = mpc.mBindShapeMatrix;

        if (!mpc.mMatrixPalette.empty())
        {
            for (U32 j = 0; j < buffer->getNumVerts(); ++j)
		    {
			    LLMatrix4a final_mat;
                // <FS:ND> Use the SSE2 version
                // LLSkinningUtil::getPerVertexSkinMatrix(weights[j].getF32ptr(), mat, false, final_mat, max_joints);
                FSSkinningUtil::getPerVertexSkinMatrixSSE(weights[j], mat, false, final_mat, max_joints);
                // </FS:ND>

			    LLVector4a& v = vol_face.mPositions[j];
			    LLVector4a t;
			    LLVector4a dst;
			    bind_shape_matrix.affineTransform(v, t);
			    final_mat.affineTransform(t, dst);
			    pos[j] = dst;

			    if (norm)
			    {
				    LLVector4a& n = vol_face.mNormals[j];
				    bind_shape_matrix.rotate(n, t);
				    final_mat.rotate(t, dst);
				    //dst.normalize3fast();
				    norm[j] = dst;
			    }
		    }
        }
=======
		const LLFace *facep = mDrawFace[0];
		if (!facep->getDrawable())
		{
			return;
		}
		avatarp = (LLVOAvatar *)facep->getDrawable()->getVObj().get();
>>>>>>> 28f9fb06
	}

    if (avatarp->isDead() || avatarp->mDrawable.isNull())
	{
		return;
	}

    LL_RECORD_BLOCK_TIME(FTM_RENDER_CHARACTERS);

<<<<<<< HEAD
	std::unique_ptr<FSPerfStats::RecordAttachmentTime> ratPtr{};// <FS:Beq/> Perf stats capture
	for (U32 i = 0; i < mRiggedFace[type].size(); ++i)
=======
	if (!single_avatar && !avatarp->isFullyLoaded() )
>>>>>>> 28f9fb06
	{
		if (pass==0 && (!gPipeline.hasRenderType(LLPipeline::RENDER_TYPE_PARTICLES) || LLViewerPartSim::getMaxPartCount() <= 0))
		{
			// debug code to draw a sphere in place of avatar
			gGL.getTexUnit(0)->bind(LLViewerFetchedTexture::sWhiteImagep);
			gGL.setColorMask(true, true);
			LLVector3 pos = avatarp->getPositionAgent();
			gGL.color4f(1.0f, 1.0f, 1.0f, 0.7f);
			
			gGL.pushMatrix();	 
			gGL.translatef((F32)(pos.mV[VX]),	 
						   (F32)(pos.mV[VY]),	 
							(F32)(pos.mV[VZ]));	 
			 gGL.scalef(0.15f, 0.15f, 0.3f);

			 gSphere.renderGGL();
				 
			 gGL.popMatrix();
			 gGL.setColorMask(true, false);
		}
		// don't render please
		return;
	}

	BOOL impostor = !LLPipeline::sImpostorRender && avatarp->isImpostor() && !single_avatar;

<<<<<<< HEAD
		if (!vobj)
		{
			continue;
		}
	
		// <FS:Beq> Capture render times
		if(vobj->isAttachment())
		{
			trackAttachments( vobj, true, &ratPtr);
		}
		// </FS:Beq>
		
		LLVolume* volume = vobj->getVolume();
		S32 te = face->getTEOffset();
=======
	if (( avatarp->isInMuteList() 
		  || impostor 
		  || (LLVOAvatar::AOA_NORMAL != avatarp->getOverallAppearance() && !avatarp->needsImpostorUpdate()) ) && pass != 0)
//		  || (LLVOAvatar::AV_DO_NOT_RENDER == avatarp->getVisualMuteSettings() && !avatarp->needsImpostorUpdate()) ) && pass != 0)
	{ //don't draw anything but the impostor for impostored avatars
		return;
	}
	
	if (pass == 0 && !impostor && LLPipeline::sUnderWaterRender)
	{ //don't draw foot shadows under water
		return;
	}

	LLVOAvatar *attached_av = avatarp->getAttachedAvatar();
	if (attached_av && LLVOAvatar::AOA_NORMAL != attached_av->getOverallAppearance())
	{
		// Animesh attachment of a jellydolled or invisible parent - don't show
		return;
	}
>>>>>>> 28f9fb06

	if (pass == 0)
	{
		if (!LLPipeline::sReflectionRender)
		{
			LLVOAvatar::sNumVisibleAvatars++;
		}

<<<<<<< HEAD
		// <FS:Ansariel> Niran's optimization
		const LLTextureEntry* tex_entry = face->getTextureEntry();
		if (tex_entry && tex_entry->getAlpha() == 0.f)
		{
			continue;
		}
		// </FS:Ansariel>

		U32 data_mask = LLFace::getRiggedDataMask(type);

		LLVertexBuffer* buff = face->getVertexBuffer();

		// <FS:Ansariel> Niran's optimization
        //const LLTextureEntry* tex_entry = face->getTextureEntry();
		LLMaterial* mat = tex_entry ? tex_entry->getMaterialParams().get() : nullptr;

        if (LLDrawPoolAvatar::sShadowPass >= 0)
        {
            bool is_alpha_blend = false;
            bool is_alpha_mask  = false;

            LLViewerTexture* tex = face->getTexture(LLRender::DIFFUSE_MAP);
            if (tex)
            {
                if (tex->getIsAlphaMask())
                {
                    is_alpha_mask = true;
                }
            }

            if (tex)
            {
                LLGLenum image_format = tex->getPrimaryFormat();
                if (!is_alpha_mask && (image_format == GL_RGBA || image_format == GL_ALPHA))
                {
                    is_alpha_blend = true;
                }
            }

            if (tex_entry)
            {
                if (tex_entry->getAlpha() <= 0.99f)
                {
                    is_alpha_blend = true;
                }
            }

            if (mat)
            {                
                switch (LLMaterial::eDiffuseAlphaMode(mat->getDiffuseAlphaMode()))
                {
                    case LLMaterial::DIFFUSE_ALPHA_MODE_MASK:
                    {
                        is_alpha_mask  = true;
                        is_alpha_blend = false;
                    }
                    break;

                    case LLMaterial::DIFFUSE_ALPHA_MODE_BLEND:
                    {
                        is_alpha_blend = true;
                        is_alpha_mask  = false;
                    }
                    break;

                    case LLMaterial::DIFFUSE_ALPHA_MODE_EMISSIVE:
                    case LLMaterial::DIFFUSE_ALPHA_MODE_DEFAULT:
                    case LLMaterial::DIFFUSE_ALPHA_MODE_NONE:
                    default:
                        is_alpha_blend = false;
                        is_alpha_mask  = false;
                        break;
                }
            }

            // if this is alpha mask content and we're doing opaques or a non-alpha-mask shadow pass...
            if (is_alpha_mask && (LLDrawPoolAvatar::sSkipTransparent || LLDrawPoolAvatar::sShadowPass != SHADOW_PASS_ATTACHMENT_ALPHA_MASK))
            {
                return;
            }

            // if this is alpha blend content and we're doing opaques or a non-alpha-blend shadow pass...
            if (is_alpha_blend && (LLDrawPoolAvatar::sSkipTransparent || LLDrawPoolAvatar::sShadowPass != SHADOW_PASS_ATTACHMENT_ALPHA_BLEND))
            {
                return;
            }

            // if this is opaque content and we're skipping opaques...
            if (!is_alpha_mask && !is_alpha_blend && LLDrawPoolAvatar::sSkipOpaque)
            {
                return;
            }
        }

		if (buff)
=======
//		if (impostor || (LLVOAvatar::AV_DO_NOT_RENDER == avatarp->getVisualMuteSettings() && !avatarp->needsImpostorUpdate()))
		if (impostor || (LLVOAvatar::AOA_NORMAL != avatarp->getOverallAppearance() && !avatarp->needsImpostorUpdate()))
>>>>>>> 28f9fb06
		{
			if (LLPipeline::sRenderDeferred && !LLPipeline::sReflectionRender && avatarp->mImpostor.isComplete()) 
			{
				if (normal_channel > -1)
				{
					avatarp->mImpostor.bindTexture(2, normal_channel);
				}
				if (specular_channel > -1)
				{
					avatarp->mImpostor.bindTexture(1, specular_channel);
				}
			}
			avatarp->renderImpostor(avatarp->getMutedAVColor(), sDiffuseChannel);
		}
		return;
	}

<<<<<<< HEAD
void LLDrawPoolAvatar::renderDeferredRiggedSimple(LLVOAvatar* avatar)
{
    LL_PROFILE_ZONE_SCOPED

	renderRigged(avatar, RIGGED_DEFERRED_SIMPLE);
}

void LLDrawPoolAvatar::renderDeferredRiggedBump(LLVOAvatar* avatar)
{
    LL_PROFILE_ZONE_SCOPED

	renderRigged(avatar, RIGGED_DEFERRED_BUMP);
}

void LLDrawPoolAvatar::renderDeferredRiggedMaterial(LLVOAvatar* avatar, S32 pass)
{
    LL_PROFILE_ZONE_SCOPED

	renderRigged(avatar, pass);
}

static LLTrace::BlockTimerStatHandle FTM_RIGGED_VBO("Rigged VBO");

void LLDrawPoolAvatar::updateRiggedVertexBuffers(LLVOAvatar* avatar)
{
	LL_RECORD_BLOCK_TIME(FTM_RIGGED_VBO);
	// <FS:Beq> render stats collection
	if(!avatar)return; // in theory this never happens...right
	FSPerfStats::RecordAvatarTime T( avatar->getID(), ( (LLPipeline::sShadowRender)?FSPerfStats::StatType_t::RENDER_SHADOWS : FSPerfStats::StatType_t::RENDER_GEOMETRY ) );
	// </FS:Beq>
	//update rigged vertex buffers
	for (U32 type = 0; type < NUM_RIGGED_PASSES; ++type)
	{
        LL_PROFILE_ZONE_NAMED("Pass");
		std::unique_ptr<FSPerfStats::RecordAttachmentTime> ratPtr{};			
		for (U32 i = 0; i < mRiggedFace[type].size(); ++i)
		{
            LL_PROFILE_ZONE_NAMED("Face");
			LLFace* face = mRiggedFace[type][i];
			LLDrawable* drawable = face->getDrawable();
			if (!drawable)
			{
				continue;
			}

			LLVOVolume* vobj = drawable->getVOVolume();

			if (!vobj || vobj->isNoLOD())
			{
				continue;
			}
			// <FS:Beq> Capture render times
			if(vobj->isAttachment())
			{
				trackAttachments( vobj, true, &ratPtr );
			}
			// </FS:Beq>
			LLVolume* volume = vobj->getVolume();
			S32 te = face->getTEOffset();

			if (!volume || volume->getNumVolumeFaces() <= te)
			{
				continue;
			}

			LLVolumeFace& vol_face = volume->getVolumeFace(te);
			updateRiggedFaceVertexBuffer(avatar, face, vobj, volume, vol_face);
		}
=======
	if (pass == 1)
	{
		// render rigid meshes (eyeballs) first
		avatarp->renderRigid();
		return;
>>>>>>> 28f9fb06
	}

	if ((sShaderLevel >= SHADER_LEVEL_CLOTH))
	{
		LLMatrix4 rot_mat;
		LLViewerCamera::getInstance()->getMatrixToLocal(rot_mat);
		LLMatrix4 cfr(OGL_TO_CFR_ROTATION);
		rot_mat *= cfr;
		
		LLVector4 wind;
		wind.setVec(avatarp->mWindVec);
		wind.mV[VW] = 0;
		wind = wind * rot_mat;
		wind.mV[VW] = avatarp->mWindVec.mV[VW];

		sVertexProgram->uniform4fv(LLViewerShaderMgr::AVATAR_WIND, 1, wind.mV);
		F32 phase = -1.f * (avatarp->mRipplePhase);

		F32 freq = 7.f + (noise1(avatarp->mRipplePhase) * 2.f);
		LLVector4 sin_params(freq, freq, freq, phase);
		sVertexProgram->uniform4fv(LLViewerShaderMgr::AVATAR_SINWAVE, 1, sin_params.mV);

		LLVector4 gravity(0.f, 0.f, -CLOTHING_GRAVITY_EFFECT, 0.f);
		gravity = gravity * rot_mat;
		sVertexProgram->uniform4fv(LLViewerShaderMgr::AVATAR_GRAVITY, 1, gravity.mV);
	}

	if( !single_avatar || (avatarp == single_avatar) )
	{
		avatarp->renderSkinned();
	}
}

static LLTrace::BlockTimerStatHandle FTM_RIGGED_VBO("Rigged VBO");

//-----------------------------------------------------------------------------
// getDebugTexture()
//-----------------------------------------------------------------------------
LLViewerTexture *LLDrawPoolAvatar::getDebugTexture()
{
    LL_PROFILE_ZONE_SCOPED

	if (mReferences.empty())
	{
		return NULL;
	}
	LLFace *face = mReferences[0];
	if (!face->getDrawable())
	{
		return NULL;
	}
	const LLViewerObject *objectp = face->getDrawable()->getVObj();

	// Avatar should always have at least 1 (maybe 3?) TE's.
	return objectp->getTEImage(0);
}


LLColor3 LLDrawPoolAvatar::getDebugColor() const
{
	return LLColor3(0.f, 1.f, 0.f);
}

<<<<<<< HEAD
void LLDrawPoolAvatar::addRiggedFace(LLFace* facep, U32 type)
{
    LL_PROFILE_ZONE_SCOPED

    llassert (facep->isState(LLFace::RIGGED));
    llassert(getType() == LLDrawPool::POOL_AVATAR || getType() == LLDrawPool::POOL_CONTROL_AV);
    if (facep->getPool() && facep->getPool() != this)
    {
        LL_ERRS() << "adding rigged face that's already in another pool" << LL_ENDL;
    }
	if (type >= NUM_RIGGED_PASSES)
	{
		LL_ERRS() << "Invalid rigged face type." << LL_ENDL;
	}
	if (facep->getRiggedIndex(type) != -1)
	{
		LL_ERRS() << "Tried to add a rigged face that's referenced elsewhere." << LL_ENDL;
	}	
	
	facep->setRiggedIndex(type, mRiggedFace[type].size());
	facep->setPool(this);
	mRiggedFace[type].push_back(facep);
}

void LLDrawPoolAvatar::removeRiggedFace(LLFace* facep)
{
    LL_PROFILE_ZONE_SCOPED

    llassert (facep->isState(LLFace::RIGGED));
    llassert(getType() == LLDrawPool::POOL_AVATAR || getType() == LLDrawPool::POOL_CONTROL_AV);
    if (facep->getPool() != this)
    {
        LL_ERRS() << "Tried to remove a rigged face from the wrong pool" << LL_ENDL;
    }
	facep->setPool(NULL);

	for (U32 i = 0; i < NUM_RIGGED_PASSES; ++i)
	{
		S32 index = facep->getRiggedIndex(i);
		
		if (index > -1)
		{
			if (mRiggedFace[i].size() > index && mRiggedFace[i][index] == facep)
			{
				facep->setRiggedIndex(i,-1);
				mRiggedFace[i].erase(mRiggedFace[i].begin()+index);
				for (U32 j = index; j < mRiggedFace[i].size(); ++j)
				{ //bump indexes down for faces referenced after erased face
					mRiggedFace[i][j]->setRiggedIndex(i, j);
				}
			}
			else
			{
				// <FS:Ansariel> Additional debugging code
				//LL_ERRS() << "Face reference data corrupt for rigged type " << i
				LL_WARNS() << "Face reference data corrupt for rigged type " << i
				// </FS:Ansariel>
					<< ((mRiggedFace[i].size() <= index) ? "; wrong index (out of bounds)" : (mRiggedFace[i][index] != facep) ? "; wrong face pointer" : "")
					<< LL_ENDL;
			}
		}
	}
}
=======
>>>>>>> 28f9fb06

LLVertexBufferAvatar::LLVertexBufferAvatar()
: LLVertexBuffer(sDataMask, 
	GL_STREAM_DRAW_ARB) //avatars are always stream draw due to morph targets
{
    LL_PROFILE_ZONE_SCOPED
}

<|MERGE_RESOLUTION|>--- conflicted
+++ resolved
@@ -730,440 +730,6 @@
 	}
 
 	gGL.getTexUnit(0)->activate();
-}
-
-void LLDrawPoolAvatar::beginDeferredSkinned()
-{
-    LL_PROFILE_ZONE_SCOPED
-
-	sShaderLevel = mShaderLevel;
-	sVertexProgram = &gDeferredAvatarProgram;
-	sRenderingSkinned = TRUE;
-
-	sVertexProgram->bind();
-	sVertexProgram->setMinimumAlpha(LLDrawPoolAvatar::sMinimumAlpha);
-	if (LLPipeline::sRenderingHUDs)
-	{
-		sVertexProgram->uniform1i(LLShaderMgr::NO_ATMO, 1);
-	}
-	else
-	{
-		sVertexProgram->uniform1i(LLShaderMgr::NO_ATMO, 0);
-	}
-
-	sDiffuseChannel = sVertexProgram->enableTexture(LLViewerShaderMgr::DIFFUSE_MAP);
-	gGL.getTexUnit(0)->activate();
-}
-
-void LLDrawPoolAvatar::endDeferredSkinned()
-{
-    LL_PROFILE_ZONE_SCOPED
-
-	// if we're in software-blending, remember to set the fence _after_ we draw so we wait till this rendering is done
-	sRenderingSkinned = FALSE;
-	sVertexProgram->unbind();
-
-	sVertexProgram->disableTexture(LLViewerShaderMgr::DIFFUSE_MAP);
-
-	sShaderLevel = mShaderLevel;
-
-	gGL.getTexUnit(0)->activate();
-}
-
-void LLDrawPoolAvatar::renderAvatars(LLVOAvatar* single_avatar, S32 pass)
-{
-	if (pass == -1)
-	{
-		for (S32 i = 1; i < getNumPasses(); i++)
-		{ //skip foot shadows
-			prerender();
-			beginRenderPass(i);
-			renderAvatars(single_avatar, i);
-			endRenderPass(i);
-		}
-
-<<<<<<< HEAD
-void LLDrawPoolAvatar::endRiggedFullbrightAlpha()
-{
-    LL_PROFILE_ZONE_SCOPED
-
-	endRiggedFullbright();
-}
-
-void LLDrawPoolAvatar::beginRiggedGlow()
-{
-    LL_PROFILE_ZONE_SCOPED
-
-	if (sShaderLevel > 0)
-	{
-		if (LLPipeline::sUnderWaterRender)
-		{
-			sVertexProgram = &gSkinnedObjectEmissiveWaterProgram;
-		}
-		else
-		{
-			sVertexProgram = &gSkinnedObjectEmissiveProgram;
-		}
-	}
-	else
-	{
-		if (LLPipeline::sUnderWaterRender)
-		{
-			sVertexProgram = &gObjectEmissiveNonIndexedWaterProgram;
-		}
-		else
-		{
-			sVertexProgram = &gObjectEmissiveNonIndexedProgram;
-		}
-	}
-
-	if (sShaderLevel > 0 || gPipeline.canUseVertexShaders())
-	{
-		sDiffuseChannel = 0;
-		sVertexProgram->bind();
-
-		sVertexProgram->uniform1f(LLShaderMgr::TEXTURE_GAMMA, LLPipeline::sRenderDeferred ? 2.2f : 1.1f);
-
-        if (LLPipeline::sRenderingHUDs)
-	    {
-		    sVertexProgram->uniform1i(LLShaderMgr::NO_ATMO, 1);
-	    }
-	    else
-	    {
-		    sVertexProgram->uniform1i(LLShaderMgr::NO_ATMO, 0);
-	    }
-
-		//F32 gamma = gSavedSettings.getF32("RenderDeferredDisplayGamma");
-		static LLCachedControl<F32> gamma(gSavedSettings, "RenderDeferredDisplayGamma");
-		sVertexProgram->uniform1f(LLShaderMgr::DISPLAY_GAMMA, (gamma > 0.1f) ? 1.0f / gamma : (1.0f/2.2f));
-	}
-}
-
-void LLDrawPoolAvatar::endRiggedGlow()
-{
-    LL_PROFILE_ZONE_SCOPED
-
-	endRiggedFullbright();
-}
-
-void LLDrawPoolAvatar::beginRiggedFullbright()
-{
-    LL_PROFILE_ZONE_SCOPED
-
-	if (sShaderLevel > 0)
-	{
-		if (LLPipeline::sUnderWaterRender)
-		{
-			sVertexProgram = &gSkinnedObjectFullbrightWaterProgram;
-		}
-		else
-		{
-			if (LLPipeline::sRenderDeferred)
-			{
-				sVertexProgram = &gDeferredSkinnedFullbrightProgram;
-			}
-			else
-			{
-				sVertexProgram = &gSkinnedObjectFullbrightProgram;
-			}
-		}
-	}
-	else
-	{
-		if (LLPipeline::sUnderWaterRender)
-		{
-			sVertexProgram = &gObjectFullbrightNonIndexedWaterProgram;
-		}
-		else
-		{
-			sVertexProgram = &gObjectFullbrightNonIndexedProgram;
-		}
-	}
-
-	if (sShaderLevel > 0 || gPipeline.canUseVertexShaders())
-	{
-		sDiffuseChannel = 0;
-		sVertexProgram->bind();
-
-        if (LLPipeline::sRenderingHUDs)
-        {            
-            sVertexProgram->uniform1f(LLShaderMgr::TEXTURE_GAMMA, 1.0f);
-            sVertexProgram->uniform1i(LLShaderMgr::NO_ATMO, 1);
-        }
-		else if (LLPipeline::sRenderDeferred)
-		{
-            sVertexProgram->uniform1f(LLShaderMgr::TEXTURE_GAMMA, 2.2f);
-            sVertexProgram->uniform1i(LLShaderMgr::NO_ATMO, 0);
-			//F32 gamma = gSavedSettings.getF32("RenderDeferredDisplayGamma");
-			static LLCachedControl<F32> gamma(gSavedSettings, "RenderDeferredDisplayGamma");
-			sVertexProgram->uniform1f(LLShaderMgr::DISPLAY_GAMMA, (gamma > 0.1f) ? 1.0f / gamma : (1.0f/2.2f));
-		} 
-		else 
-		{
-            sVertexProgram->uniform1f(LLShaderMgr::TEXTURE_GAMMA, 1.0f);
-            sVertexProgram->uniform1i(LLShaderMgr::NO_ATMO, 0);
-		}
-	}
-}
-
-void LLDrawPoolAvatar::endRiggedFullbright()
-{
-    LL_PROFILE_ZONE_SCOPED
-
-	LLVertexBuffer::unbind();
-	if (sShaderLevel > 0 || gPipeline.canUseVertexShaders())
-	{
-		sVertexProgram->unbind();
-		sVertexProgram = NULL;
-	}
-}
-
-void LLDrawPoolAvatar::beginRiggedShinySimple()
-{
-    LL_PROFILE_ZONE_SCOPED
-
-	if (sShaderLevel > 0)
-	{
-		if (LLPipeline::sUnderWaterRender)
-		{
-			sVertexProgram = &gSkinnedObjectShinySimpleWaterProgram;
-		}
-		else
-		{
-			sVertexProgram = &gSkinnedObjectShinySimpleProgram;
-		}
-	}
-	else
-	{
-		if (LLPipeline::sUnderWaterRender)
-		{
-			sVertexProgram = &gObjectShinyNonIndexedWaterProgram;
-		}
-		else
-		{
-			sVertexProgram = &gObjectShinyNonIndexedProgram;
-		}
-	}
-
-	if (sShaderLevel > 0 || gPipeline.canUseVertexShaders())
-	{
-		sVertexProgram->bind();
-        if (LLPipeline::sRenderingHUDs)
-	    {
-		    sVertexProgram->uniform1i(LLShaderMgr::NO_ATMO, 1);
-	    }
-	    else
-	    {
-		    sVertexProgram->uniform1i(LLShaderMgr::NO_ATMO, 0);
-	    }
-		LLDrawPoolBump::bindCubeMap(sVertexProgram, 2, sDiffuseChannel, cube_channel, false);
-	}
-}
-
-void LLDrawPoolAvatar::endRiggedShinySimple()
-{
-    LL_PROFILE_ZONE_SCOPED
-
-	LLVertexBuffer::unbind();
-	if (sShaderLevel > 0 || gPipeline.canUseVertexShaders())
-	{
-		LLDrawPoolBump::unbindCubeMap(sVertexProgram, 2, sDiffuseChannel, cube_channel, false);
-		sVertexProgram->unbind();
-		sVertexProgram = NULL;
-	}
-}
-
-void LLDrawPoolAvatar::beginRiggedFullbrightShiny()
-{
-    LL_PROFILE_ZONE_SCOPED
-
-	if (sShaderLevel > 0)
-	{
-		if (LLPipeline::sUnderWaterRender)
-		{
-			sVertexProgram = &gSkinnedObjectFullbrightShinyWaterProgram;
-		}
-		else
-		{
-			if (LLPipeline::sRenderDeferred)
-			{
-				sVertexProgram = &gDeferredSkinnedFullbrightShinyProgram;
-			}
-			else
-			{
-				sVertexProgram = &gSkinnedObjectFullbrightShinyProgram;
-			}
-		}
-	}
-	else
-	{
-		if (LLPipeline::sUnderWaterRender)
-		{
-			sVertexProgram = &gObjectFullbrightShinyNonIndexedWaterProgram;
-		}
-		else
-		{
-			sVertexProgram = &gObjectFullbrightShinyNonIndexedProgram;
-		}
-	}
-
-	if (sShaderLevel > 0 || gPipeline.canUseVertexShaders())
-	{
-		sVertexProgram->bind();
-        if (LLPipeline::sRenderingHUDs)
-	    {
-		    sVertexProgram->uniform1i(LLShaderMgr::NO_ATMO, 1);
-	    }
-	    else
-	    {
-		    sVertexProgram->uniform1i(LLShaderMgr::NO_ATMO, 0);
-	    }
-		LLDrawPoolBump::bindCubeMap(sVertexProgram, 2, sDiffuseChannel, cube_channel, false);
-
-        if (LLPipeline::sRenderingHUDs)
-		{
-			sVertexProgram->uniform1f(LLShaderMgr::TEXTURE_GAMMA, 1.0f);
-            sVertexProgram->uniform1i(LLShaderMgr::NO_ATMO, 1);
-        }
-		else if (LLPipeline::sRenderDeferred)
-		{
-            sVertexProgram->uniform1f(LLShaderMgr::TEXTURE_GAMMA, 2.2f);
-			//F32 gamma = gSavedSettings.getF32("RenderDeferredDisplayGamma");
-			static LLCachedControl<F32> gamma(gSavedSettings, "RenderDeferredDisplayGamma");
-			sVertexProgram->uniform1f(LLShaderMgr::DISPLAY_GAMMA, (gamma > 0.1f) ? 1.0f / gamma : (1.0f/2.2f));
-            sVertexProgram->uniform1i(LLShaderMgr::NO_ATMO, 0);
-        }
-        else
-        {
-			sVertexProgram->uniform1f(LLShaderMgr::TEXTURE_GAMMA, 1.0f);
-            sVertexProgram->uniform1i(LLShaderMgr::NO_ATMO, 0);
-		}
-	}
-}
-
-void LLDrawPoolAvatar::endRiggedFullbrightShiny()
-{
-    LL_PROFILE_ZONE_SCOPED
-
-	LLVertexBuffer::unbind();
-	if (sShaderLevel > 0 || gPipeline.canUseVertexShaders())
-	{
-		LLDrawPoolBump::unbindCubeMap(sVertexProgram, 2, sDiffuseChannel, cube_channel, false);
-		sVertexProgram->unbind();
-		sVertexProgram = NULL;
-	}
-}
-
-
-void LLDrawPoolAvatar::beginDeferredRiggedSimple()
-{
-    LL_PROFILE_ZONE_SCOPED
-
-	sVertexProgram = &gDeferredSkinnedDiffuseProgram;
-	sDiffuseChannel = 0;
-	sVertexProgram->bind();
-    if (LLPipeline::sRenderingHUDs)
-	{
-		sVertexProgram->uniform1i(LLShaderMgr::NO_ATMO, 1);
-	}
-	else
-	{
-		sVertexProgram->uniform1i(LLShaderMgr::NO_ATMO, 0);
-	}
-}
-
-void LLDrawPoolAvatar::endDeferredRiggedSimple()
-{
-    LL_PROFILE_ZONE_SCOPED
-
-	LLVertexBuffer::unbind();
-	sVertexProgram->unbind();
-	sVertexProgram = NULL;
-}
-
-void LLDrawPoolAvatar::beginDeferredRiggedBump()
-{
-    LL_PROFILE_ZONE_SCOPED
-
-	sVertexProgram = &gDeferredSkinnedBumpProgram;
-	sVertexProgram->bind();
-    if (LLPipeline::sRenderingHUDs)
-	{
-		sVertexProgram->uniform1i(LLShaderMgr::NO_ATMO, 1);
-	}
-	else
-	{
-		sVertexProgram->uniform1i(LLShaderMgr::NO_ATMO, 0);
-	}
-	normal_channel = sVertexProgram->enableTexture(LLViewerShaderMgr::BUMP_MAP);
-	sDiffuseChannel = sVertexProgram->enableTexture(LLViewerShaderMgr::DIFFUSE_MAP);
-}
-
-void LLDrawPoolAvatar::endDeferredRiggedBump()
-{
-    LL_PROFILE_ZONE_SCOPED
-
-	LLVertexBuffer::unbind();
-	sVertexProgram->disableTexture(LLViewerShaderMgr::BUMP_MAP);
-	sVertexProgram->disableTexture(LLViewerShaderMgr::DIFFUSE_MAP);
-	sVertexProgram->unbind();
-	normal_channel = -1;
-	sDiffuseChannel = 0;
-	sVertexProgram = NULL;
-}
-
-void LLDrawPoolAvatar::beginDeferredRiggedMaterial(S32 pass)
-{
-    LL_PROFILE_ZONE_SCOPED
-
-	if (pass == 1 ||
-		pass == 5 ||
-		pass == 9 ||
-		pass == 13)
-	{ //skip alpha passes
-		return;
-	}
-	sVertexProgram = &gDeferredMaterialProgram[pass+LLMaterial::SHADER_COUNT];
-
-	if (LLPipeline::sUnderWaterRender)
-	{
-		sVertexProgram = &(gDeferredMaterialWaterProgram[pass+LLMaterial::SHADER_COUNT]);
-	}
-
-	sVertexProgram->bind();
-    if (LLPipeline::sRenderingHUDs)
-	{
-		sVertexProgram->uniform1i(LLShaderMgr::NO_ATMO, 1);
-	}
-	else
-	{
-		sVertexProgram->uniform1i(LLShaderMgr::NO_ATMO, 0);
-	}
-	normal_channel = sVertexProgram->enableTexture(LLViewerShaderMgr::BUMP_MAP);
-	specular_channel = sVertexProgram->enableTexture(LLViewerShaderMgr::SPECULAR_MAP);
-	sDiffuseChannel = sVertexProgram->enableTexture(LLViewerShaderMgr::DIFFUSE_MAP);
-}
-
-void LLDrawPoolAvatar::endDeferredRiggedMaterial(S32 pass)
-{
-    LL_PROFILE_ZONE_SCOPED
-
-	if (pass == 1 ||
-		pass == 5 ||
-		pass == 9 ||
-		pass == 13)
-	{
-		return;
-	}
-
-	LLVertexBuffer::unbind();
-	sVertexProgram->disableTexture(LLViewerShaderMgr::BUMP_MAP);
-	sVertexProgram->disableTexture(LLViewerShaderMgr::SPECULAR_MAP);
-	sVertexProgram->disableTexture(LLViewerShaderMgr::DIFFUSE_MAP);
-	sVertexProgram->unbind();
-	normal_channel = -1;
-	sDiffuseChannel = 0;
-	sVertexProgram = NULL;
 }
 
 void LLDrawPoolAvatar::beginDeferredSkinned()
@@ -1438,158 +1004,6 @@
 		return;
 	}
 
-	if (pass == 3)
-	{
-		LL_PROFILE_ZONE_NAMED("pass 3");
-		if (is_deferred_render)
-		{
-			LL_PROFILE_ZONE_NAMED("deferred rigged simple");
-			renderDeferredRiggedSimple(avatarp);
-		}
-		else
-		{
-			LL_PROFILE_ZONE_NAMED("non-deferred rigged");
-			renderRiggedSimple(avatarp);
-
-			if (LLPipeline::sRenderDeferred)
-			{ //render "simple" materials
-				renderRigged(avatarp, RIGGED_MATERIAL);
-				renderRigged(avatarp, RIGGED_MATERIAL_ALPHA_MASK);
-				renderRigged(avatarp, RIGGED_MATERIAL_ALPHA_EMISSIVE);
-				renderRigged(avatarp, RIGGED_NORMMAP);
-				renderRigged(avatarp, RIGGED_NORMMAP_MASK);
-				renderRigged(avatarp, RIGGED_NORMMAP_EMISSIVE);
-				renderRigged(avatarp, RIGGED_SPECMAP);
-				renderRigged(avatarp, RIGGED_SPECMAP_MASK);
-				renderRigged(avatarp, RIGGED_SPECMAP_EMISSIVE);
-				renderRigged(avatarp, RIGGED_NORMSPEC);
-				renderRigged(avatarp, RIGGED_NORMSPEC_MASK);
-				renderRigged(avatarp, RIGGED_NORMSPEC_EMISSIVE);
-			}
-		}
-		return;
-	}
-
-	if (pass == 4)
-	{
-		LL_PROFILE_ZONE_NAMED("pass 4");
-		if (is_deferred_render)
-		{
-			LL_PROFILE_ZONE_NAMED("deferred rigged bump");
-			renderDeferredRiggedBump(avatarp);
-		}
-		else
-		{
-			LL_PROFILE_ZONE_NAMED("non-deferred fullbright");
-			renderRiggedFullbright(avatarp);
-		}
-
-		return;
-	}
-
-	if (is_deferred_render && pass >= 5 && pass <= 21)
-	{
-		LL_PROFILE_ZONE_NAMED("deferred passes 5-21");
-		S32 p = pass-5;
-
-		if (p != 1 &&
-			p != 5 &&
-			p != 9 &&
-			p != 13)
-		{
-			LL_PROFILE_ZONE_NAMED("deferred rigged material");
-			renderDeferredRiggedMaterial(avatarp, p);
-		}
-		return;
-	}
-
-
-
-
-	if (pass == 5)
-	{
-		LL_PROFILE_ZONE_NAMED("rigged shiny");
-		renderRiggedShinySimple(avatarp);
-				
-		return;
-	}
-
-	if (pass == 6)
-	{
-		LL_PROFILE_ZONE_NAMED("rigged FB shiny");
-		renderRiggedFullbrightShiny(avatarp);
-		return;
-	}
-
-	if (pass >= 7 && pass < 13)
-	{
-		if (pass == 7)
-		{
-			LL_PROFILE_ZONE_NAMED("pass 7 rigged Alpha");
-			renderRiggedAlpha(avatarp);
-
-			if (LLPipeline::sRenderDeferred && !is_post_deferred_render)
-			{ //render transparent materials under water
-				LL_PROFILE_ZONE_NAMED("rigged Alpha Blend");
-				LLGLEnable blend(GL_BLEND);
-
-				gGL.setColorMask(true, true);
-				gGL.blendFunc(LLRender::BF_SOURCE_ALPHA,
-								LLRender::BF_ONE_MINUS_SOURCE_ALPHA,
-								LLRender::BF_ZERO,
-								LLRender::BF_ONE_MINUS_SOURCE_ALPHA);
-
-				renderRigged(avatarp, RIGGED_MATERIAL_ALPHA);
-				renderRigged(avatarp, RIGGED_SPECMAP_BLEND);
-				renderRigged(avatarp, RIGGED_NORMMAP_BLEND);
-				renderRigged(avatarp, RIGGED_NORMSPEC_BLEND);
-
-				gGL.setColorMask(true, false);
-			}
-			return;
-		}
-
-		if (pass == 8)
-		{
-			LL_PROFILE_ZONE_NAMED("pass 8 rigged FB Alpha");
-			renderRiggedFullbrightAlpha(avatarp);
-			return;
-		}
-
-		if (LLPipeline::sRenderDeferred && is_post_deferred_render)
-		{
-			S32 p = 0;
-			switch (pass)
-			{
-			case 9: p = 1; break;
-			case 10: p = 5; break;
-			case 11: p = 9; break;
-			case 12: p = 13; break;
-			}
-
-			{
-				LL_PROFILE_ZONE_NAMED("post deferred rigged Alpha");
-				LLGLEnable blend(GL_BLEND);
-				renderDeferredRiggedMaterial(avatarp, p);
-			}
-			return;
-		}
-		else if (pass == 9)
-		{
-			LL_PROFILE_ZONE_NAMED("pass 9 - rigged glow");
-			renderRiggedGlow(avatarp);
-			return;
-		}
-	}
-
-	if (pass == 13)
-	{
-		LL_PROFILE_ZONE_NAMED("pass 13 - rigged glow");
-		renderRiggedGlow(avatarp);
-		
-		return;
-	}
-	
 	if ((sShaderLevel >= SHADER_LEVEL_CLOTH))
 	{
 		LL_PROFILE_ZONE_NAMED("shader level > CLOTH");
@@ -1623,634 +1037,6 @@
 	}
 }
 
-// <FS> Fix bogus rigged mesh crash
-//void LLDrawPoolAvatar::getRiggedGeometry(
-bool LLDrawPoolAvatar::getRiggedGeometry(
-// </FS>
-    LLFace* face,
-    LLPointer<LLVertexBuffer>& buffer,
-    U32 data_mask,
-    const LLMeshSkinInfo* skin,
-    LLVolume* volume,
-    const LLVolumeFace& vol_face)
-{
-    LL_PROFILE_ZONE_SCOPED
-
-	// <FS:ND> FIRE-14261 try to skip broken or out of bounds faces
-	if (vol_face.mNumVertices > 65536 || vol_face.mNumVertices < 0 || vol_face.mNumIndices < 0)
-	{
-		LL_WARNS_ONCE() << "Skipping face - "
-						<< " vertices " << vol_face.mNumVertices << " indices " << vol_face.mNumIndices
-						<< " face is possibly corrupted"
-						<< LL_ENDL;
-		return false;
-	}
-	// </FS:ND>
-
-    face->setGeomIndex(0);
-    face->setIndicesIndex(0);
-
-    if (face->getTextureIndex() != FACE_DO_NOT_BATCH_TEXTURES)
-    {
-        face->setDrawInfo(NULL);
-    }
-
-    //rigged faces do not batch textures
-    face->setTextureIndex(FACE_DO_NOT_BATCH_TEXTURES);
-
-	if (buffer.isNull() || buffer->getTypeMask() != data_mask || !buffer->isWriteable())
-	{
-        // make a new buffer
-		if (sShaderLevel > 0)
-		{
-			buffer = new LLVertexBuffer(data_mask, GL_DYNAMIC_DRAW_ARB);
-		}
-		else
-		{
-			buffer = new LLVertexBuffer(data_mask, GL_STREAM_DRAW_ARB);
-		}
-
-		if (!buffer->allocateBuffer(vol_face.mNumVertices, vol_face.mNumIndices, true))
-		{
-			LL_WARNS("LLDrawPoolAvatar") << "Failed to allocate Vertex Buffer to "
-				<< vol_face.mNumVertices << " vertices and "
-				<< vol_face.mNumIndices << " indices" << LL_ENDL;
-			// allocate dummy triangle
-			buffer->allocateBuffer(1, 3, true);
-			memset((U8*)buffer->getMappedData(), 0, buffer->getSize());
-			memset((U8*)buffer->getMappedIndices(), 0, buffer->getIndicesSize());
-		}
-	}
-	else
-	{
-        //resize existing buffer
-		if(!buffer->resizeBuffer(vol_face.mNumVertices, vol_face.mNumIndices))
-		{
-			LL_WARNS("LLDrawPoolAvatar") << "Failed to resize Vertex Buffer to "
-				<< vol_face.mNumVertices << " vertices and "
-				<< vol_face.mNumIndices << " indices" << LL_ENDL;
-			// allocate dummy triangle
-			buffer->resizeBuffer(1, 3);
-			memset((U8*)buffer->getMappedData(), 0, buffer->getSize());
-			memset((U8*)buffer->getMappedIndices(), 0, buffer->getIndicesSize());
-		}
-	}
-
-	face->setSize(buffer->getNumVerts(), buffer->getNumIndices());
-	face->setVertexBuffer(buffer);
-
-	U16 offset = 0;
-		
-	LLMatrix4 mat_vert = LLMatrix4(skin->mBindShapeMatrix);
-	glh::matrix4f m((F32*) mat_vert.mMatrix);
-	m = m.inverse().transpose();
-		
-	F32 mat3[] = 
-        { m.m[0], m.m[1], m.m[2],
-          m.m[4], m.m[5], m.m[6],
-          m.m[8], m.m[9], m.m[10] };
-
-	LLMatrix3 mat_normal(mat3);				
-
-	//let getGeometryVolume know if alpha should override shiny
-	U32 type = gPipeline.getPoolTypeFromTE(face->getTextureEntry(), face->getTexture());
-
-	if (type == LLDrawPool::POOL_ALPHA)
-	{
-		face->setPoolType(LLDrawPool::POOL_ALPHA);
-	}
-	else
-	{
-		face->setPoolType(mType); // either POOL_AVATAR or POOL_CONTROL_AV
-	}
-=======
-		return;
-	}
-
-	if (mDrawFace.empty() && !single_avatar)
-	{
-		return;
-	}
->>>>>>> 28f9fb06
-
-	LLVOAvatar *avatarp = NULL;
-
-	if (single_avatar)
-	{
-		avatarp = single_avatar;
-	}
-	else
-	{
-<<<<<<< HEAD
-		face->clearState(LLFace::TEXTURE_ANIM);
-	}
-	face->getGeometryVolume(*volume, face->getTEOffset(), mat_vert, mat_normal, offset, true);
-
-	buffer->flush();
-
-	// <FS> Fix bogus rigged mesh crash
-	return true;
-}
-
-void LLDrawPoolAvatar::updateRiggedFaceVertexBuffer(
-    LLVOAvatar* avatar,
-    LLFace* face,
-    const LLVOVolume* vobj,
-    LLVolume* volume,
-    LLVolumeFace& vol_face)
-{
-    LL_PROFILE_ZONE_SCOPED;
-
-	LLVector4a* weights = vol_face.mWeights;
-	if (!weights)
-	{
-		return;
-	}
-
-    if (!vobj || vobj->isNoLOD())
-    {
-        return;
-    }
-
-	// <FS> Fix bogus rigged mesh crash
-	if (vol_face.mNumVertices > 65536 || vol_face.mNumVertices < 0 || vol_face.mNumIndices < 0)
-	{
-		return;
-	}
-	// </FS>
-
-	LLPointer<LLVertexBuffer> buffer = face->getVertexBuffer();
-	LLDrawable* drawable = face->getDrawable();
-
-    const U32 max_joints = LLSkinningUtil::getMaxJointCount();
-
-#if USE_SEPARATE_JOINT_INDICES_AND_WEIGHTS
-    #define CONDITION_WEIGHT(f) ((U8)llclamp((S32)f, (S32)0, (S32)max_joints-1))
-    LLVector4a* just_weights = vol_face.mJustWeights;
-    // we need to calculate the separated indices and store just the matrix weights for this vol...
-    if (!vol_face.mJointIndices)
-    {
-        // not very consty after all...
-        vol_face.allocateJointIndices(vol_face.mNumVertices);
-        just_weights = vol_face.mJustWeights;
-
-        U8* joint_indices_cursor = vol_face.mJointIndices;
-        for (int i = 0; i < vol_face.mNumVertices; i++)
-        {
-            F32* w = weights[i].getF32ptr();
-            F32* w_ = just_weights[i].getF32ptr();
-
-            F32 w0 = floorf(w[0]);
-            F32 w1 = floorf(w[1]);
-            F32 w2 = floorf(w[2]);
-            F32 w3 = floorf(w[3]);
-
-            joint_indices_cursor[0] = CONDITION_WEIGHT(w0);
-            joint_indices_cursor[1] = CONDITION_WEIGHT(w1);
-            joint_indices_cursor[2] = CONDITION_WEIGHT(w2);
-            joint_indices_cursor[3] = CONDITION_WEIGHT(w3);
-
-            // remove joint portion of combined weight
-            w_[0] = w[0] - w0;
-            w_[1] = w[1] - w1;
-            w_[2] = w[2] - w2;
-            w_[3] = w[3] - w3;
-
-            joint_indices_cursor += 4;
-        }
-    }
-#endif
-
-    U32 data_mask = face->getRiggedVertexBufferDataMask();
-    const LLMeshSkinInfo* skin = nullptr;
-
-	if (buffer.isNull() || 
-		buffer->getTypeMask() != data_mask ||
-		buffer->getNumVerts() != vol_face.mNumVertices ||
-		buffer->getNumIndices() != vol_face.mNumIndices ||
-		(drawable && drawable->isState(LLDrawable::REBUILD_ALL)))
-	{
-        LL_PROFILE_ZONE_NAMED("Rigged VBO Rebuild");
-        skin = vobj->getSkinInfo();
-        // FIXME ugly const cast
-        LLSkinningUtil::scrubInvalidJoints(avatar, const_cast<LLMeshSkinInfo*>(skin));
-
-        if (!vol_face.mWeightsScrubbed)
-        {
-            LLSkinningUtil::scrubSkinWeights(weights, vol_face.mNumVertices, skin);
-            vol_face.mWeightsScrubbed = TRUE;
-        }
-
-		if (drawable && drawable->isState(LLDrawable::REBUILD_ALL))
-		{
-            //rebuild EVERY face in the drawable, not just this one, to avoid missing drawable wide rebuild issues
-			for (S32 i = 0; i < drawable->getNumFaces(); ++i)
-			{
-				LLFace* facep = drawable->getFace(i);
-				U32 face_data_mask = facep->getRiggedVertexBufferDataMask();
-				if (face_data_mask)
-				{
-					LLPointer<LLVertexBuffer> cur_buffer = facep->getVertexBuffer();
-					const LLVolumeFace& cur_vol_face = volume->getVolumeFace(i);
-					// <FS> Fix bogus rigged mesh crash
-					//getRiggedGeometry(facep, cur_buffer, face_data_mask, skin, volume, cur_vol_face);
-					if (!getRiggedGeometry(facep, cur_buffer, face_data_mask, skin, volume, cur_vol_face))
-					{
-						return;
-					}
-					// </FS>
-				}
-			}
-			drawable->clearState(LLDrawable::REBUILD_ALL);
-
-			buffer = face->getVertexBuffer();
-		}
-		else
-		{
-			//just rebuild this face
-			// <FS> Fix bogus rigged mesh crash
-			//getRiggedGeometry(face, buffer, data_mask, skin, volume, vol_face);
-			if (!getRiggedGeometry(face, buffer, data_mask, skin, volume, vol_face))
-			{
-				return;
-			}
-			// </FS>
-		}
-	}
-
-	if (sShaderLevel <= 0 && 
-        face->mLastSkinTime < avatar->getLastSkinTime() &&
-        !buffer.isNull() &&
-        buffer->getNumVerts() == vol_face.mNumVertices &&
-        buffer->getNumIndices() == vol_face.mNumIndices)
-	{
-        LL_PROFILE_ZONE_NAMED("Software Skinning");
-		//perform software vertex skinning for this face
-		LLStrider<LLVector3> position;
-		LLStrider<LLVector3> normal;
-
-		bool has_normal = buffer->hasDataType(LLVertexBuffer::TYPE_NORMAL);
-		buffer->getVertexStrider(position);
-
-		if (has_normal)
-		{
-			buffer->getNormalStrider(normal);
-		}
-
-		LLVector4a* pos = (LLVector4a*) position.get();
-
-		LLVector4a* norm = has_normal ? (LLVector4a*) normal.get() : NULL;
-
-        const MatrixPaletteCache& mpc = updateSkinInfoMatrixPalette(avatar, vobj->getMeshID());
-        const LLMatrix4a* mat = &(mpc.mMatrixPalette[0]);
-        const LLMatrix4a& bind_shape_matrix = mpc.mBindShapeMatrix;
-
-        if (!mpc.mMatrixPalette.empty())
-        {
-            for (U32 j = 0; j < buffer->getNumVerts(); ++j)
-		    {
-			    LLMatrix4a final_mat;
-                // <FS:ND> Use the SSE2 version
-                // LLSkinningUtil::getPerVertexSkinMatrix(weights[j].getF32ptr(), mat, false, final_mat, max_joints);
-                FSSkinningUtil::getPerVertexSkinMatrixSSE(weights[j], mat, false, final_mat, max_joints);
-                // </FS:ND>
-
-			    LLVector4a& v = vol_face.mPositions[j];
-			    LLVector4a t;
-			    LLVector4a dst;
-			    bind_shape_matrix.affineTransform(v, t);
-			    final_mat.affineTransform(t, dst);
-			    pos[j] = dst;
-
-			    if (norm)
-			    {
-				    LLVector4a& n = vol_face.mNormals[j];
-				    bind_shape_matrix.rotate(n, t);
-				    final_mat.rotate(t, dst);
-				    //dst.normalize3fast();
-				    norm[j] = dst;
-			    }
-		    }
-        }
-=======
-		const LLFace *facep = mDrawFace[0];
-		if (!facep->getDrawable())
-		{
-			return;
-		}
-		avatarp = (LLVOAvatar *)facep->getDrawable()->getVObj().get();
->>>>>>> 28f9fb06
-	}
-
-    if (avatarp->isDead() || avatarp->mDrawable.isNull())
-	{
-		return;
-	}
-
-    LL_RECORD_BLOCK_TIME(FTM_RENDER_CHARACTERS);
-
-<<<<<<< HEAD
-	std::unique_ptr<FSPerfStats::RecordAttachmentTime> ratPtr{};// <FS:Beq/> Perf stats capture
-	for (U32 i = 0; i < mRiggedFace[type].size(); ++i)
-=======
-	if (!single_avatar && !avatarp->isFullyLoaded() )
->>>>>>> 28f9fb06
-	{
-		if (pass==0 && (!gPipeline.hasRenderType(LLPipeline::RENDER_TYPE_PARTICLES) || LLViewerPartSim::getMaxPartCount() <= 0))
-		{
-			// debug code to draw a sphere in place of avatar
-			gGL.getTexUnit(0)->bind(LLViewerFetchedTexture::sWhiteImagep);
-			gGL.setColorMask(true, true);
-			LLVector3 pos = avatarp->getPositionAgent();
-			gGL.color4f(1.0f, 1.0f, 1.0f, 0.7f);
-			
-			gGL.pushMatrix();	 
-			gGL.translatef((F32)(pos.mV[VX]),	 
-						   (F32)(pos.mV[VY]),	 
-							(F32)(pos.mV[VZ]));	 
-			 gGL.scalef(0.15f, 0.15f, 0.3f);
-
-			 gSphere.renderGGL();
-				 
-			 gGL.popMatrix();
-			 gGL.setColorMask(true, false);
-		}
-		// don't render please
-		return;
-	}
-
-	BOOL impostor = !LLPipeline::sImpostorRender && avatarp->isImpostor() && !single_avatar;
-
-<<<<<<< HEAD
-		if (!vobj)
-		{
-			continue;
-		}
-	
-		// <FS:Beq> Capture render times
-		if(vobj->isAttachment())
-		{
-			trackAttachments( vobj, true, &ratPtr);
-		}
-		// </FS:Beq>
-		
-		LLVolume* volume = vobj->getVolume();
-		S32 te = face->getTEOffset();
-=======
-	if (( avatarp->isInMuteList() 
-		  || impostor 
-		  || (LLVOAvatar::AOA_NORMAL != avatarp->getOverallAppearance() && !avatarp->needsImpostorUpdate()) ) && pass != 0)
-//		  || (LLVOAvatar::AV_DO_NOT_RENDER == avatarp->getVisualMuteSettings() && !avatarp->needsImpostorUpdate()) ) && pass != 0)
-	{ //don't draw anything but the impostor for impostored avatars
-		return;
-	}
-	
-	if (pass == 0 && !impostor && LLPipeline::sUnderWaterRender)
-	{ //don't draw foot shadows under water
-		return;
-	}
-
-	LLVOAvatar *attached_av = avatarp->getAttachedAvatar();
-	if (attached_av && LLVOAvatar::AOA_NORMAL != attached_av->getOverallAppearance())
-	{
-		// Animesh attachment of a jellydolled or invisible parent - don't show
-		return;
-	}
->>>>>>> 28f9fb06
-
-	if (pass == 0)
-	{
-		if (!LLPipeline::sReflectionRender)
-		{
-			LLVOAvatar::sNumVisibleAvatars++;
-		}
-
-<<<<<<< HEAD
-		// <FS:Ansariel> Niran's optimization
-		const LLTextureEntry* tex_entry = face->getTextureEntry();
-		if (tex_entry && tex_entry->getAlpha() == 0.f)
-		{
-			continue;
-		}
-		// </FS:Ansariel>
-
-		U32 data_mask = LLFace::getRiggedDataMask(type);
-
-		LLVertexBuffer* buff = face->getVertexBuffer();
-
-		// <FS:Ansariel> Niran's optimization
-        //const LLTextureEntry* tex_entry = face->getTextureEntry();
-		LLMaterial* mat = tex_entry ? tex_entry->getMaterialParams().get() : nullptr;
-
-        if (LLDrawPoolAvatar::sShadowPass >= 0)
-        {
-            bool is_alpha_blend = false;
-            bool is_alpha_mask  = false;
-
-            LLViewerTexture* tex = face->getTexture(LLRender::DIFFUSE_MAP);
-            if (tex)
-            {
-                if (tex->getIsAlphaMask())
-                {
-                    is_alpha_mask = true;
-                }
-            }
-
-            if (tex)
-            {
-                LLGLenum image_format = tex->getPrimaryFormat();
-                if (!is_alpha_mask && (image_format == GL_RGBA || image_format == GL_ALPHA))
-                {
-                    is_alpha_blend = true;
-                }
-            }
-
-            if (tex_entry)
-            {
-                if (tex_entry->getAlpha() <= 0.99f)
-                {
-                    is_alpha_blend = true;
-                }
-            }
-
-            if (mat)
-            {                
-                switch (LLMaterial::eDiffuseAlphaMode(mat->getDiffuseAlphaMode()))
-                {
-                    case LLMaterial::DIFFUSE_ALPHA_MODE_MASK:
-                    {
-                        is_alpha_mask  = true;
-                        is_alpha_blend = false;
-                    }
-                    break;
-
-                    case LLMaterial::DIFFUSE_ALPHA_MODE_BLEND:
-                    {
-                        is_alpha_blend = true;
-                        is_alpha_mask  = false;
-                    }
-                    break;
-
-                    case LLMaterial::DIFFUSE_ALPHA_MODE_EMISSIVE:
-                    case LLMaterial::DIFFUSE_ALPHA_MODE_DEFAULT:
-                    case LLMaterial::DIFFUSE_ALPHA_MODE_NONE:
-                    default:
-                        is_alpha_blend = false;
-                        is_alpha_mask  = false;
-                        break;
-                }
-            }
-
-            // if this is alpha mask content and we're doing opaques or a non-alpha-mask shadow pass...
-            if (is_alpha_mask && (LLDrawPoolAvatar::sSkipTransparent || LLDrawPoolAvatar::sShadowPass != SHADOW_PASS_ATTACHMENT_ALPHA_MASK))
-            {
-                return;
-            }
-
-            // if this is alpha blend content and we're doing opaques or a non-alpha-blend shadow pass...
-            if (is_alpha_blend && (LLDrawPoolAvatar::sSkipTransparent || LLDrawPoolAvatar::sShadowPass != SHADOW_PASS_ATTACHMENT_ALPHA_BLEND))
-            {
-                return;
-            }
-
-            // if this is opaque content and we're skipping opaques...
-            if (!is_alpha_mask && !is_alpha_blend && LLDrawPoolAvatar::sSkipOpaque)
-            {
-                return;
-            }
-        }
-
-		if (buff)
-=======
-//		if (impostor || (LLVOAvatar::AV_DO_NOT_RENDER == avatarp->getVisualMuteSettings() && !avatarp->needsImpostorUpdate()))
-		if (impostor || (LLVOAvatar::AOA_NORMAL != avatarp->getOverallAppearance() && !avatarp->needsImpostorUpdate()))
->>>>>>> 28f9fb06
-		{
-			if (LLPipeline::sRenderDeferred && !LLPipeline::sReflectionRender && avatarp->mImpostor.isComplete()) 
-			{
-				if (normal_channel > -1)
-				{
-					avatarp->mImpostor.bindTexture(2, normal_channel);
-				}
-				if (specular_channel > -1)
-				{
-					avatarp->mImpostor.bindTexture(1, specular_channel);
-				}
-			}
-			avatarp->renderImpostor(avatarp->getMutedAVColor(), sDiffuseChannel);
-		}
-		return;
-	}
-
-<<<<<<< HEAD
-void LLDrawPoolAvatar::renderDeferredRiggedSimple(LLVOAvatar* avatar)
-{
-    LL_PROFILE_ZONE_SCOPED
-
-	renderRigged(avatar, RIGGED_DEFERRED_SIMPLE);
-}
-
-void LLDrawPoolAvatar::renderDeferredRiggedBump(LLVOAvatar* avatar)
-{
-    LL_PROFILE_ZONE_SCOPED
-
-	renderRigged(avatar, RIGGED_DEFERRED_BUMP);
-}
-
-void LLDrawPoolAvatar::renderDeferredRiggedMaterial(LLVOAvatar* avatar, S32 pass)
-{
-    LL_PROFILE_ZONE_SCOPED
-
-	renderRigged(avatar, pass);
-}
-
-static LLTrace::BlockTimerStatHandle FTM_RIGGED_VBO("Rigged VBO");
-
-void LLDrawPoolAvatar::updateRiggedVertexBuffers(LLVOAvatar* avatar)
-{
-	LL_RECORD_BLOCK_TIME(FTM_RIGGED_VBO);
-	// <FS:Beq> render stats collection
-	if(!avatar)return; // in theory this never happens...right
-	FSPerfStats::RecordAvatarTime T( avatar->getID(), ( (LLPipeline::sShadowRender)?FSPerfStats::StatType_t::RENDER_SHADOWS : FSPerfStats::StatType_t::RENDER_GEOMETRY ) );
-	// </FS:Beq>
-	//update rigged vertex buffers
-	for (U32 type = 0; type < NUM_RIGGED_PASSES; ++type)
-	{
-        LL_PROFILE_ZONE_NAMED("Pass");
-		std::unique_ptr<FSPerfStats::RecordAttachmentTime> ratPtr{};			
-		for (U32 i = 0; i < mRiggedFace[type].size(); ++i)
-		{
-            LL_PROFILE_ZONE_NAMED("Face");
-			LLFace* face = mRiggedFace[type][i];
-			LLDrawable* drawable = face->getDrawable();
-			if (!drawable)
-			{
-				continue;
-			}
-
-			LLVOVolume* vobj = drawable->getVOVolume();
-
-			if (!vobj || vobj->isNoLOD())
-			{
-				continue;
-			}
-			// <FS:Beq> Capture render times
-			if(vobj->isAttachment())
-			{
-				trackAttachments( vobj, true, &ratPtr );
-			}
-			// </FS:Beq>
-			LLVolume* volume = vobj->getVolume();
-			S32 te = face->getTEOffset();
-
-			if (!volume || volume->getNumVolumeFaces() <= te)
-			{
-				continue;
-			}
-
-			LLVolumeFace& vol_face = volume->getVolumeFace(te);
-			updateRiggedFaceVertexBuffer(avatar, face, vobj, volume, vol_face);
-		}
-=======
-	if (pass == 1)
-	{
-		// render rigid meshes (eyeballs) first
-		avatarp->renderRigid();
-		return;
->>>>>>> 28f9fb06
-	}
-
-	if ((sShaderLevel >= SHADER_LEVEL_CLOTH))
-	{
-		LLMatrix4 rot_mat;
-		LLViewerCamera::getInstance()->getMatrixToLocal(rot_mat);
-		LLMatrix4 cfr(OGL_TO_CFR_ROTATION);
-		rot_mat *= cfr;
-		
-		LLVector4 wind;
-		wind.setVec(avatarp->mWindVec);
-		wind.mV[VW] = 0;
-		wind = wind * rot_mat;
-		wind.mV[VW] = avatarp->mWindVec.mV[VW];
-
-		sVertexProgram->uniform4fv(LLViewerShaderMgr::AVATAR_WIND, 1, wind.mV);
-		F32 phase = -1.f * (avatarp->mRipplePhase);
-
-		F32 freq = 7.f + (noise1(avatarp->mRipplePhase) * 2.f);
-		LLVector4 sin_params(freq, freq, freq, phase);
-		sVertexProgram->uniform4fv(LLViewerShaderMgr::AVATAR_SINWAVE, 1, sin_params.mV);
-
-		LLVector4 gravity(0.f, 0.f, -CLOTHING_GRAVITY_EFFECT, 0.f);
-		gravity = gravity * rot_mat;
-		sVertexProgram->uniform4fv(LLViewerShaderMgr::AVATAR_GRAVITY, 1, gravity.mV);
-	}
-
-	if( !single_avatar || (avatarp == single_avatar) )
-	{
-		avatarp->renderSkinned();
-	}
-}
-
 static LLTrace::BlockTimerStatHandle FTM_RIGGED_VBO("Rigged VBO");
 
 //-----------------------------------------------------------------------------
@@ -2281,72 +1067,6 @@
 	return LLColor3(0.f, 1.f, 0.f);
 }
 
-<<<<<<< HEAD
-void LLDrawPoolAvatar::addRiggedFace(LLFace* facep, U32 type)
-{
-    LL_PROFILE_ZONE_SCOPED
-
-    llassert (facep->isState(LLFace::RIGGED));
-    llassert(getType() == LLDrawPool::POOL_AVATAR || getType() == LLDrawPool::POOL_CONTROL_AV);
-    if (facep->getPool() && facep->getPool() != this)
-    {
-        LL_ERRS() << "adding rigged face that's already in another pool" << LL_ENDL;
-    }
-	if (type >= NUM_RIGGED_PASSES)
-	{
-		LL_ERRS() << "Invalid rigged face type." << LL_ENDL;
-	}
-	if (facep->getRiggedIndex(type) != -1)
-	{
-		LL_ERRS() << "Tried to add a rigged face that's referenced elsewhere." << LL_ENDL;
-	}	
-	
-	facep->setRiggedIndex(type, mRiggedFace[type].size());
-	facep->setPool(this);
-	mRiggedFace[type].push_back(facep);
-}
-
-void LLDrawPoolAvatar::removeRiggedFace(LLFace* facep)
-{
-    LL_PROFILE_ZONE_SCOPED
-
-    llassert (facep->isState(LLFace::RIGGED));
-    llassert(getType() == LLDrawPool::POOL_AVATAR || getType() == LLDrawPool::POOL_CONTROL_AV);
-    if (facep->getPool() != this)
-    {
-        LL_ERRS() << "Tried to remove a rigged face from the wrong pool" << LL_ENDL;
-    }
-	facep->setPool(NULL);
-
-	for (U32 i = 0; i < NUM_RIGGED_PASSES; ++i)
-	{
-		S32 index = facep->getRiggedIndex(i);
-		
-		if (index > -1)
-		{
-			if (mRiggedFace[i].size() > index && mRiggedFace[i][index] == facep)
-			{
-				facep->setRiggedIndex(i,-1);
-				mRiggedFace[i].erase(mRiggedFace[i].begin()+index);
-				for (U32 j = index; j < mRiggedFace[i].size(); ++j)
-				{ //bump indexes down for faces referenced after erased face
-					mRiggedFace[i][j]->setRiggedIndex(i, j);
-				}
-			}
-			else
-			{
-				// <FS:Ansariel> Additional debugging code
-				//LL_ERRS() << "Face reference data corrupt for rigged type " << i
-				LL_WARNS() << "Face reference data corrupt for rigged type " << i
-				// </FS:Ansariel>
-					<< ((mRiggedFace[i].size() <= index) ? "; wrong index (out of bounds)" : (mRiggedFace[i][index] != facep) ? "; wrong face pointer" : "")
-					<< LL_ENDL;
-			}
-		}
-	}
-}
-=======
->>>>>>> 28f9fb06
 
 LLVertexBufferAvatar::LLVertexBufferAvatar()
 : LLVertexBuffer(sDataMask, 
