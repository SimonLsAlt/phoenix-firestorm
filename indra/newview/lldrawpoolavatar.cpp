--- conflicted
+++ resolved
@@ -56,11 +56,7 @@
 // <FS:Zi> Add avatar hitbox debug
 #include "llviewercontrol.h"
 // (See *NOTE: in renderAvatars why this forward declatation is commented out)
-<<<<<<< HEAD
-// void drawBoxOutline(const LLVector3& pos,const LLVector3& size);	// llspatialpartition.cpp
-=======
 // void drawBoxOutline(const LLVector3& pos,const LLVector3& size); // llspatialpartition.cpp
->>>>>>> 1a8a5404
 // </FS:Zi>
 #include "llnetmap.h"
 
@@ -68,13 +64,8 @@
 static U32 sShaderLevel = 0;
 
 LLGLSLShader* LLDrawPoolAvatar::sVertexProgram = NULL;
-<<<<<<< HEAD
-bool	LLDrawPoolAvatar::sSkipOpaque = false;
-bool	LLDrawPoolAvatar::sSkipTransparent = false;
-=======
 bool    LLDrawPoolAvatar::sSkipOpaque = false;
 bool    LLDrawPoolAvatar::sSkipTransparent = false;
->>>>>>> 1a8a5404
 S32     LLDrawPoolAvatar::sShadowPass = -1;
 S32 LLDrawPoolAvatar::sDiffuseChannel = 0;
 F32 LLDrawPoolAvatar::sMinimumAlpha = 0.2f;
@@ -118,15 +109,9 @@
 S32 specular_channel = -1;
 S32 cube_channel = -1;
 
-<<<<<<< HEAD
-LLDrawPoolAvatar::LLDrawPoolAvatar(U32 type) : 
-	LLFacePool(type)	
-	, mAvatar(nullptr)       // <FS:Zi> Add avatar hitbox debug - remember avatar pointer in case avatar draw face breaks
-=======
 LLDrawPoolAvatar::LLDrawPoolAvatar(U32 type) :
     LLFacePool(type)
     , mAvatar(nullptr)       // <FS:Zi> Add avatar hitbox debug - remember avatar pointer in case avatar draw face breaks
->>>>>>> 1a8a5404
 {
 }
 
@@ -147,11 +132,7 @@
     {
         return false;
     }
-<<<<<<< HEAD
-    
-=======
-
->>>>>>> 1a8a5404
+
     return true;
 }
 
@@ -194,29 +175,6 @@
 void LLDrawPoolAvatar::beginDeferredPass(S32 pass)
 {
     LL_PROFILE_ZONE_SCOPED_CATEGORY_AVATAR;
-<<<<<<< HEAD
-	
-	sSkipTransparent = true;
-	is_deferred_render = true;
-	
-	if (LLPipeline::sImpostorRender)
-	{ //impostor pass does not have impostor rendering
-		++pass;
-	}
-
-	switch (pass)
-	{
-	case 0:
-		beginDeferredImpostor();
-		break;
-	case 1:
-		beginDeferredRigid();
-		break;
-	case 2:
-		beginDeferredSkinned();
-		break;
-	}
-=======
 
     sSkipTransparent = true;
     is_deferred_render = true;
@@ -238,20 +196,14 @@
         beginDeferredSkinned();
         break;
     }
->>>>>>> 1a8a5404
 }
 
 void LLDrawPoolAvatar::endDeferredPass(S32 pass)
 {
     LL_PROFILE_ZONE_SCOPED_CATEGORY_AVATAR;
 
-<<<<<<< HEAD
-	sSkipTransparent = false;
-	is_deferred_render = false;
-=======
     sSkipTransparent = false;
     is_deferred_render = false;
->>>>>>> 1a8a5404
 
     if (LLPipeline::sImpostorRender)
     {
@@ -288,17 +240,10 @@
 {
     LL_PROFILE_ZONE_SCOPED_CATEGORY_AVATAR
 
-<<<<<<< HEAD
-	sSkipOpaque = true;
-	sShaderLevel = mShaderLevel;
-	sVertexProgram = &gDeferredAvatarAlphaProgram;
-	sRenderingSkinned = true;
-=======
     sSkipOpaque = true;
     sShaderLevel = mShaderLevel;
     sVertexProgram = &gDeferredAvatarAlphaProgram;
     sRenderingSkinned = true;
->>>>>>> 1a8a5404
 
     gPipeline.bindDeferredShader(*sVertexProgram);
 
@@ -310,15 +255,6 @@
 void LLDrawPoolAvatar::endPostDeferredPass(S32 pass)
 {
     LL_PROFILE_ZONE_SCOPED_CATEGORY_AVATAR
-<<<<<<< HEAD
-	// if we're in software-blending, remember to set the fence _after_ we draw so we wait till this rendering is done
-	sRenderingSkinned = false;
-	sSkipOpaque = false;
-		
-	gPipeline.unbindDeferredShader(*sVertexProgram);
-	sDiffuseChannel = 0;
-	sShaderLevel = mShaderLevel;
-=======
     // if we're in software-blending, remember to set the fence _after_ we draw so we wait till this rendering is done
     sRenderingSkinned = false;
     sSkipOpaque = false;
@@ -326,7 +262,6 @@
     gPipeline.unbindDeferredShader(*sVertexProgram);
     sDiffuseChannel = 0;
     sShaderLevel = mShaderLevel;
->>>>>>> 1a8a5404
 }
 
 void LLDrawPoolAvatar::renderPostDeferred(S32 pass)
@@ -356,17 +291,6 @@
 {
     LL_PROFILE_ZONE_SCOPED_CATEGORY_AVATAR;
 
-<<<<<<< HEAD
-	if (pass == SHADOW_PASS_AVATAR_OPAQUE)
-	{
-		sVertexProgram = &gDeferredAvatarShadowProgram;
-		
-		if ((sShaderLevel > 0))  // for hardware blending
-		{
-			sRenderingSkinned = true;
-			sVertexProgram->bind();
-		}
-=======
     if (pass == SHADOW_PASS_AVATAR_OPAQUE)
     {
         sVertexProgram = &gDeferredAvatarShadowProgram;
@@ -376,7 +300,6 @@
             sRenderingSkinned = true;
             sVertexProgram->bind();
         }
->>>>>>> 1a8a5404
 
         gGL.diffuseColor4f(1, 1, 1, 1);
     }
@@ -392,19 +315,11 @@
             sDiffuseChannel = sVertexProgram->enableTexture(LLViewerShaderMgr::DIFFUSE_MAP);
         }
 
-<<<<<<< HEAD
-		if ((sShaderLevel > 0))  // for hardware blending
-		{
-			sRenderingSkinned = true;
-			sVertexProgram->bind();
-		}
-=======
         if ((sShaderLevel > 0))  // for hardware blending
         {
             sRenderingSkinned = true;
             sVertexProgram->bind();
         }
->>>>>>> 1a8a5404
 
         gGL.diffuseColor4f(1, 1, 1, 1);
     }
@@ -420,19 +335,11 @@
             sDiffuseChannel = sVertexProgram->enableTexture(LLViewerShaderMgr::DIFFUSE_MAP);
         }
 
-<<<<<<< HEAD
-		if ((sShaderLevel > 0))  // for hardware blending
-		{
-			sRenderingSkinned = true;
-			sVertexProgram->bind();
-		}
-=======
         if ((sShaderLevel > 0))  // for hardware blending
         {
             sRenderingSkinned = true;
             sVertexProgram->bind();
         }
->>>>>>> 1a8a5404
 
         gGL.diffuseColor4f(1, 1, 1, 1);
     }
@@ -482,11 +389,7 @@
     }
 
     LLVOAvatar::AvatarOverallAppearance oa = avatarp->getOverallAppearance();
-<<<<<<< HEAD
-	bool impostor = !LLPipeline::sImpostorRender && avatarp->isImpostor();
-=======
     bool impostor = !LLPipeline::sImpostorRender && avatarp->isImpostor();
->>>>>>> 1a8a5404
     // no shadows if the shadows are causing this avatar to breach the limit.
     if (avatarp->isTooSlow() || impostor || (oa == LLVOAvatar::AOA_INVISIBLE))
     {
@@ -707,15 +610,9 @@
 
     // used for preview only
 
-<<<<<<< HEAD
-	sVertexProgram = &gAvatarProgram;
-	
-	sRenderingSkinned = true;
-=======
     sVertexProgram = &gAvatarProgram;
 
     sRenderingSkinned = true;
->>>>>>> 1a8a5404
 
     sVertexProgram->bind();
     sVertexProgram->setMinimumAlpha(LLDrawPoolAvatar::sMinimumAlpha);
@@ -725,28 +622,6 @@
 {
     LL_PROFILE_ZONE_SCOPED_CATEGORY_AVATAR
 
-<<<<<<< HEAD
-	// if we're in software-blending, remember to set the fence _after_ we draw so we wait till this rendering is done
-	if (sShaderLevel > 0)
-	{
-		sRenderingSkinned = false;
-		sVertexProgram->disableTexture(LLViewerShaderMgr::BUMP_MAP);
-		gGL.getTexUnit(0)->activate();
-		sVertexProgram->unbind();
-		sShaderLevel = mShaderLevel;
-	}
-	else
-	{
-		if(gPipeline.shadersLoaded())
-		{
-			// software skinning, use a basic shader for windlight.
-			// TODO: find a better fallback method for software skinning.
-			sVertexProgram->unbind();
-		}
-	}
-
-	gGL.getTexUnit(0)->activate();
-=======
     // if we're in software-blending, remember to set the fence _after_ we draw so we wait till this rendering is done
     if (sShaderLevel > 0)
     {
@@ -767,22 +642,15 @@
     }
 
     gGL.getTexUnit(0)->activate();
->>>>>>> 1a8a5404
 }
 
 void LLDrawPoolAvatar::beginDeferredSkinned()
 {
     LL_PROFILE_ZONE_SCOPED_CATEGORY_AVATAR
 
-<<<<<<< HEAD
-	sShaderLevel = mShaderLevel;
-	sVertexProgram = &gDeferredAvatarProgram;
-	sRenderingSkinned = true;
-=======
     sShaderLevel = mShaderLevel;
     sVertexProgram = &gDeferredAvatarProgram;
     sRenderingSkinned = true;
->>>>>>> 1a8a5404
 
     sVertexProgram->bind();
     sVertexProgram->setMinimumAlpha(LLDrawPoolAvatar::sMinimumAlpha);
@@ -794,15 +662,9 @@
 {
     LL_PROFILE_ZONE_SCOPED_CATEGORY_AVATAR
 
-<<<<<<< HEAD
-	// if we're in software-blending, remember to set the fence _after_ we draw so we wait till this rendering is done
-	sRenderingSkinned = false;
-	sVertexProgram->unbind();
-=======
     // if we're in software-blending, remember to set the fence _after_ we draw so we wait till this rendering is done
     sRenderingSkinned = false;
     sVertexProgram->unbind();
->>>>>>> 1a8a5404
 
     sVertexProgram->disableTexture(LLViewerShaderMgr::DIFFUSE_MAP);
 
@@ -815,259 +677,6 @@
 {
     LL_PROFILE_ZONE_SCOPED_CATEGORY_AVATAR; //LL_RECORD_BLOCK_TIME(FTM_RENDER_CHARACTERS);
 
-<<<<<<< HEAD
-	if (pass == -1)
-	{
-		LL_PROFILE_ZONE_NAMED_CATEGORY_AVATAR("pass -1"); // <FS:Beq/> Tracy markup
-		for (S32 i = 1; i < getNumPasses(); i++)
-		{ //skip impostor pass
-			prerender();
-			beginRenderPass(i);
-			renderAvatars(single_avatar, i);
-			endRenderPass(i);
-		}
-
-		return;
-	}
-
-	// <FS:Zi> Add avatar hitbox debug
-	static LLCachedControl<bool> render_hitbox(gSavedSettings, "DebugRenderHitboxes", false);
-	if (render_hitbox && pass == 2 && mAvatar && !mAvatar->isControlAvatar())
-	{
-		LL_PROFILE_ZONE_NAMED_CATEGORY_AVATAR("render_hitbox");
-
-		// load the debug output shader
-		LLGLSLShader* current_shader_program = LLGLSLShader::sCurBoundShaderPtr;
-		gDebugProgram.bind();
-
-		// set up drawing mode and remove any textures used
-		LLGLEnable blend(GL_BLEND);
-		gGL.getTexUnit(0)->unbind(LLTexUnit::TT_TEXTURE);
-
-		LLColor4 avatar_color = LLNetMap::getAvatarColor(mAvatar->getID());
-		gGL.diffuseColor4f(avatar_color.mV[VRED], avatar_color.mV[VGREEN], avatar_color.mV[VBLUE], avatar_color.mV[VALPHA]);
-		gGL.setLineWidth(2.0f);
-
-		const LLQuaternion& rot = mAvatar->getRotationRegion();
-		const LLVector3& pos = mAvatar->getPositionAgent();
-		const LLVector3& size = mAvatar->getScale();
-		
-		// drawBoxOutline partly copied from llspatialpartition.cpp below
-
-		// set up and rotate hitbox to avatar orientation, half the avatar scale in either direction
-		LLVector3 v1 = size.scaledVec(LLVector3( 0.5f, 0.5f, 0.5f)) * rot;
-		LLVector3 v2 = size.scaledVec(LLVector3(-0.5f, 0.5f, 0.5f)) * rot;
-		LLVector3 v3 = size.scaledVec(LLVector3(-0.5f,-0.5f, 0.5f)) * rot;
-		LLVector3 v4 = size.scaledVec(LLVector3( 0.5f,-0.5f, 0.5f)) * rot;
-
-		// render the box
-		gGL.begin(LLRender::LINES);
-
-		//top
-		gGL.vertex3fv((pos + v1).mV);
-		gGL.vertex3fv((pos + v2).mV);
-		gGL.vertex3fv((pos + v2).mV);
-		gGL.vertex3fv((pos + v3).mV);
-		gGL.vertex3fv((pos + v3).mV);
-		gGL.vertex3fv((pos + v4).mV);
-		gGL.vertex3fv((pos + v4).mV);
-		gGL.vertex3fv((pos + v1).mV);
-
-		//bottom
-		gGL.vertex3fv((pos - v1).mV);
-		gGL.vertex3fv((pos - v2).mV);
-		gGL.vertex3fv((pos - v2).mV);
-		gGL.vertex3fv((pos - v3).mV);
-		gGL.vertex3fv((pos - v3).mV);
-		gGL.vertex3fv((pos - v4).mV);
-		gGL.vertex3fv((pos - v4).mV);
-		gGL.vertex3fv((pos - v1).mV);
-
-		//right
-		gGL.vertex3fv((pos + v1).mV);
-		gGL.vertex3fv((pos - v3).mV);
-
-		gGL.vertex3fv((pos + v4).mV);
-		gGL.vertex3fv((pos - v2).mV);
-
-		//left
-		gGL.vertex3fv((pos + v2).mV);
-		gGL.vertex3fv((pos - v4).mV);
-
-		gGL.vertex3fv((pos + v3).mV);
-		gGL.vertex3fv((pos - v1).mV);
-
-		gGL.end();
-
-		// unload debug shader
-		gDebugProgram.unbind();
-		if (current_shader_program)
-		{
-			current_shader_program->bind();
-		}
-	}
-	// </FS:Zi>
-
-	if (mDrawFace.empty() && !single_avatar)
-	{
-		return;
-	}
-
-	LLVOAvatar *avatarp { nullptr };
-
-	if (single_avatar)
-	{
-		avatarp = single_avatar;
-	}
-	else
-	{
-		LL_PROFILE_ZONE_NAMED_CATEGORY_AVATAR("Find avatarp"); // <FS:Beq/> Tracy markup
-		const LLFace *facep = mDrawFace[0];
-		if (!facep->getDrawable())
-		{
-			return;
-		}
-		avatarp = (LLVOAvatar *)facep->getDrawable()->getVObj().get();
-	}
-
-    if (avatarp->isDead() || avatarp->mDrawable.isNull())
-	{
-		return;
-	}
-
-// <FS:Beq> rendertime Tracy annotations
-{
-	LL_PROFILE_ZONE_NAMED_CATEGORY_AVATAR("check fully_loaded"); 
-// </FS:Beq>
-	if (!single_avatar && !avatarp->isFullyLoaded() )
-	{
-		LL_PROFILE_ZONE_NAMED_CATEGORY_AVATAR("avatar not loaded"); // <FS:Beq/> Tracy markup
-		if (pass==0 && (!gPipeline.hasRenderType(LLPipeline::RENDER_TYPE_PARTICLES) || LLViewerPartSim::getMaxPartCount() <= 0))
-		{
-			// debug code to draw a sphere in place of avatar
-			gGL.getTexUnit(0)->bind(LLViewerFetchedTexture::sWhiteImagep);
-			gGL.setColorMask(true, true);
-			LLVector3 pos = avatarp->getPositionAgent();
-			gGL.color4f(1.0f, 1.0f, 1.0f, 0.7f);
-			
-			gGL.pushMatrix();	 
-			gGL.translatef((F32)(pos.mV[VX]),	 
-						   (F32)(pos.mV[VY]),	 
-							(F32)(pos.mV[VZ]));	 
-			 gGL.scalef(0.15f, 0.15f, 0.3f);
-
-			 gSphere.renderGGL();
-				 
-			 gGL.popMatrix();
-			 gGL.setColorMask(true, false);
-		}
-		// don't render please
-		return;
-	}
-}// <FS:Beq/> rendertime Tracy annotations
-
-	bool impostor = !LLPipeline::sImpostorRender && avatarp->isImpostor() && !single_avatar;
-
-// <FS:Beq> rendertime Tracy annotations
-{
-	LL_PROFILE_ZONE_NAMED_CATEGORY_AVATAR("check appearance");
-// </FS:Beq> 
-	if (( /*avatarp->isInMuteList() // <FS:Ansariel> Partially undo MAINT-5700: Draw imposter for muted avatars
-		  ||*/ impostor 
-		  || (LLVOAvatar::AOA_NORMAL != avatarp->getOverallAppearance() && !avatarp->needsImpostorUpdate()) ) && pass != 0)
-//		  || (LLVOAvatar::AV_DO_NOT_RENDER == avatarp->getVisualMuteSettings() && !avatarp->needsImpostorUpdate()) ) && pass != 0)
-	{ //don't draw anything but the impostor for impostored avatars
-		return;
-	}
-}// <FS:Beq/> rendertime Tracy annotations
-	
-	if (pass == 0 && !impostor && LLPipeline::sUnderWaterRender)
-	{ //don't draw foot shadows under water
-		return;
-	}
-
-	LLVOAvatar *attached_av = avatarp->getAttachedAvatar();
-	if (attached_av && (LLVOAvatar::AOA_NORMAL != attached_av->getOverallAppearance() || !gPipeline.hasRenderType(LLPipeline::RENDER_TYPE_AVATAR)))
-	{
-		// Animesh attachment of a jellydolled or invisible parent - don't show
-		return;
-	}
-
-	if (pass == 0)
-	{
-		LL_PROFILE_ZONE_NAMED_CATEGORY_AVATAR("pass 0"); // <FS:Beq/> Tracy markup
-		if (!LLPipeline::sReflectionRender)
-		{
-			LLVOAvatar::sNumVisibleAvatars++;
-		}
-
-//		if (impostor || (LLVOAvatar::AV_DO_NOT_RENDER == avatarp->getVisualMuteSettings() && !avatarp->needsImpostorUpdate()))
-		if (impostor || (LLVOAvatar::AOA_NORMAL != avatarp->getOverallAppearance() && !avatarp->needsImpostorUpdate()))
-		{
-			LL_PROFILE_ZONE_NAMED_CATEGORY_AVATAR("render impostor"); // <FS:Beq/> Tracy markup
-			if (LLPipeline::sRenderDeferred && !LLPipeline::sReflectionRender && avatarp->mImpostor.isComplete()) 
-			{
-				// <FS:Ansariel> FIRE-9179: Crash fix
-				//if (normal_channel > -1)
-				U32 num_tex = avatarp->mImpostor.getNumTextures();
-				if (normal_channel > -1 && num_tex >= 3)
-				// </FS:Ansariel>
-				{
-					avatarp->mImpostor.bindTexture(2, normal_channel);
-				}
-				// <FS:Ansariel> FIRE-9179: Crash fix
-				//if (specular_channel > -1)
-				if (specular_channel > -1 && num_tex >= 2)
-				// </FS:Ansariel>
-				{
-					avatarp->mImpostor.bindTexture(1, specular_channel);
-				}
-			}
-			avatarp->renderImpostor(avatarp->getMutedAVColor(), sDiffuseChannel);
-		}
-		return;
-	}
-
-	if (pass == 1)
-	{
-		LL_PROFILE_ZONE_NAMED_CATEGORY_AVATAR("render rigid meshes (eyeballs)"); // <FS:Beq/> Tracy markup
-		// render rigid meshes (eyeballs) first
-		avatarp->renderRigid();
-		return;
-	}
-
-	if ((sShaderLevel >= SHADER_LEVEL_CLOTH))
-	{
-		LL_PROFILE_ZONE_NAMED_CATEGORY_AVATAR("shader level > CLOTH"); // <FS:Beq/> Tracy markup
-		LLMatrix4 rot_mat;
-		LLViewerCamera::getInstance()->getMatrixToLocal(rot_mat);
-		LLMatrix4 cfr(OGL_TO_CFR_ROTATION);
-		rot_mat *= cfr;
-		
-		LLVector4 wind;
-		wind.setVec(avatarp->mWindVec);
-		wind.mV[VW] = 0;
-		wind = wind * rot_mat;
-		wind.mV[VW] = avatarp->mWindVec.mV[VW];
-
-		sVertexProgram->uniform4fv(LLViewerShaderMgr::AVATAR_WIND, 1, wind.mV);
-		F32 phase = -1.f * (avatarp->mRipplePhase);
-
-		F32 freq = 7.f + (noise1(avatarp->mRipplePhase) * 2.f);
-		LLVector4 sin_params(freq, freq, freq, phase);
-		sVertexProgram->uniform4fv(LLViewerShaderMgr::AVATAR_SINWAVE, 1, sin_params.mV);
-
-		LLVector4 gravity(0.f, 0.f, -CLOTHING_GRAVITY_EFFECT, 0.f);
-		gravity = gravity * rot_mat;
-		sVertexProgram->uniform4fv(LLViewerShaderMgr::AVATAR_GRAVITY, 1, gravity.mV);
-	}
-
-	if( !single_avatar || (avatarp == single_avatar) )
-	{
-		LL_PROFILE_ZONE_NAMED_CATEGORY_AVATAR("renderSkinned"); // <FS:Beq/> Tracy markup
-		avatarp->renderSkinned();
-	}
-=======
     if (pass == -1)
     {
         LL_PROFILE_ZONE_NAMED_CATEGORY_AVATAR("pass -1"); // <FS:Beq/> Tracy markup
@@ -1330,7 +939,6 @@
         LL_PROFILE_ZONE_NAMED_CATEGORY_AVATAR("renderSkinned"); // <FS:Beq/> Tracy markup
         avatarp->renderSkinned();
     }
->>>>>>> 1a8a5404
 }
 
 static LLTrace::BlockTimerStatHandle FTM_RIGGED_VBO("Rigged VBO");
