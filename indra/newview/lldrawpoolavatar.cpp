--- conflicted
+++ resolved
@@ -767,7 +767,7 @@
 
 	if (pass == -1)
 	{
-		LL_PROFILE_ZONE_NAMED("pass -1");
+		LL_PROFILE_ZONE_NAMED_CATEGORY_AVATAR("pass -1"); // <FS:Beq/> Tracy markup
 		for (S32 i = 1; i < getNumPasses(); i++)
 		{ //skip foot shadows
 			prerender();
@@ -792,7 +792,7 @@
 	}
 	else
 	{
-		LL_PROFILE_ZONE_NAMED("Find avatarp"); // <FS:Beq/> Tracy markup
+		LL_PROFILE_ZONE_NAMED_CATEGORY_AVATAR("Find avatarp"); // <FS:Beq/> Tracy markup
 		const LLFace *facep = mDrawFace[0];
 		if (!facep->getDrawable())
 		{
@@ -806,15 +806,12 @@
 		return;
 	}
 	FSPerfStats::RecordAvatarTime T(avatarp->getID(), FSPerfStats::StatType_t::RENDER_GEOMETRY);
-
-<<<<<<< HEAD
-    LL_RECORD_BLOCK_TIME(FTM_RENDER_CHARACTERS);
 
 	// <FS:Zi> Add avatar hitbox debug
 	static LLCachedControl<bool> render_hitbox(gSavedSettings, "DebugRenderHitboxes", false);
 	if (render_hitbox && pass == 2)
 	{
-		LL_PROFILE_ZONE_NAMED("render_hitbox");
+		LL_PROFILE_ZONE_NAMED_CATEGORY_AVATAR("render_hitbox");
 
 		// load the debug output shader
 		LLGLSLShader* current_shader_program = LLGLSLShader::sCurBoundShaderPtr;
@@ -890,13 +887,11 @@
 
 // <FS:Beq> rendertime Tracy annotations
 {
-	LL_PROFILE_ZONE_NAMED("check fully_loaded"); 
+	LL_PROFILE_ZONE_NAMED_CATEGORY_AVATAR("check fully_loaded"); 
 // </FS:Beq>
-=======
->>>>>>> 0da2ab22
 	if (!single_avatar && !avatarp->isFullyLoaded() )
 	{
-		LL_PROFILE_ZONE_NAMED("avatar not loaded");
+		LL_PROFILE_ZONE_NAMED_CATEGORY_AVATAR("avatar not loaded"); // <FS:Beq/> Tracy markup
 		if (pass==0 && (!gPipeline.hasRenderType(LLPipeline::RENDER_TYPE_PARTICLES) || LLViewerPartSim::getMaxPartCount() <= 0))
 		{
 			// debug code to draw a sphere in place of avatar
@@ -925,7 +920,7 @@
 
 // <FS:Beq> rendertime Tracy annotations
 {
-	LL_PROFILE_ZONE_NAMED("check appearance");
+	LL_PROFILE_ZONE_NAMED_CATEGORY_AVATAR("check appearance");
 // </FS:Beq> 
 	if (( /*avatarp->isInMuteList() // <FS:Ansariel> Partially undo MAINT-5700: Draw imposter for muted avatars
 		  ||*/ impostor 
@@ -950,7 +945,7 @@
 
 	if (pass == 0)
 	{
-		LL_PROFILE_ZONE_NAMED("pass 0");
+		LL_PROFILE_ZONE_NAMED_CATEGORY_AVATAR("pass 0"); // <FS:Beq/> Tracy markup
 		if (!LLPipeline::sReflectionRender)
 		{
 			LLVOAvatar::sNumVisibleAvatars++;
@@ -959,7 +954,7 @@
 //		if (impostor || (LLVOAvatar::AV_DO_NOT_RENDER == avatarp->getVisualMuteSettings() && !avatarp->needsImpostorUpdate()))
 		if (impostor || (LLVOAvatar::AOA_NORMAL != avatarp->getOverallAppearance() && !avatarp->needsImpostorUpdate()))
 		{
-			LL_PROFILE_ZONE_NAMED("render impostor");
+			LL_PROFILE_ZONE_NAMED_CATEGORY_AVATAR("render impostor"); // <FS:Beq/> Tracy markup
 			if (LLPipeline::sRenderDeferred && !LLPipeline::sReflectionRender && avatarp->mImpostor.isComplete()) 
 			{
 				// <FS:Ansariel> FIRE-9179: Crash fix
@@ -985,7 +980,7 @@
 
 	if (pass == 1)
 	{
-		LL_PROFILE_ZONE_NAMED("render rigid meshes (eyeballs)");
+		LL_PROFILE_ZONE_NAMED_CATEGORY_AVATAR("render rigid meshes (eyeballs)"); // <FS:Beq/> Tracy markup
 		// render rigid meshes (eyeballs) first
 		avatarp->renderRigid();
 		return;
@@ -993,7 +988,7 @@
 
 	if ((sShaderLevel >= SHADER_LEVEL_CLOTH))
 	{
-		LL_PROFILE_ZONE_NAMED("shader level > CLOTH");
+		LL_PROFILE_ZONE_NAMED_CATEGORY_AVATAR("shader level > CLOTH"); // <FS:Beq/> Tracy markup
 		LLMatrix4 rot_mat;
 		LLViewerCamera::getInstance()->getMatrixToLocal(rot_mat);
 		LLMatrix4 cfr(OGL_TO_CFR_ROTATION);
@@ -1019,7 +1014,7 @@
 
 	if( !single_avatar || (avatarp == single_avatar) )
 	{
-		LL_PROFILE_ZONE_NAMED("renderSkinned");
+		LL_PROFILE_ZONE_NAMED_CATEGORY_AVATAR("renderSkinned"); // <FS:Beq/> Tracy markup
 		avatarp->renderSkinned();
 	}
 }
