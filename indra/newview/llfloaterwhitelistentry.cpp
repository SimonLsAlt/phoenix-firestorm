--- conflicted
+++ resolved
@@ -60,11 +60,7 @@
 
     setDefaultBtn("ok_btn");
 
-<<<<<<< HEAD
-	return true;
-=======
-    return TRUE;
->>>>>>> c06fb4e0
+    return true;
 }
 
 ///////////////////////////////////////////////////////////////////////////////
