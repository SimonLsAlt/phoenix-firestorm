/**
* @file llpanelprofile.cpp
* @brief Profile panel implementation
*
* $LicenseInfo:firstyear=2022&license=viewerlgpl$
* Second Life Viewer Source Code
* Copyright (C) 2022, Linden Research, Inc.
*
* This library is free software; you can redistribute it and/or
* modify it under the terms of the GNU Lesser General Public
* License as published by the Free Software Foundation;
* version 2.1 of the License only.
*
* This library is distributed in the hope that it will be useful,
* but WITHOUT ANY WARRANTY; without even the implied warranty of
* MERCHANTABILITY or FITNESS FOR A PARTICULAR PURPOSE.  See the GNU
* Lesser General Public License for more details.
*
* You should have received a copy of the GNU Lesser General Public
* License along with this library; if not, write to the Free Software
* Foundation, Inc., 51 Franklin Street, Fifth Floor, Boston, MA  02110-1301  USA
*
* Linden Research, Inc., 945 Battery Street, San Francisco, CA  94111  USA
* $/LicenseInfo$
*/

#include "llviewerprecompiledheaders.h"
#include "llpanelprofile.h"

// Common
#include "llavatarnamecache.h"
#include "llsdutil.h"
#include "llslurl.h"
#include "lldateutil.h" //ageFromDate

// UI
#include "llavatariconctrl.h"
#include "llclipboard.h"
#include "llcheckboxctrl.h"
#include "llcombobox.h"
#include "lllineeditor.h"
#include "llloadingindicator.h"
#include "llmenubutton.h"
#include "lltabcontainer.h"
#include "lltextbox.h"
#include "lltexteditor.h"
#include "lltexturectrl.h"
#include "lltoggleablemenu.h"
#include "llgrouplist.h"
#include "llurlaction.h"

// Image
#include "llimagej2c.h"

// Newview
#include "llagent.h" //gAgent
#include "llagentpicksinfo.h"
#include "llavataractions.h"
#include "llavatarpropertiesprocessor.h"
#include "llcallingcard.h"
#include "llcommandhandler.h"
#include "llfloaterprofiletexture.h"
#include "llfloaterreg.h"
#include "llfilepicker.h"
#include "llfirstuse.h"
#include "llgroupactions.h"
#include "lllogchat.h"
#include "llmutelist.h"
#include "llnotificationsutil.h"
#include "llpanelblockedlist.h"
#include "llpanelprofileclassifieds.h"
#include "llpanelprofilepicks.h"
#include "lltrans.h"
#include "llviewercontrol.h"
#include "llviewermenu.h" //is_agent_mappable
#include "llviewermenufile.h"
#include "llviewertexturelist.h"
#include "llvoiceclient.h"
#include "llweb.h"

<<<<<<< HEAD
#include "fsdata.h"
#include "llviewermenu.h"

static LLPanelInjector<LLPanelProfileSecondLife> t_panel_profile_secondlife("panel_profile_secondlife");
static LLPanelInjector<LLPanelProfileWeb> t_panel_web("panel_profile_web");
static LLPanelInjector<LLPanelProfilePicks> t_panel_picks("panel_profile_picks");
static LLPanelInjector<LLPanelProfileFirstLife> t_panel_firstlife("panel_profile_firstlife");
static LLPanelInjector<LLPanelProfileNotes> t_panel_notes("panel_profile_notes");
static LLPanelInjector<LLPanelProfile>          t_panel_profile("panel_profile");

static const std::string PANEL_SECONDLIFE   = "panel_profile_secondlife";
static const std::string PANEL_WEB          = "panel_profile_web";
static const std::string PANEL_PICKS        = "panel_profile_picks";
static const std::string PANEL_CLASSIFIEDS  = "panel_profile_classifieds";
static const std::string PANEL_FIRSTLIFE    = "panel_profile_firstlife";
static const std::string PANEL_NOTES        = "panel_profile_notes";
static const std::string PANEL_PROFILE_VIEW = "panel_profile_view";

static const std::string PROFILE_PROPERTIES_CAP = "AgentProfile";
static const std::string PROFILE_IMAGE_UPLOAD_CAP = "UploadAgentProfileImage";


//////////////////////////////////////////////////////////////////////////

void request_avatar_properties_coro(std::string cap_url, LLUUID agent_id)
{
    LLCore::HttpRequest::policy_t httpPolicy(LLCore::HttpRequest::DEFAULT_POLICY_ID);
    LLCoreHttpUtil::HttpCoroutineAdapter::ptr_t
        httpAdapter(new LLCoreHttpUtil::HttpCoroutineAdapter("request_avatar_properties_coro", httpPolicy));
    LLCore::HttpRequest::ptr_t httpRequest(new LLCore::HttpRequest);
    LLCore::HttpHeaders::ptr_t httpHeaders;

    LLCore::HttpOptions::ptr_t httpOpts(new LLCore::HttpOptions);
    httpOpts->setFollowRedirects(true);

    std::string finalUrl = cap_url + "/" + agent_id.asString();

    LLSD result = httpAdapter->getAndSuspend(httpRequest, finalUrl, httpOpts, httpHeaders);

    LLSD httpResults = result[LLCoreHttpUtil::HttpCoroutineAdapter::HTTP_RESULTS];
    LLCore::HttpStatus status = LLCoreHttpUtil::HttpCoroutineAdapter::getStatusFromLLSD(httpResults);

    LL_DEBUGS("AvatarProperties") << "Agent id: " << agent_id << " Result: " << httpResults << LL_ENDL;

    if (!status
        || !result.has("id")
        || agent_id != result["id"].asUUID())
    {
        LL_WARNS("AvatarProperties") << "Failed to get agent information for id " << agent_id << LL_ENDL;
        return;
    }

    LLFloater* floater_profile = LLFloaterReg::findInstance("profile", LLSD().with("id", agent_id));
    if (!floater_profile)
    {
        // floater is dead, so panels are dead as well
        return;
    }

    LLPanel *panel = floater_profile->findChild<LLPanel>(PANEL_PROFILE_VIEW, TRUE);
    LLPanelProfile *panel_profile = dynamic_cast<LLPanelProfile*>(panel);
    if (!panel_profile)
    {
        LL_WARNS() << PANEL_PROFILE_VIEW << " not found" << LL_ENDL;
        return;
    }


    // Avatar Data

    LLAvatarData *avatar_data = &panel_profile->mAvatarData;
    std::string birth_date;

    avatar_data->agent_id = agent_id;
    avatar_data->avatar_id = agent_id;
    avatar_data->image_id = result["sl_image_id"].asUUID();
    avatar_data->fl_image_id = result["fl_image_id"].asUUID();
    avatar_data->partner_id = result["partner_id"].asUUID();
    avatar_data->about_text = result["sl_about_text"].asString();
    avatar_data->fl_about_text = result["fl_about_text"].asString();
    avatar_data->born_on = result["member_since"].asDate();
    avatar_data->profile_url = getProfileURL(agent_id.asString());

    avatar_data->flags = 0;

    if (result["online"].asBoolean())
    {
        avatar_data->flags |= AVATAR_ONLINE;
    }
    if (result["allow_publish"].asBoolean())
    {
        avatar_data->flags |= AVATAR_ALLOW_PUBLISH;
    }
    if (result["identified"].asBoolean())
    {
        avatar_data->flags |= AVATAR_IDENTIFIED;
    }
    if (result["transacted"].asBoolean())
    {
        avatar_data->flags |= AVATAR_TRANSACTED;
    }

    avatar_data->caption_index = 0;
    if (result.has("charter_member")) // won't be present if "caption" is set
    {
        avatar_data->caption_index = result["charter_member"].asInteger();
    }
    else if (result.has("caption"))
    {
        avatar_data->caption_text = result["caption"].asString();
    }

    panel = floater_profile->findChild<LLPanel>(PANEL_SECONDLIFE, TRUE);
    LLPanelProfileSecondLife *panel_sl = dynamic_cast<LLPanelProfileSecondLife*>(panel);
    if (panel_sl)
    {
        panel_sl->processProfileProperties(avatar_data);
    }

    panel = floater_profile->findChild<LLPanel>(PANEL_WEB, TRUE);
    LLPanelProfileWeb *panel_web = dynamic_cast<LLPanelProfileWeb*>(panel);
    if (panel_web)
    {
        panel_web->setLoaded();
    }

    panel = floater_profile->findChild<LLPanel>(PANEL_FIRSTLIFE, TRUE);
    LLPanelProfileFirstLife *panel_first = dynamic_cast<LLPanelProfileFirstLife*>(panel);
    if (panel_first)
    {
        panel_first->processProperties(avatar_data);
    }

    // Picks

    LLSD picks_array = result["picks"];
    LLAvatarPicks avatar_picks;
    avatar_picks.agent_id = agent_id; // Not in use?
    avatar_picks.target_id = agent_id;

    for (LLSD::array_const_iterator it = picks_array.beginArray(); it != picks_array.endArray(); ++it)
    {
        const LLSD& pick_data = *it;
        avatar_picks.picks_list.emplace_back(pick_data["id"].asUUID(), pick_data["name"].asString());
    }

    panel = floater_profile->findChild<LLPanel>(PANEL_PICKS, TRUE);
    LLPanelProfilePicks *panel_picks = dynamic_cast<LLPanelProfilePicks*>(panel);
    if (panel_picks)
    {
        // Refresh pick limit before processing
        LLAgentPicksInfo::getInstance()->onServerRespond(&avatar_picks);
        panel_picks->processProperties(&avatar_picks);
    }

    // Groups

    LLSD groups_array = result["groups"];
    LLAvatarGroups avatar_groups;
    avatar_groups.agent_id = agent_id; // Not in use?
    avatar_groups.avatar_id = agent_id; // target_id

    for (LLSD::array_const_iterator it = groups_array.beginArray(); it != groups_array.endArray(); ++it)
    {
        const LLSD& group_info = *it;
        LLAvatarGroups::LLGroupData group_data;
        group_data.group_powers = 0; // Not in use?
        group_data.group_title = group_info["name"].asString(); // Missing data, not in use?
        group_data.group_id = group_info["id"].asUUID();
        group_data.group_name = group_info["name"].asString();
        group_data.group_insignia_id = group_info["image_id"].asUUID();

        avatar_groups.group_list.push_back(group_data);
    }

    if (panel_sl)
    {
        panel_sl->processGroupProperties(&avatar_groups);
    }

    // Notes
    LLAvatarNotes avatar_notes;

    avatar_notes.agent_id = agent_id;
    avatar_notes.target_id = agent_id;
    avatar_notes.notes = result["notes"].asString();

    panel = floater_profile->findChild<LLPanel>(PANEL_NOTES, TRUE);
    LLPanelProfileNotes *panel_notes = dynamic_cast<LLPanelProfileNotes*>(panel);
    if (panel_notes)
    {
        panel_notes->processProperties(&avatar_notes);
    }
}

//TODO: changes take two minutes to propagate!
// Add some storage that holds updated data for two minutes
// for new instances to reuse the data
// Profile data is only relevant to won avatar, but notes
// are for everybody
void put_avatar_properties_coro(std::string cap_url, LLUUID agent_id, LLSD data)
{
    LLCore::HttpRequest::policy_t httpPolicy(LLCore::HttpRequest::DEFAULT_POLICY_ID);
    LLCoreHttpUtil::HttpCoroutineAdapter::ptr_t
        httpAdapter(new LLCoreHttpUtil::HttpCoroutineAdapter("put_avatar_properties_coro", httpPolicy));
    LLCore::HttpRequest::ptr_t httpRequest(new LLCore::HttpRequest);
    LLCore::HttpHeaders::ptr_t httpHeaders;

    LLCore::HttpOptions::ptr_t httpOpts(new LLCore::HttpOptions);
    httpOpts->setFollowRedirects(true);

    std::string finalUrl = cap_url + "/" + agent_id.asString();

    LLSD result = httpAdapter->putAndSuspend(httpRequest, finalUrl, data, httpOpts, httpHeaders);

    LLSD httpResults = result[LLCoreHttpUtil::HttpCoroutineAdapter::HTTP_RESULTS];
    LLCore::HttpStatus status = LLCoreHttpUtil::HttpCoroutineAdapter::getStatusFromLLSD(httpResults);

    if (!status)
    {
        LL_WARNS("AvatarProperties") << "Failed to put agent information " << data << " for id " << agent_id << LL_ENDL;
        return;
    }

    LL_DEBUGS("AvatarProperties") << "Agent id: " << agent_id << " Data: " << data << " Result: " << httpResults << LL_ENDL;
}

LLUUID post_profile_image(std::string cap_url, const LLSD &first_data, std::string path_to_image, LLHandle<LLPanel> *handle)
{
    LLCore::HttpRequest::policy_t httpPolicy(LLCore::HttpRequest::DEFAULT_POLICY_ID);
    LLCoreHttpUtil::HttpCoroutineAdapter::ptr_t
        httpAdapter(new LLCoreHttpUtil::HttpCoroutineAdapter("post_profile_image_coro", httpPolicy));
    LLCore::HttpRequest::ptr_t httpRequest(new LLCore::HttpRequest);
    LLCore::HttpHeaders::ptr_t httpHeaders;

    LLCore::HttpOptions::ptr_t httpOpts(new LLCore::HttpOptions);
    httpOpts->setFollowRedirects(true);
    
    LLSD result = httpAdapter->postAndSuspend(httpRequest, cap_url, first_data, httpOpts, httpHeaders);

    LLSD httpResults = result[LLCoreHttpUtil::HttpCoroutineAdapter::HTTP_RESULTS];
    LLCore::HttpStatus status = LLCoreHttpUtil::HttpCoroutineAdapter::getStatusFromLLSD(httpResults);

    if (!status)
    {
        // todo: notification?
        LL_WARNS("AvatarProperties") << "Failed to get uploader cap " << status.toString() << LL_ENDL;
        return LLUUID::null;
    }
    if (!result.has("uploader"))
    {
        // todo: notification?
        LL_WARNS("AvatarProperties") << "Failed to get uploader cap, response contains no data." << LL_ENDL;
        return LLUUID::null;
    }
    std::string uploader_cap = result["uploader"].asString();
    if (uploader_cap.empty())
    {
        LL_WARNS("AvatarProperties") << "Failed to get uploader cap, cap invalid." << LL_ENDL;
        return LLUUID::null;
    }

    // Upload the image

    LLCore::HttpRequest::ptr_t uploaderhttpRequest(new LLCore::HttpRequest);
    LLCore::HttpHeaders::ptr_t uploaderhttpHeaders(new LLCore::HttpHeaders);
    LLCore::HttpOptions::ptr_t uploaderhttpOpts(new LLCore::HttpOptions);
    S64 length;

    {
        llifstream instream(path_to_image.c_str(), std::iostream::binary | std::iostream::ate);
        if (!instream.is_open())
        {
            LL_WARNS("AvatarProperties") << "Failed to open file " << path_to_image << LL_ENDL;
            return LLUUID::null;
        }
        length = instream.tellg();
    }

    uploaderhttpHeaders->append(HTTP_OUT_HEADER_CONTENT_TYPE, "application/jp2"); // optional
    uploaderhttpHeaders->append(HTTP_OUT_HEADER_CONTENT_LENGTH, llformat("%d", length)); // required!
    uploaderhttpOpts->setFollowRedirects(true);

    result = httpAdapter->postFileAndSuspend(uploaderhttpRequest, uploader_cap, path_to_image, uploaderhttpOpts, uploaderhttpHeaders);

    httpResults = result[LLCoreHttpUtil::HttpCoroutineAdapter::HTTP_RESULTS];
    status = LLCoreHttpUtil::HttpCoroutineAdapter::getStatusFromLLSD(httpResults);

    LL_WARNS("AvatarProperties") << result << LL_ENDL;

    if (!status)
    {
        LL_WARNS("AvatarProperties") << "Failed to upload image " << status.toString() << LL_ENDL;
        return LLUUID::null;
    }

    if (result["state"].asString() != "complete")
    {
        if (result.has("message"))
        {
            LL_WARNS("AvatarProperties") << "Failed to upload image, state " << result["state"] << " message: " << result["message"] << LL_ENDL;
        }
        else
        {
            LL_WARNS("AvatarProperties") << "Failed to upload image " << result << LL_ENDL;
        }
        return LLUUID::null;
    }

    return result["new_asset"].asUUID();
}

enum EProfileImageType
{
    PROFILE_IMAGE_SL,
    PROFILE_IMAGE_FL,
};

=======

static LLPanelInjector<LLPanelProfileSecondLife> t_panel_profile_secondlife("panel_profile_secondlife");
static LLPanelInjector<LLPanelProfileWeb> t_panel_web("panel_profile_web");
static LLPanelInjector<LLPanelProfilePicks> t_panel_picks("panel_profile_picks");
static LLPanelInjector<LLPanelProfileFirstLife> t_panel_firstlife("panel_profile_firstlife");
static LLPanelInjector<LLPanelProfileNotes> t_panel_notes("panel_profile_notes");
static LLPanelInjector<LLPanelProfile>          t_panel_profile("panel_profile");

static const std::string PANEL_SECONDLIFE   = "panel_profile_secondlife";
static const std::string PANEL_WEB          = "panel_profile_web";
static const std::string PANEL_PICKS        = "panel_profile_picks";
static const std::string PANEL_CLASSIFIEDS  = "panel_profile_classifieds";
static const std::string PANEL_FIRSTLIFE    = "panel_profile_firstlife";
static const std::string PANEL_NOTES        = "panel_profile_notes";
static const std::string PANEL_PROFILE_VIEW = "panel_profile_view";

static const std::string PROFILE_PROPERTIES_CAP = "AgentProfile";
static const std::string PROFILE_IMAGE_UPLOAD_CAP = "UploadAgentProfileImage";


//////////////////////////////////////////////////////////////////////////

void request_avatar_properties_coro(std::string cap_url, LLUUID agent_id)
{
    LLCore::HttpRequest::policy_t httpPolicy(LLCore::HttpRequest::DEFAULT_POLICY_ID);
    LLCoreHttpUtil::HttpCoroutineAdapter::ptr_t
        httpAdapter(new LLCoreHttpUtil::HttpCoroutineAdapter("request_avatar_properties_coro", httpPolicy));
    LLCore::HttpRequest::ptr_t httpRequest(new LLCore::HttpRequest);
    LLCore::HttpHeaders::ptr_t httpHeaders;

    LLCore::HttpOptions::ptr_t httpOpts(new LLCore::HttpOptions);
    httpOpts->setFollowRedirects(true);

    std::string finalUrl = cap_url + "/" + agent_id.asString();

    LLSD result = httpAdapter->getAndSuspend(httpRequest, finalUrl, httpOpts, httpHeaders);

    LLSD httpResults = result[LLCoreHttpUtil::HttpCoroutineAdapter::HTTP_RESULTS];
    LLCore::HttpStatus status = LLCoreHttpUtil::HttpCoroutineAdapter::getStatusFromLLSD(httpResults);

    LL_DEBUGS("AvatarProperties") << "Agent id: " << agent_id << " Result: " << httpResults << LL_ENDL;

    if (!status
        || !result.has("id")
        || agent_id != result["id"].asUUID())
    {
        LL_WARNS("AvatarProperties") << "Failed to get agent information for id " << agent_id << LL_ENDL;
        return;
    }

    LLFloater* floater_profile = LLFloaterReg::findInstance("profile", LLSD().with("id", agent_id));
    if (!floater_profile)
    {
        // floater is dead, so panels are dead as well
        return;
    }

    LLPanel *panel = floater_profile->findChild<LLPanel>(PANEL_PROFILE_VIEW, TRUE);
    LLPanelProfile *panel_profile = dynamic_cast<LLPanelProfile*>(panel);
    if (!panel_profile)
    {
        LL_WARNS() << PANEL_PROFILE_VIEW << " not found" << LL_ENDL;
        return;
    }


    // Avatar Data

    LLAvatarData *avatar_data = &panel_profile->mAvatarData;
    std::string birth_date;

    avatar_data->agent_id = agent_id;
    avatar_data->avatar_id = agent_id;
    avatar_data->image_id = result["sl_image_id"].asUUID();
    avatar_data->fl_image_id = result["fl_image_id"].asUUID();
    avatar_data->partner_id = result["partner_id"].asUUID();
    avatar_data->about_text = result["sl_about_text"].asString();
    avatar_data->fl_about_text = result["fl_about_text"].asString();
    avatar_data->born_on = result["member_since"].asDate();
    avatar_data->profile_url = getProfileURL(agent_id.asString());

    avatar_data->flags = 0;

    if (result["online"].asBoolean())
    {
        avatar_data->flags |= AVATAR_ONLINE;
    }
    if (result["allow_publish"].asBoolean())
    {
        avatar_data->flags |= AVATAR_ALLOW_PUBLISH;
    }
    if (result["identified"].asBoolean())
    {
        avatar_data->flags |= AVATAR_IDENTIFIED;
    }
    if (result["transacted"].asBoolean())
    {
        avatar_data->flags |= AVATAR_TRANSACTED;
    }

    avatar_data->caption_index = 0;
    if (result.has("charter_member")) // won't be present if "caption" is set
    {
        avatar_data->caption_index = result["charter_member"].asInteger();
    }
    else if (result.has("caption"))
    {
        avatar_data->caption_text = result["caption"].asString();
    }

    panel = floater_profile->findChild<LLPanel>(PANEL_SECONDLIFE, TRUE);
    LLPanelProfileSecondLife *panel_sl = dynamic_cast<LLPanelProfileSecondLife*>(panel);
    if (panel_sl)
    {
        panel_sl->processProfileProperties(avatar_data);
    }

    panel = floater_profile->findChild<LLPanel>(PANEL_WEB, TRUE);
    LLPanelProfileWeb *panel_web = dynamic_cast<LLPanelProfileWeb*>(panel);
    if (panel_web)
    {
        panel_web->setLoaded();
    }

    panel = floater_profile->findChild<LLPanel>(PANEL_FIRSTLIFE, TRUE);
    LLPanelProfileFirstLife *panel_first = dynamic_cast<LLPanelProfileFirstLife*>(panel);
    if (panel_first)
    {
        panel_first->processProperties(avatar_data);
    }

    // Picks

    LLSD picks_array = result["picks"];
    LLAvatarPicks avatar_picks;
    avatar_picks.agent_id = agent_id; // Not in use?
    avatar_picks.target_id = agent_id;

    for (LLSD::array_const_iterator it = picks_array.beginArray(); it != picks_array.endArray(); ++it)
    {
        const LLSD& pick_data = *it;
        avatar_picks.picks_list.emplace_back(pick_data["id"].asUUID(), pick_data["name"].asString());
    }

    panel = floater_profile->findChild<LLPanel>(PANEL_PICKS, TRUE);
    LLPanelProfilePicks *panel_picks = dynamic_cast<LLPanelProfilePicks*>(panel);
    if (panel_picks)
    {
        // Refresh pick limit before processing
        LLAgentPicksInfo::getInstance()->onServerRespond(&avatar_picks);
        panel_picks->processProperties(&avatar_picks);
    }

    // Groups

    LLSD groups_array = result["groups"];
    LLAvatarGroups avatar_groups;
    avatar_groups.agent_id = agent_id; // Not in use?
    avatar_groups.avatar_id = agent_id; // target_id

    for (LLSD::array_const_iterator it = groups_array.beginArray(); it != groups_array.endArray(); ++it)
    {
        const LLSD& group_info = *it;
        LLAvatarGroups::LLGroupData group_data;
        group_data.group_powers = 0; // Not in use?
        group_data.group_title = group_info["name"].asString(); // Missing data, not in use?
        group_data.group_id = group_info["id"].asUUID();
        group_data.group_name = group_info["name"].asString();
        group_data.group_insignia_id = group_info["image_id"].asUUID();

        avatar_groups.group_list.push_back(group_data);
    }

    if (panel_sl)
    {
        panel_sl->processGroupProperties(&avatar_groups);
    }

    // Notes
    LLAvatarNotes avatar_notes;

    avatar_notes.agent_id = agent_id;
    avatar_notes.target_id = agent_id;
    avatar_notes.notes = result["notes"].asString();

    panel = floater_profile->findChild<LLPanel>(PANEL_NOTES, TRUE);
    LLPanelProfileNotes *panel_notes = dynamic_cast<LLPanelProfileNotes*>(panel);
    if (panel_notes)
    {
        panel_notes->processProperties(&avatar_notes);
    }
}

//TODO: changes take two minutes to propagate!
// Add some storage that holds updated data for two minutes
// for new instances to reuse the data
// Profile data is only relevant to won avatar, but notes
// are for everybody
void put_avatar_properties_coro(std::string cap_url, LLUUID agent_id, LLSD data)
{
    LLCore::HttpRequest::policy_t httpPolicy(LLCore::HttpRequest::DEFAULT_POLICY_ID);
    LLCoreHttpUtil::HttpCoroutineAdapter::ptr_t
        httpAdapter(new LLCoreHttpUtil::HttpCoroutineAdapter("put_avatar_properties_coro", httpPolicy));
    LLCore::HttpRequest::ptr_t httpRequest(new LLCore::HttpRequest);
    LLCore::HttpHeaders::ptr_t httpHeaders;

    LLCore::HttpOptions::ptr_t httpOpts(new LLCore::HttpOptions);
    httpOpts->setFollowRedirects(true);

    std::string finalUrl = cap_url + "/" + agent_id.asString();

    LLSD result = httpAdapter->putAndSuspend(httpRequest, finalUrl, data, httpOpts, httpHeaders);

    LLSD httpResults = result[LLCoreHttpUtil::HttpCoroutineAdapter::HTTP_RESULTS];
    LLCore::HttpStatus status = LLCoreHttpUtil::HttpCoroutineAdapter::getStatusFromLLSD(httpResults);

    if (!status)
    {
        LL_WARNS("AvatarProperties") << "Failed to put agent information " << data << " for id " << agent_id << LL_ENDL;
        return;
    }

    LL_DEBUGS("AvatarProperties") << "Agent id: " << agent_id << " Data: " << data << " Result: " << httpResults << LL_ENDL;
}

LLUUID post_profile_image(std::string cap_url, const LLSD &first_data, std::string path_to_image, LLHandle<LLPanel> *handle)
{
    LLCore::HttpRequest::policy_t httpPolicy(LLCore::HttpRequest::DEFAULT_POLICY_ID);
    LLCoreHttpUtil::HttpCoroutineAdapter::ptr_t
        httpAdapter(new LLCoreHttpUtil::HttpCoroutineAdapter("post_profile_image_coro", httpPolicy));
    LLCore::HttpRequest::ptr_t httpRequest(new LLCore::HttpRequest);
    LLCore::HttpHeaders::ptr_t httpHeaders;

    LLCore::HttpOptions::ptr_t httpOpts(new LLCore::HttpOptions);
    httpOpts->setFollowRedirects(true);
    
    LLSD result = httpAdapter->postAndSuspend(httpRequest, cap_url, first_data, httpOpts, httpHeaders);

    LLSD httpResults = result[LLCoreHttpUtil::HttpCoroutineAdapter::HTTP_RESULTS];
    LLCore::HttpStatus status = LLCoreHttpUtil::HttpCoroutineAdapter::getStatusFromLLSD(httpResults);

    if (!status)
    {
        // todo: notification?
        LL_WARNS("AvatarProperties") << "Failed to get uploader cap " << status.toString() << LL_ENDL;
        return LLUUID::null;
    }
    if (!result.has("uploader"))
    {
        // todo: notification?
        LL_WARNS("AvatarProperties") << "Failed to get uploader cap, response contains no data." << LL_ENDL;
        return LLUUID::null;
    }
    std::string uploader_cap = result["uploader"].asString();
    if (uploader_cap.empty())
    {
        LL_WARNS("AvatarProperties") << "Failed to get uploader cap, cap invalid." << LL_ENDL;
        return LLUUID::null;
    }

    // Upload the image

    LLCore::HttpRequest::ptr_t uploaderhttpRequest(new LLCore::HttpRequest);
    LLCore::HttpHeaders::ptr_t uploaderhttpHeaders(new LLCore::HttpHeaders);
    LLCore::HttpOptions::ptr_t uploaderhttpOpts(new LLCore::HttpOptions);
    S64 length;

    {
        llifstream instream(path_to_image.c_str(), std::iostream::binary | std::iostream::ate);
        if (!instream.is_open())
        {
            LL_WARNS("AvatarProperties") << "Failed to open file " << path_to_image << LL_ENDL;
            return LLUUID::null;
        }
        length = instream.tellg();
    }

    uploaderhttpHeaders->append(HTTP_OUT_HEADER_CONTENT_TYPE, "application/jp2"); // optional
    uploaderhttpHeaders->append(HTTP_OUT_HEADER_CONTENT_LENGTH, llformat("%d", length)); // required!
    uploaderhttpOpts->setFollowRedirects(true);

    result = httpAdapter->postFileAndSuspend(uploaderhttpRequest, uploader_cap, path_to_image, uploaderhttpOpts, uploaderhttpHeaders);

    httpResults = result[LLCoreHttpUtil::HttpCoroutineAdapter::HTTP_RESULTS];
    status = LLCoreHttpUtil::HttpCoroutineAdapter::getStatusFromLLSD(httpResults);

    LL_WARNS("AvatarProperties") << result << LL_ENDL;

    if (!status)
    {
        LL_WARNS("AvatarProperties") << "Failed to upload image " << status.toString() << LL_ENDL;
        return LLUUID::null;
    }

    if (result["state"].asString() != "complete")
    {
        if (result.has("message"))
        {
            LL_WARNS("AvatarProperties") << "Failed to upload image, state " << result["state"] << " message: " << result["message"] << LL_ENDL;
        }
        else
        {
            LL_WARNS("AvatarProperties") << "Failed to upload image " << result << LL_ENDL;
        }
        return LLUUID::null;
    }

    return result["new_asset"].asUUID();
}

enum EProfileImageType
{
    PROFILE_IMAGE_SL,
    PROFILE_IMAGE_FL,
};

>>>>>>> 1b369c7f
void post_profile_image_coro(std::string cap_url, EProfileImageType type, std::string path_to_image, LLHandle<LLPanel> *handle)
{
    LLSD data;
    switch (type)
    {
    case PROFILE_IMAGE_SL:
        data["profile-image-asset"] = "sl_image_id";
        break;
    case PROFILE_IMAGE_FL:
        data["profile-image-asset"] = "fl_image_id";
        break;
    }

    LLUUID result = post_profile_image(cap_url, data, path_to_image, handle);

    // reset loading indicator
    if (!handle->isDead())
    {
        switch (type)
        {
        case PROFILE_IMAGE_SL:
            {
                LLPanelProfileSecondLife* panel = static_cast<LLPanelProfileSecondLife*>(handle->get());
                if (result.notNull())
                {
                    panel->setProfileImageUploaded(result);
                }
                else
                {
                    // failure, just stop progress indicator
                    panel->setProfileImageUploading(false);
                }
                break;
            }
        case PROFILE_IMAGE_FL:
            {
                LLPanelProfileFirstLife* panel = static_cast<LLPanelProfileFirstLife*>(handle->get());
                if (result.notNull())
                {
                    panel->setProfileImageUploaded(result);
                }
                else
                {
                    // failure, just stop progress indicator
                    panel->setProfileImageUploading(false);
                }
                break;
            }
        }
    }

    // Cleanup
    LLFile::remove(path_to_image);
    delete handle;
}

//////////////////////////////////////////////////////////////////////////
// LLProfileHandler

class LLProfileHandler : public LLCommandHandler
{
public:
	// requires trusted browser to trigger
	LLProfileHandler() : LLCommandHandler("profile", UNTRUSTED_THROTTLE) { }

	bool handle(const LLSD& params, const LLSD& query_map,
		LLMediaCtrl* web)
	{
		if (params.size() < 1) return false;
		std::string agent_name = params[0];
		LL_INFOS() << "Profile, agent_name " << agent_name << LL_ENDL;
		std::string url = getProfileURL(agent_name);
		LLWeb::loadURLInternal(url);

		return true;
	}
};
LLProfileHandler gProfileHandler;


//////////////////////////////////////////////////////////////////////////
// LLAgentHandler

class LLAgentHandler : public LLCommandHandler
{
public:
	// requires trusted browser to trigger
	LLAgentHandler() : LLCommandHandler("agent", UNTRUSTED_THROTTLE) { }

	bool handle(const LLSD& params, const LLSD& query_map,
		LLMediaCtrl* web)
	{
		if (params.size() < 2) return false;
		LLUUID avatar_id;
		if (!avatar_id.set(params[0], FALSE))
		{
			return false;
		}

		const std::string verb = params[1].asString();
		// <FS:Ansariel> FIRE-9045: Inspect links always open full profile
		//if (verb == "about")
		if (verb == "about" || (gSavedSettings.getBOOL("FSInspectAvatarSlurlOpensProfile") && verb == "inspect"))
		// </FS:Ansariel>
		{
			LLAvatarActions::showProfile(avatar_id);
			return true;
		}

		if (verb == "inspect")
		{
			LLFloaterReg::showInstance("inspect_avatar", LLSD().with("avatar_id", avatar_id));
			return true;
		}

		if (verb == "im")
		{
			LLAvatarActions::startIM(avatar_id);
			return true;
		}

		if (verb == "pay")
		{
			if (!LLUI::getInstance()->mSettingGroups["config"]->getBOOL("EnableAvatarPay"))
			{
				LLNotificationsUtil::add("NoAvatarPay", LLSD(), LLSD(), std::string("SwitchToStandardSkinAndQuit"));
				return true;
			}

			LLAvatarActions::pay(avatar_id);
			return true;
		}

		if (verb == "offerteleport")
		{
			LLAvatarActions::offerTeleport(avatar_id);
			return true;
		}

		if (verb == "requestfriend")
		{
			LLAvatarActions::requestFriendshipDialog(avatar_id);
			return true;
		}

		if (verb == "removefriend")
		{
			LLAvatarActions::removeFriendDialog(avatar_id);
			return true;
		}

		if (verb == "mute")
		{
			if (! LLAvatarActions::isBlocked(avatar_id))
			{
				LLAvatarActions::toggleBlock(avatar_id);
			}
			return true;
		}

		if (verb == "unmute")
		{
			if (LLAvatarActions::isBlocked(avatar_id))
			{
				LLAvatarActions::toggleBlock(avatar_id);
			}
			return true;
		}

		if (verb == "block")
		{
			if (params.size() > 2)
			{
				const std::string object_name = LLURI::unescape(params[2].asString());
				LLMute mute(avatar_id, object_name, LLMute::OBJECT);
				LLMuteList::getInstance()->add(mute);
				LLPanelBlockedList::showPanelAndSelect(mute.mID);
			}
			return true;
		}

		if (verb == "unblock")
		{
			if (params.size() > 2)
			{
				const std::string object_name = params[2].asString();
				LLMute mute(avatar_id, object_name, LLMute::OBJECT);
				LLMuteList::getInstance()->remove(mute);
			}
			return true;
		}
		return false;
	}
};
LLAgentHandler gAgentHandler;

// <FS:Ansariel> FIRE-30611: "You" in transcript is underlined
class FSAgentSelfHandler : public LLCommandHandler
{
public:
	// requires trusted browser to trigger
	FSAgentSelfHandler() : LLCommandHandler("agentself", UNTRUSTED_THROTTLE) { }

	bool handle(const LLSD& params, const LLSD& query_map, LLMediaCtrl* web)
	{
		return gAgentHandler.handle(params, query_map, web);
	}
};
FSAgentSelfHandler gAgentSelfHandler;
// </FS:Ansariel>

///----------------------------------------------------------------------------
/// LLFloaterProfilePermissions
///----------------------------------------------------------------------------

class LLFloaterProfilePermissions
    : public LLFloater
    , public LLFriendObserver
{
public:
    LLFloaterProfilePermissions(LLView * owner, const LLUUID &avatar_id);
    ~LLFloaterProfilePermissions();
    BOOL postBuild() override;
    void onOpen(const LLSD& key) override;
    void draw() override;
    void changed(U32 mask) override; // LLFriendObserver

    void onAvatarNameCache(const LLUUID& agent_id, const LLAvatarName& av_name);
    bool hasUnsavedChanges() { return mHasUnsavedPermChanges; }

    void onApplyRights();

private:
    void fillRightsData();
    void rightsConfirmationCallback(const LLSD& notification, const LLSD& response);
    void confirmModifyRights(bool grant);
    void onCommitSeeOnlineRights();
    void onCommitEditRights();
    void onCancel();

    LLTextBase*         mDescription;
    LLCheckBoxCtrl*     mOnlineStatus;
    LLCheckBoxCtrl*     mMapRights;
    LLCheckBoxCtrl*     mEditObjectRights;
    LLButton*           mOkBtn;
    LLButton*           mCancelBtn;

    LLUUID              mAvatarID;
    F32                 mContextConeOpacity;
    bool                mHasUnsavedPermChanges;
    LLHandle<LLView>    mOwnerHandle;

    boost::signals2::connection	mAvatarNameCacheConnection;
};

<<<<<<< HEAD
=======
///----------------------------------------------------------------------------
/// LLFloaterProfilePermissions
///----------------------------------------------------------------------------

class LLFloaterProfilePermissions
    : public LLFloater
    , public LLFriendObserver
{
public:
    LLFloaterProfilePermissions(LLView * owner, const LLUUID &avatar_id);
    ~LLFloaterProfilePermissions();
    BOOL postBuild() override;
    void onOpen(const LLSD& key) override;
    void draw() override;
    void changed(U32 mask) override; // LLFriendObserver

    void onAvatarNameCache(const LLUUID& agent_id, const LLAvatarName& av_name);
    bool hasUnsavedChanges() { return mHasUnsavedPermChanges; }

    void onApplyRights();

private:
    void fillRightsData();
    void rightsConfirmationCallback(const LLSD& notification, const LLSD& response);
    void confirmModifyRights(bool grant);
    void onCommitSeeOnlineRights();
    void onCommitEditRights();
    void onCancel();

    LLTextBase*         mDescription;
    LLCheckBoxCtrl*     mOnlineStatus;
    LLCheckBoxCtrl*     mMapRights;
    LLCheckBoxCtrl*     mEditObjectRights;
    LLButton*           mOkBtn;
    LLButton*           mCancelBtn;

    LLUUID              mAvatarID;
    F32                 mContextConeOpacity;
    bool                mHasUnsavedPermChanges;
    LLHandle<LLView>    mOwnerHandle;

    boost::signals2::connection	mAvatarNameCacheConnection;
};

>>>>>>> 1b369c7f
LLFloaterProfilePermissions::LLFloaterProfilePermissions(LLView * owner, const LLUUID &avatar_id)
    : LLFloater(LLSD())
    , mAvatarID(avatar_id)
    , mContextConeOpacity(0.0f)
    , mHasUnsavedPermChanges(false)
    , mOwnerHandle(owner->getHandle())
{
    buildFromFile("floater_profile_permissions.xml");
}

LLFloaterProfilePermissions::~LLFloaterProfilePermissions()
{
    mAvatarNameCacheConnection.disconnect();
    if (mAvatarID.notNull())
    {
        LLAvatarTracker::instance().removeParticularFriendObserver(mAvatarID, this);
    }
}

BOOL LLFloaterProfilePermissions::postBuild()
{
    mDescription = getChild<LLTextBase>("perm_description");
    mOnlineStatus = getChild<LLCheckBoxCtrl>("online_check");
    mMapRights = getChild<LLCheckBoxCtrl>("map_check");
    mEditObjectRights = getChild<LLCheckBoxCtrl>("objects_check");
    mOkBtn = getChild<LLButton>("perms_btn_ok");
    mCancelBtn = getChild<LLButton>("perms_btn_cancel");

    mOnlineStatus->setCommitCallback([this](LLUICtrl*, void*) { onCommitSeeOnlineRights(); }, nullptr);
    mMapRights->setCommitCallback([this](LLUICtrl*, void*) { mHasUnsavedPermChanges = true; }, nullptr);
    mEditObjectRights->setCommitCallback([this](LLUICtrl*, void*) { onCommitEditRights(); }, nullptr);
    mOkBtn->setCommitCallback([this](LLUICtrl*, void*) { onApplyRights(); }, nullptr);
    mCancelBtn->setCommitCallback([this](LLUICtrl*, void*) { onCancel(); }, nullptr);

    return TRUE;
}

void LLFloaterProfilePermissions::onOpen(const LLSD& key)
{
    if (LLAvatarActions::isFriend(mAvatarID))
    {
        LLAvatarTracker::instance().addParticularFriendObserver(mAvatarID, this);
        fillRightsData();
    }

    mCancelBtn->setFocus(true);

    mAvatarNameCacheConnection = LLAvatarNameCache::get(mAvatarID, boost::bind(&LLFloaterProfilePermissions::onAvatarNameCache, this, _1, _2));
}

void LLFloaterProfilePermissions::draw()
{
    // drawFrustum
    LLView *owner = mOwnerHandle.get();
    static LLCachedControl<F32> max_opacity(gSavedSettings, "PickerContextOpacity", 0.4f);
    drawConeToOwner(mContextConeOpacity, max_opacity, owner);
    LLFloater::draw();
}

void LLFloaterProfilePermissions::changed(U32 mask)
{
    if (mask != LLFriendObserver::ONLINE)
    {
        fillRightsData();
    }
}
<<<<<<< HEAD

void LLFloaterProfilePermissions::onAvatarNameCache(const LLUUID& agent_id, const LLAvatarName& av_name)
{
    mAvatarNameCacheConnection.disconnect();

=======

void LLFloaterProfilePermissions::onAvatarNameCache(const LLUUID& agent_id, const LLAvatarName& av_name)
{
    mAvatarNameCacheConnection.disconnect();

>>>>>>> 1b369c7f
    LLStringUtil::format_map_t args;
    args["[AGENT_NAME]"] = av_name.getDisplayName();
    std::string descritpion = getString("description_string", args);
    mDescription->setValue(descritpion);
}

void LLFloaterProfilePermissions::fillRightsData()
{
    const LLRelationship* relation = LLAvatarTracker::instance().getBuddyInfo(mAvatarID);
    // If true - we are viewing friend's profile, enable check boxes and set values.
    if (relation)
    {
        S32 rights = relation->getRightsGrantedTo();

        BOOL see_online = LLRelationship::GRANT_ONLINE_STATUS & rights ? TRUE : FALSE;
        mOnlineStatus->setValue(see_online);
        mMapRights->setEnabled(see_online);
        mMapRights->setValue(LLRelationship::GRANT_MAP_LOCATION & rights ? TRUE : FALSE);
        mEditObjectRights->setValue(LLRelationship::GRANT_MODIFY_OBJECTS & rights ? TRUE : FALSE);
    }
    else
    {
        closeFloater();
        LL_INFOS("ProfilePermissions") << "Floater closing since agent is no longer a friend" << LL_ENDL;
    }
}

void LLFloaterProfilePermissions::rightsConfirmationCallback(const LLSD& notification,
    const LLSD& response)
{
    S32 option = LLNotificationsUtil::getSelectedOption(notification, response);
    if (option != 0) // canceled
    {
        mEditObjectRights->setValue(mEditObjectRights->getValue().asBoolean() ? FALSE : TRUE);
    }
    else
    {
        mHasUnsavedPermChanges = true;
    }
}

void LLFloaterProfilePermissions::confirmModifyRights(bool grant)
{
    LLSD args;
    args["NAME"] = LLSLURL("agent", mAvatarID, "completename").getSLURLString();
    LLNotificationsUtil::add(grant ? "GrantModifyRights" : "RevokeModifyRights", args, LLSD(),
        boost::bind(&LLFloaterProfilePermissions::rightsConfirmationCallback, this, _1, _2));
}

void LLFloaterProfilePermissions::onCommitSeeOnlineRights()
{
    bool see_online = mOnlineStatus->getValue().asBoolean();
    mMapRights->setEnabled(see_online);
    if (see_online)
    {
        const LLRelationship* relation = LLAvatarTracker::instance().getBuddyInfo(mAvatarID);
        if (relation)
        {
            S32 rights = relation->getRightsGrantedTo();
            mMapRights->setValue(LLRelationship::GRANT_MAP_LOCATION & rights ? TRUE : FALSE);
        }
        else
        {
            closeFloater();
            LL_INFOS("ProfilePermissions") << "Floater closing since agent is no longer a friend" << LL_ENDL;
        }
    }
    else
    {
        mMapRights->setValue(FALSE);
    }
    mHasUnsavedPermChanges = true;
}

void LLFloaterProfilePermissions::onCommitEditRights()
{
    const LLRelationship* buddy_relationship = LLAvatarTracker::instance().getBuddyInfo(mAvatarID);
<<<<<<< HEAD

    if (!buddy_relationship)
    {
        LL_WARNS("ProfilePermissions") << "Trying to modify rights for non-friend avatar. Closing floater." << LL_ENDL;
        closeFloater();
        return;
    }

=======

    if (!buddy_relationship)
    {
        LL_WARNS("ProfilePermissions") << "Trying to modify rights for non-friend avatar. Closing floater." << LL_ENDL;
        closeFloater();
        return;
    }

>>>>>>> 1b369c7f
    bool allow_modify_objects = mEditObjectRights->getValue().asBoolean();

    // if modify objects checkbox clicked
    if (buddy_relationship->isRightGrantedTo(
        LLRelationship::GRANT_MODIFY_OBJECTS) != allow_modify_objects)
    {
        confirmModifyRights(allow_modify_objects);
    }
}

void LLFloaterProfilePermissions::onApplyRights()
{
    const LLRelationship* buddy_relationship = LLAvatarTracker::instance().getBuddyInfo(mAvatarID);

    if (!buddy_relationship)
    {
        LL_WARNS("ProfilePermissions") << "Trying to modify rights for non-friend avatar. Skipped." << LL_ENDL;
        return;
    }

    S32 rights = 0;

    if (mOnlineStatus->getValue().asBoolean())
    {
        rights |= LLRelationship::GRANT_ONLINE_STATUS;
    }
    if (mMapRights->getValue().asBoolean())
    {
        rights |= LLRelationship::GRANT_MAP_LOCATION;
    }
    if (mEditObjectRights->getValue().asBoolean())
    {
        rights |= LLRelationship::GRANT_MODIFY_OBJECTS;
    }

    LLAvatarPropertiesProcessor::getInstance()->sendFriendRights(mAvatarID, rights);

    closeFloater();
}

void LLFloaterProfilePermissions::onCancel()
{
    closeFloater();
}

//////////////////////////////////////////////////////////////////////////
// LLPanelProfileSecondLife

LLPanelProfileSecondLife::LLPanelProfileSecondLife()
    : LLPanelProfileTab()
    , mAvatarNameCacheConnection()
    , mHasUnsavedDescriptionChanges(false)
    , mWaitingForImageUpload(false)
    , mAllowPublish(false)
{
}

LLPanelProfileSecondLife::~LLPanelProfileSecondLife()
{
    if (getAvatarId().notNull())
    {
        LLAvatarTracker::instance().removeParticularFriendObserver(getAvatarId(), this);
    }

    if (LLVoiceClient::instanceExists())
    {
        LLVoiceClient::getInstance()->removeObserver((LLVoiceClientStatusObserver*)this);
    }

    if (mAvatarNameCacheConnection.connected())
    {
        mAvatarNameCacheConnection.disconnect();
    }
}

BOOL LLPanelProfileSecondLife::postBuild()
{
    mGroupList              = getChild<LLGroupList>("group_list");
    mShowInSearchCombo      = getChild<LLComboBox>("show_in_search");
    mSecondLifePic          = getChild<LLIconCtrl>("2nd_life_pic");
    mSecondLifePicLayout    = getChild<LLPanel>("image_panel");
    mDescriptionEdit        = getChild<LLTextEditor>("sl_description_edit");
    mAgentActionMenuButton  = getChild<LLMenuButton>("agent_actions_menu");
    mSaveDescriptionChanges = getChild<LLButton>("save_description_changes");
    mDiscardDescriptionChanges = getChild<LLButton>("discard_description_changes");
    mCanSeeOnlineIcon       = getChild<LLIconCtrl>("can_see_online");
    mCantSeeOnlineIcon      = getChild<LLIconCtrl>("cant_see_online");
    mCanSeeOnMapIcon        = getChild<LLIconCtrl>("can_see_on_map");
    mCantSeeOnMapIcon       = getChild<LLIconCtrl>("cant_see_on_map");
    mCanEditObjectsIcon     = getChild<LLIconCtrl>("can_edit_objects");
    mCantEditObjectsIcon    = getChild<LLIconCtrl>("cant_edit_objects");

<<<<<<< HEAD
    // <FS:Ansariel> Undo LL dumb-down junk
    mStatusText = getChild<LLTextBox>("status");
    childSetVisible("online_status_layout", false);
    // </FS:Ansariel>

=======
>>>>>>> 1b369c7f
    mShowInSearchCombo->setCommitCallback([this](LLUICtrl*, void*) { onShowInSearchCallback(); }, nullptr);
    mGroupList->setDoubleClickCallback([this](LLUICtrl*, S32 x, S32 y, MASK mask) { LLPanelProfileSecondLife::openGroupProfile(); });
    mGroupList->setReturnCallback([this](LLUICtrl*, const LLSD&) { LLPanelProfileSecondLife::openGroupProfile(); });
    mSaveDescriptionChanges->setCommitCallback([this](LLUICtrl*, void*) { onSaveDescriptionChanges(); }, nullptr);
    mDiscardDescriptionChanges->setCommitCallback([this](LLUICtrl*, void*) { onDiscardDescriptionChanges(); }, nullptr);
    mDescriptionEdit->setKeystrokeCallback([this](LLTextEditor* caller) { onSetDescriptionDirty(); });

    getChild<LLButton>("open_notes")->setCommitCallback([this](LLUICtrl*, void*) { onOpenNotes(); }, nullptr);

    mCanSeeOnlineIcon->setMouseUpCallback([this](LLUICtrl*, S32 x, S32 y, MASK mask) { onShowAgentPermissionsDialog(); });
    mCantSeeOnlineIcon->setMouseUpCallback([this](LLUICtrl*, S32 x, S32 y, MASK mask) { onShowAgentPermissionsDialog(); });
    mCanSeeOnMapIcon->setMouseUpCallback([this](LLUICtrl*, S32 x, S32 y, MASK mask) { onShowAgentPermissionsDialog(); });
    mCantSeeOnMapIcon->setMouseUpCallback([this](LLUICtrl*, S32 x, S32 y, MASK mask) { onShowAgentPermissionsDialog(); });
    mCanEditObjectsIcon->setMouseUpCallback([this](LLUICtrl*, S32 x, S32 y, MASK mask) { onShowAgentPermissionsDialog(); });
    mCantEditObjectsIcon->setMouseUpCallback([this](LLUICtrl*, S32 x, S32 y, MASK mask) { onShowAgentPermissionsDialog(); });
    mSecondLifePic->setMouseUpCallback([this](LLUICtrl*, S32 x, S32 y, MASK mask) { onShowAgentProfileTexture(); });

    return TRUE;
}

void LLPanelProfileSecondLife::onOpen(const LLSD& key)
{
    LLPanelProfileTab::onOpen(key);

    resetData();

    LLUUID avatar_id = getAvatarId();

    BOOL own_profile = getSelfProfile();

    mGroupList->setShowNone(!own_profile);

    childSetVisible("notes_panel", !own_profile);
    childSetVisible("settings_panel", own_profile);
    childSetVisible("about_buttons_panel", own_profile);

    if (own_profile)
    {
        // Group list control cannot toggle ForAgent loading
        // Less than ideal, but viewing own profile via search is edge case
        mGroupList->enableForAgent(false);
    }

    // Init menu, menu needs to be created in scope of a registar to work correctly.
    LLUICtrl::CommitCallbackRegistry::ScopedRegistrar commit;
    commit.add("Profile.Commit", [this](LLUICtrl*, const LLSD& userdata) { onCommitMenu(userdata); });

    LLUICtrl::EnableCallbackRegistry::ScopedRegistrar enable;
    enable.add("Profile.EnableItem", [this](LLUICtrl*, const LLSD& userdata) { return onEnableMenu(userdata); });
    enable.add("Profile.CheckItem", [this](LLUICtrl*, const LLSD& userdata) { return onCheckMenu(userdata); });

    if (own_profile)
    {
        mAgentActionMenuButton->setMenu("menu_profile_self.xml", LLMenuButton::MP_BOTTOM_RIGHT);
    }
    else
    {
        // Todo: use PeopleContextMenu instead?
        mAgentActionMenuButton->setMenu("menu_profile_other.xml", LLMenuButton::MP_BOTTOM_RIGHT);
    }

    mDescriptionEdit->setParseHTML(!own_profile);

    if (!own_profile)
    {
        mVoiceStatus = LLAvatarActions::canCall() && (LLAvatarActions::isFriend(avatar_id) ? LLAvatarTracker::instance().isBuddyOnline(avatar_id) : TRUE);
        updateOnlineStatus();
        fillRightsData();
    }

<<<<<<< HEAD
    // <FS:Ansariel> Display agent ID
    getChild<LLUICtrl>("user_key")->setValue(avatar_id.asString());

=======
>>>>>>> 1b369c7f
    mAvatarNameCacheConnection = LLAvatarNameCache::get(getAvatarId(), boost::bind(&LLPanelProfileSecondLife::onAvatarNameCache, this, _1, _2));
}

void LLPanelProfileSecondLife::updateData()
{
    LLUUID avatar_id = getAvatarId();
    if (!getStarted() && avatar_id.notNull())
    {
        setIsLoading();

        std::string cap_url = gAgent.getRegionCapability(PROFILE_PROPERTIES_CAP);
        if (!cap_url.empty())
        {
            LLCoros::instance().launch("requestAgentUserInfoCoro",
                boost::bind(request_avatar_properties_coro, cap_url, avatar_id));
        }
        else
        {
            LL_WARNS() << "Failed to update profile data, no cap found" << LL_ENDL;
        }
    }
}
<<<<<<< HEAD

void LLPanelProfileSecondLife::resetData()
{
    resetLoading();

    // Set default image and 1:1 dimensions for it
    mSecondLifePic->setValue("Generic_Person_Large");
    mImageId = LLUUID::null;

    LLRect imageRect = mSecondLifePicLayout->getRect();
    mSecondLifePicLayout->reshape(imageRect.getHeight(), imageRect.getHeight());

    setDescriptionText(LLStringUtil::null);
    mGroups.clear();
    mGroupList->setGroups(mGroups);

    bool own_profile = getSelfProfile();
    mCanSeeOnlineIcon->setVisible(false);
    mCantSeeOnlineIcon->setVisible(!own_profile);
    mCanSeeOnMapIcon->setVisible(false);
    mCantSeeOnMapIcon->setVisible(!own_profile);
    mCanEditObjectsIcon->setVisible(false);
    mCantEditObjectsIcon->setVisible(!own_profile);

    mCanSeeOnlineIcon->setEnabled(false);
    mCantSeeOnlineIcon->setEnabled(false);
    mCanSeeOnMapIcon->setEnabled(false);
    mCantSeeOnMapIcon->setEnabled(false);
    mCanEditObjectsIcon->setEnabled(false);
    mCantEditObjectsIcon->setEnabled(false);

    childSetVisible("partner_layout", FALSE);

    childSetVisible("online_status_layout", false); // <FS:Ansariel> Undo LL dumb-down junk
=======

void LLPanelProfileSecondLife::resetData()
{
    resetLoading();

    // Set default image and 1:1 dimensions for it
    mSecondLifePic->setValue("Generic_Person_Large");
    mImageId = LLUUID::null;

    LLRect imageRect = mSecondLifePicLayout->getRect();
    mSecondLifePicLayout->reshape(imageRect.getHeight(), imageRect.getHeight());

    setDescriptionText(LLStringUtil::null);
    mGroups.clear();
    mGroupList->setGroups(mGroups);

    bool own_profile = getSelfProfile();
    mCanSeeOnlineIcon->setVisible(false);
    mCantSeeOnlineIcon->setVisible(!own_profile);
    mCanSeeOnMapIcon->setVisible(false);
    mCantSeeOnMapIcon->setVisible(!own_profile);
    mCanEditObjectsIcon->setVisible(false);
    mCantEditObjectsIcon->setVisible(!own_profile);

    mCanSeeOnlineIcon->setEnabled(false);
    mCantSeeOnlineIcon->setEnabled(false);
    mCanSeeOnMapIcon->setEnabled(false);
    mCantSeeOnMapIcon->setEnabled(false);
    mCanEditObjectsIcon->setEnabled(false);
    mCantEditObjectsIcon->setEnabled(false);

    childSetVisible("partner_layout", FALSE);
>>>>>>> 1b369c7f
}

void LLPanelProfileSecondLife::processProfileProperties(const LLAvatarData* avatar_data)
{
    LLUUID avatar_id = getAvatarId();
    const LLRelationship* relationship = LLAvatarTracker::instance().getBuddyInfo(getAvatarId());
    if ((relationship != NULL || gAgent.isGodlike()) && !getSelfProfile())
    {
        // Relies onto friend observer to get information about online status updates.
        // Once SL-17506 gets implemented, condition might need to become:
        // (gAgent.isGodlike() || isRightGrantedFrom || flags & AVATAR_ONLINE)
        processOnlineStatus(relationship != NULL,
                            gAgent.isGodlike() || relationship->isRightGrantedFrom(LLRelationship::GRANT_ONLINE_STATUS),
                            (avatar_data->flags & AVATAR_ONLINE));
    }

    fillCommonData(avatar_data);

    fillPartnerData(avatar_data);

    fillAccountStatus(avatar_data);

    setLoaded();
}

void LLPanelProfileSecondLife::processGroupProperties(const LLAvatarGroups* avatar_groups)
{

    LLAvatarGroups::group_list_t::const_iterator it = avatar_groups->group_list.begin();
    const LLAvatarGroups::group_list_t::const_iterator it_end = avatar_groups->group_list.end();

    for (; it_end != it; ++it)
    {
        LLAvatarGroups::LLGroupData group_data = *it;
        mGroups[group_data.group_name] = group_data.group_id;
    }

    mGroupList->setGroups(mGroups);
}

void LLPanelProfileSecondLife::openGroupProfile()
{
    LLUUID group_id = mGroupList->getSelectedUUID();
    LLGroupActions::show(group_id);
}

void LLPanelProfileSecondLife::onAvatarNameCache(const LLUUID& agent_id, const LLAvatarName& av_name)
{
    mAvatarNameCacheConnection.disconnect();
    getChild<LLUICtrl>("display_name")->setValue(av_name.getDisplayName());
    getChild<LLUICtrl>("user_name")->setValue(av_name.getAccountName());
}

void LLPanelProfileSecondLife::setProfileImageUploading(bool loading)
{
    LLLoadingIndicator* indicator = getChild<LLLoadingIndicator>("image_upload_indicator");
    indicator->setVisible(loading);
    if (loading)
    {
        indicator->start();
    }
    else
    {
        indicator->stop();
    }
    mWaitingForImageUpload = loading;
}

void LLPanelProfileSecondLife::setProfileImageUploaded(const LLUUID &image_asset_id)
{
    mSecondLifePic->setValue(image_asset_id);
    mImageId = image_asset_id;

    LLViewerFetchedTexture* imagep = LLViewerTextureManager::getFetchedTexture(image_asset_id);
    if (imagep->getFullHeight())
    {
        onImageLoaded(true, imagep);
    }
    else
    {
        imagep->setLoadedCallback(onImageLoaded,
            MAX_DISCARD_LEVEL,
            FALSE,
            FALSE,
            new LLHandle<LLPanel>(getHandle()),
            NULL,
            FALSE);
    }

    LLFloater *floater = mFloaterProfileTextureHandle.get();
    if (floater)
    {
        LLFloaterProfileTexture * texture_view = dynamic_cast<LLFloaterProfileTexture*>(floater);
        if (mImageId.notNull())
        {
            texture_view->loadAsset(mImageId);
        }
        else
        {
            texture_view->resetAsset();
        }
    }

    setProfileImageUploading(false);
}

bool LLPanelProfileSecondLife::hasUnsavedChanges()
{
    LLFloater *floater = mFloaterPermissionsHandle.get();
    if (floater)
    {
        LLFloaterProfilePermissions* perm = dynamic_cast<LLFloaterProfilePermissions*>(floater);
        if (perm && perm->hasUnsavedChanges())
        {
            return true;
        }
    }
    // if floater
    return mHasUnsavedDescriptionChanges;
}

void LLPanelProfileSecondLife::commitUnsavedChanges()
{
    LLFloater *floater = mFloaterPermissionsHandle.get();
    if (floater)
    {
        LLFloaterProfilePermissions* perm = dynamic_cast<LLFloaterProfilePermissions*>(floater);
        if (perm && perm->hasUnsavedChanges())
        {
            perm->onApplyRights();
        }
    }
    if (mHasUnsavedDescriptionChanges)
    {
        onSaveDescriptionChanges();
    }
}

void LLPanelProfileSecondLife::fillCommonData(const LLAvatarData* avatar_data)
{
    // Refresh avatar id in cache with new info to prevent re-requests
    // and to make sure icons in text will be up to date
    LLAvatarIconIDCache::getInstance()->add(avatar_data->avatar_id, avatar_data->image_id);

    fillAgeData(avatar_data->born_on);

    setDescriptionText(avatar_data->about_text);

    if (avatar_data->image_id.notNull())
    {
        mSecondLifePic->setValue(avatar_data->image_id);
        mImageId = avatar_data->image_id;
    }
    else
    {
        mSecondLifePic->setValue("Generic_Person_Large");
        mImageId = LLUUID::null;
    }

    // Will be loaded as a LLViewerFetchedTexture::BOOST_UI due to mSecondLifePic
    LLViewerFetchedTexture* imagep = LLViewerTextureManager::getFetchedTexture(avatar_data->image_id);
    if (imagep->getFullHeight())
    {
        onImageLoaded(true, imagep);
    }
    else
    {
        imagep->setLoadedCallback(onImageLoaded,
                                  MAX_DISCARD_LEVEL,
                                  FALSE,
                                  FALSE,
                                  new LLHandle<LLPanel>(getHandle()),
                                  NULL,
                                  FALSE);
    }

    if (getSelfProfile())
    {
        mAllowPublish = avatar_data->flags & AVATAR_ALLOW_PUBLISH;
        mShowInSearchCombo->setValue((BOOL)mAllowPublish);
    }
}

void LLPanelProfileSecondLife::fillPartnerData(const LLAvatarData* avatar_data)
{
    LLTextBox* partner_text_ctrl = getChild<LLTextBox>("partner_link");
    if (avatar_data->partner_id.notNull())
    {
        childSetVisible("partner_layout", TRUE);
        LLStringUtil::format_map_t args;
        args["[LINK]"] = LLSLURL("agent", avatar_data->partner_id, "inspect").getSLURLString();
        std::string partner_text = getString("partner_text", args);
        partner_text_ctrl->setText(partner_text);
    }
    else
    {
        childSetVisible("partner_layout", FALSE);
    }
}

void LLPanelProfileSecondLife::fillAccountStatus(const LLAvatarData* avatar_data)
{
    LLStringUtil::format_map_t args;
    args["[ACCTTYPE]"] = LLAvatarPropertiesProcessor::accountType(avatar_data);
    args["[PAYMENTINFO]"] = LLAvatarPropertiesProcessor::paymentInfo(avatar_data);

<<<<<<< HEAD
    // <FS:Ansariel> FSData support
    args["[FIRESTORM]"] = "";
    args["[FSSUPP]"] = "";
    args["[FSDEV]"] = "";
    args["[FSQA]"] = "";
    args["[FSGW]"] = "";
    S32 flags = FSData::getInstance()->getAgentFlags(avatar_data->avatar_id);
    if (flags != -1)
    {
        bool separator = false;
        std::string text;
        if (flags & (FSData::DEVELOPER | FSData::SUPPORT | FSData::QA | FSData::GATEWAY))
        {
            args["[FIRESTORM]"] = LLTrans::getString("APP_NAME");
        }

        if (flags & FSData::DEVELOPER)
        {
            text = getString("FSDev");
            args["[FSDEV]"] = text;
            separator = true;
        }

        if (flags & FSData::SUPPORT)
        {
            text = getString("FSSupp");
            if (separator)
            {
                text = " /" + text;
            }
            args["[FSSUPP]"] = text;
            separator = true;
        }
        
        if (flags & FSData::QA)
        {
            text = getString("FSQualityAssurance");
            if (separator)
            {
                text = " /" + text;
            }
            args["[FSQA]"] = text;
            separator = true;
        }

        if (flags & FSData::GATEWAY)
        {
            text = getString("FSGW");
            if (separator)
            {
                text = " /" + text;
            }
            args["[FSGW]"] = text;
        }
    }
    // </FS:Ansariel>

=======
>>>>>>> 1b369c7f
    std::string caption_text = getString("CaptionTextAcctInfo", args);
    getChild<LLUICtrl>("account_info")->setValue(caption_text);
}

void LLPanelProfileSecondLife::fillRightsData()
{
    if (getSelfProfile())
    {
        return;
    }

    const LLRelationship* relation = LLAvatarTracker::instance().getBuddyInfo(getAvatarId());
    // If true - we are viewing friend's profile, enable check boxes and set values.
    if (relation)
    {
        S32 rights = relation->getRightsGrantedTo();
        bool can_see_online = LLRelationship::GRANT_ONLINE_STATUS & rights;
        bool can_see_on_map = LLRelationship::GRANT_MAP_LOCATION & rights;
        bool can_edit_objects = LLRelationship::GRANT_MODIFY_OBJECTS & rights;

        mCanSeeOnlineIcon->setVisible(can_see_online);
        mCantSeeOnlineIcon->setVisible(!can_see_online);
        mCanSeeOnMapIcon->setVisible(can_see_on_map);
        mCantSeeOnMapIcon->setVisible(!can_see_on_map);
        mCanEditObjectsIcon->setVisible(can_edit_objects);
        mCantEditObjectsIcon->setVisible(!can_edit_objects);

        mCanSeeOnlineIcon->setEnabled(true);
        mCantSeeOnlineIcon->setEnabled(true);
        mCanSeeOnMapIcon->setEnabled(true);
        mCantSeeOnMapIcon->setEnabled(true);
        mCanEditObjectsIcon->setEnabled(true);
        mCantEditObjectsIcon->setEnabled(true);
    }
    else
    {
        mCanSeeOnlineIcon->setVisible(false);
        mCantSeeOnlineIcon->setVisible(false);
        mCanSeeOnMapIcon->setVisible(false);
        mCantSeeOnMapIcon->setVisible(false);
        mCanEditObjectsIcon->setVisible(false);
        mCantEditObjectsIcon->setVisible(false);
    }
}

void LLPanelProfileSecondLife::fillAgeData(const LLDate &born_on)
{
    std::string name_and_date = getString("date_format");
    LLSD args_name;
    args_name["datetime"] = (S32)born_on.secondsSinceEpoch();
    LLStringUtil::format(name_and_date, args_name);
    getChild<LLUICtrl>("sl_birth_date")->setValue(name_and_date);

    std::string register_date = getString("age_format");
    LLSD args_age;
    args_age["[AGE]"] = LLDateUtil::ageFromDate(born_on, LLDate::now());
    LLStringUtil::format(register_date, args_age);
    getChild<LLUICtrl>("user_age")->setValue(register_date);
}

void LLPanelProfileSecondLife::onImageLoaded(BOOL success, LLViewerFetchedTexture *imagep)
{
    LLRect imageRect = mSecondLifePicLayout->getRect();
    if (!success || imagep->getFullWidth() == imagep->getFullHeight())
    {
        mSecondLifePicLayout->reshape(imageRect.getWidth(), imageRect.getWidth());
    }
    else
    {
        // assume 3:4, for sake of firestorm
        mSecondLifePicLayout->reshape(imageRect.getWidth(), imageRect.getWidth() * 3 / 4);
    }
}

//static
void LLPanelProfileSecondLife::onImageLoaded(BOOL success,
                                             LLViewerFetchedTexture *src_vi,
                                             LLImageRaw* src,
                                             LLImageRaw* aux_src,
                                             S32 discard_level,
                                             BOOL final,
                                             void* userdata)
{
    if (!userdata) return;

    LLHandle<LLPanel>* handle = (LLHandle<LLPanel>*)userdata;

    if (!handle->isDead())
    {
        LLPanelProfileSecondLife* panel = static_cast<LLPanelProfileSecondLife*>(handle->get());
        if (panel)
        {
            panel->onImageLoaded(success, src_vi);
        }
    }

    if (final || !success)
    {
        delete handle;
    }
}

// virtual, called by LLAvatarTracker
void LLPanelProfileSecondLife::changed(U32 mask)
{
    updateOnlineStatus();
    if (mask != LLFriendObserver::ONLINE)
    {
        fillRightsData();
    }
}

// virtual, called by LLVoiceClient
void LLPanelProfileSecondLife::onChange(EStatusType status, const std::string &channelURI, bool proximal)
{
    if(status == STATUS_JOINING || status == STATUS_LEFT_CHANNEL)
    {
        return;
    }

    mVoiceStatus = LLAvatarActions::canCall() && (LLAvatarActions::isFriend(getAvatarId()) ? LLAvatarTracker::instance().isBuddyOnline(getAvatarId()) : TRUE);
}

void LLPanelProfileSecondLife::setAvatarId(const LLUUID& avatar_id)
{
    if (avatar_id.notNull())
    {
        if (getAvatarId().notNull())
        {
            LLAvatarTracker::instance().removeParticularFriendObserver(getAvatarId(), this);
        }

        LLPanelProfileTab::setAvatarId(avatar_id);

        if (LLAvatarActions::isFriend(getAvatarId()))
        {
            LLAvatarTracker::instance().addParticularFriendObserver(getAvatarId(), this);
        }
    }
}

// method was disabled according to EXT-2022. Re-enabled & improved according to EXT-3880
void LLPanelProfileSecondLife::updateOnlineStatus()
{
    const LLRelationship* relationship = LLAvatarTracker::instance().getBuddyInfo(getAvatarId());
    if (relationship != NULL)
    {
        // For friend let check if he allowed me to see his status
        bool online = relationship->isOnline();
        bool perm_granted = relationship->isRightGrantedFrom(LLRelationship::GRANT_ONLINE_STATUS);
        processOnlineStatus(true, perm_granted, online);
    }
<<<<<<< HEAD
    // <FS:Ansariel> Undo LL dumb-down junk
    //else
    //{
    //    childSetVisible("frind_layout", false);
    //    childSetVisible("online_layout", false);
    //    childSetVisible("offline_layout", false);
    //}
    // </FS:Ansariel>
=======
    else
    {
        childSetVisible("frind_layout", false);
        childSetVisible("online_layout", false);
        childSetVisible("offline_layout", false);
    }
>>>>>>> 1b369c7f
}

void LLPanelProfileSecondLife::processOnlineStatus(bool is_friend, bool show_online, bool online)
{
<<<<<<< HEAD
    // <FS:Ansariel> Undo LL dumb-down junk
    //childSetVisible("frind_layout", is_friend);
    //childSetVisible("online_layout", online && show_online);
    //childSetVisible("offline_layout", !online && show_online);
    childSetVisible("online_status_layout", show_online);

    std::string status = getString(online ? "status_online" : "status_offline");

    mStatusText->setValue(status);
    mStatusText->setColor(online ?
        LLUIColorTable::instance().getColor("StatusUserOnline") :
        LLUIColorTable::instance().getColor("StatusUserOffline"));
    // </FS:Ansariel>
=======
    childSetVisible("frind_layout", is_friend);
    childSetVisible("online_layout", online && show_online);
    childSetVisible("offline_layout", !online && show_online);
>>>>>>> 1b369c7f
}

void LLPanelProfileSecondLife::setLoaded()
{
    LLPanelProfileTab::setLoaded();

    if (getSelfProfile())
    {
        mShowInSearchCombo->setEnabled(TRUE);
        mDescriptionEdit->setEnabled(TRUE);
    }
}



class LLProfileImagePicker : public LLFilePickerThread
{
public:
    LLProfileImagePicker(EProfileImageType type, LLHandle<LLPanel> *handle);
    ~LLProfileImagePicker();
    void notify(const std::vector<std::string>& filenames) override;

private:
    LLHandle<LLPanel> *mHandle;
    EProfileImageType mType;
};

LLProfileImagePicker::LLProfileImagePicker(EProfileImageType type, LLHandle<LLPanel> *handle)
    : LLFilePickerThread(LLFilePicker::FFLOAD_IMAGE),
    mHandle(handle),
    mType(type)
{
}

LLProfileImagePicker::~LLProfileImagePicker()
{
    delete mHandle;
}

void LLProfileImagePicker::notify(const std::vector<std::string>& filenames)
{
    if (mHandle->isDead())
    {
        return;
    }
    if (filenames.empty())
    {
        return;
    }
    std::string file_path = filenames[0];
    if (file_path.empty())
    {
        return;
    }

    // generate a temp texture file for coroutine
    std::string temp_file = gDirUtilp->getTempFilename();
    U32 codec = LLImageBase::getCodecFromExtension(gDirUtilp->getExtension(file_path));
    const S32 MAX_DIM = 256;
    if (!LLViewerTextureList::createUploadFile(file_path, temp_file, codec, MAX_DIM))
    {
        //todo: image not supported notification
        LL_WARNS("AvatarProperties") << "Failed to upload profile image of type " << (S32)PROFILE_IMAGE_SL << ", failed to open image" << LL_ENDL;
        return;
    }

    std::string cap_url = gAgent.getRegionCapability(PROFILE_IMAGE_UPLOAD_CAP);
    if (cap_url.empty())
    {
        LL_WARNS("AvatarProperties") << "Failed to upload profile image of type " << (S32)PROFILE_IMAGE_SL << ", no cap found" << LL_ENDL;
        return;
    }

<<<<<<< HEAD
    LLPanelProfileSecondLife* panel = static_cast<LLPanelProfileSecondLife*>(mHandle->get());
    panel->setProfileImageUploading(true);
=======
    switch (mType)
    {
    case PROFILE_IMAGE_SL:
        {
            LLPanelProfileSecondLife* panel = static_cast<LLPanelProfileSecondLife*>(mHandle->get());
            panel->setProfileImageUploading(true);
        }
        break;
    case PROFILE_IMAGE_FL:
        {
            LLPanelProfileFirstLife* panel = static_cast<LLPanelProfileFirstLife*>(mHandle->get());
            panel->setProfileImageUploading(true);
        }
        break;
    }
>>>>>>> 1b369c7f

    LLCoros::instance().launch("postAgentUserImageCoro",
        boost::bind(post_profile_image_coro, cap_url, mType, temp_file, mHandle));

    mHandle = nullptr; // transferred to post_profile_image_coro
}

void LLPanelProfileSecondLife::onCommitMenu(const LLSD& userdata)
{
    const std::string item_name = userdata.asString();
    const LLUUID agent_id = getAvatarId();
    // todo: consider moving this into LLAvatarActions::onCommit(name, id)
    // and making all other flaoters, like people menu do the same
    if (item_name == "im")
    {
        LLAvatarActions::startIM(agent_id);
    }
    else if (item_name == "offer_teleport")
    {
        LLAvatarActions::offerTeleport(agent_id);
    }
    else if (item_name == "request_teleport")
    {
        LLAvatarActions::teleportRequest(agent_id);
    }
    else if (item_name == "voice_call")
    {
        LLAvatarActions::startCall(agent_id);
    }
    else if (item_name == "chat_history")
    {
        LLAvatarActions::viewChatHistory(agent_id);
    }
    else if (item_name == "add_friend")
    {
        LLAvatarActions::requestFriendshipDialog(agent_id);
    }
    else if (item_name == "remove_friend")
    {
        LLAvatarActions::removeFriendDialog(agent_id);
    }
    else if (item_name == "invite_to_group")
    {
        LLAvatarActions::inviteToGroup(agent_id);
    }
    else if (item_name == "can_show_on_map")
    {
        LLAvatarActions::showOnMap(agent_id);
    }
    else if (item_name == "share")
    {
        LLAvatarActions::share(agent_id);
    }
    else if (item_name == "pay")
    {
        LLAvatarActions::pay(agent_id);
    }
    else if (item_name == "toggle_block_agent")
    {
        LLAvatarActions::toggleBlock(agent_id);
    }
    else if (item_name == "copy_user_id")
    {
        LLWString wstr = utf8str_to_wstring(getAvatarId().asString());
        LLClipboard::instance().copyToClipboard(wstr, 0, wstr.size());
    }
    else if (item_name == "agent_permissions")
    {
        onShowAgentPermissionsDialog();
    }
    else if (item_name == "copy_display_name"
        || item_name == "copy_username")
    {
        LLAvatarName av_name;
        if (!LLAvatarNameCache::get(getAvatarId(), &av_name))
        {
            // shouldn't happen, option is supposed to be invisible while name is fetching
            LL_WARNS() << "Failed to get agent data" << LL_ENDL;
            return;
        }
        LLWString wstr;
        if (item_name == "copy_display_name")
        {
            wstr = utf8str_to_wstring(av_name.getDisplayName(true));
        }
        else if (item_name == "copy_username")
        {
            wstr = utf8str_to_wstring(av_name.getUserName());
        }
        LLClipboard::instance().copyToClipboard(wstr, 0, wstr.size());
    }
    else if (item_name == "edit_display_name")
    {
        LLAvatarNameCache::get(getAvatarId(), boost::bind(&LLPanelProfileSecondLife::onAvatarNameCacheSetName, this, _1, _2));
        LLFirstUse::setDisplayName(false);
    }
    else if (item_name == "edit_partner")
    {
        std::string url = "https://[GRID]/my/account/partners.php";
        LLSD subs;
        url = LLWeb::expandURLSubstitutions(url, subs);
        LLUrlAction::openURL(url);
    }
    else if (item_name == "upload_photo")
    {
        (new LLProfileImagePicker(PROFILE_IMAGE_SL, new LLHandle<LLPanel>(getHandle())))->getFile();

        LLFloater* floaterp = mFloaterTexturePickerHandle.get();
        if (floaterp)
        {
            floaterp->closeFloater();
        }
    }
    else if (item_name == "change_photo")
    {
        onShowTexturePicker();
    }
    else if (item_name == "remove_photo")
    {
        onCommitProfileImage(LLUUID::null);

        LLFloater* floaterp = mFloaterTexturePickerHandle.get();
        if (floaterp)
        {
            floaterp->closeFloater();
        }
    }
}

bool LLPanelProfileSecondLife::onEnableMenu(const LLSD& userdata)
{
    const std::string item_name = userdata.asString();
    const LLUUID agent_id = getAvatarId();
    if (item_name == "offer_teleport" || item_name == "request_teleport")
    {
        return LLAvatarActions::canOfferTeleport(agent_id);
    }
    else if (item_name == "voice_call")
    {
        return mVoiceStatus;
    }
    else if (item_name == "chat_history")
    {
        return LLLogChat::isTranscriptExist(agent_id);
    }
    else if (item_name == "add_friend")
    {
        return !LLAvatarActions::isFriend(agent_id);
    }
    else if (item_name == "remove_friend")
    {
        return LLAvatarActions::isFriend(agent_id);
    }
    else if (item_name == "can_show_on_map")
    {
<<<<<<< HEAD
        // <FS:Ansariel> RLVa
        //return (LLAvatarTracker::instance().isBuddyOnline(agent_id) && is_agent_mappable(agent_id))
        //|| gAgent.isGodlike();
         return ((LLAvatarTracker::instance().isBuddyOnline(agent_id) && is_agent_mappable(agent_id))
        || gAgent.isGodlike()) && !gRlvHandler.hasBehaviour(RLV_BHVR_SHOWWORLDMAP);
        // </FS:Ansariel>
   }
=======
        return (LLAvatarTracker::instance().isBuddyOnline(agent_id) && is_agent_mappable(agent_id))
        || gAgent.isGodlike();
    }
>>>>>>> 1b369c7f
    else if (item_name == "toggle_block_agent")
    {
        return LLAvatarActions::canBlock(agent_id);
    }
    else if (item_name == "agent_permissions")
    {
        return LLAvatarActions::isFriend(agent_id);
    }
    else if (item_name == "copy_display_name"
        || item_name == "copy_username")
    {
        return !mAvatarNameCacheConnection.connected();
    }
    else if (item_name == "upload_photo"
        || item_name == "change_photo")
    {
        std::string cap_url = gAgent.getRegionCapability(PROFILE_IMAGE_UPLOAD_CAP);
        return !cap_url.empty() && !mWaitingForImageUpload && getIsLoaded();
    }
    else if (item_name == "remove_photo")
    {
        std::string cap_url = gAgent.getRegionCapability(PROFILE_PROPERTIES_CAP);
        return mImageId.notNull() && !cap_url.empty() && !mWaitingForImageUpload && getIsLoaded();
    }

    return false;
}

bool LLPanelProfileSecondLife::onCheckMenu(const LLSD& userdata)
{
    const std::string item_name = userdata.asString();
    const LLUUID agent_id = getAvatarId();
    if (item_name == "toggle_block_agent")
    {
        return LLAvatarActions::isBlocked(agent_id);
    }
    return false;
}

void LLPanelProfileSecondLife::onAvatarNameCacheSetName(const LLUUID& agent_id, const LLAvatarName& av_name)
{
    if (av_name.getDisplayName().empty())
    {
        // something is wrong, tell user to try again later
        LLNotificationsUtil::add("SetDisplayNameFailedGeneric");
        return;
    }

    LL_INFOS("LegacyProfile") << "name-change now " << LLDate::now() << " next_update "
        << LLDate(av_name.mNextUpdate) << LL_ENDL;
    F64 now_secs = LLDate::now().secondsSinceEpoch();

    if (now_secs < av_name.mNextUpdate)
    {
        // if the update time is more than a year in the future, it means updates have been blocked
        // show a more general message
        static const S32 YEAR = 60*60*24*365;
        if (now_secs + YEAR < av_name.mNextUpdate)
        {
            LLNotificationsUtil::add("SetDisplayNameBlocked");
            return;
        }
    }

    LLFloaterReg::showInstance("display_name");
}

void LLPanelProfileSecondLife::setDescriptionText(const std::string &text)
{
    mSaveDescriptionChanges->setEnabled(FALSE);
    mDiscardDescriptionChanges->setEnabled(FALSE);
    mHasUnsavedDescriptionChanges = false;

    mDescriptionText = text;
    mDescriptionEdit->setValue(mDescriptionText);
}

void LLPanelProfileSecondLife::onSetDescriptionDirty()
{
    mSaveDescriptionChanges->setEnabled(TRUE);
    mDiscardDescriptionChanges->setEnabled(TRUE);
    mHasUnsavedDescriptionChanges = true;
}

void LLPanelProfileSecondLife::onShowInSearchCallback()
{
    S32 value = mShowInSearchCombo->getValue().asInteger();
    if (mAllowPublish == (bool)value)
    {
        return;
    }
    std::string cap_url = gAgent.getRegionCapability(PROFILE_PROPERTIES_CAP);
    if (!cap_url.empty())
    {
        mAllowPublish = value;
        LLSD data;
        data["allow_publish"] = mAllowPublish;
        LLCoros::instance().launch("putAgentUserInfoCoro",
            boost::bind(put_avatar_properties_coro, cap_url, getAvatarId(), data));
    }
    else
    {
        LL_WARNS("AvatarProperties") << "Failed to update profile data, no cap found" << LL_ENDL;
    }
}

void LLPanelProfileSecondLife::onSaveDescriptionChanges()
{
    mDescriptionText = mDescriptionEdit->getValue().asString();
    std::string cap_url = gAgent.getRegionCapability(PROFILE_PROPERTIES_CAP);
    if (!cap_url.empty())
    {
        LLCoros::instance().launch("putAgentUserInfoCoro",
            boost::bind(put_avatar_properties_coro, cap_url, getAvatarId(), LLSD().with("sl_about_text", mDescriptionText)));
    }
    else
    {
        LL_WARNS("AvatarProperties") << "Failed to update profile data, no cap found" << LL_ENDL;
    }

    mSaveDescriptionChanges->setEnabled(FALSE);
    mDiscardDescriptionChanges->setEnabled(FALSE);
    mHasUnsavedDescriptionChanges = false;
}

void LLPanelProfileSecondLife::onDiscardDescriptionChanges()
{
    setDescriptionText(mDescriptionText);
}

void LLPanelProfileSecondLife::onShowAgentPermissionsDialog()
{
    LLFloater *floater = mFloaterPermissionsHandle.get();
    if (!floater)
    {
        LLFloater* parent_floater = gFloaterView->getParentFloater(this);
        if (parent_floater)
        {
            LLFloaterProfilePermissions * perms = new LLFloaterProfilePermissions(parent_floater, getAvatarId());
            mFloaterPermissionsHandle = perms->getHandle();
            perms->openFloater();
            perms->setVisibleAndFrontmost(TRUE);

            parent_floater->addDependentFloater(mFloaterPermissionsHandle);
        }
    }
    else // already open
    {
        floater->setMinimized(FALSE);
        floater->setVisibleAndFrontmost(TRUE);
    }
}

void LLPanelProfileSecondLife::onShowAgentProfileTexture()
{
    if (!getIsLoaded())
    {
        return;
    }

    LLFloater *floater = mFloaterProfileTextureHandle.get();
    if (!floater)
    {
        LLFloater* parent_floater = gFloaterView->getParentFloater(this);
        if (parent_floater)
        {
            LLFloaterProfileTexture * texture_view = new LLFloaterProfileTexture(parent_floater);
            mFloaterProfileTextureHandle = texture_view->getHandle();
            if (mImageId.notNull())
            {
                texture_view->loadAsset(mImageId);
            }
            else
            {
                texture_view->resetAsset();
            }
            texture_view->openFloater();
            texture_view->setVisibleAndFrontmost(TRUE);

            parent_floater->addDependentFloater(mFloaterProfileTextureHandle);
        }
    }
    else // already open
    {
        LLFloaterProfileTexture * texture_view = dynamic_cast<LLFloaterProfileTexture*>(floater);
        texture_view->setMinimized(FALSE);
        texture_view->setVisibleAndFrontmost(TRUE);
        if (mImageId.notNull())
        {
            texture_view->loadAsset(mImageId);
        }
        else
        {
            texture_view->resetAsset();
        }
    }
}

void LLPanelProfileSecondLife::onShowTexturePicker()
{
    LLFloater* floaterp = mFloaterTexturePickerHandle.get();

    // Show the dialog
    if (!floaterp)
    {
        LLFloater* parent_floater = gFloaterView->getParentFloater(this);
        if (parent_floater)
        {
            // because inventory construction is somewhat slow
            getWindow()->setCursor(UI_CURSOR_WAIT);
            LLFloaterTexturePicker* texture_floaterp = new LLFloaterTexturePicker(
                this,
                mImageId,
                LLUUID::null,
                mImageId,
                FALSE,
                FALSE,
                "SELECT PHOTO",
                PERM_NONE,
                PERM_NONE,
                PERM_NONE,
                FALSE,
                NULL);

            mFloaterTexturePickerHandle = texture_floaterp->getHandle();

            texture_floaterp->setOnFloaterCommitCallback([this](LLTextureCtrl::ETexturePickOp op, LLUUID id)
            {
                if (op == LLTextureCtrl::TEXTURE_SELECT)
                {
                    LLUUID image_asset_id;
                    LLFloaterTexturePicker* floaterp = (LLFloaterTexturePicker*)mFloaterTexturePickerHandle.get();
                    if (floaterp)
                    {
                        if (id.notNull())
                        {
                            image_asset_id = id;
                        }
                        else
                        {
                            image_asset_id = floaterp->getAssetID();
                        }
                    }

                    onCommitProfileImage(image_asset_id);
                }
            });
            texture_floaterp->setLocalTextureEnabled(FALSE);
            texture_floaterp->setBakeTextureEnabled(FALSE);
            texture_floaterp->setCanApply(false, true);

            parent_floater->addDependentFloater(mFloaterTexturePickerHandle);

            texture_floaterp->openFloater();
            texture_floaterp->setFocus(TRUE);
        }
    }
    else
    {
        floaterp->setMinimized(FALSE);
        floaterp->setVisibleAndFrontmost(TRUE);
    }
}

void LLPanelProfileSecondLife::onCommitProfileImage(const LLUUID& id)
{
    if (mImageId == id)
    {
        return;
    }

    std::string cap_url = gAgent.getRegionCapability(PROFILE_PROPERTIES_CAP);
    if (!cap_url.empty())
    {
        LLSD params;
        params["sl_image_id"] = id;
        LLCoros::instance().launch("putAgentUserInfoCoro",
            boost::bind(put_avatar_properties_coro, cap_url, getAvatarId(), params));

        mImageId = id;
        if (mImageId == LLUUID::null)
        {
            mSecondLifePic->setValue("Generic_Person_Large");
        }
        else
        {
            mSecondLifePic->setValue(mImageId);
        }

        LLFloater *floater = mFloaterProfileTextureHandle.get();
        if (floater)
        {
            LLFloaterProfileTexture * texture_view = dynamic_cast<LLFloaterProfileTexture*>(floater);
            if (mImageId == LLUUID::null)
            {
                texture_view->resetAsset();
            }
            else
            {
                texture_view->loadAsset(mImageId);
            }
        }
    }
    else
    {
        LL_WARNS("AvatarProperties") << "Failed to update profile data, no cap found" << LL_ENDL;
    }
}

void LLPanelProfileSecondLife::onOpenNotes()
{
    LLFloater* parent_floater = gFloaterView->getParentFloater(this);
    if (!parent_floater)
    {
        return;
    }

    LLTabContainer* tab_container = parent_floater->findChild<LLTabContainer>("panel_profile_tabs", TRUE);
    if (!tab_container)
    {
        return;
    }

    tab_container->selectTabByName(PANEL_NOTES);
}

//////////////////////////////////////////////////////////////////////////
// LLPanelProfileWeb

LLPanelProfileWeb::LLPanelProfileWeb()
 : LLPanelProfileTab()
 , mWebBrowser(NULL)
 , mAvatarNameCacheConnection()
{
}

LLPanelProfileWeb::~LLPanelProfileWeb()
{
    if (mAvatarNameCacheConnection.connected())
    {
        mAvatarNameCacheConnection.disconnect();
    }
}

void LLPanelProfileWeb::onOpen(const LLSD& key)
{
    LLPanelProfileTab::onOpen(key);

    resetData();

    mAvatarNameCacheConnection = LLAvatarNameCache::get(getAvatarId(), boost::bind(&LLPanelProfileWeb::onAvatarNameCache, this, _1, _2));
}

BOOL LLPanelProfileWeb::postBuild()
{
    mWebBrowser = getChild<LLMediaCtrl>("profile_html");
    mWebBrowser->addObserver(this);
    mWebBrowser->setHomePageUrl("about:blank");

    return TRUE;
}

void LLPanelProfileWeb::resetData()
{
    mWebBrowser->navigateHome();
}

void LLPanelProfileWeb::updateData()
{
    LLUUID avatar_id = getAvatarId();
    if (!getStarted() && avatar_id.notNull() && !mURLWebProfile.empty())
    {
        setIsLoading();

        mWebBrowser->setVisible(TRUE);
        mPerformanceTimer.start();
        mWebBrowser->navigateTo(mURLWebProfile, HTTP_CONTENT_TEXT_HTML);
    }
}

void LLPanelProfileWeb::onAvatarNameCache(const LLUUID& agent_id, const LLAvatarName& av_name)
{
    mAvatarNameCacheConnection.disconnect();

    std::string username = av_name.getAccountName();
    if (username.empty())
    {
        username = LLCacheName::buildUsername(av_name.getDisplayName());
    }
    else
    {
        LLStringUtil::replaceChar(username, ' ', '.');
    }

    mURLWebProfile = getProfileURL(username, true);
    if (mURLWebProfile.empty())
    {
        return;
    }

    //if the tab was opened before name was resolved, load the panel now
    updateData();
}

void LLPanelProfileWeb::onCommitLoad(LLUICtrl* ctrl)
{
    if (!mURLHome.empty())
    {
        LLSD::String valstr = ctrl->getValue().asString();
        if (valstr.empty())
        {
            mWebBrowser->setVisible(TRUE);
            mPerformanceTimer.start();
            mWebBrowser->navigateTo( mURLHome, HTTP_CONTENT_TEXT_HTML );
        }
        else if (valstr == "popout")
        {
            // open in viewer's browser, new window
            LLWeb::loadURLInternal(mURLHome);
        }
        else if (valstr == "external")
        {
            // open in external browser
            LLWeb::loadURLExternal(mURLHome);
        }
    }
}

void LLPanelProfileWeb::handleMediaEvent(LLPluginClassMedia* self, EMediaEvent event)
{
    switch(event)
    {
        case MEDIA_EVENT_STATUS_TEXT_CHANGED:
            childSetValue("status_text", LLSD( self->getStatusText() ) );
        break;

        case MEDIA_EVENT_NAVIGATE_BEGIN:
        {
            if (mFirstNavigate)
            {
                mFirstNavigate = false;
            }
            else
            {
                mPerformanceTimer.start();
            }
        }
        break;

        case MEDIA_EVENT_NAVIGATE_COMPLETE:
        {
            LLStringUtil::format_map_t args;
            args["[TIME]"] = llformat("%.2f", mPerformanceTimer.getElapsedTimeF32());
            childSetValue("status_text", LLSD( getString("LoadTime", args)) );
        }
        break;

        default:
            // Having a default case makes the compiler happy.
        break;
    }
}


//////////////////////////////////////////////////////////////////////////
//////////////////////////////////////////////////////////////////////////
//////////////////////////////////////////////////////////////////////////

LLPanelProfileFirstLife::LLPanelProfileFirstLife()
 : LLPanelProfileTab()
 , mHasUnsavedChanges(false)
{
}

LLPanelProfileFirstLife::~LLPanelProfileFirstLife()
{
}

BOOL LLPanelProfileFirstLife::postBuild()
{
    mDescriptionEdit = getChild<LLTextEditor>("fl_description_edit");
    mPicture = getChild<LLIconCtrl>("real_world_pic");

    mUploadPhoto = getChild<LLButton>("fl_upload_image");
    mChangePhoto = getChild<LLButton>("fl_change_image");
    mRemovePhoto = getChild<LLButton>("fl_remove_image");
    mSaveChanges = getChild<LLButton>("fl_save_changes");
    mDiscardChanges = getChild<LLButton>("fl_discard_changes");

    mUploadPhoto->setCommitCallback([this](LLUICtrl*, void*) { onUploadPhoto(); }, nullptr);
    mChangePhoto->setCommitCallback([this](LLUICtrl*, void*) { onChangePhoto(); }, nullptr);
    mRemovePhoto->setCommitCallback([this](LLUICtrl*, void*) { onRemovePhoto(); }, nullptr);
    mSaveChanges->setCommitCallback([this](LLUICtrl*, void*) { onSaveDescriptionChanges(); }, nullptr);
    mDiscardChanges->setCommitCallback([this](LLUICtrl*, void*) { onDiscardDescriptionChanges(); }, nullptr);
    mDescriptionEdit->setKeystrokeCallback([this](LLTextEditor* caller) { onSetDescriptionDirty(); });

    return TRUE;
}

void LLPanelProfileFirstLife::onOpen(const LLSD& key)
{
    LLPanelProfileTab::onOpen(key);

    if (!getSelfProfile())
    {
        // Otherwise as the only focusable element it will be selected
        mDescriptionEdit->setTabStop(FALSE);
    }

    resetData();
}

void LLPanelProfileFirstLife::setProfileImageUploading(bool loading)
{
    mUploadPhoto->setEnabled(!loading);
    mChangePhoto->setEnabled(!loading);
    mRemovePhoto->setEnabled(!loading && mImageId.notNull());

    LLLoadingIndicator* indicator = getChild<LLLoadingIndicator>("image_upload_indicator");
    indicator->setVisible(loading);
    if (loading)
    {
        indicator->start();
    }
    else
    {
        indicator->stop();
    }
}

void LLPanelProfileFirstLife::setProfileImageUploaded(const LLUUID &image_asset_id)
{
    mPicture->setValue(image_asset_id);
<<<<<<< HEAD
=======
    mImageId = image_asset_id;
>>>>>>> 1b369c7f
    setProfileImageUploading(false);
}

void LLPanelProfileFirstLife::commitUnsavedChanges()
{
    if (mHasUnsavedChanges)
    {
        onSaveDescriptionChanges();
    }
}

void LLPanelProfileFirstLife::onUploadPhoto()
{
    (new LLProfileImagePicker(PROFILE_IMAGE_FL, new LLHandle<LLPanel>(getHandle())))->getFile();
<<<<<<< HEAD
=======

    LLFloater* floaterp = mFloaterTexturePickerHandle.get();
    if (floaterp)
    {
        floaterp->closeFloater();
    }
>>>>>>> 1b369c7f
}

void LLPanelProfileFirstLife::onChangePhoto()
{
    LLFloater* floaterp = mFloaterTexturePickerHandle.get();

    // Show the dialog
    if (!floaterp)
    {
        LLFloater* parent_floater = gFloaterView->getParentFloater(this);
        if (parent_floater)
        {
            // because inventory construction is somewhat slow
            getWindow()->setCursor(UI_CURSOR_WAIT);
            LLFloaterTexturePicker* texture_floaterp = new LLFloaterTexturePicker(
                this,
                mImageId,
                LLUUID::null,
                mImageId,
                FALSE,
                FALSE,
                "SELECT PHOTO",
                PERM_NONE,
                PERM_NONE,
                PERM_NONE,
                FALSE,
                NULL);

            mFloaterTexturePickerHandle = texture_floaterp->getHandle();

            texture_floaterp->setOnFloaterCommitCallback([this](LLTextureCtrl::ETexturePickOp op, LLUUID id)
            {
                if (op == LLTextureCtrl::TEXTURE_SELECT)
                {
                    LLUUID image_asset_id;
                    LLFloaterTexturePicker* floaterp = (LLFloaterTexturePicker*)mFloaterTexturePickerHandle.get();
                    if (floaterp)
                    {
                        if (id.notNull())
                        {
                            image_asset_id = id;
                        }
                        else
                        {
                            image_asset_id = floaterp->getAssetID();
                        }
                    }

                    onCommitPhoto(image_asset_id);
                }
            });
            texture_floaterp->setLocalTextureEnabled(FALSE);
            texture_floaterp->setCanApply(false, true);

            parent_floater->addDependentFloater(mFloaterTexturePickerHandle);

            texture_floaterp->openFloater();
            texture_floaterp->setFocus(TRUE);
        }
    }
    else
    {
        floaterp->setMinimized(FALSE);
        floaterp->setVisibleAndFrontmost(TRUE);
    }
}

void LLPanelProfileFirstLife::onRemovePhoto()
{
    onCommitPhoto(LLUUID::null);
<<<<<<< HEAD
=======

    LLFloater* floaterp = mFloaterTexturePickerHandle.get();
    if (floaterp)
    {
        floaterp->closeFloater();
    }
>>>>>>> 1b369c7f
}

void LLPanelProfileFirstLife::onCommitPhoto(const LLUUID& id)
{
    if (mImageId == id)
    {
        return;
    }

    std::string cap_url = gAgent.getRegionCapability(PROFILE_PROPERTIES_CAP);
    if (!cap_url.empty())
    {
        LLSD params;
        params["fl_image_id"] = id;
        LLCoros::instance().launch("putAgentUserInfoCoro",
            boost::bind(put_avatar_properties_coro, cap_url, getAvatarId(), params));

        mImageId = id;
        if (mImageId.notNull())
        {
            mPicture->setValue(mImageId);
        }
        else
        {
            mPicture->setValue("Generic_Person_Large");
        }

        mRemovePhoto->setEnabled(mImageId.notNull());
    }
    else
    {
        LL_WARNS("AvatarProperties") << "Failed to update profile data, no cap found" << LL_ENDL;
    }
}

void LLPanelProfileFirstLife::setDescriptionText(const std::string &text)
{
    mSaveChanges->setEnabled(FALSE);
    mDiscardChanges->setEnabled(FALSE);
    mHasUnsavedChanges = false;

    mCurrentDescription = text;
    mDescriptionEdit->setValue(mCurrentDescription);
}

void LLPanelProfileFirstLife::onSetDescriptionDirty()
{
    mSaveChanges->setEnabled(TRUE);
    mDiscardChanges->setEnabled(TRUE);
    mHasUnsavedChanges = true;
}

void LLPanelProfileFirstLife::onSaveDescriptionChanges()
{
    mCurrentDescription = mDescriptionEdit->getValue().asString();
    std::string cap_url = gAgent.getRegionCapability(PROFILE_PROPERTIES_CAP);
    if (!cap_url.empty())
    {
        LLCoros::instance().launch("putAgentUserInfoCoro",
            boost::bind(put_avatar_properties_coro, cap_url, getAvatarId(), LLSD().with("fl_about_text", mCurrentDescription)));
    }
    else
    {
        LL_WARNS("AvatarProperties") << "Failed to update profile data, no cap found" << LL_ENDL;
    }

    mSaveChanges->setEnabled(FALSE);
    mDiscardChanges->setEnabled(FALSE);
    mHasUnsavedChanges = false;
}

void LLPanelProfileFirstLife::onDiscardDescriptionChanges()
{
    setDescriptionText(mCurrentDescription);
}

void LLPanelProfileFirstLife::processProperties(const LLAvatarData* avatar_data)
{
    setDescriptionText(avatar_data->fl_about_text);

    mImageId = avatar_data->fl_image_id;

    if (mImageId.notNull())
    {
        mPicture->setValue(mImageId);
    }
    else
    {
        mPicture->setValue("Generic_Person_Large");
    }

    setLoaded();
}

void LLPanelProfileFirstLife::resetData()
{
    mDescriptionEdit->setValue(LLStringUtil::null);
    mPicture->setValue("Generic_Person_Large");
<<<<<<< HEAD
=======
    mImageId = LLUUID::null;
>>>>>>> 1b369c7f

    mUploadPhoto->setVisible(getSelfProfile());
    mChangePhoto->setVisible(getSelfProfile());
    mRemovePhoto->setVisible(getSelfProfile());
    mSaveChanges->setVisible(getSelfProfile());
    mDiscardChanges->setVisible(getSelfProfile());
}

void LLPanelProfileFirstLife::setLoaded()
{
    LLPanelProfileTab::setLoaded();

    if (getSelfProfile())
    {
        mDescriptionEdit->setEnabled(TRUE);
        mPicture->setEnabled(TRUE);
        mRemovePhoto->setEnabled(mImageId.notNull());
    }
}

//////////////////////////////////////////////////////////////////////////
//////////////////////////////////////////////////////////////////////////
//////////////////////////////////////////////////////////////////////////

LLPanelProfileNotes::LLPanelProfileNotes()
: LLPanelProfileTab()
 , mHasUnsavedChanges(false)
{

}

LLPanelProfileNotes::~LLPanelProfileNotes()
{
}

void LLPanelProfileNotes::updateData()
{
    LLUUID avatar_id = getAvatarId();
    if (!getStarted() && avatar_id.notNull())
    {
        setIsLoading();

        std::string cap_url = gAgent.getRegionCapability(PROFILE_PROPERTIES_CAP);
        if (!cap_url.empty())
        {
            LLCoros::instance().launch("requestAgentUserInfoCoro",
                boost::bind(request_avatar_properties_coro, cap_url, avatar_id));
        }
    }
}

void LLPanelProfileNotes::commitUnsavedChanges()
{
    if (mHasUnsavedChanges)
    {
        onSaveNotesChanges();
    }
}

BOOL LLPanelProfileNotes::postBuild()
{
    mNotesEditor = getChild<LLTextEditor>("notes_edit");
    mSaveChanges = getChild<LLButton>("notes_save_changes");
    mDiscardChanges = getChild<LLButton>("notes_discard_changes");

    mSaveChanges->setCommitCallback([this](LLUICtrl*, void*) { onSaveNotesChanges(); }, nullptr);
    mDiscardChanges->setCommitCallback([this](LLUICtrl*, void*) { onDiscardNotesChanges(); }, nullptr);
    mNotesEditor->setKeystrokeCallback([this](LLTextEditor* caller) { onSetNotesDirty(); });

    return TRUE;
}

void LLPanelProfileNotes::onOpen(const LLSD& key)
{
    LLPanelProfileTab::onOpen(key);

    resetData();
}

void LLPanelProfileNotes::setNotesText(const std::string &text)
{
    mSaveChanges->setEnabled(FALSE);
    mDiscardChanges->setEnabled(FALSE);
    mHasUnsavedChanges = false;

    mCurrentNotes = text;
    mNotesEditor->setValue(mCurrentNotes);
}

void LLPanelProfileNotes::onSetNotesDirty()
{
    mSaveChanges->setEnabled(TRUE);
    mDiscardChanges->setEnabled(TRUE);
    mHasUnsavedChanges = true;
}

void LLPanelProfileNotes::onSaveNotesChanges()
{
    mCurrentNotes = mNotesEditor->getValue().asString();
    std::string cap_url = gAgent.getRegionCapability(PROFILE_PROPERTIES_CAP);
    if (!cap_url.empty())
    {
        LLCoros::instance().launch("putAgentUserInfoCoro",
            boost::bind(put_avatar_properties_coro, cap_url, getAvatarId(), LLSD().with("notes", mCurrentNotes)));
    }
    else
    {
        LL_WARNS("AvatarProperties") << "Failed to update profile data, no cap found" << LL_ENDL;
    }

    mSaveChanges->setEnabled(FALSE);
    mDiscardChanges->setEnabled(FALSE);
    mHasUnsavedChanges = false;
}

void LLPanelProfileNotes::onDiscardNotesChanges()
{
    setNotesText(mCurrentNotes);
}

void LLPanelProfileNotes::processProperties(LLAvatarNotes* avatar_notes)
{
    mNotesEditor->setValue(avatar_notes->notes);
    mNotesEditor->setEnabled(TRUE);
    setLoaded();
}

void LLPanelProfileNotes::resetData()
{
    resetLoading();
    mNotesEditor->setValue(LLStringUtil::null);
}

void LLPanelProfileNotes::setAvatarId(const LLUUID& avatar_id)
{
    if (avatar_id.notNull())
    {
        LLPanelProfileTab::setAvatarId(avatar_id);
    }
}


//////////////////////////////////////////////////////////////////////////
// LLPanelProfile

LLPanelProfile::LLPanelProfile()
 : LLPanelProfileTab()
{
}

LLPanelProfile::~LLPanelProfile()
{
}

BOOL LLPanelProfile::postBuild()
{
    return TRUE;
}

void LLPanelProfile::onTabChange()
{
    LLPanelProfileTab* active_panel = dynamic_cast<LLPanelProfileTab*>(mTabContainer->getCurrentPanel());
    if (active_panel)
    {
        active_panel->updateData();
    }
}

void LLPanelProfile::onOpen(const LLSD& key)
{
    LLUUID avatar_id = key["id"].asUUID();

    // Don't reload the same profile
    if (getAvatarId() == avatar_id)
    {
        return;
    }

    LLPanelProfileTab::onOpen(avatar_id);

    mTabContainer       = getChild<LLTabContainer>("panel_profile_tabs");
    mPanelSecondlife    = findChild<LLPanelProfileSecondLife>(PANEL_SECONDLIFE);
    mPanelWeb           = findChild<LLPanelProfileWeb>(PANEL_WEB);
    mPanelPicks         = findChild<LLPanelProfilePicks>(PANEL_PICKS);
    mPanelClassifieds   = findChild<LLPanelProfileClassifieds>(PANEL_CLASSIFIEDS);
    mPanelFirstlife     = findChild<LLPanelProfileFirstLife>(PANEL_FIRSTLIFE);
    mPanelNotes         = findChild<LLPanelProfileNotes>(PANEL_NOTES);

    mPanelSecondlife->onOpen(avatar_id);
    mPanelWeb->onOpen(avatar_id);
    mPanelPicks->onOpen(avatar_id);
    mPanelClassifieds->onOpen(avatar_id);
    mPanelFirstlife->onOpen(avatar_id);
    mPanelNotes->onOpen(avatar_id);

    // Always request the base profile info
    resetLoading();
    updateData();

    // Some tabs only request data when opened
    mTabContainer->setCommitCallback(boost::bind(&LLPanelProfile::onTabChange, this));
}

void LLPanelProfile::updateData()
{
    LLUUID avatar_id = getAvatarId();
    // Todo: getIsloading functionality needs to be expanded to
    // include 'inited' or 'data_provided' state to not rerequest
    if (!getStarted() && avatar_id.notNull())
    {
        setIsLoading();

        mPanelSecondlife->setIsLoading();
        mPanelPicks->setIsLoading();
        mPanelFirstlife->setIsLoading();
        mPanelNotes->setIsLoading();

        std::string cap_url = gAgent.getRegionCapability(PROFILE_PROPERTIES_CAP);
        if (!cap_url.empty())
        {
            LLCoros::instance().launch("requestAgentUserInfoCoro",
                boost::bind(request_avatar_properties_coro, cap_url, avatar_id));
        }
    }
}

void LLPanelProfile::createPick(const LLPickData &data)
{
    mTabContainer->selectTabPanel(mPanelPicks);
    mPanelPicks->createPick(data);
}

void LLPanelProfile::showPick(const LLUUID& pick_id)
{
    if (pick_id.notNull())
    {
        mPanelPicks->selectPick(pick_id);
    }
    mTabContainer->selectTabPanel(mPanelPicks);
}

bool LLPanelProfile::isPickTabSelected()
{
	return (mTabContainer->getCurrentPanel() == mPanelPicks);
}

bool LLPanelProfile::isNotesTabSelected()
{
	return (mTabContainer->getCurrentPanel() == mPanelNotes);
}

bool LLPanelProfile::hasUnsavedChanges()
{
    return mPanelSecondlife->hasUnsavedChanges()
        || mPanelPicks->hasUnsavedChanges()
        || mPanelClassifieds->hasUnsavedChanges()
        || mPanelFirstlife->hasUnsavedChanges()
        || mPanelNotes->hasUnsavedChanges();
}

bool LLPanelProfile::hasUnpublishedClassifieds()
{
    return mPanelClassifieds->hasNewClassifieds();
}

void LLPanelProfile::commitUnsavedChanges()
{
    mPanelSecondlife->commitUnsavedChanges();
    mPanelPicks->commitUnsavedChanges();
    mPanelClassifieds->commitUnsavedChanges();
    mPanelFirstlife->commitUnsavedChanges();
    mPanelNotes->commitUnsavedChanges();
}

void LLPanelProfile::showClassified(const LLUUID& classified_id, bool edit)
{
    if (classified_id.notNull())
    {
        mPanelClassifieds->selectClassified(classified_id, edit);
    }
    mTabContainer->selectTabPanel(mPanelClassifieds);
}


<|MERGE_RESOLUTION|>--- conflicted
+++ resolved
@@ -78,7 +78,6 @@
 #include "llvoiceclient.h"
 #include "llweb.h"
 
-<<<<<<< HEAD
 #include "fsdata.h"
 #include "llviewermenu.h"
 
@@ -397,324 +396,6 @@
     PROFILE_IMAGE_FL,
 };
 
-=======
-
-static LLPanelInjector<LLPanelProfileSecondLife> t_panel_profile_secondlife("panel_profile_secondlife");
-static LLPanelInjector<LLPanelProfileWeb> t_panel_web("panel_profile_web");
-static LLPanelInjector<LLPanelProfilePicks> t_panel_picks("panel_profile_picks");
-static LLPanelInjector<LLPanelProfileFirstLife> t_panel_firstlife("panel_profile_firstlife");
-static LLPanelInjector<LLPanelProfileNotes> t_panel_notes("panel_profile_notes");
-static LLPanelInjector<LLPanelProfile>          t_panel_profile("panel_profile");
-
-static const std::string PANEL_SECONDLIFE   = "panel_profile_secondlife";
-static const std::string PANEL_WEB          = "panel_profile_web";
-static const std::string PANEL_PICKS        = "panel_profile_picks";
-static const std::string PANEL_CLASSIFIEDS  = "panel_profile_classifieds";
-static const std::string PANEL_FIRSTLIFE    = "panel_profile_firstlife";
-static const std::string PANEL_NOTES        = "panel_profile_notes";
-static const std::string PANEL_PROFILE_VIEW = "panel_profile_view";
-
-static const std::string PROFILE_PROPERTIES_CAP = "AgentProfile";
-static const std::string PROFILE_IMAGE_UPLOAD_CAP = "UploadAgentProfileImage";
-
-
-//////////////////////////////////////////////////////////////////////////
-
-void request_avatar_properties_coro(std::string cap_url, LLUUID agent_id)
-{
-    LLCore::HttpRequest::policy_t httpPolicy(LLCore::HttpRequest::DEFAULT_POLICY_ID);
-    LLCoreHttpUtil::HttpCoroutineAdapter::ptr_t
-        httpAdapter(new LLCoreHttpUtil::HttpCoroutineAdapter("request_avatar_properties_coro", httpPolicy));
-    LLCore::HttpRequest::ptr_t httpRequest(new LLCore::HttpRequest);
-    LLCore::HttpHeaders::ptr_t httpHeaders;
-
-    LLCore::HttpOptions::ptr_t httpOpts(new LLCore::HttpOptions);
-    httpOpts->setFollowRedirects(true);
-
-    std::string finalUrl = cap_url + "/" + agent_id.asString();
-
-    LLSD result = httpAdapter->getAndSuspend(httpRequest, finalUrl, httpOpts, httpHeaders);
-
-    LLSD httpResults = result[LLCoreHttpUtil::HttpCoroutineAdapter::HTTP_RESULTS];
-    LLCore::HttpStatus status = LLCoreHttpUtil::HttpCoroutineAdapter::getStatusFromLLSD(httpResults);
-
-    LL_DEBUGS("AvatarProperties") << "Agent id: " << agent_id << " Result: " << httpResults << LL_ENDL;
-
-    if (!status
-        || !result.has("id")
-        || agent_id != result["id"].asUUID())
-    {
-        LL_WARNS("AvatarProperties") << "Failed to get agent information for id " << agent_id << LL_ENDL;
-        return;
-    }
-
-    LLFloater* floater_profile = LLFloaterReg::findInstance("profile", LLSD().with("id", agent_id));
-    if (!floater_profile)
-    {
-        // floater is dead, so panels are dead as well
-        return;
-    }
-
-    LLPanel *panel = floater_profile->findChild<LLPanel>(PANEL_PROFILE_VIEW, TRUE);
-    LLPanelProfile *panel_profile = dynamic_cast<LLPanelProfile*>(panel);
-    if (!panel_profile)
-    {
-        LL_WARNS() << PANEL_PROFILE_VIEW << " not found" << LL_ENDL;
-        return;
-    }
-
-
-    // Avatar Data
-
-    LLAvatarData *avatar_data = &panel_profile->mAvatarData;
-    std::string birth_date;
-
-    avatar_data->agent_id = agent_id;
-    avatar_data->avatar_id = agent_id;
-    avatar_data->image_id = result["sl_image_id"].asUUID();
-    avatar_data->fl_image_id = result["fl_image_id"].asUUID();
-    avatar_data->partner_id = result["partner_id"].asUUID();
-    avatar_data->about_text = result["sl_about_text"].asString();
-    avatar_data->fl_about_text = result["fl_about_text"].asString();
-    avatar_data->born_on = result["member_since"].asDate();
-    avatar_data->profile_url = getProfileURL(agent_id.asString());
-
-    avatar_data->flags = 0;
-
-    if (result["online"].asBoolean())
-    {
-        avatar_data->flags |= AVATAR_ONLINE;
-    }
-    if (result["allow_publish"].asBoolean())
-    {
-        avatar_data->flags |= AVATAR_ALLOW_PUBLISH;
-    }
-    if (result["identified"].asBoolean())
-    {
-        avatar_data->flags |= AVATAR_IDENTIFIED;
-    }
-    if (result["transacted"].asBoolean())
-    {
-        avatar_data->flags |= AVATAR_TRANSACTED;
-    }
-
-    avatar_data->caption_index = 0;
-    if (result.has("charter_member")) // won't be present if "caption" is set
-    {
-        avatar_data->caption_index = result["charter_member"].asInteger();
-    }
-    else if (result.has("caption"))
-    {
-        avatar_data->caption_text = result["caption"].asString();
-    }
-
-    panel = floater_profile->findChild<LLPanel>(PANEL_SECONDLIFE, TRUE);
-    LLPanelProfileSecondLife *panel_sl = dynamic_cast<LLPanelProfileSecondLife*>(panel);
-    if (panel_sl)
-    {
-        panel_sl->processProfileProperties(avatar_data);
-    }
-
-    panel = floater_profile->findChild<LLPanel>(PANEL_WEB, TRUE);
-    LLPanelProfileWeb *panel_web = dynamic_cast<LLPanelProfileWeb*>(panel);
-    if (panel_web)
-    {
-        panel_web->setLoaded();
-    }
-
-    panel = floater_profile->findChild<LLPanel>(PANEL_FIRSTLIFE, TRUE);
-    LLPanelProfileFirstLife *panel_first = dynamic_cast<LLPanelProfileFirstLife*>(panel);
-    if (panel_first)
-    {
-        panel_first->processProperties(avatar_data);
-    }
-
-    // Picks
-
-    LLSD picks_array = result["picks"];
-    LLAvatarPicks avatar_picks;
-    avatar_picks.agent_id = agent_id; // Not in use?
-    avatar_picks.target_id = agent_id;
-
-    for (LLSD::array_const_iterator it = picks_array.beginArray(); it != picks_array.endArray(); ++it)
-    {
-        const LLSD& pick_data = *it;
-        avatar_picks.picks_list.emplace_back(pick_data["id"].asUUID(), pick_data["name"].asString());
-    }
-
-    panel = floater_profile->findChild<LLPanel>(PANEL_PICKS, TRUE);
-    LLPanelProfilePicks *panel_picks = dynamic_cast<LLPanelProfilePicks*>(panel);
-    if (panel_picks)
-    {
-        // Refresh pick limit before processing
-        LLAgentPicksInfo::getInstance()->onServerRespond(&avatar_picks);
-        panel_picks->processProperties(&avatar_picks);
-    }
-
-    // Groups
-
-    LLSD groups_array = result["groups"];
-    LLAvatarGroups avatar_groups;
-    avatar_groups.agent_id = agent_id; // Not in use?
-    avatar_groups.avatar_id = agent_id; // target_id
-
-    for (LLSD::array_const_iterator it = groups_array.beginArray(); it != groups_array.endArray(); ++it)
-    {
-        const LLSD& group_info = *it;
-        LLAvatarGroups::LLGroupData group_data;
-        group_data.group_powers = 0; // Not in use?
-        group_data.group_title = group_info["name"].asString(); // Missing data, not in use?
-        group_data.group_id = group_info["id"].asUUID();
-        group_data.group_name = group_info["name"].asString();
-        group_data.group_insignia_id = group_info["image_id"].asUUID();
-
-        avatar_groups.group_list.push_back(group_data);
-    }
-
-    if (panel_sl)
-    {
-        panel_sl->processGroupProperties(&avatar_groups);
-    }
-
-    // Notes
-    LLAvatarNotes avatar_notes;
-
-    avatar_notes.agent_id = agent_id;
-    avatar_notes.target_id = agent_id;
-    avatar_notes.notes = result["notes"].asString();
-
-    panel = floater_profile->findChild<LLPanel>(PANEL_NOTES, TRUE);
-    LLPanelProfileNotes *panel_notes = dynamic_cast<LLPanelProfileNotes*>(panel);
-    if (panel_notes)
-    {
-        panel_notes->processProperties(&avatar_notes);
-    }
-}
-
-//TODO: changes take two minutes to propagate!
-// Add some storage that holds updated data for two minutes
-// for new instances to reuse the data
-// Profile data is only relevant to won avatar, but notes
-// are for everybody
-void put_avatar_properties_coro(std::string cap_url, LLUUID agent_id, LLSD data)
-{
-    LLCore::HttpRequest::policy_t httpPolicy(LLCore::HttpRequest::DEFAULT_POLICY_ID);
-    LLCoreHttpUtil::HttpCoroutineAdapter::ptr_t
-        httpAdapter(new LLCoreHttpUtil::HttpCoroutineAdapter("put_avatar_properties_coro", httpPolicy));
-    LLCore::HttpRequest::ptr_t httpRequest(new LLCore::HttpRequest);
-    LLCore::HttpHeaders::ptr_t httpHeaders;
-
-    LLCore::HttpOptions::ptr_t httpOpts(new LLCore::HttpOptions);
-    httpOpts->setFollowRedirects(true);
-
-    std::string finalUrl = cap_url + "/" + agent_id.asString();
-
-    LLSD result = httpAdapter->putAndSuspend(httpRequest, finalUrl, data, httpOpts, httpHeaders);
-
-    LLSD httpResults = result[LLCoreHttpUtil::HttpCoroutineAdapter::HTTP_RESULTS];
-    LLCore::HttpStatus status = LLCoreHttpUtil::HttpCoroutineAdapter::getStatusFromLLSD(httpResults);
-
-    if (!status)
-    {
-        LL_WARNS("AvatarProperties") << "Failed to put agent information " << data << " for id " << agent_id << LL_ENDL;
-        return;
-    }
-
-    LL_DEBUGS("AvatarProperties") << "Agent id: " << agent_id << " Data: " << data << " Result: " << httpResults << LL_ENDL;
-}
-
-LLUUID post_profile_image(std::string cap_url, const LLSD &first_data, std::string path_to_image, LLHandle<LLPanel> *handle)
-{
-    LLCore::HttpRequest::policy_t httpPolicy(LLCore::HttpRequest::DEFAULT_POLICY_ID);
-    LLCoreHttpUtil::HttpCoroutineAdapter::ptr_t
-        httpAdapter(new LLCoreHttpUtil::HttpCoroutineAdapter("post_profile_image_coro", httpPolicy));
-    LLCore::HttpRequest::ptr_t httpRequest(new LLCore::HttpRequest);
-    LLCore::HttpHeaders::ptr_t httpHeaders;
-
-    LLCore::HttpOptions::ptr_t httpOpts(new LLCore::HttpOptions);
-    httpOpts->setFollowRedirects(true);
-    
-    LLSD result = httpAdapter->postAndSuspend(httpRequest, cap_url, first_data, httpOpts, httpHeaders);
-
-    LLSD httpResults = result[LLCoreHttpUtil::HttpCoroutineAdapter::HTTP_RESULTS];
-    LLCore::HttpStatus status = LLCoreHttpUtil::HttpCoroutineAdapter::getStatusFromLLSD(httpResults);
-
-    if (!status)
-    {
-        // todo: notification?
-        LL_WARNS("AvatarProperties") << "Failed to get uploader cap " << status.toString() << LL_ENDL;
-        return LLUUID::null;
-    }
-    if (!result.has("uploader"))
-    {
-        // todo: notification?
-        LL_WARNS("AvatarProperties") << "Failed to get uploader cap, response contains no data." << LL_ENDL;
-        return LLUUID::null;
-    }
-    std::string uploader_cap = result["uploader"].asString();
-    if (uploader_cap.empty())
-    {
-        LL_WARNS("AvatarProperties") << "Failed to get uploader cap, cap invalid." << LL_ENDL;
-        return LLUUID::null;
-    }
-
-    // Upload the image
-
-    LLCore::HttpRequest::ptr_t uploaderhttpRequest(new LLCore::HttpRequest);
-    LLCore::HttpHeaders::ptr_t uploaderhttpHeaders(new LLCore::HttpHeaders);
-    LLCore::HttpOptions::ptr_t uploaderhttpOpts(new LLCore::HttpOptions);
-    S64 length;
-
-    {
-        llifstream instream(path_to_image.c_str(), std::iostream::binary | std::iostream::ate);
-        if (!instream.is_open())
-        {
-            LL_WARNS("AvatarProperties") << "Failed to open file " << path_to_image << LL_ENDL;
-            return LLUUID::null;
-        }
-        length = instream.tellg();
-    }
-
-    uploaderhttpHeaders->append(HTTP_OUT_HEADER_CONTENT_TYPE, "application/jp2"); // optional
-    uploaderhttpHeaders->append(HTTP_OUT_HEADER_CONTENT_LENGTH, llformat("%d", length)); // required!
-    uploaderhttpOpts->setFollowRedirects(true);
-
-    result = httpAdapter->postFileAndSuspend(uploaderhttpRequest, uploader_cap, path_to_image, uploaderhttpOpts, uploaderhttpHeaders);
-
-    httpResults = result[LLCoreHttpUtil::HttpCoroutineAdapter::HTTP_RESULTS];
-    status = LLCoreHttpUtil::HttpCoroutineAdapter::getStatusFromLLSD(httpResults);
-
-    LL_WARNS("AvatarProperties") << result << LL_ENDL;
-
-    if (!status)
-    {
-        LL_WARNS("AvatarProperties") << "Failed to upload image " << status.toString() << LL_ENDL;
-        return LLUUID::null;
-    }
-
-    if (result["state"].asString() != "complete")
-    {
-        if (result.has("message"))
-        {
-            LL_WARNS("AvatarProperties") << "Failed to upload image, state " << result["state"] << " message: " << result["message"] << LL_ENDL;
-        }
-        else
-        {
-            LL_WARNS("AvatarProperties") << "Failed to upload image " << result << LL_ENDL;
-        }
-        return LLUUID::null;
-    }
-
-    return result["new_asset"].asUUID();
-}
-
-enum EProfileImageType
-{
-    PROFILE_IMAGE_SL,
-    PROFILE_IMAGE_FL,
-};
-
->>>>>>> 1b369c7f
 void post_profile_image_coro(std::string cap_url, EProfileImageType type, std::string path_to_image, LLHandle<LLPanel> *handle)
 {
     LLSD data;
@@ -970,53 +651,6 @@
     boost::signals2::connection	mAvatarNameCacheConnection;
 };
 
-<<<<<<< HEAD
-=======
-///----------------------------------------------------------------------------
-/// LLFloaterProfilePermissions
-///----------------------------------------------------------------------------
-
-class LLFloaterProfilePermissions
-    : public LLFloater
-    , public LLFriendObserver
-{
-public:
-    LLFloaterProfilePermissions(LLView * owner, const LLUUID &avatar_id);
-    ~LLFloaterProfilePermissions();
-    BOOL postBuild() override;
-    void onOpen(const LLSD& key) override;
-    void draw() override;
-    void changed(U32 mask) override; // LLFriendObserver
-
-    void onAvatarNameCache(const LLUUID& agent_id, const LLAvatarName& av_name);
-    bool hasUnsavedChanges() { return mHasUnsavedPermChanges; }
-
-    void onApplyRights();
-
-private:
-    void fillRightsData();
-    void rightsConfirmationCallback(const LLSD& notification, const LLSD& response);
-    void confirmModifyRights(bool grant);
-    void onCommitSeeOnlineRights();
-    void onCommitEditRights();
-    void onCancel();
-
-    LLTextBase*         mDescription;
-    LLCheckBoxCtrl*     mOnlineStatus;
-    LLCheckBoxCtrl*     mMapRights;
-    LLCheckBoxCtrl*     mEditObjectRights;
-    LLButton*           mOkBtn;
-    LLButton*           mCancelBtn;
-
-    LLUUID              mAvatarID;
-    F32                 mContextConeOpacity;
-    bool                mHasUnsavedPermChanges;
-    LLHandle<LLView>    mOwnerHandle;
-
-    boost::signals2::connection	mAvatarNameCacheConnection;
-};
-
->>>>>>> 1b369c7f
 LLFloaterProfilePermissions::LLFloaterProfilePermissions(LLView * owner, const LLUUID &avatar_id)
     : LLFloater(LLSD())
     , mAvatarID(avatar_id)
@@ -1083,19 +717,11 @@
         fillRightsData();
     }
 }
-<<<<<<< HEAD
 
 void LLFloaterProfilePermissions::onAvatarNameCache(const LLUUID& agent_id, const LLAvatarName& av_name)
 {
     mAvatarNameCacheConnection.disconnect();
 
-=======
-
-void LLFloaterProfilePermissions::onAvatarNameCache(const LLUUID& agent_id, const LLAvatarName& av_name)
-{
-    mAvatarNameCacheConnection.disconnect();
-
->>>>>>> 1b369c7f
     LLStringUtil::format_map_t args;
     args["[AGENT_NAME]"] = av_name.getDisplayName();
     std::string descritpion = getString("description_string", args);
@@ -1173,7 +799,6 @@
 void LLFloaterProfilePermissions::onCommitEditRights()
 {
     const LLRelationship* buddy_relationship = LLAvatarTracker::instance().getBuddyInfo(mAvatarID);
-<<<<<<< HEAD
 
     if (!buddy_relationship)
     {
@@ -1182,16 +807,6 @@
         return;
     }
 
-=======
-
-    if (!buddy_relationship)
-    {
-        LL_WARNS("ProfilePermissions") << "Trying to modify rights for non-friend avatar. Closing floater." << LL_ENDL;
-        closeFloater();
-        return;
-    }
-
->>>>>>> 1b369c7f
     bool allow_modify_objects = mEditObjectRights->getValue().asBoolean();
 
     // if modify objects checkbox clicked
@@ -1284,14 +899,11 @@
     mCanEditObjectsIcon     = getChild<LLIconCtrl>("can_edit_objects");
     mCantEditObjectsIcon    = getChild<LLIconCtrl>("cant_edit_objects");
 
-<<<<<<< HEAD
     // <FS:Ansariel> Undo LL dumb-down junk
     mStatusText = getChild<LLTextBox>("status");
     childSetVisible("online_status_layout", false);
     // </FS:Ansariel>
 
-=======
->>>>>>> 1b369c7f
     mShowInSearchCombo->setCommitCallback([this](LLUICtrl*, void*) { onShowInSearchCallback(); }, nullptr);
     mGroupList->setDoubleClickCallback([this](LLUICtrl*, S32 x, S32 y, MASK mask) { LLPanelProfileSecondLife::openGroupProfile(); });
     mGroupList->setReturnCallback([this](LLUICtrl*, const LLSD&) { LLPanelProfileSecondLife::openGroupProfile(); });
@@ -1362,12 +974,9 @@
         fillRightsData();
     }
 
-<<<<<<< HEAD
     // <FS:Ansariel> Display agent ID
     getChild<LLUICtrl>("user_key")->setValue(avatar_id.asString());
 
-=======
->>>>>>> 1b369c7f
     mAvatarNameCacheConnection = LLAvatarNameCache::get(getAvatarId(), boost::bind(&LLPanelProfileSecondLife::onAvatarNameCache, this, _1, _2));
 }
 
@@ -1390,7 +999,6 @@
         }
     }
 }
-<<<<<<< HEAD
 
 void LLPanelProfileSecondLife::resetData()
 {
@@ -1425,40 +1033,6 @@
     childSetVisible("partner_layout", FALSE);
 
     childSetVisible("online_status_layout", false); // <FS:Ansariel> Undo LL dumb-down junk
-=======
-
-void LLPanelProfileSecondLife::resetData()
-{
-    resetLoading();
-
-    // Set default image and 1:1 dimensions for it
-    mSecondLifePic->setValue("Generic_Person_Large");
-    mImageId = LLUUID::null;
-
-    LLRect imageRect = mSecondLifePicLayout->getRect();
-    mSecondLifePicLayout->reshape(imageRect.getHeight(), imageRect.getHeight());
-
-    setDescriptionText(LLStringUtil::null);
-    mGroups.clear();
-    mGroupList->setGroups(mGroups);
-
-    bool own_profile = getSelfProfile();
-    mCanSeeOnlineIcon->setVisible(false);
-    mCantSeeOnlineIcon->setVisible(!own_profile);
-    mCanSeeOnMapIcon->setVisible(false);
-    mCantSeeOnMapIcon->setVisible(!own_profile);
-    mCanEditObjectsIcon->setVisible(false);
-    mCantEditObjectsIcon->setVisible(!own_profile);
-
-    mCanSeeOnlineIcon->setEnabled(false);
-    mCantSeeOnlineIcon->setEnabled(false);
-    mCanSeeOnMapIcon->setEnabled(false);
-    mCantSeeOnMapIcon->setEnabled(false);
-    mCanEditObjectsIcon->setEnabled(false);
-    mCantEditObjectsIcon->setEnabled(false);
-
-    childSetVisible("partner_layout", FALSE);
->>>>>>> 1b369c7f
 }
 
 void LLPanelProfileSecondLife::processProfileProperties(const LLAvatarData* avatar_data)
@@ -1665,7 +1239,6 @@
     args["[ACCTTYPE]"] = LLAvatarPropertiesProcessor::accountType(avatar_data);
     args["[PAYMENTINFO]"] = LLAvatarPropertiesProcessor::paymentInfo(avatar_data);
 
-<<<<<<< HEAD
     // <FS:Ansariel> FSData support
     args["[FIRESTORM]"] = "";
     args["[FSSUPP]"] = "";
@@ -1723,8 +1296,6 @@
     }
     // </FS:Ansariel>
 
-=======
->>>>>>> 1b369c7f
     std::string caption_text = getString("CaptionTextAcctInfo", args);
     getChild<LLUICtrl>("account_info")->setValue(caption_text);
 }
@@ -1877,7 +1448,6 @@
         bool perm_granted = relationship->isRightGrantedFrom(LLRelationship::GRANT_ONLINE_STATUS);
         processOnlineStatus(true, perm_granted, online);
     }
-<<<<<<< HEAD
     // <FS:Ansariel> Undo LL dumb-down junk
     //else
     //{
@@ -1886,19 +1456,10 @@
     //    childSetVisible("offline_layout", false);
     //}
     // </FS:Ansariel>
-=======
-    else
-    {
-        childSetVisible("frind_layout", false);
-        childSetVisible("online_layout", false);
-        childSetVisible("offline_layout", false);
-    }
->>>>>>> 1b369c7f
 }
 
 void LLPanelProfileSecondLife::processOnlineStatus(bool is_friend, bool show_online, bool online)
 {
-<<<<<<< HEAD
     // <FS:Ansariel> Undo LL dumb-down junk
     //childSetVisible("frind_layout", is_friend);
     //childSetVisible("online_layout", online && show_online);
@@ -1912,11 +1473,6 @@
         LLUIColorTable::instance().getColor("StatusUserOnline") :
         LLUIColorTable::instance().getColor("StatusUserOffline"));
     // </FS:Ansariel>
-=======
-    childSetVisible("frind_layout", is_friend);
-    childSetVisible("online_layout", online && show_online);
-    childSetVisible("offline_layout", !online && show_online);
->>>>>>> 1b369c7f
 }
 
 void LLPanelProfileSecondLife::setLoaded()
@@ -1990,10 +1546,6 @@
         return;
     }
 
-<<<<<<< HEAD
-    LLPanelProfileSecondLife* panel = static_cast<LLPanelProfileSecondLife*>(mHandle->get());
-    panel->setProfileImageUploading(true);
-=======
     switch (mType)
     {
     case PROFILE_IMAGE_SL:
@@ -2009,7 +1561,6 @@
         }
         break;
     }
->>>>>>> 1b369c7f
 
     LLCoros::instance().launch("postAgentUserImageCoro",
         boost::bind(post_profile_image_coro, cap_url, mType, temp_file, mHandle));
@@ -2165,7 +1716,6 @@
     }
     else if (item_name == "can_show_on_map")
     {
-<<<<<<< HEAD
         // <FS:Ansariel> RLVa
         //return (LLAvatarTracker::instance().isBuddyOnline(agent_id) && is_agent_mappable(agent_id))
         //|| gAgent.isGodlike();
@@ -2173,11 +1723,6 @@
         || gAgent.isGodlike()) && !gRlvHandler.hasBehaviour(RLV_BHVR_SHOWWORLDMAP);
         // </FS:Ansariel>
    }
-=======
-        return (LLAvatarTracker::instance().isBuddyOnline(agent_id) && is_agent_mappable(agent_id))
-        || gAgent.isGodlike();
-    }
->>>>>>> 1b369c7f
     else if (item_name == "toggle_block_agent")
     {
         return LLAvatarActions::canBlock(agent_id);
@@ -2711,10 +2256,7 @@
 void LLPanelProfileFirstLife::setProfileImageUploaded(const LLUUID &image_asset_id)
 {
     mPicture->setValue(image_asset_id);
-<<<<<<< HEAD
-=======
     mImageId = image_asset_id;
->>>>>>> 1b369c7f
     setProfileImageUploading(false);
 }
 
@@ -2729,15 +2271,12 @@
 void LLPanelProfileFirstLife::onUploadPhoto()
 {
     (new LLProfileImagePicker(PROFILE_IMAGE_FL, new LLHandle<LLPanel>(getHandle())))->getFile();
-<<<<<<< HEAD
-=======
 
     LLFloater* floaterp = mFloaterTexturePickerHandle.get();
     if (floaterp)
     {
         floaterp->closeFloater();
     }
->>>>>>> 1b369c7f
 }
 
 void LLPanelProfileFirstLife::onChangePhoto()
@@ -2808,15 +2347,12 @@
 void LLPanelProfileFirstLife::onRemovePhoto()
 {
     onCommitPhoto(LLUUID::null);
-<<<<<<< HEAD
-=======
 
     LLFloater* floaterp = mFloaterTexturePickerHandle.get();
     if (floaterp)
     {
         floaterp->closeFloater();
     }
->>>>>>> 1b369c7f
 }
 
 void LLPanelProfileFirstLife::onCommitPhoto(const LLUUID& id)
@@ -2915,10 +2451,7 @@
 {
     mDescriptionEdit->setValue(LLStringUtil::null);
     mPicture->setValue("Generic_Person_Large");
-<<<<<<< HEAD
-=======
     mImageId = LLUUID::null;
->>>>>>> 1b369c7f
 
     mUploadPhoto->setVisible(getSelfProfile());
     mChangePhoto->setVisible(getSelfProfile());
