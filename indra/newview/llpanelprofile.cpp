/**
* @file llpanelprofile.cpp
* @brief Profile panel implementation
*
* $LicenseInfo:firstyear=2009&license=viewerlgpl$
* Second Life Viewer Source Code
* Copyright (C) 2010, Linden Research, Inc.
*
* This library is free software; you can redistribute it and/or
* modify it under the terms of the GNU Lesser General Public
* License as published by the Free Software Foundation;
* version 2.1 of the License only.
*
* This library is distributed in the hope that it will be useful,
* but WITHOUT ANY WARRANTY; without even the implied warranty of
* MERCHANTABILITY or FITNESS FOR A PARTICULAR PURPOSE.  See the GNU
* Lesser General Public License for more details.
*
* You should have received a copy of the GNU Lesser General Public
* License along with this library; if not, write to the Free Software
* Foundation, Inc., 51 Franklin Street, Fifth Floor, Boston, MA  02110-1301  USA
*
* Linden Research, Inc., 945 Battery Street, San Francisco, CA  94111  USA
* $/LicenseInfo$
*/

#include "llviewerprecompiledheaders.h"
#include "llpanelprofile.h"

// Common
#include "llavatarnamecache.h"
#include "llsdutil.h"
#include "llslurl.h"
#include "lldateutil.h" //ageFromDate

// UI
#include "llavatariconctrl.h"
#include "llclipboard.h"
#include "llcheckboxctrl.h"
#include "llcombobox.h"
#include "lllineeditor.h"
#include "llloadingindicator.h"
#include "llmenubutton.h"
#include "lltabcontainer.h"
#include "lltextbox.h"
#include "lltexteditor.h"
#include "lltexturectrl.h"
#include "lltoggleablemenu.h"
#include "llgrouplist.h"
#include "llurlaction.h"

// Image
#include "llimagej2c.h"

// Newview
#include "llagent.h" //gAgent
#include "llagentpicksinfo.h"
#include "llavataractions.h"
#include "llavatarpropertiesprocessor.h"
#include "llcallingcard.h"
#include "llcommandhandler.h"
#include "llfloaterreg.h"
#include "llfilepicker.h"
#include "llfirstuse.h"
#include "llgroupactions.h"
#include "lllogchat.h"
#include "llmutelist.h"
#include "llnotificationsutil.h"
#include "llpanelblockedlist.h"
#include "llpanelprofileclassifieds.h"
#include "llpanelprofilepicks.h"
#include "lltrans.h"
#include "llviewercontrol.h"
#include "llviewermenu.h" //is_agent_mappable
#include "llviewermenufile.h"
#include "llviewertexturelist.h"
#include "llvoiceclient.h"
#include "llweb.h"

<<<<<<< HEAD
#include "fsdata.h"
#include "llviewermenu.h"

static LLPanelInjector<LLPanelProfileSecondLife> t_panel_profile_secondlife("panel_profile_secondlife");
static LLPanelInjector<LLPanelProfileWeb> t_panel_web("panel_profile_web");
static LLPanelInjector<LLPanelProfilePicks> t_panel_picks("panel_profile_picks");
static LLPanelInjector<LLPanelProfileFirstLife> t_panel_firstlife("panel_profile_firstlife");
static LLPanelInjector<LLPanelProfileNotes> t_panel_notes("panel_profile_notes");
static LLPanelInjector<LLPanelProfile>          t_panel_profile("panel_profile");

static const std::string PANEL_SECONDLIFE   = "panel_profile_secondlife";
static const std::string PANEL_WEB          = "panel_profile_web";
static const std::string PANEL_PICKS        = "panel_profile_picks";
static const std::string PANEL_CLASSIFIEDS  = "panel_profile_classifieds";
static const std::string PANEL_FIRSTLIFE    = "panel_profile_firstlife";
static const std::string PANEL_NOTES        = "panel_profile_notes";
static const std::string PANEL_PROFILE_VIEW = "panel_profile_view";

static const std::string PROFILE_PROPERTIES_CAP = "AgentProfile";
static const std::string PROFILE_IMAGE_UPLOAD_CAP = "UploadAgentProfileImage";


//////////////////////////////////////////////////////////////////////////

void request_avatar_properties_coro(std::string cap_url, LLUUID agent_id)
{
    LLCore::HttpRequest::policy_t httpPolicy(LLCore::HttpRequest::DEFAULT_POLICY_ID);
    LLCoreHttpUtil::HttpCoroutineAdapter::ptr_t
        httpAdapter(new LLCoreHttpUtil::HttpCoroutineAdapter("request_avatar_properties_coro", httpPolicy));
    LLCore::HttpRequest::ptr_t httpRequest(new LLCore::HttpRequest);
    LLCore::HttpHeaders::ptr_t httpHeaders;

    LLCore::HttpOptions::ptr_t httpOpts(new LLCore::HttpOptions);
    httpOpts->setFollowRedirects(true);

    std::string finalUrl = cap_url + "/" + agent_id.asString();

    LLSD result = httpAdapter->getAndSuspend(httpRequest, finalUrl, httpOpts, httpHeaders);

    LLSD httpResults = result[LLCoreHttpUtil::HttpCoroutineAdapter::HTTP_RESULTS];
    LLCore::HttpStatus status = LLCoreHttpUtil::HttpCoroutineAdapter::getStatusFromLLSD(httpResults);

    LL_DEBUGS("AvatarProperties") << "Agent id: " << agent_id << " Result: " << httpResults << LL_ENDL;

    if (!status
        || !result.has("id")
        || agent_id != result["id"].asUUID())
    {
        LL_WARNS("AvatarProperties") << "Failed to get agent information for id " << agent_id << LL_ENDL;
        return;
    }

    LLFloater* floater_profile = LLFloaterReg::findInstance("profile", LLSD().with("id", agent_id));
    if (!floater_profile)
    {
        // floater is dead, so panels are dead as well
        return;
    }

    LLPanel *panel = floater_profile->findChild<LLPanel>(PANEL_PROFILE_VIEW, TRUE);
    LLPanelProfile *panel_profile = dynamic_cast<LLPanelProfile*>(panel);
    if (!panel_profile)
    {
        LL_WARNS() << PANEL_PROFILE_VIEW << " not found" << LL_ENDL;
        return;
    }


    // Avatar Data

    LLAvatarData *avatar_data = &panel_profile->mAvatarData;
    std::string birth_date;

    avatar_data->agent_id = agent_id;
    avatar_data->avatar_id = agent_id;
    avatar_data->image_id = result["sl_image_id"].asUUID();
    avatar_data->fl_image_id = result["fl_image_id"].asUUID();
    avatar_data->partner_id = result["partner_id"].asUUID();
    avatar_data->about_text = result["sl_about_text"].asString();
    avatar_data->fl_about_text = result["fl_about_text"].asString();
    avatar_data->born_on = result["member_since"].asDate();
    avatar_data->profile_url = getProfileURL(agent_id.asString());

    avatar_data->flags = 0;

    if (result["online"].asBoolean())
    {
        avatar_data->flags |= AVATAR_ONLINE;
    }
    if (result["allow_publish"].asBoolean())
    {
        avatar_data->flags |= AVATAR_ALLOW_PUBLISH;
    }

    avatar_data->caption_index = 0;
    if (result.has("charter_member")) // won't be present if "caption" is set
    {
        avatar_data->caption_index = result["charter_member"].asInteger();
    }
    else if (result.has("caption"))
    {
        avatar_data->caption_text = result["caption"].asString();
    }

    panel = floater_profile->findChild<LLPanel>(PANEL_SECONDLIFE, TRUE);
    LLPanelProfileSecondLife *panel_sl = dynamic_cast<LLPanelProfileSecondLife*>(panel);
    if (panel_sl)
    {
        panel_sl->processProfileProperties(avatar_data);
    }

    panel = floater_profile->findChild<LLPanel>(PANEL_WEB, TRUE);
    LLPanelProfileWeb *panel_web = dynamic_cast<LLPanelProfileWeb*>(panel);
    if (panel_web)
    {
        panel_web->setLoaded();
    }

    panel = floater_profile->findChild<LLPanel>(PANEL_FIRSTLIFE, TRUE);
    LLPanelProfileFirstLife *panel_first = dynamic_cast<LLPanelProfileFirstLife*>(panel);
    if (panel_first)
    {
        panel_first->processProperties(avatar_data);
    }

    // Picks

    LLSD picks_array = result["picks"];
    LLAvatarPicks avatar_picks;
    avatar_picks.agent_id = agent_id; // Not in use?
    avatar_picks.target_id = agent_id;

    for (LLSD::array_const_iterator it = picks_array.beginArray(); it != picks_array.endArray(); ++it)
    {
        const LLSD& pick_data = *it;
        avatar_picks.picks_list.emplace_back(pick_data["id"].asUUID(), pick_data["name"].asString());
    }

    panel = floater_profile->findChild<LLPanel>(PANEL_PICKS, TRUE);
    LLPanelProfilePicks *panel_picks = dynamic_cast<LLPanelProfilePicks*>(panel);
    if (panel_picks)
    {
        // Refresh pick limit before processing
        LLAgentPicksInfo::getInstance()->onServerRespond(&avatar_picks);
        panel_picks->processProperties(&avatar_picks);
    }

    // Groups

    LLSD groups_array = result["groups"];
    LLAvatarGroups avatar_groups;
    avatar_groups.agent_id = agent_id; // Not in use?
    avatar_groups.avatar_id = agent_id; // target_id

    for (LLSD::array_const_iterator it = groups_array.beginArray(); it != groups_array.endArray(); ++it)
    {
        const LLSD& group_info = *it;
        LLAvatarGroups::LLGroupData group_data;
        group_data.group_powers = 0; // Not in use?
        group_data.group_title = group_info["name"].asString(); // Missing data, not in use?
        group_data.group_id = group_info["id"].asUUID();
        group_data.group_name = group_info["name"].asString();
        group_data.group_insignia_id = group_info["image_id"].asUUID();

        avatar_groups.group_list.push_back(group_data);
    }

    if (panel_sl)
    {
        panel_sl->processGroupProperties(&avatar_groups);
    }

    // Notes
    LLAvatarNotes avatar_notes;

    avatar_notes.agent_id = agent_id;
    avatar_notes.target_id = agent_id;
    avatar_notes.notes = result["notes"].asString();

    panel = floater_profile->findChild<LLPanel>(PANEL_NOTES, TRUE);
    LLPanelProfileNotes *panel_notes = dynamic_cast<LLPanelProfileNotes*>(panel);
    if (panel_notes)
    {
        panel_notes->processProperties(&avatar_notes);
    }
    if (panel_sl)
    {
        panel_sl->processNotesProperties(&avatar_notes);
    }
}

//TODO: changes take two minutes to propagate!
// Add some storage that holds updated data for two minutes
// for new instances to reuse the data
// Profile data is only relevant to won avatar, but notes
// are for everybody
void put_avatar_properties_coro(std::string cap_url, LLUUID agent_id, LLSD data)
{
    LLCore::HttpRequest::policy_t httpPolicy(LLCore::HttpRequest::DEFAULT_POLICY_ID);
    LLCoreHttpUtil::HttpCoroutineAdapter::ptr_t
        httpAdapter(new LLCoreHttpUtil::HttpCoroutineAdapter("put_avatar_properties_coro", httpPolicy));
    LLCore::HttpRequest::ptr_t httpRequest(new LLCore::HttpRequest);
    LLCore::HttpHeaders::ptr_t httpHeaders;

    LLCore::HttpOptions::ptr_t httpOpts(new LLCore::HttpOptions);
    httpOpts->setFollowRedirects(true);

    std::string finalUrl = cap_url + "/" + agent_id.asString();

    LLSD result = httpAdapter->putAndSuspend(httpRequest, finalUrl, data, httpOpts, httpHeaders);

    LLSD httpResults = result[LLCoreHttpUtil::HttpCoroutineAdapter::HTTP_RESULTS];
    LLCore::HttpStatus status = LLCoreHttpUtil::HttpCoroutineAdapter::getStatusFromLLSD(httpResults);

    if (!status)
    {
        LL_WARNS("AvatarProperties") << "Failed to put agent information " << data << " for id " << agent_id << LL_ENDL;
        return;
    }

    LL_DEBUGS("AvatarProperties") << "Agent id: " << agent_id << " Data: " << data << " Result: " << httpResults << LL_ENDL;
}

LLUUID post_profile_image(std::string cap_url, const LLSD &first_data, std::string path_to_image, LLHandle<LLPanel> *handle)
{
    LLCore::HttpRequest::policy_t httpPolicy(LLCore::HttpRequest::DEFAULT_POLICY_ID);
    LLCoreHttpUtil::HttpCoroutineAdapter::ptr_t
        httpAdapter(new LLCoreHttpUtil::HttpCoroutineAdapter("post_profile_image_coro", httpPolicy));
    LLCore::HttpRequest::ptr_t httpRequest(new LLCore::HttpRequest);
    LLCore::HttpHeaders::ptr_t httpHeaders;

    LLCore::HttpOptions::ptr_t httpOpts(new LLCore::HttpOptions);
    httpOpts->setFollowRedirects(true);
    
    LLSD result = httpAdapter->postAndSuspend(httpRequest, cap_url, first_data, httpOpts, httpHeaders);

    LLSD httpResults = result[LLCoreHttpUtil::HttpCoroutineAdapter::HTTP_RESULTS];
    LLCore::HttpStatus status = LLCoreHttpUtil::HttpCoroutineAdapter::getStatusFromLLSD(httpResults);

    if (!status)
    {
        // todo: notification?
        LL_WARNS("AvatarProperties") << "Failed to get uploader cap " << status.toString() << LL_ENDL;
        return LLUUID::null;
    }
    if (!result.has("uploader"))
    {
        // todo: notification?
        LL_WARNS("AvatarProperties") << "Failed to get uploader cap, response contains no data." << LL_ENDL;
        return LLUUID::null;
    }
    std::string uploader_cap = result["uploader"].asString();
    if (uploader_cap.empty())
    {
        LL_WARNS("AvatarProperties") << "Failed to get uploader cap, cap invalid." << LL_ENDL;
        return LLUUID::null;
    }

    // Upload the image

    LLCore::HttpRequest::ptr_t uploaderhttpRequest(new LLCore::HttpRequest);
    LLCore::HttpHeaders::ptr_t uploaderhttpHeaders(new LLCore::HttpHeaders);
    LLCore::HttpOptions::ptr_t uploaderhttpOpts(new LLCore::HttpOptions);
    S64 length;

    {
        llifstream instream(path_to_image.c_str(), std::iostream::binary | std::iostream::ate);
        if (!instream.is_open())
        {
            LL_WARNS("AvatarProperties") << "Failed to open file " << path_to_image << LL_ENDL;
            return LLUUID::null;
        }
        length = instream.tellg();
    }

    uploaderhttpHeaders->append(HTTP_OUT_HEADER_CONTENT_TYPE, "application/jp2"); // optional
    uploaderhttpHeaders->append(HTTP_OUT_HEADER_CONTENT_LENGTH, llformat("%d", length)); // required!
    uploaderhttpOpts->setFollowRedirects(true);

    result = httpAdapter->postFileAndSuspend(uploaderhttpRequest, uploader_cap, path_to_image, uploaderhttpOpts, uploaderhttpHeaders);

    httpResults = result[LLCoreHttpUtil::HttpCoroutineAdapter::HTTP_RESULTS];
    status = LLCoreHttpUtil::HttpCoroutineAdapter::getStatusFromLLSD(httpResults);

    LL_WARNS("AvatarProperties") << result << LL_ENDL;

    if (!status)
    {
        LL_WARNS("AvatarProperties") << "Failed to upload image " << status.toString() << LL_ENDL;
        return LLUUID::null;
    }

    if (result["state"].asString() != "complete")
    {
        if (result.has("message"))
        {
            LL_WARNS("AvatarProperties") << "Failed to upload image, state " << result["state"] << " message: " << result["message"] << LL_ENDL;
        }
        else
        {
            LL_WARNS("AvatarProperties") << "Failed to upload image " << result << LL_ENDL;
        }
        return LLUUID::null;
    }

    return result["new_asset"].asUUID();
}

enum EProfileImageType
{
    PROFILE_IMAGE_SL,
    PROFILE_IMAGE_FL,
};

=======

static LLPanelInjector<LLPanelProfileSecondLife> t_panel_profile_secondlife("panel_profile_secondlife");
static LLPanelInjector<LLPanelProfileWeb> t_panel_web("panel_profile_web");
static LLPanelInjector<LLPanelProfilePicks> t_panel_picks("panel_profile_picks");
static LLPanelInjector<LLPanelProfileFirstLife> t_panel_firstlife("panel_profile_firstlife");
static LLPanelInjector<LLPanelProfileNotes> t_panel_notes("panel_profile_notes");
static LLPanelInjector<LLPanelProfile>          t_panel_profile("panel_profile");

static const std::string PANEL_SECONDLIFE   = "panel_profile_secondlife";
static const std::string PANEL_WEB          = "panel_profile_web";
static const std::string PANEL_PICKS        = "panel_profile_picks";
static const std::string PANEL_CLASSIFIEDS  = "panel_profile_classifieds";
static const std::string PANEL_FIRSTLIFE    = "panel_profile_firstlife";
static const std::string PANEL_NOTES        = "panel_profile_notes";
static const std::string PANEL_PROFILE_VIEW = "panel_profile_view";

static const std::string PROFILE_PROPERTIES_CAP = "AgentProfile";
static const std::string PROFILE_IMAGE_UPLOAD_CAP = "UploadAgentProfileImage";


//////////////////////////////////////////////////////////////////////////

void request_avatar_properties_coro(std::string cap_url, LLUUID agent_id)
{
    LLCore::HttpRequest::policy_t httpPolicy(LLCore::HttpRequest::DEFAULT_POLICY_ID);
    LLCoreHttpUtil::HttpCoroutineAdapter::ptr_t
        httpAdapter(new LLCoreHttpUtil::HttpCoroutineAdapter("request_avatar_properties_coro", httpPolicy));
    LLCore::HttpRequest::ptr_t httpRequest(new LLCore::HttpRequest);
    LLCore::HttpHeaders::ptr_t httpHeaders;

    LLCore::HttpOptions::ptr_t httpOpts(new LLCore::HttpOptions);
    httpOpts->setFollowRedirects(true);

    std::string finalUrl = cap_url + "/" + agent_id.asString();

    LLSD result = httpAdapter->getAndSuspend(httpRequest, finalUrl, httpOpts, httpHeaders);

    LLSD httpResults = result[LLCoreHttpUtil::HttpCoroutineAdapter::HTTP_RESULTS];
    LLCore::HttpStatus status = LLCoreHttpUtil::HttpCoroutineAdapter::getStatusFromLLSD(httpResults);

    LL_DEBUGS("AvatarProperties") << "Agent id: " << agent_id << " Result: " << httpResults << LL_ENDL;

    if (!status
        || !result.has("id")
        || agent_id != result["id"].asUUID())
    {
        LL_WARNS("AvatarProperties") << "Failed to get agent information for id " << agent_id << LL_ENDL;
        return;
    }

    LLFloater* floater_profile = LLFloaterReg::findInstance("profile", LLSD().with("id", agent_id));
    if (!floater_profile)
    {
        // floater is dead, so panels are dead as well
        return;
    }

    LLPanel *panel = floater_profile->findChild<LLPanel>(PANEL_PROFILE_VIEW, TRUE);
    LLPanelProfile *panel_profile = dynamic_cast<LLPanelProfile*>(panel);
    if (!panel_profile)
    {
        LL_WARNS() << PANEL_PROFILE_VIEW << " not found" << LL_ENDL;
        return;
    }


    // Avatar Data

    LLAvatarData *avatar_data = &panel_profile->mAvatarData;
    std::string birth_date;

    avatar_data->agent_id = agent_id;
    avatar_data->avatar_id = agent_id;
    avatar_data->image_id = result["sl_image_id"].asUUID();
    avatar_data->fl_image_id = result["fl_image_id"].asUUID();
    avatar_data->partner_id = result["partner_id"].asUUID();
    avatar_data->about_text = result["sl_about_text"].asString();
    avatar_data->fl_about_text = result["fl_about_text"].asString();
    avatar_data->born_on = result["member_since"].asDate();
    avatar_data->profile_url = getProfileURL(agent_id.asString());

    avatar_data->flags = 0;

    if (result["online"].asBoolean())
    {
        avatar_data->flags |= AVATAR_ONLINE;
    }
    if (result["allow_publish"].asBoolean())
    {
        avatar_data->flags |= AVATAR_ALLOW_PUBLISH;
    }

    avatar_data->caption_index = 0;
    if (result.has("charter_member")) // won't be present if "caption" is set
    {
        avatar_data->caption_index = result["charter_member"].asInteger();
    }
    else if (result.has("caption"))
    {
        avatar_data->caption_text = result["caption"].asString();
    }

    panel = floater_profile->findChild<LLPanel>(PANEL_SECONDLIFE, TRUE);
    LLPanelProfileSecondLife *panel_sl = dynamic_cast<LLPanelProfileSecondLife*>(panel);
    if (panel_sl)
    {
        panel_sl->processProfileProperties(avatar_data);
    }

    panel = floater_profile->findChild<LLPanel>(PANEL_WEB, TRUE);
    LLPanelProfileWeb *panel_web = dynamic_cast<LLPanelProfileWeb*>(panel);
    if (panel_web)
    {
        panel_web->setLoaded();
    }

    panel = floater_profile->findChild<LLPanel>(PANEL_FIRSTLIFE, TRUE);
    LLPanelProfileFirstLife *panel_first = dynamic_cast<LLPanelProfileFirstLife*>(panel);
    if (panel_first)
    {
        panel_first->processProperties(avatar_data);
    }

    // Picks

    LLSD picks_array = result["picks"];
    LLAvatarPicks avatar_picks;
    avatar_picks.agent_id = agent_id; // Not in use?
    avatar_picks.target_id = agent_id;

    for (LLSD::array_const_iterator it = picks_array.beginArray(); it != picks_array.endArray(); ++it)
    {
        const LLSD& pick_data = *it;
        avatar_picks.picks_list.emplace_back(pick_data["id"].asUUID(), pick_data["name"].asString());
    }

    panel = floater_profile->findChild<LLPanel>(PANEL_PICKS, TRUE);
    LLPanelProfilePicks *panel_picks = dynamic_cast<LLPanelProfilePicks*>(panel);
    if (panel_picks)
    {
        // Refresh pick limit before processing
        LLAgentPicksInfo::getInstance()->onServerRespond(&avatar_picks);
        panel_picks->processProperties(&avatar_picks);
    }

    // Groups

    LLSD groups_array = result["groups"];
    LLAvatarGroups avatar_groups;
    avatar_groups.agent_id = agent_id; // Not in use?
    avatar_groups.avatar_id = agent_id; // target_id

    for (LLSD::array_const_iterator it = groups_array.beginArray(); it != groups_array.endArray(); ++it)
    {
        const LLSD& group_info = *it;
        LLAvatarGroups::LLGroupData group_data;
        group_data.group_powers = 0; // Not in use?
        group_data.group_title = group_info["name"].asString(); // Missing data, not in use?
        group_data.group_id = group_info["id"].asUUID();
        group_data.group_name = group_info["name"].asString();
        group_data.group_insignia_id = group_info["image_id"].asUUID();

        avatar_groups.group_list.push_back(group_data);
    }

    if (panel_sl)
    {
        panel_sl->processGroupProperties(&avatar_groups);
    }

    // Notes
    LLAvatarNotes avatar_notes;

    avatar_notes.agent_id = agent_id;
    avatar_notes.target_id = agent_id;
    avatar_notes.notes = result["notes"].asString();

    panel = floater_profile->findChild<LLPanel>(PANEL_NOTES, TRUE);
    LLPanelProfileNotes *panel_notes = dynamic_cast<LLPanelProfileNotes*>(panel);
    if (panel_notes)
    {
        panel_notes->processProperties(&avatar_notes);
    }
    if (panel_sl)
    {
        panel_sl->processNotesProperties(&avatar_notes);
    }
}

//TODO: changes take two minutes to propagate!
// Add some storage that holds updated data for two minutes
// for new instances to reuse the data
// Profile data is only relevant to won avatar, but notes
// are for everybody
void put_avatar_properties_coro(std::string cap_url, LLUUID agent_id, LLSD data)
{
    LLCore::HttpRequest::policy_t httpPolicy(LLCore::HttpRequest::DEFAULT_POLICY_ID);
    LLCoreHttpUtil::HttpCoroutineAdapter::ptr_t
        httpAdapter(new LLCoreHttpUtil::HttpCoroutineAdapter("put_avatar_properties_coro", httpPolicy));
    LLCore::HttpRequest::ptr_t httpRequest(new LLCore::HttpRequest);
    LLCore::HttpHeaders::ptr_t httpHeaders;

    LLCore::HttpOptions::ptr_t httpOpts(new LLCore::HttpOptions);
    httpOpts->setFollowRedirects(true);

    std::string finalUrl = cap_url + "/" + agent_id.asString();

    LLSD result = httpAdapter->putAndSuspend(httpRequest, finalUrl, data, httpOpts, httpHeaders);

    LLSD httpResults = result[LLCoreHttpUtil::HttpCoroutineAdapter::HTTP_RESULTS];
    LLCore::HttpStatus status = LLCoreHttpUtil::HttpCoroutineAdapter::getStatusFromLLSD(httpResults);

    if (!status)
    {
        LL_WARNS("AvatarProperties") << "Failed to put agent information " << data << " for id " << agent_id << LL_ENDL;
        return;
    }

    LL_DEBUGS("AvatarProperties") << "Agent id: " << agent_id << " Data: " << data << " Result: " << httpResults << LL_ENDL;
}

LLUUID post_profile_image(std::string cap_url, const LLSD &first_data, std::string path_to_image, LLHandle<LLPanel> *handle)
{
    LLCore::HttpRequest::policy_t httpPolicy(LLCore::HttpRequest::DEFAULT_POLICY_ID);
    LLCoreHttpUtil::HttpCoroutineAdapter::ptr_t
        httpAdapter(new LLCoreHttpUtil::HttpCoroutineAdapter("post_profile_image_coro", httpPolicy));
    LLCore::HttpRequest::ptr_t httpRequest(new LLCore::HttpRequest);
    LLCore::HttpHeaders::ptr_t httpHeaders;

    LLCore::HttpOptions::ptr_t httpOpts(new LLCore::HttpOptions);
    httpOpts->setFollowRedirects(true);
    
    LLSD result = httpAdapter->postAndSuspend(httpRequest, cap_url, first_data, httpOpts, httpHeaders);

    LLSD httpResults = result[LLCoreHttpUtil::HttpCoroutineAdapter::HTTP_RESULTS];
    LLCore::HttpStatus status = LLCoreHttpUtil::HttpCoroutineAdapter::getStatusFromLLSD(httpResults);

    if (!status)
    {
        // todo: notification?
        LL_WARNS("AvatarProperties") << "Failed to get uploader cap " << status.toString() << LL_ENDL;
        return LLUUID::null;
    }
    if (!result.has("uploader"))
    {
        // todo: notification?
        LL_WARNS("AvatarProperties") << "Failed to get uploader cap, response contains no data." << LL_ENDL;
        return LLUUID::null;
    }
    std::string uploader_cap = result["uploader"].asString();
    if (uploader_cap.empty())
    {
        LL_WARNS("AvatarProperties") << "Failed to get uploader cap, cap invalid." << LL_ENDL;
        return LLUUID::null;
    }

    // Upload the image

    LLCore::HttpRequest::ptr_t uploaderhttpRequest(new LLCore::HttpRequest);
    LLCore::HttpHeaders::ptr_t uploaderhttpHeaders(new LLCore::HttpHeaders);
    LLCore::HttpOptions::ptr_t uploaderhttpOpts(new LLCore::HttpOptions);
    S64 length;

    {
        llifstream instream(path_to_image.c_str(), std::iostream::binary | std::iostream::ate);
        if (!instream.is_open())
        {
            LL_WARNS("AvatarProperties") << "Failed to open file " << path_to_image << LL_ENDL;
            return LLUUID::null;
        }
        length = instream.tellg();
    }

    uploaderhttpHeaders->append(HTTP_OUT_HEADER_CONTENT_TYPE, "application/jp2"); // optional
    uploaderhttpHeaders->append(HTTP_OUT_HEADER_CONTENT_LENGTH, llformat("%d", length)); // required!
    uploaderhttpOpts->setFollowRedirects(true);

    result = httpAdapter->postFileAndSuspend(uploaderhttpRequest, uploader_cap, path_to_image, uploaderhttpOpts, uploaderhttpHeaders);

    httpResults = result[LLCoreHttpUtil::HttpCoroutineAdapter::HTTP_RESULTS];
    status = LLCoreHttpUtil::HttpCoroutineAdapter::getStatusFromLLSD(httpResults);

    LL_WARNS("AvatarProperties") << result << LL_ENDL;

    if (!status)
    {
        LL_WARNS("AvatarProperties") << "Failed to upload image " << status.toString() << LL_ENDL;
        return LLUUID::null;
    }

    if (result["state"].asString() != "complete")
    {
        if (result.has("message"))
        {
            LL_WARNS("AvatarProperties") << "Failed to upload image, state " << result["state"] << " message: " << result["message"] << LL_ENDL;
        }
        else
        {
            LL_WARNS("AvatarProperties") << "Failed to upload image " << result << LL_ENDL;
        }
        return LLUUID::null;
    }

    return result["new_asset"].asUUID();
}

enum EProfileImageType
{
    PROFILE_IMAGE_SL,
    PROFILE_IMAGE_FL,
};

>>>>>>> 2ed40188
void post_profile_image_coro(std::string cap_url, EProfileImageType type, std::string path_to_image, LLHandle<LLPanel> *handle)
{
    LLSD data;
    switch (type)
    {
    case PROFILE_IMAGE_SL:
        data["profile-image-asset"] = "sl_image_id";
        break;
    case PROFILE_IMAGE_FL:
        data["profile-image-asset"] = "fl_image_id";
        break;
    }

    LLUUID result = post_profile_image(cap_url, data, path_to_image, handle);

    // reset loading indicator
    if (!handle->isDead())
    {
        switch (type)
        {
        case PROFILE_IMAGE_SL:
            {
                LLPanelProfileSecondLife* panel = static_cast<LLPanelProfileSecondLife*>(handle->get());
                if (result.notNull())
                {
                    panel->setProfileImageUploaded(result);
                }
                else
                {
                    // failure, just stop progress indicator
                    panel->setProfileImageUploading(false);
                }
                break;
            }
        case PROFILE_IMAGE_FL:
            {
                LLPanelProfileFirstLife* panel = static_cast<LLPanelProfileFirstLife*>(handle->get());
                if (result.notNull())
                {
                    panel->setProfileImageUploaded(result);
                }
                else
                {
                    // failure, just stop progress indicator
                    panel->setProfileImageUploading(false);
                }
                break;
            }
        }
    }

    // Cleanup
    LLFile::remove(path_to_image);
    delete handle;
}

//////////////////////////////////////////////////////////////////////////
// LLProfileHandler

class LLProfileHandler : public LLCommandHandler
{
public:
	// requires trusted browser to trigger
	LLProfileHandler() : LLCommandHandler("profile", UNTRUSTED_THROTTLE) { }

	bool handle(const LLSD& params, const LLSD& query_map,
		LLMediaCtrl* web)
	{
		if (params.size() < 1) return false;
		std::string agent_name = params[0];
		LL_INFOS() << "Profile, agent_name " << agent_name << LL_ENDL;
		std::string url = getProfileURL(agent_name);
		LLWeb::loadURLInternal(url);

		return true;
	}
};
LLProfileHandler gProfileHandler;


//////////////////////////////////////////////////////////////////////////
// LLAgentHandler

class LLAgentHandler : public LLCommandHandler
{
public:
	// requires trusted browser to trigger
	LLAgentHandler() : LLCommandHandler("agent", UNTRUSTED_THROTTLE) { }

	bool handle(const LLSD& params, const LLSD& query_map,
		LLMediaCtrl* web)
	{
		if (params.size() < 2) return false;
		LLUUID avatar_id;
		if (!avatar_id.set(params[0], FALSE))
		{
			return false;
		}

		const std::string verb = params[1].asString();
		// <FS:Ansariel> FIRE-9045: Inspect links always open full profile
		//if (verb == "about")
		if (verb == "about" || (gSavedSettings.getBOOL("FSInspectAvatarSlurlOpensProfile") && verb == "inspect"))
		// </FS:Ansariel>
		{
			LLAvatarActions::showProfile(avatar_id);
			return true;
		}

		if (verb == "inspect")
		{
			LLFloaterReg::showInstance("inspect_avatar", LLSD().with("avatar_id", avatar_id));
			return true;
		}

		if (verb == "im")
		{
			LLAvatarActions::startIM(avatar_id);
			return true;
		}

		if (verb == "pay")
		{
			if (!LLUI::getInstance()->mSettingGroups["config"]->getBOOL("EnableAvatarPay"))
			{
				LLNotificationsUtil::add("NoAvatarPay", LLSD(), LLSD(), std::string("SwitchToStandardSkinAndQuit"));
				return true;
			}

			LLAvatarActions::pay(avatar_id);
			return true;
		}

		if (verb == "offerteleport")
		{
			LLAvatarActions::offerTeleport(avatar_id);
			return true;
		}

		if (verb == "requestfriend")
		{
			LLAvatarActions::requestFriendshipDialog(avatar_id);
			return true;
		}

		if (verb == "removefriend")
		{
			LLAvatarActions::removeFriendDialog(avatar_id);
			return true;
		}

		if (verb == "mute")
		{
			if (! LLAvatarActions::isBlocked(avatar_id))
			{
				LLAvatarActions::toggleBlock(avatar_id);
			}
			return true;
		}

		if (verb == "unmute")
		{
			if (LLAvatarActions::isBlocked(avatar_id))
			{
				LLAvatarActions::toggleBlock(avatar_id);
			}
			return true;
		}

		if (verb == "block")
		{
			if (params.size() > 2)
			{
				const std::string object_name = LLURI::unescape(params[2].asString());
				LLMute mute(avatar_id, object_name, LLMute::OBJECT);
				LLMuteList::getInstance()->add(mute);
				LLPanelBlockedList::showPanelAndSelect(mute.mID);
			}
			return true;
		}

		if (verb == "unblock")
		{
			if (params.size() > 2)
			{
				const std::string object_name = params[2].asString();
				LLMute mute(avatar_id, object_name, LLMute::OBJECT);
				LLMuteList::getInstance()->remove(mute);
			}
			return true;
		}
		return false;
	}
};
LLAgentHandler gAgentHandler;

// <FS:Ansariel> FIRE-30611: "You" in transcript is underlined
class FSAgentSelfHandler : public LLCommandHandler
{
public:
	// requires trusted browser to trigger
	FSAgentSelfHandler() : LLCommandHandler("agentself", UNTRUSTED_THROTTLE) { }

	bool handle(const LLSD& params, const LLSD& query_map, LLMediaCtrl* web)
	{
		return gAgentHandler.handle(params, query_map, web);
	}
};
FSAgentSelfHandler gAgentSelfHandler;
// </FS:Ansariel>

///----------------------------------------------------------------------------
/// LLFloaterInventoryFinder
///----------------------------------------------------------------------------

class LLFloaterProfilePermissions
    : public LLFloater
    , public LLFriendObserver
{
public:
    LLFloaterProfilePermissions(LLView * owner, const LLUUID &avatar_id);
    ~LLFloaterProfilePermissions();
    BOOL postBuild() override;
    void onOpen(const LLSD& key) override;
    void draw() override;
    void changed(U32 mask) override; // LLFriendObserver

    void onAvatarNameCache(const LLUUID& agent_id, const LLAvatarName& av_name);

private:
    void fillRightsData();
    void rightsConfirmationCallback(const LLSD& notification, const LLSD& response);
    void confirmModifyRights(bool grant);
    void onCommitRights();

    void onApplyRights();
    void onCancel();

    LLTextBase*         mDescription;
    LLCheckBoxCtrl*     mOnlineStatus;
    LLCheckBoxCtrl*     mMapRights;
    LLCheckBoxCtrl*     mEditObjectRights;
    LLButton*           mOkBtn;
    LLButton*           mCancelBtn;

    LLUUID              mAvatarID;
    F32                 mContextConeOpacity;
    LLHandle<LLView>    mOwnerHandle;

    boost::signals2::connection	mAvatarNameCacheConnection;
};

<<<<<<< HEAD
=======
///----------------------------------------------------------------------------
/// LLFloaterInventoryFinder
///----------------------------------------------------------------------------

class LLFloaterProfilePermissions
    : public LLFloater
    , public LLFriendObserver
{
public:
    LLFloaterProfilePermissions(LLView * owner, const LLUUID &avatar_id);
    ~LLFloaterProfilePermissions();
    BOOL postBuild() override;
    void onOpen(const LLSD& key) override;
    void draw() override;
    void changed(U32 mask) override; // LLFriendObserver

    void onAvatarNameCache(const LLUUID& agent_id, const LLAvatarName& av_name);

private:
    void fillRightsData();
    void rightsConfirmationCallback(const LLSD& notification, const LLSD& response);
    void confirmModifyRights(bool grant);
    void onCommitRights();

    void onApplyRights();
    void onCancel();

    LLTextBase*         mDescription;
    LLCheckBoxCtrl*     mOnlineStatus;
    LLCheckBoxCtrl*     mMapRights;
    LLCheckBoxCtrl*     mEditObjectRights;
    LLButton*           mOkBtn;
    LLButton*           mCancelBtn;

    LLUUID              mAvatarID;
    F32                 mContextConeOpacity;
    LLHandle<LLView>    mOwnerHandle;

    boost::signals2::connection	mAvatarNameCacheConnection;
};

>>>>>>> 2ed40188
LLFloaterProfilePermissions::LLFloaterProfilePermissions(LLView * owner, const LLUUID &avatar_id)
    : LLFloater(LLSD())
    , mAvatarID(avatar_id)
    , mContextConeOpacity(0.0f)
    , mOwnerHandle(owner->getHandle())
{
    buildFromFile("floater_profile_permissions.xml");
}

LLFloaterProfilePermissions::~LLFloaterProfilePermissions()
{
    mAvatarNameCacheConnection.disconnect();
    if (mAvatarID.notNull())
    {
        LLAvatarTracker::instance().removeParticularFriendObserver(mAvatarID, this);
    }
}

BOOL LLFloaterProfilePermissions::postBuild()
{
    mDescription = getChild<LLTextBase>("perm_description");
    mOnlineStatus = getChild<LLCheckBoxCtrl>("online_check");
    mMapRights = getChild<LLCheckBoxCtrl>("map_check");
    mEditObjectRights = getChild<LLCheckBoxCtrl>("objects_check");
    mOkBtn = getChild<LLButton>("perms_btn_ok");
    mCancelBtn = getChild<LLButton>("perms_btn_cancel");

    mEditObjectRights->setCommitCallback([this](LLUICtrl*, void*) { onCommitRights(); }, nullptr);
    mOkBtn->setCommitCallback([this](LLUICtrl*, void*) { onApplyRights(); }, nullptr);
    mCancelBtn->setCommitCallback([this](LLUICtrl*, void*) { onCancel(); }, nullptr);

    return TRUE;
}

void LLFloaterProfilePermissions::onOpen(const LLSD& key)
{
    if (LLAvatarActions::isFriend(mAvatarID))
    {
        LLAvatarTracker::instance().addParticularFriendObserver(mAvatarID, this);
        fillRightsData();
    }

    mAvatarNameCacheConnection = LLAvatarNameCache::get(mAvatarID, boost::bind(&LLFloaterProfilePermissions::onAvatarNameCache, this, _1, _2));
}

void LLFloaterProfilePermissions::draw()
{
    // drawFrustum
    LLView *owner = mOwnerHandle.get();
    static LLCachedControl<F32> max_opacity(gSavedSettings, "PickerContextOpacity", 0.4f);
    drawConeToOwner(mContextConeOpacity, max_opacity, owner);
    LLFloater::draw();
}

void LLFloaterProfilePermissions::changed(U32 mask)
{
    if (mask != LLFriendObserver::ONLINE)
    {
        fillRightsData();
    }
}

void LLFloaterProfilePermissions::onAvatarNameCache(const LLUUID& agent_id, const LLAvatarName& av_name)
{
    mAvatarNameCacheConnection.disconnect();

    LLStringUtil::format_map_t args;
    args["[AGENT_NAME]"] = av_name.getDisplayName();
    std::string descritpion = getString("description_string", args);
    mDescription->setValue(descritpion);
}

void LLFloaterProfilePermissions::fillRightsData()
{
    const LLRelationship* relation = LLAvatarTracker::instance().getBuddyInfo(mAvatarID);
    // If true - we are viewing friend's profile, enable check boxes and set values.
    if (relation)
    {
        S32 rights = relation->getRightsGrantedTo();

        mOnlineStatus->setValue(LLRelationship::GRANT_ONLINE_STATUS & rights ? TRUE : FALSE);
        mMapRights->setValue(LLRelationship::GRANT_MAP_LOCATION & rights ? TRUE : FALSE);
        mEditObjectRights->setValue(LLRelationship::GRANT_MODIFY_OBJECTS & rights ? TRUE : FALSE);
    }
    else
    {
        closeFloater();
        LL_INFOS("ProfilePermissions") << "Floater closing since agent is no longer a friend" << LL_ENDL;
    }
<<<<<<< HEAD
}

void LLFloaterProfilePermissions::rightsConfirmationCallback(const LLSD& notification,
    const LLSD& response)
{
    S32 option = LLNotificationsUtil::getSelectedOption(notification, response);
    if (option != 0)
    {
        mEditObjectRights->setValue(mEditObjectRights->getValue().asBoolean() ? FALSE : TRUE);
    }
}

void LLFloaterProfilePermissions::confirmModifyRights(bool grant)
{
    LLSD args;
    args["NAME"] = LLSLURL("agent", mAvatarID, "completename").getSLURLString();
    LLNotificationsUtil::add(grant ? "GrantModifyRights" : "RevokeModifyRights", args, LLSD(),
        boost::bind(&LLFloaterProfilePermissions::rightsConfirmationCallback, this, _1, _2));
}

void LLFloaterProfilePermissions::onCommitRights()
{
    const LLRelationship* buddy_relationship = LLAvatarTracker::instance().getBuddyInfo(mAvatarID);

    if (!buddy_relationship)
    {
        LL_WARNS("ProfilePermissions") << "Trying to modify rights for non-friend avatar. Skipped." << LL_ENDL;
        return;
    }

    bool allow_modify_objects = mEditObjectRights->getValue().asBoolean();

    // if modify objects checkbox clicked
    if (buddy_relationship->isRightGrantedTo(
        LLRelationship::GRANT_MODIFY_OBJECTS) != allow_modify_objects)
    {
        confirmModifyRights(allow_modify_objects);
    }
}

void LLFloaterProfilePermissions::onApplyRights()
=======
}

void LLFloaterProfilePermissions::rightsConfirmationCallback(const LLSD& notification,
    const LLSD& response)
{
    S32 option = LLNotificationsUtil::getSelectedOption(notification, response);
    if (option != 0)
    {
        mEditObjectRights->setValue(mEditObjectRights->getValue().asBoolean() ? FALSE : TRUE);
    }
}

void LLFloaterProfilePermissions::confirmModifyRights(bool grant)
{
    LLSD args;
    args["NAME"] = LLSLURL("agent", mAvatarID, "completename").getSLURLString();
    LLNotificationsUtil::add(grant ? "GrantModifyRights" : "RevokeModifyRights", args, LLSD(),
        boost::bind(&LLFloaterProfilePermissions::rightsConfirmationCallback, this, _1, _2));
}

void LLFloaterProfilePermissions::onCommitRights()
>>>>>>> 2ed40188
{
    const LLRelationship* buddy_relationship = LLAvatarTracker::instance().getBuddyInfo(mAvatarID);

    if (!buddy_relationship)
    {
        LL_WARNS("ProfilePermissions") << "Trying to modify rights for non-friend avatar. Skipped." << LL_ENDL;
        return;
    }

<<<<<<< HEAD
    S32 rights = 0;

    if (mOnlineStatus->getValue().asBoolean())
    {
        rights |= LLRelationship::GRANT_ONLINE_STATUS;
    }
    if (mMapRights->getValue().asBoolean())
    {
        rights |= LLRelationship::GRANT_MAP_LOCATION;
    }
    if (mEditObjectRights->getValue().asBoolean())
    {
        rights |= LLRelationship::GRANT_MODIFY_OBJECTS;
    }

    LLAvatarPropertiesProcessor::getInstance()->sendFriendRights(mAvatarID, rights);

    closeFloater();
}

void LLFloaterProfilePermissions::onCancel()
{
    closeFloater();
}

//////////////////////////////////////////////////////////////////////////
// LLPanelProfileSecondLife

LLPanelProfileSecondLife::LLPanelProfileSecondLife()
    : LLPanelProfileTab()
    , mAvatarNameCacheConnection()
    , mWaitingForImageUpload(false)
    , mAllowPublish(false)
{
}

=======
    bool allow_modify_objects = mEditObjectRights->getValue().asBoolean();

    // if modify objects checkbox clicked
    if (buddy_relationship->isRightGrantedTo(
        LLRelationship::GRANT_MODIFY_OBJECTS) != allow_modify_objects)
    {
        confirmModifyRights(allow_modify_objects);
    }
}

void LLFloaterProfilePermissions::onApplyRights()
{
    const LLRelationship* buddy_relationship = LLAvatarTracker::instance().getBuddyInfo(mAvatarID);

    if (!buddy_relationship)
    {
        LL_WARNS("ProfilePermissions") << "Trying to modify rights for non-friend avatar. Skipped." << LL_ENDL;
        return;
    }

    S32 rights = 0;

    if (mOnlineStatus->getValue().asBoolean())
    {
        rights |= LLRelationship::GRANT_ONLINE_STATUS;
    }
    if (mMapRights->getValue().asBoolean())
    {
        rights |= LLRelationship::GRANT_MAP_LOCATION;
    }
    if (mEditObjectRights->getValue().asBoolean())
    {
        rights |= LLRelationship::GRANT_MODIFY_OBJECTS;
    }

    LLAvatarPropertiesProcessor::getInstance()->sendFriendRights(mAvatarID, rights);

    closeFloater();
}

void LLFloaterProfilePermissions::onCancel()
{
    closeFloater();
}

//////////////////////////////////////////////////////////////////////////
// LLPanelProfileSecondLife

LLPanelProfileSecondLife::LLPanelProfileSecondLife()
    : LLPanelProfileTab()
    , mAvatarNameCacheConnection()
    , mWaitingForImageUpload(false)
    , mAllowPublish(false)
{
}

>>>>>>> 2ed40188
LLPanelProfileSecondLife::~LLPanelProfileSecondLife()
{
    if (getAvatarId().notNull())
    {
        LLAvatarTracker::instance().removeParticularFriendObserver(getAvatarId(), this);
    }

    if (LLVoiceClient::instanceExists())
    {
        LLVoiceClient::getInstance()->removeObserver((LLVoiceClientStatusObserver*)this);
    }

    if (mAvatarNameCacheConnection.connected())
    {
        mAvatarNameCacheConnection.disconnect();
    }
}

BOOL LLPanelProfileSecondLife::postBuild()
{
    mGroupList              = getChild<LLGroupList>("group_list");
    mShowInSearchCombo      = getChild<LLComboBox>("show_in_search");
    mSecondLifePic          = getChild<LLIconCtrl>("2nd_life_pic");
    mSecondLifePicLayout    = getChild<LLPanel>("image_panel");
    mDescriptionEdit        = getChild<LLTextEditor>("sl_description_edit");
    mNotesSnippet           = getChild<LLTextEditor>("notes_snippet");
    mAgentActionMenuButton  = getChild<LLMenuButton>("agent_actions_menu");
    mSaveDescriptionChanges = getChild<LLButton>("save_description_changes");
    mDiscardDescriptionChanges = getChild<LLButton>("discard_description_changes");
<<<<<<< HEAD
    mSeeOnlineToggle        = getChild<LLButton>("allow_to_see_online");
    mSeeOnMapToggle         = getChild<LLButton>("allow_to_see_on_map");
    mEditObjectsToggle      = getChild<LLButton>("allow_edit_my_objects");

    // <FS:Ansariel> Undo LL dumb-down junk
    mStatusText = getChild<LLTextBox>("status");
    mStatusText->setVisible(FALSE);
    // </FS:Ansariel>
=======
    mCanSeeOnlineIcon       = getChild<LLIconCtrl>("can_see_online");
    mCantSeeOnlineIcon      = getChild<LLIconCtrl>("cant_see_online");
    mCanSeeOnMapIcon        = getChild<LLIconCtrl>("can_see_on_map");
    mCantSeeOnMapIcon       = getChild<LLIconCtrl>("cant_see_on_map");
    mCanEditObjectsIcon     = getChild<LLIconCtrl>("can_edit_objects");
    mCantEditObjectsIcon    = getChild<LLIconCtrl>("cant_edit_objects");
>>>>>>> 2ed40188

    mShowInSearchCombo->setCommitCallback([this](LLUICtrl*, void*) { onShowInSearchCallback(); }, nullptr);
    mGroupList->setDoubleClickCallback([this](LLUICtrl*, S32 x, S32 y, MASK mask) { LLPanelProfileSecondLife::openGroupProfile(); });
    mGroupList->setReturnCallback([this](LLUICtrl*, const LLSD&) { LLPanelProfileSecondLife::openGroupProfile(); });
    mSaveDescriptionChanges->setCommitCallback([this](LLUICtrl*, void*) { onSaveDescriptionChanges(); }, nullptr);
    mDiscardDescriptionChanges->setCommitCallback([this](LLUICtrl*, void*) { onDiscardDescriptionChanges(); }, nullptr);
    mDescriptionEdit->setKeystrokeCallback([this](LLTextEditor* caller) { onSetDescriptionDirty(); });
<<<<<<< HEAD
    mSeeOnlineToggle->setMouseUpCallback([this](LLUICtrl*, const LLSD&) { onShowAgentPermissionsDialog(); });
    mSeeOnMapToggle->setMouseUpCallback([this](LLUICtrl*, const LLSD&) { onShowAgentPermissionsDialog(); });
    mEditObjectsToggle->setMouseUpCallback([this](LLUICtrl*, const LLSD&) { onShowAgentPermissionsDialog(); });
=======

    getChild<LLButton>("open_notes")->setCommitCallback([this](LLUICtrl*, void*) { onOpenNotes(); }, nullptr);
>>>>>>> 2ed40188

    return TRUE;
}

void LLPanelProfileSecondLife::onOpen(const LLSD& key)
{
    LLPanelProfileTab::onOpen(key);

    resetData();

    LLUUID avatar_id = getAvatarId();

    BOOL own_profile = getSelfProfile();

    mGroupList->setShowNone(!own_profile);

    childSetVisible("notes_panel", !own_profile);
    childSetVisible("settings_panel", own_profile);
    childSetVisible("about_buttons_panel", own_profile);

    if (own_profile)
    {
        // Group list control cannot toggle ForAgent loading
        // Less than ideal, but viewing own profile via search is edge case
        mGroupList->enableForAgent(false);
    }

    // Init menu, menu needs to be created in scope of a registar to work correctly.
    LLUICtrl::CommitCallbackRegistry::ScopedRegistrar commit;
    commit.add("Profile.Commit", [this](LLUICtrl*, const LLSD& userdata) { onCommitMenu(userdata); });

    LLUICtrl::EnableCallbackRegistry::ScopedRegistrar enable;
    enable.add("Profile.EnableItem", [this](LLUICtrl*, const LLSD& userdata) { return onEnableMenu(userdata); });
    enable.add("Profile.CheckItem", [this](LLUICtrl*, const LLSD& userdata) { return onCheckMenu(userdata); });

    if (own_profile)
    {
        mAgentActionMenuButton->setMenu("menu_profile_self.xml", LLMenuButton::MP_BOTTOM_RIGHT);
    }
    else
    {
        // Todo: use PeopleContextMenu instead?
        mAgentActionMenuButton->setMenu("menu_profile_other.xml", LLMenuButton::MP_BOTTOM_RIGHT);
    }

    mDescriptionEdit->setParseHTML(!own_profile);

    if (!own_profile)
    {
        mVoiceStatus = LLAvatarActions::canCall() && (LLAvatarActions::isFriend(avatar_id) ? LLAvatarTracker::instance().isBuddyOnline(avatar_id) : TRUE);
        updateOnlineStatus();
        fillRightsData();
    }

<<<<<<< HEAD
    // <FS:Ansariel> Display agent ID
    getChild<LLUICtrl>("user_key")->setValue(avatar_id.asString());

=======
>>>>>>> 2ed40188
    mAvatarNameCacheConnection = LLAvatarNameCache::get(getAvatarId(), boost::bind(&LLPanelProfileSecondLife::onAvatarNameCache, this, _1, _2));
}

void LLPanelProfileSecondLife::updateData()
{
    LLUUID avatar_id = getAvatarId();
    if (!getStarted() && avatar_id.notNull())
    {
        setIsLoading();

        std::string cap_url = gAgent.getRegionCapability(PROFILE_PROPERTIES_CAP);
        if (!cap_url.empty())
        {
            LLCoros::instance().launch("requestAgentUserInfoCoro",
                boost::bind(request_avatar_properties_coro, cap_url, avatar_id));
        }
        else
        {
            LL_WARNS() << "Failed to update profile data, no cap found" << LL_ENDL;
        }
    }
}

void LLPanelProfileSecondLife::resetData()
{
    resetLoading();

    // Set default image and 1:1 dimensions for it
    mSecondLifePic->setValue("Generic_Person_Large");
    LLRect imageRect = mSecondLifePicLayout->getRect();
    mSecondLifePicLayout->reshape(imageRect.getHeight(), imageRect.getHeight());

    setDescriptionText(LLStringUtil::null);
    mGroups.clear();
    mGroupList->setGroups(mGroups);

<<<<<<< HEAD
    mSeeOnlineToggle->setToggleState(false);
    mSeeOnMapToggle->setToggleState(false);
    mEditObjectsToggle->setToggleState(false);
    childSetVisible("permissions_panel", false);

    mStatusText->setVisible(FALSE); // <FS:Ansariel> Undo LL dumb-down junk
=======
    mCanSeeOnlineIcon->setVisible(false);
    mCantSeeOnlineIcon->setVisible(true);
    mCanSeeOnMapIcon->setVisible(false);
    mCantSeeOnMapIcon->setVisible(true);
    mCanEditObjectsIcon->setVisible(false);
    mCantEditObjectsIcon->setVisible(true);

    childSetVisible("permissions_panel", false);
>>>>>>> 2ed40188
}

void LLPanelProfileSecondLife::processProfileProperties(const LLAvatarData* avatar_data)
{
    LLUUID avatar_id = getAvatarId();
    if (!LLAvatarActions::isFriend(avatar_id) && !getSelfProfile())
    {
        // subscribe observer to get online status. Request will be sent by LLPanelProfileSecondLife itself.
        // do not subscribe for friend avatar because online status can be wrong overridden
        // via LLAvatarData::flags if Preferences: "Only Friends & Groups can see when I am online" is set.
        processOnlineStatus(avatar_data->flags & AVATAR_ONLINE);
    }

    fillCommonData(avatar_data);

    fillPartnerData(avatar_data);

    fillAccountStatus(avatar_data);

    setLoaded();
}

void LLPanelProfileSecondLife::processGroupProperties(const LLAvatarGroups* avatar_groups)
{

    LLAvatarGroups::group_list_t::const_iterator it = avatar_groups->group_list.begin();
    const LLAvatarGroups::group_list_t::const_iterator it_end = avatar_groups->group_list.end();

    for (; it_end != it; ++it)
    {
        LLAvatarGroups::LLGroupData group_data = *it;
        mGroups[group_data.group_name] = group_data.group_id;
    }

    mGroupList->setGroups(mGroups);
}

void LLPanelProfileSecondLife::processNotesProperties(LLAvatarNotes* avatar_notes)
{
    mNotesSnippet->setValue(avatar_notes->notes);
}

void LLPanelProfileSecondLife::openGroupProfile()
{
    LLUUID group_id = mGroupList->getSelectedUUID();
    LLGroupActions::show(group_id);
}

void LLPanelProfileSecondLife::onAvatarNameCache(const LLUUID& agent_id, const LLAvatarName& av_name)
{
    mAvatarNameCacheConnection.disconnect();
    // Should be possible to get this from AgentProfile capability
    getChild<LLUICtrl>("display_name")->setValue( av_name.getDisplayName() );
    getChild<LLUICtrl>("user_name")->setValue(av_name.getAccountName());
}

void LLPanelProfileSecondLife::setNotesSnippet(std::string &notes)
{
    mNotesSnippet->setValue(notes);
}

void LLPanelProfileSecondLife::setProfileImageUploading(bool loading)
{
    LLLoadingIndicator* indicator = getChild<LLLoadingIndicator>("image_upload_indicator");
    indicator->setVisible(loading);
    if (loading)
    {
        indicator->start();
    }
    else
    {
        indicator->stop();
    }
    mWaitingForImageUpload = loading;
}

void LLPanelProfileSecondLife::setProfileImageUploaded(const LLUUID &image_asset_id)
{
    mSecondLifePic->setValue(image_asset_id);

    LLViewerFetchedTexture* imagep = LLViewerTextureManager::getFetchedTexture(image_asset_id);
    if (imagep->getFullHeight())
    {
        onImageLoaded(true, imagep);
    }
    else
    {
        imagep->setLoadedCallback(onImageLoaded,
            MAX_DISCARD_LEVEL,
            FALSE,
            FALSE,
            new LLHandle<LLPanel>(getHandle()),
            NULL,
            FALSE);
    }

    setProfileImageUploading(false);
}

void LLPanelProfileSecondLife::fillCommonData(const LLAvatarData* avatar_data)
{
    // Refresh avatar id in cache with new info to prevent re-requests
    // and to make sure icons in text will be up to date
    LLAvatarIconIDCache::getInstance()->add(avatar_data->avatar_id, avatar_data->image_id);

    LLStringUtil::format_map_t args;
<<<<<<< HEAD
    // <FS:Ansariel> Re-add register date
    std::string birth_date = LLTrans::getString("AvatarBirthDateFormat");
    LLStringUtil::format(birth_date, LLSD().with("datetime", (S32)avatar_data->born_on.secondsSinceEpoch()));
    args["[REG_DATE]"] = birth_date;
    // </FS:Ansariel>
=======
>>>>>>> 2ed40188
    args["[AGE]"] = LLDateUtil::ageFromDate( avatar_data->born_on, LLDate::now());
    std::string register_date = getString("AgeFormat", args);
    getChild<LLUICtrl>("user_age")->setValue(register_date);
    setDescriptionText(avatar_data->about_text);

    if (avatar_data->image_id.notNull())
    {
        mSecondLifePic->setValue(avatar_data->image_id);
    }
    else
    {
        mSecondLifePic->setValue("Generic_Person_Large");
    }

    // Will be loaded as a LLViewerFetchedTexture::BOOST_UI due to mSecondLifePic
    LLViewerFetchedTexture* imagep = LLViewerTextureManager::getFetchedTexture(avatar_data->image_id);
    if (imagep->getFullHeight())
    {
        onImageLoaded(true, imagep);
    }
    else
    {
        imagep->setLoadedCallback(onImageLoaded,
                                  MAX_DISCARD_LEVEL,
                                  FALSE,
                                  FALSE,
                                  new LLHandle<LLPanel>(getHandle()),
                                  NULL,
                                  FALSE);
    }

    if (getSelfProfile())
    {
        mAllowPublish = avatar_data->flags & AVATAR_ALLOW_PUBLISH;
        mShowInSearchCombo->setValue((BOOL)mAllowPublish);
    }
}

void LLPanelProfileSecondLife::fillPartnerData(const LLAvatarData* avatar_data)
{
    LLTextBox* partner_text_ctrl = getChild<LLTextBox>("partner_link");
    if (avatar_data->partner_id.notNull())
    {
        childSetVisible("partner_layout", TRUE);
        LLStringUtil::format_map_t args;
        args["[LINK]"] = LLSLURL("agent", avatar_data->partner_id, "inspect").getSLURLString();
        std::string partner_text = getString("partner_text", args);
        partner_text_ctrl->setText(partner_text);
    }
    else
    {
        childSetVisible("partner_layout", FALSE);
    }
}

void LLPanelProfileSecondLife::fillAccountStatus(const LLAvatarData* avatar_data)
{
    LLStringUtil::format_map_t args;
    args["[ACCTTYPE]"] = LLAvatarPropertiesProcessor::accountType(avatar_data);
    args["[PAYMENTINFO]"] = LLAvatarPropertiesProcessor::paymentInfo(avatar_data);

<<<<<<< HEAD
    // <FS:Ansariel> FSData support
    args["[FIRESTORM]"] = "";
    args["[FSSUPP]"] = "";
    args["[FSDEV]"] = "";
    args["[FSQA]"] = "";
    args["[FSGW]"] = "";
    S32 flags = FSData::getInstance()->getAgentFlags(avatar_data->avatar_id);
    if (flags != -1)
    {
        bool separator = false;
        std::string text;
        if (flags & (FSData::DEVELOPER | FSData::SUPPORT | FSData::QA | FSData::GATEWAY))
        {
            args["[FIRESTORM]"] = LLTrans::getString("APP_NAME");
        }

        if (flags & FSData::DEVELOPER)
        {
            text = getString("FSDev");
            args["[FSDEV]"] = text;
            separator = true;
        }

        if (flags & FSData::SUPPORT)
        {
            text = getString("FSSupp");
            if (separator)
            {
                text = " /" + text;
            }
            args["[FSSUPP]"] = text;
            separator = true;
        }
        
        if (flags & FSData::QA)
        {
            text = getString("FSQualityAssurance");
            if (separator)
            {
                text = " /" + text;
            }
            args["[FSQA]"] = text;
            separator = true;
        }

        if (flags & FSData::GATEWAY)
        {
            text = getString("FSGW");
            if (separator)
            {
                text = " /" + text;
            }
            args["[FSGW]"] = text;
        }
    }
    // </FS:Ansariel>

=======
>>>>>>> 2ed40188
    std::string caption_text = getString("CaptionTextAcctInfo", args);
    getChild<LLUICtrl>("account_info")->setValue(caption_text);
}

void LLPanelProfileSecondLife::fillRightsData()
{
    const LLRelationship* relation = LLAvatarTracker::instance().getBuddyInfo(getAvatarId());
    // If true - we are viewing friend's profile, enable check boxes and set values.
    if (relation)
    {
        S32 rights = relation->getRightsGrantedTo();
<<<<<<< HEAD

        mSeeOnlineToggle->setToggleState(LLRelationship::GRANT_ONLINE_STATUS & rights ? TRUE : FALSE);
        mSeeOnMapToggle->setToggleState(LLRelationship::GRANT_MAP_LOCATION & rights ? TRUE : FALSE);
        mEditObjectsToggle->setToggleState(LLRelationship::GRANT_MODIFY_OBJECTS & rights ? TRUE : FALSE);
    }
    else
    {
        mSeeOnlineToggle->setToggleState(false);
        mSeeOnMapToggle->setToggleState(false);
        mEditObjectsToggle->setToggleState(false);
=======
        bool can_see_online = LLRelationship::GRANT_ONLINE_STATUS & rights;
        bool can_see_on_map = LLRelationship::GRANT_MAP_LOCATION & rights;
        bool can_edit_objects = LLRelationship::GRANT_MODIFY_OBJECTS & rights;

        mCanSeeOnlineIcon->setVisible(can_see_online);
        mCantSeeOnlineIcon->setVisible(!can_see_online);
        mCanSeeOnMapIcon->setVisible(can_see_on_map);
        mCantSeeOnMapIcon->setVisible(!can_see_on_map);
        mCanEditObjectsIcon->setVisible(can_edit_objects);
        mCantEditObjectsIcon->setVisible(!can_edit_objects);
    }
    else
    {
        mCanSeeOnlineIcon->setVisible(false);
        mCantSeeOnlineIcon->setVisible(true);
        mCanSeeOnMapIcon->setVisible(false);
        mCantSeeOnMapIcon->setVisible(true);
        mCanEditObjectsIcon->setVisible(false);
        mCantEditObjectsIcon->setVisible(true);
>>>>>>> 2ed40188
    }

    childSetVisible("permissions_panel", NULL != relation);
}

void LLPanelProfileSecondLife::onImageLoaded(BOOL success, LLViewerFetchedTexture *imagep)
{
    LLRect imageRect = mSecondLifePicLayout->getRect();
    if (!success || imagep->getFullWidth() == imagep->getFullHeight())
    {
        mSecondLifePicLayout->reshape(imageRect.getHeight(), imageRect.getHeight());
    }
    else
    {
        // assume 3:4, for sake of firestorm
        mSecondLifePicLayout->reshape(imageRect.getHeight() * 4 / 3, imageRect.getHeight());
    }
}

//static
void LLPanelProfileSecondLife::onImageLoaded(BOOL success,
                                             LLViewerFetchedTexture *src_vi,
                                             LLImageRaw* src,
                                             LLImageRaw* aux_src,
                                             S32 discard_level,
                                             BOOL final,
                                             void* userdata)
{
    if (!userdata) return;

    LLHandle<LLPanel>* handle = (LLHandle<LLPanel>*)userdata;

    if (!handle->isDead())
    {
        LLPanelProfileSecondLife* panel = static_cast<LLPanelProfileSecondLife*>(handle->get());
        if (panel)
        {
            panel->onImageLoaded(success, src_vi);
        }
    }

    if (final || !success)
    {
        delete handle;
    }
}

// virtual, called by LLAvatarTracker
void LLPanelProfileSecondLife::changed(U32 mask)
{
    if (mask & LLFriendObserver::ONLINE)
    {
        updateOnlineStatus();
    }
    if (mask != LLFriendObserver::ONLINE)
    {
        fillRightsData();
    }
}

// virtual, called by LLVoiceClient
void LLPanelProfileSecondLife::onChange(EStatusType status, const std::string &channelURI, bool proximal)
{
    if(status == STATUS_JOINING || status == STATUS_LEFT_CHANNEL)
    {
        return;
    }

    mVoiceStatus = LLAvatarActions::canCall() && (LLAvatarActions::isFriend(getAvatarId()) ? LLAvatarTracker::instance().isBuddyOnline(getAvatarId()) : TRUE);
}

void LLPanelProfileSecondLife::setAvatarId(const LLUUID& avatar_id)
{
    if (avatar_id.notNull())
    {
        if (getAvatarId().notNull())
        {
            LLAvatarTracker::instance().removeParticularFriendObserver(getAvatarId(), this);
        }

        LLPanelProfileTab::setAvatarId(avatar_id);

        if (LLAvatarActions::isFriend(getAvatarId()))
        {
            LLAvatarTracker::instance().addParticularFriendObserver(getAvatarId(), this);
        }
    }
}

bool LLPanelProfileSecondLife::isGrantedToSeeOnlineStatus()
{
    // set text box visible to show online status for non-friends who has not set in Preferences
    // "Only Friends & Groups can see when I am online"
    if (!LLAvatarActions::isFriend(getAvatarId()))
    {
        return true;
    }

    // *NOTE: GRANT_ONLINE_STATUS is always set to false while changing any other status.
    // When avatar disallow me to see her online status processOfflineNotification Message is received by the viewer
    // see comments for ChangeUserRights template message. EXT-453.
    // If GRANT_ONLINE_STATUS flag is changed it will be applied when viewer restarts. EXT-3880
    const LLRelationship* relationship = LLAvatarTracker::instance().getBuddyInfo(getAvatarId());
    return relationship->isRightGrantedFrom(LLRelationship::GRANT_ONLINE_STATUS);
}

// method was disabled according to EXT-2022. Re-enabled & improved according to EXT-3880
void LLPanelProfileSecondLife::updateOnlineStatus()
{
    if (!LLAvatarActions::isFriend(getAvatarId())) return;
    // For friend let check if he allowed me to see his status
    const LLRelationship* relationship = LLAvatarTracker::instance().getBuddyInfo(getAvatarId());
    bool online = relationship->isOnline();
    processOnlineStatus(online);
}

void LLPanelProfileSecondLife::processOnlineStatus(bool online)
{
<<<<<<< HEAD
    // <FS:Ansariel> Undo LL dumb-down junk
    mStatusText->setVisible(isGrantedToSeeOnlineStatus());

    std::string status = getString(online ? "status_online" : "status_offline");

    mStatusText->setValue(status);
    mStatusText->setColor(online ?
        LLUIColorTable::instance().getColor("StatusUserOnline") :
        LLUIColorTable::instance().getColor("StatusUserOffline"));
    // </FS:Ansariel>
=======
>>>>>>> 2ed40188
}

void LLPanelProfileSecondLife::setLoaded()
{
    LLPanelProfileTab::setLoaded();

    if (getSelfProfile())
    {
        mShowInSearchCombo->setEnabled(TRUE);
        mDescriptionEdit->setEnabled(TRUE);
    }
}



class LLProfileImagePicker : public LLFilePickerThread
{
public:
    LLProfileImagePicker(EProfileImageType type, LLHandle<LLPanel> *handle);
    ~LLProfileImagePicker();
    void notify(const std::vector<std::string>& filenames) override;

private:
    LLHandle<LLPanel> *mHandle;
    EProfileImageType mType;
};

LLProfileImagePicker::LLProfileImagePicker(EProfileImageType type, LLHandle<LLPanel> *handle)
    : LLFilePickerThread(LLFilePicker::FFLOAD_IMAGE),
    mHandle(handle),
    mType(type)
{
}

LLProfileImagePicker::~LLProfileImagePicker()
{
    delete mHandle;
}

void LLProfileImagePicker::notify(const std::vector<std::string>& filenames)
{
    if (mHandle->isDead())
    {
        return;
    }
<<<<<<< HEAD

    // <FS:Ansariel> Crash fix
    if (filenames.empty())
    {
        return;
    }
    // </FS:Ansariel>

=======
>>>>>>> 2ed40188
    std::string file_path = filenames[0];
    if (file_path.empty())
    {
        return;
    }

    // generate a temp texture file for coroutine
    std::string temp_file = gDirUtilp->getTempFilename();
    U32 codec = LLImageBase::getCodecFromExtension(gDirUtilp->getExtension(file_path));
    const S32 MAX_DIM = 256;
    if (!LLViewerTextureList::createUploadFile(file_path, temp_file, codec, MAX_DIM))
    {
        //todo: image not supported notification
        LL_WARNS("AvatarProperties") << "Failed to upload profile image of type " << (S32)PROFILE_IMAGE_SL << ", failed to open image" << LL_ENDL;
        return;
    }

    std::string cap_url = gAgent.getRegionCapability(PROFILE_IMAGE_UPLOAD_CAP);
    if (cap_url.empty())
    {
        LL_WARNS("AvatarProperties") << "Failed to upload profile image of type " << (S32)PROFILE_IMAGE_SL << ", no cap found" << LL_ENDL;
        return;
    }

    LLPanelProfileSecondLife* panel = static_cast<LLPanelProfileSecondLife*>(mHandle->get());
    panel->setProfileImageUploading(true);

    LLCoros::instance().launch("postAgentUserImageCoro",
        boost::bind(post_profile_image_coro, cap_url, mType, temp_file, mHandle));

    mHandle = nullptr; // transferred to post_profile_image_coro
}

void LLPanelProfileSecondLife::onCommitMenu(const LLSD& userdata)
{
    const std::string item_name = userdata.asString();
    const LLUUID agent_id = getAvatarId();
    // todo: consider moving this into LLAvatarActions::onCommit(name, id)
    // and making all other flaoters, like people menu do the same
    if (item_name == "im")
    {
        LLAvatarActions::startIM(agent_id);
    }
    else if (item_name == "offer_teleport")
    {
        LLAvatarActions::offerTeleport(agent_id);
    }
    else if (item_name == "request_teleport")
    {
        LLAvatarActions::teleportRequest(agent_id);
    }
    else if (item_name == "voice_call")
    {
        LLAvatarActions::startCall(agent_id);
    }
    else if (item_name == "chat_history")
    {
        LLAvatarActions::viewChatHistory(agent_id);
    }
    else if (item_name == "add_friend")
    {
        LLAvatarActions::requestFriendshipDialog(agent_id);
    }
    else if (item_name == "remove_friend")
    {
        LLAvatarActions::removeFriendDialog(agent_id);
    }
    else if (item_name == "invite_to_group")
    {
        LLAvatarActions::inviteToGroup(agent_id);
    }
    else if (item_name == "can_show_on_map")
    {
        LLAvatarActions::showOnMap(agent_id);
    }
    else if (item_name == "share")
    {
        LLAvatarActions::share(agent_id);
    }
    else if (item_name == "pay")
    {
        LLAvatarActions::pay(agent_id);
    }
    else if (item_name == "toggle_block_agent")
    {
        LLAvatarActions::toggleBlock(agent_id);
    }
    else if (item_name == "copy_user_id")
    {
        LLWString wstr = utf8str_to_wstring(getAvatarId().asString());
        LLClipboard::instance().copyToClipboard(wstr, 0, wstr.size());
    }
    else if (item_name == "agent_permissions")
    {
        onShowAgentPermissionsDialog();
    }
    else if (item_name == "copy_display_name"
        || item_name == "copy_username")
    {
        LLAvatarName av_name;
        if (!LLAvatarNameCache::get(getAvatarId(), &av_name))
        {
            // shouldn't happen, option is supposed to be invisible while name is fetching
            LL_WARNS() << "Failed to get agent data" << LL_ENDL;
            return;
        }
        LLWString wstr;
        if (item_name == "copy_display_name")
        {
            wstr = utf8str_to_wstring(av_name.getDisplayName(true));
        }
        else if (item_name == "copy_username")
        {
            wstr = utf8str_to_wstring(av_name.getUserName());
        }
        LLClipboard::instance().copyToClipboard(wstr, 0, wstr.size());
    }
    else if (item_name == "edit_display_name")
    {
        LLAvatarNameCache::get(getAvatarId(), boost::bind(&LLPanelProfileSecondLife::onAvatarNameCacheSetName, this, _1, _2));
        LLFirstUse::setDisplayName(false);
    }
    else if (item_name == "edit_partner")
    {
        std::string url = "https://[GRID]/my/account/partners.php";
        LLSD subs;
        url = LLWeb::expandURLSubstitutions(url, subs);
        LLUrlAction::openURL(url);
    }
    else if (item_name == "change_photo")
    {
        (new LLProfileImagePicker(PROFILE_IMAGE_SL, new LLHandle<LLPanel>(getHandle())))->getFile();
    }
    else if (item_name == "remove_photo")
    {
        LLSD params;
        params["sl_image_id"] = LLUUID::null;

        std::string cap_url = gAgent.getRegionCapability(PROFILE_PROPERTIES_CAP);
        if (!cap_url.empty())
        {
            LLCoros::instance().launch("putAgentUserInfoCoro",
                boost::bind(put_avatar_properties_coro, cap_url, getAvatarId(), params));

            mSecondLifePic->setValue("Generic_Person_Large");
        }
        else
        {
            LL_WARNS("AvatarProperties") << "Failed to update profile data, no cap found" << LL_ENDL;
        }
    }
}

bool LLPanelProfileSecondLife::onEnableMenu(const LLSD& userdata)
{
    const std::string item_name = userdata.asString();
    const LLUUID agent_id = getAvatarId();
    if (item_name == "offer_teleport" || item_name == "request_teleport")
    {
        return LLAvatarActions::canOfferTeleport(agent_id);
    }
    else if (item_name == "voice_call")
    {
        return mVoiceStatus;
    }
    else if (item_name == "chat_history")
    {
        return LLLogChat::isTranscriptExist(agent_id);
    }
    else if (item_name == "add_friend")
    {
        return !LLAvatarActions::isFriend(agent_id);
    }
    else if (item_name == "remove_friend")
    {
        return LLAvatarActions::isFriend(agent_id);
    }
    else if (item_name == "can_show_on_map")
    {
<<<<<<< HEAD
        // <FS:Ansariel> RLVa
        //return (LLAvatarTracker::instance().isBuddyOnline(agent_id) && is_agent_mappable(agent_id))
        //|| gAgent.isGodlike();
         return ((LLAvatarTracker::instance().isBuddyOnline(agent_id) && is_agent_mappable(agent_id))
        || gAgent.isGodlike()) && !gRlvHandler.hasBehaviour(RLV_BHVR_SHOWWORLDMAP);
        // </FS:Ansariel>
   }
=======
        return (LLAvatarTracker::instance().isBuddyOnline(agent_id) && is_agent_mappable(agent_id))
        || gAgent.isGodlike();
    }
>>>>>>> 2ed40188
    else if (item_name == "toggle_block_agent")
    {
        return LLAvatarActions::canBlock(agent_id);
    }
    else if (item_name == "agent_permissions")
    {
        return LLAvatarActions::isFriend(agent_id);
    }
    else if (item_name == "copy_display_name"
        || item_name == "copy_username")
    {
        return !mAvatarNameCacheConnection.connected();
    }
    else if (item_name == "change_photo")
    {
        std::string cap_url = gAgent.getRegionCapability(PROFILE_IMAGE_UPLOAD_CAP);
        return !cap_url.empty() && !mWaitingForImageUpload;
    }
    else if (item_name == "remove_photo")
    {
        std::string cap_url = gAgent.getRegionCapability(PROFILE_PROPERTIES_CAP);
        return !cap_url.empty() && !mWaitingForImageUpload;
    }

    return false;
}

bool LLPanelProfileSecondLife::onCheckMenu(const LLSD& userdata)
{
    const std::string item_name = userdata.asString();
    const LLUUID agent_id = getAvatarId();
    if (item_name == "toggle_block_agent")
    {
        return LLAvatarActions::isBlocked(agent_id);
    }
    return false;
}

void LLPanelProfileSecondLife::onAvatarNameCacheSetName(const LLUUID& agent_id, const LLAvatarName& av_name)
{
    if (av_name.getDisplayName().empty())
    {
        // something is wrong, tell user to try again later
        LLNotificationsUtil::add("SetDisplayNameFailedGeneric");
        return;
    }

    LL_INFOS("LegacyProfile") << "name-change now " << LLDate::now() << " next_update "
        << LLDate(av_name.mNextUpdate) << LL_ENDL;
    F64 now_secs = LLDate::now().secondsSinceEpoch();

    if (now_secs < av_name.mNextUpdate)
    {
        // if the update time is more than a year in the future, it means updates have been blocked
        // show a more general message
        static const S32 YEAR = 60*60*24*365;
        if (now_secs + YEAR < av_name.mNextUpdate)
        {
            LLNotificationsUtil::add("SetDisplayNameBlocked");
            return;
        }
    }

    LLFloaterReg::showInstance("display_name");
}

void LLPanelProfileSecondLife::setDescriptionText(const std::string &text)
{
    mSaveDescriptionChanges->setEnabled(FALSE);
    mDiscardDescriptionChanges->setEnabled(FALSE);
    mDescriptionText = text;
    mDescriptionEdit->setValue(mDescriptionText);
}

void LLPanelProfileSecondLife::onSetDescriptionDirty()
{
    mSaveDescriptionChanges->setEnabled(TRUE);
    mDiscardDescriptionChanges->setEnabled(TRUE);
}

void LLPanelProfileSecondLife::onShowInSearchCallback()
{
    S32 value = mShowInSearchCombo->getValue().asInteger();
    if (mAllowPublish == (bool)value)
    {
        return;
    }
    std::string cap_url = gAgent.getRegionCapability(PROFILE_PROPERTIES_CAP);
    if (!cap_url.empty())
    {
        mAllowPublish = value;
        LLSD data;
        data["allow_publish"] = mAllowPublish;
        LLCoros::instance().launch("putAgentUserInfoCoro",
            boost::bind(put_avatar_properties_coro, cap_url, getAvatarId(), data));
    }
    else
    {
        LL_WARNS("AvatarProperties") << "Failed to update profile data, no cap found" << LL_ENDL;
    }
}

void LLPanelProfileSecondLife::onSaveDescriptionChanges()
{
    mDescriptionText = mDescriptionEdit->getValue().asString();
    std::string cap_url = gAgent.getRegionCapability(PROFILE_PROPERTIES_CAP);
    if (!cap_url.empty())
    {
        LLCoros::instance().launch("putAgentUserInfoCoro",
            boost::bind(put_avatar_properties_coro, cap_url, getAvatarId(), LLSD().with("sl_about_text", mDescriptionText)));
    }
    else
    {
        LL_WARNS("AvatarProperties") << "Failed to update profile data, no cap found" << LL_ENDL;
    }

    mSaveDescriptionChanges->setEnabled(FALSE);
    mDiscardDescriptionChanges->setEnabled(FALSE);
}

void LLPanelProfileSecondLife::onDiscardDescriptionChanges()
{
    setDescriptionText(mDescriptionText);
}

void LLPanelProfileSecondLife::onShowAgentPermissionsDialog()
{
    LLFloater *floater = mFloaterPermissionsHandle.get();
    if (!floater)
    {
        LLFloater* parent_floater = gFloaterView->getParentFloater(this);
        if (parent_floater)
        {
            LLFloaterProfilePermissions * perms = new LLFloaterProfilePermissions(parent_floater, getAvatarId());
            mFloaterPermissionsHandle = perms->getHandle();
            perms->openFloater();

            parent_floater->addDependentFloater(mFloaterPermissionsHandle);
        }
    }
    else // already open
    {
        floater->closeFloater();
    }
}

<<<<<<< HEAD
=======
void LLPanelProfileSecondLife::onOpenNotes()
{
    LLFloater* parent_floater = gFloaterView->getParentFloater(this);
    if (!parent_floater)
    {
        return;
    }

    LLTabContainer* tab_container = parent_floater->findChild<LLTabContainer>("panel_profile_tabs", TRUE);
    if (!tab_container)
    {
        return;
    }

    tab_container->selectTabByName(PANEL_NOTES);
}

>>>>>>> 2ed40188
//////////////////////////////////////////////////////////////////////////
// LLPanelProfileWeb

LLPanelProfileWeb::LLPanelProfileWeb()
 : LLPanelProfileTab()
 , mWebBrowser(NULL)
 , mAvatarNameCacheConnection()
{
}

LLPanelProfileWeb::~LLPanelProfileWeb()
{
    if (mAvatarNameCacheConnection.connected())
    {
        mAvatarNameCacheConnection.disconnect();
    }
}

void LLPanelProfileWeb::onOpen(const LLSD& key)
{
    LLPanelProfileTab::onOpen(key);

    resetData();

    mAvatarNameCacheConnection = LLAvatarNameCache::get(getAvatarId(), boost::bind(&LLPanelProfileWeb::onAvatarNameCache, this, _1, _2));
}

BOOL LLPanelProfileWeb::postBuild()
{
    mWebBrowser = getChild<LLMediaCtrl>("profile_html");
    mWebBrowser->addObserver(this);
    mWebBrowser->setHomePageUrl("about:blank");

    return TRUE;
}

void LLPanelProfileWeb::resetData()
{
    mWebBrowser->navigateHome();
}

void LLPanelProfileWeb::updateData()
{
    LLUUID avatar_id = getAvatarId();
    if (!getStarted() && avatar_id.notNull() && !mURLWebProfile.empty())
    {
        setIsLoading();

        mWebBrowser->setVisible(TRUE);
        mPerformanceTimer.start();
        mWebBrowser->navigateTo(mURLWebProfile, HTTP_CONTENT_TEXT_HTML);
    }
}

void LLPanelProfileWeb::onAvatarNameCache(const LLUUID& agent_id, const LLAvatarName& av_name)
{
    mAvatarNameCacheConnection.disconnect();

    std::string username = av_name.getAccountName();
    if (username.empty())
    {
        username = LLCacheName::buildUsername(av_name.getDisplayName());
    }
    else
    {
        LLStringUtil::replaceChar(username, ' ', '.');
    }

    mURLWebProfile = getProfileURL(username, true);
    if (mURLWebProfile.empty())
    {
        return;
    }

    //if the tab was opened before name was resolved, load the panel now
    updateData();
}

void LLPanelProfileWeb::onCommitLoad(LLUICtrl* ctrl)
{
    if (!mURLHome.empty())
    {
        LLSD::String valstr = ctrl->getValue().asString();
        if (valstr.empty())
        {
            mWebBrowser->setVisible(TRUE);
            mPerformanceTimer.start();
            mWebBrowser->navigateTo( mURLHome, HTTP_CONTENT_TEXT_HTML );
        }
        else if (valstr == "popout")
        {
            // open in viewer's browser, new window
            LLWeb::loadURLInternal(mURLHome);
        }
        else if (valstr == "external")
        {
            // open in external browser
            LLWeb::loadURLExternal(mURLHome);
        }
    }
}

void LLPanelProfileWeb::handleMediaEvent(LLPluginClassMedia* self, EMediaEvent event)
{
    switch(event)
    {
        case MEDIA_EVENT_STATUS_TEXT_CHANGED:
            childSetValue("status_text", LLSD( self->getStatusText() ) );
        break;

        case MEDIA_EVENT_NAVIGATE_BEGIN:
        {
            if (mFirstNavigate)
            {
                mFirstNavigate = false;
            }
            else
            {
                mPerformanceTimer.start();
            }
        }
        break;

        case MEDIA_EVENT_NAVIGATE_COMPLETE:
        {
            LLStringUtil::format_map_t args;
            args["[TIME]"] = llformat("%.2f", mPerformanceTimer.getElapsedTimeF32());
            childSetValue("status_text", LLSD( getString("LoadTime", args)) );
        }
        break;

        default:
            // Having a default case makes the compiler happy.
        break;
    }
}


//////////////////////////////////////////////////////////////////////////
//////////////////////////////////////////////////////////////////////////
//////////////////////////////////////////////////////////////////////////

LLPanelProfileFirstLife::LLPanelProfileFirstLife()
 : LLPanelProfileTab()
{
}

LLPanelProfileFirstLife::~LLPanelProfileFirstLife()
{
}

BOOL LLPanelProfileFirstLife::postBuild()
{
    mDescriptionEdit = getChild<LLTextEditor>("fl_description_edit");
    mPicture = getChild<LLIconCtrl>("real_world_pic");

    mChangePhoto = getChild<LLButton>("fl_upload_image");
    mRemovePhoto = getChild<LLButton>("fl_remove_image");
    mSaveChanges = getChild<LLButton>("fl_save_changes");
    mDiscardChanges = getChild<LLButton>("fl_discard_changes");

    mChangePhoto->setCommitCallback([this](LLUICtrl*, void*) { onChangePhoto(); }, nullptr);
    mRemovePhoto->setCommitCallback([this](LLUICtrl*, void*) { onRemovePhoto(); }, nullptr);
    mSaveChanges->setCommitCallback([this](LLUICtrl*, void*) { onSaveDescriptionChanges(); }, nullptr);
    mDiscardChanges->setCommitCallback([this](LLUICtrl*, void*) { onDiscardDescriptionChanges(); }, nullptr);
    mDescriptionEdit->setKeystrokeCallback([this](LLTextEditor* caller) { onSetDescriptionDirty(); });

    return TRUE;
}

void LLPanelProfileFirstLife::onOpen(const LLSD& key)
{
    LLPanelProfileTab::onOpen(key);

    if (!getSelfProfile())
    {
        // Otherwise as the only focusable element it will be selected
        mDescriptionEdit->setTabStop(FALSE);
    }

    resetData();
}

void LLPanelProfileFirstLife::setProfileImageUploading(bool loading)
{
    mChangePhoto->setEnabled(!loading);
    mRemovePhoto->setEnabled(!loading);

    LLLoadingIndicator* indicator = getChild<LLLoadingIndicator>("image_upload_indicator");
    indicator->setVisible(loading);
    if (loading)
    {
        indicator->start();
    }
    else
    {
        indicator->stop();
    }
}

void LLPanelProfileFirstLife::setProfileImageUploaded(const LLUUID &image_asset_id)
{
    mPicture->setValue(image_asset_id);
    setProfileImageUploading(false);
}

void LLPanelProfileFirstLife::onChangePhoto()
{
    (new LLProfileImagePicker(PROFILE_IMAGE_FL, new LLHandle<LLPanel>(getHandle())))->getFile();
}

void LLPanelProfileFirstLife::onRemovePhoto()
{
    LLSD params;
    params["fl_image_id"] = LLUUID::null;

    std::string cap_url = gAgent.getRegionCapability(PROFILE_PROPERTIES_CAP);
    if (!cap_url.empty())
    {
        LLCoros::instance().launch("putAgentUserInfoCoro",
            boost::bind(put_avatar_properties_coro, cap_url, getAvatarId(), params));

        mPicture->setValue("Generic_Person_Large");
    }
    else
    {
        LL_WARNS("AvatarProperties") << "Failed to update profile data, no cap found" << LL_ENDL;
    }
}

void LLPanelProfileFirstLife::setDescriptionText(const std::string &text)
{
    mSaveChanges->setEnabled(FALSE);
    mDiscardChanges->setEnabled(FALSE);
    mCurrentDescription = text;
    mDescriptionEdit->setValue(mCurrentDescription);
}

void LLPanelProfileFirstLife::onSetDescriptionDirty()
{
    mSaveChanges->setEnabled(TRUE);
    mDiscardChanges->setEnabled(TRUE);
}

void LLPanelProfileFirstLife::onSaveDescriptionChanges()
{
    mCurrentDescription = mDescriptionEdit->getValue().asString();
    std::string cap_url = gAgent.getRegionCapability(PROFILE_PROPERTIES_CAP);
    if (!cap_url.empty())
    {
        LLCoros::instance().launch("putAgentUserInfoCoro",
            boost::bind(put_avatar_properties_coro, cap_url, getAvatarId(), LLSD().with("fl_about_text", mCurrentDescription)));
    }
    else
    {
        LL_WARNS("AvatarProperties") << "Failed to update profile data, no cap found" << LL_ENDL;
    }

    mSaveChanges->setEnabled(FALSE);
    mDiscardChanges->setEnabled(FALSE);
}

void LLPanelProfileFirstLife::onDiscardDescriptionChanges()
{
    setDescriptionText(mCurrentDescription);
}

void LLPanelProfileFirstLife::processProperties(const LLAvatarData* avatar_data)
{
    setDescriptionText(avatar_data->fl_about_text);
    if (avatar_data->fl_image_id.notNull())
    {
        mPicture->setValue(avatar_data->fl_image_id);
    }
    else
    {
        mPicture->setValue("Generic_Person_Large");
    }
    setLoaded();
}

void LLPanelProfileFirstLife::resetData()
{
    mDescriptionEdit->setValue(LLStringUtil::null);
    mPicture->setValue("Generic_Person_Large");

    mChangePhoto->setVisible(getSelfProfile());
    mRemovePhoto->setVisible(getSelfProfile());
    mSaveChanges->setVisible(getSelfProfile());
    mDiscardChanges->setVisible(getSelfProfile());
}

void LLPanelProfileFirstLife::setLoaded()
{
    LLPanelProfileTab::setLoaded();

    if (getSelfProfile())
    {
        mDescriptionEdit->setEnabled(TRUE);
        mPicture->setEnabled(TRUE);
    }
}

//////////////////////////////////////////////////////////////////////////
//////////////////////////////////////////////////////////////////////////
//////////////////////////////////////////////////////////////////////////

LLPanelProfileNotes::LLPanelProfileNotes()
: LLPanelProfileTab()
{

}

LLPanelProfileNotes::~LLPanelProfileNotes()
{
}

void LLPanelProfileNotes::updateData()
{
    LLUUID avatar_id = getAvatarId();
    if (!getStarted() && avatar_id.notNull())
    {
        setIsLoading();

        std::string cap_url = gAgent.getRegionCapability(PROFILE_PROPERTIES_CAP);
        if (!cap_url.empty())
        {
            LLCoros::instance().launch("requestAgentUserInfoCoro",
                boost::bind(request_avatar_properties_coro, cap_url, avatar_id));
        }
    }
}

BOOL LLPanelProfileNotes::postBuild()
{
    mNotesEditor = getChild<LLTextEditor>("notes_edit");
    mSaveChanges = getChild<LLButton>("notes_save_changes");
    mDiscardChanges = getChild<LLButton>("notes_discard_changes");

    mSaveChanges->setCommitCallback([this](LLUICtrl*, void*) { onSaveNotesChanges(); }, nullptr);
    mDiscardChanges->setCommitCallback([this](LLUICtrl*, void*) { onDiscardNotesChanges(); }, nullptr);
    mNotesEditor->setKeystrokeCallback([this](LLTextEditor* caller) { onSetNotesDirty(); });

    return TRUE;
}

void LLPanelProfileNotes::onOpen(const LLSD& key)
{
    LLPanelProfileTab::onOpen(key);

    resetData();
}

void LLPanelProfileNotes::setNotesText(const std::string &text)
{
    mSaveChanges->setEnabled(FALSE);
    mDiscardChanges->setEnabled(FALSE);
    mCurrentNotes = text;
    mNotesEditor->setValue(mCurrentNotes);
}

void LLPanelProfileNotes::onSetNotesDirty()
{
    mSaveChanges->setEnabled(TRUE);
    mDiscardChanges->setEnabled(TRUE);
}

void LLPanelProfileNotes::onSaveNotesChanges()
{
    mCurrentNotes = mNotesEditor->getValue().asString();
    std::string cap_url = gAgent.getRegionCapability(PROFILE_PROPERTIES_CAP);
    if (!cap_url.empty())
    {
        LLCoros::instance().launch("putAgentUserInfoCoro",
            boost::bind(put_avatar_properties_coro, cap_url, getAvatarId(), LLSD().with("notes", mCurrentNotes)));
        

<<<<<<< HEAD
        LLFloater* floater_profile = LLFloaterReg::findInstance("profile", LLSD().with("id", getAvatarId()));
        if (!floater_profile)
=======
        LLFloater* parent_floater = gFloaterView->getParentFloater(this);
        if (!parent_floater)
>>>>>>> 2ed40188
        {
            return;
        }

<<<<<<< HEAD
        LLPanel* panel = floater_profile->findChild<LLPanel>(PANEL_SECONDLIFE, TRUE);
=======
        LLPanel* panel = parent_floater->findChild<LLPanel>(PANEL_SECONDLIFE, TRUE);
>>>>>>> 2ed40188
        LLPanelProfileSecondLife *panel_sl = dynamic_cast<LLPanelProfileSecondLife*>(panel);
        if (panel_sl)
        {
            panel_sl->setNotesSnippet(mCurrentNotes);
        }
    }
    else
    {
        LL_WARNS("AvatarProperties") << "Failed to update profile data, no cap found" << LL_ENDL;
    }

    mSaveChanges->setEnabled(FALSE);
    mDiscardChanges->setEnabled(FALSE);
}

void LLPanelProfileNotes::onDiscardNotesChanges()
{
    setNotesText(mCurrentNotes);
}

void LLPanelProfileNotes::processProperties(LLAvatarNotes* avatar_notes)
{
    mNotesEditor->setValue(avatar_notes->notes);
    mNotesEditor->setEnabled(TRUE);
    setLoaded();
}

void LLPanelProfileNotes::resetData()
{
    resetLoading();
    mNotesEditor->setValue(LLStringUtil::null);
}

void LLPanelProfileNotes::setAvatarId(const LLUUID& avatar_id)
{
    if (avatar_id.notNull())
    {
        LLPanelProfileTab::setAvatarId(avatar_id);
    }
}


//////////////////////////////////////////////////////////////////////////
// LLPanelProfile

LLPanelProfile::LLPanelProfile()
 : LLPanelProfileTab()
{
}

LLPanelProfile::~LLPanelProfile()
{
}

BOOL LLPanelProfile::postBuild()
{
    return TRUE;
}

void LLPanelProfile::onTabChange()
{
    LLPanelProfileTab* active_panel = dynamic_cast<LLPanelProfileTab*>(mTabContainer->getCurrentPanel());
    if (active_panel)
    {
        active_panel->updateData();
    }
    updateBtnsVisibility();
}

void LLPanelProfile::updateBtnsVisibility()
{
}

void LLPanelProfile::onOpen(const LLSD& key)
{
    LLUUID avatar_id = key["id"].asUUID();

    // Don't reload the same profile
    if (getAvatarId() == avatar_id)
    {
        return;
    }

    LLPanelProfileTab::onOpen(avatar_id);

    mTabContainer       = getChild<LLTabContainer>("panel_profile_tabs");
    mPanelSecondlife    = findChild<LLPanelProfileSecondLife>(PANEL_SECONDLIFE);
    mPanelWeb           = findChild<LLPanelProfileWeb>(PANEL_WEB);
    mPanelPicks         = findChild<LLPanelProfilePicks>(PANEL_PICKS);
    mPanelClassifieds   = findChild<LLPanelProfileClassifieds>(PANEL_CLASSIFIEDS);
    mPanelFirstlife     = findChild<LLPanelProfileFirstLife>(PANEL_FIRSTLIFE);
    mPanelNotes         = findChild<LLPanelProfileNotes>(PANEL_NOTES);

    mPanelSecondlife->onOpen(avatar_id);
    mPanelWeb->onOpen(avatar_id);
    mPanelPicks->onOpen(avatar_id);
    mPanelClassifieds->onOpen(avatar_id);
    mPanelFirstlife->onOpen(avatar_id);
    mPanelNotes->onOpen(avatar_id);

    // Always request the base profile info
    resetLoading();
    updateData();

    updateBtnsVisibility();

    // Some tabs only request data when opened
    mTabContainer->setCommitCallback(boost::bind(&LLPanelProfile::onTabChange, this));
}

void LLPanelProfile::updateData()
{
    LLUUID avatar_id = getAvatarId();
    // Todo: getIsloading functionality needs to be expanded to
    // include 'inited' or 'data_provided' state to not rerequest
    if (!getStarted() && avatar_id.notNull())
    {
        setIsLoading();

        std::string cap_url = gAgent.getRegionCapability(PROFILE_PROPERTIES_CAP);
        if (!cap_url.empty())
        {
            LLCoros::instance().launch("requestAgentUserInfoCoro",
                boost::bind(request_avatar_properties_coro, cap_url, avatar_id));
        }
    }
}

void LLPanelProfile::showPick(const LLUUID& pick_id)
{
    if (pick_id.notNull())
    {
        mPanelPicks->selectPick(pick_id);
    }
    mTabContainer->selectTabPanel(mPanelPicks);
}

bool LLPanelProfile::isPickTabSelected()
{
	return (mTabContainer->getCurrentPanel() == mPanelPicks);
}

bool LLPanelProfile::isNotesTabSelected()
{
	return (mTabContainer->getCurrentPanel() == mPanelNotes);
}

void LLPanelProfile::showClassified(const LLUUID& classified_id, bool edit)
{
    if (classified_id.notNull())
    {
        mPanelClassifieds->selectClassified(classified_id, edit);
    }
    mTabContainer->selectTabPanel(mPanelClassifieds);
}


<|MERGE_RESOLUTION|>--- conflicted
+++ resolved
@@ -77,7 +77,6 @@
 #include "llvoiceclient.h"
 #include "llweb.h"
 
-<<<<<<< HEAD
 #include "fsdata.h"
 #include "llviewermenu.h"
 
@@ -392,320 +391,6 @@
     PROFILE_IMAGE_FL,
 };
 
-=======
-
-static LLPanelInjector<LLPanelProfileSecondLife> t_panel_profile_secondlife("panel_profile_secondlife");
-static LLPanelInjector<LLPanelProfileWeb> t_panel_web("panel_profile_web");
-static LLPanelInjector<LLPanelProfilePicks> t_panel_picks("panel_profile_picks");
-static LLPanelInjector<LLPanelProfileFirstLife> t_panel_firstlife("panel_profile_firstlife");
-static LLPanelInjector<LLPanelProfileNotes> t_panel_notes("panel_profile_notes");
-static LLPanelInjector<LLPanelProfile>          t_panel_profile("panel_profile");
-
-static const std::string PANEL_SECONDLIFE   = "panel_profile_secondlife";
-static const std::string PANEL_WEB          = "panel_profile_web";
-static const std::string PANEL_PICKS        = "panel_profile_picks";
-static const std::string PANEL_CLASSIFIEDS  = "panel_profile_classifieds";
-static const std::string PANEL_FIRSTLIFE    = "panel_profile_firstlife";
-static const std::string PANEL_NOTES        = "panel_profile_notes";
-static const std::string PANEL_PROFILE_VIEW = "panel_profile_view";
-
-static const std::string PROFILE_PROPERTIES_CAP = "AgentProfile";
-static const std::string PROFILE_IMAGE_UPLOAD_CAP = "UploadAgentProfileImage";
-
-
-//////////////////////////////////////////////////////////////////////////
-
-void request_avatar_properties_coro(std::string cap_url, LLUUID agent_id)
-{
-    LLCore::HttpRequest::policy_t httpPolicy(LLCore::HttpRequest::DEFAULT_POLICY_ID);
-    LLCoreHttpUtil::HttpCoroutineAdapter::ptr_t
-        httpAdapter(new LLCoreHttpUtil::HttpCoroutineAdapter("request_avatar_properties_coro", httpPolicy));
-    LLCore::HttpRequest::ptr_t httpRequest(new LLCore::HttpRequest);
-    LLCore::HttpHeaders::ptr_t httpHeaders;
-
-    LLCore::HttpOptions::ptr_t httpOpts(new LLCore::HttpOptions);
-    httpOpts->setFollowRedirects(true);
-
-    std::string finalUrl = cap_url + "/" + agent_id.asString();
-
-    LLSD result = httpAdapter->getAndSuspend(httpRequest, finalUrl, httpOpts, httpHeaders);
-
-    LLSD httpResults = result[LLCoreHttpUtil::HttpCoroutineAdapter::HTTP_RESULTS];
-    LLCore::HttpStatus status = LLCoreHttpUtil::HttpCoroutineAdapter::getStatusFromLLSD(httpResults);
-
-    LL_DEBUGS("AvatarProperties") << "Agent id: " << agent_id << " Result: " << httpResults << LL_ENDL;
-
-    if (!status
-        || !result.has("id")
-        || agent_id != result["id"].asUUID())
-    {
-        LL_WARNS("AvatarProperties") << "Failed to get agent information for id " << agent_id << LL_ENDL;
-        return;
-    }
-
-    LLFloater* floater_profile = LLFloaterReg::findInstance("profile", LLSD().with("id", agent_id));
-    if (!floater_profile)
-    {
-        // floater is dead, so panels are dead as well
-        return;
-    }
-
-    LLPanel *panel = floater_profile->findChild<LLPanel>(PANEL_PROFILE_VIEW, TRUE);
-    LLPanelProfile *panel_profile = dynamic_cast<LLPanelProfile*>(panel);
-    if (!panel_profile)
-    {
-        LL_WARNS() << PANEL_PROFILE_VIEW << " not found" << LL_ENDL;
-        return;
-    }
-
-
-    // Avatar Data
-
-    LLAvatarData *avatar_data = &panel_profile->mAvatarData;
-    std::string birth_date;
-
-    avatar_data->agent_id = agent_id;
-    avatar_data->avatar_id = agent_id;
-    avatar_data->image_id = result["sl_image_id"].asUUID();
-    avatar_data->fl_image_id = result["fl_image_id"].asUUID();
-    avatar_data->partner_id = result["partner_id"].asUUID();
-    avatar_data->about_text = result["sl_about_text"].asString();
-    avatar_data->fl_about_text = result["fl_about_text"].asString();
-    avatar_data->born_on = result["member_since"].asDate();
-    avatar_data->profile_url = getProfileURL(agent_id.asString());
-
-    avatar_data->flags = 0;
-
-    if (result["online"].asBoolean())
-    {
-        avatar_data->flags |= AVATAR_ONLINE;
-    }
-    if (result["allow_publish"].asBoolean())
-    {
-        avatar_data->flags |= AVATAR_ALLOW_PUBLISH;
-    }
-
-    avatar_data->caption_index = 0;
-    if (result.has("charter_member")) // won't be present if "caption" is set
-    {
-        avatar_data->caption_index = result["charter_member"].asInteger();
-    }
-    else if (result.has("caption"))
-    {
-        avatar_data->caption_text = result["caption"].asString();
-    }
-
-    panel = floater_profile->findChild<LLPanel>(PANEL_SECONDLIFE, TRUE);
-    LLPanelProfileSecondLife *panel_sl = dynamic_cast<LLPanelProfileSecondLife*>(panel);
-    if (panel_sl)
-    {
-        panel_sl->processProfileProperties(avatar_data);
-    }
-
-    panel = floater_profile->findChild<LLPanel>(PANEL_WEB, TRUE);
-    LLPanelProfileWeb *panel_web = dynamic_cast<LLPanelProfileWeb*>(panel);
-    if (panel_web)
-    {
-        panel_web->setLoaded();
-    }
-
-    panel = floater_profile->findChild<LLPanel>(PANEL_FIRSTLIFE, TRUE);
-    LLPanelProfileFirstLife *panel_first = dynamic_cast<LLPanelProfileFirstLife*>(panel);
-    if (panel_first)
-    {
-        panel_first->processProperties(avatar_data);
-    }
-
-    // Picks
-
-    LLSD picks_array = result["picks"];
-    LLAvatarPicks avatar_picks;
-    avatar_picks.agent_id = agent_id; // Not in use?
-    avatar_picks.target_id = agent_id;
-
-    for (LLSD::array_const_iterator it = picks_array.beginArray(); it != picks_array.endArray(); ++it)
-    {
-        const LLSD& pick_data = *it;
-        avatar_picks.picks_list.emplace_back(pick_data["id"].asUUID(), pick_data["name"].asString());
-    }
-
-    panel = floater_profile->findChild<LLPanel>(PANEL_PICKS, TRUE);
-    LLPanelProfilePicks *panel_picks = dynamic_cast<LLPanelProfilePicks*>(panel);
-    if (panel_picks)
-    {
-        // Refresh pick limit before processing
-        LLAgentPicksInfo::getInstance()->onServerRespond(&avatar_picks);
-        panel_picks->processProperties(&avatar_picks);
-    }
-
-    // Groups
-
-    LLSD groups_array = result["groups"];
-    LLAvatarGroups avatar_groups;
-    avatar_groups.agent_id = agent_id; // Not in use?
-    avatar_groups.avatar_id = agent_id; // target_id
-
-    for (LLSD::array_const_iterator it = groups_array.beginArray(); it != groups_array.endArray(); ++it)
-    {
-        const LLSD& group_info = *it;
-        LLAvatarGroups::LLGroupData group_data;
-        group_data.group_powers = 0; // Not in use?
-        group_data.group_title = group_info["name"].asString(); // Missing data, not in use?
-        group_data.group_id = group_info["id"].asUUID();
-        group_data.group_name = group_info["name"].asString();
-        group_data.group_insignia_id = group_info["image_id"].asUUID();
-
-        avatar_groups.group_list.push_back(group_data);
-    }
-
-    if (panel_sl)
-    {
-        panel_sl->processGroupProperties(&avatar_groups);
-    }
-
-    // Notes
-    LLAvatarNotes avatar_notes;
-
-    avatar_notes.agent_id = agent_id;
-    avatar_notes.target_id = agent_id;
-    avatar_notes.notes = result["notes"].asString();
-
-    panel = floater_profile->findChild<LLPanel>(PANEL_NOTES, TRUE);
-    LLPanelProfileNotes *panel_notes = dynamic_cast<LLPanelProfileNotes*>(panel);
-    if (panel_notes)
-    {
-        panel_notes->processProperties(&avatar_notes);
-    }
-    if (panel_sl)
-    {
-        panel_sl->processNotesProperties(&avatar_notes);
-    }
-}
-
-//TODO: changes take two minutes to propagate!
-// Add some storage that holds updated data for two minutes
-// for new instances to reuse the data
-// Profile data is only relevant to won avatar, but notes
-// are for everybody
-void put_avatar_properties_coro(std::string cap_url, LLUUID agent_id, LLSD data)
-{
-    LLCore::HttpRequest::policy_t httpPolicy(LLCore::HttpRequest::DEFAULT_POLICY_ID);
-    LLCoreHttpUtil::HttpCoroutineAdapter::ptr_t
-        httpAdapter(new LLCoreHttpUtil::HttpCoroutineAdapter("put_avatar_properties_coro", httpPolicy));
-    LLCore::HttpRequest::ptr_t httpRequest(new LLCore::HttpRequest);
-    LLCore::HttpHeaders::ptr_t httpHeaders;
-
-    LLCore::HttpOptions::ptr_t httpOpts(new LLCore::HttpOptions);
-    httpOpts->setFollowRedirects(true);
-
-    std::string finalUrl = cap_url + "/" + agent_id.asString();
-
-    LLSD result = httpAdapter->putAndSuspend(httpRequest, finalUrl, data, httpOpts, httpHeaders);
-
-    LLSD httpResults = result[LLCoreHttpUtil::HttpCoroutineAdapter::HTTP_RESULTS];
-    LLCore::HttpStatus status = LLCoreHttpUtil::HttpCoroutineAdapter::getStatusFromLLSD(httpResults);
-
-    if (!status)
-    {
-        LL_WARNS("AvatarProperties") << "Failed to put agent information " << data << " for id " << agent_id << LL_ENDL;
-        return;
-    }
-
-    LL_DEBUGS("AvatarProperties") << "Agent id: " << agent_id << " Data: " << data << " Result: " << httpResults << LL_ENDL;
-}
-
-LLUUID post_profile_image(std::string cap_url, const LLSD &first_data, std::string path_to_image, LLHandle<LLPanel> *handle)
-{
-    LLCore::HttpRequest::policy_t httpPolicy(LLCore::HttpRequest::DEFAULT_POLICY_ID);
-    LLCoreHttpUtil::HttpCoroutineAdapter::ptr_t
-        httpAdapter(new LLCoreHttpUtil::HttpCoroutineAdapter("post_profile_image_coro", httpPolicy));
-    LLCore::HttpRequest::ptr_t httpRequest(new LLCore::HttpRequest);
-    LLCore::HttpHeaders::ptr_t httpHeaders;
-
-    LLCore::HttpOptions::ptr_t httpOpts(new LLCore::HttpOptions);
-    httpOpts->setFollowRedirects(true);
-    
-    LLSD result = httpAdapter->postAndSuspend(httpRequest, cap_url, first_data, httpOpts, httpHeaders);
-
-    LLSD httpResults = result[LLCoreHttpUtil::HttpCoroutineAdapter::HTTP_RESULTS];
-    LLCore::HttpStatus status = LLCoreHttpUtil::HttpCoroutineAdapter::getStatusFromLLSD(httpResults);
-
-    if (!status)
-    {
-        // todo: notification?
-        LL_WARNS("AvatarProperties") << "Failed to get uploader cap " << status.toString() << LL_ENDL;
-        return LLUUID::null;
-    }
-    if (!result.has("uploader"))
-    {
-        // todo: notification?
-        LL_WARNS("AvatarProperties") << "Failed to get uploader cap, response contains no data." << LL_ENDL;
-        return LLUUID::null;
-    }
-    std::string uploader_cap = result["uploader"].asString();
-    if (uploader_cap.empty())
-    {
-        LL_WARNS("AvatarProperties") << "Failed to get uploader cap, cap invalid." << LL_ENDL;
-        return LLUUID::null;
-    }
-
-    // Upload the image
-
-    LLCore::HttpRequest::ptr_t uploaderhttpRequest(new LLCore::HttpRequest);
-    LLCore::HttpHeaders::ptr_t uploaderhttpHeaders(new LLCore::HttpHeaders);
-    LLCore::HttpOptions::ptr_t uploaderhttpOpts(new LLCore::HttpOptions);
-    S64 length;
-
-    {
-        llifstream instream(path_to_image.c_str(), std::iostream::binary | std::iostream::ate);
-        if (!instream.is_open())
-        {
-            LL_WARNS("AvatarProperties") << "Failed to open file " << path_to_image << LL_ENDL;
-            return LLUUID::null;
-        }
-        length = instream.tellg();
-    }
-
-    uploaderhttpHeaders->append(HTTP_OUT_HEADER_CONTENT_TYPE, "application/jp2"); // optional
-    uploaderhttpHeaders->append(HTTP_OUT_HEADER_CONTENT_LENGTH, llformat("%d", length)); // required!
-    uploaderhttpOpts->setFollowRedirects(true);
-
-    result = httpAdapter->postFileAndSuspend(uploaderhttpRequest, uploader_cap, path_to_image, uploaderhttpOpts, uploaderhttpHeaders);
-
-    httpResults = result[LLCoreHttpUtil::HttpCoroutineAdapter::HTTP_RESULTS];
-    status = LLCoreHttpUtil::HttpCoroutineAdapter::getStatusFromLLSD(httpResults);
-
-    LL_WARNS("AvatarProperties") << result << LL_ENDL;
-
-    if (!status)
-    {
-        LL_WARNS("AvatarProperties") << "Failed to upload image " << status.toString() << LL_ENDL;
-        return LLUUID::null;
-    }
-
-    if (result["state"].asString() != "complete")
-    {
-        if (result.has("message"))
-        {
-            LL_WARNS("AvatarProperties") << "Failed to upload image, state " << result["state"] << " message: " << result["message"] << LL_ENDL;
-        }
-        else
-        {
-            LL_WARNS("AvatarProperties") << "Failed to upload image " << result << LL_ENDL;
-        }
-        return LLUUID::null;
-    }
-
-    return result["new_asset"].asUUID();
-}
-
-enum EProfileImageType
-{
-    PROFILE_IMAGE_SL,
-    PROFILE_IMAGE_FL,
-};
-
->>>>>>> 2ed40188
 void post_profile_image_coro(std::string cap_url, EProfileImageType type, std::string path_to_image, LLHandle<LLPanel> *handle)
 {
     LLSD data;
@@ -958,50 +643,6 @@
     boost::signals2::connection	mAvatarNameCacheConnection;
 };
 
-<<<<<<< HEAD
-=======
-///----------------------------------------------------------------------------
-/// LLFloaterInventoryFinder
-///----------------------------------------------------------------------------
-
-class LLFloaterProfilePermissions
-    : public LLFloater
-    , public LLFriendObserver
-{
-public:
-    LLFloaterProfilePermissions(LLView * owner, const LLUUID &avatar_id);
-    ~LLFloaterProfilePermissions();
-    BOOL postBuild() override;
-    void onOpen(const LLSD& key) override;
-    void draw() override;
-    void changed(U32 mask) override; // LLFriendObserver
-
-    void onAvatarNameCache(const LLUUID& agent_id, const LLAvatarName& av_name);
-
-private:
-    void fillRightsData();
-    void rightsConfirmationCallback(const LLSD& notification, const LLSD& response);
-    void confirmModifyRights(bool grant);
-    void onCommitRights();
-
-    void onApplyRights();
-    void onCancel();
-
-    LLTextBase*         mDescription;
-    LLCheckBoxCtrl*     mOnlineStatus;
-    LLCheckBoxCtrl*     mMapRights;
-    LLCheckBoxCtrl*     mEditObjectRights;
-    LLButton*           mOkBtn;
-    LLButton*           mCancelBtn;
-
-    LLUUID              mAvatarID;
-    F32                 mContextConeOpacity;
-    LLHandle<LLView>    mOwnerHandle;
-
-    boost::signals2::connection	mAvatarNameCacheConnection;
-};
-
->>>>>>> 2ed40188
 LLFloaterProfilePermissions::LLFloaterProfilePermissions(LLView * owner, const LLUUID &avatar_id)
     : LLFloater(LLSD())
     , mAvatarID(avatar_id)
@@ -1091,7 +732,6 @@
         closeFloater();
         LL_INFOS("ProfilePermissions") << "Floater closing since agent is no longer a friend" << LL_ENDL;
     }
-<<<<<<< HEAD
 }
 
 void LLFloaterProfilePermissions::rightsConfirmationCallback(const LLSD& notification,
@@ -1133,29 +773,6 @@
 }
 
 void LLFloaterProfilePermissions::onApplyRights()
-=======
-}
-
-void LLFloaterProfilePermissions::rightsConfirmationCallback(const LLSD& notification,
-    const LLSD& response)
-{
-    S32 option = LLNotificationsUtil::getSelectedOption(notification, response);
-    if (option != 0)
-    {
-        mEditObjectRights->setValue(mEditObjectRights->getValue().asBoolean() ? FALSE : TRUE);
-    }
-}
-
-void LLFloaterProfilePermissions::confirmModifyRights(bool grant)
-{
-    LLSD args;
-    args["NAME"] = LLSLURL("agent", mAvatarID, "completename").getSLURLString();
-    LLNotificationsUtil::add(grant ? "GrantModifyRights" : "RevokeModifyRights", args, LLSD(),
-        boost::bind(&LLFloaterProfilePermissions::rightsConfirmationCallback, this, _1, _2));
-}
-
-void LLFloaterProfilePermissions::onCommitRights()
->>>>>>> 2ed40188
 {
     const LLRelationship* buddy_relationship = LLAvatarTracker::instance().getBuddyInfo(mAvatarID);
 
@@ -1165,7 +782,6 @@
         return;
     }
 
-<<<<<<< HEAD
     S32 rights = 0;
 
     if (mOnlineStatus->getValue().asBoolean())
@@ -1202,64 +818,6 @@
 {
 }
 
-=======
-    bool allow_modify_objects = mEditObjectRights->getValue().asBoolean();
-
-    // if modify objects checkbox clicked
-    if (buddy_relationship->isRightGrantedTo(
-        LLRelationship::GRANT_MODIFY_OBJECTS) != allow_modify_objects)
-    {
-        confirmModifyRights(allow_modify_objects);
-    }
-}
-
-void LLFloaterProfilePermissions::onApplyRights()
-{
-    const LLRelationship* buddy_relationship = LLAvatarTracker::instance().getBuddyInfo(mAvatarID);
-
-    if (!buddy_relationship)
-    {
-        LL_WARNS("ProfilePermissions") << "Trying to modify rights for non-friend avatar. Skipped." << LL_ENDL;
-        return;
-    }
-
-    S32 rights = 0;
-
-    if (mOnlineStatus->getValue().asBoolean())
-    {
-        rights |= LLRelationship::GRANT_ONLINE_STATUS;
-    }
-    if (mMapRights->getValue().asBoolean())
-    {
-        rights |= LLRelationship::GRANT_MAP_LOCATION;
-    }
-    if (mEditObjectRights->getValue().asBoolean())
-    {
-        rights |= LLRelationship::GRANT_MODIFY_OBJECTS;
-    }
-
-    LLAvatarPropertiesProcessor::getInstance()->sendFriendRights(mAvatarID, rights);
-
-    closeFloater();
-}
-
-void LLFloaterProfilePermissions::onCancel()
-{
-    closeFloater();
-}
-
-//////////////////////////////////////////////////////////////////////////
-// LLPanelProfileSecondLife
-
-LLPanelProfileSecondLife::LLPanelProfileSecondLife()
-    : LLPanelProfileTab()
-    , mAvatarNameCacheConnection()
-    , mWaitingForImageUpload(false)
-    , mAllowPublish(false)
-{
-}
-
->>>>>>> 2ed40188
 LLPanelProfileSecondLife::~LLPanelProfileSecondLife()
 {
     if (getAvatarId().notNull())
@@ -1289,23 +847,17 @@
     mAgentActionMenuButton  = getChild<LLMenuButton>("agent_actions_menu");
     mSaveDescriptionChanges = getChild<LLButton>("save_description_changes");
     mDiscardDescriptionChanges = getChild<LLButton>("discard_description_changes");
-<<<<<<< HEAD
-    mSeeOnlineToggle        = getChild<LLButton>("allow_to_see_online");
-    mSeeOnMapToggle         = getChild<LLButton>("allow_to_see_on_map");
-    mEditObjectsToggle      = getChild<LLButton>("allow_edit_my_objects");
-
-    // <FS:Ansariel> Undo LL dumb-down junk
-    mStatusText = getChild<LLTextBox>("status");
-    mStatusText->setVisible(FALSE);
-    // </FS:Ansariel>
-=======
     mCanSeeOnlineIcon       = getChild<LLIconCtrl>("can_see_online");
     mCantSeeOnlineIcon      = getChild<LLIconCtrl>("cant_see_online");
     mCanSeeOnMapIcon        = getChild<LLIconCtrl>("can_see_on_map");
     mCantSeeOnMapIcon       = getChild<LLIconCtrl>("cant_see_on_map");
     mCanEditObjectsIcon     = getChild<LLIconCtrl>("can_edit_objects");
     mCantEditObjectsIcon    = getChild<LLIconCtrl>("cant_edit_objects");
->>>>>>> 2ed40188
+
+    // <FS:Ansariel> Undo LL dumb-down junk
+    mStatusText = getChild<LLTextBox>("status");
+    mStatusText->setVisible(FALSE);
+    // </FS:Ansariel>
 
     mShowInSearchCombo->setCommitCallback([this](LLUICtrl*, void*) { onShowInSearchCallback(); }, nullptr);
     mGroupList->setDoubleClickCallback([this](LLUICtrl*, S32 x, S32 y, MASK mask) { LLPanelProfileSecondLife::openGroupProfile(); });
@@ -1313,14 +865,8 @@
     mSaveDescriptionChanges->setCommitCallback([this](LLUICtrl*, void*) { onSaveDescriptionChanges(); }, nullptr);
     mDiscardDescriptionChanges->setCommitCallback([this](LLUICtrl*, void*) { onDiscardDescriptionChanges(); }, nullptr);
     mDescriptionEdit->setKeystrokeCallback([this](LLTextEditor* caller) { onSetDescriptionDirty(); });
-<<<<<<< HEAD
-    mSeeOnlineToggle->setMouseUpCallback([this](LLUICtrl*, const LLSD&) { onShowAgentPermissionsDialog(); });
-    mSeeOnMapToggle->setMouseUpCallback([this](LLUICtrl*, const LLSD&) { onShowAgentPermissionsDialog(); });
-    mEditObjectsToggle->setMouseUpCallback([this](LLUICtrl*, const LLSD&) { onShowAgentPermissionsDialog(); });
-=======
 
     getChild<LLButton>("open_notes")->setCommitCallback([this](LLUICtrl*, void*) { onOpenNotes(); }, nullptr);
->>>>>>> 2ed40188
 
     return TRUE;
 }
@@ -1375,12 +921,9 @@
         fillRightsData();
     }
 
-<<<<<<< HEAD
     // <FS:Ansariel> Display agent ID
     getChild<LLUICtrl>("user_key")->setValue(avatar_id.asString());
 
-=======
->>>>>>> 2ed40188
     mAvatarNameCacheConnection = LLAvatarNameCache::get(getAvatarId(), boost::bind(&LLPanelProfileSecondLife::onAvatarNameCache, this, _1, _2));
 }
 
@@ -1417,14 +960,6 @@
     mGroups.clear();
     mGroupList->setGroups(mGroups);
 
-<<<<<<< HEAD
-    mSeeOnlineToggle->setToggleState(false);
-    mSeeOnMapToggle->setToggleState(false);
-    mEditObjectsToggle->setToggleState(false);
-    childSetVisible("permissions_panel", false);
-
-    mStatusText->setVisible(FALSE); // <FS:Ansariel> Undo LL dumb-down junk
-=======
     mCanSeeOnlineIcon->setVisible(false);
     mCantSeeOnlineIcon->setVisible(true);
     mCanSeeOnMapIcon->setVisible(false);
@@ -1433,7 +968,8 @@
     mCantEditObjectsIcon->setVisible(true);
 
     childSetVisible("permissions_panel", false);
->>>>>>> 2ed40188
+
+    mStatusText->setVisible(FALSE); // <FS:Ansariel> Undo LL dumb-down junk
 }
 
 void LLPanelProfileSecondLife::processProfileProperties(const LLAvatarData* avatar_data)
@@ -1540,14 +1076,11 @@
     LLAvatarIconIDCache::getInstance()->add(avatar_data->avatar_id, avatar_data->image_id);
 
     LLStringUtil::format_map_t args;
-<<<<<<< HEAD
     // <FS:Ansariel> Re-add register date
     std::string birth_date = LLTrans::getString("AvatarBirthDateFormat");
     LLStringUtil::format(birth_date, LLSD().with("datetime", (S32)avatar_data->born_on.secondsSinceEpoch()));
     args["[REG_DATE]"] = birth_date;
     // </FS:Ansariel>
-=======
->>>>>>> 2ed40188
     args["[AGE]"] = LLDateUtil::ageFromDate( avatar_data->born_on, LLDate::now());
     std::string register_date = getString("AgeFormat", args);
     getChild<LLUICtrl>("user_age")->setValue(register_date);
@@ -1609,7 +1142,6 @@
     args["[ACCTTYPE]"] = LLAvatarPropertiesProcessor::accountType(avatar_data);
     args["[PAYMENTINFO]"] = LLAvatarPropertiesProcessor::paymentInfo(avatar_data);
 
-<<<<<<< HEAD
     // <FS:Ansariel> FSData support
     args["[FIRESTORM]"] = "";
     args["[FSSUPP]"] = "";
@@ -1667,8 +1199,6 @@
     }
     // </FS:Ansariel>
 
-=======
->>>>>>> 2ed40188
     std::string caption_text = getString("CaptionTextAcctInfo", args);
     getChild<LLUICtrl>("account_info")->setValue(caption_text);
 }
@@ -1680,18 +1210,6 @@
     if (relation)
     {
         S32 rights = relation->getRightsGrantedTo();
-<<<<<<< HEAD
-
-        mSeeOnlineToggle->setToggleState(LLRelationship::GRANT_ONLINE_STATUS & rights ? TRUE : FALSE);
-        mSeeOnMapToggle->setToggleState(LLRelationship::GRANT_MAP_LOCATION & rights ? TRUE : FALSE);
-        mEditObjectsToggle->setToggleState(LLRelationship::GRANT_MODIFY_OBJECTS & rights ? TRUE : FALSE);
-    }
-    else
-    {
-        mSeeOnlineToggle->setToggleState(false);
-        mSeeOnMapToggle->setToggleState(false);
-        mEditObjectsToggle->setToggleState(false);
-=======
         bool can_see_online = LLRelationship::GRANT_ONLINE_STATUS & rights;
         bool can_see_on_map = LLRelationship::GRANT_MAP_LOCATION & rights;
         bool can_edit_objects = LLRelationship::GRANT_MODIFY_OBJECTS & rights;
@@ -1711,7 +1229,6 @@
         mCantSeeOnMapIcon->setVisible(true);
         mCanEditObjectsIcon->setVisible(false);
         mCantEditObjectsIcon->setVisible(true);
->>>>>>> 2ed40188
     }
 
     childSetVisible("permissions_panel", NULL != relation);
@@ -1830,7 +1347,6 @@
 
 void LLPanelProfileSecondLife::processOnlineStatus(bool online)
 {
-<<<<<<< HEAD
     // <FS:Ansariel> Undo LL dumb-down junk
     mStatusText->setVisible(isGrantedToSeeOnlineStatus());
 
@@ -1841,8 +1357,6 @@
         LLUIColorTable::instance().getColor("StatusUserOnline") :
         LLUIColorTable::instance().getColor("StatusUserOffline"));
     // </FS:Ansariel>
-=======
->>>>>>> 2ed40188
 }
 
 void LLPanelProfileSecondLife::setLoaded()
@@ -1888,7 +1402,6 @@
     {
         return;
     }
-<<<<<<< HEAD
 
     // <FS:Ansariel> Crash fix
     if (filenames.empty())
@@ -1897,8 +1410,6 @@
     }
     // </FS:Ansariel>
 
-=======
->>>>>>> 2ed40188
     std::string file_path = filenames[0];
     if (file_path.empty())
     {
@@ -2078,7 +1589,6 @@
     }
     else if (item_name == "can_show_on_map")
     {
-<<<<<<< HEAD
         // <FS:Ansariel> RLVa
         //return (LLAvatarTracker::instance().isBuddyOnline(agent_id) && is_agent_mappable(agent_id))
         //|| gAgent.isGodlike();
@@ -2086,11 +1596,6 @@
         || gAgent.isGodlike()) && !gRlvHandler.hasBehaviour(RLV_BHVR_SHOWWORLDMAP);
         // </FS:Ansariel>
    }
-=======
-        return (LLAvatarTracker::instance().isBuddyOnline(agent_id) && is_agent_mappable(agent_id))
-        || gAgent.isGodlike();
-    }
->>>>>>> 2ed40188
     else if (item_name == "toggle_block_agent")
     {
         return LLAvatarActions::canBlock(agent_id);
@@ -2237,8 +1742,6 @@
     }
 }
 
-<<<<<<< HEAD
-=======
 void LLPanelProfileSecondLife::onOpenNotes()
 {
     LLFloater* parent_floater = gFloaterView->getParentFloater(this);
@@ -2256,7 +1759,6 @@
     tab_container->selectTabByName(PANEL_NOTES);
 }
 
->>>>>>> 2ed40188
 //////////////////////////////////////////////////////////////////////////
 // LLPanelProfileWeb
 
@@ -2634,22 +2136,13 @@
             boost::bind(put_avatar_properties_coro, cap_url, getAvatarId(), LLSD().with("notes", mCurrentNotes)));
         
 
-<<<<<<< HEAD
-        LLFloater* floater_profile = LLFloaterReg::findInstance("profile", LLSD().with("id", getAvatarId()));
-        if (!floater_profile)
-=======
         LLFloater* parent_floater = gFloaterView->getParentFloater(this);
         if (!parent_floater)
->>>>>>> 2ed40188
         {
             return;
         }
 
-<<<<<<< HEAD
-        LLPanel* panel = floater_profile->findChild<LLPanel>(PANEL_SECONDLIFE, TRUE);
-=======
         LLPanel* panel = parent_floater->findChild<LLPanel>(PANEL_SECONDLIFE, TRUE);
->>>>>>> 2ed40188
         LLPanelProfileSecondLife *panel_sl = dynamic_cast<LLPanelProfileSecondLife*>(panel);
         if (panel_sl)
         {
