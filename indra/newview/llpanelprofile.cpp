/**
* @file llpanelprofile.cpp
* @brief Profile panel implementation
*
* $LicenseInfo:firstyear=2009&license=viewerlgpl$
* Second Life Viewer Source Code
* Copyright (C) 2010, Linden Research, Inc.
*
* This library is free software; you can redistribute it and/or
* modify it under the terms of the GNU Lesser General Public
* License as published by the Free Software Foundation;
* version 2.1 of the License only.
*
* This library is distributed in the hope that it will be useful,
* but WITHOUT ANY WARRANTY; without even the implied warranty of
* MERCHANTABILITY or FITNESS FOR A PARTICULAR PURPOSE.  See the GNU
* Lesser General Public License for more details.
*
* You should have received a copy of the GNU Lesser General Public
* License along with this library; if not, write to the Free Software
* Foundation, Inc., 51 Franklin Street, Fifth Floor, Boston, MA  02110-1301  USA
*
* Linden Research, Inc., 945 Battery Street, San Francisco, CA  94111  USA
* $/LicenseInfo$
*/

#include "llviewerprecompiledheaders.h"
#include "llpanelprofile.h"

// Common
#include "llavatarnamecache.h"
#include "llslurl.h"
#include "lldateutil.h" //ageFromDate

// UI
#include "llavatariconctrl.h"
#include "llclipboard.h"
#include "llcheckboxctrl.h"
#include "lllineeditor.h"
#include "llloadingindicator.h"
#include "llmenubutton.h"
#include "lltabcontainer.h"
#include "lltextbox.h"
#include "lltexteditor.h"
#include "lltexturectrl.h"
#include "lltoggleablemenu.h"
#include "llgrouplist.h"

// Newview
#include "llagent.h" //gAgent
#include "llagentpicksinfo.h"
#include "llavataractions.h"
#include "llavatarpropertiesprocessor.h"
#include "llcallingcard.h"
#include "llcommandhandler.h"
#include "llfloaterreg.h"
#include "llfirstuse.h"
#include "llgroupactions.h"
#include "llmutelist.h"
#include "llnotificationsutil.h"
#include "llpanelblockedlist.h"
#include "llpanelprofileclassifieds.h"
#include "llpanelprofilepicks.h"
#include "lltrans.h"
#include "llviewercontrol.h"
#include "llvoiceclient.h"
#include "llweb.h"


<<<<<<< HEAD
std::string getProfileURL(const std::string& agent_name)
{
	// <FS:Ansariel> OpenSim support
	//std::string url = "[WEB_PROFILE_URL][AGENT_NAME]";
	//LLSD subs;
	//subs["WEB_PROFILE_URL"] = LLGridManager::getInstance()->getWebProfileURL();
	std::string url;
	LLSD subs;

#ifdef OPENSIM
	if (LLGridManager::instance().isInOpenSim())
	{
		url = LLGridManager::getInstance()->getWebProfileURL();
		if (url.empty())
		{
			return LLStringUtil::null;
		}

		std::string match = "?name=[AGENT_NAME]";
		if (url.find(match) == std::string::npos)
		{
			url += match;
		}
	}
	else
#endif
	{
		url = "[WEB_PROFILE_URL][AGENT_NAME]";
		subs["WEB_PROFILE_URL"] = LLGridManager::getInstance()->getWebProfileURL();
	}
	// </FS:Ansariel>

	subs["AGENT_NAME"] = agent_name;
	url = LLWeb::expandURLSubstitutions(url, subs);
	LLStringUtil::toLower(url);
	return url;
}
=======
static LLPanelInjector<LLPanelProfileSecondLife> t_panel_profile_secondlife("panel_profile_secondlife");
static LLPanelInjector<LLPanelProfileWeb> t_panel_web("panel_profile_web");
static LLPanelInjector<LLPanelProfileInterests> t_panel_interests("panel_profile_interests");
static LLPanelInjector<LLPanelProfilePicks> t_panel_picks("panel_profile_picks");
static LLPanelInjector<LLPanelProfileFirstLife> t_panel_firstlife("panel_profile_firstlife");
static LLPanelInjector<LLPanelProfileNotes> t_panel_notes("panel_profile_notes");
static LLPanelInjector<LLPanelProfile>          t_panel_profile("panel_profile");

static const std::string PANEL_SECONDLIFE   = "panel_profile_secondlife";
static const std::string PANEL_WEB          = "panel_profile_web";
static const std::string PANEL_INTERESTS    = "panel_profile_interests";
static const std::string PANEL_PICKS        = "panel_profile_picks";
static const std::string PANEL_CLASSIFIEDS  = "panel_profile_classifieds";
static const std::string PANEL_FIRSTLIFE    = "panel_profile_firstlife";
static const std::string PANEL_NOTES        = "panel_profile_notes";


//////////////////////////////////////////////////////////////////////////
// LLProfileHandler
>>>>>>> 61486b9a

class LLProfileHandler : public LLCommandHandler
{
public:
	// requires trusted browser to trigger
	LLProfileHandler() : LLCommandHandler("profile", UNTRUSTED_THROTTLE) { }

	bool handle(const LLSD& params, const LLSD& query_map,
		LLMediaCtrl* web)
	{
		if (params.size() < 1) return false;
		std::string agent_name = params[0];
		LL_INFOS() << "Profile, agent_name " << agent_name << LL_ENDL;
		std::string url = getProfileURL(agent_name);
		LLWeb::loadURLInternal(url);

		return true;
	}
};
LLProfileHandler gProfileHandler;


//////////////////////////////////////////////////////////////////////////
// LLAgentHandler

class LLAgentHandler : public LLCommandHandler
{
public:
	// requires trusted browser to trigger
	LLAgentHandler() : LLCommandHandler("agent", UNTRUSTED_THROTTLE) { }

	bool handle(const LLSD& params, const LLSD& query_map,
		LLMediaCtrl* web)
	{
		if (params.size() < 2) return false;
		LLUUID avatar_id;
		if (!avatar_id.set(params[0], FALSE))
		{
			return false;
		}

		const std::string verb = params[1].asString();
		// <FS:Ansariel> FIRE-9045: Inspect links always open full profile
		//if (verb == "about")
		if (verb == "about" || (gSavedSettings.getBOOL("FSInspectAvatarSlurlOpensProfile") && verb == "inspect"))
		// </FS:Ansariel>
		{
			LLAvatarActions::showProfile(avatar_id);
			return true;
		}

		if (verb == "inspect")
		{
			LLFloaterReg::showInstance("inspect_avatar", LLSD().with("avatar_id", avatar_id));
			return true;
		}

		if (verb == "im")
		{
			LLAvatarActions::startIM(avatar_id);
			return true;
		}

		if (verb == "pay")
		{
			if (!LLUI::sSettingGroups["config"]->getBOOL("EnableAvatarPay"))
			{
				LLNotificationsUtil::add("NoAvatarPay", LLSD(), LLSD(), std::string("SwitchToStandardSkinAndQuit"));
				return true;
			}

			LLAvatarActions::pay(avatar_id);
			return true;
		}

		if (verb == "offerteleport")
		{
			LLAvatarActions::offerTeleport(avatar_id);
			return true;
		}

		if (verb == "requestfriend")
		{
			LLAvatarActions::requestFriendshipDialog(avatar_id);
			return true;
		}

		if (verb == "removefriend")
		{
			LLAvatarActions::removeFriendDialog(avatar_id);
			return true;
		}

		if (verb == "mute")
		{
			if (! LLAvatarActions::isBlocked(avatar_id))
			{
				LLAvatarActions::toggleBlock(avatar_id);
			}
			return true;
		}

		if (verb == "unmute")
		{
			if (LLAvatarActions::isBlocked(avatar_id))
			{
				LLAvatarActions::toggleBlock(avatar_id);
			}
			return true;
		}

		if (verb == "block")
		{
			if (params.size() > 2)
			{
				const std::string object_name = LLURI::unescape(params[2].asString());
				LLMute mute(avatar_id, object_name, LLMute::OBJECT);
				LLMuteList::getInstance()->add(mute);
				LLPanelBlockedList::showPanelAndSelect(mute.mID);
			}
			return true;
		}

		if (verb == "unblock")
		{
			if (params.size() > 2)
			{
				const std::string object_name = params[2].asString();
				LLMute mute(avatar_id, object_name, LLMute::OBJECT);
				LLMuteList::getInstance()->remove(mute);
			}
			return true;
		}
		return false;
	}
};
LLAgentHandler gAgentHandler;



//////////////////////////////////////////////////////////////////////////
// LLPanelProfileSecondLife

LLPanelProfileSecondLife::LLPanelProfileSecondLife()
 : LLPanelProfileTab()
 , mStatusText(NULL)
 , mAvatarNameCacheConnection()
{
}

LLPanelProfileSecondLife::~LLPanelProfileSecondLife()
{
    if (getAvatarId().notNull())
    {
        LLAvatarTracker::instance().removeParticularFriendObserver(getAvatarId(), this);
    }

    if (LLVoiceClient::instanceExists())
    {
        LLVoiceClient::getInstance()->removeObserver((LLVoiceClientStatusObserver*)this);
    }

    if (mAvatarNameCacheConnection.connected())
    {
        mAvatarNameCacheConnection.disconnect();
    }
}

BOOL LLPanelProfileSecondLife::postBuild()
{
    mStatusText             = getChild<LLTextBox>("status");
    mGroupList              = getChild<LLGroupList>("group_list");
    mShowInSearchCheckbox   = getChild<LLCheckBoxCtrl>("show_in_search_checkbox");
    mSecondLifePic          = getChild<LLTextureCtrl>("2nd_life_pic");
    mSecondLifePicLayout    = getChild<LLPanel>("image_stack");
    mDescriptionEdit        = getChild<LLTextBase>("sl_description_edit");
    mTeleportButton         = getChild<LLButton>("teleport");
    mShowOnMapButton        = getChild<LLButton>("show_on_map_btn");
    mBlockButton            = getChild<LLButton>("block");
    mUnblockButton          = getChild<LLButton>("unblock");
    mNameLabel              = getChild<LLUICtrl>("name_label");
    mDisplayNameButton      = getChild<LLButton>("set_name");
    mAddFriendButton        = getChild<LLButton>("add_friend");
    mGroupInviteButton      = getChild<LLButton>("group_invite");
    mPayButton              = getChild<LLButton>("pay");
    mIMButton               = getChild<LLButton>("im");
    mCopyMenuButton         = getChild<LLMenuButton>("copy_btn");
    mGiveInvPanel           = getChild<LLPanel>("give_stack");

    mStatusText->setVisible(FALSE);
    mCopyMenuButton->setVisible(FALSE);

    mAddFriendButton->setCommitCallback(boost::bind(&LLPanelProfileSecondLife::onAddFriendButtonClick, this));
    mIMButton->setCommitCallback(boost::bind(&LLPanelProfileSecondLife::onIMButtonClick, this));
    mTeleportButton->setCommitCallback(boost::bind(&LLPanelProfileSecondLife::onTeleportButtonClick, this));
    mShowOnMapButton->setCommitCallback(boost::bind(&LLPanelProfileSecondLife::onMapButtonClick, this));
    mPayButton->setCommitCallback(boost::bind(&LLPanelProfileSecondLife::pay, this));
    mBlockButton->setCommitCallback(boost::bind(&LLPanelProfileSecondLife::onClickToggleBlock, this));
    mUnblockButton->setCommitCallback(boost::bind(&LLPanelProfileSecondLife::onClickToggleBlock, this));
    mGroupInviteButton->setCommitCallback(boost::bind(&LLPanelProfileSecondLife::onGroupInvite,this));
    mDisplayNameButton->setCommitCallback(boost::bind(&LLPanelProfileSecondLife::onClickSetName, this));
    mSecondLifePic->setCommitCallback(boost::bind(&LLPanelProfileSecondLife::onCommitTexture, this));

    LLUICtrl::CommitCallbackRegistry::ScopedRegistrar commit;
    commit.add("Profile.CopyName", [this](LLUICtrl*, const LLSD& userdata) { onCommitMenu(userdata); });

    LLUICtrl::EnableCallbackRegistry::ScopedRegistrar enable;
    enable.add("Profile.EnableCall",                [this](LLUICtrl*, const LLSD&) { return mVoiceStatus; });
    enable.add("Profile.EnableGod",                 [](LLUICtrl*, const LLSD&) { return gAgent.isGodlike(); });

    mGroupList->setDoubleClickCallback(boost::bind(&LLPanelProfileSecondLife::openGroupProfile, this));
    mGroupList->setReturnCallback(boost::bind(&LLPanelProfileSecondLife::openGroupProfile, this));

    LLVoiceClient::getInstance()->addObserver((LLVoiceClientStatusObserver*)this);
    mCopyMenuButton->setMenu("menu_name_field.xml", LLMenuButton::MP_BOTTOM_RIGHT);

    return TRUE;
}

void LLPanelProfileSecondLife::onOpen(const LLSD& key)
{
    LLPanelProfileTab::onOpen(key);

    resetData();

    LLUUID avatar_id = getAvatarId();
    LLAvatarPropertiesProcessor::getInstance()->addObserver(avatar_id, this);

    BOOL own_profile = getSelfProfile();

    mGroupInviteButton->setVisible(!own_profile);
    mShowOnMapButton->setVisible(!own_profile);
    mPayButton->setVisible(!own_profile);
    mTeleportButton->setVisible(!own_profile);
    mIMButton->setVisible(!own_profile);
    mAddFriendButton->setVisible(!own_profile);
    mBlockButton->setVisible(!own_profile);
    mUnblockButton->setVisible(!own_profile);
    mGroupList->setShowNone(!own_profile);
    mGiveInvPanel->setVisible(!own_profile);

    mSecondLifePic->setOpenTexPreview(!own_profile);

    if (own_profile && !getEmbedded())
    {
        // Group list control cannot toggle ForAgent loading
        // Less than ideal, but viewing own profile via search is edge case
        mGroupList->enableForAgent(false);
    }

    if (own_profile && !getEmbedded() )
    {
        mNameLabel->setVisible(FALSE);
        mDisplayNameButton->setVisible(TRUE);
        mDisplayNameButton->setEnabled(TRUE);
    }

    mDescriptionEdit->setParseHTML(!own_profile && !getEmbedded());

    LLProfileDropTarget* drop_target = getChild<LLProfileDropTarget>("drop_target");
    drop_target->setVisible(!own_profile);
    drop_target->setEnabled(!own_profile);

    if (!own_profile)
    {
        mVoiceStatus = LLAvatarActions::canCall() && (LLAvatarActions::isFriend(avatar_id) ? LLAvatarTracker::instance().isBuddyOnline(avatar_id) : TRUE);
        drop_target->setAgentID(avatar_id);
        updateOnlineStatus();
    }

    updateButtons();

    mAvatarNameCacheConnection = LLAvatarNameCache::get(getAvatarId(), boost::bind(&LLPanelProfileSecondLife::onAvatarNameCache, this, _1, _2));
}

void LLPanelProfileSecondLife::apply(LLAvatarData* data)
{
    if (getIsLoaded() && getSelfProfile())
    {
        data->image_id = mSecondLifePic->getImageAssetID();
        data->about_text = mDescriptionEdit->getValue().asString();
        data->allow_publish = mShowInSearchCheckbox->getValue();

        LLAvatarPropertiesProcessor::getInstance()->sendAvatarPropertiesUpdate(data);
    }
}

void LLPanelProfileSecondLife::updateData()
{
    LLUUID avatar_id = getAvatarId();
    if (!getIsLoading() && avatar_id.notNull() && !(getSelfProfile() && !getEmbedded()))
    {
        setIsLoading();
        LLAvatarPropertiesProcessor::getInstance()->sendAvatarGroupsRequest(avatar_id);
    }
}

void LLPanelProfileSecondLife::processProperties(void* data, EAvatarProcessorType type)
{

    if (APT_PROPERTIES == type)
    {
        const LLAvatarData* avatar_data = static_cast<const LLAvatarData*>(data);
        if(avatar_data && getAvatarId() == avatar_data->avatar_id)
        {
            processProfileProperties(avatar_data);
            updateButtons();
        }
    }
    else if (APT_GROUPS == type)
    {
        LLAvatarGroups* avatar_groups = static_cast<LLAvatarGroups*>(data);
        if(avatar_groups && getAvatarId() == avatar_groups->avatar_id)
        {
            processGroupProperties(avatar_groups);
        }
    }
}

void LLPanelProfileSecondLife::resetData()
{
    resetLoading();
    getChild<LLUICtrl>("complete_name")->setValue(LLStringUtil::null);
    getChild<LLUICtrl>("register_date")->setValue(LLStringUtil::null);
    getChild<LLUICtrl>("acc_status_text")->setValue(LLStringUtil::null);
    getChild<LLUICtrl>("partner_text")->setValue(LLStringUtil::null);

    // Set default image and 1:1 dimensions for it
    mSecondLifePic->setValue(mSecondLifePic->getDefaultImageAssetID());
    LLRect imageRect = mSecondLifePicLayout->getRect();
    mSecondLifePicLayout->reshape(imageRect.getHeight(), imageRect.getHeight());

    mDescriptionEdit->setValue(LLStringUtil::null);
    mStatusText->setVisible(FALSE);
    mCopyMenuButton->setVisible(FALSE);
    mGroups.clear();
    mGroupList->setGroups(mGroups);
}

void LLPanelProfileSecondLife::processProfileProperties(const LLAvatarData* avatar_data)
{
    LLUUID avatar_id = getAvatarId();
    if (!LLAvatarActions::isFriend(avatar_id) && !getSelfProfile())
    {
        // this is non-friend avatar. Status will be updated from LLAvatarPropertiesProcessor.
        // in LLPanelProfileSecondLife::processOnlineStatus()

        // subscribe observer to get online status. Request will be sent by LLPanelProfileSecondLife itself.
        // do not subscribe for friend avatar because online status can be wrong overridden
        // via LLAvatarData::flags if Preferences: "Only Friends & Groups can see when I am online" is set.
        processOnlineStatus(avatar_data->flags & AVATAR_ONLINE);
    }

    fillCommonData(avatar_data);

    fillPartnerData(avatar_data);

    fillAccountStatus(avatar_data);
}

void LLPanelProfileSecondLife::processGroupProperties(const LLAvatarGroups* avatar_groups)
{
    //KC: the group_list ctrl can handle all this for us on our own profile
    if (getSelfProfile() && !getEmbedded())
    {
        return;
    }

    // *NOTE dzaporozhan
    // Group properties may arrive in two callbacks, we need to save them across
    // different calls. We can't do that in textbox as textbox may change the text.

    LLAvatarGroups::group_list_t::const_iterator it = avatar_groups->group_list.begin();
    const LLAvatarGroups::group_list_t::const_iterator it_end = avatar_groups->group_list.end();

    for (; it_end != it; ++it)
    {
        LLAvatarGroups::LLGroupData group_data = *it;
        mGroups[group_data.group_name] = group_data.group_id;
    }

    mGroupList->setGroups(mGroups);
}

void LLPanelProfileSecondLife::openGroupProfile()
{
    LLUUID group_id = mGroupList->getSelectedUUID();
    LLGroupActions::show(group_id);
}

void LLPanelProfileSecondLife::onAvatarNameCache(const LLUUID& agent_id, const LLAvatarName& av_name)
{
    mAvatarNameCacheConnection.disconnect();

    getChild<LLUICtrl>("complete_name")->setValue( av_name.getCompleteName() );
    mCopyMenuButton->setVisible(TRUE);
}

void LLPanelProfileSecondLife::fillCommonData(const LLAvatarData* avatar_data)
{
    // Refresh avatar id in cache with new info to prevent re-requests
    // and to make sure icons in text will be up to date
    LLAvatarIconIDCache::getInstance()->add(avatar_data->avatar_id, avatar_data->image_id);

    LLStringUtil::format_map_t args;
    {
        std::string birth_date = LLTrans::getString("AvatarBirthDateFormat");
        LLStringUtil::format(birth_date, LLSD().with("datetime", (S32) avatar_data->born_on.secondsSinceEpoch()));
        args["[REG_DATE]"] = birth_date;
    }

    args["[AGE]"] = LLDateUtil::ageFromDate( avatar_data->born_on, LLDate::now());
    std::string register_date = getString("RegisterDateFormat", args);
    getChild<LLUICtrl>("register_date")->setValue(register_date );
    mDescriptionEdit->setValue(avatar_data->about_text);
    mSecondLifePic->setValue(avatar_data->image_id);

    //Don't bother about boost level, picker will set it
    LLViewerFetchedTexture* imagep = LLViewerTextureManager::getFetchedTexture(avatar_data->image_id);
    if (imagep->getFullHeight())
    {
        onImageLoaded(true, imagep);
    }
    else
    {
        imagep->setLoadedCallback(onImageLoaded,
                                  MAX_DISCARD_LEVEL,
                                  FALSE,
                                  FALSE,
                                  new LLHandle<LLPanel>(getHandle()),
                                  NULL,
                                  FALSE);
    }

    if (getSelfProfile())
    {
        mShowInSearchCheckbox->setValue((BOOL)(avatar_data->flags & AVATAR_ALLOW_PUBLISH));
    }
}

void LLPanelProfileSecondLife::fillPartnerData(const LLAvatarData* avatar_data)
{
    LLTextEditor* partner_text = getChild<LLTextEditor>("partner_text");
    if (avatar_data->partner_id.notNull())
    {
        partner_text->setText(LLSLURL("agent", avatar_data->partner_id, "inspect").getSLURLString());
    }
    else
    {
        partner_text->setText(getString("no_partner_text"));
    }
}

void LLPanelProfileSecondLife::fillAccountStatus(const LLAvatarData* avatar_data)
{
    LLStringUtil::format_map_t args;
    args["[ACCTTYPE]"] = LLAvatarPropertiesProcessor::accountType(avatar_data);
    args["[PAYMENTINFO]"] = LLAvatarPropertiesProcessor::paymentInfo(avatar_data);

    std::string caption_text = getString("CaptionTextAcctInfo", args);
    getChild<LLUICtrl>("acc_status_text")->setValue(caption_text);
}

void LLPanelProfileSecondLife::onMapButtonClick()
{
    LLAvatarActions::showOnMap(getAvatarId());
}

void LLPanelProfileSecondLife::pay()
{
    LLAvatarActions::pay(getAvatarId());
}

void LLPanelProfileSecondLife::onClickToggleBlock()
{
    bool blocked = LLAvatarActions::toggleBlock(getAvatarId());

    updateButtons();
    // we are hiding one button and showing another, set focus
    if (blocked)
    {
        mUnblockButton->setFocus(true);
    }
    else
    {
        mBlockButton->setFocus(true);
    }
}

void LLPanelProfileSecondLife::onAddFriendButtonClick()
{
    LLAvatarActions::requestFriendshipDialog(getAvatarId());
}

void LLPanelProfileSecondLife::onIMButtonClick()
{
    LLAvatarActions::startIM(getAvatarId());
}

void LLPanelProfileSecondLife::onTeleportButtonClick()
{
    LLAvatarActions::offerTeleport(getAvatarId());
}

void LLPanelProfileSecondLife::onGroupInvite()
{
    LLAvatarActions::inviteToGroup(getAvatarId());
}

void LLPanelProfileSecondLife::onImageLoaded(BOOL success, LLViewerFetchedTexture *imagep)
{
    LLRect imageRect = mSecondLifePicLayout->getRect();
    if (!success || imagep->getFullWidth() == imagep->getFullHeight())
    {
        mSecondLifePicLayout->reshape(imageRect.getHeight(), imageRect.getHeight());
    }
    else
    {
        // assume 3:4, for sake of firestorm
        mSecondLifePicLayout->reshape(imageRect.getHeight() * 4 / 3, imageRect.getHeight());
    }
}

//static
void LLPanelProfileSecondLife::onImageLoaded(BOOL success,
                                             LLViewerFetchedTexture *src_vi,
                                             LLImageRaw* src,
                                             LLImageRaw* aux_src,
                                             S32 discard_level,
                                             BOOL final,
                                             void* userdata)
{
    if (!userdata) return;

    LLHandle<LLPanel>* handle = (LLHandle<LLPanel>*)userdata;

    if (!handle->isDead())
    {
        LLPanelProfileSecondLife* panel = static_cast<LLPanelProfileSecondLife*>(handle->get());
        if (panel)
        {
            panel->onImageLoaded(success, src_vi);
        }
    }

    if (final || !success)
    {
        delete handle;
    }
}

// virtual, called by LLAvatarTracker
void LLPanelProfileSecondLife::changed(U32 mask)
{
    updateOnlineStatus();
    updateButtons();
}

// virtual, called by LLVoiceClient
void LLPanelProfileSecondLife::onChange(EStatusType status, const std::string &channelURI, bool proximal)
{
    if(status == STATUS_JOINING || status == STATUS_LEFT_CHANNEL)
    {
        return;
    }

    mVoiceStatus = LLAvatarActions::canCall() && (LLAvatarActions::isFriend(getAvatarId()) ? LLAvatarTracker::instance().isBuddyOnline(getAvatarId()) : TRUE);
}

void LLPanelProfileSecondLife::setAvatarId(const LLUUID& avatar_id)
{
    if (avatar_id.notNull())
    {
        if (getAvatarId().notNull())
        {
            LLAvatarTracker::instance().removeParticularFriendObserver(getAvatarId(), this);
        }

        LLPanelProfileTab::setAvatarId(avatar_id);

        if (LLAvatarActions::isFriend(getAvatarId()))
        {
            LLAvatarTracker::instance().addParticularFriendObserver(getAvatarId(), this);
        }
    }
}

bool LLPanelProfileSecondLife::isGrantedToSeeOnlineStatus()
{
    // set text box visible to show online status for non-friends who has not set in Preferences
    // "Only Friends & Groups can see when I am online"
    if (!LLAvatarActions::isFriend(getAvatarId()))
    {
        return true;
    }

    // *NOTE: GRANT_ONLINE_STATUS is always set to false while changing any other status.
    // When avatar disallow me to see her online status processOfflineNotification Message is received by the viewer
    // see comments for ChangeUserRights template message. EXT-453.
    // If GRANT_ONLINE_STATUS flag is changed it will be applied when viewer restarts. EXT-3880
    const LLRelationship* relationship = LLAvatarTracker::instance().getBuddyInfo(getAvatarId());
    return relationship->isRightGrantedFrom(LLRelationship::GRANT_ONLINE_STATUS);
}

// method was disabled according to EXT-2022. Re-enabled & improved according to EXT-3880
void LLPanelProfileSecondLife::updateOnlineStatus()
{
    if (!LLAvatarActions::isFriend(getAvatarId())) return;
    // For friend let check if he allowed me to see his status
    const LLRelationship* relationship = LLAvatarTracker::instance().getBuddyInfo(getAvatarId());
    bool online = relationship->isOnline();
    processOnlineStatus(online);
}

void LLPanelProfileSecondLife::processOnlineStatus(bool online)
{
    mStatusText->setVisible(isGrantedToSeeOnlineStatus());

    std::string status = getString(online ? "status_online" : "status_offline");

    mStatusText->setValue(status);
    mStatusText->setColor(online ?
    LLUIColorTable::instance().getColor("StatusUserOnline") :
    LLUIColorTable::instance().getColor("StatusUserOffline"));
}

void LLPanelProfileSecondLife::updateButtons()
{
    LLPanelProfileTab::updateButtons();

    if (getSelfProfile() && !getEmbedded())
    {
        mShowInSearchCheckbox->setVisible(TRUE);
        mShowInSearchCheckbox->setEnabled(TRUE);
        mDescriptionEdit->setEnabled(TRUE);
    }

    if (!getSelfProfile())
    {
        LLUUID av_id = getAvatarId();
        bool is_buddy_online = LLAvatarTracker::instance().isBuddyOnline(getAvatarId());

        if (LLAvatarActions::isFriend(av_id))
        {
            mTeleportButton->setEnabled(is_buddy_online);
            //Disable "Add Friend" button for friends.
            mAddFriendButton->setEnabled(false);
        }
        else
        {
            mTeleportButton->setEnabled(true);
            mAddFriendButton->setEnabled(true);
        }

        bool enable_map_btn = (is_buddy_online && is_agent_mappable(av_id)) || gAgent.isGodlike();
        mShowOnMapButton->setEnabled(enable_map_btn);

        bool enable_block_btn = LLAvatarActions::canBlock(av_id) && !LLAvatarActions::isBlocked(av_id);
        mBlockButton->setVisible(enable_block_btn);

        bool enable_unblock_btn = LLAvatarActions::isBlocked(av_id);
        mUnblockButton->setVisible(enable_unblock_btn);
    }
}

void LLPanelProfileSecondLife::onClickSetName()
{
    LLAvatarNameCache::get(getAvatarId(), boost::bind(&LLPanelProfileSecondLife::onAvatarNameCacheSetName, this, _1, _2));

    LLFirstUse::setDisplayName(false);
}

void LLPanelProfileSecondLife::onCommitTexture()
{
    LLViewerFetchedTexture* imagep = LLViewerTextureManager::getFetchedTexture(mSecondLifePic->getImageAssetID());
    if (imagep->getFullHeight())
    {
        onImageLoaded(true, imagep);
    }
    else
    {
        imagep->setLoadedCallback(onImageLoaded,
            MAX_DISCARD_LEVEL,
            FALSE,
            FALSE,
            new LLHandle<LLPanel>(getHandle()),
            NULL,
            FALSE);
    }
}

void LLPanelProfileSecondLife::onCommitMenu(const LLSD& userdata)
{
    LLAvatarName av_name;
    if (!LLAvatarNameCache::get(getAvatarId(), &av_name))
    {
        // shouldn't happen, button(menu) is supposed to be invisible while name is fetching
        LL_WARNS() << "Failed to get agent data" << LL_ENDL;
        return;
    }

    const std::string item_name = userdata.asString();
    LLWString wstr;
    if (item_name == "display")
    {
        wstr = utf8str_to_wstring(av_name.getDisplayName(true));
    }
    else if (item_name == "name")
    {
        wstr = utf8str_to_wstring(av_name.getAccountName());
    }
    else if (item_name == "id")
    {
        wstr = utf8str_to_wstring(getAvatarId().asString());
    }
    LLClipboard::instance().copyToClipboard(wstr, 0, wstr.size());
}

void LLPanelProfileSecondLife::onAvatarNameCacheSetName(const LLUUID& agent_id, const LLAvatarName& av_name)
{
    if (av_name.getDisplayName().empty())
    {
        // something is wrong, tell user to try again later
        LLNotificationsUtil::add("SetDisplayNameFailedGeneric");
        return;
    }

    LL_INFOS("LegacyProfile") << "name-change now " << LLDate::now() << " next_update "
        << LLDate(av_name.mNextUpdate) << LL_ENDL;
    F64 now_secs = LLDate::now().secondsSinceEpoch();

    if (now_secs < av_name.mNextUpdate)
    {
        // if the update time is more than a year in the future, it means updates have been blocked
        // show a more general message
        static const S32 YEAR = 60*60*24*365;
        if (now_secs + YEAR < av_name.mNextUpdate)
        {
            LLNotificationsUtil::add("SetDisplayNameBlocked");
            return;
        }
    }

    LLFloaterReg::showInstance("display_name");
}

//////////////////////////////////////////////////////////////////////////
// LLPanelProfileWeb

LLPanelProfileWeb::LLPanelProfileWeb()
 : LLPanelProfileTab()
 , mWebBrowser(NULL)
 , mAvatarNameCacheConnection()
{
}

LLPanelProfileWeb::~LLPanelProfileWeb()
{
    if (mAvatarNameCacheConnection.connected())
    {
        mAvatarNameCacheConnection.disconnect();
    }
}

void LLPanelProfileWeb::onOpen(const LLSD& key)
{
    LLPanelProfileTab::onOpen(key);

    resetData();

    mAvatarNameCacheConnection = LLAvatarNameCache::get(getAvatarId(), boost::bind(&LLPanelProfileWeb::onAvatarNameCache, this, _1, _2));
}

BOOL LLPanelProfileWeb::postBuild()
{
    mUrlEdit = getChild<LLLineEditor>("url_edit");
    mLoadButton = getChild<LLUICtrl>("load");
    mWebProfileButton = getChild<LLButton>("web_profile_popout_btn");

    mLoadButton->setCommitCallback(boost::bind(&LLPanelProfileWeb::onCommitLoad, this, _1));
    mWebProfileButton->setCommitCallback(boost::bind(&LLPanelProfileWeb::onCommitWebProfile, this));

    mWebBrowser = getChild<LLMediaCtrl>("profile_html");
    mWebBrowser->addObserver(this);
    mWebBrowser->setHomePageUrl("about:blank");

    mUrlEdit->setEnabled(FALSE);

    return TRUE;
}

void LLPanelProfileWeb::processProperties(void* data, EAvatarProcessorType type)
{
    if (APT_PROPERTIES == type)
    {
        const LLAvatarData* avatar_data = static_cast<const LLAvatarData*>(data);
        if (avatar_data && getAvatarId() == avatar_data->avatar_id)
        {
            mURLHome = avatar_data->profile_url;
            mUrlEdit->setValue(mURLHome);
            mLoadButton->setEnabled(mURLHome.length() > 0);
            updateButtons();
        }
    }
}

void LLPanelProfileWeb::resetData()
{
    mURLHome = LLStringUtil::null;
    mUrlEdit->setValue(mURLHome);
    mWebBrowser->navigateHome();
}

void LLPanelProfileWeb::apply(LLAvatarData* data)
{
    data->profile_url = mUrlEdit->getValue().asString();
}

void LLPanelProfileWeb::updateData()
{
    LLUUID avatar_id = getAvatarId();
    if (!getIsLoading() && avatar_id.notNull())
    {
        setIsLoading();

        if (!mURLWebProfile.empty())
        {
            mWebBrowser->setVisible(TRUE);
            mPerformanceTimer.start();
            mWebBrowser->navigateTo(mURLWebProfile, HTTP_CONTENT_TEXT_HTML);
        }
    }
}

void LLPanelProfileWeb::onAvatarNameCache(const LLUUID& agent_id, const LLAvatarName& av_name)
{
    mAvatarNameCacheConnection.disconnect();

    std::string username = av_name.getAccountName();
    if (username.empty())
    {
        username = LLCacheName::buildUsername(av_name.getDisplayName());
    }
    else
    {
        LLStringUtil::replaceChar(username, ' ', '.');
    }

    mURLWebProfile = getProfileURL(username);
    if (mURLWebProfile.empty())
    {
        return;
    }

    //if the tab was opened before name was resolved, load the panel now
    if (getIsLoading())
    {
        updateData();
    }
}

void LLPanelProfileWeb::onCommitLoad(LLUICtrl* ctrl)
{
    if (!mURLHome.empty())
    {
        LLSD::String valstr = ctrl->getValue().asString();
        if (valstr.empty())
        {
            mWebBrowser->setVisible(TRUE);
            mPerformanceTimer.start();
            mWebBrowser->navigateTo( mURLHome, HTTP_CONTENT_TEXT_HTML );
        }
        else if (valstr == "popout")
        {
            // open in viewer's browser, new window
            LLWeb::loadURLInternal(mURLHome);
        }
        else if (valstr == "external")
        {
            // open in external browser
            LLWeb::loadURLExternal(mURLHome);
        }
    }
}

void LLPanelProfileWeb::onCommitWebProfile()
{
    // open the web profile floater
    LLAvatarActions::showProfileWeb(getAvatarId());
}

void LLPanelProfileWeb::handleMediaEvent(LLPluginClassMedia* self, EMediaEvent event)
{
    switch(event)
    {
        case MEDIA_EVENT_STATUS_TEXT_CHANGED:
            childSetValue("status_text", LLSD( self->getStatusText() ) );
        break;

        case MEDIA_EVENT_LOCATION_CHANGED:
            // don't set this or user will set there url to profile url
            // when clicking ok on there own profile.
            // childSetText("url_edit", self->getLocation() );
        break;

        case MEDIA_EVENT_NAVIGATE_BEGIN:
        {
            if (mFirstNavigate)
            {
                mFirstNavigate = false;
            }
            else
            {
                mPerformanceTimer.start();
            }
        }
        break;

        case MEDIA_EVENT_NAVIGATE_COMPLETE:
        {
            LLStringUtil::format_map_t args;
            args["[TIME]"] = llformat("%.2f", mPerformanceTimer.getElapsedTimeF32());
            childSetValue("status_text", LLSD( getString("LoadTime", args)) );
        }
        break;

        default:
            // Having a default case makes the compiler happy.
        break;
    }
}

void LLPanelProfileWeb::updateButtons()
{
    LLPanelProfileTab::updateButtons();

    if (getSelfProfile() && !getEmbedded())
    {
        mUrlEdit->setEnabled(TRUE);
    }
}

//////////////////////////////////////////////////////////////////////////
//////////////////////////////////////////////////////////////////////////
//////////////////////////////////////////////////////////////////////////

static const S32 WANT_CHECKS = 8;
static const S32 SKILL_CHECKS = 6;

LLPanelProfileInterests::LLPanelProfileInterests()
 : LLPanelProfileTab()
{
}

LLPanelProfileInterests::~LLPanelProfileInterests()
{
}

void LLPanelProfileInterests::onOpen(const LLSD& key)
{
    LLPanelProfileTab::onOpen(key);

    resetData();
}

BOOL LLPanelProfileInterests::postBuild()
{
    mWantToEditor = getChild<LLLineEditor>("want_to_edit");
    mSkillsEditor = getChild<LLLineEditor>("skills_edit");
    mLanguagesEditor = getChild<LLLineEditor>("languages_edit");

    for (S32 i = 0; i < WANT_CHECKS; ++i)
    {
        std::string check_name = llformat("chk%d", i);
        mWantChecks[i] = getChild<LLCheckBoxCtrl>(check_name);
    }

    for (S32 i = 0; i < SKILL_CHECKS; ++i)
    {
        std::string check_name = llformat("schk%d", i);
        mSkillChecks[i] = getChild<LLCheckBoxCtrl>(check_name);
    }

    return TRUE;
}


void LLPanelProfileInterests::processProperties(void* data, EAvatarProcessorType type)
{
    if (APT_INTERESTS_INFO == type)
    {
        const LLInterestsData* interests_data = static_cast<const LLInterestsData*>(data);
        if (interests_data && getAvatarId() == interests_data->avatar_id)
        {
            for (S32 i = 0; i < WANT_CHECKS; ++i)
            {
                if (interests_data->want_to_mask & (1<<i))
                {
                    mWantChecks[i]->setValue(TRUE);
                }
                else
                {
                    mWantChecks[i]->setValue(FALSE);
                }
            }

            for (S32 i = 0; i < SKILL_CHECKS; ++i)
            {
                if (interests_data->skills_mask & (1<<i))
                {
                    mSkillChecks[i]->setValue(TRUE);
                }
                else
                {
                    mSkillChecks[i]->setValue(FALSE);
                }
            }

            mWantToEditor->setText(interests_data->want_to_text);
            mSkillsEditor->setText(interests_data->skills_text);
            mLanguagesEditor->setText(interests_data->languages_text);

            updateButtons();
        }
    }
}

void LLPanelProfileInterests::resetData()
{
    mWantToEditor->setValue(LLStringUtil::null);
    mSkillsEditor->setValue(LLStringUtil::null);
    mLanguagesEditor->setValue(LLStringUtil::null);

    for (S32 i = 0; i < WANT_CHECKS; ++i)
    {
        mWantChecks[i]->setValue(FALSE);
    }

    for (S32 i = 0; i < SKILL_CHECKS; ++i)
    {
        mSkillChecks[i]->setValue(FALSE);
    }
}

void LLPanelProfileInterests::apply()
{
    if (getIsLoaded() && getSelfProfile())
    {
        LLInterestsData interests_data = LLInterestsData();

        interests_data.want_to_mask = 0;
        for (S32 i = 0; i < WANT_CHECKS; ++i)
        {
            if (mWantChecks[i]->getValue().asBoolean())
            {
                interests_data.want_to_mask |= (1 << i);
            }
        }

        interests_data.skills_mask = 0;
        for (S32 i = 0; i < SKILL_CHECKS; ++i)
        {
            if (mSkillChecks[i]->getValue().asBoolean())
            {
                interests_data.skills_mask |= (1 << i);
            }
        }

        interests_data.want_to_text = mWantToEditor->getText();
        interests_data.skills_text = mSkillsEditor->getText();
        interests_data.languages_text = mLanguagesEditor->getText();

        LLAvatarPropertiesProcessor::getInstance()->sendInterestsInfoUpdate(&interests_data);
    }

}

void LLPanelProfileInterests::updateButtons()
{
    LLPanelProfileTab::updateButtons();

    if (getSelfProfile() && !getEmbedded())
    {
        mWantToEditor->setEnabled(TRUE);
        mSkillsEditor->setEnabled(TRUE);
        mLanguagesEditor->setEnabled(TRUE);

        for (S32 i = 0; i < WANT_CHECKS; ++i)
        {
            mWantChecks[i]->setEnabled(TRUE);
        }

        for (S32 i = 0; i < SKILL_CHECKS; ++i)
        {
            mSkillChecks[i]->setEnabled(TRUE);
        }
    }
}

//////////////////////////////////////////////////////////////////////////
//////////////////////////////////////////////////////////////////////////
//////////////////////////////////////////////////////////////////////////


//////////////////////////////////////////////////////////////////////////
//////////////////////////////////////////////////////////////////////////
//////////////////////////////////////////////////////////////////////////

LLPanelProfileFirstLife::LLPanelProfileFirstLife()
 : LLPanelProfileTab(),
 mIsEditing(false)
{
}

LLPanelProfileFirstLife::~LLPanelProfileFirstLife()
{
}

BOOL LLPanelProfileFirstLife::postBuild()
{
    mDescriptionEdit = getChild<LLTextEditor>("fl_description_edit");
    mPicture = getChild<LLTextureCtrl>("real_world_pic");

    mDescriptionEdit->setFocusReceivedCallback(boost::bind(&LLPanelProfileFirstLife::onDescriptionFocusReceived, this));

    return TRUE;
}

void LLPanelProfileFirstLife::onOpen(const LLSD& key)
{
    LLPanelProfileTab::onOpen(key);

    resetData();
}


void LLPanelProfileFirstLife::onDescriptionFocusReceived()
{
    if (!mIsEditing && getSelfProfile())
    {
        mIsEditing = true;
        mDescriptionEdit->setParseHTML(false);
        mDescriptionEdit->setText(mCurrentDescription);
    }
}

void LLPanelProfileFirstLife::processProperties(void* data, EAvatarProcessorType type)
{
    if (APT_PROPERTIES == type)
    {
        const LLAvatarData* avatar_data = static_cast<const LLAvatarData*>(data);
        if (avatar_data && getAvatarId() == avatar_data->avatar_id)
        {
            mCurrentDescription = avatar_data->fl_about_text;
            mDescriptionEdit->setValue(mCurrentDescription);
            mPicture->setValue(avatar_data->fl_image_id);
            updateButtons();
        }
    }
}

void LLPanelProfileFirstLife::resetData()
{
    mDescriptionEdit->setValue(LLStringUtil::null);
    mPicture->setValue(mPicture->getDefaultImageAssetID());
}

void LLPanelProfileFirstLife::apply(LLAvatarData* data)
{
    data->fl_image_id = mPicture->getImageAssetID();
    data->fl_about_text = mDescriptionEdit->getValue().asString();
}

void LLPanelProfileFirstLife::updateButtons()
{
    LLPanelProfileTab::updateButtons();

    if (getSelfProfile() && !getEmbedded())
    {
        mDescriptionEdit->setEnabled(TRUE);
        mPicture->setEnabled(TRUE);
    }
}

//////////////////////////////////////////////////////////////////////////
//////////////////////////////////////////////////////////////////////////
//////////////////////////////////////////////////////////////////////////

LLPanelProfileNotes::LLPanelProfileNotes()
: LLPanelProfileTab()
{

}

void LLPanelProfileNotes::updateData()
{
    LLUUID avatar_id = getAvatarId();
    if (!getIsLoading() && avatar_id.notNull())
    {
        setIsLoading();
        LLAvatarPropertiesProcessor::getInstance()->sendAvatarNotesRequest(avatar_id);
    }
}

BOOL LLPanelProfileNotes::postBuild()
{
    mOnlineStatus = getChild<LLCheckBoxCtrl>("status_check");
    mMapRights = getChild<LLCheckBoxCtrl>("map_check");
    mEditObjectRights = getChild<LLCheckBoxCtrl>("objects_check");
    mNotesEditor = getChild<LLTextEditor>("notes_edit");

    mEditObjectRights->setCommitCallback(boost::bind(&LLPanelProfileNotes::onCommitRights, this));

    mNotesEditor->setCommitCallback(boost::bind(&LLPanelProfileNotes::onCommitNotes,this));

    return TRUE;
}

void LLPanelProfileNotes::onOpen(const LLSD& key)
{
    LLPanelProfileTab::onOpen(key);

    resetData();

    fillRightsData();
}

void LLPanelProfileNotes::apply()
{
    onCommitNotes();
    applyRights();
}

void LLPanelProfileNotes::fillRightsData()
{
    mOnlineStatus->setValue(FALSE);
    mMapRights->setValue(FALSE);
    mEditObjectRights->setValue(FALSE);

    const LLRelationship* relation = LLAvatarTracker::instance().getBuddyInfo(getAvatarId());
    // If true - we are viewing friend's profile, enable check boxes and set values.
    if(relation)
    {
        S32 rights = relation->getRightsGrantedTo();

        mOnlineStatus->setValue(LLRelationship::GRANT_ONLINE_STATUS & rights ? TRUE : FALSE);
        mMapRights->setValue(LLRelationship::GRANT_MAP_LOCATION & rights ? TRUE : FALSE);
        mEditObjectRights->setValue(LLRelationship::GRANT_MODIFY_OBJECTS & rights ? TRUE : FALSE);
    }

    enableCheckboxes(NULL != relation);
}

void LLPanelProfileNotes::onCommitNotes()
{
    if (getIsLoaded())
    {
        std::string notes = mNotesEditor->getValue().asString();
        LLAvatarPropertiesProcessor::getInstance()->sendNotes(getAvatarId(),notes);
    }
}

void LLPanelProfileNotes::rightsConfirmationCallback(const LLSD& notification,
        const LLSD& response)
{
    S32 option = LLNotificationsUtil::getSelectedOption(notification, response);
    if (option != 0)
    {
        mEditObjectRights->setValue(mEditObjectRights->getValue().asBoolean() ? FALSE : TRUE);
    }
}

void LLPanelProfileNotes::confirmModifyRights(bool grant)
{
    LLSD args;
    args["NAME"] = LLSLURL("agent", getAvatarId(), "completename").getSLURLString();


    LLNotificationsUtil::add(grant ? "GrantModifyRights" : "RevokeModifyRights", args, LLSD(),
        boost::bind(&LLPanelProfileNotes::rightsConfirmationCallback, this, _1, _2));

}

void LLPanelProfileNotes::onCommitRights()
{
	const LLRelationship* buddy_relationship = LLAvatarTracker::instance().getBuddyInfo(getAvatarId());

	if (!buddy_relationship)
	{
		LL_WARNS("LegacyProfile") << "Trying to modify rights for non-friend avatar. Skipped." << LL_ENDL;
		return;
	}

	bool allow_modify_objects = mEditObjectRights->getValue().asBoolean();

	// if modify objects checkbox clicked
	if (buddy_relationship->isRightGrantedTo(
		LLRelationship::GRANT_MODIFY_OBJECTS) != allow_modify_objects)
	{
		confirmModifyRights(allow_modify_objects);
	}
}

void LLPanelProfileNotes::applyRights()
{
    const LLRelationship* buddy_relationship = LLAvatarTracker::instance().getBuddyInfo(getAvatarId());

    if (!buddy_relationship)
    {
        // Lets have a warning log message instead of having a crash. EXT-4947.
        LL_WARNS("LegacyProfile") << "Trying to modify rights for non-friend avatar. Skipped." << LL_ENDL;
        return;
    }

    S32 rights = 0;

    if (mOnlineStatus->getValue().asBoolean())
    {
        rights |= LLRelationship::GRANT_ONLINE_STATUS;
    }
    if (mMapRights->getValue().asBoolean())
    {
        rights |= LLRelationship::GRANT_MAP_LOCATION;
    }
    if (mEditObjectRights->getValue().asBoolean())
    {
        rights |= LLRelationship::GRANT_MODIFY_OBJECTS;
    }

    LLAvatarPropertiesProcessor::getInstance()->sendFriendRights(getAvatarId(), rights);
}

void LLPanelProfileNotes::processProperties(void* data, EAvatarProcessorType type)
{
    if (APT_NOTES == type)
    {
        LLAvatarNotes* avatar_notes = static_cast<LLAvatarNotes*>(data);
        if (avatar_notes && getAvatarId() == avatar_notes->target_id)
        {
            mNotesEditor->setValue(avatar_notes->notes);
            mNotesEditor->setEnabled(TRUE);
            updateButtons();

            LLAvatarPropertiesProcessor::getInstance()->removeObserver(getAvatarId(),this);
        }
    }
}

void LLPanelProfileNotes::resetData()
{
    resetLoading();
    mNotesEditor->setValue(LLStringUtil::null);
    mOnlineStatus->setValue(FALSE);
    mMapRights->setValue(FALSE);
    mEditObjectRights->setValue(FALSE);
}

void LLPanelProfileNotes::enableCheckboxes(bool enable)
{
    mOnlineStatus->setEnabled(enable);
    mMapRights->setEnabled(enable);
    mEditObjectRights->setEnabled(enable);
}

LLPanelProfileNotes::~LLPanelProfileNotes()
{
    if (getAvatarId().notNull())
    {
        LLAvatarTracker::instance().removeParticularFriendObserver(getAvatarId(), this);
    }
}

// virtual, called by LLAvatarTracker
void LLPanelProfileNotes::changed(U32 mask)
{
    // update rights to avoid have checkboxes enabled when friendship is terminated. EXT-4947.
    fillRightsData();
}

void LLPanelProfileNotes::setAvatarId(const LLUUID& avatar_id)
{
    if (avatar_id.notNull())
    {
        if (getAvatarId().notNull())
        {
            LLAvatarTracker::instance().removeParticularFriendObserver(getAvatarId(), this);
        }
        LLPanelProfileTab::setAvatarId(avatar_id);
        LLAvatarTracker::instance().addParticularFriendObserver(getAvatarId(), this);
    }
}


//////////////////////////////////////////////////////////////////////////
// LLPanelProfile

LLPanelProfile::LLPanelProfile()
 : LLPanelProfileTab()
{
}

LLPanelProfile::~LLPanelProfile()
{
}

BOOL LLPanelProfile::postBuild()
{
    return TRUE;
}

void LLPanelProfile::processProperties(void* data, EAvatarProcessorType type)
{
    //*TODO: figure out what this does
    mTabContainer->setCommitCallback(boost::bind(&LLPanelProfile::onTabChange, this));

    // Load data on currently opened tab as well
    onTabChange();
}

void LLPanelProfile::onTabChange()
{
    LLPanelProfileTab* active_panel = dynamic_cast<LLPanelProfileTab*>(mTabContainer->getCurrentPanel());
    if (active_panel)
    {
        active_panel->updateData();
    }
    updateBtnsVisibility();
}

void LLPanelProfile::updateBtnsVisibility()
{
    getChild<LLUICtrl>("ok_btn")->setVisible(((getSelfProfile() && !getEmbedded()) || isNotesTabSelected()));
    getChild<LLUICtrl>("cancel_btn")->setVisible(((getSelfProfile() && !getEmbedded()) || isNotesTabSelected()));
}

void LLPanelProfile::onOpen(const LLSD& key)
{
    LLUUID avatar_id = key["id"].asUUID();

    // Don't reload the same profile
    if (getAvatarId() == avatar_id)
    {
        return;
    }

    LLPanelProfileTab::onOpen(avatar_id);

    mTabContainer       = getChild<LLTabContainer>("panel_profile_tabs");
    mPanelSecondlife    = findChild<LLPanelProfileSecondLife>(PANEL_SECONDLIFE);
    mPanelWeb           = findChild<LLPanelProfileWeb>(PANEL_WEB);
    mPanelInterests     = findChild<LLPanelProfileInterests>(PANEL_INTERESTS);
    mPanelPicks         = findChild<LLPanelProfilePicks>(PANEL_PICKS);
    mPanelClassifieds   = findChild<LLPanelProfileClassifieds>(PANEL_CLASSIFIEDS);
    mPanelFirstlife     = findChild<LLPanelProfileFirstLife>(PANEL_FIRSTLIFE);
    mPanelNotes         = findChild<LLPanelProfileNotes>(PANEL_NOTES);

    mPanelSecondlife->onOpen(avatar_id);
    mPanelWeb->onOpen(avatar_id);
    mPanelInterests->onOpen(avatar_id);
    mPanelPicks->onOpen(avatar_id);
    mPanelClassifieds->onOpen(avatar_id);
    mPanelFirstlife->onOpen(avatar_id);
    mPanelNotes->onOpen(avatar_id);

    mPanelSecondlife->setEmbedded(getEmbedded());
    mPanelWeb->setEmbedded(getEmbedded());
    mPanelInterests->setEmbedded(getEmbedded());
    mPanelPicks->setEmbedded(getEmbedded());
    mPanelClassifieds->setEmbedded(getEmbedded());
    mPanelFirstlife->setEmbedded(getEmbedded());
    mPanelNotes->setEmbedded(getEmbedded());

    // Always request the base profile info
    resetLoading();
    updateData();

    updateBtnsVisibility();

    // KC - Not handling pick and classified opening thru onOpen
    // because this would make unique profile floaters per slurl
    // and result in multiple profile floaters for the same avatar
}

void LLPanelProfile::updateData()
{
    LLUUID avatar_id = getAvatarId();
    if (!getIsLoading() && avatar_id.notNull())
    {
        setIsLoading();
        LLAvatarPropertiesProcessor::getInstance()->sendAvatarPropertiesRequest(avatar_id);
    }
}

void LLPanelProfile::apply()
{
    if (getSelfProfile())
    {
        //KC - AvatarData is spread over 3 different panels
        // collect data from the last 2 and give to the first to save
        LLAvatarData data = LLAvatarData();
        data.avatar_id = gAgentID;
        mPanelFirstlife->apply(&data);
        mPanelWeb->apply(&data);
        mPanelSecondlife->apply(&data);

        mPanelInterests->apply();
        mPanelPicks->apply();
        mPanelNotes->apply();
        mPanelClassifieds->apply();

        //KC - Classifieds handles this itself
    }
    else
    {
        mPanelNotes->apply();
    }
}

void LLPanelProfile::showPick(const LLUUID& pick_id)
{
    if (pick_id.notNull())
    {
        mPanelPicks->selectPick(pick_id);
    }
    mTabContainer->selectTabPanel(mPanelPicks);
}

bool LLPanelProfile::isPickTabSelected()
{
	return (mTabContainer->getCurrentPanel() == mPanelPicks);
}

bool LLPanelProfile::isNotesTabSelected()
{
	return (mTabContainer->getCurrentPanel() == mPanelNotes);
}

void LLPanelProfile::showClassified(const LLUUID& classified_id, bool edit)
{
    if (classified_id.notNull())
    {
        mPanelClassifieds->selectClassified(classified_id, edit);
    }
    mTabContainer->selectTabPanel(mPanelClassifieds);
}


<|MERGE_RESOLUTION|>--- conflicted
+++ resolved
@@ -67,45 +67,6 @@
 #include "llweb.h"
 
 
-<<<<<<< HEAD
-std::string getProfileURL(const std::string& agent_name)
-{
-	// <FS:Ansariel> OpenSim support
-	//std::string url = "[WEB_PROFILE_URL][AGENT_NAME]";
-	//LLSD subs;
-	//subs["WEB_PROFILE_URL"] = LLGridManager::getInstance()->getWebProfileURL();
-	std::string url;
-	LLSD subs;
-
-#ifdef OPENSIM
-	if (LLGridManager::instance().isInOpenSim())
-	{
-		url = LLGridManager::getInstance()->getWebProfileURL();
-		if (url.empty())
-		{
-			return LLStringUtil::null;
-		}
-
-		std::string match = "?name=[AGENT_NAME]";
-		if (url.find(match) == std::string::npos)
-		{
-			url += match;
-		}
-	}
-	else
-#endif
-	{
-		url = "[WEB_PROFILE_URL][AGENT_NAME]";
-		subs["WEB_PROFILE_URL"] = LLGridManager::getInstance()->getWebProfileURL();
-	}
-	// </FS:Ansariel>
-
-	subs["AGENT_NAME"] = agent_name;
-	url = LLWeb::expandURLSubstitutions(url, subs);
-	LLStringUtil::toLower(url);
-	return url;
-}
-=======
 static LLPanelInjector<LLPanelProfileSecondLife> t_panel_profile_secondlife("panel_profile_secondlife");
 static LLPanelInjector<LLPanelProfileWeb> t_panel_web("panel_profile_web");
 static LLPanelInjector<LLPanelProfileInterests> t_panel_interests("panel_profile_interests");
@@ -125,7 +86,6 @@
 
 //////////////////////////////////////////////////////////////////////////
 // LLProfileHandler
->>>>>>> 61486b9a
 
 class LLProfileHandler : public LLCommandHandler
 {
