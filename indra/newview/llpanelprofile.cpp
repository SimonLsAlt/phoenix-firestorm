--- conflicted
+++ resolved
@@ -1626,19 +1626,12 @@
     }
     else if (customer_lower == "secondlifetime_premium")
     {
-<<<<<<< HEAD
         // <FS:Ansariel> Fix LL UI/UX design accident
-        //getChild<LLUICtrl>("badge_icon")->setValue("Profile_Premium_Lifetime");
+        //getChild<LLUICtrl>("badge_icon")->setValue("Profile_Badge_Premium_Lifetime");
         //getChild<LLUICtrl>("badge_text")->setValue(getString("BadgePremiumLifetime"));
         //childSetVisible("badge_layout", TRUE);
         //childSetVisible("partner_spacer_layout", FALSE);
-        setBadge("Profile_Premium_Lifetime", "BadgePremiumLifetime");
-=======
-        getChild<LLUICtrl>("badge_icon")->setValue("Profile_Badge_Premium_Lifetime");
-        getChild<LLUICtrl>("badge_text")->setValue(getString("BadgePremiumLifetime"));
-        childSetVisible("badge_layout", TRUE);
-        childSetVisible("partner_spacer_layout", FALSE);
->>>>>>> ed63ef3c
+        setBadge("Profile_Badge_Premium_Lifetime", "BadgePremiumLifetime");
     }
     else if (customer_lower == "secondlifetime_premium_plus")
     {
