/**
* @file llpanelprofile.cpp
* @brief Profile panel implementation
*
* $LicenseInfo:firstyear=2022&license=viewerlgpl$
* Second Life Viewer Source Code
* Copyright (C) 2022, Linden Research, Inc.
*
* This library is free software; you can redistribute it and/or
* modify it under the terms of the GNU Lesser General Public
* License as published by the Free Software Foundation;
* version 2.1 of the License only.
*
* This library is distributed in the hope that it will be useful,
* but WITHOUT ANY WARRANTY; without even the implied warranty of
* MERCHANTABILITY or FITNESS FOR A PARTICULAR PURPOSE.  See the GNU
* Lesser General Public License for more details.
*
* You should have received a copy of the GNU Lesser General Public
* License along with this library; if not, write to the Free Software
* Foundation, Inc., 51 Franklin Street, Fifth Floor, Boston, MA  02110-1301  USA
*
* Linden Research, Inc., 945 Battery Street, San Francisco, CA  94111  USA
* $/LicenseInfo$
*/

#include "llviewerprecompiledheaders.h"
#include "llpanelprofile.h"

// Common
#include "llavatarnamecache.h"
#include "llsdutil.h"
#include "llslurl.h"
#include "lldateutil.h" //ageFromDate

// UI
#include "llavatariconctrl.h"
#include "llclipboard.h"
#include "llcheckboxctrl.h"
#include "llcombobox.h"
#include "lllineeditor.h"
#include "llloadingindicator.h"
#include "llmenubutton.h"
#include "lltabcontainer.h"
#include "lltextbox.h"
#include "lltexteditor.h"
#include "lltexturectrl.h"
#include "lltoggleablemenu.h"
#include "llgrouplist.h"
#include "llurlaction.h"

// Image
#include "llimagej2c.h"

// Newview
#include "llagent.h" //gAgent
#include "llagentpicksinfo.h"
#include "llavataractions.h"
#include "llavatarpropertiesprocessor.h"
#include "llcallingcard.h"
#include "llcommandhandler.h"
#include "llfloaterprofiletexture.h"
#include "llfloaterreg.h"
#include "llfilepicker.h"
#include "llfirstuse.h"
#include "llgroupactions.h"
#include "lllogchat.h"
#include "llmutelist.h"
#include "llnotificationsutil.h"
#include "llpanelblockedlist.h"
#include "llpanelprofileclassifieds.h"
#include "llpanelprofilepicks.h"
#include "lltrans.h"
#include "llviewercontrol.h"
#include "llviewermenu.h" //is_agent_mappable
#include "llviewermenufile.h"
#include "llviewertexturelist.h"
#include "llvoiceclient.h"
#include "llweb.h"

#include "fsdata.h"
#include "llviewermenu.h"

static LLPanelInjector<LLPanelProfileSecondLife> t_panel_profile_secondlife("panel_profile_secondlife");
static LLPanelInjector<LLPanelProfileWeb> t_panel_web("panel_profile_web");
static LLPanelInjector<LLPanelProfilePicks> t_panel_picks("panel_profile_picks");
static LLPanelInjector<LLPanelProfileFirstLife> t_panel_firstlife("panel_profile_firstlife");
static LLPanelInjector<LLPanelProfileNotes> t_panel_notes("panel_profile_notes");
static LLPanelInjector<LLPanelProfile>          t_panel_profile("panel_profile");

static const std::string PANEL_SECONDLIFE   = "panel_profile_secondlife";
static const std::string PANEL_WEB          = "panel_profile_web";
static const std::string PANEL_PICKS        = "panel_profile_picks";
static const std::string PANEL_CLASSIFIEDS  = "panel_profile_classifieds";
static const std::string PANEL_FIRSTLIFE    = "panel_profile_firstlife";
static const std::string PANEL_NOTES        = "panel_profile_notes";
static const std::string PANEL_PROFILE_VIEW = "panel_profile_view";

static const std::string PROFILE_PROPERTIES_CAP = "AgentProfile";
static const std::string PROFILE_IMAGE_UPLOAD_CAP = "UploadAgentProfileImage";


//////////////////////////////////////////////////////////////////////////

void request_avatar_properties_coro(std::string cap_url, LLUUID agent_id)
{
    LLCore::HttpRequest::policy_t httpPolicy(LLCore::HttpRequest::DEFAULT_POLICY_ID);
    LLCoreHttpUtil::HttpCoroutineAdapter::ptr_t
        httpAdapter(new LLCoreHttpUtil::HttpCoroutineAdapter("request_avatar_properties_coro", httpPolicy));
    LLCore::HttpRequest::ptr_t httpRequest(new LLCore::HttpRequest);
    LLCore::HttpHeaders::ptr_t httpHeaders;

    LLCore::HttpOptions::ptr_t httpOpts(new LLCore::HttpOptions);
    httpOpts->setFollowRedirects(true);

    std::string finalUrl = cap_url + "/" + agent_id.asString();

    LLSD result = httpAdapter->getAndSuspend(httpRequest, finalUrl, httpOpts, httpHeaders);

    LLSD httpResults = result[LLCoreHttpUtil::HttpCoroutineAdapter::HTTP_RESULTS];
    LLCore::HttpStatus status = LLCoreHttpUtil::HttpCoroutineAdapter::getStatusFromLLSD(httpResults);

    LL_DEBUGS("AvatarProperties") << "Agent id: " << agent_id << " Result: " << httpResults << LL_ENDL;

    if (!status
        || !result.has("id")
        || agent_id != result["id"].asUUID())
    {
        LL_WARNS("AvatarProperties") << "Failed to get agent information for id " << agent_id << LL_ENDL;
        return;
    }

    LLFloater* floater_profile = LLFloaterReg::findInstance("profile", LLSD().with("id", agent_id));
    if (!floater_profile)
    {
        // floater is dead, so panels are dead as well
        return;
    }

    LLPanel *panel = floater_profile->findChild<LLPanel>(PANEL_PROFILE_VIEW, TRUE);
    LLPanelProfile *panel_profile = dynamic_cast<LLPanelProfile*>(panel);
    if (!panel_profile)
    {
        LL_WARNS() << PANEL_PROFILE_VIEW << " not found" << LL_ENDL;
        return;
    }


    // Avatar Data

    LLAvatarData *avatar_data = &panel_profile->mAvatarData;
    std::string birth_date;

    avatar_data->agent_id = agent_id;
    avatar_data->avatar_id = agent_id;
    avatar_data->image_id = result["sl_image_id"].asUUID();
    avatar_data->fl_image_id = result["fl_image_id"].asUUID();
    avatar_data->partner_id = result["partner_id"].asUUID();
    avatar_data->about_text = result["sl_about_text"].asString();
    avatar_data->fl_about_text = result["fl_about_text"].asString();
    avatar_data->born_on = result["member_since"].asDate();
    avatar_data->profile_url = getProfileURL(agent_id.asString());

    avatar_data->flags = 0;

    if (result["online"].asBoolean())
    {
        avatar_data->flags |= AVATAR_ONLINE;
    }
    if (result["allow_publish"].asBoolean())
    {
        avatar_data->flags |= AVATAR_ALLOW_PUBLISH;
    }
    if (result["identified"].asBoolean())
    {
        avatar_data->flags |= AVATAR_IDENTIFIED;
    }
    if (result["transacted"].asBoolean())
    {
        avatar_data->flags |= AVATAR_TRANSACTED;
    }

    avatar_data->caption_index = 0;
    if (result.has("charter_member")) // won't be present if "caption" is set
    {
        avatar_data->caption_index = result["charter_member"].asInteger();
    }
    else if (result.has("caption"))
    {
        avatar_data->caption_text = result["caption"].asString();
    }

    panel = floater_profile->findChild<LLPanel>(PANEL_SECONDLIFE, TRUE);
    LLPanelProfileSecondLife *panel_sl = dynamic_cast<LLPanelProfileSecondLife*>(panel);
    if (panel_sl)
    {
        panel_sl->processProfileProperties(avatar_data);
    }

    panel = floater_profile->findChild<LLPanel>(PANEL_WEB, TRUE);
    LLPanelProfileWeb *panel_web = dynamic_cast<LLPanelProfileWeb*>(panel);
    if (panel_web)
    {
        panel_web->setLoaded();
    }

    panel = floater_profile->findChild<LLPanel>(PANEL_FIRSTLIFE, TRUE);
    LLPanelProfileFirstLife *panel_first = dynamic_cast<LLPanelProfileFirstLife*>(panel);
    if (panel_first)
    {
        panel_first->processProperties(avatar_data);
    }

    // Picks

    LLSD picks_array = result["picks"];
    LLAvatarPicks avatar_picks;
    avatar_picks.agent_id = agent_id; // Not in use?
    avatar_picks.target_id = agent_id;

    for (LLSD::array_const_iterator it = picks_array.beginArray(); it != picks_array.endArray(); ++it)
    {
        const LLSD& pick_data = *it;
        avatar_picks.picks_list.emplace_back(pick_data["id"].asUUID(), pick_data["name"].asString());
    }

    panel = floater_profile->findChild<LLPanel>(PANEL_PICKS, TRUE);
    LLPanelProfilePicks *panel_picks = dynamic_cast<LLPanelProfilePicks*>(panel);
    if (panel_picks)
    {
        // Refresh pick limit before processing
        LLAgentPicksInfo::getInstance()->onServerRespond(&avatar_picks);
        panel_picks->processProperties(&avatar_picks);
    }

    // Groups

    LLSD groups_array = result["groups"];
    LLAvatarGroups avatar_groups;
    avatar_groups.agent_id = agent_id; // Not in use?
    avatar_groups.avatar_id = agent_id; // target_id

    for (LLSD::array_const_iterator it = groups_array.beginArray(); it != groups_array.endArray(); ++it)
    {
        const LLSD& group_info = *it;
        LLAvatarGroups::LLGroupData group_data;
        group_data.group_powers = 0; // Not in use?
        group_data.group_title = group_info["name"].asString(); // Missing data, not in use?
        group_data.group_id = group_info["id"].asUUID();
        group_data.group_name = group_info["name"].asString();
        group_data.group_insignia_id = group_info["image_id"].asUUID();

        avatar_groups.group_list.push_back(group_data);
    }

    if (panel_sl)
    {
        panel_sl->processGroupProperties(&avatar_groups);
    }

    // Notes
    LLAvatarNotes avatar_notes;

    avatar_notes.agent_id = agent_id;
    avatar_notes.target_id = agent_id;
    avatar_notes.notes = result["notes"].asString();

    panel = floater_profile->findChild<LLPanel>(PANEL_NOTES, TRUE);
    LLPanelProfileNotes *panel_notes = dynamic_cast<LLPanelProfileNotes*>(panel);
    if (panel_notes)
    {
        panel_notes->processProperties(&avatar_notes);
    }
}

//TODO: changes take two minutes to propagate!
// Add some storage that holds updated data for two minutes
// for new instances to reuse the data
// Profile data is only relevant to won avatar, but notes
// are for everybody
void put_avatar_properties_coro(std::string cap_url, LLUUID agent_id, LLSD data)
{
    LLCore::HttpRequest::policy_t httpPolicy(LLCore::HttpRequest::DEFAULT_POLICY_ID);
    LLCoreHttpUtil::HttpCoroutineAdapter::ptr_t
        httpAdapter(new LLCoreHttpUtil::HttpCoroutineAdapter("put_avatar_properties_coro", httpPolicy));
    LLCore::HttpRequest::ptr_t httpRequest(new LLCore::HttpRequest);
    LLCore::HttpHeaders::ptr_t httpHeaders;

    LLCore::HttpOptions::ptr_t httpOpts(new LLCore::HttpOptions);
    httpOpts->setFollowRedirects(true);

    std::string finalUrl = cap_url + "/" + agent_id.asString();

    LLSD result = httpAdapter->putAndSuspend(httpRequest, finalUrl, data, httpOpts, httpHeaders);

    LLSD httpResults = result[LLCoreHttpUtil::HttpCoroutineAdapter::HTTP_RESULTS];
    LLCore::HttpStatus status = LLCoreHttpUtil::HttpCoroutineAdapter::getStatusFromLLSD(httpResults);

    if (!status)
    {
        LL_WARNS("AvatarProperties") << "Failed to put agent information " << data << " for id " << agent_id << LL_ENDL;
        return;
    }

    LL_DEBUGS("AvatarProperties") << "Agent id: " << agent_id << " Data: " << data << " Result: " << httpResults << LL_ENDL;
}

LLUUID post_profile_image(std::string cap_url, const LLSD &first_data, std::string path_to_image, LLHandle<LLPanel> *handle)
{
    LLCore::HttpRequest::policy_t httpPolicy(LLCore::HttpRequest::DEFAULT_POLICY_ID);
    LLCoreHttpUtil::HttpCoroutineAdapter::ptr_t
        httpAdapter(new LLCoreHttpUtil::HttpCoroutineAdapter("post_profile_image_coro", httpPolicy));
    LLCore::HttpRequest::ptr_t httpRequest(new LLCore::HttpRequest);
    LLCore::HttpHeaders::ptr_t httpHeaders;

    LLCore::HttpOptions::ptr_t httpOpts(new LLCore::HttpOptions);
    httpOpts->setFollowRedirects(true);
    
    LLSD result = httpAdapter->postAndSuspend(httpRequest, cap_url, first_data, httpOpts, httpHeaders);

    LLSD httpResults = result[LLCoreHttpUtil::HttpCoroutineAdapter::HTTP_RESULTS];
    LLCore::HttpStatus status = LLCoreHttpUtil::HttpCoroutineAdapter::getStatusFromLLSD(httpResults);

    if (!status)
    {
        // todo: notification?
        LL_WARNS("AvatarProperties") << "Failed to get uploader cap " << status.toString() << LL_ENDL;
        return LLUUID::null;
    }
    if (!result.has("uploader"))
    {
        // todo: notification?
        LL_WARNS("AvatarProperties") << "Failed to get uploader cap, response contains no data." << LL_ENDL;
        return LLUUID::null;
    }
    std::string uploader_cap = result["uploader"].asString();
    if (uploader_cap.empty())
    {
        LL_WARNS("AvatarProperties") << "Failed to get uploader cap, cap invalid." << LL_ENDL;
        return LLUUID::null;
    }

    // Upload the image

    LLCore::HttpRequest::ptr_t uploaderhttpRequest(new LLCore::HttpRequest);
    LLCore::HttpHeaders::ptr_t uploaderhttpHeaders(new LLCore::HttpHeaders);
    LLCore::HttpOptions::ptr_t uploaderhttpOpts(new LLCore::HttpOptions);
    S64 length;

    {
        llifstream instream(path_to_image.c_str(), std::iostream::binary | std::iostream::ate);
        if (!instream.is_open())
        {
            LL_WARNS("AvatarProperties") << "Failed to open file " << path_to_image << LL_ENDL;
            return LLUUID::null;
        }
        length = instream.tellg();
    }

    uploaderhttpHeaders->append(HTTP_OUT_HEADER_CONTENT_TYPE, "application/jp2"); // optional
    uploaderhttpHeaders->append(HTTP_OUT_HEADER_CONTENT_LENGTH, llformat("%d", length)); // required!
    uploaderhttpOpts->setFollowRedirects(true);

    result = httpAdapter->postFileAndSuspend(uploaderhttpRequest, uploader_cap, path_to_image, uploaderhttpOpts, uploaderhttpHeaders);

    httpResults = result[LLCoreHttpUtil::HttpCoroutineAdapter::HTTP_RESULTS];
    status = LLCoreHttpUtil::HttpCoroutineAdapter::getStatusFromLLSD(httpResults);

    LL_WARNS("AvatarProperties") << result << LL_ENDL;

    if (!status)
    {
        LL_WARNS("AvatarProperties") << "Failed to upload image " << status.toString() << LL_ENDL;
        return LLUUID::null;
    }

    if (result["state"].asString() != "complete")
    {
        if (result.has("message"))
        {
            LL_WARNS("AvatarProperties") << "Failed to upload image, state " << result["state"] << " message: " << result["message"] << LL_ENDL;
        }
        else
        {
            LL_WARNS("AvatarProperties") << "Failed to upload image " << result << LL_ENDL;
        }
        return LLUUID::null;
    }

    return result["new_asset"].asUUID();
}

enum EProfileImageType
{
    PROFILE_IMAGE_SL,
    PROFILE_IMAGE_FL,
};

void post_profile_image_coro(std::string cap_url, EProfileImageType type, std::string path_to_image, LLHandle<LLPanel> *handle)
{
    LLSD data;
    switch (type)
    {
    case PROFILE_IMAGE_SL:
        data["profile-image-asset"] = "sl_image_id";
        break;
    case PROFILE_IMAGE_FL:
        data["profile-image-asset"] = "fl_image_id";
        break;
    }

    LLUUID result = post_profile_image(cap_url, data, path_to_image, handle);

    // reset loading indicator
    if (!handle->isDead())
    {
        switch (type)
        {
        case PROFILE_IMAGE_SL:
            {
                LLPanelProfileSecondLife* panel = static_cast<LLPanelProfileSecondLife*>(handle->get());
                if (result.notNull())
                {
                    panel->setProfileImageUploaded(result);
                }
                else
                {
                    // failure, just stop progress indicator
                    panel->setProfileImageUploading(false);
                }
                break;
            }
        case PROFILE_IMAGE_FL:
            {
                LLPanelProfileFirstLife* panel = static_cast<LLPanelProfileFirstLife*>(handle->get());
                if (result.notNull())
                {
                    panel->setProfileImageUploaded(result);
                }
                else
                {
                    // failure, just stop progress indicator
                    panel->setProfileImageUploading(false);
                }
                break;
            }
        }
    }

    // Cleanup
    LLFile::remove(path_to_image);
    delete handle;
}

//////////////////////////////////////////////////////////////////////////
// LLProfileHandler

class LLProfileHandler : public LLCommandHandler
{
public:
	// requires trusted browser to trigger
	LLProfileHandler() : LLCommandHandler("profile", UNTRUSTED_THROTTLE) { }

	bool handle(const LLSD& params, const LLSD& query_map,
		LLMediaCtrl* web)
	{
		if (params.size() < 1) return false;
		std::string agent_name = params[0];
		LL_INFOS() << "Profile, agent_name " << agent_name << LL_ENDL;
		std::string url = getProfileURL(agent_name);
		LLWeb::loadURLInternal(url);

		return true;
	}
};
LLProfileHandler gProfileHandler;


//////////////////////////////////////////////////////////////////////////
// LLAgentHandler

class LLAgentHandler : public LLCommandHandler
{
public:
	// requires trusted browser to trigger
	LLAgentHandler() : LLCommandHandler("agent", UNTRUSTED_THROTTLE) { }

	bool handle(const LLSD& params, const LLSD& query_map,
		LLMediaCtrl* web)
	{
		if (params.size() < 2) return false;
		LLUUID avatar_id;
		if (!avatar_id.set(params[0], FALSE))
		{
			return false;
		}

		const std::string verb = params[1].asString();
		// <FS:Ansariel> FIRE-9045: Inspect links always open full profile
		//if (verb == "about")
		if (verb == "about" || (gSavedSettings.getBOOL("FSInspectAvatarSlurlOpensProfile") && verb == "inspect"))
		// </FS:Ansariel>
		{
			LLAvatarActions::showProfile(avatar_id);
			return true;
		}

		if (verb == "inspect")
		{
			LLFloaterReg::showInstance("inspect_avatar", LLSD().with("avatar_id", avatar_id));
			return true;
		}

		if (verb == "im")
		{
			LLAvatarActions::startIM(avatar_id);
			return true;
		}

		if (verb == "pay")
		{
			if (!LLUI::getInstance()->mSettingGroups["config"]->getBOOL("EnableAvatarPay"))
			{
				LLNotificationsUtil::add("NoAvatarPay", LLSD(), LLSD(), std::string("SwitchToStandardSkinAndQuit"));
				return true;
			}

			LLAvatarActions::pay(avatar_id);
			return true;
		}

		if (verb == "offerteleport")
		{
			LLAvatarActions::offerTeleport(avatar_id);
			return true;
		}

		if (verb == "requestfriend")
		{
			LLAvatarActions::requestFriendshipDialog(avatar_id);
			return true;
		}

		if (verb == "removefriend")
		{
			LLAvatarActions::removeFriendDialog(avatar_id);
			return true;
		}

		if (verb == "mute")
		{
			if (! LLAvatarActions::isBlocked(avatar_id))
			{
				LLAvatarActions::toggleBlock(avatar_id);
			}
			return true;
		}

		if (verb == "unmute")
		{
			if (LLAvatarActions::isBlocked(avatar_id))
			{
				LLAvatarActions::toggleBlock(avatar_id);
			}
			return true;
		}

		if (verb == "block")
		{
			if (params.size() > 2)
			{
				const std::string object_name = LLURI::unescape(params[2].asString());
				LLMute mute(avatar_id, object_name, LLMute::OBJECT);
				LLMuteList::getInstance()->add(mute);
				LLPanelBlockedList::showPanelAndSelect(mute.mID);
			}
			return true;
		}

		if (verb == "unblock")
		{
			if (params.size() > 2)
			{
				const std::string object_name = params[2].asString();
				LLMute mute(avatar_id, object_name, LLMute::OBJECT);
				LLMuteList::getInstance()->remove(mute);
			}
			return true;
		}
		return false;
	}
};
LLAgentHandler gAgentHandler;

// <FS:Ansariel> FIRE-30611: "You" in transcript is underlined
class FSAgentSelfHandler : public LLCommandHandler
{
public:
	// requires trusted browser to trigger
	FSAgentSelfHandler() : LLCommandHandler("agentself", UNTRUSTED_THROTTLE) { }

	bool handle(const LLSD& params, const LLSD& query_map, LLMediaCtrl* web)
	{
		return gAgentHandler.handle(params, query_map, web);
	}
};
FSAgentSelfHandler gAgentSelfHandler;
// </FS:Ansariel>

///----------------------------------------------------------------------------
/// LLFloaterProfilePermissions
///----------------------------------------------------------------------------

class LLFloaterProfilePermissions
    : public LLFloater
    , public LLFriendObserver
{
public:
    LLFloaterProfilePermissions(LLView * owner, const LLUUID &avatar_id);
    ~LLFloaterProfilePermissions();
    BOOL postBuild() override;
    void onOpen(const LLSD& key) override;
    void draw() override;
    void changed(U32 mask) override; // LLFriendObserver

    void onAvatarNameCache(const LLUUID& agent_id, const LLAvatarName& av_name);
    bool hasUnsavedChanges() { return mHasUnsavedPermChanges; }

    void onApplyRights();

private:
    void fillRightsData();
    void rightsConfirmationCallback(const LLSD& notification, const LLSD& response);
    void confirmModifyRights(bool grant);
    void onCommitSeeOnlineRights();
    void onCommitEditRights();
    void onCancel();

    LLTextBase*         mDescription;
    LLCheckBoxCtrl*     mOnlineStatus;
    LLCheckBoxCtrl*     mMapRights;
    LLCheckBoxCtrl*     mEditObjectRights;
    LLButton*           mOkBtn;
    LLButton*           mCancelBtn;

    LLUUID              mAvatarID;
    F32                 mContextConeOpacity;
    bool                mHasUnsavedPermChanges;
    LLHandle<LLView>    mOwnerHandle;

    boost::signals2::connection	mAvatarNameCacheConnection;
};

LLFloaterProfilePermissions::LLFloaterProfilePermissions(LLView * owner, const LLUUID &avatar_id)
    : LLFloater(LLSD())
    , mAvatarID(avatar_id)
    , mContextConeOpacity(0.0f)
    , mHasUnsavedPermChanges(false)
    , mOwnerHandle(owner->getHandle())
{
    buildFromFile("floater_profile_permissions.xml");
}

LLFloaterProfilePermissions::~LLFloaterProfilePermissions()
{
    mAvatarNameCacheConnection.disconnect();
    if (mAvatarID.notNull())
    {
        LLAvatarTracker::instance().removeParticularFriendObserver(mAvatarID, this);
    }
}

BOOL LLFloaterProfilePermissions::postBuild()
{
    mDescription = getChild<LLTextBase>("perm_description");
    mOnlineStatus = getChild<LLCheckBoxCtrl>("online_check");
    mMapRights = getChild<LLCheckBoxCtrl>("map_check");
    mEditObjectRights = getChild<LLCheckBoxCtrl>("objects_check");
    mOkBtn = getChild<LLButton>("perms_btn_ok");
    mCancelBtn = getChild<LLButton>("perms_btn_cancel");

    mOnlineStatus->setCommitCallback([this](LLUICtrl*, void*) { onCommitSeeOnlineRights(); }, nullptr);
    mMapRights->setCommitCallback([this](LLUICtrl*, void*) { mHasUnsavedPermChanges = true; }, nullptr);
    mEditObjectRights->setCommitCallback([this](LLUICtrl*, void*) { onCommitEditRights(); }, nullptr);
    mOkBtn->setCommitCallback([this](LLUICtrl*, void*) { onApplyRights(); }, nullptr);
    mCancelBtn->setCommitCallback([this](LLUICtrl*, void*) { onCancel(); }, nullptr);

    return TRUE;
}

void LLFloaterProfilePermissions::onOpen(const LLSD& key)
{
    if (LLAvatarActions::isFriend(mAvatarID))
    {
        LLAvatarTracker::instance().addParticularFriendObserver(mAvatarID, this);
        fillRightsData();
    }

    mCancelBtn->setFocus(true);

    mAvatarNameCacheConnection = LLAvatarNameCache::get(mAvatarID, boost::bind(&LLFloaterProfilePermissions::onAvatarNameCache, this, _1, _2));
}

void LLFloaterProfilePermissions::draw()
{
    // drawFrustum
    LLView *owner = mOwnerHandle.get();
    static LLCachedControl<F32> max_opacity(gSavedSettings, "PickerContextOpacity", 0.4f);
    drawConeToOwner(mContextConeOpacity, max_opacity, owner);
    LLFloater::draw();
}

void LLFloaterProfilePermissions::changed(U32 mask)
{
    if (mask != LLFriendObserver::ONLINE)
    {
        fillRightsData();
    }
}

void LLFloaterProfilePermissions::onAvatarNameCache(const LLUUID& agent_id, const LLAvatarName& av_name)
{
    mAvatarNameCacheConnection.disconnect();

    LLStringUtil::format_map_t args;
    // <FS:Ansariel> Fix LL UI/UX design accident
    //args["[AGENT_NAME]"] = av_name.getDisplayName();
    args["[AGENT_NAME]"] = av_name.getCompleteName();
    std::string descritpion = getString("description_string", args);
    mDescription->setValue(descritpion);
}

void LLFloaterProfilePermissions::fillRightsData()
{
    const LLRelationship* relation = LLAvatarTracker::instance().getBuddyInfo(mAvatarID);
    // If true - we are viewing friend's profile, enable check boxes and set values.
    if (relation)
    {
        S32 rights = relation->getRightsGrantedTo();

        BOOL see_online = LLRelationship::GRANT_ONLINE_STATUS & rights ? TRUE : FALSE;
        mOnlineStatus->setValue(see_online);
        mMapRights->setEnabled(see_online);
        mMapRights->setValue(LLRelationship::GRANT_MAP_LOCATION & rights ? TRUE : FALSE);
        mEditObjectRights->setValue(LLRelationship::GRANT_MODIFY_OBJECTS & rights ? TRUE : FALSE);
    }
    else
    {
        closeFloater();
        LL_INFOS("ProfilePermissions") << "Floater closing since agent is no longer a friend" << LL_ENDL;
    }
}

void LLFloaterProfilePermissions::rightsConfirmationCallback(const LLSD& notification,
    const LLSD& response)
{
    S32 option = LLNotificationsUtil::getSelectedOption(notification, response);
    if (option != 0) // canceled
    {
        mEditObjectRights->setValue(mEditObjectRights->getValue().asBoolean() ? FALSE : TRUE);
    }
    else
    {
        mHasUnsavedPermChanges = true;
    }
}

void LLFloaterProfilePermissions::confirmModifyRights(bool grant)
{
    LLSD args;
    args["NAME"] = LLSLURL("agent", mAvatarID, "completename").getSLURLString();
    LLNotificationsUtil::add(grant ? "GrantModifyRights" : "RevokeModifyRights", args, LLSD(),
        boost::bind(&LLFloaterProfilePermissions::rightsConfirmationCallback, this, _1, _2));
}

void LLFloaterProfilePermissions::onCommitSeeOnlineRights()
{
    bool see_online = mOnlineStatus->getValue().asBoolean();
    mMapRights->setEnabled(see_online);
    if (see_online)
    {
        const LLRelationship* relation = LLAvatarTracker::instance().getBuddyInfo(mAvatarID);
        if (relation)
        {
            S32 rights = relation->getRightsGrantedTo();
            mMapRights->setValue(LLRelationship::GRANT_MAP_LOCATION & rights ? TRUE : FALSE);
        }
        else
        {
            closeFloater();
            LL_INFOS("ProfilePermissions") << "Floater closing since agent is no longer a friend" << LL_ENDL;
        }
    }
    else
    {
        mMapRights->setValue(FALSE);
    }
    mHasUnsavedPermChanges = true;
}

void LLFloaterProfilePermissions::onCommitEditRights()
{
    const LLRelationship* buddy_relationship = LLAvatarTracker::instance().getBuddyInfo(mAvatarID);

    if (!buddy_relationship)
    {
        LL_WARNS("ProfilePermissions") << "Trying to modify rights for non-friend avatar. Closing floater." << LL_ENDL;
        closeFloater();
        return;
    }

    bool allow_modify_objects = mEditObjectRights->getValue().asBoolean();

    // if modify objects checkbox clicked
    if (buddy_relationship->isRightGrantedTo(
        LLRelationship::GRANT_MODIFY_OBJECTS) != allow_modify_objects)
    {
        confirmModifyRights(allow_modify_objects);
    }
}

void LLFloaterProfilePermissions::onApplyRights()
{
    const LLRelationship* buddy_relationship = LLAvatarTracker::instance().getBuddyInfo(mAvatarID);

    if (!buddy_relationship)
    {
        LL_WARNS("ProfilePermissions") << "Trying to modify rights for non-friend avatar. Skipped." << LL_ENDL;
        return;
    }

    S32 rights = 0;

    if (mOnlineStatus->getValue().asBoolean())
    {
        rights |= LLRelationship::GRANT_ONLINE_STATUS;
    }
    if (mMapRights->getValue().asBoolean())
    {
        rights |= LLRelationship::GRANT_MAP_LOCATION;
    }
    if (mEditObjectRights->getValue().asBoolean())
    {
        rights |= LLRelationship::GRANT_MODIFY_OBJECTS;
    }

    LLAvatarPropertiesProcessor::getInstance()->sendFriendRights(mAvatarID, rights);

    closeFloater();
}

void LLFloaterProfilePermissions::onCancel()
{
    closeFloater();
}

//////////////////////////////////////////////////////////////////////////
// LLPanelProfileSecondLife

LLPanelProfileSecondLife::LLPanelProfileSecondLife()
    : LLPanelProfileTab()
    , mAvatarNameCacheConnection()
    , mHasUnsavedDescriptionChanges(false)
    , mWaitingForImageUpload(false)
    , mAllowPublish(false)
    , mRlvBehaviorCallbackConnection() // <FS:Ansariel> RLVa support
{
}

LLPanelProfileSecondLife::~LLPanelProfileSecondLife()
{
    if (getAvatarId().notNull())
    {
        LLAvatarTracker::instance().removeParticularFriendObserver(getAvatarId(), this);
    }

    if (LLVoiceClient::instanceExists())
    {
        LLVoiceClient::getInstance()->removeObserver((LLVoiceClientStatusObserver*)this);
    }

    if (mAvatarNameCacheConnection.connected())
    {
        mAvatarNameCacheConnection.disconnect();
    }

    // <FS:Ansariel> RLVa support
    if (mRlvBehaviorCallbackConnection.connected())
    {
        mRlvBehaviorCallbackConnection.disconnect();
    }
    // </FS:Ansariel>
}

BOOL LLPanelProfileSecondLife::postBuild()
{
    mGroupList              = getChild<LLGroupList>("group_list");
    // <FS:Ansariel> Fix LL UI/UX design accident
    //mShowInSearchCombo      = getChild<LLComboBox>("show_in_search");
    mShowInSearchCheckbox   = getChild<LLCheckBoxCtrl>("show_in_search");
    // </FS:Ansariel>
    mSecondLifePic          = getChild<LLIconCtrl>("2nd_life_pic");
    mSecondLifePicLayout    = getChild<LLPanel>("image_panel");
    mDescriptionEdit        = getChild<LLTextEditor>("sl_description_edit");
    // mAgentActionMenuButton  = getChild<LLMenuButton>("agent_actions_menu"); // <FS:Ansariel> Fix LL UI/UX design accident
    mSaveDescriptionChanges = getChild<LLButton>("save_description_changes");
    mDiscardDescriptionChanges = getChild<LLButton>("discard_description_changes");
    mCanSeeOnlineIcon       = getChild<LLIconCtrl>("can_see_online");
    mCantSeeOnlineIcon      = getChild<LLIconCtrl>("cant_see_online");
    mCanSeeOnMapIcon        = getChild<LLIconCtrl>("can_see_on_map");
    mCantSeeOnMapIcon       = getChild<LLIconCtrl>("cant_see_on_map");
    mCanEditObjectsIcon     = getChild<LLIconCtrl>("can_edit_objects");
    mCantEditObjectsIcon    = getChild<LLIconCtrl>("cant_edit_objects");

    // <FS:Ansariel> Fix LL UI/UX design accident
    mStatusText = getChild<LLTextBox>("status");
    mCopyMenuButton = getChild<LLMenuButton>("copy_btn");
    mGroupInviteButton = getChild<LLButton>("group_invite");
    mDisplayNameButton = getChild<LLButton>("set_name");
    mImageActionMenuButton = getChild<LLMenuButton>("image_action_btn");
    mTeleportButton = getChild<LLButton>("teleport");
    mShowOnMapButton = getChild<LLButton>("show_on_map_btn");
    mBlockButton = getChild<LLButton>("block");
    mUnblockButton = getChild<LLButton>("unblock");
    mAddFriendButton = getChild<LLButton>("add_friend");
    mPayButton = getChild<LLButton>("pay");
    mIMButton = getChild<LLButton>("im");
    mOverflowButton = getChild<LLMenuButton>("overflow_btn");
    // </FS:Ansariel>

    // <FS:Ansariel> Fix LL UI/UX design accident
    //mShowInSearchCombo->setCommitCallback([this](LLUICtrl*, void*) { onShowInSearchCallback(); }, nullptr);
    mShowInSearchCheckbox->setCommitCallback([this](LLUICtrl*, void*) { onShowInSearchCallback(); }, nullptr);
    mGroupInviteButton->setCommitCallback([this](LLUICtrl*, void*) { onCommitMenu(LLSD("invite_to_group")); }, nullptr);
    mDisplayNameButton->setCommitCallback([this](LLUICtrl*, void*) { onCommitMenu(LLSD("edit_display_name")); }, nullptr);
    mTeleportButton->setCommitCallback([this](LLUICtrl*, void*) { onCommitMenu(LLSD("offer_teleport")); }, nullptr);
    mShowOnMapButton->setCommitCallback([this](LLUICtrl*, void*) { onCommitMenu(LLSD("can_show_on_map")); }, nullptr);
    mBlockButton->setCommitCallback([this](LLUICtrl*, void*) { onCommitMenu(LLSD("toggle_block_agent")); }, nullptr);
    mUnblockButton->setCommitCallback([this](LLUICtrl*, void*) { onCommitMenu(LLSD("toggle_block_agent")); }, nullptr);
    mAddFriendButton->setCommitCallback([this](LLUICtrl*, void*) { onCommitMenu(LLSD("add_friend")); }, nullptr);
    mPayButton->setCommitCallback([this](LLUICtrl*, void*) { onCommitMenu(LLSD("pay")); }, nullptr);
    mIMButton->setCommitCallback([this](LLUICtrl*, void*) { onCommitMenu(LLSD("im")); }, nullptr);
    // </FS:Ansariel>
    mGroupList->setDoubleClickCallback([this](LLUICtrl*, S32 x, S32 y, MASK mask) { LLPanelProfileSecondLife::openGroupProfile(); });
    mGroupList->setReturnCallback([this](LLUICtrl*, const LLSD&) { LLPanelProfileSecondLife::openGroupProfile(); });
    mSaveDescriptionChanges->setCommitCallback([this](LLUICtrl*, void*) { onSaveDescriptionChanges(); }, nullptr);
    mDiscardDescriptionChanges->setCommitCallback([this](LLUICtrl*, void*) { onDiscardDescriptionChanges(); }, nullptr);
    mDescriptionEdit->setKeystrokeCallback([this](LLTextEditor* caller) { onSetDescriptionDirty(); });

<<<<<<< HEAD
    //getChild<LLButton>("open_notes")->setCommitCallback([this](LLUICtrl*, void*) { onOpenNotes(); }, nullptr); // <FS:Ansariel> Doesn't exist (anymore)

=======
>>>>>>> 8fb18e9a
    mCanSeeOnlineIcon->setMouseUpCallback([this](LLUICtrl*, S32 x, S32 y, MASK mask) { onShowAgentPermissionsDialog(); });
    mCantSeeOnlineIcon->setMouseUpCallback([this](LLUICtrl*, S32 x, S32 y, MASK mask) { onShowAgentPermissionsDialog(); });
    mCanSeeOnMapIcon->setMouseUpCallback([this](LLUICtrl*, S32 x, S32 y, MASK mask) { onShowAgentPermissionsDialog(); });
    mCantSeeOnMapIcon->setMouseUpCallback([this](LLUICtrl*, S32 x, S32 y, MASK mask) { onShowAgentPermissionsDialog(); });
    mCanEditObjectsIcon->setMouseUpCallback([this](LLUICtrl*, S32 x, S32 y, MASK mask) { onShowAgentPermissionsDialog(); });
    mCantEditObjectsIcon->setMouseUpCallback([this](LLUICtrl*, S32 x, S32 y, MASK mask) { onShowAgentPermissionsDialog(); });
    mSecondLifePic->setMouseUpCallback([this](LLUICtrl*, S32 x, S32 y, MASK mask) { onShowAgentProfileTexture(); });

    // <FS:Ansariel> RLVa support
    mRlvBehaviorCallbackConnection = gRlvHandler.setBehaviourCallback(boost::bind(&LLPanelProfileSecondLife::updateRlvRestrictions, this, _1));

    return TRUE;
}

void LLPanelProfileSecondLife::onOpen(const LLSD& key)
{
    LLPanelProfileTab::onOpen(key);

    resetData();

    LLUUID avatar_id = getAvatarId();

    BOOL own_profile = getSelfProfile();

    mGroupList->setShowNone(!own_profile);

    //childSetVisible("notes_panel", !own_profile); // <FS:Ansariel> Doesn't exist (anymore)
    // <FS:Ansariel> Fix LL UI/UX design accident
    //childSetVisible("settings_panel", own_profile);
    //childSetVisible("about_buttons_panel", own_profile);
    mSaveDescriptionChanges->setVisible(own_profile);
    mDiscardDescriptionChanges->setVisible(own_profile);
    mShowInSearchCheckbox->setVisible(own_profile);
    // </FS:Ansariel>

    if (own_profile)
    {
        // Group list control cannot toggle ForAgent loading
        // Less than ideal, but viewing own profile via search is edge case
        mGroupList->enableForAgent(false);
    }

    // Init menu, menu needs to be created in scope of a registar to work correctly.
    LLUICtrl::CommitCallbackRegistry::ScopedRegistrar commit;
    commit.add("Profile.Commit", [this](LLUICtrl*, const LLSD& userdata) { onCommitMenu(userdata); });

    LLUICtrl::EnableCallbackRegistry::ScopedRegistrar enable;
    enable.add("Profile.EnableItem", [this](LLUICtrl*, const LLSD& userdata) { return onEnableMenu(userdata); });
    enable.add("Profile.CheckItem", [this](LLUICtrl*, const LLSD& userdata) { return onCheckMenu(userdata); });

    // <FS:Ansariel> Fix LL UI/UX design accident
    //if (own_profile)
    //{
    //    mAgentActionMenuButton->setMenu("menu_profile_self.xml", LLMenuButton::MP_BOTTOM_RIGHT);
    //}
    //else
    //{
    //    // Todo: use PeopleContextMenu instead?
    //    mAgentActionMenuButton->setMenu("menu_profile_other.xml", LLMenuButton::MP_BOTTOM_RIGHT);
    //}
    if (own_profile)
    {
        mImageActionMenuButton->setVisible(TRUE);
        mImageActionMenuButton->setMenu("menu_fs_profile_image_actions.xml", LLMenuButton::MP_BOTTOM_RIGHT);
    }
    else
    {
        mImageActionMenuButton->setVisible(FALSE);
        LLToggleableMenu* profile_menu = LLUICtrlFactory::getInstance()->createFromFile<LLToggleableMenu>("menu_fs_profile_overflow.xml", gMenuHolder, LLViewerMenuHolderGL::child_registry_t::instance());
        mOverflowButton->setMenu(profile_menu, LLMenuButton::MP_TOP_RIGHT);
    }

    mCopyMenuButton->setMenu("menu_fs_profile_name_field.xml", LLMenuButton::MP_BOTTOM_RIGHT);
    // </FS:Ansariel>

    mDescriptionEdit->setParseHTML(!own_profile);

    if (!own_profile)
    {
        mVoiceStatus = LLAvatarActions::canCall() && (LLAvatarActions::isFriend(avatar_id) ? LLAvatarTracker::instance().isBuddyOnline(avatar_id) : TRUE);
        updateOnlineStatus();
        fillRightsData();
    }

    // <FS:Ansariel> Display agent ID
    getChild<LLUICtrl>("user_key")->setValue(avatar_id.asString());

    mAvatarNameCacheConnection = LLAvatarNameCache::get(getAvatarId(), boost::bind(&LLPanelProfileSecondLife::onAvatarNameCache, this, _1, _2));
}

void LLPanelProfileSecondLife::updateData()
{
    LLUUID avatar_id = getAvatarId();
    if (!getStarted() && avatar_id.notNull())
    {
        setIsLoading();

        std::string cap_url = gAgent.getRegionCapability(PROFILE_PROPERTIES_CAP);
        if (!cap_url.empty())
        {
            LLCoros::instance().launch("requestAgentUserInfoCoro",
                boost::bind(request_avatar_properties_coro, cap_url, avatar_id));
        }
        else
        {
            LL_WARNS() << "Failed to update profile data, no cap found" << LL_ENDL;
        }
    }
}

void LLPanelProfileSecondLife::refreshName()
{
    if (!mAvatarNameCacheConnection.connected())
    {
        mAvatarNameCacheConnection = LLAvatarNameCache::get(getAvatarId(), boost::bind(&LLPanelProfileSecondLife::onAvatarNameCache, this, _1, _2));
    }
}

void LLPanelProfileSecondLife::resetData()
{
    resetLoading();

    // Set default image and 1:1 dimensions for it
    mSecondLifePic->setValue("Generic_Person_Large");
    mImageId = LLUUID::null;

    // <FS:Ansariel> Fix LL UI/UX design accident
    //LLRect imageRect = mSecondLifePicLayout->getRect();
    LLRect imageRect = mSecondLifePic->getRect();
    mSecondLifePicLayout->reshape(imageRect.getHeight(), imageRect.getHeight());

    setDescriptionText(LLStringUtil::null);
    mGroups.clear();
    mGroupList->setGroups(mGroups);

    bool own_profile = getSelfProfile();
    mCanSeeOnlineIcon->setVisible(false);
    // <FS:Ansariel> Fix LL UI/UX design accident
    //mCantSeeOnlineIcon->setVisible(!own_profile);
    mCantSeeOnlineIcon->setVisible(FALSE);
    mCanSeeOnMapIcon->setVisible(false);
    // <FS:Ansariel> Fix LL UI/UX design accident
    //mCantSeeOnMapIcon->setVisible(!own_profile);
    mCantSeeOnMapIcon->setVisible(FALSE);
    mCanEditObjectsIcon->setVisible(false);
    // <FS:Ansariel> Fix LL UI/UX design accident
    //mCantEditObjectsIcon->setVisible(!own_profile);
    mCantEditObjectsIcon->setVisible(FALSE);

    mCanSeeOnlineIcon->setEnabled(false);
    mCantSeeOnlineIcon->setEnabled(false);
    mCanSeeOnMapIcon->setEnabled(false);
    mCantSeeOnMapIcon->setEnabled(false);
    mCanEditObjectsIcon->setEnabled(false);
    mCantEditObjectsIcon->setEnabled(false);

    // <FS:Ansariel> Fix LL UI/UX design accident
    //childSetVisible("partner_layout", FALSE);
    mStatusText->setVisible(FALSE);
    mCopyMenuButton->setVisible(FALSE);
    mGroupInviteButton->setVisible(!own_profile);
    if (own_profile && LLAvatarName::useDisplayNames())
    {
        mDisplayNameButton->setVisible(TRUE);
        mDisplayNameButton->setEnabled(TRUE);
    }
    mShowOnMapButton->setVisible(!own_profile);
    mPayButton->setVisible(!own_profile);
    mTeleportButton->setVisible(!own_profile);
    mIMButton->setVisible(!own_profile);
    mAddFriendButton->setVisible(!own_profile);
    mBlockButton->setVisible(!own_profile);
    mUnblockButton->setVisible(!own_profile);
    mGroupList->setShowNone(!own_profile);
    mOverflowButton->setVisible(!own_profile);

    updateButtons();
    // </FS:Ansariel>
}

void LLPanelProfileSecondLife::processProfileProperties(const LLAvatarData* avatar_data)
{
    LLUUID avatar_id = getAvatarId();
    const LLRelationship* relationship = LLAvatarTracker::instance().getBuddyInfo(getAvatarId());
    if ((relationship != NULL || gAgent.isGodlike()) && !getSelfProfile())
    {
        // Relies onto friend observer to get information about online status updates.
        // Once SL-17506 gets implemented, condition might need to become:
        // (gAgent.isGodlike() || isRightGrantedFrom || flags & AVATAR_ONLINE)
        processOnlineStatus(relationship != NULL,
                            gAgent.isGodlike() || relationship->isRightGrantedFrom(LLRelationship::GRANT_ONLINE_STATUS),
                            (avatar_data->flags & AVATAR_ONLINE));
    }

    fillCommonData(avatar_data);

    fillPartnerData(avatar_data);

    fillAccountStatus(avatar_data);

    setLoaded();

    // <FS:Ansariel> Fix LL UI/UX design accident
    updateButtons();
}

void LLPanelProfileSecondLife::processGroupProperties(const LLAvatarGroups* avatar_groups)
{

    LLAvatarGroups::group_list_t::const_iterator it = avatar_groups->group_list.begin();
    const LLAvatarGroups::group_list_t::const_iterator it_end = avatar_groups->group_list.end();

    for (; it_end != it; ++it)
    {
        LLAvatarGroups::LLGroupData group_data = *it;
        mGroups[group_data.group_name] = group_data.group_id;
    }

    mGroupList->setGroups(mGroups);
}

void LLPanelProfileSecondLife::openGroupProfile()
{
    LLUUID group_id = mGroupList->getSelectedUUID();
    LLGroupActions::show(group_id);
}

void LLPanelProfileSecondLife::onAvatarNameCache(const LLUUID& agent_id, const LLAvatarName& av_name)
{
    mAvatarNameCacheConnection.disconnect();
    // <FS:Ansariel> Fix LL UI/UX design accident
    //getChild<LLUICtrl>("display_name")->setValue(av_name.getDisplayName());
    //getChild<LLUICtrl>("user_name")->setValue(av_name.getAccountName());
    getChild<LLUICtrl>("complete_name")->setValue(av_name.getCompleteName());
    mCopyMenuButton->setVisible(TRUE);
    // </FS:Ansariel>
}

void LLPanelProfileSecondLife::setProfileImageUploading(bool loading)
{
    LLLoadingIndicator* indicator = getChild<LLLoadingIndicator>("image_upload_indicator");
    indicator->setVisible(loading);
    if (loading)
    {
        indicator->start();
    }
    else
    {
        indicator->stop();
    }
    mWaitingForImageUpload = loading;
}

void LLPanelProfileSecondLife::setProfileImageUploaded(const LLUUID &image_asset_id)
{
    mSecondLifePic->setValue(image_asset_id);
    mImageId = image_asset_id;

    LLViewerFetchedTexture* imagep = LLViewerTextureManager::getFetchedTexture(image_asset_id);
    if (imagep->getFullHeight())
    {
        onImageLoaded(true, imagep);
    }
    else
    {
        imagep->setLoadedCallback(onImageLoaded,
            MAX_DISCARD_LEVEL,
            FALSE,
            FALSE,
            new LLHandle<LLPanel>(getHandle()),
            NULL,
            FALSE);
    }

    LLFloater *floater = mFloaterProfileTextureHandle.get();
    if (floater)
    {
        LLFloaterProfileTexture * texture_view = dynamic_cast<LLFloaterProfileTexture*>(floater);
        if (mImageId.notNull())
        {
            texture_view->loadAsset(mImageId);
        }
        else
        {
            texture_view->resetAsset();
        }
    }

    setProfileImageUploading(false);
}

bool LLPanelProfileSecondLife::hasUnsavedChanges()
{
    LLFloater *floater = mFloaterPermissionsHandle.get();
    if (floater)
    {
        LLFloaterProfilePermissions* perm = dynamic_cast<LLFloaterProfilePermissions*>(floater);
        if (perm && perm->hasUnsavedChanges())
        {
            return true;
        }
    }
    // if floater
    return mHasUnsavedDescriptionChanges;
}

void LLPanelProfileSecondLife::commitUnsavedChanges()
{
    LLFloater *floater = mFloaterPermissionsHandle.get();
    if (floater)
    {
        LLFloaterProfilePermissions* perm = dynamic_cast<LLFloaterProfilePermissions*>(floater);
        if (perm && perm->hasUnsavedChanges())
        {
            perm->onApplyRights();
        }
    }
    if (mHasUnsavedDescriptionChanges)
    {
        onSaveDescriptionChanges();
    }
}

void LLPanelProfileSecondLife::fillCommonData(const LLAvatarData* avatar_data)
{
    // Refresh avatar id in cache with new info to prevent re-requests
    // and to make sure icons in text will be up to date
    LLAvatarIconIDCache::getInstance()->add(avatar_data->avatar_id, avatar_data->image_id);

    fillAgeData(avatar_data->born_on);

    setDescriptionText(avatar_data->about_text);

    if (avatar_data->image_id.notNull())
    {
        mSecondLifePic->setValue(avatar_data->image_id);
        mImageId = avatar_data->image_id;
    }
    else
    {
        mSecondLifePic->setValue("Generic_Person_Large");
        mImageId = LLUUID::null;
    }

    // Will be loaded as a LLViewerFetchedTexture::BOOST_UI due to mSecondLifePic
    LLViewerFetchedTexture* imagep = LLViewerTextureManager::getFetchedTexture(avatar_data->image_id);
    if (imagep->getFullHeight())
    {
        onImageLoaded(true, imagep);
    }
    else
    {
        imagep->setLoadedCallback(onImageLoaded,
                                  MAX_DISCARD_LEVEL,
                                  FALSE,
                                  FALSE,
                                  new LLHandle<LLPanel>(getHandle()),
                                  NULL,
                                  FALSE);
    }

    if (getSelfProfile())
    {
        mAllowPublish = avatar_data->flags & AVATAR_ALLOW_PUBLISH;
        // <FS:Ansariel> Fix LL UI/UX design accident
        //mShowInSearchCombo->setValue((BOOL)mAllowPublish);
        mShowInSearchCheckbox->setValue((BOOL)mAllowPublish);
        // </FS:Ansariel>
    }
}

void LLPanelProfileSecondLife::fillPartnerData(const LLAvatarData* avatar_data)
{
    // <FS:Ansariel> Fix LL UI/UX design accident
    //LLTextBox* partner_text_ctrl = getChild<LLTextBox>("partner_link");
    LLTextEditor* partner_text_ctrl = getChild<LLTextEditor>("partner_link");
    if (avatar_data->partner_id.notNull())
    {
        // <FS:Ansariel> Fix LL UI/UX design accident
        //childSetVisible("partner_layout", TRUE);
        //LLStringUtil::format_map_t args;
        //args["[LINK]"] = LLSLURL("agent", avatar_data->partner_id, "inspect").getSLURLString();
        //std::string partner_text = getString("partner_text", args);
        //partner_text_ctrl->setText(partner_text);
        partner_text_ctrl->setText(LLSLURL("agent", avatar_data->partner_id, "inspect").getSLURLString());
        // </FS:Ansariel>
    }
    else
    {
        // <FS:Ansariel> Fix LL UI/UX design accident
        //childSetVisible("partner_layout", FALSE);
        partner_text_ctrl->setText(getString("no_partner_text"));
    }
}

void LLPanelProfileSecondLife::fillAccountStatus(const LLAvatarData* avatar_data)
{
    LLStringUtil::format_map_t args;
    args["[ACCTTYPE]"] = LLAvatarPropertiesProcessor::accountType(avatar_data);
    args["[PAYMENTINFO]"] = LLAvatarPropertiesProcessor::paymentInfo(avatar_data);

    // <FS:Ansariel> FSData support
    args["[FIRESTORM]"] = "";
    args["[FSSUPP]"] = "";
    args["[FSDEV]"] = "";
    args["[FSQA]"] = "";
    args["[FSGW]"] = "";
    S32 flags = FSData::getInstance()->getAgentFlags(avatar_data->avatar_id);
    if (flags != -1)
    {
        bool separator = false;
        std::string text;
        if (flags & (FSData::DEVELOPER | FSData::SUPPORT | FSData::QA | FSData::GATEWAY))
        {
            args["[FIRESTORM]"] = LLTrans::getString("APP_NAME");
        }

        if (flags & FSData::DEVELOPER)
        {
            text = getString("FSDev");
            args["[FSDEV]"] = text;
            separator = true;
        }

        if (flags & FSData::SUPPORT)
        {
            text = getString("FSSupp");
            if (separator)
            {
                text = " /" + text;
            }
            args["[FSSUPP]"] = text;
            separator = true;
        }
        
        if (flags & FSData::QA)
        {
            text = getString("FSQualityAssurance");
            if (separator)
            {
                text = " /" + text;
            }
            args["[FSQA]"] = text;
            separator = true;
        }

        if (flags & FSData::GATEWAY)
        {
            text = getString("FSGW");
            if (separator)
            {
                text = " /" + text;
            }
            args["[FSGW]"] = text;
        }
    }
    // </FS:Ansariel>

    std::string caption_text = getString("CaptionTextAcctInfo", args);
    getChild<LLUICtrl>("account_info")->setValue(caption_text);
}

void LLPanelProfileSecondLife::fillRightsData()
{
    if (getSelfProfile())
    {
        return;
    }

    const LLRelationship* relation = LLAvatarTracker::instance().getBuddyInfo(getAvatarId());
    // If true - we are viewing friend's profile, enable check boxes and set values.
    if (relation)
    {
        S32 rights = relation->getRightsGrantedTo();
        bool can_see_online = LLRelationship::GRANT_ONLINE_STATUS & rights;
        bool can_see_on_map = LLRelationship::GRANT_MAP_LOCATION & rights;
        bool can_edit_objects = LLRelationship::GRANT_MODIFY_OBJECTS & rights;

        mCanSeeOnlineIcon->setVisible(can_see_online);
        mCantSeeOnlineIcon->setVisible(!can_see_online);
        mCanSeeOnMapIcon->setVisible(can_see_on_map);
        mCantSeeOnMapIcon->setVisible(!can_see_on_map);
        mCanEditObjectsIcon->setVisible(can_edit_objects);
        mCantEditObjectsIcon->setVisible(!can_edit_objects);

        mCanSeeOnlineIcon->setEnabled(true);
        mCantSeeOnlineIcon->setEnabled(true);
        mCanSeeOnMapIcon->setEnabled(true);
        mCantSeeOnMapIcon->setEnabled(true);
        mCanEditObjectsIcon->setEnabled(true);
        mCantEditObjectsIcon->setEnabled(true);
    }
    else
    {
        mCanSeeOnlineIcon->setVisible(false);
        mCantSeeOnlineIcon->setVisible(false);
        mCanSeeOnMapIcon->setVisible(false);
        mCantSeeOnMapIcon->setVisible(false);
        mCanEditObjectsIcon->setVisible(false);
        mCantEditObjectsIcon->setVisible(false);
    }
}

void LLPanelProfileSecondLife::fillAgeData(const LLDate &born_on)
{
    // <FS:Ansariel> Fix LL UI/UX design accident
    //std::string name_and_date = getString("date_format");
    //LLSD args_name;
    //args_name["datetime"] = (S32)born_on.secondsSinceEpoch();
    //LLStringUtil::format(name_and_date, args_name);
    //getChild<LLUICtrl>("sl_birth_date")->setValue(name_and_date);
    // </FS:Ansariel>

    std::string register_date = getString("age_format");
    LLSD args_age;
    // <FS:Ansariel> Fix LL UI/UX design accident
    std::string birth_date = LLTrans::getString("AvatarBirthDateFormat");
    LLStringUtil::format(birth_date, LLSD().with("datetime", (S32)born_on.secondsSinceEpoch()));
    args_age["[REG_DATE]"] = birth_date;
    // </FS:Ansariel>
    args_age["[AGE]"] = LLDateUtil::ageFromDate(born_on, LLDate::now());
    LLStringUtil::format(register_date, args_age);
    getChild<LLUICtrl>("user_age")->setValue(register_date);
}

void LLPanelProfileSecondLife::onImageLoaded(BOOL success, LLViewerFetchedTexture *imagep)
{
    // <FS:Ansariel> Fix LL UI/UX design accident
    //LLRect imageRect = mSecondLifePicLayout->getRect();
    LLRect imageRect = mSecondLifePic->getRect();
    if (!success || imagep->getFullWidth() == imagep->getFullHeight())
    {
        // <FS:Ansariel> Fix LL UI/UX design accident
        //mSecondLifePicLayout->reshape(imageRect.getWidth(), imageRect.getWidth());
        mSecondLifePicLayout->reshape(imageRect.getHeight(), imageRect.getHeight());
    }
    else
    {
        // assume 3:4, for sake of firestorm
        // <FS:Ansariel> Fix LL UI/UX design accident
        //mSecondLifePicLayout->reshape(imageRect.getWidth(), imageRect.getWidth() * 3 / 4);
        mSecondLifePicLayout->reshape(imageRect.getHeight() * 4 / 3, imageRect.getHeight());
    }
}

//static
void LLPanelProfileSecondLife::onImageLoaded(BOOL success,
                                             LLViewerFetchedTexture *src_vi,
                                             LLImageRaw* src,
                                             LLImageRaw* aux_src,
                                             S32 discard_level,
                                             BOOL final,
                                             void* userdata)
{
    if (!userdata) return;

    LLHandle<LLPanel>* handle = (LLHandle<LLPanel>*)userdata;

    if (!handle->isDead())
    {
        LLPanelProfileSecondLife* panel = static_cast<LLPanelProfileSecondLife*>(handle->get());
        if (panel)
        {
            panel->onImageLoaded(success, src_vi);
        }
    }

    if (final || !success)
    {
        delete handle;
    }
}

// virtual, called by LLAvatarTracker
void LLPanelProfileSecondLife::changed(U32 mask)
{
    updateOnlineStatus();
    if (mask != LLFriendObserver::ONLINE)
    {
        fillRightsData();
    }

    updateButtons(); // <FS:Ansariel> Fix LL UI/UX design accident
}

// virtual, called by LLVoiceClient
void LLPanelProfileSecondLife::onChange(EStatusType status, const std::string &channelURI, bool proximal)
{
    if(status == STATUS_JOINING || status == STATUS_LEFT_CHANNEL)
    {
        return;
    }

    mVoiceStatus = LLAvatarActions::canCall() && (LLAvatarActions::isFriend(getAvatarId()) ? LLAvatarTracker::instance().isBuddyOnline(getAvatarId()) : TRUE);
}

void LLPanelProfileSecondLife::setAvatarId(const LLUUID& avatar_id)
{
    if (avatar_id.notNull())
    {
        if (getAvatarId().notNull())
        {
            LLAvatarTracker::instance().removeParticularFriendObserver(getAvatarId(), this);
        }

        LLPanelProfileTab::setAvatarId(avatar_id);

        if (LLAvatarActions::isFriend(getAvatarId()))
        {
            LLAvatarTracker::instance().addParticularFriendObserver(getAvatarId(), this);
        }
    }
}

// method was disabled according to EXT-2022. Re-enabled & improved according to EXT-3880
void LLPanelProfileSecondLife::updateOnlineStatus()
{
    const LLRelationship* relationship = LLAvatarTracker::instance().getBuddyInfo(getAvatarId());
    if (relationship != NULL)
    {
        // For friend let check if he allowed me to see his status
        bool online = relationship->isOnline();
        bool perm_granted = relationship->isRightGrantedFrom(LLRelationship::GRANT_ONLINE_STATUS);
        processOnlineStatus(true, perm_granted, online);
    }
    // <FS:Ansariel> Fix LL UI/UX design accident
    //else
    //{
    //    childSetVisible("frind_layout", false);
    //    childSetVisible("online_layout", false);
    //    childSetVisible("offline_layout", false);
    //}
    // </FS:Ansariel>
}

void LLPanelProfileSecondLife::processOnlineStatus(bool is_friend, bool show_online, bool online)
{
    // <FS:Ansariel> Fix LL UI/UX design accident
    //childSetVisible("frind_layout", is_friend);
    //childSetVisible("online_layout", online && show_online);
    //childSetVisible("offline_layout", !online && show_online);
    mStatusText->setVisible(show_online);

    std::string status = getString(online ? "status_online" : "status_offline");

    mStatusText->setValue(status);
    mStatusText->setColor(online ?
        LLUIColorTable::instance().getColor("StatusUserOnline") :
        LLUIColorTable::instance().getColor("StatusUserOffline"));
    // </FS:Ansariel>
}

void LLPanelProfileSecondLife::setLoaded()
{
    LLPanelProfileTab::setLoaded();

    if (getSelfProfile())
    {
        // <FS:Ansariel> Fix LL UI/UX design accident
        //mShowInSearchCombo->setEnabled(TRUE);
        mShowInSearchCheckbox->setEnabled(TRUE);
        // </FS:Ansariel>
        mDescriptionEdit->setEnabled(TRUE);
    }
}

// <FS:Ansariel> Fix LL UI/UX design accident
void LLPanelProfileSecondLife::updateButtons()
{
    if (getSelfProfile())
    {
        mShowInSearchCheckbox->setVisible(TRUE);
        mShowInSearchCheckbox->setEnabled(TRUE);
        mDescriptionEdit->setEnabled(TRUE);
    }
    else
    {
        LLUUID av_id = getAvatarId();
        bool is_buddy_online = LLAvatarTracker::instance().isBuddyOnline(getAvatarId());

        if (LLAvatarActions::isFriend(av_id))
        {
            // <FS:Ansariel> RLVa support
            //mTeleportButton->setEnabled(is_buddy_online);
            const LLRelationship* friend_status = LLAvatarTracker::instance().getBuddyInfo(av_id);
            bool can_offer_tp = (!gRlvHandler.hasBehaviour(RLV_BHVR_SHOWLOC) ||
                (gRlvHandler.isException(RLV_BHVR_TPLURE, av_id, ERlvExceptionCheck::Permissive) ||
                    friend_status->isRightGrantedTo(LLRelationship::GRANT_MAP_LOCATION)));

            mTeleportButton->setEnabled(is_buddy_online && can_offer_tp);
            // </FS:Ansariel>
            //Disable "Add Friend" button for friends.
            mAddFriendButton->setEnabled(false);
        }
        else
        {
            // <FS:Ansariel> RLVa support
            //mTeleportButton->setEnabled(true);
            bool can_offer_tp = (!gRlvHandler.hasBehaviour(RLV_BHVR_SHOWLOC) ||
                gRlvHandler.isException(RLV_BHVR_TPLURE, av_id, ERlvExceptionCheck::Permissive));
            mTeleportButton->setEnabled(can_offer_tp);
            // </FS:Ansariel>
            mAddFriendButton->setEnabled(true);
        }

        // <FS:Ansariel> RLVa support
        //bool enable_map_btn = (is_buddy_online && is_agent_mappable(av_id)) || gAgent.isGodlike();
        bool enable_map_btn = ((is_buddy_online && is_agent_mappable(av_id)) || gAgent.isGodlike()) && !gRlvHandler.hasBehaviour(RLV_BHVR_SHOWWORLDMAP);
        // </FS:Ansariel>
        mShowOnMapButton->setEnabled(enable_map_btn);

        bool enable_block_btn = LLAvatarActions::canBlock(av_id) && !LLAvatarActions::isBlocked(av_id);
        mBlockButton->setVisible(enable_block_btn);

        bool enable_unblock_btn = LLAvatarActions::isBlocked(av_id);
        mUnblockButton->setVisible(enable_unblock_btn);
    }
}
// </FS:Ansariel>

class LLProfileImagePicker : public LLFilePickerThread
{
public:
    LLProfileImagePicker(EProfileImageType type, LLHandle<LLPanel> *handle);
    ~LLProfileImagePicker();
    void notify(const std::vector<std::string>& filenames) override;

private:
    LLHandle<LLPanel> *mHandle;
    EProfileImageType mType;
};

LLProfileImagePicker::LLProfileImagePicker(EProfileImageType type, LLHandle<LLPanel> *handle)
    : LLFilePickerThread(LLFilePicker::FFLOAD_IMAGE),
    mHandle(handle),
    mType(type)
{
}

LLProfileImagePicker::~LLProfileImagePicker()
{
    delete mHandle;
}

void LLProfileImagePicker::notify(const std::vector<std::string>& filenames)
{
    if (mHandle->isDead())
    {
        return;
    }
    if (filenames.empty())
    {
        return;
    }
    std::string file_path = filenames[0];
    if (file_path.empty())
    {
        return;
    }

    // generate a temp texture file for coroutine
    std::string temp_file = gDirUtilp->getTempFilename();
    U32 codec = LLImageBase::getCodecFromExtension(gDirUtilp->getExtension(file_path));
    const S32 MAX_DIM = 256;
    if (!LLViewerTextureList::createUploadFile(file_path, temp_file, codec, MAX_DIM))
    {
        //todo: image not supported notification
        LL_WARNS("AvatarProperties") << "Failed to upload profile image of type " << (S32)PROFILE_IMAGE_SL << ", failed to open image" << LL_ENDL;
        return;
    }

    std::string cap_url = gAgent.getRegionCapability(PROFILE_IMAGE_UPLOAD_CAP);
    if (cap_url.empty())
    {
        LL_WARNS("AvatarProperties") << "Failed to upload profile image of type " << (S32)PROFILE_IMAGE_SL << ", no cap found" << LL_ENDL;
        return;
    }

    switch (mType)
    {
    case PROFILE_IMAGE_SL:
        {
            LLPanelProfileSecondLife* panel = static_cast<LLPanelProfileSecondLife*>(mHandle->get());
            panel->setProfileImageUploading(true);
        }
        break;
    case PROFILE_IMAGE_FL:
        {
            LLPanelProfileFirstLife* panel = static_cast<LLPanelProfileFirstLife*>(mHandle->get());
            panel->setProfileImageUploading(true);
        }
        break;
    }

    LLCoros::instance().launch("postAgentUserImageCoro",
        boost::bind(post_profile_image_coro, cap_url, mType, temp_file, mHandle));

    mHandle = nullptr; // transferred to post_profile_image_coro
}

void LLPanelProfileSecondLife::onCommitMenu(const LLSD& userdata)
{
    const std::string item_name = userdata.asString();
    const LLUUID agent_id = getAvatarId();
    // todo: consider moving this into LLAvatarActions::onCommit(name, id)
    // and making all other flaoters, like people menu do the same
    if (item_name == "im")
    {
        LLAvatarActions::startIM(agent_id);
    }
    else if (item_name == "offer_teleport")
    {
        LLAvatarActions::offerTeleport(agent_id);
    }
    else if (item_name == "request_teleport")
    {
        LLAvatarActions::teleportRequest(agent_id);
    }
    else if (item_name == "voice_call")
    {
        LLAvatarActions::startCall(agent_id);
    }
    else if (item_name == "chat_history")
    {
        LLAvatarActions::viewChatHistory(agent_id);
    }
    else if (item_name == "add_friend")
    {
        LLAvatarActions::requestFriendshipDialog(agent_id);
    }
    else if (item_name == "remove_friend")
    {
        LLAvatarActions::removeFriendDialog(agent_id);
    }
    else if (item_name == "invite_to_group")
    {
        LLAvatarActions::inviteToGroup(agent_id);
    }
    else if (item_name == "can_show_on_map")
    {
        LLAvatarActions::showOnMap(agent_id);
    }
    else if (item_name == "share")
    {
        LLAvatarActions::share(agent_id);
    }
    else if (item_name == "pay")
    {
        LLAvatarActions::pay(agent_id);
    }
    else if (item_name == "toggle_block_agent")
    {
        LLAvatarActions::toggleBlock(agent_id);
    }
    else if (item_name == "copy_user_id")
    {
        LLWString wstr = utf8str_to_wstring(getAvatarId().asString());
        LLClipboard::instance().copyToClipboard(wstr, 0, wstr.size());
    }
    else if (item_name == "agent_permissions")
    {
        onShowAgentPermissionsDialog();
    }
    else if (item_name == "copy_display_name"
        || item_name == "copy_username")
    {
        LLAvatarName av_name;
        if (!LLAvatarNameCache::get(getAvatarId(), &av_name))
        {
            // shouldn't happen, option is supposed to be invisible while name is fetching
            LL_WARNS() << "Failed to get agent data" << LL_ENDL;
            return;
        }
        LLWString wstr;
        if (item_name == "copy_display_name")
        {
            wstr = utf8str_to_wstring(av_name.getDisplayName(true));
        }
        else if (item_name == "copy_username")
        {
            wstr = utf8str_to_wstring(av_name.getUserName());
        }
        LLClipboard::instance().copyToClipboard(wstr, 0, wstr.size());
    }
    else if (item_name == "edit_display_name")
    {
        LLAvatarNameCache::get(getAvatarId(), boost::bind(&LLPanelProfileSecondLife::onAvatarNameCacheSetName, this, _1, _2));
        LLFirstUse::setDisplayName(false);
    }
    else if (item_name == "edit_partner")
    {
        std::string url = "https://[GRID]/my/account/partners.php";
        LLSD subs;
        url = LLWeb::expandURLSubstitutions(url, subs);
        LLUrlAction::openURL(url);
    }
    else if (item_name == "upload_photo")
    {
        (new LLProfileImagePicker(PROFILE_IMAGE_SL, new LLHandle<LLPanel>(getHandle())))->getFile();

        LLFloater* floaterp = mFloaterTexturePickerHandle.get();
        if (floaterp)
        {
            floaterp->closeFloater();
        }
    }
    else if (item_name == "change_photo")
    {
        onShowTexturePicker();
    }
    else if (item_name == "remove_photo")
    {
        onCommitProfileImage(LLUUID::null);

        LLFloater* floaterp = mFloaterTexturePickerHandle.get();
        if (floaterp)
        {
            floaterp->closeFloater();
        }
    }
    // <FS:Ansariel> Fix LL UI/UX design accident
    else if (item_name == "add_to_contact_set")
    {
        LLAvatarActions::addToContactSet(agent_id);
    }
    else if (item_name == "copy_uri")
    {
        LLWString wstr = utf8str_to_wstring(LLSLURL("agent", agent_id, "about").getSLURLString());
        LLClipboard::instance().copyToClipboard(wstr, 0, wstr.size());
    }
    else if (item_name == "kick")
    {
        LLAvatarActions::kick(agent_id);
    }
    else if (item_name == "freeze")
    {
        LLAvatarActions::freeze(agent_id);
    }
    else if (item_name == "unfreeze")
    {
        LLAvatarActions::unfreeze(agent_id);
    }
    else if (item_name == "csr")
    {
        LLAvatarName av_name;
        if (!LLAvatarNameCache::get(getAvatarId(), &av_name))
        {
            // shouldn't happen, option is supposed to be invisible while name is fetching
            LL_WARNS() << "Failed to get agent data" << LL_ENDL;
            return;
        }
        LLAvatarActions::csr(getAvatarId(), av_name.getUserName());
    }
    else if (item_name == "report")
    {
        LLAvatarActions::report(agent_id);
    }
    // </FS:Ansariel>
}

bool LLPanelProfileSecondLife::onEnableMenu(const LLSD& userdata)
{
    const std::string item_name = userdata.asString();
    const LLUUID agent_id = getAvatarId();
    if (item_name == "offer_teleport" || item_name == "request_teleport")
    {
        return LLAvatarActions::canOfferTeleport(agent_id);
    }
    else if (item_name == "voice_call")
    {
        return mVoiceStatus;
    }
    else if (item_name == "chat_history")
    {
        return LLLogChat::isTranscriptExist(agent_id);
    }
    else if (item_name == "add_friend")
    {
        return !LLAvatarActions::isFriend(agent_id);
    }
    else if (item_name == "remove_friend")
    {
        return LLAvatarActions::isFriend(agent_id);
    }
    else if (item_name == "can_show_on_map")
    {
        // <FS:Ansariel> RLVa
        //return (LLAvatarTracker::instance().isBuddyOnline(agent_id) && is_agent_mappable(agent_id))
        //|| gAgent.isGodlike();
         return ((LLAvatarTracker::instance().isBuddyOnline(agent_id) && is_agent_mappable(agent_id))
        || gAgent.isGodlike()) && !gRlvHandler.hasBehaviour(RLV_BHVR_SHOWWORLDMAP);
        // </FS:Ansariel>
   }
    else if (item_name == "toggle_block_agent")
    {
        return LLAvatarActions::canBlock(agent_id);
    }
    else if (item_name == "agent_permissions")
    {
        return LLAvatarActions::isFriend(agent_id);
    }
    else if (item_name == "copy_display_name"
        || item_name == "copy_username")
    {
        return !mAvatarNameCacheConnection.connected();
    }
    else if (item_name == "upload_photo"
        || item_name == "change_photo")
    {
        std::string cap_url = gAgent.getRegionCapability(PROFILE_IMAGE_UPLOAD_CAP);
        return !cap_url.empty() && !mWaitingForImageUpload && getIsLoaded();
    }
    else if (item_name == "remove_photo")
    {
        std::string cap_url = gAgent.getRegionCapability(PROFILE_PROPERTIES_CAP);
        return mImageId.notNull() && !cap_url.empty() && !mWaitingForImageUpload && getIsLoaded();
    }
    // <FS:Ansariel> Fix LL UI/UX design accident
    else if (item_name == "kick" || item_name == "freeze" || item_name == "unfreeze" || item_name == "csr")
    {
        return gAgent.isGodlike();
    }
    // </FS:Ansariel>

    return false;
}

bool LLPanelProfileSecondLife::onCheckMenu(const LLSD& userdata)
{
    const std::string item_name = userdata.asString();
    const LLUUID agent_id = getAvatarId();
    if (item_name == "toggle_block_agent")
    {
        return LLAvatarActions::isBlocked(agent_id);
    }
    return false;
}

void LLPanelProfileSecondLife::onAvatarNameCacheSetName(const LLUUID& agent_id, const LLAvatarName& av_name)
{
    if (av_name.getDisplayName().empty())
    {
        // something is wrong, tell user to try again later
        LLNotificationsUtil::add("SetDisplayNameFailedGeneric");
        return;
    }

    LL_INFOS("LegacyProfile") << "name-change now " << LLDate::now() << " next_update "
        << LLDate(av_name.mNextUpdate) << LL_ENDL;
    F64 now_secs = LLDate::now().secondsSinceEpoch();

    if (now_secs < av_name.mNextUpdate)
    {
        // if the update time is more than a year in the future, it means updates have been blocked
        // show a more general message
        static const S32 YEAR = 60*60*24*365;
        if (now_secs + YEAR < av_name.mNextUpdate)
        {
            LLNotificationsUtil::add("SetDisplayNameBlocked");
            return;
        }
    }

    LLFloaterReg::showInstance("display_name");
}

void LLPanelProfileSecondLife::setDescriptionText(const std::string &text)
{
    mSaveDescriptionChanges->setEnabled(FALSE);
    mDiscardDescriptionChanges->setEnabled(FALSE);
    mHasUnsavedDescriptionChanges = false;

    mDescriptionText = text;
    mDescriptionEdit->setValue(mDescriptionText);
}

void LLPanelProfileSecondLife::onSetDescriptionDirty()
{
    mSaveDescriptionChanges->setEnabled(TRUE);
    mDiscardDescriptionChanges->setEnabled(TRUE);
    mHasUnsavedDescriptionChanges = true;
}

void LLPanelProfileSecondLife::onShowInSearchCallback()
{
    // <FS:Ansariel> Fix LL UI/UX design accident
    //S32 value = mShowInSearchCombo->getValue().asInteger();
    S32 value = mShowInSearchCheckbox->getValue().asInteger();
    // </FS:Ansariel>
    if (mAllowPublish == (bool)value)
    {
        return;
    }
    std::string cap_url = gAgent.getRegionCapability(PROFILE_PROPERTIES_CAP);
    if (!cap_url.empty())
    {
        mAllowPublish = value;
        LLSD data;
        data["allow_publish"] = mAllowPublish;
        LLCoros::instance().launch("putAgentUserInfoCoro",
            boost::bind(put_avatar_properties_coro, cap_url, getAvatarId(), data));
    }
    else
    {
        LL_WARNS("AvatarProperties") << "Failed to update profile data, no cap found" << LL_ENDL;
    }
}

void LLPanelProfileSecondLife::onSaveDescriptionChanges()
{
    mDescriptionText = mDescriptionEdit->getValue().asString();
    std::string cap_url = gAgent.getRegionCapability(PROFILE_PROPERTIES_CAP);
    if (!cap_url.empty())
    {
        LLCoros::instance().launch("putAgentUserInfoCoro",
            boost::bind(put_avatar_properties_coro, cap_url, getAvatarId(), LLSD().with("sl_about_text", mDescriptionText)));
    }
    else
    {
        LL_WARNS("AvatarProperties") << "Failed to update profile data, no cap found" << LL_ENDL;
    }

    mSaveDescriptionChanges->setEnabled(FALSE);
    mDiscardDescriptionChanges->setEnabled(FALSE);
    mHasUnsavedDescriptionChanges = false;
}

void LLPanelProfileSecondLife::onDiscardDescriptionChanges()
{
    setDescriptionText(mDescriptionText);
}

void LLPanelProfileSecondLife::onShowAgentPermissionsDialog()
{
    LLFloater *floater = mFloaterPermissionsHandle.get();
    if (!floater)
    {
        LLFloater* parent_floater = gFloaterView->getParentFloater(this);
        if (parent_floater)
        {
            LLFloaterProfilePermissions * perms = new LLFloaterProfilePermissions(parent_floater, getAvatarId());
            mFloaterPermissionsHandle = perms->getHandle();
            perms->openFloater();
            perms->setVisibleAndFrontmost(TRUE);

            parent_floater->addDependentFloater(mFloaterPermissionsHandle);
        }
    }
    else // already open
    {
        floater->setMinimized(FALSE);
        floater->setVisibleAndFrontmost(TRUE);
    }
}

void LLPanelProfileSecondLife::onShowAgentProfileTexture()
{
    if (!getIsLoaded())
    {
        return;
    }

    LLFloater *floater = mFloaterProfileTextureHandle.get();
    if (!floater)
    {
        LLFloater* parent_floater = gFloaterView->getParentFloater(this);
        if (parent_floater)
        {
            LLFloaterProfileTexture * texture_view = new LLFloaterProfileTexture(parent_floater);
            mFloaterProfileTextureHandle = texture_view->getHandle();
            if (mImageId.notNull())
            {
                texture_view->loadAsset(mImageId);
            }
            else
            {
                texture_view->resetAsset();
            }
            texture_view->openFloater();
            texture_view->setVisibleAndFrontmost(TRUE);

            parent_floater->addDependentFloater(mFloaterProfileTextureHandle);
        }
    }
    else // already open
    {
        LLFloaterProfileTexture * texture_view = dynamic_cast<LLFloaterProfileTexture*>(floater);
        texture_view->setMinimized(FALSE);
        texture_view->setVisibleAndFrontmost(TRUE);
        if (mImageId.notNull())
        {
            texture_view->loadAsset(mImageId);
        }
        else
        {
            texture_view->resetAsset();
        }
    }
}

void LLPanelProfileSecondLife::onShowTexturePicker()
{
    LLFloater* floaterp = mFloaterTexturePickerHandle.get();

    // Show the dialog
    if (!floaterp)
    {
        LLFloater* parent_floater = gFloaterView->getParentFloater(this);
        if (parent_floater)
        {
            // because inventory construction is somewhat slow
            getWindow()->setCursor(UI_CURSOR_WAIT);
            LLFloaterTexturePicker* texture_floaterp = new LLFloaterTexturePicker(
                this,
                mImageId,
                LLUUID::null,
                mImageId,
                FALSE,
                FALSE,
                getString("texture_picker_label"), // "SELECT PHOTO", // <FS:Ansariel> Fix LL UI/UX design accident
                PERM_NONE,
                PERM_NONE,
                PERM_NONE,
                FALSE,
                NULL);

            mFloaterTexturePickerHandle = texture_floaterp->getHandle();

            texture_floaterp->setOnFloaterCommitCallback([this](LLTextureCtrl::ETexturePickOp op, LLUUID id)
            {
                if (op == LLTextureCtrl::TEXTURE_SELECT)
                {
                    LLUUID image_asset_id;
                    LLFloaterTexturePicker* floaterp = (LLFloaterTexturePicker*)mFloaterTexturePickerHandle.get();
                    if (floaterp)
                    {
                        if (id.notNull())
                        {
                            image_asset_id = id;
                        }
                        else
                        {
                            image_asset_id = floaterp->getAssetID();
                        }
                    }

                    onCommitProfileImage(image_asset_id);
                }
            });
            texture_floaterp->setLocalTextureEnabled(FALSE);
            texture_floaterp->setBakeTextureEnabled(FALSE);
            texture_floaterp->setCanApply(false, true);

            parent_floater->addDependentFloater(mFloaterTexturePickerHandle);

            texture_floaterp->openFloater();
            texture_floaterp->setFocus(TRUE);
        }
    }
    else
    {
        floaterp->setMinimized(FALSE);
        floaterp->setVisibleAndFrontmost(TRUE);
    }
}

void LLPanelProfileSecondLife::onCommitProfileImage(const LLUUID& id)
{
    if (mImageId == id)
    {
        return;
    }

    std::string cap_url = gAgent.getRegionCapability(PROFILE_PROPERTIES_CAP);
    if (!cap_url.empty())
    {
        LLSD params;
        params["sl_image_id"] = id;
        LLCoros::instance().launch("putAgentUserInfoCoro",
            boost::bind(put_avatar_properties_coro, cap_url, getAvatarId(), params));

        mImageId = id;
        if (mImageId == LLUUID::null)
        {
            mSecondLifePic->setValue("Generic_Person_Large");
        }
        else
        {
            mSecondLifePic->setValue(mImageId);
        }

        // <FS:Ansariel> Fix LL UI/UX design accident
        LLViewerFetchedTexture* imagep = LLViewerTextureManager::getFetchedTexture(mImageId);
        if (imagep->getFullHeight())
        {
            onImageLoaded(true, imagep);
        }
        else
        {
            imagep->setLoadedCallback(onImageLoaded,
                MAX_DISCARD_LEVEL,
                FALSE,
                FALSE,
                new LLHandle<LLPanel>(getHandle()),
                NULL,
                FALSE);
        }
        // </FS:Ansariel>

        LLFloater *floater = mFloaterProfileTextureHandle.get();
        if (floater)
        {
            LLFloaterProfileTexture * texture_view = dynamic_cast<LLFloaterProfileTexture*>(floater);
            if (mImageId == LLUUID::null)
            {
                texture_view->resetAsset();
            }
            else
            {
                texture_view->loadAsset(mImageId);
            }
        }
    }
    else
    {
        LL_WARNS("AvatarProperties") << "Failed to update profile data, no cap found" << LL_ENDL;
    }
}

// <FS:Ansariel> Doesn't exist (anymore)
//void LLPanelProfileSecondLife::onOpenNotes()
//{
//    LLFloater* parent_floater = gFloaterView->getParentFloater(this);
//    if (!parent_floater)
//    {
//        return;
//    }
//
//    LLTabContainer* tab_container = parent_floater->findChild<LLTabContainer>("panel_profile_tabs", TRUE);
//    if (!tab_container)
//    {
//        return;
//    }
//
//    tab_container->selectTabByName(PANEL_NOTES);
//}
// </FS:Ansariel>

// <FS:Ansariel> RLVa support
void LLPanelProfileSecondLife::updateRlvRestrictions(ERlvBehaviour behavior)
{
    if (behavior == RLV_BHVR_SHOWLOC || behavior == RLV_BHVR_SHOWWORLDMAP)
    {
        updateButtons();
    }
}
// </FS:Ansariel>

//////////////////////////////////////////////////////////////////////////
// LLPanelProfileWeb

LLPanelProfileWeb::LLPanelProfileWeb()
 : LLPanelProfileTab()
 , mWebBrowser(NULL)
 , mAvatarNameCacheConnection()
{
}

LLPanelProfileWeb::~LLPanelProfileWeb()
{
    if (mAvatarNameCacheConnection.connected())
    {
        mAvatarNameCacheConnection.disconnect();
    }
}

void LLPanelProfileWeb::onOpen(const LLSD& key)
{
    LLPanelProfileTab::onOpen(key);

    resetData();

    mAvatarNameCacheConnection = LLAvatarNameCache::get(getAvatarId(), boost::bind(&LLPanelProfileWeb::onAvatarNameCache, this, _1, _2));
}

BOOL LLPanelProfileWeb::postBuild()
{
    mWebBrowser = getChild<LLMediaCtrl>("profile_html");
    mWebBrowser->addObserver(this);
    mWebBrowser->setHomePageUrl("about:blank");

    return TRUE;
}

void LLPanelProfileWeb::resetData()
{
    mWebBrowser->navigateHome();
}

void LLPanelProfileWeb::updateData()
{
    LLUUID avatar_id = getAvatarId();
    if (!getStarted() && avatar_id.notNull() && !mURLWebProfile.empty())
    {
        setIsLoading();

        mWebBrowser->setVisible(TRUE);
        mPerformanceTimer.start();
        mWebBrowser->navigateTo(mURLWebProfile, HTTP_CONTENT_TEXT_HTML);
    }
}

void LLPanelProfileWeb::onAvatarNameCache(const LLUUID& agent_id, const LLAvatarName& av_name)
{
    mAvatarNameCacheConnection.disconnect();

    std::string username = av_name.getAccountName();
    if (username.empty())
    {
        username = LLCacheName::buildUsername(av_name.getDisplayName());
    }
    else
    {
        LLStringUtil::replaceChar(username, ' ', '.');
    }

    mURLWebProfile = getProfileURL(username, true);
    if (mURLWebProfile.empty())
    {
        return;
    }

    //if the tab was opened before name was resolved, load the panel now
    updateData();
}

void LLPanelProfileWeb::onCommitLoad(LLUICtrl* ctrl)
{
    if (!mURLHome.empty())
    {
        LLSD::String valstr = ctrl->getValue().asString();
        if (valstr.empty())
        {
            mWebBrowser->setVisible(TRUE);
            mPerformanceTimer.start();
            mWebBrowser->navigateTo( mURLHome, HTTP_CONTENT_TEXT_HTML );
        }
        else if (valstr == "popout")
        {
            // open in viewer's browser, new window
            LLWeb::loadURLInternal(mURLHome);
        }
        else if (valstr == "external")
        {
            // open in external browser
            LLWeb::loadURLExternal(mURLHome);
        }
    }
}

void LLPanelProfileWeb::handleMediaEvent(LLPluginClassMedia* self, EMediaEvent event)
{
    switch(event)
    {
        case MEDIA_EVENT_STATUS_TEXT_CHANGED:
            childSetValue("status_text", LLSD( self->getStatusText() ) );
        break;

        case MEDIA_EVENT_NAVIGATE_BEGIN:
        {
            if (mFirstNavigate)
            {
                mFirstNavigate = false;
            }
            else
            {
                mPerformanceTimer.start();
            }
        }
        break;

        case MEDIA_EVENT_NAVIGATE_COMPLETE:
        {
            LLStringUtil::format_map_t args;
            args["[TIME]"] = llformat("%.2f", mPerformanceTimer.getElapsedTimeF32());
            childSetValue("status_text", LLSD( getString("LoadTime", args)) );
        }
        break;

        default:
            // Having a default case makes the compiler happy.
        break;
    }
}


//////////////////////////////////////////////////////////////////////////
//////////////////////////////////////////////////////////////////////////
//////////////////////////////////////////////////////////////////////////

LLPanelProfileFirstLife::LLPanelProfileFirstLife()
 : LLPanelProfileTab()
 , mHasUnsavedChanges(false)
{
}

LLPanelProfileFirstLife::~LLPanelProfileFirstLife()
{
}

BOOL LLPanelProfileFirstLife::postBuild()
{
    mDescriptionEdit = getChild<LLTextEditor>("fl_description_edit");
    mPicture = getChild<LLIconCtrl>("real_world_pic");

    mUploadPhoto = getChild<LLButton>("fl_upload_image");
    mChangePhoto = getChild<LLButton>("fl_change_image");
    mRemovePhoto = getChild<LLButton>("fl_remove_image");
    mSaveChanges = getChild<LLButton>("fl_save_changes");
    mDiscardChanges = getChild<LLButton>("fl_discard_changes");

    mUploadPhoto->setCommitCallback([this](LLUICtrl*, void*) { onUploadPhoto(); }, nullptr);
    mChangePhoto->setCommitCallback([this](LLUICtrl*, void*) { onChangePhoto(); }, nullptr);
    mRemovePhoto->setCommitCallback([this](LLUICtrl*, void*) { onRemovePhoto(); }, nullptr);
    mSaveChanges->setCommitCallback([this](LLUICtrl*, void*) { onSaveDescriptionChanges(); }, nullptr);
    mDiscardChanges->setCommitCallback([this](LLUICtrl*, void*) { onDiscardDescriptionChanges(); }, nullptr);
    mDescriptionEdit->setKeystrokeCallback([this](LLTextEditor* caller) { onSetDescriptionDirty(); });

    return TRUE;
}

void LLPanelProfileFirstLife::onOpen(const LLSD& key)
{
    LLPanelProfileTab::onOpen(key);

    if (!getSelfProfile())
    {
        // Otherwise as the only focusable element it will be selected
        mDescriptionEdit->setTabStop(FALSE);
    }

    resetData();
}

void LLPanelProfileFirstLife::setProfileImageUploading(bool loading)
{
    mUploadPhoto->setEnabled(!loading);
    mChangePhoto->setEnabled(!loading);
    mRemovePhoto->setEnabled(!loading && mImageId.notNull());

    LLLoadingIndicator* indicator = getChild<LLLoadingIndicator>("image_upload_indicator");
    indicator->setVisible(loading);
    if (loading)
    {
        indicator->start();
    }
    else
    {
        indicator->stop();
    }
}

void LLPanelProfileFirstLife::setProfileImageUploaded(const LLUUID &image_asset_id)
{
    mPicture->setValue(image_asset_id);
    mImageId = image_asset_id;
    setProfileImageUploading(false);
}

void LLPanelProfileFirstLife::commitUnsavedChanges()
{
    if (mHasUnsavedChanges)
    {
        onSaveDescriptionChanges();
    }
}

void LLPanelProfileFirstLife::onUploadPhoto()
{
    (new LLProfileImagePicker(PROFILE_IMAGE_FL, new LLHandle<LLPanel>(getHandle())))->getFile();

    LLFloater* floaterp = mFloaterTexturePickerHandle.get();
    if (floaterp)
    {
        floaterp->closeFloater();
    }
}

void LLPanelProfileFirstLife::onChangePhoto()
{
    LLFloater* floaterp = mFloaterTexturePickerHandle.get();

    // Show the dialog
    if (!floaterp)
    {
        LLFloater* parent_floater = gFloaterView->getParentFloater(this);
        if (parent_floater)
        {
            // because inventory construction is somewhat slow
            getWindow()->setCursor(UI_CURSOR_WAIT);
            LLFloaterTexturePicker* texture_floaterp = new LLFloaterTexturePicker(
                this,
                mImageId,
                LLUUID::null,
                mImageId,
                FALSE,
                FALSE,
                getString("texture_picker_label"), // "SELECT PHOTO", // <FS:Ansariel> Fix LL UI/UX design accident
                PERM_NONE,
                PERM_NONE,
                PERM_NONE,
                FALSE,
                NULL);

            mFloaterTexturePickerHandle = texture_floaterp->getHandle();

            texture_floaterp->setOnFloaterCommitCallback([this](LLTextureCtrl::ETexturePickOp op, LLUUID id)
            {
                if (op == LLTextureCtrl::TEXTURE_SELECT)
                {
                    LLUUID image_asset_id;
                    LLFloaterTexturePicker* floaterp = (LLFloaterTexturePicker*)mFloaterTexturePickerHandle.get();
                    if (floaterp)
                    {
                        if (id.notNull())
                        {
                            image_asset_id = id;
                        }
                        else
                        {
                            image_asset_id = floaterp->getAssetID();
                        }
                    }

                    onCommitPhoto(image_asset_id);
                }
            });
            texture_floaterp->setLocalTextureEnabled(FALSE);
            texture_floaterp->setCanApply(false, true);

            parent_floater->addDependentFloater(mFloaterTexturePickerHandle);

            texture_floaterp->openFloater();
            texture_floaterp->setFocus(TRUE);
        }
    }
    else
    {
        floaterp->setMinimized(FALSE);
        floaterp->setVisibleAndFrontmost(TRUE);
    }
}

void LLPanelProfileFirstLife::onRemovePhoto()
{
    onCommitPhoto(LLUUID::null);

    LLFloater* floaterp = mFloaterTexturePickerHandle.get();
    if (floaterp)
    {
        floaterp->closeFloater();
    }
}

void LLPanelProfileFirstLife::onCommitPhoto(const LLUUID& id)
{
    if (mImageId == id)
    {
        return;
    }

    std::string cap_url = gAgent.getRegionCapability(PROFILE_PROPERTIES_CAP);
    if (!cap_url.empty())
    {
        LLSD params;
        params["fl_image_id"] = id;
        LLCoros::instance().launch("putAgentUserInfoCoro",
            boost::bind(put_avatar_properties_coro, cap_url, getAvatarId(), params));

        mImageId = id;
        if (mImageId.notNull())
        {
            mPicture->setValue(mImageId);
        }
        else
        {
            mPicture->setValue("Generic_Person_Large");
        }

        mRemovePhoto->setEnabled(mImageId.notNull());
    }
    else
    {
        LL_WARNS("AvatarProperties") << "Failed to update profile data, no cap found" << LL_ENDL;
    }
}

void LLPanelProfileFirstLife::setDescriptionText(const std::string &text)
{
    mSaveChanges->setEnabled(FALSE);
    mDiscardChanges->setEnabled(FALSE);
    mHasUnsavedChanges = false;

    mCurrentDescription = text;
    mDescriptionEdit->setValue(mCurrentDescription);
}

void LLPanelProfileFirstLife::onSetDescriptionDirty()
{
    mSaveChanges->setEnabled(TRUE);
    mDiscardChanges->setEnabled(TRUE);
    mHasUnsavedChanges = true;
}

void LLPanelProfileFirstLife::onSaveDescriptionChanges()
{
    mCurrentDescription = mDescriptionEdit->getValue().asString();
    std::string cap_url = gAgent.getRegionCapability(PROFILE_PROPERTIES_CAP);
    if (!cap_url.empty())
    {
        LLCoros::instance().launch("putAgentUserInfoCoro",
            boost::bind(put_avatar_properties_coro, cap_url, getAvatarId(), LLSD().with("fl_about_text", mCurrentDescription)));
    }
    else
    {
        LL_WARNS("AvatarProperties") << "Failed to update profile data, no cap found" << LL_ENDL;
    }

    mSaveChanges->setEnabled(FALSE);
    mDiscardChanges->setEnabled(FALSE);
    mHasUnsavedChanges = false;
}

void LLPanelProfileFirstLife::onDiscardDescriptionChanges()
{
    setDescriptionText(mCurrentDescription);
}

void LLPanelProfileFirstLife::processProperties(const LLAvatarData* avatar_data)
{
    setDescriptionText(avatar_data->fl_about_text);

    mImageId = avatar_data->fl_image_id;

    if (mImageId.notNull())
    {
        mPicture->setValue(mImageId);
    }
    else
    {
        mPicture->setValue("Generic_Person_Large");
    }

    setLoaded();
}

void LLPanelProfileFirstLife::resetData()
{
    setDescriptionText(std::string());
    mPicture->setValue("Generic_Person_Large");
    mImageId = LLUUID::null;

    mUploadPhoto->setVisible(getSelfProfile());
    mChangePhoto->setVisible(getSelfProfile());
    mRemovePhoto->setVisible(getSelfProfile());
    mSaveChanges->setVisible(getSelfProfile());
    mDiscardChanges->setVisible(getSelfProfile());
}

void LLPanelProfileFirstLife::setLoaded()
{
    LLPanelProfileTab::setLoaded();

    if (getSelfProfile())
    {
        mDescriptionEdit->setEnabled(TRUE);
        mPicture->setEnabled(TRUE);
        mRemovePhoto->setEnabled(mImageId.notNull());
    }
}

//////////////////////////////////////////////////////////////////////////
//////////////////////////////////////////////////////////////////////////
//////////////////////////////////////////////////////////////////////////

LLPanelProfileNotes::LLPanelProfileNotes()
: LLPanelProfileTab()
 , mHasUnsavedChanges(false)
{

}

LLPanelProfileNotes::~LLPanelProfileNotes()
{
}

void LLPanelProfileNotes::updateData()
{
    LLUUID avatar_id = getAvatarId();
    if (!getStarted() && avatar_id.notNull())
    {
        setIsLoading();

        std::string cap_url = gAgent.getRegionCapability(PROFILE_PROPERTIES_CAP);
        if (!cap_url.empty())
        {
            LLCoros::instance().launch("requestAgentUserInfoCoro",
                boost::bind(request_avatar_properties_coro, cap_url, avatar_id));
        }
    }
}

void LLPanelProfileNotes::commitUnsavedChanges()
{
    if (mHasUnsavedChanges)
    {
        onSaveNotesChanges();
    }
}

BOOL LLPanelProfileNotes::postBuild()
{
    mNotesEditor = getChild<LLTextEditor>("notes_edit");
    mSaveChanges = getChild<LLButton>("notes_save_changes");
    mDiscardChanges = getChild<LLButton>("notes_discard_changes");

    mSaveChanges->setCommitCallback([this](LLUICtrl*, void*) { onSaveNotesChanges(); }, nullptr);
    mDiscardChanges->setCommitCallback([this](LLUICtrl*, void*) { onDiscardNotesChanges(); }, nullptr);
    mNotesEditor->setKeystrokeCallback([this](LLTextEditor* caller) { onSetNotesDirty(); });

    return TRUE;
}

void LLPanelProfileNotes::onOpen(const LLSD& key)
{
    LLPanelProfileTab::onOpen(key);

    resetData();
}

void LLPanelProfileNotes::setNotesText(const std::string &text)
{
    mSaveChanges->setEnabled(FALSE);
    mDiscardChanges->setEnabled(FALSE);
    mHasUnsavedChanges = false;

    mCurrentNotes = text;
    mNotesEditor->setValue(mCurrentNotes);
}

void LLPanelProfileNotes::onSetNotesDirty()
{
    mSaveChanges->setEnabled(TRUE);
    mDiscardChanges->setEnabled(TRUE);
    mHasUnsavedChanges = true;
}

void LLPanelProfileNotes::onSaveNotesChanges()
{
    mCurrentNotes = mNotesEditor->getValue().asString();
    std::string cap_url = gAgent.getRegionCapability(PROFILE_PROPERTIES_CAP);
    if (!cap_url.empty())
    {
        LLCoros::instance().launch("putAgentUserInfoCoro",
            boost::bind(put_avatar_properties_coro, cap_url, getAvatarId(), LLSD().with("notes", mCurrentNotes)));
    }
    else
    {
        LL_WARNS("AvatarProperties") << "Failed to update profile data, no cap found" << LL_ENDL;
    }

    mSaveChanges->setEnabled(FALSE);
    mDiscardChanges->setEnabled(FALSE);
    mHasUnsavedChanges = false;
}

void LLPanelProfileNotes::onDiscardNotesChanges()
{
    setNotesText(mCurrentNotes);
}

void LLPanelProfileNotes::processProperties(LLAvatarNotes* avatar_notes)
{
    setNotesText(avatar_notes->notes);
    mNotesEditor->setEnabled(TRUE);
    setLoaded();
}

void LLPanelProfileNotes::resetData()
{
    resetLoading();
    setNotesText(std::string());
}

void LLPanelProfileNotes::setAvatarId(const LLUUID& avatar_id)
{
    if (avatar_id.notNull())
    {
        LLPanelProfileTab::setAvatarId(avatar_id);
    }
}


//////////////////////////////////////////////////////////////////////////
// LLPanelProfile

LLPanelProfile::LLPanelProfile()
 : LLPanelProfileTab()
{
}

LLPanelProfile::~LLPanelProfile()
{
}

BOOL LLPanelProfile::postBuild()
{
    return TRUE;
}

void LLPanelProfile::onTabChange()
{
    LLPanelProfileTab* active_panel = dynamic_cast<LLPanelProfileTab*>(mTabContainer->getCurrentPanel());
    if (active_panel)
    {
        active_panel->updateData();
    }
}

void LLPanelProfile::onOpen(const LLSD& key)
{
    LLUUID avatar_id = key["id"].asUUID();

    // Don't reload the same profile
    if (getAvatarId() == avatar_id)
    {
        return;
    }

    LLPanelProfileTab::onOpen(avatar_id);

    mTabContainer       = getChild<LLTabContainer>("panel_profile_tabs");
    mPanelSecondlife    = findChild<LLPanelProfileSecondLife>(PANEL_SECONDLIFE);
    mPanelWeb           = findChild<LLPanelProfileWeb>(PANEL_WEB);
    mPanelPicks         = findChild<LLPanelProfilePicks>(PANEL_PICKS);
    mPanelClassifieds   = findChild<LLPanelProfileClassifieds>(PANEL_CLASSIFIEDS);
    mPanelFirstlife     = findChild<LLPanelProfileFirstLife>(PANEL_FIRSTLIFE);
    mPanelNotes         = findChild<LLPanelProfileNotes>(PANEL_NOTES);

    mPanelSecondlife->onOpen(avatar_id);
    mPanelWeb->onOpen(avatar_id);
    mPanelPicks->onOpen(avatar_id);
    mPanelClassifieds->onOpen(avatar_id);
    mPanelFirstlife->onOpen(avatar_id);
    mPanelNotes->onOpen(avatar_id);

    // Always request the base profile info
    resetLoading();
    updateData();

    // Some tabs only request data when opened
    mTabContainer->setCommitCallback(boost::bind(&LLPanelProfile::onTabChange, this));
}

void LLPanelProfile::updateData()
{
    LLUUID avatar_id = getAvatarId();
    // Todo: getIsloading functionality needs to be expanded to
    // include 'inited' or 'data_provided' state to not rerequest
    if (!getStarted() && avatar_id.notNull())
    {
        setIsLoading();

        mPanelSecondlife->setIsLoading();
        mPanelPicks->setIsLoading();
        mPanelFirstlife->setIsLoading();
        mPanelNotes->setIsLoading();

        std::string cap_url = gAgent.getRegionCapability(PROFILE_PROPERTIES_CAP);
        if (!cap_url.empty())
        {
            LLCoros::instance().launch("requestAgentUserInfoCoro",
                boost::bind(request_avatar_properties_coro, cap_url, avatar_id));
        }
    }
}

void LLPanelProfile::refreshName()
{
    mPanelSecondlife->refreshName();
}

void LLPanelProfile::createPick(const LLPickData &data)
{
    mTabContainer->selectTabPanel(mPanelPicks);
    mPanelPicks->createPick(data);
}

void LLPanelProfile::showPick(const LLUUID& pick_id)
{
    if (pick_id.notNull())
    {
        mPanelPicks->selectPick(pick_id);
    }
    mTabContainer->selectTabPanel(mPanelPicks);
}

bool LLPanelProfile::isPickTabSelected()
{
	return (mTabContainer->getCurrentPanel() == mPanelPicks);
}

bool LLPanelProfile::isNotesTabSelected()
{
	return (mTabContainer->getCurrentPanel() == mPanelNotes);
}

bool LLPanelProfile::hasUnsavedChanges()
{
    return mPanelSecondlife->hasUnsavedChanges()
        || mPanelPicks->hasUnsavedChanges()
        || mPanelClassifieds->hasUnsavedChanges()
        || mPanelFirstlife->hasUnsavedChanges()
        || mPanelNotes->hasUnsavedChanges();
}

bool LLPanelProfile::hasUnpublishedClassifieds()
{
    return mPanelClassifieds->hasNewClassifieds();
}

void LLPanelProfile::commitUnsavedChanges()
{
    mPanelSecondlife->commitUnsavedChanges();
    mPanelPicks->commitUnsavedChanges();
    mPanelClassifieds->commitUnsavedChanges();
    mPanelFirstlife->commitUnsavedChanges();
    mPanelNotes->commitUnsavedChanges();
}

void LLPanelProfile::showClassified(const LLUUID& classified_id, bool edit)
{
    if (classified_id.notNull())
    {
        mPanelClassifieds->selectClassified(classified_id, edit);
    }
    mTabContainer->selectTabPanel(mPanelClassifieds);
}

void LLPanelProfile::createClassified()
{
    mPanelClassifieds->createClassified();
    mTabContainer->selectTabPanel(mPanelClassifieds);
}
<|MERGE_RESOLUTION|>--- conflicted
+++ resolved
@@ -947,11 +947,6 @@
     mDiscardDescriptionChanges->setCommitCallback([this](LLUICtrl*, void*) { onDiscardDescriptionChanges(); }, nullptr);
     mDescriptionEdit->setKeystrokeCallback([this](LLTextEditor* caller) { onSetDescriptionDirty(); });
 
-<<<<<<< HEAD
-    //getChild<LLButton>("open_notes")->setCommitCallback([this](LLUICtrl*, void*) { onOpenNotes(); }, nullptr); // <FS:Ansariel> Doesn't exist (anymore)
-
-=======
->>>>>>> 8fb18e9a
     mCanSeeOnlineIcon->setMouseUpCallback([this](LLUICtrl*, S32 x, S32 y, MASK mask) { onShowAgentPermissionsDialog(); });
     mCantSeeOnlineIcon->setMouseUpCallback([this](LLUICtrl*, S32 x, S32 y, MASK mask) { onShowAgentPermissionsDialog(); });
     mCanSeeOnMapIcon->setMouseUpCallback([this](LLUICtrl*, S32 x, S32 y, MASK mask) { onShowAgentPermissionsDialog(); });
