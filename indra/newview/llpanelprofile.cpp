/**
* @file llpanelprofile.cpp
* @brief Profile panel implementation
*
* $LicenseInfo:firstyear=2022&license=viewerlgpl$
* Second Life Viewer Source Code
* Copyright (C) 2022, Linden Research, Inc.
*
* This library is free software; you can redistribute it and/or
* modify it under the terms of the GNU Lesser General Public
* License as published by the Free Software Foundation;
* version 2.1 of the License only.
*
* This library is distributed in the hope that it will be useful,
* but WITHOUT ANY WARRANTY; without even the implied warranty of
* MERCHANTABILITY or FITNESS FOR A PARTICULAR PURPOSE.  See the GNU
* Lesser General Public License for more details.
*
* You should have received a copy of the GNU Lesser General Public
* License along with this library; if not, write to the Free Software
* Foundation, Inc., 51 Franklin Street, Fifth Floor, Boston, MA  02110-1301  USA
*
* Linden Research, Inc., 945 Battery Street, San Francisco, CA  94111  USA
* $/LicenseInfo$
*/

#include "llviewerprecompiledheaders.h"
#include "llpanelprofile.h"

// Common
#include "llavatarnamecache.h"
#include "llsdutil.h"
#include "llslurl.h"
#include "lldateutil.h" //ageFromDate

// UI
#include "llavatariconctrl.h"
#include "llclipboard.h"
#include "llcheckboxctrl.h"
#include "llcombobox.h"
#include "lllineeditor.h"
#include "llloadingindicator.h"
#include "llmenubutton.h"
#include "lltabcontainer.h"
#include "lltextbox.h"
#include "lltexteditor.h"
#include "lltexturectrl.h"
#include "lltoggleablemenu.h"
#include "lltooldraganddrop.h"
#include "llgrouplist.h"
#include "llurlaction.h"

// Image
#include "llimagej2c.h"

// Newview
#include "llagent.h" //gAgent
#include "llagentpicksinfo.h"
#include "llavataractions.h"
#include "llavatarpropertiesprocessor.h"
#include "llcallingcard.h"
#include "llcommandhandler.h"
#include "llfloaterprofiletexture.h"
#include "llfloaterreg.h"
#include "llfloaterreporter.h"
#include "llfilepicker.h"
#include "llfirstuse.h"
#include "llgroupactions.h"
#include "lllogchat.h"
#include "llmutelist.h"
#include "llnotificationsutil.h"
#include "llpanelblockedlist.h"
#include "llpanelprofileclassifieds.h"
#include "llpanelprofilepicks.h"
#include "llthumbnailctrl.h"
#include "lltrans.h"
#include "llviewercontrol.h"
#include "llviewermenu.h" //is_agent_mappable
#include "llviewermenufile.h"
#include "llviewertexturelist.h"
#include "llvoiceclient.h"
#include "llweb.h"
#include "llviewernetwork.h" // <FS:Beq> For LLGridManager

#include "fsdata.h"
#include "fsradar.h"        // <FS:Zi> Update notes in radar when edited
#include "llviewermenu.h"

static LLPanelInjector<LLPanelProfileSecondLife> t_panel_profile_secondlife("panel_profile_secondlife");
static LLPanelInjector<LLPanelProfileWeb> t_panel_web("panel_profile_web");
static LLPanelInjector<LLPanelProfilePicks> t_panel_picks("panel_profile_picks");
static LLPanelInjector<LLPanelProfileFirstLife> t_panel_firstlife("panel_profile_firstlife");
static LLPanelInjector<LLPanelProfileNotes> t_panel_notes("panel_profile_notes");
static LLPanelInjector<LLPanelProfile>          t_panel_profile("panel_profile");

static const std::string PANEL_SECONDLIFE   = "panel_profile_secondlife";
static const std::string PANEL_WEB          = "panel_profile_web";
static const std::string PANEL_PICKS        = "panel_profile_picks";
static const std::string PANEL_CLASSIFIEDS  = "panel_profile_classifieds";
static const std::string PANEL_FIRSTLIFE    = "panel_profile_firstlife";
static const std::string PANEL_NOTES        = "panel_profile_notes";
static const std::string PANEL_PROFILE_VIEW = "panel_profile_view";

static const std::string PROFILE_PROPERTIES_CAP = "AgentProfile";
static const std::string PROFILE_IMAGE_UPLOAD_CAP = "UploadAgentProfileImage";

//////////////////////////////////////////////////////////////////////////

LLUUID post_profile_image(std::string cap_url, const LLSD &first_data, std::string path_to_image, LLHandle<LLPanel> *handle)
{
    LLCore::HttpRequest::policy_t httpPolicy(LLCore::HttpRequest::DEFAULT_POLICY_ID);
    LLCoreHttpUtil::HttpCoroutineAdapter::ptr_t
        httpAdapter(new LLCoreHttpUtil::HttpCoroutineAdapter("post_profile_image_coro", httpPolicy));
    LLCore::HttpRequest::ptr_t httpRequest(new LLCore::HttpRequest);
    LLCore::HttpHeaders::ptr_t httpHeaders;

    LLCore::HttpOptions::ptr_t httpOpts(new LLCore::HttpOptions);
    httpOpts->setFollowRedirects(true);

    LLSD result = httpAdapter->postAndSuspend(httpRequest, cap_url, first_data, httpOpts, httpHeaders);

    LLSD httpResults = result[LLCoreHttpUtil::HttpCoroutineAdapter::HTTP_RESULTS];
    LLCore::HttpStatus status = LLCoreHttpUtil::HttpCoroutineAdapter::getStatusFromLLSD(httpResults);

    if (!status)
    {
        // todo: notification?
        LL_WARNS("AvatarProperties") << "Failed to get uploader cap " << status.toString() << LL_ENDL;
        return LLUUID::null;
    }
    if (!result.has("uploader"))
    {
        // todo: notification?
        LL_WARNS("AvatarProperties") << "Failed to get uploader cap, response contains no data." << LL_ENDL;
        return LLUUID::null;
    }
    std::string uploader_cap = result["uploader"].asString();
    if (uploader_cap.empty())
    {
        LL_WARNS("AvatarProperties") << "Failed to get uploader cap, cap invalid." << LL_ENDL;
        return LLUUID::null;
    }

    // Upload the image
    LLCore::HttpRequest::ptr_t uploaderhttpRequest(new LLCore::HttpRequest);
    LLCore::HttpHeaders::ptr_t uploaderhttpHeaders(new LLCore::HttpHeaders);
    LLCore::HttpOptions::ptr_t uploaderhttpOpts(new LLCore::HttpOptions);
    S64 length;

    {
        llifstream instream(path_to_image.c_str(), std::iostream::binary | std::iostream::ate);
        if (!instream.is_open())
        {
            LL_WARNS("AvatarProperties") << "Failed to open file " << path_to_image << LL_ENDL;
            return LLUUID::null;
        }
        length = instream.tellg();
    }

    uploaderhttpHeaders->append(HTTP_OUT_HEADER_CONTENT_TYPE, "application/jp2"); // optional
    uploaderhttpHeaders->append(HTTP_OUT_HEADER_CONTENT_LENGTH, llformat("%d", length)); // required!
    uploaderhttpOpts->setFollowRedirects(true);

    result = httpAdapter->postFileAndSuspend(uploaderhttpRequest, uploader_cap, path_to_image, uploaderhttpOpts, uploaderhttpHeaders);

    httpResults = result[LLCoreHttpUtil::HttpCoroutineAdapter::HTTP_RESULTS];
    status = LLCoreHttpUtil::HttpCoroutineAdapter::getStatusFromLLSD(httpResults);

    LL_DEBUGS("AvatarProperties") << result << LL_ENDL;

    if (!status)
    {
        LL_WARNS("AvatarProperties") << "Failed to upload image " << status.toString() << LL_ENDL;
        return LLUUID::null;
    }

    if (result["state"].asString() != "complete")
    {
        if (result.has("message"))
        {
            LL_WARNS("AvatarProperties") << "Failed to upload image, state " << result["state"] << " message: " << result["message"] << LL_ENDL;
        }
        else
        {
            LL_WARNS("AvatarProperties") << "Failed to upload image " << result << LL_ENDL;
        }
        return LLUUID::null;
    }

    return result["new_asset"].asUUID();
}

enum EProfileImageType
{
    PROFILE_IMAGE_SL,
    PROFILE_IMAGE_FL,
};

void post_profile_image_coro(std::string cap_url, EProfileImageType type, std::string path_to_image, LLHandle<LLPanel> *handle)
{
    LLSD data;
    switch (type)
    {
    case PROFILE_IMAGE_SL:
        data["profile-image-asset"] = "sl_image_id";
        break;
    case PROFILE_IMAGE_FL:
        data["profile-image-asset"] = "fl_image_id";
        break;
    }

    LLUUID result = post_profile_image(cap_url, data, path_to_image, handle);

    // reset loading indicator
    if (!handle->isDead())
    {
        switch (type)
        {
        case PROFILE_IMAGE_SL:
            {
                LLPanelProfileSecondLife* panel = static_cast<LLPanelProfileSecondLife*>(handle->get());
                if (result.notNull())
                {
                    panel->setProfileImageUploaded(result);
                }
                else
                {
                    // failure, just stop progress indicator
                    panel->setProfileImageUploading(false);
                }
                break;
            }
        case PROFILE_IMAGE_FL:
            {
                LLPanelProfileFirstLife* panel = static_cast<LLPanelProfileFirstLife*>(handle->get());
                if (result.notNull())
                {
                    panel->setProfileImageUploaded(result);
                }
                else
                {
                    // failure, just stop progress indicator
                    panel->setProfileImageUploading(false);
                }
                break;
            }
        }
    }

    if (type == PROFILE_IMAGE_SL && result.notNull())
    {
        LLAvatarIconIDCache::getInstance()->add(gAgentID, result);
        // Should trigger callbacks in icon controls
        LLAvatarPropertiesProcessor::getInstance()->sendAvatarPropertiesRequest(gAgentID);
    }

    // Cleanup
    LLFile::remove(path_to_image);
    delete handle;
}

//////////////////////////////////////////////////////////////////////////
// LLProfileHandler

class LLProfileHandler : public LLCommandHandler
{
public:
    // requires trusted browser to trigger
    LLProfileHandler() : LLCommandHandler("profile", UNTRUSTED_THROTTLE) { }

    bool handle(const LLSD& params,
                const LLSD& query_map,
                const std::string& grid,
                LLMediaCtrl* web)
    {
        if (params.size() < 1) return false;
        std::string agent_name = params[0];
        LL_INFOS() << "Profile, agent_name " << agent_name << LL_ENDL;
        std::string url = getProfileURL(agent_name);
        LLWeb::loadURLInternal(url);

        return true;
    }
};
LLProfileHandler gProfileHandler;


//////////////////////////////////////////////////////////////////////////
// LLAgentHandler

class LLAgentHandler : public LLCommandHandler
{
public:
    // requires trusted browser to trigger
    LLAgentHandler() : LLCommandHandler("agent", UNTRUSTED_THROTTLE) { }

    virtual bool canHandleUntrusted(
        const LLSD& params,
        const LLSD& query_map,
        LLMediaCtrl* web,
        const std::string& nav_type)
    {
        if (params.size() < 2)
        {
            return true; // don't block, will fail later
        }

        if (nav_type == NAV_TYPE_CLICKED
            || nav_type == NAV_TYPE_EXTERNAL)
        {
            return true;
        }

        const std::string verb = params[1].asString();
        if (verb == "about" || verb == "inspect" || verb == "reportAbuse")
        {
            return true;
        }
        return false;
    }

    bool handle(const LLSD& params,
                const LLSD& query_map,
                const std::string& grid,
                LLMediaCtrl* web)
    {
        if (params.size() < 2) return false;
        LLUUID avatar_id;
        if (!avatar_id.set(params[0], false))
        {
            return false;
        }

        const std::string verb = params[1].asString();
        // <FS:Ansariel> FIRE-9045: Inspect links always open full profile
        //if (verb == "about")
        if (verb == "about" || (gSavedSettings.getBOOL("FSInspectAvatarSlurlOpensProfile") && verb == "inspect"))
        // </FS:Ansariel>
        {
            LLAvatarActions::showProfile(avatar_id);
            return true;
        }

        if (verb == "inspect")
        {
            LLFloaterReg::showInstance("inspect_avatar", LLSD().with("avatar_id", avatar_id));
            return true;
        }

        if (verb == "im")
        {
            LLAvatarActions::startIM(avatar_id);
            return true;
        }

        if (verb == "pay")
        {
            if (!LLUI::getInstance()->mSettingGroups["config"]->getBOOL("EnableAvatarPay"))
            {
                LLNotificationsUtil::add("NoAvatarPay", LLSD(), LLSD(), std::string("SwitchToStandardSkinAndQuit"));
                return true;
            }

            LLAvatarActions::pay(avatar_id);
            return true;
        }

        if (verb == "offerteleport")
        {
            LLAvatarActions::offerTeleport(avatar_id);
            return true;
        }

        if (verb == "requestfriend")
        {
            LLAvatarActions::requestFriendshipDialog(avatar_id);
            return true;
        }

        if (verb == "removefriend")
        {
            LLAvatarActions::removeFriendDialog(avatar_id);
            return true;
        }

        if (verb == "mute")
        {
            if (! LLAvatarActions::isBlocked(avatar_id))
            {
                LLAvatarActions::toggleBlock(avatar_id);
            }
            return true;
        }

        if (verb == "unmute")
        {
            if (LLAvatarActions::isBlocked(avatar_id))
            {
                LLAvatarActions::toggleBlock(avatar_id);
            }
            return true;
        }

        if (verb == "block")
        {
            if (params.size() > 2)
            {
                const std::string object_name = LLURI::unescape(params[2].asString());
                LLMute mute(avatar_id, object_name, LLMute::OBJECT);
                LLMuteList::getInstance()->add(mute);
                LLPanelBlockedList::showPanelAndSelect(mute.mID);
            }
            return true;
        }

        if (verb == "unblock")
        {
            if (params.size() > 2)
            {
                const std::string object_name = params[2].asString();
                LLMute mute(avatar_id, object_name, LLMute::OBJECT);
                LLMuteList::getInstance()->remove(mute);
            }
            return true;
        }

        // reportAbuse is here due to convoluted avatar handling
        // in LLScrollListCtrl and LLTextBase
        if (verb == "reportAbuse" && web == NULL)
        {
            LLAvatarName av_name;
            if (LLAvatarNameCache::get(avatar_id, &av_name))
            {
                LLFloaterReporter::showFromAvatar(avatar_id, av_name.getCompleteName());
            }
            else
            {
                LLFloaterReporter::showFromAvatar(avatar_id, "not avaliable");
            }
            return true;
        }
        return false;
    }
};
LLAgentHandler gAgentHandler;

// <FS:Ansariel> FIRE-30611: "You" in transcript is underlined
class FSAgentSelfHandler : public LLCommandHandler
{
public:
    // requires trusted browser to trigger
    FSAgentSelfHandler() : LLCommandHandler("agentself", UNTRUSTED_THROTTLE) { }

    bool handle(const LLSD& params, const LLSD& query_map, const std::string& grid, LLMediaCtrl* web)
    {
        return gAgentHandler.handle(params, query_map, grid, web);
    }
};
FSAgentSelfHandler gAgentSelfHandler;
// </FS:Ansariel>

///----------------------------------------------------------------------------
/// LLFloaterProfilePermissions
///----------------------------------------------------------------------------

class LLFloaterProfilePermissions
    : public LLFloater
    , public LLFriendObserver
{
public:
    LLFloaterProfilePermissions(LLView * owner, const LLUUID &avatar_id);
    ~LLFloaterProfilePermissions();
    bool postBuild() override;
    void onOpen(const LLSD& key) override;
    void draw() override;
    void changed(U32 mask) override; // LLFriendObserver

    void onAvatarNameCache(const LLUUID& agent_id, const LLAvatarName& av_name);
    bool hasUnsavedChanges() { return mHasUnsavedPermChanges; }

    void onApplyRights();

private:
    void fillRightsData();
    void rightsConfirmationCallback(const LLSD& notification, const LLSD& response);
    void confirmModifyRights(bool grant);
    void onCommitSeeOnlineRights();
    void onCommitEditRights();
    void onCancel();

    LLTextBase*         mDescription;
    LLCheckBoxCtrl*     mOnlineStatus;
    LLCheckBoxCtrl*     mMapRights;
    LLCheckBoxCtrl*     mEditObjectRights;
    LLButton*           mOkBtn;
    LLButton*           mCancelBtn;

    LLUUID              mAvatarID;
    F32                 mContextConeOpacity;
    bool                mHasUnsavedPermChanges;
    LLHandle<LLView>    mOwnerHandle;

    boost::signals2::connection mAvatarNameCacheConnection;
};

LLFloaterProfilePermissions::LLFloaterProfilePermissions(LLView * owner, const LLUUID &avatar_id)
    : LLFloater(LLSD())
    , mAvatarID(avatar_id)
    , mContextConeOpacity(0.0f)
    , mHasUnsavedPermChanges(false)
    , mOwnerHandle(owner->getHandle())
{
    buildFromFile("floater_profile_permissions.xml");
}

LLFloaterProfilePermissions::~LLFloaterProfilePermissions()
{
    mAvatarNameCacheConnection.disconnect();
    if (mAvatarID.notNull())
    {
        LLAvatarTracker::instance().removeParticularFriendObserver(mAvatarID, this);
    }
}

bool LLFloaterProfilePermissions::postBuild()
{
    mDescription = getChild<LLTextBase>("perm_description");
    mOnlineStatus = getChild<LLCheckBoxCtrl>("online_check");
    mMapRights = getChild<LLCheckBoxCtrl>("map_check");
    mEditObjectRights = getChild<LLCheckBoxCtrl>("objects_check");
    mOkBtn = getChild<LLButton>("perms_btn_ok");
    mCancelBtn = getChild<LLButton>("perms_btn_cancel");

    mOnlineStatus->setCommitCallback([this](LLUICtrl*, void*) { onCommitSeeOnlineRights(); }, nullptr);
    mMapRights->setCommitCallback([this](LLUICtrl*, void*) { mHasUnsavedPermChanges = true; }, nullptr);
    mEditObjectRights->setCommitCallback([this](LLUICtrl*, void*) { onCommitEditRights(); }, nullptr);
    mOkBtn->setCommitCallback([this](LLUICtrl*, void*) { onApplyRights(); }, nullptr);
    mCancelBtn->setCommitCallback([this](LLUICtrl*, void*) { onCancel(); }, nullptr);

    return true;
}

void LLFloaterProfilePermissions::onOpen(const LLSD& key)
{
    if (LLAvatarActions::isFriend(mAvatarID))
    {
        LLAvatarTracker::instance().addParticularFriendObserver(mAvatarID, this);
        fillRightsData();
    }

    mCancelBtn->setFocus(true);

    mAvatarNameCacheConnection = LLAvatarNameCache::get(mAvatarID, boost::bind(&LLFloaterProfilePermissions::onAvatarNameCache, this, _1, _2));
}

void LLFloaterProfilePermissions::draw()
{
    // drawFrustum
    LLView *owner = mOwnerHandle.get();
    static LLCachedControl<F32> max_opacity(gSavedSettings, "PickerContextOpacity", 0.4f);
    drawConeToOwner(mContextConeOpacity, max_opacity, owner);
    LLFloater::draw();
}

void LLFloaterProfilePermissions::changed(U32 mask)
{
    if (mask != LLFriendObserver::ONLINE)
    {
        fillRightsData();
    }
}

void LLFloaterProfilePermissions::onAvatarNameCache(const LLUUID& agent_id, const LLAvatarName& av_name)
{
    mAvatarNameCacheConnection.disconnect();

    LLStringUtil::format_map_t args;
    // <FS:Ansariel> Fix LL UI/UX design accident
    //args["[AGENT_NAME]"] = av_name.getDisplayName();
    args["[AGENT_NAME]"] = av_name.getCompleteName();
    std::string descritpion = getString("description_string", args);
    mDescription->setValue(descritpion);
}

void LLFloaterProfilePermissions::fillRightsData()
{
    const LLRelationship* relation = LLAvatarTracker::instance().getBuddyInfo(mAvatarID);
    // If true - we are viewing friend's profile, enable check boxes and set values.
    if (relation)
    {
        S32 rights = relation->getRightsGrantedTo();

        bool see_online = LLRelationship::GRANT_ONLINE_STATUS & rights;
        mOnlineStatus->setValue(see_online);
        mMapRights->setEnabled(see_online);
        mMapRights->setValue(LLRelationship::GRANT_MAP_LOCATION & rights);
        mEditObjectRights->setValue(LLRelationship::GRANT_MODIFY_OBJECTS & rights);
    }
    else
    {
        closeFloater();
        LL_INFOS("ProfilePermissions") << "Floater closing since agent is no longer a friend" << LL_ENDL;
    }
}

void LLFloaterProfilePermissions::rightsConfirmationCallback(const LLSD& notification,
    const LLSD& response)
{
    S32 option = LLNotificationsUtil::getSelectedOption(notification, response);
    if (option != 0) // canceled
    {
        mEditObjectRights->setValue(!mEditObjectRights->getValue().asBoolean());
    }
    else
    {
        mHasUnsavedPermChanges = true;
    }
}

void LLFloaterProfilePermissions::confirmModifyRights(bool grant)
{
    LLSD args;
    args["NAME"] = LLSLURL("agent", mAvatarID, "completename").getSLURLString();
    LLNotificationsUtil::add(grant ? "GrantModifyRights" : "RevokeModifyRights", args, LLSD(),
        boost::bind(&LLFloaterProfilePermissions::rightsConfirmationCallback, this, _1, _2));
}

void LLFloaterProfilePermissions::onCommitSeeOnlineRights()
{
    bool see_online = mOnlineStatus->getValue().asBoolean();
    mMapRights->setEnabled(see_online);
    if (see_online)
    {
        const LLRelationship* relation = LLAvatarTracker::instance().getBuddyInfo(mAvatarID);
        if (relation)
        {
            S32 rights = relation->getRightsGrantedTo();
            mMapRights->setValue(LLRelationship::GRANT_MAP_LOCATION & rights);
        }
        else
        {
            closeFloater();
            LL_INFOS("ProfilePermissions") << "Floater closing since agent is no longer a friend" << LL_ENDL;
        }
    }
    else
    {
        mMapRights->setValue(false);
    }
    mHasUnsavedPermChanges = true;
}

void LLFloaterProfilePermissions::onCommitEditRights()
{
    const LLRelationship* buddy_relationship = LLAvatarTracker::instance().getBuddyInfo(mAvatarID);

    if (!buddy_relationship)
    {
        LL_WARNS("ProfilePermissions") << "Trying to modify rights for non-friend avatar. Closing floater." << LL_ENDL;
        closeFloater();
        return;
    }

    bool allow_modify_objects = mEditObjectRights->getValue().asBoolean();

    // if modify objects checkbox clicked
    if (buddy_relationship->isRightGrantedTo(
        LLRelationship::GRANT_MODIFY_OBJECTS) != allow_modify_objects)
    {
        confirmModifyRights(allow_modify_objects);
    }
}

void LLFloaterProfilePermissions::onApplyRights()
{
    const LLRelationship* buddy_relationship = LLAvatarTracker::instance().getBuddyInfo(mAvatarID);

    if (!buddy_relationship)
    {
        LL_WARNS("ProfilePermissions") << "Trying to modify rights for non-friend avatar. Skipped." << LL_ENDL;
        return;
    }

    S32 rights = 0;

    if (mOnlineStatus->getValue().asBoolean())
    {
        rights |= LLRelationship::GRANT_ONLINE_STATUS;
    }
    if (mMapRights->getValue().asBoolean())
    {
        rights |= LLRelationship::GRANT_MAP_LOCATION;
    }
    if (mEditObjectRights->getValue().asBoolean())
    {
        rights |= LLRelationship::GRANT_MODIFY_OBJECTS;
    }

    LLAvatarPropertiesProcessor::getInstance()->sendFriendRights(mAvatarID, rights);

    closeFloater();
}

void LLFloaterProfilePermissions::onCancel()
{
    closeFloater();
}

//////////////////////////////////////////////////////////////////////////
// LLPanelProfileSecondLife

LLPanelProfileSecondLife::LLPanelProfileSecondLife()
    : LLPanelProfilePropertiesProcessorTab()
    , mAvatarNameCacheConnection()
    , mHasUnsavedDescriptionChanges(false)
    , mWaitingForImageUpload(false)
    , mAllowPublish(false)
    , mHideAge(false)
    , mRlvBehaviorCallbackConnection() // <FS:Ansariel> RLVa support
{
}

LLPanelProfileSecondLife::~LLPanelProfileSecondLife()
{
    if (getAvatarId().notNull())
    {
        LLAvatarTracker::instance().removeParticularFriendObserver(getAvatarId(), this);
        // <FS:Zi> FIRE-32184: Online/Offline status not working for non-friends
        LLAvatarPropertiesProcessor::getInstance()->removeObserver(getAvatarId(), &mPropertiesObserver);
    }

    LLVoiceClient::removeObserver((LLVoiceClientStatusObserver*)this);

    if (mAvatarNameCacheConnection.connected())
    {
        mAvatarNameCacheConnection.disconnect();
    }

    // <FS:Ansariel> RLVa support
    if (mRlvBehaviorCallbackConnection.connected())
    {
        mRlvBehaviorCallbackConnection.disconnect();
    }
    // </FS:Ansariel>
}

bool LLPanelProfileSecondLife::postBuild()
{
    mGroupList              = getChild<LLGroupList>("group_list");
    // <FS:Ansariel> Fix LL UI/UX design accident
    //mShowInSearchCombo      = getChild<LLComboBox>("show_in_search");
    //mHideAgeCombo           = getChild<LLComboBox>("hide_age");
    mShowInSearchCheckbox   = getChild<LLCheckBoxCtrl>("show_in_search");
    mHideAgeCheckbox        = getChild<LLCheckBoxCtrl>("hide_sl_age");
    // </FS:Ansariel>
    // <FS:Zi> Allow proper texture swatch handling
    // mSecondLifePic          = getChild<LLThumbnailCtrl>("2nd_life_pic");
    mSecondLifePic          = getChild<LLTextureCtrl>("2nd_life_pic");
    // <FS:Zi>
    mSecondLifePicLayout    = getChild<LLPanel>("image_panel");
    mDescriptionEdit        = getChild<LLTextEditor>("sl_description_edit");
    // mAgentActionMenuButton  = getChild<LLMenuButton>("agent_actions_menu"); // <FS:Ansariel> Fix LL UI/UX design accident
    mSaveDescriptionChanges = getChild<LLButton>("save_description_changes");
    mDiscardDescriptionChanges = getChild<LLButton>("discard_description_changes");
    mCanSeeOnlineIcon       = getChild<LLIconCtrl>("can_see_online");
    mCantSeeOnlineIcon      = getChild<LLIconCtrl>("cant_see_online");
    mCanSeeOnMapIcon        = getChild<LLIconCtrl>("can_see_on_map");
    mCantSeeOnMapIcon       = getChild<LLIconCtrl>("cant_see_on_map");
    mCanEditObjectsIcon     = getChild<LLIconCtrl>("can_edit_objects");
    mCantEditObjectsIcon    = getChild<LLIconCtrl>("cant_edit_objects");

    // <FS:Ansariel> Fix LL UI/UX design accident
    mStatusText = getChild<LLTextBox>("status");
    mCopyMenuButton = getChild<LLMenuButton>("copy_btn");
    mGroupInviteButton = getChild<LLButton>("group_invite");
    mDisplayNameButton = getChild<LLButton>("set_name");
    mImageActionMenuButton = getChild<LLMenuButton>("image_action_btn");
    mTeleportButton = getChild<LLButton>("teleport");
    mShowOnMapButton = getChild<LLButton>("show_on_map_btn");
    mBlockButton = getChild<LLButton>("block");
    mUnblockButton = getChild<LLButton>("unblock");
    mAddFriendButton = getChild<LLButton>("add_friend");
    mRemoveFriendButton = getChild<LLButton>("remove_friend");    // <FS:Zi> Add "Remove Friend" button to profile
    mPayButton = getChild<LLButton>("pay");
    mIMButton = getChild<LLButton>("im");
    mOverflowButton = getChild<LLMenuButton>("overflow_btn");
    // </FS:Ansariel>

    // <FS:Ansariel> Fix LL UI/UX design accident
    //mShowInSearchCombo->setCommitCallback([this](LLUICtrl*, void*) { onShowInSearchCallback(); }, nullptr);
    //mHideAgeCombo->setCommitCallback([this](LLUICtrl*, void*) { onHideAgeCallback(); }, nullptr);
    mHideAgeCheckbox->setCommitCallback([this](LLUICtrl*, void*) { onHideAgeCallback(); }, nullptr);
    mShowInSearchCheckbox->setCommitCallback([this](LLUICtrl*, void*) { onShowInSearchCallback(); }, nullptr);
    mGroupInviteButton->setCommitCallback([this](LLUICtrl*, void*) { onCommitMenu(LLSD("invite_to_group")); }, nullptr);
    mDisplayNameButton->setCommitCallback([this](LLUICtrl*, void*) { onCommitMenu(LLSD("edit_display_name")); }, nullptr);
    mTeleportButton->setCommitCallback([this](LLUICtrl*, void*) { onCommitMenu(LLSD("offer_teleport")); }, nullptr);
    mShowOnMapButton->setCommitCallback([this](LLUICtrl*, void*) { onCommitMenu(LLSD("can_show_on_map")); }, nullptr);
    mBlockButton->setCommitCallback([this](LLUICtrl*, void*) { onCommitMenu(LLSD("toggle_block_agent")); }, nullptr);
    mUnblockButton->setCommitCallback([this](LLUICtrl*, void*) { onCommitMenu(LLSD("toggle_block_agent")); }, nullptr);
    mAddFriendButton->setCommitCallback([this](LLUICtrl*, void*) { onCommitMenu(LLSD("add_friend")); }, nullptr);
    mRemoveFriendButton->setCommitCallback([this](LLUICtrl*, void*) { onCommitMenu(LLSD("remove_friend")); }, nullptr);   // <FS:Zi> Add "Remove Friend" button to profile
    mPayButton->setCommitCallback([this](LLUICtrl*, void*) { onCommitMenu(LLSD("pay")); }, nullptr);
    mIMButton->setCommitCallback([this](LLUICtrl*, void*) { onCommitMenu(LLSD("im")); }, nullptr);
    // </FS:Ansariel>
    mGroupList->setDoubleClickCallback([this](LLUICtrl*, S32 x, S32 y, MASK mask) { LLPanelProfileSecondLife::openGroupProfile(); });
    mGroupList->setReturnCallback([this](LLUICtrl*, const LLSD&) { LLPanelProfileSecondLife::openGroupProfile(); });
    mSaveDescriptionChanges->setCommitCallback([this](LLUICtrl*, void*) { onSaveDescriptionChanges(); }, nullptr);
    mDiscardDescriptionChanges->setCommitCallback([this](LLUICtrl*, void*) { onDiscardDescriptionChanges(); }, nullptr);
    mDescriptionEdit->setKeystrokeCallback([this](LLTextEditor* caller) { onSetDescriptionDirty(); });

    mCanSeeOnlineIcon->setMouseUpCallback([this](LLUICtrl*, S32 x, S32 y, MASK mask) { onShowAgentPermissionsDialog(); });
    mCantSeeOnlineIcon->setMouseUpCallback([this](LLUICtrl*, S32 x, S32 y, MASK mask) { onShowAgentPermissionsDialog(); });
    mCanSeeOnMapIcon->setMouseUpCallback([this](LLUICtrl*, S32 x, S32 y, MASK mask) { onShowAgentPermissionsDialog(); });
    mCantSeeOnMapIcon->setMouseUpCallback([this](LLUICtrl*, S32 x, S32 y, MASK mask) { onShowAgentPermissionsDialog(); });
    mCanEditObjectsIcon->setMouseUpCallback([this](LLUICtrl*, S32 x, S32 y, MASK mask) { onShowAgentPermissionsDialog(); });
    mCantEditObjectsIcon->setMouseUpCallback([this](LLUICtrl*, S32 x, S32 y, MASK mask) { onShowAgentPermissionsDialog(); });
    // <FS:Zi> Allow proper texture swatch handling
    // mSecondLifePic->setMouseUpCallback([this](LLUICtrl*, S32 x, S32 y, MASK mask) { onShowAgentProfileTexture(); });
    mSecondLifePic->setCommitCallback(boost::bind(&LLPanelProfileSecondLife::onSecondLifePicChanged, this));
    // </FS:Zi>

    // <FS:Ansariel> RLVa support
    mRlvBehaviorCallbackConnection = gRlvHandler.setBehaviourCallback(boost::bind(&LLPanelProfileSecondLife::updateRlvRestrictions, this, _1));

    return true;
}

// <FS:Zi> FIRE-32184: Online/Offline status not working for non-friends
void LLPanelProfileSecondLife::onAvatarProperties(const LLAvatarData* data)
{
    // only update the "unknown" status if they are showing as online, otherwise
    // we still don't know their true status
    if (data->agent_id == gAgentID && data->flags & AVATAR_ONLINE)
    {
        processOnlineStatus(false, true, true);
    }
}
// </FS:Zi>

void LLPanelProfileSecondLife::onOpen(const LLSD& key)
{
    LLPanelProfilePropertiesProcessorTab::onOpen(key); // <FS:Beq/> alter ancestry to re-enable UDP
    resetData();

    LLUUID avatar_id = getAvatarId();

    bool own_profile = getSelfProfile();

    mGroupList->setShowNone(!own_profile);

    //childSetVisible("notes_panel", !own_profile); // <FS:Ansariel> Doesn't exist (anymore)
    // <FS:Ansariel> Fix LL UI/UX design accident
    //childSetVisible("settings_panel", own_profile);
    //childSetVisible("about_buttons_panel", own_profile);
    mSaveDescriptionChanges->setVisible(own_profile);
    mDiscardDescriptionChanges->setVisible(own_profile);
    mShowInSearchCheckbox->setVisible(own_profile);
    // </FS:Ansariel>

    if (own_profile)
    {
        // Group list control cannot toggle ForAgent loading
        // Less than ideal, but viewing own profile via search is edge case
        mGroupList->enableForAgent(false);
    }

    // Init menu, menu needs to be created in scope of a registar to work correctly.
    LLUICtrl::CommitCallbackRegistry::ScopedRegistrar commit;
    commit.add("Profile.Commit", [this](LLUICtrl*, const LLSD& userdata) { onCommitMenu(userdata); });

    LLUICtrl::EnableCallbackRegistry::ScopedRegistrar enable;
    enable.add("Profile.EnableItem", [this](LLUICtrl*, const LLSD& userdata) { return onEnableMenu(userdata); });
    enable.add("Profile.CheckItem", [this](LLUICtrl*, const LLSD& userdata) { return onCheckMenu(userdata); });

    // <FS:Ansariel> Fix LL UI/UX design accident
    //if (own_profile)
    //{
    //    mAgentActionMenuButton->setMenu("menu_profile_self.xml", LLMenuButton::MP_BOTTOM_RIGHT);
    //}
    //else
    //{
    //    // Todo: use PeopleContextMenu instead?
    //    mAgentActionMenuButton->setMenu("menu_profile_other.xml", LLMenuButton::MP_BOTTOM_RIGHT);
    //}
// <FS:Beq> Remove the menu thingy and just have click picture to change
// if (own_profile)
// only if we are in opensim and opensim doesn't have the image upload cap
#ifdef OPENSIM
    std::string cap_url = gAgent.getRegionCapability(PROFILE_IMAGE_UPLOAD_CAP);
    if( own_profile && (!LLGridManager::instance().isInOpenSim() || !cap_url.empty() ) )
#else
    if (own_profile)
#endif
// </FS:Beq>
    {
        mImageActionMenuButton->setVisible(true);
        mImageActionMenuButton->setMenu("menu_fs_profile_image_actions.xml", LLMenuButton::MP_BOTTOM_RIGHT);
    }
    else
    {
        mImageActionMenuButton->setVisible(false);
        LLToggleableMenu* profile_menu = LLUICtrlFactory::getInstance()->createFromFile<LLToggleableMenu>("menu_fs_profile_overflow.xml", gMenuHolder, LLViewerMenuHolderGL::child_registry_t::instance());
        mOverflowButton->setMenu(profile_menu, LLMenuButton::MP_TOP_RIGHT);
    }

    mCopyMenuButton->setMenu("menu_fs_profile_name_field.xml", LLMenuButton::MP_BOTTOM_RIGHT);
    // </FS:Ansariel>

    mDescriptionEdit->setParseHTML(!own_profile);

    if (!own_profile)
    {
        mVoiceStatus = LLAvatarActions::canCall() && (LLAvatarActions::isFriend(avatar_id) ? LLAvatarTracker::instance().isBuddyOnline(avatar_id) : true);
        updateOnlineStatus();
        fillRightsData();
    }

    // <FS:Ansariel> Display agent ID
    getChild<LLUICtrl>("user_key")->setValue(avatar_id.asString());

    // <FS:Zi> Allow proper texture swatch handling
    mSecondLifePic->setEnabled(own_profile);

    mAvatarNameCacheConnection = LLAvatarNameCache::get(getAvatarId(), boost::bind(&LLPanelProfileSecondLife::onAvatarNameCache, this, _1, _2));
}


bool LLPanelProfileSecondLife::handleDragAndDrop(S32 x, S32 y, MASK mask, bool drop,
                                          EDragAndDropType cargo_type,
                                          void* cargo_data,
                                          EAcceptance* accept,
                                          std::string& tooltip_msg)
{
    // Try children first
    if (LLPanelProfileTab::handleDragAndDrop(x, y, mask, drop, cargo_type, cargo_data, accept, tooltip_msg)
        && *accept != ACCEPT_NO)
    {
        return true;
    }

    // No point sharing with own profile
    if (getSelfProfile())
    {
        return false;
    }

    // Exclude fields that look like they are editable.
    S32 child_x = 0;
    S32 child_y = 0;
    if (localPointToOtherView(x, y, &child_x, &child_y, mDescriptionEdit)
        && mDescriptionEdit->pointInView(child_x, child_y))
    {
        return false;
    }

    if (localPointToOtherView(x, y, &child_x, &child_y, mGroupList)
        && mGroupList->pointInView(child_x, child_y))
    {
        return false;
    }

    // Share
    LLToolDragAndDrop::handleGiveDragAndDrop(getAvatarId(),
                                             LLUUID::null,
                                             drop,
                                             cargo_type,
                                             cargo_data,
                                             accept);
    return true;
}

// <FS:Beq> restore UDP profiles for opensim that does not support the cap
void LLPanelProfileSecondLife::updateData()
{
#ifdef OPENSIM
    if (LLGridManager::instance().isInOpenSim() && gAgent.getRegionCapability(PROFILE_PROPERTIES_CAP).empty())
    {
    LLUUID avatar_id = getAvatarId();
        if (!getStarted() && avatar_id.notNull() && gAgent.getRegionCapability(PROFILE_PROPERTIES_CAP).empty() && !getSelfProfile())
    {
        setIsLoading();
                LLAvatarPropertiesProcessor::getInstance()->sendAvatarGroupsRequest(avatar_id);
            }
    }
            else
#endif
    {
        LLPanelProfilePropertiesProcessorTab::updateData();
    }
}
// </FS:Beq>

void LLPanelProfileSecondLife::refreshName()
{
    if (!mAvatarNameCacheConnection.connected())
    {
        mAvatarNameCacheConnection = LLAvatarNameCache::get(getAvatarId(), boost::bind(&LLPanelProfileSecondLife::onAvatarNameCache, this, _1, _2));
    }
}

// <FS:Beq> Restore UDP profiles
void LLPanelProfileSecondLife::apply(LLAvatarData* data)
{
#ifdef OPENSIM
    if (LLGridManager::instance().isInOpenSim() && getIsLoaded() && getSelfProfile())
    {
        data->image_id = mImageId;
        data->about_text = mDescriptionEdit->getValue().asString();
        data->allow_publish = mShowInSearchCheckbox->getValue();

        LLAvatarPropertiesProcessor::getInstance()->sendAvatarPropertiesUpdate(data);
    }
#endif
}
// </FS:Beq>

void LLPanelProfileSecondLife::resetData()
{
    resetLoading();

    // Set default image and 1:1 dimensions for it
    // <FS:Ansariel> Retain texture picker for profile images
    //mSecondLifePic->setValue("Generic_Person_Large");
    mSecondLifePic->setImageAssetID(LLUUID::null);
    mImageId = LLUUID::null;

    // <FS:Ansariel> Fix LL UI/UX design accident
    //LLRect imageRect = mSecondLifePicLayout->getRect();
    LLRect imageRect = mSecondLifePic->getRect();
    mSecondLifePicLayout->reshape(imageRect.getHeight(), imageRect.getHeight());

    setDescriptionText(LLStringUtil::null);
    mGroups.clear();
    mGroupList->setGroups(mGroups);

    bool own_profile = getSelfProfile();
    mCanSeeOnlineIcon->setVisible(false);
    // <FS:Ansariel> Fix LL UI/UX design accident
    //mCantSeeOnlineIcon->setVisible(!own_profile);
    mCantSeeOnlineIcon->setVisible(false);
    mCanSeeOnMapIcon->setVisible(false);
    // <FS:Ansariel> Fix LL UI/UX design accident
    //mCantSeeOnMapIcon->setVisible(!own_profile);
    mCantSeeOnMapIcon->setVisible(false);
    mCanEditObjectsIcon->setVisible(false);
    // <FS:Ansariel> Fix LL UI/UX design accident
    //mCantEditObjectsIcon->setVisible(!own_profile);
    mCantEditObjectsIcon->setVisible(false);

    mCanSeeOnlineIcon->setEnabled(false);
    mCantSeeOnlineIcon->setEnabled(false);
    mCanSeeOnMapIcon->setEnabled(false);
    mCantSeeOnMapIcon->setEnabled(false);
    mCanEditObjectsIcon->setEnabled(false);
    mCantEditObjectsIcon->setEnabled(false);

    // <FS:Ansariel> Fix LL UI/UX design accident
    //childSetVisible("partner_layout", false);
    //childSetVisible("badge_layout", false);
    //childSetVisible("partner_spacer_layout", true);
    // <FS:Zi> Always show the online status text, just set it to "offline" when a friend is hiding
    // mStatusText->setVisible(false);
    mCopyMenuButton->setVisible(false);
    mGroupInviteButton->setVisible(!own_profile);
    if (own_profile && LLAvatarName::useDisplayNames())
    {
        mDisplayNameButton->setVisible(true);
        mDisplayNameButton->setEnabled(true);
    }
    mShowOnMapButton->setVisible(!own_profile);
    mPayButton->setVisible(!own_profile);
    mTeleportButton->setVisible(!own_profile);
    mIMButton->setVisible(!own_profile);
    mAddFriendButton->setVisible(!own_profile);
    mRemoveFriendButton->setVisible(!own_profile);   // <FS:Zi> Add "Remove Friend" button to profile
    mBlockButton->setVisible(!own_profile);
    mUnblockButton->setVisible(!own_profile);
    mGroupList->setShowNone(!own_profile);
    mOverflowButton->setVisible(!own_profile);

    updateButtons();
    // </FS:Ansariel>
}

void LLPanelProfileSecondLife::processProperties(void* data, EAvatarProcessorType type)
{
    if (APT_PROPERTIES == type)
    {
        LLAvatarData* avatar_data = static_cast<LLAvatarData*>(data);
        if (avatar_data && getAvatarId() == avatar_data->avatar_id)
        {
            processProfileProperties(avatar_data);
        }
    }

    // <FS:Beq> Restore UDP profiles
    // discard UDP replies for profile data if profile capability is available
    // otherwise we will truncate profile descriptions to the old UDP limits
    if (!gAgent.getRegionCapability(PROFILE_PROPERTIES_CAP).empty())
    {
        return;
    }

    if (data && APT_PROPERTIES_LEGACY == type)
    {
        const LLAvatarData avatar_data(*static_cast<const LLAvatarLegacyData*>(data));
        if (getAvatarId() == avatar_data.avatar_id)
        {
            processProfileProperties(&avatar_data);
        }
    }
    else if (APT_GROUPS == type)
    {
        LLAvatarGroups* avatar_groups = static_cast<LLAvatarGroups*>(data);
        if (avatar_groups && getAvatarId() == avatar_groups->avatar_id)
        {
            processGroupProperties(avatar_groups);
        }
    }
    // </FS:Beq>
}

void LLPanelProfileSecondLife::processProfileProperties(const LLAvatarData* avatar_data)
{
    const LLRelationship* relationship = LLAvatarTracker::instance().getBuddyInfo(getAvatarId());
    if ((relationship != NULL || gAgent.isGodlike()) && !getSelfProfile())
    {
        // Relies onto friend observer to get information about online status updates.
        // Once SL-17506 gets implemented, condition might need to become:
        // (gAgent.isGodlike() || isRightGrantedFrom || flags & AVATAR_ONLINE)
        processOnlineStatus(relationship != NULL,
                            gAgent.isGodlike() || relationship->isRightGrantedFrom(LLRelationship::GRANT_ONLINE_STATUS),
                            (avatar_data->flags & AVATAR_ONLINE));
    }
    // <FS:Zi> FIRE-32184: Online/Offline status not working for non-friends
    else if (avatar_data->flags & AVATAR_ONLINE_UNDEFINED)
    {
        // being a friend who doesn't show online status and appears online can't happen
        // so this is our marker for "undefined"
        processOnlineStatus(true, false, true);
    }
    // </FS:Zi>

    fillCommonData(avatar_data);

    fillPartnerData(avatar_data);

    fillAccountStatus(avatar_data);

    if (!gAgent.getRegionCapability(PROFILE_PROPERTIES_CAP).empty()) { // <FS>
    LLAvatarData::group_list_t::const_iterator it = avatar_data->group_list.begin();
    const LLAvatarData::group_list_t::const_iterator it_end = avatar_data->group_list.end();

    for (; it_end != it; ++it)
    {
        LLAvatarData::LLGroupData group_data = *it;
        mGroups[group_data.group_name] = group_data.group_id;
    }

    mGroupList->setGroups(mGroups);
    } // </FS>

// <FS:Beq> Restore UDP profiles
#ifdef OPENSIM
    if (LLGridManager::instance().isInOpenSim())
    {
        LLFloater* floater_profile = LLFloaterReg::findInstance("profile", LLSD().with("id", getAvatarId()));
        if (!floater_profile)
        {
            // floater is dead, so panels are dead as well
            return;
        }
        LLPanelProfile* panel_profile = floater_profile->findChild<LLPanelProfile>(PANEL_PROFILE_VIEW, true);
        if (panel_profile)
        {
            panel_profile->setAvatarData(avatar_data);
        }
        else
        {
            LL_WARNS() << PANEL_PROFILE_VIEW << " not found" << LL_ENDL;
        }
    }
#endif
// </FS:Beq>

    setLoaded();

    // <FS:Ansariel> Fix LL UI/UX design accident
    updateButtons();
}

// <FS> OpenSim
void LLPanelProfileSecondLife::processGroupProperties(const LLAvatarGroups* avatar_groups)
{
    LLAvatarGroups::group_list_t::const_iterator it = avatar_groups->group_list.begin();
    const LLAvatarGroups::group_list_t::const_iterator it_end = avatar_groups->group_list.end();

    for (; it_end != it; ++it)
    {
        LLAvatarGroups::LLGroupData group_data = *it;
        mGroups[group_data.group_name] = group_data.group_id;
    }

    mGroupList->setGroups(mGroups);
}
// </FS>

void LLPanelProfileSecondLife::openGroupProfile()
{
    LLUUID group_id = mGroupList->getSelectedUUID();
    LLGroupActions::show(group_id);
}

void LLPanelProfileSecondLife::onAvatarNameCache(const LLUUID& agent_id, const LLAvatarName& av_name)
{
    mAvatarNameCacheConnection.disconnect();
    // <FS:Ansariel> Fix LL UI/UX design accident
    //getChild<LLUICtrl>("display_name")->setValue(av_name.getDisplayName());
    //getChild<LLUICtrl>("user_name")->setValue(av_name.getAccountName());
    getChild<LLUICtrl>("complete_name")->setValue(av_name.getCompleteName());
    mCopyMenuButton->setVisible(true);
    // </FS:Ansariel>
}

void LLPanelProfileSecondLife::setProfileImageUploading(bool loading)
{
    LLLoadingIndicator* indicator = getChild<LLLoadingIndicator>("image_upload_indicator");
    indicator->setVisible(loading);
    if (loading)
    {
        indicator->start();
    }
    else
    {
        indicator->stop();
    }
    mWaitingForImageUpload = loading;
}

void LLPanelProfileSecondLife::setProfileImageUploaded(const LLUUID &image_asset_id)
{
    mSecondLifePic->setValue(image_asset_id);
    mImageId = image_asset_id;

    LLViewerFetchedTexture* imagep = LLViewerTextureManager::getFetchedTexture(image_asset_id);
    if (imagep->getFullHeight())
    {
        onImageLoaded(true, imagep);
    }
    else
    {
        imagep->setLoadedCallback(onImageLoaded,
            MAX_DISCARD_LEVEL,
            false,
            false,
            new LLHandle<LLPanel>(getHandle()),
            NULL,
            false);
    }

    LLFloater *floater = mFloaterProfileTextureHandle.get();
    if (floater)
    {
        LLFloaterProfileTexture * texture_view = dynamic_cast<LLFloaterProfileTexture*>(floater);
        if (mImageId.notNull())
        {
            texture_view->loadAsset(mImageId);
        }
        else
        {
            texture_view->resetAsset();
        }
    }

    setProfileImageUploading(false);
}

bool LLPanelProfileSecondLife::hasUnsavedChanges()
{
    LLFloater *floater = mFloaterPermissionsHandle.get();
    if (floater)
    {
        LLFloaterProfilePermissions* perm = dynamic_cast<LLFloaterProfilePermissions*>(floater);
        if (perm && perm->hasUnsavedChanges())
        {
            return true;
        }
    }
    // if floater
    return mHasUnsavedDescriptionChanges;
}

void LLPanelProfileSecondLife::commitUnsavedChanges()
{
    LLFloater *floater = mFloaterPermissionsHandle.get();
    if (floater)
    {
        LLFloaterProfilePermissions* perm = dynamic_cast<LLFloaterProfilePermissions*>(floater);
        if (perm && perm->hasUnsavedChanges())
        {
            perm->onApplyRights();
        }
    }
    if (mHasUnsavedDescriptionChanges)
    {
        onSaveDescriptionChanges();
    }
}

void LLPanelProfileSecondLife::fillCommonData(const LLAvatarData* avatar_data)
{
    // Refresh avatar id in cache with new info to prevent re-requests
    // and to make sure icons in text will be up to date
    LLAvatarIconIDCache::getInstance()->add(avatar_data->avatar_id, avatar_data->image_id);

    fillAgeData(avatar_data);

    setDescriptionText(avatar_data->about_text);

<<<<<<< HEAD
    if (avatar_data->image_id.notNull())
    {
        mSecondLifePic->setValue(avatar_data->image_id);
        mImageId = avatar_data->image_id;
    }
    else
    {
        mSecondLifePic->setValue("Generic_Person_Large");
        mImageId = LLUUID::null;
    }

    // Will be loaded as a LLViewerFetchedTexture::BOOST_UI due to mSecondLifePic
    LLViewerFetchedTexture* imagep = LLViewerTextureManager::getFetchedTexture(avatar_data->image_id);
    if (imagep->getFullHeight())
    {
        onImageLoaded(true, imagep);
    }
    else
    {
        imagep->setLoadedCallback(onImageLoaded,
                                  MAX_DISCARD_LEVEL,
                                  false,
                                  false,
                                  new LLHandle<LLPanel>(getHandle()),
                                  NULL,
                                  false);
    }
=======
    mSecondLifePic->setValue(avatar_data->image_id);
>>>>>>> 8a22c311

    if (getSelfProfile())
    {
        mAllowPublish = avatar_data->flags & AVATAR_ALLOW_PUBLISH;
        // <FS:Ansariel> Fix LL UI/UX design accident
        //mShowInSearchCombo->setValue(mAllowPublish);
        mShowInSearchCheckbox->setValue(mAllowPublish);
        // </FS:Ansariel>
    }
}

void LLPanelProfileSecondLife::fillPartnerData(const LLAvatarData* avatar_data)
{
    // <FS:Ansariel> Fix LL UI/UX design accident
    //LLTextBox* partner_text_ctrl = getChild<LLTextBox>("partner_link");
    LLTextEditor* partner_text_ctrl = getChild<LLTextEditor>("partner_link");
    if (avatar_data->partner_id.notNull())
    {
        // <FS:Ansariel> Fix LL UI/UX design accident
        //childSetVisible("partner_layout", true);
        //LLStringUtil::format_map_t args;
        //args["[LINK]"] = LLSLURL("agent", avatar_data->partner_id, "inspect").getSLURLString();
        //std::string partner_text = getString("partner_text", args);
        //partner_text_ctrl->setText(partner_text);
        partner_text_ctrl->setText(LLSLURL("agent", avatar_data->partner_id, "inspect").getSLURLString());
        // </FS:Ansariel>
    }
    else
    {
        // <FS:Ansariel> Fix LL UI/UX design accident
        //childSetVisible("partner_layout", false);
        partner_text_ctrl->setText(getString("no_partner_text"));
    }
}

void LLPanelProfileSecondLife::fillAccountStatus(const LLAvatarData* avatar_data)
{
    LLStringUtil::format_map_t args;
    args["[ACCTTYPE]"] = LLAvatarPropertiesProcessor::accountType(avatar_data);
    args["[PAYMENTINFO]"] = LLAvatarPropertiesProcessor::paymentInfo(avatar_data);

    // <FS:Ansariel> FSData support
    args["[FIRESTORM]"] = "";
    args["[FSSUPP]"] = "";
    args["[FSDEV]"] = "";
    args["[FSQA]"] = "";
    args["[FSGW]"] = "";
    S32 flags = FSData::getInstance()->getAgentFlags(avatar_data->avatar_id);
    if (flags != -1)
    {
        bool separator = false;
        std::string text;
        if (flags & (FSData::DEVELOPER | FSData::SUPPORT | FSData::QA | FSData::GATEWAY))
        {
            args["[FIRESTORM]"] = LLTrans::getString("APP_NAME");
        }

        if (flags & FSData::DEVELOPER)
        {
            text = getString("FSDev");
            args["[FSDEV]"] = text;
            separator = true;
        }

        if (flags & FSData::SUPPORT)
        {
            text = getString("FSSupp");
            if (separator)
            {
                text = " /" + text;
            }
            args["[FSSUPP]"] = text;
            separator = true;
        }

        if (flags & FSData::QA)
        {
            text = getString("FSQualityAssurance");
            if (separator)
            {
                text = " /" + text;
            }
            args["[FSQA]"] = text;
            separator = true;
        }

        if (flags & FSData::GATEWAY)
        {
            text = getString("FSGW");
            if (separator)
            {
                text = " /" + text;
            }
            args["[FSGW]"] = text;
        }
    }
    // </FS:Ansariel>

    std::string caption_text = getString("CaptionTextAcctInfo", args);
    getChild<LLUICtrl>("account_info")->setValue(caption_text);

    constexpr S32 LINDEN_EMPLOYEE_INDEX = 3;
    LLDate sl_release;
    sl_release.fromYMDHMS(2003, 6, 23, 0, 0, 0);
    std::string customer_lower = avatar_data->customer_type;
    LLStringUtil::toLower(customer_lower);
    if (avatar_data->caption_index == LINDEN_EMPLOYEE_INDEX)
    {
        // <FS:Ansariel> Fix LL UI/UX design accident
        //getChild<LLUICtrl>("badge_icon")->setValue("Profile_Badge_Linden");
        //getChild<LLUICtrl>("badge_text")->setValue(getString("BadgeLinden"));
        //childSetVisible("badge_layout", true);
        //childSetVisible("partner_spacer_layout", false);
        setBadge("Profile_Badge_Linden", "BadgeLinden");
    }
    else if (avatar_data->born_on < sl_release)
    {
        // <FS:Ansariel> Fix LL UI/UX design accident
        //getChild<LLUICtrl>("badge_icon")->setValue("Profile_Badge_Beta");
        //getChild<LLUICtrl>("badge_text")->setValue(getString("BadgeBeta"));
        //childSetVisible("badge_layout", true);
        //childSetVisible("partner_spacer_layout", false);
        setBadge("Profile_Badge_Beta", "BadgeBeta");
    }
    else if (customer_lower == "beta_lifetime")
    {
        // <FS:Ansariel> Fix LL UI/UX design accident
        //getChild<LLUICtrl>("badge_icon")->setValue("Profile_Badge_Beta_Lifetime");
        //getChild<LLUICtrl>("badge_text")->setValue(getString("BadgeBetaLifetime"));
        //childSetVisible("badge_layout", true);
        //childSetVisible("partner_spacer_layout", false);
        setBadge("Profile_Badge_Beta_Lifetime", "BadgeBetaLifetime");
    }
    else if (customer_lower == "lifetime")
    {
        // <FS:Ansariel> Fix LL UI/UX design accident
        //getChild<LLUICtrl>("badge_icon")->setValue("Profile_Badge_Lifetime");
        //getChild<LLUICtrl>("badge_text")->setValue(getString("BadgeLifetime"));
        //childSetVisible("badge_layout", true);
        //childSetVisible("partner_spacer_layout", false);
        setBadge("Profile_Badge_Lifetime", "BadgeLifetime");
    }
    else if (customer_lower == "secondlifetime_premium")
    {
        // <FS:Ansariel> Fix LL UI/UX design accident
        //getChild<LLUICtrl>("badge_icon")->setValue("Profile_Badge_Premium_Lifetime");
        //getChild<LLUICtrl>("badge_text")->setValue(getString("BadgePremiumLifetime"));
        //childSetVisible("badge_layout", true);
        //childSetVisible("partner_spacer_layout", false);
        setBadge("Profile_Badge_Premium_Lifetime", "BadgePremiumLifetime");
    }
    else if (customer_lower == "secondlifetime_premium_plus")
    {
        // <FS:Ansariel> Fix LL UI/UX design accident
        //getChild<LLUICtrl>("badge_icon")->setValue("Profile_Badge_Pplus_Lifetime");
        //getChild<LLUICtrl>("badge_text")->setValue(getString("BadgePremiumPlusLifetime"));
        //childSetVisible("badge_layout", true);
        //childSetVisible("partner_spacer_layout", false);
        setBadge("Profile_Badge_Pplus_Lifetime", "BadgePremiumPlusLifetime");
    }
    // <FS:Ansariel> Add Firestorm team badge
    else if (FSData::getInstance()->getAgentFlags(avatar_data->avatar_id) != -1)
    {
        setBadge("Profile_Badge_Team", "BadgeTeam");
    }
    // </FS:Ansariel>
    else
    {
        childSetVisible("badge_layout", false);
        // <FS:Ansariel> Fix LL UI/UX design accident
        //childSetVisible("partner_spacer_layout", true);
    }
}

// <FS:Ansariel> Fix LL UI/UX design accident
void LLPanelProfileSecondLife::setBadge(std::string_view icon_name, std::string_view tooltip)
{
    auto iconctrl = getChild<LLIconCtrl>("badge_icon");
    iconctrl->setValue(icon_name.data());
    iconctrl->setToolTip(getString(tooltip.data()));
    childSetVisible("badge_layout", true);
}
// </FS:Ansariel>

void LLPanelProfileSecondLife::fillRightsData()
{
    if (getSelfProfile())
    {
        return;
    }

    const LLRelationship* relation = LLAvatarTracker::instance().getBuddyInfo(getAvatarId());
    // If true - we are viewing friend's profile, enable check boxes and set values.
    if (relation)
    {
        const S32 rights = relation->getRightsGrantedTo();
        bool can_see_online = LLRelationship::GRANT_ONLINE_STATUS & rights;
        bool can_see_on_map = LLRelationship::GRANT_MAP_LOCATION & rights;
        bool can_edit_objects = LLRelationship::GRANT_MODIFY_OBJECTS & rights;

        mCanSeeOnlineIcon->setVisible(can_see_online);
        mCantSeeOnlineIcon->setVisible(!can_see_online);
        mCanSeeOnMapIcon->setVisible(can_see_on_map);
        mCantSeeOnMapIcon->setVisible(!can_see_on_map);
        mCanEditObjectsIcon->setVisible(can_edit_objects);
        mCantEditObjectsIcon->setVisible(!can_edit_objects);

        mCanSeeOnlineIcon->setEnabled(true);
        mCantSeeOnlineIcon->setEnabled(true);
        mCanSeeOnMapIcon->setEnabled(true);
        mCantSeeOnMapIcon->setEnabled(true);
        mCanEditObjectsIcon->setEnabled(true);
        mCantEditObjectsIcon->setEnabled(true);
    }
    else
    {
        mCanSeeOnlineIcon->setVisible(false);
        mCantSeeOnlineIcon->setVisible(false);
        mCanSeeOnMapIcon->setVisible(false);
        mCantSeeOnMapIcon->setVisible(false);
        mCanEditObjectsIcon->setVisible(false);
        mCantEditObjectsIcon->setVisible(false);
    }
}

void LLPanelProfileSecondLife::fillAgeData(const LLAvatarData* avatar_data)
{
<<<<<<< HEAD
    // <FS:Ansariel> Fix LL UI/UX design accident
    //// Date from server comes already converted to stl timezone,
    //// so display it as an UTC + 0
    //bool hide_age = avatar_data->hide_age && !getSelfProfile();
    //std::string name_and_date = getString(hide_age ? "date_format_short" : "date_format_full");
    //LLSD args_name;
    //args_name["datetime"] = (S32)avatar_data->born_on.secondsSinceEpoch();
    //LLStringUtil::format(name_and_date, args_name);
    //getChild<LLUICtrl>("sl_birth_date")->setValue(name_and_date);

    //LLUICtrl* userAgeCtrl = getChild<LLUICtrl>("user_age");
    //if (hide_age)
    //{
    //    userAgeCtrl->setVisible(false);
    //}
    //else
    //{
    //    std::string register_date = getString("age_format");
    //    LLSD args_age;
    //    args_age["[AGE]"] = LLDateUtil::ageFromDate(avatar_data->born_on, LLDate::now());
    //    LLStringUtil::format(register_date, args_age);
    //    userAgeCtrl->setValue(register_date);
    //}

    std::string register_date = getString((!getSelfProfile() && avatar_data->hide_age) ? "age_format_short" : "age_format_full");
    LLSD args_age;
    std::string birth_date = LLTrans::getString(!gAgent.getRegionCapability(PROFILE_PROPERTIES_CAP).empty() ? ((!getSelfProfile() && avatar_data->hide_age) ? "AvatarBirthDateFormatShort" : "AvatarBirthDateFormatFull") : "AvatarBirthDateFormat_legacy");
    LLStringUtil::format(birth_date, LLSD().with("datetime", (S32)avatar_data->born_on.secondsSinceEpoch()));
    args_age["[REG_DATE]"] = birth_date;
    args_age["[AGE]"] = LLDateUtil::ageFromDate(avatar_data->born_on, LLDate::now());
    LLStringUtil::format(register_date, args_age);
    getChild<LLUICtrl>("user_age")->setValue(register_date);
    // </FS:Ansariel>
=======
    // Date from server comes already converted to stl timezone,
    // so display it as an UTC + 0
    bool hide_age = avatar_data->hide_age && !getSelfProfile();
    std::string name_and_date = getString(hide_age ? "date_format_short" : "date_format_full");
    LLSD args_name;
    args_name["datetime"] = (S32)avatar_data->born_on.secondsSinceEpoch();
    LLStringUtil::format(name_and_date, args_name);
    getChild<LLUICtrl>("sl_birth_date")->setValue(name_and_date);

    LLUICtrl* userAgeCtrl = getChild<LLUICtrl>("user_age");
    if (hide_age)
    {
        userAgeCtrl->setVisible(false);
    }
    else
    {
        std::string register_date = getString("age_format");
        LLSD args_age;
        args_age["[AGE]"] = LLDateUtil::ageFromDate(avatar_data->born_on, LLDate::now());
        LLStringUtil::format(register_date, args_age);
        userAgeCtrl->setValue(register_date);
    }
>>>>>>> 8a22c311

    bool showHideAgeCombo = false;
    if (getSelfProfile())
    {
        if (LLAvatarPropertiesProcessor::getInstance()->isHideAgeSupportedByServer())
        {
            F64 birth = avatar_data->born_on.secondsSinceEpoch();
            F64 now = LLDate::now().secondsSinceEpoch();
            if (now - birth > 365 * 24 * 60 * 60)
            {
                mHideAge = avatar_data->hide_age;
                // <FS:Ansariel> Fix LL UI/UX design accident
                //mHideAgeCombo->setValue(mHideAge);
                mHideAgeCheckbox->setValue(mHideAge);
                showHideAgeCombo = true;
            }
        }
    }
    // <FS:Ansariel> Fix LL UI/UX design accident
    //mHideAgeCombo->setVisible(showHideAgeCombo);
    mHideAgeCheckbox->setVisible(showHideAgeCombo);
}

void LLPanelProfileSecondLife::onImageLoaded(bool success, LLViewerFetchedTexture *imagep)
{
    // <FS:Ansariel> Fix LL UI/UX design accident
    //LLRect imageRect = mSecondLifePicLayout->getRect();
    LLRect imageRect = mSecondLifePic->getRect();
    if (!success || imagep->getFullWidth() == imagep->getFullHeight())
    {
        // <FS:Ansariel> Fix LL UI/UX design accident
        //mSecondLifePicLayout->reshape(imageRect.getWidth(), imageRect.getWidth());
        mSecondLifePicLayout->reshape(imageRect.getHeight(), imageRect.getHeight());
    }
    else
    {
        // assume 3:4, for sake of firestorm
        // <FS:Ansariel> Fix LL UI/UX design accident
        //mSecondLifePicLayout->reshape(imageRect.getWidth(), imageRect.getWidth() * 3 / 4);
        mSecondLifePicLayout->reshape(imageRect.getHeight() * 4 / 3, imageRect.getHeight());
    }
}

//static
void LLPanelProfileSecondLife::onImageLoaded(bool success,
                                             LLViewerFetchedTexture *src_vi,
                                             LLImageRaw* src,
                                             LLImageRaw* aux_src,
                                             S32 discard_level,
                                             bool final,
                                             void* userdata)
{
    if (!userdata) return;

    LLHandle<LLPanel>* handle = (LLHandle<LLPanel>*)userdata;

    if (!handle->isDead())
    {
        LLPanelProfileSecondLife* panel = static_cast<LLPanelProfileSecondLife*>(handle->get());
        if (panel)
        {
            panel->onImageLoaded(success, src_vi);
        }
    }

    if (final || !success)
    {
        delete handle;
    }
}

// virtual, called by LLAvatarTracker
void LLPanelProfileSecondLife::changed(U32 mask)
{
    updateOnlineStatus();
    if (mask != LLFriendObserver::ONLINE)
    {
        fillRightsData();
    }

    updateButtons(); // <FS:Ansariel> Fix LL UI/UX design accident
}

// virtual, called by LLVoiceClient
void LLPanelProfileSecondLife::onChange(EStatusType status, const LLSD& channelInfo, bool proximal)
{
    if(status == STATUS_JOINING || status == STATUS_LEFT_CHANNEL)
    {
        return;
    }

    mVoiceStatus = LLAvatarActions::canCall() && (LLAvatarActions::isFriend(getAvatarId()) ? LLAvatarTracker::instance().isBuddyOnline(getAvatarId()) : true);
}

void LLPanelProfileSecondLife::setAvatarId(const LLUUID& avatar_id)
{
    if (avatar_id.notNull())
    {
        if (getAvatarId().notNull())
        {
            LLAvatarTracker::instance().removeParticularFriendObserver(getAvatarId(), this);
        }

        LLPanelProfilePropertiesProcessorTab::setAvatarId(avatar_id);

        if (LLAvatarActions::isFriend(getAvatarId()))
        {
            LLAvatarTracker::instance().addParticularFriendObserver(getAvatarId(), this);
        }
    }
}

// method was disabled according to EXT-2022. Re-enabled & improved according to EXT-3880
void LLPanelProfileSecondLife::updateOnlineStatus()
{
    const LLRelationship* relationship = LLAvatarTracker::instance().getBuddyInfo(getAvatarId());
    if (relationship)
    {
        // For friend let check if he allowed me to see his status
        bool online = relationship->isOnline();
        bool perm_granted = relationship->isRightGrantedFrom(LLRelationship::GRANT_ONLINE_STATUS);
        processOnlineStatus(true, perm_granted, online);
    }
    // <FS:Ansariel> Fix LL UI/UX design accident
    //else
    //{
    //    childSetVisible("friend_layout", false);
    //    childSetVisible("online_layout", false);
    //    childSetVisible("offline_layout", false);
    //}
    // </FS:Ansariel>
}

void LLPanelProfileSecondLife::processOnlineStatus(bool is_friend, bool show_online, bool online)
{
    // <FS:Zi> FIRE-32184: Online/Offline status not working for non-friends
    // being a friend who doesn't show online status and appears online can't happen
    // so this is our marker for "undefined"
    if (is_friend && !show_online && online)
    {
        mStatusText->setValue(getString("status_unknown"));
        mStatusText->setColor(LLUIColorTable::getInstance()->getColor("StatusUserUnknown"));

        mPropertiesObserver.mPanelProfile = this;
        mPropertiesObserver.mRequester = gAgentID;
        LLAvatarPropertiesProcessor::getInstance()->addObserver(getAvatarId(), &mPropertiesObserver);
        LLAvatarPropertiesProcessor::getInstance()->sendAvatarLegacyPropertiesRequest(getAvatarId());

        return;
    }
    // </FS:Zi>
    // <FS:Ansariel> Fix LL UI/UX design accident
    //childSetVisible("friend_layout", is_friend);
    //childSetVisible("online_layout", online && show_online);
    //childSetVisible("offline_layout", !online && show_online);
    // <FS:Zi> Always show the online status text, just set it to "offline" when a friend is hiding
    // mStatusText->setVisible(show_online);

    std::string status = getString(online ? "status_online" : "status_offline");

    mStatusText->setValue(status);
    mStatusText->setColor(online ?
        LLUIColorTable::instance().getColor("StatusUserOnline") :
        LLUIColorTable::instance().getColor("StatusUserOffline"));
    // </FS:Ansariel>
}

void LLPanelProfileSecondLife::setLoaded()
{
    LLPanelProfileTab::setLoaded();

    if (getSelfProfile())
    {
        // <FS:Ansariel> Fix LL UI/UX design accident
        //mShowInSearchCombo->setEnabled(true);
        //if (mHideAgeCombo->getVisible())
        //{
        //    mHideAgeCombo->setEnabled(true);
        mShowInSearchCheckbox->setEnabled(true);
        if (mHideAgeCheckbox->getVisible())
        {
            mHideAgeCheckbox->setEnabled(true);
        // </FS:Ansariel>
        }
        mDescriptionEdit->setEnabled(true);
    }
}

// <FS:Ansariel> Fix LL UI/UX design accident
void LLPanelProfileSecondLife::updateButtons()
{
    if (getSelfProfile())
    {
        mShowInSearchCheckbox->setVisible(true);
        mShowInSearchCheckbox->setEnabled(true);
        mDescriptionEdit->setEnabled(true);
    }
    else
    {
        LLUUID av_id = getAvatarId();
        bool is_buddy_online = LLAvatarTracker::instance().isBuddyOnline(getAvatarId());

        if (LLAvatarActions::isFriend(av_id))
        {
            // <FS:Ansariel> RLVa support
            //mTeleportButton->setEnabled(is_buddy_online);
            const LLRelationship* friend_status = LLAvatarTracker::instance().getBuddyInfo(av_id);
            bool can_offer_tp = (!gRlvHandler.hasBehaviour(RLV_BHVR_SHOWLOC) ||
                (gRlvHandler.isException(RLV_BHVR_TPLURE, av_id, ERlvExceptionCheck::Permissive) ||
                    friend_status->isRightGrantedTo(LLRelationship::GRANT_MAP_LOCATION)));

            mTeleportButton->setEnabled(is_buddy_online && can_offer_tp);
            // </FS:Ansariel>
            //Disable "Add Friend" button for friends.
            // <FS:Zi> Add "Remove Friend" button to profile
            // mAddFriendButton->setEnabled(false);
            mAddFriendButton->setVisible(false);
            mRemoveFriendButton->setVisible(true);
            // </FS:Zi>
        }
        else
        {
            // <FS:Ansariel> RLVa support
            //mTeleportButton->setEnabled(true);
            bool can_offer_tp = (!gRlvHandler.hasBehaviour(RLV_BHVR_SHOWLOC) ||
                gRlvHandler.isException(RLV_BHVR_TPLURE, av_id, ERlvExceptionCheck::Permissive));
            mTeleportButton->setEnabled(can_offer_tp);
            // </FS:Ansariel>
            // <FS:Zi> Add "Remove Friend" button to profile
            // mAddFriendButton->setEnabled(true);
            mAddFriendButton->setVisible(true);
            mRemoveFriendButton->setVisible(false);
            // </FS:Zi>
        }

        // <FS:Ansariel> RLVa support
        //bool enable_map_btn = (is_buddy_online && is_agent_mappable(av_id)) || gAgent.isGodlike();
        bool enable_map_btn = ((is_buddy_online && is_agent_mappable(av_id)) || gAgent.isGodlike()) && !gRlvHandler.hasBehaviour(RLV_BHVR_SHOWWORLDMAP);
        // </FS:Ansariel>
        mShowOnMapButton->setEnabled(enable_map_btn);

        bool enable_block_btn = LLAvatarActions::canBlock(av_id) && !LLAvatarActions::isBlocked(av_id);
        mBlockButton->setVisible(enable_block_btn);

        bool enable_unblock_btn = LLAvatarActions::isBlocked(av_id);
        mUnblockButton->setVisible(enable_unblock_btn);
    }
}
// </FS:Ansariel>

class LLProfileImagePicker : public LLFilePickerThread
{
public:
    LLProfileImagePicker(EProfileImageType type, LLHandle<LLPanel> *handle);
    ~LLProfileImagePicker();
    void notify(const std::vector<std::string>& filenames) override;

private:
    LLHandle<LLPanel> *mHandle;
    EProfileImageType mType;
};

LLProfileImagePicker::LLProfileImagePicker(EProfileImageType type, LLHandle<LLPanel> *handle)
    : LLFilePickerThread(LLFilePicker::FFLOAD_IMAGE),
    mHandle(handle),
    mType(type)
{
}

LLProfileImagePicker::~LLProfileImagePicker()
{
    delete mHandle;
}

void LLProfileImagePicker::notify(const std::vector<std::string>& filenames)
{
    if (mHandle->isDead())
    {
        return;
    }
    if (filenames.empty())
    {
        return;
    }
    std::string file_path = filenames[0];
    if (file_path.empty())
    {
        return;
    }

    // generate a temp texture file for coroutine
    std::string temp_file = gDirUtilp->getTempFilename();
    U32 codec = LLImageBase::getCodecFromExtension(gDirUtilp->getExtension(file_path));
    constexpr S32 MAX_DIM = 256;
    if (!LLViewerTextureList::createUploadFile(file_path, temp_file, codec, MAX_DIM))
    {
        LLSD notif_args;
        notif_args["REASON"] = LLImage::getLastThreadError().c_str();
        LLNotificationsUtil::add("CannotUploadTexture", notif_args);
        LL_WARNS("AvatarProperties") << "Failed to upload profile image of type " << (S32)mType << ", " << notif_args["REASON"].asString() << LL_ENDL;
        return;
    }

    std::string cap_url = gAgent.getRegionCapability(PROFILE_IMAGE_UPLOAD_CAP);
    if (cap_url.empty())
    {
        LLSD args;
        args["CAPABILITY"] = PROFILE_IMAGE_UPLOAD_CAP;
        LLNotificationsUtil::add("RegionCapabilityRequestError", args);
        LL_WARNS("AvatarProperties") << "Failed to upload profile image of type " << (S32)mType << ", no cap found" << LL_ENDL;
        return;
    }

    switch (mType)
    {
    case PROFILE_IMAGE_SL:
        {
            LLPanelProfileSecondLife* panel = static_cast<LLPanelProfileSecondLife*>(mHandle->get());
            panel->setProfileImageUploading(true);
        }
        break;
    case PROFILE_IMAGE_FL:
        {
            LLPanelProfileFirstLife* panel = static_cast<LLPanelProfileFirstLife*>(mHandle->get());
            panel->setProfileImageUploading(true);
        }
        break;
    }

    LLCoros::instance().launch("postAgentUserImageCoro",
        boost::bind(post_profile_image_coro, cap_url, mType, temp_file, mHandle));

    mHandle = nullptr; // transferred to post_profile_image_coro
}

void LLPanelProfileSecondLife::onCommitMenu(const LLSD& userdata)
{
    const std::string item_name = userdata.asString();
    const LLUUID agent_id = getAvatarId();
    // todo: consider moving this into LLAvatarActions::onCommit(name, id)
    // and making all other flaoters, like people menu do the same
    if (item_name == "im")
    {
        LLAvatarActions::startIM(agent_id);
    }
    else if (item_name == "offer_teleport")
    {
        LLAvatarActions::offerTeleport(agent_id);
    }
    else if (item_name == "request_teleport")
    {
        LLAvatarActions::teleportRequest(agent_id);
    }
    else if (item_name == "voice_call")
    {
        LLAvatarActions::startCall(agent_id);
    }
    else if (item_name == "chat_history")
    {
        LLAvatarActions::viewChatHistory(agent_id);
    }
    else if (item_name == "add_friend")
    {
        LLAvatarActions::requestFriendshipDialog(agent_id);
    }
    else if (item_name == "remove_friend")
    {
        LLAvatarActions::removeFriendDialog(agent_id);
    }
    else if (item_name == "invite_to_group")
    {
        LLAvatarActions::inviteToGroup(agent_id);
    }
    else if (item_name == "can_show_on_map")
    {
        LLAvatarActions::showOnMap(agent_id);
    }
    else if (item_name == "share")
    {
        LLAvatarActions::share(agent_id);
    }
    else if (item_name == "pay")
    {
        LLAvatarActions::pay(agent_id);
    }
    else if (item_name == "toggle_block_agent")
    {
        // <FS:PP> Swap block/unblock buttons properly
        // LLAvatarActions::toggleBlock(agent_id);
        bool is_blocked = LLAvatarActions::toggleBlock(agent_id);
        mBlockButton->setVisible(!is_blocked);
        mUnblockButton->setVisible(is_blocked);
        // </FS:PP>
    }
    else if (item_name == "copy_user_id")
    {
        LLWString wstr = utf8str_to_wstring(getAvatarId().asString());
        LLClipboard::instance().copyToClipboard(wstr, 0, static_cast<S32>(wstr.size()));
    }
    else if (item_name == "agent_permissions")
    {
        onShowAgentPermissionsDialog();
    }
    else if (item_name == "copy_display_name"
        || item_name == "copy_username")
    {
        LLAvatarName av_name;
        if (!LLAvatarNameCache::get(getAvatarId(), &av_name))
        {
            // shouldn't happen, option is supposed to be invisible while name is fetching
            LL_WARNS() << "Failed to get agent data" << LL_ENDL;
            return;
        }
        LLWString wstr;
        if (item_name == "copy_display_name")
        {
            wstr = utf8str_to_wstring(av_name.getDisplayName(true));
        }
        else if (item_name == "copy_username")
        {
            wstr = utf8str_to_wstring(av_name.getUserName());
        }
        LLClipboard::instance().copyToClipboard(wstr, 0, static_cast<S32>(wstr.size()));
    }
    else if (item_name == "edit_display_name")
    {
        LLAvatarNameCache::get(getAvatarId(), boost::bind(&LLPanelProfileSecondLife::onAvatarNameCacheSetName, this, _1, _2));
        LLFirstUse::setDisplayName(false);
    }
    else if (item_name == "edit_partner")
    {
        std::string url = "https://[GRID]/my/account/partners.php";
        LLSD subs;
        url = LLWeb::expandURLSubstitutions(url, subs);
        LLUrlAction::openURL(url);
    }
    else if (item_name == "upload_photo")
    {
        (new LLProfileImagePicker(PROFILE_IMAGE_SL, new LLHandle<LLPanel>(getHandle())))->getFile();

        LLFloater* floaterp = mFloaterTexturePickerHandle.get();
        if (floaterp)
        {
            floaterp->closeFloater();
        }
    }
    else if (item_name == "change_photo")
    {
        onShowTexturePicker();
    }
    else if (item_name == "remove_photo")
    {
        onCommitProfileImage(LLUUID::null);

        LLFloater* floaterp = mFloaterTexturePickerHandle.get();
        if (floaterp)
        {
            floaterp->closeFloater();
        }
    }
    // <FS:Ansariel> Fix LL UI/UX design accident
    else if (item_name == "add_to_contact_set")
    {
        LLAvatarActions::addToContactSet(agent_id);
    }
    else if (item_name == "copy_uri")
    {
        LLWString wstr = utf8str_to_wstring(LLSLURL("agent", agent_id, "about").getSLURLString());
        LLClipboard::instance().copyToClipboard(wstr, 0, static_cast<S32>(wstr.size()));
    }
    else if (item_name == "kick")
    {
        LLAvatarActions::kick(agent_id);
    }
    else if (item_name == "freeze")
    {
        LLAvatarActions::freeze(agent_id);
    }
    else if (item_name == "unfreeze")
    {
        LLAvatarActions::unfreeze(agent_id);
    }
    else if (item_name == "csr")
    {
        LLAvatarName av_name;
        if (!LLAvatarNameCache::get(getAvatarId(), &av_name))
        {
            // shouldn't happen, option is supposed to be invisible while name is fetching
            LL_WARNS() << "Failed to get agent data" << LL_ENDL;
            return;
        }
        LLAvatarActions::csr(getAvatarId(), av_name.getUserName());
    }
    else if (item_name == "report")
    {
        LLAvatarActions::report(agent_id);
    }
    // </FS:Ansariel>
}

bool LLPanelProfileSecondLife::onEnableMenu(const LLSD& userdata)
{
    const std::string item_name = userdata.asString();
    const LLUUID agent_id = getAvatarId();
    if (item_name == "offer_teleport" || item_name == "request_teleport")
    {
        return LLAvatarActions::canOfferTeleport(agent_id);
    }
    else if (item_name == "voice_call")
    {
        return mVoiceStatus;
    }
    else if (item_name == "chat_history")
    {
        return LLLogChat::isTranscriptExist(agent_id);
    }
    else if (item_name == "add_friend")
    {
        return !LLAvatarActions::isFriend(agent_id);
    }
    else if (item_name == "remove_friend")
    {
        return LLAvatarActions::isFriend(agent_id);
    }
    else if (item_name == "can_show_on_map")
    {
        // <FS:Ansariel> RLVa
        //return (LLAvatarTracker::instance().isBuddyOnline(agent_id) && is_agent_mappable(agent_id))
        //|| gAgent.isGodlike();
         return ((LLAvatarTracker::instance().isBuddyOnline(agent_id) && is_agent_mappable(agent_id))
        || gAgent.isGodlike()) && !gRlvHandler.hasBehaviour(RLV_BHVR_SHOWWORLDMAP);
        // </FS:Ansariel>
   }
    else if (item_name == "toggle_block_agent")
    {
        return LLAvatarActions::canBlock(agent_id);
    }
    else if (item_name == "agent_permissions")
    {
        return LLAvatarActions::isFriend(agent_id);
    }
    else if (item_name == "copy_display_name"
        || item_name == "copy_username")
    {
        return !mAvatarNameCacheConnection.connected();
    }
    else if (item_name == "upload_photo"
        || item_name == "change_photo")
    {
        std::string cap_url = gAgent.getRegionCapability(PROFILE_IMAGE_UPLOAD_CAP);
        return !cap_url.empty() && !mWaitingForImageUpload && getIsLoaded();
    }
    else if (item_name == "remove_photo")
    {
        std::string cap_url = gAgent.getRegionCapability(PROFILE_PROPERTIES_CAP);
        return mImageId.notNull() && !cap_url.empty() && !mWaitingForImageUpload && getIsLoaded();
    }
    // <FS:Ansariel> Fix LL UI/UX design accident
    else if (item_name == "kick" || item_name == "freeze" || item_name == "unfreeze" || item_name == "csr")
    {
        return gAgent.isGodlike();
    }
    // </FS:Ansariel>

    return false;
}

bool LLPanelProfileSecondLife::onCheckMenu(const LLSD& userdata)
{
    const std::string item_name = userdata.asString();
    const LLUUID agent_id = getAvatarId();
    if (item_name == "toggle_block_agent")
    {
        return LLAvatarActions::isBlocked(agent_id);
    }
    return false;
}

void LLPanelProfileSecondLife::onAvatarNameCacheSetName(const LLUUID& agent_id, const LLAvatarName& av_name)
{
    if (av_name.getDisplayName().empty())
    {
        // something is wrong, tell user to try again later
        LLNotificationsUtil::add("SetDisplayNameFailedGeneric");
        return;
    }

    LL_INFOS("LegacyProfile") << "name-change now " << LLDate::now() << " next_update "
        << LLDate(av_name.mNextUpdate) << LL_ENDL;
    F64 now_secs = LLDate::now().secondsSinceEpoch();

    if (now_secs < av_name.mNextUpdate)
    {
        // if the update time is more than a year in the future, it means updates have been blocked
        // show a more general message
        static const S32 YEAR = 60*60*24*365;
        if (now_secs + YEAR < av_name.mNextUpdate)
        {
            LLNotificationsUtil::add("SetDisplayNameBlocked");
            return;
        }
    }

    LLFloaterReg::showInstance("display_name");
}

void LLPanelProfileSecondLife::setDescriptionText(const std::string &text)
{
    mSaveDescriptionChanges->setEnabled(false);
    mDiscardDescriptionChanges->setEnabled(false);
    mHasUnsavedDescriptionChanges = false;

    mDescriptionText = text;
    mDescriptionEdit->setValue(mDescriptionText);
}

void LLPanelProfileSecondLife::onSetDescriptionDirty()
{
    mSaveDescriptionChanges->setEnabled(true);
    mDiscardDescriptionChanges->setEnabled(true);
    mHasUnsavedDescriptionChanges = true;
}

void LLPanelProfileSecondLife::onShowInSearchCallback()
{
    // <FS:Ansariel> Fix LL UI/UX design accident
    //bool value = mShowInSearchCombo->getValue().asInteger();
    bool value = mShowInSearchCheckbox->getValue().asInteger();
    // </FS:Ansariel>
    if (mAllowPublish == value)
        return;

    mAllowPublish = value;
    saveAgentUserInfoCoro("allow_publish", value);
}

void LLPanelProfileSecondLife::onHideAgeCallback()
{
<<<<<<< HEAD
    // <FS:Ansariel> Fix LL UI/UX design accident
    //bool value = mHideAgeCombo->getValue().asInteger();
    bool value = !mHideAgeCheckbox->getValue().asBoolean();
    // </FS:Ansariel>
=======
    bool value = mHideAgeCombo->getValue().asInteger();
>>>>>>> 8a22c311
    if (value == mHideAge)
        return;

    mHideAge = value;
    saveAgentUserInfoCoro("hide_age", value);
}

void LLPanelProfileSecondLife::onSaveDescriptionChanges()
{
    mDescriptionText = mDescriptionEdit->getValue().asString();
    if (!gAgent.getRegionCapability(PROFILE_PROPERTIES_CAP).empty())
    {
        saveAgentUserInfoCoro("sl_about_text", mDescriptionText);
    }
// <FS:Beq> Restore UDP profiles
#ifdef OPENSIM
    else if (LLGridManager::getInstance()->isInOpenSim())
    {
        if (getIsLoaded() && getSelfProfile())
        {
            LLFloater* floater_profile = LLFloaterReg::findInstance("profile", LLSD().with("id", gAgentID));
            if (!floater_profile)
            {
                // floater is dead, so panels are dead as well
                return;
            }
            LLPanelProfile* panel_profile = floater_profile->findChild<LLPanelProfile>(PANEL_PROFILE_VIEW, true);
            if (!panel_profile)
            {
                LL_WARNS() << PANEL_PROFILE_VIEW << " not found" << LL_ENDL;
            }
            else
            {
                auto avatar_data = panel_profile->getAvatarData();
                avatar_data.agent_id = gAgentID;
                avatar_data.avatar_id = gAgentID;
                avatar_data.image_id = mImageId;
                avatar_data.about_text = mDescriptionEdit->getValue().asString();
                avatar_data.allow_publish = mShowInSearchCheckbox->getValue();

                LLAvatarPropertiesProcessor::getInstance()->sendAvatarPropertiesUpdate(&avatar_data);
            }
        }
    }
#endif
// </FS:Beq>

    mSaveDescriptionChanges->setEnabled(false);
    mDiscardDescriptionChanges->setEnabled(false);
    mHasUnsavedDescriptionChanges = false;
}

void LLPanelProfileSecondLife::onDiscardDescriptionChanges()
{
    setDescriptionText(mDescriptionText);
}

void LLPanelProfileSecondLife::onShowAgentPermissionsDialog()
{
    LLFloater* floater = mFloaterPermissionsHandle.get();
    if (!floater)
    {
        LLFloater* parent_floater = gFloaterView->getParentFloater(this);
        if (parent_floater)
        {
            LLFloaterProfilePermissions * perms = new LLFloaterProfilePermissions(parent_floater, getAvatarId());
            mFloaterPermissionsHandle = perms->getHandle();
            perms->openFloater();
            perms->setVisibleAndFrontmost(true);

            parent_floater->addDependentFloater(mFloaterPermissionsHandle);
        }
    }
    else // already open
    {
        floater->setMinimized(false);
        floater->setVisibleAndFrontmost(true);
    }
}

void LLPanelProfileSecondLife::onShowAgentProfileTexture()
{
    if (!getIsLoaded())
    {
        return;
    }

    LLFloater* floater = mFloaterProfileTextureHandle.get();
    if (!floater)
    {
        LLFloater* parent_floater = gFloaterView->getParentFloater(this);
        if (parent_floater)
        {
            LLFloaterProfileTexture * texture_view = new LLFloaterProfileTexture(parent_floater);
            mFloaterProfileTextureHandle = texture_view->getHandle();
            if (mImageId.notNull())
            {
                texture_view->loadAsset(mImageId);
            }
            else
            {
                texture_view->resetAsset();
            }
            texture_view->openFloater();
            texture_view->setVisibleAndFrontmost(true);

            parent_floater->addDependentFloater(mFloaterProfileTextureHandle);
        }
    }
    else // already open
    {
        LLFloaterProfileTexture * texture_view = dynamic_cast<LLFloaterProfileTexture*>(floater);
        texture_view->setMinimized(false);
        texture_view->setVisibleAndFrontmost(true);
        if (mImageId.notNull())
        {
            texture_view->loadAsset(mImageId);
        }
        else
        {
            texture_view->resetAsset();
        }
    }
}

void LLPanelProfileSecondLife::onShowTexturePicker()
{
    LLFloater* floaterp = mFloaterTexturePickerHandle.get();

    // Show the dialog
    if (!floaterp)
    {
        LLFloater* parent_floater = gFloaterView->getParentFloater(this);
        if (parent_floater)
        {
            // because inventory construction is somewhat slow
            getWindow()->setCursor(UI_CURSOR_WAIT);
            LLFloaterTexturePicker* texture_floaterp = new LLFloaterTexturePicker(
                this,
                mImageId,
                LLUUID::null,
                mImageId,
                false,
                false,
                getString("texture_picker_label"), // "SELECT PHOTO", // <FS:Ansariel> Fix LL UI/UX design accident
                PERM_NONE,
                PERM_NONE,
                false,
                NULL,
                PICK_TEXTURE);

            mFloaterTexturePickerHandle = texture_floaterp->getHandle();

            texture_floaterp->setOnFloaterCommitCallback([this](LLTextureCtrl::ETexturePickOp op, LLPickerSource source, const LLUUID& asset_id, const LLUUID&, const LLUUID&)
            {
                if (op == LLTextureCtrl::TEXTURE_SELECT)
                {
                    onCommitProfileImage(asset_id);
                }
            });
            texture_floaterp->setLocalTextureEnabled(false);
            texture_floaterp->setBakeTextureEnabled(false);
            texture_floaterp->setCanApply(false, true, false);

            parent_floater->addDependentFloater(mFloaterTexturePickerHandle);

            texture_floaterp->openFloater();
            texture_floaterp->setFocus(true);
        }
    }
    else
    {
        floaterp->setMinimized(false);
        floaterp->setVisibleAndFrontmost(true);
    }
}

// <FS:Zi> Allow proper texture swatch handling
void LLPanelProfileSecondLife::onSecondLifePicChanged()
{
    onCommitProfileImage(mSecondLifePic->getImageAssetID());
}
// </FS:Zi>

void LLPanelProfileSecondLife::onCommitProfileImage(const LLUUID& id)
{
    if (mImageId == id)
        return;

<<<<<<< HEAD
    if (!gAgent.getRegionCapability(PROFILE_PROPERTIES_CAP).empty())
    {
        std::function<void(bool)> callback = [id](bool result)
        {
            if (result)
            {
                LLAvatarIconIDCache::getInstance()->add(gAgentID, id);
                // Should trigger callbacks in icon controls
                LLAvatarPropertiesProcessor::getInstance()->sendAvatarPropertiesRequest(gAgentID);
            }
        };
=======
    std::function<void(bool)> callback = [id](bool result)
    {
        if (result)
        {
            LLAvatarIconIDCache::getInstance()->add(gAgentID, id);
            // Should trigger callbacks in icon controls (or request Legacy)
            LLAvatarPropertiesProcessor::getInstance()->sendAvatarPropertiesRequest(gAgentID);
        }
    };
>>>>>>> 8a22c311

        if (!saveAgentUserInfoCoro("sl_image_id", id, callback))
            return;

        mImageId = id;
        if (mImageId == LLUUID::null)
        {
            mSecondLifePic->setValue("Generic_Person_Large");
        }
        else
        {
            mSecondLifePic->setValue(mImageId);
        }

        // <FS:Ansariel> Fix LL UI/UX design accident
        LLViewerFetchedTexture* imagep = LLViewerTextureManager::getFetchedTexture(mImageId);
        if (imagep->getFullHeight())
        {
            onImageLoaded(true, imagep);
        }
        else
        {
            imagep->setLoadedCallback(onImageLoaded,
                MAX_DISCARD_LEVEL,
                false,
                false,
                new LLHandle<LLPanel>(getHandle()),
                NULL,
                false);
        }
        // </FS:Ansariel>

    LLFloater* floater = mFloaterProfileTextureHandle.get();
    if (floater)
    {
        LLFloaterProfileTexture* texture_view = dynamic_cast<LLFloaterProfileTexture*>(floater);
        if (texture_view)
        {
<<<<<<< HEAD
            LLFloaterProfileTexture * texture_view = dynamic_cast<LLFloaterProfileTexture*>(floater);
            if (mImageId == LLUUID::null)
=======
            if (id.isNull())
>>>>>>> 8a22c311
            {
                texture_view->resetAsset();
            }
            else
            {
<<<<<<< HEAD
                texture_view->loadAsset(mImageId);
            }
        }
    }
// <FS:Beq> Make OpenSim profiles work again
#ifdef OPENSIM
    else
    {
        if (LLGridManager::getInstance()->isInOpenSim())
        {
            mImageId = id;
            // save immediately only if description changes are not pending.
            if(!mHasUnsavedDescriptionChanges)
            {
                onSaveDescriptionChanges();
            }
        }
    }
#endif
// </FS:Beq>
}

// <FS:Ansariel> RLVa support
void LLPanelProfileSecondLife::updateRlvRestrictions(ERlvBehaviour behavior)
{
    if (behavior == RLV_BHVR_SHOWLOC || behavior == RLV_BHVR_SHOWWORLDMAP)
    {
        updateButtons();
    }
}
// </FS:Ansariel>
=======
                texture_view->loadAsset(id);
            }
        }
    }
}
>>>>>>> 8a22c311

//////////////////////////////////////////////////////////////////////////
// LLPanelProfileWeb

LLPanelProfileWeb::LLPanelProfileWeb()
 : LLPanelProfileTab()
 , mWebBrowser(nullptr)
 , mAvatarNameCacheConnection()
 , mFirstNavigate(false)
{
}

LLPanelProfileWeb::~LLPanelProfileWeb()
{
    if (mAvatarNameCacheConnection.connected())
    {
        mAvatarNameCacheConnection.disconnect();
    }
}

void LLPanelProfileWeb::onOpen(const LLSD& key)
{
    LLPanelProfileTab::onOpen(key);

    resetData();

    mAvatarNameCacheConnection = LLAvatarNameCache::get(getAvatarId(), boost::bind(&LLPanelProfileWeb::onAvatarNameCache, this, _1, _2));
}

bool LLPanelProfileWeb::postBuild()
{
    mWebBrowser = getChild<LLMediaCtrl>("profile_html");
    mWebBrowser->addObserver(this);
    mWebBrowser->setHomePageUrl("about:blank");

    return true;
}

void LLPanelProfileWeb::resetData()
{
    mWebBrowser->navigateHome();
}

void LLPanelProfileWeb::updateData()
{
    LLUUID avatar_id = getAvatarId();
    if (!getStarted() && avatar_id.notNull() && !mURLWebProfile.empty())
    {
        setIsLoading();

        mWebBrowser->setVisible(true);
        mPerformanceTimer.start();
        mWebBrowser->navigateTo(mURLWebProfile, HTTP_CONTENT_TEXT_HTML);
    }
}

// <FS:Beq> Restore UDP profiles
#ifdef OPENSIM
void LLPanelProfileWeb::apply(LLAvatarData* data)
{
    data->profile_url = mURLHome;
}
#endif
// </FS:Beq>

void LLPanelProfileWeb::onAvatarNameCache(const LLUUID& agent_id, const LLAvatarName& av_name)
{
    mAvatarNameCacheConnection.disconnect();

    std::string username = av_name.getAccountName();
    if (username.empty())
    {
        username = LLCacheName::buildUsername(av_name.getDisplayName());
    }
    else
    {
        LLStringUtil::replaceChar(username, ' ', '.');
    }

    mURLWebProfile = getProfileURL(username, true);
    if (mURLWebProfile.empty())
    {
        return;
    }

    //if the tab was opened before name was resolved, load the panel now
    updateData();
}

void LLPanelProfileWeb::onCommitLoad(LLUICtrl* ctrl)
{
    if (!mURLHome.empty())
    {
        LLSD::String valstr = ctrl->getValue().asString();
        if (valstr.empty())
        {
            mWebBrowser->setVisible(true);
            mPerformanceTimer.start();
            mWebBrowser->navigateTo( mURLHome, HTTP_CONTENT_TEXT_HTML );
        }
        else if (valstr == "popout")
        {
            // open in viewer's browser, new window
            LLWeb::loadURLInternal(mURLHome);
        }
        else if (valstr == "external")
        {
            // open in external browser
            LLWeb::loadURLExternal(mURLHome);
        }
    }
}

void LLPanelProfileWeb::handleMediaEvent(LLPluginClassMedia* self, EMediaEvent event)
{
    switch(event)
    {
        case MEDIA_EVENT_STATUS_TEXT_CHANGED:
            childSetValue("status_text", LLSD( self->getStatusText() ) );
        break;

        case MEDIA_EVENT_NAVIGATE_BEGIN:
        {
            if (mFirstNavigate)
            {
                mFirstNavigate = false;
            }
            else
            {
                mPerformanceTimer.start();
            }
        }
        break;

        case MEDIA_EVENT_NAVIGATE_COMPLETE:
        {
            LLStringUtil::format_map_t args;
            args["[TIME]"] = llformat("%.2f", mPerformanceTimer.getElapsedTimeF32());
            childSetValue("status_text", LLSD( getString("LoadTime", args)) );

            setLoaded();
        }
        break;

        default:
            // Having a default case makes the compiler happy.
        break;
    }
}


//////////////////////////////////////////////////////////////////////////
//////////////////////////////////////////////////////////////////////////
//////////////////////////////////////////////////////////////////////////

LLPanelProfileFirstLife::LLPanelProfileFirstLife()
 : LLPanelProfilePropertiesProcessorTab()
 , mHasUnsavedChanges(false)
{
}

LLPanelProfileFirstLife::~LLPanelProfileFirstLife()
{
}

bool LLPanelProfileFirstLife::postBuild()
{
    mDescriptionEdit = getChild<LLTextEditor>("fl_description_edit");
    // <FS:Zi> Allow proper texture swatch handling
    // mPicture = getChild<LLThumbnailCtrl>("real_world_pic");
    mPicture = getChild<LLTextureCtrl>("real_world_pic");
    // </FS:Zi>

    mUploadPhoto = getChild<LLButton>("fl_upload_image");
    mChangePhoto = getChild<LLButton>("fl_change_image");
    mRemovePhoto = getChild<LLButton>("fl_remove_image");
    mSaveChanges = getChild<LLButton>("fl_save_changes");
    mDiscardChanges = getChild<LLButton>("fl_discard_changes");

    mUploadPhoto->setCommitCallback([this](LLUICtrl*, void*) { onUploadPhoto(); }, nullptr);
    mChangePhoto->setCommitCallback([this](LLUICtrl*, void*) { onChangePhoto(); }, nullptr);
    mRemovePhoto->setCommitCallback([this](LLUICtrl*, void*) { onRemovePhoto(); }, nullptr);
    mSaveChanges->setCommitCallback([this](LLUICtrl*, void*) { onSaveDescriptionChanges(); }, nullptr);
    mDiscardChanges->setCommitCallback([this](LLUICtrl*, void*) { onDiscardDescriptionChanges(); }, nullptr);
    mDescriptionEdit->setKeystrokeCallback([this](LLTextEditor* caller) { onSetDescriptionDirty(); });
    mPicture->setCommitCallback(boost::bind(&LLPanelProfileFirstLife::onFirstLifePicChanged, this));    // <FS:Zi> Allow proper texture swatch handling

    return true;
}

void LLPanelProfileFirstLife::onOpen(const LLSD& key)
{
    LLPanelProfilePropertiesProcessorTab::onOpen(key); // <FS:Beq/> alter ancestry to re-enable UDP

    if (!getSelfProfile())
    {
        // Otherwise as the only focusable element it will be selected
        mDescriptionEdit->setTabStop(false);
    }

    // <FS:Zi> Allow proper texture swatch handling
    mPicture->setEnabled(getSelfProfile());

    resetData();
}

void LLPanelProfileFirstLife::setProfileImageUploading(bool loading)
{
    mUploadPhoto->setEnabled(!loading);
    mChangePhoto->setEnabled(!loading);
    mRemovePhoto->setEnabled(!loading && mImageId.notNull());

    LLLoadingIndicator* indicator = getChild<LLLoadingIndicator>("image_upload_indicator");
    indicator->setVisible(loading);
    if (loading)
    {
        indicator->start();
    }
    else
    {
        indicator->stop();
    }
}

void LLPanelProfileFirstLife::setProfileImageUploaded(const LLUUID &image_asset_id)
{
    mPicture->setValue(image_asset_id);
    mImageId = image_asset_id;

    setProfileImageUploading(false);
}

void LLPanelProfileFirstLife::commitUnsavedChanges()
{
    if (mHasUnsavedChanges)
    {
        onSaveDescriptionChanges();
    }
}

void LLPanelProfileFirstLife::onUploadPhoto()
{
    (new LLProfileImagePicker(PROFILE_IMAGE_FL, new LLHandle<LLPanel>(getHandle())))->getFile();

    LLFloater* floaterp = mFloaterTexturePickerHandle.get();
    if (floaterp)
    {
        floaterp->closeFloater();
    }
}

void LLPanelProfileFirstLife::onChangePhoto()
{
    LLFloater* floaterp = mFloaterTexturePickerHandle.get();

    // Show the dialog
    if (!floaterp)
    {
        LLFloater* parent_floater = gFloaterView->getParentFloater(this);
        if (parent_floater)
        {
            // because inventory construction is somewhat slow
            getWindow()->setCursor(UI_CURSOR_WAIT);
            LLFloaterTexturePicker* texture_floaterp = new LLFloaterTexturePicker(
                this,
                mImageId,
                LLUUID::null,
                mImageId,
                false,
                false,
                getString("texture_picker_label"), // "SELECT PHOTO", // <FS:Ansariel> Fix LL UI/UX design accident
                PERM_NONE,
                PERM_NONE,
                false,
                NULL,
                PICK_TEXTURE);

            mFloaterTexturePickerHandle = texture_floaterp->getHandle();

            texture_floaterp->setOnFloaterCommitCallback([this](LLTextureCtrl::ETexturePickOp op, LLPickerSource source, const LLUUID& asset_id, const LLUUID&, const LLUUID&)
            {
                if (op == LLTextureCtrl::TEXTURE_SELECT)
                {
                    onCommitPhoto(asset_id);
                }
            });
            texture_floaterp->setLocalTextureEnabled(false);
            texture_floaterp->setCanApply(false, true, false);

            parent_floater->addDependentFloater(mFloaterTexturePickerHandle);

            texture_floaterp->openFloater();
            texture_floaterp->setFocus(true);
        }
    }
    else
    {
        floaterp->setMinimized(false);
        floaterp->setVisibleAndFrontmost(true);
    }
}

void LLPanelProfileFirstLife::onRemovePhoto()
{
    onCommitPhoto(LLUUID::null);

    LLFloater* floaterp = mFloaterTexturePickerHandle.get();
    if (floaterp)
    {
        floaterp->closeFloater();
    }
}

// <FS:Zi> Allow proper texture swatch handling
void LLPanelProfileFirstLife::onFirstLifePicChanged()
{
    onCommitPhoto(mPicture->getImageAssetID());
}
// </FS:Zi>

void LLPanelProfileFirstLife::onCommitPhoto(const LLUUID& id)
{
    if (mImageId == id)
        return;

    if (!gAgent.getRegionCapability(PROFILE_PROPERTIES_CAP).empty())
    {
        if (!saveAgentUserInfoCoro("fl_image_id", id))
            return;

        mImageId = id;
        if (mImageId.notNull())
        {
            mPicture->setValue(mImageId);
        }
        else
        {
            mPicture->setValue("Generic_Person_Large");
        }

        mRemovePhoto->setEnabled(mImageId.notNull());
    }
// <FS:Beq> Make OpenSim profiles work again
#ifdef OPENSIM
    else
    {
        LL_WARNS("AvatarProperties") << "Failed to update profile data, no cap found" << LL_ENDL;
        if (LLGridManager::getInstance()->isInOpenSim())
        {
            mImageId = id;
            mImageId = id;
            // save immediately only if description changes are not pending.
            if(!mHasUnsavedChanges)
            {
                onSaveDescriptionChanges();
            }
        }
    }
#endif
// </FS:Beq>
}

void LLPanelProfileFirstLife::setDescriptionText(const std::string &text)
{
    mSaveChanges->setEnabled(false);
    mDiscardChanges->setEnabled(false);
    mHasUnsavedChanges = false;

    mCurrentDescription = text;
    mDescriptionEdit->setValue(mCurrentDescription);
}

void LLPanelProfileFirstLife::onSetDescriptionDirty()
{
    mSaveChanges->setEnabled(true);
    mDiscardChanges->setEnabled(true);
    mHasUnsavedChanges = true;
}

void LLPanelProfileFirstLife::onSaveDescriptionChanges()
{
    mCurrentDescription = mDescriptionEdit->getValue().asString();
    if (!gAgent.getRegionCapability(PROFILE_PROPERTIES_CAP).empty())
    {
        saveAgentUserInfoCoro("fl_about_text", mCurrentDescription);
    }
// <FS:Beq> Restore UDP profiles
#ifdef OPENSIM
    else if (LLGridManager::getInstance()->isInOpenSim())
    {
        if (getIsLoaded() && getSelfProfile())
        {
            LLFloater* floater_profile = LLFloaterReg::findInstance("profile", LLSD().with("id", gAgentID));
            if (!floater_profile)
            {
                // floater is dead, so panels are dead as well
                return;
            }
            LLPanelProfile* panel_profile = floater_profile->findChild<LLPanelProfile>(PANEL_PROFILE_VIEW, true);
            if (!panel_profile)
            {
                LL_WARNS() << PANEL_PROFILE_VIEW << " not found" << LL_ENDL;
            }
            else
            {
                auto avatar_data = panel_profile->getAvatarData();
                avatar_data.agent_id = gAgentID;
                avatar_data.avatar_id = gAgentID;
                avatar_data.fl_image_id = mImageId;
                avatar_data.fl_about_text = mDescriptionEdit->getValue().asString();

                LLAvatarPropertiesProcessor::getInstance()->sendAvatarPropertiesUpdate(&avatar_data);
            }
        }
    }
#endif
// </FS:Beq>

    mSaveChanges->setEnabled(false);
    mDiscardChanges->setEnabled(false);
    mHasUnsavedChanges = false;
}

void LLPanelProfileFirstLife::onDiscardDescriptionChanges()
{
    setDescriptionText(mCurrentDescription);
}

void LLPanelProfileFirstLife::processProperties(void * data, EAvatarProcessorType type)
{
    if (APT_PROPERTIES == type)
    {
        const LLAvatarData* avatar_data = static_cast<const LLAvatarData*>(data);
        if (avatar_data && getAvatarId() == avatar_data->avatar_id)
        {
            processProperties(avatar_data);
        }
    }
    // <FS:Beq> Restore UDP profiles
    else if (gAgent.getRegionCapability(PROFILE_PROPERTIES_CAP).empty() && APT_PROPERTIES_LEGACY == type)
    {
        const LLAvatarData* avatar_data = static_cast<const LLAvatarData*>(data);
        if (avatar_data && getAvatarId() == avatar_data->avatar_id)
        {
            processProperties(avatar_data);
        }
}
// </FS:Beq>
}

void LLPanelProfileFirstLife::processProperties(const LLAvatarData* avatar_data)
{
    setDescriptionText(avatar_data->fl_about_text);

    mImageId = avatar_data->fl_image_id;

    if (mImageId.notNull())
    {
        mPicture->setValue(mImageId);
    }
    else
    {
        mPicture->setValue("Generic_Person_Large");
    }

    setLoaded();
}

// <FS:Beq> Restore UDP profiles
#ifdef OPENSIM
void LLPanelProfileFirstLife::apply(LLAvatarData* data)
{
    data->fl_image_id = mImageId;
    data->fl_about_text = mDescriptionEdit->getValue().asString();
}
#endif
// </FS:Beq>

void LLPanelProfileFirstLife::resetData()
{
    setDescriptionText(std::string());
    // <FS:Ansariel> Retain texture picker for profile images
    //mPicture->setValue("Generic_Person_Large");
    mPicture->setImageAssetID(LLUUID::null);
    mImageId = LLUUID::null;

// <FS:Beq> remove the buttons and just have click image to update profile
// mUploadPhoto->setVisible(getSelfProfile());
// mChangePhoto->setVisible(getSelfProfile());
// mRemovePhoto->setVisible(getSelfProfile());
    auto show_image_buttons = getSelfProfile();
#ifdef OPENSIM
    std::string cap_url = gAgent.getRegionCapability(PROFILE_IMAGE_UPLOAD_CAP);
    if (cap_url.empty() && LLGridManager::instance().isInOpenSim())
    {
        show_image_buttons = false;
    }
#endif
    mUploadPhoto->setVisible(show_image_buttons);
    mChangePhoto->setVisible(show_image_buttons);
    mRemovePhoto->setVisible(show_image_buttons);
// </FS:Beq>
    mSaveChanges->setVisible(getSelfProfile());
    mDiscardChanges->setVisible(getSelfProfile());
}

void LLPanelProfileFirstLife::setLoaded()
{
    LLPanelProfileTab::setLoaded();

    if (getSelfProfile())
    {
        mDescriptionEdit->setEnabled(true);
        mPicture->setEnabled(true);
        mRemovePhoto->setEnabled(mImageId.notNull());
    }
}

//////////////////////////////////////////////////////////////////////////
//////////////////////////////////////////////////////////////////////////
//////////////////////////////////////////////////////////////////////////

LLPanelProfileNotes::LLPanelProfileNotes()
: LLPanelProfilePropertiesProcessorTab()
 , mHasUnsavedChanges(false)
{

}

LLPanelProfileNotes::~LLPanelProfileNotes()
{
}

// <FS:Beq> Restore UDP profiles
void LLPanelProfileNotes::updateData()
{
#ifdef OPENSIM
    if (LLGridManager::instance().isInOpenSim() && gAgent.getRegionCapability(PROFILE_PROPERTIES_CAP).empty())
    {
    LLUUID avatar_id = getAvatarId();
        if (!getStarted() && avatar_id.notNull() && gAgent.getRegionCapability(PROFILE_PROPERTIES_CAP).empty() && !getSelfProfile())
    {
        setIsLoading();
            LLAvatarPropertiesProcessor::getInstance()->sendAvatarNotesRequest(avatar_id);
        }
    }
    else
#endif
    {
        LLPanelProfilePropertiesProcessorTab::updateData();
    }
}
// </FS:Beq>

void LLPanelProfileNotes::commitUnsavedChanges()
{
    if (mHasUnsavedChanges)
    {
        onSaveNotesChanges();
    }
}

bool LLPanelProfileNotes::postBuild()
{
    mNotesEditor = getChild<LLTextEditor>("notes_edit");
    mSaveChanges = getChild<LLButton>("notes_save_changes");
    mDiscardChanges = getChild<LLButton>("notes_discard_changes");

    mSaveChanges->setCommitCallback([this](LLUICtrl*, void*) { onSaveNotesChanges(); }, nullptr);
    mDiscardChanges->setCommitCallback([this](LLUICtrl*, void*) { onDiscardNotesChanges(); }, nullptr);
    mNotesEditor->setKeystrokeCallback([this](LLTextEditor* caller) { onSetNotesDirty(); });

    return true;
}

void LLPanelProfileNotes::onOpen(const LLSD& key)
{
    LLPanelProfileTab::onOpen(key);

    resetData();
}

void LLPanelProfileNotes::setNotesText(const std::string &text)
{
    // <FS:Zi> FIRE-32926 - Profile notes that are actively being edited get discarded when
    //                      the profile owner enters or leaves the region at the same time.
    if (mHasUnsavedChanges)
    {
        return;
    }
    // </FS:Zi>

    mSaveChanges->setEnabled(false);
    mDiscardChanges->setEnabled(false);
    mHasUnsavedChanges = false;

    mCurrentNotes = text;
    mNotesEditor->setValue(mCurrentNotes);
}

void LLPanelProfileNotes::onSetNotesDirty()
{
    mSaveChanges->setEnabled(true);
    mDiscardChanges->setEnabled(true);
    mHasUnsavedChanges = true;
}

void LLPanelProfileNotes::onSaveNotesChanges()
{
    mCurrentNotes = mNotesEditor->getValue().asString();
    if (!gAgent.getRegionCapability(PROFILE_PROPERTIES_CAP).empty())
    {
        saveAgentUserInfoCoro("notes", mCurrentNotes);
    }
// <FS:Beq> Restore UDO profiles
#ifdef OPENSIM
    else if (LLGridManager::instance().isInOpenSim())
    {
        LLAvatarPropertiesProcessor::getInstance()->sendNotes(getAvatarId(), mCurrentNotes);
    }
#endif
// </FS:Beq>

    FSRadar::getInstance()->updateNotes(getAvatarId(), mCurrentNotes);     // <FS:Zi> Update notes in radar when edited

    mSaveChanges->setEnabled(false);
    mDiscardChanges->setEnabled(false);
    mHasUnsavedChanges = false;
}

void LLPanelProfileNotes::onDiscardNotesChanges()
{
    setNotesText(mCurrentNotes);
}

void LLPanelProfileNotes::processProperties(void * data, EAvatarProcessorType type)
{
    if (APT_PROPERTIES == type)
    {
        LLAvatarData* avatar_data = static_cast<LLAvatarData*>(data);
        if (avatar_data && getAvatarId() == avatar_data->avatar_id)
        {
            processProperties(avatar_data);
        }
    }

    // <FS:Beq> Restore UDP profiles
    else if (gAgent.getRegionCapability(PROFILE_PROPERTIES_CAP).empty() && APT_NOTES == type)
    {
        LLAvatarNotes* avatar_notes = static_cast<LLAvatarNotes*>(data);
        if (avatar_notes && getAvatarId() == avatar_notes->target_id)
        {
            LLAvatarData avatardata;
            avatardata.notes = avatar_notes->notes;
            processProperties(&avatardata);
    }
}
// </FS:Beq>
}

void LLPanelProfileNotes::processProperties(const LLAvatarData* avatar_data)
{
    setNotesText(avatar_data->notes);
    mNotesEditor->setEnabled(true);
    setLoaded();
}

void LLPanelProfileNotes::resetData()
    {
    resetLoading();
    setNotesText(std::string());
}


//////////////////////////////////////////////////////////////////////////
// LLPanelProfile

LLPanelProfile::LLPanelProfile()
 : LLPanelProfileTab()
{
}

LLPanelProfile::~LLPanelProfile()
{
}

bool LLPanelProfile::postBuild()
{
    return true;
}

void LLPanelProfile::onTabChange()
{
    LLPanelProfileTab* active_panel = dynamic_cast<LLPanelProfileTab*>(mTabContainer->getCurrentPanel());
    if (active_panel)
    {
        active_panel->updateData();
    }
}

void LLPanelProfile::onOpen(const LLSD& key)
{
    LLUUID avatar_id = key["id"].asUUID();

    // Don't reload the same profile
    if (getAvatarId() == avatar_id)
    {
        return;
    }

    LLPanelProfileTab::onOpen(avatar_id);

    mTabContainer       = getChild<LLTabContainer>("panel_profile_tabs");
    mPanelSecondlife    = findChild<LLPanelProfileSecondLife>(PANEL_SECONDLIFE);
    mPanelWeb           = findChild<LLPanelProfileWeb>(PANEL_WEB);
    mPanelPicks         = findChild<LLPanelProfilePicks>(PANEL_PICKS);
    mPanelClassifieds   = findChild<LLPanelProfileClassifieds>(PANEL_CLASSIFIEDS);
    mPanelFirstlife     = findChild<LLPanelProfileFirstLife>(PANEL_FIRSTLIFE);
    mPanelNotes         = findChild<LLPanelProfileNotes>(PANEL_NOTES);

    mPanelSecondlife->onOpen(avatar_id);
    mPanelWeb->onOpen(avatar_id);
    mPanelPicks->onOpen(avatar_id);
    mPanelClassifieds->onOpen(avatar_id);
    mPanelFirstlife->onOpen(avatar_id);
    mPanelNotes->onOpen(avatar_id);

    // Always request the base profile info
    resetLoading();
    updateData();

    // Some tabs only request data when opened
    mTabContainer->setCommitCallback(boost::bind(&LLPanelProfile::onTabChange, this));
}

void LLPanelProfile::updateData()
{
    LLUUID avatar_id = getAvatarId();
    // Todo: getIsloading functionality needs to be expanded to
    // include 'inited' or 'data_provided' state to not rerequest
    if (!getStarted() && avatar_id.notNull())
    {
// <FS:Beq> Restore UDP profiles
#ifdef OPENSIM
        if (LLGridManager::instance().isInOpenSim())
        {
            mPanelSecondlife->updateData();
            mPanelPicks->updateData();
            mPanelFirstlife->updateData();
            mPanelNotes->updateData();
        }
        else
#endif
        {
// </FS:Beq>
        setIsLoading();
        mPanelSecondlife->setIsLoading();
        mPanelPicks->setIsLoading();
        mPanelFirstlife->setIsLoading();
        mPanelNotes->setIsLoading();
        } // <FS:Beq/> restore udp profiles

// <FS:Beq> Restore UDP profiles
        //LLAvatarPropertiesProcessor::getInstance()->sendAvatarPropertiesRequest(getAvatarId());
        if (!gAgent.getRegionCapability(PROFILE_PROPERTIES_CAP).empty())
        {
            LLAvatarPropertiesProcessor::getInstance()->sendAvatarPropertiesRequest(getAvatarId());
        }
#ifdef OPENSIM
        else if (LLGridManager::instance().isInOpenSim())
        {
            LLAvatarPropertiesProcessor::getInstance()->sendAvatarLegacyPropertiesRequest(avatar_id);
        }
#endif
// </FS:Beq>
    }
}

void LLPanelProfile::refreshName()
{
    mPanelSecondlife->refreshName();
}

void LLPanelProfile::createPick(const LLPickData &data)
{
    mTabContainer->selectTabPanel(mPanelPicks);
    mPanelPicks->createPick(data);
}

void LLPanelProfile::showPick(const LLUUID& pick_id)
{
    if (pick_id.notNull())
    {
        mPanelPicks->selectPick(pick_id);
    }
    mTabContainer->selectTabPanel(mPanelPicks);
}

bool LLPanelProfile::isPickTabSelected()
{
    return (mTabContainer->getCurrentPanel() == mPanelPicks);
}

bool LLPanelProfile::isNotesTabSelected()
{
    return (mTabContainer->getCurrentPanel() == mPanelNotes);
}

bool LLPanelProfile::hasUnsavedChanges()
{
    return mPanelSecondlife->hasUnsavedChanges()
        || mPanelPicks->hasUnsavedChanges()
        || mPanelClassifieds->hasUnsavedChanges()
        || mPanelFirstlife->hasUnsavedChanges()
        || mPanelNotes->hasUnsavedChanges();
}

bool LLPanelProfile::hasUnpublishedClassifieds()
{
    return mPanelClassifieds->hasNewClassifieds();
}

void LLPanelProfile::commitUnsavedChanges()
{
    mPanelSecondlife->commitUnsavedChanges();
    mPanelPicks->commitUnsavedChanges();
    mPanelClassifieds->commitUnsavedChanges();
    mPanelFirstlife->commitUnsavedChanges();
    mPanelNotes->commitUnsavedChanges();
    // <FS:Beq> restore UDP - this is effectvely the apply() method from the previous incarnation
#ifdef OPENSIM
    if (LLGridManager::instance().isInOpenSim() && (gAgent.getRegionCapability(PROFILE_PROPERTIES_CAP).empty()) && getSelfProfile())
    {
        //KC - Avatar data is spread over 3 different panels
        // collect data from the last 2 and give to the first to save
        LLAvatarData data = mAvatarData;
        data.avatar_id = gAgentID;
        // these three collate data so need to be called in sequence.
        mPanelFirstlife->apply(&data);
        mPanelWeb->apply(&data);
        mPanelSecondlife->apply(&data);
        // These three triggered above
        // mPanelInterests->apply();
        // mPanelPicks->apply();
        // mPanelNotes->apply();
    }
#endif
    // </FS:Beq>
}
void LLPanelProfile::showClassified(const LLUUID& classified_id, bool edit)
{
    if (classified_id.notNull())
    {
        mPanelClassifieds->selectClassified(classified_id, edit);
    }
    mTabContainer->selectTabPanel(mPanelClassifieds);
}

void LLPanelProfile::createClassified()
{
    mPanelClassifieds->createClassified();
    mTabContainer->selectTabPanel(mPanelClassifieds);
}

// <FS:Zi> FIRE-32184: Online/Offline status not working for non-friends
FSPanelPropertiesObserver::FSPanelPropertiesObserver() : LLAvatarPropertiesObserver(),
    mPanelProfile(nullptr)
{
}

void FSPanelPropertiesObserver::processProperties(void* data, EAvatarProcessorType type)
{
    if (data && type == APT_PROPERTIES_LEGACY && mPanelProfile)
    {
        LLAvatarData avatardata(*static_cast<LLAvatarLegacyData*>(data));
        mPanelProfile->onAvatarProperties(&avatardata);
    }
}
// </FS:Zi><|MERGE_RESOLUTION|>--- conflicted
+++ resolved
@@ -1317,7 +1317,6 @@
 
     setDescriptionText(avatar_data->about_text);
 
-<<<<<<< HEAD
     if (avatar_data->image_id.notNull())
     {
         mSecondLifePic->setValue(avatar_data->image_id);
@@ -1345,9 +1344,6 @@
                                   NULL,
                                   false);
     }
-=======
-    mSecondLifePic->setValue(avatar_data->image_id);
->>>>>>> 8a22c311
 
     if (getSelfProfile())
     {
@@ -1575,7 +1571,6 @@
 
 void LLPanelProfileSecondLife::fillAgeData(const LLAvatarData* avatar_data)
 {
-<<<<<<< HEAD
     // <FS:Ansariel> Fix LL UI/UX design accident
     //// Date from server comes already converted to stl timezone,
     //// so display it as an UTC + 0
@@ -1609,30 +1604,6 @@
     LLStringUtil::format(register_date, args_age);
     getChild<LLUICtrl>("user_age")->setValue(register_date);
     // </FS:Ansariel>
-=======
-    // Date from server comes already converted to stl timezone,
-    // so display it as an UTC + 0
-    bool hide_age = avatar_data->hide_age && !getSelfProfile();
-    std::string name_and_date = getString(hide_age ? "date_format_short" : "date_format_full");
-    LLSD args_name;
-    args_name["datetime"] = (S32)avatar_data->born_on.secondsSinceEpoch();
-    LLStringUtil::format(name_and_date, args_name);
-    getChild<LLUICtrl>("sl_birth_date")->setValue(name_and_date);
-
-    LLUICtrl* userAgeCtrl = getChild<LLUICtrl>("user_age");
-    if (hide_age)
-    {
-        userAgeCtrl->setVisible(false);
-    }
-    else
-    {
-        std::string register_date = getString("age_format");
-        LLSD args_age;
-        args_age["[AGE]"] = LLDateUtil::ageFromDate(avatar_data->born_on, LLDate::now());
-        LLStringUtil::format(register_date, args_age);
-        userAgeCtrl->setValue(register_date);
-    }
->>>>>>> 8a22c311
 
     bool showHideAgeCombo = false;
     if (getSelfProfile())
@@ -2271,14 +2242,10 @@
 
 void LLPanelProfileSecondLife::onHideAgeCallback()
 {
-<<<<<<< HEAD
     // <FS:Ansariel> Fix LL UI/UX design accident
     //bool value = mHideAgeCombo->getValue().asInteger();
     bool value = !mHideAgeCheckbox->getValue().asBoolean();
     // </FS:Ansariel>
-=======
-    bool value = mHideAgeCombo->getValue().asInteger();
->>>>>>> 8a22c311
     if (value == mHideAge)
         return;
 
@@ -2468,7 +2435,6 @@
     if (mImageId == id)
         return;
 
-<<<<<<< HEAD
     if (!gAgent.getRegionCapability(PROFILE_PROPERTIES_CAP).empty())
     {
         std::function<void(bool)> callback = [id](bool result)
@@ -2480,17 +2446,6 @@
                 LLAvatarPropertiesProcessor::getInstance()->sendAvatarPropertiesRequest(gAgentID);
             }
         };
-=======
-    std::function<void(bool)> callback = [id](bool result)
-    {
-        if (result)
-        {
-            LLAvatarIconIDCache::getInstance()->add(gAgentID, id);
-            // Should trigger callbacks in icon controls (or request Legacy)
-            LLAvatarPropertiesProcessor::getInstance()->sendAvatarPropertiesRequest(gAgentID);
-        }
-    };
->>>>>>> 8a22c311
 
         if (!saveAgentUserInfoCoro("sl_image_id", id, callback))
             return;
@@ -2523,24 +2478,16 @@
         }
         // </FS:Ansariel>
 
-    LLFloater* floater = mFloaterProfileTextureHandle.get();
-    if (floater)
-    {
-        LLFloaterProfileTexture* texture_view = dynamic_cast<LLFloaterProfileTexture*>(floater);
-        if (texture_view)
-        {
-<<<<<<< HEAD
+        LLFloater *floater = mFloaterProfileTextureHandle.get();
+        if (floater)
+        {
             LLFloaterProfileTexture * texture_view = dynamic_cast<LLFloaterProfileTexture*>(floater);
             if (mImageId == LLUUID::null)
-=======
-            if (id.isNull())
->>>>>>> 8a22c311
             {
                 texture_view->resetAsset();
             }
             else
             {
-<<<<<<< HEAD
                 texture_view->loadAsset(mImageId);
             }
         }
@@ -2572,13 +2519,6 @@
     }
 }
 // </FS:Ansariel>
-=======
-                texture_view->loadAsset(id);
-            }
-        }
-    }
-}
->>>>>>> 8a22c311
 
 //////////////////////////////////////////////////////////////////////////
 // LLPanelProfileWeb
