--- conflicted
+++ resolved
@@ -715,10 +715,7 @@
     , mWaitingForImageUpload(false)
     , mAllowPublish(false)
     , mHideAge(false)
-<<<<<<< HEAD
     , mRlvBehaviorCallbackConnection() // <FS:Ansariel> RLVa support
-=======
->>>>>>> 25251c3b
 {
 }
 
@@ -752,7 +749,6 @@
 BOOL LLPanelProfileSecondLife::postBuild()
 {
     mGroupList              = getChild<LLGroupList>("group_list");
-<<<<<<< HEAD
     // <FS:Ansariel> Fix LL UI/UX design accident
     //mShowInSearchCombo      = getChild<LLComboBox>("show_in_search");
     //mHideAgeCombo           = getChild<LLComboBox>("hide_age");
@@ -763,11 +759,6 @@
     // mSecondLifePic          = getChild<LLThumbnailCtrl>("2nd_life_pic");
     mSecondLifePic          = getChild<LLTextureCtrl>("2nd_life_pic");
     // <FS:Zi>
-=======
-    mShowInSearchCombo      = getChild<LLComboBox>("show_in_search");
-    mHideAgeCombo           = getChild<LLComboBox>("hide_age");
-    mSecondLifePic          = getChild<LLThumbnailCtrl>("2nd_life_pic");
->>>>>>> 25251c3b
     mSecondLifePicLayout    = getChild<LLPanel>("image_panel");
     mDescriptionEdit        = getChild<LLTextEditor>("sl_description_edit");
     // mAgentActionMenuButton  = getChild<LLMenuButton>("agent_actions_menu"); // <FS:Ansariel> Fix LL UI/UX design accident
@@ -780,7 +771,6 @@
     mCanEditObjectsIcon     = getChild<LLIconCtrl>("can_edit_objects");
     mCantEditObjectsIcon    = getChild<LLIconCtrl>("cant_edit_objects");
 
-<<<<<<< HEAD
     // <FS:Ansariel> Fix LL UI/UX design accident
     mStatusText = getChild<LLTextBox>("status");
     mCopyMenuButton = getChild<LLMenuButton>("copy_btn");
@@ -814,10 +804,6 @@
     mPayButton->setCommitCallback([this](LLUICtrl*, void*) { onCommitMenu(LLSD("pay")); }, nullptr);
     mIMButton->setCommitCallback([this](LLUICtrl*, void*) { onCommitMenu(LLSD("im")); }, nullptr);
     // </FS:Ansariel>
-=======
-    mShowInSearchCombo->setCommitCallback([this](LLUICtrl*, void*) { onShowInSearchCallback(); }, nullptr);
-    mHideAgeCombo->setCommitCallback([this](LLUICtrl*, void*) { onHideAgeCallback(); }, nullptr);
->>>>>>> 25251c3b
     mGroupList->setDoubleClickCallback([this](LLUICtrl*, S32 x, S32 y, MASK mask) { LLPanelProfileSecondLife::openGroupProfile(); });
     mGroupList->setReturnCallback([this](LLUICtrl*, const LLSD&) { LLPanelProfileSecondLife::openGroupProfile(); });
     mSaveDescriptionChanges->setCommitCallback([this](LLUICtrl*, void*) { onSaveDescriptionChanges(); }, nullptr);
@@ -940,7 +926,6 @@
     mAvatarNameCacheConnection = LLAvatarNameCache::get(getAvatarId(), boost::bind(&LLPanelProfileSecondLife::onAvatarNameCache, this, _1, _2));
 }
 
-<<<<<<< HEAD
 // <FS:Beq> restore UDP profiles for opensim that does not support the cap
 void LLPanelProfileSecondLife::updateData()
 {
@@ -962,8 +947,6 @@
 }
 // </FS:Beq>
 
-=======
->>>>>>> 25251c3b
 void LLPanelProfileSecondLife::refreshName()
 {
     if (!mAvatarNameCacheConnection.connected())
@@ -1094,18 +1077,6 @@
 	// </FS:Beq>
 }
 
-void LLPanelProfileSecondLife::processProperties(void* data, EAvatarProcessorType type)
-{
-    if (APT_PROPERTIES == type)
-    {
-        LLAvatarData* avatar_data = static_cast<LLAvatarData*>(data);
-        if (avatar_data && getAvatarId() == avatar_data->avatar_id)
-        {
-            processProfileProperties(avatar_data);
-        }
-    }
-}
-
 void LLPanelProfileSecondLife::processProfileProperties(const LLAvatarData* avatar_data)
 {
     const LLRelationship* relationship = LLAvatarTracker::instance().getBuddyInfo(getAvatarId());
@@ -1133,7 +1104,6 @@
 
     fillAccountStatus(avatar_data);
 
-<<<<<<< HEAD
     if (!gAgent.getRegionCapability(PROFILE_PROPERTIES_CAP).empty()) { // <FS>
     LLAvatarData::group_list_t::const_iterator it = avatar_data->group_list.begin();
     const LLAvatarData::group_list_t::const_iterator it_end = avatar_data->group_list.end();
@@ -1181,20 +1151,14 @@
 {
     LLAvatarGroups::group_list_t::const_iterator it = avatar_groups->group_list.begin();
     const LLAvatarGroups::group_list_t::const_iterator it_end = avatar_groups->group_list.end();
-=======
-    LLAvatarData::group_list_t::const_iterator it = avatar_data->group_list.begin();
-    const LLAvatarData::group_list_t::const_iterator it_end = avatar_data->group_list.end();
->>>>>>> 25251c3b
 
     for (; it_end != it; ++it)
     {
-        LLAvatarData::LLGroupData group_data = *it;
+        LLAvatarGroups::LLGroupData group_data = *it;
         mGroups[group_data.group_name] = group_data.group_id;
     }
 
     mGroupList->setGroups(mGroups);
-
-    setLoaded();
 }
 // </FS>
 
@@ -1341,14 +1305,10 @@
     if (getSelfProfile())
     {
         mAllowPublish = avatar_data->flags & AVATAR_ALLOW_PUBLISH;
-<<<<<<< HEAD
         // <FS:Ansariel> Fix LL UI/UX design accident
         //mShowInSearchCombo->setValue(mAllowPublish ? TRUE : FALSE);
         mShowInSearchCheckbox->setValue(mAllowPublish ? TRUE : FALSE);
         // </FS:Ansariel>
-=======
-        mShowInSearchCombo->setValue(mAllowPublish ? TRUE : FALSE);
->>>>>>> 25251c3b
     }
 }
 
@@ -1568,7 +1528,6 @@
 
 void LLPanelProfileSecondLife::fillAgeData(const LLAvatarData* avatar_data)
 {
-<<<<<<< HEAD
     // <FS:Ansariel> Fix LL UI/UX design accident
     //// Date from server comes already converted to stl timezone,
     //// so display it as an UTC + 0
@@ -1602,30 +1561,6 @@
     LLStringUtil::format(register_date, args_age);
     getChild<LLUICtrl>("user_age")->setValue(register_date);
     // </FS:Ansariel>
-=======
-    // Date from server comes already converted to stl timezone,
-    // so display it as an UTC + 0
-    bool hide_age = avatar_data->hide_age && !getSelfProfile();
-    std::string name_and_date = getString(hide_age ? "date_format_short" : "date_format_full");
-    LLSD args_name;
-    args_name["datetime"] = (S32)avatar_data->born_on.secondsSinceEpoch();
-    LLStringUtil::format(name_and_date, args_name);
-    getChild<LLUICtrl>("sl_birth_date")->setValue(name_and_date);
-
-    LLUICtrl* userAgeCtrl = getChild<LLUICtrl>("user_age");
-    if (hide_age)
-    {
-        userAgeCtrl->setVisible(FALSE);
-    }
-    else
-    {
-        std::string register_date = getString("age_format");
-        LLSD args_age;
-        args_age["[AGE]"] = LLDateUtil::ageFromDate(avatar_data->born_on, LLDate::now());
-        LLStringUtil::format(register_date, args_age);
-        userAgeCtrl->setValue(register_date);
-    }
->>>>>>> 25251c3b
 
     BOOL showHideAgeCombo = FALSE;
     if (getSelfProfile())
@@ -1637,24 +1572,16 @@
             if (now - birth > 365 * 24 * 60 * 60)
             {
                 mHideAge = avatar_data->hide_age;
-<<<<<<< HEAD
                 // <FS:Ansariel> Fix LL UI/UX design accident
                 //mHideAgeCombo->setValue(mHideAge ? TRUE : FALSE);
                 mHideAgeCheckbox->setValue(mHideAge ? FALSE : TRUE);
-=======
-                mHideAgeCombo->setValue(mHideAge ? TRUE : FALSE);
->>>>>>> 25251c3b
                 showHideAgeCombo = TRUE;
             }
         }
     }
-<<<<<<< HEAD
     // <FS:Ansariel> Fix LL UI/UX design accident
     //mHideAgeCombo->setVisible(showHideAgeCombo);
     mHideAgeCheckbox->setVisible(showHideAgeCombo);
-=======
-    mHideAgeCombo->setVisible(showHideAgeCombo);
->>>>>>> 25251c3b
 }
 
 void LLPanelProfileSecondLife::onImageLoaded(BOOL success, LLViewerFetchedTexture *imagep)
@@ -1807,7 +1734,6 @@
 
     if (getSelfProfile())
     {
-<<<<<<< HEAD
         // <FS:Ansariel> Fix LL UI/UX design accident
         //mShowInSearchCombo->setEnabled(TRUE);
         //if (mHideAgeCombo->getVisible())
@@ -1818,12 +1744,6 @@
         {
             mHideAgeCheckbox->setEnabled(TRUE);
         // </FS:Ansariel>
-=======
-        mShowInSearchCombo->setEnabled(TRUE);
-        if (mHideAgeCombo->getVisible())
-        {
-            mHideAgeCombo->setEnabled(TRUE);
->>>>>>> 25251c3b
         }
         mDescriptionEdit->setEnabled(TRUE);
     }
@@ -2266,16 +2186,11 @@
 
 void LLPanelProfileSecondLife::onShowInSearchCallback()
 {
-<<<<<<< HEAD
     // <FS:Ansariel> Fix LL UI/UX design accident
     //bool value = mShowInSearchCombo->getValue().asInteger();
     bool value = mShowInSearchCheckbox->getValue().asInteger();
     // </FS:Ansariel>
     if (mAllowPublish == value)
-=======
-    bool value = mShowInSearchCombo->getValue().asInteger();
-    if (value == mAllowPublish)
->>>>>>> 25251c3b
         return;
 
     mAllowPublish = value;
@@ -2284,14 +2199,10 @@
 
 void LLPanelProfileSecondLife::onHideAgeCallback()
 {
-<<<<<<< HEAD
     // <FS:Ansariel> Fix LL UI/UX design accident
     //bool value = mHideAgeCombo->getValue().asInteger();
     bool value = !mHideAgeCheckbox->getValue().asBoolean();
     // </FS:Ansariel>
-=======
-    bool value = mHideAgeCombo->getValue().asInteger();
->>>>>>> 25251c3b
     if (value == mHideAge)
         return;
 
@@ -2302,7 +2213,6 @@
 void LLPanelProfileSecondLife::onSaveDescriptionChanges()
 {
     mDescriptionText = mDescriptionEdit->getValue().asString();
-<<<<<<< HEAD
     if (!gAgent.getRegionCapability(PROFILE_PROPERTIES_CAP).empty())
     {
         saveAgentUserInfoCoro("sl_about_text", mDescriptionText);
@@ -2339,9 +2249,6 @@
     }
 #endif
 // </FS:Beq>
-=======
-    saveAgentUserInfoCoro("sl_about_text", mDescriptionText);
->>>>>>> 25251c3b
 
     mSaveDescriptionChanges->setEnabled(FALSE);
     mDiscardDescriptionChanges->setEnabled(FALSE);
@@ -2484,7 +2391,6 @@
     if (mImageId == id)
         return;
 
-<<<<<<< HEAD
     if (!gAgent.getRegionCapability(PROFILE_PROPERTIES_CAP).empty())
     {
         std::function<void(bool)> callback = [id](bool result)
@@ -2499,42 +2405,14 @@
 
         if (!saveAgentUserInfoCoro("sl_image_id", id, callback))
             return;
-=======
-    std::function<void(bool)> callback = [id](bool result)
-    {
-        if (result)
-        {
-            LLAvatarIconIDCache::getInstance()->add(gAgentID, id);
-            // Should trigger callbacks in icon controls (or request Legacy)
-            LLAvatarPropertiesProcessor::getInstance()->sendAvatarPropertiesRequest(gAgentID);
-        }
-    };
-
-    if (!saveAgentUserInfoCoro("sl_image_id", id, callback))
-        return;
->>>>>>> 25251c3b
-
-    mImageId = id;
-    if (mImageId == LLUUID::null)
-    {
-        mSecondLifePic->setValue("Generic_Person_Large");
-    }
-    else
-    {
-        mSecondLifePic->setValue(mImageId);
-    }
-
-    LLFloater *floater = mFloaterProfileTextureHandle.get();
-    if (floater)
-    {
-        LLFloaterProfileTexture * texture_view = dynamic_cast<LLFloaterProfileTexture*>(floater);
+
+        mImageId = id;
         if (mImageId == LLUUID::null)
         {
-            texture_view->resetAsset();
+            mSecondLifePic->setValue("Generic_Person_Large");
         }
         else
         {
-<<<<<<< HEAD
             mSecondLifePic->setValue(mImageId);
         }
 
@@ -2595,11 +2473,6 @@
     {
         updateButtons();
     }
-=======
-            texture_view->loadAsset(mImageId);
-        }
-    }
->>>>>>> 25251c3b
 }
 // </FS:Ansariel>
 
@@ -2925,7 +2798,6 @@
     if (mImageId == id)
         return;
 
-<<<<<<< HEAD
     if (!gAgent.getRegionCapability(PROFILE_PROPERTIES_CAP).empty())
     {
         if (!saveAgentUserInfoCoro("fl_image_id", id))
@@ -2940,21 +2812,13 @@
         {
             mPicture->setValue("Generic_Person_Large");
         }
-=======
-    if (!saveAgentUserInfoCoro("fl_image_id", id))
-        return;
->>>>>>> 25251c3b
-
-    mImageId = id;
-    if (mImageId.notNull())
-    {
-        mPicture->setValue(mImageId);
+
+        mRemovePhoto->setEnabled(mImageId.notNull());
     }
     // <FS:Beq> Make OpenSim profiles work again
 #ifdef OPENSIM
     else
     {
-<<<<<<< HEAD
         LL_WARNS("AvatarProperties") << "Failed to update profile data, no cap found" << LL_ENDL;
         if (LLGridManager::getInstance()->isInOpenSim())
         {
@@ -2969,12 +2833,6 @@
     }
 #endif
     // </FS:Beq>
-=======
-        mPicture->setValue("Generic_Person_Large");
-    }
-
-    mRemovePhoto->setEnabled(mImageId.notNull());
->>>>>>> 25251c3b
 }
 
 void LLPanelProfileFirstLife::setDescriptionText(const std::string &text)
@@ -2997,7 +2855,6 @@
 void LLPanelProfileFirstLife::onSaveDescriptionChanges()
 {
     mCurrentDescription = mDescriptionEdit->getValue().asString();
-<<<<<<< HEAD
     if (!gAgent.getRegionCapability(PROFILE_PROPERTIES_CAP).empty())
     {
         saveAgentUserInfoCoro("fl_about_text", mCurrentDescription);
@@ -3033,9 +2890,6 @@
     }
 #endif
 // </FS:Beq>
-=======
-    saveAgentUserInfoCoro("fl_about_text", mCurrentDescription);
->>>>>>> 25251c3b
 
     mSaveChanges->setEnabled(FALSE);
     mDiscardChanges->setEnabled(FALSE);
@@ -3047,7 +2901,6 @@
     setDescriptionText(mCurrentDescription);
 }
 
-<<<<<<< HEAD
 void LLPanelProfileFirstLife::processProperties(void * data, EAvatarProcessorType type)
 {
     if (APT_PROPERTIES == type)
@@ -3068,18 +2921,6 @@
         }
     }
 	// </FS:Beq>
-=======
-void LLPanelProfileFirstLife::processProperties(void* data, EAvatarProcessorType type)
-{
-    if (APT_PROPERTIES == type)
-    {
-        LLAvatarData* avatar_data = static_cast<LLAvatarData*>(data);
-        if (avatar_data && getAvatarId() == avatar_data->avatar_id)
-        {
-            processProperties(avatar_data);
-        }
-    }
->>>>>>> 25251c3b
 }
 
 void LLPanelProfileFirstLife::processProperties(const LLAvatarData* avatar_data)
@@ -3165,7 +3006,6 @@
 {
 }
 
-<<<<<<< HEAD
 // <FS:Beq> Restore UDP profiles
 void LLPanelProfileNotes::updateData()
 {
@@ -3187,8 +3027,6 @@
 }
 // </FS:Beq>
 
-=======
->>>>>>> 25251c3b
 void LLPanelProfileNotes::commitUnsavedChanges()
 {
     if (mHasUnsavedChanges)
@@ -3245,7 +3083,6 @@
 void LLPanelProfileNotes::onSaveNotesChanges()
 {
     mCurrentNotes = mNotesEditor->getValue().asString();
-<<<<<<< HEAD
     if (!gAgent.getRegionCapability(PROFILE_PROPERTIES_CAP).empty())
     {
         saveAgentUserInfoCoro("notes", mCurrentNotes);
@@ -3260,9 +3097,6 @@
 // </FS:Beq>
 
     FSRadar::getInstance()->updateNotes(getAvatarId(), mCurrentNotes);     // <FS:Zi> Update notes in radar when edited
-=======
-    saveAgentUserInfoCoro("notes", mCurrentNotes);
->>>>>>> 25251c3b
 
     mSaveChanges->setEnabled(FALSE);
     mDiscardChanges->setEnabled(FALSE);
@@ -3275,7 +3109,6 @@
 }
 
 void LLPanelProfileNotes::processProperties(void* data, EAvatarProcessorType type)
-<<<<<<< HEAD
 {
     if (APT_PROPERTIES == type)
     {
@@ -3302,21 +3135,6 @@
 
 void LLPanelProfileNotes::processProperties(const LLAvatarData* avatar_data)
 {
-=======
-{
-    if (APT_PROPERTIES == type)
-    {
-        LLAvatarData* avatar_data = static_cast<LLAvatarData*>(data);
-        if (avatar_data && getAvatarId() == avatar_data->avatar_id)
-        {
-            processProperties(avatar_data);
-        }
-    }
-}
-
-void LLPanelProfileNotes::processProperties(const LLAvatarData* avatar_data)
-{
->>>>>>> 25251c3b
     setNotesText(avatar_data->notes);
     mNotesEditor->setEnabled(TRUE);
     setLoaded();
@@ -3417,7 +3235,6 @@
         mPanelNotes->setIsLoading();
         } // <FS:Beq/> restore udp profiles
 
-<<<<<<< HEAD
 // <FS:Beq> Restore UDP profiles
         //LLAvatarPropertiesProcessor::getInstance()->sendAvatarPropertiesRequest(getAvatarId());
         if (!gAgent.getRegionCapability(PROFILE_PROPERTIES_CAP).empty())
@@ -3431,9 +3248,6 @@
         }
 #endif
 // </FS:Beq>
-=======
-        LLAvatarPropertiesProcessor::getInstance()->sendAvatarPropertiesRequest(getAvatarId());
->>>>>>> 25251c3b
     }
 }
 
