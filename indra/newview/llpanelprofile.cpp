/**
* @file llpanelprofile.cpp
* @brief Profile panel implementation
*
* $LicenseInfo:firstyear=2022&license=viewerlgpl$
* Second Life Viewer Source Code
* Copyright (C) 2022, Linden Research, Inc.
*
* This library is free software; you can redistribute it and/or
* modify it under the terms of the GNU Lesser General Public
* License as published by the Free Software Foundation;
* version 2.1 of the License only.
*
* This library is distributed in the hope that it will be useful,
* but WITHOUT ANY WARRANTY; without even the implied warranty of
* MERCHANTABILITY or FITNESS FOR A PARTICULAR PURPOSE.  See the GNU
* Lesser General Public License for more details.
*
* You should have received a copy of the GNU Lesser General Public
* License along with this library; if not, write to the Free Software
* Foundation, Inc., 51 Franklin Street, Fifth Floor, Boston, MA  02110-1301  USA
*
* Linden Research, Inc., 945 Battery Street, San Francisco, CA  94111  USA
* $/LicenseInfo$
*/

#include "llviewerprecompiledheaders.h"
#include "llpanelprofile.h"

// Common
#include "llavatarnamecache.h"
#include "llsdutil.h"
#include "llslurl.h"
#include "lldateutil.h" //ageFromDate

// UI
#include "llavatariconctrl.h"
#include "llclipboard.h"
#include "llcheckboxctrl.h"
#include "llcombobox.h"
#include "lllineeditor.h"
#include "llloadingindicator.h"
#include "llmenubutton.h"
#include "lltabcontainer.h"
#include "lltextbox.h"
#include "lltexteditor.h"
#include "lltexturectrl.h"
#include "lltoggleablemenu.h"
#include "llgrouplist.h"
#include "llurlaction.h"

// Image
#include "llimagej2c.h"

// Newview
#include "llagent.h" //gAgent
#include "llagentpicksinfo.h"
#include "llavataractions.h"
#include "llavatarpropertiesprocessor.h"
#include "llcallingcard.h"
#include "llcommandhandler.h"
#include "llfloaterprofiletexture.h"
#include "llfloaterreg.h"
#include "llfloaterreporter.h"
#include "llfilepicker.h"
#include "llfirstuse.h"
#include "llgroupactions.h"
#include "lllogchat.h"
#include "llmutelist.h"
#include "llnotificationsutil.h"
#include "llpanelblockedlist.h"
#include "llpanelprofileclassifieds.h"
#include "llpanelprofilepicks.h"
#include "lltrans.h"
#include "llviewercontrol.h"
#include "llviewermenu.h" //is_agent_mappable
#include "llviewermenufile.h"
#include "llviewertexturelist.h"
#include "llvoiceclient.h"
#include "llweb.h"
#include "llviewernetwork.h" // <FS:Beq> For LLGridManager

#include "fsdata.h"
#include "llviewermenu.h"

static LLPanelInjector<LLPanelProfileSecondLife> t_panel_profile_secondlife("panel_profile_secondlife");
static LLPanelInjector<LLPanelProfileWeb> t_panel_web("panel_profile_web");
static LLPanelInjector<LLPanelProfilePicks> t_panel_picks("panel_profile_picks");
static LLPanelInjector<LLPanelProfileFirstLife> t_panel_firstlife("panel_profile_firstlife");
static LLPanelInjector<LLPanelProfileNotes> t_panel_notes("panel_profile_notes");
static LLPanelInjector<LLPanelProfile>          t_panel_profile("panel_profile");

static const std::string PANEL_SECONDLIFE   = "panel_profile_secondlife";
static const std::string PANEL_WEB          = "panel_profile_web";
static const std::string PANEL_PICKS        = "panel_profile_picks";
static const std::string PANEL_CLASSIFIEDS  = "panel_profile_classifieds";
static const std::string PANEL_FIRSTLIFE    = "panel_profile_firstlife";
static const std::string PANEL_NOTES        = "panel_profile_notes";
static const std::string PANEL_PROFILE_VIEW = "panel_profile_view";

static const std::string PROFILE_PROPERTIES_CAP = "AgentProfile";
static const std::string PROFILE_IMAGE_UPLOAD_CAP = "UploadAgentProfileImage";

// <FS:Zi> FIRE-32184: Online/Offline status not working for non-friends
const U32 AVATAR_ONLINE_UNDEFINED			= 0x1 << 31;

//////////////////////////////////////////////////////////////////////////

void request_avatar_properties_coro(std::string cap_url, LLUUID agent_id)
{
    LLCore::HttpRequest::policy_t httpPolicy(LLCore::HttpRequest::DEFAULT_POLICY_ID);
    LLCoreHttpUtil::HttpCoroutineAdapter::ptr_t
        httpAdapter(new LLCoreHttpUtil::HttpCoroutineAdapter("request_avatar_properties_coro", httpPolicy));
    LLCore::HttpRequest::ptr_t httpRequest(new LLCore::HttpRequest);
    LLCore::HttpHeaders::ptr_t httpHeaders;

    LLCore::HttpOptions::ptr_t httpOpts(new LLCore::HttpOptions);
    httpOpts->setFollowRedirects(true);

    std::string finalUrl = cap_url + "/" + agent_id.asString();

    LLSD result = httpAdapter->getAndSuspend(httpRequest, finalUrl, httpOpts, httpHeaders);

    LLSD httpResults = result[LLCoreHttpUtil::HttpCoroutineAdapter::HTTP_RESULTS];
    LLCore::HttpStatus status = LLCoreHttpUtil::HttpCoroutineAdapter::getStatusFromLLSD(httpResults);

    LL_DEBUGS("AvatarProperties") << "Agent id: " << agent_id << " Result: " << httpResults << LL_ENDL;

    if (!status
        || !result.has("id")
        || agent_id != result["id"].asUUID())
    {
        LL_WARNS("AvatarProperties") << "Failed to get agent information for id " << agent_id << LL_ENDL;
        return;
    }

    LLFloater* floater_profile = LLFloaterReg::findInstance("profile", LLSD().with("id", agent_id));
    if (!floater_profile)
    {
        // floater is dead, so panels are dead as well
        return;
    }

    LLPanel *panel = floater_profile->findChild<LLPanel>(PANEL_PROFILE_VIEW, TRUE);
    LLPanelProfile *panel_profile = dynamic_cast<LLPanelProfile*>(panel);
    if (!panel_profile)
    {
        LL_WARNS() << PANEL_PROFILE_VIEW << " not found" << LL_ENDL;
        return;
    }


    // Avatar Data

    LLAvatarData *avatar_data = &panel_profile->mAvatarData;
    std::string birth_date;

    avatar_data->agent_id = agent_id;
    avatar_data->avatar_id = agent_id;
    avatar_data->image_id = result["sl_image_id"].asUUID();
    avatar_data->fl_image_id = result["fl_image_id"].asUUID();
    avatar_data->partner_id = result["partner_id"].asUUID();
    avatar_data->about_text = result["sl_about_text"].asString();
    avatar_data->fl_about_text = result["fl_about_text"].asString();
    avatar_data->born_on = result["member_since"].asDate();
    avatar_data->profile_url = getProfileURL(agent_id.asString());

    avatar_data->flags = 0;

    // <FS:Zi> FIRE-32184: Online/Offline status not working for non-friends
    // if (result["online"].asBoolean())
    if (result["online"].isUndefined())
    {
        avatar_data->flags |= AVATAR_ONLINE_UNDEFINED;
    }
    else if (result["online"].asBoolean())
    // </FS:Zi>
    {
        avatar_data->flags |= AVATAR_ONLINE;
    }
    if (result["allow_publish"].asBoolean())
    {
        avatar_data->flags |= AVATAR_ALLOW_PUBLISH;
    }
    if (result["identified"].asBoolean())
    {
        avatar_data->flags |= AVATAR_IDENTIFIED;
    }
    if (result["transacted"].asBoolean())
    {
        avatar_data->flags |= AVATAR_TRANSACTED;
    }

    avatar_data->caption_index = 0;
    if (result.has("charter_member")) // won't be present if "caption" is set
    {
        avatar_data->caption_index = result["charter_member"].asInteger();
    }
    else if (result.has("caption"))
    {
        avatar_data->caption_text = result["caption"].asString();
    }

    panel = floater_profile->findChild<LLPanel>(PANEL_SECONDLIFE, TRUE);
    LLPanelProfileSecondLife *panel_sl = dynamic_cast<LLPanelProfileSecondLife*>(panel);
    if (panel_sl)
    {
        panel_sl->processProfileProperties(avatar_data);
    }

    panel = floater_profile->findChild<LLPanel>(PANEL_WEB, TRUE);
    LLPanelProfileWeb *panel_web = dynamic_cast<LLPanelProfileWeb*>(panel);
    if (panel_web)
    {
        panel_web->setLoaded();
    }

    panel = floater_profile->findChild<LLPanel>(PANEL_FIRSTLIFE, TRUE);
    LLPanelProfileFirstLife *panel_first = dynamic_cast<LLPanelProfileFirstLife*>(panel);
    if (panel_first)
    {
        panel_first->processProperties(avatar_data);
    }

    // Picks

    LLSD picks_array = result["picks"];
    LLAvatarPicks avatar_picks;
    avatar_picks.agent_id = agent_id; // Not in use?
    avatar_picks.target_id = agent_id;

    for (LLSD::array_const_iterator it = picks_array.beginArray(); it != picks_array.endArray(); ++it)
    {
        const LLSD& pick_data = *it;
        avatar_picks.picks_list.emplace_back(pick_data["id"].asUUID(), pick_data["name"].asString());
    }

    panel = floater_profile->findChild<LLPanel>(PANEL_PICKS, TRUE);
    LLPanelProfilePicks *panel_picks = dynamic_cast<LLPanelProfilePicks*>(panel);
    if (panel_picks)
    {
        // Refresh pick limit before processing
        LLAgentPicksInfo::getInstance()->onServerRespond(&avatar_picks);
        panel_picks->processProperties(&avatar_picks);
    }

    // Groups

    LLSD groups_array = result["groups"];
    LLAvatarGroups avatar_groups;
    avatar_groups.agent_id = agent_id; // Not in use?
    avatar_groups.avatar_id = agent_id; // target_id

    for (LLSD::array_const_iterator it = groups_array.beginArray(); it != groups_array.endArray(); ++it)
    {
        const LLSD& group_info = *it;
        LLAvatarGroups::LLGroupData group_data;
        group_data.group_powers = 0; // Not in use?
        group_data.group_title = group_info["name"].asString(); // Missing data, not in use?
        group_data.group_id = group_info["id"].asUUID();
        group_data.group_name = group_info["name"].asString();
        group_data.group_insignia_id = group_info["image_id"].asUUID();

        avatar_groups.group_list.push_back(group_data);
    }

    if (panel_sl)
    {
        panel_sl->processGroupProperties(&avatar_groups);
    }

    // Notes
    LLAvatarNotes avatar_notes;

    avatar_notes.agent_id = agent_id;
    avatar_notes.target_id = agent_id;
    avatar_notes.notes = result["notes"].asString();

    panel = floater_profile->findChild<LLPanel>(PANEL_NOTES, TRUE);
    LLPanelProfileNotes *panel_notes = dynamic_cast<LLPanelProfileNotes*>(panel);
    if (panel_notes)
    {
        panel_notes->processProperties(&avatar_notes);
    }
}

//TODO: changes take two minutes to propagate!
// Add some storage that holds updated data for two minutes
// for new instances to reuse the data
// Profile data is only relevant to won avatar, but notes
// are for everybody
void put_avatar_properties_coro(std::string cap_url, LLUUID agent_id, LLSD data)
{
    LLCore::HttpRequest::policy_t httpPolicy(LLCore::HttpRequest::DEFAULT_POLICY_ID);
    LLCoreHttpUtil::HttpCoroutineAdapter::ptr_t
        httpAdapter(new LLCoreHttpUtil::HttpCoroutineAdapter("put_avatar_properties_coro", httpPolicy));
    LLCore::HttpRequest::ptr_t httpRequest(new LLCore::HttpRequest);
    LLCore::HttpHeaders::ptr_t httpHeaders;

    LLCore::HttpOptions::ptr_t httpOpts(new LLCore::HttpOptions);
    httpOpts->setFollowRedirects(true);

    std::string finalUrl = cap_url + "/" + agent_id.asString();

    LLSD result = httpAdapter->putAndSuspend(httpRequest, finalUrl, data, httpOpts, httpHeaders);

    LLSD httpResults = result[LLCoreHttpUtil::HttpCoroutineAdapter::HTTP_RESULTS];
    LLCore::HttpStatus status = LLCoreHttpUtil::HttpCoroutineAdapter::getStatusFromLLSD(httpResults);

    if (!status)
    {
        LL_WARNS("AvatarProperties") << "Failed to put agent information " << data << " for id " << agent_id << LL_ENDL;
        return;
    }

    LL_DEBUGS("AvatarProperties") << "Agent id: " << agent_id << " Data: " << data << " Result: " << httpResults << LL_ENDL;
}

LLUUID post_profile_image(std::string cap_url, const LLSD &first_data, std::string path_to_image, LLHandle<LLPanel> *handle)
{
    LLCore::HttpRequest::policy_t httpPolicy(LLCore::HttpRequest::DEFAULT_POLICY_ID);
    LLCoreHttpUtil::HttpCoroutineAdapter::ptr_t
        httpAdapter(new LLCoreHttpUtil::HttpCoroutineAdapter("post_profile_image_coro", httpPolicy));
    LLCore::HttpRequest::ptr_t httpRequest(new LLCore::HttpRequest);
    LLCore::HttpHeaders::ptr_t httpHeaders;

    LLCore::HttpOptions::ptr_t httpOpts(new LLCore::HttpOptions);
    httpOpts->setFollowRedirects(true);
    
    LLSD result = httpAdapter->postAndSuspend(httpRequest, cap_url, first_data, httpOpts, httpHeaders);

    LLSD httpResults = result[LLCoreHttpUtil::HttpCoroutineAdapter::HTTP_RESULTS];
    LLCore::HttpStatus status = LLCoreHttpUtil::HttpCoroutineAdapter::getStatusFromLLSD(httpResults);

    if (!status)
    {
        // todo: notification?
        LL_WARNS("AvatarProperties") << "Failed to get uploader cap " << status.toString() << LL_ENDL;
        return LLUUID::null;
    }
    if (!result.has("uploader"))
    {
        // todo: notification?
        LL_WARNS("AvatarProperties") << "Failed to get uploader cap, response contains no data." << LL_ENDL;
        return LLUUID::null;
    }
    std::string uploader_cap = result["uploader"].asString();
    if (uploader_cap.empty())
    {
        LL_WARNS("AvatarProperties") << "Failed to get uploader cap, cap invalid." << LL_ENDL;
        return LLUUID::null;
    }

    // Upload the image

    LLCore::HttpRequest::ptr_t uploaderhttpRequest(new LLCore::HttpRequest);
    LLCore::HttpHeaders::ptr_t uploaderhttpHeaders(new LLCore::HttpHeaders);
    LLCore::HttpOptions::ptr_t uploaderhttpOpts(new LLCore::HttpOptions);
    S64 length;

    {
        llifstream instream(path_to_image.c_str(), std::iostream::binary | std::iostream::ate);
        if (!instream.is_open())
        {
            LL_WARNS("AvatarProperties") << "Failed to open file " << path_to_image << LL_ENDL;
            return LLUUID::null;
        }
        length = instream.tellg();
    }

    uploaderhttpHeaders->append(HTTP_OUT_HEADER_CONTENT_TYPE, "application/jp2"); // optional
    uploaderhttpHeaders->append(HTTP_OUT_HEADER_CONTENT_LENGTH, llformat("%d", length)); // required!
    uploaderhttpOpts->setFollowRedirects(true);

    result = httpAdapter->postFileAndSuspend(uploaderhttpRequest, uploader_cap, path_to_image, uploaderhttpOpts, uploaderhttpHeaders);

    httpResults = result[LLCoreHttpUtil::HttpCoroutineAdapter::HTTP_RESULTS];
    status = LLCoreHttpUtil::HttpCoroutineAdapter::getStatusFromLLSD(httpResults);

    LL_WARNS("AvatarProperties") << result << LL_ENDL;

    if (!status)
    {
        LL_WARNS("AvatarProperties") << "Failed to upload image " << status.toString() << LL_ENDL;
        return LLUUID::null;
    }

    if (result["state"].asString() != "complete")
    {
        if (result.has("message"))
        {
            LL_WARNS("AvatarProperties") << "Failed to upload image, state " << result["state"] << " message: " << result["message"] << LL_ENDL;
        }
        else
        {
            LL_WARNS("AvatarProperties") << "Failed to upload image " << result << LL_ENDL;
        }
        return LLUUID::null;
    }

    return result["new_asset"].asUUID();
}

enum EProfileImageType
{
    PROFILE_IMAGE_SL,
    PROFILE_IMAGE_FL,
};

void post_profile_image_coro(std::string cap_url, EProfileImageType type, std::string path_to_image, LLHandle<LLPanel> *handle)
{
    LLSD data;
    switch (type)
    {
    case PROFILE_IMAGE_SL:
        data["profile-image-asset"] = "sl_image_id";
        break;
    case PROFILE_IMAGE_FL:
        data["profile-image-asset"] = "fl_image_id";
        break;
    }

    LLUUID result = post_profile_image(cap_url, data, path_to_image, handle);

    // reset loading indicator
    if (!handle->isDead())
    {
        switch (type)
        {
        case PROFILE_IMAGE_SL:
            {
                LLPanelProfileSecondLife* panel = static_cast<LLPanelProfileSecondLife*>(handle->get());
                if (result.notNull())
                {
                    panel->setProfileImageUploaded(result);
                }
                else
                {
                    // failure, just stop progress indicator
                    panel->setProfileImageUploading(false);
                }
                break;
            }
        case PROFILE_IMAGE_FL:
            {
                LLPanelProfileFirstLife* panel = static_cast<LLPanelProfileFirstLife*>(handle->get());
                if (result.notNull())
                {
                    panel->setProfileImageUploaded(result);
                }
                else
                {
                    // failure, just stop progress indicator
                    panel->setProfileImageUploading(false);
                }
                break;
            }
        }
    }

    // Cleanup
    LLFile::remove(path_to_image);
    delete handle;
}

//////////////////////////////////////////////////////////////////////////
// LLProfileHandler

class LLProfileHandler : public LLCommandHandler
{
public:
	// requires trusted browser to trigger
	LLProfileHandler() : LLCommandHandler("profile", UNTRUSTED_THROTTLE) { }

	bool handle(const LLSD& params, const LLSD& query_map,
		LLMediaCtrl* web)
	{
		if (params.size() < 1) return false;
		std::string agent_name = params[0];
		LL_INFOS() << "Profile, agent_name " << agent_name << LL_ENDL;
		std::string url = getProfileURL(agent_name);
		LLWeb::loadURLInternal(url);

		return true;
	}
};
LLProfileHandler gProfileHandler;


//////////////////////////////////////////////////////////////////////////
// LLAgentHandler

class LLAgentHandler : public LLCommandHandler
{
public:
	// requires trusted browser to trigger
	LLAgentHandler() : LLCommandHandler("agent", UNTRUSTED_THROTTLE) { }

    virtual bool canHandleUntrusted(
        const LLSD& params,
        const LLSD& query_map,
        LLMediaCtrl* web,
        const std::string& nav_type)
    {
        if (params.size() < 2)
        {
            return true; // don't block, will fail later
        }

        if (nav_type == NAV_TYPE_CLICKED)
        {
            return true;
        }

        const std::string verb = params[1].asString();
        if (verb == "about" || verb == "inspect" || verb == "reportAbuse")
        {
            return true;
        }
        return false;
    }

	bool handle(const LLSD& params, const LLSD& query_map,
		LLMediaCtrl* web)
	{
		if (params.size() < 2) return false;
		LLUUID avatar_id;
		if (!avatar_id.set(params[0], FALSE))
		{
			return false;
		}

		const std::string verb = params[1].asString();
		// <FS:Ansariel> FIRE-9045: Inspect links always open full profile
		//if (verb == "about")
		if (verb == "about" || (gSavedSettings.getBOOL("FSInspectAvatarSlurlOpensProfile") && verb == "inspect"))
		// </FS:Ansariel>
		{
			LLAvatarActions::showProfile(avatar_id);
			return true;
		}

		if (verb == "inspect")
		{
			LLFloaterReg::showInstance("inspect_avatar", LLSD().with("avatar_id", avatar_id));
			return true;
		}

		if (verb == "im")
		{
			LLAvatarActions::startIM(avatar_id);
			return true;
		}

		if (verb == "pay")
		{
			if (!LLUI::getInstance()->mSettingGroups["config"]->getBOOL("EnableAvatarPay"))
			{
				LLNotificationsUtil::add("NoAvatarPay", LLSD(), LLSD(), std::string("SwitchToStandardSkinAndQuit"));
				return true;
			}

			LLAvatarActions::pay(avatar_id);
			return true;
		}

		if (verb == "offerteleport")
		{
			LLAvatarActions::offerTeleport(avatar_id);
			return true;
		}

		if (verb == "requestfriend")
		{
			LLAvatarActions::requestFriendshipDialog(avatar_id);
			return true;
		}

		if (verb == "removefriend")
		{
			LLAvatarActions::removeFriendDialog(avatar_id);
			return true;
		}

		if (verb == "mute")
		{
			if (! LLAvatarActions::isBlocked(avatar_id))
			{
				LLAvatarActions::toggleBlock(avatar_id);
			}
			return true;
		}

		if (verb == "unmute")
		{
			if (LLAvatarActions::isBlocked(avatar_id))
			{
				LLAvatarActions::toggleBlock(avatar_id);
			}
			return true;
		}

		if (verb == "block")
		{
			if (params.size() > 2)
			{
				const std::string object_name = LLURI::unescape(params[2].asString());
				LLMute mute(avatar_id, object_name, LLMute::OBJECT);
				LLMuteList::getInstance()->add(mute);
				LLPanelBlockedList::showPanelAndSelect(mute.mID);
			}
			return true;
		}

		if (verb == "unblock")
		{
			if (params.size() > 2)
			{
				const std::string object_name = params[2].asString();
				LLMute mute(avatar_id, object_name, LLMute::OBJECT);
				LLMuteList::getInstance()->remove(mute);
			}
			return true;
		}

        // reportAbuse is here due to convoluted avatar handling
        // in LLScrollListCtrl and LLTextBase
        if (verb == "reportAbuse" && web == NULL) 
        {
            LLAvatarName av_name;
            if (LLAvatarNameCache::get(avatar_id, &av_name))
            {
                LLFloaterReporter::showFromAvatar(avatar_id, av_name.getCompleteName());
            }
            else
            {
                LLFloaterReporter::showFromAvatar(avatar_id, "not avaliable");
            }
            return true;
        }
		return false;
	}
};
LLAgentHandler gAgentHandler;

// <FS:Ansariel> FIRE-30611: "You" in transcript is underlined
class FSAgentSelfHandler : public LLCommandHandler
{
public:
	// requires trusted browser to trigger
	FSAgentSelfHandler() : LLCommandHandler("agentself", UNTRUSTED_THROTTLE) { }

	bool handle(const LLSD& params, const LLSD& query_map, LLMediaCtrl* web)
	{
		return gAgentHandler.handle(params, query_map, web);
	}
};
FSAgentSelfHandler gAgentSelfHandler;
// </FS:Ansariel>

///----------------------------------------------------------------------------
/// LLFloaterProfilePermissions
///----------------------------------------------------------------------------

class LLFloaterProfilePermissions
    : public LLFloater
    , public LLFriendObserver
{
public:
    LLFloaterProfilePermissions(LLView * owner, const LLUUID &avatar_id);
    ~LLFloaterProfilePermissions();
    BOOL postBuild() override;
    void onOpen(const LLSD& key) override;
    void draw() override;
    void changed(U32 mask) override; // LLFriendObserver

    void onAvatarNameCache(const LLUUID& agent_id, const LLAvatarName& av_name);
    bool hasUnsavedChanges() { return mHasUnsavedPermChanges; }

    void onApplyRights();

private:
    void fillRightsData();
    void rightsConfirmationCallback(const LLSD& notification, const LLSD& response);
    void confirmModifyRights(bool grant);
    void onCommitSeeOnlineRights();
    void onCommitEditRights();
    void onCancel();

    LLTextBase*         mDescription;
    LLCheckBoxCtrl*     mOnlineStatus;
    LLCheckBoxCtrl*     mMapRights;
    LLCheckBoxCtrl*     mEditObjectRights;
    LLButton*           mOkBtn;
    LLButton*           mCancelBtn;

    LLUUID              mAvatarID;
    F32                 mContextConeOpacity;
    bool                mHasUnsavedPermChanges;
    LLHandle<LLView>    mOwnerHandle;

    boost::signals2::connection	mAvatarNameCacheConnection;
};

LLFloaterProfilePermissions::LLFloaterProfilePermissions(LLView * owner, const LLUUID &avatar_id)
    : LLFloater(LLSD())
    , mAvatarID(avatar_id)
    , mContextConeOpacity(0.0f)
    , mHasUnsavedPermChanges(false)
    , mOwnerHandle(owner->getHandle())
{
    buildFromFile("floater_profile_permissions.xml");
}

LLFloaterProfilePermissions::~LLFloaterProfilePermissions()
{
    mAvatarNameCacheConnection.disconnect();
    if (mAvatarID.notNull())
    {
        LLAvatarTracker::instance().removeParticularFriendObserver(mAvatarID, this);
    }
}

BOOL LLFloaterProfilePermissions::postBuild()
{
    mDescription = getChild<LLTextBase>("perm_description");
    mOnlineStatus = getChild<LLCheckBoxCtrl>("online_check");
    mMapRights = getChild<LLCheckBoxCtrl>("map_check");
    mEditObjectRights = getChild<LLCheckBoxCtrl>("objects_check");
    mOkBtn = getChild<LLButton>("perms_btn_ok");
    mCancelBtn = getChild<LLButton>("perms_btn_cancel");

    mOnlineStatus->setCommitCallback([this](LLUICtrl*, void*) { onCommitSeeOnlineRights(); }, nullptr);
    mMapRights->setCommitCallback([this](LLUICtrl*, void*) { mHasUnsavedPermChanges = true; }, nullptr);
    mEditObjectRights->setCommitCallback([this](LLUICtrl*, void*) { onCommitEditRights(); }, nullptr);
    mOkBtn->setCommitCallback([this](LLUICtrl*, void*) { onApplyRights(); }, nullptr);
    mCancelBtn->setCommitCallback([this](LLUICtrl*, void*) { onCancel(); }, nullptr);

    return TRUE;
}

void LLFloaterProfilePermissions::onOpen(const LLSD& key)
{
    if (LLAvatarActions::isFriend(mAvatarID))
    {
        LLAvatarTracker::instance().addParticularFriendObserver(mAvatarID, this);
        fillRightsData();
    }

    mCancelBtn->setFocus(true);

    mAvatarNameCacheConnection = LLAvatarNameCache::get(mAvatarID, boost::bind(&LLFloaterProfilePermissions::onAvatarNameCache, this, _1, _2));
}

void LLFloaterProfilePermissions::draw()
{
    // drawFrustum
    LLView *owner = mOwnerHandle.get();
    static LLCachedControl<F32> max_opacity(gSavedSettings, "PickerContextOpacity", 0.4f);
    drawConeToOwner(mContextConeOpacity, max_opacity, owner);
    LLFloater::draw();
}

void LLFloaterProfilePermissions::changed(U32 mask)
{
    if (mask != LLFriendObserver::ONLINE)
    {
        fillRightsData();
    }
}

void LLFloaterProfilePermissions::onAvatarNameCache(const LLUUID& agent_id, const LLAvatarName& av_name)
{
    mAvatarNameCacheConnection.disconnect();

    LLStringUtil::format_map_t args;
    // <FS:Ansariel> Fix LL UI/UX design accident
    //args["[AGENT_NAME]"] = av_name.getDisplayName();
    args["[AGENT_NAME]"] = av_name.getCompleteName();
    std::string descritpion = getString("description_string", args);
    mDescription->setValue(descritpion);
}

void LLFloaterProfilePermissions::fillRightsData()
{
    const LLRelationship* relation = LLAvatarTracker::instance().getBuddyInfo(mAvatarID);
    // If true - we are viewing friend's profile, enable check boxes and set values.
    if (relation)
    {
        S32 rights = relation->getRightsGrantedTo();

        BOOL see_online = LLRelationship::GRANT_ONLINE_STATUS & rights ? TRUE : FALSE;
        mOnlineStatus->setValue(see_online);
        mMapRights->setEnabled(see_online);
        mMapRights->setValue(LLRelationship::GRANT_MAP_LOCATION & rights ? TRUE : FALSE);
        mEditObjectRights->setValue(LLRelationship::GRANT_MODIFY_OBJECTS & rights ? TRUE : FALSE);
    }
    else
    {
        closeFloater();
        LL_INFOS("ProfilePermissions") << "Floater closing since agent is no longer a friend" << LL_ENDL;
    }
}

void LLFloaterProfilePermissions::rightsConfirmationCallback(const LLSD& notification,
    const LLSD& response)
{
    S32 option = LLNotificationsUtil::getSelectedOption(notification, response);
    if (option != 0) // canceled
    {
        mEditObjectRights->setValue(mEditObjectRights->getValue().asBoolean() ? FALSE : TRUE);
    }
    else
    {
        mHasUnsavedPermChanges = true;
    }
}

void LLFloaterProfilePermissions::confirmModifyRights(bool grant)
{
    LLSD args;
    args["NAME"] = LLSLURL("agent", mAvatarID, "completename").getSLURLString();
    LLNotificationsUtil::add(grant ? "GrantModifyRights" : "RevokeModifyRights", args, LLSD(),
        boost::bind(&LLFloaterProfilePermissions::rightsConfirmationCallback, this, _1, _2));
}

void LLFloaterProfilePermissions::onCommitSeeOnlineRights()
{
    bool see_online = mOnlineStatus->getValue().asBoolean();
    mMapRights->setEnabled(see_online);
    if (see_online)
    {
        const LLRelationship* relation = LLAvatarTracker::instance().getBuddyInfo(mAvatarID);
        if (relation)
        {
            S32 rights = relation->getRightsGrantedTo();
            mMapRights->setValue(LLRelationship::GRANT_MAP_LOCATION & rights ? TRUE : FALSE);
        }
        else
        {
            closeFloater();
            LL_INFOS("ProfilePermissions") << "Floater closing since agent is no longer a friend" << LL_ENDL;
        }
    }
    else
    {
        mMapRights->setValue(FALSE);
    }
    mHasUnsavedPermChanges = true;
}

void LLFloaterProfilePermissions::onCommitEditRights()
{
    const LLRelationship* buddy_relationship = LLAvatarTracker::instance().getBuddyInfo(mAvatarID);

    if (!buddy_relationship)
    {
        LL_WARNS("ProfilePermissions") << "Trying to modify rights for non-friend avatar. Closing floater." << LL_ENDL;
        closeFloater();
        return;
    }

    bool allow_modify_objects = mEditObjectRights->getValue().asBoolean();

    // if modify objects checkbox clicked
    if (buddy_relationship->isRightGrantedTo(
        LLRelationship::GRANT_MODIFY_OBJECTS) != allow_modify_objects)
    {
        confirmModifyRights(allow_modify_objects);
    }
}

void LLFloaterProfilePermissions::onApplyRights()
{
    const LLRelationship* buddy_relationship = LLAvatarTracker::instance().getBuddyInfo(mAvatarID);

    if (!buddy_relationship)
    {
        LL_WARNS("ProfilePermissions") << "Trying to modify rights for non-friend avatar. Skipped." << LL_ENDL;
        return;
    }

    S32 rights = 0;

    if (mOnlineStatus->getValue().asBoolean())
    {
        rights |= LLRelationship::GRANT_ONLINE_STATUS;
    }
    if (mMapRights->getValue().asBoolean())
    {
        rights |= LLRelationship::GRANT_MAP_LOCATION;
    }
    if (mEditObjectRights->getValue().asBoolean())
    {
        rights |= LLRelationship::GRANT_MODIFY_OBJECTS;
    }

    LLAvatarPropertiesProcessor::getInstance()->sendFriendRights(mAvatarID, rights);

    closeFloater();
}

void LLFloaterProfilePermissions::onCancel()
{
    closeFloater();
}

//////////////////////////////////////////////////////////////////////////
// LLPanelProfileSecondLife

LLPanelProfileSecondLife::LLPanelProfileSecondLife()
    : LLPanelProfilePropertiesProcessorTab() // <FS:Beq/> alter ancestry to re-enable UDP
    , mAvatarNameCacheConnection()
    , mHasUnsavedDescriptionChanges(false)
    , mWaitingForImageUpload(false)
    , mAllowPublish(false)
    , mRlvBehaviorCallbackConnection() // <FS:Ansariel> RLVa support
{
}

LLPanelProfileSecondLife::~LLPanelProfileSecondLife()
{
    if (getAvatarId().notNull())
    {
        LLAvatarTracker::instance().removeParticularFriendObserver(getAvatarId(), this);
        // <FS:Zi> FIRE-32184: Online/Offline status not working for non-friends
        LLAvatarPropertiesProcessor::getInstance()->removeObserver(getAvatarId(), &mPropertiesObserver);
    }

    if (LLVoiceClient::instanceExists())
    {
        LLVoiceClient::getInstance()->removeObserver((LLVoiceClientStatusObserver*)this);
    }

    if (mAvatarNameCacheConnection.connected())
    {
        mAvatarNameCacheConnection.disconnect();
    }

    // <FS:Ansariel> RLVa support
    if (mRlvBehaviorCallbackConnection.connected())
    {
        mRlvBehaviorCallbackConnection.disconnect();
    }
    // </FS:Ansariel>
}

BOOL LLPanelProfileSecondLife::postBuild()
{
    mGroupList              = getChild<LLGroupList>("group_list");
    // <FS:Ansariel> Fix LL UI/UX design accident
    //mShowInSearchCombo      = getChild<LLComboBox>("show_in_search");
    mShowInSearchCheckbox   = getChild<LLCheckBoxCtrl>("show_in_search");
    // </FS:Ansariel>
    // <FS:Zi> Allow proper texture swatch handling
    // mSecondLifePic          = getChild<LLIconCtrl>("2nd_life_pic");
    mSecondLifePic          = getChild<LLTextureCtrl>("2nd_life_pic");
    // <FS:Zi>
    mSecondLifePicLayout    = getChild<LLPanel>("image_panel");
    mDescriptionEdit        = getChild<LLTextEditor>("sl_description_edit");
    // mAgentActionMenuButton  = getChild<LLMenuButton>("agent_actions_menu"); // <FS:Ansariel> Fix LL UI/UX design accident
    mSaveDescriptionChanges = getChild<LLButton>("save_description_changes");
    mDiscardDescriptionChanges = getChild<LLButton>("discard_description_changes");
    mCanSeeOnlineIcon       = getChild<LLIconCtrl>("can_see_online");
    mCantSeeOnlineIcon      = getChild<LLIconCtrl>("cant_see_online");
    mCanSeeOnMapIcon        = getChild<LLIconCtrl>("can_see_on_map");
    mCantSeeOnMapIcon       = getChild<LLIconCtrl>("cant_see_on_map");
    mCanEditObjectsIcon     = getChild<LLIconCtrl>("can_edit_objects");
    mCantEditObjectsIcon    = getChild<LLIconCtrl>("cant_edit_objects");

    // <FS:Ansariel> Fix LL UI/UX design accident
    mStatusText = getChild<LLTextBox>("status");
    mCopyMenuButton = getChild<LLMenuButton>("copy_btn");
    mGroupInviteButton = getChild<LLButton>("group_invite");
    mDisplayNameButton = getChild<LLButton>("set_name");
    mImageActionMenuButton = getChild<LLMenuButton>("image_action_btn");
    mTeleportButton = getChild<LLButton>("teleport");
    mShowOnMapButton = getChild<LLButton>("show_on_map_btn");
    mBlockButton = getChild<LLButton>("block");
    mUnblockButton = getChild<LLButton>("unblock");
    mAddFriendButton = getChild<LLButton>("add_friend");
    mRemoveFriendButton = getChild<LLButton>("remove_friend");    // <FS:Zi> Add "Remove Friend" button to profile
    mPayButton = getChild<LLButton>("pay");
    mIMButton = getChild<LLButton>("im");
    mOverflowButton = getChild<LLMenuButton>("overflow_btn");
    // </FS:Ansariel>

    // <FS:Ansariel> Fix LL UI/UX design accident
    //mShowInSearchCombo->setCommitCallback([this](LLUICtrl*, void*) { onShowInSearchCallback(); }, nullptr);
    mShowInSearchCheckbox->setCommitCallback([this](LLUICtrl*, void*) { onShowInSearchCallback(); }, nullptr);
    mGroupInviteButton->setCommitCallback([this](LLUICtrl*, void*) { onCommitMenu(LLSD("invite_to_group")); }, nullptr);
    mDisplayNameButton->setCommitCallback([this](LLUICtrl*, void*) { onCommitMenu(LLSD("edit_display_name")); }, nullptr);
    mTeleportButton->setCommitCallback([this](LLUICtrl*, void*) { onCommitMenu(LLSD("offer_teleport")); }, nullptr);
    mShowOnMapButton->setCommitCallback([this](LLUICtrl*, void*) { onCommitMenu(LLSD("can_show_on_map")); }, nullptr);
    mBlockButton->setCommitCallback([this](LLUICtrl*, void*) { onCommitMenu(LLSD("toggle_block_agent")); }, nullptr);
    mUnblockButton->setCommitCallback([this](LLUICtrl*, void*) { onCommitMenu(LLSD("toggle_block_agent")); }, nullptr);
    mAddFriendButton->setCommitCallback([this](LLUICtrl*, void*) { onCommitMenu(LLSD("add_friend")); }, nullptr);
    mRemoveFriendButton->setCommitCallback([this](LLUICtrl*, void*) { onCommitMenu(LLSD("remove_friend")); }, nullptr);   // <FS:Zi> Add "Remove Friend" button to profile
    mPayButton->setCommitCallback([this](LLUICtrl*, void*) { onCommitMenu(LLSD("pay")); }, nullptr);
    mIMButton->setCommitCallback([this](LLUICtrl*, void*) { onCommitMenu(LLSD("im")); }, nullptr);
    // </FS:Ansariel>
    mGroupList->setDoubleClickCallback([this](LLUICtrl*, S32 x, S32 y, MASK mask) { LLPanelProfileSecondLife::openGroupProfile(); });
    mGroupList->setReturnCallback([this](LLUICtrl*, const LLSD&) { LLPanelProfileSecondLife::openGroupProfile(); });
    mSaveDescriptionChanges->setCommitCallback([this](LLUICtrl*, void*) { onSaveDescriptionChanges(); }, nullptr);
    mDiscardDescriptionChanges->setCommitCallback([this](LLUICtrl*, void*) { onDiscardDescriptionChanges(); }, nullptr);
    mDescriptionEdit->setKeystrokeCallback([this](LLTextEditor* caller) { onSetDescriptionDirty(); });

    mCanSeeOnlineIcon->setMouseUpCallback([this](LLUICtrl*, S32 x, S32 y, MASK mask) { onShowAgentPermissionsDialog(); });
    mCantSeeOnlineIcon->setMouseUpCallback([this](LLUICtrl*, S32 x, S32 y, MASK mask) { onShowAgentPermissionsDialog(); });
    mCanSeeOnMapIcon->setMouseUpCallback([this](LLUICtrl*, S32 x, S32 y, MASK mask) { onShowAgentPermissionsDialog(); });
    mCantSeeOnMapIcon->setMouseUpCallback([this](LLUICtrl*, S32 x, S32 y, MASK mask) { onShowAgentPermissionsDialog(); });
    mCanEditObjectsIcon->setMouseUpCallback([this](LLUICtrl*, S32 x, S32 y, MASK mask) { onShowAgentPermissionsDialog(); });
    mCantEditObjectsIcon->setMouseUpCallback([this](LLUICtrl*, S32 x, S32 y, MASK mask) { onShowAgentPermissionsDialog(); });
    // <FS:Zi> Allow proper texture swatch handling
    // mSecondLifePic->setMouseUpCallback([this](LLUICtrl*, S32 x, S32 y, MASK mask) { onShowAgentProfileTexture(); });
    mSecondLifePic->setCommitCallback(boost::bind(&LLPanelProfileSecondLife::onSecondLifePicChanged, this));
    // </FS:Zi>

    // <FS:Ansariel> RLVa support
    mRlvBehaviorCallbackConnection = gRlvHandler.setBehaviourCallback(boost::bind(&LLPanelProfileSecondLife::updateRlvRestrictions, this, _1));

    return TRUE;
}

// <FS:Zi> FIRE-32184: Online/Offline status not working for non-friends
void LLPanelProfileSecondLife::onAvatarProperties(const LLAvatarData* d)
{
    // only update the "unknown" status if they are showing as online, otherwise
    // we still don't know their true status
    if (d->agent_id == gAgentID && d->flags & AVATAR_ONLINE)
    {
        processOnlineStatus(false, true, true);
    }
}
// </FS:Zi>

void LLPanelProfileSecondLife::onOpen(const LLSD& key)
{
    LLPanelProfilePropertiesProcessorTab::onOpen(key); // <FS:Beq/> alter ancestry to re-enable UDP
    resetData();

    LLUUID avatar_id = getAvatarId();

    BOOL own_profile = getSelfProfile();

    mGroupList->setShowNone(!own_profile);

    //childSetVisible("notes_panel", !own_profile); // <FS:Ansariel> Doesn't exist (anymore)
    // <FS:Ansariel> Fix LL UI/UX design accident
    //childSetVisible("settings_panel", own_profile);
    //childSetVisible("about_buttons_panel", own_profile);
    mSaveDescriptionChanges->setVisible(own_profile);
    mDiscardDescriptionChanges->setVisible(own_profile);
    mShowInSearchCheckbox->setVisible(own_profile);
    // </FS:Ansariel>

    if (own_profile)
    {
        // Group list control cannot toggle ForAgent loading
        // Less than ideal, but viewing own profile via search is edge case
        mGroupList->enableForAgent(false);
    }

    // Init menu, menu needs to be created in scope of a registar to work correctly.
    LLUICtrl::CommitCallbackRegistry::ScopedRegistrar commit;
    commit.add("Profile.Commit", [this](LLUICtrl*, const LLSD& userdata) { onCommitMenu(userdata); });

    LLUICtrl::EnableCallbackRegistry::ScopedRegistrar enable;
    enable.add("Profile.EnableItem", [this](LLUICtrl*, const LLSD& userdata) { return onEnableMenu(userdata); });
    enable.add("Profile.CheckItem", [this](LLUICtrl*, const LLSD& userdata) { return onCheckMenu(userdata); });

    // <FS:Ansariel> Fix LL UI/UX design accident
    //if (own_profile)
    //{
    //    mAgentActionMenuButton->setMenu("menu_profile_self.xml", LLMenuButton::MP_BOTTOM_RIGHT);
    //}
    //else
    //{
    //    // Todo: use PeopleContextMenu instead?
    //    mAgentActionMenuButton->setMenu("menu_profile_other.xml", LLMenuButton::MP_BOTTOM_RIGHT);
    //}
// <FS:Beq> Remove the menu thingy and just have click picture to change
// if (own_profile)
// only if we are in opensim and opensim doesn't have the image upload cap
#ifdef OPENSIM
    std::string cap_url = gAgent.getRegionCapability(PROFILE_IMAGE_UPLOAD_CAP);
    if( own_profile && (!LLGridManager::instance().isInOpenSim() || !cap_url.empty() ) )
#else
    if (own_profile)
#endif
// </FS:Beq>        
    {
        mImageActionMenuButton->setVisible(TRUE);
        mImageActionMenuButton->setMenu("menu_fs_profile_image_actions.xml", LLMenuButton::MP_BOTTOM_RIGHT);
    }
    else
    {
        mImageActionMenuButton->setVisible(FALSE);
        LLToggleableMenu* profile_menu = LLUICtrlFactory::getInstance()->createFromFile<LLToggleableMenu>("menu_fs_profile_overflow.xml", gMenuHolder, LLViewerMenuHolderGL::child_registry_t::instance());
        mOverflowButton->setMenu(profile_menu, LLMenuButton::MP_TOP_RIGHT);
    }

    mCopyMenuButton->setMenu("menu_fs_profile_name_field.xml", LLMenuButton::MP_BOTTOM_RIGHT);
    // </FS:Ansariel>

    mDescriptionEdit->setParseHTML(!own_profile);

    if (!own_profile)
    {
        mVoiceStatus = LLAvatarActions::canCall() && (LLAvatarActions::isFriend(avatar_id) ? LLAvatarTracker::instance().isBuddyOnline(avatar_id) : TRUE);
        updateOnlineStatus();
        fillRightsData();
    }

    // <FS:Ansariel> Display agent ID
    getChild<LLUICtrl>("user_key")->setValue(avatar_id.asString());

    // <FS:Zi> Allow proper texture swatch handling
    mSecondLifePic->setEnabled(own_profile);

    mAvatarNameCacheConnection = LLAvatarNameCache::get(getAvatarId(), boost::bind(&LLPanelProfileSecondLife::onAvatarNameCache, this, _1, _2));
}

void LLPanelProfileSecondLife::updateData()
{
    LLUUID avatar_id = getAvatarId();
    if (!getStarted() && avatar_id.notNull())
    {
        setIsLoading();

        std::string cap_url = gAgent.getRegionCapability(PROFILE_PROPERTIES_CAP);
        if (!cap_url.empty())
        {
            LLCoros::instance().launch("requestAgentUserInfoCoro",
                boost::bind(request_avatar_properties_coro, cap_url, avatar_id));
        }
        else
        {
            // <FS:Beq> restore UDP profiles for opensim that does not support the cap
#ifdef OPENSIM            
            if (LLGridManager::instance().isInOpenSim() && !(getSelfProfile() /* TODO(Beq):No longer neeed? && !getEmbedded()*/))
            {
                LLAvatarPropertiesProcessor::getInstance()->sendAvatarGroupsRequest(avatar_id);
            }            
            else
#endif
            // </FS:Beq>
            LL_WARNS() << "Failed to update profile data, no cap found" << LL_ENDL;
        }
    }
}

void LLPanelProfileSecondLife::refreshName()
{
    if (!mAvatarNameCacheConnection.connected())
    {
        mAvatarNameCacheConnection = LLAvatarNameCache::get(getAvatarId(), boost::bind(&LLPanelProfileSecondLife::onAvatarNameCache, this, _1, _2));
    }
}

// <FS:Beq> Restore UDP profiles
void LLPanelProfileSecondLife::apply(LLAvatarData* data)
{
#ifdef OPENSIM
    if (LLGridManager::instance().isInOpenSim() && getIsLoaded() && getSelfProfile())
	{
		data->image_id = mImageId;
		data->about_text = mDescriptionEdit->getValue().asString();
		data->allow_publish = mShowInSearchCheckbox->getValue();

		LLAvatarPropertiesProcessor::getInstance()->sendAvatarPropertiesUpdate(data);
	}
#endif
}

void LLPanelProfileSecondLife::processProperties(void* data, EAvatarProcessorType type)
{
	if (APT_PROPERTIES == type)
	{
		const LLAvatarData* avatar_data = static_cast<const LLAvatarData*>(data);
		if(avatar_data && getAvatarId() == avatar_data->avatar_id)
		{
			processProfileProperties(avatar_data);
			setLoaded();
		}
	}
	else if (APT_GROUPS == type)
	{
		LLAvatarGroups* avatar_groups = static_cast<LLAvatarGroups*>(data);
		if(avatar_groups && getAvatarId() == avatar_groups->avatar_id)
		{
			processGroupProperties(avatar_groups);
		}
	}
}
// </FS:Beq>

void LLPanelProfileSecondLife::resetData()
{
    resetLoading();

    // Set default image and 1:1 dimensions for it
    mSecondLifePic->setValue("Generic_Person_Large");
    mImageId = LLUUID::null;

    // <FS:Ansariel> Fix LL UI/UX design accident
    //LLRect imageRect = mSecondLifePicLayout->getRect();
    LLRect imageRect = mSecondLifePic->getRect();
    mSecondLifePicLayout->reshape(imageRect.getHeight(), imageRect.getHeight());

    setDescriptionText(LLStringUtil::null);
    mGroups.clear();
    mGroupList->setGroups(mGroups);

    bool own_profile = getSelfProfile();
    mCanSeeOnlineIcon->setVisible(false);
    // <FS:Ansariel> Fix LL UI/UX design accident
    //mCantSeeOnlineIcon->setVisible(!own_profile);
    mCantSeeOnlineIcon->setVisible(FALSE);
    mCanSeeOnMapIcon->setVisible(false);
    // <FS:Ansariel> Fix LL UI/UX design accident
    //mCantSeeOnMapIcon->setVisible(!own_profile);
    mCantSeeOnMapIcon->setVisible(FALSE);
    mCanEditObjectsIcon->setVisible(false);
    // <FS:Ansariel> Fix LL UI/UX design accident
    //mCantEditObjectsIcon->setVisible(!own_profile);
    mCantEditObjectsIcon->setVisible(FALSE);

    mCanSeeOnlineIcon->setEnabled(false);
    mCantSeeOnlineIcon->setEnabled(false);
    mCanSeeOnMapIcon->setEnabled(false);
    mCantSeeOnMapIcon->setEnabled(false);
    mCanEditObjectsIcon->setEnabled(false);
    mCantEditObjectsIcon->setEnabled(false);

    // <FS:Ansariel> Fix LL UI/UX design accident
    //childSetVisible("partner_layout", FALSE);
    // <FS:Zi> Always show the online status text, just set it to "offline" when a friend is hiding
    // mStatusText->setVisible(FALSE);
    mCopyMenuButton->setVisible(FALSE);
    mGroupInviteButton->setVisible(!own_profile);
    if (own_profile && LLAvatarName::useDisplayNames())
    {
        mDisplayNameButton->setVisible(TRUE);
        mDisplayNameButton->setEnabled(TRUE);
    }
    mShowOnMapButton->setVisible(!own_profile);
    mPayButton->setVisible(!own_profile);
    mTeleportButton->setVisible(!own_profile);
    mIMButton->setVisible(!own_profile);
    mAddFriendButton->setVisible(!own_profile);
    mRemoveFriendButton->setVisible(!own_profile);   // <FS:Zi> Add "Remove Friend" button to profile
    mBlockButton->setVisible(!own_profile);
    mUnblockButton->setVisible(!own_profile);
    mGroupList->setShowNone(!own_profile);
    mOverflowButton->setVisible(!own_profile);

    updateButtons();
    // </FS:Ansariel>
}

void LLPanelProfileSecondLife::processProfileProperties(const LLAvatarData* avatar_data)
{
    const LLRelationship* relationship = LLAvatarTracker::instance().getBuddyInfo(getAvatarId());
    if ((relationship != NULL || gAgent.isGodlike()) && !getSelfProfile())
    {
        // Relies onto friend observer to get information about online status updates.
        // Once SL-17506 gets implemented, condition might need to become:
        // (gAgent.isGodlike() || isRightGrantedFrom || flags & AVATAR_ONLINE)
        processOnlineStatus(relationship != NULL,
                            gAgent.isGodlike() || relationship->isRightGrantedFrom(LLRelationship::GRANT_ONLINE_STATUS),
                            (avatar_data->flags & AVATAR_ONLINE));
    }
    // <FS:Zi> FIRE-32184: Online/Offline status not working for non-friends
    else if (avatar_data->flags & AVATAR_ONLINE_UNDEFINED)
    {
        // being a friend who doesn't show online status and appears online can't happen
        // so this is our marker for "undefined"
        processOnlineStatus(true, false, true);
    }
    // </FS:Zi>

    fillCommonData(avatar_data);

    fillPartnerData(avatar_data);

    fillAccountStatus(avatar_data);
// <FS:Beq> Restore UDP profiles
#ifdef OPENSIM
	if (LLGridManager::instance().isInOpenSim())
    {
        LLFloater* floater_profile = LLFloaterReg::findInstance("profile", LLSD().with("id", avatar_id));
        if (!floater_profile)
        {
            // floater is dead, so panels are dead as well
            return;
        }
        LLPanel *panel = floater_profile->findChild<LLPanel>(PANEL_PROFILE_VIEW, TRUE);
        auto *panel_profile = dynamic_cast<LLPanelProfile*>(panel);
        if (!panel_profile)
        {
            LL_WARNS() << PANEL_PROFILE_VIEW << " not found" << LL_ENDL;
        }        
        panel_profile->setAvatarData(avatar_data);
    }
#endif
// </FS:Beq>

    setLoaded();

    // <FS:Ansariel> Fix LL UI/UX design accident
    updateButtons();
}

void LLPanelProfileSecondLife::processGroupProperties(const LLAvatarGroups* avatar_groups)
{

    LLAvatarGroups::group_list_t::const_iterator it = avatar_groups->group_list.begin();
    const LLAvatarGroups::group_list_t::const_iterator it_end = avatar_groups->group_list.end();

    for (; it_end != it; ++it)
    {
        LLAvatarGroups::LLGroupData group_data = *it;
        mGroups[group_data.group_name] = group_data.group_id;
    }

    mGroupList->setGroups(mGroups);
}

void LLPanelProfileSecondLife::openGroupProfile()
{
    LLUUID group_id = mGroupList->getSelectedUUID();
    LLGroupActions::show(group_id);
}

void LLPanelProfileSecondLife::onAvatarNameCache(const LLUUID& agent_id, const LLAvatarName& av_name)
{
    mAvatarNameCacheConnection.disconnect();
    // <FS:Ansariel> Fix LL UI/UX design accident
    //getChild<LLUICtrl>("display_name")->setValue(av_name.getDisplayName());
    //getChild<LLUICtrl>("user_name")->setValue(av_name.getAccountName());
    getChild<LLUICtrl>("complete_name")->setValue(av_name.getCompleteName());
    mCopyMenuButton->setVisible(TRUE);
    // </FS:Ansariel>
}

void LLPanelProfileSecondLife::setProfileImageUploading(bool loading)
{
    LLLoadingIndicator* indicator = getChild<LLLoadingIndicator>("image_upload_indicator");
    indicator->setVisible(loading);
    if (loading)
    {
        indicator->start();
    }
    else
    {
        indicator->stop();
    }
    mWaitingForImageUpload = loading;
}

void LLPanelProfileSecondLife::setProfileImageUploaded(const LLUUID &image_asset_id)
{
    mSecondLifePic->setValue(image_asset_id);
    mImageId = image_asset_id;

    LLViewerFetchedTexture* imagep = LLViewerTextureManager::getFetchedTexture(image_asset_id);
    if (imagep->getFullHeight())
    {
        onImageLoaded(true, imagep);
    }
    else
    {
        imagep->setLoadedCallback(onImageLoaded,
            MAX_DISCARD_LEVEL,
            FALSE,
            FALSE,
            new LLHandle<LLPanel>(getHandle()),
            NULL,
            FALSE);
    }

    LLFloater *floater = mFloaterProfileTextureHandle.get();
    if (floater)
    {
        LLFloaterProfileTexture * texture_view = dynamic_cast<LLFloaterProfileTexture*>(floater);
        if (mImageId.notNull())
        {
            texture_view->loadAsset(mImageId);
        }
        else
        {
            texture_view->resetAsset();
        }
    }

    setProfileImageUploading(false);
}

bool LLPanelProfileSecondLife::hasUnsavedChanges()
{
    LLFloater *floater = mFloaterPermissionsHandle.get();
    if (floater)
    {
        LLFloaterProfilePermissions* perm = dynamic_cast<LLFloaterProfilePermissions*>(floater);
        if (perm && perm->hasUnsavedChanges())
        {
            return true;
        }
    }
    // if floater
    return mHasUnsavedDescriptionChanges;
}

void LLPanelProfileSecondLife::commitUnsavedChanges()
{
    LLFloater *floater = mFloaterPermissionsHandle.get();
    if (floater)
    {
        LLFloaterProfilePermissions* perm = dynamic_cast<LLFloaterProfilePermissions*>(floater);
        if (perm && perm->hasUnsavedChanges())
        {
            perm->onApplyRights();
        }
    }
    if (mHasUnsavedDescriptionChanges)
    {
        onSaveDescriptionChanges();
    }
}

void LLPanelProfileSecondLife::fillCommonData(const LLAvatarData* avatar_data)
{
    // Refresh avatar id in cache with new info to prevent re-requests
    // and to make sure icons in text will be up to date
    LLAvatarIconIDCache::getInstance()->add(avatar_data->avatar_id, avatar_data->image_id);

    fillAgeData(avatar_data->born_on);

    setDescriptionText(avatar_data->about_text);

    if (avatar_data->image_id.notNull())
    {
        mSecondLifePic->setValue(avatar_data->image_id);
        mImageId = avatar_data->image_id;
    }
    else
    {
        mSecondLifePic->setValue("Generic_Person_Large");
        mImageId = LLUUID::null;
    }

    // Will be loaded as a LLViewerFetchedTexture::BOOST_UI due to mSecondLifePic
    LLViewerFetchedTexture* imagep = LLViewerTextureManager::getFetchedTexture(avatar_data->image_id);
    if (imagep->getFullHeight())
    {
        onImageLoaded(true, imagep);
    }
    else
    {
        imagep->setLoadedCallback(onImageLoaded,
                                  MAX_DISCARD_LEVEL,
                                  FALSE,
                                  FALSE,
                                  new LLHandle<LLPanel>(getHandle()),
                                  NULL,
                                  FALSE);
    }

    if (getSelfProfile())
    {
        mAllowPublish = avatar_data->flags & AVATAR_ALLOW_PUBLISH;
        // <FS:Ansariel> Fix LL UI/UX design accident
        //mShowInSearchCombo->setValue((BOOL)mAllowPublish);
        mShowInSearchCheckbox->setValue((BOOL)mAllowPublish);
        // </FS:Ansariel>
    }
}

void LLPanelProfileSecondLife::fillPartnerData(const LLAvatarData* avatar_data)
{
    // <FS:Ansariel> Fix LL UI/UX design accident
    //LLTextBox* partner_text_ctrl = getChild<LLTextBox>("partner_link");
    LLTextEditor* partner_text_ctrl = getChild<LLTextEditor>("partner_link");
    if (avatar_data->partner_id.notNull())
    {
        // <FS:Ansariel> Fix LL UI/UX design accident
        //childSetVisible("partner_layout", TRUE);
        //LLStringUtil::format_map_t args;
        //args["[LINK]"] = LLSLURL("agent", avatar_data->partner_id, "inspect").getSLURLString();
        //std::string partner_text = getString("partner_text", args);
        //partner_text_ctrl->setText(partner_text);
        partner_text_ctrl->setText(LLSLURL("agent", avatar_data->partner_id, "inspect").getSLURLString());
        // </FS:Ansariel>
    }
    else
    {
        // <FS:Ansariel> Fix LL UI/UX design accident
        //childSetVisible("partner_layout", FALSE);
        partner_text_ctrl->setText(getString("no_partner_text"));
    }
}

void LLPanelProfileSecondLife::fillAccountStatus(const LLAvatarData* avatar_data)
{
    LLStringUtil::format_map_t args;
    args["[ACCTTYPE]"] = LLAvatarPropertiesProcessor::accountType(avatar_data);
    args["[PAYMENTINFO]"] = LLAvatarPropertiesProcessor::paymentInfo(avatar_data);

    // <FS:Ansariel> FSData support
    args["[FIRESTORM]"] = "";
    args["[FSSUPP]"] = "";
    args["[FSDEV]"] = "";
    args["[FSQA]"] = "";
    args["[FSGW]"] = "";
    S32 flags = FSData::getInstance()->getAgentFlags(avatar_data->avatar_id);
    if (flags != -1)
    {
        bool separator = false;
        std::string text;
        if (flags & (FSData::DEVELOPER | FSData::SUPPORT | FSData::QA | FSData::GATEWAY))
        {
            args["[FIRESTORM]"] = LLTrans::getString("APP_NAME");
        }

        if (flags & FSData::DEVELOPER)
        {
            text = getString("FSDev");
            args["[FSDEV]"] = text;
            separator = true;
        }

        if (flags & FSData::SUPPORT)
        {
            text = getString("FSSupp");
            if (separator)
            {
                text = " /" + text;
            }
            args["[FSSUPP]"] = text;
            separator = true;
        }
        
        if (flags & FSData::QA)
        {
            text = getString("FSQualityAssurance");
            if (separator)
            {
                text = " /" + text;
            }
            args["[FSQA]"] = text;
            separator = true;
        }

        if (flags & FSData::GATEWAY)
        {
            text = getString("FSGW");
            if (separator)
            {
                text = " /" + text;
            }
            args["[FSGW]"] = text;
        }
    }
    // </FS:Ansariel>

    std::string caption_text = getString("CaptionTextAcctInfo", args);
    getChild<LLUICtrl>("account_info")->setValue(caption_text);
}

void LLPanelProfileSecondLife::fillRightsData()
{
    if (getSelfProfile())
    {
        return;
    }

    const LLRelationship* relation = LLAvatarTracker::instance().getBuddyInfo(getAvatarId());
    // If true - we are viewing friend's profile, enable check boxes and set values.
    if (relation)
    {
        S32 rights = relation->getRightsGrantedTo();
        bool can_see_online = LLRelationship::GRANT_ONLINE_STATUS & rights;
        bool can_see_on_map = LLRelationship::GRANT_MAP_LOCATION & rights;
        bool can_edit_objects = LLRelationship::GRANT_MODIFY_OBJECTS & rights;

        mCanSeeOnlineIcon->setVisible(can_see_online);
        mCantSeeOnlineIcon->setVisible(!can_see_online);
        mCanSeeOnMapIcon->setVisible(can_see_on_map);
        mCantSeeOnMapIcon->setVisible(!can_see_on_map);
        mCanEditObjectsIcon->setVisible(can_edit_objects);
        mCantEditObjectsIcon->setVisible(!can_edit_objects);

        mCanSeeOnlineIcon->setEnabled(true);
        mCantSeeOnlineIcon->setEnabled(true);
        mCanSeeOnMapIcon->setEnabled(true);
        mCantSeeOnMapIcon->setEnabled(true);
        mCanEditObjectsIcon->setEnabled(true);
        mCantEditObjectsIcon->setEnabled(true);
    }
    else
    {
        mCanSeeOnlineIcon->setVisible(false);
        mCantSeeOnlineIcon->setVisible(false);
        mCanSeeOnMapIcon->setVisible(false);
        mCantSeeOnMapIcon->setVisible(false);
        mCanEditObjectsIcon->setVisible(false);
        mCantEditObjectsIcon->setVisible(false);
    }
}

void LLPanelProfileSecondLife::fillAgeData(const LLDate &born_on)
{
<<<<<<< HEAD
    // <FS:Ansariel> Fix LL UI/UX design accident
    //// Date from server comes already converted to stl timezone,
    //// so display it as an UTC + 0
    //std::string name_and_date = getString("date_format");
    //LLSD args_name;
    //args_name["datetime"] = (S32)born_on.secondsSinceEpoch();
    //LLStringUtil::format(name_and_date, args_name);
    //getChild<LLUICtrl>("sl_birth_date")->setValue(name_and_date);
    // </FS:Ansariel>
=======
    // Date from server comes already converted to stl timezone,
    // so display it as an UTC + 0
    std::string name_and_date = getString("date_format");
    LLSD args_name;
    args_name["datetime"] = (S32)born_on.secondsSinceEpoch();
    LLStringUtil::format(name_and_date, args_name);
    getChild<LLUICtrl>("sl_birth_date")->setValue(name_and_date);
>>>>>>> d4d5d401

    std::string register_date = getString("age_format");
    LLSD args_age;
    // <FS:Ansariel> Fix LL UI/UX design accident
    std::string birth_date = LLTrans::getString(!gAgent.getRegionCapability(PROFILE_PROPERTIES_CAP).empty() ? "AvatarBirthDateFormat" : "AvatarBirthDateFormat_legacy");
    LLStringUtil::format(birth_date, LLSD().with("datetime", (S32)born_on.secondsSinceEpoch()));
    args_age["[REG_DATE]"] = birth_date;
    // </FS:Ansariel>
    args_age["[AGE]"] = LLDateUtil::ageFromDate(born_on, LLDate::now());
    LLStringUtil::format(register_date, args_age);
    getChild<LLUICtrl>("user_age")->setValue(register_date);
}

void LLPanelProfileSecondLife::onImageLoaded(BOOL success, LLViewerFetchedTexture *imagep)
{
    // <FS:Ansariel> Fix LL UI/UX design accident
    //LLRect imageRect = mSecondLifePicLayout->getRect();
    LLRect imageRect = mSecondLifePic->getRect();
    if (!success || imagep->getFullWidth() == imagep->getFullHeight())
    {
        // <FS:Ansariel> Fix LL UI/UX design accident
        //mSecondLifePicLayout->reshape(imageRect.getWidth(), imageRect.getWidth());
        mSecondLifePicLayout->reshape(imageRect.getHeight(), imageRect.getHeight());
    }
    else
    {
        // assume 3:4, for sake of firestorm
        // <FS:Ansariel> Fix LL UI/UX design accident
        //mSecondLifePicLayout->reshape(imageRect.getWidth(), imageRect.getWidth() * 3 / 4);
        mSecondLifePicLayout->reshape(imageRect.getHeight() * 4 / 3, imageRect.getHeight());
    }
}

//static
void LLPanelProfileSecondLife::onImageLoaded(BOOL success,
                                             LLViewerFetchedTexture *src_vi,
                                             LLImageRaw* src,
                                             LLImageRaw* aux_src,
                                             S32 discard_level,
                                             BOOL final,
                                             void* userdata)
{
    if (!userdata) return;

    LLHandle<LLPanel>* handle = (LLHandle<LLPanel>*)userdata;

    if (!handle->isDead())
    {
        LLPanelProfileSecondLife* panel = static_cast<LLPanelProfileSecondLife*>(handle->get());
        if (panel)
        {
            panel->onImageLoaded(success, src_vi);
        }
    }

    if (final || !success)
    {
        delete handle;
    }
}

// virtual, called by LLAvatarTracker
void LLPanelProfileSecondLife::changed(U32 mask)
{
    updateOnlineStatus();
    if (mask != LLFriendObserver::ONLINE)
    {
        fillRightsData();
    }

    updateButtons(); // <FS:Ansariel> Fix LL UI/UX design accident
}

// virtual, called by LLVoiceClient
void LLPanelProfileSecondLife::onChange(EStatusType status, const std::string &channelURI, bool proximal)
{
    if(status == STATUS_JOINING || status == STATUS_LEFT_CHANNEL)
    {
        return;
    }

    mVoiceStatus = LLAvatarActions::canCall() && (LLAvatarActions::isFriend(getAvatarId()) ? LLAvatarTracker::instance().isBuddyOnline(getAvatarId()) : TRUE);
}

void LLPanelProfileSecondLife::setAvatarId(const LLUUID& avatar_id)
{
    if (avatar_id.notNull())
    {
        if (getAvatarId().notNull())
        {
            LLAvatarTracker::instance().removeParticularFriendObserver(getAvatarId(), this);
        }

        LLPanelProfilePropertiesProcessorTab::setAvatarId(avatar_id); // <FS:Beq/> Change ancestry to restore UDP profiles

        if (LLAvatarActions::isFriend(getAvatarId()))
        {
            LLAvatarTracker::instance().addParticularFriendObserver(getAvatarId(), this);
        }
    }
}

// method was disabled according to EXT-2022. Re-enabled & improved according to EXT-3880
void LLPanelProfileSecondLife::updateOnlineStatus()
{
    const LLRelationship* relationship = LLAvatarTracker::instance().getBuddyInfo(getAvatarId());
    if (relationship != NULL)
    {
        // For friend let check if he allowed me to see his status
        bool online = relationship->isOnline();
        bool perm_granted = relationship->isRightGrantedFrom(LLRelationship::GRANT_ONLINE_STATUS);
        processOnlineStatus(true, perm_granted, online);
    }
    // <FS:Ansariel> Fix LL UI/UX design accident
    //else
    //{
    //    childSetVisible("frind_layout", false);
    //    childSetVisible("online_layout", false);
    //    childSetVisible("offline_layout", false);
    //}
    // </FS:Ansariel>
}

void LLPanelProfileSecondLife::processOnlineStatus(bool is_friend, bool show_online, bool online)
{
    // <FS:Zi> FIRE-32184: Online/Offline status not working for non-friends
    // being a friend who doesn't show online status and appears online can't happen
    // so this is our marker for "undefined"
    if (is_friend && !show_online && online)
    {
        mStatusText->setValue(getString("status_unknown"));
        mStatusText->setColor(LLUIColorTable::getInstance()->getColor("StatusUserUnknown"));

        mPropertiesObserver.mPanelProfile = this;
        mPropertiesObserver.mRequester = gAgentID;
        LLAvatarPropertiesProcessor::getInstance()->addObserver(getAvatarId(), &mPropertiesObserver);
        LLAvatarPropertiesProcessor::getInstance()->sendAvatarPropertiesRequest(getAvatarId());

        return;
    }
    // </FS:Zi>
    // <FS:Ansariel> Fix LL UI/UX design accident
    //childSetVisible("frind_layout", is_friend);
    //childSetVisible("online_layout", online && show_online);
    //childSetVisible("offline_layout", !online && show_online);
    // <FS:Zi> Always show the online status text, just set it to "offline" when a friend is hiding
    // mStatusText->setVisible(show_online);

    std::string status = getString(online ? "status_online" : "status_offline");

    mStatusText->setValue(status);
    mStatusText->setColor(online ?
        LLUIColorTable::instance().getColor("StatusUserOnline") :
        LLUIColorTable::instance().getColor("StatusUserOffline"));
    // </FS:Ansariel>
}

void LLPanelProfileSecondLife::setLoaded()
{
    LLPanelProfileTab::setLoaded();

    if (getSelfProfile())
    {
        // <FS:Ansariel> Fix LL UI/UX design accident
        //mShowInSearchCombo->setEnabled(TRUE);
        mShowInSearchCheckbox->setEnabled(TRUE);
        // </FS:Ansariel>
        mDescriptionEdit->setEnabled(TRUE);
    }
}

// <FS:Ansariel> Fix LL UI/UX design accident
void LLPanelProfileSecondLife::updateButtons()
{
    if (getSelfProfile())
    {
        mShowInSearchCheckbox->setVisible(TRUE);
        mShowInSearchCheckbox->setEnabled(TRUE);
        mDescriptionEdit->setEnabled(TRUE);
    }
    else
    {
        LLUUID av_id = getAvatarId();
        bool is_buddy_online = LLAvatarTracker::instance().isBuddyOnline(getAvatarId());

        if (LLAvatarActions::isFriend(av_id))
        {
            // <FS:Ansariel> RLVa support
            //mTeleportButton->setEnabled(is_buddy_online);
            const LLRelationship* friend_status = LLAvatarTracker::instance().getBuddyInfo(av_id);
            bool can_offer_tp = (!gRlvHandler.hasBehaviour(RLV_BHVR_SHOWLOC) ||
                (gRlvHandler.isException(RLV_BHVR_TPLURE, av_id, ERlvExceptionCheck::Permissive) ||
                    friend_status->isRightGrantedTo(LLRelationship::GRANT_MAP_LOCATION)));

            mTeleportButton->setEnabled(is_buddy_online && can_offer_tp);
            // </FS:Ansariel>
            //Disable "Add Friend" button for friends.
            // <FS:Zi> Add "Remove Friend" button to profile
            // mAddFriendButton->setEnabled(false);
            mAddFriendButton->setVisible(false);
            mRemoveFriendButton->setVisible(true);
            // </FS:Zi>
        }
        else
        {
            // <FS:Ansariel> RLVa support
            //mTeleportButton->setEnabled(true);
            bool can_offer_tp = (!gRlvHandler.hasBehaviour(RLV_BHVR_SHOWLOC) ||
                gRlvHandler.isException(RLV_BHVR_TPLURE, av_id, ERlvExceptionCheck::Permissive));
            mTeleportButton->setEnabled(can_offer_tp);
            // </FS:Ansariel>
            // <FS:Zi> Add "Remove Friend" button to profile
            // mAddFriendButton->setEnabled(true);
            mAddFriendButton->setVisible(true);
            mRemoveFriendButton->setVisible(false);
            // </FS:Zi>
        }

        // <FS:Ansariel> RLVa support
        //bool enable_map_btn = (is_buddy_online && is_agent_mappable(av_id)) || gAgent.isGodlike();
        bool enable_map_btn = ((is_buddy_online && is_agent_mappable(av_id)) || gAgent.isGodlike()) && !gRlvHandler.hasBehaviour(RLV_BHVR_SHOWWORLDMAP);
        // </FS:Ansariel>
        mShowOnMapButton->setEnabled(enable_map_btn);

        bool enable_block_btn = LLAvatarActions::canBlock(av_id) && !LLAvatarActions::isBlocked(av_id);
        mBlockButton->setVisible(enable_block_btn);

        bool enable_unblock_btn = LLAvatarActions::isBlocked(av_id);
        mUnblockButton->setVisible(enable_unblock_btn);
    }
}
// </FS:Ansariel>

class LLProfileImagePicker : public LLFilePickerThread
{
public:
    LLProfileImagePicker(EProfileImageType type, LLHandle<LLPanel> *handle);
    ~LLProfileImagePicker();
    void notify(const std::vector<std::string>& filenames) override;

private:
    LLHandle<LLPanel> *mHandle;
    EProfileImageType mType;
};

LLProfileImagePicker::LLProfileImagePicker(EProfileImageType type, LLHandle<LLPanel> *handle)
    : LLFilePickerThread(LLFilePicker::FFLOAD_IMAGE),
    mHandle(handle),
    mType(type)
{
}

LLProfileImagePicker::~LLProfileImagePicker()
{
    delete mHandle;
}

void LLProfileImagePicker::notify(const std::vector<std::string>& filenames)
{
    if (mHandle->isDead())
    {
        return;
    }
    if (filenames.empty())
    {
        return;
    }
    std::string file_path = filenames[0];
    if (file_path.empty())
    {
        return;
    }

    // generate a temp texture file for coroutine
    std::string temp_file = gDirUtilp->getTempFilename();
    U32 codec = LLImageBase::getCodecFromExtension(gDirUtilp->getExtension(file_path));
    const S32 MAX_DIM = 256;
    if (!LLViewerTextureList::createUploadFile(file_path, temp_file, codec, MAX_DIM))
    {
        //todo: image not supported notification
        LL_WARNS("AvatarProperties") << "Failed to upload profile image of type " << (S32)PROFILE_IMAGE_SL << ", failed to open image" << LL_ENDL;
        return;
    }

    std::string cap_url = gAgent.getRegionCapability(PROFILE_IMAGE_UPLOAD_CAP);
    if (cap_url.empty())
    {
        LL_WARNS("AvatarProperties") << "Failed to upload profile image of type " << (S32)PROFILE_IMAGE_SL << ", no cap found" << LL_ENDL;
        return;
    }

    switch (mType)
    {
    case PROFILE_IMAGE_SL:
        {
            LLPanelProfileSecondLife* panel = static_cast<LLPanelProfileSecondLife*>(mHandle->get());
            panel->setProfileImageUploading(true);
        }
        break;
    case PROFILE_IMAGE_FL:
        {
            LLPanelProfileFirstLife* panel = static_cast<LLPanelProfileFirstLife*>(mHandle->get());
            panel->setProfileImageUploading(true);
        }
        break;
    }

    LLCoros::instance().launch("postAgentUserImageCoro",
        boost::bind(post_profile_image_coro, cap_url, mType, temp_file, mHandle));

    mHandle = nullptr; // transferred to post_profile_image_coro
}

void LLPanelProfileSecondLife::onCommitMenu(const LLSD& userdata)
{
    const std::string item_name = userdata.asString();
    const LLUUID agent_id = getAvatarId();
    // todo: consider moving this into LLAvatarActions::onCommit(name, id)
    // and making all other flaoters, like people menu do the same
    if (item_name == "im")
    {
        LLAvatarActions::startIM(agent_id);
    }
    else if (item_name == "offer_teleport")
    {
        LLAvatarActions::offerTeleport(agent_id);
    }
    else if (item_name == "request_teleport")
    {
        LLAvatarActions::teleportRequest(agent_id);
    }
    else if (item_name == "voice_call")
    {
        LLAvatarActions::startCall(agent_id);
    }
    else if (item_name == "chat_history")
    {
        LLAvatarActions::viewChatHistory(agent_id);
    }
    else if (item_name == "add_friend")
    {
        LLAvatarActions::requestFriendshipDialog(agent_id);
    }
    else if (item_name == "remove_friend")
    {
        LLAvatarActions::removeFriendDialog(agent_id);
    }
    else if (item_name == "invite_to_group")
    {
        LLAvatarActions::inviteToGroup(agent_id);
    }
    else if (item_name == "can_show_on_map")
    {
        LLAvatarActions::showOnMap(agent_id);
    }
    else if (item_name == "share")
    {
        LLAvatarActions::share(agent_id);
    }
    else if (item_name == "pay")
    {
        LLAvatarActions::pay(agent_id);
    }
    else if (item_name == "toggle_block_agent")
    {
        // <FS:PP> Swap block/unblock buttons properly
        // LLAvatarActions::toggleBlock(agent_id);
        bool is_blocked = LLAvatarActions::toggleBlock(agent_id);
        mBlockButton->setVisible(!is_blocked);
        mUnblockButton->setVisible(is_blocked);
        // </FS:PP>
    }
    else if (item_name == "copy_user_id")
    {
        LLWString wstr = utf8str_to_wstring(getAvatarId().asString());
        LLClipboard::instance().copyToClipboard(wstr, 0, wstr.size());
    }
    else if (item_name == "agent_permissions")
    {
        onShowAgentPermissionsDialog();
    }
    else if (item_name == "copy_display_name"
        || item_name == "copy_username")
    {
        LLAvatarName av_name;
        if (!LLAvatarNameCache::get(getAvatarId(), &av_name))
        {
            // shouldn't happen, option is supposed to be invisible while name is fetching
            LL_WARNS() << "Failed to get agent data" << LL_ENDL;
            return;
        }
        LLWString wstr;
        if (item_name == "copy_display_name")
        {
            wstr = utf8str_to_wstring(av_name.getDisplayName(true));
        }
        else if (item_name == "copy_username")
        {
            wstr = utf8str_to_wstring(av_name.getUserName());
        }
        LLClipboard::instance().copyToClipboard(wstr, 0, wstr.size());
    }
    else if (item_name == "edit_display_name")
    {
        LLAvatarNameCache::get(getAvatarId(), boost::bind(&LLPanelProfileSecondLife::onAvatarNameCacheSetName, this, _1, _2));
        LLFirstUse::setDisplayName(false);
    }
    else if (item_name == "edit_partner")
    {
        std::string url = "https://[GRID]/my/account/partners.php";
        LLSD subs;
        url = LLWeb::expandURLSubstitutions(url, subs);
        LLUrlAction::openURL(url);
    }
    else if (item_name == "upload_photo")
    {
        (new LLProfileImagePicker(PROFILE_IMAGE_SL, new LLHandle<LLPanel>(getHandle())))->getFile();

        LLFloater* floaterp = mFloaterTexturePickerHandle.get();
        if (floaterp)
        {
            floaterp->closeFloater();
        }
    }
    else if (item_name == "change_photo")
    {
        onShowTexturePicker();
    }
    else if (item_name == "remove_photo")
    {
        onCommitProfileImage(LLUUID::null);

        LLFloater* floaterp = mFloaterTexturePickerHandle.get();
        if (floaterp)
        {
            floaterp->closeFloater();
        }
    }
    // <FS:Ansariel> Fix LL UI/UX design accident
    else if (item_name == "add_to_contact_set")
    {
        LLAvatarActions::addToContactSet(agent_id);
    }
    else if (item_name == "copy_uri")
    {
        LLWString wstr = utf8str_to_wstring(LLSLURL("agent", agent_id, "about").getSLURLString());
        LLClipboard::instance().copyToClipboard(wstr, 0, wstr.size());
    }
    else if (item_name == "kick")
    {
        LLAvatarActions::kick(agent_id);
    }
    else if (item_name == "freeze")
    {
        LLAvatarActions::freeze(agent_id);
    }
    else if (item_name == "unfreeze")
    {
        LLAvatarActions::unfreeze(agent_id);
    }
    else if (item_name == "csr")
    {
        LLAvatarName av_name;
        if (!LLAvatarNameCache::get(getAvatarId(), &av_name))
        {
            // shouldn't happen, option is supposed to be invisible while name is fetching
            LL_WARNS() << "Failed to get agent data" << LL_ENDL;
            return;
        }
        LLAvatarActions::csr(getAvatarId(), av_name.getUserName());
    }
    else if (item_name == "report")
    {
        LLAvatarActions::report(agent_id);
    }
    // </FS:Ansariel>
}

bool LLPanelProfileSecondLife::onEnableMenu(const LLSD& userdata)
{
    const std::string item_name = userdata.asString();
    const LLUUID agent_id = getAvatarId();
    if (item_name == "offer_teleport" || item_name == "request_teleport")
    {
        return LLAvatarActions::canOfferTeleport(agent_id);
    }
    else if (item_name == "voice_call")
    {
        return mVoiceStatus;
    }
    else if (item_name == "chat_history")
    {
        return LLLogChat::isTranscriptExist(agent_id);
    }
    else if (item_name == "add_friend")
    {
        return !LLAvatarActions::isFriend(agent_id);
    }
    else if (item_name == "remove_friend")
    {
        return LLAvatarActions::isFriend(agent_id);
    }
    else if (item_name == "can_show_on_map")
    {
        // <FS:Ansariel> RLVa
        //return (LLAvatarTracker::instance().isBuddyOnline(agent_id) && is_agent_mappable(agent_id))
        //|| gAgent.isGodlike();
         return ((LLAvatarTracker::instance().isBuddyOnline(agent_id) && is_agent_mappable(agent_id))
        || gAgent.isGodlike()) && !gRlvHandler.hasBehaviour(RLV_BHVR_SHOWWORLDMAP);
        // </FS:Ansariel>
   }
    else if (item_name == "toggle_block_agent")
    {
        return LLAvatarActions::canBlock(agent_id);
    }
    else if (item_name == "agent_permissions")
    {
        return LLAvatarActions::isFriend(agent_id);
    }
    else if (item_name == "copy_display_name"
        || item_name == "copy_username")
    {
        return !mAvatarNameCacheConnection.connected();
    }
    else if (item_name == "upload_photo"
        || item_name == "change_photo")
    {
        std::string cap_url = gAgent.getRegionCapability(PROFILE_IMAGE_UPLOAD_CAP);
        return !cap_url.empty() && !mWaitingForImageUpload && getIsLoaded();
    }
    else if (item_name == "remove_photo")
    {
        std::string cap_url = gAgent.getRegionCapability(PROFILE_PROPERTIES_CAP);
        return mImageId.notNull() && !cap_url.empty() && !mWaitingForImageUpload && getIsLoaded();
    }
    // <FS:Ansariel> Fix LL UI/UX design accident
    else if (item_name == "kick" || item_name == "freeze" || item_name == "unfreeze" || item_name == "csr")
    {
        return gAgent.isGodlike();
    }
    // </FS:Ansariel>

    return false;
}

bool LLPanelProfileSecondLife::onCheckMenu(const LLSD& userdata)
{
    const std::string item_name = userdata.asString();
    const LLUUID agent_id = getAvatarId();
    if (item_name == "toggle_block_agent")
    {
        return LLAvatarActions::isBlocked(agent_id);
    }
    return false;
}

void LLPanelProfileSecondLife::onAvatarNameCacheSetName(const LLUUID& agent_id, const LLAvatarName& av_name)
{
    if (av_name.getDisplayName().empty())
    {
        // something is wrong, tell user to try again later
        LLNotificationsUtil::add("SetDisplayNameFailedGeneric");
        return;
    }

    LL_INFOS("LegacyProfile") << "name-change now " << LLDate::now() << " next_update "
        << LLDate(av_name.mNextUpdate) << LL_ENDL;
    F64 now_secs = LLDate::now().secondsSinceEpoch();

    if (now_secs < av_name.mNextUpdate)
    {
        // if the update time is more than a year in the future, it means updates have been blocked
        // show a more general message
        static const S32 YEAR = 60*60*24*365;
        if (now_secs + YEAR < av_name.mNextUpdate)
        {
            LLNotificationsUtil::add("SetDisplayNameBlocked");
            return;
        }
    }

    LLFloaterReg::showInstance("display_name");
}

void LLPanelProfileSecondLife::setDescriptionText(const std::string &text)
{
    mSaveDescriptionChanges->setEnabled(FALSE);
    mDiscardDescriptionChanges->setEnabled(FALSE);
    mHasUnsavedDescriptionChanges = false;

    mDescriptionText = text;
    mDescriptionEdit->setValue(mDescriptionText);
}

void LLPanelProfileSecondLife::onSetDescriptionDirty()
{
    mSaveDescriptionChanges->setEnabled(TRUE);
    mDiscardDescriptionChanges->setEnabled(TRUE);
    mHasUnsavedDescriptionChanges = true;
}

void LLPanelProfileSecondLife::onShowInSearchCallback()
{
    // <FS:Ansariel> Fix LL UI/UX design accident
    //S32 value = mShowInSearchCombo->getValue().asInteger();
    S32 value = mShowInSearchCheckbox->getValue().asInteger();
    // </FS:Ansariel>
    if (mAllowPublish == (bool)value)
    {
        return;
    }
    std::string cap_url = gAgent.getRegionCapability(PROFILE_PROPERTIES_CAP);
    if (!cap_url.empty())
    {
        mAllowPublish = value;
        LLSD data;
        data["allow_publish"] = mAllowPublish;
        LLCoros::instance().launch("putAgentUserInfoCoro",
            boost::bind(put_avatar_properties_coro, cap_url, getAvatarId(), data));
    }
    else
    {
        LL_WARNS("AvatarProperties") << "Failed to update profile data, no cap found" << LL_ENDL;
    }
}

void LLPanelProfileSecondLife::onSaveDescriptionChanges()
{
    mDescriptionText = mDescriptionEdit->getValue().asString();
    std::string cap_url = gAgent.getRegionCapability(PROFILE_PROPERTIES_CAP);
    if (!cap_url.empty())
    {
        LLCoros::instance().launch("putAgentUserInfoCoro",
            boost::bind(put_avatar_properties_coro, cap_url, getAvatarId(), LLSD().with("sl_about_text", mDescriptionText)));
    }
// <FS:Beq> Restore UDP profiles
#ifdef OPENSIM
    else if(LLGridManager::getInstance()->isInOpenSim())
    {
        if (getIsLoaded() && getSelfProfile())
        {
            LLFloater* floater_profile = LLFloaterReg::findInstance("profile", LLSD().with("id", gAgentID));
            if (!floater_profile)
            {
                // floater is dead, so panels are dead as well
                return;
            }
            LLPanel *panel = floater_profile->findChild<LLPanel>(PANEL_PROFILE_VIEW, TRUE);
            auto *panel_profile = dynamic_cast<LLPanelProfile*>(panel);
            if (!panel_profile)
            {
                LL_WARNS() << PANEL_PROFILE_VIEW << " not found" << LL_ENDL;
            }
            else
            {
                auto avatar_data = panel_profile->getAvatarData();
                avatar_data.agent_id = gAgentID;
                avatar_data.avatar_id = gAgentID;
                avatar_data.image_id = mImageId;
                avatar_data.about_text = mDescriptionEdit->getValue().asString();
                avatar_data.allow_publish = mShowInSearchCheckbox->getValue();

                LLAvatarPropertiesProcessor::getInstance()->sendAvatarPropertiesUpdate(&avatar_data);
            }
        }        
    }
#endif
// </FS:Beq>
    else
    {
        LL_WARNS("AvatarProperties") << "Failed to update profile data, no cap found" << LL_ENDL;
    }

    mSaveDescriptionChanges->setEnabled(FALSE);
    mDiscardDescriptionChanges->setEnabled(FALSE);
    mHasUnsavedDescriptionChanges = false;
}

void LLPanelProfileSecondLife::onDiscardDescriptionChanges()
{
    setDescriptionText(mDescriptionText);
}

void LLPanelProfileSecondLife::onShowAgentPermissionsDialog()
{
    LLFloater *floater = mFloaterPermissionsHandle.get();
    if (!floater)
    {
        LLFloater* parent_floater = gFloaterView->getParentFloater(this);
        if (parent_floater)
        {
            LLFloaterProfilePermissions * perms = new LLFloaterProfilePermissions(parent_floater, getAvatarId());
            mFloaterPermissionsHandle = perms->getHandle();
            perms->openFloater();
            perms->setVisibleAndFrontmost(TRUE);

            parent_floater->addDependentFloater(mFloaterPermissionsHandle);
        }
    }
    else // already open
    {
        floater->setMinimized(FALSE);
        floater->setVisibleAndFrontmost(TRUE);
    }
}

void LLPanelProfileSecondLife::onShowAgentProfileTexture()
{
    if (!getIsLoaded())
    {
        return;
    }

    LLFloater *floater = mFloaterProfileTextureHandle.get();
    if (!floater)
    {
        LLFloater* parent_floater = gFloaterView->getParentFloater(this);
        if (parent_floater)
        {
            LLFloaterProfileTexture * texture_view = new LLFloaterProfileTexture(parent_floater);
            mFloaterProfileTextureHandle = texture_view->getHandle();
            if (mImageId.notNull())
            {
                texture_view->loadAsset(mImageId);
            }
            else
            {
                texture_view->resetAsset();
            }
            texture_view->openFloater();
            texture_view->setVisibleAndFrontmost(TRUE);

            parent_floater->addDependentFloater(mFloaterProfileTextureHandle);
        }
    }
    else // already open
    {
        LLFloaterProfileTexture * texture_view = dynamic_cast<LLFloaterProfileTexture*>(floater);
        texture_view->setMinimized(FALSE);
        texture_view->setVisibleAndFrontmost(TRUE);
        if (mImageId.notNull())
        {
            texture_view->loadAsset(mImageId);
        }
        else
        {
            texture_view->resetAsset();
        }
    }
}

void LLPanelProfileSecondLife::onShowTexturePicker()
{
    LLFloater* floaterp = mFloaterTexturePickerHandle.get();

    // Show the dialog
    if (!floaterp)
    {
        LLFloater* parent_floater = gFloaterView->getParentFloater(this);
        if (parent_floater)
        {
            // because inventory construction is somewhat slow
            getWindow()->setCursor(UI_CURSOR_WAIT);
            LLFloaterTexturePicker* texture_floaterp = new LLFloaterTexturePicker(
                this,
                mImageId,
                LLUUID::null,
                mImageId,
                FALSE,
                FALSE,
                getString("texture_picker_label"), // "SELECT PHOTO", // <FS:Ansariel> Fix LL UI/UX design accident
                PERM_NONE,
                PERM_NONE,
                PERM_NONE,
                FALSE,
                NULL);

            mFloaterTexturePickerHandle = texture_floaterp->getHandle();

            texture_floaterp->setOnFloaterCommitCallback([this](LLTextureCtrl::ETexturePickOp op, LLUUID id)
            {
                if (op == LLTextureCtrl::TEXTURE_SELECT)
                {
                    LLUUID image_asset_id;
                    LLFloaterTexturePicker* floaterp = (LLFloaterTexturePicker*)mFloaterTexturePickerHandle.get();
                    if (floaterp)
                    {
                        if (id.notNull())
                        {
                            image_asset_id = id;
                        }
                        else
                        {
                            image_asset_id = floaterp->getAssetID();
                        }
                    }

                    onCommitProfileImage(image_asset_id);
                }
            });
            texture_floaterp->setLocalTextureEnabled(FALSE);
            texture_floaterp->setBakeTextureEnabled(FALSE);
            texture_floaterp->setCanApply(false, true);

            parent_floater->addDependentFloater(mFloaterTexturePickerHandle);

            texture_floaterp->openFloater();
            texture_floaterp->setFocus(TRUE);
        }
    }
    else
    {
        floaterp->setMinimized(FALSE);
        floaterp->setVisibleAndFrontmost(TRUE);
    }
}

// <FS:Zi> Allow proper texture swatch handling
void LLPanelProfileSecondLife::onSecondLifePicChanged()
{
    onCommitProfileImage(mSecondLifePic->getImageAssetID());
}
// </FS:Zi>

void LLPanelProfileSecondLife::onCommitProfileImage(const LLUUID& id)
{
    if (mImageId == id)
    {
        return;
    }

    std::string cap_url = gAgent.getRegionCapability(PROFILE_PROPERTIES_CAP);
    if (!cap_url.empty())
    {
        LLSD params;
        params["sl_image_id"] = id;
        LLCoros::instance().launch("putAgentUserInfoCoro",
            boost::bind(put_avatar_properties_coro, cap_url, getAvatarId(), params));

        mImageId = id;
        if (mImageId == LLUUID::null)
        {
            mSecondLifePic->setValue("Generic_Person_Large");
        }
        else
        {
            mSecondLifePic->setValue(mImageId);
        }

        // <FS:Ansariel> Fix LL UI/UX design accident
        LLViewerFetchedTexture* imagep = LLViewerTextureManager::getFetchedTexture(mImageId);
        if (imagep->getFullHeight())
        {
            onImageLoaded(true, imagep);
        }
        else
        {
            imagep->setLoadedCallback(onImageLoaded,
                MAX_DISCARD_LEVEL,
                FALSE,
                FALSE,
                new LLHandle<LLPanel>(getHandle()),
                NULL,
                FALSE);
        }
        // </FS:Ansariel>

        LLFloater *floater = mFloaterProfileTextureHandle.get();
        if (floater)
        {
            LLFloaterProfileTexture * texture_view = dynamic_cast<LLFloaterProfileTexture*>(floater);
            if (mImageId == LLUUID::null)
            {
                texture_view->resetAsset();
            }
            else
            {
                texture_view->loadAsset(mImageId);
            }
        }
    }
    else
    {
// <FS:Beq> Make OpenSim profiles work again
#ifdef OPENSIM        
        if(LLGridManager::getInstance()->isInOpenSim())
        {
            mImageId = id;
            // save immediately only if description changes are not pending.
            if(!mHasUnsavedDescriptionChanges)
            {
                onSaveDescriptionChanges();
            }
        }
        else
#endif
// </FS:Beq>

        LL_WARNS("AvatarProperties") << "Failed to update profile data, no cap found" << LL_ENDL;
    }
}

// <FS:Ansariel> RLVa support
void LLPanelProfileSecondLife::updateRlvRestrictions(ERlvBehaviour behavior)
{
    if (behavior == RLV_BHVR_SHOWLOC || behavior == RLV_BHVR_SHOWWORLDMAP)
    {
        updateButtons();
    }
}
// </FS:Ansariel>

//////////////////////////////////////////////////////////////////////////
// LLPanelProfileWeb

LLPanelProfileWeb::LLPanelProfileWeb()
 : LLPanelProfileTab()
 , mWebBrowser(NULL)
 , mAvatarNameCacheConnection()
{
}

LLPanelProfileWeb::~LLPanelProfileWeb()
{
    if (mAvatarNameCacheConnection.connected())
    {
        mAvatarNameCacheConnection.disconnect();
    }
}

void LLPanelProfileWeb::onOpen(const LLSD& key)
{
    LLPanelProfileTab::onOpen(key);

    resetData();

    mAvatarNameCacheConnection = LLAvatarNameCache::get(getAvatarId(), boost::bind(&LLPanelProfileWeb::onAvatarNameCache, this, _1, _2));
}

BOOL LLPanelProfileWeb::postBuild()
{
    mWebBrowser = getChild<LLMediaCtrl>("profile_html");
    mWebBrowser->addObserver(this);
    mWebBrowser->setHomePageUrl("about:blank");

    return TRUE;
}

void LLPanelProfileWeb::resetData()
{
    mWebBrowser->navigateHome();
}

void LLPanelProfileWeb::updateData()
{
    LLUUID avatar_id = getAvatarId();
    if (!getStarted() && avatar_id.notNull() && !mURLWebProfile.empty())
    {
        setIsLoading();

        mWebBrowser->setVisible(TRUE);
        mPerformanceTimer.start();
        mWebBrowser->navigateTo(mURLWebProfile, HTTP_CONTENT_TEXT_HTML);
    }
}

// <FS:Beq> Restore UDP profiles
#ifdef OPENSIM
void LLPanelProfileWeb::apply(LLAvatarData* data)
{
	data->profile_url = mURLHome;
}
#endif
// </FS:Beq>
void LLPanelProfileWeb::onAvatarNameCache(const LLUUID& agent_id, const LLAvatarName& av_name)
{
    mAvatarNameCacheConnection.disconnect();

    std::string username = av_name.getAccountName();
    if (username.empty())
    {
        username = LLCacheName::buildUsername(av_name.getDisplayName());
    }
    else
    {
        LLStringUtil::replaceChar(username, ' ', '.');
    }

    mURLWebProfile = getProfileURL(username, true);
    if (mURLWebProfile.empty())
    {
        return;
    }

    //if the tab was opened before name was resolved, load the panel now
    updateData();
}

void LLPanelProfileWeb::onCommitLoad(LLUICtrl* ctrl)
{
    if (!mURLHome.empty())
    {
        LLSD::String valstr = ctrl->getValue().asString();
        if (valstr.empty())
        {
            mWebBrowser->setVisible(TRUE);
            mPerformanceTimer.start();
            mWebBrowser->navigateTo( mURLHome, HTTP_CONTENT_TEXT_HTML );
        }
        else if (valstr == "popout")
        {
            // open in viewer's browser, new window
            LLWeb::loadURLInternal(mURLHome);
        }
        else if (valstr == "external")
        {
            // open in external browser
            LLWeb::loadURLExternal(mURLHome);
        }
    }
}

void LLPanelProfileWeb::handleMediaEvent(LLPluginClassMedia* self, EMediaEvent event)
{
    switch(event)
    {
        case MEDIA_EVENT_STATUS_TEXT_CHANGED:
            childSetValue("status_text", LLSD( self->getStatusText() ) );
        break;

        case MEDIA_EVENT_NAVIGATE_BEGIN:
        {
            if (mFirstNavigate)
            {
                mFirstNavigate = false;
            }
            else
            {
                mPerformanceTimer.start();
            }
        }
        break;

        case MEDIA_EVENT_NAVIGATE_COMPLETE:
        {
            LLStringUtil::format_map_t args;
            args["[TIME]"] = llformat("%.2f", mPerformanceTimer.getElapsedTimeF32());
            childSetValue("status_text", LLSD( getString("LoadTime", args)) );
        }
        break;

        default:
            // Having a default case makes the compiler happy.
        break;
    }
}


//////////////////////////////////////////////////////////////////////////
//////////////////////////////////////////////////////////////////////////
//////////////////////////////////////////////////////////////////////////

LLPanelProfileFirstLife::LLPanelProfileFirstLife()
 : LLPanelProfilePropertiesProcessorTab()  // <FS:Beq/> alter ancestry to re-enable UDP
 , mHasUnsavedChanges(false)
{
}

LLPanelProfileFirstLife::~LLPanelProfileFirstLife()
{
}

BOOL LLPanelProfileFirstLife::postBuild()
{
    mDescriptionEdit = getChild<LLTextEditor>("fl_description_edit");
    // <FS:Zi> Allow proper texture swatch handling
    // mPicture = getChild<LLIconCtrl>("real_world_pic");
    mPicture = getChild<LLTextureCtrl>("real_world_pic");
    // </FS:Zi>

    mUploadPhoto = getChild<LLButton>("fl_upload_image");
    mChangePhoto = getChild<LLButton>("fl_change_image");
    mRemovePhoto = getChild<LLButton>("fl_remove_image");
    mSaveChanges = getChild<LLButton>("fl_save_changes");
    mDiscardChanges = getChild<LLButton>("fl_discard_changes");

    mUploadPhoto->setCommitCallback([this](LLUICtrl*, void*) { onUploadPhoto(); }, nullptr);
    mChangePhoto->setCommitCallback([this](LLUICtrl*, void*) { onChangePhoto(); }, nullptr);
    mRemovePhoto->setCommitCallback([this](LLUICtrl*, void*) { onRemovePhoto(); }, nullptr);
    mSaveChanges->setCommitCallback([this](LLUICtrl*, void*) { onSaveDescriptionChanges(); }, nullptr);
    mDiscardChanges->setCommitCallback([this](LLUICtrl*, void*) { onDiscardDescriptionChanges(); }, nullptr);
    mDescriptionEdit->setKeystrokeCallback([this](LLTextEditor* caller) { onSetDescriptionDirty(); });
    mPicture->setCommitCallback(boost::bind(&LLPanelProfileFirstLife::onFirstLifePicChanged, this));    // <FS:Zi> Allow proper texture swatch handling

    return TRUE;
}

void LLPanelProfileFirstLife::onOpen(const LLSD& key)
{
    LLPanelProfilePropertiesProcessorTab::onOpen(key); // <FS:Beq/> alter ancestry to re-enable UDP

    if (!getSelfProfile())
    {
        // Otherwise as the only focusable element it will be selected
        mDescriptionEdit->setTabStop(FALSE);
    }

    // <FS:Zi> Allow proper texture swatch handling
    mPicture->setEnabled(getSelfProfile());

    resetData();
}

void LLPanelProfileFirstLife::setProfileImageUploading(bool loading)
{
    mUploadPhoto->setEnabled(!loading);
    mChangePhoto->setEnabled(!loading);
    mRemovePhoto->setEnabled(!loading && mImageId.notNull());

    LLLoadingIndicator* indicator = getChild<LLLoadingIndicator>("image_upload_indicator");
    indicator->setVisible(loading);
    if (loading)
    {
        indicator->start();
    }
    else
    {
        indicator->stop();
    }
}

void LLPanelProfileFirstLife::setProfileImageUploaded(const LLUUID &image_asset_id)
{
    mPicture->setValue(image_asset_id);
    mImageId = image_asset_id;

    setProfileImageUploading(false);
}

void LLPanelProfileFirstLife::commitUnsavedChanges()
{
    if (mHasUnsavedChanges)
    {
        onSaveDescriptionChanges();
    }
}

void LLPanelProfileFirstLife::onUploadPhoto()
{
    (new LLProfileImagePicker(PROFILE_IMAGE_FL, new LLHandle<LLPanel>(getHandle())))->getFile();

    LLFloater* floaterp = mFloaterTexturePickerHandle.get();
    if (floaterp)
    {
        floaterp->closeFloater();
    }
}

void LLPanelProfileFirstLife::onChangePhoto()
{
    LLFloater* floaterp = mFloaterTexturePickerHandle.get();

    // Show the dialog
    if (!floaterp)
    {
        LLFloater* parent_floater = gFloaterView->getParentFloater(this);
        if (parent_floater)
        {
            // because inventory construction is somewhat slow
            getWindow()->setCursor(UI_CURSOR_WAIT);
            LLFloaterTexturePicker* texture_floaterp = new LLFloaterTexturePicker(
                this,
                mImageId,
                LLUUID::null,
                mImageId,
                FALSE,
                FALSE,
                getString("texture_picker_label"), // "SELECT PHOTO", // <FS:Ansariel> Fix LL UI/UX design accident
                PERM_NONE,
                PERM_NONE,
                PERM_NONE,
                FALSE,
                NULL);

            mFloaterTexturePickerHandle = texture_floaterp->getHandle();

            texture_floaterp->setOnFloaterCommitCallback([this](LLTextureCtrl::ETexturePickOp op, LLUUID id)
            {
                if (op == LLTextureCtrl::TEXTURE_SELECT)
                {
                    LLUUID image_asset_id;
                    LLFloaterTexturePicker* floaterp = (LLFloaterTexturePicker*)mFloaterTexturePickerHandle.get();
                    if (floaterp)
                    {
                        if (id.notNull())
                        {
                            image_asset_id = id;
                        }
                        else
                        {
                            image_asset_id = floaterp->getAssetID();
                        }
                    }

                    onCommitPhoto(image_asset_id);
                }
            });
            texture_floaterp->setLocalTextureEnabled(FALSE);
            texture_floaterp->setCanApply(false, true);

            parent_floater->addDependentFloater(mFloaterTexturePickerHandle);

            texture_floaterp->openFloater();
            texture_floaterp->setFocus(TRUE);
        }
    }
    else
    {
        floaterp->setMinimized(FALSE);
        floaterp->setVisibleAndFrontmost(TRUE);
    }
}

void LLPanelProfileFirstLife::onRemovePhoto()
{
    onCommitPhoto(LLUUID::null);

    LLFloater* floaterp = mFloaterTexturePickerHandle.get();
    if (floaterp)
    {
        floaterp->closeFloater();
    }
}

// <FS:Zi> Allow proper texture swatch handling
void LLPanelProfileFirstLife::onFirstLifePicChanged()
{
    onCommitPhoto(mPicture->getImageAssetID());
}
// </FS:Zi>

void LLPanelProfileFirstLife::onCommitPhoto(const LLUUID& id)
{
    if (mImageId == id)
    {
        return;
    }

    std::string cap_url = gAgent.getRegionCapability(PROFILE_PROPERTIES_CAP);
    if (!cap_url.empty())
    {
        LLSD params;
        params["fl_image_id"] = id;
        LLCoros::instance().launch("putAgentUserInfoCoro",
            boost::bind(put_avatar_properties_coro, cap_url, getAvatarId(), params));

        mImageId = id;
        if (mImageId.notNull())
        {
            mPicture->setValue(mImageId);
        }
        else
        {
            mPicture->setValue("Generic_Person_Large");
        }

        mRemovePhoto->setEnabled(mImageId.notNull());
    }
    else
    {
// <FS:Beq> Make OpenSim profiles work again
#ifdef OPENSIM        
        if(LLGridManager::getInstance()->isInOpenSim())
        {
            mImageId = id;
            mImageId = id;
            // save immediately only if description changes are not pending.
            if(!mHasUnsavedChanges)
            {
                onSaveDescriptionChanges();
            }
        }
        else
#endif
// </FS:Beq>
        LL_WARNS("AvatarProperties") << "Failed to update profile data, no cap found" << LL_ENDL;
    }
}

void LLPanelProfileFirstLife::setDescriptionText(const std::string &text)
{
    mSaveChanges->setEnabled(FALSE);
    mDiscardChanges->setEnabled(FALSE);
    mHasUnsavedChanges = false;

    mCurrentDescription = text;
    mDescriptionEdit->setValue(mCurrentDescription);
}

void LLPanelProfileFirstLife::onSetDescriptionDirty()
{
    mSaveChanges->setEnabled(TRUE);
    mDiscardChanges->setEnabled(TRUE);
    mHasUnsavedChanges = true;
}

void LLPanelProfileFirstLife::onSaveDescriptionChanges()
{
    mCurrentDescription = mDescriptionEdit->getValue().asString();
    std::string cap_url = gAgent.getRegionCapability(PROFILE_PROPERTIES_CAP);
    if (!cap_url.empty())
    {
        LLCoros::instance().launch("putAgentUserInfoCoro",
            boost::bind(put_avatar_properties_coro, cap_url, getAvatarId(), LLSD().with("fl_about_text", mCurrentDescription)));
    }
// <FS:Beq> Restore UDP profiles
#ifdef OPENSIM
    else if(LLGridManager::getInstance()->isInOpenSim())
    {
        if (getIsLoaded() && getSelfProfile())
        {
            LLFloater* floater_profile = LLFloaterReg::findInstance("profile", LLSD().with("id", gAgentID));
            if (!floater_profile)
            {
                // floater is dead, so panels are dead as well
                return;
            }
            LLPanel *panel = floater_profile->findChild<LLPanel>(PANEL_PROFILE_VIEW, TRUE);
            auto *panel_profile = dynamic_cast<LLPanelProfile*>(panel);
            if (!panel_profile)
            {
                LL_WARNS() << PANEL_PROFILE_VIEW << " not found" << LL_ENDL;
            }
            else
            {
                auto avatar_data = panel_profile->getAvatarData();
                avatar_data.agent_id = gAgentID;
                avatar_data.avatar_id = gAgentID;
                avatar_data.fl_image_id = mImageId;
                avatar_data.fl_about_text = mDescriptionEdit->getValue().asString();

                LLAvatarPropertiesProcessor::getInstance()->sendAvatarPropertiesUpdate(&avatar_data);
            }
        }        
    }
#endif
// </FS:Beq>
    else
    {
        LL_WARNS("AvatarProperties") << "Failed to update profile data, no cap found" << LL_ENDL;
    }

    mSaveChanges->setEnabled(FALSE);
    mDiscardChanges->setEnabled(FALSE);
    mHasUnsavedChanges = false;
}

void LLPanelProfileFirstLife::onDiscardDescriptionChanges()
{
    setDescriptionText(mCurrentDescription);
}

// <FS:Beq> Restore UDP profiles
void LLPanelProfileFirstLife::processProperties(void * data, EAvatarProcessorType type)
{
    if (APT_PROPERTIES == type)
	{
        const LLAvatarData* avatar_data = static_cast<const LLAvatarData*>(data);
		if (avatar_data && getAvatarId() == avatar_data->avatar_id)
		{
            processProperties(avatar_data);
        }
    }
}
// </FS:Beq>

void LLPanelProfileFirstLife::processProperties(const LLAvatarData* avatar_data)
{
    setDescriptionText(avatar_data->fl_about_text);

    mImageId = avatar_data->fl_image_id;

    if (mImageId.notNull())
    {
        mPicture->setValue(mImageId);
    }
    else
    {
        mPicture->setValue("Generic_Person_Large");
    }

    setLoaded();
}

// <FS:Beq> Restore UDP profiles
#ifdef OPENSIM
void LLPanelProfileFirstLife::apply(LLAvatarData* data)
{
	data->fl_image_id = mImageId;
	data->fl_about_text = mDescriptionEdit->getValue().asString();
}
#endif
// </FS:Beq>

void LLPanelProfileFirstLife::resetData()
{
    setDescriptionText(std::string());
    mPicture->setValue("Generic_Person_Large");
    mImageId = LLUUID::null;

// <FS:Beq> remove the buttons and just have click image to update profile
// mUploadPhoto->setVisible(getSelfProfile());
// mChangePhoto->setVisible(getSelfProfile());
// mRemovePhoto->setVisible(getSelfProfile());
    auto show_image_buttons = getSelfProfile();
#ifdef OPENSIM
    std::string cap_url = gAgent.getRegionCapability(PROFILE_IMAGE_UPLOAD_CAP);
    if( cap_url.empty() && LLGridManager::instance().isInOpenSim() )
    {
        show_image_buttons = false;
    }
#endif
    mUploadPhoto->setVisible(show_image_buttons);
    mChangePhoto->setVisible(show_image_buttons);
    mRemovePhoto->setVisible(show_image_buttons);
// </FS:Beq>
    mSaveChanges->setVisible(getSelfProfile());
    mDiscardChanges->setVisible(getSelfProfile());
}

void LLPanelProfileFirstLife::setLoaded()
{
    LLPanelProfileTab::setLoaded();

    if (getSelfProfile())
    {
        mDescriptionEdit->setEnabled(TRUE);
        mPicture->setEnabled(TRUE);
        mRemovePhoto->setEnabled(mImageId.notNull());
    }
}

//////////////////////////////////////////////////////////////////////////
//////////////////////////////////////////////////////////////////////////
//////////////////////////////////////////////////////////////////////////

LLPanelProfileNotes::LLPanelProfileNotes()
: LLPanelProfilePropertiesProcessorTab()  // <FS:Beq/> alter ancestry to re-enable UDP
 , mHasUnsavedChanges(false)
{

}

LLPanelProfileNotes::~LLPanelProfileNotes()
{
}

void LLPanelProfileNotes::updateData()
{
    LLUUID avatar_id = getAvatarId();
    if (!getStarted() && avatar_id.notNull())
    {
        setIsLoading();

        std::string cap_url = gAgent.getRegionCapability(PROFILE_PROPERTIES_CAP);
        if (!cap_url.empty())
        {
            LLCoros::instance().launch("requestAgentUserInfoCoro",
                boost::bind(request_avatar_properties_coro, cap_url, avatar_id));
        }
// <FS:Beq> Restore UDO profiles
#ifdef OPENSIM        
        else
        {
		    LLAvatarPropertiesProcessor::getInstance()->sendAvatarNotesRequest(avatar_id);            
        }
#endif
// </FS:Beq>
    }
}

void LLPanelProfileNotes::commitUnsavedChanges()
{
    if (mHasUnsavedChanges)
    {
        onSaveNotesChanges();
    }
}

BOOL LLPanelProfileNotes::postBuild()
{
    mNotesEditor = getChild<LLTextEditor>("notes_edit");
    mSaveChanges = getChild<LLButton>("notes_save_changes");
    mDiscardChanges = getChild<LLButton>("notes_discard_changes");

    mSaveChanges->setCommitCallback([this](LLUICtrl*, void*) { onSaveNotesChanges(); }, nullptr);
    mDiscardChanges->setCommitCallback([this](LLUICtrl*, void*) { onDiscardNotesChanges(); }, nullptr);
    mNotesEditor->setKeystrokeCallback([this](LLTextEditor* caller) { onSetNotesDirty(); });

    return TRUE;
}

void LLPanelProfileNotes::onOpen(const LLSD& key)
{
    LLPanelProfileTab::onOpen(key);

    resetData();
}

void LLPanelProfileNotes::setNotesText(const std::string &text)
{
    mSaveChanges->setEnabled(FALSE);
    mDiscardChanges->setEnabled(FALSE);
    mHasUnsavedChanges = false;

    mCurrentNotes = text;
    mNotesEditor->setValue(mCurrentNotes);
}

void LLPanelProfileNotes::onSetNotesDirty()
{
    mSaveChanges->setEnabled(TRUE);
    mDiscardChanges->setEnabled(TRUE);
    mHasUnsavedChanges = true;
}

void LLPanelProfileNotes::onSaveNotesChanges()
{
    mCurrentNotes = mNotesEditor->getValue().asString();
    std::string cap_url = gAgent.getRegionCapability(PROFILE_PROPERTIES_CAP);
    if (!cap_url.empty())
    {
        LLCoros::instance().launch("putAgentUserInfoCoro",
            boost::bind(put_avatar_properties_coro, cap_url, getAvatarId(), LLSD().with("notes", mCurrentNotes)));
    }
    else
    {
        LL_WARNS("AvatarProperties") << "Failed to update profile data, no cap found" << LL_ENDL;
    }

    mSaveChanges->setEnabled(FALSE);
    mDiscardChanges->setEnabled(FALSE);
    mHasUnsavedChanges = false;
}

void LLPanelProfileNotes::onDiscardNotesChanges()
{
    setNotesText(mCurrentNotes);
}

void LLPanelProfileNotes::processProperties(LLAvatarNotes* avatar_notes)
{
    setNotesText(avatar_notes->notes);
    mNotesEditor->setEnabled(TRUE);
    setLoaded();
}
// <FS:Beq> Restore UDP profiles
void LLPanelProfileNotes::processProperties(void * data, EAvatarProcessorType type)
{
    if (APT_NOTES == type)
	{
		LLAvatarNotes* avatar_notes = static_cast<LLAvatarNotes*>(data);
		if (avatar_notes && getAvatarId() == avatar_notes->target_id)
        {
            processProperties(avatar_notes);
        }
    }
}
// </FS:Beq>

void LLPanelProfileNotes::resetData()
{
    resetLoading();
    setNotesText(std::string());
}

void LLPanelProfileNotes::setAvatarId(const LLUUID& avatar_id)
{
    if (avatar_id.notNull())
    {
        LLPanelProfilePropertiesProcessorTab::setAvatarId(avatar_id); // <FS:Beq/> alter ancestry to re-enable UDP
    }
}


//////////////////////////////////////////////////////////////////////////
// LLPanelProfile

LLPanelProfile::LLPanelProfile()
 : LLPanelProfileTab()
{
}

LLPanelProfile::~LLPanelProfile()
{
}

BOOL LLPanelProfile::postBuild()
{
    return TRUE;
}

void LLPanelProfile::onTabChange()
{
    LLPanelProfileTab* active_panel = dynamic_cast<LLPanelProfileTab*>(mTabContainer->getCurrentPanel());
    if (active_panel)
    {
        active_panel->updateData();
    }
}

void LLPanelProfile::onOpen(const LLSD& key)
{
    LLUUID avatar_id = key["id"].asUUID();

    // Don't reload the same profile
    if (getAvatarId() == avatar_id)
    {
        return;
    }

    LLPanelProfileTab::onOpen(avatar_id);

    mTabContainer       = getChild<LLTabContainer>("panel_profile_tabs");
    mPanelSecondlife    = findChild<LLPanelProfileSecondLife>(PANEL_SECONDLIFE);
    mPanelWeb           = findChild<LLPanelProfileWeb>(PANEL_WEB);
    mPanelPicks         = findChild<LLPanelProfilePicks>(PANEL_PICKS);
    mPanelClassifieds   = findChild<LLPanelProfileClassifieds>(PANEL_CLASSIFIEDS);
    mPanelFirstlife     = findChild<LLPanelProfileFirstLife>(PANEL_FIRSTLIFE);
    mPanelNotes         = findChild<LLPanelProfileNotes>(PANEL_NOTES);

    mPanelSecondlife->onOpen(avatar_id);
    mPanelWeb->onOpen(avatar_id);
    mPanelPicks->onOpen(avatar_id);
    mPanelClassifieds->onOpen(avatar_id);
    mPanelFirstlife->onOpen(avatar_id);
    mPanelNotes->onOpen(avatar_id);

    // Always request the base profile info
    resetLoading();
    updateData();

    // Some tabs only request data when opened
    mTabContainer->setCommitCallback(boost::bind(&LLPanelProfile::onTabChange, this));
}

void LLPanelProfile::updateData()
{
    LLUUID avatar_id = getAvatarId();
    // Todo: getIsloading functionality needs to be expanded to
    // include 'inited' or 'data_provided' state to not rerequest
    if (!getStarted() && avatar_id.notNull())
    {
        setIsLoading();
        mPanelSecondlife->setIsLoading();
        mPanelPicks->setIsLoading();
        mPanelFirstlife->setIsLoading();
        mPanelNotes->setIsLoading();
// <FS:Beq> Restore UDP profiles
#ifdef OPENSIM
        mPanelSecondlife->updateData();
        mPanelPicks->updateData();
        mPanelFirstlife->updateData();
        mPanelNotes->updateData();
#endif
// </FS:Beq>
        std::string cap_url = gAgent.getRegionCapability(PROFILE_PROPERTIES_CAP);
        if (!cap_url.empty())
        {
            LLCoros::instance().launch("requestAgentUserInfoCoro",
                boost::bind(request_avatar_properties_coro, cap_url, avatar_id));
        }
// <FS:Beq> Restore UDP profiles
        else
        {
		        LLAvatarPropertiesProcessor::getInstance()->sendAvatarPropertiesRequest(avatar_id);
        }
// </FS:Beq>
    }
}

void LLPanelProfile::refreshName()
{
    mPanelSecondlife->refreshName();
}

void LLPanelProfile::createPick(const LLPickData &data)
{
    mTabContainer->selectTabPanel(mPanelPicks);
    mPanelPicks->createPick(data);
}

void LLPanelProfile::showPick(const LLUUID& pick_id)
{
    if (pick_id.notNull())
    {
        mPanelPicks->selectPick(pick_id);
    }
    mTabContainer->selectTabPanel(mPanelPicks);
}

bool LLPanelProfile::isPickTabSelected()
{
	return (mTabContainer->getCurrentPanel() == mPanelPicks);
}

bool LLPanelProfile::isNotesTabSelected()
{
	return (mTabContainer->getCurrentPanel() == mPanelNotes);
}

bool LLPanelProfile::hasUnsavedChanges()
{
    return mPanelSecondlife->hasUnsavedChanges()
        || mPanelPicks->hasUnsavedChanges()
        || mPanelClassifieds->hasUnsavedChanges()
        || mPanelFirstlife->hasUnsavedChanges()
        || mPanelNotes->hasUnsavedChanges();
}

bool LLPanelProfile::hasUnpublishedClassifieds()
{
    return mPanelClassifieds->hasNewClassifieds();
}

void LLPanelProfile::commitUnsavedChanges()
{
    mPanelSecondlife->commitUnsavedChanges();
    mPanelPicks->commitUnsavedChanges();
    mPanelClassifieds->commitUnsavedChanges();
    mPanelFirstlife->commitUnsavedChanges();
    mPanelNotes->commitUnsavedChanges();
    // <FS:Beq> restore UDP - this is effectvely the apply() method from the previous incarnation
#ifdef OPENSIM
	if ( (gAgent.getRegionCapability(PROFILE_PROPERTIES_CAP).empty()) && getSelfProfile() )
	{
		//KC - Avatar data is spread over 3 different panels
		// collect data from the last 2 and give to the first to save
        LLAvatarData data = mAvatarData;
		data.avatar_id = gAgentID;
        // these three collate data so need to be called in sequence.
		mPanelFirstlife->apply(&data);
		mPanelWeb->apply(&data);
		mPanelSecondlife->apply(&data);
        // These three triggered above
		// mPanelInterests->apply();
		// mPanelPicks->apply();
		// mPanelNotes->apply();
	}
#endif
    // </FS:Beq>
}
void LLPanelProfile::showClassified(const LLUUID& classified_id, bool edit)
{
    if (classified_id.notNull())
    {
        mPanelClassifieds->selectClassified(classified_id, edit);
    }
    mTabContainer->selectTabPanel(mPanelClassifieds);
}

void LLPanelProfile::createClassified()
{
    mPanelClassifieds->createClassified();
    mTabContainer->selectTabPanel(mPanelClassifieds);
}

// <FS:Zi> FIRE-32184: Online/Offline status not working for non-friends
FSPanelPropertiesObserver::FSPanelPropertiesObserver() : LLAvatarPropertiesObserver(),
    mPanelProfile(nullptr)
{
}

void FSPanelPropertiesObserver::processProperties(void* data, EAvatarProcessorType type)
{
    if (type == APT_PROPERTIES && mPanelProfile)
    {
        mPanelProfile->onAvatarProperties(static_cast<const LLAvatarData*>(data));
    }
}
// </FS:Zi><|MERGE_RESOLUTION|>--- conflicted
+++ resolved
@@ -1285,23 +1285,26 @@
     fillPartnerData(avatar_data);
 
     fillAccountStatus(avatar_data);
+
 // <FS:Beq> Restore UDP profiles
 #ifdef OPENSIM
-	if (LLGridManager::instance().isInOpenSim())
-    {
-        LLFloater* floater_profile = LLFloaterReg::findInstance("profile", LLSD().with("id", avatar_id));
+    if (LLGridManager::instance().isInOpenSim())
+    {
+        LLFloater* floater_profile = LLFloaterReg::findInstance("profile", LLSD().with("id", getAvatarId()));
         if (!floater_profile)
         {
             // floater is dead, so panels are dead as well
             return;
         }
-        LLPanel *panel = floater_profile->findChild<LLPanel>(PANEL_PROFILE_VIEW, TRUE);
-        auto *panel_profile = dynamic_cast<LLPanelProfile*>(panel);
-        if (!panel_profile)
+        LLPanelProfile* panel_profile = floater_profile->findChild<LLPanelProfile>(PANEL_PROFILE_VIEW, TRUE);
+        if (panel_profile)
+        {
+            panel_profile->setAvatarData(avatar_data);
+        }
+        else
         {
             LL_WARNS() << PANEL_PROFILE_VIEW << " not found" << LL_ENDL;
-        }        
-        panel_profile->setAvatarData(avatar_data);
+        }
     }
 #endif
 // </FS:Beq>
@@ -1611,7 +1614,6 @@
 
 void LLPanelProfileSecondLife::fillAgeData(const LLDate &born_on)
 {
-<<<<<<< HEAD
     // <FS:Ansariel> Fix LL UI/UX design accident
     //// Date from server comes already converted to stl timezone,
     //// so display it as an UTC + 0
@@ -1621,15 +1623,6 @@
     //LLStringUtil::format(name_and_date, args_name);
     //getChild<LLUICtrl>("sl_birth_date")->setValue(name_and_date);
     // </FS:Ansariel>
-=======
-    // Date from server comes already converted to stl timezone,
-    // so display it as an UTC + 0
-    std::string name_and_date = getString("date_format");
-    LLSD args_name;
-    args_name["datetime"] = (S32)born_on.secondsSinceEpoch();
-    LLStringUtil::format(name_and_date, args_name);
-    getChild<LLUICtrl>("sl_birth_date")->setValue(name_and_date);
->>>>>>> d4d5d401
 
     std::string register_date = getString("age_format");
     LLSD args_age;
