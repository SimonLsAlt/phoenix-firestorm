/**
* @file llpanelprofile.cpp
* @brief Profile panel implementation
*
* $LicenseInfo:firstyear=2022&license=viewerlgpl$
* Second Life Viewer Source Code
* Copyright (C) 2022, Linden Research, Inc.
*
* This library is free software; you can redistribute it and/or
* modify it under the terms of the GNU Lesser General Public
* License as published by the Free Software Foundation;
* version 2.1 of the License only.
*
* This library is distributed in the hope that it will be useful,
* but WITHOUT ANY WARRANTY; without even the implied warranty of
* MERCHANTABILITY or FITNESS FOR A PARTICULAR PURPOSE.  See the GNU
* Lesser General Public License for more details.
*
* You should have received a copy of the GNU Lesser General Public
* License along with this library; if not, write to the Free Software
* Foundation, Inc., 51 Franklin Street, Fifth Floor, Boston, MA  02110-1301  USA
*
* Linden Research, Inc., 945 Battery Street, San Francisco, CA  94111  USA
* $/LicenseInfo$
*/

#include "llviewerprecompiledheaders.h"
#include "llpanelprofile.h"

// Common
#include "llavatarnamecache.h"
#include "llsdutil.h"
#include "llslurl.h"
#include "lldateutil.h" //ageFromDate

// UI
#include "llavatariconctrl.h"
#include "llclipboard.h"
#include "llcheckboxctrl.h"
#include "llcombobox.h"
#include "lllineeditor.h"
#include "llloadingindicator.h"
#include "llmenubutton.h"
#include "lltabcontainer.h"
#include "lltextbox.h"
#include "lltexteditor.h"
#include "lltexturectrl.h"
#include "lltoggleablemenu.h"
#include "llgrouplist.h"
#include "llurlaction.h"

// Image
#include "llimagej2c.h"

// Newview
#include "llagent.h" //gAgent
#include "llagentpicksinfo.h"
#include "llavataractions.h"
#include "llavatarpropertiesprocessor.h"
#include "llcallingcard.h"
#include "llcommandhandler.h"
#include "llfloaterprofiletexture.h"
#include "llfloaterreg.h"
#include "llfilepicker.h"
#include "llfirstuse.h"
#include "llgroupactions.h"
#include "lllogchat.h"
#include "llmutelist.h"
#include "llnotificationsutil.h"
#include "llpanelblockedlist.h"
#include "llpanelprofileclassifieds.h"
#include "llpanelprofilepicks.h"
#include "lltrans.h"
#include "llviewercontrol.h"
#include "llviewermenu.h" //is_agent_mappable
#include "llviewermenufile.h"
#include "llviewertexturelist.h"
#include "llvoiceclient.h"
#include "llweb.h"

#include "fsdata.h"
#include "llviewermenu.h"

static LLPanelInjector<LLPanelProfileSecondLife> t_panel_profile_secondlife("panel_profile_secondlife");
static LLPanelInjector<LLPanelProfileWeb> t_panel_web("panel_profile_web");
static LLPanelInjector<LLPanelProfilePicks> t_panel_picks("panel_profile_picks");
static LLPanelInjector<LLPanelProfileFirstLife> t_panel_firstlife("panel_profile_firstlife");
static LLPanelInjector<LLPanelProfileNotes> t_panel_notes("panel_profile_notes");
static LLPanelInjector<LLPanelProfile>          t_panel_profile("panel_profile");

static const std::string PANEL_SECONDLIFE   = "panel_profile_secondlife";
static const std::string PANEL_WEB          = "panel_profile_web";
static const std::string PANEL_PICKS        = "panel_profile_picks";
static const std::string PANEL_CLASSIFIEDS  = "panel_profile_classifieds";
static const std::string PANEL_FIRSTLIFE    = "panel_profile_firstlife";
static const std::string PANEL_NOTES        = "panel_profile_notes";
static const std::string PANEL_PROFILE_VIEW = "panel_profile_view";

static const std::string PROFILE_PROPERTIES_CAP = "AgentProfile";
static const std::string PROFILE_IMAGE_UPLOAD_CAP = "UploadAgentProfileImage";


//////////////////////////////////////////////////////////////////////////

void request_avatar_properties_coro(std::string cap_url, LLUUID agent_id)
{
    LLCore::HttpRequest::policy_t httpPolicy(LLCore::HttpRequest::DEFAULT_POLICY_ID);
    LLCoreHttpUtil::HttpCoroutineAdapter::ptr_t
        httpAdapter(new LLCoreHttpUtil::HttpCoroutineAdapter("request_avatar_properties_coro", httpPolicy));
    LLCore::HttpRequest::ptr_t httpRequest(new LLCore::HttpRequest);
    LLCore::HttpHeaders::ptr_t httpHeaders;

    LLCore::HttpOptions::ptr_t httpOpts(new LLCore::HttpOptions);
    httpOpts->setFollowRedirects(true);

    std::string finalUrl = cap_url + "/" + agent_id.asString();

    LLSD result = httpAdapter->getAndSuspend(httpRequest, finalUrl, httpOpts, httpHeaders);

    LLSD httpResults = result[LLCoreHttpUtil::HttpCoroutineAdapter::HTTP_RESULTS];
    LLCore::HttpStatus status = LLCoreHttpUtil::HttpCoroutineAdapter::getStatusFromLLSD(httpResults);

    LL_DEBUGS("AvatarProperties") << "Agent id: " << agent_id << " Result: " << httpResults << LL_ENDL;

    if (!status
        || !result.has("id")
        || agent_id != result["id"].asUUID())
    {
        LL_WARNS("AvatarProperties") << "Failed to get agent information for id " << agent_id << LL_ENDL;
        return;
    }

    LLFloater* floater_profile = LLFloaterReg::findInstance("profile", LLSD().with("id", agent_id));
    if (!floater_profile)
    {
        // floater is dead, so panels are dead as well
        return;
    }

    LLPanel *panel = floater_profile->findChild<LLPanel>(PANEL_PROFILE_VIEW, TRUE);
    LLPanelProfile *panel_profile = dynamic_cast<LLPanelProfile*>(panel);
    if (!panel_profile)
    {
        LL_WARNS() << PANEL_PROFILE_VIEW << " not found" << LL_ENDL;
        return;
    }


    // Avatar Data

    LLAvatarData *avatar_data = &panel_profile->mAvatarData;
    std::string birth_date;

    avatar_data->agent_id = agent_id;
    avatar_data->avatar_id = agent_id;
    avatar_data->image_id = result["sl_image_id"].asUUID();
    avatar_data->fl_image_id = result["fl_image_id"].asUUID();
    avatar_data->partner_id = result["partner_id"].asUUID();
    avatar_data->about_text = result["sl_about_text"].asString();
    avatar_data->fl_about_text = result["fl_about_text"].asString();
    avatar_data->born_on = result["member_since"].asDate();
    avatar_data->profile_url = getProfileURL(agent_id.asString());

    avatar_data->flags = 0;

    if (result["online"].asBoolean())
    {
        avatar_data->flags |= AVATAR_ONLINE;
    }
    if (result["allow_publish"].asBoolean())
    {
        avatar_data->flags |= AVATAR_ALLOW_PUBLISH;
    }
    if (result["identified"].asBoolean())
    {
        avatar_data->flags |= AVATAR_IDENTIFIED;
    }
    if (result["transacted"].asBoolean())
    {
        avatar_data->flags |= AVATAR_TRANSACTED;
    }

    avatar_data->caption_index = 0;
    if (result.has("charter_member")) // won't be present if "caption" is set
    {
        avatar_data->caption_index = result["charter_member"].asInteger();
    }
    else if (result.has("caption"))
    {
        avatar_data->caption_text = result["caption"].asString();
    }

    panel = floater_profile->findChild<LLPanel>(PANEL_SECONDLIFE, TRUE);
    LLPanelProfileSecondLife *panel_sl = dynamic_cast<LLPanelProfileSecondLife*>(panel);
    if (panel_sl)
    {
        panel_sl->processProfileProperties(avatar_data);
    }

    panel = floater_profile->findChild<LLPanel>(PANEL_WEB, TRUE);
    LLPanelProfileWeb *panel_web = dynamic_cast<LLPanelProfileWeb*>(panel);
    if (panel_web)
    {
        panel_web->setLoaded();
    }

    panel = floater_profile->findChild<LLPanel>(PANEL_FIRSTLIFE, TRUE);
    LLPanelProfileFirstLife *panel_first = dynamic_cast<LLPanelProfileFirstLife*>(panel);
    if (panel_first)
    {
        panel_first->processProperties(avatar_data);
    }

    // Picks

    LLSD picks_array = result["picks"];
    LLAvatarPicks avatar_picks;
    avatar_picks.agent_id = agent_id; // Not in use?
    avatar_picks.target_id = agent_id;

    for (LLSD::array_const_iterator it = picks_array.beginArray(); it != picks_array.endArray(); ++it)
    {
        const LLSD& pick_data = *it;
        avatar_picks.picks_list.emplace_back(pick_data["id"].asUUID(), pick_data["name"].asString());
    }

    panel = floater_profile->findChild<LLPanel>(PANEL_PICKS, TRUE);
    LLPanelProfilePicks *panel_picks = dynamic_cast<LLPanelProfilePicks*>(panel);
    if (panel_picks)
    {
        // Refresh pick limit before processing
        LLAgentPicksInfo::getInstance()->onServerRespond(&avatar_picks);
        panel_picks->processProperties(&avatar_picks);
    }

    // Groups

    LLSD groups_array = result["groups"];
    LLAvatarGroups avatar_groups;
    avatar_groups.agent_id = agent_id; // Not in use?
    avatar_groups.avatar_id = agent_id; // target_id

    for (LLSD::array_const_iterator it = groups_array.beginArray(); it != groups_array.endArray(); ++it)
    {
        const LLSD& group_info = *it;
        LLAvatarGroups::LLGroupData group_data;
        group_data.group_powers = 0; // Not in use?
        group_data.group_title = group_info["name"].asString(); // Missing data, not in use?
        group_data.group_id = group_info["id"].asUUID();
        group_data.group_name = group_info["name"].asString();
        group_data.group_insignia_id = group_info["image_id"].asUUID();

        avatar_groups.group_list.push_back(group_data);
    }

    if (panel_sl)
    {
        panel_sl->processGroupProperties(&avatar_groups);
    }

    // Notes
    LLAvatarNotes avatar_notes;

    avatar_notes.agent_id = agent_id;
    avatar_notes.target_id = agent_id;
    avatar_notes.notes = result["notes"].asString();

    panel = floater_profile->findChild<LLPanel>(PANEL_NOTES, TRUE);
    LLPanelProfileNotes *panel_notes = dynamic_cast<LLPanelProfileNotes*>(panel);
    if (panel_notes)
    {
        panel_notes->processProperties(&avatar_notes);
    }
}

//TODO: changes take two minutes to propagate!
// Add some storage that holds updated data for two minutes
// for new instances to reuse the data
// Profile data is only relevant to won avatar, but notes
// are for everybody
void put_avatar_properties_coro(std::string cap_url, LLUUID agent_id, LLSD data)
{
    LLCore::HttpRequest::policy_t httpPolicy(LLCore::HttpRequest::DEFAULT_POLICY_ID);
    LLCoreHttpUtil::HttpCoroutineAdapter::ptr_t
        httpAdapter(new LLCoreHttpUtil::HttpCoroutineAdapter("put_avatar_properties_coro", httpPolicy));
    LLCore::HttpRequest::ptr_t httpRequest(new LLCore::HttpRequest);
    LLCore::HttpHeaders::ptr_t httpHeaders;

    LLCore::HttpOptions::ptr_t httpOpts(new LLCore::HttpOptions);
    httpOpts->setFollowRedirects(true);

    std::string finalUrl = cap_url + "/" + agent_id.asString();

    LLSD result = httpAdapter->putAndSuspend(httpRequest, finalUrl, data, httpOpts, httpHeaders);

    LLSD httpResults = result[LLCoreHttpUtil::HttpCoroutineAdapter::HTTP_RESULTS];
    LLCore::HttpStatus status = LLCoreHttpUtil::HttpCoroutineAdapter::getStatusFromLLSD(httpResults);

    if (!status)
    {
        LL_WARNS("AvatarProperties") << "Failed to put agent information " << data << " for id " << agent_id << LL_ENDL;
        return;
    }

    LL_DEBUGS("AvatarProperties") << "Agent id: " << agent_id << " Data: " << data << " Result: " << httpResults << LL_ENDL;
}

LLUUID post_profile_image(std::string cap_url, const LLSD &first_data, std::string path_to_image, LLHandle<LLPanel> *handle)
{
    LLCore::HttpRequest::policy_t httpPolicy(LLCore::HttpRequest::DEFAULT_POLICY_ID);
    LLCoreHttpUtil::HttpCoroutineAdapter::ptr_t
        httpAdapter(new LLCoreHttpUtil::HttpCoroutineAdapter("post_profile_image_coro", httpPolicy));
    LLCore::HttpRequest::ptr_t httpRequest(new LLCore::HttpRequest);
    LLCore::HttpHeaders::ptr_t httpHeaders;

    LLCore::HttpOptions::ptr_t httpOpts(new LLCore::HttpOptions);
    httpOpts->setFollowRedirects(true);
    
    LLSD result = httpAdapter->postAndSuspend(httpRequest, cap_url, first_data, httpOpts, httpHeaders);

    LLSD httpResults = result[LLCoreHttpUtil::HttpCoroutineAdapter::HTTP_RESULTS];
    LLCore::HttpStatus status = LLCoreHttpUtil::HttpCoroutineAdapter::getStatusFromLLSD(httpResults);

    if (!status)
    {
        // todo: notification?
        LL_WARNS("AvatarProperties") << "Failed to get uploader cap " << status.toString() << LL_ENDL;
        return LLUUID::null;
    }
    if (!result.has("uploader"))
    {
        // todo: notification?
        LL_WARNS("AvatarProperties") << "Failed to get uploader cap, response contains no data." << LL_ENDL;
        return LLUUID::null;
    }
    std::string uploader_cap = result["uploader"].asString();
    if (uploader_cap.empty())
    {
        LL_WARNS("AvatarProperties") << "Failed to get uploader cap, cap invalid." << LL_ENDL;
        return LLUUID::null;
    }

    // Upload the image

    LLCore::HttpRequest::ptr_t uploaderhttpRequest(new LLCore::HttpRequest);
    LLCore::HttpHeaders::ptr_t uploaderhttpHeaders(new LLCore::HttpHeaders);
    LLCore::HttpOptions::ptr_t uploaderhttpOpts(new LLCore::HttpOptions);
    S64 length;

    {
        llifstream instream(path_to_image.c_str(), std::iostream::binary | std::iostream::ate);
        if (!instream.is_open())
        {
            LL_WARNS("AvatarProperties") << "Failed to open file " << path_to_image << LL_ENDL;
            return LLUUID::null;
        }
        length = instream.tellg();
    }

    uploaderhttpHeaders->append(HTTP_OUT_HEADER_CONTENT_TYPE, "application/jp2"); // optional
    uploaderhttpHeaders->append(HTTP_OUT_HEADER_CONTENT_LENGTH, llformat("%d", length)); // required!
    uploaderhttpOpts->setFollowRedirects(true);

    result = httpAdapter->postFileAndSuspend(uploaderhttpRequest, uploader_cap, path_to_image, uploaderhttpOpts, uploaderhttpHeaders);

    httpResults = result[LLCoreHttpUtil::HttpCoroutineAdapter::HTTP_RESULTS];
    status = LLCoreHttpUtil::HttpCoroutineAdapter::getStatusFromLLSD(httpResults);

    LL_WARNS("AvatarProperties") << result << LL_ENDL;

    if (!status)
    {
        LL_WARNS("AvatarProperties") << "Failed to upload image " << status.toString() << LL_ENDL;
        return LLUUID::null;
    }

    if (result["state"].asString() != "complete")
    {
        if (result.has("message"))
        {
            LL_WARNS("AvatarProperties") << "Failed to upload image, state " << result["state"] << " message: " << result["message"] << LL_ENDL;
        }
        else
        {
            LL_WARNS("AvatarProperties") << "Failed to upload image " << result << LL_ENDL;
        }
        return LLUUID::null;
    }

    return result["new_asset"].asUUID();
}

enum EProfileImageType
{
    PROFILE_IMAGE_SL,
    PROFILE_IMAGE_FL,
};

void post_profile_image_coro(std::string cap_url, EProfileImageType type, std::string path_to_image, LLHandle<LLPanel> *handle)
{
    LLSD data;
    switch (type)
    {
    case PROFILE_IMAGE_SL:
        data["profile-image-asset"] = "sl_image_id";
        break;
    case PROFILE_IMAGE_FL:
        data["profile-image-asset"] = "fl_image_id";
        break;
    }

    LLUUID result = post_profile_image(cap_url, data, path_to_image, handle);

    // reset loading indicator
    if (!handle->isDead())
    {
        switch (type)
        {
        case PROFILE_IMAGE_SL:
            {
                LLPanelProfileSecondLife* panel = static_cast<LLPanelProfileSecondLife*>(handle->get());
                if (result.notNull())
                {
                    panel->setProfileImageUploaded(result);
                }
                else
                {
                    // failure, just stop progress indicator
                    panel->setProfileImageUploading(false);
                }
                break;
            }
        case PROFILE_IMAGE_FL:
            {
                LLPanelProfileFirstLife* panel = static_cast<LLPanelProfileFirstLife*>(handle->get());
                if (result.notNull())
                {
                    panel->setProfileImageUploaded(result);
                }
                else
                {
                    // failure, just stop progress indicator
                    panel->setProfileImageUploading(false);
                }
                break;
            }
        }
    }

    // Cleanup
    LLFile::remove(path_to_image);
    delete handle;
}

//////////////////////////////////////////////////////////////////////////
// LLProfileHandler

class LLProfileHandler : public LLCommandHandler
{
public:
	// requires trusted browser to trigger
	LLProfileHandler() : LLCommandHandler("profile", UNTRUSTED_THROTTLE) { }

	bool handle(const LLSD& params, const LLSD& query_map,
		LLMediaCtrl* web)
	{
		if (params.size() < 1) return false;
		std::string agent_name = params[0];
		LL_INFOS() << "Profile, agent_name " << agent_name << LL_ENDL;
		std::string url = getProfileURL(agent_name);
		LLWeb::loadURLInternal(url);

		return true;
	}
};
LLProfileHandler gProfileHandler;


//////////////////////////////////////////////////////////////////////////
// LLAgentHandler

class LLAgentHandler : public LLCommandHandler
{
public:
	// requires trusted browser to trigger
	LLAgentHandler() : LLCommandHandler("agent", UNTRUSTED_THROTTLE) { }

	bool handle(const LLSD& params, const LLSD& query_map,
		LLMediaCtrl* web)
	{
		if (params.size() < 2) return false;
		LLUUID avatar_id;
		if (!avatar_id.set(params[0], FALSE))
		{
			return false;
		}

		const std::string verb = params[1].asString();
		// <FS:Ansariel> FIRE-9045: Inspect links always open full profile
		//if (verb == "about")
		if (verb == "about" || (gSavedSettings.getBOOL("FSInspectAvatarSlurlOpensProfile") && verb == "inspect"))
		// </FS:Ansariel>
		{
			LLAvatarActions::showProfile(avatar_id);
			return true;
		}

		if (verb == "inspect")
		{
			LLFloaterReg::showInstance("inspect_avatar", LLSD().with("avatar_id", avatar_id));
			return true;
		}

		if (verb == "im")
		{
			LLAvatarActions::startIM(avatar_id);
			return true;
		}

		if (verb == "pay")
		{
			if (!LLUI::getInstance()->mSettingGroups["config"]->getBOOL("EnableAvatarPay"))
			{
				LLNotificationsUtil::add("NoAvatarPay", LLSD(), LLSD(), std::string("SwitchToStandardSkinAndQuit"));
				return true;
			}

			LLAvatarActions::pay(avatar_id);
			return true;
		}

		if (verb == "offerteleport")
		{
			LLAvatarActions::offerTeleport(avatar_id);
			return true;
		}

		if (verb == "requestfriend")
		{
			LLAvatarActions::requestFriendshipDialog(avatar_id);
			return true;
		}

		if (verb == "removefriend")
		{
			LLAvatarActions::removeFriendDialog(avatar_id);
			return true;
		}

		if (verb == "mute")
		{
			if (! LLAvatarActions::isBlocked(avatar_id))
			{
				LLAvatarActions::toggleBlock(avatar_id);
			}
			return true;
		}

		if (verb == "unmute")
		{
			if (LLAvatarActions::isBlocked(avatar_id))
			{
				LLAvatarActions::toggleBlock(avatar_id);
			}
			return true;
		}

		if (verb == "block")
		{
			if (params.size() > 2)
			{
				const std::string object_name = LLURI::unescape(params[2].asString());
				LLMute mute(avatar_id, object_name, LLMute::OBJECT);
				LLMuteList::getInstance()->add(mute);
				LLPanelBlockedList::showPanelAndSelect(mute.mID);
			}
			return true;
		}

		if (verb == "unblock")
		{
			if (params.size() > 2)
			{
				const std::string object_name = params[2].asString();
				LLMute mute(avatar_id, object_name, LLMute::OBJECT);
				LLMuteList::getInstance()->remove(mute);
			}
			return true;
		}
		return false;
	}
};
LLAgentHandler gAgentHandler;

// <FS:Ansariel> FIRE-30611: "You" in transcript is underlined
class FSAgentSelfHandler : public LLCommandHandler
{
public:
	// requires trusted browser to trigger
	FSAgentSelfHandler() : LLCommandHandler("agentself", UNTRUSTED_THROTTLE) { }

	bool handle(const LLSD& params, const LLSD& query_map, LLMediaCtrl* web)
	{
		return gAgentHandler.handle(params, query_map, web);
	}
};
FSAgentSelfHandler gAgentSelfHandler;
// </FS:Ansariel>

///----------------------------------------------------------------------------
/// LLFloaterProfilePermissions
///----------------------------------------------------------------------------

class LLFloaterProfilePermissions
    : public LLFloater
    , public LLFriendObserver
{
public:
    LLFloaterProfilePermissions(LLView * owner, const LLUUID &avatar_id);
    ~LLFloaterProfilePermissions();
    BOOL postBuild() override;
    void onOpen(const LLSD& key) override;
    void draw() override;
    void changed(U32 mask) override; // LLFriendObserver

    void onAvatarNameCache(const LLUUID& agent_id, const LLAvatarName& av_name);
    bool hasUnsavedChanges() { return mHasUnsavedPermChanges; }

    void onApplyRights();

private:
    void fillRightsData();
    void rightsConfirmationCallback(const LLSD& notification, const LLSD& response);
    void confirmModifyRights(bool grant);
    void onCommitSeeOnlineRights();
    void onCommitEditRights();
    void onCancel();

    LLTextBase*         mDescription;
    LLCheckBoxCtrl*     mOnlineStatus;
    LLCheckBoxCtrl*     mMapRights;
    LLCheckBoxCtrl*     mEditObjectRights;
    LLButton*           mOkBtn;
    LLButton*           mCancelBtn;

    LLUUID              mAvatarID;
    F32                 mContextConeOpacity;
    bool                mHasUnsavedPermChanges;
    LLHandle<LLView>    mOwnerHandle;

    boost::signals2::connection	mAvatarNameCacheConnection;
};

LLFloaterProfilePermissions::LLFloaterProfilePermissions(LLView * owner, const LLUUID &avatar_id)
    : LLFloater(LLSD())
    , mAvatarID(avatar_id)
    , mContextConeOpacity(0.0f)
    , mHasUnsavedPermChanges(false)
    , mOwnerHandle(owner->getHandle())
{
    buildFromFile("floater_profile_permissions.xml");
}

LLFloaterProfilePermissions::~LLFloaterProfilePermissions()
{
    mAvatarNameCacheConnection.disconnect();
    if (mAvatarID.notNull())
    {
        LLAvatarTracker::instance().removeParticularFriendObserver(mAvatarID, this);
    }
}

BOOL LLFloaterProfilePermissions::postBuild()
{
    mDescription = getChild<LLTextBase>("perm_description");
    mOnlineStatus = getChild<LLCheckBoxCtrl>("online_check");
    mMapRights = getChild<LLCheckBoxCtrl>("map_check");
    mEditObjectRights = getChild<LLCheckBoxCtrl>("objects_check");
    mOkBtn = getChild<LLButton>("perms_btn_ok");
    mCancelBtn = getChild<LLButton>("perms_btn_cancel");

    mOnlineStatus->setCommitCallback([this](LLUICtrl*, void*) { onCommitSeeOnlineRights(); }, nullptr);
    mMapRights->setCommitCallback([this](LLUICtrl*, void*) { mHasUnsavedPermChanges = true; }, nullptr);
    mEditObjectRights->setCommitCallback([this](LLUICtrl*, void*) { onCommitEditRights(); }, nullptr);
    mOkBtn->setCommitCallback([this](LLUICtrl*, void*) { onApplyRights(); }, nullptr);
    mCancelBtn->setCommitCallback([this](LLUICtrl*, void*) { onCancel(); }, nullptr);

    return TRUE;
}

void LLFloaterProfilePermissions::onOpen(const LLSD& key)
{
    if (LLAvatarActions::isFriend(mAvatarID))
    {
        LLAvatarTracker::instance().addParticularFriendObserver(mAvatarID, this);
        fillRightsData();
    }

    mCancelBtn->setFocus(true);

    mAvatarNameCacheConnection = LLAvatarNameCache::get(mAvatarID, boost::bind(&LLFloaterProfilePermissions::onAvatarNameCache, this, _1, _2));
}

void LLFloaterProfilePermissions::draw()
{
    // drawFrustum
    LLView *owner = mOwnerHandle.get();
    static LLCachedControl<F32> max_opacity(gSavedSettings, "PickerContextOpacity", 0.4f);
    drawConeToOwner(mContextConeOpacity, max_opacity, owner);
    LLFloater::draw();
}

void LLFloaterProfilePermissions::changed(U32 mask)
{
    if (mask != LLFriendObserver::ONLINE)
    {
        fillRightsData();
    }
}

void LLFloaterProfilePermissions::onAvatarNameCache(const LLUUID& agent_id, const LLAvatarName& av_name)
{
    mAvatarNameCacheConnection.disconnect();

    LLStringUtil::format_map_t args;
    args["[AGENT_NAME]"] = av_name.getDisplayName();
    std::string descritpion = getString("description_string", args);
    mDescription->setValue(descritpion);
}

void LLFloaterProfilePermissions::fillRightsData()
{
    const LLRelationship* relation = LLAvatarTracker::instance().getBuddyInfo(mAvatarID);
    // If true - we are viewing friend's profile, enable check boxes and set values.
    if (relation)
    {
        S32 rights = relation->getRightsGrantedTo();

        BOOL see_online = LLRelationship::GRANT_ONLINE_STATUS & rights ? TRUE : FALSE;
        mOnlineStatus->setValue(see_online);
        mMapRights->setEnabled(see_online);
        mMapRights->setValue(LLRelationship::GRANT_MAP_LOCATION & rights ? TRUE : FALSE);
        mEditObjectRights->setValue(LLRelationship::GRANT_MODIFY_OBJECTS & rights ? TRUE : FALSE);
    }
    else
    {
        closeFloater();
        LL_INFOS("ProfilePermissions") << "Floater closing since agent is no longer a friend" << LL_ENDL;
    }
}

void LLFloaterProfilePermissions::rightsConfirmationCallback(const LLSD& notification,
    const LLSD& response)
{
    S32 option = LLNotificationsUtil::getSelectedOption(notification, response);
    if (option != 0) // canceled
    {
        mEditObjectRights->setValue(mEditObjectRights->getValue().asBoolean() ? FALSE : TRUE);
    }
    else
    {
        mHasUnsavedPermChanges = true;
    }
}

void LLFloaterProfilePermissions::confirmModifyRights(bool grant)
{
    LLSD args;
    args["NAME"] = LLSLURL("agent", mAvatarID, "completename").getSLURLString();
    LLNotificationsUtil::add(grant ? "GrantModifyRights" : "RevokeModifyRights", args, LLSD(),
        boost::bind(&LLFloaterProfilePermissions::rightsConfirmationCallback, this, _1, _2));
}

void LLFloaterProfilePermissions::onCommitSeeOnlineRights()
{
    bool see_online = mOnlineStatus->getValue().asBoolean();
    mMapRights->setEnabled(see_online);
    if (see_online)
    {
        const LLRelationship* relation = LLAvatarTracker::instance().getBuddyInfo(mAvatarID);
        if (relation)
        {
            S32 rights = relation->getRightsGrantedTo();
            mMapRights->setValue(LLRelationship::GRANT_MAP_LOCATION & rights ? TRUE : FALSE);
        }
        else
        {
            closeFloater();
            LL_INFOS("ProfilePermissions") << "Floater closing since agent is no longer a friend" << LL_ENDL;
        }
    }
    else
    {
        mMapRights->setValue(FALSE);
    }
    mHasUnsavedPermChanges = true;
}

void LLFloaterProfilePermissions::onCommitEditRights()
{
    const LLRelationship* buddy_relationship = LLAvatarTracker::instance().getBuddyInfo(mAvatarID);

    if (!buddy_relationship)
    {
        LL_WARNS("ProfilePermissions") << "Trying to modify rights for non-friend avatar. Closing floater." << LL_ENDL;
        closeFloater();
        return;
    }

    bool allow_modify_objects = mEditObjectRights->getValue().asBoolean();

    // if modify objects checkbox clicked
    if (buddy_relationship->isRightGrantedTo(
        LLRelationship::GRANT_MODIFY_OBJECTS) != allow_modify_objects)
    {
        confirmModifyRights(allow_modify_objects);
    }
}

void LLFloaterProfilePermissions::onApplyRights()
{
    const LLRelationship* buddy_relationship = LLAvatarTracker::instance().getBuddyInfo(mAvatarID);

    if (!buddy_relationship)
    {
        LL_WARNS("ProfilePermissions") << "Trying to modify rights for non-friend avatar. Skipped." << LL_ENDL;
        return;
    }

    S32 rights = 0;

    if (mOnlineStatus->getValue().asBoolean())
    {
        rights |= LLRelationship::GRANT_ONLINE_STATUS;
    }
    if (mMapRights->getValue().asBoolean())
    {
        rights |= LLRelationship::GRANT_MAP_LOCATION;
    }
    if (mEditObjectRights->getValue().asBoolean())
    {
        rights |= LLRelationship::GRANT_MODIFY_OBJECTS;
    }

    LLAvatarPropertiesProcessor::getInstance()->sendFriendRights(mAvatarID, rights);

    closeFloater();
}

void LLFloaterProfilePermissions::onCancel()
{
    closeFloater();
}

//////////////////////////////////////////////////////////////////////////
// LLPanelProfileSecondLife

LLPanelProfileSecondLife::LLPanelProfileSecondLife()
    : LLPanelProfileTab()
    , mAvatarNameCacheConnection()
    , mHasUnsavedDescriptionChanges(false)
    , mWaitingForImageUpload(false)
    , mAllowPublish(false)
{
}

LLPanelProfileSecondLife::~LLPanelProfileSecondLife()
{
    if (getAvatarId().notNull())
    {
        LLAvatarTracker::instance().removeParticularFriendObserver(getAvatarId(), this);
    }

    if (LLVoiceClient::instanceExists())
    {
        LLVoiceClient::getInstance()->removeObserver((LLVoiceClientStatusObserver*)this);
    }

    if (mAvatarNameCacheConnection.connected())
    {
        mAvatarNameCacheConnection.disconnect();
    }
}

BOOL LLPanelProfileSecondLife::postBuild()
{
    mGroupList              = getChild<LLGroupList>("group_list");
    mShowInSearchCombo      = getChild<LLComboBox>("show_in_search");
    mSecondLifePic          = getChild<LLIconCtrl>("2nd_life_pic");
    mSecondLifePicLayout    = getChild<LLPanel>("image_panel");
    mDescriptionEdit        = getChild<LLTextEditor>("sl_description_edit");
    mAgentActionMenuButton  = getChild<LLMenuButton>("agent_actions_menu");
    mSaveDescriptionChanges = getChild<LLButton>("save_description_changes");
    mDiscardDescriptionChanges = getChild<LLButton>("discard_description_changes");
    mCanSeeOnlineIcon       = getChild<LLIconCtrl>("can_see_online");
    mCantSeeOnlineIcon      = getChild<LLIconCtrl>("cant_see_online");
    mCanSeeOnMapIcon        = getChild<LLIconCtrl>("can_see_on_map");
    mCantSeeOnMapIcon       = getChild<LLIconCtrl>("cant_see_on_map");
    mCanEditObjectsIcon     = getChild<LLIconCtrl>("can_edit_objects");
    mCantEditObjectsIcon    = getChild<LLIconCtrl>("cant_edit_objects");

    // <FS:Ansariel> Undo LL dumb-down junk
    mStatusText = getChild<LLTextBox>("status");
    childSetVisible("online_status_layout", false);
    // </FS:Ansariel>

    mShowInSearchCombo->setCommitCallback([this](LLUICtrl*, void*) { onShowInSearchCallback(); }, nullptr);
    mGroupList->setDoubleClickCallback([this](LLUICtrl*, S32 x, S32 y, MASK mask) { LLPanelProfileSecondLife::openGroupProfile(); });
    mGroupList->setReturnCallback([this](LLUICtrl*, const LLSD&) { LLPanelProfileSecondLife::openGroupProfile(); });
    mSaveDescriptionChanges->setCommitCallback([this](LLUICtrl*, void*) { onSaveDescriptionChanges(); }, nullptr);
    mDiscardDescriptionChanges->setCommitCallback([this](LLUICtrl*, void*) { onDiscardDescriptionChanges(); }, nullptr);
    mDescriptionEdit->setKeystrokeCallback([this](LLTextEditor* caller) { onSetDescriptionDirty(); });

    getChild<LLButton>("open_notes")->setCommitCallback([this](LLUICtrl*, void*) { onOpenNotes(); }, nullptr);

    mCanSeeOnlineIcon->setMouseUpCallback([this](LLUICtrl*, S32 x, S32 y, MASK mask) { onShowAgentPermissionsDialog(); });
    mCantSeeOnlineIcon->setMouseUpCallback([this](LLUICtrl*, S32 x, S32 y, MASK mask) { onShowAgentPermissionsDialog(); });
    mCanSeeOnMapIcon->setMouseUpCallback([this](LLUICtrl*, S32 x, S32 y, MASK mask) { onShowAgentPermissionsDialog(); });
    mCantSeeOnMapIcon->setMouseUpCallback([this](LLUICtrl*, S32 x, S32 y, MASK mask) { onShowAgentPermissionsDialog(); });
    mCanEditObjectsIcon->setMouseUpCallback([this](LLUICtrl*, S32 x, S32 y, MASK mask) { onShowAgentPermissionsDialog(); });
    mCantEditObjectsIcon->setMouseUpCallback([this](LLUICtrl*, S32 x, S32 y, MASK mask) { onShowAgentPermissionsDialog(); });
    mSecondLifePic->setMouseUpCallback([this](LLUICtrl*, S32 x, S32 y, MASK mask) { onShowAgentProfileTexture(); });

    return TRUE;
}

void LLPanelProfileSecondLife::onOpen(const LLSD& key)
{
    LLPanelProfileTab::onOpen(key);

    resetData();

    LLUUID avatar_id = getAvatarId();

    BOOL own_profile = getSelfProfile();

    mGroupList->setShowNone(!own_profile);

    childSetVisible("notes_panel", !own_profile);
    childSetVisible("settings_panel", own_profile);
    childSetVisible("about_buttons_panel", own_profile);

    if (own_profile)
    {
        // Group list control cannot toggle ForAgent loading
        // Less than ideal, but viewing own profile via search is edge case
        mGroupList->enableForAgent(false);
    }

    // Init menu, menu needs to be created in scope of a registar to work correctly.
    LLUICtrl::CommitCallbackRegistry::ScopedRegistrar commit;
    commit.add("Profile.Commit", [this](LLUICtrl*, const LLSD& userdata) { onCommitMenu(userdata); });

    LLUICtrl::EnableCallbackRegistry::ScopedRegistrar enable;
    enable.add("Profile.EnableItem", [this](LLUICtrl*, const LLSD& userdata) { return onEnableMenu(userdata); });
    enable.add("Profile.CheckItem", [this](LLUICtrl*, const LLSD& userdata) { return onCheckMenu(userdata); });

    if (own_profile)
    {
        mAgentActionMenuButton->setMenu("menu_profile_self.xml", LLMenuButton::MP_BOTTOM_RIGHT);
    }
    else
    {
        // Todo: use PeopleContextMenu instead?
        mAgentActionMenuButton->setMenu("menu_profile_other.xml", LLMenuButton::MP_BOTTOM_RIGHT);
    }

    mDescriptionEdit->setParseHTML(!own_profile);

    if (!own_profile)
    {
        mVoiceStatus = LLAvatarActions::canCall() && (LLAvatarActions::isFriend(avatar_id) ? LLAvatarTracker::instance().isBuddyOnline(avatar_id) : TRUE);
        updateOnlineStatus();
        fillRightsData();
    }

    // <FS:Ansariel> Display agent ID
    getChild<LLUICtrl>("user_key")->setValue(avatar_id.asString());

    mAvatarNameCacheConnection = LLAvatarNameCache::get(getAvatarId(), boost::bind(&LLPanelProfileSecondLife::onAvatarNameCache, this, _1, _2));
}

void LLPanelProfileSecondLife::updateData()
{
    LLUUID avatar_id = getAvatarId();
    if (!getStarted() && avatar_id.notNull())
    {
        setIsLoading();

        std::string cap_url = gAgent.getRegionCapability(PROFILE_PROPERTIES_CAP);
        if (!cap_url.empty())
        {
            LLCoros::instance().launch("requestAgentUserInfoCoro",
                boost::bind(request_avatar_properties_coro, cap_url, avatar_id));
        }
        else
        {
            LL_WARNS() << "Failed to update profile data, no cap found" << LL_ENDL;
        }
    }
}

void LLPanelProfileSecondLife::resetData()
{
    resetLoading();

    // Set default image and 1:1 dimensions for it
    mSecondLifePic->setValue("Generic_Person_Large");
    mImageId = LLUUID::null;

    LLRect imageRect = mSecondLifePicLayout->getRect();
    mSecondLifePicLayout->reshape(imageRect.getHeight(), imageRect.getHeight());

    setDescriptionText(LLStringUtil::null);
    mGroups.clear();
    mGroupList->setGroups(mGroups);

    bool own_profile = getSelfProfile();
    mCanSeeOnlineIcon->setVisible(false);
    mCantSeeOnlineIcon->setVisible(!own_profile);
    mCanSeeOnMapIcon->setVisible(false);
    mCantSeeOnMapIcon->setVisible(!own_profile);
    mCanEditObjectsIcon->setVisible(false);
    mCantEditObjectsIcon->setVisible(!own_profile);

    mCanSeeOnlineIcon->setEnabled(false);
    mCantSeeOnlineIcon->setEnabled(false);
    mCanSeeOnMapIcon->setEnabled(false);
    mCantSeeOnMapIcon->setEnabled(false);
    mCanEditObjectsIcon->setEnabled(false);
    mCantEditObjectsIcon->setEnabled(false);

    childSetVisible("partner_layout", FALSE);

    childSetVisible("online_status_layout", false); // <FS:Ansariel> Undo LL dumb-down junk
}

void LLPanelProfileSecondLife::processProfileProperties(const LLAvatarData* avatar_data)
{
    LLUUID avatar_id = getAvatarId();
    const LLRelationship* relationship = LLAvatarTracker::instance().getBuddyInfo(getAvatarId());
    if ((relationship != NULL || gAgent.isGodlike()) && !getSelfProfile())
    {
        // Relies onto friend observer to get information about online status updates.
        // Once SL-17506 gets implemented, condition might need to become:
        // (gAgent.isGodlike() || isRightGrantedFrom || flags & AVATAR_ONLINE)
        processOnlineStatus(relationship != NULL,
                            gAgent.isGodlike() || relationship->isRightGrantedFrom(LLRelationship::GRANT_ONLINE_STATUS),
                            (avatar_data->flags & AVATAR_ONLINE));
    }

    fillCommonData(avatar_data);

    fillPartnerData(avatar_data);

    fillAccountStatus(avatar_data);

    setLoaded();
}

void LLPanelProfileSecondLife::processGroupProperties(const LLAvatarGroups* avatar_groups)
{

    LLAvatarGroups::group_list_t::const_iterator it = avatar_groups->group_list.begin();
    const LLAvatarGroups::group_list_t::const_iterator it_end = avatar_groups->group_list.end();

    for (; it_end != it; ++it)
    {
        LLAvatarGroups::LLGroupData group_data = *it;
        mGroups[group_data.group_name] = group_data.group_id;
    }

    mGroupList->setGroups(mGroups);
}

void LLPanelProfileSecondLife::openGroupProfile()
{
    LLUUID group_id = mGroupList->getSelectedUUID();
    LLGroupActions::show(group_id);
}

void LLPanelProfileSecondLife::onAvatarNameCache(const LLUUID& agent_id, const LLAvatarName& av_name)
{
    mAvatarNameCacheConnection.disconnect();
    getChild<LLUICtrl>("display_name")->setValue(av_name.getDisplayName());
    getChild<LLUICtrl>("user_name")->setValue(av_name.getAccountName());
}

void LLPanelProfileSecondLife::setProfileImageUploading(bool loading)
{
    LLLoadingIndicator* indicator = getChild<LLLoadingIndicator>("image_upload_indicator");
    indicator->setVisible(loading);
    if (loading)
    {
        indicator->start();
    }
    else
    {
        indicator->stop();
    }
    mWaitingForImageUpload = loading;
}

void LLPanelProfileSecondLife::setProfileImageUploaded(const LLUUID &image_asset_id)
{
    mSecondLifePic->setValue(image_asset_id);
    mImageId = image_asset_id;

    LLViewerFetchedTexture* imagep = LLViewerTextureManager::getFetchedTexture(image_asset_id);
    if (imagep->getFullHeight())
    {
        onImageLoaded(true, imagep);
    }
    else
    {
        imagep->setLoadedCallback(onImageLoaded,
            MAX_DISCARD_LEVEL,
            FALSE,
            FALSE,
            new LLHandle<LLPanel>(getHandle()),
            NULL,
            FALSE);
    }

    LLFloater *floater = mFloaterProfileTextureHandle.get();
    if (floater)
    {
        LLFloaterProfileTexture * texture_view = dynamic_cast<LLFloaterProfileTexture*>(floater);
        if (mImageId.notNull())
        {
            texture_view->loadAsset(mImageId);
        }
        else
        {
            texture_view->resetAsset();
        }
    }

    setProfileImageUploading(false);
}

bool LLPanelProfileSecondLife::hasUnsavedChanges()
{
    LLFloater *floater = mFloaterPermissionsHandle.get();
    if (floater)
    {
        LLFloaterProfilePermissions* perm = dynamic_cast<LLFloaterProfilePermissions*>(floater);
        if (perm && perm->hasUnsavedChanges())
        {
            return true;
        }
    }
    // if floater
    return mHasUnsavedDescriptionChanges;
}

void LLPanelProfileSecondLife::commitUnsavedChanges()
{
    LLFloater *floater = mFloaterPermissionsHandle.get();
    if (floater)
    {
        LLFloaterProfilePermissions* perm = dynamic_cast<LLFloaterProfilePermissions*>(floater);
        if (perm && perm->hasUnsavedChanges())
        {
            perm->onApplyRights();
        }
    }
    if (mHasUnsavedDescriptionChanges)
    {
        onSaveDescriptionChanges();
    }
}

void LLPanelProfileSecondLife::fillCommonData(const LLAvatarData* avatar_data)
{
    // Refresh avatar id in cache with new info to prevent re-requests
    // and to make sure icons in text will be up to date
    LLAvatarIconIDCache::getInstance()->add(avatar_data->avatar_id, avatar_data->image_id);

    fillAgeData(avatar_data->born_on);

    setDescriptionText(avatar_data->about_text);

    if (avatar_data->image_id.notNull())
    {
        mSecondLifePic->setValue(avatar_data->image_id);
        mImageId = avatar_data->image_id;
    }
    else
    {
        mSecondLifePic->setValue("Generic_Person_Large");
        mImageId = LLUUID::null;
    }

    // Will be loaded as a LLViewerFetchedTexture::BOOST_UI due to mSecondLifePic
    LLViewerFetchedTexture* imagep = LLViewerTextureManager::getFetchedTexture(avatar_data->image_id);
    if (imagep->getFullHeight())
    {
        onImageLoaded(true, imagep);
    }
    else
    {
        imagep->setLoadedCallback(onImageLoaded,
                                  MAX_DISCARD_LEVEL,
                                  FALSE,
                                  FALSE,
                                  new LLHandle<LLPanel>(getHandle()),
                                  NULL,
                                  FALSE);
    }

    if (getSelfProfile())
    {
        mAllowPublish = avatar_data->flags & AVATAR_ALLOW_PUBLISH;
        mShowInSearchCombo->setValue((BOOL)mAllowPublish);
    }
}

void LLPanelProfileSecondLife::fillPartnerData(const LLAvatarData* avatar_data)
{
    LLTextBox* partner_text_ctrl = getChild<LLTextBox>("partner_link");
    if (avatar_data->partner_id.notNull())
    {
        childSetVisible("partner_layout", TRUE);
        LLStringUtil::format_map_t args;
        args["[LINK]"] = LLSLURL("agent", avatar_data->partner_id, "inspect").getSLURLString();
        std::string partner_text = getString("partner_text", args);
        partner_text_ctrl->setText(partner_text);
    }
    else
    {
        childSetVisible("partner_layout", FALSE);
    }
}

void LLPanelProfileSecondLife::fillAccountStatus(const LLAvatarData* avatar_data)
{
    LLStringUtil::format_map_t args;
    args["[ACCTTYPE]"] = LLAvatarPropertiesProcessor::accountType(avatar_data);
    args["[PAYMENTINFO]"] = LLAvatarPropertiesProcessor::paymentInfo(avatar_data);

    // <FS:Ansariel> FSData support
    args["[FIRESTORM]"] = "";
    args["[FSSUPP]"] = "";
    args["[FSDEV]"] = "";
    args["[FSQA]"] = "";
    args["[FSGW]"] = "";
    S32 flags = FSData::getInstance()->getAgentFlags(avatar_data->avatar_id);
    if (flags != -1)
    {
        bool separator = false;
        std::string text;
        if (flags & (FSData::DEVELOPER | FSData::SUPPORT | FSData::QA | FSData::GATEWAY))
        {
            args["[FIRESTORM]"] = LLTrans::getString("APP_NAME");
        }

        if (flags & FSData::DEVELOPER)
        {
            text = getString("FSDev");
            args["[FSDEV]"] = text;
            separator = true;
        }

        if (flags & FSData::SUPPORT)
        {
            text = getString("FSSupp");
            if (separator)
            {
                text = " /" + text;
            }
            args["[FSSUPP]"] = text;
            separator = true;
        }
        
        if (flags & FSData::QA)
        {
            text = getString("FSQualityAssurance");
            if (separator)
            {
                text = " /" + text;
            }
            args["[FSQA]"] = text;
            separator = true;
        }

        if (flags & FSData::GATEWAY)
        {
            text = getString("FSGW");
            if (separator)
            {
                text = " /" + text;
            }
            args["[FSGW]"] = text;
        }
    }
    // </FS:Ansariel>

    std::string caption_text = getString("CaptionTextAcctInfo", args);
    getChild<LLUICtrl>("account_info")->setValue(caption_text);
}

void LLPanelProfileSecondLife::fillRightsData()
{
    if (getSelfProfile())
    {
        return;
    }

    const LLRelationship* relation = LLAvatarTracker::instance().getBuddyInfo(getAvatarId());
    // If true - we are viewing friend's profile, enable check boxes and set values.
    if (relation)
    {
        S32 rights = relation->getRightsGrantedTo();
        bool can_see_online = LLRelationship::GRANT_ONLINE_STATUS & rights;
        bool can_see_on_map = LLRelationship::GRANT_MAP_LOCATION & rights;
        bool can_edit_objects = LLRelationship::GRANT_MODIFY_OBJECTS & rights;

        mCanSeeOnlineIcon->setVisible(can_see_online);
        mCantSeeOnlineIcon->setVisible(!can_see_online);
        mCanSeeOnMapIcon->setVisible(can_see_on_map);
        mCantSeeOnMapIcon->setVisible(!can_see_on_map);
        mCanEditObjectsIcon->setVisible(can_edit_objects);
        mCantEditObjectsIcon->setVisible(!can_edit_objects);

        mCanSeeOnlineIcon->setEnabled(true);
        mCantSeeOnlineIcon->setEnabled(true);
        mCanSeeOnMapIcon->setEnabled(true);
        mCantSeeOnMapIcon->setEnabled(true);
        mCanEditObjectsIcon->setEnabled(true);
        mCantEditObjectsIcon->setEnabled(true);
    }
    else
    {
        mCanSeeOnlineIcon->setVisible(false);
        mCantSeeOnlineIcon->setVisible(false);
        mCanSeeOnMapIcon->setVisible(false);
        mCantSeeOnMapIcon->setVisible(false);
        mCanEditObjectsIcon->setVisible(false);
        mCantEditObjectsIcon->setVisible(false);
    }
}

void LLPanelProfileSecondLife::fillAgeData(const LLDate &born_on)
{
    std::string name_and_date = getString("date_format");
    LLSD args_name;
    args_name["datetime"] = (S32)born_on.secondsSinceEpoch();
    LLStringUtil::format(name_and_date, args_name);
    getChild<LLUICtrl>("sl_birth_date")->setValue(name_and_date);

    std::string register_date = getString("age_format");
    LLSD args_age;
    args_age["[AGE]"] = LLDateUtil::ageFromDate(born_on, LLDate::now());
    LLStringUtil::format(register_date, args_age);
    getChild<LLUICtrl>("user_age")->setValue(register_date);
}

void LLPanelProfileSecondLife::onImageLoaded(BOOL success, LLViewerFetchedTexture *imagep)
{
    LLRect imageRect = mSecondLifePicLayout->getRect();
    if (!success || imagep->getFullWidth() == imagep->getFullHeight())
    {
        mSecondLifePicLayout->reshape(imageRect.getWidth(), imageRect.getWidth());
    }
    else
    {
        // assume 3:4, for sake of firestorm
        mSecondLifePicLayout->reshape(imageRect.getWidth(), imageRect.getWidth() * 3 / 4);
    }
}

//static
void LLPanelProfileSecondLife::onImageLoaded(BOOL success,
                                             LLViewerFetchedTexture *src_vi,
                                             LLImageRaw* src,
                                             LLImageRaw* aux_src,
                                             S32 discard_level,
                                             BOOL final,
                                             void* userdata)
{
    if (!userdata) return;

    LLHandle<LLPanel>* handle = (LLHandle<LLPanel>*)userdata;

    if (!handle->isDead())
    {
        LLPanelProfileSecondLife* panel = static_cast<LLPanelProfileSecondLife*>(handle->get());
        if (panel)
        {
            panel->onImageLoaded(success, src_vi);
        }
    }

    if (final || !success)
    {
        delete handle;
    }
}

// virtual, called by LLAvatarTracker
void LLPanelProfileSecondLife::changed(U32 mask)
{
    updateOnlineStatus();
    if (mask != LLFriendObserver::ONLINE)
    {
        fillRightsData();
    }
}

// virtual, called by LLVoiceClient
void LLPanelProfileSecondLife::onChange(EStatusType status, const std::string &channelURI, bool proximal)
{
    if(status == STATUS_JOINING || status == STATUS_LEFT_CHANNEL)
    {
        return;
    }

    mVoiceStatus = LLAvatarActions::canCall() && (LLAvatarActions::isFriend(getAvatarId()) ? LLAvatarTracker::instance().isBuddyOnline(getAvatarId()) : TRUE);
}

void LLPanelProfileSecondLife::setAvatarId(const LLUUID& avatar_id)
{
    if (avatar_id.notNull())
    {
        if (getAvatarId().notNull())
        {
            LLAvatarTracker::instance().removeParticularFriendObserver(getAvatarId(), this);
        }

        LLPanelProfileTab::setAvatarId(avatar_id);

        if (LLAvatarActions::isFriend(getAvatarId()))
        {
            LLAvatarTracker::instance().addParticularFriendObserver(getAvatarId(), this);
        }
    }
}

// method was disabled according to EXT-2022. Re-enabled & improved according to EXT-3880
void LLPanelProfileSecondLife::updateOnlineStatus()
{
    const LLRelationship* relationship = LLAvatarTracker::instance().getBuddyInfo(getAvatarId());
    if (relationship != NULL)
    {
        // For friend let check if he allowed me to see his status
        bool online = relationship->isOnline();
        bool perm_granted = relationship->isRightGrantedFrom(LLRelationship::GRANT_ONLINE_STATUS);
        processOnlineStatus(true, perm_granted, online);
    }
    // <FS:Ansariel> Undo LL dumb-down junk
    //else
    //{
    //    childSetVisible("frind_layout", false);
    //    childSetVisible("online_layout", false);
    //    childSetVisible("offline_layout", false);
    //}
    // </FS:Ansariel>
}

void LLPanelProfileSecondLife::processOnlineStatus(bool is_friend, bool show_online, bool online)
{
    // <FS:Ansariel> Undo LL dumb-down junk
    //childSetVisible("frind_layout", is_friend);
    //childSetVisible("online_layout", online && show_online);
    //childSetVisible("offline_layout", !online && show_online);
    childSetVisible("online_status_layout", show_online);

    std::string status = getString(online ? "status_online" : "status_offline");

    mStatusText->setValue(status);
    mStatusText->setColor(online ?
        LLUIColorTable::instance().getColor("StatusUserOnline") :
        LLUIColorTable::instance().getColor("StatusUserOffline"));
    // </FS:Ansariel>
}

void LLPanelProfileSecondLife::setLoaded()
{
    LLPanelProfileTab::setLoaded();

    if (getSelfProfile())
    {
        mShowInSearchCombo->setEnabled(TRUE);
        mDescriptionEdit->setEnabled(TRUE);
    }
}



class LLProfileImagePicker : public LLFilePickerThread
{
public:
    LLProfileImagePicker(EProfileImageType type, LLHandle<LLPanel> *handle);
    ~LLProfileImagePicker();
    void notify(const std::vector<std::string>& filenames) override;

private:
    LLHandle<LLPanel> *mHandle;
    EProfileImageType mType;
};

LLProfileImagePicker::LLProfileImagePicker(EProfileImageType type, LLHandle<LLPanel> *handle)
    : LLFilePickerThread(LLFilePicker::FFLOAD_IMAGE),
    mHandle(handle),
    mType(type)
{
}

LLProfileImagePicker::~LLProfileImagePicker()
{
    delete mHandle;
}

void LLProfileImagePicker::notify(const std::vector<std::string>& filenames)
{
    if (mHandle->isDead())
    {
        return;
    }
<<<<<<< HEAD

    // <FS:Ansariel> Crash fix
=======
>>>>>>> ababcc70
    if (filenames.empty())
    {
        return;
    }
<<<<<<< HEAD
    // </FS:Ansariel>

=======
>>>>>>> ababcc70
    std::string file_path = filenames[0];
    if (file_path.empty())
    {
        return;
    }

    // generate a temp texture file for coroutine
    std::string temp_file = gDirUtilp->getTempFilename();
    U32 codec = LLImageBase::getCodecFromExtension(gDirUtilp->getExtension(file_path));
    const S32 MAX_DIM = 256;
    if (!LLViewerTextureList::createUploadFile(file_path, temp_file, codec, MAX_DIM))
    {
        //todo: image not supported notification
        LL_WARNS("AvatarProperties") << "Failed to upload profile image of type " << (S32)PROFILE_IMAGE_SL << ", failed to open image" << LL_ENDL;
        return;
    }

    std::string cap_url = gAgent.getRegionCapability(PROFILE_IMAGE_UPLOAD_CAP);
    if (cap_url.empty())
    {
        LL_WARNS("AvatarProperties") << "Failed to upload profile image of type " << (S32)PROFILE_IMAGE_SL << ", no cap found" << LL_ENDL;
        return;
    }

    LLPanelProfileSecondLife* panel = static_cast<LLPanelProfileSecondLife*>(mHandle->get());
    panel->setProfileImageUploading(true);

    LLCoros::instance().launch("postAgentUserImageCoro",
        boost::bind(post_profile_image_coro, cap_url, mType, temp_file, mHandle));

    mHandle = nullptr; // transferred to post_profile_image_coro
}

void LLPanelProfileSecondLife::onCommitMenu(const LLSD& userdata)
{
    const std::string item_name = userdata.asString();
    const LLUUID agent_id = getAvatarId();
    // todo: consider moving this into LLAvatarActions::onCommit(name, id)
    // and making all other flaoters, like people menu do the same
    if (item_name == "im")
    {
        LLAvatarActions::startIM(agent_id);
    }
    else if (item_name == "offer_teleport")
    {
        LLAvatarActions::offerTeleport(agent_id);
    }
    else if (item_name == "request_teleport")
    {
        LLAvatarActions::teleportRequest(agent_id);
    }
    else if (item_name == "voice_call")
    {
        LLAvatarActions::startCall(agent_id);
    }
    else if (item_name == "chat_history")
    {
        LLAvatarActions::viewChatHistory(agent_id);
    }
    else if (item_name == "add_friend")
    {
        LLAvatarActions::requestFriendshipDialog(agent_id);
    }
    else if (item_name == "remove_friend")
    {
        LLAvatarActions::removeFriendDialog(agent_id);
    }
    else if (item_name == "invite_to_group")
    {
        LLAvatarActions::inviteToGroup(agent_id);
    }
    else if (item_name == "can_show_on_map")
    {
        LLAvatarActions::showOnMap(agent_id);
    }
    else if (item_name == "share")
    {
        LLAvatarActions::share(agent_id);
    }
    else if (item_name == "pay")
    {
        LLAvatarActions::pay(agent_id);
    }
    else if (item_name == "toggle_block_agent")
    {
        LLAvatarActions::toggleBlock(agent_id);
    }
    else if (item_name == "copy_user_id")
    {
        LLWString wstr = utf8str_to_wstring(getAvatarId().asString());
        LLClipboard::instance().copyToClipboard(wstr, 0, wstr.size());
    }
    else if (item_name == "agent_permissions")
    {
        onShowAgentPermissionsDialog();
    }
    else if (item_name == "copy_display_name"
        || item_name == "copy_username")
    {
        LLAvatarName av_name;
        if (!LLAvatarNameCache::get(getAvatarId(), &av_name))
        {
            // shouldn't happen, option is supposed to be invisible while name is fetching
            LL_WARNS() << "Failed to get agent data" << LL_ENDL;
            return;
        }
        LLWString wstr;
        if (item_name == "copy_display_name")
        {
            wstr = utf8str_to_wstring(av_name.getDisplayName(true));
        }
        else if (item_name == "copy_username")
        {
            wstr = utf8str_to_wstring(av_name.getUserName());
        }
        LLClipboard::instance().copyToClipboard(wstr, 0, wstr.size());
    }
    else if (item_name == "edit_display_name")
    {
        LLAvatarNameCache::get(getAvatarId(), boost::bind(&LLPanelProfileSecondLife::onAvatarNameCacheSetName, this, _1, _2));
        LLFirstUse::setDisplayName(false);
    }
    else if (item_name == "edit_partner")
    {
        std::string url = "https://[GRID]/my/account/partners.php";
        LLSD subs;
        url = LLWeb::expandURLSubstitutions(url, subs);
        LLUrlAction::openURL(url);
    }
    else if (item_name == "upload_photo")
    {
        (new LLProfileImagePicker(PROFILE_IMAGE_SL, new LLHandle<LLPanel>(getHandle())))->getFile();

        LLFloater* floaterp = mFloaterTexturePickerHandle.get();
        if (floaterp)
        {
            floaterp->closeFloater();
        }
    }
    else if (item_name == "change_photo")
    {
        onShowTexturePicker();
    }
    else if (item_name == "remove_photo")
    {
        onCommitProfileImage(LLUUID::null);

        LLFloater* floaterp = mFloaterTexturePickerHandle.get();
        if (floaterp)
        {
            floaterp->closeFloater();
        }
    }
}

bool LLPanelProfileSecondLife::onEnableMenu(const LLSD& userdata)
{
    const std::string item_name = userdata.asString();
    const LLUUID agent_id = getAvatarId();
    if (item_name == "offer_teleport" || item_name == "request_teleport")
    {
        return LLAvatarActions::canOfferTeleport(agent_id);
    }
    else if (item_name == "voice_call")
    {
        return mVoiceStatus;
    }
    else if (item_name == "chat_history")
    {
        return LLLogChat::isTranscriptExist(agent_id);
    }
    else if (item_name == "add_friend")
    {
        return !LLAvatarActions::isFriend(agent_id);
    }
    else if (item_name == "remove_friend")
    {
        return LLAvatarActions::isFriend(agent_id);
    }
    else if (item_name == "can_show_on_map")
    {
        // <FS:Ansariel> RLVa
        //return (LLAvatarTracker::instance().isBuddyOnline(agent_id) && is_agent_mappable(agent_id))
        //|| gAgent.isGodlike();
         return ((LLAvatarTracker::instance().isBuddyOnline(agent_id) && is_agent_mappable(agent_id))
        || gAgent.isGodlike()) && !gRlvHandler.hasBehaviour(RLV_BHVR_SHOWWORLDMAP);
        // </FS:Ansariel>
   }
    else if (item_name == "toggle_block_agent")
    {
        return LLAvatarActions::canBlock(agent_id);
    }
    else if (item_name == "agent_permissions")
    {
        return LLAvatarActions::isFriend(agent_id);
    }
    else if (item_name == "copy_display_name"
        || item_name == "copy_username")
    {
        return !mAvatarNameCacheConnection.connected();
    }
    else if (item_name == "upload_photo"
        || item_name == "change_photo")
    {
        std::string cap_url = gAgent.getRegionCapability(PROFILE_IMAGE_UPLOAD_CAP);
        return !cap_url.empty() && !mWaitingForImageUpload && getIsLoaded();
    }
    else if (item_name == "remove_photo")
    {
        std::string cap_url = gAgent.getRegionCapability(PROFILE_PROPERTIES_CAP);
        return mImageId.notNull() && !cap_url.empty() && !mWaitingForImageUpload && getIsLoaded();
    }

    return false;
}

bool LLPanelProfileSecondLife::onCheckMenu(const LLSD& userdata)
{
    const std::string item_name = userdata.asString();
    const LLUUID agent_id = getAvatarId();
    if (item_name == "toggle_block_agent")
    {
        return LLAvatarActions::isBlocked(agent_id);
    }
    return false;
}

void LLPanelProfileSecondLife::onAvatarNameCacheSetName(const LLUUID& agent_id, const LLAvatarName& av_name)
{
    if (av_name.getDisplayName().empty())
    {
        // something is wrong, tell user to try again later
        LLNotificationsUtil::add("SetDisplayNameFailedGeneric");
        return;
    }

    LL_INFOS("LegacyProfile") << "name-change now " << LLDate::now() << " next_update "
        << LLDate(av_name.mNextUpdate) << LL_ENDL;
    F64 now_secs = LLDate::now().secondsSinceEpoch();

    if (now_secs < av_name.mNextUpdate)
    {
        // if the update time is more than a year in the future, it means updates have been blocked
        // show a more general message
        static const S32 YEAR = 60*60*24*365;
        if (now_secs + YEAR < av_name.mNextUpdate)
        {
            LLNotificationsUtil::add("SetDisplayNameBlocked");
            return;
        }
    }

    LLFloaterReg::showInstance("display_name");
}

void LLPanelProfileSecondLife::setDescriptionText(const std::string &text)
{
    mSaveDescriptionChanges->setEnabled(FALSE);
    mDiscardDescriptionChanges->setEnabled(FALSE);
    mHasUnsavedDescriptionChanges = false;

    mDescriptionText = text;
    mDescriptionEdit->setValue(mDescriptionText);
}

void LLPanelProfileSecondLife::onSetDescriptionDirty()
{
    mSaveDescriptionChanges->setEnabled(TRUE);
    mDiscardDescriptionChanges->setEnabled(TRUE);
    mHasUnsavedDescriptionChanges = true;
}

void LLPanelProfileSecondLife::onShowInSearchCallback()
{
    S32 value = mShowInSearchCombo->getValue().asInteger();
    if (mAllowPublish == (bool)value)
    {
        return;
    }
    std::string cap_url = gAgent.getRegionCapability(PROFILE_PROPERTIES_CAP);
    if (!cap_url.empty())
    {
        mAllowPublish = value;
        LLSD data;
        data["allow_publish"] = mAllowPublish;
        LLCoros::instance().launch("putAgentUserInfoCoro",
            boost::bind(put_avatar_properties_coro, cap_url, getAvatarId(), data));
    }
    else
    {
        LL_WARNS("AvatarProperties") << "Failed to update profile data, no cap found" << LL_ENDL;
    }
}

void LLPanelProfileSecondLife::onSaveDescriptionChanges()
{
    mDescriptionText = mDescriptionEdit->getValue().asString();
    std::string cap_url = gAgent.getRegionCapability(PROFILE_PROPERTIES_CAP);
    if (!cap_url.empty())
    {
        LLCoros::instance().launch("putAgentUserInfoCoro",
            boost::bind(put_avatar_properties_coro, cap_url, getAvatarId(), LLSD().with("sl_about_text", mDescriptionText)));
    }
    else
    {
        LL_WARNS("AvatarProperties") << "Failed to update profile data, no cap found" << LL_ENDL;
    }

    mSaveDescriptionChanges->setEnabled(FALSE);
    mDiscardDescriptionChanges->setEnabled(FALSE);
    mHasUnsavedDescriptionChanges = false;
}

void LLPanelProfileSecondLife::onDiscardDescriptionChanges()
{
    setDescriptionText(mDescriptionText);
}

void LLPanelProfileSecondLife::onShowAgentPermissionsDialog()
{
    LLFloater *floater = mFloaterPermissionsHandle.get();
    if (!floater)
    {
        LLFloater* parent_floater = gFloaterView->getParentFloater(this);
        if (parent_floater)
        {
            LLFloaterProfilePermissions * perms = new LLFloaterProfilePermissions(parent_floater, getAvatarId());
            mFloaterPermissionsHandle = perms->getHandle();
            perms->openFloater();
            perms->setVisibleAndFrontmost(TRUE);

            parent_floater->addDependentFloater(mFloaterPermissionsHandle);
        }
    }
    else // already open
    {
        floater->setMinimized(FALSE);
        floater->setVisibleAndFrontmost(TRUE);
    }
}

void LLPanelProfileSecondLife::onShowAgentProfileTexture()
{
    if (!getIsLoaded())
    {
        return;
    }

    LLFloater *floater = mFloaterProfileTextureHandle.get();
    if (!floater)
    {
        LLFloater* parent_floater = gFloaterView->getParentFloater(this);
        if (parent_floater)
        {
            LLFloaterProfileTexture * texture_view = new LLFloaterProfileTexture(parent_floater);
            mFloaterProfileTextureHandle = texture_view->getHandle();
            if (mImageId.notNull())
            {
                texture_view->loadAsset(mImageId);
            }
            else
            {
                texture_view->resetAsset();
            }
            texture_view->openFloater();
            texture_view->setVisibleAndFrontmost(TRUE);

            parent_floater->addDependentFloater(mFloaterProfileTextureHandle);
        }
    }
    else // already open
    {
        LLFloaterProfileTexture * texture_view = dynamic_cast<LLFloaterProfileTexture*>(floater);
        texture_view->setMinimized(FALSE);
        texture_view->setVisibleAndFrontmost(TRUE);
        if (mImageId.notNull())
        {
            texture_view->loadAsset(mImageId);
        }
        else
        {
            texture_view->resetAsset();
        }
    }
}

void LLPanelProfileSecondLife::onShowTexturePicker()
{
    LLFloater* floaterp = mFloaterTexturePickerHandle.get();

    // Show the dialog
    if (!floaterp)
    {
        LLFloater* parent_floater = gFloaterView->getParentFloater(this);
        if (parent_floater)
        {
            // because inventory construction is somewhat slow
            getWindow()->setCursor(UI_CURSOR_WAIT);
            LLFloaterTexturePicker* texture_floaterp = new LLFloaterTexturePicker(
                this,
                mImageId,
                LLUUID::null,
                mImageId,
                FALSE,
                FALSE,
                "SELECT PHOTO",
                PERM_NONE,
                PERM_NONE,
                PERM_NONE,
                FALSE,
                NULL);

            mFloaterTexturePickerHandle = texture_floaterp->getHandle();

            texture_floaterp->setOnFloaterCommitCallback([this](LLTextureCtrl::ETexturePickOp op, LLUUID id)
            {
                if (op == LLTextureCtrl::TEXTURE_SELECT)
                {
                    LLUUID image_asset_id;
                    LLFloaterTexturePicker* floaterp = (LLFloaterTexturePicker*)mFloaterTexturePickerHandle.get();
                    if (floaterp)
                    {
                        if (id.notNull())
                        {
                            image_asset_id = id;
                        }
                        else
                        {
                            image_asset_id = floaterp->getAssetID();
                        }
                    }

                    onCommitProfileImage(image_asset_id);
                }
            });
            texture_floaterp->setLocalTextureEnabled(FALSE);
            texture_floaterp->setBakeTextureEnabled(FALSE);
            texture_floaterp->setCanApply(false, true);

            parent_floater->addDependentFloater(mFloaterTexturePickerHandle);

            texture_floaterp->openFloater();
            texture_floaterp->setFocus(TRUE);
        }
    }
    else
    {
        floaterp->setMinimized(FALSE);
        floaterp->setVisibleAndFrontmost(TRUE);
    }
}

void LLPanelProfileSecondLife::onCommitProfileImage(const LLUUID& id)
{
    if (mImageId == id)
    {
        return;
    }

    std::string cap_url = gAgent.getRegionCapability(PROFILE_PROPERTIES_CAP);
    if (!cap_url.empty())
    {
        LLSD params;
        params["sl_image_id"] = id;
        LLCoros::instance().launch("putAgentUserInfoCoro",
            boost::bind(put_avatar_properties_coro, cap_url, getAvatarId(), params));

        mImageId = id;
        if (mImageId == LLUUID::null)
        {
            mSecondLifePic->setValue("Generic_Person_Large");
        }
        else
        {
            mSecondLifePic->setValue(mImageId);
        }

        LLFloater *floater = mFloaterProfileTextureHandle.get();
        if (floater)
        {
            LLFloaterProfileTexture * texture_view = dynamic_cast<LLFloaterProfileTexture*>(floater);
            if (mImageId == LLUUID::null)
            {
                texture_view->resetAsset();
            }
            else
            {
                texture_view->loadAsset(mImageId);
            }
        }
    }
    else
    {
        LL_WARNS("AvatarProperties") << "Failed to update profile data, no cap found" << LL_ENDL;
    }
}

void LLPanelProfileSecondLife::onOpenNotes()
{
    LLFloater* parent_floater = gFloaterView->getParentFloater(this);
    if (!parent_floater)
    {
        return;
    }

    LLTabContainer* tab_container = parent_floater->findChild<LLTabContainer>("panel_profile_tabs", TRUE);
    if (!tab_container)
    {
        return;
    }

    tab_container->selectTabByName(PANEL_NOTES);
}

//////////////////////////////////////////////////////////////////////////
// LLPanelProfileWeb

LLPanelProfileWeb::LLPanelProfileWeb()
 : LLPanelProfileTab()
 , mWebBrowser(NULL)
 , mAvatarNameCacheConnection()
{
}

LLPanelProfileWeb::~LLPanelProfileWeb()
{
    if (mAvatarNameCacheConnection.connected())
    {
        mAvatarNameCacheConnection.disconnect();
    }
}

void LLPanelProfileWeb::onOpen(const LLSD& key)
{
    LLPanelProfileTab::onOpen(key);

    resetData();

    mAvatarNameCacheConnection = LLAvatarNameCache::get(getAvatarId(), boost::bind(&LLPanelProfileWeb::onAvatarNameCache, this, _1, _2));
}

BOOL LLPanelProfileWeb::postBuild()
{
    mWebBrowser = getChild<LLMediaCtrl>("profile_html");
    mWebBrowser->addObserver(this);
    mWebBrowser->setHomePageUrl("about:blank");

    return TRUE;
}

void LLPanelProfileWeb::resetData()
{
    mWebBrowser->navigateHome();
}

void LLPanelProfileWeb::updateData()
{
    LLUUID avatar_id = getAvatarId();
    if (!getStarted() && avatar_id.notNull() && !mURLWebProfile.empty())
    {
        setIsLoading();

        mWebBrowser->setVisible(TRUE);
        mPerformanceTimer.start();
        mWebBrowser->navigateTo(mURLWebProfile, HTTP_CONTENT_TEXT_HTML);
    }
}

void LLPanelProfileWeb::onAvatarNameCache(const LLUUID& agent_id, const LLAvatarName& av_name)
{
    mAvatarNameCacheConnection.disconnect();

    std::string username = av_name.getAccountName();
    if (username.empty())
    {
        username = LLCacheName::buildUsername(av_name.getDisplayName());
    }
    else
    {
        LLStringUtil::replaceChar(username, ' ', '.');
    }

    mURLWebProfile = getProfileURL(username, true);
    if (mURLWebProfile.empty())
    {
        return;
    }

    //if the tab was opened before name was resolved, load the panel now
    updateData();
}

void LLPanelProfileWeb::onCommitLoad(LLUICtrl* ctrl)
{
    if (!mURLHome.empty())
    {
        LLSD::String valstr = ctrl->getValue().asString();
        if (valstr.empty())
        {
            mWebBrowser->setVisible(TRUE);
            mPerformanceTimer.start();
            mWebBrowser->navigateTo( mURLHome, HTTP_CONTENT_TEXT_HTML );
        }
        else if (valstr == "popout")
        {
            // open in viewer's browser, new window
            LLWeb::loadURLInternal(mURLHome);
        }
        else if (valstr == "external")
        {
            // open in external browser
            LLWeb::loadURLExternal(mURLHome);
        }
    }
}

void LLPanelProfileWeb::handleMediaEvent(LLPluginClassMedia* self, EMediaEvent event)
{
    switch(event)
    {
        case MEDIA_EVENT_STATUS_TEXT_CHANGED:
            childSetValue("status_text", LLSD( self->getStatusText() ) );
        break;

        case MEDIA_EVENT_NAVIGATE_BEGIN:
        {
            if (mFirstNavigate)
            {
                mFirstNavigate = false;
            }
            else
            {
                mPerformanceTimer.start();
            }
        }
        break;

        case MEDIA_EVENT_NAVIGATE_COMPLETE:
        {
            LLStringUtil::format_map_t args;
            args["[TIME]"] = llformat("%.2f", mPerformanceTimer.getElapsedTimeF32());
            childSetValue("status_text", LLSD( getString("LoadTime", args)) );
        }
        break;

        default:
            // Having a default case makes the compiler happy.
        break;
    }
}


//////////////////////////////////////////////////////////////////////////
//////////////////////////////////////////////////////////////////////////
//////////////////////////////////////////////////////////////////////////

LLPanelProfileFirstLife::LLPanelProfileFirstLife()
 : LLPanelProfileTab()
 , mHasUnsavedChanges(false)
{
}

LLPanelProfileFirstLife::~LLPanelProfileFirstLife()
{
}

BOOL LLPanelProfileFirstLife::postBuild()
{
    mDescriptionEdit = getChild<LLTextEditor>("fl_description_edit");
    mPicture = getChild<LLIconCtrl>("real_world_pic");

    mUploadPhoto = getChild<LLButton>("fl_upload_image");
    mChangePhoto = getChild<LLButton>("fl_change_image");
    mRemovePhoto = getChild<LLButton>("fl_remove_image");
    mSaveChanges = getChild<LLButton>("fl_save_changes");
    mDiscardChanges = getChild<LLButton>("fl_discard_changes");

    mUploadPhoto->setCommitCallback([this](LLUICtrl*, void*) { onUploadPhoto(); }, nullptr);
    mChangePhoto->setCommitCallback([this](LLUICtrl*, void*) { onChangePhoto(); }, nullptr);
    mRemovePhoto->setCommitCallback([this](LLUICtrl*, void*) { onRemovePhoto(); }, nullptr);
    mSaveChanges->setCommitCallback([this](LLUICtrl*, void*) { onSaveDescriptionChanges(); }, nullptr);
    mDiscardChanges->setCommitCallback([this](LLUICtrl*, void*) { onDiscardDescriptionChanges(); }, nullptr);
    mDescriptionEdit->setKeystrokeCallback([this](LLTextEditor* caller) { onSetDescriptionDirty(); });

    return TRUE;
}

void LLPanelProfileFirstLife::onOpen(const LLSD& key)
{
    LLPanelProfileTab::onOpen(key);

    if (!getSelfProfile())
    {
        // Otherwise as the only focusable element it will be selected
        mDescriptionEdit->setTabStop(FALSE);
    }

    resetData();
}

void LLPanelProfileFirstLife::setProfileImageUploading(bool loading)
{
    mUploadPhoto->setEnabled(!loading);
    mChangePhoto->setEnabled(!loading);
    mRemovePhoto->setEnabled(!loading && mImageId.notNull());

    LLLoadingIndicator* indicator = getChild<LLLoadingIndicator>("image_upload_indicator");
    indicator->setVisible(loading);
    if (loading)
    {
        indicator->start();
    }
    else
    {
        indicator->stop();
    }
}

void LLPanelProfileFirstLife::setProfileImageUploaded(const LLUUID &image_asset_id)
{
    mPicture->setValue(image_asset_id);
    setProfileImageUploading(false);
}

void LLPanelProfileFirstLife::commitUnsavedChanges()
{
    if (mHasUnsavedChanges)
    {
        onSaveDescriptionChanges();
    }
}

void LLPanelProfileFirstLife::onUploadPhoto()
{
    (new LLProfileImagePicker(PROFILE_IMAGE_FL, new LLHandle<LLPanel>(getHandle())))->getFile();
}

void LLPanelProfileFirstLife::onChangePhoto()
{
    LLFloater* floaterp = mFloaterTexturePickerHandle.get();

    // Show the dialog
    if (!floaterp)
    {
        LLFloater* parent_floater = gFloaterView->getParentFloater(this);
        if (parent_floater)
        {
            // because inventory construction is somewhat slow
            getWindow()->setCursor(UI_CURSOR_WAIT);
            LLFloaterTexturePicker* texture_floaterp = new LLFloaterTexturePicker(
                this,
                mImageId,
                LLUUID::null,
                mImageId,
                FALSE,
                FALSE,
                "SELECT PHOTO",
                PERM_NONE,
                PERM_NONE,
                PERM_NONE,
                FALSE,
                NULL);

            mFloaterTexturePickerHandle = texture_floaterp->getHandle();

            texture_floaterp->setOnFloaterCommitCallback([this](LLTextureCtrl::ETexturePickOp op, LLUUID id)
            {
                if (op == LLTextureCtrl::TEXTURE_SELECT)
                {
                    LLUUID image_asset_id;
                    LLFloaterTexturePicker* floaterp = (LLFloaterTexturePicker*)mFloaterTexturePickerHandle.get();
                    if (floaterp)
                    {
                        if (id.notNull())
                        {
                            image_asset_id = id;
                        }
                        else
                        {
                            image_asset_id = floaterp->getAssetID();
                        }
                    }

                    onCommitPhoto(image_asset_id);
                }
            });
            texture_floaterp->setLocalTextureEnabled(FALSE);
            texture_floaterp->setCanApply(false, true);

            parent_floater->addDependentFloater(mFloaterTexturePickerHandle);

            texture_floaterp->openFloater();
            texture_floaterp->setFocus(TRUE);
        }
    }
    else
    {
        floaterp->setMinimized(FALSE);
        floaterp->setVisibleAndFrontmost(TRUE);
    }
}

void LLPanelProfileFirstLife::onRemovePhoto()
{
    onCommitPhoto(LLUUID::null);
}

void LLPanelProfileFirstLife::onCommitPhoto(const LLUUID& id)
{
    if (mImageId == id)
    {
        return;
    }

    std::string cap_url = gAgent.getRegionCapability(PROFILE_PROPERTIES_CAP);
    if (!cap_url.empty())
    {
        LLSD params;
        params["fl_image_id"] = id;
        LLCoros::instance().launch("putAgentUserInfoCoro",
            boost::bind(put_avatar_properties_coro, cap_url, getAvatarId(), params));

        mImageId = id;
        if (mImageId.notNull())
        {
            mPicture->setValue(mImageId);
        }
        else
        {
            mPicture->setValue("Generic_Person_Large");
        }

        mRemovePhoto->setEnabled(mImageId.notNull());
    }
    else
    {
        LL_WARNS("AvatarProperties") << "Failed to update profile data, no cap found" << LL_ENDL;
    }
}

void LLPanelProfileFirstLife::setDescriptionText(const std::string &text)
{
    mSaveChanges->setEnabled(FALSE);
    mDiscardChanges->setEnabled(FALSE);
    mHasUnsavedChanges = false;

    mCurrentDescription = text;
    mDescriptionEdit->setValue(mCurrentDescription);
}

void LLPanelProfileFirstLife::onSetDescriptionDirty()
{
    mSaveChanges->setEnabled(TRUE);
    mDiscardChanges->setEnabled(TRUE);
    mHasUnsavedChanges = true;
}

void LLPanelProfileFirstLife::onSaveDescriptionChanges()
{
    mCurrentDescription = mDescriptionEdit->getValue().asString();
    std::string cap_url = gAgent.getRegionCapability(PROFILE_PROPERTIES_CAP);
    if (!cap_url.empty())
    {
        LLCoros::instance().launch("putAgentUserInfoCoro",
            boost::bind(put_avatar_properties_coro, cap_url, getAvatarId(), LLSD().with("fl_about_text", mCurrentDescription)));
    }
    else
    {
        LL_WARNS("AvatarProperties") << "Failed to update profile data, no cap found" << LL_ENDL;
    }

    mSaveChanges->setEnabled(FALSE);
    mDiscardChanges->setEnabled(FALSE);
    mHasUnsavedChanges = false;
}

void LLPanelProfileFirstLife::onDiscardDescriptionChanges()
{
    setDescriptionText(mCurrentDescription);
}

void LLPanelProfileFirstLife::processProperties(const LLAvatarData* avatar_data)
{
    setDescriptionText(avatar_data->fl_about_text);

    mImageId = avatar_data->fl_image_id;

    if (mImageId.notNull())
    {
        mPicture->setValue(mImageId);
    }
    else
    {
        mPicture->setValue("Generic_Person_Large");
    }

    setLoaded();
}

void LLPanelProfileFirstLife::resetData()
{
    mDescriptionEdit->setValue(LLStringUtil::null);
    mPicture->setValue("Generic_Person_Large");

    mUploadPhoto->setVisible(getSelfProfile());
    mChangePhoto->setVisible(getSelfProfile());
    mRemovePhoto->setVisible(getSelfProfile());
    mSaveChanges->setVisible(getSelfProfile());
    mDiscardChanges->setVisible(getSelfProfile());
}

void LLPanelProfileFirstLife::setLoaded()
{
    LLPanelProfileTab::setLoaded();

    if (getSelfProfile())
    {
        mDescriptionEdit->setEnabled(TRUE);
        mPicture->setEnabled(TRUE);
        mRemovePhoto->setEnabled(mImageId.notNull());
    }
}

//////////////////////////////////////////////////////////////////////////
//////////////////////////////////////////////////////////////////////////
//////////////////////////////////////////////////////////////////////////

LLPanelProfileNotes::LLPanelProfileNotes()
: LLPanelProfileTab()
 , mHasUnsavedChanges(false)
{

}

LLPanelProfileNotes::~LLPanelProfileNotes()
{
}

void LLPanelProfileNotes::updateData()
{
    LLUUID avatar_id = getAvatarId();
    if (!getStarted() && avatar_id.notNull())
    {
        setIsLoading();

        std::string cap_url = gAgent.getRegionCapability(PROFILE_PROPERTIES_CAP);
        if (!cap_url.empty())
        {
            LLCoros::instance().launch("requestAgentUserInfoCoro",
                boost::bind(request_avatar_properties_coro, cap_url, avatar_id));
        }
    }
}

void LLPanelProfileNotes::commitUnsavedChanges()
{
    if (mHasUnsavedChanges)
    {
        onSaveNotesChanges();
    }
}

BOOL LLPanelProfileNotes::postBuild()
{
    mNotesEditor = getChild<LLTextEditor>("notes_edit");
    mSaveChanges = getChild<LLButton>("notes_save_changes");
    mDiscardChanges = getChild<LLButton>("notes_discard_changes");

    mSaveChanges->setCommitCallback([this](LLUICtrl*, void*) { onSaveNotesChanges(); }, nullptr);
    mDiscardChanges->setCommitCallback([this](LLUICtrl*, void*) { onDiscardNotesChanges(); }, nullptr);
    mNotesEditor->setKeystrokeCallback([this](LLTextEditor* caller) { onSetNotesDirty(); });

    return TRUE;
}

void LLPanelProfileNotes::onOpen(const LLSD& key)
{
    LLPanelProfileTab::onOpen(key);

    resetData();
}

void LLPanelProfileNotes::setNotesText(const std::string &text)
{
    mSaveChanges->setEnabled(FALSE);
    mDiscardChanges->setEnabled(FALSE);
    mHasUnsavedChanges = false;

    mCurrentNotes = text;
    mNotesEditor->setValue(mCurrentNotes);
}

void LLPanelProfileNotes::onSetNotesDirty()
{
    mSaveChanges->setEnabled(TRUE);
    mDiscardChanges->setEnabled(TRUE);
    mHasUnsavedChanges = true;
}

void LLPanelProfileNotes::onSaveNotesChanges()
{
    mCurrentNotes = mNotesEditor->getValue().asString();
    std::string cap_url = gAgent.getRegionCapability(PROFILE_PROPERTIES_CAP);
    if (!cap_url.empty())
    {
        LLCoros::instance().launch("putAgentUserInfoCoro",
            boost::bind(put_avatar_properties_coro, cap_url, getAvatarId(), LLSD().with("notes", mCurrentNotes)));
    }
    else
    {
        LL_WARNS("AvatarProperties") << "Failed to update profile data, no cap found" << LL_ENDL;
    }

    mSaveChanges->setEnabled(FALSE);
    mDiscardChanges->setEnabled(FALSE);
    mHasUnsavedChanges = false;
}

void LLPanelProfileNotes::onDiscardNotesChanges()
{
    setNotesText(mCurrentNotes);
}

void LLPanelProfileNotes::processProperties(LLAvatarNotes* avatar_notes)
{
    mNotesEditor->setValue(avatar_notes->notes);
    mNotesEditor->setEnabled(TRUE);
    setLoaded();
}

void LLPanelProfileNotes::resetData()
{
    resetLoading();
    mNotesEditor->setValue(LLStringUtil::null);
}

void LLPanelProfileNotes::setAvatarId(const LLUUID& avatar_id)
{
    if (avatar_id.notNull())
    {
        LLPanelProfileTab::setAvatarId(avatar_id);
    }
}


//////////////////////////////////////////////////////////////////////////
// LLPanelProfile

LLPanelProfile::LLPanelProfile()
 : LLPanelProfileTab()
{
}

LLPanelProfile::~LLPanelProfile()
{
}

BOOL LLPanelProfile::postBuild()
{
    return TRUE;
}

void LLPanelProfile::onTabChange()
{
    LLPanelProfileTab* active_panel = dynamic_cast<LLPanelProfileTab*>(mTabContainer->getCurrentPanel());
    if (active_panel)
    {
        active_panel->updateData();
    }
}

void LLPanelProfile::onOpen(const LLSD& key)
{
    LLUUID avatar_id = key["id"].asUUID();

    // Don't reload the same profile
    if (getAvatarId() == avatar_id)
    {
        return;
    }

    LLPanelProfileTab::onOpen(avatar_id);

    mTabContainer       = getChild<LLTabContainer>("panel_profile_tabs");
    mPanelSecondlife    = findChild<LLPanelProfileSecondLife>(PANEL_SECONDLIFE);
    mPanelWeb           = findChild<LLPanelProfileWeb>(PANEL_WEB);
    mPanelPicks         = findChild<LLPanelProfilePicks>(PANEL_PICKS);
    mPanelClassifieds   = findChild<LLPanelProfileClassifieds>(PANEL_CLASSIFIEDS);
    mPanelFirstlife     = findChild<LLPanelProfileFirstLife>(PANEL_FIRSTLIFE);
    mPanelNotes         = findChild<LLPanelProfileNotes>(PANEL_NOTES);

    mPanelSecondlife->onOpen(avatar_id);
    mPanelWeb->onOpen(avatar_id);
    mPanelPicks->onOpen(avatar_id);
    mPanelClassifieds->onOpen(avatar_id);
    mPanelFirstlife->onOpen(avatar_id);
    mPanelNotes->onOpen(avatar_id);

    // Always request the base profile info
    resetLoading();
    updateData();

    // Some tabs only request data when opened
    mTabContainer->setCommitCallback(boost::bind(&LLPanelProfile::onTabChange, this));
}

void LLPanelProfile::updateData()
{
    LLUUID avatar_id = getAvatarId();
    // Todo: getIsloading functionality needs to be expanded to
    // include 'inited' or 'data_provided' state to not rerequest
    if (!getStarted() && avatar_id.notNull())
    {
        setIsLoading();

        mPanelSecondlife->setIsLoading();
        mPanelPicks->setIsLoading();
        mPanelFirstlife->setIsLoading();
        mPanelNotes->setIsLoading();

        std::string cap_url = gAgent.getRegionCapability(PROFILE_PROPERTIES_CAP);
        if (!cap_url.empty())
        {
            LLCoros::instance().launch("requestAgentUserInfoCoro",
                boost::bind(request_avatar_properties_coro, cap_url, avatar_id));
        }
    }
}

void LLPanelProfile::createPick(const LLPickData &data)
{
    mTabContainer->selectTabPanel(mPanelPicks);
    mPanelPicks->createPick(data);
}

void LLPanelProfile::showPick(const LLUUID& pick_id)
{
    if (pick_id.notNull())
    {
        mPanelPicks->selectPick(pick_id);
    }
    mTabContainer->selectTabPanel(mPanelPicks);
}

bool LLPanelProfile::isPickTabSelected()
{
	return (mTabContainer->getCurrentPanel() == mPanelPicks);
}

bool LLPanelProfile::isNotesTabSelected()
{
	return (mTabContainer->getCurrentPanel() == mPanelNotes);
}

bool LLPanelProfile::hasUnsavedChanges()
{
    return mPanelSecondlife->hasUnsavedChanges()
        || mPanelPicks->hasUnsavedChanges()
        || mPanelClassifieds->hasUnsavedChanges()
        || mPanelFirstlife->hasUnsavedChanges()
        || mPanelNotes->hasUnsavedChanges();
}

bool LLPanelProfile::hasUnpublishedClassifieds()
{
    return mPanelClassifieds->hasNewClassifieds();
}

void LLPanelProfile::commitUnsavedChanges()
{
    mPanelSecondlife->commitUnsavedChanges();
    mPanelPicks->commitUnsavedChanges();
    mPanelClassifieds->commitUnsavedChanges();
    mPanelFirstlife->commitUnsavedChanges();
    mPanelNotes->commitUnsavedChanges();
}

void LLPanelProfile::showClassified(const LLUUID& classified_id, bool edit)
{
    if (classified_id.notNull())
    {
        mPanelClassifieds->selectClassified(classified_id, edit);
    }
    mTabContainer->selectTabPanel(mPanelClassifieds);
}


<|MERGE_RESOLUTION|>--- conflicted
+++ resolved
@@ -1518,20 +1518,10 @@
     {
         return;
     }
-<<<<<<< HEAD
-
-    // <FS:Ansariel> Crash fix
-=======
->>>>>>> ababcc70
     if (filenames.empty())
     {
         return;
     }
-<<<<<<< HEAD
-    // </FS:Ansariel>
-
-=======
->>>>>>> ababcc70
     std::string file_path = filenames[0];
     if (file_path.empty())
     {
