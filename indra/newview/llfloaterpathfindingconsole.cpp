<<<<<<< HEAD
/** 
* @file llfloaterpathfindingconsole.cpp
* @author William Todd Stinson
* @brief "Pathfinding console" floater, allowing manipulation of the Havok AI pathfinding settings.
*
* $LicenseInfo:firstyear=2002&license=viewerlgpl$
* Second Life Viewer Source Code
* Copyright (C) 2010, Linden Research, Inc.
* 
* This library is free software; you can redistribute it and/or
* modify it under the terms of the GNU Lesser General Public
* License as published by the Free Software Foundation;
* version 2.1 of the License only.
* 
* This library is distributed in the hope that it will be useful,
* but WITHOUT ANY WARRANTY; without even the implied warranty of
* MERCHANTABILITY or FITNESS FOR A PARTICULAR PURPOSE.  See the GNU
* Lesser General Public License for more details.
* 
* You should have received a copy of the GNU Lesser General Public
* License along with this library; if not, write to the Free Software
* Foundation, Inc., 51 Franklin Street, Fifth Floor, Boston, MA  02110-1301  USA
* 
* Linden Research, Inc., 945 Battery Street, San Francisco, CA  94111  USA
* $/LicenseInfo$
*/

#include "llviewerprecompiledheaders.h"
#include "llfloaterpathfindingconsole.h"
#include "llfloaterpathfindinglinksets.h"

#include "llsd.h"
#include "llhandle.h"
#include "llagent.h"
#include "llbutton.h"
#include "llradiogroup.h"
#include "llsliderctrl.h"
#include "lllineeditor.h"
#include "lltextbase.h"
#include "lltabcontainer.h"
#include "llnavmeshstation.h"
#include "llfloaterreg.h"
#include "llviewerregion.h"
#include "llviewerwindow.h"
#include "llviewercamera.h"

#include "LLPathingLib.h"

#define XUI_CHARACTER_TYPE_A 1
#define XUI_CHARACTER_TYPE_B 2
#define XUI_CHARACTER_TYPE_C 3
#define XUI_CHARACTER_TYPE_D 4

const int CURRENT_REGION = 99;
const int MAX_OBSERVERS = 10;

LLHandle<LLFloaterPathfindingConsole> LLFloaterPathfindingConsole::sInstanceHandle;

//---------------------------------------------------------------------------
// LLFloaterPathfindingConsole
//---------------------------------------------------------------------------

BOOL LLFloaterPathfindingConsole::postBuild()
{
	childSetAction("view_and_edit_linksets", boost::bind(&LLFloaterPathfindingConsole::onViewEditLinksetClicked, this));

	mShowNavMeshCheckBox = findChild<LLCheckBoxCtrl>("show_navmesh");
	llassert(mShowNavMeshCheckBox != NULL);
	mShowNavMeshCheckBox->setCommitCallback(boost::bind(&LLFloaterPathfindingConsole::onShowNavMeshToggle, this));

	mShowWalkablesCheckBox = findChild<LLCheckBoxCtrl>("show_walkables");
	llassert(mShowWalkablesCheckBox != NULL);
	mShowWalkablesCheckBox->setCommitCallback(boost::bind(&LLFloaterPathfindingConsole::onShowWalkablesToggle, this));

	mShowStaticObstaclesCheckBox = findChild<LLCheckBoxCtrl>("show_static_obstacles");
	llassert(mShowStaticObstaclesCheckBox != NULL);
	mShowStaticObstaclesCheckBox->setCommitCallback(boost::bind(&LLFloaterPathfindingConsole::onShowStaticObstaclesToggle, this));

	mShowMaterialVolumesCheckBox = findChild<LLCheckBoxCtrl>("show_material_volumes");
	llassert(mShowMaterialVolumesCheckBox != NULL);
	mShowMaterialVolumesCheckBox->setCommitCallback(boost::bind(&LLFloaterPathfindingConsole::onShowMaterialVolumesToggle, this));

	mShowExclusionVolumesCheckBox = findChild<LLCheckBoxCtrl>("show_exclusion_volumes");
	llassert(mShowExclusionVolumesCheckBox != NULL);
	mShowExclusionVolumesCheckBox->setCommitCallback(boost::bind(&LLFloaterPathfindingConsole::onShowExclusionVolumesToggle, this));

	mShowWorldCheckBox = findChild<LLCheckBoxCtrl>("show_world");
	llassert(mShowWorldCheckBox != NULL);
	mShowWorldCheckBox->setCommitCallback(boost::bind(&LLFloaterPathfindingConsole::onShowWorldToggle, this));

	mPathfindingStatus = findChild<LLTextBase>("pathfinding_status");
	llassert(mPathfindingStatus != NULL);

	mEditTestTabContainer = findChild<LLTabContainer>("edit_test_tab_container");
	llassert(mEditTestTabContainer != NULL);

	mCharacterWidthSlider = findChild<LLSliderCtrl>("character_width");
	llassert(mCharacterWidthSlider != NULL);
	mCharacterWidthSlider->setCommitCallback(boost::bind(&LLFloaterPathfindingConsole::onCharacterWidthSet, this));

	mCharacterTypeRadioGroup = findChild<LLRadioGroup>("character_type");
	llassert(mCharacterTypeRadioGroup  != NULL);
	mCharacterTypeRadioGroup->setCommitCallback(boost::bind(&LLFloaterPathfindingConsole::onCharacterTypeSwitch, this));

	return LLFloater::postBuild();
}

BOOL LLFloaterPathfindingConsole::handleAnyMouseClick(S32 x, S32 y, MASK mask, EClickType clicktype, BOOL down)
{
	if (down && (clicktype == LLMouseHandler::CLICK_LEFT) &&
		(((mask & MASK_CONTROL) && !(mask & (~MASK_CONTROL))) ||
		((mask & MASK_SHIFT) && !(mask & (~MASK_SHIFT)))))
	{
		LLVector3 dv = gViewerWindow->mouseDirectionGlobal(x, y);
		LLVector3 mousePos = LLViewerCamera::getInstance()->getOrigin();
		LLVector3 rayStart = mousePos;
		LLVector3 rayEnd = mousePos + dv * 150;

		if (mask & MASK_CONTROL)
		{
			mPathData.mStartPointA = rayStart;
			mPathData.mEndPointA = rayEnd;
			mHasStartPoint = true;
		}
		else if (mask & MASK_SHIFT)
		{
			mPathData.mStartPointB = rayStart;
			mPathData.mEndPointB = rayEnd;
			mHasEndPoint = true;
		}
		generatePath();

		return TRUE;
	}
	else
	{
		return LLFloater::handleAnyMouseClick(x, y, mask, clicktype, down);
	}
}

BOOL LLFloaterPathfindingConsole::isGeneratePathMode() const
{
	return (getVisible() && (mEditTestTabContainer->getCurrentPanelIndex() == 1));
}

LLHandle<LLFloaterPathfindingConsole> LLFloaterPathfindingConsole::getInstanceHandle()
{
	if (sInstanceHandle.isDead())
	{
		LLFloaterPathfindingConsole *floaterInstance = LLFloaterReg::getTypedInstance<LLFloaterPathfindingConsole>("pathfinding_console");
		if (floaterInstance != NULL)
		{
			sInstanceHandle = floaterInstance->mSelfHandle;
		}
	}

	return sInstanceHandle;
}

F32 LLFloaterPathfindingConsole::getCharacterWidth() const
{
	return mCharacterWidthSlider->getValueF32();
}

void LLFloaterPathfindingConsole::setCharacterWidth(F32 pCharacterWidth)
{
	mCharacterWidthSlider->setValue(LLSD(pCharacterWidth));
}

LLFloaterPathfindingConsole::ECharacterType LLFloaterPathfindingConsole::getCharacterType() const
{
	ECharacterType characterType;

	switch (mCharacterTypeRadioGroup->getValue().asInteger())
	{
	case XUI_CHARACTER_TYPE_A :
		characterType = kCharacterTypeA;
		break;
	case XUI_CHARACTER_TYPE_B :
		characterType = kCharacterTypeB;
		break;
	case XUI_CHARACTER_TYPE_C :
		characterType = kCharacterTypeC;
		break;
	case XUI_CHARACTER_TYPE_D :
		characterType = kCharacterTypeD;
		break;
	default :
		characterType = kCharacterTypeA;
		llassert(0);
		break;
	}

	return characterType;
}

void LLFloaterPathfindingConsole::setCharacterType(ECharacterType pCharacterType)
{
	LLSD radioGroupValue;

	switch (pCharacterType)
	{
	case kCharacterTypeA :
		radioGroupValue = XUI_CHARACTER_TYPE_A;
		break;
	case kCharacterTypeB :
		radioGroupValue = XUI_CHARACTER_TYPE_B;
		break;
	case kCharacterTypeC :
		radioGroupValue = XUI_CHARACTER_TYPE_C;
		break;
	case kCharacterTypeD :
		radioGroupValue = XUI_CHARACTER_TYPE_D;
		break;
	default :
		radioGroupValue = XUI_CHARACTER_TYPE_A;
		llassert(0);
		break;
	}

	mCharacterTypeRadioGroup->setValue(radioGroupValue);
}

void LLFloaterPathfindingConsole::setHasNavMeshReceived()
{
	std::string str = getString("navmesh_fetch_complete_available");
	mPathfindingStatus->setText((LLStringExplicit)str);
	//check to see if all regions are done loading and they are then stitch the navmeshes together
	--mNavMeshCnt;
	if ( mNavMeshCnt == 0 )
	{
		LLPathingLib::getInstance()->stitchNavMeshes();
	}
}

void LLFloaterPathfindingConsole::setHasNoNavMesh()
{
	std::string str = getString("navmesh_fetch_complete_none");
	mPathfindingStatus->setText((LLStringExplicit)str);
}

LLFloaterPathfindingConsole::LLFloaterPathfindingConsole(const LLSD& pSeed)
	: LLFloater(pSeed),
	mSelfHandle(),
	mShowNavMeshCheckBox(NULL),
	mShowWalkablesCheckBox(NULL),
	mShowStaticObstaclesCheckBox(NULL),
	mShowMaterialVolumesCheckBox(NULL),
	mShowExclusionVolumesCheckBox(NULL),
	mShowWorldCheckBox(NULL),
	mPathfindingStatus(NULL),
	mEditTestTabContainer(NULL),
	mCharacterWidthSlider(NULL),
	mCharacterTypeRadioGroup(NULL),
	mNavMeshCnt(0),
	mHasStartPoint(false),
	mHasEndPoint(false)
{
	mSelfHandle.bind(this);

	for (int i=0;i<MAX_OBSERVERS;++i)
	{
		mNavMeshDownloadObserver[i].setPathfindingConsole(this);
	}
}

LLFloaterPathfindingConsole::~LLFloaterPathfindingConsole()
{
}

void LLFloaterPathfindingConsole::onOpen(const LLSD& pKey)
{
	//make sure we have a pathing system
	if ( !LLPathingLib::getInstance() )
	{
		LLPathingLib::initSystem();
	}	
	if ( LLPathingLib::getInstance() == NULL )
	{ 
		std::string str = getString("navmesh_library_not_implemented");
		LLStyle::Params styleParams;
		styleParams.color = LLUIColorTable::instance().getColor("DrYellow");
		mPathfindingStatus->setText((LLStringExplicit)str, styleParams);
		llwarns <<"Errror: cannout find pathing library implementation."<<llendl;
	}
	else
	{	
		LLPathingLib::getInstance()->cleanupResidual();

		mCurrentMDO = 0;
		mNavMeshCnt = 0;

		//make sure the region is essentially enabled for navmesh support
		std::string capability = "RetrieveNavMeshSrc";

		//prep# neighboring navmesh support proto
		LLViewerRegion* pCurrentRegion = gAgent.getRegion();
		std::vector<LLViewerRegion*> regions;
		regions.push_back( pCurrentRegion );
		pCurrentRegion->getNeighboringRegions( regions );

		std::vector<int> shift;
		shift.push_back( CURRENT_REGION );
		pCurrentRegion->getNeighboringRegionsStatus( shift );

		//If the navmesh shift ops and the total region counts do not match - use the current region, only.
		if ( shift.size() != regions.size() )
		{
			shift.clear();regions.clear();
			regions.push_back( pCurrentRegion );
			shift.push_back( CURRENT_REGION );				
		}
		int regionCnt = regions.size();
		mNavMeshCnt = regionCnt;
		for ( int i=0; i<regionCnt; ++i )
		{
			std::string url = regions[i]->getCapability( capability );

			if ( !url.empty() )
			{
				std::string str = getString("navmesh_fetch_inprogress");
				mPathfindingStatus->setText((LLStringExplicit)str);
				LLNavMeshStation::getInstance()->setNavMeshDownloadURL( url );
				int dir = shift[i];
				LLNavMeshStation::getInstance()->downloadNavMeshSrc( mNavMeshDownloadObserver[mCurrentMDO].getObserverHandle(), dir );				
				++mCurrentMDO;
			}				
			else
			{
				--mNavMeshCnt;
				std::string str = getString("navmesh_region_not_enabled");
				LLStyle::Params styleParams;
				styleParams.color = LLUIColorTable::instance().getColor("DrYellow");
				mPathfindingStatus->setText((LLStringExplicit)str, styleParams);
				llinfos<<"Region has does not required caps of type ["<<capability<<"]"<<llendl;
			}
		}
		LLPathingLib::getInstance()->setRenderPath(true);
	}		
}

void LLFloaterPathfindingConsole::onClose(bool app_quitting)
{
	//make sure we have a pathing system
	if ( !LLPathingLib::getInstance() )
	{
		LLPathingLib::getInstance()->setRenderPath(false);
	}
}

void LLFloaterPathfindingConsole::onShowNavMeshToggle()
{
	BOOL checkBoxValue = mShowNavMeshCheckBox->get();

	LLPathingLib *llPathingLibInstance = LLPathingLib::getInstance();
	if (llPathingLibInstance != NULL)
	{
		llPathingLibInstance->setRenderNavMesh(checkBoxValue);
	}
	else
	{
		mShowNavMeshCheckBox->set(FALSE);
		llwarns << "cannot find LLPathingLib instance" << llendl;
	}
}

void LLFloaterPathfindingConsole::onShowWalkablesToggle()
{
	BOOL checkBoxValue = mShowWalkablesCheckBox->get();

	LLPathingLib *llPathingLibInstance = LLPathingLib::getInstance();
	if (llPathingLibInstance != NULL)
	{
		//llPathingLibInstance->setRenderNavMesh(checkBoxValue);
		llwarns << "functionality has not yet been implemented to set walkables to "
			<< (checkBoxValue ? "TRUE" : "FALSE") << llendl;

	}
	else
	{
		mShowWalkablesCheckBox->set(FALSE);
		llwarns << "cannot find LLPathingLib instance" << llendl;
	}
}

void LLFloaterPathfindingConsole::onShowStaticObstaclesToggle()
{
	BOOL checkBoxValue = mShowStaticObstaclesCheckBox->get();

	LLPathingLib *llPathingLibInstance = LLPathingLib::getInstance();
	if (llPathingLibInstance != NULL)
	{
		//llPathingLibInstance->setRenderNavMesh(checkBoxValue);
		llwarns << "functionality has not yet been implemented to set static obstacles to "
			<< (checkBoxValue ? "TRUE" : "FALSE") << llendl;
	}
	else
	{
		mShowStaticObstaclesCheckBox->set(FALSE);
		llwarns << "cannot find LLPathingLib instance" << llendl;
	}
}

void LLFloaterPathfindingConsole::onShowMaterialVolumesToggle()
{
	BOOL checkBoxValue = mShowMaterialVolumesCheckBox->get();

	LLPathingLib *llPathingLibInstance = LLPathingLib::getInstance();
	if (llPathingLibInstance != NULL)
	{
		//llPathingLibInstance->setRenderNavMesh(checkBoxValue);
		llwarns << "functionality has not yet been implemented to set material volumes to "
			<< (checkBoxValue ? "TRUE" : "FALSE") << llendl;
	}
	else
	{
		mShowMaterialVolumesCheckBox->set(FALSE);
		llwarns << "cannot find LLPathingLib instance" << llendl;
	}
}

void LLFloaterPathfindingConsole::onShowExclusionVolumesToggle()
{
	BOOL checkBoxValue = mShowExclusionVolumesCheckBox->get();

	LLPathingLib *llPathingLibInstance = LLPathingLib::getInstance();
	if (llPathingLibInstance != NULL)
	{
		llPathingLibInstance->setRenderShapes(checkBoxValue);
	}
	else
	{
		mShowExclusionVolumesCheckBox->set(FALSE);
		llwarns << "cannot find LLPathingLib instance" << llendl;
	}
}

void LLFloaterPathfindingConsole::onShowWorldToggle()
{
	BOOL checkBoxValue = mShowWorldCheckBox->get();

	LLPathingLib *llPathingLibInstance = LLPathingLib::getInstance();
	if (llPathingLibInstance != NULL)
	{
		llPathingLibInstance->setRenderOverlayMode(checkBoxValue);
	}
	else
	{
		mShowWorldCheckBox->set(FALSE);
		llwarns << "cannot find LLPathingLib instance" << llendl;
	}
}

void LLFloaterPathfindingConsole::onCharacterWidthSet()
{
	generatePath();
}

void LLFloaterPathfindingConsole::onCharacterTypeSwitch()
{
	switch (getCharacterType())
	{
	case kCharacterTypeA :
		llwarns << "functionality has not yet been implemented to toggle '"
			<< mCharacterTypeRadioGroup->getName() << "' to CharacterTypeA"
			<< llendl;
		break;
	case kCharacterTypeB :
		llwarns << "functionality has not yet been implemented to toggle '"
			<< mCharacterTypeRadioGroup->getName() << "' to CharacterTypeB"
			<< llendl;
		break;
	case kCharacterTypeC :
		llwarns << "functionality has not yet been implemented to toggle '"
			<< mCharacterTypeRadioGroup->getName() << "' to CharacterTypeC"
			<< llendl;
		break;
	case kCharacterTypeD :
		llwarns << "functionality has not yet been implemented to toggle '"
			<< mCharacterTypeRadioGroup->getName() << "' to CharacterTypeD"
			<< llendl;
		break;
	default :
		llassert(0);
		break;
	}

}

void LLFloaterPathfindingConsole::onViewEditLinksetClicked()
{
	LLFloaterPathfindingLinksets::openLinksetsEditor();
}

void LLFloaterPathfindingConsole::generatePath()
{
	if (mHasStartPoint && mHasEndPoint)
	{
		mPathData.mCharacterWidth = getCharacterWidth();
		LLPathingLib::getInstance()->generatePath(mPathData);
	}
}
=======
/** 
* @file llfloaterpathfindingconsole.cpp
* @author William Todd Stinson
* @brief "Pathfinding console" floater, allowing manipulation of the Havok AI pathfinding settings.
*
* $LicenseInfo:firstyear=2002&license=viewerlgpl$
* Second Life Viewer Source Code
* Copyright (C) 2010, Linden Research, Inc.
* 
* This library is free software; you can redistribute it and/or
* modify it under the terms of the GNU Lesser General Public
* License as published by the Free Software Foundation;
* version 2.1 of the License only.
* 
* This library is distributed in the hope that it will be useful,
* but WITHOUT ANY WARRANTY; without even the implied warranty of
* MERCHANTABILITY or FITNESS FOR A PARTICULAR PURPOSE.  See the GNU
* Lesser General Public License for more details.
* 
* You should have received a copy of the GNU Lesser General Public
* License along with this library; if not, write to the Free Software
* Foundation, Inc., 51 Franklin Street, Fifth Floor, Boston, MA  02110-1301  USA
* 
* Linden Research, Inc., 945 Battery Street, San Francisco, CA  94111  USA
* $/LicenseInfo$
*/

#include "llviewerprecompiledheaders.h"
#include "llfloaterpathfindingconsole.h"
#include "llfloaterpathfindinglinksets.h"

#include "llsd.h"
#include "llagent.h"
#include "llbutton.h"
#include "llradiogroup.h"
#include "llsliderctrl.h"
#include "lllineeditor.h"
#include "lltextbase.h"
#include "lltextvalidate.h"
#include "llnavmeshstation.h"
#include "llviewerregion.h"

#include "LLPathingLib.h"

#define XUI_CHARACTER_TYPE_A 1
#define XUI_CHARACTER_TYPE_B 2
#define XUI_CHARACTER_TYPE_C 3
#define XUI_CHARACTER_TYPE_D 4

const int CURRENT_REGION = 99;
const int MAX_OBSERVERS = 10;
//---------------------------------------------------------------------------
// LLFloaterPathfindingConsole
//---------------------------------------------------------------------------

BOOL LLFloaterPathfindingConsole::postBuild()
{
	childSetAction("view_and_edit_linksets", boost::bind(&LLFloaterPathfindingConsole::onViewEditLinksetClicked, this));

	mShowNavMeshCheckBox = findChild<LLCheckBoxCtrl>("show_navmesh");
	llassert(mShowNavMeshCheckBox != NULL);
	mShowNavMeshCheckBox->setCommitCallback(boost::bind(&LLFloaterPathfindingConsole::onShowNavMeshToggle, this));

	mShowWalkablesCheckBox = findChild<LLCheckBoxCtrl>("show_walkables");
	llassert(mShowWalkablesCheckBox != NULL);
	mShowWalkablesCheckBox->setCommitCallback(boost::bind(&LLFloaterPathfindingConsole::onShowWalkablesToggle, this));

	mShowStaticObstaclesCheckBox = findChild<LLCheckBoxCtrl>("show_static_obstacles");
	llassert(mShowStaticObstaclesCheckBox != NULL);
	mShowStaticObstaclesCheckBox->setCommitCallback(boost::bind(&LLFloaterPathfindingConsole::onShowStaticObstaclesToggle, this));

	mShowMaterialVolumesCheckBox = findChild<LLCheckBoxCtrl>("show_material_volumes");
	llassert(mShowMaterialVolumesCheckBox != NULL);
	mShowMaterialVolumesCheckBox->setCommitCallback(boost::bind(&LLFloaterPathfindingConsole::onShowMaterialVolumesToggle, this));

	mShowExclusionVolumesCheckBox = findChild<LLCheckBoxCtrl>("show_exclusion_volumes");
	llassert(mShowExclusionVolumesCheckBox != NULL);
	mShowExclusionVolumesCheckBox->setCommitCallback(boost::bind(&LLFloaterPathfindingConsole::onShowExclusionVolumesToggle, this));

	mShowWorldCheckBox = findChild<LLCheckBoxCtrl>("show_world");
	llassert(mShowWorldCheckBox != NULL);
	mShowWorldCheckBox->setCommitCallback(boost::bind(&LLFloaterPathfindingConsole::onShowWorldToggle, this));

	mPathfindingStatus = findChild<LLTextBase>("pathfinding_status");
	llassert(mPathfindingStatus != NULL);

	mCharacterWidthSlider = findChild<LLSliderCtrl>("character_width");
	llassert(mCharacterWidthSlider != NULL);
	mCharacterWidthSlider->setCommitCallback(boost::bind(&LLFloaterPathfindingConsole::onCharacterWidthSet, this));

	mCharacterTypeRadioGroup = findChild<LLRadioGroup>("character_type");
	llassert(mCharacterTypeRadioGroup  != NULL);
	mCharacterTypeRadioGroup->setCommitCallback(boost::bind(&LLFloaterPathfindingConsole::onCharacterTypeSwitch, this));

	return LLFloater::postBuild();
}

F32 LLFloaterPathfindingConsole::getCharacterWidth() const
{
	return mCharacterWidthSlider->getValueF32();
}

void LLFloaterPathfindingConsole::setCharacterWidth(F32 pCharacterWidth)
{
	mCharacterWidthSlider->setValue(LLSD(pCharacterWidth));
}

LLFloaterPathfindingConsole::ECharacterType LLFloaterPathfindingConsole::getCharacterType() const
{
	ECharacterType characterType;

	switch (mCharacterTypeRadioGroup->getValue().asInteger())
	{
	case XUI_CHARACTER_TYPE_A :
		characterType = kCharacterTypeA;
		break;
	case XUI_CHARACTER_TYPE_B :
		characterType = kCharacterTypeB;
		break;
	case XUI_CHARACTER_TYPE_C :
		characterType = kCharacterTypeC;
		break;
	case XUI_CHARACTER_TYPE_D :
		characterType = kCharacterTypeD;
		break;
	default :
		characterType = kCharacterTypeA;
		llassert(0);
		break;
	}

	return characterType;
}

void LLFloaterPathfindingConsole::setCharacterType(ECharacterType pCharacterType)
{
	LLSD radioGroupValue;

	switch (pCharacterType)
	{
	case kCharacterTypeA :
		radioGroupValue = XUI_CHARACTER_TYPE_A;
		break;
	case kCharacterTypeB :
		radioGroupValue = XUI_CHARACTER_TYPE_B;
		break;
	case kCharacterTypeC :
		radioGroupValue = XUI_CHARACTER_TYPE_C;
		break;
	case kCharacterTypeD :
		radioGroupValue = XUI_CHARACTER_TYPE_D;
		break;
	default :
		radioGroupValue = XUI_CHARACTER_TYPE_A;
		llassert(0);
		break;
	}

	mCharacterTypeRadioGroup->setValue(radioGroupValue);
}

void LLFloaterPathfindingConsole::setHasNavMeshReceived()
{
	std::string str = getString("navmesh_fetch_complete_available");
	mPathfindingStatus->setText((LLStringExplicit)str);
	//check to see if all regions are done loading and they are then stitch the navmeshes together
	--mNavMeshCnt;
	if ( mNavMeshCnt == 0 )
	{
		LLPathingLib::getInstance()->stitchNavMeshes();
	}
}

void LLFloaterPathfindingConsole::setHasNoNavMesh()
{
	std::string str = getString("navmesh_fetch_complete_none");
	mPathfindingStatus->setText((LLStringExplicit)str);
}

LLFloaterPathfindingConsole::LLFloaterPathfindingConsole(const LLSD& pSeed)
	: LLFloater(pSeed),
	mShowNavMeshCheckBox(NULL),
	mShowWalkablesCheckBox(NULL),
	mShowStaticObstaclesCheckBox(NULL),
	mShowMaterialVolumesCheckBox(NULL),
	mShowExclusionVolumesCheckBox(NULL),
	mShowWorldCheckBox(NULL),
	mCharacterWidthSlider(NULL),
	mCharacterTypeRadioGroup(NULL),
	mPathfindingStatus(NULL),
	mNavMeshCnt(0),
	mHasStartPoint(false),
	mHasEndPoint(false)
{
	for (int i=0;i<MAX_OBSERVERS;++i)
	{
		mNavMeshDownloadObserver[i].setPathfindingConsole(this);
	}
}

LLFloaterPathfindingConsole::~LLFloaterPathfindingConsole()
{
}

void LLFloaterPathfindingConsole::onOpen(const LLSD& pKey)
{
	//make sure we have a pathing system
	if ( !LLPathingLib::getInstance() )
	{
		LLPathingLib::initSystem();
	}	
	if ( LLPathingLib::getInstance() == NULL )
	{ 
		std::string str = getString("navmesh_library_not_implemented");
		LLStyle::Params styleParams;
		styleParams.color = LLUIColorTable::instance().getColor("DrYellow");
		mPathfindingStatus->setText((LLStringExplicit)str, styleParams);
		llwarns <<"Errror: cannout find pathing library implementation."<<llendl;
	}
	else
	{	
		LLPathingLib::getInstance()->cleanupResidual();

		mCurrentMDO = 0;
		mNavMeshCnt = 0;

		//make sure the region is essentially enabled for navmesh support
		std::string capability = "RetrieveNavMeshSrc";

		//prep# neighboring navmesh support proto
		LLViewerRegion* pCurrentRegion = gAgent.getRegion();
		std::vector<LLViewerRegion*> regions;
		regions.push_back( pCurrentRegion );
		//pCurrentRegion->getNeighboringRegions( regions );

		std::vector<int> shift;
		shift.push_back( CURRENT_REGION );
		//pCurrentRegion->getNeighboringRegionsStatus( shift );

		//If the navmesh shift ops and the total region counts do not match - use the current region, only.
		if ( shift.size() != regions.size() )
		{
			shift.clear();regions.clear();
			regions.push_back( pCurrentRegion );
			shift.push_back( CURRENT_REGION );				
		}
		int regionCnt = regions.size();
		mNavMeshCnt = regionCnt;
		for ( int i=0; i<regionCnt; ++i )
		{
			std::string url = regions[i]->getCapability( capability );

			if ( !url.empty() )
			{
				std::string str = getString("navmesh_fetch_inprogress");
				mPathfindingStatus->setText((LLStringExplicit)str);
				LLNavMeshStation::getInstance()->setNavMeshDownloadURL( url );
				int dir = shift[i];
				LLNavMeshStation::getInstance()->downloadNavMeshSrc( mNavMeshDownloadObserver[mCurrentMDO].getObserverHandle(), dir );				
				++mCurrentMDO;
			}				
			else
			{
				--mNavMeshCnt;
				std::string str = getString("navmesh_region_not_enabled");
				LLStyle::Params styleParams;
				styleParams.color = LLUIColorTable::instance().getColor("DrYellow");
				mPathfindingStatus->setText((LLStringExplicit)str, styleParams);
				llinfos<<"Region has does not required caps of type ["<<capability<<"]"<<llendl;
			}
		}
		LLPathingLib::getInstance()->setRenderPath(true);
	}		
}

void LLFloaterPathfindingConsole::onClose(bool app_quitting)
{
	//make sure we have a pathing system
	if ( !LLPathingLib::getInstance() )
	{
		LLPathingLib::getInstance()->setRenderPath(false);
	}
}

void LLFloaterPathfindingConsole::onShowNavMeshToggle()
{
	BOOL checkBoxValue = mShowNavMeshCheckBox->get();

	LLPathingLib *llPathingLibInstance = LLPathingLib::getInstance();
	if (llPathingLibInstance != NULL)
	{
		llPathingLibInstance->setRenderNavMesh(checkBoxValue);
	}
	else
	{
		mShowNavMeshCheckBox->set(FALSE);
		llwarns << "cannot find LLPathingLib instance" << llendl;
	}
}

void LLFloaterPathfindingConsole::onShowWalkablesToggle()
{
	BOOL checkBoxValue = mShowWalkablesCheckBox->get();

	LLPathingLib *llPathingLibInstance = LLPathingLib::getInstance();
	if (llPathingLibInstance != NULL)
	{
		//llPathingLibInstance->setRenderNavMesh(checkBoxValue);
		llwarns << "functionality has not yet been implemented to set walkables to "
			<< (checkBoxValue ? "TRUE" : "FALSE") << llendl;

	}
	else
	{
		mShowWalkablesCheckBox->set(FALSE);
		llwarns << "cannot find LLPathingLib instance" << llendl;
	}
}

void LLFloaterPathfindingConsole::onShowStaticObstaclesToggle()
{
	BOOL checkBoxValue = mShowStaticObstaclesCheckBox->get();

	LLPathingLib *llPathingLibInstance = LLPathingLib::getInstance();
	if (llPathingLibInstance != NULL)
	{
		//llPathingLibInstance->setRenderNavMesh(checkBoxValue);
		llwarns << "functionality has not yet been implemented to set static obstacles to "
			<< (checkBoxValue ? "TRUE" : "FALSE") << llendl;
	}
	else
	{
		mShowStaticObstaclesCheckBox->set(FALSE);
		llwarns << "cannot find LLPathingLib instance" << llendl;
	}
}

void LLFloaterPathfindingConsole::onShowMaterialVolumesToggle()
{
	BOOL checkBoxValue = mShowMaterialVolumesCheckBox->get();

	LLPathingLib *llPathingLibInstance = LLPathingLib::getInstance();
	if (llPathingLibInstance != NULL)
	{
		//llPathingLibInstance->setRenderNavMesh(checkBoxValue);
		llwarns << "functionality has not yet been implemented to set material volumes to "
			<< (checkBoxValue ? "TRUE" : "FALSE") << llendl;
	}
	else
	{
		mShowMaterialVolumesCheckBox->set(FALSE);
		llwarns << "cannot find LLPathingLib instance" << llendl;
	}
}

void LLFloaterPathfindingConsole::onShowExclusionVolumesToggle()
{
	BOOL checkBoxValue = mShowExclusionVolumesCheckBox->get();

	LLPathingLib *llPathingLibInstance = LLPathingLib::getInstance();
	if (llPathingLibInstance != NULL)
	{
		llPathingLibInstance->setRenderShapes(checkBoxValue);
	}
	else
	{
		mShowExclusionVolumesCheckBox->set(FALSE);
		llwarns << "cannot find LLPathingLib instance" << llendl;
	}
}

void LLFloaterPathfindingConsole::onShowWorldToggle()
{
	BOOL checkBoxValue = mShowWorldCheckBox->get();

	LLPathingLib *llPathingLibInstance = LLPathingLib::getInstance();
	if (llPathingLibInstance != NULL)
	{
		llPathingLibInstance->setRenderOverlayMode(checkBoxValue);
	}
	else
	{
		mShowWorldCheckBox->set(FALSE);
		llwarns << "cannot find LLPathingLib instance" << llendl;
	}
}

void LLFloaterPathfindingConsole::onCharacterWidthSet()
{
	generatePath();
}

void LLFloaterPathfindingConsole::onCharacterTypeSwitch()
{
	switch (getCharacterType())
	{
	case kCharacterTypeA :
		llwarns << "functionality has not yet been implemented to toggle '"
			<< mCharacterTypeRadioGroup->getName() << "' to CharacterTypeA"
			<< llendl;
		break;
	case kCharacterTypeB :
		llwarns << "functionality has not yet been implemented to toggle '"
			<< mCharacterTypeRadioGroup->getName() << "' to CharacterTypeB"
			<< llendl;
		break;
	case kCharacterTypeC :
		llwarns << "functionality has not yet been implemented to toggle '"
			<< mCharacterTypeRadioGroup->getName() << "' to CharacterTypeC"
			<< llendl;
		break;
	case kCharacterTypeD :
		llwarns << "functionality has not yet been implemented to toggle '"
			<< mCharacterTypeRadioGroup->getName() << "' to CharacterTypeD"
			<< llendl;
		break;
	default :
		llassert(0);
		break;
	}

}

void LLFloaterPathfindingConsole::onViewEditLinksetClicked()
{
	LLFloaterPathfindingLinksets::openLinksetsEditor();
}


void LLFloaterPathfindingConsole::providePathingData( const LLVector3& point1, const LLVector3& point2 )
{
#if 0
	switch (getPathSelectionState())
	{
	case kPathSelectNone :
		break;

	case kPathSelectStartPoint :
		mPathData.mStartPointA	= point1;
		mPathData.mEndPointA	= point2;
		mHasStartPoint = true;
		break;

	case kPathSelectEndPoint :
		mPathData.mStartPointB		= point1;
		mPathData.mEndPointB		= point2;		
		mHasEndPoint = true;
		break;

	default :
		llassert(0);
		break;
	}
#endif
	generatePath();
}

void LLFloaterPathfindingConsole::generatePath()
{
	if (mHasStartPoint && mHasEndPoint)
	{
		mPathData.mCharacterWidth = getCharacterWidth();
		LLPathingLib::getInstance()->generatePath(mPathData);
	}
}
>>>>>>> 666bd487
<|MERGE_RESOLUTION|>--- conflicted
+++ resolved
@@ -1,970 +1,502 @@
-<<<<<<< HEAD
-/** 
-* @file llfloaterpathfindingconsole.cpp
-* @author William Todd Stinson
-* @brief "Pathfinding console" floater, allowing manipulation of the Havok AI pathfinding settings.
-*
-* $LicenseInfo:firstyear=2002&license=viewerlgpl$
-* Second Life Viewer Source Code
-* Copyright (C) 2010, Linden Research, Inc.
-* 
-* This library is free software; you can redistribute it and/or
-* modify it under the terms of the GNU Lesser General Public
-* License as published by the Free Software Foundation;
-* version 2.1 of the License only.
-* 
-* This library is distributed in the hope that it will be useful,
-* but WITHOUT ANY WARRANTY; without even the implied warranty of
-* MERCHANTABILITY or FITNESS FOR A PARTICULAR PURPOSE.  See the GNU
-* Lesser General Public License for more details.
-* 
-* You should have received a copy of the GNU Lesser General Public
-* License along with this library; if not, write to the Free Software
-* Foundation, Inc., 51 Franklin Street, Fifth Floor, Boston, MA  02110-1301  USA
-* 
-* Linden Research, Inc., 945 Battery Street, San Francisco, CA  94111  USA
-* $/LicenseInfo$
-*/
-
-#include "llviewerprecompiledheaders.h"
-#include "llfloaterpathfindingconsole.h"
-#include "llfloaterpathfindinglinksets.h"
-
-#include "llsd.h"
-#include "llhandle.h"
-#include "llagent.h"
-#include "llbutton.h"
-#include "llradiogroup.h"
-#include "llsliderctrl.h"
-#include "lllineeditor.h"
-#include "lltextbase.h"
-#include "lltabcontainer.h"
-#include "llnavmeshstation.h"
-#include "llfloaterreg.h"
-#include "llviewerregion.h"
-#include "llviewerwindow.h"
-#include "llviewercamera.h"
-
-#include "LLPathingLib.h"
-
-#define XUI_CHARACTER_TYPE_A 1
-#define XUI_CHARACTER_TYPE_B 2
-#define XUI_CHARACTER_TYPE_C 3
-#define XUI_CHARACTER_TYPE_D 4
-
-const int CURRENT_REGION = 99;
-const int MAX_OBSERVERS = 10;
-
-LLHandle<LLFloaterPathfindingConsole> LLFloaterPathfindingConsole::sInstanceHandle;
-
-//---------------------------------------------------------------------------
-// LLFloaterPathfindingConsole
-//---------------------------------------------------------------------------
-
-BOOL LLFloaterPathfindingConsole::postBuild()
-{
-	childSetAction("view_and_edit_linksets", boost::bind(&LLFloaterPathfindingConsole::onViewEditLinksetClicked, this));
-
-	mShowNavMeshCheckBox = findChild<LLCheckBoxCtrl>("show_navmesh");
-	llassert(mShowNavMeshCheckBox != NULL);
-	mShowNavMeshCheckBox->setCommitCallback(boost::bind(&LLFloaterPathfindingConsole::onShowNavMeshToggle, this));
-
-	mShowWalkablesCheckBox = findChild<LLCheckBoxCtrl>("show_walkables");
-	llassert(mShowWalkablesCheckBox != NULL);
-	mShowWalkablesCheckBox->setCommitCallback(boost::bind(&LLFloaterPathfindingConsole::onShowWalkablesToggle, this));
-
-	mShowStaticObstaclesCheckBox = findChild<LLCheckBoxCtrl>("show_static_obstacles");
-	llassert(mShowStaticObstaclesCheckBox != NULL);
-	mShowStaticObstaclesCheckBox->setCommitCallback(boost::bind(&LLFloaterPathfindingConsole::onShowStaticObstaclesToggle, this));
-
-	mShowMaterialVolumesCheckBox = findChild<LLCheckBoxCtrl>("show_material_volumes");
-	llassert(mShowMaterialVolumesCheckBox != NULL);
-	mShowMaterialVolumesCheckBox->setCommitCallback(boost::bind(&LLFloaterPathfindingConsole::onShowMaterialVolumesToggle, this));
-
-	mShowExclusionVolumesCheckBox = findChild<LLCheckBoxCtrl>("show_exclusion_volumes");
-	llassert(mShowExclusionVolumesCheckBox != NULL);
-	mShowExclusionVolumesCheckBox->setCommitCallback(boost::bind(&LLFloaterPathfindingConsole::onShowExclusionVolumesToggle, this));
-
-	mShowWorldCheckBox = findChild<LLCheckBoxCtrl>("show_world");
-	llassert(mShowWorldCheckBox != NULL);
-	mShowWorldCheckBox->setCommitCallback(boost::bind(&LLFloaterPathfindingConsole::onShowWorldToggle, this));
-
-	mPathfindingStatus = findChild<LLTextBase>("pathfinding_status");
-	llassert(mPathfindingStatus != NULL);
-
-	mEditTestTabContainer = findChild<LLTabContainer>("edit_test_tab_container");
-	llassert(mEditTestTabContainer != NULL);
-
-	mCharacterWidthSlider = findChild<LLSliderCtrl>("character_width");
-	llassert(mCharacterWidthSlider != NULL);
-	mCharacterWidthSlider->setCommitCallback(boost::bind(&LLFloaterPathfindingConsole::onCharacterWidthSet, this));
-
-	mCharacterTypeRadioGroup = findChild<LLRadioGroup>("character_type");
-	llassert(mCharacterTypeRadioGroup  != NULL);
-	mCharacterTypeRadioGroup->setCommitCallback(boost::bind(&LLFloaterPathfindingConsole::onCharacterTypeSwitch, this));
-
-	return LLFloater::postBuild();
-}
-
-BOOL LLFloaterPathfindingConsole::handleAnyMouseClick(S32 x, S32 y, MASK mask, EClickType clicktype, BOOL down)
-{
-	if (down && (clicktype == LLMouseHandler::CLICK_LEFT) &&
-		(((mask & MASK_CONTROL) && !(mask & (~MASK_CONTROL))) ||
-		((mask & MASK_SHIFT) && !(mask & (~MASK_SHIFT)))))
-	{
-		LLVector3 dv = gViewerWindow->mouseDirectionGlobal(x, y);
-		LLVector3 mousePos = LLViewerCamera::getInstance()->getOrigin();
-		LLVector3 rayStart = mousePos;
-		LLVector3 rayEnd = mousePos + dv * 150;
-
-		if (mask & MASK_CONTROL)
-		{
-			mPathData.mStartPointA = rayStart;
-			mPathData.mEndPointA = rayEnd;
-			mHasStartPoint = true;
-		}
-		else if (mask & MASK_SHIFT)
-		{
-			mPathData.mStartPointB = rayStart;
-			mPathData.mEndPointB = rayEnd;
-			mHasEndPoint = true;
-		}
-		generatePath();
-
-		return TRUE;
-	}
-	else
-	{
-		return LLFloater::handleAnyMouseClick(x, y, mask, clicktype, down);
-	}
-}
-
-BOOL LLFloaterPathfindingConsole::isGeneratePathMode() const
-{
-	return (getVisible() && (mEditTestTabContainer->getCurrentPanelIndex() == 1));
-}
-
-LLHandle<LLFloaterPathfindingConsole> LLFloaterPathfindingConsole::getInstanceHandle()
-{
-	if (sInstanceHandle.isDead())
-	{
-		LLFloaterPathfindingConsole *floaterInstance = LLFloaterReg::getTypedInstance<LLFloaterPathfindingConsole>("pathfinding_console");
-		if (floaterInstance != NULL)
-		{
-			sInstanceHandle = floaterInstance->mSelfHandle;
-		}
-	}
-
-	return sInstanceHandle;
-}
-
-F32 LLFloaterPathfindingConsole::getCharacterWidth() const
-{
-	return mCharacterWidthSlider->getValueF32();
-}
-
-void LLFloaterPathfindingConsole::setCharacterWidth(F32 pCharacterWidth)
-{
-	mCharacterWidthSlider->setValue(LLSD(pCharacterWidth));
-}
-
-LLFloaterPathfindingConsole::ECharacterType LLFloaterPathfindingConsole::getCharacterType() const
-{
-	ECharacterType characterType;
-
-	switch (mCharacterTypeRadioGroup->getValue().asInteger())
-	{
-	case XUI_CHARACTER_TYPE_A :
-		characterType = kCharacterTypeA;
-		break;
-	case XUI_CHARACTER_TYPE_B :
-		characterType = kCharacterTypeB;
-		break;
-	case XUI_CHARACTER_TYPE_C :
-		characterType = kCharacterTypeC;
-		break;
-	case XUI_CHARACTER_TYPE_D :
-		characterType = kCharacterTypeD;
-		break;
-	default :
-		characterType = kCharacterTypeA;
-		llassert(0);
-		break;
-	}
-
-	return characterType;
-}
-
-void LLFloaterPathfindingConsole::setCharacterType(ECharacterType pCharacterType)
-{
-	LLSD radioGroupValue;
-
-	switch (pCharacterType)
-	{
-	case kCharacterTypeA :
-		radioGroupValue = XUI_CHARACTER_TYPE_A;
-		break;
-	case kCharacterTypeB :
-		radioGroupValue = XUI_CHARACTER_TYPE_B;
-		break;
-	case kCharacterTypeC :
-		radioGroupValue = XUI_CHARACTER_TYPE_C;
-		break;
-	case kCharacterTypeD :
-		radioGroupValue = XUI_CHARACTER_TYPE_D;
-		break;
-	default :
-		radioGroupValue = XUI_CHARACTER_TYPE_A;
-		llassert(0);
-		break;
-	}
-
-	mCharacterTypeRadioGroup->setValue(radioGroupValue);
-}
-
-void LLFloaterPathfindingConsole::setHasNavMeshReceived()
-{
-	std::string str = getString("navmesh_fetch_complete_available");
-	mPathfindingStatus->setText((LLStringExplicit)str);
-	//check to see if all regions are done loading and they are then stitch the navmeshes together
-	--mNavMeshCnt;
-	if ( mNavMeshCnt == 0 )
-	{
-		LLPathingLib::getInstance()->stitchNavMeshes();
-	}
-}
-
-void LLFloaterPathfindingConsole::setHasNoNavMesh()
-{
-	std::string str = getString("navmesh_fetch_complete_none");
-	mPathfindingStatus->setText((LLStringExplicit)str);
-}
-
-LLFloaterPathfindingConsole::LLFloaterPathfindingConsole(const LLSD& pSeed)
-	: LLFloater(pSeed),
-	mSelfHandle(),
-	mShowNavMeshCheckBox(NULL),
-	mShowWalkablesCheckBox(NULL),
-	mShowStaticObstaclesCheckBox(NULL),
-	mShowMaterialVolumesCheckBox(NULL),
-	mShowExclusionVolumesCheckBox(NULL),
-	mShowWorldCheckBox(NULL),
-	mPathfindingStatus(NULL),
-	mEditTestTabContainer(NULL),
-	mCharacterWidthSlider(NULL),
-	mCharacterTypeRadioGroup(NULL),
-	mNavMeshCnt(0),
-	mHasStartPoint(false),
-	mHasEndPoint(false)
-{
-	mSelfHandle.bind(this);
-
-	for (int i=0;i<MAX_OBSERVERS;++i)
-	{
-		mNavMeshDownloadObserver[i].setPathfindingConsole(this);
-	}
-}
-
-LLFloaterPathfindingConsole::~LLFloaterPathfindingConsole()
-{
-}
-
-void LLFloaterPathfindingConsole::onOpen(const LLSD& pKey)
-{
-	//make sure we have a pathing system
-	if ( !LLPathingLib::getInstance() )
-	{
-		LLPathingLib::initSystem();
-	}	
-	if ( LLPathingLib::getInstance() == NULL )
-	{ 
-		std::string str = getString("navmesh_library_not_implemented");
-		LLStyle::Params styleParams;
-		styleParams.color = LLUIColorTable::instance().getColor("DrYellow");
-		mPathfindingStatus->setText((LLStringExplicit)str, styleParams);
-		llwarns <<"Errror: cannout find pathing library implementation."<<llendl;
-	}
-	else
-	{	
-		LLPathingLib::getInstance()->cleanupResidual();
-
-		mCurrentMDO = 0;
-		mNavMeshCnt = 0;
-
-		//make sure the region is essentially enabled for navmesh support
-		std::string capability = "RetrieveNavMeshSrc";
-
-		//prep# neighboring navmesh support proto
-		LLViewerRegion* pCurrentRegion = gAgent.getRegion();
-		std::vector<LLViewerRegion*> regions;
-		regions.push_back( pCurrentRegion );
-		pCurrentRegion->getNeighboringRegions( regions );
-
-		std::vector<int> shift;
-		shift.push_back( CURRENT_REGION );
-		pCurrentRegion->getNeighboringRegionsStatus( shift );
-
-		//If the navmesh shift ops and the total region counts do not match - use the current region, only.
-		if ( shift.size() != regions.size() )
-		{
-			shift.clear();regions.clear();
-			regions.push_back( pCurrentRegion );
-			shift.push_back( CURRENT_REGION );				
-		}
-		int regionCnt = regions.size();
-		mNavMeshCnt = regionCnt;
-		for ( int i=0; i<regionCnt; ++i )
-		{
-			std::string url = regions[i]->getCapability( capability );
-
-			if ( !url.empty() )
-			{
-				std::string str = getString("navmesh_fetch_inprogress");
-				mPathfindingStatus->setText((LLStringExplicit)str);
-				LLNavMeshStation::getInstance()->setNavMeshDownloadURL( url );
-				int dir = shift[i];
-				LLNavMeshStation::getInstance()->downloadNavMeshSrc( mNavMeshDownloadObserver[mCurrentMDO].getObserverHandle(), dir );				
-				++mCurrentMDO;
-			}				
-			else
-			{
-				--mNavMeshCnt;
-				std::string str = getString("navmesh_region_not_enabled");
-				LLStyle::Params styleParams;
-				styleParams.color = LLUIColorTable::instance().getColor("DrYellow");
-				mPathfindingStatus->setText((LLStringExplicit)str, styleParams);
-				llinfos<<"Region has does not required caps of type ["<<capability<<"]"<<llendl;
-			}
-		}
-		LLPathingLib::getInstance()->setRenderPath(true);
-	}		
-}
-
-void LLFloaterPathfindingConsole::onClose(bool app_quitting)
-{
-	//make sure we have a pathing system
-	if ( !LLPathingLib::getInstance() )
-	{
-		LLPathingLib::getInstance()->setRenderPath(false);
-	}
-}
-
-void LLFloaterPathfindingConsole::onShowNavMeshToggle()
-{
-	BOOL checkBoxValue = mShowNavMeshCheckBox->get();
-
-	LLPathingLib *llPathingLibInstance = LLPathingLib::getInstance();
-	if (llPathingLibInstance != NULL)
-	{
-		llPathingLibInstance->setRenderNavMesh(checkBoxValue);
-	}
-	else
-	{
-		mShowNavMeshCheckBox->set(FALSE);
-		llwarns << "cannot find LLPathingLib instance" << llendl;
-	}
-}
-
-void LLFloaterPathfindingConsole::onShowWalkablesToggle()
-{
-	BOOL checkBoxValue = mShowWalkablesCheckBox->get();
-
-	LLPathingLib *llPathingLibInstance = LLPathingLib::getInstance();
-	if (llPathingLibInstance != NULL)
-	{
-		//llPathingLibInstance->setRenderNavMesh(checkBoxValue);
-		llwarns << "functionality has not yet been implemented to set walkables to "
-			<< (checkBoxValue ? "TRUE" : "FALSE") << llendl;
-
-	}
-	else
-	{
-		mShowWalkablesCheckBox->set(FALSE);
-		llwarns << "cannot find LLPathingLib instance" << llendl;
-	}
-}
-
-void LLFloaterPathfindingConsole::onShowStaticObstaclesToggle()
-{
-	BOOL checkBoxValue = mShowStaticObstaclesCheckBox->get();
-
-	LLPathingLib *llPathingLibInstance = LLPathingLib::getInstance();
-	if (llPathingLibInstance != NULL)
-	{
-		//llPathingLibInstance->setRenderNavMesh(checkBoxValue);
-		llwarns << "functionality has not yet been implemented to set static obstacles to "
-			<< (checkBoxValue ? "TRUE" : "FALSE") << llendl;
-	}
-	else
-	{
-		mShowStaticObstaclesCheckBox->set(FALSE);
-		llwarns << "cannot find LLPathingLib instance" << llendl;
-	}
-}
-
-void LLFloaterPathfindingConsole::onShowMaterialVolumesToggle()
-{
-	BOOL checkBoxValue = mShowMaterialVolumesCheckBox->get();
-
-	LLPathingLib *llPathingLibInstance = LLPathingLib::getInstance();
-	if (llPathingLibInstance != NULL)
-	{
-		//llPathingLibInstance->setRenderNavMesh(checkBoxValue);
-		llwarns << "functionality has not yet been implemented to set material volumes to "
-			<< (checkBoxValue ? "TRUE" : "FALSE") << llendl;
-	}
-	else
-	{
-		mShowMaterialVolumesCheckBox->set(FALSE);
-		llwarns << "cannot find LLPathingLib instance" << llendl;
-	}
-}
-
-void LLFloaterPathfindingConsole::onShowExclusionVolumesToggle()
-{
-	BOOL checkBoxValue = mShowExclusionVolumesCheckBox->get();
-
-	LLPathingLib *llPathingLibInstance = LLPathingLib::getInstance();
-	if (llPathingLibInstance != NULL)
-	{
-		llPathingLibInstance->setRenderShapes(checkBoxValue);
-	}
-	else
-	{
-		mShowExclusionVolumesCheckBox->set(FALSE);
-		llwarns << "cannot find LLPathingLib instance" << llendl;
-	}
-}
-
-void LLFloaterPathfindingConsole::onShowWorldToggle()
-{
-	BOOL checkBoxValue = mShowWorldCheckBox->get();
-
-	LLPathingLib *llPathingLibInstance = LLPathingLib::getInstance();
-	if (llPathingLibInstance != NULL)
-	{
-		llPathingLibInstance->setRenderOverlayMode(checkBoxValue);
-	}
-	else
-	{
-		mShowWorldCheckBox->set(FALSE);
-		llwarns << "cannot find LLPathingLib instance" << llendl;
-	}
-}
-
-void LLFloaterPathfindingConsole::onCharacterWidthSet()
-{
-	generatePath();
-}
-
-void LLFloaterPathfindingConsole::onCharacterTypeSwitch()
-{
-	switch (getCharacterType())
-	{
-	case kCharacterTypeA :
-		llwarns << "functionality has not yet been implemented to toggle '"
-			<< mCharacterTypeRadioGroup->getName() << "' to CharacterTypeA"
-			<< llendl;
-		break;
-	case kCharacterTypeB :
-		llwarns << "functionality has not yet been implemented to toggle '"
-			<< mCharacterTypeRadioGroup->getName() << "' to CharacterTypeB"
-			<< llendl;
-		break;
-	case kCharacterTypeC :
-		llwarns << "functionality has not yet been implemented to toggle '"
-			<< mCharacterTypeRadioGroup->getName() << "' to CharacterTypeC"
-			<< llendl;
-		break;
-	case kCharacterTypeD :
-		llwarns << "functionality has not yet been implemented to toggle '"
-			<< mCharacterTypeRadioGroup->getName() << "' to CharacterTypeD"
-			<< llendl;
-		break;
-	default :
-		llassert(0);
-		break;
-	}
-
-}
-
-void LLFloaterPathfindingConsole::onViewEditLinksetClicked()
-{
-	LLFloaterPathfindingLinksets::openLinksetsEditor();
-}
-
-void LLFloaterPathfindingConsole::generatePath()
-{
-	if (mHasStartPoint && mHasEndPoint)
-	{
-		mPathData.mCharacterWidth = getCharacterWidth();
-		LLPathingLib::getInstance()->generatePath(mPathData);
-	}
-}
-=======
-/** 
-* @file llfloaterpathfindingconsole.cpp
-* @author William Todd Stinson
-* @brief "Pathfinding console" floater, allowing manipulation of the Havok AI pathfinding settings.
-*
-* $LicenseInfo:firstyear=2002&license=viewerlgpl$
-* Second Life Viewer Source Code
-* Copyright (C) 2010, Linden Research, Inc.
-* 
-* This library is free software; you can redistribute it and/or
-* modify it under the terms of the GNU Lesser General Public
-* License as published by the Free Software Foundation;
-* version 2.1 of the License only.
-* 
-* This library is distributed in the hope that it will be useful,
-* but WITHOUT ANY WARRANTY; without even the implied warranty of
-* MERCHANTABILITY or FITNESS FOR A PARTICULAR PURPOSE.  See the GNU
-* Lesser General Public License for more details.
-* 
-* You should have received a copy of the GNU Lesser General Public
-* License along with this library; if not, write to the Free Software
-* Foundation, Inc., 51 Franklin Street, Fifth Floor, Boston, MA  02110-1301  USA
-* 
-* Linden Research, Inc., 945 Battery Street, San Francisco, CA  94111  USA
-* $/LicenseInfo$
-*/
-
-#include "llviewerprecompiledheaders.h"
-#include "llfloaterpathfindingconsole.h"
-#include "llfloaterpathfindinglinksets.h"
-
-#include "llsd.h"
-#include "llagent.h"
-#include "llbutton.h"
-#include "llradiogroup.h"
-#include "llsliderctrl.h"
-#include "lllineeditor.h"
-#include "lltextbase.h"
-#include "lltextvalidate.h"
-#include "llnavmeshstation.h"
-#include "llviewerregion.h"
-
-#include "LLPathingLib.h"
-
-#define XUI_CHARACTER_TYPE_A 1
-#define XUI_CHARACTER_TYPE_B 2
-#define XUI_CHARACTER_TYPE_C 3
-#define XUI_CHARACTER_TYPE_D 4
-
-const int CURRENT_REGION = 99;
-const int MAX_OBSERVERS = 10;
-//---------------------------------------------------------------------------
-// LLFloaterPathfindingConsole
-//---------------------------------------------------------------------------
-
-BOOL LLFloaterPathfindingConsole::postBuild()
-{
-	childSetAction("view_and_edit_linksets", boost::bind(&LLFloaterPathfindingConsole::onViewEditLinksetClicked, this));
-
-	mShowNavMeshCheckBox = findChild<LLCheckBoxCtrl>("show_navmesh");
-	llassert(mShowNavMeshCheckBox != NULL);
-	mShowNavMeshCheckBox->setCommitCallback(boost::bind(&LLFloaterPathfindingConsole::onShowNavMeshToggle, this));
-
-	mShowWalkablesCheckBox = findChild<LLCheckBoxCtrl>("show_walkables");
-	llassert(mShowWalkablesCheckBox != NULL);
-	mShowWalkablesCheckBox->setCommitCallback(boost::bind(&LLFloaterPathfindingConsole::onShowWalkablesToggle, this));
-
-	mShowStaticObstaclesCheckBox = findChild<LLCheckBoxCtrl>("show_static_obstacles");
-	llassert(mShowStaticObstaclesCheckBox != NULL);
-	mShowStaticObstaclesCheckBox->setCommitCallback(boost::bind(&LLFloaterPathfindingConsole::onShowStaticObstaclesToggle, this));
-
-	mShowMaterialVolumesCheckBox = findChild<LLCheckBoxCtrl>("show_material_volumes");
-	llassert(mShowMaterialVolumesCheckBox != NULL);
-	mShowMaterialVolumesCheckBox->setCommitCallback(boost::bind(&LLFloaterPathfindingConsole::onShowMaterialVolumesToggle, this));
-
-	mShowExclusionVolumesCheckBox = findChild<LLCheckBoxCtrl>("show_exclusion_volumes");
-	llassert(mShowExclusionVolumesCheckBox != NULL);
-	mShowExclusionVolumesCheckBox->setCommitCallback(boost::bind(&LLFloaterPathfindingConsole::onShowExclusionVolumesToggle, this));
-
-	mShowWorldCheckBox = findChild<LLCheckBoxCtrl>("show_world");
-	llassert(mShowWorldCheckBox != NULL);
-	mShowWorldCheckBox->setCommitCallback(boost::bind(&LLFloaterPathfindingConsole::onShowWorldToggle, this));
-
-	mPathfindingStatus = findChild<LLTextBase>("pathfinding_status");
-	llassert(mPathfindingStatus != NULL);
-
-	mCharacterWidthSlider = findChild<LLSliderCtrl>("character_width");
-	llassert(mCharacterWidthSlider != NULL);
-	mCharacterWidthSlider->setCommitCallback(boost::bind(&LLFloaterPathfindingConsole::onCharacterWidthSet, this));
-
-	mCharacterTypeRadioGroup = findChild<LLRadioGroup>("character_type");
-	llassert(mCharacterTypeRadioGroup  != NULL);
-	mCharacterTypeRadioGroup->setCommitCallback(boost::bind(&LLFloaterPathfindingConsole::onCharacterTypeSwitch, this));
-
-	return LLFloater::postBuild();
-}
-
-F32 LLFloaterPathfindingConsole::getCharacterWidth() const
-{
-	return mCharacterWidthSlider->getValueF32();
-}
-
-void LLFloaterPathfindingConsole::setCharacterWidth(F32 pCharacterWidth)
-{
-	mCharacterWidthSlider->setValue(LLSD(pCharacterWidth));
-}
-
-LLFloaterPathfindingConsole::ECharacterType LLFloaterPathfindingConsole::getCharacterType() const
-{
-	ECharacterType characterType;
-
-	switch (mCharacterTypeRadioGroup->getValue().asInteger())
-	{
-	case XUI_CHARACTER_TYPE_A :
-		characterType = kCharacterTypeA;
-		break;
-	case XUI_CHARACTER_TYPE_B :
-		characterType = kCharacterTypeB;
-		break;
-	case XUI_CHARACTER_TYPE_C :
-		characterType = kCharacterTypeC;
-		break;
-	case XUI_CHARACTER_TYPE_D :
-		characterType = kCharacterTypeD;
-		break;
-	default :
-		characterType = kCharacterTypeA;
-		llassert(0);
-		break;
-	}
-
-	return characterType;
-}
-
-void LLFloaterPathfindingConsole::setCharacterType(ECharacterType pCharacterType)
-{
-	LLSD radioGroupValue;
-
-	switch (pCharacterType)
-	{
-	case kCharacterTypeA :
-		radioGroupValue = XUI_CHARACTER_TYPE_A;
-		break;
-	case kCharacterTypeB :
-		radioGroupValue = XUI_CHARACTER_TYPE_B;
-		break;
-	case kCharacterTypeC :
-		radioGroupValue = XUI_CHARACTER_TYPE_C;
-		break;
-	case kCharacterTypeD :
-		radioGroupValue = XUI_CHARACTER_TYPE_D;
-		break;
-	default :
-		radioGroupValue = XUI_CHARACTER_TYPE_A;
-		llassert(0);
-		break;
-	}
-
-	mCharacterTypeRadioGroup->setValue(radioGroupValue);
-}
-
-void LLFloaterPathfindingConsole::setHasNavMeshReceived()
-{
-	std::string str = getString("navmesh_fetch_complete_available");
-	mPathfindingStatus->setText((LLStringExplicit)str);
-	//check to see if all regions are done loading and they are then stitch the navmeshes together
-	--mNavMeshCnt;
-	if ( mNavMeshCnt == 0 )
-	{
-		LLPathingLib::getInstance()->stitchNavMeshes();
-	}
-}
-
-void LLFloaterPathfindingConsole::setHasNoNavMesh()
-{
-	std::string str = getString("navmesh_fetch_complete_none");
-	mPathfindingStatus->setText((LLStringExplicit)str);
-}
-
-LLFloaterPathfindingConsole::LLFloaterPathfindingConsole(const LLSD& pSeed)
-	: LLFloater(pSeed),
-	mShowNavMeshCheckBox(NULL),
-	mShowWalkablesCheckBox(NULL),
-	mShowStaticObstaclesCheckBox(NULL),
-	mShowMaterialVolumesCheckBox(NULL),
-	mShowExclusionVolumesCheckBox(NULL),
-	mShowWorldCheckBox(NULL),
-	mCharacterWidthSlider(NULL),
-	mCharacterTypeRadioGroup(NULL),
-	mPathfindingStatus(NULL),
-	mNavMeshCnt(0),
-	mHasStartPoint(false),
-	mHasEndPoint(false)
-{
-	for (int i=0;i<MAX_OBSERVERS;++i)
-	{
-		mNavMeshDownloadObserver[i].setPathfindingConsole(this);
-	}
-}
-
-LLFloaterPathfindingConsole::~LLFloaterPathfindingConsole()
-{
-}
-
-void LLFloaterPathfindingConsole::onOpen(const LLSD& pKey)
-{
-	//make sure we have a pathing system
-	if ( !LLPathingLib::getInstance() )
-	{
-		LLPathingLib::initSystem();
-	}	
-	if ( LLPathingLib::getInstance() == NULL )
-	{ 
-		std::string str = getString("navmesh_library_not_implemented");
-		LLStyle::Params styleParams;
-		styleParams.color = LLUIColorTable::instance().getColor("DrYellow");
-		mPathfindingStatus->setText((LLStringExplicit)str, styleParams);
-		llwarns <<"Errror: cannout find pathing library implementation."<<llendl;
-	}
-	else
-	{	
-		LLPathingLib::getInstance()->cleanupResidual();
-
-		mCurrentMDO = 0;
-		mNavMeshCnt = 0;
-
-		//make sure the region is essentially enabled for navmesh support
-		std::string capability = "RetrieveNavMeshSrc";
-
-		//prep# neighboring navmesh support proto
-		LLViewerRegion* pCurrentRegion = gAgent.getRegion();
-		std::vector<LLViewerRegion*> regions;
-		regions.push_back( pCurrentRegion );
-		//pCurrentRegion->getNeighboringRegions( regions );
-
-		std::vector<int> shift;
-		shift.push_back( CURRENT_REGION );
-		//pCurrentRegion->getNeighboringRegionsStatus( shift );
-
-		//If the navmesh shift ops and the total region counts do not match - use the current region, only.
-		if ( shift.size() != regions.size() )
-		{
-			shift.clear();regions.clear();
-			regions.push_back( pCurrentRegion );
-			shift.push_back( CURRENT_REGION );				
-		}
-		int regionCnt = regions.size();
-		mNavMeshCnt = regionCnt;
-		for ( int i=0; i<regionCnt; ++i )
-		{
-			std::string url = regions[i]->getCapability( capability );
-
-			if ( !url.empty() )
-			{
-				std::string str = getString("navmesh_fetch_inprogress");
-				mPathfindingStatus->setText((LLStringExplicit)str);
-				LLNavMeshStation::getInstance()->setNavMeshDownloadURL( url );
-				int dir = shift[i];
-				LLNavMeshStation::getInstance()->downloadNavMeshSrc( mNavMeshDownloadObserver[mCurrentMDO].getObserverHandle(), dir );				
-				++mCurrentMDO;
-			}				
-			else
-			{
-				--mNavMeshCnt;
-				std::string str = getString("navmesh_region_not_enabled");
-				LLStyle::Params styleParams;
-				styleParams.color = LLUIColorTable::instance().getColor("DrYellow");
-				mPathfindingStatus->setText((LLStringExplicit)str, styleParams);
-				llinfos<<"Region has does not required caps of type ["<<capability<<"]"<<llendl;
-			}
-		}
-		LLPathingLib::getInstance()->setRenderPath(true);
-	}		
-}
-
-void LLFloaterPathfindingConsole::onClose(bool app_quitting)
-{
-	//make sure we have a pathing system
-	if ( !LLPathingLib::getInstance() )
-	{
-		LLPathingLib::getInstance()->setRenderPath(false);
-	}
-}
-
-void LLFloaterPathfindingConsole::onShowNavMeshToggle()
-{
-	BOOL checkBoxValue = mShowNavMeshCheckBox->get();
-
-	LLPathingLib *llPathingLibInstance = LLPathingLib::getInstance();
-	if (llPathingLibInstance != NULL)
-	{
-		llPathingLibInstance->setRenderNavMesh(checkBoxValue);
-	}
-	else
-	{
-		mShowNavMeshCheckBox->set(FALSE);
-		llwarns << "cannot find LLPathingLib instance" << llendl;
-	}
-}
-
-void LLFloaterPathfindingConsole::onShowWalkablesToggle()
-{
-	BOOL checkBoxValue = mShowWalkablesCheckBox->get();
-
-	LLPathingLib *llPathingLibInstance = LLPathingLib::getInstance();
-	if (llPathingLibInstance != NULL)
-	{
-		//llPathingLibInstance->setRenderNavMesh(checkBoxValue);
-		llwarns << "functionality has not yet been implemented to set walkables to "
-			<< (checkBoxValue ? "TRUE" : "FALSE") << llendl;
-
-	}
-	else
-	{
-		mShowWalkablesCheckBox->set(FALSE);
-		llwarns << "cannot find LLPathingLib instance" << llendl;
-	}
-}
-
-void LLFloaterPathfindingConsole::onShowStaticObstaclesToggle()
-{
-	BOOL checkBoxValue = mShowStaticObstaclesCheckBox->get();
-
-	LLPathingLib *llPathingLibInstance = LLPathingLib::getInstance();
-	if (llPathingLibInstance != NULL)
-	{
-		//llPathingLibInstance->setRenderNavMesh(checkBoxValue);
-		llwarns << "functionality has not yet been implemented to set static obstacles to "
-			<< (checkBoxValue ? "TRUE" : "FALSE") << llendl;
-	}
-	else
-	{
-		mShowStaticObstaclesCheckBox->set(FALSE);
-		llwarns << "cannot find LLPathingLib instance" << llendl;
-	}
-}
-
-void LLFloaterPathfindingConsole::onShowMaterialVolumesToggle()
-{
-	BOOL checkBoxValue = mShowMaterialVolumesCheckBox->get();
-
-	LLPathingLib *llPathingLibInstance = LLPathingLib::getInstance();
-	if (llPathingLibInstance != NULL)
-	{
-		//llPathingLibInstance->setRenderNavMesh(checkBoxValue);
-		llwarns << "functionality has not yet been implemented to set material volumes to "
-			<< (checkBoxValue ? "TRUE" : "FALSE") << llendl;
-	}
-	else
-	{
-		mShowMaterialVolumesCheckBox->set(FALSE);
-		llwarns << "cannot find LLPathingLib instance" << llendl;
-	}
-}
-
-void LLFloaterPathfindingConsole::onShowExclusionVolumesToggle()
-{
-	BOOL checkBoxValue = mShowExclusionVolumesCheckBox->get();
-
-	LLPathingLib *llPathingLibInstance = LLPathingLib::getInstance();
-	if (llPathingLibInstance != NULL)
-	{
-		llPathingLibInstance->setRenderShapes(checkBoxValue);
-	}
-	else
-	{
-		mShowExclusionVolumesCheckBox->set(FALSE);
-		llwarns << "cannot find LLPathingLib instance" << llendl;
-	}
-}
-
-void LLFloaterPathfindingConsole::onShowWorldToggle()
-{
-	BOOL checkBoxValue = mShowWorldCheckBox->get();
-
-	LLPathingLib *llPathingLibInstance = LLPathingLib::getInstance();
-	if (llPathingLibInstance != NULL)
-	{
-		llPathingLibInstance->setRenderOverlayMode(checkBoxValue);
-	}
-	else
-	{
-		mShowWorldCheckBox->set(FALSE);
-		llwarns << "cannot find LLPathingLib instance" << llendl;
-	}
-}
-
-void LLFloaterPathfindingConsole::onCharacterWidthSet()
-{
-	generatePath();
-}
-
-void LLFloaterPathfindingConsole::onCharacterTypeSwitch()
-{
-	switch (getCharacterType())
-	{
-	case kCharacterTypeA :
-		llwarns << "functionality has not yet been implemented to toggle '"
-			<< mCharacterTypeRadioGroup->getName() << "' to CharacterTypeA"
-			<< llendl;
-		break;
-	case kCharacterTypeB :
-		llwarns << "functionality has not yet been implemented to toggle '"
-			<< mCharacterTypeRadioGroup->getName() << "' to CharacterTypeB"
-			<< llendl;
-		break;
-	case kCharacterTypeC :
-		llwarns << "functionality has not yet been implemented to toggle '"
-			<< mCharacterTypeRadioGroup->getName() << "' to CharacterTypeC"
-			<< llendl;
-		break;
-	case kCharacterTypeD :
-		llwarns << "functionality has not yet been implemented to toggle '"
-			<< mCharacterTypeRadioGroup->getName() << "' to CharacterTypeD"
-			<< llendl;
-		break;
-	default :
-		llassert(0);
-		break;
-	}
-
-}
-
-void LLFloaterPathfindingConsole::onViewEditLinksetClicked()
-{
-	LLFloaterPathfindingLinksets::openLinksetsEditor();
-}
-
-
-void LLFloaterPathfindingConsole::providePathingData( const LLVector3& point1, const LLVector3& point2 )
-{
-#if 0
-	switch (getPathSelectionState())
-	{
-	case kPathSelectNone :
-		break;
-
-	case kPathSelectStartPoint :
-		mPathData.mStartPointA	= point1;
-		mPathData.mEndPointA	= point2;
-		mHasStartPoint = true;
-		break;
-
-	case kPathSelectEndPoint :
-		mPathData.mStartPointB		= point1;
-		mPathData.mEndPointB		= point2;		
-		mHasEndPoint = true;
-		break;
-
-	default :
-		llassert(0);
-		break;
-	}
-#endif
-	generatePath();
-}
-
-void LLFloaterPathfindingConsole::generatePath()
-{
-	if (mHasStartPoint && mHasEndPoint)
-	{
-		mPathData.mCharacterWidth = getCharacterWidth();
-		LLPathingLib::getInstance()->generatePath(mPathData);
-	}
-}
->>>>>>> 666bd487
+/** 
+* @file llfloaterpathfindingconsole.cpp
+* @author William Todd Stinson
+* @brief "Pathfinding console" floater, allowing manipulation of the Havok AI pathfinding settings.
+*
+* $LicenseInfo:firstyear=2002&license=viewerlgpl$
+* Second Life Viewer Source Code
+* Copyright (C) 2010, Linden Research, Inc.
+* 
+* This library is free software; you can redistribute it and/or
+* modify it under the terms of the GNU Lesser General Public
+* License as published by the Free Software Foundation;
+* version 2.1 of the License only.
+* 
+* This library is distributed in the hope that it will be useful,
+* but WITHOUT ANY WARRANTY; without even the implied warranty of
+* MERCHANTABILITY or FITNESS FOR A PARTICULAR PURPOSE.  See the GNU
+* Lesser General Public License for more details.
+* 
+* You should have received a copy of the GNU Lesser General Public
+* License along with this library; if not, write to the Free Software
+* Foundation, Inc., 51 Franklin Street, Fifth Floor, Boston, MA  02110-1301  USA
+* 
+* Linden Research, Inc., 945 Battery Street, San Francisco, CA  94111  USA
+* $/LicenseInfo$
+*/
+
+#include "llviewerprecompiledheaders.h"
+#include "llfloaterpathfindingconsole.h"
+#include "llfloaterpathfindinglinksets.h"
+
+#include "llsd.h"
+#include "llhandle.h"
+#include "llagent.h"
+#include "llbutton.h"
+#include "llradiogroup.h"
+#include "llsliderctrl.h"
+#include "lllineeditor.h"
+#include "lltextbase.h"
+#include "lltabcontainer.h"
+#include "llnavmeshstation.h"
+#include "llfloaterreg.h"
+#include "llviewerregion.h"
+#include "llviewerwindow.h"
+#include "llviewercamera.h"
+
+#include "LLPathingLib.h"
+
+#define XUI_CHARACTER_TYPE_A 1
+#define XUI_CHARACTER_TYPE_B 2
+#define XUI_CHARACTER_TYPE_C 3
+#define XUI_CHARACTER_TYPE_D 4
+
+const int CURRENT_REGION = 99;
+const int MAX_OBSERVERS = 10;
+
+LLHandle<LLFloaterPathfindingConsole> LLFloaterPathfindingConsole::sInstanceHandle;
+
+//---------------------------------------------------------------------------
+// LLFloaterPathfindingConsole
+//---------------------------------------------------------------------------
+
+BOOL LLFloaterPathfindingConsole::postBuild()
+{
+	childSetAction("view_and_edit_linksets", boost::bind(&LLFloaterPathfindingConsole::onViewEditLinksetClicked, this));
+
+	mShowNavMeshCheckBox = findChild<LLCheckBoxCtrl>("show_navmesh");
+	llassert(mShowNavMeshCheckBox != NULL);
+	mShowNavMeshCheckBox->setCommitCallback(boost::bind(&LLFloaterPathfindingConsole::onShowNavMeshToggle, this));
+
+	mShowWalkablesCheckBox = findChild<LLCheckBoxCtrl>("show_walkables");
+	llassert(mShowWalkablesCheckBox != NULL);
+	mShowWalkablesCheckBox->setCommitCallback(boost::bind(&LLFloaterPathfindingConsole::onShowWalkablesToggle, this));
+
+	mShowStaticObstaclesCheckBox = findChild<LLCheckBoxCtrl>("show_static_obstacles");
+	llassert(mShowStaticObstaclesCheckBox != NULL);
+	mShowStaticObstaclesCheckBox->setCommitCallback(boost::bind(&LLFloaterPathfindingConsole::onShowStaticObstaclesToggle, this));
+
+	mShowMaterialVolumesCheckBox = findChild<LLCheckBoxCtrl>("show_material_volumes");
+	llassert(mShowMaterialVolumesCheckBox != NULL);
+	mShowMaterialVolumesCheckBox->setCommitCallback(boost::bind(&LLFloaterPathfindingConsole::onShowMaterialVolumesToggle, this));
+
+	mShowExclusionVolumesCheckBox = findChild<LLCheckBoxCtrl>("show_exclusion_volumes");
+	llassert(mShowExclusionVolumesCheckBox != NULL);
+	mShowExclusionVolumesCheckBox->setCommitCallback(boost::bind(&LLFloaterPathfindingConsole::onShowExclusionVolumesToggle, this));
+
+	mShowWorldCheckBox = findChild<LLCheckBoxCtrl>("show_world");
+	llassert(mShowWorldCheckBox != NULL);
+	mShowWorldCheckBox->setCommitCallback(boost::bind(&LLFloaterPathfindingConsole::onShowWorldToggle, this));
+
+	mPathfindingStatus = findChild<LLTextBase>("pathfinding_status");
+	llassert(mPathfindingStatus != NULL);
+
+	mEditTestTabContainer = findChild<LLTabContainer>("edit_test_tab_container");
+	llassert(mEditTestTabContainer != NULL);
+
+	mCharacterWidthSlider = findChild<LLSliderCtrl>("character_width");
+	llassert(mCharacterWidthSlider != NULL);
+	mCharacterWidthSlider->setCommitCallback(boost::bind(&LLFloaterPathfindingConsole::onCharacterWidthSet, this));
+
+	mCharacterTypeRadioGroup = findChild<LLRadioGroup>("character_type");
+	llassert(mCharacterTypeRadioGroup  != NULL);
+	mCharacterTypeRadioGroup->setCommitCallback(boost::bind(&LLFloaterPathfindingConsole::onCharacterTypeSwitch, this));
+
+	return LLFloater::postBuild();
+}
+
+BOOL LLFloaterPathfindingConsole::handleAnyMouseClick(S32 x, S32 y, MASK mask, EClickType clicktype, BOOL down)
+{
+	if (down && (clicktype == LLMouseHandler::CLICK_LEFT) &&
+		(((mask & MASK_CONTROL) && !(mask & (~MASK_CONTROL))) ||
+		((mask & MASK_SHIFT) && !(mask & (~MASK_SHIFT)))))
+	{
+		LLVector3 dv = gViewerWindow->mouseDirectionGlobal(x, y);
+		LLVector3 mousePos = LLViewerCamera::getInstance()->getOrigin();
+		LLVector3 rayStart = mousePos;
+		LLVector3 rayEnd = mousePos + dv * 150;
+
+		if (mask & MASK_CONTROL)
+		{
+			mPathData.mStartPointA = rayStart;
+			mPathData.mEndPointA = rayEnd;
+			mHasStartPoint = true;
+		}
+		else if (mask & MASK_SHIFT)
+		{
+			mPathData.mStartPointB = rayStart;
+			mPathData.mEndPointB = rayEnd;
+			mHasEndPoint = true;
+		}
+		generatePath();
+
+		return TRUE;
+	}
+	else
+	{
+		return LLFloater::handleAnyMouseClick(x, y, mask, clicktype, down);
+	}
+}
+
+BOOL LLFloaterPathfindingConsole::isGeneratePathMode() const
+{
+	return (getVisible() && (mEditTestTabContainer->getCurrentPanelIndex() == 1));
+}
+
+LLHandle<LLFloaterPathfindingConsole> LLFloaterPathfindingConsole::getInstanceHandle()
+{
+	if (sInstanceHandle.isDead())
+	{
+		LLFloaterPathfindingConsole *floaterInstance = LLFloaterReg::getTypedInstance<LLFloaterPathfindingConsole>("pathfinding_console");
+		if (floaterInstance != NULL)
+		{
+			sInstanceHandle = floaterInstance->mSelfHandle;
+		}
+	}
+
+	return sInstanceHandle;
+}
+
+F32 LLFloaterPathfindingConsole::getCharacterWidth() const
+{
+	return mCharacterWidthSlider->getValueF32();
+}
+
+void LLFloaterPathfindingConsole::setCharacterWidth(F32 pCharacterWidth)
+{
+	mCharacterWidthSlider->setValue(LLSD(pCharacterWidth));
+}
+
+LLFloaterPathfindingConsole::ECharacterType LLFloaterPathfindingConsole::getCharacterType() const
+{
+	ECharacterType characterType;
+
+	switch (mCharacterTypeRadioGroup->getValue().asInteger())
+	{
+	case XUI_CHARACTER_TYPE_A :
+		characterType = kCharacterTypeA;
+		break;
+	case XUI_CHARACTER_TYPE_B :
+		characterType = kCharacterTypeB;
+		break;
+	case XUI_CHARACTER_TYPE_C :
+		characterType = kCharacterTypeC;
+		break;
+	case XUI_CHARACTER_TYPE_D :
+		characterType = kCharacterTypeD;
+		break;
+	default :
+		characterType = kCharacterTypeA;
+		llassert(0);
+		break;
+	}
+
+	return characterType;
+}
+
+void LLFloaterPathfindingConsole::setCharacterType(ECharacterType pCharacterType)
+{
+	LLSD radioGroupValue;
+
+	switch (pCharacterType)
+	{
+	case kCharacterTypeA :
+		radioGroupValue = XUI_CHARACTER_TYPE_A;
+		break;
+	case kCharacterTypeB :
+		radioGroupValue = XUI_CHARACTER_TYPE_B;
+		break;
+	case kCharacterTypeC :
+		radioGroupValue = XUI_CHARACTER_TYPE_C;
+		break;
+	case kCharacterTypeD :
+		radioGroupValue = XUI_CHARACTER_TYPE_D;
+		break;
+	default :
+		radioGroupValue = XUI_CHARACTER_TYPE_A;
+		llassert(0);
+		break;
+	}
+
+	mCharacterTypeRadioGroup->setValue(radioGroupValue);
+}
+
+void LLFloaterPathfindingConsole::setHasNavMeshReceived()
+{
+	std::string str = getString("navmesh_fetch_complete_available");
+	mPathfindingStatus->setText((LLStringExplicit)str);
+	//check to see if all regions are done loading and they are then stitch the navmeshes together
+	--mNavMeshCnt;
+	if ( mNavMeshCnt == 0 )
+	{
+		LLPathingLib::getInstance()->stitchNavMeshes();
+	}
+}
+
+void LLFloaterPathfindingConsole::setHasNoNavMesh()
+{
+	std::string str = getString("navmesh_fetch_complete_none");
+	mPathfindingStatus->setText((LLStringExplicit)str);
+}
+
+LLFloaterPathfindingConsole::LLFloaterPathfindingConsole(const LLSD& pSeed)
+	: LLFloater(pSeed),
+	mSelfHandle(),
+	mShowNavMeshCheckBox(NULL),
+	mShowWalkablesCheckBox(NULL),
+	mShowStaticObstaclesCheckBox(NULL),
+	mShowMaterialVolumesCheckBox(NULL),
+	mShowExclusionVolumesCheckBox(NULL),
+	mShowWorldCheckBox(NULL),
+	mPathfindingStatus(NULL),
+	mEditTestTabContainer(NULL),
+	mCharacterWidthSlider(NULL),
+	mCharacterTypeRadioGroup(NULL),
+	mNavMeshCnt(0),
+	mHasStartPoint(false),
+	mHasEndPoint(false)
+{
+	mSelfHandle.bind(this);
+
+	for (int i=0;i<MAX_OBSERVERS;++i)
+	{
+		mNavMeshDownloadObserver[i].setPathfindingConsole(this);
+	}
+}
+
+LLFloaterPathfindingConsole::~LLFloaterPathfindingConsole()
+{
+}
+
+void LLFloaterPathfindingConsole::onOpen(const LLSD& pKey)
+{
+	//make sure we have a pathing system
+	if ( !LLPathingLib::getInstance() )
+	{
+		LLPathingLib::initSystem();
+	}	
+	if ( LLPathingLib::getInstance() == NULL )
+	{ 
+		std::string str = getString("navmesh_library_not_implemented");
+		LLStyle::Params styleParams;
+		styleParams.color = LLUIColorTable::instance().getColor("DrYellow");
+		mPathfindingStatus->setText((LLStringExplicit)str, styleParams);
+		llwarns <<"Errror: cannout find pathing library implementation."<<llendl;
+	}
+	else
+	{	
+		LLPathingLib::getInstance()->cleanupResidual();
+
+		mCurrentMDO = 0;
+		mNavMeshCnt = 0;
+
+		//make sure the region is essentially enabled for navmesh support
+		std::string capability = "RetrieveNavMeshSrc";
+
+		//prep# neighboring navmesh support proto
+		LLViewerRegion* pCurrentRegion = gAgent.getRegion();
+		std::vector<LLViewerRegion*> regions;
+		regions.push_back( pCurrentRegion );
+		//pCurrentRegion->getNeighboringRegions( regions );
+
+		std::vector<int> shift;
+		shift.push_back( CURRENT_REGION );
+		//pCurrentRegion->getNeighboringRegionsStatus( shift );
+
+		//If the navmesh shift ops and the total region counts do not match - use the current region, only.
+		if ( shift.size() != regions.size() )
+		{
+			shift.clear();regions.clear();
+			regions.push_back( pCurrentRegion );
+			shift.push_back( CURRENT_REGION );				
+		}
+		int regionCnt = regions.size();
+		mNavMeshCnt = regionCnt;
+		for ( int i=0; i<regionCnt; ++i )
+		{
+			std::string url = regions[i]->getCapability( capability );
+
+			if ( !url.empty() )
+			{
+				std::string str = getString("navmesh_fetch_inprogress");
+				mPathfindingStatus->setText((LLStringExplicit)str);
+				LLNavMeshStation::getInstance()->setNavMeshDownloadURL( url );
+				int dir = shift[i];
+				LLNavMeshStation::getInstance()->downloadNavMeshSrc( mNavMeshDownloadObserver[mCurrentMDO].getObserverHandle(), dir );				
+				++mCurrentMDO;
+			}				
+			else
+			{
+				--mNavMeshCnt;
+				std::string str = getString("navmesh_region_not_enabled");
+				LLStyle::Params styleParams;
+				styleParams.color = LLUIColorTable::instance().getColor("DrYellow");
+				mPathfindingStatus->setText((LLStringExplicit)str, styleParams);
+				llinfos<<"Region has does not required caps of type ["<<capability<<"]"<<llendl;
+			}
+		}
+		LLPathingLib::getInstance()->setRenderPath(true);
+	}		
+}
+
+void LLFloaterPathfindingConsole::onClose(bool app_quitting)
+{
+	//make sure we have a pathing system
+	if ( !LLPathingLib::getInstance() )
+	{
+		LLPathingLib::getInstance()->setRenderPath(false);
+	}
+}
+
+void LLFloaterPathfindingConsole::onShowNavMeshToggle()
+{
+	BOOL checkBoxValue = mShowNavMeshCheckBox->get();
+
+	LLPathingLib *llPathingLibInstance = LLPathingLib::getInstance();
+	if (llPathingLibInstance != NULL)
+	{
+		llPathingLibInstance->setRenderNavMesh(checkBoxValue);
+	}
+	else
+	{
+		mShowNavMeshCheckBox->set(FALSE);
+		llwarns << "cannot find LLPathingLib instance" << llendl;
+	}
+}
+
+void LLFloaterPathfindingConsole::onShowWalkablesToggle()
+{
+	BOOL checkBoxValue = mShowWalkablesCheckBox->get();
+
+	LLPathingLib *llPathingLibInstance = LLPathingLib::getInstance();
+	if (llPathingLibInstance != NULL)
+	{
+		//llPathingLibInstance->setRenderNavMesh(checkBoxValue);
+		llwarns << "functionality has not yet been implemented to set walkables to "
+			<< (checkBoxValue ? "TRUE" : "FALSE") << llendl;
+
+	}
+	else
+	{
+		mShowWalkablesCheckBox->set(FALSE);
+		llwarns << "cannot find LLPathingLib instance" << llendl;
+	}
+}
+
+void LLFloaterPathfindingConsole::onShowStaticObstaclesToggle()
+{
+	BOOL checkBoxValue = mShowStaticObstaclesCheckBox->get();
+
+	LLPathingLib *llPathingLibInstance = LLPathingLib::getInstance();
+	if (llPathingLibInstance != NULL)
+	{
+		//llPathingLibInstance->setRenderNavMesh(checkBoxValue);
+		llwarns << "functionality has not yet been implemented to set static obstacles to "
+			<< (checkBoxValue ? "TRUE" : "FALSE") << llendl;
+	}
+	else
+	{
+		mShowStaticObstaclesCheckBox->set(FALSE);
+		llwarns << "cannot find LLPathingLib instance" << llendl;
+	}
+}
+
+void LLFloaterPathfindingConsole::onShowMaterialVolumesToggle()
+{
+	BOOL checkBoxValue = mShowMaterialVolumesCheckBox->get();
+
+	LLPathingLib *llPathingLibInstance = LLPathingLib::getInstance();
+	if (llPathingLibInstance != NULL)
+	{
+		//llPathingLibInstance->setRenderNavMesh(checkBoxValue);
+		llwarns << "functionality has not yet been implemented to set material volumes to "
+			<< (checkBoxValue ? "TRUE" : "FALSE") << llendl;
+	}
+	else
+	{
+		mShowMaterialVolumesCheckBox->set(FALSE);
+		llwarns << "cannot find LLPathingLib instance" << llendl;
+	}
+}
+
+void LLFloaterPathfindingConsole::onShowExclusionVolumesToggle()
+{
+	BOOL checkBoxValue = mShowExclusionVolumesCheckBox->get();
+
+	LLPathingLib *llPathingLibInstance = LLPathingLib::getInstance();
+	if (llPathingLibInstance != NULL)
+	{
+		llPathingLibInstance->setRenderShapes(checkBoxValue);
+	}
+	else
+	{
+		mShowExclusionVolumesCheckBox->set(FALSE);
+		llwarns << "cannot find LLPathingLib instance" << llendl;
+	}
+}
+
+void LLFloaterPathfindingConsole::onShowWorldToggle()
+{
+	BOOL checkBoxValue = mShowWorldCheckBox->get();
+
+	LLPathingLib *llPathingLibInstance = LLPathingLib::getInstance();
+	if (llPathingLibInstance != NULL)
+	{
+		llPathingLibInstance->setRenderOverlayMode(checkBoxValue);
+	}
+	else
+	{
+		mShowWorldCheckBox->set(FALSE);
+		llwarns << "cannot find LLPathingLib instance" << llendl;
+	}
+}
+
+void LLFloaterPathfindingConsole::onCharacterWidthSet()
+{
+	generatePath();
+}
+
+void LLFloaterPathfindingConsole::onCharacterTypeSwitch()
+{
+	switch (getCharacterType())
+	{
+	case kCharacterTypeA :
+		llwarns << "functionality has not yet been implemented to toggle '"
+			<< mCharacterTypeRadioGroup->getName() << "' to CharacterTypeA"
+			<< llendl;
+		break;
+	case kCharacterTypeB :
+		llwarns << "functionality has not yet been implemented to toggle '"
+			<< mCharacterTypeRadioGroup->getName() << "' to CharacterTypeB"
+			<< llendl;
+		break;
+	case kCharacterTypeC :
+		llwarns << "functionality has not yet been implemented to toggle '"
+			<< mCharacterTypeRadioGroup->getName() << "' to CharacterTypeC"
+			<< llendl;
+		break;
+	case kCharacterTypeD :
+		llwarns << "functionality has not yet been implemented to toggle '"
+			<< mCharacterTypeRadioGroup->getName() << "' to CharacterTypeD"
+			<< llendl;
+		break;
+	default :
+		llassert(0);
+		break;
+	}
+
+}
+
+void LLFloaterPathfindingConsole::onViewEditLinksetClicked()
+{
+	LLFloaterPathfindingLinksets::openLinksetsEditor();
+}
+
+void LLFloaterPathfindingConsole::generatePath()
+{
+	if (mHasStartPoint && mHasEndPoint)
+	{
+		mPathData.mCharacterWidth = getCharacterWidth();
+		LLPathingLib::getInstance()->generatePath(mPathData);
+	}
+}