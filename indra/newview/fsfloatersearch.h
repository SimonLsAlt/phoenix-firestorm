--- conflicted
+++ resolved
@@ -85,18 +85,8 @@
     const S32& getNumResultsReceived() const { return mResultsReceived; };
 
 private:
-<<<<<<< HEAD
-	/*virtual*/ bool postBuild();
-	virtual ~FSPanelSearchPeople();
-	
-	void onBtnFind();
-	void onSelectItem();
-	void onBtnNext();
-	void onBtnBack();
-=======
-    /*virtual*/ BOOL postBuild();
+    /*virtual*/ bool postBuild();
     virtual ~FSPanelSearchPeople();
->>>>>>> c06fb4e0
 
     void onBtnFind();
     void onSelectItem();
@@ -134,13 +124,8 @@
     /*virtual*/ void focusDefaultElement();
 
 private:
-<<<<<<< HEAD
-	/*virtual*/ bool postBuild();
-	virtual ~FSPanelSearchGroups();
-=======
-    /*virtual*/ BOOL postBuild();
+    /*virtual*/ bool postBuild();
     virtual ~FSPanelSearchGroups();
->>>>>>> c06fb4e0
 
     void onBtnFind();
     void onSelectItem();
@@ -173,32 +158,7 @@
     /*virtual*/ void focusDefaultElement();
 
 private:
-<<<<<<< HEAD
-	/*virtual*/ bool postBuild();
-	virtual ~FSPanelSearchPlaces();
-
-	void onBtnFind();
-	void onSelectItem();
-	void onBtnNext();
-	void onBtnBack();
-
-	void find();
-	void resetSearch();
-	S32  showNextButton(S32);
-
-	const LLUUID& getQueryID() const { return mQueryID; }
-	
-	S32			mNumResultsReturned;
-	S32			mStartSearch;
-	S32			mResultsReceived;
-	LLSD		mResultsContent;
-	LLUUID		mQueryID;
-
-	LLSearchComboBox*	mSearchComboBox;
-	LLScrollListCtrl*	mSearchResults;
-	LLComboBox*			mPlacesCategory;
-=======
-    /*virtual*/ BOOL postBuild();
+    /*virtual*/ bool postBuild();
     virtual ~FSPanelSearchPlaces();
 
     void onBtnFind();
@@ -221,7 +181,6 @@
     LLSearchComboBox*   mSearchComboBox;
     LLScrollListCtrl*   mSearchResults;
     LLComboBox*         mPlacesCategory;
->>>>>>> c06fb4e0
 };
 
 class FSPanelSearchLand : public FSSearchPanelBase
@@ -232,13 +191,8 @@
     static void processSearchReply(LLMessageSystem* msg, void**);
 
 private:
-<<<<<<< HEAD
-	/*virtual*/ bool postBuild();
-	virtual ~FSPanelSearchLand();
-=======
-    /*virtual*/ BOOL postBuild();
+    /*virtual*/ bool postBuild();
     virtual ~FSPanelSearchLand();
->>>>>>> c06fb4e0
 
     void onBtnFind();
     void onSelectItem();
@@ -272,32 +226,7 @@
     /*virtual*/ void focusDefaultElement();
 
 private:
-<<<<<<< HEAD
-	/*virtual*/ bool postBuild();
-	virtual ~FSPanelSearchClassifieds();
-
-	void onBtnFind();
-	void onSelectItem();
-	void onBtnNext();
-	void onBtnBack();
-
-	void find();
-	void resetSearch();
-	S32  showNextButton(S32);
-
-	const LLUUID& getQueryID() const { return mQueryID; }
-	
-	S32			mNumResultsReturned;
-	S32			mStartSearch;
-	S32			mResultsReceived;
-	LLSD		mResultsContent;
-	LLUUID		mQueryID;
-
-	LLSearchComboBox*	mSearchComboBox;
-	LLScrollListCtrl*	mSearchResults;
-	LLComboBox*			mClassifiedsCategory;
-=======
-    /*virtual*/ BOOL postBuild();
+    /*virtual*/ bool postBuild();
     virtual ~FSPanelSearchClassifieds();
 
     void onBtnFind();
@@ -320,7 +249,6 @@
     LLSearchComboBox*   mSearchComboBox;
     LLScrollListCtrl*   mSearchResults;
     LLComboBox*         mClassifiedsCategory;
->>>>>>> c06fb4e0
 };
 
 class FSPanelSearchEvents : public FSSearchPanelBase
@@ -333,38 +261,7 @@
     /*virtual*/ void focusDefaultElement();
 
 private:
-<<<<<<< HEAD
-	/*virtual*/ bool postBuild();
-	virtual ~FSPanelSearchEvents();
-
-	void onBtnFind();
-	void onSelectItem();
-	void onBtnNext();
-	void onBtnBack();
-	void onBtnTomorrow();
-	void onBtnYesterday();
-	void onBtnToday();
-	
-	void find();
-	void setDay(S32 day);
-	void onSearchModeChanged();
-	void resetSearch();
-	S32  showNextButton(S32);
-
-	const LLUUID& getQueryID() const { return mQueryID; }
-
-	S32			mNumResultsReturned;
-	S32			mResultsReceived;
-	S32			mStartSearch;
-	S32			mDay;
-	LLSD		mResultsContent;
-	LLUUID		mQueryID;
-
-	LLSearchComboBox*	mSearchComboBox;
-	LLScrollListCtrl*	mSearchResults;
-	LLRadioGroup*		mEventsMode;
-=======
-    /*virtual*/ BOOL postBuild();
+    /*virtual*/ bool postBuild();
     virtual ~FSPanelSearchEvents();
 
     void onBtnFind();
@@ -393,28 +290,18 @@
     LLSearchComboBox*   mSearchComboBox;
     LLScrollListCtrl*   mSearchResults;
     LLRadioGroup*       mEventsMode;
->>>>>>> c06fb4e0
 };
 
 class FSPanelSearchWeb : public FSSearchPanelBase
 {
     LOG_CLASS(FSFloaterSearch);
 public:
-<<<<<<< HEAD
-	FSPanelSearchWeb();
-	/*virtual*/ bool postBuild();
-	void loadURL(const SearchQuery &query);
-	/*virtual*/ void focusDefaultElement();
-	/*virtual*/ void draw();
-	void resetFocusOnLoad() { mResetFocusOnLoad = true; }
-=======
     FSPanelSearchWeb();
-    /*virtual*/ BOOL postBuild();
+    /*virtual*/ bool postBuild();
     void loadURL(const SearchQuery &query);
     /*virtual*/ void focusDefaultElement();
     /*virtual*/ void draw();
     void resetFocusOnLoad() { mResetFocusOnLoad = true; }
->>>>>>> c06fb4e0
 
 private:
     virtual ~FSPanelSearchWeb() {};
@@ -429,51 +316,6 @@
 {
     LOG_CLASS(FSFloaterSearch);
 public:
-<<<<<<< HEAD
-	typedef enum e_search_category
-	{
-		SC_AVATAR,
-		SC_GROUP,
-		SC_PLACE,
-		SC_CLASSIFIED
-	}	ESearchCategory;
-
-	struct _Params : public LLInitParam::Block<_Params, LLFloater::Params>
-	{
-		Optional<SearchQuery> search;
-	};
-
-	typedef LLSDParamAdapter<_Params> Params;
-	
-	FSFloaterSearch(const Params& key);
-	~FSFloaterSearch();
-	void onOpen(const LLSD& key);
-	bool postBuild();
-
-	void avatarNameUpdatedCallback(const LLUUID& id, const LLAvatarName& av_name);
-	void groupNameUpdatedCallback(const LLUUID& id, const std::string& name, bool is_group);
-	void onSelectedItem(const LLUUID& selected_item, ESearchCategory type);
-	void onSelectedEvent(const S32 selected_event);
-	void displayParcelDetails(const LLParcelData& parcel_data);
-	void displayClassifiedDetails(LLAvatarClassifiedInfo*& c_info);
-	void displayAvatarDetails(LLAvatarData*& avatar_data);
-	void displayGroupDetails(LLGroupMgrGroupData*& group_data);
-	void displayEventDetails(U32 eventId,
-							 F64 eventEpoch,
-							 const std::string& eventDateStr,
-							 const std::string &eventName,
-							 const std::string &eventDesc,
-							 const std::string &simName,
-							 U32 eventDuration,
-							 U32 eventFlags,
-							 U32 eventCover,
-							 LLVector3d eventGlobalPos);
-	void displayEventParcelImage(const LLParcelData& parcel_data);
-	void setLoadingProgress(bool started);
-
-	template <class T>
-	static T* getSearchPanel(const std::string& panel_name);
-=======
     typedef enum e_search_category
     {
         SC_AVATAR,
@@ -492,7 +334,7 @@
     FSFloaterSearch(const Params& key);
     ~FSFloaterSearch();
     void onOpen(const LLSD& key);
-    BOOL postBuild();
+    bool postBuild();
 
     void avatarNameUpdatedCallback(const LLUUID& id, const LLAvatarName& av_name);
     void groupNameUpdatedCallback(const LLUUID& id, const std::string& name, bool is_group);
@@ -517,7 +359,6 @@
 
     template <class T>
     static T* getSearchPanel(const std::string& panel_name);
->>>>>>> c06fb4e0
 
 private:
     virtual void onClose(bool app_quitting);
