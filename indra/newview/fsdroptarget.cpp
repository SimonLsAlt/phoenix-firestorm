/**
 * @file fsdroptarget.cpp
 * @brief Various drop targets for different purposes
 *
 * $LicenseInfo:firstyear=2014&license=viewerlgpl$
 * Second Life Viewer Source Code
 * Copyright (C) 2014, Ansariel Hiller @ Second Life
 *
 * This library is free software; you can redistribute it and/or
 * modify it under the terms of the GNU Lesser General Public
 * License as published by the Free Software Foundation;
 * version 2.1 of the License only.
 *
 * This library is distributed in the hope that it will be useful,
 * but WITHOUT ANY WARRANTY; without even the implied warranty of
 * MERCHANTABILITY or FITNESS FOR A PARTICULAR PURPOSE.  See the GNU
 * Lesser General Public License for more details.
 *
 * You should have received a copy of the GNU Lesser General Public
 * License along with this library; if not, write to the Free Software
 * Foundation, Inc., 51 Franklin Street, Fifth Floor, Boston, MA  02110-1301  USA
 *
 * The Phoenix Firestorm Project, Inc., 1831 Oakwood Drive, Fairmont, Minnesota 56031-3225 USA
 * http://www.firestormviewer.org
 * $/LicenseInfo$
 */

#include "llviewerprecompiledheaders.h"

#include "fsdroptarget.h"

#include "llinventoryfunctions.h"
#include "lltooldraganddrop.h"
#include "llviewerinventory.h"

static LLDefaultChildRegistry::Register<FSCopyTransInventoryDropTarget> r1("fs_copytrans_inventory_drop_target");
static LLDefaultChildRegistry::Register<FSEmbeddedItemDropTarget> r3("fs_embedded_item_drop_target");


<<<<<<< HEAD
bool FSCopyTransInventoryDropTarget::handleDragAndDrop(S32 x, S32 y, MASK mask, bool drop,
													   EDragAndDropType cargo_type,
													   void* cargo_data,
													   EAcceptance* accept,
													   std::string& tooltip_msg)
=======
BOOL FSCopyTransInventoryDropTarget::handleDragAndDrop(S32 x, S32 y, MASK mask, BOOL drop,
                                                       EDragAndDropType cargo_type,
                                                       void* cargo_data,
                                                       EAcceptance* accept,
                                                       std::string& tooltip_msg)
>>>>>>> c06fb4e0
{
    LLInventoryItem* item = (LLInventoryItem*)cargo_data;

    if (cargo_type >= DAD_TEXTURE && cargo_type <= DAD_GESTURE &&
        item && item->getActualType() != LLAssetType::AT_LINK && item->getActualType() != LLAssetType::AT_LINK_FOLDER && item->getType() != LLAssetType::AT_CATEGORY &&
        item->getPermissions().getMaskOwner() & PERM_COPY && item->getPermissions().getMaskOwner() & PERM_TRANSFER)
    {
        if (drop)
        {
            if (!mDADSignal.empty())
            {
                mDADSignal(item->getUUID());
            }
        }
        else
        {
            *accept = ACCEPT_YES_SINGLE;
        }
    }
    else
    {
        *accept = ACCEPT_NO;
    }

<<<<<<< HEAD
	return true;
}

bool FSEmbeddedItemDropTarget::handleDragAndDrop(S32 x, S32 y, MASK mask, bool drop,
												EDragAndDropType cargo_type,
												void* cargo_data,
												EAcceptance* accept,
												std::string& tooltip_msg)
=======
    return TRUE;
}

BOOL FSEmbeddedItemDropTarget::handleDragAndDrop(S32 x, S32 y, MASK mask, BOOL drop,
                                                EDragAndDropType cargo_type,
                                                void* cargo_data,
                                                EAcceptance* accept,
                                                std::string& tooltip_msg)
>>>>>>> c06fb4e0
{
    LLInventoryItem* item = (LLInventoryItem*)cargo_data;

    if (cargo_type >= DAD_TEXTURE && cargo_type <= DAD_GESTURE &&
        item && item->getActualType() != LLAssetType::AT_LINK && item->getActualType() != LLAssetType::AT_LINK_FOLDER && item->getType() != LLAssetType::AT_CATEGORY &&
        item->getPermissions().getMaskOwner() & PERM_COPY && item->getPermissions().getMaskOwner() & PERM_TRANSFER)
    {
        if (drop)
        {
            if (!mDADSignal.empty())
            {
                mDADSignal(item->getUUID());
            }
        }
        else
        {
            *accept = ACCEPT_YES_SINGLE;
        }
    }
    else
    {
        *accept = ACCEPT_NO;
    }

<<<<<<< HEAD
	return true;
=======
    return TRUE;
>>>>>>> c06fb4e0
}<|MERGE_RESOLUTION|>--- conflicted
+++ resolved
@@ -37,19 +37,11 @@
 static LLDefaultChildRegistry::Register<FSEmbeddedItemDropTarget> r3("fs_embedded_item_drop_target");
 
 
-<<<<<<< HEAD
 bool FSCopyTransInventoryDropTarget::handleDragAndDrop(S32 x, S32 y, MASK mask, bool drop,
-													   EDragAndDropType cargo_type,
-													   void* cargo_data,
-													   EAcceptance* accept,
-													   std::string& tooltip_msg)
-=======
-BOOL FSCopyTransInventoryDropTarget::handleDragAndDrop(S32 x, S32 y, MASK mask, BOOL drop,
                                                        EDragAndDropType cargo_type,
                                                        void* cargo_data,
                                                        EAcceptance* accept,
                                                        std::string& tooltip_msg)
->>>>>>> c06fb4e0
 {
     LLInventoryItem* item = (LLInventoryItem*)cargo_data;
 
@@ -74,25 +66,14 @@
         *accept = ACCEPT_NO;
     }
 
-<<<<<<< HEAD
-	return true;
+    return true;
 }
 
 bool FSEmbeddedItemDropTarget::handleDragAndDrop(S32 x, S32 y, MASK mask, bool drop,
-												EDragAndDropType cargo_type,
-												void* cargo_data,
-												EAcceptance* accept,
-												std::string& tooltip_msg)
-=======
-    return TRUE;
-}
-
-BOOL FSEmbeddedItemDropTarget::handleDragAndDrop(S32 x, S32 y, MASK mask, BOOL drop,
                                                 EDragAndDropType cargo_type,
                                                 void* cargo_data,
                                                 EAcceptance* accept,
                                                 std::string& tooltip_msg)
->>>>>>> c06fb4e0
 {
     LLInventoryItem* item = (LLInventoryItem*)cargo_data;
 
@@ -117,9 +98,5 @@
         *accept = ACCEPT_NO;
     }
 
-<<<<<<< HEAD
-	return true;
-=======
-    return TRUE;
->>>>>>> c06fb4e0
+    return true;
 }