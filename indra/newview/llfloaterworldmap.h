--- conflicted
+++ resolved
@@ -239,10 +239,6 @@
 
     LLCheckBoxCtrl*         mPeopleCheck = nullptr;
     LLCheckBoxCtrl*         mInfohubCheck = nullptr;
-<<<<<<< HEAD
-    //LLCheckBoxCtrl*         mTelehubCheck = nullptr; // <FS:Ansariel> Does not exist as of 12-02-2014!
-=======
->>>>>>> 34cc2de0
     LLCheckBoxCtrl*         mLandSaleCheck = nullptr;
     LLCheckBoxCtrl*         mEventsCheck = nullptr;
     LLCheckBoxCtrl*         mEventsMatureCheck = nullptr;
