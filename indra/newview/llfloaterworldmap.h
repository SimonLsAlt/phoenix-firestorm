--- conflicted
+++ resolved
@@ -53,18 +53,6 @@
 class FSWorldMapParcelInfoObserver : public LLRemoteParcelInfoObserver
 {
 public:
-<<<<<<< HEAD
-	FSWorldMapParcelInfoObserver(const LLVector3d& pos_global);
-	~FSWorldMapParcelInfoObserver();
-
-	void	processParcelInfo(const LLParcelData& parcel_data);
-	void	setParcelID(const LLUUID& parcel_id);
-	void	setErrorStatus(S32 status, const std::string& reason);
-
-protected:
-	LLVector3d	mPosGlobal;
-	LLUUID		mParcelID;
-=======
     FSWorldMapParcelInfoObserver(const LLVector3d& pos_global);
     ~FSWorldMapParcelInfoObserver();
 
@@ -75,7 +63,6 @@
 protected:
     LLVector3d  mPosGlobal;
     LLUUID      mParcelID;
->>>>>>> 1a8a5404
 };
 // </FS:Ansariel> Parcel details on map
 
@@ -88,30 +75,18 @@
     // Prefer this to gFloaterWorldMap
     static LLFloaterWorldMap* getInstance();
 
-<<<<<<< HEAD
-	static void *createWorldMapView(void* data);
-	bool postBuild();
-=======
     static void *createWorldMapView(void* data);
     bool postBuild();
->>>>>>> 1a8a5404
 
     /*virtual*/ void onOpen(const LLSD& key);
     /*virtual*/ void onClose(bool app_quitting);
 
     static void reloadIcons(void*);
 
-<<<<<<< HEAD
-	/*virtual*/ void reshape( S32 width, S32 height, bool called_from_parent = true );
-	/*virtual*/ bool handleHover(S32 x, S32 y, MASK mask);
-	/*virtual*/ bool handleScrollWheel(S32 x, S32 y, S32 clicks);
-	/*virtual*/ void draw();
-=======
     /*virtual*/ void reshape( S32 width, S32 height, bool called_from_parent = true );
     /*virtual*/ bool handleHover(S32 x, S32 y, MASK mask);
     /*virtual*/ bool handleScrollWheel(S32 x, S32 y, S32 clicks);
     /*virtual*/ void draw();
->>>>>>> 1a8a5404
 
     /*virtual*/ void onFocusLost();
 
@@ -139,15 +114,9 @@
     // A z_attenuation of 0.0f collapses the distance into the X-Y plane
     F32             getDistanceToDestination(const LLVector3d& pos_global, F32 z_attenuation = 0.5f) const;
 
-<<<<<<< HEAD
-	void			clearLocationSelection(bool clear_ui = false, bool dest_reached = false);
-	void			clearAvatarSelection(bool clear_ui = false);
-	void			clearLandmarkSelection(bool clear_ui = false);
-=======
     void            clearLocationSelection(bool clear_ui = false, bool dest_reached = false);
     void            clearAvatarSelection(bool clear_ui = false);
     void            clearLandmarkSelection(bool clear_ui = false);
->>>>>>> 1a8a5404
 
     // Adjust the maximally zoomed out limit of the zoom slider so you can
     // see the whole world, plus a little.
@@ -162,16 +131,8 @@
 
     void            onClearBtn();
 
-<<<<<<< HEAD
-	// <FS:Ansariel> Parcel details on map
-	void			processParcelInfo(const LLParcelData& parcel_data, const LLVector3d& pos_global);
-
-protected:	
-	void			onGoHome();
-=======
     //Slapp instigated avatar tracking
     void            avatarTrackFromSlapp( const LLUUID& id );
->>>>>>> 1a8a5404
 
     // <FS:Ansariel> Parcel details on map
     void            processParcelInfo(const LLParcelData& parcel_data, const LLVector3d& pos_global);
@@ -182,20 +143,6 @@
     void            onLandmarkComboPrearrange();
     void            onLandmarkComboCommit();
 
-<<<<<<< HEAD
-	void			onClickTeleportBtn();
-	void			onShowTargetBtn();
-	void			onShowAgentBtn();
-	void			onCopySLURL();
-	// <FS:Ansariel> Alchemy region tracker
-	void			onTrackRegion();
-
-    // <FS:Ansariel> Use own expand/collapse function
-    //void            onExpandCollapseBtn();
-
-	void			centerOnTarget(bool animate);
-	void			updateLocation();
-=======
     void            onAvatarComboPrearrange();
     void            onAvatarComboCommit();
 
@@ -208,7 +155,6 @@
     void            onCopySLURL();
     // <FS:Ansariel> Alchemy region tracker
     void            onTrackRegion();
->>>>>>> 1a8a5404
 
     // <FS:Ansariel> Use own expand/collapse function
     //void            onExpandCollapseBtn();
@@ -236,21 +182,12 @@
 
     void            onTeleportFinished();
 
-<<<<<<< HEAD
-	// <FS:Ansariel> Parcel details on map
-	void			requestParcelInfo(const LLVector3d& pos_global, const LLVector3d& region_origin);
-	LLVector3d		mRequestedGlobalPos;
-	bool			mShowParcelInfo;
-	FSWorldMapParcelInfoObserver* mParcelInfoObserver;
-	// </FS:Ansariel> Parcel details on map
-=======
     // <FS:Ansariel> Parcel details on map
     void            requestParcelInfo(const LLVector3d& pos_global, const LLVector3d& region_origin);
     LLVector3d      mRequestedGlobalPos;
     bool            mShowParcelInfo;
     FSWorldMapParcelInfoObserver* mParcelInfoObserver;
     // </FS:Ansariel> Parcel details on map
->>>>>>> 1a8a5404
 
 private:
     LLWorldMapView* mMapView; // Panel displaying the map
@@ -275,19 +212,11 @@
     // position once region lookup complete.
     LLVector3               mCompletingRegionPos;
 
-<<<<<<< HEAD
-	std::string				mLastRegionName;
-	bool					mWaitingForTracker;
-
-	bool					mIsClosing;
-	bool					mSetToUserPosition;
-=======
     std::string             mLastRegionName;
     bool                    mWaitingForTracker;
 
     bool                    mIsClosing;
     bool                    mSetToUserPosition;
->>>>>>> 1a8a5404
 
     LLVector3d              mTrackedLocation;
     LLTracker::ETrackingStatus mTrackedStatus;
@@ -310,17 +239,10 @@
 public:
     static LLPanelHideBeacon* getInstance();
 
-<<<<<<< HEAD
-	LLPanelHideBeacon();
-	/*virtual*/ bool postBuild();
-	/*virtual*/ void setVisible(bool visible);
-	/*virtual*/ void draw();
-=======
     LLPanelHideBeacon();
     /*virtual*/ bool postBuild();
     /*virtual*/ void setVisible(bool visible);
     /*virtual*/ void draw();
->>>>>>> 1a8a5404
 
 private:
     static LLPanelHideBeacon* getPanelHideBeacon();
