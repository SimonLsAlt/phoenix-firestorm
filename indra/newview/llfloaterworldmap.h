--- conflicted
+++ resolved
@@ -55,18 +55,6 @@
 class LLSpinCtrl;
 class LLSearchEditor;
 
-<<<<<<< HEAD
-// <FS:Ansariel> Parcel details on map
-class FSWorldMapParcelInfoObserver : public LLRemoteParcelInfoObserver
-{
-public:
-    FSWorldMapParcelInfoObserver(const LLVector3d& pos_global);
-    ~FSWorldMapParcelInfoObserver();
-
-    void    processParcelInfo(const LLParcelData& parcel_data);
-    void    setParcelID(const LLUUID& parcel_id);
-    void    setErrorStatus(S32 status, const std::string& reason);
-=======
 class LLWorldMapParcelInfoObserver : public LLRemoteParcelInfoObserver
 {
 public:
@@ -76,16 +64,11 @@
     void processParcelInfo(const LLParcelData& parcel_data);
     void setParcelID(const LLUUID& parcel_id);
     void setErrorStatus(S32 status, const std::string& reason);
->>>>>>> 593479f3
 
 protected:
     LLVector3d  mPosGlobal;
     LLUUID      mParcelID;
 };
-<<<<<<< HEAD
-// </FS:Ansariel> Parcel details on map
-=======
->>>>>>> 593479f3
 
 class LLFloaterWorldMap : public LLFloater
 {
@@ -155,12 +138,7 @@
     //Slapp instigated avatar tracking
     void            avatarTrackFromSlapp( const LLUUID& id );
 
-<<<<<<< HEAD
-    // <FS:Ansariel> Parcel details on map
-    void            processParcelInfo(const LLParcelData& parcel_data, const LLVector3d& pos_global);
-=======
     void            processParcelInfo(const LLParcelData& parcel_data, const LLVector3d& pos_global) const;
->>>>>>> 593479f3
 
 protected:
     void            onGoHome();
@@ -206,13 +184,6 @@
 
     void            onTeleportFinished();
 
-    // <FS:Ansariel> Parcel details on map
-    void            requestParcelInfo(const LLVector3d& pos_global, const LLVector3d& region_origin);
-    LLVector3d      mRequestedGlobalPos;
-    bool            mShowParcelInfo;
-    FSWorldMapParcelInfoObserver* mParcelInfoObserver;
-    // </FS:Ansariel> Parcel details on map
-
 private:
     LLWorldMapView* mMapView; // Panel displaying the map
 
