--- conflicted
+++ resolved
@@ -76,31 +76,19 @@
     static LLFloaterWorldMap* getInstance();
 
     static void *createWorldMapView(void* data);
-    BOOL postBuild();
-
-<<<<<<< HEAD
-	static void *createWorldMapView(void* data);
-	bool postBuild();
-=======
+    bool postBuild();
+
     /*virtual*/ void onOpen(const LLSD& key);
     /*virtual*/ void onClose(bool app_quitting);
->>>>>>> c06fb4e0
 
     static void reloadIcons(void*);
 
-    /*virtual*/ void reshape( S32 width, S32 height, BOOL called_from_parent = TRUE );
-    /*virtual*/ BOOL handleHover(S32 x, S32 y, MASK mask);
-    /*virtual*/ BOOL handleScrollWheel(S32 x, S32 y, S32 clicks);
+    /*virtual*/ void reshape( S32 width, S32 height, bool called_from_parent = true );
+    /*virtual*/ bool handleHover(S32 x, S32 y, MASK mask);
+    /*virtual*/ bool handleScrollWheel(S32 x, S32 y, S32 clicks);
     /*virtual*/ void draw();
 
-<<<<<<< HEAD
-	/*virtual*/ void reshape( S32 width, S32 height, bool called_from_parent = true );
-	/*virtual*/ bool handleHover(S32 x, S32 y, MASK mask);
-	/*virtual*/ bool handleScrollWheel(S32 x, S32 y, S32 clicks);
-	/*virtual*/ void draw();
-=======
     /*virtual*/ void onFocusLost();
->>>>>>> c06fb4e0
 
     // methods for dealing with inventory. The observe() method is
     // called during program startup. inventoryUpdated() will be
@@ -126,19 +114,13 @@
     // A z_attenuation of 0.0f collapses the distance into the X-Y plane
     F32             getDistanceToDestination(const LLVector3d& pos_global, F32 z_attenuation = 0.5f) const;
 
-    void            clearLocationSelection(BOOL clear_ui = FALSE, BOOL dest_reached = FALSE);
-    void            clearAvatarSelection(BOOL clear_ui = FALSE);
-    void            clearLandmarkSelection(BOOL clear_ui = FALSE);
-
-<<<<<<< HEAD
-	void			clearLocationSelection(bool clear_ui = false, bool dest_reached = false);
-	void			clearAvatarSelection(bool clear_ui = false);
-	void			clearLandmarkSelection(bool clear_ui = false);
-=======
+    void            clearLocationSelection(bool clear_ui = false, bool dest_reached = false);
+    void            clearAvatarSelection(bool clear_ui = false);
+    void            clearLandmarkSelection(bool clear_ui = false);
+
     // Adjust the maximally zoomed out limit of the zoom slider so you can
     // see the whole world, plus a little.
     void            adjustZoomSliderBounds();
->>>>>>> c06fb4e0
 
     // Catch changes in the sim list
     void            updateSims(bool found_null_sim);
@@ -177,13 +159,8 @@
     // <FS:Ansariel> Use own expand/collapse function
     //void            onExpandCollapseBtn();
 
-<<<<<<< HEAD
-	void			centerOnTarget(bool animate);
-	void			updateLocation();
-=======
-    void            centerOnTarget(BOOL animate);
+    void            centerOnTarget(bool animate);
     void            updateLocation();
->>>>>>> c06fb4e0
 
     // fly to the tracked item, if there is one
     void            fly();
@@ -235,19 +212,11 @@
     // position once region lookup complete.
     LLVector3               mCompletingRegionPos;
 
-<<<<<<< HEAD
-	std::string				mLastRegionName;
-	bool					mWaitingForTracker;
-
-	bool					mIsClosing;
-	bool					mSetToUserPosition;
-=======
     std::string             mLastRegionName;
-    BOOL                    mWaitingForTracker;
-
-    BOOL                    mIsClosing;
-    BOOL                    mSetToUserPosition;
->>>>>>> c06fb4e0
+    bool                    mWaitingForTracker;
+
+    bool                    mIsClosing;
+    bool                    mSetToUserPosition;
 
     LLVector3d              mTrackedLocation;
     LLTracker::ETrackingStatus mTrackedStatus;
@@ -270,17 +239,10 @@
 public:
     static LLPanelHideBeacon* getInstance();
 
-<<<<<<< HEAD
-	LLPanelHideBeacon();
-	/*virtual*/ bool postBuild();
-	/*virtual*/ void setVisible(bool visible);
-	/*virtual*/ void draw();
-=======
     LLPanelHideBeacon();
-    /*virtual*/ BOOL postBuild();
-    /*virtual*/ void setVisible(BOOL visible);
+    /*virtual*/ bool postBuild();
+    /*virtual*/ void setVisible(bool visible);
     /*virtual*/ void draw();
->>>>>>> c06fb4e0
 
 private:
     static LLPanelHideBeacon* getPanelHideBeacon();
