/**
 * @file llpopupview.h
 * @brief Holds transient popups
 *
 * $LicenseInfo:firstyear=2001&license=viewerlgpl$
 * Second Life Viewer Source Code
 * Copyright (C) 2010, Linden Research, Inc.
 *
 * This library is free software; you can redistribute it and/or
 * modify it under the terms of the GNU Lesser General Public
 * License as published by the Free Software Foundation;
 * version 2.1 of the License only.
 *
 * This library is distributed in the hope that it will be useful,
 * but WITHOUT ANY WARRANTY; without even the implied warranty of
 * MERCHANTABILITY or FITNESS FOR A PARTICULAR PURPOSE.  See the GNU
 * Lesser General Public License for more details.
 *
 * You should have received a copy of the GNU Lesser General Public
 * License along with this library; if not, write to the Free Software
 * Foundation, Inc., 51 Franklin Street, Fifth Floor, Boston, MA  02110-1301  USA
 *
 * Linden Research, Inc., 945 Battery Street, San Francisco, CA  94111  USA
 * $/LicenseInfo$
 */

#ifndef LL_LLPOPUPVIEW_H
#define LL_LLPOPUPVIEW_H

#include "llpanel.h"

class LLPopupView : public LLPanel
{
public:
    LLPopupView(const Params& p = LLPanel::Params());
    ~LLPopupView();

<<<<<<< HEAD
	/*virtual*/ void draw();
	/*virtual*/ bool handleMouseDown(S32 x, S32 y, MASK mask);
	/*virtual*/ bool handleMouseUp(S32 x, S32 y, MASK mask);
	/*virtual*/ bool handleMiddleMouseDown(S32 x, S32 y, MASK mask);
	/*virtual*/ bool handleMiddleMouseUp(S32 x, S32 y, MASK mask);
	/*virtual*/ bool handleRightMouseDown(S32 x, S32 y, MASK mask);
	/*virtual*/ bool handleRightMouseUp(S32 x, S32 y, MASK mask);
	/*virtual*/ bool handleDoubleClick(S32 x, S32 y, MASK mask);
	/*virtual*/ bool handleHover(S32 x, S32 y, MASK mask);
	/*virtual*/ bool handleScrollWheel(S32 x, S32 y, S32 clicks);
	/*virtual*/ bool handleToolTip(S32 x, S32 y, MASK mask);
=======
    /*virtual*/ void draw();
    /*virtual*/ bool handleMouseDown(S32 x, S32 y, MASK mask);
    /*virtual*/ bool handleMouseUp(S32 x, S32 y, MASK mask);
    /*virtual*/ bool handleMiddleMouseDown(S32 x, S32 y, MASK mask);
    /*virtual*/ bool handleMiddleMouseUp(S32 x, S32 y, MASK mask);
    /*virtual*/ bool handleRightMouseDown(S32 x, S32 y, MASK mask);
    /*virtual*/ bool handleRightMouseUp(S32 x, S32 y, MASK mask);
    /*virtual*/ bool handleDoubleClick(S32 x, S32 y, MASK mask);
    /*virtual*/ bool handleHover(S32 x, S32 y, MASK mask);
    /*virtual*/ bool handleScrollWheel(S32 x, S32 y, S32 clicks);
    /*virtual*/ bool handleToolTip(S32 x, S32 y, MASK mask);
>>>>>>> 1a8a5404

    void addPopup(LLView* popup);
    void removePopup(LLView* popup);
    void clearPopups();

    typedef std::list<LLHandle<LLView> > popup_list_t;
    popup_list_t getCurrentPopups() { return mPopups; }

private:
<<<<<<< HEAD
	bool handleMouseEvent(boost::function<bool(LLView*, S32, S32)>, boost::function<bool(LLView*)>, S32 x, S32 y, bool close_popups);
	popup_list_t mPopups;
=======
    bool handleMouseEvent(boost::function<bool(LLView*, S32, S32)>, boost::function<bool(LLView*)>, S32 x, S32 y, bool close_popups);
    popup_list_t mPopups;
>>>>>>> 1a8a5404
};
#endif //LL_LLROOTVIEW_H<|MERGE_RESOLUTION|>--- conflicted
+++ resolved
@@ -35,19 +35,6 @@
     LLPopupView(const Params& p = LLPanel::Params());
     ~LLPopupView();
 
-<<<<<<< HEAD
-	/*virtual*/ void draw();
-	/*virtual*/ bool handleMouseDown(S32 x, S32 y, MASK mask);
-	/*virtual*/ bool handleMouseUp(S32 x, S32 y, MASK mask);
-	/*virtual*/ bool handleMiddleMouseDown(S32 x, S32 y, MASK mask);
-	/*virtual*/ bool handleMiddleMouseUp(S32 x, S32 y, MASK mask);
-	/*virtual*/ bool handleRightMouseDown(S32 x, S32 y, MASK mask);
-	/*virtual*/ bool handleRightMouseUp(S32 x, S32 y, MASK mask);
-	/*virtual*/ bool handleDoubleClick(S32 x, S32 y, MASK mask);
-	/*virtual*/ bool handleHover(S32 x, S32 y, MASK mask);
-	/*virtual*/ bool handleScrollWheel(S32 x, S32 y, S32 clicks);
-	/*virtual*/ bool handleToolTip(S32 x, S32 y, MASK mask);
-=======
     /*virtual*/ void draw();
     /*virtual*/ bool handleMouseDown(S32 x, S32 y, MASK mask);
     /*virtual*/ bool handleMouseUp(S32 x, S32 y, MASK mask);
@@ -59,7 +46,6 @@
     /*virtual*/ bool handleHover(S32 x, S32 y, MASK mask);
     /*virtual*/ bool handleScrollWheel(S32 x, S32 y, S32 clicks);
     /*virtual*/ bool handleToolTip(S32 x, S32 y, MASK mask);
->>>>>>> 1a8a5404
 
     void addPopup(LLView* popup);
     void removePopup(LLView* popup);
@@ -69,12 +55,7 @@
     popup_list_t getCurrentPopups() { return mPopups; }
 
 private:
-<<<<<<< HEAD
-	bool handleMouseEvent(boost::function<bool(LLView*, S32, S32)>, boost::function<bool(LLView*)>, S32 x, S32 y, bool close_popups);
-	popup_list_t mPopups;
-=======
     bool handleMouseEvent(boost::function<bool(LLView*, S32, S32)>, boost::function<bool(LLView*)>, S32 x, S32 y, bool close_popups);
     popup_list_t mPopups;
->>>>>>> 1a8a5404
 };
 #endif //LL_LLROOTVIEW_H