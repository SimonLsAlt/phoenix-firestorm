/**
 * @file llpopupview.h
 * @brief Holds transient popups
 *
 * $LicenseInfo:firstyear=2001&license=viewerlgpl$
 * Second Life Viewer Source Code
 * Copyright (C) 2010, Linden Research, Inc.
 *
 * This library is free software; you can redistribute it and/or
 * modify it under the terms of the GNU Lesser General Public
 * License as published by the Free Software Foundation;
 * version 2.1 of the License only.
 *
 * This library is distributed in the hope that it will be useful,
 * but WITHOUT ANY WARRANTY; without even the implied warranty of
 * MERCHANTABILITY or FITNESS FOR A PARTICULAR PURPOSE.  See the GNU
 * Lesser General Public License for more details.
 *
 * You should have received a copy of the GNU Lesser General Public
 * License along with this library; if not, write to the Free Software
 * Foundation, Inc., 51 Franklin Street, Fifth Floor, Boston, MA  02110-1301  USA
 *
 * Linden Research, Inc., 945 Battery Street, San Francisco, CA  94111  USA
 * $/LicenseInfo$
 */

#ifndef LL_LLPOPUPVIEW_H
#define LL_LLPOPUPVIEW_H

#include "llpanel.h"

class LLPopupView : public LLPanel
{
public:
    LLPopupView(const Params& p = LLPanel::Params());
    ~LLPopupView();

<<<<<<< HEAD
	/*virtual*/ void draw();
	/*virtual*/ bool handleMouseDown(S32 x, S32 y, MASK mask);
	/*virtual*/ bool handleMouseUp(S32 x, S32 y, MASK mask);
	/*virtual*/ bool handleMiddleMouseDown(S32 x, S32 y, MASK mask);
	/*virtual*/ bool handleMiddleMouseUp(S32 x, S32 y, MASK mask);
	/*virtual*/ bool handleRightMouseDown(S32 x, S32 y, MASK mask);
	/*virtual*/ bool handleRightMouseUp(S32 x, S32 y, MASK mask);
	/*virtual*/ bool handleDoubleClick(S32 x, S32 y, MASK mask);
	/*virtual*/ bool handleHover(S32 x, S32 y, MASK mask);
	/*virtual*/ bool handleScrollWheel(S32 x, S32 y, S32 clicks);
	/*virtual*/ bool handleToolTip(S32 x, S32 y, MASK mask);
=======
    /*virtual*/ void draw();
    /*virtual*/ BOOL handleMouseDown(S32 x, S32 y, MASK mask);
    /*virtual*/ BOOL handleMouseUp(S32 x, S32 y, MASK mask);
    /*virtual*/ BOOL handleMiddleMouseDown(S32 x, S32 y, MASK mask);
    /*virtual*/ BOOL handleMiddleMouseUp(S32 x, S32 y, MASK mask);
    /*virtual*/ BOOL handleRightMouseDown(S32 x, S32 y, MASK mask);
    /*virtual*/ BOOL handleRightMouseUp(S32 x, S32 y, MASK mask);
    /*virtual*/ BOOL handleDoubleClick(S32 x, S32 y, MASK mask);
    /*virtual*/ BOOL handleHover(S32 x, S32 y, MASK mask);
    /*virtual*/ BOOL handleScrollWheel(S32 x, S32 y, S32 clicks);
    /*virtual*/ BOOL handleToolTip(S32 x, S32 y, MASK mask);
>>>>>>> c06fb4e0

    void addPopup(LLView* popup);
    void removePopup(LLView* popup);
    void clearPopups();

    typedef std::list<LLHandle<LLView> > popup_list_t;
    popup_list_t getCurrentPopups() { return mPopups; }

private:
<<<<<<< HEAD
	bool handleMouseEvent(boost::function<bool(LLView*, S32, S32)>, boost::function<bool(LLView*)>, S32 x, S32 y, bool close_popups);
	popup_list_t mPopups;
=======
    BOOL handleMouseEvent(boost::function<BOOL(LLView*, S32, S32)>, boost::function<bool(LLView*)>, S32 x, S32 y, bool close_popups);
    popup_list_t mPopups;
>>>>>>> c06fb4e0
};
#endif //LL_LLROOTVIEW_H<|MERGE_RESOLUTION|>--- conflicted
+++ resolved
@@ -35,31 +35,17 @@
     LLPopupView(const Params& p = LLPanel::Params());
     ~LLPopupView();
 
-<<<<<<< HEAD
-	/*virtual*/ void draw();
-	/*virtual*/ bool handleMouseDown(S32 x, S32 y, MASK mask);
-	/*virtual*/ bool handleMouseUp(S32 x, S32 y, MASK mask);
-	/*virtual*/ bool handleMiddleMouseDown(S32 x, S32 y, MASK mask);
-	/*virtual*/ bool handleMiddleMouseUp(S32 x, S32 y, MASK mask);
-	/*virtual*/ bool handleRightMouseDown(S32 x, S32 y, MASK mask);
-	/*virtual*/ bool handleRightMouseUp(S32 x, S32 y, MASK mask);
-	/*virtual*/ bool handleDoubleClick(S32 x, S32 y, MASK mask);
-	/*virtual*/ bool handleHover(S32 x, S32 y, MASK mask);
-	/*virtual*/ bool handleScrollWheel(S32 x, S32 y, S32 clicks);
-	/*virtual*/ bool handleToolTip(S32 x, S32 y, MASK mask);
-=======
     /*virtual*/ void draw();
-    /*virtual*/ BOOL handleMouseDown(S32 x, S32 y, MASK mask);
-    /*virtual*/ BOOL handleMouseUp(S32 x, S32 y, MASK mask);
-    /*virtual*/ BOOL handleMiddleMouseDown(S32 x, S32 y, MASK mask);
-    /*virtual*/ BOOL handleMiddleMouseUp(S32 x, S32 y, MASK mask);
-    /*virtual*/ BOOL handleRightMouseDown(S32 x, S32 y, MASK mask);
-    /*virtual*/ BOOL handleRightMouseUp(S32 x, S32 y, MASK mask);
-    /*virtual*/ BOOL handleDoubleClick(S32 x, S32 y, MASK mask);
-    /*virtual*/ BOOL handleHover(S32 x, S32 y, MASK mask);
-    /*virtual*/ BOOL handleScrollWheel(S32 x, S32 y, S32 clicks);
-    /*virtual*/ BOOL handleToolTip(S32 x, S32 y, MASK mask);
->>>>>>> c06fb4e0
+    /*virtual*/ bool handleMouseDown(S32 x, S32 y, MASK mask);
+    /*virtual*/ bool handleMouseUp(S32 x, S32 y, MASK mask);
+    /*virtual*/ bool handleMiddleMouseDown(S32 x, S32 y, MASK mask);
+    /*virtual*/ bool handleMiddleMouseUp(S32 x, S32 y, MASK mask);
+    /*virtual*/ bool handleRightMouseDown(S32 x, S32 y, MASK mask);
+    /*virtual*/ bool handleRightMouseUp(S32 x, S32 y, MASK mask);
+    /*virtual*/ bool handleDoubleClick(S32 x, S32 y, MASK mask);
+    /*virtual*/ bool handleHover(S32 x, S32 y, MASK mask);
+    /*virtual*/ bool handleScrollWheel(S32 x, S32 y, S32 clicks);
+    /*virtual*/ bool handleToolTip(S32 x, S32 y, MASK mask);
 
     void addPopup(LLView* popup);
     void removePopup(LLView* popup);
@@ -69,12 +55,7 @@
     popup_list_t getCurrentPopups() { return mPopups; }
 
 private:
-<<<<<<< HEAD
-	bool handleMouseEvent(boost::function<bool(LLView*, S32, S32)>, boost::function<bool(LLView*)>, S32 x, S32 y, bool close_popups);
-	popup_list_t mPopups;
-=======
-    BOOL handleMouseEvent(boost::function<BOOL(LLView*, S32, S32)>, boost::function<bool(LLView*)>, S32 x, S32 y, bool close_popups);
+    bool handleMouseEvent(boost::function<bool(LLView*, S32, S32)>, boost::function<bool(LLView*)>, S32 x, S32 y, bool close_popups);
     popup_list_t mPopups;
->>>>>>> c06fb4e0
 };
 #endif //LL_LLROOTVIEW_H