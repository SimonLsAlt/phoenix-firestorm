--- conflicted
+++ resolved
@@ -280,24 +280,15 @@
         refresh(); // requires vmi
     }
 
-<<<<<<< HEAD
-	return true;
-=======
     return true;
->>>>>>> 1a8a5404
 }
 
 void LLConversationViewSession::draw()
 {
     getViewModelItem()->update();
 
-<<<<<<< HEAD
-	const LLFolderViewItem::Params& default_params = LLUICtrlFactory::getDefaultParams<LLFolderViewItem>();
-	const bool show_context = (getRoot() ? getRoot()->getShowSelectionContext() : false);
-=======
     const LLFolderViewItem::Params& default_params = LLUICtrlFactory::getDefaultParams<LLFolderViewItem>();
     const bool show_context = (getRoot() ? getRoot()->getShowSelectionContext() : false);
->>>>>>> 1a8a5404
 
     // Indicate that flash can start (moot operation if already started, done or not flashing)
     startFlashing();
@@ -335,11 +326,7 @@
 
 bool LLConversationViewSession::handleMouseDown( S32 x, S32 y, MASK mask )
 {
-<<<<<<< HEAD
-	//Will try to select a child node and then itself (if a child was not selected)
-=======
     //Will try to select a child node and then itself (if a child was not selected)
->>>>>>> 1a8a5404
     bool result = LLFolderViewFolder::handleMouseDown(x, y, mask);
 
     //This node (conversation) was selected and a child (participant) was not
@@ -368,11 +355,7 @@
 
 bool LLConversationViewSession::handleMouseUp( S32 x, S32 y, MASK mask )
 {
-<<<<<<< HEAD
-	bool result = LLFolderViewFolder::handleMouseUp(x, y, mask);
-=======
     bool result = LLFolderViewFolder::handleMouseUp(x, y, mask);
->>>>>>> 1a8a5404
 
     LLFloater* volume_floater = LLFloaterReg::findInstance("floater_voice_volume");
     LLFloater* chat_volume_floater = LLFloaterReg::findInstance("chat_voice");
@@ -786,11 +769,7 @@
 
 bool LLConversationViewParticipant::handleMouseDown( S32 x, S32 y, MASK mask )
 {
-<<<<<<< HEAD
-	bool result = LLFolderViewItem::handleMouseDown(x, y, mask);
-=======
     bool result = LLFolderViewItem::handleMouseDown(x, y, mask);
->>>>>>> 1a8a5404
 
     if(result && getRoot())
     {
