--- conflicted
+++ resolved
@@ -244,33 +244,6 @@
 	}
 }
 
-<<<<<<< HEAD
-void LLConversationViewSession::selectItem()
-{
-	LLFolderViewModelItem* item = mViewModelItem;
-	LLUUID session_uuid = dynamic_cast<LLConversationItem*>(item)->getUUID();
-	LLFloater* session_floater = LLIMConversation::getConversation(session_uuid);
-	LLMultiFloater* host_floater = session_floater->getHost();
-	
-	if (host_floater == mContainer)
-	{
-		// Always expand the message pane if the panel is hosted by the container
-		mContainer->collapseMessagesPane(false);
-		// Switch to the conversation floater that is being selected
-		mContainer->selectFloater(session_floater);
-	}
-	
-	// Set the focus on the selected floater
-	session_floater->setFocus(TRUE);
-    // Store the active session
-    LLIMFloaterContainer::getInstance()->setSelectedSession(session_uuid);
-
-
-	LLFolderViewItem::selectItem();
-}
-=======
->>>>>>> 93f9c699
-
 void LLConversationViewSession::toggleMinimizedMode(bool is_minimized)
 {
 	mMinimizedMode = is_minimized;
@@ -456,7 +429,6 @@
     LLView::draw();
 }
 
-<<<<<<< HEAD
 // virtual
 S32 LLConversationViewParticipant::arrange(S32* width, S32* height)
 {
@@ -473,33 +445,6 @@
     return arranged;
 }
 
-void LLConversationViewParticipant::selectItem()
-{
-    LLConversationItem* vmi = this->getParentFolder() ? static_cast<LLConversationItem*>(this->getParentFolder()->getViewModelItem()) : NULL;
-    LLIMFloaterContainer* container = LLIMFloaterContainer::getInstance();
-    LLFloater* session_floater;
-
-    if(vmi)
-    {
-        session_floater = LLIMConversation::getConversation(vmi->getUUID());
-
-        //Only execute when switching floaters (conversations)
-        if(vmi->getUUID() != container->getSelectedSession())
-        {
-            container->selectFloater(session_floater);
-            // Store the active session
-            container->setSelectedSession(vmi->getUUID());
-        }
-
-        //Redirect focus to the conversation floater
-        session_floater->setFocus(TRUE);
-    }
-
-    LLFolderViewItem::selectItem();
-}
-
-=======
->>>>>>> 93f9c699
 void LLConversationViewParticipant::refresh()
 {
 	// Refresh the participant view from its model data
