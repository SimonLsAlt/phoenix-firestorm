--- conflicted
+++ resolved
@@ -59,17 +59,7 @@
     :   conversation(conv)
     {}
 
-<<<<<<< HEAD
-	virtual void onChange(EStatusType status, const LLSD& channelInfo, bool proximal)
-	{
-		conversation->showVoiceIndicator(conversation
-			&& status != STATUS_JOINING
-			&& status != STATUS_LEFT_CHANNEL
-			&& LLVoiceClient::getInstance()->voiceEnabled()
-			&& LLVoiceClient::getInstance()->isVoiceWorking());
-	}
-=======
-    virtual void onChange(EStatusType status, const std::string &channelURI, bool proximal)
+    virtual void onChange(EStatusType status, const LLSD& channelInfo, bool proximal)
     {
         conversation->showVoiceIndicator(conversation
             && status != STATUS_JOINING
@@ -77,7 +67,6 @@
             && LLVoiceClient::getInstance()->voiceEnabled()
             && LLVoiceClient::getInstance()->isVoiceWorking());
     }
->>>>>>> c5abcecc
 
 private:
     LLConversationViewSession* conversation;
