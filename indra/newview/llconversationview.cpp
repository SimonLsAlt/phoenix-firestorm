/**
 * @file llconversationview.cpp
 * @brief Implementation of conversations list widgets and views
 *
 * $LicenseInfo:firstyear=2009&license=viewerlgpl$
 * Second Life Viewer Source Code
 * Copyright (C) 2010, Linden Research, Inc.
 *
 * This library is free software; you can redistribute it and/or
 * modify it under the terms of the GNU Lesser General Public
 * License as published by the Free Software Foundation;
 * version 2.1 of the License only.
 *
 * This library is distributed in the hope that it will be useful,
 * but WITHOUT ANY WARRANTY; without even the implied warranty of
 * MERCHANTABILITY or FITNESS FOR A PARTICULAR PURPOSE.  See the GNU
 * Lesser General Public License for more details.
 *
 * You should have received a copy of the GNU Lesser General Public
 * License along with this library; if not, write to the Free Software
 * Foundation, Inc., 51 Franklin Street, Fifth Floor, Boston, MA  02110-1301  USA
 *
 * Linden Research, Inc., 945 Battery Street, San Francisco, CA  94111  USA
 * $/LicenseInfo$
 */


#include "llviewerprecompiledheaders.h"

#include "llconversationview.h"

#include <boost/bind.hpp>
#include "llagentdata.h"
#include "llavataractions.h"
#include "llconversationmodel.h"
#include "llfloaterimsession.h"
#include "llfloaterimnearbychat.h"
#include "llfloaterimsessiontab.h"
#include "llfloaterimcontainer.h"
#include "llfloaterreg.h"
#include "llgroupiconctrl.h"
#include "lluictrlfactory.h"
#include "lltoolbarview.h"

//
// Implementation of conversations list session widgets
//
static LLDefaultChildRegistry::Register<LLConversationViewSession> r_conversation_view_session("conversation_view_session");

const LLColor4U DEFAULT_WHITE(255, 255, 255);

class LLNearbyVoiceClientStatusObserver : public LLVoiceClientStatusObserver
{
public:

    LLNearbyVoiceClientStatusObserver(LLConversationViewSession* conv)
    :   conversation(conv)
    {}

    virtual void onChange(EStatusType status, const std::string &channelURI, bool proximal)
    {
        conversation->showVoiceIndicator(conversation
            && status != STATUS_JOINING
            && status != STATUS_LEFT_CHANNEL
            && LLVoiceClient::getInstance()->voiceEnabled()
            && LLVoiceClient::getInstance()->isVoiceWorking());
    }

private:
    LLConversationViewSession* conversation;
};

LLConversationViewSession::Params::Params() :
    container()
{}

LLConversationViewSession::LLConversationViewSession(const LLConversationViewSession::Params& p):
    LLFolderViewFolder(p),
    mContainer(p.container),
    mItemPanel(NULL),
    mCallIconLayoutPanel(NULL),
    mSessionTitle(NULL),
    mSpeakingIndicator(NULL),
    mVoiceClientObserver(NULL),
    mCollapsedMode(false),
    mHasArrow(true),
    mIsInActiveVoiceChannel(false),
    mFlashStateOn(false),
    mFlashStarted(false)
{
    mFlashTimer = new LLFlashTimer();
    mAreChildrenInited = true; // inventory only
}

LLConversationViewSession::~LLConversationViewSession()
{
    mActiveVoiceChannelConnection.disconnect();

    if (mVoiceClientObserver)
    {
        if (LLVoiceClient::instanceExists())
        {
            LLVoiceClient::getInstance()->removeObserver(mVoiceClientObserver);
        }
        delete mVoiceClientObserver;
    }

<<<<<<< HEAD
	mFlashTimer->unset();
    delete mFlashTimer;
    mFlashStateOn = false;
=======
    mFlashTimer->unset();
>>>>>>> e7eced3c
}

void LLConversationViewSession::destroyView()
{
    // Chat can create and parent models(listeners) to session's model before creating
    // coresponding views, such participant's models normally will wait for idle cycles
    // but since we are deleting session and won't be processing any more events, make
    // sure unowned LLConversationItemParticipant models are removed as well.

    LLConversationItemSession* vmi = dynamic_cast<LLConversationItemSession*>(getViewModelItem());

    // CONV_SESSION_1_ON_1 stores participants as two models that belong to views independent
    // from session (nasty! These views are widgets in LLFloaterIMSessionTab, see buildConversationViewParticipant)
    if (vmi && vmi->getType() != LLConversationItem::CONV_SESSION_1_ON_1)
    {
        // Destroy existing views
        while (!mItems.empty())
        {
            LLFolderViewItem *itemp = mItems.back();
            mItems.pop_back();

            LLFolderViewModelItem* item_vmi = itemp->getViewModelItem();
            if (item_vmi) // supposed to exist
            {
                // unparent to remove from child list
                vmi->removeChild(item_vmi);
            }
            itemp->destroyView();
        }

        // Not needed in scope of sessions, but just in case
        while (!mFolders.empty())
        {
            LLFolderViewFolder *folderp = mFolders.back();
            mFolders.pop_back();

            LLFolderViewModelItem* folder_vmi = folderp->getViewModelItem();
            if (folder_vmi)
            {
                vmi->removeChild(folder_vmi);
            }
            folderp->destroyView();
        }

        // Now everything that is left in model(listener) is not owned by views,
        // only by sessions, deparent so it won't point to soon to be dead model
        vmi->clearAndDeparentModels();
    }

    LLFolderViewFolder::destroyView();
}

void LLConversationViewSession::setFlashState(bool flash_state)
{
    if (flash_state && !mFlashStateOn)
    {
        // flash chat toolbar button if scrolled out of sight (because flashing will not be visible)
        if (mContainer->isScrolledOutOfSight(this))
        {
            gToolBarView->flashCommand(LLCommandId("chat"), true);
        }
    }

    mFlashStateOn = flash_state;
    mFlashStarted = false;
    mFlashTimer->stopFlashing();
}

void LLConversationViewSession::setHighlightState(bool hihglight_state)
{
    mFlashStateOn = hihglight_state;
    mFlashStarted = true;
    mFlashTimer->stopFlashing();
}

void LLConversationViewSession::startFlashing()
{
    // Need to start flashing only when "Conversations" is opened or brought on top
    if (isInVisibleChain()
        && mFlashStateOn
        && !mFlashStarted
        && ! LLFloaterReg::getTypedInstance<LLFloaterIMContainer>("im_container")->isMinimized() )
    {
        mFlashStarted = true;
        mFlashTimer->startFlashing();
    }
}

bool LLConversationViewSession::isHighlightAllowed()
{
    return mFlashStateOn || mIsSelected;
}

bool LLConversationViewSession::isHighlightActive()
{
    return (mFlashStateOn ? (mFlashTimer->isFlashingInProgress() ? mFlashTimer->isCurrentlyHighlighted() : true) : mIsCurSelection);
}

BOOL LLConversationViewSession::postBuild()
{
    LLFolderViewItem::postBuild();

    mItemPanel = LLUICtrlFactory::getInstance()->createFromFile<LLPanel>("panel_conversation_list_item.xml", NULL, LLPanel::child_registry_t::instance());
    addChild(mItemPanel);

    mCallIconLayoutPanel = mItemPanel->getChild<LLPanel>("call_icon_panel");
    mSessionTitle = mItemPanel->getChild<LLTextBox>("conversation_title");

    mActiveVoiceChannelConnection = LLVoiceChannel::setCurrentVoiceChannelChangedCallback(boost::bind(&LLConversationViewSession::onCurrentVoiceSessionChanged, this, _1));
    mSpeakingIndicator = getChild<LLOutputMonitorCtrl>("speaking_indicator");

    LLConversationItem* vmi = dynamic_cast<LLConversationItem*>(getViewModelItem());
    if (vmi)
    {
        switch(vmi->getType())
        {
        case LLConversationItem::CONV_PARTICIPANT:
        case LLConversationItem::CONV_SESSION_1_ON_1:
        {
            LLIMModel::LLIMSession* session=  LLIMModel::instance().findIMSession(vmi->getUUID());
            if (session)
            {
                LLAvatarIconCtrl* icon = mItemPanel->getChild<LLAvatarIconCtrl>("avatar_icon");
                icon->setVisible(true);
                icon->setValue(session->mOtherParticipantID);
                mSpeakingIndicator->setSpeakerId(session->mOtherParticipantID, session->mSessionID, true);
                mHasArrow = false;
            }
            break;
        }
        case LLConversationItem::CONV_SESSION_AD_HOC:
        {
            LLGroupIconCtrl* icon = mItemPanel->getChild<LLGroupIconCtrl>("group_icon");
            icon->setVisible(true);
            mSpeakingIndicator->setSpeakerId(gAgentID, vmi->getUUID(), true);
            break;
        }
        case LLConversationItem::CONV_SESSION_GROUP:
        {
            LLGroupIconCtrl* icon = mItemPanel->getChild<LLGroupIconCtrl>("group_icon");
            icon->setVisible(true);
            icon->setValue(vmi->getUUID());
            mSpeakingIndicator->setSpeakerId(gAgentID, vmi->getUUID(), true);
            break;
        }
        case LLConversationItem::CONV_SESSION_NEARBY:
        {
            LLIconCtrl* icon = mItemPanel->getChild<LLIconCtrl>("nearby_chat_icon");
            icon->setVisible(true);
            mSpeakingIndicator->setSpeakerId(gAgentID, LLUUID::null, true);
            mIsInActiveVoiceChannel = true;
            if(LLVoiceClient::instanceExists())
            {
                if (mVoiceClientObserver)
                {
                    LLVoiceClient::getInstance()->removeObserver(mVoiceClientObserver);
                    delete mVoiceClientObserver;
                }
                mVoiceClientObserver = new LLNearbyVoiceClientStatusObserver(this);
                LLVoiceClient::getInstance()->addObserver(mVoiceClientObserver);
            }
            break;
        }
        default:
            break;
        }

        refresh(); // requires vmi
    }

    return TRUE;
}

void LLConversationViewSession::draw()
{
    getViewModelItem()->update();

    const LLFolderViewItem::Params& default_params = LLUICtrlFactory::getDefaultParams<LLFolderViewItem>();
    const BOOL show_context = (getRoot() ? getRoot()->getShowSelectionContext() : FALSE);

    // Indicate that flash can start (moot operation if already started, done or not flashing)
    startFlashing();

    // draw highlight for selected items
    drawHighlight(show_context, true, sHighlightBgColor, sFlashBgColor, sFocusOutlineColor, sMouseOverColor);

    // Draw children if root folder, or any other folder that is open. Do not draw children when animating to closed state or you get rendering overlap.
    bool draw_children = getRoot() == static_cast<LLFolderViewFolder*>(this) || isOpen();

    // Todo/fix this: arrange hides children 'out of bonds', session 'slowly' adjusts container size, unhides children
    // this process repeats until children fit
    for (folders_t::iterator iter = mFolders.begin();
        iter != mFolders.end();)
    {
        folders_t::iterator fit = iter++;
        (*fit)->setVisible(draw_children);
    }
    for (items_t::iterator iter = mItems.begin();
        iter != mItems.end();)
    {
        items_t::iterator iit = iter++;
        (*iit)->setVisible(draw_children);
    }

    // we don't draw the open folder arrow in minimized mode
    if (mHasArrow && !mCollapsedMode)
    {
        // update the rotation angle of open folder arrow
        updateLabelRotation();
        drawOpenFolderArrow(default_params, sFgColor);
    }
    LLView::draw();
}

BOOL LLConversationViewSession::handleMouseDown( S32 x, S32 y, MASK mask )
{
    //Will try to select a child node and then itself (if a child was not selected)
    BOOL result = LLFolderViewFolder::handleMouseDown(x, y, mask);

    //This node (conversation) was selected and a child (participant) was not
    if(result && getRoot())
    {
        if(getRoot()->getCurSelectedItem() == this)
        {
            LLConversationItem* item = dynamic_cast<LLConversationItem *>(getViewModelItem());
            LLUUID session_id = item? item->getUUID() : LLUUID();

            LLFloaterIMContainer *im_container = LLFloaterReg::getTypedInstance<LLFloaterIMContainer>("im_container");
            if (im_container->isConversationsPaneCollapsed() && im_container->getSelectedSession() == session_id)
            {
                im_container->collapseMessagesPane(!im_container->isMessagesPaneCollapsed());
            }
            else
            {
                im_container->collapseMessagesPane(false);
            }
        }
        selectConversationItem();
    }

    return result;
}

BOOL LLConversationViewSession::handleMouseUp( S32 x, S32 y, MASK mask )
{
    BOOL result = LLFolderViewFolder::handleMouseUp(x, y, mask);

    LLFloater* volume_floater = LLFloaterReg::findInstance("floater_voice_volume");
    LLFloater* chat_volume_floater = LLFloaterReg::findInstance("chat_voice");
    if (result
        && getRoot() && (getRoot()->getCurSelectedItem() == this)
        && !(volume_floater && volume_floater->isShown() && volume_floater->hasFocus())
        && !(chat_volume_floater && chat_volume_floater->isShown() && chat_volume_floater->hasFocus()))
    {
        LLConversationItem* item = dynamic_cast<LLConversationItem *>(getViewModelItem());
        LLUUID session_id = item? item->getUUID() : LLUUID();
        LLFloaterIMSessionTab* session_floater = LLFloaterIMSessionTab::findConversation(session_id);
        if(session_floater && !session_floater->hasFocus())
        {
            session_floater->setFocus(true);
        }
    }

    return result;
}

BOOL LLConversationViewSession::handleRightMouseDown( S32 x, S32 y, MASK mask )
{
    BOOL result = LLFolderViewFolder::handleRightMouseDown(x, y, mask);

    if(result)
    {
        selectConversationItem();
    }

    return result;
}

void LLConversationViewSession::selectConversationItem()
{
    if(getRoot()->getCurSelectedItem() == this)
    {
        LLConversationItem* item = dynamic_cast<LLConversationItem *>(getViewModelItem());
        LLUUID session_id = item? item->getUUID() : LLUUID();

        LLFloaterIMContainer *im_container = LLFloaterReg::getTypedInstance<LLFloaterIMContainer>("im_container");
        im_container->flashConversationItemWidget(session_id,false);
        im_container->selectConversationPair(session_id, false);
    }
}

// virtual
S32 LLConversationViewSession::arrange(S32* width, S32* height)
{
    //LLFolderViewFolder::arrange computes value for getIndentation() function below
    S32 arranged = LLFolderViewFolder::arrange(width, height);

    S32 h_pad = mHasArrow ? getIndentation() + mArrowSize : getIndentation();

    LLRect rect(mCollapsedMode ? getLocalRect().mLeft : h_pad,
                getLocalRect().mTop,
                getLocalRect().mRight,
                getLocalRect().mTop - getItemHeight());
    mItemPanel->setShape(rect);

    return arranged;
}

// virtual
void LLConversationViewSession::toggleOpen()
{
    // conversations should not be opened while in minimized mode
    if (!mCollapsedMode)
    {
        LLFolderViewFolder::toggleOpen();

        // do item's selection when opened
        if (LLFolderViewFolder::isOpen())
        {
            getParentFolder()->setSelection(this, true);
        }
        mContainer->reSelectConversation();
    }
}

void LLConversationViewSession::toggleCollapsedMode(bool is_collapsed)
{
    mCollapsedMode = is_collapsed;

    // hide the layout stack which contains all item's child widgets
    // except for the icon which we display in minimized mode
    getChild<LLView>("conversation_item_stack")->setVisible(!mCollapsedMode);

    S32 h_pad = mHasArrow ? getIndentation() + mArrowSize : getIndentation();

    mItemPanel->translate(mCollapsedMode ? -h_pad : h_pad, 0);
}

void LLConversationViewSession::setVisibleIfDetached(BOOL visible)
{
    // Do this only if the conversation floater has been torn off (i.e. no multi floater host) and is not minimized
    // Note: minimized dockable floaters are brought to front hence unminimized when made visible and we don't want that here
    LLFloater* session_floater = getSessionFloater();
    if (session_floater && session_floater->isDetachedAndNotMinimized())
    {
        session_floater->setVisible(visible);
    }
}

LLFloater* LLConversationViewSession::getSessionFloater()
{
    LLFolderViewModelItem* item = mViewModelItem;
    LLUUID session_uuid = dynamic_cast<LLConversationItem*>(item)->getUUID();
    return LLFloaterIMSessionTab::getConversation(session_uuid);
}

LLConversationViewParticipant* LLConversationViewSession::findParticipant(const LLUUID& participant_id)
{
    // This is *not* a general tree parsing algorithm. We search only in the mItems list
    // assuming there is no mFolders which makes sense for sessions (sessions don't contain
    // sessions).
    LLConversationViewParticipant* participant = NULL;
    items_t::const_iterator iter;
    for (iter = getItemsBegin(); iter != getItemsEnd(); iter++)
    {
        participant = dynamic_cast<LLConversationViewParticipant*>(*iter);
        if (participant->hasSameValue(participant_id))
        {
            break;
        }
    }
    return (iter == getItemsEnd() ? NULL : participant);
}

void LLConversationViewSession::showVoiceIndicator(bool visible)
{
    mCallIconLayoutPanel->setVisible(visible && LLVoiceChannel::getCurrentVoiceChannel()->getSessionID().isNull());
    requestArrange();
}

void LLConversationViewSession::refresh()
{
    // Refresh the session view from its model data
    LLConversationItem* vmi = dynamic_cast<LLConversationItem*>(getViewModelItem());
    if (vmi)
    {
        vmi->resetRefresh();

        if (mSessionTitle)
        {
            if (!highlightFriendTitle(vmi))
            {
                LLStyle::Params title_style;
                title_style.color = LLUIColorTable::instance().getColor("LabelTextColor");
                mSessionTitle->setText(vmi->getDisplayName(), title_style);
            }
        }
    }

    // Update all speaking indicators
    LLSpeakingIndicatorManager::updateSpeakingIndicators();

    // we should show indicator for specified voice session only if this is current channel. EXT-5562.
    if (mSpeakingIndicator)
    {
        mSpeakingIndicator->setIsActiveChannel(mIsInActiveVoiceChannel);
        mSpeakingIndicator->setShowParticipantsSpeaking(mIsInActiveVoiceChannel);
    }

    LLConversationViewParticipant* participant = NULL;
    items_t::const_iterator iter;
    for (iter = getItemsBegin(); iter != getItemsEnd(); iter++)
    {
        participant = dynamic_cast<LLConversationViewParticipant*>(*iter);
        if (participant)
        {
            participant->allowSpeakingIndicator(mIsInActiveVoiceChannel);
        }
    }

    requestArrange();
    if (vmi)
    {
        // Do the regular upstream refresh
        LLFolderViewFolder::refresh();
    }
}

void LLConversationViewSession::onCurrentVoiceSessionChanged(const LLUUID& session_id)
{
    LLConversationItem* vmi = dynamic_cast<LLConversationItem*>(getViewModelItem());

    if (vmi)
    {
        bool old_value = mIsInActiveVoiceChannel;
        mIsInActiveVoiceChannel = vmi->getUUID() == session_id;
        mCallIconLayoutPanel->setVisible(mIsInActiveVoiceChannel);
        if (old_value != mIsInActiveVoiceChannel)
        {
            refresh();
        }
    }
}

bool LLConversationViewSession::highlightFriendTitle(LLConversationItem* vmi)
{
    if(vmi->getType() == LLConversationItem::CONV_PARTICIPANT || vmi->getType() == LLConversationItem::CONV_SESSION_1_ON_1)
    {
        LLIMModel::LLIMSession* session=  LLIMModel::instance().findIMSession(vmi->getUUID());
        if (session && LLAvatarActions::isFriend(session->mOtherParticipantID))
        {
            LLStyle::Params title_style;
            title_style.color = LLUIColorTable::instance().getColor("ConversationFriendColor");
            mSessionTitle->setText(vmi->getDisplayName(), title_style);
            return true;
        }
    }
    return false;
}

//
// Implementation of conversations list participant (avatar) widgets
//

static LLDefaultChildRegistry::Register<LLConversationViewParticipant> r("conversation_view_participant");
bool LLConversationViewParticipant::sStaticInitialized = false;
S32 LLConversationViewParticipant::sChildrenWidths[LLConversationViewParticipant::ALIC_COUNT];

LLConversationViewParticipant::Params::Params() :
container(),
participant_id(),
avatar_icon("avatar_icon"),
info_button("info_button"),
output_monitor("output_monitor")
{}

LLConversationViewParticipant::LLConversationViewParticipant( const LLConversationViewParticipant::Params& p ):
    LLFolderViewItem(p),
    mAvatarIcon(NULL),
    mInfoBtn(NULL),
    mSpeakingIndicator(NULL),
    mUUID(p.participant_id)
{
}

LLConversationViewParticipant::~LLConversationViewParticipant()
{
    mActiveVoiceChannelConnection.disconnect();
}

void LLConversationViewParticipant::initFromParams(const LLConversationViewParticipant::Params& params)
{
    LLAvatarIconCtrl::Params avatar_icon_params(params.avatar_icon());
    applyXUILayout(avatar_icon_params, this);
    LLAvatarIconCtrl * avatarIcon = LLUICtrlFactory::create<LLAvatarIconCtrl>(avatar_icon_params);
    addChild(avatarIcon);

    LLButton::Params info_button_params(params.info_button());
    applyXUILayout(info_button_params, this);
    LLButton * button = LLUICtrlFactory::create<LLButton>(info_button_params);
    addChild(button);

    LLOutputMonitorCtrl::Params output_monitor_params(params.output_monitor());
    applyXUILayout(output_monitor_params, this);
    LLOutputMonitorCtrl * outputMonitor = LLUICtrlFactory::create<LLOutputMonitorCtrl>(output_monitor_params);
    addChild(outputMonitor);
}

BOOL LLConversationViewParticipant::postBuild()
{
    mAvatarIcon = getChild<LLAvatarIconCtrl>("avatar_icon");

    mInfoBtn = getChild<LLButton>("info_btn");
    mInfoBtn->setClickedCallback(boost::bind(&LLConversationViewParticipant::onInfoBtnClick, this));
    mInfoBtn->setVisible(false);

    mSpeakingIndicator = getChild<LLOutputMonitorCtrl>("speaking_indicator");

    if (!sStaticInitialized)
    {
        // Remember children widths including their padding from the next sibling,
        // so that we can hide and show them again later.
        initChildrenWidths(this);
        sStaticInitialized = true;
    }

    updateChildren();
    if (getViewModelItem())
    {
        LLFolderViewItem::postBuild();
        refresh();
    }
    return TRUE;
}

void LLConversationViewParticipant::draw()
{
    static LLUIColor sFgColor = LLUIColorTable::instance().getColor("MenuItemEnabledColor", DEFAULT_WHITE);
    static LLUIColor sFgDisabledColor = LLUIColorTable::instance().getColor("MenuItemDisabledColor", DEFAULT_WHITE);
    static LLUIColor sHighlightFgColor = LLUIColorTable::instance().getColor("MenuItemHighlightFgColor", DEFAULT_WHITE);
    static LLUIColor sHighlightBgColor = LLUIColorTable::instance().getColor("MenuItemHighlightBgColor", DEFAULT_WHITE);
    static LLUIColor sFlashBgColor = LLUIColorTable::instance().getColor("MenuItemFlashBgColor", DEFAULT_WHITE);
    static LLUIColor sFocusOutlineColor = LLUIColorTable::instance().getColor("InventoryFocusOutlineColor", DEFAULT_WHITE);
    static LLUIColor sMouseOverColor = LLUIColorTable::instance().getColor("InventoryMouseOverColor", DEFAULT_WHITE);

    const BOOL show_context = (getRoot() ? getRoot()->getShowSelectionContext() : FALSE);

    const LLFontGL* font = getLabelFontForStyle(mLabelStyle);
    F32 right_x  = 0;

    F32 y = (F32)getRect().getHeight() - font->getLineHeight() - (F32)mTextPad;
    F32 text_left = (F32)getLabelXPos();

    LLColor4 color;

    LLLocalSpeakerMgr *speakerMgr = LLLocalSpeakerMgr::getInstance();

    if (speakerMgr && speakerMgr->isSpeakerToBeRemoved(mUUID))
    {
        color = sFgDisabledColor;
    }
    else
    {
        if (LLAvatarActions::isFriend(mUUID))
        {
            color = LLUIColorTable::instance().getColor("ConversationFriendColor");
        }
        else
        {
            color = mIsSelected ? sHighlightFgColor : sFgColor;
        }
    }

    LLConversationItemParticipant* participant_model = dynamic_cast<LLConversationItemParticipant*>(getViewModelItem());
    if (participant_model)
    {
        mSpeakingIndicator->setIsModeratorMuted(participant_model->isModeratorMuted());
    }

    drawHighlight(show_context, mIsSelected, sHighlightBgColor, sFlashBgColor, sFocusOutlineColor, sMouseOverColor);
    drawLabel(font, text_left, y, color, right_x);

    LLView::draw();
}

// virtual
S32 LLConversationViewParticipant::arrange(S32* width, S32* height)
{
    //Need to call arrange first since it computes value used in getIndentation()
    S32 arranged = LLFolderViewItem::arrange(width, height);

    //Adjusts the avatar icon based upon the indentation
    LLRect avatarRect(getIndentation(),
                        mAvatarIcon->getRect().mTop,
                        getIndentation() + mAvatarIcon->getRect().getWidth(),
                        mAvatarIcon->getRect().mBottom);
    mAvatarIcon->setShape(avatarRect);

    //Since dimensions changed, adjust the children (info button, speaker indicator)
    updateChildren();

    return arranged;
}

// virtual
void LLConversationViewParticipant::refresh()
{
    // Refresh the participant view from its model data
    LLConversationItemParticipant* participant_model = dynamic_cast<LLConversationItemParticipant*>(getViewModelItem());
    if (participant_model)
    {
        participant_model->resetRefresh();

        // *TODO: We should also do something with vmi->isModerator() to echo that state in the UI somewhat
        mSpeakingIndicator->setIsModeratorMuted(participant_model->isModeratorMuted());

        // Do the regular upstream refresh
        LLFolderViewItem::refresh();
    }
}

void LLConversationViewParticipant::addToFolder(LLFolderViewFolder* folder)
{
    // Add the item to the folder (conversation)
    LLFolderViewItem::addToFolder(folder);

    // Retrieve the folder (conversation) UUID, which is also the speaker session UUID
    LLFolderViewFolder *prnt = getParentFolder();
    if (prnt)
    {
        LLConversationItem* vmi = dynamic_cast<LLConversationItem*>(prnt->getViewModelItem());
        if (vmi)
        {
            addToSession(vmi->getUUID());
        }
        LLConversationViewSession* session = dynamic_cast<LLConversationViewSession*>(prnt);
        if (session)
        {
            allowSpeakingIndicator(session->isInActiveVoiceChannel());
        }
    }
}

void LLConversationViewParticipant::addToSession(const LLUUID& session_id)
{
    //Allows speaking icon image to be loaded based on mUUID
    mAvatarIcon->setValue(mUUID);

    //Allows the speaker indicator to be activated based on the user and conversation
    mSpeakingIndicator->setSpeakerId(mUUID, session_id);
}

void LLConversationViewParticipant::onInfoBtnClick()
{
    LLFloaterReg::showInstance("inspect_avatar", LLSD().with("avatar_id", mUUID));
}

BOOL LLConversationViewParticipant::handleMouseDown( S32 x, S32 y, MASK mask )
{
    BOOL result = LLFolderViewItem::handleMouseDown(x, y, mask);

    if(result && getRoot())
    {
        if(getRoot()->getCurSelectedItem() == this)
        {
            LLConversationItem* vmi = getParentFolder() ? dynamic_cast<LLConversationItem*>(getParentFolder()->getViewModelItem()) : NULL;
            LLUUID session_id = vmi? vmi->getUUID() : LLUUID();

            LLFloaterIMContainer *im_container = LLFloaterReg::getTypedInstance<LLFloaterIMContainer>("im_container");
            LLFloaterIMSessionTab* session_floater = LLFloaterIMSessionTab::findConversation(session_id);
            im_container->setSelectedSession(session_id);
            im_container->flashConversationItemWidget(session_id,false);
            im_container->selectFloater(session_floater);
            im_container->collapseMessagesPane(false);
        }
    }
    return result;
}

void LLConversationViewParticipant::onMouseEnter(S32 x, S32 y, MASK mask)
{
    mInfoBtn->setVisible(true);
    updateChildren();
    LLFolderViewItem::onMouseEnter(x, y, mask);
}

void LLConversationViewParticipant::onMouseLeave(S32 x, S32 y, MASK mask)
{
    mInfoBtn->setVisible(false);
    updateChildren();
    LLFolderViewItem::onMouseLeave(x, y, mask);
}

S32 LLConversationViewParticipant::getLabelXPos()
{
    return getIndentation() + mAvatarIcon->getRect().getWidth() + mIconPad;
}

// static
void LLConversationViewParticipant::initChildrenWidths(LLConversationViewParticipant* self)
{
    //speaking indicator width + padding
    S32 speaking_indicator_width = self->getRect().getWidth() - self->mSpeakingIndicator->getRect().mLeft;

    //info btn width + padding
    S32 info_btn_width = self->mSpeakingIndicator->getRect().mLeft - self->mInfoBtn->getRect().mLeft;

    S32 index = ALIC_COUNT;
    sChildrenWidths[--index] = info_btn_width;
    sChildrenWidths[--index] = speaking_indicator_width;
    llassert(index == 0);
}

void LLConversationViewParticipant::updateChildren()
{
    mLabelPaddingRight = DEFAULT_LABEL_PADDING_RIGHT;
    LLView* control;
    S32 ctrl_width;
    LLRect controlRect;

    //Cycles through controls starting from right to left
    for (S32 i = 0; i < ALIC_COUNT; ++i)
    {
        control = getItemChildView((EAvatarListItemChildIndex)i);

        // skip invisible views
        if (!control->getVisible()) continue;

        //Get current pos/dimensions
        controlRect = control->getRect();

        ctrl_width = sChildrenWidths[i]; // including space between current & left controls
        // accumulate the amount of space taken by the controls
        mLabelPaddingRight += ctrl_width;

        //Reposition visible controls in case adjacent controls to the right are hidden.
        controlRect.setLeftTopAndSize(
            getLocalRect().getWidth() - mLabelPaddingRight,
            controlRect.mTop,
            controlRect.getWidth(),
            controlRect.getHeight());

        //Sets the new position
        control->setShape(controlRect);
    }
}

LLView* LLConversationViewParticipant::getItemChildView(EAvatarListItemChildIndex child_view_index)
{
    LLView* child_view = NULL;

    switch (child_view_index)
    {
        case ALIC_SPEAKER_INDICATOR:
            child_view = mSpeakingIndicator;
            break;
        case ALIC_INFO_BUTTON:
            child_view = mInfoBtn;
            break;
        default:
            LL_WARNS("AvatarItemReshape") << "Unexpected child view index is passed: " << child_view_index << LL_ENDL;
            llassert(0);
            break;
            // leave child_view untouched
    }

    return child_view;
}

void LLConversationViewParticipant::allowSpeakingIndicator(bool val)
{
    mSpeakingIndicator->setIsActiveChannel(val);
}

// EOF
<|MERGE_RESOLUTION|>--- conflicted
+++ resolved
@@ -105,13 +105,9 @@
         delete mVoiceClientObserver;
     }
 
-<<<<<<< HEAD
-	mFlashTimer->unset();
+    mFlashTimer->unset();
     delete mFlashTimer;
     mFlashStateOn = false;
-=======
-    mFlashTimer->unset();
->>>>>>> e7eced3c
 }
 
 void LLConversationViewSession::destroyView()
