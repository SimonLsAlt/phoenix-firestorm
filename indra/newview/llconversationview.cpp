--- conflicted
+++ resolved
@@ -110,12 +110,7 @@
     // Chat can create and parent models(listeners) to session's model before creating
     // coresponding views, such participant's models normally will wait for idle cycles
     // but since we are deleting session and won't be processing any more events, make
-<<<<<<< HEAD
-    // sure unowned models are removed as well.
-    // Might be good idea to just have an LLPointer list somewhere in LLConversationItemSession
-=======
     // sure unowned LLConversationItemParticipant models are removed as well.
->>>>>>> 18323f01
 
     LLConversationItemSession* vmi = dynamic_cast<LLConversationItemSession*>(getViewModelItem());
 
@@ -152,15 +147,9 @@
             folderp->destroyView();
         }
 
-<<<<<<< HEAD
-        // Now everything that is left in model(listener) is unowned,
-        // it is safe to remove
-        vmi->deleteParticipantModels();
-=======
         // Now everything that is left in model(listener) is not owned by views,
         // only by sessions, deparent so it won't point to soon to be dead model
         vmi->clearAndDeparentModels();
->>>>>>> 18323f01
     }
 
     LLFolderViewFolder::destroyView();
