--- conflicted
+++ resolved
@@ -37,27 +37,6 @@
 class LLPanelBlockedList : public LLPanel
 {
 public:
-<<<<<<< HEAD
-	LLPanelBlockedList();
-	~LLPanelBlockedList(){};
-
-	virtual BOOL postBuild();
-	virtual void draw();
-	virtual void onOpen(const LLSD& key);
-	
-	void selectBlocked(const LLUUID& id);
-
-	/**
-	 *	Shows current Panel in side tray and select passed blocked item.
-	 * 
-	 *	@param idToSelect - LLUUID of blocked Resident or Object to be selected. 
-	 *			If it is LLUUID::null, nothing will be selected.
-	 */
-	// </FS:Ansariel> Optional standalone blocklist floater
-	//static void showPanelAndSelect(const LLUUID& idToSelect);
-	static void showPanelAndSelect(const LLUUID& idToSelect = LLUUID::null);
-	
-=======
     LLPanelBlockedList();
     ~LLPanelBlockedList(){};
 
@@ -73,9 +52,10 @@
      *  @param idToSelect - LLUUID of blocked Resident or Object to be selected.
      *          If it is LLUUID::null, nothing will be selected.
      */
-    static void showPanelAndSelect(const LLUUID& idToSelect);
+    // </FS:Ansariel> Optional standalone blocklist floater
+    //static void showPanelAndSelect(const LLUUID& idToSelect);
+    static void showPanelAndSelect(const LLUUID& idToSelect = LLUUID::null);
 
->>>>>>> 38c2a5bd
 private:
 
     typedef enum e_sort_oder{
