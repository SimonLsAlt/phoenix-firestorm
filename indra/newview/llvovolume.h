/** 
 * @file llvovolume.h
 * @brief LLVOVolume class header file
 *
 * $LicenseInfo:firstyear=2001&license=viewerlgpl$
 * Second Life Viewer Source Code
 * Copyright (C) 2010, Linden Research, Inc.
 * 
 * This library is free software; you can redistribute it and/or
 * modify it under the terms of the GNU Lesser General Public
 * License as published by the Free Software Foundation;
 * version 2.1 of the License only.
 * 
 * This library is distributed in the hope that it will be useful,
 * but WITHOUT ANY WARRANTY; without even the implied warranty of
 * MERCHANTABILITY or FITNESS FOR A PARTICULAR PURPOSE.  See the GNU
 * Lesser General Public License for more details.
 * 
 * You should have received a copy of the GNU Lesser General Public
 * License along with this library; if not, write to the Free Software
 * Foundation, Inc., 51 Franklin Street, Fifth Floor, Boston, MA  02110-1301  USA
 * 
 * Linden Research, Inc., 945 Battery Street, San Francisco, CA  94111  USA
 * $/LicenseInfo$
 */

#ifndef LL_LLVOVOLUME_H
#define LL_LLVOVOLUME_H

#include "llviewerobject.h"
#include "llviewertexture.h"
#include "llviewermedia.h"
#include "llframetimer.h"
#include "lllocalbitmaps.h"
#include "m3math.h"		// LLMatrix3
#include "m4math.h"		// LLMatrix4
#include <map>
#include <set>


class LLViewerTextureAnim;
class LLDrawPool;
class LLMaterialID;
class LLSelectNode;
class LLObjectMediaDataClient;
class LLObjectMediaNavigateClient;
class LLVOAvatar;
class LLMeshSkinInfo;

typedef std::vector<viewer_media_t> media_list_t;

enum LLVolumeInterfaceType
{
	INTERFACE_FLEXIBLE = 1,
};


class LLRiggedVolume : public LLVolume
{
public:
	LLRiggedVolume(const LLVolumeParams& params)
		: LLVolume(params, 0.f)
	{
	}

	void update(const LLMeshSkinInfo* skin, LLVOAvatar* avatar, const LLVolume* src_volume);

    std::string mExtraDebugText;
};

// Base class for implementations of the volume - Primitive, Flexible Object, etc.
class LLVolumeInterface
{
public:
	virtual ~LLVolumeInterface() { }
	virtual LLVolumeInterfaceType getInterfaceType() const = 0;
	virtual void doIdleUpdate() = 0;
	virtual BOOL doUpdateGeometry(LLDrawable *drawable) = 0;
	virtual LLVector3 getPivotPosition() const = 0;
	virtual void onSetVolume(const LLVolumeParams &volume_params, const S32 detail) = 0;
	virtual void onSetScale(const LLVector3 &scale, BOOL damped) = 0;
	virtual void onParameterChanged(U16 param_type, LLNetworkData *data, BOOL in_use, bool local_origin) = 0;
	virtual void onShift(const LLVector4a &shift_vector) = 0;
	virtual bool isVolumeUnique() const = 0; // Do we need a unique LLVolume instance?
	virtual bool isVolumeGlobal() const = 0; // Are we in global space?
	virtual bool isActive() const = 0; // Is this object currently active?
	virtual const LLMatrix4& getWorldMatrix(LLXformMatrix* xform) const = 0;
	virtual void updateRelativeXform(bool force_identity = false) = 0;
	virtual U32 getID() const = 0;
	virtual void preRebuild() = 0;
};

// Class which embodies all Volume objects (with pcode LL_PCODE_VOLUME)
class LLVOVolume : public LLViewerObject
{
	LOG_CLASS(LLVOVolume);
protected:
	virtual				~LLVOVolume();

public:
	static		void	initClass();
	static		void	cleanupClass();
	static		void	preUpdateGeom();
	
	enum 
	{
		VERTEX_DATA_MASK =	(1 << LLVertexBuffer::TYPE_VERTEX) |
							(1 << LLVertexBuffer::TYPE_NORMAL) |
							(1 << LLVertexBuffer::TYPE_TEXCOORD0) |
							(1 << LLVertexBuffer::TYPE_TEXCOORD1) |
							(1 << LLVertexBuffer::TYPE_COLOR)
	};

public:
						LLVOVolume(const LLUUID &id, const LLPCode pcode, LLViewerRegion *regionp);
	/*virtual*/ void markDead();		// Override (and call through to parent) to clean up media references

	/*virtual*/ LLDrawable* createDrawable(LLPipeline *pipeline);

				void	deleteFaces();

				void	animateTextures();
	
	            BOOL    isVisible() const ;
	/*virtual*/ BOOL	isActive() const;
	/*virtual*/ BOOL	isAttachment() const;
	/*virtual*/ BOOL	isRootEdit() const; // overridden for sake of attachments treating themselves as a root object
	/*virtual*/ BOOL	isHUDAttachment() const;

				void	generateSilhouette(LLSelectNode* nodep, const LLVector3& view_point);
	/*virtual*/	BOOL	setParent(LLViewerObject* parent);
				S32		getLOD() const						{ return mLOD; }
				void	setNoLOD()							{ mLOD = NO_LOD; mLODChanged = TRUE; }
				bool	isNoLOD() const						{ return NO_LOD == mLOD; }
	const LLVector3		getPivotPositionAgent() const;
	const LLMatrix4&	getRelativeXform() const				{ return mRelativeXform; }
	const LLMatrix3&	getRelativeXformInvTrans() const		{ return mRelativeXformInvTrans; }
	/*virtual*/	const LLMatrix4	getRenderMatrix() const;
				typedef std::map<LLUUID, S32> texture_cost_t;
				U32 	getRenderCost(texture_cost_t &textures) const;
    /*virtual*/	F32		getEstTrianglesMax() const;
    /*virtual*/	F32		getEstTrianglesStreamingCost() const;
    /* virtual*/ F32	getStreamingCost() const;
    /*virtual*/ bool getCostData(LLMeshCostData& costs) const;

	/*virtual*/ U32		getTriangleCount(S32* vcount = NULL) const;
	/*virtual*/ U32		getHighLODTriangleCount();
	//<FS:Beq> Mesh Info in object panel
	/*virtual*/ U32		getLODTriangleCount(S32 lod);
	//</FS:Beq>
	/*virtual*/ BOOL lineSegmentIntersect(const LLVector4a& start, const LLVector4a& end, 
										  S32 face = -1,                        // which face to check, -1 = ALL_SIDES
										  BOOL pick_transparent = FALSE,
										  BOOL pick_rigged = FALSE,
										  S32* face_hit = NULL,                 // which face was hit
										  LLVector4a* intersection = NULL,       // return the intersection point
										  LLVector2* tex_coord = NULL,          // return the texture coordinates of the intersection point
										  LLVector4a* normal = NULL,             // return the surface normal at the intersection point
										  LLVector4a* tangent = NULL           // return the surface tangent at the intersection point
		);
	
				LLVector3 agentPositionToVolume(const LLVector3& pos) const;
				LLVector3 agentDirectionToVolume(const LLVector3& dir) const;
				LLVector3 volumePositionToAgent(const LLVector3& dir) const;
				LLVector3 volumeDirectionToAgent(const LLVector3& dir) const;

				
				BOOL	getVolumeChanged() const				{ return mVolumeChanged; }
				
	/*virtual*/ F32  	getRadius() const						{ return mVObjRadius; };
				const LLMatrix4& getWorldMatrix(LLXformMatrix* xform) const;

<<<<<<< HEAD
				void	markForUpdate(BOOL priority);
=======
				void	markForUpdate(BOOL priority)			{ LLViewerObject::markForUpdate(priority); mVolumeChanged = TRUE; }
				void	markForUnload()							{ LLViewerObject::markForUnload(TRUE); mVolumeChanged = TRUE; }
>>>>>>> 73038685
				void    faceMappingChanged()                    { mFaceMappingChanged=TRUE; };

	/*virtual*/ void	onShift(const LLVector4a &shift_vector); // Called when the drawable shifts

	/*virtual*/ void	parameterChanged(U16 param_type, bool local_origin);
	/*virtual*/ void	parameterChanged(U16 param_type, LLNetworkData* data, BOOL in_use, bool local_origin);

	/*virtual*/ U32		processUpdateMessage(LLMessageSystem *mesgsys,
											void **user_data,
											U32 block_num, const EObjectUpdateType update_type,
											LLDataPacker *dp);

	/*virtual*/ void	setSelected(BOOL sel);
	/*virtual*/ BOOL	setDrawableParent(LLDrawable* parentp);

	/*virtual*/ void	setScale(const LLVector3 &scale, BOOL damped);

	/*virtual*/ void    changeTEImage(S32 index, LLViewerTexture* new_image)  ;
	/*virtual*/ void	setNumTEs(const U8 num_tes);
	/*virtual*/ void	setTEImage(const U8 te, LLViewerTexture *imagep);
	/*virtual*/ S32		setTETexture(const U8 te, const LLUUID &uuid);
	/*virtual*/ S32		setTEColor(const U8 te, const LLColor3 &color);
	/*virtual*/ S32		setTEColor(const U8 te, const LLColor4 &color);
	/*virtual*/ S32		setTEBumpmap(const U8 te, const U8 bump);
	/*virtual*/ S32		setTEShiny(const U8 te, const U8 shiny);
	/*virtual*/ S32		setTEFullbright(const U8 te, const U8 fullbright);
	/*virtual*/ S32		setTEBumpShinyFullbright(const U8 te, const U8 bump);
	/*virtual*/ S32		setTEMediaFlags(const U8 te, const U8 media_flags);
	/*virtual*/ S32		setTEGlow(const U8 te, const F32 glow);
	/*virtual*/ S32		setTEMaterialID(const U8 te, const LLMaterialID& pMaterialID);
	
	static void	setTEMaterialParamsCallbackTE(const LLUUID& objectID, const LLMaterialID& pMaterialID, const LLMaterialPtr pMaterialParams, U32 te);

	/*virtual*/ S32		setTEMaterialParams(const U8 te, const LLMaterialPtr pMaterialParams);
	/*virtual*/ S32		setTEScale(const U8 te, const F32 s, const F32 t);
	/*virtual*/ S32		setTEScaleS(const U8 te, const F32 s);
	/*virtual*/ S32		setTEScaleT(const U8 te, const F32 t);
	/*virtual*/ S32		setTETexGen(const U8 te, const U8 texgen);
	/*virtual*/ S32		setTEMediaTexGen(const U8 te, const U8 media);
	/*virtual*/ BOOL 	setMaterial(const U8 material);

				void	setTexture(const S32 face);
				S32     getIndexInTex(U32 ch) const {return mIndexInTex[ch];}
	/*virtual*/ BOOL	setVolume(const LLVolumeParams &volume_params, const S32 detail, bool unique_volume = false);
				void	updateSculptTexture();
				void    setIndexInTex(U32 ch, S32 index) { mIndexInTex[ch] = index ;}
				void	sculpt();
	 static     void    rebuildMeshAssetCallback(LLVFS *vfs,
														  const LLUUID& asset_uuid,
														  LLAssetType::EType type,
														  void* user_data, S32 status, LLExtStat ext_status);
					
				void	updateRelativeXform(bool force_identity = false);
	/*virtual*/ BOOL	updateGeometry(LLDrawable *drawable);
	/*virtual*/ void	updateFaceSize(S32 idx);
	/*virtual*/ BOOL	updateLOD();
				void	updateRadius();
	/*virtual*/ void	updateTextures();
				void	updateTextureVirtualSize(bool forced = false);

				void	updateFaceFlags();
				void	regenFaces();
				BOOL	genBBoxes(BOOL force_global);
				void	preRebuild();
	virtual		void	updateSpatialExtents(LLVector4a& min, LLVector4a& max);
	virtual		F32		getBinRadius();
	
	virtual U32 getPartitionType() const;

	// For Lights
	void setIsLight(BOOL is_light);
	void setLightColor(const LLColor3& color);
	void setLightIntensity(F32 intensity);
	void setLightRadius(F32 radius);
	void setLightFalloff(F32 falloff);
	void setLightCutoff(F32 cutoff);
	void setLightTextureID(LLUUID id);
	void setSpotLightParams(LLVector3 params);

	BOOL getIsLight() const;
	LLColor3 getLightBaseColor() const; // not scaled by intensity
	LLColor3 getLightColor() const; // scaled by intensity
	LLUUID	getLightTextureID() const;
	bool isLightSpotlight() const;
	LLVector3 getSpotLightParams() const;
	void	updateSpotLightPriority();
	F32		getSpotLightPriority() const;

	LLViewerTexture* getLightTexture();
	F32 getLightIntensity() const;
	F32 getLightRadius() const;
	F32 getLightFalloff() const;
	F32 getLightCutoff() const;
	
	// Flexible Objects
	U32 getVolumeInterfaceID() const;
	virtual BOOL isFlexible() const;
	virtual BOOL isSculpted() const;
	virtual BOOL isMesh() const;
	virtual BOOL isRiggedMesh() const;
	virtual BOOL hasLightTexture() const;

    
	BOOL isVolumeGlobal() const;
	BOOL canBeFlexible() const;
	BOOL setIsFlexible(BOOL is_flexible);

    const LLMeshSkinInfo* getSkinInfo() const;
    
    // Extended Mesh Properties
    U32 getExtendedMeshFlags() const;
    void onSetExtendedMeshFlags(U32 flags);
    void setExtendedMeshFlags(U32 flags);
    bool canBeAnimatedObject() const;
    bool isAnimatedObject() const;
    virtual void onReparent(LLViewerObject *old_parent, LLViewerObject *new_parent);
    virtual void afterReparent();

    // Functions that deal with media, or media navigation
    
    // Update this object's media data with the given media data array
    // (typically this is only called upon a response from a server request)
	void updateObjectMediaData(const LLSD &media_data_array, const std::string &media_version);
    
    // Bounce back media at the given index to its current URL (or home URL, if current URL is empty)
	void mediaNavigateBounceBack(U8 texture_index);
    
    // Returns whether or not this object has permission to navigate or control 
	// the given media entry
	enum MediaPermType {
		MEDIA_PERM_INTERACT, MEDIA_PERM_CONTROL
	};
    bool hasMediaPermission(const LLMediaEntry* media_entry, MediaPermType perm_type);
    
	void mediaNavigated(LLViewerMediaImpl *impl, LLPluginClassMedia* plugin, std::string new_location);
	void mediaEvent(LLViewerMediaImpl *impl, LLPluginClassMedia* plugin, LLViewerMediaObserver::EMediaEvent event);
			

	// Sync the given media data with the impl and the given te
	void syncMediaData(S32 te, const LLSD &media_data, bool merge, bool ignore_agent);
	
	// Send media data update to the simulator.
	void sendMediaDataUpdate();

	viewer_media_t getMediaImpl(U8 face_id) const;
	S32 getFaceIndexWithMediaImpl(const LLViewerMediaImpl* media_impl, S32 start_face_id);
	F64 getTotalMediaInterest() const;
   
	bool hasMedia() const;
	
	LLVector3 getApproximateFaceNormal(U8 face_id);

    // Flag any corresponding avatars as needing update.
    void updateVisualComplexity();
    
	void notifyMeshLoaded();
	
	// Returns 'true' iff the media data for this object is in flight
	bool isMediaDataBeingFetched() const;

	// Returns the "last fetched" media version, or -1 if not fetched yet
	S32 getLastFetchedMediaVersion() const { return mLastFetchedMediaVersion; }

	void addMDCImpl() { ++mMDCImplCount; }
	void removeMDCImpl() { --mMDCImplCount; }
	S32 getMDCImplCount() { return mMDCImplCount; }
	

	//rigged volume update (for raycasting)
	void updateRiggedVolume(bool force_update = false);
	LLRiggedVolume* getRiggedVolume();

	//returns true if volume should be treated as a rigged volume
	// - Build tools are open
	// - object is an attachment
	// - object is attached to self
	// - object is rendered as rigged
	bool treatAsRigged();

	//clear out rigged volume and revert back to non-rigged state for picking/LOD/distance updates
	void clearRiggedVolume();

protected:
	S32	computeLODDetail(F32	distance, F32 radius, F32 lod_factor);
	BOOL calcLOD();
	LLFace* addFace(S32 face_index);
	void updateTEData();

	// stats tracking for render complexity
	static S32 mRenderComplexity_last;
	static S32 mRenderComplexity_current;

	void requestMediaDataUpdate(bool isNew);
	void cleanUpMediaImpls();
	void addMediaImpl(LLViewerMediaImpl* media_impl, S32 texture_index) ;
	void removeMediaImpl(S32 texture_index) ;

private:
	bool lodOrSculptChanged(LLDrawable *drawable, BOOL &compiled);

public:

	static S32 getRenderComplexityMax() {return mRenderComplexity_last;}
	static void updateRenderComplexity();
	//<FS:Beq> FIRE-21445
	void forceLOD(S32 lod);
	//</FS:Beq>
	LLViewerTextureAnim *mTextureAnimp;
	U8 mTexAnimMode;
	F32 mVolumeSurfaceArea; // ZK LBG
private:
	friend class LLDrawable;
	friend class LLFace;

	BOOL		mFaceMappingChanged;
	LLFrameTimer mTextureUpdateTimer;
	S32			mLOD;
	BOOL		mLODChanged;
	BOOL		mSculptChanged;
	F32			mSpotLightPriority;
	LLMatrix4	mRelativeXform;
	LLMatrix3	mRelativeXformInvTrans;
	BOOL		mVolumeChanged;
	F32			mVObjRadius;
	LLVolumeInterface *mVolumeImpl;
	LLPointer<LLViewerFetchedTexture> mSculptTexture;
	LLPointer<LLViewerFetchedTexture> mLightTexture;
	media_list_t mMediaImplList;
	S32			mLastFetchedMediaVersion; // as fetched from the server, starts as -1
	S32 mIndexInTex[LLRender::NUM_VOLUME_TEXTURE_CHANNELS];
	S32 mMDCImplCount;

	LLPointer<LLRiggedVolume> mRiggedVolume;

	// statics
public:
	static F32 sLODSlopDistanceFactor;// Changing this to zero, effectively disables the LOD transition slop
	static F32 sLODFactor;				// LOD scale factor
	static F32 sDistanceFactor;			// LOD distance factor

	static LLPointer<LLObjectMediaDataClient> sObjectMediaClient;
	static LLPointer<LLObjectMediaNavigateClient> sObjectMediaNavigateClient;

protected:
	static S32 sNumLODChanges;

	friend class LLVolumeImplFlexible;

public:
	bool notifyAboutCreatingTexture(LLViewerTexture *texture);
	bool notifyAboutMissingAsset(LLViewerTexture *texture);

private:
	struct material_info 
	{
		LLRender::eTexIndex map;
		U8 te;

		material_info(LLRender::eTexIndex map_, U8 te_)
			: map(map_)
			, te(te_)
		{}
	};

	typedef std::multimap<LLUUID, material_info> mmap_UUID_MAP_t;
	mmap_UUID_MAP_t	mWaitingTextureInfo;

};

#endif // LL_LLVOVOLUME_H
<|MERGE_RESOLUTION|>--- conflicted
+++ resolved
@@ -170,12 +170,8 @@
 	/*virtual*/ F32  	getRadius() const						{ return mVObjRadius; };
 				const LLMatrix4& getWorldMatrix(LLXformMatrix* xform) const;
 
-<<<<<<< HEAD
 				void	markForUpdate(BOOL priority);
-=======
-				void	markForUpdate(BOOL priority)			{ LLViewerObject::markForUpdate(priority); mVolumeChanged = TRUE; }
 				void	markForUnload()							{ LLViewerObject::markForUnload(TRUE); mVolumeChanged = TRUE; }
->>>>>>> 73038685
 				void    faceMappingChanged()                    { mFaceMappingChanged=TRUE; };
 
 	/*virtual*/ void	onShift(const LLVector4a &shift_vector); // Called when the drawable shifts
