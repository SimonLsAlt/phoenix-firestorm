--- conflicted
+++ resolved
@@ -609,15 +609,12 @@
 
     mutable bool        mCachedInMuteList;
     mutable F64         mCachedMuteListUpdateTime;
-<<<<<<< HEAD
+    mutable bool        mCachedInBuddyList = false;
+    mutable F64         mCachedBuddyListUpdateTime = 0.0;
 // [RLVa:KB] - Checked: RLVa-2.2 (@setcam_avdist)
     mutable bool        mCachedIsRlvSilhouette = false;
     mutable F64         mCachedRlvSilhouetteUpdateTime = 0.f;
 // [/RLVa:KB]
-=======
-    mutable bool        mCachedInBuddyList = false;
-    mutable F64         mCachedBuddyListUpdateTime = 0.0;
->>>>>>> daa24016
 
     VisualMuteSettings      mVisuallyMuteSetting;           // Always or never visually mute this AV
 
