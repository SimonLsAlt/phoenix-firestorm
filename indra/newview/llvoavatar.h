--- conflicted
+++ resolved
@@ -128,26 +128,15 @@
 public:
 	/*virtual*/ void			updateGL();
 	/*virtual*/ LLVOAvatar*		asAvatar();
-<<<<<<< HEAD
-	virtual U32    	 	 	processUpdateMessage(LLMessageSystem *mesgsys,
-=======
 	virtual U32    	 	 		processUpdateMessage(LLMessageSystem *mesgsys,
->>>>>>> 1beb15c9
 													 void **user_data,
 													 U32 block_num,
 													 const EObjectUpdateType update_type,
 													 LLDataPacker *dp);
-<<<<<<< HEAD
-	virtual void   	 	 	idleUpdate(LLAgent &agent, LLWorld &world, const F64 &time);
-	/*virtual*/ BOOL   	 	 	updateLOD();
-	BOOL  	 	 	 	 	updateJointLODs();
-	void					updateLODRiggedAttachments( void );
-=======
 	virtual void   	 	 		idleUpdate(LLAgent &agent, LLWorld &world, const F64 &time);
 	/*virtual*/ BOOL   	 	 	updateLOD();
 	BOOL  	 	 	 	 		updateJointLODs();
 	void						updateLODRiggedAttachments( void );
->>>>>>> 1beb15c9
 	/*virtual*/ BOOL   	 	 	isActive() const; // Whether this object needs to do an idleUpdate.
 	S32 						totalTextureMemForUUIDS(std::set<LLUUID>& ids);
 	bool 						allTexturesCompletelyDownloaded(std::set<LLUUID>& ids) const;
