/**
 * @file llvoavatar.h
 * @brief Declaration of LLVOAvatar class which is a derivation of
 * LLViewerObject
 *
 * $LicenseInfo:firstyear=2001&license=viewerlgpl$
 * Second Life Viewer Source Code
 * Copyright (C) 2010, Linden Research, Inc.
 * 
 * This library is free software; you can redistribute it and/or
 * modify it under the terms of the GNU Lesser General Public
 * License as published by the Free Software Foundation;
 * version 2.1 of the License only.
 * 
 * This library is distributed in the hope that it will be useful,
 * but WITHOUT ANY WARRANTY; without even the implied warranty of
 * MERCHANTABILITY or FITNESS FOR A PARTICULAR PURPOSE.  See the GNU
 * Lesser General Public License for more details.
 * 
 * You should have received a copy of the GNU Lesser General Public
 * License along with this library; if not, write to the Free Software
 * Foundation, Inc., 51 Franklin Street, Fifth Floor, Boston, MA  02110-1301  USA
 * 
 * Linden Research, Inc., 945 Battery Street, San Francisco, CA  94111  USA
 * $/LicenseInfo$
 */

#ifndef LL_VOAVATAR_H
#define LL_VOAVATAR_H

#include <map>
#include <deque>
#include <string>
#include <vector>

#include <boost/signals2/trackable.hpp>

#include "llavatarappearance.h"
#include "llchat.h"
#include "lldrawpoolalpha.h"
#include "llviewerobject.h"
#include "llcharacter.h"
#include "llcontrol.h"
#include "llviewerjointmesh.h"
#include "llviewerjointattachment.h"
#include "llrendertarget.h"
#include "llavatarappearancedefines.h"
#include "lltexglobalcolor.h"
#include "lldriverparam.h"
#include "llviewertexlayer.h"
#include "material_codes.h"		// LL_MCODE_END
#include "llrigginginfo.h"
#include "llviewerstats.h"
#include "llvovolume.h"
#include "llavatarrendernotifier.h"

extern const LLUUID ANIM_AGENT_BODY_NOISE;
extern const LLUUID ANIM_AGENT_BREATHE_ROT;
extern const LLUUID ANIM_AGENT_PHYSICS_MOTION;
extern const LLUUID ANIM_AGENT_EDITING;
extern const LLUUID ANIM_AGENT_EYE;
extern const LLUUID ANIM_AGENT_FLY_ADJUST;
extern const LLUUID ANIM_AGENT_HAND_MOTION;
extern const LLUUID ANIM_AGENT_HEAD_ROT;
extern const LLUUID ANIM_AGENT_PELVIS_FIX;
extern const LLUUID ANIM_AGENT_TARGET;
extern const LLUUID ANIM_AGENT_WALK_ADJUST;

class LLViewerWearable;
class LLVoiceVisualizer;
class LLHUDNameTag;
class LLHUDEffectSpiral;
class LLTexGlobalColor;

struct LLAppearanceMessageContents;
class LLViewerJointMesh;

const F32 MAX_AVATAR_LOD_FACTOR = 1.0f;


//~~~~~~~~~~~~~~~~~~~~~~~~~~~~~~~~~~~~~~~~~~~~~~~~~~~~~~~~~~~~~~~~~~~~~~~~~~~~~~~~
// LLVOAvatar
// 
//~~~~~~~~~~~~~~~~~~~~~~~~~~~~~~~~~~~~~~~~~~~~~~~~~~~~~~~~~~~~~~~~~~~~~~~~~~~~~~~~
class LLVOAvatar :
	public LLAvatarAppearance,
	public LLViewerObject,
	public boost::signals2::trackable
{
	LOG_CLASS(LLVOAvatar);

public:
	friend class LLVOAvatarSelf;
	friend class LLAvatarCheckImpostorMode;

/********************************************************************************
 **                                                                            **
 **                    INITIALIZATION
 **/

public:
	void* operator new(size_t size)
	{
		return LLTrace::MemTrackable<LLViewerObject>::aligned_new<16>(size);
	}

	void operator delete(void* ptr, size_t size)
	{
		LLTrace::MemTrackable<LLViewerObject>::aligned_delete<16>(ptr, size);
	}

	LLVOAvatar(const LLUUID &id, const LLPCode pcode, LLViewerRegion *regionp);
	virtual void		markDead();
	static void			initClass(); // Initialize data that's only init'd once per class.
	static void			cleanupClass();	// Cleanup data that's only init'd once per class.
	static void initCloud();
	virtual void 		initInstance(); // Called after construction to initialize the class.
protected:
	virtual				~LLVOAvatar();

/**                    Initialization
 **                                                                            **
 *******************************************************************************/

/********************************************************************************
 **                                                                            **
 **                    INHERITED
 **/

	//--------------------------------------------------------------------
	// LLViewerObject interface and related
	//--------------------------------------------------------------------
public:
	/*virtual*/ void			updateGL();
	/*virtual*/ LLVOAvatar*		asAvatar();

	virtual U32    	 	 	processUpdateMessage(LLMessageSystem *mesgsys,
													 void **user_data,
													 U32 block_num,
													 const EObjectUpdateType update_type,
													 LLDataPacker *dp);
	virtual void   	 	 	idleUpdate(LLAgent &agent, const F64 &time);
	/*virtual*/ BOOL   	 	 	updateLOD();
	BOOL  	 	 	 	 	updateJointLODs();
	void					updateLODRiggedAttachments( void );
	/*virtual*/ BOOL   	 	 	isActive() const; // Whether this object needs to do an idleUpdate.
	S32Bytes				totalTextureMemForUUIDS(std::set<LLUUID>& ids);
	bool 						allTexturesCompletelyDownloaded(std::set<LLUUID>& ids) const;
	bool 						allLocalTexturesCompletelyDownloaded() const;
	bool 						allBakedTexturesCompletelyDownloaded() const;
	void 						bakedTextureOriginCounts(S32 &sb_count, S32 &host_count,
														 S32 &both_count, S32 &neither_count);
	std::string 				bakedTextureOriginInfo();
	void 						collectLocalTextureUUIDs(std::set<LLUUID>& ids) const;
	void 						collectBakedTextureUUIDs(std::set<LLUUID>& ids) const;
	void 						collectTextureUUIDs(std::set<LLUUID>& ids);
	void						releaseOldTextures();
	/*virtual*/ void   	 	 	updateTextures();
	LLViewerFetchedTexture*		getBakedTextureImage(const U8 te, const LLUUID& uuid);
	/*virtual*/ S32    	 	 	setTETexture(const U8 te, const LLUUID& uuid); // If setting a baked texture, need to request it from a non-local sim.
	/*virtual*/ void   	 	 	onShift(const LLVector4a& shift_vector);
	/*virtual*/ U32    	 	 	getPartitionType() const;
	/*virtual*/ const  	 	 	LLVector3 getRenderPosition() const;
	/*virtual*/ void   	 	 	updateDrawable(BOOL force_damped);
	/*virtual*/ LLDrawable* 	createDrawable(LLPipeline *pipeline);
	/*virtual*/ BOOL   	 	 	updateGeometry(LLDrawable *drawable);
	/*virtual*/ void   	 	 	setPixelAreaAndAngle(LLAgent &agent);
	/*virtual*/ void   	 	 	updateRegion(LLViewerRegion *regionp);
	/*virtual*/ void   	 	 	updateSpatialExtents(LLVector4a& newMin, LLVector4a &newMax);
	void			   	 	 	calculateSpatialExtents(LLVector4a& newMin, LLVector4a& newMax);
	/*virtual*/ BOOL   	 	 	lineSegmentIntersect(const LLVector4a& start, const LLVector4a& end,
												 S32 face = -1,                    // which face to check, -1 = ALL_SIDES
												 BOOL pick_transparent = FALSE,
												 BOOL pick_rigged = FALSE,
												 S32* face_hit = NULL,             // which face was hit
												 LLVector4a* intersection = NULL,   // return the intersection point
												 LLVector2* tex_coord = NULL,      // return the texture coordinates of the intersection point
												 LLVector4a* normal = NULL,         // return the surface normal at the intersection point
												 LLVector4a* tangent = NULL);     // return the surface tangent at the intersection point
	virtual LLViewerObject*	lineSegmentIntersectRiggedAttachments(
                                                 const LLVector4a& start, const LLVector4a& end,
												 S32 face = -1,                    // which face to check, -1 = ALL_SIDES
												 BOOL pick_transparent = FALSE,
												 BOOL pick_rigged = FALSE,
												 S32* face_hit = NULL,             // which face was hit
												 LLVector4a* intersection = NULL,   // return the intersection point
												 LLVector2* tex_coord = NULL,      // return the texture coordinates of the intersection point
												 LLVector4a* normal = NULL,         // return the surface normal at the intersection point
												 LLVector4a* tangent = NULL);     // return the surface tangent at the intersection point

	//--------------------------------------------------------------------
	// LLCharacter interface and related
	//--------------------------------------------------------------------
public:
	/*virtual*/ LLVector3    	getCharacterPosition();
	/*virtual*/ LLQuaternion 	getCharacterRotation();
	/*virtual*/ LLVector3    	getCharacterVelocity();
	/*virtual*/ LLVector3    	getCharacterAngularVelocity();

	/*virtual*/ LLUUID			remapMotionID(const LLUUID& id);
	/*virtual*/ BOOL			startMotion(const LLUUID& id, F32 time_offset = 0.f);
	/*virtual*/ BOOL			stopMotion(const LLUUID& id, BOOL stop_immediate = FALSE);
	virtual bool			hasMotionFromSource(const LLUUID& source_id);
	virtual void			stopMotionFromSource(const LLUUID& source_id);
	virtual void			requestStopMotion(LLMotion* motion);
	LLMotion*				findMotion(const LLUUID& id) const;
	void					startDefaultMotions();
	void					dumpAnimationState();

//<FS:ND> Query by JointKey rather than just a string, the key can be a U32 index for faster lookup
	//virtual LLJoint*		getJoint( const std::string &name );
	virtual LLJoint*		getJoint( const JointKey &name );
	LLJoint* getJoint( const std::string &name ) { return getJoint( JointKey::construct( name ) ); }
// </FS:ND>
	LLJoint*		        getJoint(S32 num);

	void 					addAttachmentOverridesForObject(LLViewerObject *vo, std::set<LLUUID>* meshes_seen = NULL, bool recursive = true);
	void					removeAttachmentOverridesForObject(const LLUUID& mesh_id);
	void					removeAttachmentOverridesForObject(LLViewerObject *vo);
    bool					jointIsRiggedTo(const LLJoint *joint) const;
	void					clearAttachmentOverrides();
	void					rebuildAttachmentOverrides();
    void					updateAttachmentOverrides();
    void                    showAttachmentOverrides(bool verbose = false) const;
    void                    getAttachmentOverrideNames(std::set<std::string>& pos_names, 
                                                       std::set<std::string>& scale_names) const;

    void 					getAssociatedVolumes(std::vector<LLVOVolume*>& volumes);

    // virtual
    void 					updateRiggingInfo();
	// This encodes mesh id and LOD, so we can see whether display is up-to-date.
	std::map<LLUUID,S32>	mLastRiggingInfoKey;
	
    std::set<LLUUID>		mActiveOverrideMeshes;
    virtual void			onActiveOverrideMeshesChanged();
    
	/*virtual*/ const LLUUID&	getID() const;
	/*virtual*/ void			addDebugText(const std::string& text);
	/*virtual*/ F32				getTimeDilation();
	/*virtual*/ void			getGround(const LLVector3 &inPos, LLVector3 &outPos, LLVector3 &outNorm);
	/*virtual*/ F32				getPixelArea() const;
	/*virtual*/ LLVector3d		getPosGlobalFromAgent(const LLVector3 &position);
	/*virtual*/ LLVector3		getPosAgentFromGlobal(const LLVector3d &position);
	virtual void				updateVisualParams();

/**                    Inherited
 **                                                                            **
 *******************************************************************************/

/********************************************************************************
 **                                                                            **
 **                    STATE
 **/

public:
	virtual bool 	isSelf() const { return false; } // True if this avatar is for this viewer's agent

	virtual bool 	isControlAvatar() const { return mIsControlAvatar; } // True if this avatar is a control av (no associated user)
	virtual bool 	isUIAvatar() const { return mIsUIAvatar; } // True if this avatar is a supplemental av used in some UI views (no associated user)

	// If this is an attachment, return the avatar it is attached to. Otherwise NULL.
	virtual const LLVOAvatar *getAttachedAvatar() const { return NULL; }
	virtual LLVOAvatar *getAttachedAvatar() { return NULL; }


private: //aligned members
	LL_ALIGN_16(LLVector4a	mImpostorExtents[2]);

	//--------------------------------------------------------------------
	// Updates
	//--------------------------------------------------------------------
public:
    void			updateAppearanceMessageDebugText();
	void 			updateAnimationDebugText();
	virtual void	updateDebugText();
	virtual bool 	computeNeedsUpdate();
	virtual bool 	updateCharacter(LLAgent &agent);
    void			updateFootstepSounds();
    void			computeUpdatePeriod();
    void			updateOrientation(LLAgent &agent, F32 speed, F32 delta_time);
    void			updateTimeStep();
    void			updateRootPositionAndRotation(LLAgent &agent, F32 speed, bool was_sit_ground_constrained);
    
	void 			idleUpdateVoiceVisualizer(bool voice_enabled);
	void 			idleUpdateMisc(bool detailed_update);
	virtual void	idleUpdateAppearanceAnimation();
	void 			idleUpdateLipSync(bool voice_enabled);
	void 			idleUpdateLoadingEffect();
	void 			idleUpdateWindEffect();
	void 			idleUpdateNameTag(const LLVector3& root_pos_last);
	void			idleUpdateNameTagText(bool new_name);
	void			idleUpdateNameTagPosition(const LLVector3& root_pos_last);
<<<<<<< HEAD
	void			idleUpdateNameTagAlpha(BOOL new_name, F32 alpha);
	// <FS:CR> Colorize tags
	//LLColor4		getNameTagColor(bool is_friend);
	LLColor4		getNameTagColor();
	// </FS:CR>
=======
	void			idleUpdateNameTagAlpha(bool new_name, F32 alpha);
	LLColor4		getNameTagColor(bool is_friend);
>>>>>>> 8b3a19f1
	void			clearNameTag();
	static void		invalidateNameTag(const LLUUID& agent_id);
	// force all name tags to rebuild, useful when display names turned on/off
	static void		invalidateNameTags();
	// <FS:Ansariel> Fix nametag not properly updating when display name arrives
	//void			addNameTagLine(const std::string& line, const LLColor4& color, S32 style, const LLFontGL* font, const bool use_ellipses = false);
	void			addNameTagLine(const std::string& line, const LLColor4& color, S32 style, const LLFontGL* font, const bool use_ellipses = false, bool is_name = false);
	// </FS:Ansariel>
	void 			idleUpdateRenderComplexity();
	void 			idleUpdateDebugInfo();
    void 			accountRenderComplexityForObject(const LLViewerObject *attached_object,
                                                     const F32 max_attachment_complexity,
                                                     LLVOVolume::texture_cost_t& textures,
                                                     U32& cost,
                                                     hud_complexity_list_t& hud_complexity_list,
                                                     object_complexity_list_t& object_complexity_list,
                                                     // <FS:Ansariel> Show per-item complexity in COF
                                                     std::map<LLUUID, U32>& item_complexity,
                                                     std::map<LLUUID, U32>& temp_item_complexity);
                                                     // </FS:Ansariel>
	void			calculateUpdateRenderComplexity();
	static const U32 VISUAL_COMPLEXITY_UNKNOWN;
	void			updateVisualComplexity();
	
	U32				getVisualComplexity()			{ return mVisualComplexity;				};		// Numbers calculated here by rendering AV
	F32				getAttachmentSurfaceArea()		{ return mAttachmentSurfaceArea;		};		// estimated surface area of attachments

	U32				getReportedVisualComplexity()					{ return mReportedVisualComplexity;				};	// Numbers as reported by the SL server
	void			setReportedVisualComplexity(U32 value)			{ mReportedVisualComplexity = value;			};
	
	S32				getUpdatePeriod()				{ return mUpdatePeriod;			};
	const LLColor4 &  getMutedAVColor()				{ return mMutedAVColor;			};
	static void     updateImpostorRendering(U32 newMaxNonImpostorsValue);

	void 			idleUpdateBelowWater();

	//--------------------------------------------------------------------
	// Static preferences (controlled by user settings/menus)
	//--------------------------------------------------------------------
public:
	static S32		sRenderName;
	static BOOL		sRenderGroupTitles;
	static const U32 NON_IMPOSTORS_MAX_SLIDER; /* Must equal the maximum allowed the RenderAvatarMaxNonImpostors
												* slider in panel_preferences_graphics1.xml */
	static U32		sMaxNonImpostors; // affected by control "RenderAvatarMaxNonImpostors"
	static bool		sLimitNonImpostors; // use impostors for far away avatars
	static F32		sRenderDistance; // distance at which avatars will render.
	static BOOL		sShowAnimationDebug; // show animation debug info
	static BOOL		sShowFootPlane;	// show foot collision plane reported by server
	static BOOL		sShowCollisionVolumes;	// show skeletal collision volumes
	static BOOL		sVisibleInFirstPerson;
	static S32		sNumLODChangesThisFrame;
	static S32		sNumVisibleChatBubbles;
	static BOOL		sDebugInvisible;
	static BOOL		sShowAttachmentPoints;
	static F32		sLODFactor; // user-settable LOD factor
	static F32		sPhysicsLODFactor; // user-settable physics LOD factor
	static BOOL		sJointDebug; // output total number of joints being touched for each avatar
	static BOOL		sDebugAvatarRotation;
	static U64		sRenderTimeLimit_ns; // <FS:Beq/> nanosecond time limit for avatar rendering 0 is unlimited. 
	static LLPartSysData sCloud;

	//--------------------------------------------------------------------
	// Region state
	//--------------------------------------------------------------------
public:
	LLHost			getObjectHost() const;

	//--------------------------------------------------------------------
	// Loading state
	//--------------------------------------------------------------------
public:
	BOOL			isFullyLoaded() const;
	// <FS:Beq> check and return current state relative to limits
	// default will test only the geometry (combined=false).
	// this allows us to disable shadows separately on complex avatars.
	inline bool 	isTooSlowWithShadows() const {return mTooSlow;};
	inline bool 	isTooSlowWithoutShadows() const {return mTooSlowWithoutShadows;};
	inline bool 	isTooSlow(bool combined = false) const 
	{
		return(combined?mTooSlow:mTooSlowWithoutShadows);
	}
	void 			updateTooSlow();
	// </FS:Beq>
	virtual bool	isTooComplex() const; // <FS:Ansariel> FIRE-29012: Standalone animesh avatars get affected by complexity limit; changed to virtual
	bool 			visualParamWeightsAreDefault();
	virtual bool	getIsCloud() const;
	BOOL			isFullyTextured() const;
	BOOL			hasGray() const; 
	S32				getRezzedStatus() const; // 0 = cloud, 1 = gray, 2 = textured, 3 = textured and fully downloaded.
	void			updateRezzedStatusTimers(S32 status);
	S32 			getNumBakes() const;//<FS:Beq/> BOM bake limits
	// U8 				getNumTEs() const override;//<FS:Beq/> BOM bake limits

	S32				mLastRezzedStatus;

	
	void 			startPhase(const std::string& phase_name);
	void 			stopPhase(const std::string& phase_name, bool err_check = true);
	void			clearPhases();
	void 			logPendingPhases();
	static void 	logPendingPhasesAllAvatars();
	void 			logMetricsTimerRecord(const std::string& phase_name, F32 elapsed, bool completed);

    void            calcMutedAVColor();
	void			markARTStale();

protected:
	LLViewerStats::PhaseMap& getPhases() { return mPhases; }
	BOOL			updateIsFullyLoaded();
	BOOL			processFullyLoadedChange(bool loading);
	void			updateRuthTimer(bool loading);
	F32 			calcMorphAmount();

private:
	BOOL			mFirstFullyVisible;
	BOOL			mFullyLoaded;
	BOOL			mPreviousFullyLoaded;
	BOOL			mFullyLoadedInitialized;
	S32				mFullyLoadedFrameCounter;
	LLColor4		mMutedAVColor;
	LLFrameTimer	mFullyLoadedTimer;
	LLFrameTimer	mRuthTimer;
	U32				mLastARTUpdateFrame{0};
	U64				mRenderTime{0};
	U64				mGeomTime{0};
	bool			mARTStale{true};
	bool			mARTCapped{false};
	// <FS:Beq> variables to hold "slowness" status
	bool			mTooSlow{false};
	bool			mTooSlowWithoutShadows{false};
	// </FS:Beq>

private:
	LLViewerStats::PhaseMap mPhases;

protected:
	LLFrameTimer    mInvisibleTimer;
	
/**                    State
 **                                                                            **
 *******************************************************************************/
/********************************************************************************
 **                                                                            **
 **                    SKELETON
 **/

protected:
	/*virtual*/ LLAvatarJoint*	createAvatarJoint(); // Returns LLViewerJoint
	/*virtual*/ LLAvatarJoint*	createAvatarJoint(S32 joint_num); // Returns LLViewerJoint
	/*virtual*/ LLAvatarJointMesh*	createAvatarJointMesh(); // Returns LLViewerJointMesh
public:
	void				updateHeadOffset();
    void				debugBodySize() const;
	void				postPelvisSetRecalc( void );

	/*virtual*/ BOOL	loadSkeletonNode();
    void                initAttachmentPoints(bool ignore_hud_joints = false);
	/*virtual*/ void	buildCharacter();
    void                resetVisualParams();
	void				applyDefaultParams();
    void				resetSkeleton(bool reset_animations);

	LLVector3			mCurRootToHeadOffset;
	LLVector3			mTargetRootToHeadOffset;

	S32					mLastSkeletonSerialNum;


/**                    Skeleton
 **                                                                            **
 *******************************************************************************/

/********************************************************************************
 **                                                                            **
 **                    RENDERING
 **/

public:
	U32 		renderImpostor(LLColor4U color = LLColor4U(255,255,255,255), S32 diffuse_channel = 0);
	bool		isVisuallyMuted();
	bool 		isInMuteList() const;
// [RLVa:KB] - Checked: RLVa-2.2 (@setcam_avdist)
	bool        isRlvSilhouette() const;
// [/RLVa:KB]
	void		forceUpdateVisualMuteSettings();

	// Visual Mute Setting is an input. Does not necessarily determine
	// what the avatar looks like, because it interacts with other
	// settings like muting, complexity threshold. Should be private or protected.
	enum VisualMuteSettings
	{
		AV_RENDER_NORMALLY = 0,
		AV_DO_NOT_RENDER   = 1,
		AV_ALWAYS_RENDER   = 2
	};
	void		setVisualMuteSettings(VisualMuteSettings set);
protected:
	// If you think you need to access this outside LLVOAvatar, you probably want getOverallAppearance()
    VisualMuteSettings  getVisualMuteSettings()                        { return mVisuallyMuteSetting;    };

public:

	// Overall Appearance is an output. Depending on whether the
	// avatar is blocked/muted, whether it exceeds the complexity
	// threshold, etc, avatar will want to be displayed in one of
	// these ways. Rendering code that wants to know how to display an
	// avatar should be looking at this value, NOT the visual mute
	// settings
	enum AvatarOverallAppearance
	{
		AOA_NORMAL,
		AOA_JELLYDOLL,
		AOA_INVISIBLE
	};

	AvatarOverallAppearance getOverallAppearance() const;
	void setOverallAppearanceNormal();
	void setOverallAppearanceJellyDoll();
	void setOverallAppearanceInvisible();
		
	void updateOverallAppearance();
	void updateOverallAppearanceAnimations();

	std::set<LLUUID> mJellyAnims;

	U32 		renderRigid();
	U32 		renderSkinned();
	F32			getLastSkinTime() { return mLastSkinTime; }
	U32 		renderTransparent(BOOL first_pass);
	void 		renderCollisionVolumes();
	void		renderBones(const std::string &selected_joint = std::string());
	void		renderJoints();
	static void	deleteCachedImages(bool clearAll=true);
	static void	destroyGL();
	static void	restoreGL();
	S32			mSpecialRenderMode; // special lighting
        
private:
	AvatarOverallAppearance mOverallAppearance;
	F32			mAttachmentSurfaceArea; //estimated surface area of attachments
    U32			mAttachmentVisibleTriangleCount;
    F32			mAttachmentEstTriangleCount;
	bool		shouldAlphaMask();

	BOOL 		mNeedsSkin; // avatar has been animated and verts have not been updated
	F32			mLastSkinTime; //value of gFrameTimeSeconds at last skin update

	S32	 		mUpdatePeriod;
	S32  		mNumInitFaces; //number of faces generated when creating the avatar drawable, does not inculde splitted faces due to long vertex buffer.

	// the isTooComplex method uses these mutable values to avoid recalculating too frequently
	mutable U32  mVisualComplexity;
	mutable bool mVisualComplexityStale;
	U32          mReportedVisualComplexity; // from other viewers through the simulator

	mutable bool		mCachedInMuteList;
	mutable F64			mCachedMuteListUpdateTime;
// [RLVa:KB] - Checked: RLVa-2.2 (@setcam_avdist)
	mutable bool        mCachedIsRlvSilhouette = false;
	mutable F64         mCachedRlvSilhouetteUpdateTime = 0.f;
// [/RLVa:KB]

	VisualMuteSettings		mVisuallyMuteSetting;			// Always or never visually mute this AV

	//--------------------------------------------------------------------
	// animated object status
	//--------------------------------------------------------------------
public:
    bool mIsControlAvatar;
    bool mIsUIAvatar;
    bool mEnableDefaultMotions;

	//--------------------------------------------------------------------
	// Morph masks
	//--------------------------------------------------------------------
public:
	/*virtual*/ void	applyMorphMask(U8* tex_data, S32 width, S32 height, S32 num_components, LLAvatarAppearanceDefines::EBakedTextureIndex index = LLAvatarAppearanceDefines::BAKED_NUM_INDICES);
	BOOL 		morphMaskNeedsUpdate(LLAvatarAppearanceDefines::EBakedTextureIndex index = LLAvatarAppearanceDefines::BAKED_NUM_INDICES);

	
	//--------------------------------------------------------------------
	// Global colors
	//--------------------------------------------------------------------
public:
	// <FS:Ansariel> [Legacy Bake]
	///*virtual*/void onGlobalColorChanged(const LLTexGlobalColor* global_color);
	/*virtual*/void onGlobalColorChanged(const LLTexGlobalColor* global_color, BOOL upload_bake);

	//--------------------------------------------------------------------
	// Visibility
	//--------------------------------------------------------------------
protected:
	void 		updateVisibility();
private:
	U32	 		mVisibilityRank;
	BOOL 		mVisible;
	
	//--------------------------------------------------------------------
	// Shadowing
	//--------------------------------------------------------------------
public:
	void 		updateShadowFaces();
	LLDrawable*	mShadow;
private:
	LLFace* 	mShadow0Facep;
	LLFace* 	mShadow1Facep;
	LLPointer<LLViewerTexture> mShadowImagep;

	//--------------------------------------------------------------------
	// Impostors
	//--------------------------------------------------------------------
public:
	virtual BOOL isImpostor();
	BOOL 		shouldImpostor(const F32 rank_factor = 1.0);
	BOOL 	    needsImpostorUpdate() const;
	const LLVector3& getImpostorOffset() const;
	const LLVector2& getImpostorDim() const;
	void 		getImpostorValues(LLVector4a* extents, LLVector3& angle, F32& distance) const;
	void 		cacheImpostorValues();
	void 		setImpostorDim(const LLVector2& dim);
	static void	resetImpostors();
	static void updateImpostors();
	LLRenderTarget mImpostor;
// [RLVa:KB] - Checked: RLVa-2.4 (@setcam_avdist)
	mutable BOOL mNeedsImpostorUpdate;
// [/RLVa:KB]
//	BOOL		mNeedsImpostorUpdate;
	S32			mLastImpostorUpdateReason;
	F32SecondsImplicit mLastImpostorUpdateFrameTime;
    const LLVector3*  getLastAnimExtents() const { return mLastAnimExtents; }
	void		setNeedsExtentUpdate(bool val) { mNeedsExtentUpdate = val; }

private:
	LLVector3	mImpostorOffset;
	LLVector2	mImpostorDim;
    // This becomes true in the constructor and false after the first
    // idleUpdateMisc(). Not clear it serves any purpose.
	BOOL		mNeedsAnimUpdate;
    bool		mNeedsExtentUpdate;
	LLVector3	mImpostorAngle;
	F32			mImpostorDistance;
	F32			mImpostorPixelArea;
	LLVector3	mLastAnimExtents[2];  
	LLVector3	mLastAnimBasePos;
	
	LLCachedControl<bool> mRenderUnloadedAvatar;

	//--------------------------------------------------------------------
	// Wind rippling in clothes
	//--------------------------------------------------------------------
public:
	LLVector4	mWindVec;
	F32			mRipplePhase;
	BOOL		mBelowWater;
private:
	F32			mWindFreq;
	LLFrameTimer mRippleTimer;
	F32			mRippleTimeLast;
	LLVector3	mRippleAccel;
	LLVector3	mLastVel;

	//--------------------------------------------------------------------
	// Culling
	//--------------------------------------------------------------------
public:
	static void	cullAvatarsByPixelArea();
	BOOL		isCulled() const { return mCulled; }
private:
	BOOL		mCulled;

	//--------------------------------------------------------------------
	// Freeze counter
	//--------------------------------------------------------------------
public:
	static void updateFreezeCounter(S32 counter = 0);
private:
	static S32  sFreezeCounter;

	//--------------------------------------------------------------------
	// Constants
	//--------------------------------------------------------------------
public:
	virtual LLViewerTexture::EBoostLevel 	getAvatarBoostLevel() const { return LLGLTexture::BOOST_AVATAR; }
	virtual LLViewerTexture::EBoostLevel 	getAvatarBakedBoostLevel() const { return LLGLTexture::BOOST_AVATAR_BAKED; }
	virtual S32 						getTexImageSize() const;
	/*virtual*/ S32						getTexImageArea() const { return getTexImageSize()*getTexImageSize(); }

/**                    Rendering
 **                                                                            **
 *******************************************************************************/

/********************************************************************************
 **                                                                            **
 **                    TEXTURES
 **/

	//--------------------------------------------------------------------
	// Loading status
	//--------------------------------------------------------------------
public:
	virtual BOOL    isTextureDefined(LLAvatarAppearanceDefines::ETextureIndex type, U32 index = 0) const;
	virtual BOOL	isTextureVisible(LLAvatarAppearanceDefines::ETextureIndex type, U32 index = 0) const;
	virtual BOOL	isTextureVisible(LLAvatarAppearanceDefines::ETextureIndex type, LLViewerWearable *wearable) const;

	BOOL			isFullyBaked();
	static BOOL		areAllNearbyInstancesBaked(S32& grey_avatars);
	static void		getNearbyRezzedStats(std::vector<S32>& counts);
	static std::string rezStatusToString(S32 status);

	//--------------------------------------------------------------------
	// Baked textures
	//--------------------------------------------------------------------
public:
	/*virtual*/ LLTexLayerSet*	createTexLayerSet(); // Return LLViewerTexLayerSet
	void			releaseComponentTextures(); // ! BACKWARDS COMPATIBILITY !

protected:
	static void		onBakedTextureMasksLoaded(BOOL success, LLViewerFetchedTexture *src_vi, LLImageRaw* src, LLImageRaw* aux_src, S32 discard_level, BOOL final, void* userdata);
	static void		onInitialBakedTextureLoaded(BOOL success, LLViewerFetchedTexture *src_vi, LLImageRaw* src, LLImageRaw* aux_src, S32 discard_level, BOOL final, void* userdata);
	static void		onBakedTextureLoaded(BOOL success, LLViewerFetchedTexture *src_vi, LLImageRaw* src, LLImageRaw* aux_src, S32 discard_level, BOOL final, void* userdata);
	virtual void	removeMissingBakedTextures();
	void			useBakedTexture(const LLUUID& id);
	LLViewerTexLayerSet*  getTexLayerSet(const U32 index) const { return dynamic_cast<LLViewerTexLayerSet*>(mBakedTextureDatas[index].mTexLayerSet);	}


	LLLoadedCallbackEntry::source_callback_list_t mCallbackTextureList ; 
	BOOL mLoadedCallbacksPaused;
	S32 mLoadedCallbackTextures; // count of 'loaded' baked textures, filled from mCallbackTextureList
	LLFrameTimer mLastTexCallbackAddedTime;
	std::set<LLUUID>	mTextureIDs;
	//--------------------------------------------------------------------
	// Local Textures
	//--------------------------------------------------------------------
protected:
	virtual void	setLocalTexture(LLAvatarAppearanceDefines::ETextureIndex type, LLViewerTexture* tex, BOOL baked_version_exits, U32 index = 0);
	virtual void	addLocalTextureStats(LLAvatarAppearanceDefines::ETextureIndex type, LLViewerFetchedTexture* imagep, F32 texel_area_ratio, BOOL rendered, BOOL covered_by_baked);
	// MULTI-WEARABLE: make self-only?
	virtual void	setBakedReady(LLAvatarAppearanceDefines::ETextureIndex type, BOOL baked_version_exists, U32 index = 0);

	//--------------------------------------------------------------------
	// Texture accessors
	//--------------------------------------------------------------------
private:
	virtual	void				setImage(const U8 te, LLViewerTexture *imagep, const U32 index); 
	virtual LLViewerTexture*	getImage(const U8 te, const U32 index) const;
	const std::string 			getImageURL(const U8 te, const LLUUID &uuid);

	virtual const LLTextureEntry* getTexEntry(const U8 te_num) const;
	virtual void setTexEntry(const U8 index, const LLTextureEntry &te);

	void checkTextureLoading() ;
	//--------------------------------------------------------------------
	// Layers
	//--------------------------------------------------------------------
protected:
	void			deleteLayerSetCaches(bool clearAll = true);
	void			addBakedTextureStats(LLViewerFetchedTexture* imagep, F32 pixel_area, F32 texel_area_ratio, S32 boost_level);

	//--------------------------------------------------------------------
	// Composites
	//--------------------------------------------------------------------
public:
	// <FS:Ansariel> [Legacy Bake]
	//virtual void	invalidateComposite(LLTexLayerSet* layerset);
	virtual void	invalidateComposite(LLTexLayerSet* layerset, BOOL upload_result);
	virtual void	invalidateAll();
	virtual void	setCompositeUpdatesEnabled(bool b) {}
	virtual void 	setCompositeUpdatesEnabled(U32 index, bool b) {}
	virtual bool 	isCompositeUpdateEnabled(U32 index) { return false; }

	//--------------------------------------------------------------------
	// Static texture/mesh/baked dictionary
	//--------------------------------------------------------------------
public:
	static BOOL 	isIndexLocalTexture(LLAvatarAppearanceDefines::ETextureIndex i);
	static BOOL 	isIndexBakedTexture(LLAvatarAppearanceDefines::ETextureIndex i);

	//--------------------------------------------------------------------
	// Messaging
	//--------------------------------------------------------------------
public:
	void 			onFirstTEMessageReceived();
private:
	BOOL			mFirstTEMessageReceived;
	BOOL			mFirstAppearanceMessageReceived;
	
/**                    Textures
 **                                                                            **
 *******************************************************************************/

/********************************************************************************
 **                                                                            **
 **                    MESHES
 **/

public:
	void			debugColorizeSubMeshes(U32 i, const LLColor4& color);
	virtual void 	updateMeshTextures();
	// <FS:Ansariel> [Legacy Bake]
	//void 			updateSexDependentLayerSets();
	void 			updateSexDependentLayerSets(BOOL upload_bake);
	virtual void	dirtyMesh(); // Dirty the avatar mesh
	void 			updateMeshData();
	void			updateMeshVisibility();
	LLViewerTexture*		getBakedTexture(const U8 te);

protected:
	void 			releaseMeshData();
	virtual void restoreMeshData();
private:
	virtual void	dirtyMesh(S32 priority); // Dirty the avatar mesh, with priority
	LLViewerJoint*	getViewerJoint(S32 idx);
	S32 			mDirtyMesh; // 0 -- not dirty, 1 -- morphed, 2 -- LOD
	BOOL			mMeshTexturesDirty;

	//--------------------------------------------------------------------
	// Destroy invisible mesh
	//--------------------------------------------------------------------
protected:
	BOOL			mMeshValid;
	LLFrameTimer	mMeshInvisibleTime;

/**                    Meshes
 **                                                                            **
 *******************************************************************************/

/********************************************************************************
 **                                                                            **
 **                    APPEARANCE
 **/

    LLPointer<LLAppearanceMessageContents> 	mLastProcessedAppearance;
    
public:
	void 			parseAppearanceMessage(LLMessageSystem* mesgsys, LLAppearanceMessageContents& msg);
	void 			processAvatarAppearance(LLMessageSystem* mesgsys);
    void            applyParsedAppearanceMessage(LLAppearanceMessageContents& contents, bool slam_params);
	void 			hideSkirt();
	void			startAppearanceAnimation();
	// <FS:Ansariel> [Legacy Bake]
	/*virtual*/ void bodySizeChanged();

	//--------------------------------------------------------------------
	// Appearance morphing
	//--------------------------------------------------------------------
public:
	BOOL			getIsAppearanceAnimating() const { return mAppearanceAnimating; }

	// True if we are computing our appearance via local compositing
	// instead of baked textures, as for example during wearable
	// editing or when waiting for a subsequent server rebake.
	/*virtual*/ BOOL	isUsingLocalAppearance() const { return mUseLocalAppearance; }

	// <FS:Ansariel> [Legacy Bake]
	// True if this avatar should fetch its baked textures via the new
	// appearance mechanism.
	BOOL				isUsingServerBakes() const;
	void 				setIsUsingServerBakes(BOOL newval);
	// </FS:Ansariel> [Legacy Bake]

	// True if we are currently in appearance editing mode. Often but
	// not always the same as isUsingLocalAppearance().
	/*virtual*/ BOOL	isEditingAppearance() const { return mIsEditingAppearance; }
	void setIsEditingAppearance(BOOL editing) { mIsEditingAppearance = editing; }	// <FS:CR> for Built-in Posestand
	
	// FIXME review isUsingLocalAppearance uses, some should be isEditing instead.

private:
	BOOL			mAppearanceAnimating;
	LLFrameTimer	mAppearanceMorphTimer;
	F32				mLastAppearanceBlendTime;
	BOOL			mIsEditingAppearance; // flag for if we're actively in appearance editing mode
	BOOL			mUseLocalAppearance; // flag for if we're using a local composite
	// <FS:Ansariel> [Legacy Bake]
	BOOL			mUseServerBakes; // flag for if baked textures should be fetched from baking service (false if they're temporary uploads)

	//--------------------------------------------------------------------
	// Visibility
	//--------------------------------------------------------------------
public:
	BOOL			isVisible() const;
    virtual bool    shouldRenderRigged() const;
	void			setVisibilityRank(U32 rank);
    U32				getVisibilityRank() const { return mVisibilityRank; }
	static S32 		sNumVisibleAvatars; // Number of instances of this class
/**                    Appearance
 **                                                                            **
 *******************************************************************************/

/********************************************************************************
 **                                                                            **
 **                    WEARABLES
 **/

	//--------------------------------------------------------------------
	// Attachments
	//--------------------------------------------------------------------
public:
	void 				clampAttachmentPositions();
	virtual const LLViewerJointAttachment* attachObject(LLViewerObject *viewer_object);
	virtual BOOL 		detachObject(LLViewerObject *viewer_object);
	static bool		    getRiggedMeshID( LLViewerObject* pVO, LLUUID& mesh_id );
	void				cleanupAttachedMesh( LLViewerObject* pVO );
	static LLVOAvatar*  findAvatarFromAttachment(LLViewerObject* obj);
	/*virtual*/ BOOL	isWearingWearableType(LLWearableType::EType type ) const;
	LLViewerObject *	findAttachmentByID( const LLUUID & target_id ) const;
	LLViewerJointAttachment* getTargetAttachmentPoint(LLViewerObject* viewer_object);

//-TT Patch: ReplaceWornItemsOnly
//-TT
protected:
	void 				lazyAttach();
	void				rebuildRiggedAttachments( void );

	//--------------------------------------------------------------------
	// Map of attachment points, by ID
	//--------------------------------------------------------------------
public:
	S32 				getAttachmentCount(); // Warning: order(N) not order(1) // currently used only by -self
	typedef std::map<S32, LLViewerJointAttachment*> attachment_map_t;
	attachment_map_t 								mAttachmentPoints;
	std::vector<LLPointer<LLViewerObject> > 		mPendingAttachment;

	//--------------------------------------------------------------------
	// HUD functions
	//--------------------------------------------------------------------
public:
	BOOL 				hasHUDAttachment() const;
	LLBBox 				getHUDBBox() const;
	void 				resetHUDAttachments();
	S32					getMaxAttachments() const;
	BOOL				canAttachMoreObjects(U32 n=1) const;
    S32					getMaxAnimatedObjectAttachments() const;
    BOOL				canAttachMoreAnimatedObjects(U32 n=1) const;
protected:
	U32					getNumAttachments() const; // O(N), not O(1)
	U32					getNumAnimatedObjectAttachments() const; // O(N), not O(1)

/**                    Wearables
 **                                                                            **
 *******************************************************************************/

/********************************************************************************
 **                                                                            **
 **                    ACTIONS
 **/

	//--------------------------------------------------------------------
	// Animations
	//--------------------------------------------------------------------
public:
	BOOL 			isAnyAnimationSignaled(const LLUUID *anim_array, const S32 num_anims) const;
	void 			processAnimationStateChanges();
protected:
	BOOL 			processSingleAnimationStateChange(const LLUUID &anim_id, BOOL start);
	void 			resetAnimations();
private:
	LLTimer			mAnimTimer;
	F32				mTimeLast;	

	//--------------------------------------------------------------------
	// Animation state data
	//--------------------------------------------------------------------
public:
	typedef std::map<LLUUID, S32>::iterator AnimIterator;
	std::map<LLUUID, S32> 					mSignaledAnimations; // requested state of Animation name/value
	std::map<LLUUID, S32> 					mPlayingAnimations; // current state of Animation name/value

	typedef std::multimap<LLUUID, LLUUID> 	AnimationSourceMap;
	typedef AnimationSourceMap::iterator 	AnimSourceIterator;
	AnimationSourceMap 						mAnimationSources; // object ids that triggered anim ids

	//--------------------------------------------------------------------
	// Chat
	//--------------------------------------------------------------------
public:
	void			addChat(const LLChat& chat);
	void	   		clearChat();
	void	   		startTyping() { mTyping = TRUE; mTypingTimer.reset(); }
	void			stopTyping() { mTyping = FALSE; }
	// <FS:Ansariel> Get typing status
	bool			isTyping() const { return mTyping; }
private:
<<<<<<< HEAD
	BOOL			mVisibleChat;
	BOOL			mVisibleTyping;
=======
	bool			mVisibleChat;
>>>>>>> 8b3a19f1

	//--------------------------------------------------------------------
	// Lip synch morphs
	//--------------------------------------------------------------------
private:
	bool 		   	mLipSyncActive; // we're morphing for lip sync
	LLVisualParam* 	mOohMorph; // cached pointers morphs for lip sync
	LLVisualParam* 	mAahMorph; // cached pointers morphs for lip sync

	//--------------------------------------------------------------------
	// Flight
	//--------------------------------------------------------------------
public:
	BOOL			mInAir;
	LLFrameTimer	mTimeInAir;

/**                    Actions
 **                                                                            **
 *******************************************************************************/

/********************************************************************************
 **                                                                            **
 **                    PHYSICS
 **/

private:
	F32 		mSpeedAccum; // measures speed (for diagnostics mostly).
	BOOL 		mTurning; // controls hysteresis on avatar rotation
	F32			mSpeed; // misc. animation repeated state

	//--------------------------------------------------------------------
	// Dimensions
	//--------------------------------------------------------------------
public:
	void 		resolveHeightGlobal(const LLVector3d &inPos, LLVector3d &outPos, LLVector3 &outNorm);
	bool		distanceToGround( const LLVector3d &startPoint, LLVector3d &collisionPoint, F32 distToIntersectionAlongRay );
	void 		resolveHeightAgent(const LLVector3 &inPos, LLVector3 &outPos, LLVector3 &outNorm);
	void 		resolveRayCollisionAgent(const LLVector3d start_pt, const LLVector3d end_pt, LLVector3d &out_pos, LLVector3 &out_norm);
	void 		slamPosition(); // Slam position to transmitted position (for teleport);
protected:

	//--------------------------------------------------------------------
	// Material being stepped on
	//--------------------------------------------------------------------
private:
	BOOL		mStepOnLand;
	U8			mStepMaterial;
	LLVector3	mStepObjectVelocity;

/**                    Physics
 **                                                                            **
 *******************************************************************************/

/********************************************************************************
 **                                                                            **
 **                    HIERARCHY
 **/

public:
	/*virtual*/ BOOL 	setParent(LLViewerObject* parent);
	/*virtual*/ void 	addChild(LLViewerObject *childp);
	/*virtual*/ void 	removeChild(LLViewerObject *childp);

	//--------------------------------------------------------------------
	// Sitting
	//--------------------------------------------------------------------
public:
	void			sitDown(BOOL bSitting);
	BOOL			isSitting(){return mIsSitting;}
	void 			sitOnObject(LLViewerObject *sit_object);
	void 			getOffObject();
	void 			revokePermissionsOnObject(LLViewerObject *sit_object);
private:
	// set this property only with LLVOAvatar::sitDown method
	BOOL 			mIsSitting;
	// position backup in case of missing data
	LLVector3		mLastRootPos;

/**                    Hierarchy
 **                                                                            **
 *******************************************************************************/

/********************************************************************************
 **                                                                            **
 **                    NAME
 **/

public:
	virtual std::string	getFullname() const; // Returns "FirstName LastName"
	std::string		avString() const; // Frequently used string in log messages "Avatar '<full name'"
protected:
	static void		getAnimLabels(std::vector<std::string>* labels);
	static void		getAnimNames(std::vector<std::string>* names);	
private:
    bool            mNameIsSet;
	LLSD			mClientTagData;
	bool			mHasClientTagColor;
	std::string  	mTitle;
	// <FS:Ansariel> FIRE-13414: Avatar name isn't updated when the simulator sends a new name
	std::string		mNameFirstname;
	std::string		mNameLastname;
	// </FS:Ansariel>
	bool	  		mNameAway;
	bool	  		mNameDoNotDisturb;
	bool			mNameAutoResponse; // <FS:Ansariel> Show auto-response in nametag
	bool			mNameIsTyping; // <FS:Ansariel> FIRE-3475: Show typing in nametag
	bool	  		mNameMute;
	bool      		mNameAppearance;
	bool			mNameFriend;
	bool			mNameCloud;
	F32				mNameAlpha;
	LLColor4		mNameColor;
	BOOL      		mRenderGroupTitles;
	std::string		mDistanceString;
	// <FS:Ansariel> Show Arc in nametag (for Jelly Dolls)
	U32				mNameArc;
	LLColor4		mNameArcColor;
	// </FS:Ansariel>

	//--------------------------------------------------------------------
	// Display the name (then optionally fade it out)
	//--------------------------------------------------------------------
public:
	LLFrameTimer	mChatTimer;
	LLPointer<LLHUDNameTag> mNameText;
private:
	LLFrameTimer	mTimeVisible;
	std::deque<LLChat> mChats;
	BOOL			mTyping;
	LLFrameTimer	mTypingTimer;

/**                    Name
 **                                                                            **
 *******************************************************************************/

/********************************************************************************
 **                                                                            **
 **                    SOUNDS
 **/

	//--------------------------------------------------------------------
	// Voice visualizer
	//--------------------------------------------------------------------
public:
	// Responsible for detecting the user's voice signal (and when the
	// user speaks, it puts a voice symbol over the avatar's head) and gesticulations
	LLPointer<LLVoiceVisualizer>  mVoiceVisualizer;
	int					mCurrentGesticulationLevel;

	//--------------------------------------------------------------------
	// Step sound
	//--------------------------------------------------------------------
protected:
	const LLUUID& 		getStepSound() const;
private:
	// Global table of sound ids per material, and the ground
	const static LLUUID	sStepSounds[LL_MCODE_END];
	// const static LLUUID	sStepSoundOnLand; - <FS:PP> Commented out for FIRE-3169: Option to change the default footsteps sound

	//--------------------------------------------------------------------
	// Foot step state (for generating sounds)
	//--------------------------------------------------------------------
public:
	void 				setFootPlane(const LLVector4 &plane) { mFootPlane = plane; }
	LLVector4			mFootPlane;
private:
	BOOL				mWasOnGroundLeft;
	BOOL				mWasOnGroundRight;

/**                    Sounds
 **                                                                            **
 *******************************************************************************/

/********************************************************************************
 **                                                                            **
 **                    DIAGNOSTICS
 **/
	
	//--------------------------------------------------------------------
	// General
	//--------------------------------------------------------------------
public:
    void                getSortedJointNames(S32 joint_type, std::vector<std::string>& result) const;
	void				dumpArchetypeXML(const std::string& prefix, bool group_by_wearables = false);
	void				dumpArchetypeXMLCallback(const std::vector<std::string>& filenames, bool group_by_wearables); // <FS:Ansariel> Threaded filepickers
	void 				dumpAppearanceMsgParams( const std::string& dump_prefix,
												 const LLAppearanceMessageContents& contents);
	static void			dumpBakedStatus();
	const std::string 	getBakedStatusForPrintout() const;
	void				dumpAvatarTEs(const std::string& context) const;

	static F32 			sUnbakedTime; // Total seconds with >=1 unbaked avatars
	static F32 			sUnbakedUpdateTime; // Last time stats were updated (to prevent multiple updates per frame) 
	static F32 			sGreyTime; // Total seconds with >=1 grey avatars	
	static F32 			sGreyUpdateTime; // Last time stats were updated (to prevent multiple updates per frame) 
protected:
	S32					getUnbakedPixelAreaRank();
	BOOL				mHasGrey;
private:
	F32					mMinPixelArea;
	F32					mMaxPixelArea;
	F32					mAdjustedPixelArea;
	std::string  		mDebugText;
	std::string			mBakedTextureDebugText;


	//--------------------------------------------------------------------
	// Avatar Rez Metrics
	//--------------------------------------------------------------------
public:
	void 			debugAvatarRezTime(std::string notification_name, std::string comment = "");
	F32				debugGetExistenceTimeElapsedF32() const { return mDebugExistenceTimer.getElapsedTimeF32(); }

protected:
	LLFrameTimer	mRuthDebugTimer; // For tracking how long it takes for av to rez
	LLFrameTimer	mDebugExistenceTimer; // Debugging for how long the avatar has been in memory.
	LLFrameTimer	mLastAppearanceMessageTimer; // Time since last appearance message received.

	//--------------------------------------------------------------------
	// COF monitoring
	//--------------------------------------------------------------------

public:
	// COF version of last viewer-initiated appearance update request. For non-self avs, this will remain at default.
	S32 mLastUpdateRequestCOFVersion;

	// COF version of last appearance message received for this av.
	S32 mLastUpdateReceivedCOFVersion;

	U64 getLastART() const { return mRenderTime; }

/**                    Diagnostics
 **                                                                            **
 *******************************************************************************/

/********************************************************************************
 **                                                                            **
 **                    SUPPORT CLASSES
 **/

protected: // Shared with LLVOAvatarSelf


/**                    Support classes
 **                                                                            **
 *******************************************************************************/

}; // LLVOAvatar
extern const F32 SELF_ADDITIONAL_PRI;
extern const S32 MAX_TEXTURE_VIRTUAL_SIZE_RESET_INTERVAL;

extern const F32 MAX_HOVER_Z;
extern const F32 MIN_HOVER_Z;

std::string get_sequential_numbered_file_name(const std::string& prefix,
											  const std::string& suffix);
void dump_sequential_xml(const std::string outprefix, const LLSD& content);

// <FS:ND> Remove LLVolatileAPRPool/apr_file_t and use FILE* instead
void dump_visual_param(apr_file_t* file, LLVisualParam* viewer_param, F32 value);
void dump_visual_param(LLAPRFile::tFiletype* file, LLVisualParam* viewer_param, F32 value);
//</FS:ND>

#endif // LL_VOAVATAR_H
<|MERGE_RESOLUTION|>--- conflicted
+++ resolved
@@ -291,16 +291,11 @@
 	void 			idleUpdateNameTag(const LLVector3& root_pos_last);
 	void			idleUpdateNameTagText(bool new_name);
 	void			idleUpdateNameTagPosition(const LLVector3& root_pos_last);
-<<<<<<< HEAD
-	void			idleUpdateNameTagAlpha(BOOL new_name, F32 alpha);
+	void			idleUpdateNameTagAlpha(bool new_name, F32 alpha);
 	// <FS:CR> Colorize tags
 	//LLColor4		getNameTagColor(bool is_friend);
 	LLColor4		getNameTagColor();
 	// </FS:CR>
-=======
-	void			idleUpdateNameTagAlpha(bool new_name, F32 alpha);
-	LLColor4		getNameTagColor(bool is_friend);
->>>>>>> 8b3a19f1
 	void			clearNameTag();
 	static void		invalidateNameTag(const LLUUID& agent_id);
 	// force all name tags to rebuild, useful when display names turned on/off
@@ -985,12 +980,8 @@
 	// <FS:Ansariel> Get typing status
 	bool			isTyping() const { return mTyping; }
 private:
-<<<<<<< HEAD
-	BOOL			mVisibleChat;
-	BOOL			mVisibleTyping;
-=======
 	bool			mVisibleChat;
->>>>>>> 8b3a19f1
+	bool			mVisibleTyping;
 
 	//--------------------------------------------------------------------
 	// Lip synch morphs
