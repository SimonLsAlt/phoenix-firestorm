--- conflicted
+++ resolved
@@ -787,13 +787,10 @@
 	static LLVOAvatar*  findAvatarFromAttachment(LLViewerObject* obj);
 	/*virtual*/ BOOL	isWearingWearableType(LLWearableType::EType type ) const;
 	LLViewerObject *	findAttachmentByID( const LLUUID & target_id ) const;
-<<<<<<< HEAD
+	LLViewerJointAttachment* getTargetAttachmentPoint(LLViewerObject* viewer_object);
 // [SL:KB] - Patch: Appearance-RefreshAttachments | Checked: Catznip-5.3
 	void				rebuildAttachments();
 // [/SL:KB]
-=======
-	LLViewerJointAttachment* getTargetAttachmentPoint(LLViewerObject* viewer_object);
->>>>>>> 9d5ee472
 
 protected:
 	void 				lazyAttach();
