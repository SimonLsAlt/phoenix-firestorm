--- conflicted
+++ resolved
@@ -921,14 +921,9 @@
 
 	// True if we are currently in appearance editing mode. Often but
 	// not always the same as isUsingLocalAppearance().
-<<<<<<< HEAD
-	/*virtual*/ BOOL	isEditingAppearance() const { return mIsEditingAppearance; }
+	/*virtual*/ bool	isEditingAppearance() const { return mIsEditingAppearance; }
 	void setIsEditingAppearance(BOOL editing) { mIsEditingAppearance = editing; }	// <FS:CR> for Built-in Posestand
 	
-=======
-	/*virtual*/ bool	isEditingAppearance() const { return mIsEditingAppearance; }
-
->>>>>>> 2d8654db
 	// FIXME review isUsingLocalAppearance uses, some should be isEditing instead.
 
 private:
