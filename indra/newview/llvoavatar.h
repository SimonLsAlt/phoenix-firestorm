/**
 * @file llvoavatar.h
 * @brief Declaration of LLVOAvatar class which is a derivation of
 * LLViewerObject
 *
 * $LicenseInfo:firstyear=2001&license=viewerlgpl$
 * Second Life Viewer Source Code
 * Copyright (C) 2010, Linden Research, Inc.
 * 
 * This library is free software; you can redistribute it and/or
 * modify it under the terms of the GNU Lesser General Public
 * License as published by the Free Software Foundation;
 * version 2.1 of the License only.
 * 
 * This library is distributed in the hope that it will be useful,
 * but WITHOUT ANY WARRANTY; without even the implied warranty of
 * MERCHANTABILITY or FITNESS FOR A PARTICULAR PURPOSE.  See the GNU
 * Lesser General Public License for more details.
 * 
 * You should have received a copy of the GNU Lesser General Public
 * License along with this library; if not, write to the Free Software
 * Foundation, Inc., 51 Franklin Street, Fifth Floor, Boston, MA  02110-1301  USA
 * 
 * Linden Research, Inc., 945 Battery Street, San Francisco, CA  94111  USA
 * $/LicenseInfo$
 */

#ifndef LL_VOAVATAR_H
#define LL_VOAVATAR_H

#include <map>
#include <deque>
#include <string>
#include <vector>

#include <boost/signals2.hpp>

#include "imageids.h"			// IMG_INVISIBLE
#include "llavatarappearance.h"
#include "llchat.h"
#include "lldrawpoolalpha.h"
#include "llviewerobject.h"
#include "llcharacter.h"
#include "llcontrol.h"
#include "llviewerjointmesh.h"
#include "llviewerjointattachment.h"
#include "llrendertarget.h"
#include "llavatarappearancedefines.h"
#include "lltexglobalcolor.h"
#include "lldriverparam.h"
#include "llviewertexlayer.h"
#include "material_codes.h"		// LL_MCODE_END
#include "llviewerstats.h"

extern const LLUUID ANIM_AGENT_BODY_NOISE;
extern const LLUUID ANIM_AGENT_BREATHE_ROT;
extern const LLUUID ANIM_AGENT_PHYSICS_MOTION;
extern const LLUUID ANIM_AGENT_EDITING;
extern const LLUUID ANIM_AGENT_EYE;
extern const LLUUID ANIM_AGENT_FLY_ADJUST;
extern const LLUUID ANIM_AGENT_HAND_MOTION;
extern const LLUUID ANIM_AGENT_HEAD_ROT;
extern const LLUUID ANIM_AGENT_PELVIS_FIX;
extern const LLUUID ANIM_AGENT_TARGET;
extern const LLUUID ANIM_AGENT_WALK_ADJUST;

class LLViewerWearable;
class LLVoiceVisualizer;
class LLHUDNameTag;
class LLHUDEffectSpiral;
class LLTexGlobalColor;
<<<<<<< HEAD
struct LLVOAvatarBoneInfo;
struct LLVOAvatarChildJoint;
struct LLVOAvatarSkeletonInfo;
=======
class LLViewerJoint;
struct LLAppearanceMessageContents;
>>>>>>> fe042430

//~~~~~~~~~~~~~~~~~~~~~~~~~~~~~~~~~~~~~~~~~~~~~~~~~~~~~~~~~~~~~~~~~~~~~~~~~~~~~~~~
// LLVOAvatar
// 
//~~~~~~~~~~~~~~~~~~~~~~~~~~~~~~~~~~~~~~~~~~~~~~~~~~~~~~~~~~~~~~~~~~~~~~~~~~~~~~~~
class LLVOAvatar :
	public LLAvatarAppearance,
	public LLViewerObject,
	public boost::signals2::trackable
{
	LOG_CLASS(LLVOAvatar);

public:
	friend class LLVOAvatarSelf;

/********************************************************************************
 **                                                                            **
 **                    INITIALIZATION
 **/

public:
	void* operator new(size_t size)
	{
		return ll_aligned_malloc_16(size);
	}

	void operator delete(void* ptr)
	{
		ll_aligned_free_16(ptr);
	}

	LLVOAvatar(const LLUUID &id, const LLPCode pcode, LLViewerRegion *regionp);
	virtual void		markDead();
	static void			initClass(); // Initialize data that's only init'd once per class.
	static void			cleanupClass();	// Cleanup data that's only init'd once per class.
	virtual void 		initInstance(); // Called after construction to initialize the class.
protected:
	virtual				~LLVOAvatar();

/**                    Initialization
 **                                                                            **
 *******************************************************************************/

/********************************************************************************
 **                                                                            **
 **                    INHERITED
 **/

	//--------------------------------------------------------------------
	// LLViewerObject interface and related
	//--------------------------------------------------------------------
public:
	/*virtual*/ void			updateGL();
	/*virtual*/ LLVOAvatar*		asAvatar();
	virtual U32    	 	 		processUpdateMessage(LLMessageSystem *mesgsys,
													 void **user_data,
													 U32 block_num,
													 const EObjectUpdateType update_type,
													 LLDataPacker *dp);
	virtual void   	 	 		idleUpdate(LLAgent &agent, LLWorld &world, const F64 &time);
	/*virtual*/ BOOL   	 	 	updateLOD();
	BOOL  	 	 	 	 		updateJointLODs();
	void						updateLODRiggedAttachments( void );
	/*virtual*/ BOOL   	 	 	isActive() const; // Whether this object needs to do an idleUpdate.
	S32 						totalTextureMemForUUIDS(std::set<LLUUID>& ids);
	bool 						allTexturesCompletelyDownloaded(std::set<LLUUID>& ids) const;
	bool 						allLocalTexturesCompletelyDownloaded() const;
	bool 						allBakedTexturesCompletelyDownloaded() const;
	void 						bakedTextureOriginCounts(S32 &sb_count, S32 &host_count,
														 S32 &both_count, S32 &neither_count);
	std::string 				bakedTextureOriginInfo();
	void 						collectLocalTextureUUIDs(std::set<LLUUID>& ids) const;
	void 						collectBakedTextureUUIDs(std::set<LLUUID>& ids) const;
	void 						collectTextureUUIDs(std::set<LLUUID>& ids);
	void						releaseOldTextures();
	/*virtual*/ void   	 	 	updateTextures();
	LLViewerFetchedTexture*		getBakedTextureImage(const U8 te, const LLUUID& uuid);
	/*virtual*/ S32    	 	 	setTETexture(const U8 te, const LLUUID& uuid); // If setting a baked texture, need to request it from a non-local sim.
	/*virtual*/ void   	 	 	onShift(const LLVector4a& shift_vector);
	/*virtual*/ U32    	 	 	getPartitionType() const;
	/*virtual*/ const  	 	 	LLVector3 getRenderPosition() const;
	/*virtual*/ void   	 	 	updateDrawable(BOOL force_damped);
	/*virtual*/ LLDrawable* 	createDrawable(LLPipeline *pipeline);
	/*virtual*/ BOOL   	 	 	updateGeometry(LLDrawable *drawable);
	/*virtual*/ void   	 	 	setPixelAreaAndAngle(LLAgent &agent);
	/*virtual*/ void   	 	 	updateRegion(LLViewerRegion *regionp);
	/*virtual*/ void   	 	 	updateSpatialExtents(LLVector4a& newMin, LLVector4a &newMax);
	/*virtual*/ void   	 	 	getSpatialExtents(LLVector4a& newMin, LLVector4a& newMax);
	/*virtual*/ BOOL   	 	 	lineSegmentIntersect(const LLVector3& start, const LLVector3& end,
												 S32 face = -1,                    // which face to check, -1 = ALL_SIDES
												 BOOL pick_transparent = FALSE,
												 S32* face_hit = NULL,             // which face was hit
												 LLVector3* intersection = NULL,   // return the intersection point
												 LLVector2* tex_coord = NULL,      // return the texture coordinates of the intersection point
												 LLVector3* normal = NULL,         // return the surface normal at the intersection point
												 LLVector3* bi_normal = NULL);     // return the surface bi-normal at the intersection point
	LLViewerObject*	lineSegmentIntersectRiggedAttachments(const LLVector3& start, const LLVector3& end,
												 S32 face = -1,                    // which face to check, -1 = ALL_SIDES
												 BOOL pick_transparent = FALSE,
												 S32* face_hit = NULL,             // which face was hit
												 LLVector3* intersection = NULL,   // return the intersection point
												 LLVector2* tex_coord = NULL,      // return the texture coordinates of the intersection point
												 LLVector3* normal = NULL,         // return the surface normal at the intersection point
												 LLVector3* bi_normal = NULL);     // return the surface bi-normal at the intersection point

	//--------------------------------------------------------------------
	// LLCharacter interface and related
	//--------------------------------------------------------------------
public:
	/*virtual*/ LLVector3    	getCharacterPosition();
	/*virtual*/ LLQuaternion 	getCharacterRotation();
	/*virtual*/ LLVector3    	getCharacterVelocity();
	/*virtual*/ LLVector3    	getCharacterAngularVelocity();

	/*virtual*/ LLUUID			remapMotionID(const LLUUID& id);
	/*virtual*/ BOOL			startMotion(const LLUUID& id, F32 time_offset = 0.f);
	/*virtual*/ BOOL			stopMotion(const LLUUID& id, BOOL stop_immediate = FALSE);
	virtual void			stopMotionFromSource(const LLUUID& source_id);
	virtual void			requestStopMotion(LLMotion* motion);
	LLMotion*				findMotion(const LLUUID& id) const;
	void					startDefaultMotions();
	void					dumpAnimationState();

	virtual LLJoint*		getJoint(const std::string &name);
	
	void					resetJointPositions( void );
	void					resetJointPositionsToDefault( void );
	void					resetSpecificJointPosition( const std::string& name );
	
	/*virtual*/ const LLUUID&	getID() const;
	/*virtual*/ void			addDebugText(const std::string& text);
	/*virtual*/ F32				getTimeDilation();
	/*virtual*/ void			getGround(const LLVector3 &inPos, LLVector3 &outPos, LLVector3 &outNorm);
	/*virtual*/ F32				getPixelArea() const;
	/*virtual*/ LLVector3d		getPosGlobalFromAgent(const LLVector3 &position);
	/*virtual*/ LLVector3		getPosAgentFromGlobal(const LLVector3d &position);
	virtual void			updateVisualParams();


/**                    Inherited
 **                                                                            **
 *******************************************************************************/

/********************************************************************************
 **                                                                            **
 **                    STATE
 **/

public:
	virtual bool 	isSelf() const { return false; } // True if this avatar is for this viewer's agent

private: //aligned members
	LL_ALIGN_16(LLVector4a	mImpostorExtents[2]);

	//--------------------------------------------------------------------
	// Updates
	//--------------------------------------------------------------------
public:
	virtual BOOL 	updateCharacter(LLAgent &agent);
	void 			idleUpdateVoiceVisualizer(bool voice_enabled);
	void 			idleUpdateMisc(bool detailed_update);
	virtual void	idleUpdateAppearanceAnimation();
	void 			idleUpdateLipSync(bool voice_enabled);
	void 			idleUpdateLoadingEffect();
	void 			idleUpdateWindEffect();
	void 			idleUpdateNameTag(const LLVector3& root_pos_last);
	void			idleUpdateNameTagText(BOOL new_name);
	void			idleUpdateNameTagPosition(const LLVector3& root_pos_last);
	void			idleUpdateNameTagAlpha(BOOL new_name, F32 alpha);
	LLColor4		getNameTagColor(bool is_friend);
	void			clearNameTag();
	static void		invalidateNameTag(const LLUUID& agent_id);
	// force all name tags to rebuild, useful when display names turned on/off
	static void		invalidateNameTags();
	void			addNameTagLine(const std::string& line, const LLColor4& color, S32 style, const LLFontGL* font);
	void 			idleUpdateRenderCost();
	void 			idleUpdateBelowWater();

	//--------------------------------------------------------------------
	// Static preferences (controlled by user settings/menus)
	//--------------------------------------------------------------------
public:
	static S32		sRenderName;
	static BOOL		sRenderGroupTitles;
	static U32		sMaxVisible; //(affected by control "RenderAvatarMaxVisible")
	static F32		sRenderDistance; //distance at which avatars will render.
	static BOOL		sShowAnimationDebug; // show animation debug info
	static BOOL		sUseImpostors; //use impostors for far away avatars
	static BOOL		sShowFootPlane;	// show foot collision plane reported by server
	static BOOL		sShowCollisionVolumes;	// show skeletal collision volumes
	static BOOL		sVisibleInFirstPerson;
	static S32		sNumLODChangesThisFrame;
	static S32		sNumVisibleChatBubbles;
	static BOOL		sDebugInvisible;
	static BOOL		sShowAttachmentPoints;
	static F32		sLODFactor; // user-settable LOD factor
	static F32		sPhysicsLODFactor; // user-settable physics LOD factor
	static BOOL		sJointDebug; // output total number of joints being touched for each avatar
	static BOOL		sDebugAvatarRotation;

	//--------------------------------------------------------------------
	// Region state
	//--------------------------------------------------------------------
public:
	LLHost			getObjectHost() const;

	//--------------------------------------------------------------------
	// Loading state
	//--------------------------------------------------------------------
public:
	BOOL			isFullyLoaded() const;
	bool			isTooComplex() const;
	bool 			visualParamWeightsAreDefault();
	virtual BOOL	getIsCloud() const;
	BOOL			isFullyTextured() const;
	BOOL			hasGray() const; 
	S32				getRezzedStatus() const; // 0 = cloud, 1 = gray, 2 = textured, 3 = textured and fully downloaded.
	void			updateRezzedStatusTimers();

	S32				mLastRezzedStatus;

	
	void 			startPhase(const std::string& phase_name);
	void 			stopPhase(const std::string& phase_name, bool err_check = true);
	void			clearPhases();
	void 			logPendingPhases();
	static void 	logPendingPhasesAllAvatars();
	void 			logMetricsTimerRecord(const std::string& phase_name, F32 elapsed, bool completed);

protected:
	LLViewerStats::PhaseMap& getPhases() { return mPhases; }
	BOOL			updateIsFullyLoaded();
	BOOL			processFullyLoadedChange(bool loading);
	void			updateRuthTimer(bool loading);
	F32 			calcMorphAmount();
private:
	BOOL			mFirstFullyVisible;
	BOOL			mFullyLoaded;
	BOOL			mPreviousFullyLoaded;
	BOOL			mFullyLoadedInitialized;
	S32				mFullyLoadedFrameCounter;
	S32				mVisualComplexity;
	LLFrameTimer	mFullyLoadedTimer;
	LLFrameTimer	mRuthTimer;

private:
	LLViewerStats::PhaseMap mPhases;

protected:
	LLFrameTimer    mInvisibleTimer;
	
/**                    State
 **                                                                            **
 *******************************************************************************/
/********************************************************************************
 **                                                                            **
 **                    SKELETON
 **/

protected:
	/*virtual*/ LLAvatarJoint*	createAvatarJoint(); // Returns LLViewerJoint
	/*virtual*/ LLAvatarJoint*	createAvatarJoint(S32 joint_num); // Returns LLViewerJoint
	/*virtual*/ LLAvatarJointMesh*	createAvatarJointMesh(); // Returns LLViewerJointMesh
public:
	void				updateHeadOffset();
	void				setPelvisOffset( bool hasOffset, const LLVector3& translation, F32 offset ) ;
	bool				hasPelvisOffset( void ) { return mHasPelvisOffset; }
	void				postPelvisSetRecalc( void );
	void				setPelvisOffset( F32 pelvixFixupAmount );

	/*virtual*/ BOOL	loadSkeletonNode();
	/*virtual*/ void	buildCharacter();

	bool				mHasPelvisOffset;
	LLVector3			mPelvisOffset;
	F32					mLastPelvisToFoot;
	F32					mPelvisFixup;
	F32					mLastPelvisFixup;
	LLVector3			mCurRootToHeadOffset;
	LLVector3			mTargetRootToHeadOffset;

<<<<<<< HEAD
	LLVector3			mHeadOffset; // current head position
	LLViewerJoint		mRoot;

	typedef std::map<std::string, LLJoint*> joint_map_t;
	joint_map_t			mJointMap;

protected:
	static BOOL			parseSkeletonFile(const std::string& filename);
	void				buildCharacter();
	virtual BOOL		loadAvatar();

	BOOL				setupBone(const LLVOAvatarChildJoint& info, LLViewerJoint* parent, S32 &current_volume_num, S32 &current_joint_num);
	BOOL				buildSkeleton(const LLVOAvatarSkeletonInfo *info);
private:
	BOOL				mIsBuilt; // state of deferred character building
	S32					mNumJoints;
	LLViewerJoint*		mSkeleton;
	
	//--------------------------------------------------------------------
	// Pelvis height adjustment members.
	//--------------------------------------------------------------------
public:
	LLVector3			mBodySize;
=======
>>>>>>> fe042430
	S32					mLastSkeletonSerialNum;

<<<<<<< HEAD
	//--------------------------------------------------------------------
	// Cached pointers to well known joints
	//--------------------------------------------------------------------
public:
	LLViewerJoint* 		mPelvisp;
	LLViewerJoint* 		mTorsop;
	LLViewerJoint* 		mChestp;
	LLViewerJoint* 		mNeckp;
	LLViewerJoint* 		mHeadp;
	LLViewerJoint* 		mSkullp;
	LLViewerJoint* 		mEyeLeftp;
	LLViewerJoint* 		mEyeRightp;
	LLViewerJoint* 		mHipLeftp;
	LLViewerJoint* 		mHipRightp;
	LLViewerJoint* 		mKneeLeftp;
	LLViewerJoint* 		mKneeRightp;
	LLViewerJoint* 		mAnkleLeftp;
	LLViewerJoint* 		mAnkleRightp;
	LLViewerJoint* 		mFootLeftp;
	LLViewerJoint* 		mFootRightp;
	LLViewerJoint* 		mWristLeftp;
	LLViewerJoint* 		mWristRightp;

	//--------------------------------------------------------------------
	// XML parse tree
	//--------------------------------------------------------------------
private:
	static LLXmlTree 	sXMLTree; // avatar config file
	static LLXMLNodePtr	sSkeletonXMLTree; // avatar skeleton file
=======
>>>>>>> fe042430

/**                    Skeleton
 **                                                                            **
 *******************************************************************************/

/********************************************************************************
 **                                                                            **
 **                    RENDERING
 **/

public:
	U32 		renderImpostor(LLColor4U color = LLColor4U(255,255,255,255), S32 diffuse_channel = 0);
	bool		isVisuallyMuted() const;

	U32 		renderRigid();
	U32 		renderSkinned(EAvatarRenderPass pass);
	F32			getLastSkinTime() { return mLastSkinTime; }
	U32 		renderTransparent(BOOL first_pass);
	void 		renderCollisionVolumes();
	static void	deleteCachedImages(bool clearAll=true);
	static void	destroyGL();
	static void	restoreGL();
	S32			mSpecialRenderMode; // special lighting
	U32			mAttachmentGeometryBytes; //number of bytes in attached geometry
	F32			mAttachmentSurfaceArea; //estimated surface area of attachments

private:
	bool		shouldAlphaMask();

	BOOL 		mNeedsSkin; // avatar has been animated and verts have not been updated
	F32			mLastSkinTime; //value of gFrameTimeSeconds at last skin update

	S32	 		mUpdatePeriod;
	S32  		mNumInitFaces; //number of faces generated when creating the avatar drawable, does not inculde splitted faces due to long vertex buffer.

	//--------------------------------------------------------------------
	// Morph masks
	//--------------------------------------------------------------------
public:
	/*virtual*/ void	applyMorphMask(U8* tex_data, S32 width, S32 height, S32 num_components, LLAvatarAppearanceDefines::EBakedTextureIndex index = LLAvatarAppearanceDefines::BAKED_NUM_INDICES);
	BOOL 		morphMaskNeedsUpdate(LLAvatarAppearanceDefines::EBakedTextureIndex index = LLAvatarAppearanceDefines::BAKED_NUM_INDICES);

	
	//--------------------------------------------------------------------
	// Global colors
	//--------------------------------------------------------------------
public:
	/*virtual*/void onGlobalColorChanged(const LLTexGlobalColor* global_color, BOOL upload_bake);

	//--------------------------------------------------------------------
	// Visibility
	//--------------------------------------------------------------------
protected:
	void 		updateVisibility();
private:
	U32	 		mVisibilityRank;
	BOOL 		mVisible;
	
	//--------------------------------------------------------------------
	// Shadowing
	//--------------------------------------------------------------------
public:
	void 		updateShadowFaces();
	LLDrawable*	mShadow;
private:
	LLFace* 	mShadow0Facep;
	LLFace* 	mShadow1Facep;
	LLPointer<LLViewerTexture> mShadowImagep;

	//--------------------------------------------------------------------
	// Impostors
	//--------------------------------------------------------------------
public:
	BOOL 		isImpostor() const;
	BOOL 	    needsImpostorUpdate() const;
	const LLVector3& getImpostorOffset() const;
	const LLVector2& getImpostorDim() const;
	void 		getImpostorValues(LLVector4a* extents, LLVector3& angle, F32& distance) const;
	void 		cacheImpostorValues();
	void 		setImpostorDim(const LLVector2& dim);
	static void	resetImpostors();
	static void updateImpostors();
	LLRenderTarget mImpostor;
	BOOL		mNeedsImpostorUpdate;
private:
	LLVector3	mImpostorOffset;
	LLVector2	mImpostorDim;
	BOOL		mNeedsAnimUpdate;
	LLVector3	mImpostorAngle;
	F32			mImpostorDistance;
	F32			mImpostorPixelArea;
	LLVector3	mLastAnimExtents[2];  
	
	LLCachedControl<bool> mRenderUnloadedAvatar;

	//--------------------------------------------------------------------
	// Wind rippling in clothes
	//--------------------------------------------------------------------
public:
	LLVector4	mWindVec;
	F32			mRipplePhase;
	BOOL		mBelowWater;
private:
	F32			mWindFreq;
	LLFrameTimer mRippleTimer;
	F32			mRippleTimeLast;
	LLVector3	mRippleAccel;
	LLVector3	mLastVel;

	//--------------------------------------------------------------------
	// Culling
	//--------------------------------------------------------------------
public:
	static void	cullAvatarsByPixelArea();
	BOOL		isCulled() const { return mCulled; }
private:
	BOOL		mCulled;

	//--------------------------------------------------------------------
	// Freeze counter
	//--------------------------------------------------------------------
public:
	static void updateFreezeCounter(S32 counter = 0);
private:
	static S32  sFreezeCounter;

	//--------------------------------------------------------------------
	// Constants
	//--------------------------------------------------------------------
public:
	virtual LLViewerTexture::EBoostLevel 	getAvatarBoostLevel() const { return LLGLTexture::BOOST_AVATAR; }
	virtual LLViewerTexture::EBoostLevel 	getAvatarBakedBoostLevel() const { return LLGLTexture::BOOST_AVATAR_BAKED; }
	virtual S32 						getTexImageSize() const;
	/*virtual*/ S32						getTexImageArea() const { return getTexImageSize()*getTexImageSize(); }

/**                    Rendering
 **                                                                            **
 *******************************************************************************/

/********************************************************************************
 **                                                                            **
 **                    TEXTURES
 **/

	//--------------------------------------------------------------------
	// Loading status
	//--------------------------------------------------------------------
public:
	virtual BOOL    isTextureDefined(LLAvatarAppearanceDefines::ETextureIndex type, U32 index = 0) const;
	virtual BOOL	isTextureVisible(LLAvatarAppearanceDefines::ETextureIndex type, U32 index = 0) const;
	virtual BOOL	isTextureVisible(LLAvatarAppearanceDefines::ETextureIndex type, LLViewerWearable *wearable) const;

	BOOL			isFullyBaked();
	static BOOL		areAllNearbyInstancesBaked(S32& grey_avatars);
	static void		getNearbyRezzedStats(std::vector<S32>& counts);
	static std::string rezStatusToString(S32 status);

	//--------------------------------------------------------------------
	// Baked textures
	//--------------------------------------------------------------------
public:
	/*virtual*/ LLTexLayerSet*	createTexLayerSet(); // Return LLViewerTexLayerSet
	void			releaseComponentTextures(); // ! BACKWARDS COMPATIBILITY !
protected:
	static void		onBakedTextureMasksLoaded(BOOL success, LLViewerFetchedTexture *src_vi, LLImageRaw* src, LLImageRaw* aux_src, S32 discard_level, BOOL final, void* userdata);
	static void		onInitialBakedTextureLoaded(BOOL success, LLViewerFetchedTexture *src_vi, LLImageRaw* src, LLImageRaw* aux_src, S32 discard_level, BOOL final, void* userdata);
	static void		onBakedTextureLoaded(BOOL success, LLViewerFetchedTexture *src_vi, LLImageRaw* src, LLImageRaw* aux_src, S32 discard_level, BOOL final, void* userdata);
	virtual void	removeMissingBakedTextures();
	void			useBakedTexture(const LLUUID& id);
	LLViewerTexLayerSet*  getTexLayerSet(const U32 index) const { return dynamic_cast<LLViewerTexLayerSet*>(mBakedTextureDatas[index].mTexLayerSet);	}


	LLLoadedCallbackEntry::source_callback_list_t mCallbackTextureList ; 
	BOOL mLoadedCallbacksPaused;
	std::set<LLUUID>	mTextureIDs;
	//--------------------------------------------------------------------
	// Local Textures
	//--------------------------------------------------------------------
protected:
	virtual void	setLocalTexture(LLAvatarAppearanceDefines::ETextureIndex type, LLViewerTexture* tex, BOOL baked_version_exits, U32 index = 0);
	virtual void	addLocalTextureStats(LLAvatarAppearanceDefines::ETextureIndex type, LLViewerFetchedTexture* imagep, F32 texel_area_ratio, BOOL rendered, BOOL covered_by_baked, U32 index = 0);
	// MULTI-WEARABLE: make self-only?
	virtual void	setBakedReady(LLAvatarAppearanceDefines::ETextureIndex type, BOOL baked_version_exists, U32 index = 0);

	//--------------------------------------------------------------------
	// Texture accessors
	//--------------------------------------------------------------------
private:
	virtual	void				setImage(const U8 te, LLViewerTexture *imagep, const U32 index); 
	virtual LLViewerTexture*	getImage(const U8 te, const U32 index) const;
	const std::string 			getImageURL(const U8 te, const LLUUID &uuid);

	virtual const LLTextureEntry* getTexEntry(const U8 te_num) const;
	virtual void setTexEntry(const U8 index, const LLTextureEntry &te);

	void checkTextureLoading() ;
	//--------------------------------------------------------------------
	// Layers
	//--------------------------------------------------------------------
protected:
	void			deleteLayerSetCaches(bool clearAll = true);
	void			addBakedTextureStats(LLViewerFetchedTexture* imagep, F32 pixel_area, F32 texel_area_ratio, S32 boost_level);

	//--------------------------------------------------------------------
	// Composites
	//--------------------------------------------------------------------
public:
	virtual void	invalidateComposite(LLTexLayerSet* layerset, BOOL upload_result);
	virtual void	invalidateAll();
	virtual void	setCompositeUpdatesEnabled(bool b) {}
	virtual void 	setCompositeUpdatesEnabled(U32 index, bool b) {}
	virtual bool 	isCompositeUpdateEnabled(U32 index) { return false; }

	//--------------------------------------------------------------------
	// Static texture/mesh/baked dictionary
	//--------------------------------------------------------------------
public:
	static BOOL 	isIndexLocalTexture(LLAvatarAppearanceDefines::ETextureIndex i);
	static BOOL 	isIndexBakedTexture(LLAvatarAppearanceDefines::ETextureIndex i);
private:
	static const LLAvatarAppearanceDefines::LLAvatarAppearanceDictionary *getDictionary() { return sAvatarDictionary; }
	static LLAvatarAppearanceDefines::LLAvatarAppearanceDictionary* sAvatarDictionary;

	//--------------------------------------------------------------------
	// Messaging
	//--------------------------------------------------------------------
public:
	void 			onFirstTEMessageReceived();
private:
	BOOL			mFirstTEMessageReceived;
	BOOL			mFirstAppearanceMessageReceived;
	
/**                    Textures
 **                                                                            **
 *******************************************************************************/

/********************************************************************************
 **                                                                            **
 **                    MESHES
 **/

public:
	void			debugColorizeSubMeshes(U32 i, const LLColor4& color);
	virtual void 	updateMeshTextures();
	void 			updateSexDependentLayerSets(BOOL upload_bake);
	virtual void	dirtyMesh(); // Dirty the avatar mesh
	void 			updateMeshData();
protected:
	void 			releaseMeshData();
	virtual void restoreMeshData();
private:
	virtual void	dirtyMesh(S32 priority); // Dirty the avatar mesh, with priority
	LLViewerJoint*	getViewerJoint(S32 idx);
	S32 			mDirtyMesh; // 0 -- not dirty, 1 -- morphed, 2 -- LOD
	BOOL			mMeshTexturesDirty;

	//--------------------------------------------------------------------
	// Destroy invisible mesh
	//--------------------------------------------------------------------
protected:
	BOOL			mMeshValid;
	LLFrameTimer	mMeshInvisibleTime;

/**                    Meshes
 **                                                                            **
 *******************************************************************************/

/********************************************************************************
 **                                                                            **
 **                    APPEARANCE
 **/

public:
	void 			parseAppearanceMessage(LLMessageSystem* mesgsys, LLAppearanceMessageContents& msg);
	void 			processAvatarAppearance(LLMessageSystem* mesgsys);
	void 			hideSkirt();
	void			startAppearanceAnimation();
	/*virtual*/ void bodySizeChanged();
	
	//--------------------------------------------------------------------
	// Appearance morphing
	//--------------------------------------------------------------------
public:
	BOOL			getIsAppearanceAnimating() const { return mAppearanceAnimating; }

	// True if we are computing our appearance via local compositing
	// instead of baked textures, as for example during wearable
	// editing or when waiting for a subsequent server rebake.
	/*virtual*/ BOOL	isUsingLocalAppearance() const { return mUseLocalAppearance; }

	// True if this avatar should fetch its baked textures via the new
	// appearance mechanism.
	BOOL				isUsingServerBakes() const;
	void 				setIsUsingServerBakes(BOOL newval);


	// True if we are currently in appearance editing mode. Often but
	// not always the same as isUsingLocalAppearance().
	/*virtual*/ BOOL	isEditingAppearance() const { return mIsEditingAppearance; }

	// FIXME review isUsingLocalAppearance uses, some should be isEditing instead.

private:
	BOOL			mAppearanceAnimating;
	LLFrameTimer	mAppearanceMorphTimer;
	F32				mLastAppearanceBlendTime;
	BOOL			mIsEditingAppearance; // flag for if we're actively in appearance editing mode
	BOOL			mUseLocalAppearance; // flag for if we're using a local composite
	BOOL			mUseServerBakes; // flag for if baked textures should be fetched from baking service (false if they're temporary uploads)

	//--------------------------------------------------------------------
	// Visibility
	//--------------------------------------------------------------------
public:
	BOOL			isVisible() const;
	void			setVisibilityRank(U32 rank);
	U32				getVisibilityRank()  const { return mVisibilityRank; } // unused
	static S32 		sNumVisibleAvatars; // Number of instances of this class
/**                    Appearance
 **                                                                            **
 *******************************************************************************/

/********************************************************************************
 **                                                                            **
 **                    WEARABLES
 **/

	//--------------------------------------------------------------------
	// Attachments
	//--------------------------------------------------------------------
public:
	void 				clampAttachmentPositions();
	virtual const LLViewerJointAttachment* attachObject(LLViewerObject *viewer_object);
	virtual BOOL 		detachObject(LLViewerObject *viewer_object);
	void				cleanupAttachedMesh( LLViewerObject* pVO );
	static LLVOAvatar*  findAvatarFromAttachment(LLViewerObject* obj);
	/*virtual*/ BOOL	isWearingWearableType(LLWearableType::EType type ) const;
protected:
	LLViewerJointAttachment* getTargetAttachmentPoint(LLViewerObject* viewer_object);
	void 				lazyAttach();
	void				rebuildRiggedAttachments( void );

	//--------------------------------------------------------------------
	// Map of attachment points, by ID
	//--------------------------------------------------------------------
public:
	S32 				getAttachmentCount(); // Warning: order(N) not order(1) // currently used only by -self
	typedef std::map<S32, LLViewerJointAttachment*> attachment_map_t;
	attachment_map_t 								mAttachmentPoints;
	std::vector<LLPointer<LLViewerObject> > 		mPendingAttachment;

	//--------------------------------------------------------------------
	// HUD functions
	//--------------------------------------------------------------------
public:
	BOOL 				hasHUDAttachment() const;
	LLBBox 				getHUDBBox() const;
	void 				resetHUDAttachments();
	BOOL				canAttachMoreObjects() const;
	BOOL				canAttachMoreObjects(U32 n) const;
protected:
	U32					getNumAttachments() const; // O(N), not O(1)

/**                    Wearables
 **                                                                            **
 *******************************************************************************/

/********************************************************************************
 **                                                                            **
 **                    ACTIONS
 **/

	//--------------------------------------------------------------------
	// Animations
	//--------------------------------------------------------------------
public:
	BOOL 			isAnyAnimationSignaled(const LLUUID *anim_array, const S32 num_anims) const;
	void 			processAnimationStateChanges();
protected:
	BOOL 			processSingleAnimationStateChange(const LLUUID &anim_id, BOOL start);
	void 			resetAnimations();
private:
	LLTimer			mAnimTimer;
	F32				mTimeLast;	

	//--------------------------------------------------------------------
	// Animation state data
	//--------------------------------------------------------------------
public:
	typedef std::map<LLUUID, S32>::iterator AnimIterator;
	std::map<LLUUID, S32> 					mSignaledAnimations; // requested state of Animation name/value
	std::map<LLUUID, S32> 					mPlayingAnimations; // current state of Animation name/value

	typedef std::multimap<LLUUID, LLUUID> 	AnimationSourceMap;
	typedef AnimationSourceMap::iterator 	AnimSourceIterator;
	AnimationSourceMap 						mAnimationSources; // object ids that triggered anim ids

	//--------------------------------------------------------------------
	// Chat
	//--------------------------------------------------------------------
public:
	void			addChat(const LLChat& chat);
	void	   		clearChat();
	void	   		startTyping() { mTyping = TRUE; mTypingTimer.reset(); }
	void			stopTyping() { mTyping = FALSE; }
private:
	BOOL			mVisibleChat;

	//--------------------------------------------------------------------
	// Lip synch morphs
	//--------------------------------------------------------------------
private:
	bool 		   	mLipSyncActive; // we're morphing for lip sync
	LLVisualParam* 	mOohMorph; // cached pointers morphs for lip sync
	LLVisualParam* 	mAahMorph; // cached pointers morphs for lip sync

	//--------------------------------------------------------------------
	// Flight
	//--------------------------------------------------------------------
public:
	BOOL			mInAir;
	LLFrameTimer	mTimeInAir;

/**                    Actions
 **                                                                            **
 *******************************************************************************/

/********************************************************************************
 **                                                                            **
 **                    PHYSICS
 **/

private:
	F32 		mSpeedAccum; // measures speed (for diagnostics mostly).
	BOOL 		mTurning; // controls hysteresis on avatar rotation
	F32			mSpeed; // misc. animation repeated state

	//--------------------------------------------------------------------
	// Dimensions
	//--------------------------------------------------------------------
public:
	void 		resolveHeightGlobal(const LLVector3d &inPos, LLVector3d &outPos, LLVector3 &outNorm);
	bool		distanceToGround( const LLVector3d &startPoint, LLVector3d &collisionPoint, F32 distToIntersectionAlongRay );
	void 		resolveHeightAgent(const LLVector3 &inPos, LLVector3 &outPos, LLVector3 &outNorm);
	void 		resolveRayCollisionAgent(const LLVector3d start_pt, const LLVector3d end_pt, LLVector3d &out_pos, LLVector3 &out_norm);
	void 		slamPosition(); // Slam position to transmitted position (for teleport);
protected:

	//--------------------------------------------------------------------
	// Material being stepped on
	//--------------------------------------------------------------------
private:
	BOOL		mStepOnLand;
	U8			mStepMaterial;
	LLVector3	mStepObjectVelocity;

/**                    Physics
 **                                                                            **
 *******************************************************************************/

/********************************************************************************
 **                                                                            **
 **                    HIERARCHY
 **/

public:
	/*virtual*/ BOOL 	setParent(LLViewerObject* parent);
	/*virtual*/ void 	addChild(LLViewerObject *childp);
	/*virtual*/ void 	removeChild(LLViewerObject *childp);

	//--------------------------------------------------------------------
	// Sitting
	//--------------------------------------------------------------------
public:
	void			sitDown(BOOL bSitting);
	BOOL			isSitting(){return mIsSitting;}
	void 			sitOnObject(LLViewerObject *sit_object);
	void 			getOffObject();
private:
	// set this property only with LLVOAvatar::sitDown method
	BOOL 			mIsSitting;

/**                    Hierarchy
 **                                                                            **
 *******************************************************************************/

/********************************************************************************
 **                                                                            **
 **                    NAME
 **/

public:
	std::string		getFullname() const; // Returns "FirstName LastName"
	std::string		avString() const; // Frequently used string in log messages "Avatar '<full name'"
protected:
	static void		getAnimLabels(LLDynamicArray<std::string>* labels);
	static void		getAnimNames(LLDynamicArray<std::string>* names);	
private:
	std::string		mNameString;		// UTF-8 title + name + status
	std::string  	mTitle;
	bool	  		mNameAway;
	bool	  		mNameDoNotDisturb;
	bool	  		mNameMute;
	bool      		mNameAppearance;
	bool			mNameFriend;
	bool			mNameCloud;
	F32				mNameAlpha;
	BOOL      		mRenderGroupTitles;

	//--------------------------------------------------------------------
	// Display the name (then optionally fade it out)
	//--------------------------------------------------------------------
public:
	LLFrameTimer	mChatTimer;
	LLPointer<LLHUDNameTag> mNameText;
private:
	LLFrameTimer	mTimeVisible;
	std::deque<LLChat> mChats;
	BOOL			mTyping;
	LLFrameTimer	mTypingTimer;

/**                    Name
 **                                                                            **
 *******************************************************************************/

/********************************************************************************
 **                                                                            **
 **                    SOUNDS
 **/

	//--------------------------------------------------------------------
	// Voice visualizer
	//--------------------------------------------------------------------
public:
	// Responsible for detecting the user's voice signal (and when the
	// user speaks, it puts a voice symbol over the avatar's head) and gesticulations
	LLPointer<LLVoiceVisualizer>  mVoiceVisualizer;
	int					mCurrentGesticulationLevel;

	//--------------------------------------------------------------------
	// Step sound
	//--------------------------------------------------------------------
protected:
	const LLUUID& 		getStepSound() const;
private:
	// Global table of sound ids per material, and the ground
	const static LLUUID	sStepSounds[LL_MCODE_END];
	const static LLUUID	sStepSoundOnLand;

	//--------------------------------------------------------------------
	// Foot step state (for generating sounds)
	//--------------------------------------------------------------------
public:
	void 				setFootPlane(const LLVector4 &plane) { mFootPlane = plane; }
	LLVector4			mFootPlane;
private:
	BOOL				mWasOnGroundLeft;
	BOOL				mWasOnGroundRight;

/**                    Sounds
 **                                                                            **
 *******************************************************************************/

/********************************************************************************
 **                                                                            **
 **                    DIAGNOSTICS
 **/
	
	//--------------------------------------------------------------------
	// General
	//--------------------------------------------------------------------
public:
	void				dumpArchetypeXML(const std::string& prefix, bool group_by_wearables = false);
	void 				dumpAppearanceMsgParams( const std::string& dump_prefix,
												 const LLAppearanceMessageContents& contents);
	static void			dumpBakedStatus();
	const std::string 	getBakedStatusForPrintout() const;
	void				dumpAvatarTEs(const std::string& context) const;

	static F32 			sUnbakedTime; // Total seconds with >=1 unbaked avatars
	static F32 			sUnbakedUpdateTime; // Last time stats were updated (to prevent multiple updates per frame) 
	static F32 			sGreyTime; // Total seconds with >=1 grey avatars	
	static F32 			sGreyUpdateTime; // Last time stats were updated (to prevent multiple updates per frame) 
protected:
	S32					getUnbakedPixelAreaRank();
	BOOL				mHasGrey;
private:
	F32					mMinPixelArea;
	F32					mMaxPixelArea;
	F32					mAdjustedPixelArea;
	std::string  		mDebugText;
	std::string			mBakedTextureDebugText;


	//--------------------------------------------------------------------
	// Avatar Rez Metrics
	//--------------------------------------------------------------------
public:
	void 			debugAvatarRezTime(std::string notification_name, std::string comment = "");
	F32				debugGetExistenceTimeElapsedF32() const { return mDebugExistenceTimer.getElapsedTimeF32(); }

protected:
	LLFrameTimer	mRuthDebugTimer; // For tracking how long it takes for av to rez
	LLFrameTimer	mDebugExistenceTimer; // Debugging for how long the avatar has been in memory.

/**                    Diagnostics
 **                                                                            **
 *******************************************************************************/

/********************************************************************************
 **                                                                            **
 **                    SUPPORT CLASSES
 **/

protected: // Shared with LLVOAvatarSelf


/**                    Support classes
 **                                                                            **
 *******************************************************************************/

}; // LLVOAvatar
extern const F32 SELF_ADDITIONAL_PRI;
extern const S32 MAX_TEXTURE_VIRTURE_SIZE_RESET_INTERVAL;

std::string get_sequential_numbered_file_name(const std::string& prefix,
											  const std::string& suffix);
void dump_visual_param(apr_file_t* file, LLVisualParam* viewer_param, F32 value);

#endif // LL_VOAVATAR_H
<|MERGE_RESOLUTION|>--- conflicted
+++ resolved
@@ -69,14 +69,11 @@
 class LLHUDNameTag;
 class LLHUDEffectSpiral;
 class LLTexGlobalColor;
-<<<<<<< HEAD
 struct LLVOAvatarBoneInfo;
 struct LLVOAvatarChildJoint;
+//class LLViewerJoint;
+struct LLAppearanceMessageContents;
 struct LLVOAvatarSkeletonInfo;
-=======
-class LLViewerJoint;
-struct LLAppearanceMessageContents;
->>>>>>> fe042430
 
 //~~~~~~~~~~~~~~~~~~~~~~~~~~~~~~~~~~~~~~~~~~~~~~~~~~~~~~~~~~~~~~~~~~~~~~~~~~~~~~~~
 // LLVOAvatar
@@ -358,66 +355,8 @@
 	LLVector3			mCurRootToHeadOffset;
 	LLVector3			mTargetRootToHeadOffset;
 
-<<<<<<< HEAD
-	LLVector3			mHeadOffset; // current head position
-	LLViewerJoint		mRoot;
-
-	typedef std::map<std::string, LLJoint*> joint_map_t;
-	joint_map_t			mJointMap;
-
-protected:
-	static BOOL			parseSkeletonFile(const std::string& filename);
-	void				buildCharacter();
-	virtual BOOL		loadAvatar();
-
-	BOOL				setupBone(const LLVOAvatarChildJoint& info, LLViewerJoint* parent, S32 &current_volume_num, S32 &current_joint_num);
-	BOOL				buildSkeleton(const LLVOAvatarSkeletonInfo *info);
-private:
-	BOOL				mIsBuilt; // state of deferred character building
-	S32					mNumJoints;
-	LLViewerJoint*		mSkeleton;
-	
-	//--------------------------------------------------------------------
-	// Pelvis height adjustment members.
-	//--------------------------------------------------------------------
-public:
-	LLVector3			mBodySize;
-=======
->>>>>>> fe042430
 	S32					mLastSkeletonSerialNum;
 
-<<<<<<< HEAD
-	//--------------------------------------------------------------------
-	// Cached pointers to well known joints
-	//--------------------------------------------------------------------
-public:
-	LLViewerJoint* 		mPelvisp;
-	LLViewerJoint* 		mTorsop;
-	LLViewerJoint* 		mChestp;
-	LLViewerJoint* 		mNeckp;
-	LLViewerJoint* 		mHeadp;
-	LLViewerJoint* 		mSkullp;
-	LLViewerJoint* 		mEyeLeftp;
-	LLViewerJoint* 		mEyeRightp;
-	LLViewerJoint* 		mHipLeftp;
-	LLViewerJoint* 		mHipRightp;
-	LLViewerJoint* 		mKneeLeftp;
-	LLViewerJoint* 		mKneeRightp;
-	LLViewerJoint* 		mAnkleLeftp;
-	LLViewerJoint* 		mAnkleRightp;
-	LLViewerJoint* 		mFootLeftp;
-	LLViewerJoint* 		mFootRightp;
-	LLViewerJoint* 		mWristLeftp;
-	LLViewerJoint* 		mWristRightp;
-
-	//--------------------------------------------------------------------
-	// XML parse tree
-	//--------------------------------------------------------------------
-private:
-	static LLXmlTree 	sXMLTree; // avatar config file
-	static LLXMLNodePtr	sSkeletonXMLTree; // avatar skeleton file
-=======
->>>>>>> fe042430
 
 /**                    Skeleton
  **                                                                            **
