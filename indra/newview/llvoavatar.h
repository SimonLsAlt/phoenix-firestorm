/**
 * @file llvoavatar.h
 * @brief Declaration of LLVOAvatar class which is a derivation of
 * LLViewerObject
 *
 * $LicenseInfo:firstyear=2001&license=viewerlgpl$
 * Second Life Viewer Source Code
 * Copyright (C) 2010, Linden Research, Inc.
 * 
 * This library is free software; you can redistribute it and/or
 * modify it under the terms of the GNU Lesser General Public
 * License as published by the Free Software Foundation;
 * version 2.1 of the License only.
 * 
 * This library is distributed in the hope that it will be useful,
 * but WITHOUT ANY WARRANTY; without even the implied warranty of
 * MERCHANTABILITY or FITNESS FOR A PARTICULAR PURPOSE.  See the GNU
 * Lesser General Public License for more details.
 * 
 * You should have received a copy of the GNU Lesser General Public
 * License along with this library; if not, write to the Free Software
 * Foundation, Inc., 51 Franklin Street, Fifth Floor, Boston, MA  02110-1301  USA
 * 
 * Linden Research, Inc., 945 Battery Street, San Francisco, CA  94111  USA
 * $/LicenseInfo$
 */

#ifndef LL_VOAVATAR_H
#define LL_VOAVATAR_H

#include <map>
#include <deque>
#include <string>
#include <vector>

#include <boost/signals2/trackable.hpp>

#include "llavatarappearance.h"
#include "llchat.h"
#include "lldrawpoolalpha.h"
#include "llviewerobject.h"
#include "llcharacter.h"
#include "llcontrol.h"
#include "llviewerjointmesh.h"
#include "llviewerjointattachment.h"
#include "llrendertarget.h"
#include "llavatarappearancedefines.h"
#include "lltexglobalcolor.h"
#include "lldriverparam.h"
#include "llviewertexlayer.h"
#include "material_codes.h"		// LL_MCODE_END
#include "llrigginginfo.h"
#include "llviewerstats.h"
#include "llvovolume.h"
#include "llavatarrendernotifier.h"

extern const LLUUID ANIM_AGENT_BODY_NOISE;
extern const LLUUID ANIM_AGENT_BREATHE_ROT;
extern const LLUUID ANIM_AGENT_PHYSICS_MOTION;
extern const LLUUID ANIM_AGENT_EDITING;
extern const LLUUID ANIM_AGENT_EYE;
extern const LLUUID ANIM_AGENT_FLY_ADJUST;
extern const LLUUID ANIM_AGENT_HAND_MOTION;
extern const LLUUID ANIM_AGENT_HEAD_ROT;
extern const LLUUID ANIM_AGENT_PELVIS_FIX;
extern const LLUUID ANIM_AGENT_TARGET;
extern const LLUUID ANIM_AGENT_WALK_ADJUST;

class LLViewerWearable;
class LLVoiceVisualizer;
class LLHUDNameTag;
class LLHUDEffectSpiral;
class LLTexGlobalColor;

struct LLAppearanceMessageContents;
class LLViewerJointMesh;


//~~~~~~~~~~~~~~~~~~~~~~~~~~~~~~~~~~~~~~~~~~~~~~~~~~~~~~~~~~~~~~~~~~~~~~~~~~~~~~~~
// LLVOAvatar
// 
//~~~~~~~~~~~~~~~~~~~~~~~~~~~~~~~~~~~~~~~~~~~~~~~~~~~~~~~~~~~~~~~~~~~~~~~~~~~~~~~~
class LLVOAvatar :
	public LLAvatarAppearance,
	public LLViewerObject,
	public boost::signals2::trackable
{
	LOG_CLASS(LLVOAvatar);

public:
	friend class LLVOAvatarSelf;

/********************************************************************************
 **                                                                            **
 **                    INITIALIZATION
 **/

public:
	void* operator new(size_t size)
	{
		return LLTrace::MemTrackable<LLViewerObject>::aligned_new<16>(size);
	}

	void operator delete(void* ptr, size_t size)
	{
		LLTrace::MemTrackable<LLViewerObject>::aligned_delete<16>(ptr, size);
	}

	LLVOAvatar(const LLUUID &id, const LLPCode pcode, LLViewerRegion *regionp);
	virtual void		markDead();
	static void			initClass(); // Initialize data that's only init'd once per class.
	static void			cleanupClass();	// Cleanup data that's only init'd once per class.
	static void initCloud();
	virtual void 		initInstance(); // Called after construction to initialize the class.
protected:
	virtual				~LLVOAvatar();

/**                    Initialization
 **                                                                            **
 *******************************************************************************/

/********************************************************************************
 **                                                                            **
 **                    INHERITED
 **/

	//--------------------------------------------------------------------
	// LLViewerObject interface and related
	//--------------------------------------------------------------------
public:
	/*virtual*/ void			updateGL();
	/*virtual*/ LLVOAvatar*		asAvatar();
	virtual U32    	 	 	processUpdateMessage(LLMessageSystem *mesgsys,
													 void **user_data,
													 U32 block_num,
													 const EObjectUpdateType update_type,
													 LLDataPacker *dp);
	virtual void   	 	 	idleUpdate(LLAgent &agent, const F64 &time);
	/*virtual*/ BOOL   	 	 	updateLOD();
	BOOL  	 	 	 	 	updateJointLODs();
	void					updateLODRiggedAttachments( void );
	/*virtual*/ BOOL   	 	 	isActive() const; // Whether this object needs to do an idleUpdate.
	S32Bytes				totalTextureMemForUUIDS(std::set<LLUUID>& ids);
	bool 						allTexturesCompletelyDownloaded(std::set<LLUUID>& ids) const;
	bool 						allLocalTexturesCompletelyDownloaded() const;
	bool 						allBakedTexturesCompletelyDownloaded() const;
	void 						bakedTextureOriginCounts(S32 &sb_count, S32 &host_count,
														 S32 &both_count, S32 &neither_count);
	std::string 				bakedTextureOriginInfo();
	void 						collectLocalTextureUUIDs(std::set<LLUUID>& ids) const;
	void 						collectBakedTextureUUIDs(std::set<LLUUID>& ids) const;
	void 						collectTextureUUIDs(std::set<LLUUID>& ids);
	void						releaseOldTextures();
	/*virtual*/ void   	 	 	updateTextures();
	LLViewerFetchedTexture*		getBakedTextureImage(const U8 te, const LLUUID& uuid);
	/*virtual*/ S32    	 	 	setTETexture(const U8 te, const LLUUID& uuid); // If setting a baked texture, need to request it from a non-local sim.
	/*virtual*/ void   	 	 	onShift(const LLVector4a& shift_vector);
	/*virtual*/ U32    	 	 	getPartitionType() const;
	/*virtual*/ const  	 	 	LLVector3 getRenderPosition() const;
	/*virtual*/ void   	 	 	updateDrawable(BOOL force_damped);
	/*virtual*/ LLDrawable* 	createDrawable(LLPipeline *pipeline);
	/*virtual*/ BOOL   	 	 	updateGeometry(LLDrawable *drawable);
	/*virtual*/ void   	 	 	setPixelAreaAndAngle(LLAgent &agent);
	/*virtual*/ void   	 	 	updateRegion(LLViewerRegion *regionp);
	/*virtual*/ void   	 	 	updateSpatialExtents(LLVector4a& newMin, LLVector4a &newMax);
	/*virtual*/ void   	 	 	getSpatialExtents(LLVector4a& newMin, LLVector4a& newMax);
	/*virtual*/ BOOL   	 	 	lineSegmentIntersect(const LLVector4a& start, const LLVector4a& end,
												 S32 face = -1,                    // which face to check, -1 = ALL_SIDES
												 BOOL pick_transparent = FALSE,
												 BOOL pick_rigged = FALSE,
												 S32* face_hit = NULL,             // which face was hit
												 LLVector4a* intersection = NULL,   // return the intersection point
												 LLVector2* tex_coord = NULL,      // return the texture coordinates of the intersection point
												 LLVector4a* normal = NULL,         // return the surface normal at the intersection point
												 LLVector4a* tangent = NULL);     // return the surface tangent at the intersection point
	virtual LLViewerObject*	lineSegmentIntersectRiggedAttachments(
                                                 const LLVector4a& start, const LLVector4a& end,
												 S32 face = -1,                    // which face to check, -1 = ALL_SIDES
												 BOOL pick_transparent = FALSE,
												 BOOL pick_rigged = FALSE,
												 S32* face_hit = NULL,             // which face was hit
												 LLVector4a* intersection = NULL,   // return the intersection point
												 LLVector2* tex_coord = NULL,      // return the texture coordinates of the intersection point
												 LLVector4a* normal = NULL,         // return the surface normal at the intersection point
												 LLVector4a* tangent = NULL);     // return the surface tangent at the intersection point

	//--------------------------------------------------------------------
	// LLCharacter interface and related
	//--------------------------------------------------------------------
public:
	/*virtual*/ LLVector3    	getCharacterPosition();
	/*virtual*/ LLQuaternion 	getCharacterRotation();
	/*virtual*/ LLVector3    	getCharacterVelocity();
	/*virtual*/ LLVector3    	getCharacterAngularVelocity();

	/*virtual*/ LLUUID			remapMotionID(const LLUUID& id);
	/*virtual*/ BOOL			startMotion(const LLUUID& id, F32 time_offset = 0.f);
	/*virtual*/ BOOL			stopMotion(const LLUUID& id, BOOL stop_immediate = FALSE);
	virtual bool			hasMotionFromSource(const LLUUID& source_id);
	virtual void			stopMotionFromSource(const LLUUID& source_id);
	virtual void			requestStopMotion(LLMotion* motion);
	LLMotion*				findMotion(const LLUUID& id) const;
	void					startDefaultMotions();
	void					dumpAnimationState();

//<FS:ND> Query by JointKey rather than just a string, the key can be a U32 index for faster lookup
	//virtual LLJoint*		getJoint( const std::string &name );
	virtual LLJoint*		getJoint( const JointKey &name );
	LLJoint* getJoint( const std::string &name ) { return getJoint( JointKey::construct( name ) ); }
// </FS:ND>
	LLJoint*		        getJoint(S32 num);

	void 					addAttachmentOverridesForObject(LLViewerObject *vo, std::set<LLUUID>* meshes_seen = NULL, bool recursive = true);
	void					removeAttachmentOverridesForObject(const LLUUID& mesh_id);
	void					removeAttachmentOverridesForObject(LLViewerObject *vo);
    bool					jointIsRiggedTo(const std::string& joint_name);
    bool					jointIsRiggedTo(const std::string& joint_name, const LLViewerObject *vo);
	void					clearAttachmentOverrides();
	void					rebuildAttachmentOverrides();
    void					updateAttachmentOverrides();
    void                    showAttachmentOverrides(bool verbose = false) const;
    void                    getAttachmentOverrideNames(std::set<std::string>& pos_names, 
                                                       std::set<std::string>& scale_names) const;

<<<<<<< HEAD
    std::set<LLUUID>		mActiveOverrideMeshes;
=======
    // virtual
    void 					updateRiggingInfo();

    std::set<LLUUID>		mActiveOverrideMeshes;

    
>>>>>>> f8b9af02
    
	/*virtual*/ const LLUUID&	getID() const;
	/*virtual*/ void			addDebugText(const std::string& text);
	/*virtual*/ F32				getTimeDilation();
	/*virtual*/ void			getGround(const LLVector3 &inPos, LLVector3 &outPos, LLVector3 &outNorm);
	/*virtual*/ F32				getPixelArea() const;
	/*virtual*/ LLVector3d		getPosGlobalFromAgent(const LLVector3 &position);
	/*virtual*/ LLVector3		getPosAgentFromGlobal(const LLVector3d &position);
	virtual void				updateVisualParams();

/**                    Inherited
 **                                                                            **
 *******************************************************************************/

/********************************************************************************
 **                                                                            **
 **                    STATE
 **/

public:
	virtual bool 	isSelf() const { return false; } // True if this avatar is for this viewer's agent

	virtual bool 	isControlAvatar() const { return mIsControlAvatar; } // True if this avatar is a control av (no associated user)
	virtual bool 	isUIAvatar() const { return mIsUIAvatar; } // True if this avatar is a supplemental av used in some UI views (no associated user)

private: //aligned members
	LL_ALIGN_16(LLVector4a	mImpostorExtents[2]);

	//--------------------------------------------------------------------
	// Updates
	//--------------------------------------------------------------------
public:
    void			updateAppearanceMessageDebugText();
	void 			updateAnimationDebugText();
	virtual void	updateDebugText();
	virtual BOOL 	updateCharacter(LLAgent &agent);
    void			updateFootstepSounds();
    void			computeUpdatePeriod();
    void			updateOrientation(LLAgent &agent, F32 speed, F32 delta_time);
    void			updateTimeStep();
    void			updateRootPositionAndRotation(LLAgent &agent, F32 speed, bool was_sit_ground_constrained);
    
	void 			idleUpdateVoiceVisualizer(bool voice_enabled);
	void 			idleUpdateMisc(bool detailed_update);
	virtual void	idleUpdateAppearanceAnimation();
	void 			idleUpdateLipSync(bool voice_enabled);
	void 			idleUpdateLoadingEffect();
	void 			idleUpdateWindEffect();
	void 			idleUpdateNameTag(const LLVector3& root_pos_last);
	void			idleUpdateNameTagText(BOOL new_name);
	void			idleUpdateNameTagPosition(const LLVector3& root_pos_last);
	void			idleUpdateNameTagAlpha(BOOL new_name, F32 alpha);
	// <FS:CR> Colorize tags
	//LLColor4		getNameTagColor(bool is_friend);
	LLColor4		getNameTagColor();
	// </FS:CR>
	void			clearNameTag();
	static void		invalidateNameTag(const LLUUID& agent_id);
	// force all name tags to rebuild, useful when display names turned on/off
	static void		invalidateNameTags();
	// <FS:Ansariel> Fix nametag not properly updating when display name arrives
	//void			addNameTagLine(const std::string& line, const LLColor4& color, S32 style, const LLFontGL* font);
	void			addNameTagLine(const std::string& line, const LLColor4& color, S32 style, const LLFontGL* font, bool is_name = false);
	// </FS:Ansariel>
	void 			idleUpdateRenderComplexity();
    void 			accountRenderComplexityForObject(const LLViewerObject *attached_object,
                                                     const F32 max_attachment_complexity,
                                                     LLVOVolume::texture_cost_t& textures,
                                                     U32& cost,
<<<<<<< HEAD
                                                     hud_complexity_list_t& hud_complexity_list,
                                                     // <FS:Ansariel> Show per-item complexity in COF
                                                     std::map<LLUUID, U32>& item_complexity,
                                                     std::map<LLUUID, U32>& temp_item_complexity);
                                                     // </FS:Ansariel>
=======
                                                     hud_complexity_list_t& hud_complexity_list);
>>>>>>> f8b9af02
	void			calculateUpdateRenderComplexity();
	static const U32 VISUAL_COMPLEXITY_UNKNOWN;
	void			updateVisualComplexity();
	
	U32				getVisualComplexity()			{ return mVisualComplexity;				};		// Numbers calculated here by rendering AV
	F32				getAttachmentSurfaceArea()		{ return mAttachmentSurfaceArea;		};		// estimated surface area of attachments

	U32				getReportedVisualComplexity()					{ return mReportedVisualComplexity;				};	// Numbers as reported by the SL server
	void			setReportedVisualComplexity(U32 value)			{ mReportedVisualComplexity = value;			};
	
	S32				getUpdatePeriod()				{ return mUpdatePeriod;			};
	const LLColor4 &  getMutedAVColor()				{ return mMutedAVColor;			};
	static void     updateImpostorRendering(U32 newMaxNonImpostorsValue);

	void 			idleUpdateBelowWater();

	//--------------------------------------------------------------------
	// Static preferences (controlled by user settings/menus)
	//--------------------------------------------------------------------
public:
	static S32		sRenderName;
	static BOOL		sRenderGroupTitles;
	static const U32 IMPOSTORS_OFF; /* Must equal the maximum allowed the RenderAvatarMaxNonImpostors
									 * slider in panel_preferences_graphics1.xml */
	static U32		sMaxNonImpostors; //(affected by control "RenderAvatarMaxNonImpostors")
	static F32		sRenderDistance; //distance at which avatars will render.
	static BOOL		sShowAnimationDebug; // show animation debug info
	static bool		sUseImpostors; //use impostors for far away avatars
	static BOOL		sShowFootPlane;	// show foot collision plane reported by server
	static BOOL		sShowCollisionVolumes;	// show skeletal collision volumes
	static BOOL		sVisibleInFirstPerson;
	static S32		sNumLODChangesThisFrame;
	static S32		sNumVisibleChatBubbles;
	static BOOL		sDebugInvisible;
	static BOOL		sShowAttachmentPoints;
	static F32		sLODFactor; // user-settable LOD factor
	static F32		sPhysicsLODFactor; // user-settable physics LOD factor
	static BOOL		sJointDebug; // output total number of joints being touched for each avatar
	static BOOL		sDebugAvatarRotation;
	static LLPartSysData sCloud;

	//--------------------------------------------------------------------
	// Region state
	//--------------------------------------------------------------------
public:
	LLHost			getObjectHost() const;

	//--------------------------------------------------------------------
	// Loading state
	//--------------------------------------------------------------------
public:
	BOOL			isFullyLoaded() const;
	bool 			isTooComplex() const;
	bool 			visualParamWeightsAreDefault();
	virtual bool	getIsCloud() const;
	BOOL			isFullyTextured() const;
	BOOL			hasGray() const; 
	S32				getRezzedStatus() const; // 0 = cloud, 1 = gray, 2 = textured, 3 = textured and fully downloaded.
	void			updateRezzedStatusTimers();

	S32				mLastRezzedStatus;

	
	void 			startPhase(const std::string& phase_name);
	void 			stopPhase(const std::string& phase_name, bool err_check = true);
	void			clearPhases();
	void 			logPendingPhases();
	static void 	logPendingPhasesAllAvatars();
	void 			logMetricsTimerRecord(const std::string& phase_name, F32 elapsed, bool completed);

    void            calcMutedAVColor();

protected:
	LLViewerStats::PhaseMap& getPhases() { return mPhases; }
	BOOL			updateIsFullyLoaded();
	BOOL			processFullyLoadedChange(bool loading);
	void			updateRuthTimer(bool loading);
	F32 			calcMorphAmount();

private:
	BOOL			mFirstFullyVisible;
	BOOL			mFullyLoaded;
	BOOL			mPreviousFullyLoaded;
	BOOL			mFullyLoadedInitialized;
	S32				mFullyLoadedFrameCounter;
	LLColor4		mMutedAVColor;
	LLFrameTimer	mFullyLoadedTimer;
	LLFrameTimer	mRuthTimer;

private:
	LLViewerStats::PhaseMap mPhases;

protected:
	LLFrameTimer    mInvisibleTimer;
	
/**                    State
 **                                                                            **
 *******************************************************************************/
/********************************************************************************
 **                                                                            **
 **                    SKELETON
 **/

protected:
	/*virtual*/ LLAvatarJoint*	createAvatarJoint(); // Returns LLViewerJoint
	/*virtual*/ LLAvatarJoint*	createAvatarJoint(S32 joint_num); // Returns LLViewerJoint
	/*virtual*/ LLAvatarJointMesh*	createAvatarJointMesh(); // Returns LLViewerJointMesh
public:
	void				updateHeadOffset();
    void				debugBodySize() const;
	void				postPelvisSetRecalc( void );

	/*virtual*/ BOOL	loadSkeletonNode();
    void                initAttachmentPoints(bool ignore_hud_joints = false);
	/*virtual*/ void	buildCharacter();
    void                resetVisualParams();
    void				resetSkeleton(bool reset_animations);

	LLVector3			mCurRootToHeadOffset;
	LLVector3			mTargetRootToHeadOffset;

	S32					mLastSkeletonSerialNum;


/**                    Skeleton
 **                                                                            **
 *******************************************************************************/

/********************************************************************************
 **                                                                            **
 **                    RENDERING
 **/

public:
	U32 		renderImpostor(LLColor4U color = LLColor4U(255,255,255,255), S32 diffuse_channel = 0);
	bool		isVisuallyMuted();
	bool 		isInMuteList();
	void		forceUpdateVisualMuteSettings();

	enum VisualMuteSettings
	{
		AV_RENDER_NORMALLY = 0,
		AV_DO_NOT_RENDER   = 1,
		AV_ALWAYS_RENDER   = 2
	};
	void		setVisualMuteSettings(VisualMuteSettings set);
	VisualMuteSettings  getVisualMuteSettings()						{ return mVisuallyMuteSetting;	};

	U32 		renderRigid();
	U32 		renderSkinned();
	F32			getLastSkinTime() { return mLastSkinTime; }
	U32 		renderTransparent(BOOL first_pass);
	void 		renderCollisionVolumes();
	void		renderBones();
	void		renderJoints();
	static void	deleteCachedImages(bool clearAll=true);
	static void	destroyGL();
	static void	restoreGL();
	S32			mSpecialRenderMode; // special lighting
        
  private:
	F32			mAttachmentSurfaceArea; //estimated surface area of attachments
    U32			mAttachmentVisibleTriangleCount;
    F32			mAttachmentEstTriangleCount;
	bool		shouldAlphaMask();

	BOOL 		mNeedsSkin; // avatar has been animated and verts have not been updated
	F32			mLastSkinTime; //value of gFrameTimeSeconds at last skin update

	S32	 		mUpdatePeriod;
	S32  		mNumInitFaces; //number of faces generated when creating the avatar drawable, does not inculde splitted faces due to long vertex buffer.

	// the isTooComplex method uses these mutable values to avoid recalculating too frequently
	mutable U32  mVisualComplexity;
	mutable bool mVisualComplexityStale;
	U32          mReportedVisualComplexity; // from other viewers through the simulator

	bool		mCachedInMuteList;
	F64			mCachedMuteListUpdateTime;

	VisualMuteSettings		mVisuallyMuteSetting;			// Always or never visually mute this AV

	//--------------------------------------------------------------------
	// animated object status
	//--------------------------------------------------------------------
public:
    bool mIsControlAvatar;
    bool mIsUIAvatar;
    bool mEnableDefaultMotions;

	//--------------------------------------------------------------------
	// Morph masks
	//--------------------------------------------------------------------
public:
	/*virtual*/ void	applyMorphMask(U8* tex_data, S32 width, S32 height, S32 num_components, LLAvatarAppearanceDefines::EBakedTextureIndex index = LLAvatarAppearanceDefines::BAKED_NUM_INDICES);
	BOOL 		morphMaskNeedsUpdate(LLAvatarAppearanceDefines::EBakedTextureIndex index = LLAvatarAppearanceDefines::BAKED_NUM_INDICES);

	
	//--------------------------------------------------------------------
	// Global colors
	//--------------------------------------------------------------------
public:
	// <FS:Ansariel> [Legacy Bake]
	///*virtual*/void onGlobalColorChanged(const LLTexGlobalColor* global_color);
	/*virtual*/void onGlobalColorChanged(const LLTexGlobalColor* global_color, BOOL upload_bake);

	//--------------------------------------------------------------------
	// Visibility
	//--------------------------------------------------------------------
protected:
	void 		updateVisibility();
private:
	U32	 		mVisibilityRank;
	BOOL 		mVisible;
	
	//--------------------------------------------------------------------
	// Shadowing
	//--------------------------------------------------------------------
public:
	void 		updateShadowFaces();
	LLDrawable*	mShadow;
private:
	LLFace* 	mShadow0Facep;
	LLFace* 	mShadow1Facep;
	LLPointer<LLViewerTexture> mShadowImagep;

	//--------------------------------------------------------------------
	// Impostors
	//--------------------------------------------------------------------
public:
	BOOL 		isImpostor();
	BOOL 		shouldImpostor(const U32 rank_factor = 1) const;
	BOOL 	    needsImpostorUpdate() const;
	const LLVector3& getImpostorOffset() const;
	const LLVector2& getImpostorDim() const;
	void 		getImpostorValues(LLVector4a* extents, LLVector3& angle, F32& distance) const;
	void 		cacheImpostorValues();
	void 		setImpostorDim(const LLVector2& dim);
	static void	resetImpostors();
	static void updateImpostors();
	LLRenderTarget mImpostor;
	BOOL		mNeedsImpostorUpdate;
private:
	LLVector3	mImpostorOffset;
	LLVector2	mImpostorDim;
	BOOL		mNeedsAnimUpdate;
	LLVector3	mImpostorAngle;
	F32			mImpostorDistance;
	F32			mImpostorPixelArea;
	LLVector3	mLastAnimExtents[2];  
	
	LLCachedControl<bool> mRenderUnloadedAvatar;

	//--------------------------------------------------------------------
	// Wind rippling in clothes
	//--------------------------------------------------------------------
public:
	LLVector4	mWindVec;
	F32			mRipplePhase;
	BOOL		mBelowWater;
private:
	F32			mWindFreq;
	LLFrameTimer mRippleTimer;
	F32			mRippleTimeLast;
	LLVector3	mRippleAccel;
	LLVector3	mLastVel;

	//--------------------------------------------------------------------
	// Culling
	//--------------------------------------------------------------------
public:
	static void	cullAvatarsByPixelArea();
	BOOL		isCulled() const { return mCulled; }
private:
	BOOL		mCulled;

	//--------------------------------------------------------------------
	// Freeze counter
	//--------------------------------------------------------------------
public:
	static void updateFreezeCounter(S32 counter = 0);
private:
	static S32  sFreezeCounter;

	//--------------------------------------------------------------------
	// Constants
	//--------------------------------------------------------------------
public:
	virtual LLViewerTexture::EBoostLevel 	getAvatarBoostLevel() const { return LLGLTexture::BOOST_AVATAR; }
	virtual LLViewerTexture::EBoostLevel 	getAvatarBakedBoostLevel() const { return LLGLTexture::BOOST_AVATAR_BAKED; }
	virtual S32 						getTexImageSize() const;
	/*virtual*/ S32						getTexImageArea() const { return getTexImageSize()*getTexImageSize(); }

/**                    Rendering
 **                                                                            **
 *******************************************************************************/

/********************************************************************************
 **                                                                            **
 **                    TEXTURES
 **/

	//--------------------------------------------------------------------
	// Loading status
	//--------------------------------------------------------------------
public:
	virtual BOOL    isTextureDefined(LLAvatarAppearanceDefines::ETextureIndex type, U32 index = 0) const;
	virtual BOOL	isTextureVisible(LLAvatarAppearanceDefines::ETextureIndex type, U32 index = 0) const;
	virtual BOOL	isTextureVisible(LLAvatarAppearanceDefines::ETextureIndex type, LLViewerWearable *wearable) const;

	BOOL			isFullyBaked();
	static BOOL		areAllNearbyInstancesBaked(S32& grey_avatars);
	static void		getNearbyRezzedStats(std::vector<S32>& counts);
	static std::string rezStatusToString(S32 status);

	//--------------------------------------------------------------------
	// Baked textures
	//--------------------------------------------------------------------
public:
	/*virtual*/ LLTexLayerSet*	createTexLayerSet(); // Return LLViewerTexLayerSet
	void			releaseComponentTextures(); // ! BACKWARDS COMPATIBILITY !
protected:
	static void		onBakedTextureMasksLoaded(BOOL success, LLViewerFetchedTexture *src_vi, LLImageRaw* src, LLImageRaw* aux_src, S32 discard_level, BOOL final, void* userdata);
	static void		onInitialBakedTextureLoaded(BOOL success, LLViewerFetchedTexture *src_vi, LLImageRaw* src, LLImageRaw* aux_src, S32 discard_level, BOOL final, void* userdata);
	static void		onBakedTextureLoaded(BOOL success, LLViewerFetchedTexture *src_vi, LLImageRaw* src, LLImageRaw* aux_src, S32 discard_level, BOOL final, void* userdata);
	virtual void	removeMissingBakedTextures();
	void			useBakedTexture(const LLUUID& id);
	LLViewerTexLayerSet*  getTexLayerSet(const U32 index) const { return dynamic_cast<LLViewerTexLayerSet*>(mBakedTextureDatas[index].mTexLayerSet);	}


	LLLoadedCallbackEntry::source_callback_list_t mCallbackTextureList ; 
	BOOL mLoadedCallbacksPaused;
	std::set<LLUUID>	mTextureIDs;
	//--------------------------------------------------------------------
	// Local Textures
	//--------------------------------------------------------------------
protected:
	virtual void	setLocalTexture(LLAvatarAppearanceDefines::ETextureIndex type, LLViewerTexture* tex, BOOL baked_version_exits, U32 index = 0);
	virtual void	addLocalTextureStats(LLAvatarAppearanceDefines::ETextureIndex type, LLViewerFetchedTexture* imagep, F32 texel_area_ratio, BOOL rendered, BOOL covered_by_baked);
	// MULTI-WEARABLE: make self-only?
	virtual void	setBakedReady(LLAvatarAppearanceDefines::ETextureIndex type, BOOL baked_version_exists, U32 index = 0);

	//--------------------------------------------------------------------
	// Texture accessors
	//--------------------------------------------------------------------
private:
	virtual	void				setImage(const U8 te, LLViewerTexture *imagep, const U32 index); 
	virtual LLViewerTexture*	getImage(const U8 te, const U32 index) const;
	const std::string 			getImageURL(const U8 te, const LLUUID &uuid);

	virtual const LLTextureEntry* getTexEntry(const U8 te_num) const;
	virtual void setTexEntry(const U8 index, const LLTextureEntry &te);

	void checkTextureLoading() ;
	//--------------------------------------------------------------------
	// Layers
	//--------------------------------------------------------------------
protected:
	void			deleteLayerSetCaches(bool clearAll = true);
	void			addBakedTextureStats(LLViewerFetchedTexture* imagep, F32 pixel_area, F32 texel_area_ratio, S32 boost_level);

	//--------------------------------------------------------------------
	// Composites
	//--------------------------------------------------------------------
public:
	// <FS:Ansariel> [Legacy Bake]
	//virtual void	invalidateComposite(LLTexLayerSet* layerset);
	virtual void	invalidateComposite(LLTexLayerSet* layerset, BOOL upload_result);
	virtual void	invalidateAll();
	virtual void	setCompositeUpdatesEnabled(bool b) {}
	virtual void 	setCompositeUpdatesEnabled(U32 index, bool b) {}
	virtual bool 	isCompositeUpdateEnabled(U32 index) { return false; }

	//--------------------------------------------------------------------
	// Static texture/mesh/baked dictionary
	//--------------------------------------------------------------------
public:
	static BOOL 	isIndexLocalTexture(LLAvatarAppearanceDefines::ETextureIndex i);
	static BOOL 	isIndexBakedTexture(LLAvatarAppearanceDefines::ETextureIndex i);
private:
	static const LLAvatarAppearanceDefines::LLAvatarAppearanceDictionary *getDictionary() { return sAvatarDictionary; }
	static LLAvatarAppearanceDefines::LLAvatarAppearanceDictionary* sAvatarDictionary;

	//--------------------------------------------------------------------
	// Messaging
	//--------------------------------------------------------------------
public:
	void 			onFirstTEMessageReceived();
private:
	BOOL			mFirstTEMessageReceived;
	BOOL			mFirstAppearanceMessageReceived;
	
/**                    Textures
 **                                                                            **
 *******************************************************************************/

/********************************************************************************
 **                                                                            **
 **                    MESHES
 **/

public:
	void			debugColorizeSubMeshes(U32 i, const LLColor4& color);
	virtual void 	updateMeshTextures();
	// <FS:Ansariel> [Legacy Bake]
	//void 			updateSexDependentLayerSets();
	void 			updateSexDependentLayerSets(BOOL upload_bake);
	virtual void	dirtyMesh(); // Dirty the avatar mesh
	void 			updateMeshData();
protected:
	void 			releaseMeshData();
	virtual void restoreMeshData();
private:
	virtual void	dirtyMesh(S32 priority); // Dirty the avatar mesh, with priority
	LLViewerJoint*	getViewerJoint(S32 idx);
	S32 			mDirtyMesh; // 0 -- not dirty, 1 -- morphed, 2 -- LOD
	BOOL			mMeshTexturesDirty;

	//--------------------------------------------------------------------
	// Destroy invisible mesh
	//--------------------------------------------------------------------
protected:
	BOOL			mMeshValid;
	LLFrameTimer	mMeshInvisibleTime;

/**                    Meshes
 **                                                                            **
 *******************************************************************************/

/********************************************************************************
 **                                                                            **
 **                    APPEARANCE
 **/

    LLPointer<LLAppearanceMessageContents> 	mLastProcessedAppearance;
    
public:
	void 			parseAppearanceMessage(LLMessageSystem* mesgsys, LLAppearanceMessageContents& msg);
	void 			processAvatarAppearance(LLMessageSystem* mesgsys);
    void            applyParsedAppearanceMessage(LLAppearanceMessageContents& contents, bool slam_params);
	void 			hideSkirt();
	void			startAppearanceAnimation();
	// <FS:Ansariel> [Legacy Bake]
	/*virtual*/ void bodySizeChanged();

	//--------------------------------------------------------------------
	// Appearance morphing
	//--------------------------------------------------------------------
public:
	BOOL			getIsAppearanceAnimating() const { return mAppearanceAnimating; }

	// True if we are computing our appearance via local compositing
	// instead of baked textures, as for example during wearable
	// editing or when waiting for a subsequent server rebake.
	/*virtual*/ BOOL	isUsingLocalAppearance() const { return mUseLocalAppearance; }

	// <FS:Ansariel> [Legacy Bake]
	// True if this avatar should fetch its baked textures via the new
	// appearance mechanism.
	BOOL				isUsingServerBakes() const;
	void 				setIsUsingServerBakes(BOOL newval);
	// </FS:Ansariel> [Legacy Bake]

	// True if we are currently in appearance editing mode. Often but
	// not always the same as isUsingLocalAppearance().
	/*virtual*/ BOOL	isEditingAppearance() const { return mIsEditingAppearance; }
	void setIsEditingAppearance(BOOL editing) { mIsEditingAppearance = editing; }	// <FS:CR> for Built-in Posestand
	
	// FIXME review isUsingLocalAppearance uses, some should be isEditing instead.

private:
	BOOL			mAppearanceAnimating;
	LLFrameTimer	mAppearanceMorphTimer;
	F32				mLastAppearanceBlendTime;
	BOOL			mIsEditingAppearance; // flag for if we're actively in appearance editing mode
	BOOL			mUseLocalAppearance; // flag for if we're using a local composite
	// <FS:Ansariel> [Legacy Bake]
	BOOL			mUseServerBakes; // flag for if baked textures should be fetched from baking service (false if they're temporary uploads)

	//--------------------------------------------------------------------
	// Visibility
	//--------------------------------------------------------------------
public:
	BOOL			isVisible() const;
	void			setVisibilityRank(U32 rank);
    U32				getVisibilityRank() const { return mVisibilityRank; }
	static S32 		sNumVisibleAvatars; // Number of instances of this class
/**                    Appearance
 **                                                                            **
 *******************************************************************************/

/********************************************************************************
 **                                                                            **
 **                    WEARABLES
 **/

	//--------------------------------------------------------------------
	// Attachments
	//--------------------------------------------------------------------
public:
	void 				clampAttachmentPositions();
	virtual const LLViewerJointAttachment* attachObject(LLViewerObject *viewer_object);
	virtual BOOL 		detachObject(LLViewerObject *viewer_object);
	static bool		    getRiggedMeshID( LLViewerObject* pVO, LLUUID& mesh_id );
	void				cleanupAttachedMesh( LLViewerObject* pVO );
	static LLVOAvatar*  findAvatarFromAttachment(LLViewerObject* obj);
	/*virtual*/ BOOL	isWearingWearableType(LLWearableType::EType type ) const;
	LLViewerObject *	findAttachmentByID( const LLUUID & target_id ) const;
	LLViewerJointAttachment* getTargetAttachmentPoint(LLViewerObject* viewer_object);

//-TT Patch: ReplaceWornItemsOnly
//-TT
protected:
<<<<<<< HEAD
	//LLViewerJointAttachment* getTargetAttachmentPoint(LLViewerObject* viewer_object);
=======
>>>>>>> f8b9af02
	void 				lazyAttach();
	void				rebuildRiggedAttachments( void );

	//--------------------------------------------------------------------
	// Map of attachment points, by ID
	//--------------------------------------------------------------------
public:
	S32 				getAttachmentCount(); // Warning: order(N) not order(1) // currently used only by -self
	typedef std::map<S32, LLViewerJointAttachment*> attachment_map_t;
	attachment_map_t 								mAttachmentPoints;
	std::vector<LLPointer<LLViewerObject> > 		mPendingAttachment;

	//--------------------------------------------------------------------
	// HUD functions
	//--------------------------------------------------------------------
public:
	BOOL 				hasHUDAttachment() const;
	LLBBox 				getHUDBBox() const;
	void 				resetHUDAttachments();
	BOOL				canAttachMoreObjects(U32 n=1) const;
    S32					getMaxAnimatedObjectAttachments() const;
    BOOL				canAttachMoreAnimatedObjects(U32 n=1) const;
protected:
	U32					getNumAttachments() const; // O(N), not O(1)
	U32					getNumAnimatedObjectAttachments() const; // O(N), not O(1)

/**                    Wearables
 **                                                                            **
 *******************************************************************************/

/********************************************************************************
 **                                                                            **
 **                    ACTIONS
 **/

	//--------------------------------------------------------------------
	// Animations
	//--------------------------------------------------------------------
public:
	BOOL 			isAnyAnimationSignaled(const LLUUID *anim_array, const S32 num_anims) const;
	void 			processAnimationStateChanges();
protected:
	BOOL 			processSingleAnimationStateChange(const LLUUID &anim_id, BOOL start);
	void 			resetAnimations();
private:
	LLTimer			mAnimTimer;
	F32				mTimeLast;	

	//--------------------------------------------------------------------
	// Animation state data
	//--------------------------------------------------------------------
public:
	typedef std::map<LLUUID, S32>::iterator AnimIterator;
	std::map<LLUUID, S32> 					mSignaledAnimations; // requested state of Animation name/value
	std::map<LLUUID, S32> 					mPlayingAnimations; // current state of Animation name/value

	typedef std::multimap<LLUUID, LLUUID> 	AnimationSourceMap;
	typedef AnimationSourceMap::iterator 	AnimSourceIterator;
	AnimationSourceMap 						mAnimationSources; // object ids that triggered anim ids

	//--------------------------------------------------------------------
	// Chat
	//--------------------------------------------------------------------
public:
	void			addChat(const LLChat& chat);
	void	   		clearChat();
	void	   		startTyping() { mTyping = TRUE; mTypingTimer.reset(); }
	void			stopTyping() { mTyping = FALSE; }
	// <FS:Ansariel> Get typing status
	bool			isTyping() const { return mTyping; }
private:
	BOOL			mVisibleChat;
	BOOL			mVisibleTyping;

	//--------------------------------------------------------------------
	// Lip synch morphs
	//--------------------------------------------------------------------
private:
	bool 		   	mLipSyncActive; // we're morphing for lip sync
	LLVisualParam* 	mOohMorph; // cached pointers morphs for lip sync
	LLVisualParam* 	mAahMorph; // cached pointers morphs for lip sync

	//--------------------------------------------------------------------
	// Flight
	//--------------------------------------------------------------------
public:
	BOOL			mInAir;
	LLFrameTimer	mTimeInAir;

/**                    Actions
 **                                                                            **
 *******************************************************************************/

/********************************************************************************
 **                                                                            **
 **                    PHYSICS
 **/

private:
	F32 		mSpeedAccum; // measures speed (for diagnostics mostly).
	BOOL 		mTurning; // controls hysteresis on avatar rotation
	F32			mSpeed; // misc. animation repeated state

	//--------------------------------------------------------------------
	// Dimensions
	//--------------------------------------------------------------------
public:
	void 		resolveHeightGlobal(const LLVector3d &inPos, LLVector3d &outPos, LLVector3 &outNorm);
	bool		distanceToGround( const LLVector3d &startPoint, LLVector3d &collisionPoint, F32 distToIntersectionAlongRay );
	void 		resolveHeightAgent(const LLVector3 &inPos, LLVector3 &outPos, LLVector3 &outNorm);
	void 		resolveRayCollisionAgent(const LLVector3d start_pt, const LLVector3d end_pt, LLVector3d &out_pos, LLVector3 &out_norm);
	void 		slamPosition(); // Slam position to transmitted position (for teleport);
protected:

	//--------------------------------------------------------------------
	// Material being stepped on
	//--------------------------------------------------------------------
private:
	BOOL		mStepOnLand;
	U8			mStepMaterial;
	LLVector3	mStepObjectVelocity;

/**                    Physics
 **                                                                            **
 *******************************************************************************/

/********************************************************************************
 **                                                                            **
 **                    HIERARCHY
 **/

public:
	/*virtual*/ BOOL 	setParent(LLViewerObject* parent);
	/*virtual*/ void 	addChild(LLViewerObject *childp);
	/*virtual*/ void 	removeChild(LLViewerObject *childp);

	//--------------------------------------------------------------------
	// Sitting
	//--------------------------------------------------------------------
public:
	void			sitDown(BOOL bSitting);
	BOOL			isSitting(){return mIsSitting;}
	void 			sitOnObject(LLViewerObject *sit_object);
	void 			getOffObject();
	void 			revokePermissionsOnObject(LLViewerObject *sit_object);
private:
	// set this property only with LLVOAvatar::sitDown method
	BOOL 			mIsSitting;
	// position backup in case of missing data
	LLVector3		mLastRootPos;

/**                    Hierarchy
 **                                                                            **
 *******************************************************************************/

/********************************************************************************
 **                                                                            **
 **                    NAME
 **/

public:
	virtual std::string	getFullname() const; // Returns "FirstName LastName"
	std::string		avString() const; // Frequently used string in log messages "Avatar '<full name'"
protected:
	static void		getAnimLabels(std::vector<std::string>* labels);
	static void		getAnimNames(std::vector<std::string>* names);	
private:
    bool            mNameIsSet;
	LLSD			mClientTagData;
	bool			mHasClientTagColor;
	std::string  	mTitle;
	// <FS:Ansariel> FIRE-13414: Avatar name isn't updated when the simulator sends a new name
	std::string		mNameFirstname;
	std::string		mNameLastname;
	// </FS:Ansariel>
	bool	  		mNameAway;
	bool	  		mNameDoNotDisturb;
	bool			mNameAutoResponse; // <FS:Ansariel> Show auto-response in nametag
	bool			mNameIsTyping; // <FS:Ansariel> FIRE-3475: Show typing in nametag
	bool	  		mNameMute;
	bool      		mNameAppearance;
	bool			mNameFriend;
	bool			mNameCloud;
	F32				mNameAlpha;
	LLColor4		mNameColor;
	BOOL      		mRenderGroupTitles;
	std::string		mDistanceString;
	// <FS:Ansariel> Show Arc in nametag (for Jelly Dolls)
	U32				mNameArc;
	LLColor4		mNameArcColor;
	// </FS:Ansariel>

	//--------------------------------------------------------------------
	// Display the name (then optionally fade it out)
	//--------------------------------------------------------------------
public:
	LLFrameTimer	mChatTimer;
	LLPointer<LLHUDNameTag> mNameText;
private:
	LLFrameTimer	mTimeVisible;
	std::deque<LLChat> mChats;
	BOOL			mTyping;
	LLFrameTimer	mTypingTimer;

/**                    Name
 **                                                                            **
 *******************************************************************************/

/********************************************************************************
 **                                                                            **
 **                    SOUNDS
 **/

	//--------------------------------------------------------------------
	// Voice visualizer
	//--------------------------------------------------------------------
public:
	// Responsible for detecting the user's voice signal (and when the
	// user speaks, it puts a voice symbol over the avatar's head) and gesticulations
	LLPointer<LLVoiceVisualizer>  mVoiceVisualizer;
	int					mCurrentGesticulationLevel;

	//--------------------------------------------------------------------
	// Step sound
	//--------------------------------------------------------------------
protected:
	const LLUUID& 		getStepSound() const;
private:
	// Global table of sound ids per material, and the ground
	const static LLUUID	sStepSounds[LL_MCODE_END];
	// const static LLUUID	sStepSoundOnLand; - <FS:PP> Commented out for FIRE-3169: Option to change the default footsteps sound

	//--------------------------------------------------------------------
	// Foot step state (for generating sounds)
	//--------------------------------------------------------------------
public:
	void 				setFootPlane(const LLVector4 &plane) { mFootPlane = plane; }
	LLVector4			mFootPlane;
private:
	BOOL				mWasOnGroundLeft;
	BOOL				mWasOnGroundRight;

/**                    Sounds
 **                                                                            **
 *******************************************************************************/

/********************************************************************************
 **                                                                            **
 **                    DIAGNOSTICS
 **/
	
	//--------------------------------------------------------------------
	// General
	//--------------------------------------------------------------------
public:
    void                getSortedJointNames(S32 joint_type, std::vector<std::string>& result) const;
	void				dumpArchetypeXML(const std::string& prefix, bool group_by_wearables = false);
	void 				dumpAppearanceMsgParams( const std::string& dump_prefix,
												 const LLAppearanceMessageContents& contents);
	static void			dumpBakedStatus();
	const std::string 	getBakedStatusForPrintout() const;
	void				dumpAvatarTEs(const std::string& context) const;

	static F32 			sUnbakedTime; // Total seconds with >=1 unbaked avatars
	static F32 			sUnbakedUpdateTime; // Last time stats were updated (to prevent multiple updates per frame) 
	static F32 			sGreyTime; // Total seconds with >=1 grey avatars	
	static F32 			sGreyUpdateTime; // Last time stats were updated (to prevent multiple updates per frame) 
protected:
	S32					getUnbakedPixelAreaRank();
	BOOL				mHasGrey;
private:
	F32					mMinPixelArea;
	F32					mMaxPixelArea;
	F32					mAdjustedPixelArea;
	std::string  		mDebugText;
	std::string			mBakedTextureDebugText;


	//--------------------------------------------------------------------
	// Avatar Rez Metrics
	//--------------------------------------------------------------------
public:
	void 			debugAvatarRezTime(std::string notification_name, std::string comment = "");
	F32				debugGetExistenceTimeElapsedF32() const { return mDebugExistenceTimer.getElapsedTimeF32(); }

protected:
	LLFrameTimer	mRuthDebugTimer; // For tracking how long it takes for av to rez
	LLFrameTimer	mDebugExistenceTimer; // Debugging for how long the avatar has been in memory.
	LLFrameTimer	mLastAppearanceMessageTimer; // Time since last appearance message received.

	//--------------------------------------------------------------------
	// COF monitoring
	//--------------------------------------------------------------------

public:
	// COF version of last viewer-initiated appearance update request. For non-self avs, this will remain at default.
	S32 mLastUpdateRequestCOFVersion;

	// COF version of last appearance message received for this av.
	S32 mLastUpdateReceivedCOFVersion;

/**                    Diagnostics
 **                                                                            **
 *******************************************************************************/

/********************************************************************************
 **                                                                            **
 **                    SUPPORT CLASSES
 **/

protected: // Shared with LLVOAvatarSelf


/**                    Support classes
 **                                                                            **
 *******************************************************************************/

}; // LLVOAvatar
extern const F32 SELF_ADDITIONAL_PRI;
extern const S32 MAX_TEXTURE_VIRTUAL_SIZE_RESET_INTERVAL;

extern const F32 MAX_HOVER_Z;
extern const F32 MIN_HOVER_Z;

std::string get_sequential_numbered_file_name(const std::string& prefix,
											  const std::string& suffix);
void dump_sequential_xml(const std::string outprefix, const LLSD& content);

// <FS:ND> Remove LLVolatileAPRPool/apr_file_t and use FILE* instead
void dump_visual_param(apr_file_t* file, LLVisualParam* viewer_param, F32 value);
void dump_visual_param(LLAPRFile::tFiletype* file, LLVisualParam* viewer_param, F32 value);
//</FS:ND>

#endif // LL_VOAVATAR_H
<|MERGE_RESOLUTION|>--- conflicted
+++ resolved
@@ -222,16 +222,12 @@
     void                    getAttachmentOverrideNames(std::set<std::string>& pos_names, 
                                                        std::set<std::string>& scale_names) const;
 
-<<<<<<< HEAD
-    std::set<LLUUID>		mActiveOverrideMeshes;
-=======
     // virtual
     void 					updateRiggingInfo();
 
     std::set<LLUUID>		mActiveOverrideMeshes;
 
     
->>>>>>> f8b9af02
     
 	/*virtual*/ const LLUUID&	getID() const;
 	/*virtual*/ void			addDebugText(const std::string& text);
@@ -301,15 +297,11 @@
                                                      const F32 max_attachment_complexity,
                                                      LLVOVolume::texture_cost_t& textures,
                                                      U32& cost,
-<<<<<<< HEAD
                                                      hud_complexity_list_t& hud_complexity_list,
                                                      // <FS:Ansariel> Show per-item complexity in COF
                                                      std::map<LLUUID, U32>& item_complexity,
                                                      std::map<LLUUID, U32>& temp_item_complexity);
                                                      // </FS:Ansariel>
-=======
-                                                     hud_complexity_list_t& hud_complexity_list);
->>>>>>> f8b9af02
 	void			calculateUpdateRenderComplexity();
 	static const U32 VISUAL_COMPLEXITY_UNKNOWN;
 	void			updateVisualComplexity();
@@ -823,10 +815,6 @@
 //-TT Patch: ReplaceWornItemsOnly
 //-TT
 protected:
-<<<<<<< HEAD
-	//LLViewerJointAttachment* getTargetAttachmentPoint(LLViewerObject* viewer_object);
-=======
->>>>>>> f8b9af02
 	void 				lazyAttach();
 	void				rebuildRiggedAttachments( void );
 
