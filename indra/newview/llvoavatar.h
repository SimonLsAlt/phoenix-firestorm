/**
 * @file llvoavatar.h
 * @brief Declaration of LLVOAvatar class which is a derivation of
 * LLViewerObject
 *
 * $LicenseInfo:firstyear=2001&license=viewerlgpl$
 * Second Life Viewer Source Code
 * Copyright (C) 2010, Linden Research, Inc.
 * 
 * This library is free software; you can redistribute it and/or
 * modify it under the terms of the GNU Lesser General Public
 * License as published by the Free Software Foundation;
 * version 2.1 of the License only.
 * 
 * This library is distributed in the hope that it will be useful,
 * but WITHOUT ANY WARRANTY; without even the implied warranty of
 * MERCHANTABILITY or FITNESS FOR A PARTICULAR PURPOSE.  See the GNU
 * Lesser General Public License for more details.
 * 
 * You should have received a copy of the GNU Lesser General Public
 * License along with this library; if not, write to the Free Software
 * Foundation, Inc., 51 Franklin Street, Fifth Floor, Boston, MA  02110-1301  USA
 * 
 * Linden Research, Inc., 945 Battery Street, San Francisco, CA  94111  USA
 * $/LicenseInfo$
 */

#ifndef LL_VOAVATAR_H
#define LL_VOAVATAR_H

#include <map>
#include <deque>
#include <string>
#include <vector>

#include <boost/signals2.hpp>

#include "imageids.h"			// IMG_INVISIBLE
#include "llavatarappearance.h"
#include "llchat.h"
#include "lldrawpoolalpha.h"
#include "llviewerobject.h"
#include "llcharacter.h"
#include "llcontrol.h"
#include "llviewerjointmesh.h"
#include "llviewerjointattachment.h"
#include "llrendertarget.h"
#include "llavatarappearancedefines.h"
#include "lltexglobalcolor.h"
#include "lldriverparam.h"
#include "llviewertexlayer.h"
#include "material_codes.h"		// LL_MCODE_END
#include "llviewerstats.h"

extern const LLUUID ANIM_AGENT_BODY_NOISE;
extern const LLUUID ANIM_AGENT_BREATHE_ROT;
extern const LLUUID ANIM_AGENT_PHYSICS_MOTION;
extern const LLUUID ANIM_AGENT_EDITING;
extern const LLUUID ANIM_AGENT_EYE;
extern const LLUUID ANIM_AGENT_FLY_ADJUST;
extern const LLUUID ANIM_AGENT_HAND_MOTION;
extern const LLUUID ANIM_AGENT_HEAD_ROT;
extern const LLUUID ANIM_AGENT_PELVIS_FIX;
extern const LLUUID ANIM_AGENT_TARGET;
extern const LLUUID ANIM_AGENT_WALK_ADJUST;

class LLViewerWearable;
class LLVoiceVisualizer;
class LLHUDNameTag;
class LLHUDEffectSpiral;
class LLTexGlobalColor;
struct LLVOAvatarBoneInfo;
struct LLVOAvatarChildJoint;
//class LLViewerJoint;
struct LLAppearanceMessageContents;
struct LLVOAvatarSkeletonInfo;

//~~~~~~~~~~~~~~~~~~~~~~~~~~~~~~~~~~~~~~~~~~~~~~~~~~~~~~~~~~~~~~~~~~~~~~~~~~~~~~~~
// LLVOAvatar
// 
//~~~~~~~~~~~~~~~~~~~~~~~~~~~~~~~~~~~~~~~~~~~~~~~~~~~~~~~~~~~~~~~~~~~~~~~~~~~~~~~~
class LLVOAvatar :
	public LLAvatarAppearance,
	public LLViewerObject,
	public boost::signals2::trackable
{
	LOG_CLASS(LLVOAvatar);

public:
	friend class LLVOAvatarSelf;

/********************************************************************************
 **                                                                            **
 **                    INITIALIZATION
 **/

public:
	void* operator new(size_t size)
	{
		return ll_aligned_malloc_16(size);
	}

	void operator delete(void* ptr)
	{
		ll_aligned_free_16(ptr);
	}

	LLVOAvatar(const LLUUID &id, const LLPCode pcode, LLViewerRegion *regionp);
	virtual void		markDead();
	static void			initClass(); // Initialize data that's only init'd once per class.
	static void			cleanupClass();	// Cleanup data that's only init'd once per class.
	virtual void 		initInstance(); // Called after construction to initialize the class.
protected:
	virtual				~LLVOAvatar();

/**                    Initialization
 **                                                                            **
 *******************************************************************************/

/********************************************************************************
 **                                                                            **
 **                    INHERITED
 **/

	//--------------------------------------------------------------------
	// LLViewerObject interface and related
	//--------------------------------------------------------------------
public:
	/*virtual*/ void			updateGL();
	/*virtual*/ LLVOAvatar*		asAvatar();
	virtual U32    	 	 	processUpdateMessage(LLMessageSystem *mesgsys,
												void **user_data,
												U32 block_num,
												const EObjectUpdateType update_type,
												LLDataPacker *dp);
	virtual void   	 	 	idleUpdate(LLAgent &agent, const F64 &time);
	/*virtual*/ BOOL   	 	 	updateLOD();
	BOOL  	 	 	 	 	updateJointLODs();
	void					updateLODRiggedAttachments( void );
	/*virtual*/ BOOL   	 	 	isActive() const; // Whether this object needs to do an idleUpdate.
	S32 						totalTextureMemForUUIDS(std::set<LLUUID>& ids);
<<<<<<< HEAD
	bool 						allTexturesCompletelyDownloaded(std::set<LLUUID>& ids) const;
	bool 						allLocalTexturesCompletelyDownloaded() const;
	bool 						allBakedTexturesCompletelyDownloaded() const;
	std::string 				bakedTextureOriginInfo();
	void 						collectLocalTextureUUIDs(std::set<LLUUID>& ids) const;
	void 						collectBakedTextureUUIDs(std::set<LLUUID>& ids) const;
	void 						collectTextureUUIDs(std::set<LLUUID>& ids);
	void						releaseOldTextures();
=======
	bool 					allTexturesCompletelyDownloaded(std::set<LLUUID>& ids) const;
	bool 					allLocalTexturesCompletelyDownloaded() const;
	bool 					allBakedTexturesCompletelyDownloaded() const;
	void 					bakedTextureOriginCounts(S32 &sb_count, S32 &host_count,
													 S32 &both_count, S32 &neither_count);
	std::string 			bakedTextureOriginInfo();
	void 					collectLocalTextureUUIDs(std::set<LLUUID>& ids) const;
	void 					collectBakedTextureUUIDs(std::set<LLUUID>& ids) const;
	void 					collectTextureUUIDs(std::set<LLUUID>& ids);
	void					releaseOldTextures();
>>>>>>> cb917083
	/*virtual*/ void   	 	 	updateTextures();
	LLViewerFetchedTexture*	getBakedTextureImage(const U8 te, const LLUUID& uuid);
	/*virtual*/ S32    	 	 	setTETexture(const U8 te, const LLUUID& uuid); // If setting a baked texture, need to request it from a non-local sim.
	/*virtual*/ void   	 	 	onShift(const LLVector4a& shift_vector);
	/*virtual*/ U32    	 	 	getPartitionType() const;
	/*virtual*/ const  	 	 	LLVector3 getRenderPosition() const;
	/*virtual*/ void   	 	 	updateDrawable(BOOL force_damped);
	/*virtual*/ LLDrawable* 	createDrawable(LLPipeline *pipeline);
	/*virtual*/ BOOL   	 	 	updateGeometry(LLDrawable *drawable);
	/*virtual*/ void   	 	 	setPixelAreaAndAngle(LLAgent &agent);
	/*virtual*/ void   	 	 	updateRegion(LLViewerRegion *regionp);
	/*virtual*/ void   	 	 	updateSpatialExtents(LLVector4a& newMin, LLVector4a &newMax);
	/*virtual*/ void   	 	 	getSpatialExtents(LLVector4a& newMin, LLVector4a& newMax);
	/*virtual*/ BOOL   	 	 	lineSegmentIntersect(const LLVector4a& start, const LLVector4a& end,
												 S32 face = -1,                    // which face to check, -1 = ALL_SIDES
												 BOOL pick_transparent = FALSE,
												 S32* face_hit = NULL,             // which face was hit
												 LLVector4a* intersection = NULL,   // return the intersection point
												 LLVector2* tex_coord = NULL,      // return the texture coordinates of the intersection point
												 LLVector4a* normal = NULL,         // return the surface normal at the intersection point
												 LLVector4a* tangent = NULL);     // return the surface tangent at the intersection point
	LLViewerObject*	lineSegmentIntersectRiggedAttachments(const LLVector4a& start, const LLVector4a& end,
												 S32 face = -1,                    // which face to check, -1 = ALL_SIDES
												 BOOL pick_transparent = FALSE,
												 S32* face_hit = NULL,             // which face was hit
												 LLVector4a* intersection = NULL,   // return the intersection point
												 LLVector2* tex_coord = NULL,      // return the texture coordinates of the intersection point
												 LLVector4a* normal = NULL,         // return the surface normal at the intersection point
												 LLVector4a* tangent = NULL);     // return the surface tangent at the intersection point

	//--------------------------------------------------------------------
	// LLCharacter interface and related
	//--------------------------------------------------------------------
public:
	/*virtual*/ LLVector3    	getCharacterPosition();
	/*virtual*/ LLQuaternion 	getCharacterRotation();
	/*virtual*/ LLVector3    	getCharacterVelocity();
	/*virtual*/ LLVector3    	getCharacterAngularVelocity();

	/*virtual*/ LLUUID			remapMotionID(const LLUUID& id);
	/*virtual*/ BOOL			startMotion(const LLUUID& id, F32 time_offset = 0.f);
	/*virtual*/ BOOL			stopMotion(const LLUUID& id, BOOL stop_immediate = FALSE);
	virtual void			stopMotionFromSource(const LLUUID& source_id);
	virtual void			requestStopMotion(LLMotion* motion);
	LLMotion*				findMotion(const LLUUID& id) const;
	void					startDefaultMotions();
	void					dumpAnimationState();

	virtual LLJoint*		getJoint(const std::string &name);
	
	void					resetJointPositionsToDefault( void );
	
	/*virtual*/ const LLUUID&	getID() const;
	/*virtual*/ void			addDebugText(const std::string& text);
	/*virtual*/ F32				getTimeDilation();
	/*virtual*/ void			getGround(const LLVector3 &inPos, LLVector3 &outPos, LLVector3 &outNorm);
	/*virtual*/ F32				getPixelArea() const;
	/*virtual*/ LLVector3d		getPosGlobalFromAgent(const LLVector3 &position);
	/*virtual*/ LLVector3		getPosAgentFromGlobal(const LLVector3d &position);
	virtual void				updateVisualParams();


/**                    Inherited
 **                                                                            **
 *******************************************************************************/

/********************************************************************************
 **                                                                            **
 **                    STATE
 **/

public:
	virtual bool 	isSelf() const { return false; } // True if this avatar is for this viewer's agent

private: //aligned members
	LL_ALIGN_16(LLVector4a	mImpostorExtents[2]);

	//--------------------------------------------------------------------
	// Updates
	//--------------------------------------------------------------------
public:
	virtual BOOL 	updateCharacter(LLAgent &agent);
	void 			idleUpdateVoiceVisualizer(bool voice_enabled);
	void 			idleUpdateMisc(bool detailed_update);
	virtual void	idleUpdateAppearanceAnimation();
	void 			idleUpdateLipSync(bool voice_enabled);
	void 			idleUpdateLoadingEffect();
	void 			idleUpdateWindEffect();
	void 			idleUpdateNameTag(const LLVector3& root_pos_last);
	void			idleUpdateNameTagText(BOOL new_name);
	void			idleUpdateNameTagPosition(const LLVector3& root_pos_last);
	void			idleUpdateNameTagAlpha(BOOL new_name, F32 alpha);
	LLColor4		getNameTagColor(bool is_friend);
	void			clearNameTag();
	static void		invalidateNameTag(const LLUUID& agent_id);
	// force all name tags to rebuild, useful when display names turned on/off
	static void		invalidateNameTags();
	void			addNameTagLine(const std::string& line, const LLColor4& color, S32 style, const LLFontGL* font);
	void 			idleUpdateRenderCost();
	void			calculateUpdateRenderCost();
	void			updateVisualComplexity() { mVisualComplexityStale = TRUE; }
	
	S32				getVisualComplexity()			{ return mVisualComplexity;				};		// Numbers calculated here by rendering AV
	S32				getAttachmentGeometryBytes()	{ return mAttachmentGeometryBytes;		};		// number of bytes in attached geometry
	F32				getAttachmentSurfaceArea()		{ return mAttachmentSurfaceArea;		};		// estimated surface area of attachments

	S32				getReportedVisualComplexity()					{ return mReportedVisualComplexity;				};	// Numbers as reported by the SL server
	void			setReportedVisualComplexity(S32 value)			{ mReportedVisualComplexity = value;			};
	
	S32				getUpdatePeriod()				{ return mUpdatePeriod;			};
	const LLColor4 &  getMutedAVColor()				{ return mMutedAVColor;			};


	void 			idleUpdateBelowWater();

	//--------------------------------------------------------------------
	// Static preferences (controlled by user settings/menus)
	//--------------------------------------------------------------------
public:
	static S32		sRenderName;
	static BOOL		sRenderGroupTitles;
	static U32		sMaxVisible; //(affected by control "RenderAvatarMaxVisible")
	static F32		sRenderDistance; //distance at which avatars will render.
	static BOOL		sShowAnimationDebug; // show animation debug info
	static BOOL		sUseImpostors; //use impostors for far away avatars
	static BOOL		sShowFootPlane;	// show foot collision plane reported by server
	static BOOL		sShowCollisionVolumes;	// show skeletal collision volumes
	static BOOL		sVisibleInFirstPerson;
	static S32		sNumLODChangesThisFrame;
	static S32		sNumVisibleChatBubbles;
	static BOOL		sDebugInvisible;
	static BOOL		sShowAttachmentPoints;
	static F32		sLODFactor; // user-settable LOD factor
	static F32		sPhysicsLODFactor; // user-settable physics LOD factor
	static BOOL		sJointDebug; // output total number of joints being touched for each avatar
	static BOOL		sDebugAvatarRotation;

	//--------------------------------------------------------------------
	// Region state
	//--------------------------------------------------------------------
public:
	LLHost			getObjectHost() const;

	//--------------------------------------------------------------------
	// Loading state
	//--------------------------------------------------------------------
public:
	BOOL			isFullyLoaded() const;
	bool			isTooComplex() const;
	bool 			visualParamWeightsAreDefault();
	virtual BOOL	getIsCloud() const;
	BOOL			isFullyTextured() const;
	BOOL			hasGray() const; 
	S32				getRezzedStatus() const; // 0 = cloud, 1 = gray, 2 = textured, 3 = textured and fully downloaded.
	void			updateRezzedStatusTimers();

	S32				mLastRezzedStatus;

	
	void 			startPhase(const std::string& phase_name);
	void 			stopPhase(const std::string& phase_name, bool err_check = true);
	void			clearPhases();
	void 			logPendingPhases();
	static void 	logPendingPhasesAllAvatars();
	void 			logMetricsTimerRecord(const std::string& phase_name, F32 elapsed, bool completed);

	static LLColor4 calcMutedAVColor(F32 value, S32 range_low, S32 range_high);

protected:
	LLViewerStats::PhaseMap& getPhases() { return mPhases; }
	BOOL			updateIsFullyLoaded();
	BOOL			processFullyLoadedChange(bool loading);
	void			updateRuthTimer(bool loading);
	F32 			calcMorphAmount();

private:
	BOOL			mFirstFullyVisible;
	BOOL			mFullyLoaded;
	BOOL			mPreviousFullyLoaded;
	BOOL			mFullyLoadedInitialized;
	S32				mFullyLoadedFrameCounter;
	S32				mVisualComplexity;
	BOOL			mVisualComplexityStale;
	LLColor4		mMutedAVColor;
	LLFrameTimer	mFullyLoadedTimer;
	LLFrameTimer	mRuthTimer;

private:
	LLViewerStats::PhaseMap mPhases;

protected:
	LLFrameTimer    mInvisibleTimer;
	
/**                    State
 **                                                                            **
 *******************************************************************************/
/********************************************************************************
 **                                                                            **
 **                    SKELETON
 **/

protected:
	/*virtual*/ LLAvatarJoint*	createAvatarJoint(); // Returns LLViewerJoint
	/*virtual*/ LLAvatarJoint*	createAvatarJoint(S32 joint_num); // Returns LLViewerJoint
	/*virtual*/ LLAvatarJointMesh*	createAvatarJointMesh(); // Returns LLViewerJointMesh
public:
	void				updateHeadOffset();
	void				setPelvisOffset( bool hasOffset, const LLVector3& translation, F32 offset ) ;
	bool				hasPelvisOffset( void ) { return mHasPelvisOffset; }
	void				postPelvisSetRecalc( void );
	void				setPelvisOffset( F32 pelvixFixupAmount );

	/*virtual*/ BOOL	loadSkeletonNode();
	/*virtual*/ void	buildCharacter();

	bool				mHasPelvisOffset;
	LLVector3			mPelvisOffset;
	F32					mLastPelvisToFoot;
	F32					mPelvisFixup;
	F32					mLastPelvisFixup;
	LLVector3			mCurRootToHeadOffset;
	LLVector3			mTargetRootToHeadOffset;

	S32					mLastSkeletonSerialNum;


/**                    Skeleton
 **                                                                            **
 *******************************************************************************/

/********************************************************************************
 **                                                                            **
 **                    RENDERING
 **/

public:
	U32 		renderImpostor(LLColor4U color = LLColor4U(255,255,255,255), S32 diffuse_channel = 0);
	bool		isVisuallyMuted();
	void		setCachedVisualMute(bool muted)						{ mCachedVisualMute = muted;	};
	void		forceUpdateVisualMuteSettings();

	enum VisualMuteSettings
	{
		VISUAL_MUTE_NOT_SET = 0,
		ALWAYS_VISUAL_MUTE  = 1,
		NEVER_VISUAL_MUTE   = 2
	};
	void		setVisualMuteSettings(VisualMuteSettings set)		{ mVisuallyMuteSetting = set;	};
	VisualMuteSettings  getVisualMuteSettings()						{ return mVisuallyMuteSetting;	};

	U32 		renderRigid();
	U32 		renderSkinned(EAvatarRenderPass pass);
	F32			getLastSkinTime() { return mLastSkinTime; }
	U32 		renderTransparent(BOOL first_pass);
	void 		renderCollisionVolumes();
	void		renderJoints();
	static void	deleteCachedImages(bool clearAll=true);
	static void	destroyGL();
	static void	restoreGL();
	S32			mSpecialRenderMode; // special lighting
	S32			mAttachmentGeometryBytes; //number of bytes in attached geometry
	F32			mAttachmentSurfaceArea; //estimated surface area of attachments

	S32			mReportedVisualComplexity;			// Numbers as reported by the SL server

private:
	bool		shouldAlphaMask();

	BOOL 		mNeedsSkin; // avatar has been animated and verts have not been updated
	F32			mLastSkinTime; //value of gFrameTimeSeconds at last skin update

	S32	 		mUpdatePeriod;
	S32  		mNumInitFaces; //number of faces generated when creating the avatar drawable, does not inculde splitted faces due to long vertex buffer.

	bool		mCachedVisualMute;				// cached return value for isVisuallyMuted()
	F64			mCachedVisualMuteUpdateTime;	// Time to update mCachedVisualMute

	VisualMuteSettings		mVisuallyMuteSetting;			// Always or never visually mute this AV

	//--------------------------------------------------------------------
	// Morph masks
	//--------------------------------------------------------------------
public:
	/*virtual*/ void	applyMorphMask(U8* tex_data, S32 width, S32 height, S32 num_components, LLAvatarAppearanceDefines::EBakedTextureIndex index = LLAvatarAppearanceDefines::BAKED_NUM_INDICES);
	BOOL 		morphMaskNeedsUpdate(LLAvatarAppearanceDefines::EBakedTextureIndex index = LLAvatarAppearanceDefines::BAKED_NUM_INDICES);

	
	//--------------------------------------------------------------------
	// Global colors
	//--------------------------------------------------------------------
public:
	/*virtual*/void onGlobalColorChanged(const LLTexGlobalColor* global_color);

	//--------------------------------------------------------------------
	// Visibility
	//--------------------------------------------------------------------
protected:
	void 		updateVisibility();
private:
	U32	 		mVisibilityRank;
	BOOL 		mVisible;
	
	//--------------------------------------------------------------------
	// Shadowing
	//--------------------------------------------------------------------
public:
	void 		updateShadowFaces();
	LLDrawable*	mShadow;
private:
	LLFace* 	mShadow0Facep;
	LLFace* 	mShadow1Facep;
	LLPointer<LLViewerTexture> mShadowImagep;

	//--------------------------------------------------------------------
	// Impostors
	//--------------------------------------------------------------------
public:
	BOOL 		isImpostor();
	BOOL 	    needsImpostorUpdate() const;
	const LLVector3& getImpostorOffset() const;
	const LLVector2& getImpostorDim() const;
	void 		getImpostorValues(LLVector4a* extents, LLVector3& angle, F32& distance) const;
	void 		cacheImpostorValues();
	void 		setImpostorDim(const LLVector2& dim);
	static void	resetImpostors();
	static void updateImpostors();
	LLRenderTarget mImpostor;
	BOOL		mNeedsImpostorUpdate;
private:
	LLVector3	mImpostorOffset;
	LLVector2	mImpostorDim;
	BOOL		mNeedsAnimUpdate;
	LLVector3	mImpostorAngle;
	F32			mImpostorDistance;
	F32			mImpostorPixelArea;
	LLVector3	mLastAnimExtents[2];  
	
	LLCachedControl<bool> mRenderUnloadedAvatar;

	//--------------------------------------------------------------------
	// Wind rippling in clothes
	//--------------------------------------------------------------------
public:
	LLVector4	mWindVec;
	F32			mRipplePhase;
	BOOL		mBelowWater;
private:
	F32			mWindFreq;
	LLFrameTimer mRippleTimer;
	F32			mRippleTimeLast;
	LLVector3	mRippleAccel;
	LLVector3	mLastVel;

	//--------------------------------------------------------------------
	// Culling
	//--------------------------------------------------------------------
public:
	static void	cullAvatarsByPixelArea();
	BOOL		isCulled() const { return mCulled; }
private:
	BOOL		mCulled;

	//--------------------------------------------------------------------
	// Freeze counter
	//--------------------------------------------------------------------
public:
	static void updateFreezeCounter(S32 counter = 0);
private:
	static S32  sFreezeCounter;

	//--------------------------------------------------------------------
	// Constants
	//--------------------------------------------------------------------
public:
	virtual LLViewerTexture::EBoostLevel 	getAvatarBoostLevel() const { return LLGLTexture::BOOST_AVATAR; }
	virtual LLViewerTexture::EBoostLevel 	getAvatarBakedBoostLevel() const { return LLGLTexture::BOOST_AVATAR_BAKED; }
	virtual S32 						getTexImageSize() const;
	/*virtual*/ S32						getTexImageArea() const { return getTexImageSize()*getTexImageSize(); }

/**                    Rendering
 **                                                                            **
 *******************************************************************************/

/********************************************************************************
 **                                                                            **
 **                    TEXTURES
 **/

	//--------------------------------------------------------------------
	// Loading status
	//--------------------------------------------------------------------
public:
	virtual BOOL    isTextureDefined(LLAvatarAppearanceDefines::ETextureIndex type, U32 index = 0) const;
	virtual BOOL	isTextureVisible(LLAvatarAppearanceDefines::ETextureIndex type, U32 index = 0) const;
	virtual BOOL	isTextureVisible(LLAvatarAppearanceDefines::ETextureIndex type, LLViewerWearable *wearable) const;

	BOOL			isFullyBaked();
	static BOOL		areAllNearbyInstancesBaked(S32& grey_avatars);
	static void		getNearbyRezzedStats(std::vector<S32>& counts);
	static std::string rezStatusToString(S32 status);

	//--------------------------------------------------------------------
	// Baked textures
	//--------------------------------------------------------------------
public:
	/*virtual*/ LLTexLayerSet*	createTexLayerSet(); // Return LLViewerTexLayerSet
	void			releaseComponentTextures(); // ! BACKWARDS COMPATIBILITY !
protected:
	static void		onBakedTextureMasksLoaded(BOOL success, LLViewerFetchedTexture *src_vi, LLImageRaw* src, LLImageRaw* aux_src, S32 discard_level, BOOL final, void* userdata);
	static void		onInitialBakedTextureLoaded(BOOL success, LLViewerFetchedTexture *src_vi, LLImageRaw* src, LLImageRaw* aux_src, S32 discard_level, BOOL final, void* userdata);
	static void		onBakedTextureLoaded(BOOL success, LLViewerFetchedTexture *src_vi, LLImageRaw* src, LLImageRaw* aux_src, S32 discard_level, BOOL final, void* userdata);
	virtual void	removeMissingBakedTextures();
	void			useBakedTexture(const LLUUID& id);
	LLViewerTexLayerSet*  getTexLayerSet(const U32 index) const { return dynamic_cast<LLViewerTexLayerSet*>(mBakedTextureDatas[index].mTexLayerSet);	}


	LLLoadedCallbackEntry::source_callback_list_t mCallbackTextureList ; 
	BOOL mLoadedCallbacksPaused;
	std::set<LLUUID>	mTextureIDs;
	//--------------------------------------------------------------------
	// Local Textures
	//--------------------------------------------------------------------
protected:
	virtual void	setLocalTexture(LLAvatarAppearanceDefines::ETextureIndex type, LLViewerTexture* tex, BOOL baked_version_exits, U32 index = 0);
	virtual void	addLocalTextureStats(LLAvatarAppearanceDefines::ETextureIndex type, LLViewerFetchedTexture* imagep, F32 texel_area_ratio, BOOL rendered, BOOL covered_by_baked);
	// MULTI-WEARABLE: make self-only?
	virtual void	setBakedReady(LLAvatarAppearanceDefines::ETextureIndex type, BOOL baked_version_exists, U32 index = 0);

	//--------------------------------------------------------------------
	// Texture accessors
	//--------------------------------------------------------------------
private:
	virtual	void				setImage(const U8 te, LLViewerTexture *imagep, const U32 index); 
	virtual LLViewerTexture*	getImage(const U8 te, const U32 index) const;
	const std::string 			getImageURL(const U8 te, const LLUUID &uuid);

	virtual const LLTextureEntry* getTexEntry(const U8 te_num) const;
	virtual void setTexEntry(const U8 index, const LLTextureEntry &te);

	void checkTextureLoading() ;
	//--------------------------------------------------------------------
	// Layers
	//--------------------------------------------------------------------
protected:
	void			deleteLayerSetCaches(bool clearAll = true);
	void			addBakedTextureStats(LLViewerFetchedTexture* imagep, F32 pixel_area, F32 texel_area_ratio, S32 boost_level);

	//--------------------------------------------------------------------
	// Composites
	//--------------------------------------------------------------------
public:
	virtual void	invalidateComposite(LLTexLayerSet* layerset);
	virtual void	invalidateAll();
	virtual void	setCompositeUpdatesEnabled(bool b) {}
	virtual void 	setCompositeUpdatesEnabled(U32 index, bool b) {}
	virtual bool 	isCompositeUpdateEnabled(U32 index) { return false; }

	//--------------------------------------------------------------------
	// Static texture/mesh/baked dictionary
	//--------------------------------------------------------------------
public:
	static BOOL 	isIndexLocalTexture(LLAvatarAppearanceDefines::ETextureIndex i);
	static BOOL 	isIndexBakedTexture(LLAvatarAppearanceDefines::ETextureIndex i);
private:
	static const LLAvatarAppearanceDefines::LLAvatarAppearanceDictionary *getDictionary() { return sAvatarDictionary; }
	static LLAvatarAppearanceDefines::LLAvatarAppearanceDictionary* sAvatarDictionary;

	//--------------------------------------------------------------------
	// Messaging
	//--------------------------------------------------------------------
public:
	void 			onFirstTEMessageReceived();
private:
	BOOL			mFirstTEMessageReceived;
	BOOL			mFirstAppearanceMessageReceived;
	
/**                    Textures
 **                                                                            **
 *******************************************************************************/

/********************************************************************************
 **                                                                            **
 **                    MESHES
 **/

public:
	void			debugColorizeSubMeshes(U32 i, const LLColor4& color);
	virtual void 	updateMeshTextures();
	void 			updateSexDependentLayerSets();
	virtual void	dirtyMesh(); // Dirty the avatar mesh
	void 			updateMeshData();
protected:
	void 			releaseMeshData();
	virtual void restoreMeshData();
private:
	virtual void	dirtyMesh(S32 priority); // Dirty the avatar mesh, with priority
	LLViewerJoint*	getViewerJoint(S32 idx);
	S32 			mDirtyMesh; // 0 -- not dirty, 1 -- morphed, 2 -- LOD
	BOOL			mMeshTexturesDirty;

	//--------------------------------------------------------------------
	// Destroy invisible mesh
	//--------------------------------------------------------------------
protected:
	BOOL			mMeshValid;
	LLFrameTimer	mMeshInvisibleTime;

/**                    Meshes
 **                                                                            **
 *******************************************************************************/

/********************************************************************************
 **                                                                            **
 **                    APPEARANCE
 **/

public:
	void 			parseAppearanceMessage(LLMessageSystem* mesgsys, LLAppearanceMessageContents& msg);
	void 			processAvatarAppearance(LLMessageSystem* mesgsys);
	void 			hideSkirt();
	void			startAppearanceAnimation();
	
	//--------------------------------------------------------------------
	// Appearance morphing
	//--------------------------------------------------------------------
public:
	BOOL			getIsAppearanceAnimating() const { return mAppearanceAnimating; }

	// True if we are computing our appearance via local compositing
	// instead of baked textures, as for example during wearable
	// editing or when waiting for a subsequent server rebake.
	/*virtual*/ BOOL	isUsingLocalAppearance() const { return mUseLocalAppearance; }

	// True if we are currently in appearance editing mode. Often but
	// not always the same as isUsingLocalAppearance().
	/*virtual*/ BOOL	isEditingAppearance() const { return mIsEditingAppearance; }

	// FIXME review isUsingLocalAppearance uses, some should be isEditing instead.

private:
	BOOL			mAppearanceAnimating;
	LLFrameTimer	mAppearanceMorphTimer;
	F32				mLastAppearanceBlendTime;
	BOOL			mIsEditingAppearance; // flag for if we're actively in appearance editing mode
	BOOL			mUseLocalAppearance; // flag for if we're using a local composite

	//--------------------------------------------------------------------
	// Visibility
	//--------------------------------------------------------------------
public:
	BOOL			isVisible() const;
	void			setVisibilityRank(U32 rank);
	U32				getVisibilityRank()  const { return mVisibilityRank; } // unused
	static S32 		sNumVisibleAvatars; // Number of instances of this class
/**                    Appearance
 **                                                                            **
 *******************************************************************************/

/********************************************************************************
 **                                                                            **
 **                    WEARABLES
 **/

	//--------------------------------------------------------------------
	// Attachments
	//--------------------------------------------------------------------
public:
	void 				clampAttachmentPositions();
	virtual const LLViewerJointAttachment* attachObject(LLViewerObject *viewer_object);
	virtual BOOL 		detachObject(LLViewerObject *viewer_object);
	void				cleanupAttachedMesh( LLViewerObject* pVO );
	static LLVOAvatar*  findAvatarFromAttachment(LLViewerObject* obj);
	/*virtual*/ BOOL	isWearingWearableType(LLWearableType::EType type ) const;
	LLViewerObject *	findAttachmentByID( const LLUUID & target_id ) const;

protected:
	LLViewerJointAttachment* getTargetAttachmentPoint(LLViewerObject* viewer_object);
	void 				lazyAttach();
	void				rebuildRiggedAttachments( void );

	//--------------------------------------------------------------------
	// Map of attachment points, by ID
	//--------------------------------------------------------------------
public:
	S32 				getAttachmentCount(); // Warning: order(N) not order(1) // currently used only by -self
	typedef std::map<S32, LLViewerJointAttachment*> attachment_map_t;
	attachment_map_t 								mAttachmentPoints;
	std::vector<LLPointer<LLViewerObject> > 		mPendingAttachment;

	//--------------------------------------------------------------------
	// HUD functions
	//--------------------------------------------------------------------
public:
	BOOL 				hasHUDAttachment() const;
	LLBBox 				getHUDBBox() const;
	void 				resetHUDAttachments();
	BOOL				canAttachMoreObjects() const;
	BOOL				canAttachMoreObjects(U32 n) const;
protected:
	U32					getNumAttachments() const; // O(N), not O(1)

/**                    Wearables
 **                                                                            **
 *******************************************************************************/

/********************************************************************************
 **                                                                            **
 **                    ACTIONS
 **/

	//--------------------------------------------------------------------
	// Animations
	//--------------------------------------------------------------------
public:
	BOOL 			isAnyAnimationSignaled(const LLUUID *anim_array, const S32 num_anims) const;
	void 			processAnimationStateChanges();
protected:
	BOOL 			processSingleAnimationStateChange(const LLUUID &anim_id, BOOL start);
	void 			resetAnimations();
private:
	LLTimer			mAnimTimer;
	F32				mTimeLast;	

	//--------------------------------------------------------------------
	// Animation state data
	//--------------------------------------------------------------------
public:
	typedef std::map<LLUUID, S32>::iterator AnimIterator;
	std::map<LLUUID, S32> 					mSignaledAnimations; // requested state of Animation name/value
	std::map<LLUUID, S32> 					mPlayingAnimations; // current state of Animation name/value

	typedef std::multimap<LLUUID, LLUUID> 	AnimationSourceMap;
	typedef AnimationSourceMap::iterator 	AnimSourceIterator;
	AnimationSourceMap 						mAnimationSources; // object ids that triggered anim ids

	//--------------------------------------------------------------------
	// Chat
	//--------------------------------------------------------------------
public:
	void			addChat(const LLChat& chat);
	void	   		clearChat();
	void	   		startTyping() { mTyping = TRUE; mTypingTimer.reset(); }
	void			stopTyping() { mTyping = FALSE; }
private:
	BOOL			mVisibleChat;

	//--------------------------------------------------------------------
	// Lip synch morphs
	//--------------------------------------------------------------------
private:
	bool 		   	mLipSyncActive; // we're morphing for lip sync
	LLVisualParam* 	mOohMorph; // cached pointers morphs for lip sync
	LLVisualParam* 	mAahMorph; // cached pointers morphs for lip sync

	//--------------------------------------------------------------------
	// Flight
	//--------------------------------------------------------------------
public:
	BOOL			mInAir;
	LLFrameTimer	mTimeInAir;

/**                    Actions
 **                                                                            **
 *******************************************************************************/

/********************************************************************************
 **                                                                            **
 **                    PHYSICS
 **/

private:
	F32 		mSpeedAccum; // measures speed (for diagnostics mostly).
	BOOL 		mTurning; // controls hysteresis on avatar rotation
	F32			mSpeed; // misc. animation repeated state

	//--------------------------------------------------------------------
	// Dimensions
	//--------------------------------------------------------------------
public:
	void 		resolveHeightGlobal(const LLVector3d &inPos, LLVector3d &outPos, LLVector3 &outNorm);
	bool		distanceToGround( const LLVector3d &startPoint, LLVector3d &collisionPoint, F32 distToIntersectionAlongRay );
	void 		resolveHeightAgent(const LLVector3 &inPos, LLVector3 &outPos, LLVector3 &outNorm);
	void 		resolveRayCollisionAgent(const LLVector3d start_pt, const LLVector3d end_pt, LLVector3d &out_pos, LLVector3 &out_norm);
	void 		slamPosition(); // Slam position to transmitted position (for teleport);
protected:

	//--------------------------------------------------------------------
	// Material being stepped on
	//--------------------------------------------------------------------
private:
	BOOL		mStepOnLand;
	U8			mStepMaterial;
	LLVector3	mStepObjectVelocity;

/**                    Physics
 **                                                                            **
 *******************************************************************************/

/********************************************************************************
 **                                                                            **
 **                    HIERARCHY
 **/

public:
	/*virtual*/ BOOL 	setParent(LLViewerObject* parent);
	/*virtual*/ void 	addChild(LLViewerObject *childp);
	/*virtual*/ void 	removeChild(LLViewerObject *childp);

	//--------------------------------------------------------------------
	// Sitting
	//--------------------------------------------------------------------
public:
	void			sitDown(BOOL bSitting);
	BOOL			isSitting(){return mIsSitting;}
	void 			sitOnObject(LLViewerObject *sit_object);
	void 			getOffObject();
private:
	// set this property only with LLVOAvatar::sitDown method
	BOOL 			mIsSitting;

/**                    Hierarchy
 **                                                                            **
 *******************************************************************************/

/********************************************************************************
 **                                                                            **
 **                    NAME
 **/

public:
	std::string		getFullname() const; // Returns "FirstName LastName"
	std::string		avString() const; // Frequently used string in log messages "Avatar '<full name'"
protected:
	static void		getAnimLabels(LLDynamicArray<std::string>* labels);
	static void		getAnimNames(LLDynamicArray<std::string>* names);	
private:
    bool            mNameIsSet;
	std::string  	mTitle;
	bool	  		mNameAway;
	bool	  		mNameDoNotDisturb;
	bool	  		mNameMute;
	bool      		mNameAppearance;
	bool			mNameFriend;
	bool			mNameCloud;
	F32				mNameAlpha;
	BOOL      		mRenderGroupTitles;

	//--------------------------------------------------------------------
	// Display the name (then optionally fade it out)
	//--------------------------------------------------------------------
public:
	LLFrameTimer	mChatTimer;
	LLPointer<LLHUDNameTag> mNameText;
private:
	LLFrameTimer	mTimeVisible;
	std::deque<LLChat> mChats;
	BOOL			mTyping;
	LLFrameTimer	mTypingTimer;

/**                    Name
 **                                                                            **
 *******************************************************************************/

/********************************************************************************
 **                                                                            **
 **                    SOUNDS
 **/

	//--------------------------------------------------------------------
	// Voice visualizer
	//--------------------------------------------------------------------
public:
	// Responsible for detecting the user's voice signal (and when the
	// user speaks, it puts a voice symbol over the avatar's head) and gesticulations
	LLPointer<LLVoiceVisualizer>  mVoiceVisualizer;
	int					mCurrentGesticulationLevel;

	//--------------------------------------------------------------------
	// Step sound
	//--------------------------------------------------------------------
protected:
	const LLUUID& 		getStepSound() const;
private:
	// Global table of sound ids per material, and the ground
	const static LLUUID	sStepSounds[LL_MCODE_END];
	const static LLUUID	sStepSoundOnLand;

	//--------------------------------------------------------------------
	// Foot step state (for generating sounds)
	//--------------------------------------------------------------------
public:
	void 				setFootPlane(const LLVector4 &plane) { mFootPlane = plane; }
	LLVector4			mFootPlane;
private:
	BOOL				mWasOnGroundLeft;
	BOOL				mWasOnGroundRight;

/**                    Sounds
 **                                                                            **
 *******************************************************************************/

/********************************************************************************
 **                                                                            **
 **                    DIAGNOSTICS
 **/
	
	//--------------------------------------------------------------------
	// General
	//--------------------------------------------------------------------
public:
	void				dumpArchetypeXML(const std::string& prefix, bool group_by_wearables = false);
	void 				dumpAppearanceMsgParams( const std::string& dump_prefix,
												 const LLAppearanceMessageContents& contents);
	static void			dumpBakedStatus();
	const std::string 	getBakedStatusForPrintout() const;
	void				dumpAvatarTEs(const std::string& context) const;

	static F32 			sUnbakedTime; // Total seconds with >=1 unbaked avatars
	static F32 			sUnbakedUpdateTime; // Last time stats were updated (to prevent multiple updates per frame) 
	static F32 			sGreyTime; // Total seconds with >=1 grey avatars	
	static F32 			sGreyUpdateTime; // Last time stats were updated (to prevent multiple updates per frame) 
protected:
	S32					getUnbakedPixelAreaRank();
	BOOL				mHasGrey;
private:
	F32					mMinPixelArea;
	F32					mMaxPixelArea;
	F32					mAdjustedPixelArea;
	std::string  		mDebugText;
	std::string			mBakedTextureDebugText;


	//--------------------------------------------------------------------
	// Avatar Rez Metrics
	//--------------------------------------------------------------------
public:
	void 			debugAvatarRezTime(std::string notification_name, std::string comment = "");
	F32				debugGetExistenceTimeElapsedF32() const { return mDebugExistenceTimer.getElapsedTimeF32(); }

protected:
	LLFrameTimer	mRuthDebugTimer; // For tracking how long it takes for av to rez
	LLFrameTimer	mDebugExistenceTimer; // Debugging for how long the avatar has been in memory.

	//--------------------------------------------------------------------
	// COF monitoring
	//--------------------------------------------------------------------

public:
	// COF version of last viewer-initiated appearance update request. For non-self avs, this will remain at default.
	S32 mLastUpdateRequestCOFVersion;

	// COF version of last appearance message received for this av.
	S32 mLastUpdateReceivedCOFVersion;

/**                    Diagnostics
 **                                                                            **
 *******************************************************************************/

/********************************************************************************
 **                                                                            **
 **                    SUPPORT CLASSES
 **/

protected: // Shared with LLVOAvatarSelf


/**                    Support classes
 **                                                                            **
 *******************************************************************************/

}; // LLVOAvatar
extern const F32 SELF_ADDITIONAL_PRI;
extern const S32 MAX_TEXTURE_VIRTUAL_SIZE_RESET_INTERVAL;

std::string get_sequential_numbered_file_name(const std::string& prefix,
											  const std::string& suffix);
void dump_sequential_xml(const std::string outprefix, const LLSD& content);
void dump_visual_param(apr_file_t* file, LLVisualParam* viewer_param, F32 value);

#endif // LL_VOAVATAR_H
<|MERGE_RESOLUTION|>--- conflicted
+++ resolved
@@ -139,16 +139,6 @@
 	void					updateLODRiggedAttachments( void );
 	/*virtual*/ BOOL   	 	 	isActive() const; // Whether this object needs to do an idleUpdate.
 	S32 						totalTextureMemForUUIDS(std::set<LLUUID>& ids);
-<<<<<<< HEAD
-	bool 						allTexturesCompletelyDownloaded(std::set<LLUUID>& ids) const;
-	bool 						allLocalTexturesCompletelyDownloaded() const;
-	bool 						allBakedTexturesCompletelyDownloaded() const;
-	std::string 				bakedTextureOriginInfo();
-	void 						collectLocalTextureUUIDs(std::set<LLUUID>& ids) const;
-	void 						collectBakedTextureUUIDs(std::set<LLUUID>& ids) const;
-	void 						collectTextureUUIDs(std::set<LLUUID>& ids);
-	void						releaseOldTextures();
-=======
 	bool 					allTexturesCompletelyDownloaded(std::set<LLUUID>& ids) const;
 	bool 					allLocalTexturesCompletelyDownloaded() const;
 	bool 					allBakedTexturesCompletelyDownloaded() const;
@@ -159,7 +149,6 @@
 	void 					collectBakedTextureUUIDs(std::set<LLUUID>& ids) const;
 	void 					collectTextureUUIDs(std::set<LLUUID>& ids);
 	void					releaseOldTextures();
->>>>>>> cb917083
 	/*virtual*/ void   	 	 	updateTextures();
 	LLViewerFetchedTexture*	getBakedTextureImage(const U8 te, const LLUUID& uuid);
 	/*virtual*/ S32    	 	 	setTETexture(const U8 te, const LLUUID& uuid); // If setting a baked texture, need to request it from a non-local sim.
