/**
 * @file llvoavatar.h
 * @brief Declaration of LLVOAvatar class which is a derivation of
 * LLViewerObject
 *
 * $LicenseInfo:firstyear=2001&license=viewerlgpl$
 * Second Life Viewer Source Code
 * Copyright (C) 2010, Linden Research, Inc.
 * 
 * This library is free software; you can redistribute it and/or
 * modify it under the terms of the GNU Lesser General Public
 * License as published by the Free Software Foundation;
 * version 2.1 of the License only.
 * 
 * This library is distributed in the hope that it will be useful,
 * but WITHOUT ANY WARRANTY; without even the implied warranty of
 * MERCHANTABILITY or FITNESS FOR A PARTICULAR PURPOSE.  See the GNU
 * Lesser General Public License for more details.
 * 
 * You should have received a copy of the GNU Lesser General Public
 * License along with this library; if not, write to the Free Software
 * Foundation, Inc., 51 Franklin Street, Fifth Floor, Boston, MA  02110-1301  USA
 * 
 * Linden Research, Inc., 945 Battery Street, San Francisco, CA  94111  USA
 * $/LicenseInfo$
 */

#ifndef LL_VOAVATAR_H
#define LL_VOAVATAR_H

#include <map>
#include <deque>
#include <string>
#include <vector>

#include <boost/signals2/trackable.hpp>

#include "llavatarappearance.h"
#include "llchat.h"
#include "lldrawpoolalpha.h"
#include "llviewerobject.h"
#include "llcharacter.h"
#include "llcontrol.h"
#include "llviewerjointmesh.h"
#include "llviewerjointattachment.h"
#include "llrendertarget.h"
#include "llavatarappearancedefines.h"
#include "lltexglobalcolor.h"
#include "lldriverparam.h"
#include "llviewertexlayer.h"
#include "material_codes.h"		// LL_MCODE_END
#include "llrigginginfo.h"
#include "llviewerstats.h"
#include "llvovolume.h"
#include "llavatarrendernotifier.h"

extern const LLUUID ANIM_AGENT_BODY_NOISE;
extern const LLUUID ANIM_AGENT_BREATHE_ROT;
extern const LLUUID ANIM_AGENT_PHYSICS_MOTION;
extern const LLUUID ANIM_AGENT_EDITING;
extern const LLUUID ANIM_AGENT_EYE;
extern const LLUUID ANIM_AGENT_FLY_ADJUST;
extern const LLUUID ANIM_AGENT_HAND_MOTION;
extern const LLUUID ANIM_AGENT_HEAD_ROT;
extern const LLUUID ANIM_AGENT_PELVIS_FIX;
extern const LLUUID ANIM_AGENT_TARGET;
extern const LLUUID ANIM_AGENT_WALK_ADJUST;

class LLViewerWearable;
class LLVoiceVisualizer;
class LLHUDNameTag;
class LLHUDEffectSpiral;
class LLTexGlobalColor;

struct LLAppearanceMessageContents;
class LLViewerJointMesh;

const F32 MAX_AVATAR_LOD_FACTOR = 1.0f;


//~~~~~~~~~~~~~~~~~~~~~~~~~~~~~~~~~~~~~~~~~~~~~~~~~~~~~~~~~~~~~~~~~~~~~~~~~~~~~~~~
// LLVOAvatar
// 
//~~~~~~~~~~~~~~~~~~~~~~~~~~~~~~~~~~~~~~~~~~~~~~~~~~~~~~~~~~~~~~~~~~~~~~~~~~~~~~~~
class LLVOAvatar :
	public LLAvatarAppearance,
	public LLViewerObject,
	public boost::signals2::trackable
{
	LOG_CLASS(LLVOAvatar);

public:
	friend class LLVOAvatarSelf;
	friend class LLAvatarCheckImpostorMode;

/********************************************************************************
 **                                                                            **
 **                    INITIALIZATION
 **/

public:
	void* operator new(size_t size)
	{
		return LLTrace::MemTrackable<LLViewerObject>::aligned_new<16>(size);
	}

	void operator delete(void* ptr, size_t size)
	{
		LLTrace::MemTrackable<LLViewerObject>::aligned_delete<16>(ptr, size);
	}

	LLVOAvatar(const LLUUID &id, const LLPCode pcode, LLViewerRegion *regionp);
	virtual void		markDead();
	static void			initClass(); // Initialize data that's only init'd once per class.
	static void			cleanupClass();	// Cleanup data that's only init'd once per class.
	static void initCloud();
	virtual void 		initInstance(); // Called after construction to initialize the class.
protected:
	virtual				~LLVOAvatar();

/**                    Initialization
 **                                                                            **
 *******************************************************************************/

/********************************************************************************
 **                                                                            **
 **                    INHERITED
 **/

	//--------------------------------------------------------------------
	// LLViewerObject interface and related
	//--------------------------------------------------------------------
public:
	/*virtual*/ void			updateGL();
	/*virtual*/ LLVOAvatar*		asAvatar();

	virtual U32    	 	 	processUpdateMessage(LLMessageSystem *mesgsys,
													 void **user_data,
													 U32 block_num,
													 const EObjectUpdateType update_type,
													 LLDataPacker *dp);
	virtual void   	 	 	idleUpdate(LLAgent &agent, const F64 &time);
	/*virtual*/ BOOL   	 	 	updateLOD();
	BOOL  	 	 	 	 	updateJointLODs();
	void					updateLODRiggedAttachments( void );
	/*virtual*/ BOOL   	 	 	isActive() const; // Whether this object needs to do an idleUpdate.
	S32Bytes				totalTextureMemForUUIDS(std::set<LLUUID>& ids);
	bool 						allTexturesCompletelyDownloaded(std::set<LLUUID>& ids) const;
	bool 						allLocalTexturesCompletelyDownloaded() const;
	bool 						allBakedTexturesCompletelyDownloaded() const;
	void 						bakedTextureOriginCounts(S32 &sb_count, S32 &host_count,
														 S32 &both_count, S32 &neither_count);
	std::string 				bakedTextureOriginInfo();
	void 						collectLocalTextureUUIDs(std::set<LLUUID>& ids) const;
	void 						collectBakedTextureUUIDs(std::set<LLUUID>& ids) const;
	void 						collectTextureUUIDs(std::set<LLUUID>& ids);
	void						releaseOldTextures();
	/*virtual*/ void   	 	 	updateTextures();
	LLViewerFetchedTexture*		getBakedTextureImage(const U8 te, const LLUUID& uuid);
	/*virtual*/ S32    	 	 	setTETexture(const U8 te, const LLUUID& uuid); // If setting a baked texture, need to request it from a non-local sim.
	/*virtual*/ void   	 	 	onShift(const LLVector4a& shift_vector);
	/*virtual*/ U32    	 	 	getPartitionType() const;
	/*virtual*/ const  	 	 	LLVector3 getRenderPosition() const;
	/*virtual*/ void   	 	 	updateDrawable(BOOL force_damped);
	/*virtual*/ LLDrawable* 	createDrawable(LLPipeline *pipeline);
	/*virtual*/ BOOL   	 	 	updateGeometry(LLDrawable *drawable);
	/*virtual*/ void   	 	 	setPixelAreaAndAngle(LLAgent &agent);
	/*virtual*/ void   	 	 	updateRegion(LLViewerRegion *regionp);
	/*virtual*/ void   	 	 	updateSpatialExtents(LLVector4a& newMin, LLVector4a &newMax);
	void			   	 	 	calculateSpatialExtents(LLVector4a& newMin, LLVector4a& newMax);
	/*virtual*/ BOOL   	 	 	lineSegmentIntersect(const LLVector4a& start, const LLVector4a& end,
												 S32 face = -1,                    // which face to check, -1 = ALL_SIDES
												 BOOL pick_transparent = FALSE,
												 BOOL pick_rigged = FALSE,
												 S32* face_hit = NULL,             // which face was hit
												 LLVector4a* intersection = NULL,   // return the intersection point
												 LLVector2* tex_coord = NULL,      // return the texture coordinates of the intersection point
												 LLVector4a* normal = NULL,         // return the surface normal at the intersection point
												 LLVector4a* tangent = NULL);     // return the surface tangent at the intersection point
	virtual LLViewerObject*	lineSegmentIntersectRiggedAttachments(
                                                 const LLVector4a& start, const LLVector4a& end,
												 S32 face = -1,                    // which face to check, -1 = ALL_SIDES
												 BOOL pick_transparent = FALSE,
												 BOOL pick_rigged = FALSE,
												 S32* face_hit = NULL,             // which face was hit
												 LLVector4a* intersection = NULL,   // return the intersection point
												 LLVector2* tex_coord = NULL,      // return the texture coordinates of the intersection point
												 LLVector4a* normal = NULL,         // return the surface normal at the intersection point
												 LLVector4a* tangent = NULL);     // return the surface tangent at the intersection point

	//--------------------------------------------------------------------
	// LLCharacter interface and related
	//--------------------------------------------------------------------
public:
	/*virtual*/ LLVector3    	getCharacterPosition();
	/*virtual*/ LLQuaternion 	getCharacterRotation();
	/*virtual*/ LLVector3    	getCharacterVelocity();
	/*virtual*/ LLVector3    	getCharacterAngularVelocity();

	/*virtual*/ LLUUID			remapMotionID(const LLUUID& id);
	/*virtual*/ BOOL			startMotion(const LLUUID& id, F32 time_offset = 0.f);
	/*virtual*/ BOOL			stopMotion(const LLUUID& id, BOOL stop_immediate = FALSE);
	virtual bool			hasMotionFromSource(const LLUUID& source_id);
	virtual void			stopMotionFromSource(const LLUUID& source_id);
	virtual void			requestStopMotion(LLMotion* motion);
	LLMotion*				findMotion(const LLUUID& id) const;
	void					startDefaultMotions();
	void					dumpAnimationState();

//<FS:ND> Query by JointKey rather than just a string, the key can be a U32 index for faster lookup
	//virtual LLJoint*		getJoint( const std::string &name );
	virtual LLJoint*		getJoint( const JointKey &name );
	LLJoint* getJoint( const std::string &name ) { return getJoint( JointKey::construct( name ) ); }
// </FS:ND>
	LLJoint*		        getJoint(S32 num);

	void 					addAttachmentOverridesForObject(LLViewerObject *vo, std::set<LLUUID>* meshes_seen = NULL, bool recursive = true);
	void					removeAttachmentOverridesForObject(const LLUUID& mesh_id);
	void					removeAttachmentOverridesForObject(LLViewerObject *vo);
    bool					jointIsRiggedTo(const LLJoint *joint) const;
	void					clearAttachmentOverrides();
	void					rebuildAttachmentOverrides();
    void					updateAttachmentOverrides();
    void                    showAttachmentOverrides(bool verbose = false) const;
    void                    getAttachmentOverrideNames(std::set<std::string>& pos_names, 
                                                       std::set<std::string>& scale_names) const;

    void 					getAssociatedVolumes(std::vector<LLVOVolume*>& volumes);

    // virtual
    void 					updateRiggingInfo();
	// This encodes mesh id and LOD, so we can see whether display is up-to-date.
	std::map<LLUUID,S32>	mLastRiggingInfoKey;
	
    std::set<LLUUID>		mActiveOverrideMeshes;
    virtual void			onActiveOverrideMeshesChanged();
    
	/*virtual*/ const LLUUID&	getID() const;
	/*virtual*/ void			addDebugText(const std::string& text);
	/*virtual*/ F32				getTimeDilation();
	/*virtual*/ void			getGround(const LLVector3 &inPos, LLVector3 &outPos, LLVector3 &outNorm);
	/*virtual*/ F32				getPixelArea() const;
	/*virtual*/ LLVector3d		getPosGlobalFromAgent(const LLVector3 &position);
	/*virtual*/ LLVector3		getPosAgentFromGlobal(const LLVector3d &position);
	virtual void				updateVisualParams();

/**                    Inherited
 **                                                                            **
 *******************************************************************************/

/********************************************************************************
 **                                                                            **
 **                    STATE
 **/

public:
	virtual bool 	isSelf() const { return false; } // True if this avatar is for this viewer's agent

	virtual bool 	isControlAvatar() const { return mIsControlAvatar; } // True if this avatar is a control av (no associated user)
	virtual bool 	isUIAvatar() const { return mIsUIAvatar; } // True if this avatar is a supplemental av used in some UI views (no associated user)

	// If this is an attachment, return the avatar it is attached to. Otherwise NULL.
	virtual const LLVOAvatar *getAttachedAvatar() const { return NULL; }
	virtual LLVOAvatar *getAttachedAvatar() { return NULL; }


private: //aligned members
	LL_ALIGN_16(LLVector4a	mImpostorExtents[2]);

	//--------------------------------------------------------------------
	// Updates
	//--------------------------------------------------------------------
public:
    void			updateAppearanceMessageDebugText();
	void 			updateAnimationDebugText();
	virtual void	updateDebugText();
	virtual bool 	computeNeedsUpdate();
	virtual bool 	updateCharacter(LLAgent &agent);
    void			updateFootstepSounds();
    void			computeUpdatePeriod();
    void			updateOrientation(LLAgent &agent, F32 speed, F32 delta_time);
    void			updateTimeStep();
    void			updateRootPositionAndRotation(LLAgent &agent, F32 speed, bool was_sit_ground_constrained);
    
	void 			idleUpdateVoiceVisualizer(bool voice_enabled);
	void 			idleUpdateMisc(bool detailed_update);
	virtual void	idleUpdateAppearanceAnimation();
	void 			idleUpdateLipSync(bool voice_enabled);
	void 			idleUpdateLoadingEffect();
	void 			idleUpdateWindEffect();
	void 			idleUpdateNameTag(const LLVector3& root_pos_last);
	void			idleUpdateNameTagText(BOOL new_name);
	void			idleUpdateNameTagPosition(const LLVector3& root_pos_last);
	void			idleUpdateNameTagAlpha(BOOL new_name, F32 alpha);
	// <FS:CR> Colorize tags
	//LLColor4		getNameTagColor(bool is_friend);
	LLColor4		getNameTagColor();
	// </FS:CR>
	void			clearNameTag();
	static void		invalidateNameTag(const LLUUID& agent_id);
	// force all name tags to rebuild, useful when display names turned on/off
	static void		invalidateNameTags();
	// <FS:Ansariel> Fix nametag not properly updating when display name arrives
	//void			addNameTagLine(const std::string& line, const LLColor4& color, S32 style, const LLFontGL* font, const bool use_ellipses = false);
	void			addNameTagLine(const std::string& line, const LLColor4& color, S32 style, const LLFontGL* font, const bool use_ellipses = false, bool is_name = false);
	// </FS:Ansariel>
	void 			idleUpdateRenderComplexity();
	void 			idleUpdateDebugInfo();
    void 			accountRenderComplexityForObject(const LLViewerObject *attached_object,
                                                     const F32 max_attachment_complexity,
                                                     LLVOVolume::texture_cost_t& textures,
                                                     U32& cost,
                                                     hud_complexity_list_t& hud_complexity_list,
<<<<<<< HEAD
                                                     // <FS:Ansariel> Show per-item complexity in COF
                                                     std::map<LLUUID, U32>& item_complexity,
                                                     std::map<LLUUID, U32>& temp_item_complexity);
                                                     // </FS:Ansariel>
=======
                                                     object_complexity_list_t& object_complexity_list);
>>>>>>> fa57d7a3
	void			calculateUpdateRenderComplexity();
	static const U32 VISUAL_COMPLEXITY_UNKNOWN;
	void			updateVisualComplexity();
	
	U32				getVisualComplexity()			{ return mVisualComplexity;				};		// Numbers calculated here by rendering AV
	F32				getAttachmentSurfaceArea()		{ return mAttachmentSurfaceArea;		};		// estimated surface area of attachments

	U32				getReportedVisualComplexity()					{ return mReportedVisualComplexity;				};	// Numbers as reported by the SL server
	void			setReportedVisualComplexity(U32 value)			{ mReportedVisualComplexity = value;			};
	
	S32				getUpdatePeriod()				{ return mUpdatePeriod;			};
	const LLColor4 &  getMutedAVColor()				{ return mMutedAVColor;			};
	static void     updateImpostorRendering(U32 newMaxNonImpostorsValue);

	void 			idleUpdateBelowWater();

	//--------------------------------------------------------------------
	// Static preferences (controlled by user settings/menus)
	//--------------------------------------------------------------------
public:
	static S32		sRenderName;
	static BOOL		sRenderGroupTitles;
	static const U32 NON_IMPOSTORS_MAX_SLIDER; /* Must equal the maximum allowed the RenderAvatarMaxNonImpostors
												* slider in panel_preferences_graphics1.xml */
	static U32		sMaxNonImpostors; // affected by control "RenderAvatarMaxNonImpostors"
	static bool		sLimitNonImpostors; // use impostors for far away avatars
	static F32		sRenderDistance; // distance at which avatars will render.
	static BOOL		sShowAnimationDebug; // show animation debug info
	static BOOL		sShowFootPlane;	// show foot collision plane reported by server
	static BOOL		sShowCollisionVolumes;	// show skeletal collision volumes
	static BOOL		sVisibleInFirstPerson;
	static S32		sNumLODChangesThisFrame;
	static S32		sNumVisibleChatBubbles;
	static BOOL		sDebugInvisible;
	static BOOL		sShowAttachmentPoints;
	static F32		sLODFactor; // user-settable LOD factor
	static F32		sPhysicsLODFactor; // user-settable physics LOD factor
	static BOOL		sJointDebug; // output total number of joints being touched for each avatar
	static BOOL		sDebugAvatarRotation;
	static LLPartSysData sCloud;

	//--------------------------------------------------------------------
	// Region state
	//--------------------------------------------------------------------
public:
	LLHost			getObjectHost() const;

	//--------------------------------------------------------------------
	// Loading state
	//--------------------------------------------------------------------
public:
	BOOL			isFullyLoaded() const;
	virtual bool	isTooComplex() const; // <FS:Ansariel> FIRE-29012: Standalone animesh avatars get affected by complexity limit; changed to virtual
	bool 			visualParamWeightsAreDefault();
	virtual bool	getIsCloud() const;
	BOOL			isFullyTextured() const;
	BOOL			hasGray() const; 
	S32				getRezzedStatus() const; // 0 = cloud, 1 = gray, 2 = textured, 3 = textured and fully downloaded.
	void			updateRezzedStatusTimers(S32 status);
	S32 			getNumBakes() const;//<FS:Beq/> BOM bake limits
	// U8 				getNumTEs() const override;//<FS:Beq/> BOM bake limits

	S32				mLastRezzedStatus;

	
	void 			startPhase(const std::string& phase_name);
	void 			stopPhase(const std::string& phase_name, bool err_check = true);
	void			clearPhases();
	void 			logPendingPhases();
	static void 	logPendingPhasesAllAvatars();
	void 			logMetricsTimerRecord(const std::string& phase_name, F32 elapsed, bool completed);

    void            calcMutedAVColor();

protected:
	LLViewerStats::PhaseMap& getPhases() { return mPhases; }
	BOOL			updateIsFullyLoaded();
	BOOL			processFullyLoadedChange(bool loading);
	void			updateRuthTimer(bool loading);
	F32 			calcMorphAmount();

private:
	BOOL			mFirstFullyVisible;
	BOOL			mFullyLoaded;
	BOOL			mPreviousFullyLoaded;
	BOOL			mFullyLoadedInitialized;
	S32				mFullyLoadedFrameCounter;
	LLColor4		mMutedAVColor;
	LLFrameTimer	mFullyLoadedTimer;
	LLFrameTimer	mRuthTimer;

private:
	LLViewerStats::PhaseMap mPhases;

protected:
	LLFrameTimer    mInvisibleTimer;
	
/**                    State
 **                                                                            **
 *******************************************************************************/
/********************************************************************************
 **                                                                            **
 **                    SKELETON
 **/

protected:
	/*virtual*/ LLAvatarJoint*	createAvatarJoint(); // Returns LLViewerJoint
	/*virtual*/ LLAvatarJoint*	createAvatarJoint(S32 joint_num); // Returns LLViewerJoint
	/*virtual*/ LLAvatarJointMesh*	createAvatarJointMesh(); // Returns LLViewerJointMesh
public:
	void				updateHeadOffset();
    void				debugBodySize() const;
	void				postPelvisSetRecalc( void );

	/*virtual*/ BOOL	loadSkeletonNode();
    void                initAttachmentPoints(bool ignore_hud_joints = false);
	/*virtual*/ void	buildCharacter();
    void                resetVisualParams();
	void				applyDefaultParams();
    void				resetSkeleton(bool reset_animations);

	LLVector3			mCurRootToHeadOffset;
	LLVector3			mTargetRootToHeadOffset;

	S32					mLastSkeletonSerialNum;


/**                    Skeleton
 **                                                                            **
 *******************************************************************************/

/********************************************************************************
 **                                                                            **
 **                    RENDERING
 **/

public:
	U32 		renderImpostor(LLColor4U color = LLColor4U(255,255,255,255), S32 diffuse_channel = 0);
	bool		isVisuallyMuted();
	bool 		isInMuteList() const;
// [RLVa:KB] - Checked: RLVa-2.2 (@setcam_avdist)
	bool        isRlvSilhouette();
// [/RLVa:KB]
	void		forceUpdateVisualMuteSettings();

	// Visual Mute Setting is an input. Does not necessarily determine
	// what the avatar looks like, because it interacts with other
	// settings like muting, complexity threshold. Should be private or protected.
	enum VisualMuteSettings
	{
		AV_RENDER_NORMALLY = 0,
		AV_DO_NOT_RENDER   = 1,
		AV_ALWAYS_RENDER   = 2
	};
	void		setVisualMuteSettings(VisualMuteSettings set);
protected:
	// If you think you need to access this outside LLVOAvatar, you probably want getOverallAppearance()
// [RLVa:KB] - Checked: RLVa-2.2 (@setcam_avdist)
	VisualMuteSettings  getVisualMuteSettings()						{ return (!isRlvSilhouette()) ? mVisuallyMuteSetting : AV_DO_NOT_RENDER; };
// [/RLVa:KB]
//	VisualMuteSettings  getVisualMuteSettings()						{ return mVisuallyMuteSetting;	};

public:

	// Overall Appearance is an output. Depending on whether the
	// avatar is blocked/muted, whether it exceeds the complexity
	// threshold, etc, avatar will want to be displayed in one of
	// these ways. Rendering code that wants to know how to display an
	// avatar should be looking at this value, NOT the visual mute
	// settings
	enum AvatarOverallAppearance
	{
		AOA_NORMAL,
		AOA_JELLYDOLL,
		AOA_INVISIBLE
	};

	AvatarOverallAppearance getOverallAppearance() const;
	void setOverallAppearanceNormal();
	void setOverallAppearanceJellyDoll();
	void setOverallAppearanceInvisible();
		
	void updateOverallAppearance();
	void updateOverallAppearanceAnimations();

	std::set<LLUUID> mJellyAnims;

	U32 		renderRigid();
	U32 		renderSkinned();
	F32			getLastSkinTime() { return mLastSkinTime; }
	U32 		renderTransparent(BOOL first_pass);
	void 		renderCollisionVolumes();
	void		renderBones(const std::string &selected_joint = std::string());
	void		renderJoints();
	static void	deleteCachedImages(bool clearAll=true);
	static void	destroyGL();
	static void	restoreGL();
	S32			mSpecialRenderMode; // special lighting
        
private:
	AvatarOverallAppearance mOverallAppearance;
	F32			mAttachmentSurfaceArea; //estimated surface area of attachments
    U32			mAttachmentVisibleTriangleCount;
    F32			mAttachmentEstTriangleCount;
	bool		shouldAlphaMask();

	BOOL 		mNeedsSkin; // avatar has been animated and verts have not been updated
	F32			mLastSkinTime; //value of gFrameTimeSeconds at last skin update

	S32	 		mUpdatePeriod;
	S32  		mNumInitFaces; //number of faces generated when creating the avatar drawable, does not inculde splitted faces due to long vertex buffer.

	// the isTooComplex method uses these mutable values to avoid recalculating too frequently
	mutable U32  mVisualComplexity;
	mutable bool mVisualComplexityStale;
	U32          mReportedVisualComplexity; // from other viewers through the simulator

	mutable bool		mCachedInMuteList;
	mutable F64			mCachedMuteListUpdateTime;
// [RLVa:KB] - Checked: RLVa-2.2 (@setcam_avdist)
	mutable bool mCachedIsRlvSilhouette = false;
	mutable F64  mCachedRlvSilhouetteUpdateTime = 0.f;
// [/RLVa:KB]

	VisualMuteSettings		mVisuallyMuteSetting;			// Always or never visually mute this AV

	//--------------------------------------------------------------------
	// animated object status
	//--------------------------------------------------------------------
public:
    bool mIsControlAvatar;
    bool mIsUIAvatar;
    bool mEnableDefaultMotions;

	//--------------------------------------------------------------------
	// Morph masks
	//--------------------------------------------------------------------
public:
	/*virtual*/ void	applyMorphMask(U8* tex_data, S32 width, S32 height, S32 num_components, LLAvatarAppearanceDefines::EBakedTextureIndex index = LLAvatarAppearanceDefines::BAKED_NUM_INDICES);
	BOOL 		morphMaskNeedsUpdate(LLAvatarAppearanceDefines::EBakedTextureIndex index = LLAvatarAppearanceDefines::BAKED_NUM_INDICES);

	
	//--------------------------------------------------------------------
	// Global colors
	//--------------------------------------------------------------------
public:
	// <FS:Ansariel> [Legacy Bake]
	///*virtual*/void onGlobalColorChanged(const LLTexGlobalColor* global_color);
	/*virtual*/void onGlobalColorChanged(const LLTexGlobalColor* global_color, BOOL upload_bake);

	//--------------------------------------------------------------------
	// Visibility
	//--------------------------------------------------------------------
protected:
	void 		updateVisibility();
private:
	U32	 		mVisibilityRank;
	BOOL 		mVisible;
	
	//--------------------------------------------------------------------
	// Shadowing
	//--------------------------------------------------------------------
public:
	void 		updateShadowFaces();
	LLDrawable*	mShadow;
private:
	LLFace* 	mShadow0Facep;
	LLFace* 	mShadow1Facep;
	LLPointer<LLViewerTexture> mShadowImagep;

	//--------------------------------------------------------------------
	// Impostors
	//--------------------------------------------------------------------
public:
	virtual BOOL isImpostor();
	BOOL 		shouldImpostor(const F32 rank_factor = 1.0);
	BOOL 	    needsImpostorUpdate() const;
	const LLVector3& getImpostorOffset() const;
	const LLVector2& getImpostorDim() const;
	void 		getImpostorValues(LLVector4a* extents, LLVector3& angle, F32& distance) const;
	void 		cacheImpostorValues();
	void 		setImpostorDim(const LLVector2& dim);
	static void	resetImpostors();
	static void updateImpostors();
	LLRenderTarget mImpostor;
	BOOL		mNeedsImpostorUpdate;
	S32			mLastImpostorUpdateReason;
	F32SecondsImplicit mLastImpostorUpdateFrameTime;
    const LLVector3*  getLastAnimExtents() const { return mLastAnimExtents; }
	void		setNeedsExtentUpdate(bool val) { mNeedsExtentUpdate = val; }

private:
	LLVector3	mImpostorOffset;
	LLVector2	mImpostorDim;
    // This becomes true in the constructor and false after the first
    // idleUpdateMisc(). Not clear it serves any purpose.
	BOOL		mNeedsAnimUpdate;
    bool		mNeedsExtentUpdate;
	LLVector3	mImpostorAngle;
	F32			mImpostorDistance;
	F32			mImpostorPixelArea;
	LLVector3	mLastAnimExtents[2];  
	LLVector3	mLastAnimBasePos;
	
	LLCachedControl<bool> mRenderUnloadedAvatar;

	//--------------------------------------------------------------------
	// Wind rippling in clothes
	//--------------------------------------------------------------------
public:
	LLVector4	mWindVec;
	F32			mRipplePhase;
	BOOL		mBelowWater;
private:
	F32			mWindFreq;
	LLFrameTimer mRippleTimer;
	F32			mRippleTimeLast;
	LLVector3	mRippleAccel;
	LLVector3	mLastVel;

	//--------------------------------------------------------------------
	// Culling
	//--------------------------------------------------------------------
public:
	static void	cullAvatarsByPixelArea();
	BOOL		isCulled() const { return mCulled; }
private:
	BOOL		mCulled;

	//--------------------------------------------------------------------
	// Freeze counter
	//--------------------------------------------------------------------
public:
	static void updateFreezeCounter(S32 counter = 0);
private:
	static S32  sFreezeCounter;

	//--------------------------------------------------------------------
	// Constants
	//--------------------------------------------------------------------
public:
	virtual LLViewerTexture::EBoostLevel 	getAvatarBoostLevel() const { return LLGLTexture::BOOST_AVATAR; }
	virtual LLViewerTexture::EBoostLevel 	getAvatarBakedBoostLevel() const { return LLGLTexture::BOOST_AVATAR_BAKED; }
	virtual S32 						getTexImageSize() const;
	/*virtual*/ S32						getTexImageArea() const { return getTexImageSize()*getTexImageSize(); }

/**                    Rendering
 **                                                                            **
 *******************************************************************************/

/********************************************************************************
 **                                                                            **
 **                    TEXTURES
 **/

	//--------------------------------------------------------------------
	// Loading status
	//--------------------------------------------------------------------
public:
	virtual BOOL    isTextureDefined(LLAvatarAppearanceDefines::ETextureIndex type, U32 index = 0) const;
	virtual BOOL	isTextureVisible(LLAvatarAppearanceDefines::ETextureIndex type, U32 index = 0) const;
	virtual BOOL	isTextureVisible(LLAvatarAppearanceDefines::ETextureIndex type, LLViewerWearable *wearable) const;

	BOOL			isFullyBaked();
	static BOOL		areAllNearbyInstancesBaked(S32& grey_avatars);
	static void		getNearbyRezzedStats(std::vector<S32>& counts);
	static std::string rezStatusToString(S32 status);

	//--------------------------------------------------------------------
	// Baked textures
	//--------------------------------------------------------------------
public:
	/*virtual*/ LLTexLayerSet*	createTexLayerSet(); // Return LLViewerTexLayerSet
	void			releaseComponentTextures(); // ! BACKWARDS COMPATIBILITY !

protected:
	static void		onBakedTextureMasksLoaded(BOOL success, LLViewerFetchedTexture *src_vi, LLImageRaw* src, LLImageRaw* aux_src, S32 discard_level, BOOL final, void* userdata);
	static void		onInitialBakedTextureLoaded(BOOL success, LLViewerFetchedTexture *src_vi, LLImageRaw* src, LLImageRaw* aux_src, S32 discard_level, BOOL final, void* userdata);
	static void		onBakedTextureLoaded(BOOL success, LLViewerFetchedTexture *src_vi, LLImageRaw* src, LLImageRaw* aux_src, S32 discard_level, BOOL final, void* userdata);
	virtual void	removeMissingBakedTextures();
	void			useBakedTexture(const LLUUID& id);
	LLViewerTexLayerSet*  getTexLayerSet(const U32 index) const { return dynamic_cast<LLViewerTexLayerSet*>(mBakedTextureDatas[index].mTexLayerSet);	}


	LLLoadedCallbackEntry::source_callback_list_t mCallbackTextureList ; 
	BOOL mLoadedCallbacksPaused;
	S32 mLoadedCallbackTextures; // count of 'loaded' baked textures, filled from mCallbackTextureList
	LLFrameTimer mLastTexCallbackAddedTime;
	std::set<LLUUID>	mTextureIDs;
	//--------------------------------------------------------------------
	// Local Textures
	//--------------------------------------------------------------------
protected:
	virtual void	setLocalTexture(LLAvatarAppearanceDefines::ETextureIndex type, LLViewerTexture* tex, BOOL baked_version_exits, U32 index = 0);
	virtual void	addLocalTextureStats(LLAvatarAppearanceDefines::ETextureIndex type, LLViewerFetchedTexture* imagep, F32 texel_area_ratio, BOOL rendered, BOOL covered_by_baked);
	// MULTI-WEARABLE: make self-only?
	virtual void	setBakedReady(LLAvatarAppearanceDefines::ETextureIndex type, BOOL baked_version_exists, U32 index = 0);

	//--------------------------------------------------------------------
	// Texture accessors
	//--------------------------------------------------------------------
private:
	virtual	void				setImage(const U8 te, LLViewerTexture *imagep, const U32 index); 
	virtual LLViewerTexture*	getImage(const U8 te, const U32 index) const;
	const std::string 			getImageURL(const U8 te, const LLUUID &uuid);

	virtual const LLTextureEntry* getTexEntry(const U8 te_num) const;
	virtual void setTexEntry(const U8 index, const LLTextureEntry &te);

	void checkTextureLoading() ;
	//--------------------------------------------------------------------
	// Layers
	//--------------------------------------------------------------------
protected:
	void			deleteLayerSetCaches(bool clearAll = true);
	void			addBakedTextureStats(LLViewerFetchedTexture* imagep, F32 pixel_area, F32 texel_area_ratio, S32 boost_level);

	//--------------------------------------------------------------------
	// Composites
	//--------------------------------------------------------------------
public:
	// <FS:Ansariel> [Legacy Bake]
	//virtual void	invalidateComposite(LLTexLayerSet* layerset);
	virtual void	invalidateComposite(LLTexLayerSet* layerset, BOOL upload_result);
	virtual void	invalidateAll();
	virtual void	setCompositeUpdatesEnabled(bool b) {}
	virtual void 	setCompositeUpdatesEnabled(U32 index, bool b) {}
	virtual bool 	isCompositeUpdateEnabled(U32 index) { return false; }

	//--------------------------------------------------------------------
	// Static texture/mesh/baked dictionary
	//--------------------------------------------------------------------
public:
	static BOOL 	isIndexLocalTexture(LLAvatarAppearanceDefines::ETextureIndex i);
	static BOOL 	isIndexBakedTexture(LLAvatarAppearanceDefines::ETextureIndex i);

	//--------------------------------------------------------------------
	// Messaging
	//--------------------------------------------------------------------
public:
	void 			onFirstTEMessageReceived();
private:
	BOOL			mFirstTEMessageReceived;
	BOOL			mFirstAppearanceMessageReceived;
	
/**                    Textures
 **                                                                            **
 *******************************************************************************/

/********************************************************************************
 **                                                                            **
 **                    MESHES
 **/

public:
	void			debugColorizeSubMeshes(U32 i, const LLColor4& color);
	virtual void 	updateMeshTextures();
	// <FS:Ansariel> [Legacy Bake]
	//void 			updateSexDependentLayerSets();
	void 			updateSexDependentLayerSets(BOOL upload_bake);
	virtual void	dirtyMesh(); // Dirty the avatar mesh
	void 			updateMeshData();
	void			updateMeshVisibility();
	LLViewerTexture*		getBakedTexture(const U8 te);

protected:
	void 			releaseMeshData();
	virtual void restoreMeshData();
private:
	virtual void	dirtyMesh(S32 priority); // Dirty the avatar mesh, with priority
	LLViewerJoint*	getViewerJoint(S32 idx);
	S32 			mDirtyMesh; // 0 -- not dirty, 1 -- morphed, 2 -- LOD
	BOOL			mMeshTexturesDirty;

	//--------------------------------------------------------------------
	// Destroy invisible mesh
	//--------------------------------------------------------------------
protected:
	BOOL			mMeshValid;
	LLFrameTimer	mMeshInvisibleTime;

/**                    Meshes
 **                                                                            **
 *******************************************************************************/

/********************************************************************************
 **                                                                            **
 **                    APPEARANCE
 **/

    LLPointer<LLAppearanceMessageContents> 	mLastProcessedAppearance;
    
public:
	void 			parseAppearanceMessage(LLMessageSystem* mesgsys, LLAppearanceMessageContents& msg);
	void 			processAvatarAppearance(LLMessageSystem* mesgsys);
    void            applyParsedAppearanceMessage(LLAppearanceMessageContents& contents, bool slam_params);
	void 			hideSkirt();
	void			startAppearanceAnimation();
	// <FS:Ansariel> [Legacy Bake]
	/*virtual*/ void bodySizeChanged();

	//--------------------------------------------------------------------
	// Appearance morphing
	//--------------------------------------------------------------------
public:
	BOOL			getIsAppearanceAnimating() const { return mAppearanceAnimating; }

	// True if we are computing our appearance via local compositing
	// instead of baked textures, as for example during wearable
	// editing or when waiting for a subsequent server rebake.
	/*virtual*/ BOOL	isUsingLocalAppearance() const { return mUseLocalAppearance; }

	// <FS:Ansariel> [Legacy Bake]
	// True if this avatar should fetch its baked textures via the new
	// appearance mechanism.
	BOOL				isUsingServerBakes() const;
	void 				setIsUsingServerBakes(BOOL newval);
	// </FS:Ansariel> [Legacy Bake]

	// True if we are currently in appearance editing mode. Often but
	// not always the same as isUsingLocalAppearance().
	/*virtual*/ BOOL	isEditingAppearance() const { return mIsEditingAppearance; }
	void setIsEditingAppearance(BOOL editing) { mIsEditingAppearance = editing; }	// <FS:CR> for Built-in Posestand
	
	// FIXME review isUsingLocalAppearance uses, some should be isEditing instead.

private:
	BOOL			mAppearanceAnimating;
	LLFrameTimer	mAppearanceMorphTimer;
	F32				mLastAppearanceBlendTime;
	BOOL			mIsEditingAppearance; // flag for if we're actively in appearance editing mode
	BOOL			mUseLocalAppearance; // flag for if we're using a local composite
	// <FS:Ansariel> [Legacy Bake]
	BOOL			mUseServerBakes; // flag for if baked textures should be fetched from baking service (false if they're temporary uploads)

	//--------------------------------------------------------------------
	// Visibility
	//--------------------------------------------------------------------
public:
	BOOL			isVisible() const;
    virtual bool    shouldRenderRigged() const;
	void			setVisibilityRank(U32 rank);
    U32				getVisibilityRank() const { return mVisibilityRank; }
	static S32 		sNumVisibleAvatars; // Number of instances of this class
/**                    Appearance
 **                                                                            **
 *******************************************************************************/

/********************************************************************************
 **                                                                            **
 **                    WEARABLES
 **/

	//--------------------------------------------------------------------
	// Attachments
	//--------------------------------------------------------------------
public:
	void 				clampAttachmentPositions();
	virtual const LLViewerJointAttachment* attachObject(LLViewerObject *viewer_object);
	virtual BOOL 		detachObject(LLViewerObject *viewer_object);
	static bool		    getRiggedMeshID( LLViewerObject* pVO, LLUUID& mesh_id );
	void				cleanupAttachedMesh( LLViewerObject* pVO );
	static LLVOAvatar*  findAvatarFromAttachment(LLViewerObject* obj);
	/*virtual*/ BOOL	isWearingWearableType(LLWearableType::EType type ) const;
	LLViewerObject *	findAttachmentByID( const LLUUID & target_id ) const;
	LLViewerJointAttachment* getTargetAttachmentPoint(LLViewerObject* viewer_object);

//-TT Patch: ReplaceWornItemsOnly
//-TT
protected:
	void 				lazyAttach();
	void				rebuildRiggedAttachments( void );

	//--------------------------------------------------------------------
	// Map of attachment points, by ID
	//--------------------------------------------------------------------
public:
	S32 				getAttachmentCount(); // Warning: order(N) not order(1) // currently used only by -self
	typedef std::map<S32, LLViewerJointAttachment*> attachment_map_t;
	attachment_map_t 								mAttachmentPoints;
	std::vector<LLPointer<LLViewerObject> > 		mPendingAttachment;

	//--------------------------------------------------------------------
	// HUD functions
	//--------------------------------------------------------------------
public:
	BOOL 				hasHUDAttachment() const;
	LLBBox 				getHUDBBox() const;
	void 				resetHUDAttachments();
	S32					getMaxAttachments() const;
	BOOL				canAttachMoreObjects(U32 n=1) const;
    S32					getMaxAnimatedObjectAttachments() const;
    BOOL				canAttachMoreAnimatedObjects(U32 n=1) const;
protected:
	U32					getNumAttachments() const; // O(N), not O(1)
	U32					getNumAnimatedObjectAttachments() const; // O(N), not O(1)

/**                    Wearables
 **                                                                            **
 *******************************************************************************/

/********************************************************************************
 **                                                                            **
 **                    ACTIONS
 **/

	//--------------------------------------------------------------------
	// Animations
	//--------------------------------------------------------------------
public:
	BOOL 			isAnyAnimationSignaled(const LLUUID *anim_array, const S32 num_anims) const;
	void 			processAnimationStateChanges();
protected:
	BOOL 			processSingleAnimationStateChange(const LLUUID &anim_id, BOOL start);
	void 			resetAnimations();
private:
	LLTimer			mAnimTimer;
	F32				mTimeLast;	

	//--------------------------------------------------------------------
	// Animation state data
	//--------------------------------------------------------------------
public:
	typedef std::map<LLUUID, S32>::iterator AnimIterator;
	std::map<LLUUID, S32> 					mSignaledAnimations; // requested state of Animation name/value
	std::map<LLUUID, S32> 					mPlayingAnimations; // current state of Animation name/value

	typedef std::multimap<LLUUID, LLUUID> 	AnimationSourceMap;
	typedef AnimationSourceMap::iterator 	AnimSourceIterator;
	AnimationSourceMap 						mAnimationSources; // object ids that triggered anim ids

	//--------------------------------------------------------------------
	// Chat
	//--------------------------------------------------------------------
public:
	void			addChat(const LLChat& chat);
	void	   		clearChat();
	void	   		startTyping() { mTyping = TRUE; mTypingTimer.reset(); }
	void			stopTyping() { mTyping = FALSE; }
	// <FS:Ansariel> Get typing status
	bool			isTyping() const { return mTyping; }
private:
	BOOL			mVisibleChat;
	BOOL			mVisibleTyping;

	//--------------------------------------------------------------------
	// Lip synch morphs
	//--------------------------------------------------------------------
private:
	bool 		   	mLipSyncActive; // we're morphing for lip sync
	LLVisualParam* 	mOohMorph; // cached pointers morphs for lip sync
	LLVisualParam* 	mAahMorph; // cached pointers morphs for lip sync

	//--------------------------------------------------------------------
	// Flight
	//--------------------------------------------------------------------
public:
	BOOL			mInAir;
	LLFrameTimer	mTimeInAir;

/**                    Actions
 **                                                                            **
 *******************************************************************************/

/********************************************************************************
 **                                                                            **
 **                    PHYSICS
 **/

private:
	F32 		mSpeedAccum; // measures speed (for diagnostics mostly).
	BOOL 		mTurning; // controls hysteresis on avatar rotation
	F32			mSpeed; // misc. animation repeated state

	//--------------------------------------------------------------------
	// Dimensions
	//--------------------------------------------------------------------
public:
	void 		resolveHeightGlobal(const LLVector3d &inPos, LLVector3d &outPos, LLVector3 &outNorm);
	bool		distanceToGround( const LLVector3d &startPoint, LLVector3d &collisionPoint, F32 distToIntersectionAlongRay );
	void 		resolveHeightAgent(const LLVector3 &inPos, LLVector3 &outPos, LLVector3 &outNorm);
	void 		resolveRayCollisionAgent(const LLVector3d start_pt, const LLVector3d end_pt, LLVector3d &out_pos, LLVector3 &out_norm);
	void 		slamPosition(); // Slam position to transmitted position (for teleport);
protected:

	//--------------------------------------------------------------------
	// Material being stepped on
	//--------------------------------------------------------------------
private:
	BOOL		mStepOnLand;
	U8			mStepMaterial;
	LLVector3	mStepObjectVelocity;

/**                    Physics
 **                                                                            **
 *******************************************************************************/

/********************************************************************************
 **                                                                            **
 **                    HIERARCHY
 **/

public:
	/*virtual*/ BOOL 	setParent(LLViewerObject* parent);
	/*virtual*/ void 	addChild(LLViewerObject *childp);
	/*virtual*/ void 	removeChild(LLViewerObject *childp);

	//--------------------------------------------------------------------
	// Sitting
	//--------------------------------------------------------------------
public:
	void			sitDown(BOOL bSitting);
	BOOL			isSitting(){return mIsSitting;}
	void 			sitOnObject(LLViewerObject *sit_object);
	void 			getOffObject();
	void 			revokePermissionsOnObject(LLViewerObject *sit_object);
private:
	// set this property only with LLVOAvatar::sitDown method
	BOOL 			mIsSitting;
	// position backup in case of missing data
	LLVector3		mLastRootPos;

/**                    Hierarchy
 **                                                                            **
 *******************************************************************************/

/********************************************************************************
 **                                                                            **
 **                    NAME
 **/

public:
	virtual std::string	getFullname() const; // Returns "FirstName LastName"
	std::string		avString() const; // Frequently used string in log messages "Avatar '<full name'"
protected:
	static void		getAnimLabels(std::vector<std::string>* labels);
	static void		getAnimNames(std::vector<std::string>* names);	
private:
    bool            mNameIsSet;
	LLSD			mClientTagData;
	bool			mHasClientTagColor;
	std::string  	mTitle;
	// <FS:Ansariel> FIRE-13414: Avatar name isn't updated when the simulator sends a new name
	std::string		mNameFirstname;
	std::string		mNameLastname;
	// </FS:Ansariel>
	bool	  		mNameAway;
	bool	  		mNameDoNotDisturb;
	bool			mNameAutoResponse; // <FS:Ansariel> Show auto-response in nametag
	bool			mNameIsTyping; // <FS:Ansariel> FIRE-3475: Show typing in nametag
	bool	  		mNameMute;
	bool      		mNameAppearance;
	bool			mNameFriend;
	bool			mNameCloud;
	F32				mNameAlpha;
	LLColor4		mNameColor;
	BOOL      		mRenderGroupTitles;
	std::string		mDistanceString;
	// <FS:Ansariel> Show Arc in nametag (for Jelly Dolls)
	U32				mNameArc;
	LLColor4		mNameArcColor;
	// </FS:Ansariel>

	//--------------------------------------------------------------------
	// Display the name (then optionally fade it out)
	//--------------------------------------------------------------------
public:
	LLFrameTimer	mChatTimer;
	LLPointer<LLHUDNameTag> mNameText;
private:
	LLFrameTimer	mTimeVisible;
	std::deque<LLChat> mChats;
	BOOL			mTyping;
	LLFrameTimer	mTypingTimer;

/**                    Name
 **                                                                            **
 *******************************************************************************/

/********************************************************************************
 **                                                                            **
 **                    SOUNDS
 **/

	//--------------------------------------------------------------------
	// Voice visualizer
	//--------------------------------------------------------------------
public:
	// Responsible for detecting the user's voice signal (and when the
	// user speaks, it puts a voice symbol over the avatar's head) and gesticulations
	LLPointer<LLVoiceVisualizer>  mVoiceVisualizer;
	int					mCurrentGesticulationLevel;

	//--------------------------------------------------------------------
	// Step sound
	//--------------------------------------------------------------------
protected:
	const LLUUID& 		getStepSound() const;
private:
	// Global table of sound ids per material, and the ground
	const static LLUUID	sStepSounds[LL_MCODE_END];
	// const static LLUUID	sStepSoundOnLand; - <FS:PP> Commented out for FIRE-3169: Option to change the default footsteps sound

	//--------------------------------------------------------------------
	// Foot step state (for generating sounds)
	//--------------------------------------------------------------------
public:
	void 				setFootPlane(const LLVector4 &plane) { mFootPlane = plane; }
	LLVector4			mFootPlane;
private:
	BOOL				mWasOnGroundLeft;
	BOOL				mWasOnGroundRight;

/**                    Sounds
 **                                                                            **
 *******************************************************************************/

/********************************************************************************
 **                                                                            **
 **                    DIAGNOSTICS
 **/
	
	//--------------------------------------------------------------------
	// General
	//--------------------------------------------------------------------
public:
    void                getSortedJointNames(S32 joint_type, std::vector<std::string>& result) const;
	void				dumpArchetypeXML(const std::string& prefix, bool group_by_wearables = false);
	void				dumpArchetypeXMLCallback(const std::vector<std::string>& filenames, bool group_by_wearables); // <FS:Ansariel> Threaded filepickers
	void 				dumpAppearanceMsgParams( const std::string& dump_prefix,
												 const LLAppearanceMessageContents& contents);
	static void			dumpBakedStatus();
	const std::string 	getBakedStatusForPrintout() const;
	void				dumpAvatarTEs(const std::string& context) const;

	static F32 			sUnbakedTime; // Total seconds with >=1 unbaked avatars
	static F32 			sUnbakedUpdateTime; // Last time stats were updated (to prevent multiple updates per frame) 
	static F32 			sGreyTime; // Total seconds with >=1 grey avatars	
	static F32 			sGreyUpdateTime; // Last time stats were updated (to prevent multiple updates per frame) 
protected:
	S32					getUnbakedPixelAreaRank();
	BOOL				mHasGrey;
private:
	F32					mMinPixelArea;
	F32					mMaxPixelArea;
	F32					mAdjustedPixelArea;
	std::string  		mDebugText;
	std::string			mBakedTextureDebugText;


	//--------------------------------------------------------------------
	// Avatar Rez Metrics
	//--------------------------------------------------------------------
public:
	void 			debugAvatarRezTime(std::string notification_name, std::string comment = "");
	F32				debugGetExistenceTimeElapsedF32() const { return mDebugExistenceTimer.getElapsedTimeF32(); }

protected:
	LLFrameTimer	mRuthDebugTimer; // For tracking how long it takes for av to rez
	LLFrameTimer	mDebugExistenceTimer; // Debugging for how long the avatar has been in memory.
	LLFrameTimer	mLastAppearanceMessageTimer; // Time since last appearance message received.

	//--------------------------------------------------------------------
	// COF monitoring
	//--------------------------------------------------------------------

public:
	// COF version of last viewer-initiated appearance update request. For non-self avs, this will remain at default.
	S32 mLastUpdateRequestCOFVersion;

	// COF version of last appearance message received for this av.
	S32 mLastUpdateReceivedCOFVersion;

/**                    Diagnostics
 **                                                                            **
 *******************************************************************************/

/********************************************************************************
 **                                                                            **
 **                    SUPPORT CLASSES
 **/

protected: // Shared with LLVOAvatarSelf


/**                    Support classes
 **                                                                            **
 *******************************************************************************/

}; // LLVOAvatar
extern const F32 SELF_ADDITIONAL_PRI;
extern const S32 MAX_TEXTURE_VIRTUAL_SIZE_RESET_INTERVAL;

extern const F32 MAX_HOVER_Z;
extern const F32 MIN_HOVER_Z;

std::string get_sequential_numbered_file_name(const std::string& prefix,
											  const std::string& suffix);
void dump_sequential_xml(const std::string outprefix, const LLSD& content);

// <FS:ND> Remove LLVolatileAPRPool/apr_file_t and use FILE* instead
void dump_visual_param(apr_file_t* file, LLVisualParam* viewer_param, F32 value);
void dump_visual_param(LLAPRFile::tFiletype* file, LLVisualParam* viewer_param, F32 value);
//</FS:ND>

#endif // LL_VOAVATAR_H
<|MERGE_RESOLUTION|>--- conflicted
+++ resolved
@@ -311,14 +311,11 @@
                                                      LLVOVolume::texture_cost_t& textures,
                                                      U32& cost,
                                                      hud_complexity_list_t& hud_complexity_list,
-<<<<<<< HEAD
                                                      // <FS:Ansariel> Show per-item complexity in COF
                                                      std::map<LLUUID, U32>& item_complexity,
-                                                     std::map<LLUUID, U32>& temp_item_complexity);
+                                                     std::map<LLUUID, U32>& temp_item_complexity,
                                                      // </FS:Ansariel>
-=======
                                                      object_complexity_list_t& object_complexity_list);
->>>>>>> fa57d7a3
 	void			calculateUpdateRenderComplexity();
 	static const U32 VISUAL_COMPLEXITY_UNKNOWN;
 	void			updateVisualComplexity();
