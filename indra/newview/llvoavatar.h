/**
 * @file llvoavatar.h
 * @brief Declaration of LLVOAvatar class which is a derivation of
 * LLViewerObject
 *
 * $LicenseInfo:firstyear=2001&license=viewerlgpl$
 * Second Life Viewer Source Code
 * Copyright (C) 2010, Linden Research, Inc.
 * 
 * This library is free software; you can redistribute it and/or
 * modify it under the terms of the GNU Lesser General Public
 * License as published by the Free Software Foundation;
 * version 2.1 of the License only.
 * 
 * This library is distributed in the hope that it will be useful,
 * but WITHOUT ANY WARRANTY; without even the implied warranty of
 * MERCHANTABILITY or FITNESS FOR A PARTICULAR PURPOSE.  See the GNU
 * Lesser General Public License for more details.
 * 
 * You should have received a copy of the GNU Lesser General Public
 * License along with this library; if not, write to the Free Software
 * Foundation, Inc., 51 Franklin Street, Fifth Floor, Boston, MA  02110-1301  USA
 * 
 * Linden Research, Inc., 945 Battery Street, San Francisco, CA  94111  USA
 * $/LicenseInfo$
 */

#ifndef LL_VOAVATAR_H
#define LL_VOAVATAR_H

#include <map>
#include <deque>
#include <string>
#include <vector>

#include <boost/signals2/trackable.hpp>

#include "llavatarappearance.h"
#include "llchat.h"
#include "lldrawpoolalpha.h"
#include "llviewerobject.h"
#include "llcharacter.h"
#include "llcontrol.h"
#include "llviewerjointmesh.h"
#include "llviewerjointattachment.h"
#include "llrendertarget.h"
#include "llavatarappearancedefines.h"
#include "lltexglobalcolor.h"
#include "lldriverparam.h"
#include "llviewertexlayer.h"
#include "material_codes.h"		// LL_MCODE_END
#include "llrigginginfo.h"
#include "llviewerstats.h"
#include "llvovolume.h"
#include "llavatarrendernotifier.h"

extern const LLUUID ANIM_AGENT_BODY_NOISE;
extern const LLUUID ANIM_AGENT_BREATHE_ROT;
extern const LLUUID ANIM_AGENT_PHYSICS_MOTION;
extern const LLUUID ANIM_AGENT_EDITING;
extern const LLUUID ANIM_AGENT_EYE;
extern const LLUUID ANIM_AGENT_FLY_ADJUST;
extern const LLUUID ANIM_AGENT_HAND_MOTION;
extern const LLUUID ANIM_AGENT_HEAD_ROT;
extern const LLUUID ANIM_AGENT_PELVIS_FIX;
extern const LLUUID ANIM_AGENT_TARGET;
extern const LLUUID ANIM_AGENT_WALK_ADJUST;

class LLViewerWearable;
class LLVoiceVisualizer;
class LLHUDNameTag;
class LLHUDEffectSpiral;
class LLTexGlobalColor;

struct LLAppearanceMessageContents;
class LLViewerJointMesh;

const F32 MAX_AVATAR_LOD_FACTOR = 1.0f;


//~~~~~~~~~~~~~~~~~~~~~~~~~~~~~~~~~~~~~~~~~~~~~~~~~~~~~~~~~~~~~~~~~~~~~~~~~~~~~~~~
// LLVOAvatar
// 
//~~~~~~~~~~~~~~~~~~~~~~~~~~~~~~~~~~~~~~~~~~~~~~~~~~~~~~~~~~~~~~~~~~~~~~~~~~~~~~~~
class LLVOAvatar :
	public LLAvatarAppearance,
	public LLViewerObject,
	public boost::signals2::trackable
{
	LOG_CLASS(LLVOAvatar);

public:
	friend class LLVOAvatarSelf;

/********************************************************************************
 **                                                                            **
 **                    INITIALIZATION
 **/

public:
	void* operator new(size_t size)
	{
		return LLTrace::MemTrackable<LLViewerObject>::aligned_new<16>(size);
	}

	void operator delete(void* ptr, size_t size)
	{
		LLTrace::MemTrackable<LLViewerObject>::aligned_delete<16>(ptr, size);
	}

	LLVOAvatar(const LLUUID &id, const LLPCode pcode, LLViewerRegion *regionp);
	virtual void		markDead();
	static void			initClass(); // Initialize data that's only init'd once per class.
	static void			cleanupClass();	// Cleanup data that's only init'd once per class.
	static void initCloud();
	virtual void 		initInstance(); // Called after construction to initialize the class.
protected:
	virtual				~LLVOAvatar();

/**                    Initialization
 **                                                                            **
 *******************************************************************************/

/********************************************************************************
 **                                                                            **
 **                    INHERITED
 **/

	//--------------------------------------------------------------------
	// LLViewerObject interface and related
	//--------------------------------------------------------------------
public:
	/*virtual*/ void			updateGL();
	/*virtual*/ LLVOAvatar*		asAvatar();
	virtual U32    	 	 	processUpdateMessage(LLMessageSystem *mesgsys,
													 void **user_data,
													 U32 block_num,
													 const EObjectUpdateType update_type,
													 LLDataPacker *dp);
	virtual void   	 	 	idleUpdate(LLAgent &agent, const F64 &time);
	/*virtual*/ BOOL   	 	 	updateLOD();
	BOOL  	 	 	 	 	updateJointLODs();
	void					updateLODRiggedAttachments( void );
	/*virtual*/ BOOL   	 	 	isActive() const; // Whether this object needs to do an idleUpdate.
	S32Bytes				totalTextureMemForUUIDS(std::set<LLUUID>& ids);
	bool 						allTexturesCompletelyDownloaded(std::set<LLUUID>& ids) const;
	bool 						allLocalTexturesCompletelyDownloaded() const;
	bool 						allBakedTexturesCompletelyDownloaded() const;
	void 						bakedTextureOriginCounts(S32 &sb_count, S32 &host_count,
														 S32 &both_count, S32 &neither_count);
	std::string 				bakedTextureOriginInfo();
	void 						collectLocalTextureUUIDs(std::set<LLUUID>& ids) const;
	void 						collectBakedTextureUUIDs(std::set<LLUUID>& ids) const;
	void 						collectTextureUUIDs(std::set<LLUUID>& ids);
	void						releaseOldTextures();
	/*virtual*/ void   	 	 	updateTextures();
	LLViewerFetchedTexture*		getBakedTextureImage(const U8 te, const LLUUID& uuid);
	/*virtual*/ S32    	 	 	setTETexture(const U8 te, const LLUUID& uuid); // If setting a baked texture, need to request it from a non-local sim.
	/*virtual*/ void   	 	 	onShift(const LLVector4a& shift_vector);
	/*virtual*/ U32    	 	 	getPartitionType() const;
	/*virtual*/ const  	 	 	LLVector3 getRenderPosition() const;
	/*virtual*/ void   	 	 	updateDrawable(BOOL force_damped);
	/*virtual*/ LLDrawable* 	createDrawable(LLPipeline *pipeline);
	/*virtual*/ BOOL   	 	 	updateGeometry(LLDrawable *drawable);
	/*virtual*/ void   	 	 	setPixelAreaAndAngle(LLAgent &agent);
	/*virtual*/ void   	 	 	updateRegion(LLViewerRegion *regionp);
	/*virtual*/ void   	 	 	updateSpatialExtents(LLVector4a& newMin, LLVector4a &newMax);
	void			   	 	 	calculateSpatialExtents(LLVector4a& newMin, LLVector4a& newMax);
	/*virtual*/ BOOL   	 	 	lineSegmentIntersect(const LLVector4a& start, const LLVector4a& end,
												 S32 face = -1,                    // which face to check, -1 = ALL_SIDES
												 BOOL pick_transparent = FALSE,
												 BOOL pick_rigged = FALSE,
												 S32* face_hit = NULL,             // which face was hit
												 LLVector4a* intersection = NULL,   // return the intersection point
												 LLVector2* tex_coord = NULL,      // return the texture coordinates of the intersection point
												 LLVector4a* normal = NULL,         // return the surface normal at the intersection point
												 LLVector4a* tangent = NULL);     // return the surface tangent at the intersection point
	virtual LLViewerObject*	lineSegmentIntersectRiggedAttachments(
                                                 const LLVector4a& start, const LLVector4a& end,
												 S32 face = -1,                    // which face to check, -1 = ALL_SIDES
												 BOOL pick_transparent = FALSE,
												 BOOL pick_rigged = FALSE,
												 S32* face_hit = NULL,             // which face was hit
												 LLVector4a* intersection = NULL,   // return the intersection point
												 LLVector2* tex_coord = NULL,      // return the texture coordinates of the intersection point
												 LLVector4a* normal = NULL,         // return the surface normal at the intersection point
												 LLVector4a* tangent = NULL);     // return the surface tangent at the intersection point

	//--------------------------------------------------------------------
	// LLCharacter interface and related
	//--------------------------------------------------------------------
public:
	/*virtual*/ LLVector3    	getCharacterPosition();
	/*virtual*/ LLQuaternion 	getCharacterRotation();
	/*virtual*/ LLVector3    	getCharacterVelocity();
	/*virtual*/ LLVector3    	getCharacterAngularVelocity();

	/*virtual*/ LLUUID			remapMotionID(const LLUUID& id);
	/*virtual*/ BOOL			startMotion(const LLUUID& id, F32 time_offset = 0.f);
	/*virtual*/ BOOL			stopMotion(const LLUUID& id, BOOL stop_immediate = FALSE);
	virtual bool			hasMotionFromSource(const LLUUID& source_id);
	virtual void			stopMotionFromSource(const LLUUID& source_id);
	virtual void			requestStopMotion(LLMotion* motion);
	LLMotion*				findMotion(const LLUUID& id) const;
	void					startDefaultMotions();
	void					dumpAnimationState();

//<FS:ND> Query by JointKey rather than just a string, the key can be a U32 index for faster lookup
	//virtual LLJoint*		getJoint( const std::string &name );
	virtual LLJoint*		getJoint( const JointKey &name );
	LLJoint* getJoint( const std::string &name ) { return getJoint( JointKey::construct( name ) ); }
// </FS:ND>
	LLJoint*		        getJoint(S32 num);

	void 					addAttachmentOverridesForObject(LLViewerObject *vo, std::set<LLUUID>* meshes_seen = NULL, bool recursive = true);
	void					removeAttachmentOverridesForObject(const LLUUID& mesh_id);
	void					removeAttachmentOverridesForObject(LLViewerObject *vo);
    bool					jointIsRiggedTo(const LLJoint *joint) const;
	void					clearAttachmentOverrides();
	void					rebuildAttachmentOverrides();
    void					updateAttachmentOverrides();
    void                    showAttachmentOverrides(bool verbose = false) const;
    void                    getAttachmentOverrideNames(std::set<std::string>& pos_names, 
                                                       std::set<std::string>& scale_names) const;

    void 					getAssociatedVolumes(std::vector<LLVOVolume*>& volumes);

    // virtual
    void 					updateRiggingInfo();
	// This encodes mesh id and LOD, so we can see whether display is up-to-date.
	std::map<LLUUID,S32>	mLastRiggingInfoKey;
	
    std::set<LLUUID>		mActiveOverrideMeshes;
    virtual void			onActiveOverrideMeshesChanged();
    
	/*virtual*/ const LLUUID&	getID() const;
	/*virtual*/ void			addDebugText(const std::string& text);
	/*virtual*/ F32				getTimeDilation();
	/*virtual*/ void			getGround(const LLVector3 &inPos, LLVector3 &outPos, LLVector3 &outNorm);
	/*virtual*/ F32				getPixelArea() const;
	/*virtual*/ LLVector3d		getPosGlobalFromAgent(const LLVector3 &position);
	/*virtual*/ LLVector3		getPosAgentFromGlobal(const LLVector3d &position);
	virtual void				updateVisualParams();

/**                    Inherited
 **                                                                            **
 *******************************************************************************/

/********************************************************************************
 **                                                                            **
 **                    STATE
 **/

public:
	virtual bool 	isSelf() const { return false; } // True if this avatar is for this viewer's agent

	virtual bool 	isControlAvatar() const { return mIsControlAvatar; } // True if this avatar is a control av (no associated user)
	virtual bool 	isUIAvatar() const { return mIsUIAvatar; } // True if this avatar is a supplemental av used in some UI views (no associated user)

private: //aligned members
	LL_ALIGN_16(LLVector4a	mImpostorExtents[2]);

	//--------------------------------------------------------------------
	// Updates
	//--------------------------------------------------------------------
public:
    void			updateAppearanceMessageDebugText();
	void 			updateAnimationDebugText();
	virtual void	updateDebugText();
	virtual BOOL 	updateCharacter(LLAgent &agent);
    void			updateFootstepSounds();
    void			computeUpdatePeriod();
    void			updateOrientation(LLAgent &agent, F32 speed, F32 delta_time);
    void			updateTimeStep();
    void			updateRootPositionAndRotation(LLAgent &agent, F32 speed, bool was_sit_ground_constrained);
    
	void 			idleUpdateVoiceVisualizer(bool voice_enabled);
	void 			idleUpdateMisc(bool detailed_update);
	virtual void	idleUpdateAppearanceAnimation();
	void 			idleUpdateLipSync(bool voice_enabled);
	void 			idleUpdateLoadingEffect();
	void 			idleUpdateWindEffect();
	void 			idleUpdateNameTag(const LLVector3& root_pos_last);
	void			idleUpdateNameTagText(BOOL new_name);
	void			idleUpdateNameTagPosition(const LLVector3& root_pos_last);
	void			idleUpdateNameTagAlpha(BOOL new_name, F32 alpha);
	// <FS:CR> Colorize tags
	//LLColor4		getNameTagColor(bool is_friend);
	LLColor4		getNameTagColor();
	// </FS:CR>
	void			clearNameTag();
	static void		invalidateNameTag(const LLUUID& agent_id);
	// force all name tags to rebuild, useful when display names turned on/off
	static void		invalidateNameTags();
	// <FS:Ansariel> Fix nametag not properly updating when display name arrives
	//void			addNameTagLine(const std::string& line, const LLColor4& color, S32 style, const LLFontGL* font);
	void			addNameTagLine(const std::string& line, const LLColor4& color, S32 style, const LLFontGL* font, bool is_name = false);
	// </FS:Ansariel>
	void 			idleUpdateRenderComplexity();
    void 			accountRenderComplexityForObject(const LLViewerObject *attached_object,
                                                     const F32 max_attachment_complexity,
                                                     LLVOVolume::texture_cost_t& textures,
                                                     U32& cost,
                                                     hud_complexity_list_t& hud_complexity_list,
                                                     // <FS:Ansariel> Show per-item complexity in COF
                                                     std::map<LLUUID, U32>& item_complexity,
                                                     std::map<LLUUID, U32>& temp_item_complexity);
                                                     // </FS:Ansariel>
	void			calculateUpdateRenderComplexity();
	static const U32 VISUAL_COMPLEXITY_UNKNOWN;
	void			updateVisualComplexity();
	
	U32				getVisualComplexity()			{ return mVisualComplexity;				};		// Numbers calculated here by rendering AV
	F32				getAttachmentSurfaceArea()		{ return mAttachmentSurfaceArea;		};		// estimated surface area of attachments

	U32				getReportedVisualComplexity()					{ return mReportedVisualComplexity;				};	// Numbers as reported by the SL server
	void			setReportedVisualComplexity(U32 value)			{ mReportedVisualComplexity = value;			};
	
	S32				getUpdatePeriod()				{ return mUpdatePeriod;			};
	const LLColor4 &  getMutedAVColor()				{ return mMutedAVColor;			};
	static void     updateImpostorRendering(U32 newMaxNonImpostorsValue);

	void 			idleUpdateBelowWater();

	//--------------------------------------------------------------------
	// Static preferences (controlled by user settings/menus)
	//--------------------------------------------------------------------
public:
	static S32		sRenderName;
	static BOOL		sRenderGroupTitles;
	static const U32 IMPOSTORS_OFF; /* Must equal the maximum allowed the RenderAvatarMaxNonImpostors
									 * slider in panel_preferences_graphics1.xml */
	static U32		sMaxNonImpostors; //(affected by control "RenderAvatarMaxNonImpostors")
	static F32		sRenderDistance; //distance at which avatars will render.
	static BOOL		sShowAnimationDebug; // show animation debug info
	static bool		sUseImpostors; //use impostors for far away avatars
	static BOOL		sShowFootPlane;	// show foot collision plane reported by server
	static BOOL		sShowCollisionVolumes;	// show skeletal collision volumes
	static BOOL		sVisibleInFirstPerson;
	static S32		sNumLODChangesThisFrame;
	static S32		sNumVisibleChatBubbles;
	static BOOL		sDebugInvisible;
	static BOOL		sShowAttachmentPoints;
	static F32		sLODFactor; // user-settable LOD factor
	static F32		sPhysicsLODFactor; // user-settable physics LOD factor
	static BOOL		sJointDebug; // output total number of joints being touched for each avatar
	static BOOL		sDebugAvatarRotation;
	static LLPartSysData sCloud;

	//--------------------------------------------------------------------
	// Region state
	//--------------------------------------------------------------------
public:
	LLHost			getObjectHost() const;

	//--------------------------------------------------------------------
	// Loading state
	//--------------------------------------------------------------------
public:
	BOOL			isFullyLoaded() const;
	bool 			isTooComplex() const;
	bool 			visualParamWeightsAreDefault();
	virtual bool	getIsCloud() const;
	BOOL			isFullyTextured() const;
	BOOL			hasGray() const; 
	S32				getRezzedStatus() const; // 0 = cloud, 1 = gray, 2 = textured, 3 = textured and fully downloaded.
	void			updateRezzedStatusTimers(S32 status);
<<<<<<< HEAD
	S32 			getNumBakes() const;//<FS:Beq/> BOM bake limits
	// U8 				getNumTEs() const override;//<FS:Beq/> BOM bake limits
=======
>>>>>>> afc67a42

	S32				mLastRezzedStatus;

	
	void 			startPhase(const std::string& phase_name);
	void 			stopPhase(const std::string& phase_name, bool err_check = true);
	void			clearPhases();
	void 			logPendingPhases();
	static void 	logPendingPhasesAllAvatars();
	void 			logMetricsTimerRecord(const std::string& phase_name, F32 elapsed, bool completed);

    void            calcMutedAVColor();

protected:
	LLViewerStats::PhaseMap& getPhases() { return mPhases; }
	BOOL			updateIsFullyLoaded();
	BOOL			processFullyLoadedChange(bool loading);
	void			updateRuthTimer(bool loading);
	F32 			calcMorphAmount();

private:
	BOOL			mFirstFullyVisible;
	BOOL			mFullyLoaded;
	BOOL			mPreviousFullyLoaded;
	BOOL			mFullyLoadedInitialized;
	S32				mFullyLoadedFrameCounter;
	LLColor4		mMutedAVColor;
	LLFrameTimer	mFullyLoadedTimer;
	LLFrameTimer	mRuthTimer;

private:
	LLViewerStats::PhaseMap mPhases;

protected:
	LLFrameTimer    mInvisibleTimer;
	
/**                    State
 **                                                                            **
 *******************************************************************************/
/********************************************************************************
 **                                                                            **
 **                    SKELETON
 **/

protected:
	/*virtual*/ LLAvatarJoint*	createAvatarJoint(); // Returns LLViewerJoint
	/*virtual*/ LLAvatarJoint*	createAvatarJoint(S32 joint_num); // Returns LLViewerJoint
	/*virtual*/ LLAvatarJointMesh*	createAvatarJointMesh(); // Returns LLViewerJointMesh
public:
	void				updateHeadOffset();
    void				debugBodySize() const;
	void				postPelvisSetRecalc( void );

	/*virtual*/ BOOL	loadSkeletonNode();
    void                initAttachmentPoints(bool ignore_hud_joints = false);
	/*virtual*/ void	buildCharacter();
    void                resetVisualParams();
    void				resetSkeleton(bool reset_animations);

	LLVector3			mCurRootToHeadOffset;
	LLVector3			mTargetRootToHeadOffset;

	S32					mLastSkeletonSerialNum;


/**                    Skeleton
 **                                                                            **
 *******************************************************************************/

/********************************************************************************
 **                                                                            **
 **                    RENDERING
 **/

public:
	U32 		renderImpostor(LLColor4U color = LLColor4U(255,255,255,255), S32 diffuse_channel = 0);
	bool		isVisuallyMuted();
	bool 		isInMuteList();
// [RLVa:KB] - Checked: RLVa-2.2 (@setcam_avdist)
	bool        isRlvSilhouette();
// [/RLVa:KB]
	void		forceUpdateVisualMuteSettings();

	enum VisualMuteSettings
	{
		AV_RENDER_NORMALLY = 0,
		AV_DO_NOT_RENDER   = 1,
		AV_ALWAYS_RENDER   = 2
	};
	void		setVisualMuteSettings(VisualMuteSettings set);
// [RLVa:KB] - Checked: RLVa-2.2 (@setcam_avdist)
	VisualMuteSettings  getVisualMuteSettings()						{ return (!isRlvSilhouette()) ? mVisuallyMuteSetting : AV_DO_NOT_RENDER; };
// [/RLVa:KB]
//	VisualMuteSettings  getVisualMuteSettings()						{ return mVisuallyMuteSetting;	};

	U32 		renderRigid();
	U32 		renderSkinned();
	F32			getLastSkinTime() { return mLastSkinTime; }
	U32 		renderTransparent(BOOL first_pass);
	void 		renderCollisionVolumes();
	void		renderBones();
	void		renderJoints();
	static void	deleteCachedImages(bool clearAll=true);
	static void	destroyGL();
	static void	restoreGL();
	S32			mSpecialRenderMode; // special lighting
        
  private:
	F32			mAttachmentSurfaceArea; //estimated surface area of attachments
    U32			mAttachmentVisibleTriangleCount;
    F32			mAttachmentEstTriangleCount;
	bool		shouldAlphaMask();

	BOOL 		mNeedsSkin; // avatar has been animated and verts have not been updated
	F32			mLastSkinTime; //value of gFrameTimeSeconds at last skin update

	S32	 		mUpdatePeriod;
	S32  		mNumInitFaces; //number of faces generated when creating the avatar drawable, does not inculde splitted faces due to long vertex buffer.

	// the isTooComplex method uses these mutable values to avoid recalculating too frequently
	mutable U32  mVisualComplexity;
	mutable bool mVisualComplexityStale;
	U32          mReportedVisualComplexity; // from other viewers through the simulator

	bool		mCachedInMuteList;
	F64			mCachedMuteListUpdateTime;
// [RLVa:KB] - Checked: RLVa-2.2 (@setcam_avdist)
	mutable bool mCachedIsRlvSilhouette = false;
	mutable F64  mCachedRlvSilhouetteUpdateTime = 0.f;
// [/RLVa:KB]

	VisualMuteSettings		mVisuallyMuteSetting;			// Always or never visually mute this AV

	//--------------------------------------------------------------------
	// animated object status
	//--------------------------------------------------------------------
public:
    bool mIsControlAvatar;
    bool mIsUIAvatar;
    bool mEnableDefaultMotions;

	//--------------------------------------------------------------------
	// Morph masks
	//--------------------------------------------------------------------
public:
	/*virtual*/ void	applyMorphMask(U8* tex_data, S32 width, S32 height, S32 num_components, LLAvatarAppearanceDefines::EBakedTextureIndex index = LLAvatarAppearanceDefines::BAKED_NUM_INDICES);
	BOOL 		morphMaskNeedsUpdate(LLAvatarAppearanceDefines::EBakedTextureIndex index = LLAvatarAppearanceDefines::BAKED_NUM_INDICES);

	
	//--------------------------------------------------------------------
	// Global colors
	//--------------------------------------------------------------------
public:
	// <FS:Ansariel> [Legacy Bake]
	///*virtual*/void onGlobalColorChanged(const LLTexGlobalColor* global_color);
	/*virtual*/void onGlobalColorChanged(const LLTexGlobalColor* global_color, BOOL upload_bake);

	//--------------------------------------------------------------------
	// Visibility
	//--------------------------------------------------------------------
protected:
	void 		updateVisibility();
private:
	U32	 		mVisibilityRank;
	BOOL 		mVisible;
	
	//--------------------------------------------------------------------
	// Shadowing
	//--------------------------------------------------------------------
public:
	void 		updateShadowFaces();
	LLDrawable*	mShadow;
private:
	LLFace* 	mShadow0Facep;
	LLFace* 	mShadow1Facep;
	LLPointer<LLViewerTexture> mShadowImagep;

	//--------------------------------------------------------------------
	// Impostors
	//--------------------------------------------------------------------
public:
	virtual BOOL isImpostor();
	BOOL 		shouldImpostor(const U32 rank_factor = 1) const;
	BOOL 	    needsImpostorUpdate() const;
	const LLVector3& getImpostorOffset() const;
	const LLVector2& getImpostorDim() const;
	void 		getImpostorValues(LLVector4a* extents, LLVector3& angle, F32& distance) const;
	void 		cacheImpostorValues();
	void 		setImpostorDim(const LLVector2& dim);
	static void	resetImpostors();
	static void updateImpostors();
	LLRenderTarget mImpostor;
	BOOL		mNeedsImpostorUpdate;
	F32SecondsImplicit mLastImpostorUpdateFrameTime;
    const LLVector3*  getLastAnimExtents() const { return mLastAnimExtents; }
	void		setNeedsExtentUpdate(bool val) { mNeedsExtentUpdate = val; }

private:
	LLVector3	mImpostorOffset;
	LLVector2	mImpostorDim;
    // This becomes true in the constructor and false after the first
    // idleUpdateMisc(). Not clear it serves any purpose.
	BOOL		mNeedsAnimUpdate;
    bool		mNeedsExtentUpdate;
	LLVector3	mImpostorAngle;
	F32			mImpostorDistance;
	F32			mImpostorPixelArea;
	LLVector3	mLastAnimExtents[2];  
	LLVector3	mLastAnimBasePos;
	
	LLCachedControl<bool> mRenderUnloadedAvatar;

	//--------------------------------------------------------------------
	// Wind rippling in clothes
	//--------------------------------------------------------------------
public:
	LLVector4	mWindVec;
	F32			mRipplePhase;
	BOOL		mBelowWater;
private:
	F32			mWindFreq;
	LLFrameTimer mRippleTimer;
	F32			mRippleTimeLast;
	LLVector3	mRippleAccel;
	LLVector3	mLastVel;

	//--------------------------------------------------------------------
	// Culling
	//--------------------------------------------------------------------
public:
	static void	cullAvatarsByPixelArea();
	BOOL		isCulled() const { return mCulled; }
private:
	BOOL		mCulled;

	//--------------------------------------------------------------------
	// Freeze counter
	//--------------------------------------------------------------------
public:
	static void updateFreezeCounter(S32 counter = 0);
private:
	static S32  sFreezeCounter;

	//--------------------------------------------------------------------
	// Constants
	//--------------------------------------------------------------------
public:
	virtual LLViewerTexture::EBoostLevel 	getAvatarBoostLevel() const { return LLGLTexture::BOOST_AVATAR; }
	virtual LLViewerTexture::EBoostLevel 	getAvatarBakedBoostLevel() const { return LLGLTexture::BOOST_AVATAR_BAKED; }
	virtual S32 						getTexImageSize() const;
	/*virtual*/ S32						getTexImageArea() const { return getTexImageSize()*getTexImageSize(); }

/**                    Rendering
 **                                                                            **
 *******************************************************************************/

/********************************************************************************
 **                                                                            **
 **                    TEXTURES
 **/

	//--------------------------------------------------------------------
	// Loading status
	//--------------------------------------------------------------------
public:
	virtual BOOL    isTextureDefined(LLAvatarAppearanceDefines::ETextureIndex type, U32 index = 0) const;
	virtual BOOL	isTextureVisible(LLAvatarAppearanceDefines::ETextureIndex type, U32 index = 0) const;
	virtual BOOL	isTextureVisible(LLAvatarAppearanceDefines::ETextureIndex type, LLViewerWearable *wearable) const;

	BOOL			isFullyBaked();
	static BOOL		areAllNearbyInstancesBaked(S32& grey_avatars);
	static void		getNearbyRezzedStats(std::vector<S32>& counts);
	static std::string rezStatusToString(S32 status);

	//--------------------------------------------------------------------
	// Baked textures
	//--------------------------------------------------------------------
public:
	/*virtual*/ LLTexLayerSet*	createTexLayerSet(); // Return LLViewerTexLayerSet
	void			releaseComponentTextures(); // ! BACKWARDS COMPATIBILITY !

protected:
	static void		onBakedTextureMasksLoaded(BOOL success, LLViewerFetchedTexture *src_vi, LLImageRaw* src, LLImageRaw* aux_src, S32 discard_level, BOOL final, void* userdata);
	static void		onInitialBakedTextureLoaded(BOOL success, LLViewerFetchedTexture *src_vi, LLImageRaw* src, LLImageRaw* aux_src, S32 discard_level, BOOL final, void* userdata);
	static void		onBakedTextureLoaded(BOOL success, LLViewerFetchedTexture *src_vi, LLImageRaw* src, LLImageRaw* aux_src, S32 discard_level, BOOL final, void* userdata);
	virtual void	removeMissingBakedTextures();
	void			useBakedTexture(const LLUUID& id);
	LLViewerTexLayerSet*  getTexLayerSet(const U32 index) const { return dynamic_cast<LLViewerTexLayerSet*>(mBakedTextureDatas[index].mTexLayerSet);	}


	LLLoadedCallbackEntry::source_callback_list_t mCallbackTextureList ; 
	BOOL mLoadedCallbacksPaused;
	S32 mLoadedCallbackTextures; // count of fully loaded textures filled from mCallbackTextureList
	LLFrameTimer mLastTexCallbackAddedTime;
	std::set<LLUUID>	mTextureIDs;
	//--------------------------------------------------------------------
	// Local Textures
	//--------------------------------------------------------------------
protected:
	virtual void	setLocalTexture(LLAvatarAppearanceDefines::ETextureIndex type, LLViewerTexture* tex, BOOL baked_version_exits, U32 index = 0);
	virtual void	addLocalTextureStats(LLAvatarAppearanceDefines::ETextureIndex type, LLViewerFetchedTexture* imagep, F32 texel_area_ratio, BOOL rendered, BOOL covered_by_baked);
	// MULTI-WEARABLE: make self-only?
	virtual void	setBakedReady(LLAvatarAppearanceDefines::ETextureIndex type, BOOL baked_version_exists, U32 index = 0);

	//--------------------------------------------------------------------
	// Texture accessors
	//--------------------------------------------------------------------
private:
	virtual	void				setImage(const U8 te, LLViewerTexture *imagep, const U32 index); 
	virtual LLViewerTexture*	getImage(const U8 te, const U32 index) const;
	const std::string 			getImageURL(const U8 te, const LLUUID &uuid);

	virtual const LLTextureEntry* getTexEntry(const U8 te_num) const;
	virtual void setTexEntry(const U8 index, const LLTextureEntry &te);

	void checkTextureLoading() ;
	//--------------------------------------------------------------------
	// Layers
	//--------------------------------------------------------------------
protected:
	void			deleteLayerSetCaches(bool clearAll = true);
	void			addBakedTextureStats(LLViewerFetchedTexture* imagep, F32 pixel_area, F32 texel_area_ratio, S32 boost_level);

	//--------------------------------------------------------------------
	// Composites
	//--------------------------------------------------------------------
public:
	// <FS:Ansariel> [Legacy Bake]
	//virtual void	invalidateComposite(LLTexLayerSet* layerset);
	virtual void	invalidateComposite(LLTexLayerSet* layerset, BOOL upload_result);
	virtual void	invalidateAll();
	virtual void	setCompositeUpdatesEnabled(bool b) {}
	virtual void 	setCompositeUpdatesEnabled(U32 index, bool b) {}
	virtual bool 	isCompositeUpdateEnabled(U32 index) { return false; }

	//--------------------------------------------------------------------
	// Static texture/mesh/baked dictionary
	//--------------------------------------------------------------------
public:
	static BOOL 	isIndexLocalTexture(LLAvatarAppearanceDefines::ETextureIndex i);
	static BOOL 	isIndexBakedTexture(LLAvatarAppearanceDefines::ETextureIndex i);
private:
	static const LLAvatarAppearanceDefines::LLAvatarAppearanceDictionary *getDictionary() { return sAvatarDictionary; }
	static LLAvatarAppearanceDefines::LLAvatarAppearanceDictionary* sAvatarDictionary;

	//--------------------------------------------------------------------
	// Messaging
	//--------------------------------------------------------------------
public:
	void 			onFirstTEMessageReceived();
private:
	BOOL			mFirstTEMessageReceived;
	BOOL			mFirstAppearanceMessageReceived;
	
/**                    Textures
 **                                                                            **
 *******************************************************************************/

/********************************************************************************
 **                                                                            **
 **                    MESHES
 **/

public:
	void			debugColorizeSubMeshes(U32 i, const LLColor4& color);
	virtual void 	updateMeshTextures();
	// <FS:Ansariel> [Legacy Bake]
	//void 			updateSexDependentLayerSets();
	void 			updateSexDependentLayerSets(BOOL upload_bake);
	virtual void	dirtyMesh(); // Dirty the avatar mesh
	void 			updateMeshData();
	void			updateMeshVisibility();
	LLViewerTexture*		getBakedTexture(const U8 te);

protected:
	void 			releaseMeshData();
	virtual void restoreMeshData();
private:
	virtual void	dirtyMesh(S32 priority); // Dirty the avatar mesh, with priority
	LLViewerJoint*	getViewerJoint(S32 idx);
	S32 			mDirtyMesh; // 0 -- not dirty, 1 -- morphed, 2 -- LOD
	BOOL			mMeshTexturesDirty;

	//--------------------------------------------------------------------
	// Destroy invisible mesh
	//--------------------------------------------------------------------
protected:
	BOOL			mMeshValid;
	LLFrameTimer	mMeshInvisibleTime;

/**                    Meshes
 **                                                                            **
 *******************************************************************************/

/********************************************************************************
 **                                                                            **
 **                    APPEARANCE
 **/

    LLPointer<LLAppearanceMessageContents> 	mLastProcessedAppearance;
    
public:
	void 			parseAppearanceMessage(LLMessageSystem* mesgsys, LLAppearanceMessageContents& msg);
	void 			processAvatarAppearance(LLMessageSystem* mesgsys);
    void            applyParsedAppearanceMessage(LLAppearanceMessageContents& contents, bool slam_params);
	void 			hideSkirt();
	void			startAppearanceAnimation();
	// <FS:Ansariel> [Legacy Bake]
	/*virtual*/ void bodySizeChanged();

	//--------------------------------------------------------------------
	// Appearance morphing
	//--------------------------------------------------------------------
public:
	BOOL			getIsAppearanceAnimating() const { return mAppearanceAnimating; }

	// True if we are computing our appearance via local compositing
	// instead of baked textures, as for example during wearable
	// editing or when waiting for a subsequent server rebake.
	/*virtual*/ BOOL	isUsingLocalAppearance() const { return mUseLocalAppearance; }

	// <FS:Ansariel> [Legacy Bake]
	// True if this avatar should fetch its baked textures via the new
	// appearance mechanism.
	BOOL				isUsingServerBakes() const;
	void 				setIsUsingServerBakes(BOOL newval);
	// </FS:Ansariel> [Legacy Bake]

	// True if we are currently in appearance editing mode. Often but
	// not always the same as isUsingLocalAppearance().
	/*virtual*/ BOOL	isEditingAppearance() const { return mIsEditingAppearance; }
	void setIsEditingAppearance(BOOL editing) { mIsEditingAppearance = editing; }	// <FS:CR> for Built-in Posestand
	
	// FIXME review isUsingLocalAppearance uses, some should be isEditing instead.

private:
	BOOL			mAppearanceAnimating;
	LLFrameTimer	mAppearanceMorphTimer;
	F32				mLastAppearanceBlendTime;
	BOOL			mIsEditingAppearance; // flag for if we're actively in appearance editing mode
	BOOL			mUseLocalAppearance; // flag for if we're using a local composite
	// <FS:Ansariel> [Legacy Bake]
	BOOL			mUseServerBakes; // flag for if baked textures should be fetched from baking service (false if they're temporary uploads)

	//--------------------------------------------------------------------
	// Visibility
	//--------------------------------------------------------------------
public:
	BOOL			isVisible() const;
    virtual bool    shouldRenderRigged() const;
	void			setVisibilityRank(U32 rank);
    U32				getVisibilityRank() const { return mVisibilityRank; }
	static S32 		sNumVisibleAvatars; // Number of instances of this class
/**                    Appearance
 **                                                                            **
 *******************************************************************************/

/********************************************************************************
 **                                                                            **
 **                    WEARABLES
 **/

	//--------------------------------------------------------------------
	// Attachments
	//--------------------------------------------------------------------
public:
	void 				clampAttachmentPositions();
	virtual const LLViewerJointAttachment* attachObject(LLViewerObject *viewer_object);
	virtual BOOL 		detachObject(LLViewerObject *viewer_object);
	static bool		    getRiggedMeshID( LLViewerObject* pVO, LLUUID& mesh_id );
	void				cleanupAttachedMesh( LLViewerObject* pVO );
	static LLVOAvatar*  findAvatarFromAttachment(LLViewerObject* obj);
	/*virtual*/ BOOL	isWearingWearableType(LLWearableType::EType type ) const;
	LLViewerObject *	findAttachmentByID( const LLUUID & target_id ) const;
	LLViewerJointAttachment* getTargetAttachmentPoint(LLViewerObject* viewer_object);

//-TT Patch: ReplaceWornItemsOnly
//-TT
protected:
	void 				lazyAttach();
	void				rebuildRiggedAttachments( void );

	//--------------------------------------------------------------------
	// Map of attachment points, by ID
	//--------------------------------------------------------------------
public:
	S32 				getAttachmentCount(); // Warning: order(N) not order(1) // currently used only by -self
	typedef std::map<S32, LLViewerJointAttachment*> attachment_map_t;
	attachment_map_t 								mAttachmentPoints;
	std::vector<LLPointer<LLViewerObject> > 		mPendingAttachment;

	//--------------------------------------------------------------------
	// HUD functions
	//--------------------------------------------------------------------
public:
	BOOL 				hasHUDAttachment() const;
	LLBBox 				getHUDBBox() const;
	void 				resetHUDAttachments();
	S32					getMaxAttachments() const;
	BOOL				canAttachMoreObjects(U32 n=1) const;
    S32					getMaxAnimatedObjectAttachments() const;
    BOOL				canAttachMoreAnimatedObjects(U32 n=1) const;
protected:
	U32					getNumAttachments() const; // O(N), not O(1)
	U32					getNumAnimatedObjectAttachments() const; // O(N), not O(1)

/**                    Wearables
 **                                                                            **
 *******************************************************************************/

/********************************************************************************
 **                                                                            **
 **                    ACTIONS
 **/

	//--------------------------------------------------------------------
	// Animations
	//--------------------------------------------------------------------
public:
	BOOL 			isAnyAnimationSignaled(const LLUUID *anim_array, const S32 num_anims) const;
	void 			processAnimationStateChanges();
protected:
	BOOL 			processSingleAnimationStateChange(const LLUUID &anim_id, BOOL start);
	void 			resetAnimations();
private:
	LLTimer			mAnimTimer;
	F32				mTimeLast;	

	//--------------------------------------------------------------------
	// Animation state data
	//--------------------------------------------------------------------
public:
	typedef std::map<LLUUID, S32>::iterator AnimIterator;
	std::map<LLUUID, S32> 					mSignaledAnimations; // requested state of Animation name/value
	std::map<LLUUID, S32> 					mPlayingAnimations; // current state of Animation name/value

	typedef std::multimap<LLUUID, LLUUID> 	AnimationSourceMap;
	typedef AnimationSourceMap::iterator 	AnimSourceIterator;
	AnimationSourceMap 						mAnimationSources; // object ids that triggered anim ids

	//--------------------------------------------------------------------
	// Chat
	//--------------------------------------------------------------------
public:
	void			addChat(const LLChat& chat);
	void	   		clearChat();
	void	   		startTyping() { mTyping = TRUE; mTypingTimer.reset(); }
	void			stopTyping() { mTyping = FALSE; }
	// <FS:Ansariel> Get typing status
	bool			isTyping() const { return mTyping; }
private:
	BOOL			mVisibleChat;
	BOOL			mVisibleTyping;

	//--------------------------------------------------------------------
	// Lip synch morphs
	//--------------------------------------------------------------------
private:
	bool 		   	mLipSyncActive; // we're morphing for lip sync
	LLVisualParam* 	mOohMorph; // cached pointers morphs for lip sync
	LLVisualParam* 	mAahMorph; // cached pointers morphs for lip sync

	//--------------------------------------------------------------------
	// Flight
	//--------------------------------------------------------------------
public:
	BOOL			mInAir;
	LLFrameTimer	mTimeInAir;

/**                    Actions
 **                                                                            **
 *******************************************************************************/

/********************************************************************************
 **                                                                            **
 **                    PHYSICS
 **/

private:
	F32 		mSpeedAccum; // measures speed (for diagnostics mostly).
	BOOL 		mTurning; // controls hysteresis on avatar rotation
	F32			mSpeed; // misc. animation repeated state

	//--------------------------------------------------------------------
	// Dimensions
	//--------------------------------------------------------------------
public:
	void 		resolveHeightGlobal(const LLVector3d &inPos, LLVector3d &outPos, LLVector3 &outNorm);
	bool		distanceToGround( const LLVector3d &startPoint, LLVector3d &collisionPoint, F32 distToIntersectionAlongRay );
	void 		resolveHeightAgent(const LLVector3 &inPos, LLVector3 &outPos, LLVector3 &outNorm);
	void 		resolveRayCollisionAgent(const LLVector3d start_pt, const LLVector3d end_pt, LLVector3d &out_pos, LLVector3 &out_norm);
	void 		slamPosition(); // Slam position to transmitted position (for teleport);
protected:

	//--------------------------------------------------------------------
	// Material being stepped on
	//--------------------------------------------------------------------
private:
	BOOL		mStepOnLand;
	U8			mStepMaterial;
	LLVector3	mStepObjectVelocity;

/**                    Physics
 **                                                                            **
 *******************************************************************************/

/********************************************************************************
 **                                                                            **
 **                    HIERARCHY
 **/

public:
	/*virtual*/ BOOL 	setParent(LLViewerObject* parent);
	/*virtual*/ void 	addChild(LLViewerObject *childp);
	/*virtual*/ void 	removeChild(LLViewerObject *childp);

	//--------------------------------------------------------------------
	// Sitting
	//--------------------------------------------------------------------
public:
	void			sitDown(BOOL bSitting);
	BOOL			isSitting(){return mIsSitting;}
	void 			sitOnObject(LLViewerObject *sit_object);
	void 			getOffObject();
	void 			revokePermissionsOnObject(LLViewerObject *sit_object);
private:
	// set this property only with LLVOAvatar::sitDown method
	BOOL 			mIsSitting;
	// position backup in case of missing data
	LLVector3		mLastRootPos;

/**                    Hierarchy
 **                                                                            **
 *******************************************************************************/

/********************************************************************************
 **                                                                            **
 **                    NAME
 **/

public:
	virtual std::string	getFullname() const; // Returns "FirstName LastName"
	std::string		avString() const; // Frequently used string in log messages "Avatar '<full name'"
protected:
	static void		getAnimLabels(std::vector<std::string>* labels);
	static void		getAnimNames(std::vector<std::string>* names);	
private:
    bool            mNameIsSet;
	LLSD			mClientTagData;
	bool			mHasClientTagColor;
	std::string  	mTitle;
	// <FS:Ansariel> FIRE-13414: Avatar name isn't updated when the simulator sends a new name
	std::string		mNameFirstname;
	std::string		mNameLastname;
	// </FS:Ansariel>
	bool	  		mNameAway;
	bool	  		mNameDoNotDisturb;
	bool			mNameAutoResponse; // <FS:Ansariel> Show auto-response in nametag
	bool			mNameIsTyping; // <FS:Ansariel> FIRE-3475: Show typing in nametag
	bool	  		mNameMute;
	bool      		mNameAppearance;
	bool			mNameFriend;
	bool			mNameCloud;
	F32				mNameAlpha;
	LLColor4		mNameColor;
	BOOL      		mRenderGroupTitles;
	std::string		mDistanceString;
	// <FS:Ansariel> Show Arc in nametag (for Jelly Dolls)
	U32				mNameArc;
	LLColor4		mNameArcColor;
	// </FS:Ansariel>

	//--------------------------------------------------------------------
	// Display the name (then optionally fade it out)
	//--------------------------------------------------------------------
public:
	LLFrameTimer	mChatTimer;
	LLPointer<LLHUDNameTag> mNameText;
private:
	LLFrameTimer	mTimeVisible;
	std::deque<LLChat> mChats;
	BOOL			mTyping;
	LLFrameTimer	mTypingTimer;

/**                    Name
 **                                                                            **
 *******************************************************************************/

/********************************************************************************
 **                                                                            **
 **                    SOUNDS
 **/

	//--------------------------------------------------------------------
	// Voice visualizer
	//--------------------------------------------------------------------
public:
	// Responsible for detecting the user's voice signal (and when the
	// user speaks, it puts a voice symbol over the avatar's head) and gesticulations
	LLPointer<LLVoiceVisualizer>  mVoiceVisualizer;
	int					mCurrentGesticulationLevel;

	//--------------------------------------------------------------------
	// Step sound
	//--------------------------------------------------------------------
protected:
	const LLUUID& 		getStepSound() const;
private:
	// Global table of sound ids per material, and the ground
	const static LLUUID	sStepSounds[LL_MCODE_END];
	// const static LLUUID	sStepSoundOnLand; - <FS:PP> Commented out for FIRE-3169: Option to change the default footsteps sound

	//--------------------------------------------------------------------
	// Foot step state (for generating sounds)
	//--------------------------------------------------------------------
public:
	void 				setFootPlane(const LLVector4 &plane) { mFootPlane = plane; }
	LLVector4			mFootPlane;
private:
	BOOL				mWasOnGroundLeft;
	BOOL				mWasOnGroundRight;

/**                    Sounds
 **                                                                            **
 *******************************************************************************/

/********************************************************************************
 **                                                                            **
 **                    DIAGNOSTICS
 **/
	
	//--------------------------------------------------------------------
	// General
	//--------------------------------------------------------------------
public:
    void                getSortedJointNames(S32 joint_type, std::vector<std::string>& result) const;
	void				dumpArchetypeXML(const std::string& prefix, bool group_by_wearables = false);
	void				dumpArchetypeXMLCallback(const std::vector<std::string>& filenames, bool group_by_wearables); // <FS:Ansariel> Threaded filepickers
	void 				dumpAppearanceMsgParams( const std::string& dump_prefix,
												 const LLAppearanceMessageContents& contents);
	static void			dumpBakedStatus();
	const std::string 	getBakedStatusForPrintout() const;
	void				dumpAvatarTEs(const std::string& context) const;

	static F32 			sUnbakedTime; // Total seconds with >=1 unbaked avatars
	static F32 			sUnbakedUpdateTime; // Last time stats were updated (to prevent multiple updates per frame) 
	static F32 			sGreyTime; // Total seconds with >=1 grey avatars	
	static F32 			sGreyUpdateTime; // Last time stats were updated (to prevent multiple updates per frame) 
protected:
	S32					getUnbakedPixelAreaRank();
	BOOL				mHasGrey;
private:
	F32					mMinPixelArea;
	F32					mMaxPixelArea;
	F32					mAdjustedPixelArea;
	std::string  		mDebugText;
	std::string			mBakedTextureDebugText;


	//--------------------------------------------------------------------
	// Avatar Rez Metrics
	//--------------------------------------------------------------------
public:
	void 			debugAvatarRezTime(std::string notification_name, std::string comment = "");
	F32				debugGetExistenceTimeElapsedF32() const { return mDebugExistenceTimer.getElapsedTimeF32(); }

protected:
	LLFrameTimer	mRuthDebugTimer; // For tracking how long it takes for av to rez
	LLFrameTimer	mDebugExistenceTimer; // Debugging for how long the avatar has been in memory.
	LLFrameTimer	mLastAppearanceMessageTimer; // Time since last appearance message received.

	//--------------------------------------------------------------------
	// COF monitoring
	//--------------------------------------------------------------------

public:
	// COF version of last viewer-initiated appearance update request. For non-self avs, this will remain at default.
	S32 mLastUpdateRequestCOFVersion;

	// COF version of last appearance message received for this av.
	S32 mLastUpdateReceivedCOFVersion;

/**                    Diagnostics
 **                                                                            **
 *******************************************************************************/

/********************************************************************************
 **                                                                            **
 **                    SUPPORT CLASSES
 **/

protected: // Shared with LLVOAvatarSelf


/**                    Support classes
 **                                                                            **
 *******************************************************************************/

}; // LLVOAvatar
extern const F32 SELF_ADDITIONAL_PRI;
extern const S32 MAX_TEXTURE_VIRTUAL_SIZE_RESET_INTERVAL;

extern const F32 MAX_HOVER_Z;
extern const F32 MIN_HOVER_Z;

std::string get_sequential_numbered_file_name(const std::string& prefix,
											  const std::string& suffix);
void dump_sequential_xml(const std::string outprefix, const LLSD& content);

// <FS:ND> Remove LLVolatileAPRPool/apr_file_t and use FILE* instead
void dump_visual_param(apr_file_t* file, LLVisualParam* viewer_param, F32 value);
void dump_visual_param(LLAPRFile::tFiletype* file, LLVisualParam* viewer_param, F32 value);
//</FS:ND>

#endif // LL_VOAVATAR_H
<|MERGE_RESOLUTION|>--- conflicted
+++ resolved
@@ -365,11 +365,8 @@
 	BOOL			hasGray() const; 
 	S32				getRezzedStatus() const; // 0 = cloud, 1 = gray, 2 = textured, 3 = textured and fully downloaded.
 	void			updateRezzedStatusTimers(S32 status);
-<<<<<<< HEAD
 	S32 			getNumBakes() const;//<FS:Beq/> BOM bake limits
 	// U8 				getNumTEs() const override;//<FS:Beq/> BOM bake limits
-=======
->>>>>>> afc67a42
 
 	S32				mLastRezzedStatus;
 
