/** 
 * @file lldrawpoolwater.h
 * @brief LLDrawPoolWater class definition
 *
 * $LicenseInfo:firstyear=2002&license=viewerlgpl$
 * Second Life Viewer Source Code
 * Copyright (C) 2010, Linden Research, Inc.
 * 
 * This library is free software; you can redistribute it and/or
 * modify it under the terms of the GNU Lesser General Public
 * License as published by the Free Software Foundation;
 * version 2.1 of the License only.
 * 
 * This library is distributed in the hope that it will be useful,
 * but WITHOUT ANY WARRANTY; without even the implied warranty of
 * MERCHANTABILITY or FITNESS FOR A PARTICULAR PURPOSE.  See the GNU
 * Lesser General Public License for more details.
 * 
 * You should have received a copy of the GNU Lesser General Public
 * License along with this library; if not, write to the Free Software
 * Foundation, Inc., 51 Franklin Street, Fifth Floor, Boston, MA  02110-1301  USA
 * 
 * Linden Research, Inc., 945 Battery Street, San Francisco, CA  94111  USA
 * $/LicenseInfo$
 */

#ifndef LL_LLDRAWPOOLWATER_H
#define LL_LLDRAWPOOLWATER_H

#include "lldrawpool.h"


class LLFace;
class LLHeavenBody;
class LLWaterSurface;
class LLGLSLShader;

class LLDrawPoolWater: public LLFacePool
{
protected:
	LLPointer<LLViewerTexture> mWaterImagep[2];	
	LLPointer<LLViewerTexture> mWaterNormp[2];

    LLPointer<LLViewerTexture> mOpaqueWaterImagep;

public:
	static BOOL sSkipScreenCopy;
	static BOOL sNeedsReflectionUpdate;
	static BOOL sNeedsDistortionUpdate;
<<<<<<< HEAD
// 	static LLVector3 sLightDir;
//	static LLColor4 sWaterFogColor;
=======
>>>>>>> fa6e4137
	static F32 sWaterFogEnd;

	enum
	{
		VERTEX_DATA_MASK =	LLVertexBuffer::MAP_VERTEX |
							LLVertexBuffer::MAP_NORMAL |
							LLVertexBuffer::MAP_TEXCOORD0	
	};

	virtual U32 getVertexDataMask() { return VERTEX_DATA_MASK; }

	LLDrawPoolWater();
	/*virtual*/ ~LLDrawPoolWater();

	/*virtual*/ LLDrawPool *instancePool();
	static void restoreGL();
	
	/*virtual*/ S32 getNumPostDeferredPasses() { return 0; } //getNumPasses(); }
	/*virtual*/ void beginPostDeferredPass(S32 pass);
	/*virtual*/ void endPostDeferredPass(S32 pass);
	/*virtual*/ void renderPostDeferred(S32 pass) { render(pass); }
	/*virtual*/ S32 getNumDeferredPasses() { return 1; }
	/*virtual*/ void renderDeferred(S32 pass = 0);

	/*virtual*/ S32 getNumPasses();
	/*virtual*/ void render(S32 pass = 0);
	/*virtual*/ void prerender();

	/*virtual*/ LLViewerTexture *getDebugTexture();
	/*virtual*/ LLColor3 getDebugColor() const; // For AGP debug display

	void renderReflection(LLFace* face);
	void shade();
    void shade2(bool edge, LLGLSLShader* shader, const LLColor3& light_diffuse, const LLVector3& light_dir, F32 light_exp);

    void setTransparentTextures(const LLUUID& transparentTextureId, const LLUUID& nextTransparentTextureId);
    void setOpaqueTexture(const LLUUID& opaqueTextureId);
    void setNormalMaps(const LLUUID& normalMapId, const LLUUID& nextNormalMapId);

protected:
	void renderOpaqueLegacyWater();

	// <FS:Zi> Render speedup for water parameters
	void onRenderTransparentWaterChanged();
	void onRenderWaterMipNormalChanged();

	BOOL mRenderTransparentWater;
	BOOL mRenderWaterMipNormal;
	// </FS:Zi>
};

void cgErrorCallback();

#endif // LL_LLDRAWPOOLWATER_H<|MERGE_RESOLUTION|>--- conflicted
+++ resolved
@@ -47,11 +47,6 @@
 	static BOOL sSkipScreenCopy;
 	static BOOL sNeedsReflectionUpdate;
 	static BOOL sNeedsDistortionUpdate;
-<<<<<<< HEAD
-// 	static LLVector3 sLightDir;
-//	static LLColor4 sWaterFogColor;
-=======
->>>>>>> fa6e4137
 	static F32 sWaterFogEnd;
 
 	enum
