/**
 * @file llwearableitemslist.cpp
 * @brief A flat list of wearable items.
 *
 * $LicenseInfo:firstyear=2010&license=viewerlgpl$
 * Second Life Viewer Source Code
 * Copyright (C) 2010, Linden Research, Inc.
 *
 * This library is free software; you can redistribute it and/or
 * modify it under the terms of the GNU Lesser General Public
 * License as published by the Free Software Foundation;
 * version 2.1 of the License only.
 *
 * This library is distributed in the hope that it will be useful,
 * but WITHOUT ANY WARRANTY; without even the implied warranty of
 * MERCHANTABILITY or FITNESS FOR A PARTICULAR PURPOSE.  See the GNU
 * Lesser General Public License for more details.
 *
 * You should have received a copy of the GNU Lesser General Public
 * License along with this library; if not, write to the Free Software
 * Foundation, Inc., 51 Franklin Street, Fifth Floor, Boston, MA  02110-1301  USA
 *
 * Linden Research, Inc., 945 Battery Street, San Francisco, CA  94111  USA
 * $/LicenseInfo$
 */

#include "llviewerprecompiledheaders.h"

#include "llwearableitemslist.h"

#include "lliconctrl.h"
#include "llmenugl.h" // for LLContextMenu

#include "llagentwearables.h"
#include "llappearancemgr.h"
#include "llinventoryfunctions.h"
#include "llinventoryicon.h"
#include "llgesturemgr.h"
#include "lltransutil.h"
#include "llviewerattachmenu.h"
#include "llviewermenu.h"
#include "llvoavatarself.h"
// [RLVa:KB] - Checked: 2011-05-22 (RLVa-1.3.1a)
#include "rlvactions.h"
#include "rlvlocks.h"
// [/RLVa:KB]
#include "lltextbox.h"
#include "llresmgr.h"

class LLFindOutfitItems : public LLInventoryCollectFunctor
{
public:
    LLFindOutfitItems() {}
    virtual ~LLFindOutfitItems() {}
    virtual bool operator()(LLInventoryCategory* cat,
                            LLInventoryItem* item);
};

bool LLFindOutfitItems::operator()(LLInventoryCategory* cat,
                                   LLInventoryItem* item)
{
    if(item)
    {
        if((item->getType() == LLAssetType::AT_CLOTHING)
           || (item->getType() == LLAssetType::AT_BODYPART)
           || (item->getType() == LLAssetType::AT_OBJECT)
           || (item->getType() == LLAssetType::AT_GESTURE))
        {
            return true;
        }
    }
    return false;
}

//////////////////////////////////////////////////////////////////////////
//////////////////////////////////////////////////////////////////////////
//////////////////////////////////////////////////////////////////////////

void LLPanelWearableListItem::onMouseEnter(S32 x, S32 y, MASK mask)
{
    LLPanelInventoryListItemBase::onMouseEnter(x, y, mask);
    setWidgetsVisible(true);
    reshapeWidgets();
}

void LLPanelWearableListItem::onMouseLeave(S32 x, S32 y, MASK mask)
{
    LLPanelInventoryListItemBase::onMouseLeave(x, y, mask);
    setWidgetsVisible(false);
    reshapeWidgets();
}

LLPanelWearableListItem::LLPanelWearableListItem(LLViewerInventoryItem* item, const LLPanelWearableListItem::Params& params)
: LLPanelInventoryListItemBase(item, params)
{
}

//////////////////////////////////////////////////////////////////////////
//////////////////////////////////////////////////////////////////////////
//////////////////////////////////////////////////////////////////////////
static LLWidgetNameRegistry::StaticRegistrar sRegisterPanelWearableOutfitItem(&typeid(LLPanelWearableOutfitItem::Params), "wearable_outfit_list_item");

LLPanelWearableOutfitItem::Params::Params()
:   add_btn("add_btn"),
    remove_btn("remove_btn")
{
}

bool LLPanelWearableOutfitItem::postBuild()
{
    if (mShowWidgets)
    {
        mAddWearableBtn = getChild<LLButton>("add_wearable");
        mRemoveWearableBtn = getChild<LLButton>("remove_wearable");
    }

    LLPanelWearableListItem::postBuild();

    //if(mShowWidgets) // <FS:Ansariel> Make Add/Remove buttons work
    {
        // <FS:Ansariel> Make Add/Remove buttons work
        //addWidgetToRightSide(mAddWearableBtn);
        //addWidgetToRightSide(mAddWearableBtn);
        LLViewerInventoryItem* inv_item = getItem();
        mShowWidgets &= (inv_item->getType() != LLAssetType::AT_BODYPART);
        addWidgetToRightSide(mAddWearableBtn, mShowWidgets);
        addWidgetToRightSide(mAddWearableBtn, mShowWidgets);
        // </FS:Ansariel>

        mAddWearableBtn->setClickedCallback(boost::bind(&LLPanelWearableOutfitItem::onAddWearable, this));
        mRemoveWearableBtn->setClickedCallback(boost::bind(&LLPanelWearableOutfitItem::onRemoveWearable, this));

        setWidgetsVisible(false);
        reshapeWidgets();
    }
    return true;
}

bool LLPanelWearableOutfitItem::handleDoubleClick(S32 x, S32 y, MASK mask)
{
    if(!mShowWidgets)
    {
        return LLPanelWearableListItem::handleDoubleClick(x, y, mask);
    }

    if(LLAppearanceMgr::instance().isLinkedInCOF(mInventoryItemUUID))
    {
        onRemoveWearable();
    }
    else
    {
        onAddWearable();
    }
    return true;
}

void LLPanelWearableOutfitItem::onAddWearable()
{
    setWidgetsVisible(false);
    reshapeWidgets();
    LLAppearanceMgr::instance().wearItemOnAvatar(mInventoryItemUUID, true, false);
}

void LLPanelWearableOutfitItem::onRemoveWearable()
{
    setWidgetsVisible(false);
    reshapeWidgets();
    LLAppearanceMgr::instance().removeItemFromAvatar(mInventoryItemUUID);
}

// static
LLPanelWearableOutfitItem* LLPanelWearableOutfitItem::create(LLViewerInventoryItem* item,
                                                             bool worn_indication_enabled,
                                                             bool show_widgets)
{
    LLPanelWearableOutfitItem* list_item = NULL;
    if (item)
    {
        const LLPanelWearableOutfitItem::Params& params = LLUICtrlFactory::getDefaultParams<LLPanelWearableOutfitItem>();

        list_item = new LLPanelWearableOutfitItem(item, worn_indication_enabled, params, show_widgets);
        list_item->initFromParams(params);
        list_item->postBuild();
    }
    return list_item;
}

LLPanelWearableOutfitItem::LLPanelWearableOutfitItem(LLViewerInventoryItem* item,
                                                     bool worn_indication_enabled,
                                                     const LLPanelWearableOutfitItem::Params& params,
                                                     bool show_widgets)
: LLPanelWearableListItem(item, params)
, mWornIndicationEnabled(worn_indication_enabled)
, mShowWidgets(show_widgets)
, mIsWorn(false) // <FS:Ansariel> Make Add/Remove buttons work
{
    if(mShowWidgets)
    {
        LLButton::Params button_params = params.add_btn;
        applyXUILayout(button_params, this);
        addChild(LLUICtrlFactory::create<LLButton>(button_params));

        button_params = params.remove_btn;
        applyXUILayout(button_params, this);
        addChild(LLUICtrlFactory::create<LLButton>(button_params));
    }
}

// virtual
void LLPanelWearableOutfitItem::updateItem(const std::string& name,
                                           EItemState item_state)
{
    std::string search_label = name;

    // Updating item's worn status depending on whether it is linked in COF or not.
    // We don't use get_is_item_worn() here because this update is triggered by
    // an inventory observer upon link in COF beind added or removed so actual
    // worn status of a linked item may still remain unchanged.
    bool is_worn = LLAppearanceMgr::instance().isLinkedInCOF(mInventoryItemUUID);
<<<<<<< HEAD
    // <FS:Ansariel> Make Add/Remove buttons work
    mIsWorn = is_worn;
=======
>>>>>>> 403abcb5
    // <FS:Ansariel> Better attachment list
    //if (mWornIndicationEnabled && is_worn)
    //{
    //  search_label += LLTrans::getString("worn");
    //  item_state = IS_WORN;
    //}
    if (mWornIndicationEnabled)
    {
        if (getType() == LLAssetType::AT_OBJECT && get_is_item_worn(mInventoryItemUUID))
        {
            std::string attachment_point_name;
            if (!isAgentAvatarValid())
            {
                search_label += LLTrans::getString("worn");
            }
            else if (gAgentAvatarp->getAttachedPointName(mInventoryItemUUID, attachment_point_name))
            {
                LLStringUtil::format_map_t args;
                args["[ATTACHMENT_POINT]"] = LLTrans::getString(attachment_point_name);
                search_label += LLTrans::getString("WornOnAttachmentPoint", args);
            }
            else
            {
                LLStringUtil::format_map_t args;
                args["[ATTACHMENT_ERROR]"] = LLTrans::getString(attachment_point_name);
                search_label += LLTrans::getString("AttachmentErrorMessage", args);
            }

            item_state = is_worn ? IS_WORN : IS_MISMATCH;
        }
        else if (getType() != LLAssetType::AT_OBJECT && is_worn)
        {
            search_label += LLTrans::getString("worn");
            item_state = IS_WORN;
        }
    }
    // </FS:Ansariel>

    if(mShowWidgets)
    {
        setShowWidget(mAddWearableBtn, !is_worn);

        // <FS:Ansariel> Make Add/Remove buttons work
        //// Body parts can't be removed, only replaced
        //LLViewerInventoryItem* inv_item = getItem();
        //bool show_remove = is_worn && inv_item && (inv_item->getType() != LLAssetType::AT_BODYPART);
        //setShowWidget("remove_wearable", show_remove);
        setShowWidget(mRemoveWearableBtn, is_worn);
        // </FS:Ansariel>

        if(mHovered)
        {
            setWidgetsVisible(true);
            reshapeWidgets();
        }
    }

    LLPanelInventoryListItemBase::updateItem(search_label, item_state);
}

//////////////////////////////////////////////////////////////////////////
//////////////////////////////////////////////////////////////////////////
//////////////////////////////////////////////////////////////////////////
static LLWidgetNameRegistry::StaticRegistrar sRegisterPanelClothingListItem(&typeid(LLPanelClothingListItem::Params), "clothing_list_item");


LLPanelClothingListItem::Params::Params()
:   up_btn("up_btn"),
    down_btn("down_btn"),
    edit_btn("edit_btn"),
    lock_panel("lock_panel"),
    edit_panel("edit_panel"),
    lock_icon("lock_icon")
{}

// static
LLPanelClothingListItem* LLPanelClothingListItem::create(LLViewerInventoryItem* item)
{
    LLPanelClothingListItem* list_item = NULL;
    if(item)
    {
        const LLPanelClothingListItem::Params& params = LLUICtrlFactory::getDefaultParams<LLPanelClothingListItem>();
        list_item = new LLPanelClothingListItem(item, params);
        list_item->initFromParams(params);
        list_item->postBuild();
    }
    return list_item;
}

LLPanelClothingListItem::LLPanelClothingListItem(LLViewerInventoryItem* item, const LLPanelClothingListItem::Params& params)
 : LLPanelDeletableWearableListItem(item, params)
{
    LLButton::Params button_params = params.up_btn;
    applyXUILayout(button_params, this);
    addChild(LLUICtrlFactory::create<LLButton>(button_params));

    button_params = params.down_btn;
    applyXUILayout(button_params, this);
    addChild(LLUICtrlFactory::create<LLButton>(button_params));

    LLPanel::Params panel_params = params.lock_panel;
    applyXUILayout(panel_params, this);
    LLPanel* lock_panelp = LLUICtrlFactory::create<LLPanel>(panel_params);
    addChild(lock_panelp);

    panel_params = params.edit_panel;
    applyXUILayout(panel_params, this);
    LLPanel* edit_panelp = LLUICtrlFactory::create<LLPanel>(panel_params);
    addChild(edit_panelp);

    if (lock_panelp)
{
        LLIconCtrl::Params icon_params = params.lock_icon;
        applyXUILayout(icon_params, this);
        lock_panelp->addChild(LLUICtrlFactory::create<LLIconCtrl>(icon_params));
}

    if (edit_panelp)
{
        button_params = params.edit_btn;
        applyXUILayout(button_params, this);
        edit_panelp->addChild(LLUICtrlFactory::create<LLButton>(button_params));
    }

    setSeparatorVisible(false);
}

LLPanelClothingListItem::~LLPanelClothingListItem()
{
}

bool LLPanelClothingListItem::postBuild()
{
    LLPanelDeletableWearableListItem::postBuild();

    addWidgetToRightSide("btn_move_up");
    addWidgetToRightSide("btn_move_down");
    addWidgetToRightSide("btn_lock");
    addWidgetToRightSide("btn_edit_panel");

    setWidgetsVisible(false);
    reshapeWidgets();

    return true;
}

//////////////////////////////////////////////////////////////////////////
//////////////////////////////////////////////////////////////////////////
//////////////////////////////////////////////////////////////////////////

static LLWidgetNameRegistry::StaticRegistrar sRegisterPanelBodyPartsListItem(&typeid(LLPanelBodyPartsListItem::Params), "bodyparts_list_item");


LLPanelBodyPartsListItem::Params::Params()
:   edit_btn("edit_btn"),
    edit_panel("edit_panel"),
    lock_panel("lock_panel"),
    lock_icon("lock_icon")
{}

// static
LLPanelBodyPartsListItem* LLPanelBodyPartsListItem::create(LLViewerInventoryItem* item)
{
    LLPanelBodyPartsListItem* list_item = NULL;
    if(item)
    {
        const Params& params = LLUICtrlFactory::getDefaultParams<LLPanelBodyPartsListItem>();
        list_item = new LLPanelBodyPartsListItem(item, params);
        list_item->initFromParams(params);
        list_item->postBuild();
    }
    return list_item;
}

LLPanelBodyPartsListItem::LLPanelBodyPartsListItem(LLViewerInventoryItem* item, const LLPanelBodyPartsListItem::Params& params)
: LLPanelWearableListItem(item, params)
{
    LLPanel::Params panel_params = params.edit_panel;
    applyXUILayout(panel_params, this);
    LLPanel* edit_panelp = LLUICtrlFactory::create<LLPanel>(panel_params);
    addChild(edit_panelp);

    panel_params = params.lock_panel;
    applyXUILayout(panel_params, this);
    LLPanel* lock_panelp = LLUICtrlFactory::create<LLPanel>(panel_params);
    addChild(lock_panelp);

    if (edit_panelp)
    {
        LLButton::Params btn_params = params.edit_btn;
        applyXUILayout(btn_params, this);
        edit_panelp->addChild(LLUICtrlFactory::create<LLButton>(btn_params));
}

    if (lock_panelp)
{
        LLIconCtrl::Params icon_params = params.lock_icon;
        applyXUILayout(icon_params, this);
        lock_panelp->addChild(LLUICtrlFactory::create<LLIconCtrl>(icon_params));
    }

    setSeparatorVisible(true);
}

LLPanelBodyPartsListItem::~LLPanelBodyPartsListItem()
{
}

bool LLPanelBodyPartsListItem::postBuild()
{
    LLPanelInventoryListItemBase::postBuild();

    addWidgetToRightSide("btn_lock");
    addWidgetToRightSide("btn_edit_panel");

    setWidgetsVisible(false);
    reshapeWidgets();

    return true;
}

static LLWidgetNameRegistry::StaticRegistrar sRegisterPanelDeletableWearableListItem(&typeid(LLPanelDeletableWearableListItem::Params), "deletable_wearable_list_item");

LLPanelDeletableWearableListItem::Params::Params()
:   delete_btn("delete_btn")
{}

// static
LLPanelDeletableWearableListItem* LLPanelDeletableWearableListItem::create(LLViewerInventoryItem* item)
{
    LLPanelDeletableWearableListItem* list_item = NULL;
    if(item)
    {
        const Params& params = LLUICtrlFactory::getDefaultParams<LLPanelDeletableWearableListItem>();
        list_item = new LLPanelDeletableWearableListItem(item, params);
        list_item->initFromParams(params);
        list_item->postBuild();
    }
    return list_item;
}

LLPanelDeletableWearableListItem::LLPanelDeletableWearableListItem(LLViewerInventoryItem* item, const LLPanelDeletableWearableListItem::Params& params)
: LLPanelWearableListItem(item, params)
{
    LLButton::Params button_params = params.delete_btn;
    applyXUILayout(button_params, this);
    addChild(LLUICtrlFactory::create<LLButton>(button_params));

    setSeparatorVisible(true);
}

bool LLPanelDeletableWearableListItem::postBuild()
{
    LLPanelWearableListItem::postBuild();

    addWidgetToLeftSide("btn_delete");

    LLButton* delete_btn = getChild<LLButton>("btn_delete");
    // Reserve space for 'delete' button event if it is invisible.
    setLeftWidgetsWidth(delete_btn->getRect().mRight);

    setWidgetsVisible(false);
    reshapeWidgets();

    return true;
}


// static
LLPanelAttachmentListItem* LLPanelAttachmentListItem::create(LLViewerInventoryItem* item)
{
    LLPanelAttachmentListItem* list_item = NULL;
    if(item)
    {
        const Params& params = LLUICtrlFactory::getDefaultParams<LLPanelDeletableWearableListItem>();

        list_item = new LLPanelAttachmentListItem(item, params);
        list_item->initFromParams(params);
        list_item->postBuild();
    }
    return list_item;
}

void LLPanelAttachmentListItem::updateItem(const std::string& name,
                                           EItemState item_state)
{
    std::string title_joint = name;

    LLViewerInventoryItem* inv_item = getItem();
    if (inv_item && isAgentAvatarValid() && gAgentAvatarp->isWearingAttachment(inv_item->getLinkedUUID()))
    {
        std::string found_name;
        bool found = gAgentAvatarp->getAttachedPointName(inv_item->getLinkedUUID(),found_name);
        std::string trans_name = LLTrans::getString(found_name);
        if (!found)
        {
            LL_WARNS() << "invalid attachment joint, err " << found_name << LL_ENDL;
        }
        title_joint =  title_joint + " (" + trans_name + ")";
    }

    LLPanelInventoryListItemBase::updateItem(title_joint, item_state);
}

// <FS:Ansariel> Show per-item complexity in COF
//////////////////////////////////////////////////////////////////////////
//////////////////////////////////////////////////////////////////////////
//////////////////////////////////////////////////////////////////////////
static LLWidgetNameRegistry::StaticRegistrar sRegisterPanelCOFWearableOutfitListItem(&typeid(FSPanelCOFWearableOutfitListItem::Params), "cof_wearable_list_item");

FSPanelCOFWearableOutfitListItem::Params::Params()
:   item_weight("item_weight")
{}

// static
FSPanelCOFWearableOutfitListItem* FSPanelCOFWearableOutfitListItem::create(LLViewerInventoryItem* item,
                                                             bool worn_indication_enabled, bool show_widgets, U32 weight)
{
    FSPanelCOFWearableOutfitListItem* list_item = NULL;
    if(item)
    {
        const Params& params = LLUICtrlFactory::getDefaultParams<FSPanelCOFWearableOutfitListItem>();
        list_item = new FSPanelCOFWearableOutfitListItem(item, worn_indication_enabled, show_widgets, params);
        list_item->initFromParams(params);
        list_item->postBuild();
        list_item->updateItemWeight(weight);
    }
    return list_item;
}


FSPanelCOFWearableOutfitListItem::FSPanelCOFWearableOutfitListItem(LLViewerInventoryItem* item,
                                                     bool worn_indication_enabled,
                                                     bool show_widgets,
                                                     const FSPanelCOFWearableOutfitListItem::Params& params)
: LLPanelWearableOutfitItem(item, worn_indication_enabled, params, show_widgets)
<<<<<<< HEAD
, mWeightCtrl(NULL)
=======
, mWeightCtrl(nullptr)
>>>>>>> 403abcb5
{
    LLTextBox::Params weight_params = params.item_weight;
    applyXUILayout(weight_params, this);
    addChild(LLUICtrlFactory::create<LLTextBox>(weight_params));
}

bool FSPanelCOFWearableOutfitListItem::postBuild()
{
    mWeightCtrl = getChild<LLTextBox>("item_weight");

    if (!LLPanelWearableOutfitItem::postBuild())
    {
        return false;
    }

    addWidgetToRightSide(mWeightCtrl);

    // Reserve space for 'delete' button event if it is invisible.
    setRightWidgetsWidth(mWeightCtrl->getRect().getWidth() + 5);

<<<<<<< HEAD
    setWidgetsVisible(true);
=======
    mWeightCtrl->setVisible(true);

>>>>>>> 403abcb5
    reshapeWidgets();

    return true;
}

void FSPanelCOFWearableOutfitListItem::updateItemWeight(U32 item_weight)
{
    std::string complexity_string;
    if (item_weight > 0)
    {
        LLLocale locale("");
        LLResMgr::getInstance()->getIntegerString(complexity_string, item_weight);
    }
    mWeightCtrl->setText(complexity_string);
}

//virtual
void FSPanelCOFWearableOutfitListItem::updateItem(const std::string& name, EItemState item_state)
{
    LLPanelWearableOutfitItem::updateItem(name, item_state);
<<<<<<< HEAD

    setShowWidget("add_wearable", false);
    setShowWidget("remove_wearable", mShowWidgets && mIsWorn && mHovered);
    setWidgetsVisible(true);
    reshapeWidgets();
}

//virtual
void FSPanelCOFWearableOutfitListItem::onMouseEnter(S32 x, S32 y, MASK mask)
{
    LLPanelInventoryListItemBase::onMouseEnter(x, y, mask);
    setShowWidget("remove_wearable", mShowWidgets && mIsWorn);
    setWidgetsVisible(true);
=======
    mWeightCtrl->setVisible(true);
>>>>>>> 403abcb5
    reshapeWidgets();
}

//virtual
void FSPanelCOFWearableOutfitListItem::onMouseLeave(S32 x, S32 y, MASK mask)
{
    LLPanelInventoryListItemBase::onMouseLeave(x, y, mask);
<<<<<<< HEAD
    setShowWidget("remove_wearable", false);
    setWidgetsVisible(true);
=======
    setWidgetsVisible(false);
    mWeightCtrl->setVisible(true); // setWidgetsVisible sets this invisible - make it visible again
>>>>>>> 403abcb5
    reshapeWidgets();
}

//virtual
const LLPanelInventoryListItemBase::Params& FSPanelCOFWearableOutfitListItem::getDefaultParams() const
{
    return LLUICtrlFactory::getDefaultParams<FSPanelCOFWearableOutfitListItem>();
}
// </FS:Ansariel>

//////////////////////////////////////////////////////////////////////////
//////////////////////////////////////////////////////////////////////////
//////////////////////////////////////////////////////////////////////////
static LLWidgetNameRegistry::StaticRegistrar sRegisterPanelDummyClothingListItem(&typeid(LLPanelDummyClothingListItem::Params), "dummy_clothing_list_item");

LLPanelDummyClothingListItem::Params::Params()
:   add_panel("add_panel"),
    add_btn("add_btn")
{}

LLPanelDummyClothingListItem* LLPanelDummyClothingListItem::create(LLWearableType::EType w_type)
{
    const Params& params = LLUICtrlFactory::getDefaultParams<LLPanelDummyClothingListItem>();

    LLPanelDummyClothingListItem* list_item = new LLPanelDummyClothingListItem(w_type, params);
    list_item->initFromParams(params);
    list_item->postBuild();
    return list_item;
}

bool LLPanelDummyClothingListItem::postBuild()
{
    addWidgetToRightSide("btn_add_panel");

    setIconImage(LLInventoryIcon::getIcon(LLAssetType::AT_CLOTHING, LLInventoryType::IT_NONE, mWearableType, false));
    updateItem(wearableTypeToString(mWearableType));

    // Make it look loke clothing item - reserve space for 'delete' button
    setLeftWidgetsWidth(getChildView("item_icon")->getRect().mLeft);

    setWidgetsVisible(false);
    reshapeWidgets();

    return true;
}

LLWearableType::EType LLPanelDummyClothingListItem::getWearableType() const
{
    return mWearableType;
}

LLPanelDummyClothingListItem::LLPanelDummyClothingListItem(LLWearableType::EType w_type, const LLPanelDummyClothingListItem::Params& params)
:   LLPanelWearableListItem(NULL, params),
    mWearableType(w_type)
{
    LLPanel::Params panel_params(params.add_panel);
    applyXUILayout(panel_params, this);
    LLPanel* add_panelp = LLUICtrlFactory::create<LLPanel>(panel_params);
    addChild(add_panelp);

    if (add_panelp)
{
        LLButton::Params button_params(params.add_btn);
        applyXUILayout(button_params, this);
        add_panelp->addChild(LLUICtrlFactory::create<LLButton>(button_params));
}

    setSeparatorVisible(true);
}

typedef std::map<LLWearableType::EType, std::string> clothing_to_string_map_t;

clothing_to_string_map_t init_clothing_string_map()
{
    clothing_to_string_map_t w_map;
    w_map.insert(std::make_pair(LLWearableType::WT_SHIRT, "shirt_not_worn"));
    w_map.insert(std::make_pair(LLWearableType::WT_PANTS, "pants_not_worn"));
    w_map.insert(std::make_pair(LLWearableType::WT_SHOES, "shoes_not_worn"));
    w_map.insert(std::make_pair(LLWearableType::WT_SOCKS, "socks_not_worn"));
    w_map.insert(std::make_pair(LLWearableType::WT_JACKET, "jacket_not_worn"));
    w_map.insert(std::make_pair(LLWearableType::WT_GLOVES, "gloves_not_worn"));
    w_map.insert(std::make_pair(LLWearableType::WT_UNDERSHIRT, "undershirt_not_worn"));
    w_map.insert(std::make_pair(LLWearableType::WT_UNDERPANTS, "underpants_not_worn"));
    w_map.insert(std::make_pair(LLWearableType::WT_SKIRT, "skirt_not_worn"));
    w_map.insert(std::make_pair(LLWearableType::WT_ALPHA, "alpha_not_worn"));
    w_map.insert(std::make_pair(LLWearableType::WT_TATTOO, "tattoo_not_worn"));
    w_map.insert(std::make_pair(LLWearableType::WT_UNIVERSAL, "universal_not_worn"));
    w_map.insert(std::make_pair(LLWearableType::WT_PHYSICS, "physics_not_worn"));
    return w_map;
}

std::string LLPanelDummyClothingListItem::wearableTypeToString(LLWearableType::EType w_type)
{
    static const clothing_to_string_map_t w_map = init_clothing_string_map();
    static const std::string invalid_str = LLTrans::getString("invalid_not_worn");

    std::string type_str = invalid_str;
    clothing_to_string_map_t::const_iterator it = w_map.find(w_type);
    if(w_map.end() != it)
    {
        type_str = LLTrans::getString(it->second);
    }
    return type_str;
}

//////////////////////////////////////////////////////////////////////////
//////////////////////////////////////////////////////////////////////////
//////////////////////////////////////////////////////////////////////////

LLWearableItemTypeNameComparator::LLWearableTypeOrder::LLWearableTypeOrder(LLWearableItemTypeNameComparator::ETypeListOrder order_priority, bool sort_asset_by_name, bool sort_wearable_by_name):
        mOrderPriority(order_priority),
        mSortAssetTypeByName(sort_asset_by_name),
        mSortWearableTypeByName(sort_wearable_by_name)
{
}

LLWearableItemTypeNameComparator::LLWearableItemTypeNameComparator()
{
    // By default the sort order conforms the order by spec of MY OUTFITS items list:
    // 1. CLOTHING - sorted by name
    // 2. OBJECT   - sorted by type
    // 3. BODYPART - sorted by name
    mWearableOrder[LLAssetType::AT_CLOTHING] = LLWearableTypeOrder(ORDER_RANK_1, false, false);
    mWearableOrder[LLAssetType::AT_OBJECT]   = LLWearableTypeOrder(ORDER_RANK_2, true, true);
    mWearableOrder[LLAssetType::AT_BODYPART] = LLWearableTypeOrder(ORDER_RANK_3, false, true);
    mWearableOrder[LLAssetType::AT_GESTURE] = LLWearableTypeOrder(ORDER_RANK_4, true, false);
}

void LLWearableItemTypeNameComparator::setOrder(LLAssetType::EType items_of_type,  LLWearableItemTypeNameComparator::ETypeListOrder order_priority, bool sort_asset_items_by_name, bool sort_wearable_items_by_name)
{
    mWearableOrder[items_of_type] = LLWearableTypeOrder(order_priority, sort_asset_items_by_name, sort_wearable_items_by_name);
}

/*virtual*/
bool LLWearableItemNameComparator::doCompare(const LLPanelInventoryListItemBase* wearable_item1, const LLPanelInventoryListItemBase* wearable_item2) const
{
    std::string name1 = wearable_item1->getItemName();
    std::string name2 = wearable_item2->getItemName();

    LLStringUtil::toUpper(name1);
    LLStringUtil::toUpper(name2);

    return name1 < name2;
}

/*virtual*/
bool LLWearableItemTypeNameComparator::doCompare(const LLPanelInventoryListItemBase* wearable_item1, const LLPanelInventoryListItemBase* wearable_item2) const
{
    const LLAssetType::EType item_type1 = wearable_item1->getType();
    const LLAssetType::EType item_type2 = wearable_item2->getType();

    LLWearableItemTypeNameComparator::ETypeListOrder item_type_order1 = getTypeListOrder(item_type1);
    LLWearableItemTypeNameComparator::ETypeListOrder item_type_order2 = getTypeListOrder(item_type2);

    if (item_type_order1 != item_type_order2)
    {
        // If items are of different asset types we can compare them
        // by types order in the list.
        return item_type_order1 < item_type_order2;
    }

    if (sortAssetTypeByName(item_type1))
    {
        // If both items are of the same asset type except AT_CLOTHING and AT_BODYPART
        // we can compare them by name.
        return LLWearableItemNameComparator::doCompare(wearable_item1, wearable_item2);
    }

    const LLWearableType::EType item_wearable_type1 = wearable_item1->getWearableType();
    const LLWearableType::EType item_wearable_type2 = wearable_item2->getWearableType();

    if (item_wearable_type1 != item_wearable_type2)
        // If items are of different LLWearableType::EType types they are compared
        // by LLWearableType::EType. types order determined in LLWearableType::EType.
    {
        // If items are of different LLWearableType::EType types they are compared
        // by LLWearableType::EType. types order determined in LLWearableType::EType.
        return item_wearable_type1 < item_wearable_type2;
    }
    else
    {
        // If both items are of the same clothing type they are compared
        // by description and place in reverse order (i.e. outer layer item
        // on top) OR by name
        if(sortWearableTypeByName(item_type1))
        {
            return LLWearableItemNameComparator::doCompare(wearable_item1, wearable_item2);
        }
        return wearable_item1->getDescription() > wearable_item2->getDescription();
    }
}

LLWearableItemTypeNameComparator::ETypeListOrder LLWearableItemTypeNameComparator::getTypeListOrder(LLAssetType::EType item_type) const
{
    wearable_type_order_map_t::const_iterator const_it = mWearableOrder.find(item_type);


    if(const_it == mWearableOrder.end())
    {
        LL_WARNS()<<"Absent information about order rang of items of "<<LLAssetType::getDesc(item_type)<<" type"<<LL_ENDL;
        return ORDER_RANK_UNKNOWN;
    }

    return const_it->second.mOrderPriority;
}

bool LLWearableItemTypeNameComparator::sortAssetTypeByName(LLAssetType::EType item_type) const
{
    wearable_type_order_map_t::const_iterator const_it = mWearableOrder.find(item_type);


    if(const_it == mWearableOrder.end())
    {
        LL_WARNS()<<"Absent information about sorting items of "<<LLAssetType::getDesc(item_type)<<" type"<<LL_ENDL;
        return true;
    }


    return const_it->second.mSortAssetTypeByName;
    }


bool LLWearableItemTypeNameComparator::sortWearableTypeByName(LLAssetType::EType item_type) const
{
    wearable_type_order_map_t::const_iterator const_it = mWearableOrder.find(item_type);


    if(const_it == mWearableOrder.end())
    {
        LL_WARNS()<<"Absent information about sorting items of "<<LLAssetType::getDesc(item_type)<<" type"<<LL_ENDL;
        return true;
}


    return const_it->second.mSortWearableTypeByName;
}

/*virtual*/
bool LLWearableItemCreationDateComparator::doCompare(const LLPanelInventoryListItemBase* item1, const LLPanelInventoryListItemBase* item2) const
{
    time_t date1 = item1->getCreationDate();
    time_t date2 = item2->getCreationDate();

    if (date1 == date2)
    {
        return LLWearableItemNameComparator::doCompare(item1, item2);
    }

    return date1 > date2;
}
//////////////////////////////////////////////////////////////////////////
//////////////////////////////////////////////////////////////////////////
//////////////////////////////////////////////////////////////////////////

static LLWearableItemTypeNameComparator WEARABLE_TYPE_NAME_COMPARATOR;
static const LLWearableItemTypeNameComparator WEARABLE_TYPE_LAYER_COMPARATOR;
static const LLWearableItemNameComparator WEARABLE_NAME_COMPARATOR;
//static const LLWearableItemCreationDateComparator WEARABLE_CREATION_DATE_COMPARATOR;
static LLWearableItemCreationDateComparator WEARABLE_CREATION_DATE_COMPARATOR;  // <ND/> const makes GCC >= 4.6 very angry about not user defined default ctor.

static const LLDefaultChildRegistry::Register<LLWearableItemsList> r("wearable_items_list");

LLWearableItemsList::Params::Params()
:   standalone("standalone", true)
,   worn_indication_enabled("worn_indication_enabled", true)
,   show_item_widgets("show_item_widgets", false)
,   show_create_new("show_create_new", true) // <FS:Ansariel> Optional "Create new" menu item
,   show_complexity("show_complexity", false) // <FS:Ansariel> Show per-item complexity in COF
{}

LLWearableItemsList::LLWearableItemsList(const LLWearableItemsList::Params& p)
:   LLInventoryItemsList(p)
, mAttachmentsChangedCallbackConnection() // <FS:Ansariel> Better attachment list
{
    setSortOrder(E_SORT_BY_TYPE_LAYER, false);
    mMenuWearableType = LLWearableType::WT_NONE;
    mIsStandalone = p.standalone;
    if (mIsStandalone)
    {
        // Use built-in context menu.
        setRightMouseDownCallback(boost::bind(&LLWearableItemsList::onRightClick, this, _2, _3));
    }
    mWornIndicationEnabled = p.worn_indication_enabled;
    setNoItemsCommentText(LLTrans::getString("LoadingData"));
    mShowItemWidgets = p.show_item_widgets;
    mShowCreateNew = p.show_create_new; // <FS:Ansariel> Optional "Create new" menu item
    // <FS:Ansariel> Show per-item complexity in COF
    mShowComplexity = p.show_complexity;
    mBodyPartsComplexity = 0;
    // </FS:Ansariel>

    // <FS:Ansariel> Better attachment list
    mAttachmentsChangedCallbackConnection = LLAppearanceMgr::instance().setAttachmentsChangedCallback(boost::bind(&LLWearableItemsList::updateChangedItem, this, _1));
}

// virtual
LLWearableItemsList::~LLWearableItemsList()
{
    // <FS:Ansariel> Better attachment list
    if (mAttachmentsChangedCallbackConnection.connected())
    {
        mAttachmentsChangedCallbackConnection.disconnect();
    }
    // </FS:Ansariel>
}

// virtual
LLPanel* LLWearableItemsList::createNewItem(LLViewerInventoryItem* item)
{
    if (!item)
    {
        LL_WARNS() << "No inventory item. Couldn't create flat list item." << LL_ENDL;
        llassert(item != NULL);
        return NULL;
    }

    // <FS:Ansariel> Show per-item complexity in COF
    //return LLPanelWearableOutfitItem::create(item, mWornIndicationEnabled, mShowItemWidgets);
    if (!mShowComplexity)
    {
        return LLPanelWearableOutfitItem::create(item, mWornIndicationEnabled, mShowItemWidgets);
    }
    else
    {
        U32 weight;
        if (item->getWearableType() == LLWearableType::WT_SKIN)
        {
            weight = mBodyPartsComplexity;
        }
        else
        {
            LLUUID linked_item_id = item->getLinkedUUID();
            mLinkedItemsMap[linked_item_id] = item->getUUID();
            weight = mItemComplexityMap[linked_item_id];
        }
        return FSPanelCOFWearableOutfitListItem::create(item, mWornIndicationEnabled, mShowItemWidgets, weight);
    }
    // </FS:Ansariel>
}

void LLWearableItemsList::updateList(const LLUUID& category_id)
{
    LLInventoryModel::cat_array_t cat_array;
    LLInventoryModel::item_array_t item_array;

    LLFindOutfitItems collector = LLFindOutfitItems();
    // collectDescendentsIf takes non-const reference:
    gInventory.collectDescendentsIf(
        category_id,
        cat_array,
        item_array,
        LLInventoryModel::EXCLUDE_TRASH,
        collector);

    if(item_array.empty() && gInventory.isCategoryComplete(category_id))
    {
        setNoItemsCommentText(LLTrans::getString("EmptyOutfitText"));
    }

    refreshList(item_array);
}

void LLWearableItemsList::updateChangedItems(const uuid_vec_t& changed_items_uuids)
{
    // nothing to update
    if (changed_items_uuids.empty())
        return;

    uuid_vec_t::const_iterator uuids_begin = changed_items_uuids.begin(), uuids_end = changed_items_uuids.end();
    pairs_const_iterator_t pairs_iter = getItemPairs().begin(), pairs_end = getItemPairs().end();
    while (pairs_iter != pairs_end)
    {
        LLPanel* panel = (*(pairs_iter++))->first;
        LLPanelInventoryListItemBase* item = dynamic_cast<LLPanelInventoryListItemBase*>(panel);
        if (!item)
            continue;

        LLViewerInventoryItem* inv_item = item->getItem();
        if (!inv_item)
            continue;

        const LLUUID& linked_uuid = inv_item->getLinkedUUID();
        if (std::find(uuids_begin, uuids_end, linked_uuid) != uuids_end)
        {
            item->setNeedsRefresh(true);
        }
    }
}

// <FS:Ansariel> Better attachment list
void LLWearableItemsList::updateChangedItem(const LLUUID& changed_item_uuid)
{
    uuid_vec_t items;
    items.push_back(changed_item_uuid);
    updateChangedItems(items);
}
// </FS:Ansariel>

void LLWearableItemsList::onRightClick(S32 x, S32 y)
{
    uuid_vec_t selected_uuids;

    getSelectedUUIDs(selected_uuids);
    if (selected_uuids.empty())
    {
        if ((mMenuWearableType != LLWearableType::WT_NONE) && (size() == 0))
        {
            ContextMenu::instance().show(this, mMenuWearableType, x, y);
        }
    }
    else
    {
        ContextMenu::instance().show(this, selected_uuids, x, y);
    }
}

void LLWearableItemsList::setSortOrder(ESortOrder sort_order, bool sort_now)
{
    switch (sort_order)
    {
    case E_SORT_BY_MOST_RECENT:
        setComparator(&WEARABLE_CREATION_DATE_COMPARATOR);
        break;
    case E_SORT_BY_NAME:
        setComparator(&WEARABLE_NAME_COMPARATOR);
        break;
    case E_SORT_BY_TYPE_LAYER:
        setComparator(&WEARABLE_TYPE_LAYER_COMPARATOR);
        break;
    case E_SORT_BY_TYPE_NAME:
    {
        WEARABLE_TYPE_NAME_COMPARATOR.setOrder(LLAssetType::AT_CLOTHING, LLWearableItemTypeNameComparator::ORDER_RANK_1, false, true);
        setComparator(&WEARABLE_TYPE_NAME_COMPARATOR);
        break;
    }

    // No "default:" to raise compiler warning
    // if we're not handling something
    }

    mSortOrder = sort_order;

    if (sort_now)
    {
        sort();
    }
}

// <FS:Ansariel> Show per-item complexity in COF
void LLWearableItemsList::updateItemComplexity(const std::map<LLUUID, U32>& item_complexity, U32 body_parts_complexity)
{
    if (mShowComplexity)
    {
        mItemComplexityMap = item_complexity;
        mBodyPartsComplexity = body_parts_complexity;
        updateComplexity();
    }
}

void LLWearableItemsList::updateComplexity()
{
    for (std::map<LLUUID, U32>::const_iterator it = mItemComplexityMap.begin(); it != mItemComplexityMap.end(); ++it)
    {
        LLUUID id = mLinkedItemsMap[it->first];
        LLPanel* panel = getItemByValue(id);
        if (panel)
        {
            FSPanelCOFWearableOutfitListItem* list_item = static_cast<FSPanelCOFWearableOutfitListItem*>(panel);
            list_item->updateItemWeight(it->second);
        }
    }

    std::vector<LLPanel*> items;
    getItems(items);
    for (std::vector<LLPanel*>::const_iterator it = items.begin(); it != items.end(); ++it)
    {
        FSPanelCOFWearableOutfitListItem* list_item = static_cast<FSPanelCOFWearableOutfitListItem*>(*it);
        if (list_item->getWearableType() == LLWearableType::WT_SKIN)
        {
            list_item->updateItemWeight(mBodyPartsComplexity);
            break;
        }
    }
}
// </FS:Ansariel>

//////////////////////////////////////////////////////////////////////////
/// ContextMenu
//////////////////////////////////////////////////////////////////////////

LLWearableItemsList::ContextMenu::ContextMenu()
:   mParent(NULL)
{
}

void LLWearableItemsList::ContextMenu::show(LLView* spawning_view, const uuid_vec_t& uuids, S32 x, S32 y)
{
    mParent = dynamic_cast<LLWearableItemsList*>(spawning_view);
    LLListContextMenu::show(spawning_view, uuids, x, y);
    mParent = NULL; // to avoid dereferencing an invalid pointer
}

void LLWearableItemsList::ContextMenu::show(LLView* spawning_view, LLWearableType::EType w_type, S32 x, S32 y)
{
    mParent = dynamic_cast<LLWearableItemsList*>(spawning_view);
    LLContextMenu* menup = mMenuHandle.get();
    if (menup)
    {
        //preventing parent (menu holder) from deleting already "dead" context menus on exit
        LLView* parent = menup->getParent();
        if (parent)
        {
            parent->removeChild(menup);
        }
        delete menup;
        mUUIDs.clear();
    }

    LLUICtrl::CommitCallbackRegistry::ScopedRegistrar registrar;
    registrar.add("Wearable.CreateNew", boost::bind(createNewWearableByType, w_type));
    menup = createFromFile("menu_wearable_list_item.xml");
    if (!menup)
    {
        LL_WARNS() << "Context menu creation failed" << LL_ENDL;
        return;
    }
    setMenuItemVisible(menup, "create_new", true);
    setMenuItemEnabled(menup, "create_new", true);
    setMenuItemVisible(menup, "wearable_attach_to", false);
    setMenuItemVisible(menup, "wearable_attach_to_hud", false);

    std::string new_label = LLTrans::getString("create_new_" + LLWearableType::getInstance()->getTypeName(w_type));
    LLMenuItemGL* menu_item = menup->getChild<LLMenuItemGL>("create_new");
    menu_item->setLabel(new_label);

    mMenuHandle = menup->getHandle();
    menup->show(x, y);
    LLMenuGL::showPopup(spawning_view, menup, x, y);

    mParent = NULL; // to avoid dereferencing an invalid pointer
}

// virtual
LLContextMenu* LLWearableItemsList::ContextMenu::createMenu()
{
    LLUICtrl::CommitCallbackRegistry::ScopedRegistrar registrar;
    const uuid_vec_t& ids = mUUIDs;     // selected items IDs
    LLUUID selected_id = ids.front();   // ID of the first selected item

    // Register handlers common for all wearable types.
    registrar.add("Wearable.Wear", boost::bind(wear_multiple, ids, true));
    registrar.add("Wearable.Add", boost::bind(wear_multiple, ids, false));
    registrar.add("Wearable.Edit", boost::bind(handle_item_edit, selected_id));
    registrar.add("Wearable.CreateNew", boost::bind(createNewWearable, selected_id));
    registrar.add("Wearable.ShowOriginal", boost::bind(show_item_original, selected_id));
    registrar.add("Wearable.TakeOffDetach",
                  //boost::bind(&LLAppearanceMgr::removeItemsFromAvatar, LLAppearanceMgr::getInstance(), ids, no_op)); // <FS:Ansariel> [SL:KB] - Patch: Appearance-Misc
                  boost::bind(&LLAppearanceMgr::removeItemsFromAvatar, LLAppearanceMgr::getInstance(), ids));

    // Register handlers for clothing.
    registrar.add("Clothing.TakeOff",
                  //boost::bind(&LLAppearanceMgr::removeItemsFromAvatar, LLAppearanceMgr::getInstance(), ids, no_op)); // <FS:Ansariel> [SL:KB] - Patch: Appearance-Misc
                  boost::bind(&LLAppearanceMgr::removeItemsFromAvatar, LLAppearanceMgr::getInstance(), ids));

    // Register handlers for body parts.

    // Register handlers for attachments.
    registrar.add("Attachment.Detach",
                  //boost::bind(&LLAppearanceMgr::removeItemsFromAvatar, LLAppearanceMgr::getInstance(), ids, no_op)); // <FS:Ansariel> [SL:KB] - Patch: Appearance-Misc
                  boost::bind(&LLAppearanceMgr::removeItemsFromAvatar, LLAppearanceMgr::getInstance(), ids));
    registrar.add("Attachment.Touch", boost::bind(handle_attachment_touch, selected_id));
    registrar.add("Attachment.Profile", boost::bind(show_item_profile, selected_id));
    registrar.add("Object.Attach", boost::bind(LLViewerAttachMenu::attachObjects, ids, _2));

    // Create the menu.
    LLContextMenu* menu = createFromFile("menu_wearable_list_item.xml");

    // Determine which items should be visible/enabled.
    updateItemsVisibility(menu);

    // Update labels for the items requiring that.
    updateItemsLabels(menu);
    return menu;
}

void LLWearableItemsList::ContextMenu::updateItemsVisibility(LLContextMenu* menu)
{
    if (!menu)
    {
        LL_WARNS() << "Invalid menu" << LL_ENDL;
        return;
    }

    const uuid_vec_t& ids = mUUIDs;             // selected items IDs
    U32 mask = 0;                               // mask of selected items' types
    U32 n_items = static_cast<U32>(ids.size()); // number of selected items
    U32 n_worn = 0;                             // number of worn items among the selected ones
    U32 n_already_worn = 0;                     // number of items worn of same type as selected items
    U32 n_links = 0;                            // number of links among the selected items
    U32 n_editable = 0;                         // number of editable items among the selected ones
    U32 n_touchable = 0;                        // number of touchable items among the selected ones

    bool can_be_worn = true;

// [RLVa:KB] - Checked: 2010-09-04 (RLVa-1.2.1a) | Added: RLVa-1.2.1a
    // We'll enable a menu option if at least one item in the selection is wearable/removable
    bool rlvCanWearReplace = !RlvActions::isRlvEnabled();
    bool rlvCanWearAdd = !RlvActions::isRlvEnabled();
    bool rlvCanRemove = !RlvActions::isRlvEnabled();
// [/RLVa:KB]

    for (uuid_vec_t::const_iterator it = ids.begin(); it != ids.end(); ++it)
    {
        LLUUID id = *it;
        LLViewerInventoryItem* item = gInventory.getItem(id);

        if (!item)
        {
            LL_WARNS() << "Invalid item" << LL_ENDL;
            // *NOTE: the logic below may not work in this case
            continue;
        }

        updateMask(mask, item->getType());

        const LLWearableType::EType wearable_type = item->getWearableType();
        const bool is_link = item->getIsLinkType();
        const bool is_worn = get_is_item_worn(id);
        const bool is_editable = get_is_item_editable(id);
        const bool is_touchable = enable_attachment_touch(id);
        const bool is_already_worn = gAgentWearables.selfHasWearable(wearable_type);
        if (is_worn)
        {
            ++n_worn;
        }
        if (is_touchable)
        {
            ++n_touchable;
        }
        if (is_editable)
        {
            ++n_editable;
        }
        if (is_link)
        {
            ++n_links;
        }
        if (is_already_worn)
        {
            ++n_already_worn;
        }

        if (can_be_worn)
        {
            can_be_worn = get_can_item_be_worn(item->getLinkedUUID());
        }

// [RLVa:KB] - Checked: 2010-09-04 (RLVa-1.2.1a) | Added: RLVa-1.2.1a
        if (RlvActions::isRlvEnabled())
        {
            ERlvWearMask eWearMask = RLV_WEAR_LOCKED;
            switch (item->getType())
            {
                case LLAssetType::AT_BODYPART:
                case LLAssetType::AT_CLOTHING:
                    eWearMask = gRlvWearableLocks.canWear(item);
                    rlvCanRemove |= (is_worn) ? gRlvWearableLocks.canRemove(item) : false;
                    break;
                case LLAssetType::AT_OBJECT:
                    eWearMask = gRlvAttachmentLocks.canAttach(item);
                    rlvCanRemove |= (is_worn) ? gRlvAttachmentLocks.canDetach(item) : false;
                    break;
                default:
                    break;
            }
            rlvCanWearReplace |= ((eWearMask & RLV_WEAR_REPLACE) == RLV_WEAR_REPLACE);
            rlvCanWearAdd |= ((eWearMask & RLV_WEAR_ADD) == RLV_WEAR_ADD);
        }
// [/RLVa:KB]
    } // for

    // <FS:Ansariel> Standalone check doesn't make sense here as the context
    //               menu is only shown if standalone is true. If not, this
    //               method isn't called at all and it is assumed you provide
    //               your own right-click handler (LLWearableItemsList::ContextMenu
    //               is only used in LLWearableItemsList::onRightClick handler
    //               method which in return is only set as event handler if
    //               standalone is true).
    bool standalone = /*mParent ? mParent->isStandalone() :*/ false;
    bool wear_add_visible = mask & (MASK_CLOTHING|MASK_ATTACHMENT) && n_worn == 0 && can_be_worn && (n_already_worn != 0 || mask & MASK_ATTACHMENT);
    bool show_create_new = mParent ? mParent->showCreateNew() : true; // <FS:Ansariel> Optional "Create new" menu item

    // *TODO: eliminate multiple traversals over the menu items
    setMenuItemVisible(menu, "wear_wear",           n_already_worn == 0 && n_worn == 0 && can_be_worn);
//  setMenuItemEnabled(menu, "wear_wear",           n_already_worn == 0 && n_worn == 0);
    setMenuItemVisible(menu, "wear_add",            wear_add_visible);
//  setMenuItemEnabled(menu, "wear_add",            LLAppearanceMgr::instance().canAddWearables(ids));
    setMenuItemVisible(menu, "wear_replace",        n_worn == 0 && n_already_worn != 0 && can_be_worn);
// [RLVa:KB] - Checked: 2010-09-04 (RLVa-1.2.1a) | Added: RLVa-1.2.1a
    setMenuItemEnabled(menu, "wear_wear",           n_already_worn == 0 && n_worn == 0 && rlvCanWearReplace);
    setMenuItemEnabled(menu, "wear_add",            LLAppearanceMgr::instance().canAddWearables(ids) && rlvCanWearAdd);
    setMenuItemEnabled(menu, "wear_replace",        rlvCanWearReplace);
// [/RLVa:KB]
    //visible only when one item selected and this item is worn
    setMenuItemVisible(menu, "touch",               !standalone && mask == MASK_ATTACHMENT && n_worn == n_items);
    setMenuItemEnabled(menu, "touch",               n_touchable && n_worn == 1 && n_items == 1);
    setMenuItemVisible(menu, "edit",                !standalone && mask & (MASK_CLOTHING|MASK_BODYPART|MASK_ATTACHMENT) && n_worn == n_items);
    setMenuItemEnabled(menu, "edit",                n_editable && n_worn == 1 && n_items == 1);
    // <FS:Ansariel> Optional "Create new" menu item
    //setMenuItemVisible(menu, "create_new",            mask & (MASK_CLOTHING|MASK_BODYPART) && n_items == 1);
    setMenuItemVisible(menu, "create_new",          show_create_new && mask & (MASK_CLOTHING|MASK_BODYPART) && n_items == 1);
    // </FS:Ansariel>
    setMenuItemEnabled(menu, "create_new",          LLAppearanceMgr::instance().canAddWearables(ids));
    setMenuItemVisible(menu, "show_original",       !standalone);
    setMenuItemEnabled(menu, "show_original",       n_items == 1 && n_links == n_items);
    setMenuItemVisible(menu, "take_off",            mask == MASK_CLOTHING && n_worn == n_items);
    setMenuItemVisible(menu, "detach",              mask == MASK_ATTACHMENT && n_worn == n_items);
    setMenuItemVisible(menu, "take_off_or_detach",  mask == (MASK_ATTACHMENT|MASK_CLOTHING));
//  setMenuItemEnabled(menu, "take_off_or_detach",  n_worn == n_items);
// [RLVa:KB] - Checked: 2010-09-04 (RLVa-1.2.1a) | Added: RLVa-1.2.1a
    setMenuItemEnabled(menu, "take_off",            rlvCanRemove);
    setMenuItemEnabled(menu, "detach",              rlvCanRemove);
    setMenuItemEnabled(menu, "take_off_or_detach",  (n_worn == n_items) && (rlvCanRemove));
// [/RLVa:KB]
    setMenuItemVisible(menu, "object_profile",      !standalone);
    setMenuItemEnabled(menu, "object_profile",      n_items == 1);
    setMenuItemVisible(menu, "--no options--",      false);
    setMenuItemEnabled(menu, "--no options--",      false);

    // Populate or hide the "Attach to..." / "Attach to HUD..." submenus.
    if (mask == MASK_ATTACHMENT && n_worn == 0)
    {
        LLViewerAttachMenu::populateMenus("wearable_attach_to", "wearable_attach_to_hud");
    }
    else
    {
        setMenuItemVisible(menu, "wearable_attach_to",          false);
        setMenuItemVisible(menu, "wearable_attach_to_hud",      false);
    }

    if (mask & MASK_UNKNOWN)
    {
        LL_WARNS() << "Non-wearable items passed." << LL_ENDL;
    }

    U32 num_visible_items = 0;
    for (U32 menu_item_index = 0; menu_item_index < menu->getItemCount(); ++menu_item_index)
    {
        const LLMenuItemGL* menu_item = menu->getItem(menu_item_index);
        if (menu_item && menu_item->getVisible())
        {
            num_visible_items++;
        }
    }
    if (num_visible_items == 0)
    {
        setMenuItemVisible(menu, "--no options--", true);
    }
}

void LLWearableItemsList::ContextMenu::updateItemsLabels(LLContextMenu* menu)
{
    llassert(menu);
    if (!menu) return;

    // Set proper label for the "Create new <WEARABLE_TYPE>" menu item.
    LLViewerInventoryItem* item = gInventory.getLinkedItem(mUUIDs.back());
    if (!item || !item->isWearableType()) return;

    LLWearableType::EType w_type = item->getWearableType();
    std::string new_label = LLTrans::getString("create_new_" + LLWearableType::getInstance()->getTypeName(w_type));

    LLMenuItemGL* menu_item = menu->getChild<LLMenuItemGL>("create_new");
    menu_item->setLabel(new_label);
}

// We need this method to convert non-zero bool values to exactly 1 (true).
// Otherwise code relying on a bool value being true may fail
// (I experienced a weird assert in LLView::drawChildren() because of that.
// static
void LLWearableItemsList::ContextMenu::setMenuItemVisible(LLContextMenu* menu, const std::string& name, bool val)
{
    menu->setItemVisible(name, val);
}

// static
void LLWearableItemsList::ContextMenu::setMenuItemEnabled(LLContextMenu* menu, const std::string& name, bool val)
{
    menu->setItemEnabled(name, val);
}

// static
void LLWearableItemsList::ContextMenu::updateMask(U32& mask, LLAssetType::EType at)
{
    if (at == LLAssetType::AT_CLOTHING)
    {
        mask |= MASK_CLOTHING;
    }
    else if (at == LLAssetType::AT_BODYPART)
    {
        mask |= MASK_BODYPART;
    }
    else if (at == LLAssetType::AT_OBJECT)
    {
        mask |= MASK_ATTACHMENT;
    }
    else if (at == LLAssetType::AT_GESTURE)
    {
        mask |= MASK_GESTURE;
    }
    else
    {
        mask |= MASK_UNKNOWN;
    }
}

// static
void LLWearableItemsList::ContextMenu::createNewWearable(const LLUUID& item_id)
{
    LLViewerInventoryItem* item = gInventory.getLinkedItem(item_id);
    if (!item || !item->isWearableType()) return;

    LLAgentWearables::createWearable(item->getWearableType(), true);
}

// static
void LLWearableItemsList::ContextMenu::createNewWearableByType(LLWearableType::EType type)
{
    LLAgentWearables::createWearable(type, true);
}

// EOF<|MERGE_RESOLUTION|>--- conflicted
+++ resolved
@@ -116,16 +116,10 @@
 
     LLPanelWearableListItem::postBuild();
 
-    //if(mShowWidgets) // <FS:Ansariel> Make Add/Remove buttons work
-    {
-        // <FS:Ansariel> Make Add/Remove buttons work
-        //addWidgetToRightSide(mAddWearableBtn);
-        //addWidgetToRightSide(mAddWearableBtn);
-        LLViewerInventoryItem* inv_item = getItem();
-        mShowWidgets &= (inv_item->getType() != LLAssetType::AT_BODYPART);
-        addWidgetToRightSide(mAddWearableBtn, mShowWidgets);
-        addWidgetToRightSide(mAddWearableBtn, mShowWidgets);
-        // </FS:Ansariel>
+    if(mShowWidgets)
+    {
+        addWidgetToRightSide(mAddWearableBtn);
+        addWidgetToRightSide(mRemoveWearableBtn);
 
         mAddWearableBtn->setClickedCallback(boost::bind(&LLPanelWearableOutfitItem::onAddWearable, this));
         mRemoveWearableBtn->setClickedCallback(boost::bind(&LLPanelWearableOutfitItem::onRemoveWearable, this));
@@ -192,7 +186,6 @@
 : LLPanelWearableListItem(item, params)
 , mWornIndicationEnabled(worn_indication_enabled)
 , mShowWidgets(show_widgets)
-, mIsWorn(false) // <FS:Ansariel> Make Add/Remove buttons work
 {
     if(mShowWidgets)
     {
@@ -217,11 +210,6 @@
     // an inventory observer upon link in COF beind added or removed so actual
     // worn status of a linked item may still remain unchanged.
     bool is_worn = LLAppearanceMgr::instance().isLinkedInCOF(mInventoryItemUUID);
-<<<<<<< HEAD
-    // <FS:Ansariel> Make Add/Remove buttons work
-    mIsWorn = is_worn;
-=======
->>>>>>> 403abcb5
     // <FS:Ansariel> Better attachment list
     //if (mWornIndicationEnabled && is_worn)
     //{
@@ -264,13 +252,10 @@
     {
         setShowWidget(mAddWearableBtn, !is_worn);
 
-        // <FS:Ansariel> Make Add/Remove buttons work
-        //// Body parts can't be removed, only replaced
-        //LLViewerInventoryItem* inv_item = getItem();
-        //bool show_remove = is_worn && inv_item && (inv_item->getType() != LLAssetType::AT_BODYPART);
-        //setShowWidget("remove_wearable", show_remove);
-        setShowWidget(mRemoveWearableBtn, is_worn);
-        // </FS:Ansariel>
+        // Body parts can't be removed, only replaced
+        LLViewerInventoryItem* inv_item = getItem();
+        bool show_remove = is_worn && inv_item && (inv_item->getType() != LLAssetType::AT_BODYPART);
+        setShowWidget(mRemoveWearableBtn, show_remove);
 
         if(mHovered)
         {
@@ -558,11 +543,7 @@
                                                      bool show_widgets,
                                                      const FSPanelCOFWearableOutfitListItem::Params& params)
 : LLPanelWearableOutfitItem(item, worn_indication_enabled, params, show_widgets)
-<<<<<<< HEAD
-, mWeightCtrl(NULL)
-=======
 , mWeightCtrl(nullptr)
->>>>>>> 403abcb5
 {
     LLTextBox::Params weight_params = params.item_weight;
     applyXUILayout(weight_params, this);
@@ -583,12 +564,8 @@
     // Reserve space for 'delete' button event if it is invisible.
     setRightWidgetsWidth(mWeightCtrl->getRect().getWidth() + 5);
 
-<<<<<<< HEAD
-    setWidgetsVisible(true);
-=======
     mWeightCtrl->setVisible(true);
 
->>>>>>> 403abcb5
     reshapeWidgets();
 
     return true;
@@ -609,23 +586,7 @@
 void FSPanelCOFWearableOutfitListItem::updateItem(const std::string& name, EItemState item_state)
 {
     LLPanelWearableOutfitItem::updateItem(name, item_state);
-<<<<<<< HEAD
-
-    setShowWidget("add_wearable", false);
-    setShowWidget("remove_wearable", mShowWidgets && mIsWorn && mHovered);
-    setWidgetsVisible(true);
-    reshapeWidgets();
-}
-
-//virtual
-void FSPanelCOFWearableOutfitListItem::onMouseEnter(S32 x, S32 y, MASK mask)
-{
-    LLPanelInventoryListItemBase::onMouseEnter(x, y, mask);
-    setShowWidget("remove_wearable", mShowWidgets && mIsWorn);
-    setWidgetsVisible(true);
-=======
     mWeightCtrl->setVisible(true);
->>>>>>> 403abcb5
     reshapeWidgets();
 }
 
@@ -633,13 +594,8 @@
 void FSPanelCOFWearableOutfitListItem::onMouseLeave(S32 x, S32 y, MASK mask)
 {
     LLPanelInventoryListItemBase::onMouseLeave(x, y, mask);
-<<<<<<< HEAD
-    setShowWidget("remove_wearable", false);
-    setWidgetsVisible(true);
-=======
     setWidgetsVisible(false);
     mWeightCtrl->setVisible(true); // setWidgetsVisible sets this invisible - make it visible again
->>>>>>> 403abcb5
     reshapeWidgets();
 }
 
