/**
 * @file llwearableitemslist.cpp
 * @brief A flat list of wearable items.
 *
 * $LicenseInfo:firstyear=2010&license=viewerlgpl$
 * Second Life Viewer Source Code
 * Copyright (C) 2010, Linden Research, Inc.
 * 
 * This library is free software; you can redistribute it and/or
 * modify it under the terms of the GNU Lesser General Public
 * License as published by the Free Software Foundation;
 * version 2.1 of the License only.
 * 
 * This library is distributed in the hope that it will be useful,
 * but WITHOUT ANY WARRANTY; without even the implied warranty of
 * MERCHANTABILITY or FITNESS FOR A PARTICULAR PURPOSE.  See the GNU
 * Lesser General Public License for more details.
 * 
 * You should have received a copy of the GNU Lesser General Public
 * License along with this library; if not, write to the Free Software
 * Foundation, Inc., 51 Franklin Street, Fifth Floor, Boston, MA  02110-1301  USA
 * 
 * Linden Research, Inc., 945 Battery Street, San Francisco, CA  94111  USA
 * $/LicenseInfo$
 */

#include "llviewerprecompiledheaders.h"

#include "llwearableitemslist.h"

#include "lliconctrl.h"
#include "llmenugl.h" // for LLContextMenu

#include "llagentwearables.h"
#include "llappearancemgr.h"
#include "llinventoryfunctions.h"
#include "llinventoryicon.h"
#include "lltransutil.h"
#include "llviewerattachmenu.h"
// [SL:KB] - Patch: Inventory-AttachmentEdit - Checked: 2010-09-04 (Catznip-2.2.0a) | Added: Catznip-2.1.2a
#include "llviewermenu.h"
// [/SL:KB]
#include "llvoavatarself.h"
// [RLVa:KB] - Checked: 2011-05-22 (RLVa-1.3.1a)
#include "rlvhandler.h"
#include "rlvlocks.h"
// [/RLVa:KB]

class LLFindOutfitItems : public LLInventoryCollectFunctor
{
public:
	LLFindOutfitItems() {}
	virtual ~LLFindOutfitItems() {}
	virtual bool operator()(LLInventoryCategory* cat,
							LLInventoryItem* item);
};

bool LLFindOutfitItems::operator()(LLInventoryCategory* cat,
								   LLInventoryItem* item)
{
	if(item)
	{
		if((item->getType() == LLAssetType::AT_CLOTHING)
		   || (item->getType() == LLAssetType::AT_BODYPART)
		   || (item->getType() == LLAssetType::AT_OBJECT))
		{
			return TRUE;
		}
	}
	return FALSE;
}

//////////////////////////////////////////////////////////////////////////
//////////////////////////////////////////////////////////////////////////
//////////////////////////////////////////////////////////////////////////

void LLPanelWearableListItem::onMouseEnter(S32 x, S32 y, MASK mask)
{
	LLPanelInventoryListItemBase::onMouseEnter(x, y, mask);
	setWidgetsVisible(true);
	reshapeWidgets();
}

void LLPanelWearableListItem::onMouseLeave(S32 x, S32 y, MASK mask)
{
	LLPanelInventoryListItemBase::onMouseLeave(x, y, mask);
	setWidgetsVisible(false);
	reshapeWidgets();
}

LLPanelWearableListItem::LLPanelWearableListItem(LLViewerInventoryItem* item, const LLPanelWearableListItem::Params& params)
: LLPanelInventoryListItemBase(item, params)
{
}

//////////////////////////////////////////////////////////////////////////
//////////////////////////////////////////////////////////////////////////
//////////////////////////////////////////////////////////////////////////

// static
LLPanelWearableOutfitItem* LLPanelWearableOutfitItem::create(LLViewerInventoryItem* item,
															 bool worn_indication_enabled)
{
	LLPanelWearableOutfitItem* list_item = NULL;
	if (item)
	{
		const LLPanelInventoryListItemBase::Params& params = LLUICtrlFactory::getDefaultParams<LLPanelInventoryListItemBase>();

		list_item = new LLPanelWearableOutfitItem(item, worn_indication_enabled, params);
		list_item->initFromParams(params);
		list_item->postBuild();
	}
	return list_item;
}

LLPanelWearableOutfitItem::LLPanelWearableOutfitItem(LLViewerInventoryItem* item,
													 bool worn_indication_enabled,
													 const LLPanelWearableOutfitItem::Params& params)
: LLPanelInventoryListItemBase(item, params)
, mWornIndicationEnabled(worn_indication_enabled)
{
}

// virtual
void LLPanelWearableOutfitItem::updateItem(const std::string& name,
										   EItemState item_state)
{
	std::string search_label = name;

	// Updating item's worn status depending on whether it is linked in COF or not.
	// We don't use get_is_item_worn() here because this update is triggered by
	// an inventory observer upon link in COF beind added or removed so actual
	// worn status of a linked item may still remain unchanged.
	if (mWornIndicationEnabled && LLAppearanceMgr::instance().isLinkInCOF(mInventoryItemUUID))
	{
		search_label += LLTrans::getString("worn");
		item_state = IS_WORN;
	}

	LLPanelInventoryListItemBase::updateItem(search_label, item_state);
}

//////////////////////////////////////////////////////////////////////////
//////////////////////////////////////////////////////////////////////////
//////////////////////////////////////////////////////////////////////////
static LLWidgetNameRegistry::StaticRegistrar sRegisterPanelClothingListItem(&typeid(LLPanelClothingListItem::Params), "clothing_list_item");


LLPanelClothingListItem::Params::Params()
:	up_btn("up_btn"),
	down_btn("down_btn"),
	edit_btn("edit_btn"),
	lock_panel("lock_panel"),
	edit_panel("edit_panel"),
	lock_icon("lock_icon")
{}

// static
LLPanelClothingListItem* LLPanelClothingListItem::create(LLViewerInventoryItem* item)
{
	LLPanelClothingListItem* list_item = NULL;
	if(item)
	{
		const LLPanelClothingListItem::Params& params = LLUICtrlFactory::getDefaultParams<LLPanelClothingListItem>();
		list_item = new LLPanelClothingListItem(item, params);
		list_item->initFromParams(params);
		list_item->postBuild();
	}
	return list_item;
}

LLPanelClothingListItem::LLPanelClothingListItem(LLViewerInventoryItem* item, const LLPanelClothingListItem::Params& params)
 : LLPanelDeletableWearableListItem(item, params)
{
	LLButton::Params button_params = params.up_btn;
	applyXUILayout(button_params, this);
	addChild(LLUICtrlFactory::create<LLButton>(button_params));

	button_params = params.down_btn;
	applyXUILayout(button_params, this);
	addChild(LLUICtrlFactory::create<LLButton>(button_params));

	LLPanel::Params panel_params = params.lock_panel;
	applyXUILayout(panel_params, this);
	LLPanel* lock_panelp = LLUICtrlFactory::create<LLPanel>(panel_params);
	addChild(lock_panelp);

	panel_params = params.edit_panel;
	applyXUILayout(panel_params, this);
	LLPanel* edit_panelp = LLUICtrlFactory::create<LLPanel>(panel_params);
	addChild(edit_panelp);

	if (lock_panelp)
{
		LLIconCtrl::Params icon_params = params.lock_icon;
		applyXUILayout(icon_params, this);
		lock_panelp->addChild(LLUICtrlFactory::create<LLIconCtrl>(icon_params));
}

	if (edit_panelp)
{
		button_params = params.edit_btn;
		applyXUILayout(button_params, this);
		edit_panelp->addChild(LLUICtrlFactory::create<LLButton>(button_params));
	}

	setSeparatorVisible(false);
}

LLPanelClothingListItem::~LLPanelClothingListItem()
{
}

BOOL LLPanelClothingListItem::postBuild()
{
	LLPanelDeletableWearableListItem::postBuild();

	addWidgetToRightSide("btn_move_up");
	addWidgetToRightSide("btn_move_down");
	addWidgetToRightSide("btn_lock");
	addWidgetToRightSide("btn_edit_panel");

	setWidgetsVisible(false);
	reshapeWidgets();

	return TRUE;
}

//////////////////////////////////////////////////////////////////////////
//////////////////////////////////////////////////////////////////////////
//////////////////////////////////////////////////////////////////////////

static LLWidgetNameRegistry::StaticRegistrar sRegisterPanelBodyPartsListItem(&typeid(LLPanelBodyPartsListItem::Params), "bodyparts_list_item");


LLPanelBodyPartsListItem::Params::Params()
:	edit_btn("edit_btn"),
	edit_panel("edit_panel"),
	lock_panel("lock_panel"),
	lock_icon("lock_icon")
{}

// static
LLPanelBodyPartsListItem* LLPanelBodyPartsListItem::create(LLViewerInventoryItem* item)
{
	LLPanelBodyPartsListItem* list_item = NULL;
	if(item)
	{
		const Params& params = LLUICtrlFactory::getDefaultParams<LLPanelBodyPartsListItem>();
		list_item = new LLPanelBodyPartsListItem(item, params);
		list_item->initFromParams(params);
		list_item->postBuild();
	}
	return list_item;
}

LLPanelBodyPartsListItem::LLPanelBodyPartsListItem(LLViewerInventoryItem* item, const LLPanelBodyPartsListItem::Params& params)
: LLPanelWearableListItem(item, params)
{
	LLPanel::Params panel_params = params.edit_panel;
	applyXUILayout(panel_params, this);
	LLPanel* edit_panelp = LLUICtrlFactory::create<LLPanel>(panel_params);
	addChild(edit_panelp);

	panel_params = params.lock_panel;
	applyXUILayout(panel_params, this);
	LLPanel* lock_panelp = LLUICtrlFactory::create<LLPanel>(panel_params);
	addChild(lock_panelp);
	
	if (edit_panelp)
	{
		LLButton::Params btn_params = params.edit_btn;
		applyXUILayout(btn_params, this);
		edit_panelp->addChild(LLUICtrlFactory::create<LLButton>(btn_params));
}

	if (lock_panelp)
{
		LLIconCtrl::Params icon_params = params.lock_icon;
		applyXUILayout(icon_params, this);
		lock_panelp->addChild(LLUICtrlFactory::create<LLIconCtrl>(icon_params));
	}

	setSeparatorVisible(true);
}

LLPanelBodyPartsListItem::~LLPanelBodyPartsListItem()
{
}

BOOL LLPanelBodyPartsListItem::postBuild()
{
	LLPanelInventoryListItemBase::postBuild();

	addWidgetToRightSide("btn_lock");
	addWidgetToRightSide("btn_edit_panel");

	setWidgetsVisible(false);
	reshapeWidgets();

	return TRUE;
}

static LLWidgetNameRegistry::StaticRegistrar sRegisterPanelDeletableWearableListItem(&typeid(LLPanelDeletableWearableListItem::Params), "deletable_wearable_list_item");

LLPanelDeletableWearableListItem::Params::Params()
:	delete_btn("delete_btn")
{}

// static
LLPanelDeletableWearableListItem* LLPanelDeletableWearableListItem::create(LLViewerInventoryItem* item)
{
	LLPanelDeletableWearableListItem* list_item = NULL;
	if(item)
	{
		const Params& params = LLUICtrlFactory::getDefaultParams<LLPanelDeletableWearableListItem>();
		list_item = new LLPanelDeletableWearableListItem(item, params);
		list_item->initFromParams(params);
		list_item->postBuild();
	}
	return list_item;
}

LLPanelDeletableWearableListItem::LLPanelDeletableWearableListItem(LLViewerInventoryItem* item, const LLPanelDeletableWearableListItem::Params& params)
: LLPanelWearableListItem(item, params)
{
	LLButton::Params button_params = params.delete_btn;
	applyXUILayout(button_params, this);
	addChild(LLUICtrlFactory::create<LLButton>(button_params));

	setSeparatorVisible(true);
}

BOOL LLPanelDeletableWearableListItem::postBuild()
{
	LLPanelWearableListItem::postBuild();

	addWidgetToLeftSide("btn_delete");

	LLButton* delete_btn = getChild<LLButton>("btn_delete");
	// Reserve space for 'delete' button event if it is invisible.
	setLeftWidgetsWidth(delete_btn->getRect().mRight);

	setWidgetsVisible(false);
	reshapeWidgets();

	return TRUE;
}


// static
LLPanelAttachmentListItem* LLPanelAttachmentListItem::create(LLViewerInventoryItem* item)
{
	LLPanelAttachmentListItem* list_item = NULL;
	if(item)
	{
		const Params& params = LLUICtrlFactory::getDefaultParams<LLPanelDeletableWearableListItem>();

		list_item = new LLPanelAttachmentListItem(item, params);
		list_item->initFromParams(params);
		list_item->postBuild();
	}
	return list_item;
}

void LLPanelAttachmentListItem::updateItem(const std::string& name,
										   EItemState item_state)
{
	std::string title_joint = name;

	LLViewerInventoryItem* inv_item = getItem();
	if (inv_item && isAgentAvatarValid() && gAgentAvatarp->isWearingAttachment(inv_item->getLinkedUUID()))
	{
		std::string found_name;
		bool found = gAgentAvatarp->getAttachedPointName(inv_item->getLinkedUUID(),found_name);
		std::string trans_name = LLTrans::getString(found_name);
		if (!found)
		{
			LL_WARNS() << "invalid attachment joint, err " << found_name << LL_ENDL;
		}
		title_joint =  title_joint + " (" + trans_name + ")";
	}

	LLPanelInventoryListItemBase::updateItem(title_joint, item_state);
}

//////////////////////////////////////////////////////////////////////////
//////////////////////////////////////////////////////////////////////////
//////////////////////////////////////////////////////////////////////////
static LLWidgetNameRegistry::StaticRegistrar sRegisterPanelDummyClothingListItem(&typeid(LLPanelDummyClothingListItem::Params), "dummy_clothing_list_item");

LLPanelDummyClothingListItem::Params::Params()
:	add_panel("add_panel"),
	add_btn("add_btn")
{}

LLPanelDummyClothingListItem* LLPanelDummyClothingListItem::create(LLWearableType::EType w_type)
{
	const Params& params = LLUICtrlFactory::getDefaultParams<LLPanelDummyClothingListItem>();

	LLPanelDummyClothingListItem* list_item = new LLPanelDummyClothingListItem(w_type, params);
	list_item->initFromParams(params);
	list_item->postBuild();
	return list_item;
}

BOOL LLPanelDummyClothingListItem::postBuild()
{
	addWidgetToRightSide("btn_add_panel");

	setIconImage(LLInventoryIcon::getIcon(LLAssetType::AT_CLOTHING, LLInventoryType::IT_NONE, mWearableType, FALSE));
	updateItem(wearableTypeToString(mWearableType));

	// Make it look loke clothing item - reserve space for 'delete' button
	setLeftWidgetsWidth(getChildView("item_icon")->getRect().mLeft);

	setWidgetsVisible(false);
	reshapeWidgets();

	return TRUE;
}

LLWearableType::EType LLPanelDummyClothingListItem::getWearableType() const
{
	return mWearableType;
}

LLPanelDummyClothingListItem::LLPanelDummyClothingListItem(LLWearableType::EType w_type, const LLPanelDummyClothingListItem::Params& params)
:	LLPanelWearableListItem(NULL, params), 
	mWearableType(w_type)
{
	LLPanel::Params panel_params(params.add_panel);
	applyXUILayout(panel_params, this);
	LLPanel* add_panelp = LLUICtrlFactory::create<LLPanel>(panel_params);
	addChild(add_panelp);

	if (add_panelp)
{
		LLButton::Params button_params(params.add_btn);
		applyXUILayout(button_params, this);
		add_panelp->addChild(LLUICtrlFactory::create<LLButton>(button_params));
}

	setSeparatorVisible(true);
}

typedef std::map<LLWearableType::EType, std::string> clothing_to_string_map_t;

clothing_to_string_map_t init_clothing_string_map()
{
	clothing_to_string_map_t w_map;
	w_map.insert(std::make_pair(LLWearableType::WT_SHIRT, "shirt_not_worn"));
	w_map.insert(std::make_pair(LLWearableType::WT_PANTS, "pants_not_worn"));
	w_map.insert(std::make_pair(LLWearableType::WT_SHOES, "shoes_not_worn"));
	w_map.insert(std::make_pair(LLWearableType::WT_SOCKS, "socks_not_worn"));
	w_map.insert(std::make_pair(LLWearableType::WT_JACKET, "jacket_not_worn"));
	w_map.insert(std::make_pair(LLWearableType::WT_GLOVES, "gloves_not_worn"));
	w_map.insert(std::make_pair(LLWearableType::WT_UNDERSHIRT, "undershirt_not_worn"));
	w_map.insert(std::make_pair(LLWearableType::WT_UNDERPANTS, "underpants_not_worn"));
	w_map.insert(std::make_pair(LLWearableType::WT_SKIRT, "skirt_not_worn"));
	w_map.insert(std::make_pair(LLWearableType::WT_ALPHA, "alpha_not_worn"));
	w_map.insert(std::make_pair(LLWearableType::WT_TATTOO, "tattoo_not_worn"));
	w_map.insert(std::make_pair(LLWearableType::WT_PHYSICS, "physics_not_worn"));
	return w_map;
}

std::string LLPanelDummyClothingListItem::wearableTypeToString(LLWearableType::EType w_type)
{
	static const clothing_to_string_map_t w_map = init_clothing_string_map();
	static const std::string invalid_str = LLTrans::getString("invalid_not_worn");
	
	std::string type_str = invalid_str;
	clothing_to_string_map_t::const_iterator it = w_map.find(w_type);
	if(w_map.end() != it)
	{
		type_str = LLTrans::getString(it->second);
	}
	return type_str;
}

//////////////////////////////////////////////////////////////////////////
//////////////////////////////////////////////////////////////////////////
//////////////////////////////////////////////////////////////////////////

LLWearableItemTypeNameComparator::LLWearableTypeOrder::LLWearableTypeOrder(LLWearableItemTypeNameComparator::ETypeListOrder order_priority, bool sort_asset_by_name, bool sort_wearable_by_name):
		mOrderPriority(order_priority),
		mSortAssetTypeByName(sort_asset_by_name),
		mSortWearableTypeByName(sort_wearable_by_name)
{
}

LLWearableItemTypeNameComparator::LLWearableItemTypeNameComparator()
{
	// By default the sort order conforms the order by spec of MY OUTFITS items list:
	// 1. CLOTHING - sorted by name
	// 2. OBJECT   - sorted by type
	// 3. BODYPART - sorted by name
	mWearableOrder[LLAssetType::AT_CLOTHING] = LLWearableTypeOrder(ORDER_RANK_1, false, false);
	mWearableOrder[LLAssetType::AT_OBJECT]   = LLWearableTypeOrder(ORDER_RANK_2, true, true);
	mWearableOrder[LLAssetType::AT_BODYPART] = LLWearableTypeOrder(ORDER_RANK_3, false, true);
}

void LLWearableItemTypeNameComparator::setOrder(LLAssetType::EType items_of_type,  LLWearableItemTypeNameComparator::ETypeListOrder order_priority, bool sort_asset_items_by_name, bool sort_wearable_items_by_name)
{
	mWearableOrder[items_of_type] = LLWearableTypeOrder(order_priority, sort_asset_items_by_name, sort_wearable_items_by_name);
}

/*virtual*/
bool LLWearableItemNameComparator::doCompare(const LLPanelInventoryListItemBase* wearable_item1, const LLPanelInventoryListItemBase* wearable_item2) const
{
	std::string name1 = wearable_item1->getItemName();
	std::string name2 = wearable_item2->getItemName();

	LLStringUtil::toUpper(name1);
	LLStringUtil::toUpper(name2);

	return name1 < name2;
}

/*virtual*/
bool LLWearableItemTypeNameComparator::doCompare(const LLPanelInventoryListItemBase* wearable_item1, const LLPanelInventoryListItemBase* wearable_item2) const
{
	const LLAssetType::EType item_type1 = wearable_item1->getType();
	const LLAssetType::EType item_type2 = wearable_item2->getType();

	LLWearableItemTypeNameComparator::ETypeListOrder item_type_order1 = getTypeListOrder(item_type1);
	LLWearableItemTypeNameComparator::ETypeListOrder item_type_order2 = getTypeListOrder(item_type2);

	if (item_type_order1 != item_type_order2)
	{
		// If items are of different asset types we can compare them
		// by types order in the list.
		return item_type_order1 < item_type_order2;
	}

	if (sortAssetTypeByName(item_type1))
	{
		// If both items are of the same asset type except AT_CLOTHING and AT_BODYPART
		// we can compare them by name.
		return LLWearableItemNameComparator::doCompare(wearable_item1, wearable_item2);
	}

	const LLWearableType::EType item_wearable_type1 = wearable_item1->getWearableType();
	const LLWearableType::EType item_wearable_type2 = wearable_item2->getWearableType();

	if (item_wearable_type1 != item_wearable_type2)
		// If items are of different LLWearableType::EType types they are compared
		// by LLWearableType::EType. types order determined in LLWearableType::EType.
	{
		// If items are of different LLWearableType::EType types they are compared
		// by LLWearableType::EType. types order determined in LLWearableType::EType.
		return item_wearable_type1 < item_wearable_type2;
	}
	else
	{
		// If both items are of the same clothing type they are compared
		// by description and place in reverse order (i.e. outer layer item
		// on top) OR by name
		if(sortWearableTypeByName(item_type1))
		{
			return LLWearableItemNameComparator::doCompare(wearable_item1, wearable_item2);
		}
		return wearable_item1->getDescription() > wearable_item2->getDescription();
	}
}

LLWearableItemTypeNameComparator::ETypeListOrder LLWearableItemTypeNameComparator::getTypeListOrder(LLAssetType::EType item_type) const
{
	wearable_type_order_map_t::const_iterator const_it = mWearableOrder.find(item_type);


	if(const_it == mWearableOrder.end())
	{
		LL_WARNS()<<"Absent information about order rang of items of "<<LLAssetType::getDesc(item_type)<<" type"<<LL_ENDL;
		return ORDER_RANK_UNKNOWN;
	}

	return const_it->second.mOrderPriority;
}

bool LLWearableItemTypeNameComparator::sortAssetTypeByName(LLAssetType::EType item_type) const
{
	wearable_type_order_map_t::const_iterator const_it = mWearableOrder.find(item_type);


	if(const_it == mWearableOrder.end())
	{
		LL_WARNS()<<"Absent information about sorting items of "<<LLAssetType::getDesc(item_type)<<" type"<<LL_ENDL;
		return true;
	}


	return const_it->second.mSortAssetTypeByName;
	}


bool LLWearableItemTypeNameComparator::sortWearableTypeByName(LLAssetType::EType item_type) const
{
	wearable_type_order_map_t::const_iterator const_it = mWearableOrder.find(item_type);


	if(const_it == mWearableOrder.end())
	{
		LL_WARNS()<<"Absent information about sorting items of "<<LLAssetType::getDesc(item_type)<<" type"<<LL_ENDL;
		return true;
}


	return const_it->second.mSortWearableTypeByName;
}

/*virtual*/
bool LLWearableItemCreationDateComparator::doCompare(const LLPanelInventoryListItemBase* item1, const LLPanelInventoryListItemBase* item2) const
{
	time_t date1 = item1->getCreationDate();
	time_t date2 = item2->getCreationDate();

	if (date1 == date2)
	{
		return LLWearableItemNameComparator::doCompare(item1, item2);
	}

	return date1 > date2;
}
//////////////////////////////////////////////////////////////////////////
//////////////////////////////////////////////////////////////////////////
//////////////////////////////////////////////////////////////////////////

// [SL:KB] - Patch: Inventory-AttachmentEdit - Checked: 2010-09-04 (Catznip-2.2.0a) | Added: Catznip-2.1.2a
// TODO-Catznip: [Catznip-2.1.3] This function is duplicated in llpanelwearing.cpp so find a better place where it can be shared instead
static void edit_item(const LLUUID& idItem)
{
	const LLViewerInventoryItem* pItem = gInventory.getItem(idItem);
	if (!pItem)
		return;

	switch (pItem->getType())
	{
		case LLAssetType::AT_BODYPART:
		case LLAssetType::AT_CLOTHING:
			LLAgentWearables::editWearable(idItem);
			break;
		case LLAssetType::AT_OBJECT:
			handle_attachment_edit(idItem);
			break;
		default:
			break;
	}
}
// [/SL:KB]

static LLWearableItemTypeNameComparator WEARABLE_TYPE_NAME_COMPARATOR;
static const LLWearableItemTypeNameComparator WEARABLE_TYPE_LAYER_COMPARATOR;
static const LLWearableItemNameComparator WEARABLE_NAME_COMPARATOR;
//static const LLWearableItemCreationDateComparator WEARABLE_CREATION_DATE_COMPARATOR;
static LLWearableItemCreationDateComparator WEARABLE_CREATION_DATE_COMPARATOR;  // <ND/> const makes GCC >= 4.6 very angry about not user defined default ctor.

static const LLDefaultChildRegistry::Register<LLWearableItemsList> r("wearable_items_list");

LLWearableItemsList::Params::Params()
:	standalone("standalone", true)
,	worn_indication_enabled("worn_indication_enabled", true)
{}

LLWearableItemsList::LLWearableItemsList(const LLWearableItemsList::Params& p)
:	LLInventoryItemsList(p)
{
	setSortOrder(E_SORT_BY_TYPE_LAYER, false);
	mIsStandalone = p.standalone;
	if (mIsStandalone)
	{
		// Use built-in context menu.
		setRightMouseDownCallback(boost::bind(&LLWearableItemsList::onRightClick, this, _2, _3));
	}
	mWornIndicationEnabled = p.worn_indication_enabled;
	setNoItemsCommentText(LLTrans::getString("LoadingData"));
}

// virtual
LLWearableItemsList::~LLWearableItemsList()
{}

// virtual
void LLWearableItemsList::addNewItem(LLViewerInventoryItem* item, bool rearrange /*= true*/)
{
	if (!item)
	{
		LL_WARNS() << "No inventory item. Couldn't create flat list item." << LL_ENDL;
		llassert(item != NULL);
	}

	LLPanelWearableOutfitItem *list_item = LLPanelWearableOutfitItem::create(item, mWornIndicationEnabled);
	if (!list_item)
		return;

	bool is_item_added = addItem(list_item, item->getUUID(), ADD_BOTTOM, rearrange);
	if (!is_item_added)
	{
		LL_WARNS() << "Couldn't add flat list item." << LL_ENDL;
		llassert(is_item_added);
	}
}

void LLWearableItemsList::updateList(const LLUUID& category_id)
{
	LLInventoryModel::cat_array_t cat_array;
	LLInventoryModel::item_array_t item_array;

	LLFindOutfitItems collector = LLFindOutfitItems();
	// collectDescendentsIf takes non-const reference:
	gInventory.collectDescendentsIf(
		category_id,
		cat_array,
		item_array,
		LLInventoryModel::EXCLUDE_TRASH,
		collector);

	if(item_array.empty() && gInventory.isCategoryComplete(category_id))
	{
		setNoItemsCommentText(LLTrans::getString("EmptyOutfitText"));
	}

	refreshList(item_array);
}

void LLWearableItemsList::updateChangedItems(const uuid_vec_t& changed_items_uuids)
{
	// nothing to update
	if (changed_items_uuids.empty()) return;

	typedef std::vector<LLPanel*> item_panel_list_t;

	item_panel_list_t items;
	getItems(items);

	for (item_panel_list_t::iterator items_iter = items.begin();
			items_iter != items.end();
			++items_iter)
	{
		LLPanelInventoryListItemBase* item = dynamic_cast<LLPanelInventoryListItemBase*>(*items_iter);
		if (!item) continue;

		LLViewerInventoryItem* inv_item = item->getItem();
		if (!inv_item) continue;

		LLUUID linked_uuid = inv_item->getLinkedUUID();

		for (uuid_vec_t::const_iterator iter = changed_items_uuids.begin();
				iter != changed_items_uuids.end();
				++iter)
		{
			if (linked_uuid == *iter)
			{
				item->setNeedsRefresh(true);
				break;
			}
		}
	}
}

void LLWearableItemsList::onRightClick(S32 x, S32 y)
{
	uuid_vec_t selected_uuids;

	getSelectedUUIDs(selected_uuids);
	if (selected_uuids.empty())
	{
		return;
	}

	ContextMenu::instance().show(this, selected_uuids, x, y);
}

void LLWearableItemsList::setSortOrder(ESortOrder sort_order, bool sort_now)
{
	switch (sort_order)
	{
	case E_SORT_BY_MOST_RECENT:
		setComparator(&WEARABLE_CREATION_DATE_COMPARATOR);
		break;
	case E_SORT_BY_NAME:
		setComparator(&WEARABLE_NAME_COMPARATOR);
		break;
	case E_SORT_BY_TYPE_LAYER:
		setComparator(&WEARABLE_TYPE_LAYER_COMPARATOR);
		break;
	case E_SORT_BY_TYPE_NAME:
	{
		WEARABLE_TYPE_NAME_COMPARATOR.setOrder(LLAssetType::AT_CLOTHING, LLWearableItemTypeNameComparator::ORDER_RANK_1, false, true);
		setComparator(&WEARABLE_TYPE_NAME_COMPARATOR);
		break;
	}

	// No "default:" to raise compiler warning
	// if we're not handling something
	}

	mSortOrder = sort_order;

	if (sort_now)
	{
		sort();
	}
}

//////////////////////////////////////////////////////////////////////////
/// ContextMenu
//////////////////////////////////////////////////////////////////////////

LLWearableItemsList::ContextMenu::ContextMenu()
:	mParent(NULL)
{
}

void LLWearableItemsList::ContextMenu::show(LLView* spawning_view, const uuid_vec_t& uuids, S32 x, S32 y)
{
	mParent = dynamic_cast<LLWearableItemsList*>(spawning_view);
	LLListContextMenu::show(spawning_view, uuids, x, y);
	mParent = NULL; // to avoid dereferencing an invalid pointer
}

// virtual
LLContextMenu* LLWearableItemsList::ContextMenu::createMenu()
{
	LLUICtrl::CommitCallbackRegistry::ScopedRegistrar registrar;
	const uuid_vec_t& ids = mUUIDs;		// selected items IDs
	LLUUID selected_id = ids.front();	// ID of the first selected item

	// Register handlers common for all wearable types.
	registrar.add("Wearable.Wear", boost::bind(wear_multiple, ids, true));
	registrar.add("Wearable.Add", boost::bind(wear_multiple, ids, false));
//	registrar.add("Wearable.Edit", boost::bind(handleMultiple, LLAgentWearables::editWearable, ids));
// [SL:KB] - Patch: Inventory-AttachmentEdit - Checked: 2010-09-04 (Catznip-2.2.0a) | Added: Catznip-2.1.2a
	registrar.add("Wearable.Edit", boost::bind(handleMultiple, edit_item, ids));
// [/SL:KB]
	registrar.add("Wearable.CreateNew", boost::bind(createNewWearable, selected_id));
	registrar.add("Wearable.ShowOriginal", boost::bind(show_item_original, selected_id));
	registrar.add("Wearable.TakeOffDetach", 
				  boost::bind(&LLAppearanceMgr::removeItemsFromAvatar, LLAppearanceMgr::getInstance(), ids));

	// Register handlers for clothing.
	registrar.add("Clothing.TakeOff", 
				  boost::bind(&LLAppearanceMgr::removeItemsFromAvatar, LLAppearanceMgr::getInstance(), ids));

	// Register handlers for body parts.

	// Register handlers for attachments.
	registrar.add("Attachment.Detach", 
				  boost::bind(&LLAppearanceMgr::removeItemsFromAvatar, LLAppearanceMgr::getInstance(), ids));
	registrar.add("Attachment.Profile", boost::bind(show_item_profile, selected_id));
	registrar.add("Object.Attach", boost::bind(LLViewerAttachMenu::attachObjects, ids, _2));

	// Create the menu.
	LLContextMenu* menu = createFromFile("menu_wearable_list_item.xml");

	// Determine which items should be visible/enabled.
	updateItemsVisibility(menu);

	// Update labels for the items requiring that.
	updateItemsLabels(menu);
	return menu;
}

void LLWearableItemsList::ContextMenu::updateItemsVisibility(LLContextMenu* menu)
{
	if (!menu)
	{
		LL_WARNS() << "Invalid menu" << LL_ENDL;
		return;
	}

	const uuid_vec_t& ids = mUUIDs;	// selected items IDs
	U32 mask = 0;					// mask of selected items' types
	U32 n_items = ids.size();		// number of selected items
	U32 n_worn = 0;					// number of worn items among the selected ones
	U32 n_already_worn = 0;			// number of items worn of same type as selected items
	U32 n_links = 0;				// number of links among the selected items
	U32 n_editable = 0;				// number of editable items among the selected ones

	bool can_be_worn = true;

// [RLVa:KB] - Checked: 2010-09-04 (RLVa-1.2.1a) | Added: RLVa-1.2.1a
	// We'll enable a menu option if at least one item in the selection is wearable/removable
	bool rlvCanWearReplace = !rlv_handler_t::isEnabled();
	bool rlvCanWearAdd = !rlv_handler_t::isEnabled();
	bool rlvCanRemove = !rlv_handler_t::isEnabled();
// [/RLVa:KB]

	for (uuid_vec_t::const_iterator it = ids.begin(); it != ids.end(); ++it)
	{
		LLUUID id = *it;
		LLViewerInventoryItem* item = gInventory.getItem(id);

		if (!item)
		{
			LL_WARNS() << "Invalid item" << LL_ENDL;
			// *NOTE: the logic below may not work in this case
			continue;
		}

		updateMask(mask, item->getType());

		const LLWearableType::EType wearable_type = item->getWearableType();
		const bool is_link = item->getIsLinkType();
		const bool is_worn = get_is_item_worn(id);
//		const bool is_editable = gAgentWearables.isWearableModifiable(id);
// [SL:KB] - Patch: Inventory-AttachmentEdit - Checked: 2010-09-04 (Catznip-2.2.0a) | Added: Catznip-2.1.2a
		const bool is_editable = 
			(item->isWearableType()) ? gAgentWearables.isWearableModifiable(id) : (LLAssetType::AT_OBJECT == item->getType());
// [/SL:KB]
		const bool is_already_worn = gAgentWearables.selfHasWearable(wearable_type);
		if (is_worn)
		{
			++n_worn;
		}
		if (is_editable)
		{
			++n_editable;
		}
		if (is_link)
		{
			++n_links;
		}
		if (is_already_worn)
		{
			++n_already_worn;
		}

		if (can_be_worn)
		{
			can_be_worn = get_can_item_be_worn(item->getLinkedUUID());
		}

// [RLVa:KB] - Checked: 2010-09-04 (RLVa-1.2.1a) | Added: RLVa-1.2.1a
		if (rlv_handler_t::isEnabled())
		{
			ERlvWearMask eWearMask = RLV_WEAR_LOCKED;
			switch (item->getType())
			{
				case LLAssetType::AT_BODYPART:
				case LLAssetType::AT_CLOTHING:
					eWearMask = gRlvWearableLocks.canWear(item);
					rlvCanRemove |= (is_worn) ? gRlvWearableLocks.canRemove(item) : false;
					break;
				case LLAssetType::AT_OBJECT:
					eWearMask = gRlvAttachmentLocks.canAttach(item);
					rlvCanRemove |= (is_worn) ? gRlvAttachmentLocks.canDetach(item) : false;
					break;
				default:
					break;
			}
			rlvCanWearReplace |= ((eWearMask & RLV_WEAR_REPLACE) == RLV_WEAR_REPLACE);
			rlvCanWearAdd |= ((eWearMask & RLV_WEAR_ADD) == RLV_WEAR_ADD);
		}
// [/RLVa:KB]
	} // for

	bool standalone = mParent ? mParent->isStandalone() : false;
	bool wear_add_visible = mask & (MASK_CLOTHING|MASK_ATTACHMENT) && n_worn == 0 && can_be_worn && (n_already_worn != 0 || mask & MASK_ATTACHMENT);

	// *TODO: eliminate multiple traversals over the menu items
	setMenuItemVisible(menu, "wear_wear", 			n_already_worn == 0 && n_worn == 0 && can_be_worn);
//	setMenuItemEnabled(menu, "wear_wear", 			n_already_worn == 0 && n_worn == 0);
	setMenuItemVisible(menu, "wear_add",			wear_add_visible);
<<<<<<< HEAD
//	setMenuItemEnabled(menu, "wear_add",			canAddWearables(ids));
=======
	setMenuItemEnabled(menu, "wear_add",			LLAppearanceMgr::instance().canAddWearables(ids));
>>>>>>> f3c58f76
	setMenuItemVisible(menu, "wear_replace",		n_worn == 0 && n_already_worn != 0 && can_be_worn);
// [RLVa:KB] - Checked: 2010-09-04 (RLVa-1.2.1a) | Added: RLVa-1.2.1a
	setMenuItemEnabled(menu, "wear_wear", 			n_already_worn == 0 && n_worn == 0 && rlvCanWearReplace);
	setMenuItemEnabled(menu, "wear_add",			canAddWearables(ids) && rlvCanWearAdd);
	setMenuItemEnabled(menu, "wear_replace",		rlvCanWearReplace);
// [/RLVa:KB]
	//visible only when one item selected and this item is worn
//	setMenuItemVisible(menu, "edit",				!standalone && mask & (MASK_CLOTHING|MASK_BODYPART) && n_worn == n_items && n_worn == 1);
// [SL:KB] - Patch: Inventory-AttachmentEdit - Checked: 2010-09-04 (Catznip-2.2.0a) | Added: Catznip-2.1.2a
	setMenuItemVisible(menu, "edit",				!standalone && mask & (MASK_CLOTHING|MASK_BODYPART|MASK_ATTACHMENT) && n_worn == n_items && n_worn == 1);
// [/SL:KB]
	setMenuItemEnabled(menu, "edit",				n_editable == 1 && n_worn == 1 && n_items == 1);
	setMenuItemVisible(menu, "create_new",			mask & (MASK_CLOTHING|MASK_BODYPART) && n_items == 1);
	setMenuItemEnabled(menu, "create_new",			LLAppearanceMgr::instance().canAddWearables(ids));
	setMenuItemVisible(menu, "show_original",		!standalone);
	setMenuItemEnabled(menu, "show_original",		n_items == 1 && n_links == n_items);
	setMenuItemVisible(menu, "take_off",			mask == MASK_CLOTHING && n_worn == n_items);
	setMenuItemVisible(menu, "detach",				mask == MASK_ATTACHMENT && n_worn == n_items);
	setMenuItemVisible(menu, "take_off_or_detach",	mask == (MASK_ATTACHMENT|MASK_CLOTHING));
//	setMenuItemEnabled(menu, "take_off_or_detach",	n_worn == n_items);
// [RLVa:KB] - Checked: 2010-09-04 (RLVa-1.2.1a) | Added: RLVa-1.2.1a
	setMenuItemEnabled(menu, "take_off",			rlvCanRemove);
	setMenuItemEnabled(menu, "detach",				rlvCanRemove);
	setMenuItemEnabled(menu, "take_off_or_detach",	(n_worn == n_items) && (rlvCanRemove));
// [/RLVa:KB]
	setMenuItemVisible(menu, "object_profile",		!standalone);
	setMenuItemEnabled(menu, "object_profile",		n_items == 1);
	setMenuItemVisible(menu, "--no options--", 		FALSE);
	setMenuItemEnabled(menu, "--no options--",		FALSE);

	// Populate or hide the "Attach to..." / "Attach to HUD..." submenus.
	if (mask == MASK_ATTACHMENT && n_worn == 0)
	{
		LLViewerAttachMenu::populateMenus("wearable_attach_to", "wearable_attach_to_hud");
	}
	else
	{
		setMenuItemVisible(menu, "wearable_attach_to",			false);
		setMenuItemVisible(menu, "wearable_attach_to_hud",		false);
	}

	if (mask & MASK_UNKNOWN)
	{
		LL_WARNS() << "Non-wearable items passed." << LL_ENDL;
	}

	U32 num_visible_items = 0;
	for (U32 menu_item_index = 0; menu_item_index < menu->getItemCount(); ++menu_item_index)
	{
		const LLMenuItemGL* menu_item = menu->getItem(menu_item_index);
		if (menu_item && menu_item->getVisible())
		{
			num_visible_items++;
		}
	}
	if (num_visible_items == 0)
	{
		setMenuItemVisible(menu, "--no options--", TRUE);
	}
}

void LLWearableItemsList::ContextMenu::updateItemsLabels(LLContextMenu* menu)
{
	llassert(menu);
	if (!menu) return;

	// Set proper label for the "Create new <WEARABLE_TYPE>" menu item.
	LLViewerInventoryItem* item = gInventory.getLinkedItem(mUUIDs.back());
	if (!item || !item->isWearableType()) return;

	LLWearableType::EType w_type = item->getWearableType();
	std::string new_label = LLTrans::getString("create_new_" + LLWearableType::getTypeName(w_type));

	LLMenuItemGL* menu_item = menu->getChild<LLMenuItemGL>("create_new");
	menu_item->setLabel(new_label);
}

// We need this method to convert non-zero BOOL values to exactly 1 (TRUE).
// Otherwise code relying on a BOOL value being TRUE may fail
// (I experienced a weird assert in LLView::drawChildren() because of that.
// static
void LLWearableItemsList::ContextMenu::setMenuItemVisible(LLContextMenu* menu, const std::string& name, bool val)
{
	menu->setItemVisible(name, val);
}

// static
void LLWearableItemsList::ContextMenu::setMenuItemEnabled(LLContextMenu* menu, const std::string& name, bool val)
{
	menu->setItemEnabled(name, val);
}

// static
void LLWearableItemsList::ContextMenu::updateMask(U32& mask, LLAssetType::EType at)
{
	if (at == LLAssetType::AT_CLOTHING)
	{
		mask |= MASK_CLOTHING;
	}
	else if (at == LLAssetType::AT_BODYPART)
	{
		mask |= MASK_BODYPART;
	}
	else if (at == LLAssetType::AT_OBJECT)
	{
		mask |= MASK_ATTACHMENT;
	}
	else
	{
		mask |= MASK_UNKNOWN;
	}
}

// static
void LLWearableItemsList::ContextMenu::createNewWearable(const LLUUID& item_id)
{
	LLViewerInventoryItem* item = gInventory.getLinkedItem(item_id);
	if (!item || !item->isWearableType()) return;

	LLAgentWearables::createWearable(item->getWearableType(), true);
}

// EOF<|MERGE_RESOLUTION|>--- conflicted
+++ resolved
@@ -962,15 +962,11 @@
 	setMenuItemVisible(menu, "wear_wear", 			n_already_worn == 0 && n_worn == 0 && can_be_worn);
 //	setMenuItemEnabled(menu, "wear_wear", 			n_already_worn == 0 && n_worn == 0);
 	setMenuItemVisible(menu, "wear_add",			wear_add_visible);
-<<<<<<< HEAD
-//	setMenuItemEnabled(menu, "wear_add",			canAddWearables(ids));
-=======
-	setMenuItemEnabled(menu, "wear_add",			LLAppearanceMgr::instance().canAddWearables(ids));
->>>>>>> f3c58f76
+//	setMenuItemEnabled(menu, "wear_add",			LLAppearanceMgr::instance().canAddWearables(ids));
 	setMenuItemVisible(menu, "wear_replace",		n_worn == 0 && n_already_worn != 0 && can_be_worn);
 // [RLVa:KB] - Checked: 2010-09-04 (RLVa-1.2.1a) | Added: RLVa-1.2.1a
 	setMenuItemEnabled(menu, "wear_wear", 			n_already_worn == 0 && n_worn == 0 && rlvCanWearReplace);
-	setMenuItemEnabled(menu, "wear_add",			canAddWearables(ids) && rlvCanWearAdd);
+	setMenuItemEnabled(menu, "wear_add",			LLAppearanceMgr::instance().canAddWearables(ids) && rlvCanWearAdd);
 	setMenuItemEnabled(menu, "wear_replace",		rlvCanWearReplace);
 // [/RLVa:KB]
 	//visible only when one item selected and this item is worn
