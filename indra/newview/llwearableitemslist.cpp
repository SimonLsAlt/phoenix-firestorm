--- conflicted
+++ resolved
@@ -746,15 +746,12 @@
 		setRightMouseDownCallback(boost::bind(&LLWearableItemsList::onRightClick, this, _2, _3));
 	}
 	mWornIndicationEnabled = p.worn_indication_enabled;
-<<<<<<< HEAD
+	setNoItemsCommentText(LLTrans::getString("LoadingData"));
 	mShowCreateNew = p.show_create_new; // <FS:Ansariel> Optional "Create new" menu item
 	// <FS:Ansariel> Show per-item complexity in COF
 	mShowComplexity = p.show_complexity;
 	mBodyPartsComplexity = 0;
 	// </FS:Ansariel>
-=======
->>>>>>> 6e445e82
-	setNoItemsCommentText(LLTrans::getString("LoadingData"));
 }
 
 // virtual
