--- conflicted
+++ resolved
@@ -1,1243 +1,840 @@
-/**
- * @file lltoolcomp.cpp
- * @brief Composite tools
- *
- * $LicenseInfo:firstyear=2001&license=viewerlgpl$
- * Second Life Viewer Source Code
- * Copyright (C) 2010, Linden Research, Inc.
- *
- * This library is free software; you can redistribute it and/or
- * modify it under the terms of the GNU Lesser General Public
- * License as published by the Free Software Foundation;
- * version 2.1 of the License only.
- *
- * This library is distributed in the hope that it will be useful,
- * but WITHOUT ANY WARRANTY; without even the implied warranty of
- * MERCHANTABILITY or FITNESS FOR A PARTICULAR PURPOSE.  See the GNU
- * Lesser General Public License for more details.
- *
- * You should have received a copy of the GNU Lesser General Public
- * License along with this library; if not, write to the Free Software
- * Foundation, Inc., 51 Franklin Street, Fifth Floor, Boston, MA  02110-1301  USA
- *
- * Linden Research, Inc., 945 Battery Street, San Francisco, CA  94111  USA
- * $/LicenseInfo$
- */
-
-#include "llviewerprecompiledheaders.h"
-
-#include "lltoolcomp.h"
-
-#include "llfloaterreg.h"
-#include "llgl.h"
-#include "indra_constants.h"
-
-#include "llmanip.h"
-#include "llmaniprotate.h"
-#include "llmanipscale.h"
-#include "llmaniptranslate.h"
-#include "llmenugl.h"           // for right-click menu hack
-#include "llselectmgr.h"
-#include "lltoolfocus.h"
-#include "lltoolgrab.h"
-#include "lltoolgun.h"
-#include "lltoolmgr.h"
-#include "lltoolselectrect.h"
-#include "lltoolplacer.h"
-#include "llviewerinput.h"
-#include "llviewermenu.h"
-#include "llviewerobject.h"
-#include "llviewerwindow.h"
-#include "llagent.h"
-#include "llagentcamera.h"
-#include "llfloatertools.h"
-#include "llviewercontrol.h"
-
-extern LLControlGroup gSavedSettings;
-
-// we use this in various places instead of NULL
-static LLPointer<LLTool> sNullTool(new LLTool(std::string("null"), NULL));
-
-//-----------------------------------------------------------------------
-// LLToolComposite
-
-//static
-void LLToolComposite::setCurrentTool( LLTool* new_tool )
-{
-    if( mCur != new_tool )
-    {
-        if( mSelected )
-        {
-            mCur->handleDeselect();
-            mCur = new_tool;
-            mCur->handleSelect();
-        }
-        else
-        {
-            mCur = new_tool;
-        }
-    }
-}
-
-LLToolComposite::LLToolComposite(const std::string& name)
-<<<<<<< HEAD
-	: LLTool(name),
-	  mCur(sNullTool), 
-	  mDefault(sNullTool), 
-	  mSelected(false),
-	  mMouseDown(false), mManip(NULL), mSelectRect(NULL)
-=======
-    : LLTool(name),
-      mCur(sNullTool),
-      mDefault(sNullTool),
-      mSelected(FALSE),
-      mMouseDown(FALSE), mManip(NULL), mSelectRect(NULL)
->>>>>>> e1623bb2
-{
-}
-
-// Returns to the default tool
-<<<<<<< HEAD
-bool LLToolComposite::handleMouseUp(S32 x, S32 y, MASK mask)
-{ 
-	bool handled = mCur->handleMouseUp( x, y, mask );
-	if( handled )
-	{
-		setCurrentTool( mDefault );
-	}
-=======
-BOOL LLToolComposite::handleMouseUp(S32 x, S32 y, MASK mask)
-{
-    BOOL handled = mCur->handleMouseUp( x, y, mask );
-    if( handled )
-    {
-        setCurrentTool( mDefault );
-    }
->>>>>>> e1623bb2
- return handled;
-}
-
-void LLToolComposite::onMouseCaptureLost()
-{
-    mCur->onMouseCaptureLost();
-    setCurrentTool( mDefault );
-}
-
-<<<<<<< HEAD
-bool LLToolComposite::isSelecting()
-{ 
-	return mCur == mSelectRect; 
-=======
-BOOL LLToolComposite::isSelecting()
-{
-    return mCur == mSelectRect;
->>>>>>> e1623bb2
-}
-
-void LLToolComposite::handleSelect()
-{
-<<<<<<< HEAD
-	if (!gSavedSettings.getBOOL("EditLinkedParts"))
-	{
-		LLSelectMgr::getInstance()->promoteSelectionToRoot();
-	}
-	mCur = mDefault; 
-	mCur->handleSelect(); 
-	mSelected = true; 
-=======
-    if (!gSavedSettings.getBOOL("EditLinkedParts"))
-    {
-        LLSelectMgr::getInstance()->promoteSelectionToRoot();
-    }
-    mCur = mDefault;
-    mCur->handleSelect();
-    mSelected = TRUE;
->>>>>>> e1623bb2
-}
-
-void LLToolComposite::handleDeselect()
-{
-<<<<<<< HEAD
-	mCur->handleDeselect();
-	mCur = mDefault;
-	mSelected = false;
-=======
-    mCur->handleDeselect();
-    mCur = mDefault;
-    mSelected = FALSE;
->>>>>>> e1623bb2
-}
-
-//----------------------------------------------------------------------------
-// LLToolCompInspect
-//----------------------------------------------------------------------------
-
-LLToolCompInspect::LLToolCompInspect()
-: LLToolComposite(std::string("Inspect")),
-  mIsToolCameraActive(false)
-{
-    mSelectRect     = new LLToolSelectRect(this);
-    mDefault = mSelectRect;
-}
-
-
-LLToolCompInspect::~LLToolCompInspect()
-{
-    delete mSelectRect;
-    mSelectRect = NULL;
-}
-
-bool LLToolCompInspect::handleMouseDown(S32 x, S32 y, MASK mask)
-{
-<<<<<<< HEAD
-	bool handled = false;
-
-	if (mCur == LLToolCamera::getInstance())
-	{
-		handled = mCur->handleMouseDown(x, y, mask);
-	}
-	else
-	{
-		mMouseDown = true;
-		gViewerWindow->pickAsync(x, y, mask, pickCallback);
-		handled = true;	
-	}
-=======
-    BOOL handled = FALSE;
-
-    if (mCur == LLToolCamera::getInstance())
-    {
-        handled = mCur->handleMouseDown(x, y, mask);
-    }
-    else
-    {
-        mMouseDown = TRUE;
-        gViewerWindow->pickAsync(x, y, mask, pickCallback);
-        handled = TRUE;
-    }
->>>>>>> e1623bb2
-
-    return handled;
-}
-
-bool LLToolCompInspect::handleMouseUp(S32 x, S32 y, MASK mask)
-{
-<<<<<<< HEAD
-	bool handled = LLToolComposite::handleMouseUp(x, y, mask);
-	mIsToolCameraActive = getCurrentTool() == LLToolCamera::getInstance();
-	return handled;
-=======
-    BOOL handled = LLToolComposite::handleMouseUp(x, y, mask);
-    mIsToolCameraActive = getCurrentTool() == LLToolCamera::getInstance();
-    return handled;
->>>>>>> e1623bb2
-}
-
-void LLToolCompInspect::pickCallback(const LLPickInfo& pick_info)
-{
-    LLViewerObject* hit_obj = pick_info.getObject();
-    LLToolCompInspect * tool_inspectp = LLToolCompInspect::getInstance();
-
-<<<<<<< HEAD
-	if (!tool_inspectp->mMouseDown)
-	{
-		// fast click on object, but mouse is already up...just do select
-		tool_inspectp->mSelectRect->handleObjectSelection(pick_info, gSavedSettings.getBOOL("EditLinkedParts"), false);
-		return;
-	}
-=======
-    if (!tool_inspectp->mMouseDown)
-    {
-        // fast click on object, but mouse is already up...just do select
-        tool_inspectp->mSelectRect->handleObjectSelection(pick_info, gSavedSettings.getBOOL("EditLinkedParts"), FALSE);
-        return;
-    }
->>>>>>> e1623bb2
-
-    LLSelectMgr * mgr_selectp = LLSelectMgr::getInstance();
-    if( hit_obj && mgr_selectp->getSelection()->getObjectCount()) {
-        LLEditMenuHandler::gEditMenuHandler = mgr_selectp;
-    }
-
-<<<<<<< HEAD
-	tool_inspectp->setCurrentTool( tool_inspectp->mSelectRect );
-	tool_inspectp->mIsToolCameraActive = false;
-	tool_inspectp->mSelectRect->handlePick( pick_info );
-=======
-    tool_inspectp->setCurrentTool( tool_inspectp->mSelectRect );
-    tool_inspectp->mIsToolCameraActive = FALSE;
-    tool_inspectp->mSelectRect->handlePick( pick_info );
->>>>>>> e1623bb2
-}
-
-bool LLToolCompInspect::handleDoubleClick(S32 x, S32 y, MASK mask)
-{
-<<<<<<< HEAD
-	return true;
-=======
-    return TRUE;
->>>>>>> e1623bb2
-}
-
-bool LLToolCompInspect::handleKey(KEY key, MASK mask)
-{
-<<<<<<< HEAD
-	bool handled = false;
-
-	if(KEY_ALT == key)
-	{
-		setCurrentTool(LLToolCamera::getInstance());
-		mIsToolCameraActive = true;
-		handled = true;
-	}
-	else
-	{
-		handled = LLToolComposite::handleKey(key, mask);
-	}
-=======
-    BOOL handled = FALSE;
-
-    if(KEY_ALT == key)
-    {
-        setCurrentTool(LLToolCamera::getInstance());
-        mIsToolCameraActive = TRUE;
-        handled = TRUE;
-    }
-    else
-    {
-        handled = LLToolComposite::handleKey(key, mask);
-    }
->>>>>>> e1623bb2
-
-    return handled;
-}
-
-void LLToolCompInspect::onMouseCaptureLost()
-{
-<<<<<<< HEAD
-	LLToolComposite::onMouseCaptureLost();
-	mIsToolCameraActive = false;
-=======
-    LLToolComposite::onMouseCaptureLost();
-    mIsToolCameraActive = FALSE;
->>>>>>> e1623bb2
-}
-
-void LLToolCompInspect::keyUp(KEY key, MASK mask)
-{
-<<<<<<< HEAD
-	if (KEY_ALT == key && mCur == LLToolCamera::getInstance())
-	{
-		setCurrentTool(mDefault);
-		mIsToolCameraActive = false;
-	}
-=======
-    if (KEY_ALT == key && mCur == LLToolCamera::getInstance())
-    {
-        setCurrentTool(mDefault);
-        mIsToolCameraActive = FALSE;
-    }
->>>>>>> e1623bb2
-}
-
-//----------------------------------------------------------------------------
-// LLToolCompTranslate
-//----------------------------------------------------------------------------
-
-LLToolCompTranslate::LLToolCompTranslate()
-    : LLToolComposite(std::string("Move"))
-{
-    mManip      = new LLManipTranslate(this);
-    mSelectRect     = new LLToolSelectRect(this);
-
-    mCur            = mManip;
-    mDefault        = mManip;
-}
-
-LLToolCompTranslate::~LLToolCompTranslate()
-{
-    delete mManip;
-    mManip = NULL;
-
-    delete mSelectRect;
-    mSelectRect = NULL;
-}
-
-bool LLToolCompTranslate::handleHover(S32 x, S32 y, MASK mask)
-{
-    if( !mCur->hasMouseCapture() )
-    {
-        setCurrentTool( mManip );
-    }
-    return mCur->handleHover( x, y, mask );
-}
-
-
-bool LLToolCompTranslate::handleMouseDown(S32 x, S32 y, MASK mask)
-{
-<<<<<<< HEAD
-	mMouseDown = true;
-    gViewerWindow->pickAsync(x, y, mask, pickCallback, /*bool pick_transparent*/ false, LLFloaterReg::instanceVisible("build"), false,
-        gSavedSettings.getBOOL("SelectReflectionProbes"));;
-	return true;
-=======
-    mMouseDown = TRUE;
-    gViewerWindow->pickAsync(x, y, mask, pickCallback, /*BOOL pick_transparent*/ FALSE, LLFloaterReg::instanceVisible("build"), FALSE,
-        gSavedSettings.getBOOL("SelectReflectionProbes"));;
-    return TRUE;
->>>>>>> e1623bb2
-}
-
-void LLToolCompTranslate::pickCallback(const LLPickInfo& pick_info)
-{
-<<<<<<< HEAD
-	LLViewerObject* hit_obj = pick_info.getObject();
-
-	LLToolCompTranslate::getInstance()->mManip->highlightManipulators(pick_info.mMousePt.mX, pick_info.mMousePt.mY);
-	if (!LLToolCompTranslate::getInstance()->mMouseDown)
-	{
-		// fast click on object, but mouse is already up...just do select
-		LLToolCompTranslate::getInstance()->mSelectRect->handleObjectSelection(pick_info, gSavedSettings.getBOOL("EditLinkedParts"), false);
-		return;
-	}
-
-	if( hit_obj || LLToolCompTranslate::getInstance()->mManip->getHighlightedPart() != LLManip::LL_NO_PART )
-	{
-		if (LLToolCompTranslate::getInstance()->mManip->getSelection()->getObjectCount())
-		{
-			LLEditMenuHandler::gEditMenuHandler = LLSelectMgr::getInstance();
-		}
-
-		bool can_move = LLToolCompTranslate::getInstance()->mManip->canAffectSelection();
-
-		if(	LLManip::LL_NO_PART != LLToolCompTranslate::getInstance()->mManip->getHighlightedPart() && can_move)
-		{
-			LLToolCompTranslate::getInstance()->setCurrentTool( LLToolCompTranslate::getInstance()->mManip );
-			LLToolCompTranslate::getInstance()->mManip->handleMouseDownOnPart( pick_info.mMousePt.mX, pick_info.mMousePt.mY, pick_info.mKeyMask );
-		}
-		else
-		{
-			LLToolCompTranslate::getInstance()->setCurrentTool( LLToolCompTranslate::getInstance()->mSelectRect );
-			LLToolCompTranslate::getInstance()->mSelectRect->handlePick( pick_info );
-
-			// *TODO: add toggle to trigger old click-drag functionality
-			// LLToolCompTranslate::getInstance()->mManip->handleMouseDownOnPart( XY_part, x, y, mask);
-		}
-	}
-	else
-	{
-		LLToolCompTranslate::getInstance()->setCurrentTool( LLToolCompTranslate::getInstance()->mSelectRect );
-		LLToolCompTranslate::getInstance()->mSelectRect->handlePick( pick_info );
-	}
-=======
-    LLViewerObject* hit_obj = pick_info.getObject();
-
-    LLToolCompTranslate::getInstance()->mManip->highlightManipulators(pick_info.mMousePt.mX, pick_info.mMousePt.mY);
-    if (!LLToolCompTranslate::getInstance()->mMouseDown)
-    {
-        // fast click on object, but mouse is already up...just do select
-        LLToolCompTranslate::getInstance()->mSelectRect->handleObjectSelection(pick_info, gSavedSettings.getBOOL("EditLinkedParts"), FALSE);
-        return;
-    }
-
-    if( hit_obj || LLToolCompTranslate::getInstance()->mManip->getHighlightedPart() != LLManip::LL_NO_PART )
-    {
-        if (LLToolCompTranslate::getInstance()->mManip->getSelection()->getObjectCount())
-        {
-            LLEditMenuHandler::gEditMenuHandler = LLSelectMgr::getInstance();
-        }
-
-        BOOL can_move = LLToolCompTranslate::getInstance()->mManip->canAffectSelection();
-
-        if( LLManip::LL_NO_PART != LLToolCompTranslate::getInstance()->mManip->getHighlightedPart() && can_move)
-        {
-            LLToolCompTranslate::getInstance()->setCurrentTool( LLToolCompTranslate::getInstance()->mManip );
-            LLToolCompTranslate::getInstance()->mManip->handleMouseDownOnPart( pick_info.mMousePt.mX, pick_info.mMousePt.mY, pick_info.mKeyMask );
-        }
-        else
-        {
-            LLToolCompTranslate::getInstance()->setCurrentTool( LLToolCompTranslate::getInstance()->mSelectRect );
-            LLToolCompTranslate::getInstance()->mSelectRect->handlePick( pick_info );
-
-            // *TODO: add toggle to trigger old click-drag functionality
-            // LLToolCompTranslate::getInstance()->mManip->handleMouseDownOnPart( XY_part, x, y, mask);
-        }
-    }
-    else
-    {
-        LLToolCompTranslate::getInstance()->setCurrentTool( LLToolCompTranslate::getInstance()->mSelectRect );
-        LLToolCompTranslate::getInstance()->mSelectRect->handlePick( pick_info );
-    }
->>>>>>> e1623bb2
-}
-
-bool LLToolCompTranslate::handleMouseUp(S32 x, S32 y, MASK mask)
-{
-<<<<<<< HEAD
-	mMouseDown = false;
-	return LLToolComposite::handleMouseUp(x, y, mask);
-=======
-    mMouseDown = FALSE;
-    return LLToolComposite::handleMouseUp(x, y, mask);
->>>>>>> e1623bb2
-}
-
-LLTool* LLToolCompTranslate::getOverrideTool(MASK mask)
-{
-    if (mask == MASK_CONTROL)
-    {
-        return LLToolCompRotate::getInstance();
-    }
-    else if (mask == (MASK_CONTROL | MASK_SHIFT))
-    {
-        return LLToolCompScale::getInstance();
-    }
-    return LLToolComposite::getOverrideTool(mask);
-}
-
-bool LLToolCompTranslate::handleDoubleClick(S32 x, S32 y, MASK mask)
-{
-<<<<<<< HEAD
-	if (mManip->getSelection()->isEmpty() && mManip->getHighlightedPart() == LLManip::LL_NO_PART)
-	{
-		// You should already have an object selected from the mousedown.
-		// If so, show its properties
-		LLFloaterReg::showInstance("build", "Content");
-		return true;
-	}
-	// Nothing selected means the first mouse click was probably
-	// bad, so try again.
-	// This also consumes the event to prevent things like double-click
-	// teleport from triggering.
-	return handleMouseDown(x, y, mask);
-=======
-    if (mManip->getSelection()->isEmpty() && mManip->getHighlightedPart() == LLManip::LL_NO_PART)
-    {
-        // You should already have an object selected from the mousedown.
-        // If so, show its properties
-        LLFloaterReg::showInstance("build", "Content");
-        return TRUE;
-    }
-    // Nothing selected means the first mouse click was probably
-    // bad, so try again.
-    // This also consumes the event to prevent things like double-click
-    // teleport from triggering.
-    return handleMouseDown(x, y, mask);
->>>>>>> e1623bb2
-}
-
-
-void LLToolCompTranslate::render()
-{
-    mCur->render(); // removing this will not draw the RGB arrows and guidelines
-
-    if( mCur != mManip )
-    {
-        LLGLDepthTest gls_depth(GL_TRUE, GL_FALSE);
-        mManip->renderGuidelines();
-    }
-}
-
-
-//-----------------------------------------------------------------------
-// LLToolCompScale
-
-LLToolCompScale::LLToolCompScale()
-    : LLToolComposite(std::string("Stretch"))
-{
-    mManip = new LLManipScale(this);
-    mSelectRect = new LLToolSelectRect(this);
-
-    mCur = mManip;
-    mDefault = mManip;
-}
-
-LLToolCompScale::~LLToolCompScale()
-{
-    delete mManip;
-    delete mSelectRect;
-}
-
-bool LLToolCompScale::handleHover(S32 x, S32 y, MASK mask)
-{
-    if( !mCur->hasMouseCapture() )
-    {
-        setCurrentTool(mManip );
-    }
-    return mCur->handleHover( x, y, mask );
-}
-
-
-bool LLToolCompScale::handleMouseDown(S32 x, S32 y, MASK mask)
-{
-<<<<<<< HEAD
-	mMouseDown = true;
-	gViewerWindow->pickAsync(x, y, mask, pickCallback);
-	return true;
-=======
-    mMouseDown = TRUE;
-    gViewerWindow->pickAsync(x, y, mask, pickCallback);
-    return TRUE;
->>>>>>> e1623bb2
-}
-
-void LLToolCompScale::pickCallback(const LLPickInfo& pick_info)
-{
-<<<<<<< HEAD
-	LLViewerObject* hit_obj = pick_info.getObject();
-
-	LLToolCompScale::getInstance()->mManip->highlightManipulators(pick_info.mMousePt.mX, pick_info.mMousePt.mY);
-	if (!LLToolCompScale::getInstance()->mMouseDown)
-	{
-		// fast click on object, but mouse is already up...just do select
-		LLToolCompScale::getInstance()->mSelectRect->handleObjectSelection(pick_info, gSavedSettings.getBOOL("EditLinkedParts"), false);
-
-		return;
-	}
-
-	if( hit_obj || LLToolCompScale::getInstance()->mManip->getHighlightedPart() != LLManip::LL_NO_PART)
-	{
-		if (LLToolCompScale::getInstance()->mManip->getSelection()->getObjectCount())
-		{
-			LLEditMenuHandler::gEditMenuHandler = LLSelectMgr::getInstance();
-		}
-		if(	LLManip::LL_NO_PART != LLToolCompScale::getInstance()->mManip->getHighlightedPart() )
-		{
-			LLToolCompScale::getInstance()->setCurrentTool( LLToolCompScale::getInstance()->mManip );
-			LLToolCompScale::getInstance()->mManip->handleMouseDownOnPart( pick_info.mMousePt.mX, pick_info.mMousePt.mY, pick_info.mKeyMask );
-		}
-		else
-		{
-			LLToolCompScale::getInstance()->setCurrentTool( LLToolCompScale::getInstance()->mSelectRect );
-			LLToolCompScale::getInstance()->mSelectRect->handlePick( pick_info );
-		}
-	}
-	else
-	{
-		LLToolCompScale::getInstance()->setCurrentTool( LLToolCompScale::getInstance()->mSelectRect );
-		LLToolCompScale::getInstance()->mSelectRect->handlePick( pick_info );
-	}
-=======
-    LLViewerObject* hit_obj = pick_info.getObject();
-
-    LLToolCompScale::getInstance()->mManip->highlightManipulators(pick_info.mMousePt.mX, pick_info.mMousePt.mY);
-    if (!LLToolCompScale::getInstance()->mMouseDown)
-    {
-        // fast click on object, but mouse is already up...just do select
-        LLToolCompScale::getInstance()->mSelectRect->handleObjectSelection(pick_info, gSavedSettings.getBOOL("EditLinkedParts"), FALSE);
-
-        return;
-    }
-
-    if( hit_obj || LLToolCompScale::getInstance()->mManip->getHighlightedPart() != LLManip::LL_NO_PART)
-    {
-        if (LLToolCompScale::getInstance()->mManip->getSelection()->getObjectCount())
-        {
-            LLEditMenuHandler::gEditMenuHandler = LLSelectMgr::getInstance();
-        }
-        if( LLManip::LL_NO_PART != LLToolCompScale::getInstance()->mManip->getHighlightedPart() )
-        {
-            LLToolCompScale::getInstance()->setCurrentTool( LLToolCompScale::getInstance()->mManip );
-            LLToolCompScale::getInstance()->mManip->handleMouseDownOnPart( pick_info.mMousePt.mX, pick_info.mMousePt.mY, pick_info.mKeyMask );
-        }
-        else
-        {
-            LLToolCompScale::getInstance()->setCurrentTool( LLToolCompScale::getInstance()->mSelectRect );
-            LLToolCompScale::getInstance()->mSelectRect->handlePick( pick_info );
-        }
-    }
-    else
-    {
-        LLToolCompScale::getInstance()->setCurrentTool( LLToolCompScale::getInstance()->mSelectRect );
-        LLToolCompScale::getInstance()->mSelectRect->handlePick( pick_info );
-    }
->>>>>>> e1623bb2
-}
-
-bool LLToolCompScale::handleMouseUp(S32 x, S32 y, MASK mask)
-{
-<<<<<<< HEAD
-	mMouseDown = false;
-	return LLToolComposite::handleMouseUp(x, y, mask);
-=======
-    mMouseDown = FALSE;
-    return LLToolComposite::handleMouseUp(x, y, mask);
->>>>>>> e1623bb2
-}
-
-LLTool* LLToolCompScale::getOverrideTool(MASK mask)
-{
-    if (mask == MASK_CONTROL)
-    {
-        return LLToolCompRotate::getInstance();
-    }
-
-    return LLToolComposite::getOverrideTool(mask);
-}
-
-
-bool LLToolCompScale::handleDoubleClick(S32 x, S32 y, MASK mask)
-{
-<<<<<<< HEAD
-	if (!mManip->getSelection()->isEmpty() && mManip->getHighlightedPart() == LLManip::LL_NO_PART)
-	{
-		// You should already have an object selected from the mousedown.
-		// If so, show its properties
-		LLFloaterReg::showInstance("build", "Content");
-		return true;
-	}
-	else
-	{
-		// Nothing selected means the first mouse click was probably
-		// bad, so try again.
-		return handleMouseDown(x, y, mask);
-	}
-=======
-    if (!mManip->getSelection()->isEmpty() && mManip->getHighlightedPart() == LLManip::LL_NO_PART)
-    {
-        // You should already have an object selected from the mousedown.
-        // If so, show its properties
-        LLFloaterReg::showInstance("build", "Content");
-        return TRUE;
-    }
-    else
-    {
-        // Nothing selected means the first mouse click was probably
-        // bad, so try again.
-        return handleMouseDown(x, y, mask);
-    }
->>>>>>> e1623bb2
-}
-
-
-void LLToolCompScale::render()
-{
-    mCur->render();
-
-    if( mCur != mManip )
-    {
-        LLGLDepthTest gls_depth(GL_TRUE, GL_FALSE);
-        mManip->renderGuidelines();
-    }
-}
-
-//-----------------------------------------------------------------------
-// LLToolCompCreate
-
-LLToolCompCreate::LLToolCompCreate()
-    : LLToolComposite(std::string("Create"))
-{
-    mPlacer = new LLToolPlacer();
-    mSelectRect = new LLToolSelectRect(this);
-
-<<<<<<< HEAD
-	mCur = mPlacer;
-	mDefault = mPlacer;
-	mObjectPlacedOnMouseDown = false;
-=======
-    mCur = mPlacer;
-    mDefault = mPlacer;
-    mObjectPlacedOnMouseDown = FALSE;
->>>>>>> e1623bb2
-}
-
-
-LLToolCompCreate::~LLToolCompCreate()
-{
-    delete mPlacer;
-    delete mSelectRect;
-}
-
-
-bool LLToolCompCreate::handleMouseDown(S32 x, S32 y, MASK mask)
-{
-<<<<<<< HEAD
-	bool handled = false;
-	mMouseDown = true;
-
-	if ( (mask == MASK_SHIFT) || (mask == MASK_CONTROL) )
-	{
-		gViewerWindow->pickAsync(x, y, mask, pickCallback);
-		handled = true;
-	}
-	else
-	{
-		setCurrentTool( mPlacer );
-		handled = mPlacer->placeObject( x, y, mask );
-	}
-	
-	mObjectPlacedOnMouseDown = true;
-=======
-    BOOL handled = FALSE;
-    mMouseDown = TRUE;
-
-    if ( (mask == MASK_SHIFT) || (mask == MASK_CONTROL) )
-    {
-        gViewerWindow->pickAsync(x, y, mask, pickCallback);
-        handled = TRUE;
-    }
-    else
-    {
-        setCurrentTool( mPlacer );
-        handled = mPlacer->placeObject( x, y, mask );
-    }
-
-    mObjectPlacedOnMouseDown = TRUE;
->>>>>>> e1623bb2
-
-    return handled;
-}
-
-void LLToolCompCreate::pickCallback(const LLPickInfo& pick_info)
-{
-    // *NOTE: We mask off shift and control, so you cannot
-    // multi-select multiple objects with the create tool.
-    MASK mask = (pick_info.mKeyMask & ~MASK_SHIFT);
-    mask = (mask & ~MASK_CONTROL);
-
-    LLToolCompCreate::getInstance()->setCurrentTool( LLToolCompCreate::getInstance()->mSelectRect );
-    LLToolCompCreate::getInstance()->mSelectRect->handlePick( pick_info );
-}
-
-bool LLToolCompCreate::handleDoubleClick(S32 x, S32 y, MASK mask)
-{
-    return handleMouseDown(x, y, mask);
-}
-
-bool LLToolCompCreate::handleMouseUp(S32 x, S32 y, MASK mask)
-{
-<<<<<<< HEAD
-	bool handled = false;
-=======
-    BOOL handled = FALSE;
->>>>>>> e1623bb2
-
-    if ( mMouseDown && !mObjectPlacedOnMouseDown && !(mask == MASK_SHIFT) && !(mask == MASK_CONTROL) )
-    {
-        setCurrentTool( mPlacer );
-        handled = mPlacer->placeObject( x, y, mask );
-    }
-
-<<<<<<< HEAD
-	mObjectPlacedOnMouseDown = false;
-	mMouseDown = false;
-=======
-    mObjectPlacedOnMouseDown = FALSE;
-    mMouseDown = FALSE;
->>>>>>> e1623bb2
-
-    if (!handled)
-    {
-        handled = LLToolComposite::handleMouseUp(x, y, mask);
-    }
-
-    return handled;
-}
-
-//-----------------------------------------------------------------------
-// LLToolCompRotate
-
-LLToolCompRotate::LLToolCompRotate()
-    : LLToolComposite(std::string("Rotate"))
-{
-    mManip = new LLManipRotate(this);
-    mSelectRect = new LLToolSelectRect(this);
-
-    mCur = mManip;
-    mDefault = mManip;
-}
-
-
-LLToolCompRotate::~LLToolCompRotate()
-{
-    delete mManip;
-    delete mSelectRect;
-}
-
-bool LLToolCompRotate::handleHover(S32 x, S32 y, MASK mask)
-{
-    if( !mCur->hasMouseCapture() )
-    {
-        setCurrentTool( mManip );
-    }
-    return mCur->handleHover( x, y, mask );
-}
-
-
-bool LLToolCompRotate::handleMouseDown(S32 x, S32 y, MASK mask)
-{
-<<<<<<< HEAD
-	mMouseDown = true;
-	gViewerWindow->pickAsync(x, y, mask, pickCallback);
-	return true;
-=======
-    mMouseDown = TRUE;
-    gViewerWindow->pickAsync(x, y, mask, pickCallback);
-    return TRUE;
->>>>>>> e1623bb2
-}
-
-void LLToolCompRotate::pickCallback(const LLPickInfo& pick_info)
-{
-<<<<<<< HEAD
-	LLViewerObject* hit_obj = pick_info.getObject();
-
-	LLToolCompRotate::getInstance()->mManip->highlightManipulators(pick_info.mMousePt.mX, pick_info.mMousePt.mY);
-	if (!LLToolCompRotate::getInstance()->mMouseDown)
-	{
-		// fast click on object, but mouse is already up...just do select
-		LLToolCompRotate::getInstance()->mSelectRect->handleObjectSelection(pick_info, gSavedSettings.getBOOL("EditLinkedParts"), false);
-		return;
-	}
-	
-	if( hit_obj || LLToolCompRotate::getInstance()->mManip->getHighlightedPart() != LLManip::LL_NO_PART)
-	{
-		if (LLToolCompRotate::getInstance()->mManip->getSelection()->getObjectCount())
-		{
-			LLEditMenuHandler::gEditMenuHandler = LLSelectMgr::getInstance();
-		}
-		if(	LLManip::LL_NO_PART != LLToolCompRotate::getInstance()->mManip->getHighlightedPart() )
-		{
-			LLToolCompRotate::getInstance()->setCurrentTool( LLToolCompRotate::getInstance()->mManip );
-			LLToolCompRotate::getInstance()->mManip->handleMouseDownOnPart( pick_info.mMousePt.mX, pick_info.mMousePt.mY, pick_info.mKeyMask );
-		}
-		else
-		{
-			LLToolCompRotate::getInstance()->setCurrentTool( LLToolCompRotate::getInstance()->mSelectRect );
-			LLToolCompRotate::getInstance()->mSelectRect->handlePick( pick_info );
-		}
-	}
-	else
-	{
-		LLToolCompRotate::getInstance()->setCurrentTool( LLToolCompRotate::getInstance()->mSelectRect );
-		LLToolCompRotate::getInstance()->mSelectRect->handlePick( pick_info );
-	}
-=======
-    LLViewerObject* hit_obj = pick_info.getObject();
-
-    LLToolCompRotate::getInstance()->mManip->highlightManipulators(pick_info.mMousePt.mX, pick_info.mMousePt.mY);
-    if (!LLToolCompRotate::getInstance()->mMouseDown)
-    {
-        // fast click on object, but mouse is already up...just do select
-        LLToolCompRotate::getInstance()->mSelectRect->handleObjectSelection(pick_info, gSavedSettings.getBOOL("EditLinkedParts"), FALSE);
-        return;
-    }
-
-    if( hit_obj || LLToolCompRotate::getInstance()->mManip->getHighlightedPart() != LLManip::LL_NO_PART)
-    {
-        if (LLToolCompRotate::getInstance()->mManip->getSelection()->getObjectCount())
-        {
-            LLEditMenuHandler::gEditMenuHandler = LLSelectMgr::getInstance();
-        }
-        if( LLManip::LL_NO_PART != LLToolCompRotate::getInstance()->mManip->getHighlightedPart() )
-        {
-            LLToolCompRotate::getInstance()->setCurrentTool( LLToolCompRotate::getInstance()->mManip );
-            LLToolCompRotate::getInstance()->mManip->handleMouseDownOnPart( pick_info.mMousePt.mX, pick_info.mMousePt.mY, pick_info.mKeyMask );
-        }
-        else
-        {
-            LLToolCompRotate::getInstance()->setCurrentTool( LLToolCompRotate::getInstance()->mSelectRect );
-            LLToolCompRotate::getInstance()->mSelectRect->handlePick( pick_info );
-        }
-    }
-    else
-    {
-        LLToolCompRotate::getInstance()->setCurrentTool( LLToolCompRotate::getInstance()->mSelectRect );
-        LLToolCompRotate::getInstance()->mSelectRect->handlePick( pick_info );
-    }
->>>>>>> e1623bb2
-}
-
-bool LLToolCompRotate::handleMouseUp(S32 x, S32 y, MASK mask)
-{
-<<<<<<< HEAD
-	mMouseDown = false;
-	return LLToolComposite::handleMouseUp(x, y, mask);
-=======
-    mMouseDown = FALSE;
-    return LLToolComposite::handleMouseUp(x, y, mask);
->>>>>>> e1623bb2
-}
-
-LLTool* LLToolCompRotate::getOverrideTool(MASK mask)
-{
-    if (mask == (MASK_CONTROL | MASK_SHIFT))
-    {
-        return LLToolCompScale::getInstance();
-    }
-    return LLToolComposite::getOverrideTool(mask);
-}
-
-bool LLToolCompRotate::handleDoubleClick(S32 x, S32 y, MASK mask)
-{
-<<<<<<< HEAD
-	if (!mManip->getSelection()->isEmpty() && mManip->getHighlightedPart() == LLManip::LL_NO_PART)
-	{
-		// You should already have an object selected from the mousedown.
-		// If so, show its properties
-		LLFloaterReg::showInstance("build", "Content");
-		return true;
-	}
-	else
-	{
-		// Nothing selected means the first mouse click was probably
-		// bad, so try again.
-		return handleMouseDown(x, y, mask);
-	}
-=======
-    if (!mManip->getSelection()->isEmpty() && mManip->getHighlightedPart() == LLManip::LL_NO_PART)
-    {
-        // You should already have an object selected from the mousedown.
-        // If so, show its properties
-        LLFloaterReg::showInstance("build", "Content");
-        return TRUE;
-    }
-    else
-    {
-        // Nothing selected means the first mouse click was probably
-        // bad, so try again.
-        return handleMouseDown(x, y, mask);
-    }
->>>>>>> e1623bb2
-}
-
-
-void LLToolCompRotate::render()
-{
-    mCur->render();
-
-    if( mCur != mManip )
-    {
-        LLGLDepthTest gls_depth(GL_TRUE, GL_FALSE);
-        mManip->renderGuidelines();
-    }
-}
-
-
-//-----------------------------------------------------------------------
-// LLToolCompGun
-
-LLToolCompGun::LLToolCompGun()
-    : LLToolComposite(std::string("Mouselook"))
-{
-    mGun = new LLToolGun(this);
-    mGrab = new LLToolGrabBase(this);
-    mNull = sNullTool;
-
-    setCurrentTool(mGun);
-    mDefault = mGun;
-}
-
-
-LLToolCompGun::~LLToolCompGun()
-{
-    delete mGun;
-    mGun = NULL;
-
-    delete mGrab;
-    mGrab = NULL;
-
-    // don't delete a static object
-    // delete mNull;
-    mNull = NULL;
-}
-
-bool LLToolCompGun::handleHover(S32 x, S32 y, MASK mask)
-{
-    // *NOTE: This hack is here to make mouselook kick in again after
-    // item selected from context menu.
-    if ( mCur == mNull && !gPopupMenuView->getVisible() )
-    {
-        LLSelectMgr::getInstance()->deselectAll();
-        setCurrentTool( (LLTool*) mGrab );
-    }
-
-    // Note: if the tool changed, we can't delegate the current mouse event
-    // after the change because tools can modify the mouse during selection and deselection.
-    // Instead we let the current tool handle the event and then make the change.
-    // The new tool will take effect on the next frame.
-
-    mCur->handleHover( x, y, mask );
-
-<<<<<<< HEAD
-	// If mouse button not down...
-	if( !gViewerWindow->getLeftMouseDown())
-	{
-		// let ALT switch from gun to grab
-		if ( mCur == mGun && (mask & MASK_ALT) )
-		{
-			setCurrentTool( (LLTool*) mGrab );
-		}
-		else if ( mCur == mGrab && !(mask & MASK_ALT) )
-		{
-			setCurrentTool( (LLTool*) mGun );
-			setMouseCapture(true);
-		}
-	}
-
-	return true; 
-}
-
-
-bool LLToolCompGun::handleMouseDown(S32 x, S32 y, MASK mask)
-{ 
-	// if the left button is grabbed, don't put up the pie menu
-	if (gAgent.leftButtonGrabbed() && gViewerInput.isLMouseHandlingDefault(MODE_FIRST_PERSON))
-	{
-		gAgent.setControlFlags(AGENT_CONTROL_ML_LBUTTON_DOWN);
-		return false;
-	}
-=======
-    // If mouse button not down...
-    if( !gViewerWindow->getLeftMouseDown())
-    {
-        // let ALT switch from gun to grab
-        if ( mCur == mGun && (mask & MASK_ALT) )
-        {
-            setCurrentTool( (LLTool*) mGrab );
-        }
-        else if ( mCur == mGrab && !(mask & MASK_ALT) )
-        {
-            setCurrentTool( (LLTool*) mGun );
-            setMouseCapture(TRUE);
-        }
-    }
-
-    return TRUE;
-}
-
-
-BOOL LLToolCompGun::handleMouseDown(S32 x, S32 y, MASK mask)
-{
-    // if the left button is grabbed, don't put up the pie menu
-    if (gAgent.leftButtonGrabbed() && gViewerInput.isLMouseHandlingDefault(MODE_FIRST_PERSON))
-    {
-        gAgent.setControlFlags(AGENT_CONTROL_ML_LBUTTON_DOWN);
-        return FALSE;
-    }
->>>>>>> e1623bb2
-
-    // On mousedown, start grabbing
-    gGrabTransientTool = this;
-    LLToolMgr::getInstance()->getCurrentToolset()->selectTool( (LLTool*) mGrab );
-
-    return LLToolGrab::getInstance()->handleMouseDown(x, y, mask);
-}
-
-
-bool LLToolCompGun::handleDoubleClick(S32 x, S32 y, MASK mask)
-{
-<<<<<<< HEAD
-	// if the left button is grabbed, don't put up the pie menu
-	if (gAgent.leftButtonGrabbed() && gViewerInput.isLMouseHandlingDefault(MODE_FIRST_PERSON))
-	{
-		gAgent.setControlFlags(AGENT_CONTROL_ML_LBUTTON_DOWN);
-		return false;
-	}
-=======
-    // if the left button is grabbed, don't put up the pie menu
-    if (gAgent.leftButtonGrabbed() && gViewerInput.isLMouseHandlingDefault(MODE_FIRST_PERSON))
-    {
-        gAgent.setControlFlags(AGENT_CONTROL_ML_LBUTTON_DOWN);
-        return FALSE;
-    }
->>>>>>> e1623bb2
-
-    // On mousedown, start grabbing
-    gGrabTransientTool = this;
-    LLToolMgr::getInstance()->getCurrentToolset()->selectTool( (LLTool*) mGrab );
-
-    return LLToolGrab::getInstance()->handleDoubleClick(x, y, mask);
-}
-
-
-bool LLToolCompGun::handleRightMouseDown(S32 x, S32 y, MASK mask)
-{
-    /* JC - suppress context menu 8/29/2002
-
-    // On right mouse, go through some convoluted steps to
-    // make the build menu appear.
-    setCurrentTool( (LLTool*) mNull );
-
-<<<<<<< HEAD
-	// This should return false, meaning the context menu will
-	// be shown.
-	return false;
-	*/
-
-	// Returning true will suppress the context menu
-	return true;
-=======
-    // This should return FALSE, meaning the context menu will
-    // be shown.
-    return FALSE;
-    */
-
-    // Returning true will suppress the context menu
-    return TRUE;
->>>>>>> e1623bb2
-}
-
-
-bool LLToolCompGun::handleMouseUp(S32 x, S32 y, MASK mask)
-{
-    if (gViewerInput.isLMouseHandlingDefault(MODE_FIRST_PERSON))
-    {
-        gAgent.setControlFlags(AGENT_CONTROL_ML_LBUTTON_UP);
-    }
-<<<<<<< HEAD
-	setCurrentTool( (LLTool*) mGun );
-	return true;
-=======
-    setCurrentTool( (LLTool*) mGun );
-    return TRUE;
->>>>>>> e1623bb2
-}
-
-void LLToolCompGun::onMouseCaptureLost()
-{
-    if (mComposite)
-    {
-        mComposite->onMouseCaptureLost();
-        return;
-    }
-    mCur->onMouseCaptureLost();
-}
-
-void    LLToolCompGun::handleSelect()
-{
-<<<<<<< HEAD
-	LLToolComposite::handleSelect();
-	setMouseCapture(true);
-=======
-    LLToolComposite::handleSelect();
-    setMouseCapture(TRUE);
->>>>>>> e1623bb2
-}
-
-void    LLToolCompGun::handleDeselect()
-{
-<<<<<<< HEAD
-	LLToolComposite::handleDeselect();
-	setMouseCapture(false);
-=======
-    LLToolComposite::handleDeselect();
-    setMouseCapture(FALSE);
->>>>>>> e1623bb2
-}
-
-
-bool LLToolCompGun::handleScrollWheel(S32 x, S32 y, S32 clicks)
-{
-    if (clicks > 0)
-    {
-        gAgentCamera.changeCameraToDefault();
-
-<<<<<<< HEAD
-	}
-	return true;
-=======
-    }
-    return TRUE;
->>>>>>> e1623bb2
-}+/**
+ * @file lltoolcomp.cpp
+ * @brief Composite tools
+ *
+ * $LicenseInfo:firstyear=2001&license=viewerlgpl$
+ * Second Life Viewer Source Code
+ * Copyright (C) 2010, Linden Research, Inc.
+ *
+ * This library is free software; you can redistribute it and/or
+ * modify it under the terms of the GNU Lesser General Public
+ * License as published by the Free Software Foundation;
+ * version 2.1 of the License only.
+ *
+ * This library is distributed in the hope that it will be useful,
+ * but WITHOUT ANY WARRANTY; without even the implied warranty of
+ * MERCHANTABILITY or FITNESS FOR A PARTICULAR PURPOSE.  See the GNU
+ * Lesser General Public License for more details.
+ *
+ * You should have received a copy of the GNU Lesser General Public
+ * License along with this library; if not, write to the Free Software
+ * Foundation, Inc., 51 Franklin Street, Fifth Floor, Boston, MA  02110-1301  USA
+ *
+ * Linden Research, Inc., 945 Battery Street, San Francisco, CA  94111  USA
+ * $/LicenseInfo$
+ */
+
+#include "llviewerprecompiledheaders.h"
+
+#include "lltoolcomp.h"
+
+#include "llfloaterreg.h"
+#include "llgl.h"
+#include "indra_constants.h"
+
+#include "llmanip.h"
+#include "llmaniprotate.h"
+#include "llmanipscale.h"
+#include "llmaniptranslate.h"
+#include "llmenugl.h"           // for right-click menu hack
+#include "llselectmgr.h"
+#include "lltoolfocus.h"
+#include "lltoolgrab.h"
+#include "lltoolgun.h"
+#include "lltoolmgr.h"
+#include "lltoolselectrect.h"
+#include "lltoolplacer.h"
+#include "llviewerinput.h"
+#include "llviewermenu.h"
+#include "llviewerobject.h"
+#include "llviewerwindow.h"
+#include "llagent.h"
+#include "llagentcamera.h"
+#include "llfloatertools.h"
+#include "llviewercontrol.h"
+
+extern LLControlGroup gSavedSettings;
+
+// we use this in various places instead of NULL
+static LLPointer<LLTool> sNullTool(new LLTool(std::string("null"), NULL));
+
+//-----------------------------------------------------------------------
+// LLToolComposite
+
+//static
+void LLToolComposite::setCurrentTool( LLTool* new_tool )
+{
+    if( mCur != new_tool )
+    {
+        if( mSelected )
+        {
+            mCur->handleDeselect();
+            mCur = new_tool;
+            mCur->handleSelect();
+        }
+        else
+        {
+            mCur = new_tool;
+        }
+    }
+}
+
+LLToolComposite::LLToolComposite(const std::string& name)
+    : LLTool(name),
+      mCur(sNullTool),
+      mDefault(sNullTool),
+      mSelected(false),
+      mMouseDown(false), mManip(NULL), mSelectRect(NULL)
+{
+}
+
+// Returns to the default tool
+bool LLToolComposite::handleMouseUp(S32 x, S32 y, MASK mask)
+{
+    bool handled = mCur->handleMouseUp( x, y, mask );
+    if( handled )
+    {
+        setCurrentTool( mDefault );
+    }
+ return handled;
+}
+
+void LLToolComposite::onMouseCaptureLost()
+{
+    mCur->onMouseCaptureLost();
+    setCurrentTool( mDefault );
+}
+
+bool LLToolComposite::isSelecting()
+{
+    return mCur == mSelectRect;
+}
+
+void LLToolComposite::handleSelect()
+{
+    if (!gSavedSettings.getBOOL("EditLinkedParts"))
+    {
+        LLSelectMgr::getInstance()->promoteSelectionToRoot();
+    }
+    mCur = mDefault;
+    mCur->handleSelect();
+    mSelected = true;
+}
+
+void LLToolComposite::handleDeselect()
+{
+    mCur->handleDeselect();
+    mCur = mDefault;
+    mSelected = false;
+}
+
+//----------------------------------------------------------------------------
+// LLToolCompInspect
+//----------------------------------------------------------------------------
+
+LLToolCompInspect::LLToolCompInspect()
+: LLToolComposite(std::string("Inspect")),
+  mIsToolCameraActive(false)
+{
+    mSelectRect     = new LLToolSelectRect(this);
+    mDefault = mSelectRect;
+}
+
+
+LLToolCompInspect::~LLToolCompInspect()
+{
+    delete mSelectRect;
+    mSelectRect = NULL;
+}
+
+bool LLToolCompInspect::handleMouseDown(S32 x, S32 y, MASK mask)
+{
+    bool handled = false;
+
+    if (mCur == LLToolCamera::getInstance())
+    {
+        handled = mCur->handleMouseDown(x, y, mask);
+    }
+    else
+    {
+        mMouseDown = true;
+        gViewerWindow->pickAsync(x, y, mask, pickCallback);
+        handled = true;
+    }
+
+    return handled;
+}
+
+bool LLToolCompInspect::handleMouseUp(S32 x, S32 y, MASK mask)
+{
+    bool handled = LLToolComposite::handleMouseUp(x, y, mask);
+    mIsToolCameraActive = getCurrentTool() == LLToolCamera::getInstance();
+    return handled;
+}
+
+void LLToolCompInspect::pickCallback(const LLPickInfo& pick_info)
+{
+    LLViewerObject* hit_obj = pick_info.getObject();
+    LLToolCompInspect * tool_inspectp = LLToolCompInspect::getInstance();
+
+    if (!tool_inspectp->mMouseDown)
+    {
+        // fast click on object, but mouse is already up...just do select
+        tool_inspectp->mSelectRect->handleObjectSelection(pick_info, gSavedSettings.getBOOL("EditLinkedParts"), false);
+        return;
+    }
+
+    LLSelectMgr * mgr_selectp = LLSelectMgr::getInstance();
+    if( hit_obj && mgr_selectp->getSelection()->getObjectCount()) {
+        LLEditMenuHandler::gEditMenuHandler = mgr_selectp;
+    }
+
+    tool_inspectp->setCurrentTool( tool_inspectp->mSelectRect );
+    tool_inspectp->mIsToolCameraActive = false;
+    tool_inspectp->mSelectRect->handlePick( pick_info );
+}
+
+bool LLToolCompInspect::handleDoubleClick(S32 x, S32 y, MASK mask)
+{
+    return true;
+}
+
+bool LLToolCompInspect::handleKey(KEY key, MASK mask)
+{
+    bool handled = false;
+
+    if(KEY_ALT == key)
+    {
+        setCurrentTool(LLToolCamera::getInstance());
+        mIsToolCameraActive = true;
+        handled = true;
+    }
+    else
+    {
+        handled = LLToolComposite::handleKey(key, mask);
+    }
+
+    return handled;
+}
+
+void LLToolCompInspect::onMouseCaptureLost()
+{
+    LLToolComposite::onMouseCaptureLost();
+    mIsToolCameraActive = false;
+}
+
+void LLToolCompInspect::keyUp(KEY key, MASK mask)
+{
+    if (KEY_ALT == key && mCur == LLToolCamera::getInstance())
+    {
+        setCurrentTool(mDefault);
+        mIsToolCameraActive = false;
+    }
+}
+
+//----------------------------------------------------------------------------
+// LLToolCompTranslate
+//----------------------------------------------------------------------------
+
+LLToolCompTranslate::LLToolCompTranslate()
+    : LLToolComposite(std::string("Move"))
+{
+    mManip      = new LLManipTranslate(this);
+    mSelectRect     = new LLToolSelectRect(this);
+
+    mCur            = mManip;
+    mDefault        = mManip;
+}
+
+LLToolCompTranslate::~LLToolCompTranslate()
+{
+    delete mManip;
+    mManip = NULL;
+
+    delete mSelectRect;
+    mSelectRect = NULL;
+}
+
+bool LLToolCompTranslate::handleHover(S32 x, S32 y, MASK mask)
+{
+    if( !mCur->hasMouseCapture() )
+    {
+        setCurrentTool( mManip );
+    }
+    return mCur->handleHover( x, y, mask );
+}
+
+
+bool LLToolCompTranslate::handleMouseDown(S32 x, S32 y, MASK mask)
+{
+    mMouseDown = true;
+    gViewerWindow->pickAsync(x, y, mask, pickCallback, /*bool pick_transparent*/ false, LLFloaterReg::instanceVisible("build"), false,
+        gSavedSettings.getBOOL("SelectReflectionProbes"));;
+    return true;
+}
+
+void LLToolCompTranslate::pickCallback(const LLPickInfo& pick_info)
+{
+    LLViewerObject* hit_obj = pick_info.getObject();
+
+    LLToolCompTranslate::getInstance()->mManip->highlightManipulators(pick_info.mMousePt.mX, pick_info.mMousePt.mY);
+    if (!LLToolCompTranslate::getInstance()->mMouseDown)
+    {
+        // fast click on object, but mouse is already up...just do select
+        LLToolCompTranslate::getInstance()->mSelectRect->handleObjectSelection(pick_info, gSavedSettings.getBOOL("EditLinkedParts"), false);
+        return;
+    }
+
+    if( hit_obj || LLToolCompTranslate::getInstance()->mManip->getHighlightedPart() != LLManip::LL_NO_PART )
+    {
+        if (LLToolCompTranslate::getInstance()->mManip->getSelection()->getObjectCount())
+        {
+            LLEditMenuHandler::gEditMenuHandler = LLSelectMgr::getInstance();
+        }
+
+        bool can_move = LLToolCompTranslate::getInstance()->mManip->canAffectSelection();
+
+        if( LLManip::LL_NO_PART != LLToolCompTranslate::getInstance()->mManip->getHighlightedPart() && can_move)
+        {
+            LLToolCompTranslate::getInstance()->setCurrentTool( LLToolCompTranslate::getInstance()->mManip );
+            LLToolCompTranslate::getInstance()->mManip->handleMouseDownOnPart( pick_info.mMousePt.mX, pick_info.mMousePt.mY, pick_info.mKeyMask );
+        }
+        else
+        {
+            LLToolCompTranslate::getInstance()->setCurrentTool( LLToolCompTranslate::getInstance()->mSelectRect );
+            LLToolCompTranslate::getInstance()->mSelectRect->handlePick( pick_info );
+
+            // *TODO: add toggle to trigger old click-drag functionality
+            // LLToolCompTranslate::getInstance()->mManip->handleMouseDownOnPart( XY_part, x, y, mask);
+        }
+    }
+    else
+    {
+        LLToolCompTranslate::getInstance()->setCurrentTool( LLToolCompTranslate::getInstance()->mSelectRect );
+        LLToolCompTranslate::getInstance()->mSelectRect->handlePick( pick_info );
+    }
+}
+
+bool LLToolCompTranslate::handleMouseUp(S32 x, S32 y, MASK mask)
+{
+    mMouseDown = false;
+    return LLToolComposite::handleMouseUp(x, y, mask);
+}
+
+LLTool* LLToolCompTranslate::getOverrideTool(MASK mask)
+{
+    if (mask == MASK_CONTROL)
+    {
+        return LLToolCompRotate::getInstance();
+    }
+    else if (mask == (MASK_CONTROL | MASK_SHIFT))
+    {
+        return LLToolCompScale::getInstance();
+    }
+    return LLToolComposite::getOverrideTool(mask);
+}
+
+bool LLToolCompTranslate::handleDoubleClick(S32 x, S32 y, MASK mask)
+{
+    if (mManip->getSelection()->isEmpty() && mManip->getHighlightedPart() == LLManip::LL_NO_PART)
+    {
+        // You should already have an object selected from the mousedown.
+        // If so, show its properties
+        LLFloaterReg::showInstance("build", "Content");
+        return true;
+    }
+    // Nothing selected means the first mouse click was probably
+    // bad, so try again.
+    // This also consumes the event to prevent things like double-click
+    // teleport from triggering.
+    return handleMouseDown(x, y, mask);
+}
+
+
+void LLToolCompTranslate::render()
+{
+    mCur->render(); // removing this will not draw the RGB arrows and guidelines
+
+    if( mCur != mManip )
+    {
+        LLGLDepthTest gls_depth(GL_TRUE, GL_FALSE);
+        mManip->renderGuidelines();
+    }
+}
+
+
+//-----------------------------------------------------------------------
+// LLToolCompScale
+
+LLToolCompScale::LLToolCompScale()
+    : LLToolComposite(std::string("Stretch"))
+{
+    mManip = new LLManipScale(this);
+    mSelectRect = new LLToolSelectRect(this);
+
+    mCur = mManip;
+    mDefault = mManip;
+}
+
+LLToolCompScale::~LLToolCompScale()
+{
+    delete mManip;
+    delete mSelectRect;
+}
+
+bool LLToolCompScale::handleHover(S32 x, S32 y, MASK mask)
+{
+    if( !mCur->hasMouseCapture() )
+    {
+        setCurrentTool(mManip );
+    }
+    return mCur->handleHover( x, y, mask );
+}
+
+
+bool LLToolCompScale::handleMouseDown(S32 x, S32 y, MASK mask)
+{
+    mMouseDown = true;
+    gViewerWindow->pickAsync(x, y, mask, pickCallback);
+    return true;
+}
+
+void LLToolCompScale::pickCallback(const LLPickInfo& pick_info)
+{
+    LLViewerObject* hit_obj = pick_info.getObject();
+
+    LLToolCompScale::getInstance()->mManip->highlightManipulators(pick_info.mMousePt.mX, pick_info.mMousePt.mY);
+    if (!LLToolCompScale::getInstance()->mMouseDown)
+    {
+        // fast click on object, but mouse is already up...just do select
+        LLToolCompScale::getInstance()->mSelectRect->handleObjectSelection(pick_info, gSavedSettings.getBOOL("EditLinkedParts"), false);
+
+        return;
+    }
+
+    if( hit_obj || LLToolCompScale::getInstance()->mManip->getHighlightedPart() != LLManip::LL_NO_PART)
+    {
+        if (LLToolCompScale::getInstance()->mManip->getSelection()->getObjectCount())
+        {
+            LLEditMenuHandler::gEditMenuHandler = LLSelectMgr::getInstance();
+        }
+        if( LLManip::LL_NO_PART != LLToolCompScale::getInstance()->mManip->getHighlightedPart() )
+        {
+            LLToolCompScale::getInstance()->setCurrentTool( LLToolCompScale::getInstance()->mManip );
+            LLToolCompScale::getInstance()->mManip->handleMouseDownOnPart( pick_info.mMousePt.mX, pick_info.mMousePt.mY, pick_info.mKeyMask );
+        }
+        else
+        {
+            LLToolCompScale::getInstance()->setCurrentTool( LLToolCompScale::getInstance()->mSelectRect );
+            LLToolCompScale::getInstance()->mSelectRect->handlePick( pick_info );
+        }
+    }
+    else
+    {
+        LLToolCompScale::getInstance()->setCurrentTool( LLToolCompScale::getInstance()->mSelectRect );
+        LLToolCompScale::getInstance()->mSelectRect->handlePick( pick_info );
+    }
+}
+
+bool LLToolCompScale::handleMouseUp(S32 x, S32 y, MASK mask)
+{
+    mMouseDown = false;
+    return LLToolComposite::handleMouseUp(x, y, mask);
+}
+
+LLTool* LLToolCompScale::getOverrideTool(MASK mask)
+{
+    if (mask == MASK_CONTROL)
+    {
+        return LLToolCompRotate::getInstance();
+    }
+
+    return LLToolComposite::getOverrideTool(mask);
+}
+
+
+bool LLToolCompScale::handleDoubleClick(S32 x, S32 y, MASK mask)
+{
+    if (!mManip->getSelection()->isEmpty() && mManip->getHighlightedPart() == LLManip::LL_NO_PART)
+    {
+        // You should already have an object selected from the mousedown.
+        // If so, show its properties
+        LLFloaterReg::showInstance("build", "Content");
+        return true;
+    }
+    else
+    {
+        // Nothing selected means the first mouse click was probably
+        // bad, so try again.
+        return handleMouseDown(x, y, mask);
+    }
+}
+
+
+void LLToolCompScale::render()
+{
+    mCur->render();
+
+    if( mCur != mManip )
+    {
+        LLGLDepthTest gls_depth(GL_TRUE, GL_FALSE);
+        mManip->renderGuidelines();
+    }
+}
+
+//-----------------------------------------------------------------------
+// LLToolCompCreate
+
+LLToolCompCreate::LLToolCompCreate()
+    : LLToolComposite(std::string("Create"))
+{
+    mPlacer = new LLToolPlacer();
+    mSelectRect = new LLToolSelectRect(this);
+
+    mCur = mPlacer;
+    mDefault = mPlacer;
+    mObjectPlacedOnMouseDown = false;
+}
+
+
+LLToolCompCreate::~LLToolCompCreate()
+{
+    delete mPlacer;
+    delete mSelectRect;
+}
+
+
+bool LLToolCompCreate::handleMouseDown(S32 x, S32 y, MASK mask)
+{
+    bool handled = false;
+    mMouseDown = true;
+
+    if ( (mask == MASK_SHIFT) || (mask == MASK_CONTROL) )
+    {
+        gViewerWindow->pickAsync(x, y, mask, pickCallback);
+        handled = true;
+    }
+    else
+    {
+        setCurrentTool( mPlacer );
+        handled = mPlacer->placeObject( x, y, mask );
+    }
+
+    mObjectPlacedOnMouseDown = true;
+
+    return handled;
+}
+
+void LLToolCompCreate::pickCallback(const LLPickInfo& pick_info)
+{
+    // *NOTE: We mask off shift and control, so you cannot
+    // multi-select multiple objects with the create tool.
+    MASK mask = (pick_info.mKeyMask & ~MASK_SHIFT);
+    mask = (mask & ~MASK_CONTROL);
+
+    LLToolCompCreate::getInstance()->setCurrentTool( LLToolCompCreate::getInstance()->mSelectRect );
+    LLToolCompCreate::getInstance()->mSelectRect->handlePick( pick_info );
+}
+
+bool LLToolCompCreate::handleDoubleClick(S32 x, S32 y, MASK mask)
+{
+    return handleMouseDown(x, y, mask);
+}
+
+bool LLToolCompCreate::handleMouseUp(S32 x, S32 y, MASK mask)
+{
+    bool handled = false;
+
+    if ( mMouseDown && !mObjectPlacedOnMouseDown && !(mask == MASK_SHIFT) && !(mask == MASK_CONTROL) )
+    {
+        setCurrentTool( mPlacer );
+        handled = mPlacer->placeObject( x, y, mask );
+    }
+
+    mObjectPlacedOnMouseDown = false;
+    mMouseDown = false;
+
+    if (!handled)
+    {
+        handled = LLToolComposite::handleMouseUp(x, y, mask);
+    }
+
+    return handled;
+}
+
+//-----------------------------------------------------------------------
+// LLToolCompRotate
+
+LLToolCompRotate::LLToolCompRotate()
+    : LLToolComposite(std::string("Rotate"))
+{
+    mManip = new LLManipRotate(this);
+    mSelectRect = new LLToolSelectRect(this);
+
+    mCur = mManip;
+    mDefault = mManip;
+}
+
+
+LLToolCompRotate::~LLToolCompRotate()
+{
+    delete mManip;
+    delete mSelectRect;
+}
+
+bool LLToolCompRotate::handleHover(S32 x, S32 y, MASK mask)
+{
+    if( !mCur->hasMouseCapture() )
+    {
+        setCurrentTool( mManip );
+    }
+    return mCur->handleHover( x, y, mask );
+}
+
+
+bool LLToolCompRotate::handleMouseDown(S32 x, S32 y, MASK mask)
+{
+    mMouseDown = true;
+    gViewerWindow->pickAsync(x, y, mask, pickCallback);
+    return true;
+}
+
+void LLToolCompRotate::pickCallback(const LLPickInfo& pick_info)
+{
+    LLViewerObject* hit_obj = pick_info.getObject();
+
+    LLToolCompRotate::getInstance()->mManip->highlightManipulators(pick_info.mMousePt.mX, pick_info.mMousePt.mY);
+    if (!LLToolCompRotate::getInstance()->mMouseDown)
+    {
+        // fast click on object, but mouse is already up...just do select
+        LLToolCompRotate::getInstance()->mSelectRect->handleObjectSelection(pick_info, gSavedSettings.getBOOL("EditLinkedParts"), false);
+        return;
+    }
+
+    if( hit_obj || LLToolCompRotate::getInstance()->mManip->getHighlightedPart() != LLManip::LL_NO_PART)
+    {
+        if (LLToolCompRotate::getInstance()->mManip->getSelection()->getObjectCount())
+        {
+            LLEditMenuHandler::gEditMenuHandler = LLSelectMgr::getInstance();
+        }
+        if( LLManip::LL_NO_PART != LLToolCompRotate::getInstance()->mManip->getHighlightedPart() )
+        {
+            LLToolCompRotate::getInstance()->setCurrentTool( LLToolCompRotate::getInstance()->mManip );
+            LLToolCompRotate::getInstance()->mManip->handleMouseDownOnPart( pick_info.mMousePt.mX, pick_info.mMousePt.mY, pick_info.mKeyMask );
+        }
+        else
+        {
+            LLToolCompRotate::getInstance()->setCurrentTool( LLToolCompRotate::getInstance()->mSelectRect );
+            LLToolCompRotate::getInstance()->mSelectRect->handlePick( pick_info );
+        }
+    }
+    else
+    {
+        LLToolCompRotate::getInstance()->setCurrentTool( LLToolCompRotate::getInstance()->mSelectRect );
+        LLToolCompRotate::getInstance()->mSelectRect->handlePick( pick_info );
+    }
+}
+
+bool LLToolCompRotate::handleMouseUp(S32 x, S32 y, MASK mask)
+{
+    mMouseDown = false;
+    return LLToolComposite::handleMouseUp(x, y, mask);
+}
+
+LLTool* LLToolCompRotate::getOverrideTool(MASK mask)
+{
+    if (mask == (MASK_CONTROL | MASK_SHIFT))
+    {
+        return LLToolCompScale::getInstance();
+    }
+    return LLToolComposite::getOverrideTool(mask);
+}
+
+bool LLToolCompRotate::handleDoubleClick(S32 x, S32 y, MASK mask)
+{
+    if (!mManip->getSelection()->isEmpty() && mManip->getHighlightedPart() == LLManip::LL_NO_PART)
+    {
+        // You should already have an object selected from the mousedown.
+        // If so, show its properties
+        LLFloaterReg::showInstance("build", "Content");
+        return true;
+    }
+    else
+    {
+        // Nothing selected means the first mouse click was probably
+        // bad, so try again.
+        return handleMouseDown(x, y, mask);
+    }
+}
+
+
+void LLToolCompRotate::render()
+{
+    mCur->render();
+
+    if( mCur != mManip )
+    {
+        LLGLDepthTest gls_depth(GL_TRUE, GL_FALSE);
+        mManip->renderGuidelines();
+    }
+}
+
+
+//-----------------------------------------------------------------------
+// LLToolCompGun
+
+LLToolCompGun::LLToolCompGun()
+    : LLToolComposite(std::string("Mouselook"))
+{
+    mGun = new LLToolGun(this);
+    mGrab = new LLToolGrabBase(this);
+    mNull = sNullTool;
+
+    setCurrentTool(mGun);
+    mDefault = mGun;
+}
+
+
+LLToolCompGun::~LLToolCompGun()
+{
+    delete mGun;
+    mGun = NULL;
+
+    delete mGrab;
+    mGrab = NULL;
+
+    // don't delete a static object
+    // delete mNull;
+    mNull = NULL;
+}
+
+bool LLToolCompGun::handleHover(S32 x, S32 y, MASK mask)
+{
+    // *NOTE: This hack is here to make mouselook kick in again after
+    // item selected from context menu.
+    if ( mCur == mNull && !gPopupMenuView->getVisible() )
+    {
+        LLSelectMgr::getInstance()->deselectAll();
+        setCurrentTool( (LLTool*) mGrab );
+    }
+
+    // Note: if the tool changed, we can't delegate the current mouse event
+    // after the change because tools can modify the mouse during selection and deselection.
+    // Instead we let the current tool handle the event and then make the change.
+    // The new tool will take effect on the next frame.
+
+    mCur->handleHover( x, y, mask );
+
+    // If mouse button not down...
+    if( !gViewerWindow->getLeftMouseDown())
+    {
+        // let ALT switch from gun to grab
+        if ( mCur == mGun && (mask & MASK_ALT) )
+        {
+            setCurrentTool( (LLTool*) mGrab );
+        }
+        else if ( mCur == mGrab && !(mask & MASK_ALT) )
+        {
+            setCurrentTool( (LLTool*) mGun );
+            setMouseCapture(true);
+        }
+    }
+
+    return true;
+}
+
+
+bool LLToolCompGun::handleMouseDown(S32 x, S32 y, MASK mask)
+{
+    // if the left button is grabbed, don't put up the pie menu
+    if (gAgent.leftButtonGrabbed() && gViewerInput.isLMouseHandlingDefault(MODE_FIRST_PERSON))
+    {
+        gAgent.setControlFlags(AGENT_CONTROL_ML_LBUTTON_DOWN);
+        return false;
+    }
+
+    // On mousedown, start grabbing
+    gGrabTransientTool = this;
+    LLToolMgr::getInstance()->getCurrentToolset()->selectTool( (LLTool*) mGrab );
+
+    return LLToolGrab::getInstance()->handleMouseDown(x, y, mask);
+}
+
+
+bool LLToolCompGun::handleDoubleClick(S32 x, S32 y, MASK mask)
+{
+    // if the left button is grabbed, don't put up the pie menu
+    if (gAgent.leftButtonGrabbed() && gViewerInput.isLMouseHandlingDefault(MODE_FIRST_PERSON))
+    {
+        gAgent.setControlFlags(AGENT_CONTROL_ML_LBUTTON_DOWN);
+        return false;
+    }
+
+    // On mousedown, start grabbing
+    gGrabTransientTool = this;
+    LLToolMgr::getInstance()->getCurrentToolset()->selectTool( (LLTool*) mGrab );
+
+    return LLToolGrab::getInstance()->handleDoubleClick(x, y, mask);
+}
+
+
+bool LLToolCompGun::handleRightMouseDown(S32 x, S32 y, MASK mask)
+{
+    /* JC - suppress context menu 8/29/2002
+
+    // On right mouse, go through some convoluted steps to
+    // make the build menu appear.
+    setCurrentTool( (LLTool*) mNull );
+
+    // This should return false, meaning the context menu will
+    // be shown.
+    return false;
+    */
+
+    // Returning true will suppress the context menu
+    return true;
+}
+
+
+bool LLToolCompGun::handleMouseUp(S32 x, S32 y, MASK mask)
+{
+    if (gViewerInput.isLMouseHandlingDefault(MODE_FIRST_PERSON))
+    {
+        gAgent.setControlFlags(AGENT_CONTROL_ML_LBUTTON_UP);
+    }
+    setCurrentTool( (LLTool*) mGun );
+    return true;
+}
+
+void LLToolCompGun::onMouseCaptureLost()
+{
+    if (mComposite)
+    {
+        mComposite->onMouseCaptureLost();
+        return;
+    }
+    mCur->onMouseCaptureLost();
+}
+
+void    LLToolCompGun::handleSelect()
+{
+    LLToolComposite::handleSelect();
+    setMouseCapture(true);
+}
+
+void    LLToolCompGun::handleDeselect()
+{
+    LLToolComposite::handleDeselect();
+    setMouseCapture(false);
+}
+
+
+bool LLToolCompGun::handleScrollWheel(S32 x, S32 y, S32 clicks)
+{
+    if (clicks > 0)
+    {
+        gAgentCamera.changeCameraToDefault();
+
+    }
+    return true;
+}