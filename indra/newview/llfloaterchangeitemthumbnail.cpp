--- conflicted
+++ resolved
@@ -862,15 +862,9 @@
             thumbnail_id,
             thumbnail_id,
             thumbnail_id,
-<<<<<<< HEAD
-            FALSE,
-            TRUE,
-            LLTrans::getString("TexturePickerOutfitHeader"), // "SELECT PHOTO", // <FS:Ansariel> Localizable floater header
-=======
             false,
             true,
-            "SELECT PHOTO",
->>>>>>> 7704c263
+            LLTrans::getString("TexturePickerOutfitHeader"), // "SELECT PHOTO", // <FS:Ansariel> Localizable floater header
             PERM_NONE,
             PERM_NONE,
             false,
