--- conflicted
+++ resolved
@@ -433,33 +433,12 @@
             }
 
             gGL.color3f(1.f, 1.f, 1.f);
-<<<<<<< HEAD
-            // <FS:Ansariel> Remove QUADS rendering mode
-            //gGL.begin( LLRender::QUADS );
-            //{
-            //  gGL.texCoord2f(mPreviewImageRect.mLeft, mPreviewImageRect.mTop);
-            //  gGL.vertex2i(PREVIEW_HPAD, PREVIEW_TEXTURE_HEIGHT + PREVIEW_VPAD);
-            //  gGL.texCoord2f(mPreviewImageRect.mLeft, mPreviewImageRect.mBottom);
-            //  gGL.vertex2i(PREVIEW_HPAD, PREVIEW_HPAD + PREF_BUTTON_HEIGHT + PREVIEW_HPAD);
-            //  gGL.texCoord2f(mPreviewImageRect.mRight, mPreviewImageRect.mBottom);
-            //  gGL.vertex2i(r.getWidth() - PREVIEW_HPAD, PREVIEW_HPAD + PREF_BUTTON_HEIGHT + PREVIEW_HPAD);
-            //  gGL.texCoord2f(mPreviewImageRect.mRight, mPreviewImageRect.mTop);
-            //  gGL.vertex2i(r.getWidth() - PREVIEW_HPAD, PREVIEW_TEXTURE_HEIGHT + PREVIEW_VPAD);
-            //}
-            //gGL.end();
-            // </FS:Ansariel>
-
-            // <FS:Zi> Make preview area position to be not hard-coded
-            gGL.begin( LLRender::TRIANGLES );
-=======
             gGL.begin(LLRender::TRIANGLES);
->>>>>>> d9da5bbb
             {
                 gGL.texCoord2f(mPreviewImageRect.mLeft, mPreviewImageRect.mTop);
                 gGL.vertex2i(mPreviewRect.mLeft, mPreviewRect.mTop);
                 gGL.texCoord2f(mPreviewImageRect.mLeft, mPreviewImageRect.mBottom);
                 gGL.vertex2i(mPreviewRect.mLeft, mPreviewRect.mBottom);
-<<<<<<< HEAD
                 gGL.texCoord2f(mPreviewImageRect.mRight, mPreviewImageRect.mBottom);
                 gGL.vertex2i(mPreviewRect.mRight, mPreviewRect.mBottom);
 
@@ -467,20 +446,10 @@
                 gGL.vertex2i(mPreviewRect.mLeft, mPreviewRect.mTop);
                 gGL.texCoord2f(mPreviewImageRect.mRight, mPreviewImageRect.mBottom);
                 gGL.vertex2i(mPreviewRect.mRight, mPreviewRect.mBottom);
-=======
-                gGL.texCoord2f(mPreviewImageRect.mRight, mPreviewImageRect.mBottom);
-                gGL.vertex2i(mPreviewRect.mRight, mPreviewRect.mBottom);
-
-                gGL.texCoord2f(mPreviewImageRect.mLeft, mPreviewImageRect.mTop);
-                gGL.vertex2i(mPreviewRect.mLeft, mPreviewRect.mTop);
-                gGL.texCoord2f(mPreviewImageRect.mRight, mPreviewImageRect.mBottom);
-                gGL.vertex2i(mPreviewRect.mRight, mPreviewRect.mBottom);
->>>>>>> d9da5bbb
                 gGL.texCoord2f(mPreviewImageRect.mRight, mPreviewImageRect.mTop);
                 gGL.vertex2i(mPreviewRect.mRight, mPreviewRect.mTop);
             }
             gGL.end();
-            // </FS:Zi>
 
             gGL.getTexUnit(0)->unbind(LLTexUnit::TT_TEXTURE);
 
@@ -501,27 +470,7 @@
                     gGL.getTexUnit(0)->bind(mAvatarPreview);
                 }
 
-<<<<<<< HEAD
-                // <FS:Ansariel> Remove QUADS rendering mode
-                //gGL.begin( LLRender::QUADS );
-                //{
-                //  gGL.texCoord2f(0.f, 1.f);
-                //  gGL.vertex2i(PREVIEW_HPAD, PREVIEW_TEXTURE_HEIGHT + PREVIEW_VPAD);
-                //  gGL.texCoord2f(0.f, 0.f);
-                //  gGL.vertex2i(PREVIEW_HPAD, PREVIEW_HPAD + PREF_BUTTON_HEIGHT + PREVIEW_HPAD);
-                //  gGL.texCoord2f(1.f, 0.f);
-                //  gGL.vertex2i(r.getWidth() - PREVIEW_HPAD, PREVIEW_HPAD + PREF_BUTTON_HEIGHT + PREVIEW_HPAD);
-                //  gGL.texCoord2f(1.f, 1.f);
-                //  gGL.vertex2i(r.getWidth() - PREVIEW_HPAD, PREVIEW_TEXTURE_HEIGHT + PREVIEW_VPAD);
-                //}
-                //gGL.end();
-                // </FS:Ansariel>
-
-                // <FS:Zi> Make preview area position to be not hard-coded
-                gGL.begin( LLRender::TRIANGLES );
-=======
                 gGL.begin(LLRender::TRIANGLES);
->>>>>>> d9da5bbb
                 {
                     gGL.texCoord2f(0.f, 1.f);
                     gGL.vertex2i(mPreviewRect.mLeft, mPreviewRect.mTop);
@@ -538,7 +487,6 @@
                     gGL.vertex2i(mPreviewRect.mRight, mPreviewRect.mTop);
                 }
                 gGL.end();
-                // </FS:Zi>
 
                 gGL.getTexUnit(0)->unbind(LLTexUnit::TT_TEXTURE);
             }
