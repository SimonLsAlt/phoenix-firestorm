--- conflicted
+++ resolved
@@ -61,18 +61,17 @@
 #include "llviewercontrol.h"
 #include "lltrans.h"
 #include "llimagedimensionsinfo.h"
-<<<<<<< HEAD
 #include "llviewerregion.h" // <FS:CR> getCentralBakeVersion()
 #include "llcheckboxctrl.h"
 #include "llagentbenefits.h"
 
-#include "llnotificationsutil.h"	// <FS:Zi> detect and strip empty alpha layers from images on upload
+#include "llnotificationsutil.h"    // <FS:Zi> detect and strip empty alpha layers from images on upload
 
 // <FS:Zi> Make preview area position to be not hard-coded
 // const S32 PREVIEW_BORDER_WIDTH = 2;
 // const S32 PREVIEW_RESIZE_HANDLE_SIZE = S32(RESIZE_HANDLE_WIDTH * OO_SQRT2) + PREVIEW_BORDER_WIDTH;
 // const S32 PREVIEW_HPAD = PREVIEW_RESIZE_HANDLE_SIZE;
-// const S32 PREVIEW_VPAD = -24 + 35;	// yuk, hard coded
+// const S32 PREVIEW_VPAD = -24 + 35;   // yuk, hard coded
 // const S32 PREF_BUTTON_HEIGHT = 16 + 7 + 16 + 35;
 // const S32 PREVIEW_TEXTURE_HEIGHT = 320;
 // </FS:Zi>
@@ -81,16 +80,6 @@
 const U8 ALPHA_EMPTY_THRESHOLD = 253;
 const F32 ALPHA_EMPTY_THRESHOLD_RATIO = 0.999f;
 // </FS:Zi>
-=======
-
-const S32 PREVIEW_BORDER_WIDTH = 2;
-const S32 PREVIEW_RESIZE_HANDLE_SIZE = S32(RESIZE_HANDLE_WIDTH * OO_SQRT2) + PREVIEW_BORDER_WIDTH;
-const S32 PREVIEW_HPAD = PREVIEW_RESIZE_HANDLE_SIZE;
-const S32 PREVIEW_VPAD = -24 + 35;  // yuk, hard coded
-const S32 PREF_BUTTON_HEIGHT = 16 + 7 + 16 + 35;
-const S32 PREVIEW_TEXTURE_HEIGHT = 320;
-
->>>>>>> 38c2a5bd
 //-----------------------------------------------------------------------------
 // LLFloaterImagePreview()
 //-----------------------------------------------------------------------------
@@ -111,45 +100,44 @@
 //-----------------------------------------------------------------------------
 BOOL LLFloaterImagePreview::postBuild()
 {
-<<<<<<< HEAD
-	if (!LLFloaterNameDesc::postBuild())
-	{
-		return FALSE;
-	}
-	
-	LLCtrlSelectionInterface* iface = childGetSelectionInterface("clothing_type_combo");
-	if (iface)
-	{
-		iface->selectFirstItem();
-	}
-	childSetCommitCallback("clothing_type_combo", onPreviewTypeCommit, this);
-
-	// <FS:Zi> Make preview area position to be not hard-coded
-	// mPreviewRect.set(PREVIEW_HPAD, 
-	// 	PREVIEW_TEXTURE_HEIGHT + PREVIEW_VPAD,
-	// 	getRect().getWidth() - PREVIEW_HPAD, 
-	// 	PREVIEW_HPAD + PREF_BUTTON_HEIGHT + PREVIEW_HPAD);
-	mPreviewRect = getChildView("preview_area")->getRect();
-	// </FS:Zi>
-	mPreviewImageRect.set(0.f, 1.f, 1.f, 0.f);
-
-	getChildView("bad_image_text")->setVisible(FALSE);
-
-	// <FS:PP> FIRE-32944 - Hide some items if texture is invalid
-	LLCheckBoxCtrl* temp_check = getChild<LLCheckBoxCtrl>("temp_check");
-	LLCheckBoxCtrl* lossless_check = getChild<LLCheckBoxCtrl>("lossless_check");
-	LLUICtrl* uploaded_size_text = getChild<LLUICtrl>("uploaded_size_text");
-	// </FS:PP>
-
-	if (mRawImagep.notNull() && gAgent.getRegion() != NULL)
-	{
-		mAvatarPreview = new LLImagePreviewAvatar(256, 256);
-		mAvatarPreview->setPreviewTarget("mPelvis", "mUpperBodyMesh0", mRawImagep, 2.f, FALSE);
-
-		mSculptedPreview = new LLImagePreviewSculpted(256, 256);
-		mSculptedPreview->setPreviewTarget(mRawImagep, 2.0f);
-
-		// <FS:Beq> BUG-228331 - lossless_check is misleading don't show it if it won't be used.
+    if (!LLFloaterNameDesc::postBuild())
+    {
+        return FALSE;
+    }
+
+    LLCtrlSelectionInterface* iface = childGetSelectionInterface("clothing_type_combo");
+    if (iface)
+    {
+        iface->selectFirstItem();
+    }
+    childSetCommitCallback("clothing_type_combo", onPreviewTypeCommit, this);
+
+    // <FS:Zi> Make preview area position to be not hard-coded
+    // mPreviewRect.set(PREVIEW_HPAD,
+    //  PREVIEW_TEXTURE_HEIGHT + PREVIEW_VPAD,
+    //  getRect().getWidth() - PREVIEW_HPAD,
+    //  PREVIEW_HPAD + PREF_BUTTON_HEIGHT + PREVIEW_HPAD);
+    mPreviewRect = getChildView("preview_area")->getRect();
+    // </FS:Zi>
+    mPreviewImageRect.set(0.f, 1.f, 1.f, 0.f);
+
+    getChildView("bad_image_text")->setVisible(FALSE);
+
+    // <FS:PP> FIRE-32944 - Hide some items if texture is invalid
+    LLCheckBoxCtrl* temp_check = getChild<LLCheckBoxCtrl>("temp_check");
+    LLCheckBoxCtrl* lossless_check = getChild<LLCheckBoxCtrl>("lossless_check");
+    LLUICtrl* uploaded_size_text = getChild<LLUICtrl>("uploaded_size_text");
+    // </FS:PP>
+
+    if (mRawImagep.notNull() && gAgent.getRegion() != NULL)
+    {
+        mAvatarPreview = new LLImagePreviewAvatar(256, 256);
+        mAvatarPreview->setPreviewTarget("mPelvis", "mUpperBodyMesh0", mRawImagep, 2.f, FALSE);
+
+        mSculptedPreview = new LLImagePreviewSculpted(256, 256);
+        mSculptedPreview->setPreviewTarget(mRawImagep, 2.0f);
+
+        // <FS:Beq> BUG-228331 - lossless_check is misleading don't show it if it won't be used.
         //if (mRawImagep->getWidth() * mRawImagep->getHeight() <= LL_IMAGE_REZ_LOSSLESS_CUTOFF * LL_IMAGE_REZ_LOSSLESS_CUTOFF)
         //{
         //    // We want "lossless_check" to be unchecked when it is disabled, regardless of
@@ -158,133 +146,72 @@
         //    check_box->setEnabled(TRUE);
         //    check_box->setControlVariable(gSavedSettings.getControl("LosslessJ2CUpload"));
         //}
-		if (mRawImagep->getWidth() * mRawImagep->getHeight () <= LL_IMAGE_REZ_LOSSLESS_CUTOFF * LL_IMAGE_REZ_LOSSLESS_CUTOFF)
-		{
-			lossless_check->setEnabled(TRUE);
-			lossless_check->setVisible(TRUE);
-			lossless_check->setControlVariable(gSavedSettings.getControl("LosslessJ2CUpload"));
-		}
-		else
-		{
-			lossless_check->setEnabled(FALSE);
-			lossless_check->setVisible(FALSE);
-		}
-		//</FS:Beq>
-		
-		// <FS:CR> Temporary texture uploads
-		BOOL enable_temp_uploads = (LLAgentBenefitsMgr::current().getTextureUploadCost() != 0
-									&& gAgent.getRegion()->getCentralBakeVersion() == 0);
-		if (!enable_temp_uploads)
-		{
-			gSavedSettings.setBOOL("TemporaryUpload", FALSE);
-		}
-		temp_check->setVisible(enable_temp_uploads);
-		// </FS:CR>
-
-		// <FS:Zi> detect and strip empty alpha layers from images on upload
-		getChild<LLUICtrl>("ok_btn")->setCommitCallback(boost::bind(&LLFloaterImagePreview::onBtnUpload, this));
-
-		uploaded_size_text->setTextArg("[X_RES]", llformat("%d", mRawImagep->getWidth()));
-		uploaded_size_text->setTextArg("[Y_RES]", llformat("%d", mRawImagep->getHeight()));
-		uploaded_size_text->setVisible(TRUE);
-
-		mEmptyAlphaCheck = getChild<LLCheckBoxCtrl>("strip_alpha_check");
-
-		if (mRawImagep->getComponents() != 4)
-		{
-			getChild<LLUICtrl>("image_alpha_warning")->setVisible(false);
-			uploaded_size_text->setTextArg("[ALPHA]", getString("no_alpha"));
-			return true;
-		}
-
-		U32 imageBytes = mRawImagep->getWidth() * mRawImagep->getHeight() * 4;
-
-		U32 emptyAlphaCount = 0;
-		U8* data = mRawImagep->getData();
-		for (U32 i = 3; i < imageBytes; i += 4)
-		{
-			if (data[i] > ALPHA_EMPTY_THRESHOLD)
-			{
-				emptyAlphaCount++;
-			}
-		}
-
-		if (emptyAlphaCount > (imageBytes / 4 * ALPHA_EMPTY_THRESHOLD_RATIO))
-		{
-			getChild<LLUICtrl>("image_alpha_warning")->setVisible(true);
-
-			mEmptyAlphaCheck->setCommitCallback(boost::bind(&LLFloaterImagePreview::emptyAlphaCheckboxCallback, this));
-			mEmptyAlphaCheck->setValue(true);
-		}
-		else
-		{
-			getChild<LLUICtrl>("image_alpha_warning")->setVisible(false);
-			mEmptyAlphaCheck->setValue(false);
-		}
-
-		uploaded_size_text->setTextArg("[ALPHA]", getString(mEmptyAlphaCheck->getValue() ? "no_alpha" : "with_alpha"));
-		// </FS:Zi>
-	}
-	else
-	{
-		mAvatarPreview = NULL;
-		mSculptedPreview = NULL;
-		getChildView("bad_image_text")->setVisible(TRUE);
-		getChildView("clothing_type_combo")->setEnabled(FALSE);
-		getChildView("ok_btn")->setEnabled(FALSE);
-
-		// <FS:PP> FIRE-32944 - Hide some items if texture is invalid
-		uploaded_size_text->setVisible(FALSE);
-		lossless_check->setVisible(FALSE);
-		temp_check->setVisible(FALSE);
-		// </FS:PP>
-
-		if(!mImageLoadError.empty())
-		{
-			getChild<LLUICtrl>("bad_image_text")->setValue(mImageLoadError.c_str());
-		}
-	}
-	
-	// <FS:Zi> detect and strip empty alpha layers from images on upload
-	// getChild<LLUICtrl>("ok_btn")->setCommitCallback(boost::bind(&LLFloaterNameDesc::onBtnOK, this));
-	return TRUE;
-=======
-    if (!LLFloaterNameDesc::postBuild())
-    {
-        return FALSE;
-    }
-
-    LLCtrlSelectionInterface* iface = childGetSelectionInterface("clothing_type_combo");
-    if (iface)
-    {
-        iface->selectFirstItem();
-    }
-    childSetCommitCallback("clothing_type_combo", onPreviewTypeCommit, this);
-
-    mPreviewRect.set(PREVIEW_HPAD,
-        PREVIEW_TEXTURE_HEIGHT + PREVIEW_VPAD,
-        getRect().getWidth() - PREVIEW_HPAD,
-        PREVIEW_HPAD + PREF_BUTTON_HEIGHT + PREVIEW_HPAD);
-    mPreviewImageRect.set(0.f, 1.f, 1.f, 0.f);
-
-    getChildView("bad_image_text")->setVisible(FALSE);
-
-    if (mRawImagep.notNull() && gAgent.getRegion() != NULL)
-    {
-        mAvatarPreview = new LLImagePreviewAvatar(256, 256);
-        mAvatarPreview->setPreviewTarget("mPelvis", "mUpperBodyMesh0", mRawImagep, 2.f, FALSE);
-
-        mSculptedPreview = new LLImagePreviewSculpted(256, 256);
-        mSculptedPreview->setPreviewTarget(mRawImagep, 2.0f);
-
-        if (mRawImagep->getWidth() * mRawImagep->getHeight() <= LL_IMAGE_REZ_LOSSLESS_CUTOFF * LL_IMAGE_REZ_LOSSLESS_CUTOFF)
-        {
-            // We want "lossless_check" to be unchecked when it is disabled, regardless of
-            // LosslessJ2CUpload state, so only assign control when enabling checkbox
-            LLCheckBoxCtrl* check_box = getChild<LLCheckBoxCtrl>("lossless_check");
-            check_box->setEnabled(TRUE);
-            check_box->setControlVariable(gSavedSettings.getControl("LosslessJ2CUpload"));
-        }
+        if (mRawImagep->getWidth() * mRawImagep->getHeight () <= LL_IMAGE_REZ_LOSSLESS_CUTOFF * LL_IMAGE_REZ_LOSSLESS_CUTOFF)
+        {
+            lossless_check->setEnabled(TRUE);
+            lossless_check->setVisible(TRUE);
+            lossless_check->setControlVariable(gSavedSettings.getControl("LosslessJ2CUpload"));
+        }
+        else
+        {
+            lossless_check->setEnabled(FALSE);
+            lossless_check->setVisible(FALSE);
+        }
+        //</FS:Beq>
+
+        // <FS:CR> Temporary texture uploads
+        BOOL enable_temp_uploads = (LLAgentBenefitsMgr::current().getTextureUploadCost() != 0
+                                    && gAgent.getRegion()->getCentralBakeVersion() == 0);
+        if (!enable_temp_uploads)
+        {
+            gSavedSettings.setBOOL("TemporaryUpload", FALSE);
+        }
+        temp_check->setVisible(enable_temp_uploads);
+        // </FS:CR>
+
+        // <FS:Zi> detect and strip empty alpha layers from images on upload
+        getChild<LLUICtrl>("ok_btn")->setCommitCallback(boost::bind(&LLFloaterImagePreview::onBtnUpload, this));
+
+        uploaded_size_text->setTextArg("[X_RES]", llformat("%d", mRawImagep->getWidth()));
+        uploaded_size_text->setTextArg("[Y_RES]", llformat("%d", mRawImagep->getHeight()));
+        uploaded_size_text->setVisible(TRUE);
+
+        mEmptyAlphaCheck = getChild<LLCheckBoxCtrl>("strip_alpha_check");
+
+        if (mRawImagep->getComponents() != 4)
+        {
+            getChild<LLUICtrl>("image_alpha_warning")->setVisible(false);
+            uploaded_size_text->setTextArg("[ALPHA]", getString("no_alpha"));
+            return true;
+        }
+
+        U32 imageBytes = mRawImagep->getWidth() * mRawImagep->getHeight() * 4;
+
+        U32 emptyAlphaCount = 0;
+        U8* data = mRawImagep->getData();
+        for (U32 i = 3; i < imageBytes; i += 4)
+        {
+            if (data[i] > ALPHA_EMPTY_THRESHOLD)
+            {
+                emptyAlphaCount++;
+            }
+        }
+
+        if (emptyAlphaCount > (imageBytes / 4 * ALPHA_EMPTY_THRESHOLD_RATIO))
+        {
+            getChild<LLUICtrl>("image_alpha_warning")->setVisible(true);
+
+            mEmptyAlphaCheck->setCommitCallback(boost::bind(&LLFloaterImagePreview::emptyAlphaCheckboxCallback, this));
+            mEmptyAlphaCheck->setValue(true);
+        }
+        else
+        {
+            getChild<LLUICtrl>("image_alpha_warning")->setVisible(false);
+            mEmptyAlphaCheck->setValue(false);
+        }
+
+        uploaded_size_text->setTextArg("[ALPHA]", getString(mEmptyAlphaCheck->getValue() ? "no_alpha" : "with_alpha"));
+        // </FS:Zi>
     }
     else
     {
@@ -294,64 +221,69 @@
         getChildView("clothing_type_combo")->setEnabled(FALSE);
         getChildView("ok_btn")->setEnabled(FALSE);
 
+        // <FS:PP> FIRE-32944 - Hide some items if texture is invalid
+        uploaded_size_text->setVisible(FALSE);
+        lossless_check->setVisible(FALSE);
+        temp_check->setVisible(FALSE);
+        // </FS:PP>
+
         if(!mImageLoadError.empty())
         {
             getChild<LLUICtrl>("bad_image_text")->setValue(mImageLoadError.c_str());
         }
     }
 
-    getChild<LLUICtrl>("ok_btn")->setCommitCallback(boost::bind(&LLFloaterNameDesc::onBtnOK, this));
-
+    // <FS:Zi> detect and strip empty alpha layers from images on upload
+    // getChild<LLUICtrl>("ok_btn")->setCommitCallback(boost::bind(&LLFloaterNameDesc::onBtnOK, this));
     return TRUE;
->>>>>>> 38c2a5bd
 }
 
 // <FS:Zi> detect and strip empty alpha layers from images on upload
 void LLFloaterImagePreview::emptyAlphaCheckboxCallback()
 {
-	if (mEmptyAlphaCheck->getValue())
-	{
-		getChild<LLUICtrl>("uploaded_size_text")->setTextArg("[ALPHA]", getString("no_alpha"));
-	}
-	else
-	{
-		LLNotificationsUtil::add("ImageEmptyAlphaLayer", LLSD(), LLSD(), boost::bind(&LLFloaterImagePreview::imageEmptyAlphaCallback, this, _1, _2));
-	}
+    if (mEmptyAlphaCheck->getValue())
+    {
+        getChild<LLUICtrl>("uploaded_size_text")->setTextArg("[ALPHA]", getString("no_alpha"));
+    }
+    else
+    {
+        LLNotificationsUtil::add("ImageEmptyAlphaLayer", LLSD(), LLSD(), boost::bind(&LLFloaterImagePreview::imageEmptyAlphaCallback, this, _1, _2));
+    }
 }
 
 bool LLFloaterImagePreview::imageEmptyAlphaCallback(const LLSD& notification, const LLSD& response)
 {
-	S32 option = LLNotificationsUtil::getSelectedOption(notification, response);
-
-	// 0 = strip alpha
-	if (option == 0)
-	{
-		mEmptyAlphaCheck->setValue(true);
-	}
-
-	getChild<LLUICtrl>("uploaded_size_text")->setTextArg("[ALPHA]", getString(option == 0 ? "no_alpha" : "with_alpha"));
-	return true;
+    S32 option = LLNotificationsUtil::getSelectedOption(notification, response);
+
+    // 0 = strip alpha
+    if (option == 0)
+    {
+        mEmptyAlphaCheck->setValue(true);
+    }
+
+    getChild<LLUICtrl>("uploaded_size_text")->setTextArg("[ALPHA]", getString(option == 0 ? "no_alpha" : "with_alpha"));
+    return true;
 }
 
 void LLFloaterImagePreview::onBtnUpload()
 {
-	if(mEmptyAlphaCheck->getValue())
-	{
-		LLPointer<LLImageRaw> stripped_image = new LLImageRaw(mRawImagep->getWidth(), mRawImagep->getHeight(), 3);
-		stripped_image->copyUnscaled4onto3(mRawImagep);
-
-		LLPointer<LLImageFormatted> stripped_png = new LLImagePNG;
-
-		// 0.0 = encode time, apparently not used in the encode() function
-		stripped_png->encode(stripped_image, 0.0f);
-
-		mFilenameAndPath = gDirUtilp->getTempFilename() + "." + stripped_png->getExtension();
-		stripped_png->save(mFilenameAndPath);
-
-		mDeleteTempFile = mFilenameAndPath;
-	}
-
-	onBtnOK();
+    if(mEmptyAlphaCheck->getValue())
+    {
+        LLPointer<LLImageRaw> stripped_image = new LLImageRaw(mRawImagep->getWidth(), mRawImagep->getHeight(), 3);
+        stripped_image->copyUnscaled4onto3(mRawImagep);
+
+        LLPointer<LLImageFormatted> stripped_png = new LLImagePNG;
+
+        // 0.0 = encode time, apparently not used in the encode() function
+        stripped_png->encode(stripped_image, 0.0f);
+
+        mFilenameAndPath = gDirUtilp->getTempFilename() + "." + stripped_png->getExtension();
+        stripped_png->save(mFilenameAndPath);
+
+        mDeleteTempFile = mFilenameAndPath;
+    }
+
+    onBtnOK();
 }
 // </FS:Zi>
 //-----------------------------------------------------------------------------
@@ -359,17 +291,13 @@
 //-----------------------------------------------------------------------------
 LLFloaterImagePreview::~LLFloaterImagePreview()
 {
-<<<<<<< HEAD
-	// <FS:Zi> detect and strip empty alpha layers from images on upload
-	if (!mDeleteTempFile.empty())
-	{
-		LLFile::remove(mDeleteTempFile);
-	}
-	// </FS:Zi>
-	clearAllPreviewTextures();
-=======
+    // <FS:Zi> detect and strip empty alpha layers from images on upload
+    if (!mDeleteTempFile.empty())
+    {
+        LLFile::remove(mDeleteTempFile);
+    }
+    // </FS:Zi>
     clearAllPreviewTextures();
->>>>>>> 38c2a5bd
 
     mRawImagep = NULL;
     mImagep = NULL ;
@@ -458,138 +386,6 @@
 //-----------------------------------------------------------------------------
 void LLFloaterImagePreview::draw()
 {
-<<<<<<< HEAD
-	LLFloater::draw();
-	LLRect r = getRect();
-
-	if (mRawImagep.notNull())
-	{
-		LLCtrlSelectionInterface* iface = childGetSelectionInterface("clothing_type_combo");
-		U32 selected = 0;
-		if (iface)
-			selected = iface->getFirstSelectedIndex();
-		
-		if (selected <= 0)
-		{
-			gl_rect_2d_checkerboard(mPreviewRect);
-
-			if(mImagep.notNull())
-			{
-				gGL.getTexUnit(0)->bindManual(LLTexUnit::TT_TEXTURE, mImagep->getTexName());
-			}
-			else
-			{
-				mImagep = LLViewerTextureManager::getLocalTexture(mRawImagep.get(), FALSE) ;
-				
-				gGL.getTexUnit(0)->unbind(mImagep->getTarget()) ;
-				gGL.getTexUnit(0)->bindManual(LLTexUnit::TT_TEXTURE, mImagep->getTexName());
-				stop_glerror();
-
-				gGL.getTexUnit(0)->setTextureFilteringOption(LLTexUnit::TFO_BILINEAR);
-				
-				gGL.getTexUnit(0)->setTextureAddressMode(LLTexUnit::TAM_CLAMP);
-				if (mAvatarPreview)
-				{
-					mAvatarPreview->setTexture(mImagep->getTexName());
-					mSculptedPreview->setTexture(mImagep->getTexName());
-				}
-			}
-
-			gGL.color3f(1.f, 1.f, 1.f);
-			// <FS:Ansariel> Remove QUADS rendering mode
-			//gGL.begin( LLRender::QUADS );
-			//{
-			//	gGL.texCoord2f(mPreviewImageRect.mLeft, mPreviewImageRect.mTop);
-			//	gGL.vertex2i(PREVIEW_HPAD, PREVIEW_TEXTURE_HEIGHT + PREVIEW_VPAD);
-			//	gGL.texCoord2f(mPreviewImageRect.mLeft, mPreviewImageRect.mBottom);
-			//	gGL.vertex2i(PREVIEW_HPAD, PREVIEW_HPAD + PREF_BUTTON_HEIGHT + PREVIEW_HPAD);
-			//	gGL.texCoord2f(mPreviewImageRect.mRight, mPreviewImageRect.mBottom);
-			//	gGL.vertex2i(r.getWidth() - PREVIEW_HPAD, PREVIEW_HPAD + PREF_BUTTON_HEIGHT + PREVIEW_HPAD);
-			//	gGL.texCoord2f(mPreviewImageRect.mRight, mPreviewImageRect.mTop);
-			//	gGL.vertex2i(r.getWidth() - PREVIEW_HPAD, PREVIEW_TEXTURE_HEIGHT + PREVIEW_VPAD);
-			//}
-			//gGL.end();
-			// </FS:Ansariel>
-
-			// <FS:Zi> Make preview area position to be not hard-coded
-			gGL.begin( LLRender::TRIANGLES );
-			{
-				gGL.texCoord2f(mPreviewImageRect.mLeft, mPreviewImageRect.mTop);
-				gGL.vertex2i(mPreviewRect.mLeft, mPreviewRect.mTop);
-				gGL.texCoord2f(mPreviewImageRect.mLeft, mPreviewImageRect.mBottom);
-				gGL.vertex2i(mPreviewRect.mLeft, mPreviewRect.mBottom);
-				gGL.texCoord2f(mPreviewImageRect.mRight, mPreviewImageRect.mBottom);
-				gGL.vertex2i(mPreviewRect.mRight, mPreviewRect.mBottom);
-
-				gGL.texCoord2f(mPreviewImageRect.mLeft, mPreviewImageRect.mTop);
-				gGL.vertex2i(mPreviewRect.mLeft, mPreviewRect.mTop);
-				gGL.texCoord2f(mPreviewImageRect.mRight, mPreviewImageRect.mBottom);
-				gGL.vertex2i(mPreviewRect.mRight, mPreviewRect.mBottom);
-				gGL.texCoord2f(mPreviewImageRect.mRight, mPreviewImageRect.mTop);
-				gGL.vertex2i(mPreviewRect.mRight, mPreviewRect.mTop);
-			}
-			gGL.end();
-			// </FS:Zi>
-
-			gGL.getTexUnit(0)->unbind(LLTexUnit::TT_TEXTURE);
-
-			stop_glerror();
-		}
-		else
-		{
-			if ((mAvatarPreview) && (mSculptedPreview))
-			{
-				gGL.color3f(1.f, 1.f, 1.f);
-
-				if (selected == 9)
-				{
-					gGL.getTexUnit(0)->bind(mSculptedPreview);
-				}
-				else
-				{
-					gGL.getTexUnit(0)->bind(mAvatarPreview);
-				}
-
-				// <FS:Ansariel> Remove QUADS rendering mode
-				//gGL.begin( LLRender::QUADS );
-				//{
-				//	gGL.texCoord2f(0.f, 1.f);
-				//	gGL.vertex2i(PREVIEW_HPAD, PREVIEW_TEXTURE_HEIGHT + PREVIEW_VPAD);
-				//	gGL.texCoord2f(0.f, 0.f);
-				//	gGL.vertex2i(PREVIEW_HPAD, PREVIEW_HPAD + PREF_BUTTON_HEIGHT + PREVIEW_HPAD);
-				//	gGL.texCoord2f(1.f, 0.f);
-				//	gGL.vertex2i(r.getWidth() - PREVIEW_HPAD, PREVIEW_HPAD + PREF_BUTTON_HEIGHT + PREVIEW_HPAD);
-				//	gGL.texCoord2f(1.f, 1.f);
-				//	gGL.vertex2i(r.getWidth() - PREVIEW_HPAD, PREVIEW_TEXTURE_HEIGHT + PREVIEW_VPAD);
-				//}
-				//gGL.end();
-				// </FS:Ansariel>
-
-				// <FS:Zi> Make preview area position to be not hard-coded
-				gGL.begin( LLRender::TRIANGLES );
-				{
-					gGL.texCoord2f(0.f, 1.f);
-					gGL.vertex2i(mPreviewRect.mLeft, mPreviewRect.mTop);
-					gGL.texCoord2f(0.f, 0.f);
-					gGL.vertex2i(mPreviewRect.mLeft, mPreviewRect.mBottom);
-					gGL.texCoord2f(1.f, 0.f);
-					gGL.vertex2i(mPreviewRect.mRight, mPreviewRect.mBottom);
-
-					gGL.texCoord2f(0.f, 1.f);
-					gGL.vertex2i(mPreviewRect.mLeft, mPreviewRect.mTop);
-					gGL.texCoord2f(1.f, 0.f);
-					gGL.vertex2i(mPreviewRect.mRight, mPreviewRect.mBottom);
-					gGL.texCoord2f(1.f, 1.f);
-					gGL.vertex2i(mPreviewRect.mRight, mPreviewRect.mTop);
-				}
-				gGL.end();
-				// </FS:Zi>
-
-				gGL.getTexUnit(0)->unbind(LLTexUnit::TT_TEXTURE);
-			}
-		}
-	}
-=======
     LLFloater::draw();
     LLRect r = getRect();
 
@@ -627,18 +423,40 @@
             }
 
             gGL.color3f(1.f, 1.f, 1.f);
-            gGL.begin( LLRender::QUADS );
+            // <FS:Ansariel> Remove QUADS rendering mode
+            //gGL.begin( LLRender::QUADS );
+            //{
+            //  gGL.texCoord2f(mPreviewImageRect.mLeft, mPreviewImageRect.mTop);
+            //  gGL.vertex2i(PREVIEW_HPAD, PREVIEW_TEXTURE_HEIGHT + PREVIEW_VPAD);
+            //  gGL.texCoord2f(mPreviewImageRect.mLeft, mPreviewImageRect.mBottom);
+            //  gGL.vertex2i(PREVIEW_HPAD, PREVIEW_HPAD + PREF_BUTTON_HEIGHT + PREVIEW_HPAD);
+            //  gGL.texCoord2f(mPreviewImageRect.mRight, mPreviewImageRect.mBottom);
+            //  gGL.vertex2i(r.getWidth() - PREVIEW_HPAD, PREVIEW_HPAD + PREF_BUTTON_HEIGHT + PREVIEW_HPAD);
+            //  gGL.texCoord2f(mPreviewImageRect.mRight, mPreviewImageRect.mTop);
+            //  gGL.vertex2i(r.getWidth() - PREVIEW_HPAD, PREVIEW_TEXTURE_HEIGHT + PREVIEW_VPAD);
+            //}
+            //gGL.end();
+            // </FS:Ansariel>
+
+            // <FS:Zi> Make preview area position to be not hard-coded
+            gGL.begin( LLRender::TRIANGLES );
             {
                 gGL.texCoord2f(mPreviewImageRect.mLeft, mPreviewImageRect.mTop);
-                gGL.vertex2i(PREVIEW_HPAD, PREVIEW_TEXTURE_HEIGHT + PREVIEW_VPAD);
+                gGL.vertex2i(mPreviewRect.mLeft, mPreviewRect.mTop);
                 gGL.texCoord2f(mPreviewImageRect.mLeft, mPreviewImageRect.mBottom);
-                gGL.vertex2i(PREVIEW_HPAD, PREVIEW_HPAD + PREF_BUTTON_HEIGHT + PREVIEW_HPAD);
+                gGL.vertex2i(mPreviewRect.mLeft, mPreviewRect.mBottom);
                 gGL.texCoord2f(mPreviewImageRect.mRight, mPreviewImageRect.mBottom);
-                gGL.vertex2i(r.getWidth() - PREVIEW_HPAD, PREVIEW_HPAD + PREF_BUTTON_HEIGHT + PREVIEW_HPAD);
+                gGL.vertex2i(mPreviewRect.mRight, mPreviewRect.mBottom);
+
+                gGL.texCoord2f(mPreviewImageRect.mLeft, mPreviewImageRect.mTop);
+                gGL.vertex2i(mPreviewRect.mLeft, mPreviewRect.mTop);
+                gGL.texCoord2f(mPreviewImageRect.mRight, mPreviewImageRect.mBottom);
+                gGL.vertex2i(mPreviewRect.mRight, mPreviewRect.mBottom);
                 gGL.texCoord2f(mPreviewImageRect.mRight, mPreviewImageRect.mTop);
-                gGL.vertex2i(r.getWidth() - PREVIEW_HPAD, PREVIEW_TEXTURE_HEIGHT + PREVIEW_VPAD);
+                gGL.vertex2i(mPreviewRect.mRight, mPreviewRect.mTop);
             }
             gGL.end();
+            // </FS:Zi>
 
             gGL.getTexUnit(0)->unbind(LLTexUnit::TT_TEXTURE);
 
@@ -659,24 +477,45 @@
                     gGL.getTexUnit(0)->bind(mAvatarPreview);
                 }
 
-                gGL.begin( LLRender::QUADS );
+                // <FS:Ansariel> Remove QUADS rendering mode
+                //gGL.begin( LLRender::QUADS );
+                //{
+                //  gGL.texCoord2f(0.f, 1.f);
+                //  gGL.vertex2i(PREVIEW_HPAD, PREVIEW_TEXTURE_HEIGHT + PREVIEW_VPAD);
+                //  gGL.texCoord2f(0.f, 0.f);
+                //  gGL.vertex2i(PREVIEW_HPAD, PREVIEW_HPAD + PREF_BUTTON_HEIGHT + PREVIEW_HPAD);
+                //  gGL.texCoord2f(1.f, 0.f);
+                //  gGL.vertex2i(r.getWidth() - PREVIEW_HPAD, PREVIEW_HPAD + PREF_BUTTON_HEIGHT + PREVIEW_HPAD);
+                //  gGL.texCoord2f(1.f, 1.f);
+                //  gGL.vertex2i(r.getWidth() - PREVIEW_HPAD, PREVIEW_TEXTURE_HEIGHT + PREVIEW_VPAD);
+                //}
+                //gGL.end();
+                // </FS:Ansariel>
+
+                // <FS:Zi> Make preview area position to be not hard-coded
+                gGL.begin( LLRender::TRIANGLES );
                 {
                     gGL.texCoord2f(0.f, 1.f);
-                    gGL.vertex2i(PREVIEW_HPAD, PREVIEW_TEXTURE_HEIGHT + PREVIEW_VPAD);
+                    gGL.vertex2i(mPreviewRect.mLeft, mPreviewRect.mTop);
                     gGL.texCoord2f(0.f, 0.f);
-                    gGL.vertex2i(PREVIEW_HPAD, PREVIEW_HPAD + PREF_BUTTON_HEIGHT + PREVIEW_HPAD);
+                    gGL.vertex2i(mPreviewRect.mLeft, mPreviewRect.mBottom);
                     gGL.texCoord2f(1.f, 0.f);
-                    gGL.vertex2i(r.getWidth() - PREVIEW_HPAD, PREVIEW_HPAD + PREF_BUTTON_HEIGHT + PREVIEW_HPAD);
+                    gGL.vertex2i(mPreviewRect.mRight, mPreviewRect.mBottom);
+
+                    gGL.texCoord2f(0.f, 1.f);
+                    gGL.vertex2i(mPreviewRect.mLeft, mPreviewRect.mTop);
+                    gGL.texCoord2f(1.f, 0.f);
+                    gGL.vertex2i(mPreviewRect.mRight, mPreviewRect.mBottom);
                     gGL.texCoord2f(1.f, 1.f);
-                    gGL.vertex2i(r.getWidth() - PREVIEW_HPAD, PREVIEW_TEXTURE_HEIGHT + PREVIEW_VPAD);
+                    gGL.vertex2i(mPreviewRect.mRight, mPreviewRect.mTop);
                 }
                 gGL.end();
+                // </FS:Zi>
 
                 gGL.getTexUnit(0)->unbind(LLTexUnit::TT_TEXTURE);
             }
         }
     }
->>>>>>> 38c2a5bd
 }
 
 
