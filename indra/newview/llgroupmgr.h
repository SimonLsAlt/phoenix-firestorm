--- conflicted
+++ resolved
@@ -155,11 +155,7 @@
 
     const uuid_vec_t& getRoleMembers() const { return mMemberIDs; }
     S32 getMembersInRole(uuid_vec_t members, bool needs_sort = true);
-<<<<<<< HEAD
-    S32 getTotalMembersInRole() { return mMemberCount ? mMemberCount : mMemberIDs.size(); } //FIXME: Returns 0 for Everyone role when Member list isn't yet loaded, see MAINT-5225
-=======
     S32 getTotalMembersInRole() { return mMemberCount ? mMemberCount : static_cast<S32>(mMemberIDs.size()); } //FIXME: Returns 0 for Everyone role when Member list isn't yet loaded, see MAINT-5225
->>>>>>> d99fbffb
 
     LLRoleData getRoleData() const { return mRoleData; }
     void setRoleData(LLRoleData data) { mRoleData = data; }
