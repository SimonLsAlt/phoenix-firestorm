--- conflicted
+++ resolved
@@ -53,26 +53,15 @@
         OBJ_UNKNOWN
     }EObjectType;
 
-<<<<<<< HEAD
-	typedef enum e_limitation_type
-	{
-		SCRIPT_PER_OBJECT = 0,
-		SCRIPT_PER_CHANNEL = 1,
-		SCRIPT_ATTACHMENT_PER_CHANNEL,
-		SCRIPT_HUD_PER_CHANNEL,
-		SCRIPT_HUD_UNCONSTRAINED,
-		SCRIPT_UNCONSTRAINED // <FS:Ansariel> FIRE-21224: Unconstrained script dialog option
-	}ELimitationType;
-=======
     typedef enum e_limitation_type
     {
         SCRIPT_PER_OBJECT = 0,
         SCRIPT_PER_CHANNEL = 1,
         SCRIPT_ATTACHMENT_PER_CHANNEL,
         SCRIPT_HUD_PER_CHANNEL,
-        SCRIPT_HUD_UNCONSTRAINED
+        SCRIPT_HUD_UNCONSTRAINED,
+        SCRIPT_UNCONSTRAINED // <FS:Ansariel> FIRE-21224: Unconstrained script dialog option
     }ELimitationType;
->>>>>>> 38c2a5bd
 
     /**
      * Handles new notifications.
@@ -150,21 +139,16 @@
     // <object_id, floater position>
     typedef std::map<LLUUID, FloaterPositionInfo> floater_position_map_t;
 
-<<<<<<< HEAD
-	floater_position_map_t mFloaterPositions;
-	boost::signals2::connection mDialogLimitationsSlot;
-
-// <FS:Zi> script dialogs position
-public:
-	S32 mNavigationPanelPad;
-	S32 mFavoritesPanelPad;
-
-	S32 getTopPad();
-// </FS:Zi>
-=======
     floater_position_map_t mFloaterPositions;
     boost::signals2::connection mDialogLimitationsSlot;
->>>>>>> 38c2a5bd
+
+// <FS:Zi> script dialogs position
+public:
+    S32 mNavigationPanelPad;
+    S32 mFavoritesPanelPad;
+
+    S32 getTopPad();
+// </FS:Zi>
 };
 
 /**
@@ -220,7 +204,7 @@
 
     void restorePosition();
 
-	F32 getCurrentTransparency();
+    F32 getCurrentTransparency();
 
 protected:
 
@@ -243,51 +227,40 @@
 
     /*virtual*/ void onFocusReceived();
 
-<<<<<<< HEAD
-	// <FS:Ansariel> FIRE-12929: Fix script floater docking issues
-	//void dockToChiclet(bool dock);
-	void dockToChiclet(bool dock, bool scroll_to_chiclet = true);
-=======
-    void dockToChiclet(bool dock);
->>>>>>> 38c2a5bd
+    // <FS:Ansariel> FIRE-12929: Fix script floater docking issues
+    //void dockToChiclet(bool dock);
+    void dockToChiclet(bool dock, bool scroll_to_chiclet = true);
 
 private:
     bool isScriptTextbox(LLNotificationPtr notification);
 
-<<<<<<< HEAD
-	LLToastPanel* mScriptForm;
-	LLUUID mNotificationId;
-	LLUUID mObjectId;
-	bool mSaveFloaterPosition;
-	bool mNoTransparency;
-
-// <FS:Zi> Animated menus
-public:
-	S32 mCurrentHeight;
-	S32 mDesiredHeight;
-	F64 mStartTime;
-
-	virtual void draw();
-// </FS:Zi>
-
-// <FS:Zi> script dialogs position
-	enum eDialogPosition
-	{
-		POS_DOCKED = 1,
-		POS_TOP_LEFT,
-		POS_TOP_RIGHT,
-		POS_BOTTOM_LEFT,
-		POS_BOTTOM_RIGHT
-	};
-// </FS:Zi>
-
-	void onStackClicked();		// <FS:Zi> Dialog Stacking browser
-=======
     LLToastPanel* mScriptForm;
     LLUUID mNotificationId;
     LLUUID mObjectId;
     bool mSaveFloaterPosition;
->>>>>>> 38c2a5bd
+    bool mNoTransparency;
+
+// <FS:Zi> Animated menus
+public:
+    S32 mCurrentHeight;
+    S32 mDesiredHeight;
+    F64 mStartTime;
+
+    virtual void draw();
+// </FS:Zi>
+
+// <FS:Zi> script dialogs position
+    enum eDialogPosition
+    {
+        POS_DOCKED = 1,
+        POS_TOP_LEFT,
+        POS_TOP_RIGHT,
+        POS_BOTTOM_LEFT,
+        POS_BOTTOM_RIGHT
+    };
+// </FS:Zi>
+
+    void onStackClicked();      // <FS:Zi> Dialog Stacking browser
 };
 
 #endif //LL_SCRIPTFLOATER_H