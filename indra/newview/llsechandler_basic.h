--- conflicted
+++ resolved
@@ -280,24 +280,17 @@
 	virtual LLPointer<LLCredential> createCredential(const std::string& credName,
 													 const LLSD& identifier, 
 													 const LLSD& authenticator);
-<<<<<<< HEAD
-	
+
+	// load single credencial from default storage
 	virtual LLPointer<LLCredential> loadCredential(const std::string& credName);
-=======
-
-	// load single credencial from default storage
-	virtual LLPointer<LLCredential> loadCredential(const std::string& grid);
->>>>>>> 82c3bf0a
 
 	// save credencial to default storage
 	virtual void saveCredential(LLPointer<LLCredential> cred, bool save_authenticator);
 	
 	virtual void deleteCredential(LLPointer<LLCredential> cred);
 
-<<<<<<< HEAD
 	virtual std::vector<std::string> listCredentials();
-	
-=======
+
 	// has map of credentials declared as specific storage
 	virtual bool hasCredentialMap(const std::string& storage,
 								  const std::string& grid);
@@ -330,7 +323,6 @@
 									 const std::string& grid);
 
 
->>>>>>> 82c3bf0a
 protected:
 	void _readProtectedData();
 	void _writeProtectedData();
