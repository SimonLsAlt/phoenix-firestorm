--- conflicted
+++ resolved
@@ -162,34 +162,6 @@
 {
   // load the saved user login info into a LLCredential.
   // perhaps this should be moved.
-<<<<<<< HEAD
-	LLSD cmd_line_login = gSavedSettings.getLLSD("UserLoginInfoCmdLine");
-	if (cmd_line_login.size() == 3) 
-	{
-	
-		LLMD5 pass((unsigned char*)cmd_line_login[2].asString().c_str());
-		char md5pass[33];               /* Flawfinder: ignore */
-		pass.hex_digest(md5pass);
-		LLSD identifier = LLSD::emptyMap();
-		identifier["type"] = "agent";
-		identifier["first_name"] = cmd_line_login[0];
-		identifier["last_name"] = cmd_line_login[1];
-		
-		LLSD authenticator = LLSD::emptyMap();
-		authenticator["type"] = "hash";
-		authenticator["algorithm"] = "md5";
-		authenticator["secret"] = md5pass;
-		// yuck, we'll fix this with mani's changes.
-		gSavedSettings.setBOOL("AutoLogin", true); // <FS:Ansariel> Re-added because handled via FSLoginDontSavePassword debug setting
-		return gSecAPIHandler->createCredential(identifier["first_name"].asString() + " " + identifier["last_name"].asString() + "@" +LLGridManager::getInstance()->getGrid(),
-												identifier, authenticator);
-	}
-	// <FS:Zi> Fix --autologin by loading the currently selected credentials if the above fails.
-	//         UserLoginInfo contains "First Last @ Grid" and gets set in LLPanelLogin::onClickConnect()
-	// return NULL;
-	return gSecAPIHandler->loadCredential(gSavedSettings.getLLSD("UserLoginInfo"));
-	// </FS:Zi>
-=======
     LLSD cmd_line_login = gSavedSettings.getLLSD("UserLoginInfoCmdLine");
     if (cmd_line_login.size() == 3)
     {
@@ -207,7 +179,7 @@
         authenticator["algorithm"] = "md5";
         authenticator["secret"] = md5pass;
         // yuck, we'll fix this with mani's changes.
-        gSavedSettings.setBOOL("AutoLogin", TRUE); // <FS:Ansariel> Re-added because handled via FSLoginDontSavePassword debug setting
+        gSavedSettings.setBOOL("AutoLogin", true); // <FS:Ansariel> Re-added because handled via FSLoginDontSavePassword debug setting
         return gSecAPIHandler->createCredential(identifier["first_name"].asString() + " " + identifier["last_name"].asString() + "@" +LLGridManager::getInstance()->getGrid(),
                                                 identifier, authenticator);
     }
@@ -216,5 +188,4 @@
     // return NULL;
     return gSecAPIHandler->loadCredential(gSavedSettings.getLLSD("UserLoginInfo"));
     // </FS:Zi>
->>>>>>> c06fb4e0
 }