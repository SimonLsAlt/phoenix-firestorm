/**
 * @file lltoastnotifypanel.cpp
 * @brief Panel for notify toasts.
 *
 * $LicenseInfo:firstyear=2001&license=viewerlgpl$
 * Second Life Viewer Source Code
 * Copyright (C) 2010, Linden Research, Inc.
 * 
 * This library is free software; you can redistribute it and/or
 * modify it under the terms of the GNU Lesser General Public
 * License as published by the Free Software Foundation;
 * version 2.1 of the License only.
 * 
 * This library is distributed in the hope that it will be useful,
 * but WITHOUT ANY WARRANTY; without even the implied warranty of
 * MERCHANTABILITY or FITNESS FOR A PARTICULAR PURPOSE.  See the GNU
 * Lesser General Public License for more details.
 * 
 * You should have received a copy of the GNU Lesser General Public
 * License along with this library; if not, write to the Free Software
 * Foundation, Inc., 51 Franklin Street, Fifth Floor, Boston, MA  02110-1301  USA
 * 
 * Linden Research, Inc., 945 Battery Street, San Francisco, CA  94111  USA
 * $/LicenseInfo$
 */

#include "llviewerprecompiledheaders.h"

#include "lltoastnotifypanel.h"

// project includes
#include "llviewercontrol.h"

// library includes
#include "lldbstrings.h"
#include "lllslconstants.h"
#include "llnotifications.h"
#include "lluiconstants.h"
#include "llrect.h"
#include "lltrans.h"
#include "llnotificationsutil.h"
#include "llviewermessage.h"
#include "llimfloater.h"

const S32 BOTTOM_PAD = VPAD * 3;
const S32 IGNORE_BTN_TOP_DELTA = 3*VPAD;//additional ignore_btn padding
S32 BUTTON_WIDTH = 90;
// *TODO: magic numbers(???) - copied from llnotify.cpp(250)
const S32 MAX_LENGTH = 512 + 20 + DB_FIRST_NAME_BUF_SIZE + DB_LAST_NAME_BUF_SIZE + DB_INV_ITEM_NAME_BUF_SIZE; 


//static
const LLFontGL* LLToastNotifyPanel::sFont = NULL;
const LLFontGL* LLToastNotifyPanel::sFontSmall = NULL;

LLToastNotifyPanel::button_click_signal_t LLToastNotifyPanel::sButtonClickSignal;

<<<<<<< HEAD
LLToastNotifyPanel::LLToastNotifyPanel(const LLNotificationPtr& notification, const LLRect& rect, bool show_images) 
:	LLToastPanel(notification),
	LLInstanceTracker<LLToastNotifyPanel, LLUUID>(notification->getID())
=======
LLToastNotifyPanel::LLToastNotifyPanel(const LLNotificationPtr& notification, const LLRect& rect, bool show_images) :
LLToastPanel(notification),
mTextBox(NULL),
mInfoPanel(NULL),
mControlPanel(NULL),
mNumOptions(0),
mNumButtons(0),
mAddedDefaultBtn(false),
mCloseNotificationOnDestroy(true)
>>>>>>> 36456692
{
	init(rect, show_images);
}
void LLToastNotifyPanel::addDefaultButton()
{
	LLSD form_element;
	form_element.with("name", "OK").with("text", LLTrans::getString("ok")).with("default", true);
	LLButton* ok_btn = createButton(form_element, FALSE);
	LLRect new_btn_rect(ok_btn->getRect());

	new_btn_rect.setOriginAndSize(llabs(getRect().getWidth() - BUTTON_WIDTH)/ 2, BOTTOM_PAD,
			//auto_size for ok button makes it very small, so let's make it wider
			BUTTON_WIDTH, new_btn_rect.getHeight());
	ok_btn->setRect(new_btn_rect);
	addChild(ok_btn, -1);
	mNumButtons = 1;
	mAddedDefaultBtn = true;
}
LLButton* LLToastNotifyPanel::createButton(const LLSD& form_element, BOOL is_option)
{
	InstanceAndS32* userdata = new InstanceAndS32;
	userdata->mSelf = this;
	userdata->mButtonName = is_option ? form_element["name"].asString() : "";

	mBtnCallbackData.push_back(userdata);

	LLButton::Params p;
	bool make_small_btn = form_element["index"].asInteger() == -1 || form_element["index"].asInteger() == -2;
	const LLFontGL* font = make_small_btn ? sFontSmall: sFont; // for block and ignore buttons in script dialog
	p.name = form_element["name"].asString();
	p.label = form_element["text"].asString();
	p.font = font;
	p.rect.height = BTN_HEIGHT;
	p.click_callback.function(boost::bind(&LLToastNotifyPanel::onClickButton, userdata));
	p.rect.width = BUTTON_WIDTH;
	p.auto_resize = false;
	p.follows.flags(FOLLOWS_LEFT | FOLLOWS_BOTTOM);
	p.enabled = !form_element.has("enabled") || form_element["enabled"].asBoolean();
	if (mIsCaution)
	{
		p.image_color(LLUIColorTable::instance().getColor("ButtonCautionImageColor"));
		p.image_color_disabled(LLUIColorTable::instance().getColor("ButtonCautionImageColor"));
	}
	// for the scriptdialog buttons we use fixed button size. This  is a limit!
	if (!mIsScriptDialog && font->getWidth(form_element["text"].asString()) > BUTTON_WIDTH)
	{
		p.rect.width = 1;
		p.auto_resize = true;
	}
	else if (mIsScriptDialog && make_small_btn)
	{
		// this is ignore button, make it smaller
		p.rect.height = BTN_HEIGHT_SMALL;
		p.rect.width = 1;
		p.auto_resize = true;
	}
	LLButton* btn = LLUICtrlFactory::create<LLButton>(p);
	mNumButtons++;
	btn->autoResize();
	if (form_element["default"].asBoolean())
	{
		setDefaultBtn(btn);
	}

	return btn;
}

LLToastNotifyPanel::~LLToastNotifyPanel() 
{
	mButtonClickConnection.disconnect();

	std::for_each(mBtnCallbackData.begin(), mBtnCallbackData.end(), DeletePointer());
	if (mIsTip)
	{
		LLNotifications::getInstance()->cancel(mNotification);
	}
}

void LLToastNotifyPanel::updateButtonsLayout(const std::vector<index_button_pair_t>& buttons, S32 h_pad)
{
	S32 left = 0;
	//reserve place for ignore button
	S32 bottom_offset = mIsScriptDialog ? (BTN_HEIGHT + IGNORE_BTN_TOP_DELTA + BOTTOM_PAD) : BOTTOM_PAD;
	S32 max_width = mControlPanel->getRect().getWidth();
	LLButton* ignore_btn = NULL;
	LLButton* mute_btn = NULL;
	for (std::vector<index_button_pair_t>::const_iterator it = buttons.begin(); it != buttons.end(); it++)
	{
		if (-2 == it->first)
		{
			mute_btn = it->second;
			continue;
		}
		if (it->first == -1)
		{
			ignore_btn = it->second;
			continue;
		}
		LLButton* btn = it->second;
		LLRect btn_rect(btn->getRect());
		if (left + btn_rect.getWidth() > max_width)// whether there is still some place for button+h_pad in the mControlPanel
		{
			// looks like we need to add button to the next row
			left = 0;
			bottom_offset += (BTN_HEIGHT + VPAD);
		}
		//we arrange buttons from bottom to top for backward support of old script
		btn_rect.setOriginAndSize(left, bottom_offset, btn_rect.getWidth(),	btn_rect.getHeight());
		btn->setRect(btn_rect);
		left = btn_rect.mLeft + btn_rect.getWidth() + h_pad;
		mControlPanel->addChild(btn, -1);
	}

	U32 ignore_btn_width = 0;
	if (mIsScriptDialog && ignore_btn != NULL)
	{
		LLRect ignore_btn_rect(ignore_btn->getRect());
		S32 buttons_per_row = max_width / BUTTON_WIDTH; //assume that h_pad far less than BUTTON_WIDTH
		S32 ignore_btn_left = buttons_per_row * BUTTON_WIDTH + (buttons_per_row	- 1) * h_pad - ignore_btn_rect.getWidth();
		if (ignore_btn_left + ignore_btn_rect.getWidth() > max_width)// make sure that the ignore button is in panel
		{
			ignore_btn_left = max_width - ignore_btn_rect.getWidth() - 2 * HPAD;
		}
		ignore_btn_rect.setOriginAndSize(ignore_btn_left, BOTTOM_PAD,// always move ignore button at the bottom
				ignore_btn_rect.getWidth(), ignore_btn_rect.getHeight());
		ignore_btn->setRect(ignore_btn_rect);
		ignore_btn_width = ignore_btn_rect.getWidth();
		mControlPanel->addChild(ignore_btn, -1);
	}

	if (mIsScriptDialog && mute_btn != NULL)
	{
		LLRect mute_btn_rect(mute_btn->getRect());
		S32 buttons_per_row = max_width / BUTTON_WIDTH; //assume that h_pad far less than BUTTON_WIDTH
		// Place mute (Block) button to the left of the ignore button.
		S32 mute_btn_left = buttons_per_row * BUTTON_WIDTH + (buttons_per_row	- 1) * h_pad - mute_btn_rect.getWidth() - ignore_btn_width - (h_pad / 2);
		if (mute_btn_left + mute_btn_rect.getWidth() > max_width) // make sure that the mute button is in panel
		{
			mute_btn_left = max_width - mute_btn_rect.getWidth() - 2 * HPAD;
		}
		mute_btn_rect.setOriginAndSize(mute_btn_left, BOTTOM_PAD,// always move mute button at the bottom
				mute_btn_rect.getWidth(), mute_btn_rect.getHeight());
		mute_btn->setRect(mute_btn_rect);
		mControlPanel->addChild(mute_btn);
	}
}

void LLToastNotifyPanel::adjustPanelForScriptNotice(S32 button_panel_width, S32 button_panel_height)
{
	//adjust layout
	// we need to keep min width and max height to make visible all buttons, because width of the toast can not be changed
	reshape(getRect().getWidth(), mInfoPanel->getRect().getHeight() + button_panel_height + VPAD);
	mControlPanel->reshape( button_panel_width, button_panel_height);
}

void LLToastNotifyPanel::adjustPanelForTipNotice()
{
	LLRect info_rect = mInfoPanel->getRect();
	LLRect this_rect = getRect();
	//we don't need display ControlPanel for tips because they doesn't contain any buttons. 
	mControlPanel->setVisible(FALSE);
	reshape(getRect().getWidth(), mInfoPanel->getRect().getHeight());

	if (mNotification->getPayload().has("respond_on_mousedown")
		&& mNotification->getPayload()["respond_on_mousedown"] )
	{
		mInfoPanel->setMouseDownCallback(
			boost::bind(&LLNotification::respond,
						mNotification,
						mNotification->getResponseTemplate()));
	}
}

<<<<<<< HEAD
//typedef std::set<std::string> button_name_set_t;
//typedef std::map<std::string, button_name_set_t> disable_button_map_t;
//
//disable_button_map_t initUserGiveItemDisableButtonMap()
//{
//	// see EXT-5905 for disable rules
//
//	disable_button_map_t disable_map;
//	button_name_set_t buttons;
//
//	buttons.insert("Show");
//	disable_map.insert(std::make_pair("Show", buttons));
//
//	buttons.insert("Discard");
//	disable_map.insert(std::make_pair("Discard", buttons));
//
//	buttons.insert("Mute");
//	disable_map.insert(std::make_pair("Mute", buttons));
//
//	return disable_map;
//}
//
//disable_button_map_t initTeleportOfferedDisableButtonMap()
//{
//	disable_button_map_t disable_map;
//	button_name_set_t buttons;
//
//	buttons.insert("Teleport");
//	buttons.insert("Cancel");
//
//	disable_map.insert(std::make_pair("Teleport", buttons));
//	disable_map.insert(std::make_pair("Cancel", buttons));
//
//	return disable_map;
//}
//
//disable_button_map_t initFriendshipOfferedDisableButtonMap()
//{
//	disable_button_map_t disable_map;
//	button_name_set_t buttons;
//
//	buttons.insert("Accept");
//	buttons.insert("Decline");
//
//	disable_map.insert(std::make_pair("Accept", buttons));
//	disable_map.insert(std::make_pair("Decline", buttons));
//
//	return disable_map;
//}
//
//button_name_set_t getButtonDisableList(const std::string& notification_name, const std::string& button_name)
//{
//	static disable_button_map_t user_give_item_disable_map = initUserGiveItemDisableButtonMap();
//	static disable_button_map_t teleport_offered_disable_map = initTeleportOfferedDisableButtonMap();
//	static disable_button_map_t friendship_offered_disable_map = initFriendshipOfferedDisableButtonMap();
//
//	disable_button_map_t::const_iterator it;
//	disable_button_map_t::const_iterator it_end;
//	disable_button_map_t search_map;
//
//	if("UserGiveItem" == notification_name)
//	{
//		search_map = user_give_item_disable_map;
//	}
//	else if("TeleportOffered" == notification_name)
//	{
//		search_map = teleport_offered_disable_map;
//	}
//	else if("OfferFriendship" == notification_name)
//	{
//		search_map = friendship_offered_disable_map;
//	}
//
//	it = search_map.find(button_name);
//	it_end = search_map.end();
//
//	if(it_end != it)
//	{
//		return it->second;
//	}
//	return button_name_set_t();
//}

//void LLToastNotifyPanel::disableButtons(const std::string& notification_name, const std::string& selected_button)
//{
	//button_name_set_t buttons = getButtonDisableList(notification_name, selected_button);

	//std::vector<index_button_pair_t>::const_iterator it = mButtons.begin();
	//for ( ; it != mButtons.end(); it++)
	//{
	//	LLButton* btn = it->second;
	//	if(buttons.find(btn->getName()) != buttons.end())
	//	{
	//		btn->setEnabled(FALSE);
	//	}
	//}
//}
=======
typedef std::set<std::string> button_name_set_t;
typedef std::map<std::string, button_name_set_t> disable_button_map_t;

disable_button_map_t initUserGiveItemDisableButtonMap()
{
	// see EXT-5905 for disable rules

	disable_button_map_t disable_map;
	button_name_set_t buttons;

	buttons.insert("Show");
	disable_map.insert(std::make_pair("Show", buttons));

	buttons.insert("Discard");
	disable_map.insert(std::make_pair("Discard", buttons));

	buttons.insert("Mute");
	disable_map.insert(std::make_pair("Mute", buttons));

	return disable_map;
}

disable_button_map_t initTeleportOfferedDisableButtonMap()
{
	disable_button_map_t disable_map;
	button_name_set_t buttons;

	buttons.insert("Teleport");
	buttons.insert("Cancel");

	disable_map.insert(std::make_pair("Teleport", buttons));
	disable_map.insert(std::make_pair("Cancel", buttons));

	return disable_map;
}

disable_button_map_t initFriendshipOfferedDisableButtonMap()
{
	disable_button_map_t disable_map;
	button_name_set_t buttons;

	buttons.insert("Accept");
	buttons.insert("Decline");

	disable_map.insert(std::make_pair("Accept", buttons));
	disable_map.insert(std::make_pair("Decline", buttons));

	return disable_map;
}

button_name_set_t getButtonDisableList(const std::string& notification_name, const std::string& button_name)
{
	static disable_button_map_t user_give_item_disable_map = initUserGiveItemDisableButtonMap();
	static disable_button_map_t teleport_offered_disable_map = initTeleportOfferedDisableButtonMap();
	static disable_button_map_t friendship_offered_disable_map = initFriendshipOfferedDisableButtonMap();

	disable_button_map_t::const_iterator it;
	disable_button_map_t::const_iterator it_end;
	disable_button_map_t search_map;

	if("UserGiveItem" == notification_name)
	{
		search_map = user_give_item_disable_map;
	}
	else if(("TeleportOffered" == notification_name) || ("TeleportOffered_MaturityExceeded" == notification_name))
	{
		search_map = teleport_offered_disable_map;
	}
	else if("OfferFriendship" == notification_name)
	{
		search_map = friendship_offered_disable_map;
	}

	it = search_map.find(button_name);
	it_end = search_map.end();

	if(it_end != it)
	{
		return it->second;
	}
	return button_name_set_t();
}

void LLToastNotifyPanel::disableButtons(const std::string& notification_name, const std::string& selected_button)
{
	button_name_set_t buttons = getButtonDisableList(notification_name, selected_button);

	std::vector<index_button_pair_t>::const_iterator it = mButtons.begin();
	for ( ; it != mButtons.end(); it++)
	{
		LLButton* btn = it->second;
		if(buttons.find(btn->getName()) != buttons.end())
		{
			btn->setEnabled(FALSE);
		}
	}
}
>>>>>>> 36456692

// static
void LLToastNotifyPanel::onClickButton(void* data)
{
	InstanceAndS32* self_and_button = (InstanceAndS32*)data;
	LLToastNotifyPanel* self = self_and_button->mSelf;
	std::string button_name = self_and_button->mButtonName;

	LLSD response = self->mNotification->getResponseTemplate();
	if (!self->mAddedDefaultBtn && !button_name.empty())
	{
		response[button_name] = true;
	}
	
	// disable all buttons
	self->mControlPanel->setEnabled(FALSE);

	// this might repost notification with new form data/enabled buttons
	self->mNotification->respond(response);
}

void LLToastNotifyPanel::init( LLRect rect, bool show_images )
{
	deleteAllChildren();

	mTextBox = NULL;
	mInfoPanel = NULL;
	mControlPanel = NULL;
	mNumOptions = 0;
	mNumButtons = 0;
	mAddedDefaultBtn = false;

	buildFromFile( "panel_notification.xml");
	if(rect != LLRect::null)
	{
		this->setShape(rect);
	}		 
	mInfoPanel = getChild<LLPanel>("info_panel");
	mInfoPanel->setFollowsAll();

	mControlPanel = getChild<LLPanel>("control_panel");
	BUTTON_WIDTH = gSavedSettings.getS32("ToastButtonWidth");
	// customize panel's attributes
	// is it intended for displaying a tip?
	mIsTip = mNotification->getType() == "notifytip";
	// is it a script dialog?
	mIsScriptDialog = (mNotification->getName() == "ScriptDialog" || mNotification->getName() == "ScriptDialogGroup");
	// is it a caution?
	//
	// caution flag can be set explicitly by specifying it in the notification payload, or it can be set implicitly if the
	// notify xml template specifies that it is a caution
	// tip-style notification handle 'caution' differently -they display the tip in a different color
	mIsCaution = mNotification->getPriority() >= NOTIFICATION_PRIORITY_HIGH;

	// setup parameters
	// get a notification message
	mMessage = mNotification->getMessage();
	// init font variables
	if (!sFont)
	{
		sFont = LLFontGL::getFontSansSerif();
		sFontSmall = LLFontGL::getFontSansSerifSmall();
	}
	// initialize
	setFocusRoot(!mIsTip);
	// get a form for the notification
	LLNotificationFormPtr form(mNotification->getForm());
	// get number of elements
	mNumOptions = form->getNumElements();

	// customize panel's outfit
	// preliminary adjust panel's layout
	//move to the end 
	//mIsTip ? adjustPanelForTipNotice() : adjustPanelForScriptNotice(form);

	// adjust text options according to the notification type
	// add a caution textbox at the top of a caution notification
	if (mIsCaution && !mIsTip)
	{
		mTextBox = getChild<LLTextBox>("caution_text_box");
	}
	else
	{
		mTextBox = getChild<LLTextEditor>("text_editor_box"); 
	}

	mTextBox->setMaxTextLength(MAX_LENGTH);
	mTextBox->setVisible(TRUE);
	mTextBox->setPlainText(!show_images);
	mTextBox->setValue(mNotification->getMessage());

	// add buttons for a script notification
	if (mIsTip)
	{
		adjustPanelForTipNotice();
	}
<<<<<<< HEAD
	else
=======
}

void LLToastNotifyPanel::disableRespondedOptions(const LLNotificationPtr& notification)
{
	LLSD response = notification->getResponse();
	for (LLSD::map_const_iterator response_it = response.beginMap(); 
		response_it != response.endMap(); ++response_it)
>>>>>>> 36456692
	{
		std::vector<index_button_pair_t> buttons;
		buttons.reserve(mNumOptions);
		S32 buttons_width = 0;
		// create all buttons and accumulate they total width to reshape mControlPanel
		for (S32 i = 0; i < mNumOptions; i++)
		{
			LLSD form_element = form->getElement(i);
			if (form_element["type"].asString() != "button")
			{
				// not a button.
				continue;
			}
			if (form_element["name"].asString() == TEXTBOX_MAGIC_TOKEN)
			{
				// a textbox pretending to be a button.
				continue;
			}
			LLButton* new_button = createButton(form_element, TRUE);
			buttons_width += new_button->getRect().getWidth();
			S32 index = form_element["index"].asInteger();
			buttons.push_back(index_button_pair_t(index,new_button));
		}
		if (buttons.empty())
		{
			addDefaultButton();
		}
		else
		{
			const S32 button_panel_width = mControlPanel->getRect().getWidth();// do not change width of the panel
			S32 button_panel_height = mControlPanel->getRect().getHeight();
			//try get an average h_pad to spread out buttons
			S32 h_pad = (button_panel_width - buttons_width) / (S32(buttons.size()));
			if(h_pad < 2*HPAD)
			{
				/*
				* Probably it is a scriptdialog toast
				* for a scriptdialog toast h_pad can be < 2*HPAD if we have a lot of buttons.
				* In last case set default h_pad to avoid heaping of buttons 
				*/
				S32 button_per_row = button_panel_width / BUTTON_WIDTH;
				h_pad = (button_panel_width % BUTTON_WIDTH) / (button_per_row - 1);// -1  because we do not need space after last button in a row   
				if(h_pad < 2*HPAD) // still not enough space between buttons ?
				{
					h_pad = 2*HPAD;
				}
			}
			if (mIsScriptDialog)
			{
				// we are using default width for script buttons so we can determinate button_rows
				//to get a number of rows we divide the required width of the buttons to button_panel_width
				S32 button_rows = llceil(F32(buttons.size() - 1) * (BUTTON_WIDTH + h_pad) / button_panel_width);
				//S32 button_rows = (buttons.size() - 1) * (BUTTON_WIDTH + h_pad) / button_panel_width;
				//reserve one row for the ignore_btn
				button_rows++;
				//calculate required panel height for scripdialog notification.
				button_panel_height = button_rows * (BTN_HEIGHT + VPAD)	+ IGNORE_BTN_TOP_DELTA + BOTTOM_PAD;
			}
			else
			{
				// in common case buttons can have different widths so we need to calculate button_rows according to buttons_width
				//S32 button_rows = llceil(F32(buttons.size()) * (buttons_width + h_pad) / button_panel_width);
				S32 button_rows = llceil(F32((buttons.size() - 1) * h_pad + buttons_width) / button_panel_width);
				//calculate required panel height 
				button_panel_height = button_rows * (BTN_HEIGHT + VPAD)	+ BOTTOM_PAD;
			}

			// we need to keep min width and max height to make visible all buttons, because width of the toast can not be changed
			adjustPanelForScriptNotice(button_panel_width, button_panel_height);
			updateButtonsLayout(buttons, h_pad);
			// save buttons for later use in disableButtons()
			//mButtons.assign(buttons.begin(), buttons.end());
		}
	}
	// adjust panel's height to the text size
	snapToMessageHeight(mTextBox, MAX_LENGTH);
}



//void LLToastNotifyPanel::onToastPanelButtonClicked(const LLUUID& notification_id, const std::string btn_name)
//{
//	if(mNotification->getID() == notification_id)
//	{
//		disableButtons(mNotification->getName(), btn_name);
//	}
//}

//void LLToastNotifyPanel::disableRespondedOptions(const LLNotificationPtr& notification)
//{
//	LLSD response = notification->getResponse();
//	for (LLSD::map_const_iterator response_it = response.beginMap(); 
//		response_it != response.endMap(); ++response_it)
//	{
//		if (response_it->second.isBoolean() && response_it->second.asBoolean())
//		{
//			// that after multiple responses there can be many pressed buttons
//			// need to process them all
//			disableButtons(notification->getName(), response_it->first);
//		}
//	}
//}


//////////////////////////////////////////////////////////////////////////

LLIMToastNotifyPanel::LLIMToastNotifyPanel(LLNotificationPtr& pNotification, const LLUUID& session_id, const LLRect& rect /* = LLRect::null */,
										   bool show_images /* = true */, LLTextBase* parent_text)
:	mSessionID(session_id), LLToastNotifyPanel(pNotification, rect, show_images),
	mParentText(parent_text)
{
	compactButtons();
}

LLIMToastNotifyPanel::~LLIMToastNotifyPanel()
{
}

void LLIMToastNotifyPanel::reshape(S32 width, S32 height, BOOL called_from_parent /* = TRUE */)
{
	LLToastPanel::reshape(width, height, called_from_parent);

	snapToMessageHeight(mTextBox, MAX_LENGTH);
}

void LLIMToastNotifyPanel::compactButtons()
{
	mTextBox->setFollowsAll();

	//we can't set follows in xml since it broke toasts behavior
	setFollows(FOLLOWS_LEFT|FOLLOWS_RIGHT|FOLLOWS_TOP);

	const child_list_t* children = getControlPanel()->getChildList();
	S32 offset = 0;
	// Children were added by addChild() which uses push_front to insert them into list,
	// so to get buttons in correct order reverse iterator is used (EXT-5906) 
	for (child_list_t::const_reverse_iterator it = children->rbegin(); it != children->rend(); it++)
	{
		LLButton * button = dynamic_cast<LLButton*> (*it);
		if (button != NULL)
		{
			button->setOrigin( offset,button->getRect().mBottom);
			button->setLeftHPad(2 * HPAD);
			button->setRightHPad(2 * HPAD);
			// set zero width before perform autoResize()
			button->setRect(LLRect(button->getRect().mLeft,
				button->getRect().mTop, 
				button->getRect().mLeft,
				button->getRect().mBottom));
			button->setAutoResize(true);
			button->autoResize();
			offset += HPAD + button->getRect().getWidth();
			button->setFollowsNone();
		}
	}

	if (mParentText)
	{
		mParentText->needsReflow();
	}
}

void LLIMToastNotifyPanel::updateNotification()
{
	init(LLRect(), true);
}

void LLIMToastNotifyPanel::init( LLRect rect, bool show_images )
{
	LLToastNotifyPanel::init(LLRect(), show_images);

	compactButtons();
}


// EOF
<|MERGE_RESOLUTION|>--- conflicted
+++ resolved
@@ -55,24 +55,12 @@
 
 LLToastNotifyPanel::button_click_signal_t LLToastNotifyPanel::sButtonClickSignal;
 
-<<<<<<< HEAD
 LLToastNotifyPanel::LLToastNotifyPanel(const LLNotificationPtr& notification, const LLRect& rect, bool show_images) 
 :	LLToastPanel(notification),
 	LLInstanceTracker<LLToastNotifyPanel, LLUUID>(notification->getID())
-=======
-LLToastNotifyPanel::LLToastNotifyPanel(const LLNotificationPtr& notification, const LLRect& rect, bool show_images) :
-LLToastPanel(notification),
-mTextBox(NULL),
-mInfoPanel(NULL),
-mControlPanel(NULL),
-mNumOptions(0),
-mNumButtons(0),
-mAddedDefaultBtn(false),
-mCloseNotificationOnDestroy(true)
->>>>>>> 36456692
 {
 	init(rect, show_images);
-}
+	}
 void LLToastNotifyPanel::addDefaultButton()
 {
 	LLSD form_element;
@@ -143,10 +131,10 @@
 
 	std::for_each(mBtnCallbackData.begin(), mBtnCallbackData.end(), DeletePointer());
 	if (mIsTip)
-	{
-		LLNotifications::getInstance()->cancel(mNotification);
-	}
-}
+		{
+			LLNotifications::getInstance()->cancel(mNotification);
+		}
+	}
 
 void LLToastNotifyPanel::updateButtonsLayout(const std::vector<index_button_pair_t>& buttons, S32 h_pad)
 {
@@ -243,7 +231,6 @@
 	}
 }
 
-<<<<<<< HEAD
 //typedef std::set<std::string> button_name_set_t;
 //typedef std::map<std::string, button_name_set_t> disable_button_map_t;
 //
@@ -341,105 +328,6 @@
 	//	}
 	//}
 //}
-=======
-typedef std::set<std::string> button_name_set_t;
-typedef std::map<std::string, button_name_set_t> disable_button_map_t;
-
-disable_button_map_t initUserGiveItemDisableButtonMap()
-{
-	// see EXT-5905 for disable rules
-
-	disable_button_map_t disable_map;
-	button_name_set_t buttons;
-
-	buttons.insert("Show");
-	disable_map.insert(std::make_pair("Show", buttons));
-
-	buttons.insert("Discard");
-	disable_map.insert(std::make_pair("Discard", buttons));
-
-	buttons.insert("Mute");
-	disable_map.insert(std::make_pair("Mute", buttons));
-
-	return disable_map;
-}
-
-disable_button_map_t initTeleportOfferedDisableButtonMap()
-{
-	disable_button_map_t disable_map;
-	button_name_set_t buttons;
-
-	buttons.insert("Teleport");
-	buttons.insert("Cancel");
-
-	disable_map.insert(std::make_pair("Teleport", buttons));
-	disable_map.insert(std::make_pair("Cancel", buttons));
-
-	return disable_map;
-}
-
-disable_button_map_t initFriendshipOfferedDisableButtonMap()
-{
-	disable_button_map_t disable_map;
-	button_name_set_t buttons;
-
-	buttons.insert("Accept");
-	buttons.insert("Decline");
-
-	disable_map.insert(std::make_pair("Accept", buttons));
-	disable_map.insert(std::make_pair("Decline", buttons));
-
-	return disable_map;
-}
-
-button_name_set_t getButtonDisableList(const std::string& notification_name, const std::string& button_name)
-{
-	static disable_button_map_t user_give_item_disable_map = initUserGiveItemDisableButtonMap();
-	static disable_button_map_t teleport_offered_disable_map = initTeleportOfferedDisableButtonMap();
-	static disable_button_map_t friendship_offered_disable_map = initFriendshipOfferedDisableButtonMap();
-
-	disable_button_map_t::const_iterator it;
-	disable_button_map_t::const_iterator it_end;
-	disable_button_map_t search_map;
-
-	if("UserGiveItem" == notification_name)
-	{
-		search_map = user_give_item_disable_map;
-	}
-	else if(("TeleportOffered" == notification_name) || ("TeleportOffered_MaturityExceeded" == notification_name))
-	{
-		search_map = teleport_offered_disable_map;
-	}
-	else if("OfferFriendship" == notification_name)
-	{
-		search_map = friendship_offered_disable_map;
-	}
-
-	it = search_map.find(button_name);
-	it_end = search_map.end();
-
-	if(it_end != it)
-	{
-		return it->second;
-	}
-	return button_name_set_t();
-}
-
-void LLToastNotifyPanel::disableButtons(const std::string& notification_name, const std::string& selected_button)
-{
-	button_name_set_t buttons = getButtonDisableList(notification_name, selected_button);
-
-	std::vector<index_button_pair_t>::const_iterator it = mButtons.begin();
-	for ( ; it != mButtons.end(); it++)
-	{
-		LLButton* btn = it->second;
-		if(buttons.find(btn->getName()) != buttons.end())
-		{
-			btn->setEnabled(FALSE);
-		}
-	}
-}
->>>>>>> 36456692
 
 // static
 void LLToastNotifyPanel::onClickButton(void* data)
@@ -453,7 +341,7 @@
 	{
 		response[button_name] = true;
 	}
-	
+
 	// disable all buttons
 	self->mControlPanel->setEnabled(FALSE);
 
@@ -499,10 +387,10 @@
 	mMessage = mNotification->getMessage();
 	// init font variables
 	if (!sFont)
-	{
+{
 		sFont = LLFontGL::getFontSansSerif();
 		sFontSmall = LLFontGL::getFontSansSerifSmall();
-	}
+}
 	// initialize
 	setFocusRoot(!mIsTip);
 	// get a form for the notification
@@ -536,52 +424,42 @@
 	{
 		adjustPanelForTipNotice();
 	}
-<<<<<<< HEAD
 	else
-=======
-}
-
-void LLToastNotifyPanel::disableRespondedOptions(const LLNotificationPtr& notification)
-{
-	LLSD response = notification->getResponse();
-	for (LLSD::map_const_iterator response_it = response.beginMap(); 
-		response_it != response.endMap(); ++response_it)
->>>>>>> 36456692
-	{
+{
 		std::vector<index_button_pair_t> buttons;
 		buttons.reserve(mNumOptions);
 		S32 buttons_width = 0;
 		// create all buttons and accumulate they total width to reshape mControlPanel
 		for (S32 i = 0; i < mNumOptions; i++)
-		{
+	{
 			LLSD form_element = form->getElement(i);
 			if (form_element["type"].asString() != "button")
-			{
+		{
 				// not a button.
 				continue;
-			}
+		}
 			if (form_element["name"].asString() == TEXTBOX_MAGIC_TOKEN)
 			{
 				// a textbox pretending to be a button.
 				continue;
-			}
+	}
 			LLButton* new_button = createButton(form_element, TRUE);
 			buttons_width += new_button->getRect().getWidth();
 			S32 index = form_element["index"].asInteger();
 			buttons.push_back(index_button_pair_t(index,new_button));
-		}
+}
 		if (buttons.empty())
-		{
+{
 			addDefaultButton();
-		}
+	}
 		else
-		{
+	{
 			const S32 button_panel_width = mControlPanel->getRect().getWidth();// do not change width of the panel
 			S32 button_panel_height = mControlPanel->getRect().getHeight();
 			//try get an average h_pad to spread out buttons
 			S32 h_pad = (button_panel_width - buttons_width) / (S32(buttons.size()));
 			if(h_pad < 2*HPAD)
-			{
+	{
 				/*
 				* Probably it is a scriptdialog toast
 				* for a scriptdialog toast h_pad can be < 2*HPAD if we have a lot of buttons.
@@ -590,12 +468,12 @@
 				S32 button_per_row = button_panel_width / BUTTON_WIDTH;
 				h_pad = (button_panel_width % BUTTON_WIDTH) / (button_per_row - 1);// -1  because we do not need space after last button in a row   
 				if(h_pad < 2*HPAD) // still not enough space between buttons ?
-				{
+	{
 					h_pad = 2*HPAD;
-				}
-			}
+	}
+}
 			if (mIsScriptDialog)
-			{
+{
 				// we are using default width for script buttons so we can determinate button_rows
 				//to get a number of rows we divide the required width of the buttons to button_panel_width
 				S32 button_rows = llceil(F32(buttons.size() - 1) * (BUTTON_WIDTH + h_pad) / button_panel_width);
@@ -606,13 +484,13 @@
 				button_panel_height = button_rows * (BTN_HEIGHT + VPAD)	+ IGNORE_BTN_TOP_DELTA + BOTTOM_PAD;
 			}
 			else
-			{
+	{
 				// in common case buttons can have different widths so we need to calculate button_rows according to buttons_width
 				//S32 button_rows = llceil(F32(buttons.size()) * (buttons_width + h_pad) / button_panel_width);
 				S32 button_rows = llceil(F32((buttons.size() - 1) * h_pad + buttons_width) / button_panel_width);
 				//calculate required panel height 
 				button_panel_height = button_rows * (BTN_HEIGHT + VPAD)	+ BOTTOM_PAD;
-			}
+}
 
 			// we need to keep min width and max height to make visible all buttons, because width of the toast can not be changed
 			adjustPanelForScriptNotice(button_panel_width, button_panel_height);
@@ -666,11 +544,11 @@
 }
 
 void LLIMToastNotifyPanel::reshape(S32 width, S32 height, BOOL called_from_parent /* = TRUE */)
-{
+	{
 	LLToastPanel::reshape(width, height, called_from_parent);
 
 	snapToMessageHeight(mTextBox, MAX_LENGTH);
-}
+	}
 
 void LLIMToastNotifyPanel::compactButtons()
 {
@@ -710,9 +588,9 @@
 }
 
 void LLIMToastNotifyPanel::updateNotification()
-{
+	{
 	init(LLRect(), true);
-}
+	}
 
 void LLIMToastNotifyPanel::init( LLRect rect, bool show_images )
 {
