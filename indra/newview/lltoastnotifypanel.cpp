/**
 * @file lltoastnotifypanel.cpp
 * @brief Panel for notify toasts.
 *
 * $LicenseInfo:firstyear=2001&license=viewerlgpl$
 * Second Life Viewer Source Code
 * Copyright (C) 2010, Linden Research, Inc.
 * 
 * This library is free software; you can redistribute it and/or
 * modify it under the terms of the GNU Lesser General Public
 * License as published by the Free Software Foundation;
 * version 2.1 of the License only.
 * 
 * This library is distributed in the hope that it will be useful,
 * but WITHOUT ANY WARRANTY; without even the implied warranty of
 * MERCHANTABILITY or FITNESS FOR A PARTICULAR PURPOSE.  See the GNU
 * Lesser General Public License for more details.
 * 
 * You should have received a copy of the GNU Lesser General Public
 * License along with this library; if not, write to the Free Software
 * Foundation, Inc., 51 Franklin Street, Fifth Floor, Boston, MA  02110-1301  USA
 * 
 * Linden Research, Inc., 945 Battery Street, San Francisco, CA  94111  USA
 * $/LicenseInfo$
 */

#include "llviewerprecompiledheaders.h"

#include "lltoastnotifypanel.h"

// project includes
#include "llviewercontrol.h"

// library includes
#include "lldbstrings.h"
#include "lllslconstants.h"
#include "llnotifications.h"
#include "lluiconstants.h"
#include "llrect.h"
#include "lltrans.h"
#include "llnotificationsutil.h"
#include "llviewermessage.h"
#include "llfloaterimsession.h"

const S32 BOTTOM_PAD = VPAD * 3;
const S32 IGNORE_BTN_TOP_DELTA = 3*VPAD;//additional ignore_btn padding
S32 BUTTON_WIDTH = 90;
// *TODO: magic numbers(???) - copied from llnotify.cpp(250)
const S32 MAX_LENGTH = 512 + 20 + DB_FIRST_NAME_BUF_SIZE + DB_LAST_NAME_BUF_SIZE + DB_INV_ITEM_NAME_BUF_SIZE; 


//static
const LLFontGL* LLToastNotifyPanel::sFont = NULL;
const LLFontGL* LLToastNotifyPanel::sFontSmall = NULL;

LLToastNotifyPanel::button_click_signal_t LLToastNotifyPanel::sButtonClickSignal;

LLToastNotifyPanel::LLToastNotifyPanel(const LLNotificationPtr& notification, const LLRect& rect, bool show_images) 
:	LLToastPanel(notification),
	LLInstanceTracker<LLToastNotifyPanel, LLUUID>(notification->getID())
{
	init(rect, show_images);
	}
void LLToastNotifyPanel::addDefaultButton()
{
	LLSD form_element;
	form_element.with("name", "OK").with("text", LLTrans::getString("ok")).with("default", true);
	LLButton* ok_btn = createButton(form_element, FALSE);
	LLRect new_btn_rect(ok_btn->getRect());

	new_btn_rect.setOriginAndSize(llabs(getRect().getWidth() - BUTTON_WIDTH)/ 2, BOTTOM_PAD,
			//auto_size for ok button makes it very small, so let's make it wider
			BUTTON_WIDTH, new_btn_rect.getHeight());
	ok_btn->setRect(new_btn_rect);
	addChild(ok_btn, -1);
	mNumButtons = 1;
	mAddedDefaultBtn = true;
}
LLButton* LLToastNotifyPanel::createButton(const LLSD& form_element, BOOL is_option)
{
	InstanceAndS32* userdata = new InstanceAndS32;
	userdata->mSelf = this;
	userdata->mButtonName = is_option ? form_element["name"].asString() : "";

	mBtnCallbackData.push_back(userdata);

	LLButton::Params p;
	bool make_small_btn = form_element["index"].asInteger() == -1 || form_element["index"].asInteger() == -2;
	const LLFontGL* font = make_small_btn ? sFontSmall: sFont; // for block and ignore buttons in script dialog
	p.name = form_element["name"].asString();
	p.label = form_element["text"].asString();
	p.font = font;
	p.rect.height = BTN_HEIGHT;
	p.click_callback.function(boost::bind(&LLToastNotifyPanel::onClickButton, userdata));
	p.rect.width = BUTTON_WIDTH;
	p.auto_resize = false;
	p.follows.flags(FOLLOWS_LEFT | FOLLOWS_BOTTOM);
	p.enabled = !form_element.has("enabled") || form_element["enabled"].asBoolean();
	if (mIsCaution)
	{
		p.image_color(LLUIColorTable::instance().getColor("ButtonCautionImageColor"));
		p.image_color_disabled(LLUIColorTable::instance().getColor("ButtonCautionImageColor"));
	}
	// for the scriptdialog buttons we use fixed button size. This  is a limit!
	if (!mIsScriptDialog && font->getWidth(form_element["text"].asString()) > BUTTON_WIDTH)
	{
		p.rect.width = 1;
		p.auto_resize = true;
	}
	else if (mIsScriptDialog && make_small_btn)
	{
		// this is ignore button, make it smaller
		p.rect.height = BTN_HEIGHT_SMALL;
		p.rect.width = 1;
		p.auto_resize = true;
	}
	LLButton* btn = LLUICtrlFactory::create<LLButton>(p);
	mNumButtons++;
	btn->autoResize();
	if (form_element["default"].asBoolean())
	{
		setDefaultBtn(btn);
	}

	return btn;
}

LLToastNotifyPanel::~LLToastNotifyPanel() 
{
	mButtonClickConnection.disconnect();

	std::for_each(mBtnCallbackData.begin(), mBtnCallbackData.end(), DeletePointer());
	if (mIsTip)
		{
			LLNotifications::getInstance()->cancel(mNotification);
		}
	}

void LLToastNotifyPanel::updateButtonsLayout(const std::vector<index_button_pair_t>& buttons, S32 h_pad)
{
	S32 left = 0;
	//reserve place for ignore button
	S32 bottom_offset = mIsScriptDialog ? (BTN_HEIGHT + IGNORE_BTN_TOP_DELTA + BOTTOM_PAD) : BOTTOM_PAD;
	S32 max_width = mControlPanel->getRect().getWidth();
	LLButton* ignore_btn = NULL;
	LLButton* mute_btn = NULL;
	for (std::vector<index_button_pair_t>::const_iterator it = buttons.begin(); it != buttons.end(); it++)
	{
		if (-2 == it->first)
		{
			mute_btn = it->second;
			continue;
		}
		if (it->first == -1)
		{
			ignore_btn = it->second;
			continue;
		}
		LLButton* btn = it->second;
		LLRect btn_rect(btn->getRect());
		if (left + btn_rect.getWidth() > max_width)// whether there is still some place for button+h_pad in the mControlPanel
		{
			// looks like we need to add button to the next row
			left = 0;
			bottom_offset += (BTN_HEIGHT + VPAD);
		}
		//we arrange buttons from bottom to top for backward support of old script
		btn_rect.setOriginAndSize(left, bottom_offset, btn_rect.getWidth(),	btn_rect.getHeight());
		btn->setRect(btn_rect);
		left = btn_rect.mLeft + btn_rect.getWidth() + h_pad;
		mControlPanel->addChild(btn, -1);
	}

	U32 ignore_btn_width = 0;
	U32 mute_btn_pad = 0;
	if (mIsScriptDialog && ignore_btn != NULL)
	{
		LLRect ignore_btn_rect(ignore_btn->getRect());
		S32 ignore_btn_left = max_width - ignore_btn_rect.getWidth();
		ignore_btn_rect.setOriginAndSize(ignore_btn_left, BOTTOM_PAD,// always move ignore button at the bottom
				ignore_btn_rect.getWidth(), ignore_btn_rect.getHeight());
		ignore_btn->setRect(ignore_btn_rect);
		ignore_btn_width = ignore_btn_rect.getWidth();
		mControlPanel->addChild(ignore_btn, -1);
		mute_btn_pad = 4 * HPAD; //only use a 4 * HPAD padding if an ignore button exists
	}

	if (mIsScriptDialog && mute_btn != NULL)
	{
		LLRect mute_btn_rect(mute_btn->getRect());
		// Place mute (Block) button to the left of the ignore button.
		S32 mute_btn_left = max_width - mute_btn_rect.getWidth() - ignore_btn_width - mute_btn_pad;
		mute_btn_rect.setOriginAndSize(mute_btn_left, BOTTOM_PAD,// always move mute button at the bottom
				mute_btn_rect.getWidth(), mute_btn_rect.getHeight());
		mute_btn->setRect(mute_btn_rect);
		mControlPanel->addChild(mute_btn);
	}
}

void LLToastNotifyPanel::adjustPanelForScriptNotice(S32 button_panel_width, S32 button_panel_height)
{
	//adjust layout
	// we need to keep min width and max height to make visible all buttons, because width of the toast can not be changed
	reshape(getRect().getWidth(), mInfoPanel->getRect().getHeight() + button_panel_height + VPAD);
	mControlPanel->reshape( button_panel_width, button_panel_height);
}

void LLToastNotifyPanel::adjustPanelForTipNotice()
{
	LLRect info_rect = mInfoPanel->getRect();
	LLRect this_rect = getRect();
	//we don't need display ControlPanel for tips because they doesn't contain any buttons. 
	mControlPanel->setVisible(FALSE);
	reshape(getRect().getWidth(), mInfoPanel->getRect().getHeight());

	if (mNotification->getPayload().has("respond_on_mousedown")
		&& mNotification->getPayload()["respond_on_mousedown"] )
	{
		mInfoPanel->setMouseDownCallback(
			boost::bind(&LLNotification::respond,
						mNotification,
						mNotification->getResponseTemplate()));
	}
}

// static
void LLToastNotifyPanel::onClickButton(void* data)
{
	InstanceAndS32* self_and_button = (InstanceAndS32*)data;
	LLToastNotifyPanel* self = self_and_button->mSelf;
	std::string button_name = self_and_button->mButtonName;

	LLSD response = self->mNotification->getResponseTemplate();
	if (!self->mAddedDefaultBtn && !button_name.empty())
	{
		response[button_name] = true;
	}

	// disable all buttons
	self->mControlPanel->setEnabled(FALSE);

	// this might repost notification with new form data/enabled buttons
	self->mNotification->respond(response);
}

void LLToastNotifyPanel::init( LLRect rect, bool show_images )
{
    deleteAllChildren();

    mTextBox = NULL;
    mInfoPanel = NULL;
    mControlPanel = NULL;
    mNumOptions = 0;
    mNumButtons = 0;
    mAddedDefaultBtn = false;

	LLRect current_rect = getRect();

	setXMLFilename("");
	buildFromFile("panel_notification.xml");

    if(rect != LLRect::null)
    {
        this->setShape(rect);
    }
    mInfoPanel = getChild<LLPanel>("info_panel");

    mControlPanel = getChild<LLPanel>("control_panel");
    BUTTON_WIDTH = gSavedSettings.getS32("ToastButtonWidth");
    // customize panel's attributes
    // is it intended for displaying a tip?
    mIsTip = mNotification->getType() == "notifytip";
    // is it a script dialog?
    mIsScriptDialog = (mNotification->getName() == "ScriptDialog" || mNotification->getName() == "ScriptDialogGroup");
    // is it a caution?
    //
    // caution flag can be set explicitly by specifying it in the notification payload, or it can be set implicitly if the
    // notify xml template specifies that it is a caution
    // tip-style notification handle 'caution' differently -they display the tip in a different color
    mIsCaution = mNotification->getPriority() >= NOTIFICATION_PRIORITY_HIGH;

    // setup parameters
    // get a notification message
    mMessage = mNotification->getMessage();
    // init font variables
    if (!sFont)
    {
        sFont = LLFontGL::getFontSansSerif();
        sFontSmall = LLFontGL::getFontSansSerifSmall();
    }
    // initialize
    setFocusRoot(!mIsTip);
    // get a form for the notification
    LLNotificationFormPtr form(mNotification->getForm());
    // get number of elements
    mNumOptions = form->getNumElements();

    // customize panel's outfit
    // preliminary adjust panel's layout
    //move to the end 
    //mIsTip ? adjustPanelForTipNotice() : adjustPanelForScriptNotice(form);

    // adjust text options according to the notification type
    // add a caution textbox at the top of a caution notification
    if (mIsCaution && !mIsTip)
    {
        mTextBox = getChild<LLTextBox>("caution_text_box");
    }
    else
    {
        mTextBox = getChild<LLTextEditor>("text_editor_box"); 
    }

    mTextBox->setMaxTextLength(MAX_LENGTH);
    mTextBox->setVisible(TRUE);
    mTextBox->setPlainText(!show_images);
    mTextBox->setValue(mNotification->getMessage());

    // add buttons for a script notification
    if (mIsTip)
    {
        adjustPanelForTipNotice();
    }
    else
    {
        std::vector<index_button_pair_t> buttons;
        buttons.reserve(mNumOptions);
        S32 buttons_width = 0;
        // create all buttons and accumulate they total width to reshape mControlPanel
        for (S32 i = 0; i < mNumOptions; i++)
        {
            LLSD form_element = form->getElement(i);
            if (form_element["type"].asString() != "button")
            {
                // not a button.
                continue;
            }
            if (form_element["name"].asString() == TEXTBOX_MAGIC_TOKEN)
            {
                // a textbox pretending to be a button.
                continue;
            }
            LLButton* new_button = createButton(form_element, TRUE);
            buttons_width += new_button->getRect().getWidth();
            S32 index = form_element["index"].asInteger();
            buttons.push_back(index_button_pair_t(index,new_button));
        }
        if (buttons.empty())
        {
            addDefaultButton();
        }
        else
        {
            const S32 button_panel_width = mControlPanel->getRect().getWidth();// do not change width of the panel
            S32 button_panel_height = mControlPanel->getRect().getHeight();
            //try get an average h_pad to spread out buttons
            S32 h_pad = (button_panel_width - buttons_width) / (S32(buttons.size()));
            if(h_pad < 2*HPAD)
            {
                /*
                 * Probably it is a scriptdialog toast
                 * for a scriptdialog toast h_pad can be < 2*HPAD if we have a lot of buttons.
                 * In last case set default h_pad to avoid heaping of buttons 
                 */
                S32 button_per_row = button_panel_width / BUTTON_WIDTH;
                h_pad = (button_panel_width % BUTTON_WIDTH) / (button_per_row - 1);// -1  because we do not need space after last button in a row   
                if(h_pad < 2*HPAD) // still not enough space between buttons ?
                {
                    h_pad = 2*HPAD;
                }
            }
            if (mIsScriptDialog)
            {
                // we are using default width for script buttons so we can determinate button_rows
                //to get a number of rows we divide the required width of the buttons to button_panel_width
                S32 button_rows = llceil(F32(buttons.size() - 1) * (BUTTON_WIDTH + h_pad) / button_panel_width);
                //S32 button_rows = (buttons.size() - 1) * (BUTTON_WIDTH + h_pad) / button_panel_width;
                //reserve one row for the ignore_btn
                button_rows++;
                //calculate required panel height for scripdialog notification.
                button_panel_height = button_rows * (BTN_HEIGHT + VPAD)	+ IGNORE_BTN_TOP_DELTA + BOTTOM_PAD;
            }
            else
            {
                // in common case buttons can have different widths so we need to calculate button_rows according to buttons_width
                //S32 button_rows = llceil(F32(buttons.size()) * (buttons_width + h_pad) / button_panel_width);
                S32 button_rows = llceil(F32((buttons.size() - 1) * h_pad + buttons_width) / button_panel_width);
                //calculate required panel height 
                button_panel_height = button_rows * (BTN_HEIGHT + VPAD)	+ BOTTOM_PAD;
            }

            // we need to keep min width and max height to make visible all buttons, because width of the toast can not be changed
            adjustPanelForScriptNotice(button_panel_width, button_panel_height);
            updateButtonsLayout(buttons, h_pad);
            // save buttons for later use in disableButtons()
            //mButtons.assign(buttons.begin(), buttons.end());
        }
    }

	//.xml file intially makes info panel only follow left/right/top. This is so that when control buttons are added the info panel 
	//can shift upward making room for the buttons inside mControlPanel. After the buttons are added, the info panel can then be set to follow 'all'.
	mInfoPanel->setFollowsAll();
    snapToMessageHeight(mTextBox, MAX_LENGTH);

	// reshape the panel to its previous size
	if (current_rect.notEmpty())
	{
		reshape(current_rect.getWidth(), current_rect.getHeight());
	}
}

//////////////////////////////////////////////////////////////////////////

LLIMToastNotifyPanel::LLIMToastNotifyPanel(LLNotificationPtr& pNotification, const LLUUID& session_id, const LLRect& rect /* = LLRect::null */,
										   bool show_images /* = true */, LLTextBase* parent_text)
:	mSessionID(session_id), LLToastNotifyPanel(pNotification, rect, show_images),
	mParentText(parent_text)
{
	compactButtons();
}

<<<<<<< HEAD
disable_button_map_t initTeleportRequestDisableButtonMap()
{
	disable_button_map_t disable_map;
	button_name_set_t buttons;

	buttons.insert("Yes");
	buttons.insert("No");
	buttons.insert("IM");

	disable_map.insert(std::make_pair("Yes", buttons));
	disable_map.insert(std::make_pair("No", buttons));
	disable_map.insert(std::make_pair("IM", buttons));

	return disable_map;
}

button_name_set_t getButtonDisableList(const std::string& notification_name, const std::string& button_name)
{
	static disable_button_map_t user_give_item_disable_map = initUserGiveItemDisableButtonMap();
	static disable_button_map_t teleport_offered_disable_map = initTeleportOfferedDisableButtonMap();
	static disable_button_map_t friendship_offered_disable_map = initFriendshipOfferedDisableButtonMap();
	static disable_button_map_t teleport_request_disable_map = initTeleportRequestDisableButtonMap();

	disable_button_map_t::const_iterator it;
	disable_button_map_t::const_iterator it_end;
	disable_button_map_t search_map;

	if("UserGiveItem" == notification_name)
	{
		search_map = user_give_item_disable_map;
	}
	else if(("TeleportOffered" == notification_name) || ("TeleportOffered_MaturityExceeded" == notification_name))
	{
		search_map = teleport_offered_disable_map;
	}
	else if("OfferFriendship" == notification_name)
	{
		search_map = friendship_offered_disable_map;
	}
	else if("TeleportRequest" == notification_name)
	{
		search_map = teleport_request_disable_map;
	}

	it = search_map.find(button_name);
	it_end = search_map.end();

	if(it_end != it)
	{
		return it->second;
	}
	return button_name_set_t();
=======
LLIMToastNotifyPanel::~LLIMToastNotifyPanel()
{
>>>>>>> bf95c1ca
}

void LLIMToastNotifyPanel::reshape(S32 width, S32 height, BOOL called_from_parent /* = TRUE */)
{
	LLToastPanel::reshape(width, height, called_from_parent);
	snapToMessageHeight();
}

void LLIMToastNotifyPanel::snapToMessageHeight()
{
	if(!mTextBox)
	{
		return;
	}

	//Add message height if it is visible
	if (mTextBox->getVisible())
	{
		S32 new_panel_height = computeSnappedToMessageHeight(mTextBox, MAX_LENGTH);

		//reshape the panel with new height
		if (new_panel_height != getRect().getHeight())
		{
			LLToastNotifyPanel::reshape( getRect().getWidth(), new_panel_height);
		}
	}
}

void LLIMToastNotifyPanel::compactButtons()
{
	//we can't set follows in xml since it broke toasts behavior
	setFollows(FOLLOWS_LEFT|FOLLOWS_RIGHT|FOLLOWS_TOP);

	const child_list_t* children = getControlPanel()->getChildList();
	S32 offset = 0;
	// Children were added by addChild() which uses push_front to insert them into list,
	// so to get buttons in correct order reverse iterator is used (EXT-5906) 
	for (child_list_t::const_reverse_iterator it = children->rbegin(); it != children->rend(); it++)
	{
		LLButton * button = dynamic_cast<LLButton*> (*it);
		if (button != NULL)
		{
			button->setOrigin( offset,button->getRect().mBottom);
			button->setLeftHPad(2 * HPAD);
			button->setRightHPad(2 * HPAD);
			// set zero width before perform autoResize()
			button->setRect(LLRect(button->getRect().mLeft,
				button->getRect().mTop, 
				button->getRect().mLeft,
				button->getRect().mBottom));
			button->setAutoResize(true);
			button->autoResize();
			offset += HPAD + button->getRect().getWidth();
			button->setFollowsNone();
		}
	}

	if (mParentText)
	{
		mParentText->needsReflow();
	}
}

void LLIMToastNotifyPanel::updateNotification()
	{
	init(LLRect(), true);
	}

void LLIMToastNotifyPanel::init( LLRect rect, bool show_images )
{
	LLToastNotifyPanel::init(LLRect(), show_images);

	compactButtons();
}

// EOF
<|MERGE_RESOLUTION|>--- conflicted
+++ resolved
@@ -419,63 +419,8 @@
 	compactButtons();
 }
 
-<<<<<<< HEAD
-disable_button_map_t initTeleportRequestDisableButtonMap()
-{
-	disable_button_map_t disable_map;
-	button_name_set_t buttons;
-
-	buttons.insert("Yes");
-	buttons.insert("No");
-	buttons.insert("IM");
-
-	disable_map.insert(std::make_pair("Yes", buttons));
-	disable_map.insert(std::make_pair("No", buttons));
-	disable_map.insert(std::make_pair("IM", buttons));
-
-	return disable_map;
-}
-
-button_name_set_t getButtonDisableList(const std::string& notification_name, const std::string& button_name)
-{
-	static disable_button_map_t user_give_item_disable_map = initUserGiveItemDisableButtonMap();
-	static disable_button_map_t teleport_offered_disable_map = initTeleportOfferedDisableButtonMap();
-	static disable_button_map_t friendship_offered_disable_map = initFriendshipOfferedDisableButtonMap();
-	static disable_button_map_t teleport_request_disable_map = initTeleportRequestDisableButtonMap();
-
-	disable_button_map_t::const_iterator it;
-	disable_button_map_t::const_iterator it_end;
-	disable_button_map_t search_map;
-
-	if("UserGiveItem" == notification_name)
-	{
-		search_map = user_give_item_disable_map;
-	}
-	else if(("TeleportOffered" == notification_name) || ("TeleportOffered_MaturityExceeded" == notification_name))
-	{
-		search_map = teleport_offered_disable_map;
-	}
-	else if("OfferFriendship" == notification_name)
-	{
-		search_map = friendship_offered_disable_map;
-	}
-	else if("TeleportRequest" == notification_name)
-	{
-		search_map = teleport_request_disable_map;
-	}
-
-	it = search_map.find(button_name);
-	it_end = search_map.end();
-
-	if(it_end != it)
-	{
-		return it->second;
-	}
-	return button_name_set_t();
-=======
 LLIMToastNotifyPanel::~LLIMToastNotifyPanel()
 {
->>>>>>> bf95c1ca
 }
 
 void LLIMToastNotifyPanel::reshape(S32 width, S32 height, BOOL called_from_parent /* = TRUE */)
