/**
 * @file llpanellandaudio.cpp
 * @brief Allows configuration of "media" for a land parcel,
 *   for example movies, web pages, and audio.
 *
 * $LicenseInfo:firstyear=2007&license=viewerlgpl$
 * Second Life Viewer Source Code
 * Copyright (C) 2010, Linden Research, Inc.
 *
 * This library is free software; you can redistribute it and/or
 * modify it under the terms of the GNU Lesser General Public
 * License as published by the Free Software Foundation;
 * version 2.1 of the License only.
 *
 * This library is distributed in the hope that it will be useful,
 * but WITHOUT ANY WARRANTY; without even the implied warranty of
 * MERCHANTABILITY or FITNESS FOR A PARTICULAR PURPOSE.  See the GNU
 * Lesser General Public License for more details.
 *
 * You should have received a copy of the GNU Lesser General Public
 * License along with this library; if not, write to the Free Software
 * Foundation, Inc., 51 Franklin Street, Fifth Floor, Boston, MA  02110-1301  USA
 *
 * Linden Research, Inc., 945 Battery Street, San Francisco, CA  94111  USA
 * $/LicenseInfo$
 */

#include "llviewerprecompiledheaders.h"

#include "llpanellandaudio.h"

// viewer includes
#include "llmimetypes.h"
#include "llviewerparcelmgr.h"
#include "llviewerregion.h"
#include "lluictrlfactory.h"

// library includes
#include "llcheckboxctrl.h"
#include "llcombobox.h"
#include "llfloaterurlentry.h"
#include "llfocusmgr.h"
//#include "lllineeditor.h" // <FS:CR> FIRE-593 - Unused since we use a combobox instead
#include "llparcel.h"
#include "lltextbox.h"
#include "llradiogroup.h"
#include "llspinctrl.h"
#include "llsdutil.h"
#include "lltexturectrl.h"
#include "roles_constants.h"
#include "llscrolllistctrl.h"

// Firestorm includes
#include "llviewercontrol.h"    // <FS:CR> FIRE-593 - Needed for gSavedSettings where we store our media list
#include "llclipboard.h"

// Values for the parcel voice settings radio group
enum
{
    kRadioVoiceChatEstate = 0,
    kRadioVoiceChatPrivate = 1,
    kRadioVoiceChatDisable = 2
};

//---------------------------------------------------------------------------
// LLPanelLandAudio
//---------------------------------------------------------------------------

LLPanelLandAudio::LLPanelLandAudio(LLParcelSelectionHandle& parcel)
:   LLPanel(/*std::string("land_media_panel")*/), mParcel(parcel)
{
}


// virtual
LLPanelLandAudio::~LLPanelLandAudio()
{
}


bool LLPanelLandAudio::postBuild()
{
    mCheckSoundLocal = getChild<LLCheckBoxCtrl>("check sound local");
    childSetCommitCallback("check sound local", onCommitAny, this);

    mCheckParcelEnableVoice = getChild<LLCheckBoxCtrl>("parcel_enable_voice_channel");
    childSetCommitCallback("parcel_enable_voice_channel", onCommitAny, this);

    // This one is always disabled so no need for a commit callback
    mCheckEstateDisabledVoice = getChild<LLCheckBoxCtrl>("parcel_enable_voice_channel_is_estate_disabled");

    mCheckParcelVoiceLocal = getChild<LLCheckBoxCtrl>("parcel_enable_voice_channel_local");
    childSetCommitCallback("parcel_enable_voice_channel_local", onCommitAny, this);

// <FS:CR> FIRE-593 - We use a combobox now, not a line editor, also set callbacks for new add/remove stream buttons
    //mMusicURLEdit = getChild<LLLineEditor>("music_url");
    mMusicURLEdit = getChild<LLComboBox>("music_url");
    childSetCommitCallback("music_url", onCommitAny, this);

    mBtnStreamAdd = getChild<LLButton>("stream_add_btn");
    mBtnStreamAdd->setCommitCallback(boost::bind(&LLPanelLandAudio::onBtnStreamAdd, this));

    mBtnStreamDelete = getChild<LLButton>("stream_delete_btn");
    mBtnStreamDelete->setCommitCallback(boost::bind(&LLPanelLandAudio::onBtnStreamDelete, this));

    mBtnStreamCopyToClipboard = getChild<LLButton>("stream_copy_btn");
    mBtnStreamCopyToClipboard->setCommitCallback(boost::bind(&LLPanelLandAudio::onBtnCopyToClipboard, this));
// </FS:CR>

    mCheckAVSoundAny = getChild<LLCheckBoxCtrl>("all av sound check");
    childSetCommitCallback("all av sound check", onCommitAny, this);

    mCheckAVSoundGroup = getChild<LLCheckBoxCtrl>("group av sound check");
    childSetCommitCallback("group av sound check", onCommitAny, this);

    mCheckObscureMOAP = getChild<LLCheckBoxCtrl>("obscure_moap");
    childSetCommitCallback("obscure_moap", onCommitAny, this);

<<<<<<< HEAD
	return true;
=======
    return TRUE;
>>>>>>> c06fb4e0
}


// public
void LLPanelLandAudio::refresh()
{
<<<<<<< HEAD
	LLParcel *parcel = mParcel->getParcel();

	if (!parcel)
	{
		clearCtrls();
	}
	else
	{
		// something selected, hooray!

		// Display options
		bool can_change_media = LLViewerParcelMgr::isParcelModifiableByAgent(parcel, GP_LAND_CHANGE_MEDIA);

		mCheckSoundLocal->set( parcel->getSoundLocal() );
		mCheckSoundLocal->setEnabled( can_change_media );

		bool allow_voice = parcel->getParcelFlagAllowVoice();

		LLViewerRegion* region = LLViewerParcelMgr::getInstance()->getSelectionRegion();
		if (region && region->isVoiceEnabled())
		{
			mCheckEstateDisabledVoice->setVisible(false);

			mCheckParcelEnableVoice->setVisible(true);
			mCheckParcelEnableVoice->setEnabled( can_change_media );
			mCheckParcelEnableVoice->set(allow_voice);

			mCheckParcelVoiceLocal->setEnabled( can_change_media && allow_voice );
		}
		else
		{
			// Voice disabled at estate level, overrides parcel settings
			// Replace the parcel voice checkbox with a disabled one
			// labelled with an explanatory message
			mCheckEstateDisabledVoice->setVisible(true);

			mCheckParcelEnableVoice->setVisible(false);
			mCheckParcelEnableVoice->setEnabled(false);
			mCheckParcelVoiceLocal->setEnabled(false);
		}

		mCheckParcelEnableVoice->set(allow_voice);
		mCheckParcelVoiceLocal->set(!parcel->getParcelFlagUseEstateVoiceChannel());

// <FS:CR> FIRE-593 - Populate the audio combobox with our saved urls, then add the parcel's current url up top.
		//mMusicURLEdit->setText(parcel->getMusicURL());
		std::string current_url = parcel->getMusicURL();
		mMusicURLEdit->clearRows();
		LLSD streamlist = gSavedSettings.getLLSD("FSStreamList");
		LLSD& streams = streamlist["audio"];

		for (LLSD::array_iterator s_itr = streams.beginArray(); s_itr != streams.endArray(); ++s_itr)
		{
			mMusicURLEdit->add(LLSD(*s_itr));
			LL_DEBUGS() << "adding: " << *s_itr << " to the audio stream combo." << LL_ENDL;
		}
		mMusicURLEdit->addSeparator(ADD_TOP);
		mMusicURLEdit->add(LLSD(current_url), ADD_TOP);
		mMusicURLEdit->selectByValue(current_url);
		
		mBtnStreamAdd->setEnabled( can_change_media );
		mBtnStreamDelete->setEnabled( can_change_media );
		mBtnStreamCopyToClipboard->setEnabled(true);
// </FS:CR>
		mMusicURLEdit->setEnabled( can_change_media );

		// <FS:Testy> FIRE-29157 - Remove invalid URLs that were rejected by the server
		if (current_url != mLastSetURL)
		{
			mMusicURLEdit->remove(mLastSetURL);
			LLSD::Integer index = 0;
			for (LLSD::array_iterator iter = streams.beginArray(), end = streams.endArray(); iter != end; ++iter, ++index)
			{
				if ((*iter).asString() == mLastSetURL)
				{
					LL_WARNS() << "Removing stream from saved streams list because it was rejected by the region: " << mLastSetURL << LL_ENDL;
					streams.erase(index);
					break;
				}
			}
			gSavedSettings.setLLSD("FSStreamList", streamlist);
		}
		// </FS:Testy>

		bool can_change_av_sounds = LLViewerParcelMgr::isParcelModifiableByAgent(parcel, GP_LAND_OPTIONS) && parcel->getHaveNewParcelLimitData();
		mCheckAVSoundAny->set(parcel->getAllowAnyAVSounds());
		mCheckAVSoundAny->setEnabled(can_change_av_sounds);

		mCheckAVSoundGroup->set(parcel->getAllowGroupAVSounds() || parcel->getAllowAnyAVSounds());	// On if "Everyone" is on
		mCheckAVSoundGroup->setEnabled(can_change_av_sounds && !parcel->getAllowAnyAVSounds());		// Enabled if "Everyone" is off
=======
    LLParcel *parcel = mParcel->getParcel();

    if (!parcel)
    {
        clearCtrls();
    }
    else
    {
        // something selected, hooray!

        // Display options
        BOOL can_change_media = LLViewerParcelMgr::isParcelModifiableByAgent(parcel, GP_LAND_CHANGE_MEDIA);

        mCheckSoundLocal->set( parcel->getSoundLocal() );
        mCheckSoundLocal->setEnabled( can_change_media );

        bool allow_voice = parcel->getParcelFlagAllowVoice();

        LLViewerRegion* region = LLViewerParcelMgr::getInstance()->getSelectionRegion();
        if (region && region->isVoiceEnabled())
        {
            mCheckEstateDisabledVoice->setVisible(false);

            mCheckParcelEnableVoice->setVisible(true);
            mCheckParcelEnableVoice->setEnabled( can_change_media );
            mCheckParcelEnableVoice->set(allow_voice);

            mCheckParcelVoiceLocal->setEnabled( can_change_media && allow_voice );
        }
        else
        {
            // Voice disabled at estate level, overrides parcel settings
            // Replace the parcel voice checkbox with a disabled one
            // labelled with an explanatory message
            mCheckEstateDisabledVoice->setVisible(true);

            mCheckParcelEnableVoice->setVisible(false);
            mCheckParcelEnableVoice->setEnabled(false);
            mCheckParcelVoiceLocal->setEnabled(false);
        }

        mCheckParcelEnableVoice->set(allow_voice);
        mCheckParcelVoiceLocal->set(!parcel->getParcelFlagUseEstateVoiceChannel());

// <FS:CR> FIRE-593 - Populate the audio combobox with our saved urls, then add the parcel's current url up top.
        //mMusicURLEdit->setText(parcel->getMusicURL());
        std::string current_url = parcel->getMusicURL();
        mMusicURLEdit->clearRows();
        LLSD streamlist = gSavedSettings.getLLSD("FSStreamList");
        LLSD& streams = streamlist["audio"];

        for (LLSD::array_iterator s_itr = streams.beginArray(); s_itr != streams.endArray(); ++s_itr)
        {
            mMusicURLEdit->add(LLSD(*s_itr));
            LL_DEBUGS() << "adding: " << *s_itr << " to the audio stream combo." << LL_ENDL;
        }
        mMusicURLEdit->addSeparator(ADD_TOP);
        mMusicURLEdit->add(LLSD(current_url), ADD_TOP);
        mMusicURLEdit->selectByValue(current_url);

        mBtnStreamAdd->setEnabled( can_change_media );
        mBtnStreamDelete->setEnabled( can_change_media );
        mBtnStreamCopyToClipboard->setEnabled(TRUE);
// </FS:CR>
        mMusicURLEdit->setEnabled( can_change_media );

        // <FS:Testy> FIRE-29157 - Remove invalid URLs that were rejected by the server
        if (current_url != mLastSetURL)
        {
            mMusicURLEdit->remove(mLastSetURL);
            LLSD::Integer index = 0;
            for (LLSD::array_iterator iter = streams.beginArray(), end = streams.endArray(); iter != end; ++iter, ++index)
            {
                if ((*iter).asString() == mLastSetURL)
                {
                    LL_WARNS() << "Removing stream from saved streams list because it was rejected by the region: " << mLastSetURL << LL_ENDL;
                    streams.erase(index);
                    break;
                }
            }
            gSavedSettings.setLLSD("FSStreamList", streamlist);
        }
        // </FS:Testy>

        BOOL can_change_av_sounds = LLViewerParcelMgr::isParcelModifiableByAgent(parcel, GP_LAND_OPTIONS) && parcel->getHaveNewParcelLimitData();
        mCheckAVSoundAny->set(parcel->getAllowAnyAVSounds());
        mCheckAVSoundAny->setEnabled(can_change_av_sounds);

        mCheckAVSoundGroup->set(parcel->getAllowGroupAVSounds() || parcel->getAllowAnyAVSounds());  // On if "Everyone" is on
        mCheckAVSoundGroup->setEnabled(can_change_av_sounds && !parcel->getAllowAnyAVSounds());     // Enabled if "Everyone" is off
>>>>>>> c06fb4e0

        mCheckObscureMOAP->set(parcel->getObscureMOAP());
        mCheckObscureMOAP->setEnabled(can_change_media);
    }
}
// static
void LLPanelLandAudio::onCommitAny(LLUICtrl*, void *userdata)
{
    LLPanelLandAudio *self = (LLPanelLandAudio *)userdata;

    LLParcel* parcel = self->mParcel->getParcel();
    if (!parcel)
    {
        return;
    }

<<<<<<< HEAD
	// Extract data from UI
	bool sound_local		= self->mCheckSoundLocal->get();
=======
    // Extract data from UI
    BOOL sound_local        = self->mCheckSoundLocal->get();
>>>>>>> c06fb4e0
// <FS:CR> FIRE-593 - It's a combobox now
    //std::string music_url = self->mMusicURLEdit->getText();
    std::string music_url = self->mMusicURLEdit->getSimple();
// </FS:CR>

<<<<<<< HEAD
	bool voice_enabled = self->mCheckParcelEnableVoice->get();
	bool voice_estate_chan = !self->mCheckParcelVoiceLocal->get();

	bool any_av_sound		= self->mCheckAVSoundAny->get();
	bool group_av_sound		= true;		// If set to "Everyone" then group is checked as well
	if (!any_av_sound)
	{	// If "Everyone" is off, use the value from the checkbox
		group_av_sound = self->mCheckAVSoundGroup->get();
	}
=======
    BOOL voice_enabled = self->mCheckParcelEnableVoice->get();
    BOOL voice_estate_chan = !self->mCheckParcelVoiceLocal->get();

    BOOL any_av_sound       = self->mCheckAVSoundAny->get();
    BOOL group_av_sound     = TRUE;     // If set to "Everyone" then group is checked as well
    if (!any_av_sound)
    {   // If "Everyone" is off, use the value from the checkbox
        group_av_sound = self->mCheckAVSoundGroup->get();
    }
>>>>>>> c06fb4e0

    bool obscure_moap = self->mCheckObscureMOAP->get();

    // Remove leading/trailing whitespace (common when copying/pasting)
    LLStringUtil::trim(music_url);

    // <FS> Add leading http:// if not already present
    if (!music_url.empty() && music_url.find("://") == std::string::npos)
    {
        music_url.insert(0, "http://");
    }
    // </FS>

    // <FS:Testy> FIRE-29157 - Remove invalid URLs that were rejected by the server
    self->mLastSetURL = music_url;
    // </FS:Testy>

    // Push data into current parcel
    parcel->setParcelFlag(PF_ALLOW_VOICE_CHAT, voice_enabled);
    parcel->setParcelFlag(PF_USE_ESTATE_VOICE_CHAN, voice_estate_chan);
    parcel->setParcelFlag(PF_SOUND_LOCAL, sound_local);
    parcel->setMusicURL(music_url);
    parcel->setAllowAnyAVSounds(any_av_sound);
    parcel->setAllowGroupAVSounds(group_av_sound);
    parcel->setObscureMOAP(obscure_moap);

    // Send current parcel data upstream to server
    LLViewerParcelMgr::getInstance()->sendParcelPropertiesUpdate( parcel );

    // Might have changed properties, so let's redraw!
    self->refresh();
}

// <FS:CR> FIRE-593 - Add/remove streams from the list with these. They're fantastic!
void LLPanelLandAudio::onBtnStreamAdd()
{
    std::string music_url = mMusicURLEdit->getSimple();
    LLStringUtil::trim(music_url);

    if (!music_url.empty())
    {
        LLSD streamlist = gSavedSettings.getLLSD("FSStreamList");

        bool has_url = false;
        for (LLSD::array_const_iterator it = streamlist["audio"].beginArray(); it != streamlist["audio"].endArray(); ++it)
        {
            if ((*it).asString() == music_url)
            {
                has_url = true;
                break;
            }
        }

        if (!has_url)
        {
            streamlist["version"] = 1;
            streamlist["audio"].append(music_url);
            gSavedSettings.setLLSD("FSStreamList", streamlist);
            refresh();
        }
        else
        {
            LL_INFOS() << "Could not add stream to saved streams list because it is already in the list: " << music_url << LL_ENDL;
        }
    }
}

void LLPanelLandAudio::onBtnStreamDelete()
{
    std::string music_url = mMusicURLEdit->getSimple();
    LLStringUtil::trim(music_url);
    std::string music_url_no_http;
    if (music_url.find("http://") == 0)
    {
        music_url_no_http = music_url.substr(7, music_url.size() - 7);
    }

    LLSD streamlist = gSavedSettings.getLLSD("FSStreamList");
    LLSD streamlist_new;
    streamlist_new["version"] = 1;

    for (LLSD::array_const_iterator it = streamlist["audio"].beginArray(); it != streamlist["audio"].endArray(); ++it)
    {
        std::string current_url = (*it).asString();
        if (current_url != music_url && !(current_url.find("://") == std::string::npos && current_url == music_url_no_http))
        {
            streamlist_new["audio"].append(current_url);
        }
    }

    if (streamlist["audio"].size() == streamlist_new["audio"].size())
    {
        LL_WARNS() << "Could not remove stream from saved streams list: " << music_url << LL_ENDL;
    }

    gSavedSettings.setLLSD("FSStreamList", streamlist_new);
    refresh();
}

void LLPanelLandAudio::onBtnCopyToClipboard()
{
    std::string music_url = mMusicURLEdit->getSimple();
    LLStringUtil::trim(music_url);

    if (!music_url.empty())
    {
        LLClipboard::instance().copyToClipboard(utf8str_to_wstring(music_url), 0, music_url.size() );
    }
}
// </FS:CR><|MERGE_RESOLUTION|>--- conflicted
+++ resolved
@@ -116,109 +116,13 @@
     mCheckObscureMOAP = getChild<LLCheckBoxCtrl>("obscure_moap");
     childSetCommitCallback("obscure_moap", onCommitAny, this);
 
-<<<<<<< HEAD
-	return true;
-=======
-    return TRUE;
->>>>>>> c06fb4e0
+    return true;
 }
 
 
 // public
 void LLPanelLandAudio::refresh()
 {
-<<<<<<< HEAD
-	LLParcel *parcel = mParcel->getParcel();
-
-	if (!parcel)
-	{
-		clearCtrls();
-	}
-	else
-	{
-		// something selected, hooray!
-
-		// Display options
-		bool can_change_media = LLViewerParcelMgr::isParcelModifiableByAgent(parcel, GP_LAND_CHANGE_MEDIA);
-
-		mCheckSoundLocal->set( parcel->getSoundLocal() );
-		mCheckSoundLocal->setEnabled( can_change_media );
-
-		bool allow_voice = parcel->getParcelFlagAllowVoice();
-
-		LLViewerRegion* region = LLViewerParcelMgr::getInstance()->getSelectionRegion();
-		if (region && region->isVoiceEnabled())
-		{
-			mCheckEstateDisabledVoice->setVisible(false);
-
-			mCheckParcelEnableVoice->setVisible(true);
-			mCheckParcelEnableVoice->setEnabled( can_change_media );
-			mCheckParcelEnableVoice->set(allow_voice);
-
-			mCheckParcelVoiceLocal->setEnabled( can_change_media && allow_voice );
-		}
-		else
-		{
-			// Voice disabled at estate level, overrides parcel settings
-			// Replace the parcel voice checkbox with a disabled one
-			// labelled with an explanatory message
-			mCheckEstateDisabledVoice->setVisible(true);
-
-			mCheckParcelEnableVoice->setVisible(false);
-			mCheckParcelEnableVoice->setEnabled(false);
-			mCheckParcelVoiceLocal->setEnabled(false);
-		}
-
-		mCheckParcelEnableVoice->set(allow_voice);
-		mCheckParcelVoiceLocal->set(!parcel->getParcelFlagUseEstateVoiceChannel());
-
-// <FS:CR> FIRE-593 - Populate the audio combobox with our saved urls, then add the parcel's current url up top.
-		//mMusicURLEdit->setText(parcel->getMusicURL());
-		std::string current_url = parcel->getMusicURL();
-		mMusicURLEdit->clearRows();
-		LLSD streamlist = gSavedSettings.getLLSD("FSStreamList");
-		LLSD& streams = streamlist["audio"];
-
-		for (LLSD::array_iterator s_itr = streams.beginArray(); s_itr != streams.endArray(); ++s_itr)
-		{
-			mMusicURLEdit->add(LLSD(*s_itr));
-			LL_DEBUGS() << "adding: " << *s_itr << " to the audio stream combo." << LL_ENDL;
-		}
-		mMusicURLEdit->addSeparator(ADD_TOP);
-		mMusicURLEdit->add(LLSD(current_url), ADD_TOP);
-		mMusicURLEdit->selectByValue(current_url);
-		
-		mBtnStreamAdd->setEnabled( can_change_media );
-		mBtnStreamDelete->setEnabled( can_change_media );
-		mBtnStreamCopyToClipboard->setEnabled(true);
-// </FS:CR>
-		mMusicURLEdit->setEnabled( can_change_media );
-
-		// <FS:Testy> FIRE-29157 - Remove invalid URLs that were rejected by the server
-		if (current_url != mLastSetURL)
-		{
-			mMusicURLEdit->remove(mLastSetURL);
-			LLSD::Integer index = 0;
-			for (LLSD::array_iterator iter = streams.beginArray(), end = streams.endArray(); iter != end; ++iter, ++index)
-			{
-				if ((*iter).asString() == mLastSetURL)
-				{
-					LL_WARNS() << "Removing stream from saved streams list because it was rejected by the region: " << mLastSetURL << LL_ENDL;
-					streams.erase(index);
-					break;
-				}
-			}
-			gSavedSettings.setLLSD("FSStreamList", streamlist);
-		}
-		// </FS:Testy>
-
-		bool can_change_av_sounds = LLViewerParcelMgr::isParcelModifiableByAgent(parcel, GP_LAND_OPTIONS) && parcel->getHaveNewParcelLimitData();
-		mCheckAVSoundAny->set(parcel->getAllowAnyAVSounds());
-		mCheckAVSoundAny->setEnabled(can_change_av_sounds);
-
-		mCheckAVSoundGroup->set(parcel->getAllowGroupAVSounds() || parcel->getAllowAnyAVSounds());	// On if "Everyone" is on
-		mCheckAVSoundGroup->setEnabled(can_change_av_sounds && !parcel->getAllowAnyAVSounds());		// Enabled if "Everyone" is off
-=======
     LLParcel *parcel = mParcel->getParcel();
 
     if (!parcel)
@@ -230,7 +134,7 @@
         // something selected, hooray!
 
         // Display options
-        BOOL can_change_media = LLViewerParcelMgr::isParcelModifiableByAgent(parcel, GP_LAND_CHANGE_MEDIA);
+        bool can_change_media = LLViewerParcelMgr::isParcelModifiableByAgent(parcel, GP_LAND_CHANGE_MEDIA);
 
         mCheckSoundLocal->set( parcel->getSoundLocal() );
         mCheckSoundLocal->setEnabled( can_change_media );
@@ -281,7 +185,7 @@
 
         mBtnStreamAdd->setEnabled( can_change_media );
         mBtnStreamDelete->setEnabled( can_change_media );
-        mBtnStreamCopyToClipboard->setEnabled(TRUE);
+        mBtnStreamCopyToClipboard->setEnabled(true);
 // </FS:CR>
         mMusicURLEdit->setEnabled( can_change_media );
 
@@ -303,13 +207,12 @@
         }
         // </FS:Testy>
 
-        BOOL can_change_av_sounds = LLViewerParcelMgr::isParcelModifiableByAgent(parcel, GP_LAND_OPTIONS) && parcel->getHaveNewParcelLimitData();
+        bool can_change_av_sounds = LLViewerParcelMgr::isParcelModifiableByAgent(parcel, GP_LAND_OPTIONS) && parcel->getHaveNewParcelLimitData();
         mCheckAVSoundAny->set(parcel->getAllowAnyAVSounds());
         mCheckAVSoundAny->setEnabled(can_change_av_sounds);
 
         mCheckAVSoundGroup->set(parcel->getAllowGroupAVSounds() || parcel->getAllowAnyAVSounds());  // On if "Everyone" is on
         mCheckAVSoundGroup->setEnabled(can_change_av_sounds && !parcel->getAllowAnyAVSounds());     // Enabled if "Everyone" is off
->>>>>>> c06fb4e0
 
         mCheckObscureMOAP->set(parcel->getObscureMOAP());
         mCheckObscureMOAP->setEnabled(can_change_media);
@@ -326,39 +229,22 @@
         return;
     }
 
-<<<<<<< HEAD
-	// Extract data from UI
-	bool sound_local		= self->mCheckSoundLocal->get();
-=======
     // Extract data from UI
-    BOOL sound_local        = self->mCheckSoundLocal->get();
->>>>>>> c06fb4e0
+    bool sound_local        = self->mCheckSoundLocal->get();
 // <FS:CR> FIRE-593 - It's a combobox now
     //std::string music_url = self->mMusicURLEdit->getText();
     std::string music_url = self->mMusicURLEdit->getSimple();
 // </FS:CR>
 
-<<<<<<< HEAD
-	bool voice_enabled = self->mCheckParcelEnableVoice->get();
-	bool voice_estate_chan = !self->mCheckParcelVoiceLocal->get();
-
-	bool any_av_sound		= self->mCheckAVSoundAny->get();
-	bool group_av_sound		= true;		// If set to "Everyone" then group is checked as well
-	if (!any_av_sound)
-	{	// If "Everyone" is off, use the value from the checkbox
-		group_av_sound = self->mCheckAVSoundGroup->get();
-	}
-=======
-    BOOL voice_enabled = self->mCheckParcelEnableVoice->get();
-    BOOL voice_estate_chan = !self->mCheckParcelVoiceLocal->get();
-
-    BOOL any_av_sound       = self->mCheckAVSoundAny->get();
-    BOOL group_av_sound     = TRUE;     // If set to "Everyone" then group is checked as well
+    bool voice_enabled = self->mCheckParcelEnableVoice->get();
+    bool voice_estate_chan = !self->mCheckParcelVoiceLocal->get();
+
+    bool any_av_sound       = self->mCheckAVSoundAny->get();
+    bool group_av_sound     = true;     // If set to "Everyone" then group is checked as well
     if (!any_av_sound)
     {   // If "Everyone" is off, use the value from the checkbox
         group_av_sound = self->mCheckAVSoundGroup->get();
     }
->>>>>>> c06fb4e0
 
     bool obscure_moap = self->mCheckObscureMOAP->get();
 
