/**
 * @file llpanellandaudio.cpp
 * @brief Allows configuration of "media" for a land parcel,
 *   for example movies, web pages, and audio.
 *
 * $LicenseInfo:firstyear=2007&license=viewerlgpl$
 * Second Life Viewer Source Code
 * Copyright (C) 2010, Linden Research, Inc.
 *
 * This library is free software; you can redistribute it and/or
 * modify it under the terms of the GNU Lesser General Public
 * License as published by the Free Software Foundation;
 * version 2.1 of the License only.
 *
 * This library is distributed in the hope that it will be useful,
 * but WITHOUT ANY WARRANTY; without even the implied warranty of
 * MERCHANTABILITY or FITNESS FOR A PARTICULAR PURPOSE.  See the GNU
 * Lesser General Public License for more details.
 *
 * You should have received a copy of the GNU Lesser General Public
 * License along with this library; if not, write to the Free Software
 * Foundation, Inc., 51 Franklin Street, Fifth Floor, Boston, MA  02110-1301  USA
 *
 * Linden Research, Inc., 945 Battery Street, San Francisco, CA  94111  USA
 * $/LicenseInfo$
 */

#include "llviewerprecompiledheaders.h"

#include "llpanellandaudio.h"

// viewer includes
#include "llmimetypes.h"
#include "llviewerparcelmgr.h"
#include "llviewerregion.h"
#include "lluictrlfactory.h"

// library includes
#include "llcheckboxctrl.h"
#include "llcombobox.h"
#include "llfloaterurlentry.h"
#include "llfocusmgr.h"
<<<<<<< HEAD
//#include "lllineeditor.h"	// <FS:CR> FIRE-593 - Unused since we use a combobox instead
=======
//#include "lllineeditor.h" // <FS:CR> FIRE-593 - Unused since we use a combobox instead
>>>>>>> 1a8a5404
#include "llparcel.h"
#include "lltextbox.h"
#include "llradiogroup.h"
#include "llspinctrl.h"
#include "llsdutil.h"
#include "lltexturectrl.h"
#include "roles_constants.h"
#include "llscrolllistctrl.h"

// Firestorm includes
<<<<<<< HEAD
#include "llviewercontrol.h"	// <FS:CR> FIRE-593 - Needed for gSavedSettings where we store our media list
=======
#include "llviewercontrol.h"    // <FS:CR> FIRE-593 - Needed for gSavedSettings where we store our media list
>>>>>>> 1a8a5404
#include "llclipboard.h"

// Values for the parcel voice settings radio group
enum
{
    kRadioVoiceChatEstate = 0,
    kRadioVoiceChatPrivate = 1,
    kRadioVoiceChatDisable = 2
};

//---------------------------------------------------------------------------
// LLPanelLandAudio
//---------------------------------------------------------------------------

LLPanelLandAudio::LLPanelLandAudio(LLParcelSelectionHandle& parcel)
:   LLPanel(/*std::string("land_media_panel")*/), mParcel(parcel)
{
}


// virtual
LLPanelLandAudio::~LLPanelLandAudio()
{
}


bool LLPanelLandAudio::postBuild()
{
    mCheckSoundLocal = getChild<LLCheckBoxCtrl>("check sound local");
    childSetCommitCallback("check sound local", onCommitAny, this);

    mCheckParcelEnableVoice = getChild<LLCheckBoxCtrl>("parcel_enable_voice_channel");
    childSetCommitCallback("parcel_enable_voice_channel", onCommitAny, this);

    // This one is always disabled so no need for a commit callback
    mCheckEstateDisabledVoice = getChild<LLCheckBoxCtrl>("parcel_enable_voice_channel_is_estate_disabled");

    mCheckParcelVoiceLocal = getChild<LLCheckBoxCtrl>("parcel_enable_voice_channel_local");
    childSetCommitCallback("parcel_enable_voice_channel_local", onCommitAny, this);

// <FS:CR> FIRE-593 - We use a combobox now, not a line editor, also set callbacks for new add/remove stream buttons
    //mMusicURLEdit = getChild<LLLineEditor>("music_url");
    mMusicURLEdit = getChild<LLComboBox>("music_url");
    childSetCommitCallback("music_url", onCommitAny, this);

    mBtnStreamAdd = getChild<LLButton>("stream_add_btn");
    mBtnStreamAdd->setCommitCallback(boost::bind(&LLPanelLandAudio::onBtnStreamAdd, this));

    mBtnStreamDelete = getChild<LLButton>("stream_delete_btn");
    mBtnStreamDelete->setCommitCallback(boost::bind(&LLPanelLandAudio::onBtnStreamDelete, this));

<<<<<<< HEAD
// <FS:CR> FIRE-593 - We use a combobox now, not a line editor, also set callbacks for new add/remove stream buttons
	//mMusicURLEdit = getChild<LLLineEditor>("music_url");
	mMusicURLEdit = getChild<LLComboBox>("music_url");
	childSetCommitCallback("music_url", onCommitAny, this);
	
	mBtnStreamAdd = getChild<LLButton>("stream_add_btn");
	mBtnStreamAdd->setCommitCallback(boost::bind(&LLPanelLandAudio::onBtnStreamAdd, this));
	
	mBtnStreamDelete = getChild<LLButton>("stream_delete_btn");
	mBtnStreamDelete->setCommitCallback(boost::bind(&LLPanelLandAudio::onBtnStreamDelete, this));
	
	mBtnStreamCopyToClipboard = getChild<LLButton>("stream_copy_btn");
	mBtnStreamCopyToClipboard->setCommitCallback(boost::bind(&LLPanelLandAudio::onBtnCopyToClipboard, this));
=======
    mBtnStreamCopyToClipboard = getChild<LLButton>("stream_copy_btn");
    mBtnStreamCopyToClipboard->setCommitCallback(boost::bind(&LLPanelLandAudio::onBtnCopyToClipboard, this));
>>>>>>> 1a8a5404
// </FS:CR>

    mCheckAVSoundAny = getChild<LLCheckBoxCtrl>("all av sound check");
    childSetCommitCallback("all av sound check", onCommitAny, this);

    mCheckAVSoundGroup = getChild<LLCheckBoxCtrl>("group av sound check");
    childSetCommitCallback("group av sound check", onCommitAny, this);

    mCheckObscureMOAP = getChild<LLCheckBoxCtrl>("obscure_moap");
    childSetCommitCallback("obscure_moap", onCommitAny, this);

<<<<<<< HEAD
	return true;
=======
    return true;
>>>>>>> 1a8a5404
}


// public
void LLPanelLandAudio::refresh()
{
<<<<<<< HEAD
	LLParcel *parcel = mParcel->getParcel();

	if (!parcel)
	{
		clearCtrls();
	}
	else
	{
		// something selected, hooray!

		// Display options
		bool can_change_media = LLViewerParcelMgr::isParcelModifiableByAgent(parcel, GP_LAND_CHANGE_MEDIA);

		mCheckSoundLocal->set( parcel->getSoundLocal() );
		mCheckSoundLocal->setEnabled( can_change_media );

		bool allow_voice = parcel->getParcelFlagAllowVoice();

		LLViewerRegion* region = LLViewerParcelMgr::getInstance()->getSelectionRegion();
		if (region && region->isVoiceEnabled())
		{
			mCheckEstateDisabledVoice->setVisible(false);

			mCheckParcelEnableVoice->setVisible(true);
			mCheckParcelEnableVoice->setEnabled( can_change_media );
			mCheckParcelEnableVoice->set(allow_voice);

			mCheckParcelVoiceLocal->setEnabled( can_change_media && allow_voice );
		}
		else
		{
			// Voice disabled at estate level, overrides parcel settings
			// Replace the parcel voice checkbox with a disabled one
			// labelled with an explanatory message
			mCheckEstateDisabledVoice->setVisible(true);

			mCheckParcelEnableVoice->setVisible(false);
			mCheckParcelEnableVoice->setEnabled(false);
			mCheckParcelVoiceLocal->setEnabled(false);
		}

		mCheckParcelEnableVoice->set(allow_voice);
		mCheckParcelVoiceLocal->set(!parcel->getParcelFlagUseEstateVoiceChannel());

// <FS:CR> FIRE-593 - Populate the audio combobox with our saved urls, then add the parcel's current url up top.
		//mMusicURLEdit->setText(parcel->getMusicURL());
		std::string current_url = parcel->getMusicURL();
		mMusicURLEdit->clearRows();
		LLSD streamlist = gSavedSettings.getLLSD("FSStreamList");
		LLSD& streams = streamlist["audio"];

		for (LLSD::array_iterator s_itr = streams.beginArray(); s_itr != streams.endArray(); ++s_itr)
		{
			mMusicURLEdit->add(LLSD(*s_itr));
			LL_DEBUGS() << "adding: " << *s_itr << " to the audio stream combo." << LL_ENDL;
		}
		mMusicURLEdit->addSeparator(ADD_TOP);
		mMusicURLEdit->add(LLSD(current_url), ADD_TOP);
		mMusicURLEdit->selectByValue(current_url);
		
		mBtnStreamAdd->setEnabled( can_change_media );
		mBtnStreamDelete->setEnabled( can_change_media );
		mBtnStreamCopyToClipboard->setEnabled(true);
// </FS:CR>
		mMusicURLEdit->setEnabled( can_change_media );

		// <FS:Testy> FIRE-29157 - Remove invalid URLs that were rejected by the server
		if (current_url != mLastSetURL)
		{
			mMusicURLEdit->remove(mLastSetURL);
			LLSD::Integer index = 0;
			for (LLSD::array_iterator iter = streams.beginArray(), end = streams.endArray(); iter != end; ++iter, ++index)
			{
				if ((*iter).asString() == mLastSetURL)
				{
					LL_WARNS() << "Removing stream from saved streams list because it was rejected by the region: " << mLastSetURL << LL_ENDL;
					streams.erase(index);
					break;
				}
			}
			gSavedSettings.setLLSD("FSStreamList", streamlist);
		}
		// </FS:Testy>

		bool can_change_av_sounds = LLViewerParcelMgr::isParcelModifiableByAgent(parcel, GP_LAND_OPTIONS) && parcel->getHaveNewParcelLimitData();
		mCheckAVSoundAny->set(parcel->getAllowAnyAVSounds());
		mCheckAVSoundAny->setEnabled(can_change_av_sounds);

		mCheckAVSoundGroup->set(parcel->getAllowGroupAVSounds() || parcel->getAllowAnyAVSounds());	// On if "Everyone" is on
		mCheckAVSoundGroup->setEnabled(can_change_av_sounds && !parcel->getAllowAnyAVSounds());		// Enabled if "Everyone" is off
=======
    LLParcel *parcel = mParcel->getParcel();

    if (!parcel)
    {
        clearCtrls();
    }
    else
    {
        // something selected, hooray!

        // Display options
        bool can_change_media = LLViewerParcelMgr::isParcelModifiableByAgent(parcel, GP_LAND_CHANGE_MEDIA);

        mCheckSoundLocal->set( parcel->getSoundLocal() );
        mCheckSoundLocal->setEnabled( can_change_media );

        bool allow_voice = parcel->getParcelFlagAllowVoice();

        LLViewerRegion* region = LLViewerParcelMgr::getInstance()->getSelectionRegion();
        if (region && region->isVoiceEnabled())
        {
            mCheckEstateDisabledVoice->setVisible(false);

            mCheckParcelEnableVoice->setVisible(true);
            mCheckParcelEnableVoice->setEnabled( can_change_media );
            mCheckParcelEnableVoice->set(allow_voice);

            mCheckParcelVoiceLocal->setEnabled( can_change_media && allow_voice );
        }
        else
        {
            // Voice disabled at estate level, overrides parcel settings
            // Replace the parcel voice checkbox with a disabled one
            // labelled with an explanatory message
            mCheckEstateDisabledVoice->setVisible(true);

            mCheckParcelEnableVoice->setVisible(false);
            mCheckParcelEnableVoice->setEnabled(false);
            mCheckParcelVoiceLocal->setEnabled(false);
        }

        mCheckParcelEnableVoice->set(allow_voice);
        mCheckParcelVoiceLocal->set(!parcel->getParcelFlagUseEstateVoiceChannel());

// <FS:CR> FIRE-593 - Populate the audio combobox with our saved urls, then add the parcel's current url up top.
        //mMusicURLEdit->setText(parcel->getMusicURL());
        std::string current_url = parcel->getMusicURL();
        mMusicURLEdit->clearRows();
        LLSD streamlist = gSavedSettings.getLLSD("FSStreamList");
        LLSD& streams = streamlist["audio"];

        for (LLSD::array_iterator s_itr = streams.beginArray(); s_itr != streams.endArray(); ++s_itr)
        {
            mMusicURLEdit->add(LLSD(*s_itr));
            LL_DEBUGS() << "adding: " << *s_itr << " to the audio stream combo." << LL_ENDL;
        }
        mMusicURLEdit->addSeparator(ADD_TOP);
        mMusicURLEdit->add(LLSD(current_url), ADD_TOP);
        mMusicURLEdit->selectByValue(current_url);

        mBtnStreamAdd->setEnabled( can_change_media );
        mBtnStreamDelete->setEnabled( can_change_media );
        mBtnStreamCopyToClipboard->setEnabled(true);
// </FS:CR>
        mMusicURLEdit->setEnabled( can_change_media );

        // <FS:Testy> FIRE-29157 - Remove invalid URLs that were rejected by the server
        if (current_url != mLastSetURL)
        {
            mMusicURLEdit->remove(mLastSetURL);
            LLSD::Integer index = 0;
            for (LLSD::array_iterator iter = streams.beginArray(), end = streams.endArray(); iter != end; ++iter, ++index)
            {
                if ((*iter).asString() == mLastSetURL)
                {
                    LL_WARNS() << "Removing stream from saved streams list because it was rejected by the region: " << mLastSetURL << LL_ENDL;
                    streams.erase(index);
                    break;
                }
            }
            gSavedSettings.setLLSD("FSStreamList", streamlist);
        }
        // </FS:Testy>

        bool can_change_av_sounds = LLViewerParcelMgr::isParcelModifiableByAgent(parcel, GP_LAND_OPTIONS) && parcel->getHaveNewParcelLimitData();
        mCheckAVSoundAny->set(parcel->getAllowAnyAVSounds());
        mCheckAVSoundAny->setEnabled(can_change_av_sounds);

        mCheckAVSoundGroup->set(parcel->getAllowGroupAVSounds() || parcel->getAllowAnyAVSounds());  // On if "Everyone" is on
        mCheckAVSoundGroup->setEnabled(can_change_av_sounds && !parcel->getAllowAnyAVSounds());     // Enabled if "Everyone" is off
>>>>>>> 1a8a5404

        mCheckObscureMOAP->set(parcel->getObscureMOAP());
        mCheckObscureMOAP->setEnabled(can_change_media);
    }
}
// static
void LLPanelLandAudio::onCommitAny(LLUICtrl*, void *userdata)
{
    LLPanelLandAudio *self = (LLPanelLandAudio *)userdata;

    LLParcel* parcel = self->mParcel->getParcel();
    if (!parcel)
    {
        return;
    }

    // Extract data from UI
    bool sound_local        = self->mCheckSoundLocal->get();
// <FS:CR> FIRE-593 - It's a combobox now
    //std::string music_url = self->mMusicURLEdit->getText();
    std::string music_url = self->mMusicURLEdit->getSimple();
// </FS:CR>

    bool voice_enabled = self->mCheckParcelEnableVoice->get();
    bool voice_estate_chan = !self->mCheckParcelVoiceLocal->get();

    bool any_av_sound       = self->mCheckAVSoundAny->get();
    bool group_av_sound     = true;     // If set to "Everyone" then group is checked as well
    if (!any_av_sound)
    {   // If "Everyone" is off, use the value from the checkbox
        group_av_sound = self->mCheckAVSoundGroup->get();
    }

<<<<<<< HEAD
	LLParcel* parcel = self->mParcel->getParcel();
	if (!parcel)
	{
		return;
	}

	// Extract data from UI
	bool sound_local		= self->mCheckSoundLocal->get();
// <FS:CR> FIRE-593 - It's a combobox now
	//std::string music_url = self->mMusicURLEdit->getText();
	std::string music_url = self->mMusicURLEdit->getSimple();
// </FS:CR>

	bool voice_enabled = self->mCheckParcelEnableVoice->get();
	bool voice_estate_chan = !self->mCheckParcelVoiceLocal->get();

	bool any_av_sound		= self->mCheckAVSoundAny->get();
	bool group_av_sound		= true;		// If set to "Everyone" then group is checked as well
	if (!any_av_sound)
	{	// If "Everyone" is off, use the value from the checkbox
		group_av_sound = self->mCheckAVSoundGroup->get();
	}
=======
    bool obscure_moap = self->mCheckObscureMOAP->get();

    // Remove leading/trailing whitespace (common when copying/pasting)
    LLStringUtil::trim(music_url);

    // <FS> Add leading http:// if not already present
    if (!music_url.empty() && music_url.find("://") == std::string::npos)
    {
        music_url.insert(0, "http://");
    }
    // </FS>

    // <FS:Testy> FIRE-29157 - Remove invalid URLs that were rejected by the server
    self->mLastSetURL = music_url;
    // </FS:Testy>

    // Push data into current parcel
    parcel->setParcelFlag(PF_ALLOW_VOICE_CHAT, voice_enabled);
    parcel->setParcelFlag(PF_USE_ESTATE_VOICE_CHAN, voice_estate_chan);
    parcel->setParcelFlag(PF_SOUND_LOCAL, sound_local);
    parcel->setMusicURL(music_url);
    parcel->setAllowAnyAVSounds(any_av_sound);
    parcel->setAllowGroupAVSounds(group_av_sound);
    parcel->setObscureMOAP(obscure_moap);

    // Send current parcel data upstream to server
    LLViewerParcelMgr::getInstance()->sendParcelPropertiesUpdate( parcel );
>>>>>>> 1a8a5404

    // Might have changed properties, so let's redraw!
    self->refresh();
}

// <FS:CR> FIRE-593 - Add/remove streams from the list with these. They're fantastic!
void LLPanelLandAudio::onBtnStreamAdd()
{
    std::string music_url = mMusicURLEdit->getSimple();
    LLStringUtil::trim(music_url);

    if (!music_url.empty())
    {
        LLSD streamlist = gSavedSettings.getLLSD("FSStreamList");

        bool has_url = false;
        for (LLSD::array_const_iterator it = streamlist["audio"].beginArray(); it != streamlist["audio"].endArray(); ++it)
        {
            if ((*it).asString() == music_url)
            {
                has_url = true;
                break;
            }
        }

        if (!has_url)
        {
            streamlist["version"] = 1;
            streamlist["audio"].append(music_url);
            gSavedSettings.setLLSD("FSStreamList", streamlist);
            refresh();
        }
        else
        {
            LL_INFOS() << "Could not add stream to saved streams list because it is already in the list: " << music_url << LL_ENDL;
        }
    }
}

<<<<<<< HEAD
	// <FS> Add leading http:// if not already present
	if (!music_url.empty() && music_url.find("://") == std::string::npos)
	{
		music_url.insert(0, "http://");
	}
	// </FS>

	// <FS:Testy> FIRE-29157 - Remove invalid URLs that were rejected by the server
	self->mLastSetURL = music_url;
	// </FS:Testy>

	// Push data into current parcel
	parcel->setParcelFlag(PF_ALLOW_VOICE_CHAT, voice_enabled);
	parcel->setParcelFlag(PF_USE_ESTATE_VOICE_CHAN, voice_estate_chan);
	parcel->setParcelFlag(PF_SOUND_LOCAL, sound_local);
	parcel->setMusicURL(music_url);
	parcel->setAllowAnyAVSounds(any_av_sound);
	parcel->setAllowGroupAVSounds(group_av_sound);
    parcel->setObscureMOAP(obscure_moap);
=======
void LLPanelLandAudio::onBtnStreamDelete()
{
    std::string music_url = mMusicURLEdit->getSimple();
    LLStringUtil::trim(music_url);
    std::string music_url_no_http;
    if (music_url.find("http://") == 0)
    {
        music_url_no_http = music_url.substr(7, music_url.size() - 7);
    }

    LLSD streamlist = gSavedSettings.getLLSD("FSStreamList");
    LLSD streamlist_new;
    streamlist_new["version"] = 1;

    for (LLSD::array_const_iterator it = streamlist["audio"].beginArray(); it != streamlist["audio"].endArray(); ++it)
    {
        std::string current_url = (*it).asString();
        if (current_url != music_url && !(current_url.find("://") == std::string::npos && current_url == music_url_no_http))
        {
            streamlist_new["audio"].append(current_url);
        }
    }

    if (streamlist["audio"].size() == streamlist_new["audio"].size())
    {
        LL_WARNS() << "Could not remove stream from saved streams list: " << music_url << LL_ENDL;
    }

    gSavedSettings.setLLSD("FSStreamList", streamlist_new);
    refresh();
}
>>>>>>> 1a8a5404

void LLPanelLandAudio::onBtnCopyToClipboard()
{
    std::string music_url = mMusicURLEdit->getSimple();
    LLStringUtil::trim(music_url);

<<<<<<< HEAD
	// Might have changed properties, so let's redraw!
	self->refresh();
}

// <FS:CR> FIRE-593 - Add/remove streams from the list with these. They're fantastic!
void LLPanelLandAudio::onBtnStreamAdd()
{
	std::string music_url = mMusicURLEdit->getSimple();
	LLStringUtil::trim(music_url);
	
	if (!music_url.empty())
	{
		LLSD streamlist = gSavedSettings.getLLSD("FSStreamList");

		bool has_url = false;
		for (LLSD::array_const_iterator it = streamlist["audio"].beginArray(); it != streamlist["audio"].endArray(); ++it)
		{
			if ((*it).asString() == music_url)
			{
				has_url = true;
				break;
			}
		}

		if (!has_url)
		{
			streamlist["version"] = 1;
			streamlist["audio"].append(music_url);
			gSavedSettings.setLLSD("FSStreamList", streamlist);
			refresh();
		}
		else
		{
			LL_INFOS() << "Could not add stream to saved streams list because it is already in the list: " << music_url << LL_ENDL;
		}
	}
}

void LLPanelLandAudio::onBtnStreamDelete()
{
	std::string music_url = mMusicURLEdit->getSimple();
	LLStringUtil::trim(music_url);
	std::string music_url_no_http;
	if (music_url.find("http://") == 0)
	{
		music_url_no_http = music_url.substr(7, music_url.size() - 7);
	}

	LLSD streamlist = gSavedSettings.getLLSD("FSStreamList");
	LLSD streamlist_new;
	streamlist_new["version"] = 1;

	for (LLSD::array_const_iterator it = streamlist["audio"].beginArray(); it != streamlist["audio"].endArray(); ++it)
	{
		std::string current_url = (*it).asString();
		if (current_url != music_url && !(current_url.find("://") == std::string::npos && current_url == music_url_no_http))
		{
			streamlist_new["audio"].append(current_url);
		}
	}

	if (streamlist["audio"].size() == streamlist_new["audio"].size())
	{
		LL_WARNS() << "Could not remove stream from saved streams list: " << music_url << LL_ENDL;
	}

	gSavedSettings.setLLSD("FSStreamList", streamlist_new);
	refresh();
}

void LLPanelLandAudio::onBtnCopyToClipboard()
{
	std::string music_url = mMusicURLEdit->getSimple();
	LLStringUtil::trim(music_url);
	
	if (!music_url.empty())
	{
		LLClipboard::instance().copyToClipboard(utf8str_to_wstring(music_url), 0, music_url.size() );
	}
=======
    if (!music_url.empty())
    {
        LLClipboard::instance().copyToClipboard(utf8str_to_wstring(music_url), 0, music_url.size() );
    }
>>>>>>> 1a8a5404
}
// </FS:CR><|MERGE_RESOLUTION|>--- conflicted
+++ resolved
@@ -40,11 +40,7 @@
 #include "llcombobox.h"
 #include "llfloaterurlentry.h"
 #include "llfocusmgr.h"
-<<<<<<< HEAD
-//#include "lllineeditor.h"	// <FS:CR> FIRE-593 - Unused since we use a combobox instead
-=======
 //#include "lllineeditor.h" // <FS:CR> FIRE-593 - Unused since we use a combobox instead
->>>>>>> 1a8a5404
 #include "llparcel.h"
 #include "lltextbox.h"
 #include "llradiogroup.h"
@@ -55,11 +51,7 @@
 #include "llscrolllistctrl.h"
 
 // Firestorm includes
-<<<<<<< HEAD
-#include "llviewercontrol.h"	// <FS:CR> FIRE-593 - Needed for gSavedSettings where we store our media list
-=======
 #include "llviewercontrol.h"    // <FS:CR> FIRE-593 - Needed for gSavedSettings where we store our media list
->>>>>>> 1a8a5404
 #include "llclipboard.h"
 
 // Values for the parcel voice settings radio group
@@ -111,24 +103,8 @@
     mBtnStreamDelete = getChild<LLButton>("stream_delete_btn");
     mBtnStreamDelete->setCommitCallback(boost::bind(&LLPanelLandAudio::onBtnStreamDelete, this));
 
-<<<<<<< HEAD
-// <FS:CR> FIRE-593 - We use a combobox now, not a line editor, also set callbacks for new add/remove stream buttons
-	//mMusicURLEdit = getChild<LLLineEditor>("music_url");
-	mMusicURLEdit = getChild<LLComboBox>("music_url");
-	childSetCommitCallback("music_url", onCommitAny, this);
-	
-	mBtnStreamAdd = getChild<LLButton>("stream_add_btn");
-	mBtnStreamAdd->setCommitCallback(boost::bind(&LLPanelLandAudio::onBtnStreamAdd, this));
-	
-	mBtnStreamDelete = getChild<LLButton>("stream_delete_btn");
-	mBtnStreamDelete->setCommitCallback(boost::bind(&LLPanelLandAudio::onBtnStreamDelete, this));
-	
-	mBtnStreamCopyToClipboard = getChild<LLButton>("stream_copy_btn");
-	mBtnStreamCopyToClipboard->setCommitCallback(boost::bind(&LLPanelLandAudio::onBtnCopyToClipboard, this));
-=======
     mBtnStreamCopyToClipboard = getChild<LLButton>("stream_copy_btn");
     mBtnStreamCopyToClipboard->setCommitCallback(boost::bind(&LLPanelLandAudio::onBtnCopyToClipboard, this));
->>>>>>> 1a8a5404
 // </FS:CR>
 
     mCheckAVSoundAny = getChild<LLCheckBoxCtrl>("all av sound check");
@@ -140,109 +116,13 @@
     mCheckObscureMOAP = getChild<LLCheckBoxCtrl>("obscure_moap");
     childSetCommitCallback("obscure_moap", onCommitAny, this);
 
-<<<<<<< HEAD
-	return true;
-=======
     return true;
->>>>>>> 1a8a5404
 }
 
 
 // public
 void LLPanelLandAudio::refresh()
 {
-<<<<<<< HEAD
-	LLParcel *parcel = mParcel->getParcel();
-
-	if (!parcel)
-	{
-		clearCtrls();
-	}
-	else
-	{
-		// something selected, hooray!
-
-		// Display options
-		bool can_change_media = LLViewerParcelMgr::isParcelModifiableByAgent(parcel, GP_LAND_CHANGE_MEDIA);
-
-		mCheckSoundLocal->set( parcel->getSoundLocal() );
-		mCheckSoundLocal->setEnabled( can_change_media );
-
-		bool allow_voice = parcel->getParcelFlagAllowVoice();
-
-		LLViewerRegion* region = LLViewerParcelMgr::getInstance()->getSelectionRegion();
-		if (region && region->isVoiceEnabled())
-		{
-			mCheckEstateDisabledVoice->setVisible(false);
-
-			mCheckParcelEnableVoice->setVisible(true);
-			mCheckParcelEnableVoice->setEnabled( can_change_media );
-			mCheckParcelEnableVoice->set(allow_voice);
-
-			mCheckParcelVoiceLocal->setEnabled( can_change_media && allow_voice );
-		}
-		else
-		{
-			// Voice disabled at estate level, overrides parcel settings
-			// Replace the parcel voice checkbox with a disabled one
-			// labelled with an explanatory message
-			mCheckEstateDisabledVoice->setVisible(true);
-
-			mCheckParcelEnableVoice->setVisible(false);
-			mCheckParcelEnableVoice->setEnabled(false);
-			mCheckParcelVoiceLocal->setEnabled(false);
-		}
-
-		mCheckParcelEnableVoice->set(allow_voice);
-		mCheckParcelVoiceLocal->set(!parcel->getParcelFlagUseEstateVoiceChannel());
-
-// <FS:CR> FIRE-593 - Populate the audio combobox with our saved urls, then add the parcel's current url up top.
-		//mMusicURLEdit->setText(parcel->getMusicURL());
-		std::string current_url = parcel->getMusicURL();
-		mMusicURLEdit->clearRows();
-		LLSD streamlist = gSavedSettings.getLLSD("FSStreamList");
-		LLSD& streams = streamlist["audio"];
-
-		for (LLSD::array_iterator s_itr = streams.beginArray(); s_itr != streams.endArray(); ++s_itr)
-		{
-			mMusicURLEdit->add(LLSD(*s_itr));
-			LL_DEBUGS() << "adding: " << *s_itr << " to the audio stream combo." << LL_ENDL;
-		}
-		mMusicURLEdit->addSeparator(ADD_TOP);
-		mMusicURLEdit->add(LLSD(current_url), ADD_TOP);
-		mMusicURLEdit->selectByValue(current_url);
-		
-		mBtnStreamAdd->setEnabled( can_change_media );
-		mBtnStreamDelete->setEnabled( can_change_media );
-		mBtnStreamCopyToClipboard->setEnabled(true);
-// </FS:CR>
-		mMusicURLEdit->setEnabled( can_change_media );
-
-		// <FS:Testy> FIRE-29157 - Remove invalid URLs that were rejected by the server
-		if (current_url != mLastSetURL)
-		{
-			mMusicURLEdit->remove(mLastSetURL);
-			LLSD::Integer index = 0;
-			for (LLSD::array_iterator iter = streams.beginArray(), end = streams.endArray(); iter != end; ++iter, ++index)
-			{
-				if ((*iter).asString() == mLastSetURL)
-				{
-					LL_WARNS() << "Removing stream from saved streams list because it was rejected by the region: " << mLastSetURL << LL_ENDL;
-					streams.erase(index);
-					break;
-				}
-			}
-			gSavedSettings.setLLSD("FSStreamList", streamlist);
-		}
-		// </FS:Testy>
-
-		bool can_change_av_sounds = LLViewerParcelMgr::isParcelModifiableByAgent(parcel, GP_LAND_OPTIONS) && parcel->getHaveNewParcelLimitData();
-		mCheckAVSoundAny->set(parcel->getAllowAnyAVSounds());
-		mCheckAVSoundAny->setEnabled(can_change_av_sounds);
-
-		mCheckAVSoundGroup->set(parcel->getAllowGroupAVSounds() || parcel->getAllowAnyAVSounds());	// On if "Everyone" is on
-		mCheckAVSoundGroup->setEnabled(can_change_av_sounds && !parcel->getAllowAnyAVSounds());		// Enabled if "Everyone" is off
-=======
     LLParcel *parcel = mParcel->getParcel();
 
     if (!parcel)
@@ -333,7 +213,6 @@
 
         mCheckAVSoundGroup->set(parcel->getAllowGroupAVSounds() || parcel->getAllowAnyAVSounds());  // On if "Everyone" is on
         mCheckAVSoundGroup->setEnabled(can_change_av_sounds && !parcel->getAllowAnyAVSounds());     // Enabled if "Everyone" is off
->>>>>>> 1a8a5404
 
         mCheckObscureMOAP->set(parcel->getObscureMOAP());
         mCheckObscureMOAP->setEnabled(can_change_media);
@@ -367,30 +246,6 @@
         group_av_sound = self->mCheckAVSoundGroup->get();
     }
 
-<<<<<<< HEAD
-	LLParcel* parcel = self->mParcel->getParcel();
-	if (!parcel)
-	{
-		return;
-	}
-
-	// Extract data from UI
-	bool sound_local		= self->mCheckSoundLocal->get();
-// <FS:CR> FIRE-593 - It's a combobox now
-	//std::string music_url = self->mMusicURLEdit->getText();
-	std::string music_url = self->mMusicURLEdit->getSimple();
-// </FS:CR>
-
-	bool voice_enabled = self->mCheckParcelEnableVoice->get();
-	bool voice_estate_chan = !self->mCheckParcelVoiceLocal->get();
-
-	bool any_av_sound		= self->mCheckAVSoundAny->get();
-	bool group_av_sound		= true;		// If set to "Everyone" then group is checked as well
-	if (!any_av_sound)
-	{	// If "Everyone" is off, use the value from the checkbox
-		group_av_sound = self->mCheckAVSoundGroup->get();
-	}
-=======
     bool obscure_moap = self->mCheckObscureMOAP->get();
 
     // Remove leading/trailing whitespace (common when copying/pasting)
@@ -418,7 +273,6 @@
 
     // Send current parcel data upstream to server
     LLViewerParcelMgr::getInstance()->sendParcelPropertiesUpdate( parcel );
->>>>>>> 1a8a5404
 
     // Might have changed properties, so let's redraw!
     self->refresh();
@@ -458,27 +312,6 @@
     }
 }
 
-<<<<<<< HEAD
-	// <FS> Add leading http:// if not already present
-	if (!music_url.empty() && music_url.find("://") == std::string::npos)
-	{
-		music_url.insert(0, "http://");
-	}
-	// </FS>
-
-	// <FS:Testy> FIRE-29157 - Remove invalid URLs that were rejected by the server
-	self->mLastSetURL = music_url;
-	// </FS:Testy>
-
-	// Push data into current parcel
-	parcel->setParcelFlag(PF_ALLOW_VOICE_CHAT, voice_enabled);
-	parcel->setParcelFlag(PF_USE_ESTATE_VOICE_CHAN, voice_estate_chan);
-	parcel->setParcelFlag(PF_SOUND_LOCAL, sound_local);
-	parcel->setMusicURL(music_url);
-	parcel->setAllowAnyAVSounds(any_av_sound);
-	parcel->setAllowGroupAVSounds(group_av_sound);
-    parcel->setObscureMOAP(obscure_moap);
-=======
 void LLPanelLandAudio::onBtnStreamDelete()
 {
     std::string music_url = mMusicURLEdit->getSimple();
@@ -510,98 +343,15 @@
     gSavedSettings.setLLSD("FSStreamList", streamlist_new);
     refresh();
 }
->>>>>>> 1a8a5404
 
 void LLPanelLandAudio::onBtnCopyToClipboard()
 {
     std::string music_url = mMusicURLEdit->getSimple();
     LLStringUtil::trim(music_url);
 
-<<<<<<< HEAD
-	// Might have changed properties, so let's redraw!
-	self->refresh();
-}
-
-// <FS:CR> FIRE-593 - Add/remove streams from the list with these. They're fantastic!
-void LLPanelLandAudio::onBtnStreamAdd()
-{
-	std::string music_url = mMusicURLEdit->getSimple();
-	LLStringUtil::trim(music_url);
-	
-	if (!music_url.empty())
-	{
-		LLSD streamlist = gSavedSettings.getLLSD("FSStreamList");
-
-		bool has_url = false;
-		for (LLSD::array_const_iterator it = streamlist["audio"].beginArray(); it != streamlist["audio"].endArray(); ++it)
-		{
-			if ((*it).asString() == music_url)
-			{
-				has_url = true;
-				break;
-			}
-		}
-
-		if (!has_url)
-		{
-			streamlist["version"] = 1;
-			streamlist["audio"].append(music_url);
-			gSavedSettings.setLLSD("FSStreamList", streamlist);
-			refresh();
-		}
-		else
-		{
-			LL_INFOS() << "Could not add stream to saved streams list because it is already in the list: " << music_url << LL_ENDL;
-		}
-	}
-}
-
-void LLPanelLandAudio::onBtnStreamDelete()
-{
-	std::string music_url = mMusicURLEdit->getSimple();
-	LLStringUtil::trim(music_url);
-	std::string music_url_no_http;
-	if (music_url.find("http://") == 0)
-	{
-		music_url_no_http = music_url.substr(7, music_url.size() - 7);
-	}
-
-	LLSD streamlist = gSavedSettings.getLLSD("FSStreamList");
-	LLSD streamlist_new;
-	streamlist_new["version"] = 1;
-
-	for (LLSD::array_const_iterator it = streamlist["audio"].beginArray(); it != streamlist["audio"].endArray(); ++it)
-	{
-		std::string current_url = (*it).asString();
-		if (current_url != music_url && !(current_url.find("://") == std::string::npos && current_url == music_url_no_http))
-		{
-			streamlist_new["audio"].append(current_url);
-		}
-	}
-
-	if (streamlist["audio"].size() == streamlist_new["audio"].size())
-	{
-		LL_WARNS() << "Could not remove stream from saved streams list: " << music_url << LL_ENDL;
-	}
-
-	gSavedSettings.setLLSD("FSStreamList", streamlist_new);
-	refresh();
-}
-
-void LLPanelLandAudio::onBtnCopyToClipboard()
-{
-	std::string music_url = mMusicURLEdit->getSimple();
-	LLStringUtil::trim(music_url);
-	
-	if (!music_url.empty())
-	{
-		LLClipboard::instance().copyToClipboard(utf8str_to_wstring(music_url), 0, music_url.size() );
-	}
-=======
     if (!music_url.empty())
     {
         LLClipboard::instance().copyToClipboard(utf8str_to_wstring(music_url), 0, music_url.size() );
     }
->>>>>>> 1a8a5404
 }
 // </FS:CR>