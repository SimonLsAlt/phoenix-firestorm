--- conflicted
+++ resolved
@@ -48,32 +48,16 @@
 
     LLFloaterBuyContents(const LLSD& key);
     ~LLFloaterBuyContents();
-    /*virtual*/ BOOL    postBuild();
+    bool postBuild() override;
 
-<<<<<<< HEAD
-	LLFloaterBuyContents(const LLSD& key);
-	~LLFloaterBuyContents();
-	bool postBuild() override;
-	
 protected:
-	void inventoryChanged(LLViewerObject* obj,
-		LLInventoryObject::object_list_t* inv,
-		S32 serial_num,
-		void* data) override;
-	
-	void onClickBuy();
-	void onClickCancel();
-=======
-protected:
-    void requestObjectInventories();
-    /*virtual*/ void inventoryChanged(LLViewerObject* obj,
-                                 LLInventoryObject::object_list_t* inv,
-                                 S32 serial_num,
-                                 void* data);
+    void inventoryChanged(LLViewerObject* obj,
+        LLInventoryObject::object_list_t* inv,
+        S32 serial_num,
+        void* data) override;
 
     void onClickBuy();
     void onClickCancel();
->>>>>>> c06fb4e0
 
 protected:
     LLSafeHandle<LLObjectSelection> mObjectSelection;
