--- conflicted
+++ resolved
@@ -59,11 +59,7 @@
 // [RLVa:KB] - Checked: 2010-03-05 (RLVa-1.2.0a) | Added: RLVa-1.2.0a
 	void updateCOF(LLInventoryModel::item_array_t& body_items_new, LLInventoryModel::item_array_t& wear_items_new,
 				   LLInventoryModel::item_array_t& obj_items_new, LLInventoryModel::item_array_t& gest_items_new,
-<<<<<<< HEAD
-				   bool append = false, const LLUUID& category = LLUUID::null);
-=======
 				   bool append = false, const LLUUID& idOutfit = LLUUID::null, LLPointer<LLInventoryCallback> link_waiter = NULL);
->>>>>>> 88c4c832
 // [/RLVa:KB]
 	void wearInventoryCategory(LLInventoryCategory* category, bool copy, bool append);
 // <FS:TT> ReplaceWornItemsOnly
@@ -289,13 +285,6 @@
 
 	static void onOutfitRename(const LLSD& notification, const LLSD& response);
 
-<<<<<<< HEAD
-// [SL:KB] - Checked: 2010-04-24 (RLVa-1.2.0f) | Added: RLVa-1.2.0f
-	void purgeItems(const LLInventoryModel::item_array_t& items);
-	void purgeItemsOfType(LLAssetType::EType asset_type);
-// [/SL:KB]
-=======
->>>>>>> 88c4c832
 
 	bool mAttachmentInvLinkEnabled;
 	bool mOutfitIsDirty;
