/**
 * @file llappearancemgr.h
 * @brief Manager for initiating appearance changes on the viewer
 *
 * $LicenseInfo:firstyear=2004&license=viewerlgpl$
 * Second Life Viewer Source Code
 * Copyright (C) 2010, Linden Research, Inc.
 *
 * This library is free software; you can redistribute it and/or
 * modify it under the terms of the GNU Lesser General Public
 * License as published by the Free Software Foundation;
 * version 2.1 of the License only.
 *
 * This library is distributed in the hope that it will be useful,
 * but WITHOUT ANY WARRANTY; without even the implied warranty of
 * MERCHANTABILITY or FITNESS FOR A PARTICULAR PURPOSE.  See the GNU
 * Lesser General Public License for more details.
 *
 * You should have received a copy of the GNU Lesser General Public
 * License along with this library; if not, write to the Free Software
 * Foundation, Inc., 51 Franklin Street, Fifth Floor, Boston, MA  02110-1301  USA
 *
 * Linden Research, Inc., 945 Battery Street, San Francisco, CA  94111  USA
 * $/LicenseInfo$
 */

#ifndef LL_LLAPPEARANCEMGR_H
#define LL_LLAPPEARANCEMGR_H

#include "llsingleton.h"

#include "llagentwearables.h"
#include "llcallbacklist.h"
#include "llinventorymodel.h"
#include "llinventoryobserver.h"
#include "llviewerinventory.h"
#include "llcorehttputil.h"
#include <memory>

class LLWearableHoldingPattern;
class LLInventoryCallback;
class LLOutfitUnLockTimer;

class LLAppearanceMgr: public LLSingleton<LLAppearanceMgr>
{
    LLSINGLETON(LLAppearanceMgr);
    ~LLAppearanceMgr();
    LOG_CLASS(LLAppearanceMgr);

    friend class LLOutfitUnLockTimer;

public:
    typedef std::vector<LLInventoryModel::item_array_t> wearables_by_type_t;

    void updateAppearanceFromCOF(bool enforce_item_restrictions = true,
                                 bool enforce_ordering = true,
                                 nullary_func_t post_update_func = no_op);
    void updateCOF(const LLUUID& category, bool append = false);
    void wearInventoryCategory(LLInventoryCategory* category, bool copy, bool append);
    void wearInventoryCategoryOnAvatar(LLInventoryCategory* category, bool append);
    void wearCategoryFinal(const LLUUID& cat_id, bool copy_items, bool append);
    void wearOutfitByName(const std::string& name);
    void changeOutfit(bool proceed, const LLUUID& category, bool append);
    void replaceCurrentOutfit(const LLUUID& new_outfit);
    void renameOutfit(const LLUUID& outfit_id);
    void removeOutfitPhoto(const LLUUID& outfit_id);
    void takeOffOutfit(const LLUUID& cat_id);
    void addCategoryToCurrentOutfit(const LLUUID& cat_id);
    S32 findExcessOrDuplicateItems(const LLUUID& cat_id,
                                   LLAssetType::EType type,
                                   S32 max_items_per_type,
                                   S32 max_items_total,
                                   LLInventoryObject::object_list_t& items_to_kill);
    void findAllExcessOrDuplicateItems(const LLUUID& cat_id,
                                      LLInventoryObject::object_list_t& items_to_kill);
    void enforceCOFItemRestrictions(LLPointer<LLInventoryCallback> cb);

    S32 getActiveCopyOperations() const;

    // Replace category contents with copied links via the slam_inventory_folder
    // command (single inventory operation where supported)
    void slamCategoryLinks(const LLUUID& src_id, const LLUUID& dst_id,
                           bool include_folder_links, LLPointer<LLInventoryCallback> cb);

    // Copy all items and the src category itself.
    void shallowCopyCategory(const LLUUID& src_id, const LLUUID& dst_id,
                             LLPointer<LLInventoryCallback> cb);

    // Return whether this folder contains minimal contents suitable for making a full outfit.
    BOOL getCanMakeFolderIntoOutfit(const LLUUID& folder_id);

    // Determine whether a given outfit can be removed.
    bool getCanRemoveOutfit(const LLUUID& outfit_cat_id);

    // Determine whether we're wearing any of the outfit contents (excluding body parts).
    static bool getCanRemoveFromCOF(const LLUUID& outfit_cat_id);

    // Determine whether we can add anything (but body parts) from the outfit contents to COF.
    static bool getCanAddToCOF(const LLUUID& outfit_cat_id);

    // Determine whether we can replace current outfit with the given one.
    bool getCanReplaceCOF(const LLUUID& outfit_cat_id);

    // Can we add all referenced items to the avatar?
    bool canAddWearables(const uuid_vec_t& item_ids) const;

    // Copy all items in a category.
    void shallowCopyCategoryContents(const LLUUID& src_id, const LLUUID& dst_id,
                                     LLPointer<LLInventoryCallback> cb);

    // Find the Current Outfit folder.
    const LLUUID getCOF() const;
    S32 getCOFVersion() const;
<<<<<<< HEAD

    // Debugging - get truncated LLSD summary of COF contents.
    LLSD dumpCOF() const;
=======
    void initCOFID();

    // Debugging - get truncated LLSD summary of COF contents.
    LLSD dumpCOF() const;
    void cleanup();
>>>>>>> bb3c36f5

    // Finds the folder link to the currently worn outfit
    const LLViewerInventoryItem *getBaseOutfitLink();
    bool getBaseOutfitName(std::string &name);

    // find the UUID of the currently worn outfit (Base Outfit)
    const LLUUID getBaseOutfitUUID();

    void wearItemsOnAvatar(const uuid_vec_t& item_ids_to_wear,
                           bool do_update,
                           bool replace,
                           LLPointer<LLInventoryCallback> cb = NULL);

    // Wear/attach an item (from a user's inventory) on the agent
    void wearItemOnAvatar(const LLUUID& item_to_wear, bool do_update, bool replace = false,
                          LLPointer<LLInventoryCallback> cb = NULL);
<<<<<<< HEAD

    // Update the displayed outfit name in UI.
    void updatePanelOutfitName(const std::string& name);

    void purgeBaseOutfitLink(const LLUUID& category, LLPointer<LLInventoryCallback> cb = NULL);
    void createBaseOutfitLink(const LLUUID& category, LLPointer<LLInventoryCallback> link_waiter);

    void updateAgentWearables(LLWearableHoldingPattern* holder);

    S32 countActiveHoldingPatterns();

    // For debugging - could be moved elsewhere.
    void dumpCat(const LLUUID& cat_id, const std::string& msg);
    void dumpItemArray(const LLInventoryModel::item_array_t& items, const std::string& msg);

    // Attachment link management
    void unregisterAttachment(const LLUUID& item_id);
    void registerAttachment(const LLUUID& item_id);
    void setAttachmentInvLinkEnable(bool val);

    // Add COF link to individual item.
    void addCOFItemLink(const LLUUID& item_id, LLPointer<LLInventoryCallback> cb = NULL, const std::string description = "");
    void addCOFItemLink(const LLInventoryItem *item, LLPointer<LLInventoryCallback> cb = NULL, const std::string description = "");

    // Find COF entries referencing the given item.
    LLInventoryModel::item_array_t findCOFItemLinks(const LLUUID& item_id);
    bool isLinkedInCOF(const LLUUID& item_id);

    // Remove COF entries
    void removeCOFItemLinks(const LLUUID& item_id, LLPointer<LLInventoryCallback> cb = NULL);
    void removeCOFLinksOfType(LLWearableType::EType type, LLPointer<LLInventoryCallback> cb = NULL);
    void removeAllClothesFromAvatar();
    void removeAllAttachmentsFromAvatar();

    // Special handling of temp attachments, which are not in the COF
    bool shouldRemoveTempAttachment(const LLUUID& item_id);

    //has the current outfit changed since it was loaded?
    bool isOutfitDirty() { return mOutfitIsDirty; }

    // set false if you just loaded the outfit, true otherwise
    void setOutfitDirty(bool isDirty) { mOutfitIsDirty = isDirty; }

    // manually compare ouftit folder link to COF to see if outfit has changed.
    // should only be necessary to do on initial login.
    void updateIsDirty();

    void setOutfitLocked(bool locked);

    // Called when self avatar is first fully visible.
    void onFirstFullyVisible();

    // Copy initial gestures from library.
    void copyLibraryGestures();

    void wearBaseOutfit();

    void setOutfitImage(const LLUUID& image_id) {mCOFImageID = image_id;}
    LLUUID getOutfitImage() {return mCOFImageID;}

    // Overrides the base outfit with the content from COF
    // @return false if there is no base outfit
    bool updateBaseOutfit();

    //Remove clothing or detach an object from the agent (a bodypart cannot be removed)
    void removeItemsFromAvatar(const uuid_vec_t& item_ids);
    void removeItemFromAvatar(const LLUUID& item_id);


    void onOutfitFolderCreated(const LLUUID& folder_id, bool show_panel);
    void onOutfitFolderCreatedAndClothingOrdered(const LLUUID& folder_id, bool show_panel);

    void makeNewOutfitLinks(const std::string& new_folder_name,bool show_panel = true);

    bool moveWearable(LLViewerInventoryItem* item, bool closer_to_body);

    static void sortItemsByActualDescription(LLInventoryModel::item_array_t& items);

    //Divvy items into arrays by wearable type
    static void divvyWearablesByType(const LLInventoryModel::item_array_t& items, wearables_by_type_t& items_by_type);

    typedef std::map<LLUUID,std::string> desc_map_t;

    void getWearableOrderingDescUpdates(LLInventoryModel::item_array_t& wear_items, desc_map_t& desc_map);

    //Check ordering information on wearables stored in links' descriptions and update if it is invalid
    // COF is processed if cat_id is not specified
    bool validateClothingOrderingInfo(LLUUID cat_id = LLUUID::null);

    void updateClothingOrderingInfo(LLUUID cat_id = LLUUID::null,
                                    LLPointer<LLInventoryCallback> cb = NULL);

    bool isOutfitLocked() { return mOutfitLocked; }

    bool isInUpdateAppearanceFromCOF() { return mIsInUpdateAppearanceFromCOF; }

=======

    // Update the displayed outfit name in UI.
    void updatePanelOutfitName(const std::string& name);

    void purgeBaseOutfitLink(const LLUUID& category, LLPointer<LLInventoryCallback> cb = NULL);
    void createBaseOutfitLink(const LLUUID& category, LLPointer<LLInventoryCallback> link_waiter);

    void updateAgentWearables(LLWearableHoldingPattern* holder);

    S32 countActiveHoldingPatterns();

    // For debugging - could be moved elsewhere.
    void dumpCat(const LLUUID& cat_id, const std::string& msg);
    void dumpItemArray(const LLInventoryModel::item_array_t& items, const std::string& msg);

    // Attachment link management
    void unregisterAttachment(const LLUUID& item_id);
    void registerAttachment(const LLUUID& item_id);
    void setAttachmentInvLinkEnable(bool val);

    // Add COF link to individual item.
    void addCOFItemLink(const LLUUID& item_id, LLPointer<LLInventoryCallback> cb = NULL, const std::string description = "");
    void addCOFItemLink(const LLInventoryItem *item, LLPointer<LLInventoryCallback> cb = NULL, const std::string description = "");

    // Find COF entries referencing the given item.
    LLInventoryModel::item_array_t findCOFItemLinks(const LLUUID& item_id);
    bool isLinkedInCOF(const LLUUID& item_id);

    // Remove COF entries
    void removeCOFItemLinks(const LLUUID& item_id, LLPointer<LLInventoryCallback> cb = NULL);
    void removeCOFLinksOfType(LLWearableType::EType type, LLPointer<LLInventoryCallback> cb = NULL);
    void removeAllClothesFromAvatar();
    void removeAllAttachmentsFromAvatar();

    // Special handling of temp attachments, which are not in the COF
    bool shouldRemoveTempAttachment(const LLUUID& item_id);

    //has the current outfit changed since it was loaded?
    bool isOutfitDirty() { return mOutfitIsDirty; }

    // set false if you just loaded the outfit, true otherwise
    void setOutfitDirty(bool isDirty) { mOutfitIsDirty = isDirty; }

    // manually compare ouftit folder link to COF to see if outfit has changed.
    // should only be necessary to do on initial login.
    void updateIsDirty();

    void setOutfitLocked(bool locked);

    // Called when self avatar is first fully visible.
    void onFirstFullyVisible();

    // Copy initial gestures from library.
    void copyLibraryGestures();

    void wearBaseOutfit();

    void setOutfitImage(const LLUUID& image_id) {mCOFImageID = image_id;}
    LLUUID getOutfitImage() {return mCOFImageID;}

    // Overrides the base outfit with the content from COF
    // @return false if there is no base outfit
    bool updateBaseOutfit();

    //Remove clothing or detach an object from the agent (a bodypart cannot be removed)
    void removeItemsFromAvatar(const uuid_vec_t& item_ids, nullary_func_t post_update_func = no_op);
    void removeItemFromAvatar(const LLUUID& item_id, nullary_func_t post_update_func = no_op);


    void onOutfitFolderCreated(const LLUUID& folder_id, bool show_panel);
    void onOutfitFolderCreatedAndClothingOrdered(const LLUUID& folder_id, bool show_panel);

    void makeNewOutfitLinks(const std::string& new_folder_name,bool show_panel = true);

    bool moveWearable(LLViewerInventoryItem* item, bool closer_to_body);

    static void sortItemsByActualDescription(LLInventoryModel::item_array_t& items);

    //Divvy items into arrays by wearable type
    static void divvyWearablesByType(const LLInventoryModel::item_array_t& items, wearables_by_type_t& items_by_type);

    typedef std::map<LLUUID,std::string> desc_map_t;

    void getWearableOrderingDescUpdates(LLInventoryModel::item_array_t& wear_items, desc_map_t& desc_map);

    //Check ordering information on wearables stored in links' descriptions and update if it is invalid
    // COF is processed if cat_id is not specified
    bool validateClothingOrderingInfo(LLUUID cat_id = LLUUID::null);

    void updateClothingOrderingInfo(LLUUID cat_id = LLUUID::null,
                                    LLPointer<LLInventoryCallback> cb = NULL);

    bool isOutfitLocked() { return mOutfitLocked; }

    bool isInUpdateAppearanceFromCOF() { return mIsInUpdateAppearanceFromCOF; }

>>>>>>> bb3c36f5
    static void onIdle(void *);
    void requestServerAppearanceUpdate();

    void setAppearanceServiceURL(const std::string& url) { mAppearanceServiceURL = url; }
    std::string getAppearanceServiceURL() const;

    typedef boost::function<void ()> attachments_changed_callback_t;
    typedef boost::signals2::signal<void ()> attachments_changed_signal_t;
    boost::signals2::connection setAttachmentsChangedCallback(attachments_changed_callback_t cb);


private:
    void serverAppearanceUpdateCoro(LLCoreHttpUtil::HttpCoroutineAdapter::ptr_t &httpAdapter);

    static void debugAppearanceUpdateCOF(const LLSD& content);

    std::string     mAppearanceServiceURL;

private:

    void filterWearableItems(LLInventoryModel::item_array_t& items, S32 max_per_type, S32 max_total);
<<<<<<< HEAD

    void getDescendentsOfAssetType(const LLUUID& category,
                                          LLInventoryModel::item_array_t& items,
                                          LLAssetType::EType type);

    void getUserDescendents(const LLUUID& category,
                                   LLInventoryModel::item_array_t& wear_items,
                                   LLInventoryModel::item_array_t& obj_items,
                                   LLInventoryModel::item_array_t& gest_items);

    static void onOutfitRename(const LLSD& notification, const LLSD& response);

=======

    void getDescendentsOfAssetType(const LLUUID& category,
                                          LLInventoryModel::item_array_t& items,
                                          LLAssetType::EType type);

    void getUserDescendents(const LLUUID& category,
                                   LLInventoryModel::item_array_t& wear_items,
                                   LLInventoryModel::item_array_t& obj_items,
                                   LLInventoryModel::item_array_t& gest_items);

    static void onOutfitRename(const LLSD& notification, const LLSD& response);

>>>>>>> bb3c36f5
    bool mAttachmentInvLinkEnabled;
    bool mOutfitIsDirty;
    bool mIsInUpdateAppearanceFromCOF; // to detect recursive calls.
    bool mOutstandingAppearanceBakeRequest; // A bake request is outstanding.  Do not overlap.
    bool mRerequestAppearanceBake;

    /**
     * Lock for blocking operations on outfit until server reply or timeout exceed
     * to avoid unsynchronized outfit state or performing duplicate operations.
     */
    bool mOutfitLocked;
    LLTimer mInFlightTimer;
    static bool mActive;
<<<<<<< HEAD

    attachments_changed_signal_t        mAttachmentsChangeSignal;

    LLUUID mCOFImageID;

    std::unique_ptr<LLOutfitUnLockTimer> mUnlockOutfitTimer;

    // Set of temp attachment UUIDs that should be removed
    typedef std::set<LLUUID> doomed_temp_attachments_t;
    doomed_temp_attachments_t   mDoomedTempAttachmentIDs;

    void addDoomedTempAttachment(const LLUUID& id_to_remove);

    //////////////////////////////////////////////////////////////////////////////////
    // Item-specific convenience functions
public:
    // Is this in the COF?
    BOOL getIsInCOF(const LLUUID& obj_id) const;
    // Is this in the COF and can the user delete it from the COF?
    BOOL getIsProtectedCOFItem(const LLUUID& obj_id) const;

=======

    attachments_changed_signal_t        mAttachmentsChangeSignal;

    LLUUID mCOFImageID;
    LLUUID mCOFID;

    std::unique_ptr<LLOutfitUnLockTimer> mUnlockOutfitTimer;

    // Set of temp attachment UUIDs that should be removed
    typedef std::set<LLUUID> doomed_temp_attachments_t;
    doomed_temp_attachments_t   mDoomedTempAttachmentIDs;

    void addDoomedTempAttachment(const LLUUID& id_to_remove);

    //////////////////////////////////////////////////////////////////////////////////
    // Item-specific convenience functions
public:
    // Is this in the COF?
    BOOL getIsInCOF(const LLUUID& obj_id) const;
    bool getIsInCOF(const LLInventoryObject* obj) const;
    // Is this in the COF and can the user delete it from the COF?
    bool getIsProtectedCOFItem(const LLUUID& obj_id) const;
    bool getIsProtectedCOFItem(const LLInventoryObject* obj) const;

>>>>>>> bb3c36f5
    // Outfits will prioritize textures with such name to use for preview in gallery
    static const std::string sExpectedTextureName;
};

class LLUpdateAppearanceOnDestroy: public LLInventoryCallback
{
public:
    LLUpdateAppearanceOnDestroy(bool enforce_item_restrictions = true,
                                bool enforce_ordering = true,
                                nullary_func_t post_update_func = no_op);
    virtual ~LLUpdateAppearanceOnDestroy();
    /* virtual */ void fire(const LLUUID& inv_item);

private:
    U32 mFireCount;
    bool mEnforceItemRestrictions;
    bool mEnforceOrdering;
    nullary_func_t mPostUpdateFunc;
};

class LLUpdateAppearanceAndEditWearableOnDestroy: public LLInventoryCallback
{
public:
    LLUpdateAppearanceAndEditWearableOnDestroy(const LLUUID& item_id);

    /* virtual */ void fire(const LLUUID& item_id) {}

    ~LLUpdateAppearanceAndEditWearableOnDestroy();

private:
    LLUUID mItemID;
};

class LLRequestServerAppearanceUpdateOnDestroy: public LLInventoryCallback
{
public:
    LLRequestServerAppearanceUpdateOnDestroy() {}
    ~LLRequestServerAppearanceUpdateOnDestroy();

    /* virtual */ void fire(const LLUUID& item_id) {}
};

LLUUID findDescendentCategoryIDByName(const LLUUID& parent_id,const std::string& name);

// Invoke a given callable after category contents are fully fetched.
void callAfterCOFFetch(nullary_func_t cb);
void callAfterCategoryFetch(const LLUUID& cat_id, nullary_func_t cb);
void callAfterCategoryLinksFetch(const LLUUID &cat_id, nullary_func_t cb);

// Wear all items in a uuid vector.
void wear_multiple(const uuid_vec_t& ids, bool replace);

#endif<|MERGE_RESOLUTION|>--- conflicted
+++ resolved
@@ -111,17 +111,11 @@
     // Find the Current Outfit folder.
     const LLUUID getCOF() const;
     S32 getCOFVersion() const;
-<<<<<<< HEAD
-
-    // Debugging - get truncated LLSD summary of COF contents.
-    LLSD dumpCOF() const;
-=======
     void initCOFID();
 
     // Debugging - get truncated LLSD summary of COF contents.
     LLSD dumpCOF() const;
     void cleanup();
->>>>>>> bb3c36f5
 
     // Finds the folder link to the currently worn outfit
     const LLViewerInventoryItem *getBaseOutfitLink();
@@ -138,7 +132,6 @@
     // Wear/attach an item (from a user's inventory) on the agent
     void wearItemOnAvatar(const LLUUID& item_to_wear, bool do_update, bool replace = false,
                           LLPointer<LLInventoryCallback> cb = NULL);
-<<<<<<< HEAD
 
     // Update the displayed outfit name in UI.
     void updatePanelOutfitName(const std::string& name);
@@ -204,8 +197,8 @@
     bool updateBaseOutfit();
 
     //Remove clothing or detach an object from the agent (a bodypart cannot be removed)
-    void removeItemsFromAvatar(const uuid_vec_t& item_ids);
-    void removeItemFromAvatar(const LLUUID& item_id);
+    void removeItemsFromAvatar(const uuid_vec_t& item_ids, nullary_func_t post_update_func = no_op);
+    void removeItemFromAvatar(const LLUUID& item_id, nullary_func_t post_update_func = no_op);
 
 
     void onOutfitFolderCreated(const LLUUID& folder_id, bool show_panel);
@@ -235,104 +228,6 @@
 
     bool isInUpdateAppearanceFromCOF() { return mIsInUpdateAppearanceFromCOF; }
 
-=======
-
-    // Update the displayed outfit name in UI.
-    void updatePanelOutfitName(const std::string& name);
-
-    void purgeBaseOutfitLink(const LLUUID& category, LLPointer<LLInventoryCallback> cb = NULL);
-    void createBaseOutfitLink(const LLUUID& category, LLPointer<LLInventoryCallback> link_waiter);
-
-    void updateAgentWearables(LLWearableHoldingPattern* holder);
-
-    S32 countActiveHoldingPatterns();
-
-    // For debugging - could be moved elsewhere.
-    void dumpCat(const LLUUID& cat_id, const std::string& msg);
-    void dumpItemArray(const LLInventoryModel::item_array_t& items, const std::string& msg);
-
-    // Attachment link management
-    void unregisterAttachment(const LLUUID& item_id);
-    void registerAttachment(const LLUUID& item_id);
-    void setAttachmentInvLinkEnable(bool val);
-
-    // Add COF link to individual item.
-    void addCOFItemLink(const LLUUID& item_id, LLPointer<LLInventoryCallback> cb = NULL, const std::string description = "");
-    void addCOFItemLink(const LLInventoryItem *item, LLPointer<LLInventoryCallback> cb = NULL, const std::string description = "");
-
-    // Find COF entries referencing the given item.
-    LLInventoryModel::item_array_t findCOFItemLinks(const LLUUID& item_id);
-    bool isLinkedInCOF(const LLUUID& item_id);
-
-    // Remove COF entries
-    void removeCOFItemLinks(const LLUUID& item_id, LLPointer<LLInventoryCallback> cb = NULL);
-    void removeCOFLinksOfType(LLWearableType::EType type, LLPointer<LLInventoryCallback> cb = NULL);
-    void removeAllClothesFromAvatar();
-    void removeAllAttachmentsFromAvatar();
-
-    // Special handling of temp attachments, which are not in the COF
-    bool shouldRemoveTempAttachment(const LLUUID& item_id);
-
-    //has the current outfit changed since it was loaded?
-    bool isOutfitDirty() { return mOutfitIsDirty; }
-
-    // set false if you just loaded the outfit, true otherwise
-    void setOutfitDirty(bool isDirty) { mOutfitIsDirty = isDirty; }
-
-    // manually compare ouftit folder link to COF to see if outfit has changed.
-    // should only be necessary to do on initial login.
-    void updateIsDirty();
-
-    void setOutfitLocked(bool locked);
-
-    // Called when self avatar is first fully visible.
-    void onFirstFullyVisible();
-
-    // Copy initial gestures from library.
-    void copyLibraryGestures();
-
-    void wearBaseOutfit();
-
-    void setOutfitImage(const LLUUID& image_id) {mCOFImageID = image_id;}
-    LLUUID getOutfitImage() {return mCOFImageID;}
-
-    // Overrides the base outfit with the content from COF
-    // @return false if there is no base outfit
-    bool updateBaseOutfit();
-
-    //Remove clothing or detach an object from the agent (a bodypart cannot be removed)
-    void removeItemsFromAvatar(const uuid_vec_t& item_ids, nullary_func_t post_update_func = no_op);
-    void removeItemFromAvatar(const LLUUID& item_id, nullary_func_t post_update_func = no_op);
-
-
-    void onOutfitFolderCreated(const LLUUID& folder_id, bool show_panel);
-    void onOutfitFolderCreatedAndClothingOrdered(const LLUUID& folder_id, bool show_panel);
-
-    void makeNewOutfitLinks(const std::string& new_folder_name,bool show_panel = true);
-
-    bool moveWearable(LLViewerInventoryItem* item, bool closer_to_body);
-
-    static void sortItemsByActualDescription(LLInventoryModel::item_array_t& items);
-
-    //Divvy items into arrays by wearable type
-    static void divvyWearablesByType(const LLInventoryModel::item_array_t& items, wearables_by_type_t& items_by_type);
-
-    typedef std::map<LLUUID,std::string> desc_map_t;
-
-    void getWearableOrderingDescUpdates(LLInventoryModel::item_array_t& wear_items, desc_map_t& desc_map);
-
-    //Check ordering information on wearables stored in links' descriptions and update if it is invalid
-    // COF is processed if cat_id is not specified
-    bool validateClothingOrderingInfo(LLUUID cat_id = LLUUID::null);
-
-    void updateClothingOrderingInfo(LLUUID cat_id = LLUUID::null,
-                                    LLPointer<LLInventoryCallback> cb = NULL);
-
-    bool isOutfitLocked() { return mOutfitLocked; }
-
-    bool isInUpdateAppearanceFromCOF() { return mIsInUpdateAppearanceFromCOF; }
-
->>>>>>> bb3c36f5
     static void onIdle(void *);
     void requestServerAppearanceUpdate();
 
@@ -354,7 +249,6 @@
 private:
 
     void filterWearableItems(LLInventoryModel::item_array_t& items, S32 max_per_type, S32 max_total);
-<<<<<<< HEAD
 
     void getDescendentsOfAssetType(const LLUUID& category,
                                           LLInventoryModel::item_array_t& items,
@@ -367,20 +261,6 @@
 
     static void onOutfitRename(const LLSD& notification, const LLSD& response);
 
-=======
-
-    void getDescendentsOfAssetType(const LLUUID& category,
-                                          LLInventoryModel::item_array_t& items,
-                                          LLAssetType::EType type);
-
-    void getUserDescendents(const LLUUID& category,
-                                   LLInventoryModel::item_array_t& wear_items,
-                                   LLInventoryModel::item_array_t& obj_items,
-                                   LLInventoryModel::item_array_t& gest_items);
-
-    static void onOutfitRename(const LLSD& notification, const LLSD& response);
-
->>>>>>> bb3c36f5
     bool mAttachmentInvLinkEnabled;
     bool mOutfitIsDirty;
     bool mIsInUpdateAppearanceFromCOF; // to detect recursive calls.
@@ -394,29 +274,6 @@
     bool mOutfitLocked;
     LLTimer mInFlightTimer;
     static bool mActive;
-<<<<<<< HEAD
-
-    attachments_changed_signal_t        mAttachmentsChangeSignal;
-
-    LLUUID mCOFImageID;
-
-    std::unique_ptr<LLOutfitUnLockTimer> mUnlockOutfitTimer;
-
-    // Set of temp attachment UUIDs that should be removed
-    typedef std::set<LLUUID> doomed_temp_attachments_t;
-    doomed_temp_attachments_t   mDoomedTempAttachmentIDs;
-
-    void addDoomedTempAttachment(const LLUUID& id_to_remove);
-
-    //////////////////////////////////////////////////////////////////////////////////
-    // Item-specific convenience functions
-public:
-    // Is this in the COF?
-    BOOL getIsInCOF(const LLUUID& obj_id) const;
-    // Is this in the COF and can the user delete it from the COF?
-    BOOL getIsProtectedCOFItem(const LLUUID& obj_id) const;
-
-=======
 
     attachments_changed_signal_t        mAttachmentsChangeSignal;
 
@@ -441,7 +298,6 @@
     bool getIsProtectedCOFItem(const LLUUID& obj_id) const;
     bool getIsProtectedCOFItem(const LLInventoryObject* obj) const;
 
->>>>>>> bb3c36f5
     // Outfits will prioritize textures with such name to use for preview in gallery
     static const std::string sExpectedTextureName;
 };
