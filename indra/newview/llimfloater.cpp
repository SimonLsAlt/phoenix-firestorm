/** 
 * @file llimfloater.cpp
 * @brief LLIMFloater class definition
 *
 * $LicenseInfo:firstyear=2009&license=viewerlgpl$
 * Second Life Viewer Source Code
 * Copyright (C) 2010, Linden Research, Inc.
 * 
 * This library is free software; you can redistribute it and/or
 * modify it under the terms of the GNU Lesser General Public
 * License as published by the Free Software Foundation;
 * version 2.1 of the License only.
 * 
 * This library is distributed in the hope that it will be useful,
 * but WITHOUT ANY WARRANTY; without even the implied warranty of
 * MERCHANTABILITY or FITNESS FOR A PARTICULAR PURPOSE.  See the GNU
 * Lesser General Public License for more details.
 * 
 * You should have received a copy of the GNU Lesser General Public
 * License along with this library; if not, write to the Free Software
 * Foundation, Inc., 51 Franklin Street, Fifth Floor, Boston, MA  02110-1301  USA
 * 
 * Linden Research, Inc., 945 Battery Street, San Francisco, CA  94111  USA
 * $/LicenseInfo$
 */

#include "llviewerprecompiledheaders.h"

#include "llimfloater.h"

#include "lldraghandle.h"
#include "llnotificationsutil.h"

#include "llagent.h"
#include "llappviewer.h"
#include "llavataractions.h"
#include "llavatarnamecache.h"
#include "llbutton.h"
#include "llchannelmanager.h"
#include "llchiclet.h"
#include "llchicletbar.h"
#include "llfloaterreg.h"
#include "llfloateravatarpicker.h"
#include "llimfloatercontainer.h" // to replace separate IM Floaters with multifloater container
#include "llinventoryfunctions.h"
//#include "lllayoutstack.h"
#include "llchatentry.h"
#include "lllogchat.h"
#include "llscreenchannel.h"
#include "llsyswellwindow.h"
#include "lltrans.h"
#include "llchathistory.h"
#include "llnotifications.h"
#include "llviewerwindow.h"
#include "lltransientfloatermgr.h"
#include "llinventorymodel.h"
#include "llrootview.h"
#include "llspeakers.h"
#include "llviewerchat.h"
#include "llnotificationmanager.h"
#include "llautoreplace.h"

floater_showed_signal_t LLIMFloater::sIMFloaterShowedSignal;

LLIMFloater::LLIMFloater(const LLUUID& session_id)
  : LLIMConversation(session_id),
	mLastMessageIndex(-1),
	mDialog(IM_NOTHING_SPECIAL),
	mSavedTitle(),
	mTypingStart(),
	mShouldSendTypingState(false),
	mMeTyping(false),
	mOtherTyping(false),
	mTypingTimer(),
	mTypingTimeoutTimer(),
	mPositioned(false),
	mSessionInitialized(false),
	mStartConferenceInSameFloater(false)
{
	mIsNearbyChat = false;

	initIMSession(session_id);
		
	setOverlapsScreenChannel(true);

	LLTransientFloaterMgr::getInstance()->addControlView(LLTransientFloaterMgr::IM, this);

	setDocked(true);
}


// virtual
void LLIMFloater::refresh()
{
	if (mMeTyping)
{
		// Time out if user hasn't typed for a while.
		if (mTypingTimeoutTimer.getElapsedTimeF32() > LLAgent::TYPING_TIMEOUT_SECS)
		{
	setTyping(false);
		}
	}
}

// virtual
void LLIMFloater::onClickCloseBtn()
{
	LLIMModel::LLIMSession* session = LLIMModel::instance().findIMSession(mSessionID);

	if (session != NULL)
	{
		bool is_call_with_chat = session->isGroupSessionType()
				|| session->isAdHocSessionType() || session->isP2PSessionType();

		LLVoiceChannel* voice_channel = LLIMModel::getInstance()->getVoiceChannel(mSessionID);

		if (is_call_with_chat && voice_channel != NULL
				&& voice_channel->isActive())
		{
			LLSD payload;
			payload["session_id"] = mSessionID;
			LLNotificationsUtil::add("ConfirmLeaveCall", LLSD(), payload, confirmLeaveCallCallback);
			return;
		}
	}
	else
	{
		llwarns << "Empty session with id: " << (mSessionID.asString()) << llendl;
		return;
	}

	LLIMConversation::onClickCloseBtn();
}

/* static */
void LLIMFloater::newIMCallback(const LLSD& data)
{
	if (data["num_unread"].asInteger() > 0 || data["from_id"].asUUID().isNull())
	{
		LLUUID session_id = data["session_id"].asUUID();

		LLIMFloater* floater = LLFloaterReg::findTypedInstance<LLIMFloater>("impanel", session_id);

        // update if visible, otherwise will be updated when opened
		if (floater && floater->getVisible())
		{
			floater->updateMessages();
		}
	}
}

void LLIMFloater::onVisibilityChange(const LLSD& new_visibility)
{
	bool visible = new_visibility.asBoolean();

	LLVoiceChannel* voice_channel = LLIMModel::getInstance()->getVoiceChannel(mSessionID);

	if (visible && voice_channel &&
		voice_channel->getState() == LLVoiceChannel::STATE_CONNECTED)
	{
		LLFloaterReg::showInstance("voice_call", mSessionID);
	}
	else
	{
		LLFloaterReg::hideInstance("voice_call", mSessionID);
	}
}

void LLIMFloater::onSendMsg( LLUICtrl* ctrl, void* userdata )
{
	LLIMFloater* self = (LLIMFloater*) userdata;
	self->sendMsgFromInputEditor();
	self->setTyping(false);
}

void LLIMFloater::sendMsgFromInputEditor()
{
	if (gAgent.isGodlike()
		|| (mDialog != IM_NOTHING_SPECIAL)
		|| !mOtherParticipantUUID.isNull())
	{
		if (mInputEditor)
		{
			LLWString text = mInputEditor->getWText();
			LLWStringUtil::trim(text);
			LLWStringUtil::replaceChar(text,182,'\n'); // Convert paragraph symbols back into newlines.
			if(!text.empty())
			{
				// Truncate and convert to UTF8 for transport
				std::string utf8_text = wstring_to_utf8str(text);

				sendMsg(utf8_text);

				mInputEditor->setText(LLStringUtil::null);
			}
		}
	}
	else
	{
		llinfos << "Cannot send IM to everyone unless you're a god." << llendl;
	}
}

void LLIMFloater::sendMsg(const std::string& msg)
{
	const std::string utf8_text = utf8str_truncate(msg, MAX_MSG_BUF_SIZE - 1);

	if (mSessionInitialized)
	{
		LLIMModel::sendMessage(utf8_text, mSessionID, mOtherParticipantUUID, mDialog);
	}
	else
	{
		//queue up the message to send once the session is initialized
		mQueuedMsgsForInit.append(utf8_text);
	}

	updateMessages();
}

LLIMFloater::~LLIMFloater()
{
	mParticipantsListRefreshConnection.disconnect();
	mVoiceChannelStateChangeConnection.disconnect();
	if(LLVoiceClient::instanceExists())
	{
		LLVoiceClient::getInstance()->removeObserver(this);
	}

	LLTransientFloaterMgr::getInstance()->removeControlView(LLTransientFloaterMgr::IM, this);
}


void LLIMFloater::initIMSession(const LLUUID& session_id)
{
	// Change the floater key to bind it to a new session.
	setKey(session_id);

	mSessionID = session_id;
	mSession = LLIMModel::getInstance()->findIMSession(mSessionID);

	if (mSession)
	{
		mIsP2PChat = mSession->isP2PSessionType();
		mSessionInitialized = mSession->mSessionInitialized;
		mDialog = mSession->mType;
	}
}

void LLIMFloater::initIMFloater()
{
	const LLUUID& other_party_id =
			LLIMModel::getInstance()->getOtherParticipantID(mSessionID);
	if (other_party_id.notNull())
	{
		mOtherParticipantUUID = other_party_id;
	}

	boundVoiceChannel();

	mTypingStart = LLTrans::getString("IM_typing_start_string");

	// Show control panel in torn off floaters only.
	mParticipantListPanel->setVisible(!getHost() && gSavedSettings.getBOOL("IMShowControlPanel"));

	// Disable input editor if session cannot accept text
	if ( mSession && !mSession->mTextIMPossible )
	{
		mInputEditor->setEnabled(FALSE);
		mInputEditor->setLabel(LLTrans::getString("IM_unavailable_text_label"));
	}

	if (mIsP2PChat)
	{
		// look up display name for window title
		LLAvatarNameCache::get(mSession->mOtherParticipantID,
							   boost::bind(&LLIMFloater::onAvatarNameCache,
										   this, _1, _2));
	}
	else
	{
		std::string session_name(LLIMModel::instance().getName(mSessionID));
		updateSessionName(session_name);

		// For ad hoc conferences we should update the title with participants names.
		if ((IM_SESSION_INVITE == mDialog && !gAgent.isInGroup(mSessionID))
						|| mDialog == IM_SESSION_CONFERENCE_START)
		{
			if (mParticipantsListRefreshConnection.connected())
			{
				mParticipantsListRefreshConnection.disconnect();
			}

			// CHUI-441: We shouldn't have any avatar_list anymore... see floater_im_session.xml
			// *TODO: Track and delete if not necessary anymore
			LLAvatarList* avatar_list = getChild<LLAvatarList>("speakers_list");
			mParticipantsListRefreshConnection = avatar_list->setRefreshCompleteCallback(
					boost::bind(&LLIMFloater::onParticipantsListChanged, this, _1));
		}
	}
}

//virtual
BOOL LLIMFloater::postBuild()
{
	BOOL result = LLIMConversation::postBuild();

	mInputEditor->setMaxTextLength(1023);
	// enable line history support for instant message bar
	// XXX stinson TODO : resolve merge by adding autoreplace to text editors
#if 0
	// *TODO Establish LineEditor with autoreplace callback
	mInputEditor->setAutoreplaceCallback(boost::bind(&LLAutoReplace::autoreplaceCallback, LLAutoReplace::getInstance(), _1, _2));
#endif
	
	mInputEditor->setFocusReceivedCallback( boost::bind(onInputEditorFocusReceived, _1, this) );
	mInputEditor->setFocusLostCallback( boost::bind(onInputEditorFocusLost, _1, this) );
	mInputEditor->setKeystrokeCallback( boost::bind(onInputEditorKeystroke, _1, this) );
	mInputEditor->setCommitCallback(boost::bind(onSendMsg, _1, this));

	setDocked(true);

	LLButton* add_btn = getChild<LLButton>("add_btn");

	// Allow to add chat participants depending on the session type
	add_btn->setEnabled(isInviteAllowed());
	add_btn->setClickedCallback(boost::bind(&LLIMFloater::onAddButtonClicked, this));

	childSetAction("voice_call_btn", boost::bind(&LLIMFloater::onCallButtonClicked, this));

	LLVoiceClient::getInstance()->addObserver(this);
	
	//*TODO if session is not initialized yet, add some sort of a warning message like "starting session...blablabla"
	//see LLFloaterIMPanel for how it is done (IB)

	initIMFloater();

	return result;
}

void LLIMFloater::onAddButtonClicked()
{
    LLView * button = findChild<LLView>("toolbar_panel")->findChild<LLButton>("add_btn");
    LLFloater* root_floater = gFloaterView->getParentFloater(this);
	LLFloaterAvatarPicker* picker = LLFloaterAvatarPicker::show(boost::bind(&LLIMFloater::addSessionParticipants, this, _1), TRUE, TRUE, FALSE, root_floater->getName(), button);
	if (!picker)
	{
		return;
	}

	// Need to disable 'ok' button when selected users are already in conversation.
	picker->setOkBtnEnableCb(boost::bind(&LLIMFloater::canAddSelectedToChat, this, _1));
	
	if (root_floater)
	{
		root_floater->addDependentFloater(picker);
	}
}

bool LLIMFloater::canAddSelectedToChat(const uuid_vec_t& uuids)
{
	if (!mSession
		|| mDialog == IM_SESSION_GROUP_START
		|| mDialog == IM_SESSION_INVITE && gAgent.isInGroup(mSessionID))
	{
		return false;
	}

	if (mIsP2PChat)
	{
		// For a P2P session just check if we are not adding the other participant.

		for (uuid_vec_t::const_iterator id = uuids.begin();
				id != uuids.end(); ++id)
		{
			if (*id == mOtherParticipantUUID)
			{
				return false;
			}
		}
	}
	else
	{
		// For a conference session we need to check against the list from LLSpeakerMgr,
		// because this list may change when participants join or leave the session.

		LLSpeakerMgr::speaker_list_t speaker_list;
		LLIMSpeakerMgr* speaker_mgr = LLIMModel::getInstance()->getSpeakerManager(mSessionID);
		if (speaker_mgr)
		{
			speaker_mgr->getSpeakerList(&speaker_list, true);
		}
	
		for (uuid_vec_t::const_iterator id = uuids.begin();
				id != uuids.end(); ++id)
		{
			for (LLSpeakerMgr::speaker_list_t::const_iterator it = speaker_list.begin();
					it != speaker_list.end(); ++it)
			{
				const LLPointer<LLSpeaker>& speaker = *it;
				if (*id == speaker->mID)
				{
					return false;
				}
			}
		}
	}

	return true;
}

void LLIMFloater::addSessionParticipants(const uuid_vec_t& uuids)
{
	if (mIsP2PChat)
	{
		LLSD payload;
		LLSD args;

		LLNotificationsUtil::add("ConfirmAddingChatParticipants", args, payload,
				boost::bind(&LLIMFloater::addP2PSessionParticipants, this, _1, _2, uuids));
	}
	else
	{
		// remember whom we have invited, to notify others later, when the invited ones actually join
		mInvitedParticipants.insert(mInvitedParticipants.end(), uuids.begin(), uuids.end());
		
		inviteToSession(uuids);
	}
}

void LLIMFloater::addP2PSessionParticipants(const LLSD& notification, const LLSD& response, const uuid_vec_t& uuids)
{
	S32 option = LLNotificationsUtil::getSelectedOption(notification, response);
	if (option != 0)
	{
		return;
	}

	mStartConferenceInSameFloater = true;

	LLVoiceChannel* voice_channel = LLIMModel::getInstance()->getVoiceChannel(mSessionID);

	// first check whether this is a voice session
	bool is_voice_call = voice_channel != NULL && voice_channel->isActive();

	uuid_vec_t temp_ids;

	// Add the initial participant of a P2P session
	temp_ids.push_back(mOtherParticipantUUID);
	temp_ids.insert(temp_ids.end(), uuids.begin(), uuids.end());

	// then we can close the current session
	onClose(false);

	// we start a new session so reset the initialization flag
	mSessionInitialized = false;

	// remember whom we have invited, to notify others later, when the invited ones actually join
	mInvitedParticipants.insert(mInvitedParticipants.end(), uuids.begin(), uuids.end());

	// Start a new ad hoc voice call if we invite new participants to a P2P call,
	// or start a text chat otherwise.
	if (is_voice_call)
	{
		LLAvatarActions::startAdhocCall(temp_ids, mSessionID);
	}
	else
	{
		LLAvatarActions::startConference(temp_ids, mSessionID);
	}
}

void LLIMFloater::sendParticipantsAddedNotification(const uuid_vec_t& uuids)
{
	std::string names_string;
	LLAvatarActions::buildResidentsString(uuids, names_string);
	LLStringUtil::format_map_t args;
	args["[NAME]"] = names_string;

	sendMsg(getString(uuids.size() > 1 ? "multiple_participants_added" : "participant_added", args));
}

void LLIMFloater::boundVoiceChannel()
{
	LLVoiceChannel* voice_channel = LLIMModel::getInstance()->getVoiceChannel(mSessionID);
	if(voice_channel)
	{
		mVoiceChannelStateChangeConnection = voice_channel->setStateChangedCallback(
				boost::bind(&LLIMFloater::onVoiceChannelStateChanged, this, _1, _2));

		//call (either p2p, group or ad-hoc) can be already in started state
		bool callIsActive = voice_channel->getState() >= LLVoiceChannel::STATE_CALL_STARTED;
		updateCallBtnState(callIsActive);
	}
}

void LLIMFloater::onCallButtonClicked()
{
	LLVoiceChannel* voice_channel = LLIMModel::getInstance()->getVoiceChannel(mSessionID);
	if (voice_channel)
	{
		bool is_call_active = voice_channel->getState() >= LLVoiceChannel::STATE_CALL_STARTED;
	    if (is_call_active)
	    {
		    gIMMgr->endCall(mSessionID);
	    }
	    else
	    {
		    gIMMgr->startCall(mSessionID);
	    }
	}
}

void LLIMFloater::onChange(EStatusType status, const std::string &channelURI, bool proximal)
{
	if(status != STATUS_JOINING && status != STATUS_LEFT_CHANNEL)
	{
		enableDisableCallBtn();
	}
}

void LLIMFloater::onVoiceChannelStateChanged(
		const LLVoiceChannel::EState& old_state, const LLVoiceChannel::EState& new_state)
{
	bool callIsActive = new_state >= LLVoiceChannel::STATE_CALL_STARTED;
	updateCallBtnState(callIsActive);
}

void LLIMFloater::updateSessionName(const std::string& name)
{
	LLIMConversation::updateSessionName(name);
	setTitle(name);	
}

void LLIMFloater::onAvatarNameCache(const LLUUID& agent_id,
									const LLAvatarName& av_name)
{
	// Use display name for label
	updateSessionName(av_name.mDisplayName);
	
	// Overwrite the floater title with the extended name
	std::string ui_title = av_name.getCompleteName();
	setTitle(ui_title);	
	mTypingStart.setArg("[NAME]", ui_title);
}

void LLIMFloater::onParticipantsListChanged(LLUICtrl* ctrl)
{
	LLAvatarList* avatar_list = dynamic_cast<LLAvatarList*>(ctrl);
	if (!avatar_list)
	{
		return;
	}

	std::vector<LLSD> participants_uuids;
	uuid_vec_t temp_uuids; // uuids vector for building the added participants' names string
	LLUUID unfound_id;

	avatar_list->getValues(participants_uuids);

	// Check participants names in LLAvatarNameCache
    for (std::vector<LLSD>::const_iterator it = participants_uuids.begin(); it != participants_uuids.end(); ++it)
	{
		const LLUUID& id = it->asUUID();
		LLAvatarName av_name;
        if (!LLAvatarNameCache::get(id, &av_name))
        {
			// Keep the first not found avatar id
			if (unfound_id.isNull())
			{
				unfound_id = id;
			}
        }
		else
		{
			// Add the participant to the list of existing names
			temp_uuids.push_back(id);
		}
	}

	if (temp_uuids.size() != 0)
	{
		// Build the session name and update it
		std::string ui_title;
		LLAvatarActions::buildResidentsString(temp_uuids, ui_title);
		updateSessionName(ui_title);
	}

	if (unfound_id.notNull())
	{
		// If a name is not found in cache, request it and continue the process recursively
		// until all ids are resolved into names.
		LLAvatarNameCache::get(unfound_id, boost::bind(&LLIMFloater::onParticipantsListChanged, this, avatar_list));
	}
}

<<<<<<< HEAD
void LLIMFloater::addToHost(const LLUUID& session_id)
{
	if (!LLIMConversation::isChatMultiTab() || !gIMMgr->hasSession(session_id))
	{
		return;
	}

	// Get the floater: this will create the instance if it didn't exist
	LLIMFloater* floater = getInstance(session_id);
	if (floater)
	{

		LLIMFloaterContainer* floater_container = LLIMFloaterContainer::getInstance();

		// Do not attach to the IM container if it's already attached
		if (!getFloaterHost())
		{
			//		LLTabContainer::eInsertionPoint i_pt = user_initiated ? LLTabContainer::RIGHT_OF_CURRENT : LLTabContainer::END;
			// TODO: mantipov: use LLTabContainer::RIGHT_OF_CURRENT if it exists
			LLTabContainer::eInsertionPoint i_pt = LLTabContainer::END;
			if (floater_container)
			{
				floater_container->addFloater(floater, FALSE, i_pt);
			}
		}
	}
}

=======
>>>>>>> 3b39ec16

//static
LLIMFloater* LLIMFloater::show(const LLUUID& session_id)
{
	closeHiddenIMToasts();

	if (!gIMMgr->hasSession(session_id))
		return NULL;

	// Test the existence of the floater before we try to create it
	bool exist = findInstance(session_id);

	// Get the floater: this will create the instance if it didn't exist
	LLIMFloater* floater = getInstance(session_id);
	if (!floater)
		return NULL;

	LLIMFloaterContainer* floater_container = LLIMFloaterContainer::getInstance();

	// Do not add again existing floaters
	if (!exist)
	{
		//		LLTabContainer::eInsertionPoint i_pt = user_initiated ? LLTabContainer::RIGHT_OF_CURRENT : LLTabContainer::END;
		// TODO: mantipov: use LLTabContainer::RIGHT_OF_CURRENT if it exists
		LLTabContainer::eInsertionPoint i_pt = LLTabContainer::END;
		if (floater_container)
		{
			floater_container->addFloater(floater, TRUE, i_pt);
		}
	}

	floater->openFloater(floater->getKey());

	floater->setVisible(TRUE);

	return floater;
}
//static
LLIMFloater* LLIMFloater::findInstance(const LLUUID& session_id)
{
    LLIMFloater* conversation =
    		LLFloaterReg::findTypedInstance<LLIMFloater>("impanel", session_id);

	return conversation;
}

LLIMFloater* LLIMFloater::getInstance(const LLUUID& session_id)
{
	LLIMFloater* conversation =
				LLFloaterReg::getTypedInstance<LLIMFloater>("impanel", session_id);

	return conversation;
}

void LLIMFloater::onClose(bool app_quitting)
{
	setTyping(false);

	// The source of much argument and design thrashing
	// Should the window hide or the session close when the X is clicked?
	//
	// Last change:
	// EXT-3516 X Button should end IM session, _ button should hide
	gIMMgr->leaveSession(mSessionID);

	// Clean up the conversation *after* the session has been ended
	LLIMConversation::onClose(app_quitting);
}

void LLIMFloater::setDocked(bool docked, bool pop_on_undock)
{
	// update notification channel state
	LLNotificationsUI::LLScreenChannel* channel = static_cast<LLNotificationsUI::LLScreenChannel*>
		(LLNotificationsUI::LLChannelManager::getInstance()->
											findChannelByID(LLUUID(gSavedSettings.getString("NotificationChannelUUID"))));
	
	if(!isChatMultiTab())
	{
		LLTransientDockableFloater::setDocked(docked, pop_on_undock);
	}

	// update notification channel state
	if(channel)
	{
		channel->updateShowToastsState();
		channel->redrawToasts();
	}
}

void LLIMFloater::setFocus(BOOL focusFlag)
{
    LLTransientDockableFloater::setFocus(focusFlag);

    //Redirect focus to input editor
    if (focusFlag)
    {
        updateMessages();
        mInputEditor->setFocus(TRUE);
    }
    
}

void LLIMFloater::setVisible(BOOL visible)
{
	LLNotificationsUI::LLScreenChannel* channel = static_cast<LLNotificationsUI::LLScreenChannel*>
		(LLNotificationsUI::LLChannelManager::getInstance()->
											findChannelByID(LLUUID(gSavedSettings.getString("NotificationChannelUUID"))));

	LLIMConversation::setVisible(visible);

	// update notification channel state
	if(channel)
	{
		channel->updateShowToastsState();
		channel->redrawToasts();
	}

	if(!visible)
	{
		LLIMChiclet* chiclet = LLChicletBar::getInstance()->getChicletPanel()->findChiclet<LLIMChiclet>(mSessionID);
		if(chiclet)
		{
			chiclet->setToggleState(false);
		}
	}

	if (visible && isInVisibleChain())
	{
		sIMFloaterShowedSignal(mSessionID);
        
	}

    setFocus(visible);
}

BOOL LLIMFloater::getVisible()
{
	bool visible;

	if(isChatMultiTab())
	{
		LLIMFloaterContainer* im_container =
				LLIMFloaterContainer::getInstance();
		
		// Treat inactive floater as invisible.
		bool is_active = im_container->getActiveFloater() == this;
	
		//torn off floater is always inactive
		if (!is_active && getHost() != im_container)
		{
			visible = LLTransientDockableFloater::getVisible();
		}
		else
		{
		// getVisible() returns TRUE when Tabbed IM window is minimized.
			visible = is_active && !im_container->isMinimized()
						&& im_container->getVisible();
	}
	}
	else
	{
		visible = LLTransientDockableFloater::getVisible();
	}

	return visible;
}

//static
bool LLIMFloater::toggle(const LLUUID& session_id)
{
	if(!isChatMultiTab())
	{
		LLIMFloater* floater = LLFloaterReg::findTypedInstance<LLIMFloater>(
				"impanel", session_id);
		if (floater && floater->getVisible() && floater->hasFocus())
		{
			// clicking on chiclet to close floater just hides it to maintain existing
			// scroll/text entry state
			floater->setVisible(false);
			return false;
		}
		else if(floater && (!floater->isDocked() || floater->getVisible() && !floater->hasFocus()))
		{
			floater->setVisible(TRUE);
			floater->setFocus(TRUE);
			return true;
		}
	}

	// ensure the list of messages is updated when floater is made visible
	show(session_id);
	return true;
}

void LLIMFloater::sessionInitReplyReceived(const LLUUID& im_session_id)
{
	mSessionInitialized = true;

	//will be different only for an ad-hoc im session
	if (mSessionID != im_session_id)
	{
		initIMSession(im_session_id);
		buildConversationViewParticipant();
	}

	initIMFloater();
	
	//*TODO here we should remove "starting session..." warning message if we added it in postBuild() (IB)

	//need to send delayed messages collected while waiting for session initialization
	if (mQueuedMsgsForInit.size())
	{
		LLSD::array_iterator iter;
		for ( iter = mQueuedMsgsForInit.beginArray();
					iter != mQueuedMsgsForInit.endArray(); ++iter)
		{
			LLIMModel::sendMessage(iter->asString(), mSessionID,
				mOtherParticipantUUID, mDialog);
		}

		mQueuedMsgsForInit.clear();
	}
}

void LLIMFloater::updateMessages()
{
	std::list<LLSD> messages;

	// we shouldn't reset unread message counters if IM floater doesn't have focus
    LLIMModel::instance().getMessages(
    		mSessionID, messages, mLastMessageIndex + 1, hasFocus());

	if (messages.size())
	{
		std::ostringstream message;
		std::list<LLSD>::const_reverse_iterator iter = messages.rbegin();
		std::list<LLSD>::const_reverse_iterator iter_end = messages.rend();
		for (; iter != iter_end; ++iter)
		{
			LLSD msg = *iter;

			std::string time = msg["time"].asString();
			LLUUID from_id = msg["from_id"].asUUID();
			std::string from = msg["from"].asString();
			std::string message = msg["message"].asString();
			bool is_history = msg["is_history"].asBoolean();

			LLChat chat;
			chat.mFromID = from_id;
			chat.mSessionID = mSessionID;
			chat.mFromName = from;
			chat.mTimeStr = time;
			chat.mChatStyle = is_history ? CHAT_STYLE_HISTORY : chat.mChatStyle;

			// process offer notification
			if (msg.has("notification_id"))
			{
				chat.mNotifId = msg["notification_id"].asUUID();
				// if notification exists - embed it
				if (LLNotificationsUtil::find(chat.mNotifId) != NULL)
				{
					// remove embedded notification from channel
					LLNotificationsUI::LLScreenChannel* channel = static_cast<LLNotificationsUI::LLScreenChannel*>
							(LLNotificationsUI::LLChannelManager::getInstance()->
																findChannelByID(LLUUID(gSavedSettings.getString("NotificationChannelUUID"))));
					if (getVisible())
					{
						// toast will be automatically closed since it is not storable toast
						channel->hideToast(chat.mNotifId);
					}
				}
				// if notification doesn't exist - try to use next message which should be log entry
				else
				{
					continue;
				}
			}
			//process text message
			else
			{
				chat.mText = message;
			}
			
			// Add the message to the chat log
			appendMessage(chat);
			mLastMessageIndex = msg["index"].asInteger();

			// if it is a notification - next message is a notification history log, so skip it
			if (chat.mNotifId.notNull() && LLNotificationsUtil::find(chat.mNotifId) != NULL)
			{
				if (++iter == iter_end)
				{
					break;
				}
				else
				{
					mLastMessageIndex++;
				}
			}
		}
	}
}

void LLIMFloater::reloadMessages()
{
	mChatHistory->clear();
	mLastMessageIndex = -1;
	updateMessages();
	mInputEditor->setFont(LLViewerChat::getChatFont());
}

// static
void LLIMFloater::onInputEditorFocusReceived( LLFocusableElement* caller, void* userdata )
{
	LLIMFloater* self= (LLIMFloater*) userdata;

	// Allow enabling the LLIMFloater input editor only if session can accept text
	LLIMModel::LLIMSession* im_session =
		LLIMModel::instance().findIMSession(self->mSessionID);
	//TODO: While disabled lllineeditor can receive focus we need to check if it is enabled (EK)
	if( im_session && im_session->mTextIMPossible && self->mInputEditor->getEnabled())
	{
		//in disconnected state IM input editor should be disabled
		self->mInputEditor->setEnabled(!gDisconnected);
	}
}

// static
void LLIMFloater::onInputEditorFocusLost(LLFocusableElement* caller, void* userdata)
{
	LLIMFloater* self = (LLIMFloater*) userdata;
	self->setTyping(false);
}

// static
void LLIMFloater::onInputEditorKeystroke(LLTextEditor* caller, void* userdata)
{
	LLIMFloater* self = (LLIMFloater*)userdata;
	std::string text = self->mInputEditor->getText();

		// Deleting all text counts as stopping typing.
	self->setTyping(!text.empty());
}

void LLIMFloater::setTyping(bool typing)
{
	if ( typing )
	{
		// Started or proceeded typing, reset the typing timeout timer
		mTypingTimeoutTimer.reset();
	}

	if ( mMeTyping != typing )
	{
		// Typing state is changed
		mMeTyping = typing;
		// So, should send current state
		mShouldSendTypingState = true;
		// In case typing is started, send state after some delay
		mTypingTimer.reset();
	}

	// Don't want to send typing indicators to multiple people, potentially too
	// much network traffic. Only send in person-to-person IMs.
	if ( mShouldSendTypingState && mDialog == IM_NOTHING_SPECIAL )
	{
		// Still typing, send 'start typing' notification or
		// send 'stop typing' notification immediately
		if (!mMeTyping || mTypingTimer.getElapsedTimeF32() > 1.f)
		{
			LLIMModel::instance().sendTypingState(mSessionID,
					mOtherParticipantUUID, mMeTyping);
					mShouldSendTypingState = false;
		}
	}

	if (!mIsNearbyChat)
	{
		LLIMSpeakerMgr* speaker_mgr = LLIMModel::getInstance()->getSpeakerManager(mSessionID);
		if (speaker_mgr)
		{
			speaker_mgr->setSpeakerTyping(gAgent.getID(), FALSE);
		}
	}
}

void LLIMFloater::processIMTyping(const LLIMInfo* im_info, BOOL typing)
{
	if ( typing )
	{
		// other user started typing
		addTypingIndicator(im_info);
	}
	else
	{
		// other user stopped typing
		removeTypingIndicator(im_info);
	}
}

void LLIMFloater::processAgentListUpdates(const LLSD& body)
{
	uuid_vec_t joined_uuids;

	if (body.isMap() && body.has("agent_updates") && body["agent_updates"].isMap())
	{
		LLSD::map_const_iterator update_it;
		for(update_it = body["agent_updates"].beginMap();
			update_it != body["agent_updates"].endMap();
			++update_it)
		{
			LLUUID agent_id(update_it->first);
			LLSD agent_data = update_it->second;

			if (agent_data.isMap())
			{
				// store the new participants in joined_uuids
				if (agent_data.has("transition") && agent_data["transition"].asString() == "ENTER")
				{
					joined_uuids.push_back(agent_id);
				}

				// process the moderator mutes
				if (agent_id == gAgentID && agent_data.has("info") && agent_data["info"].has("mutes"))
				{
					BOOL moderator_muted_text = agent_data["info"]["mutes"]["text"].asBoolean();
					mInputEditor->setEnabled(!moderator_muted_text);
					std::string label;
					if (moderator_muted_text)
						label = LLTrans::getString("IM_muted_text_label");
					else
						label = LLTrans::getString("IM_to_label") + " " + LLIMModel::instance().getName(mSessionID);
					mInputEditor->setLabel(label);

					if (moderator_muted_text)
						LLNotificationsUtil::add("TextChatIsMutedByModerator");
				}
			}
		}
	}

	// the vectors need to be sorted for computing the intersection and difference
	std::sort(mInvitedParticipants.begin(), mInvitedParticipants.end());
    std::sort(joined_uuids.begin(), joined_uuids.end());

    uuid_vec_t intersection; // uuids of invited residents who have joined the conversation
	std::set_intersection(mInvitedParticipants.begin(), mInvitedParticipants.end(),
						  joined_uuids.begin(), joined_uuids.end(),
						  std::back_inserter(intersection));

	if (intersection.size() > 0)
	{
		sendParticipantsAddedNotification(intersection);
	}

	// Remove all joined participants from invited array.
	// The difference between the two vectors (the elements in mInvitedParticipants which are not in joined_uuids)
	// is placed at the beginning of mInvitedParticipants, then all other elements are erased.
	mInvitedParticipants.erase(std::set_difference(mInvitedParticipants.begin(), mInvitedParticipants.end(),
												   joined_uuids.begin(), joined_uuids.end(),
												   mInvitedParticipants.begin()),
							   mInvitedParticipants.end());
}

void LLIMFloater::processSessionUpdate(const LLSD& session_update)
{
	// *TODO : verify following code when moderated mode will be implemented
	if ( false && session_update.has("moderated_mode") &&
		 session_update["moderated_mode"].has("voice") )
	{
		BOOL voice_moderated = session_update["moderated_mode"]["voice"];
		const std::string session_label = LLIMModel::instance().getName(mSessionID);

		if (voice_moderated)
		{
			setTitle(session_label + std::string(" ")
							+ LLTrans::getString("IM_moderated_chat_label"));
		}
		else
		{
			setTitle(session_label);
		}

		// *TODO : uncomment this when/if LLPanelActiveSpeakers panel will be added
		//update the speakers dropdown too
		//mSpeakerPanel->setVoiceModerationCtrlMode(voice_moderated);
	}
}

// virtual
BOOL LLIMFloater::handleDragAndDrop(S32 x, S32 y, MASK mask, BOOL drop,
									EDragAndDropType cargo_type,
									void* cargo_data,
									EAcceptance* accept,
						   std::string& tooltip_msg)
{
	if (cargo_type == DAD_PERSON)
	{
		if (dropPerson(static_cast<LLUUID*>(cargo_data), drop))
		{
			*accept = ACCEPT_YES_MULTI;
		}
		else
		{
			*accept = ACCEPT_NO;
		}
	}
	else if (mDialog == IM_NOTHING_SPECIAL)
	{
		LLToolDragAndDrop::handleGiveDragAndDrop(mOtherParticipantUUID, mSessionID, drop,
				cargo_type, cargo_data, accept);
	}

	return TRUE;
}

bool LLIMFloater::dropPerson(LLUUID* person_id, bool drop)
{
	bool res = person_id && person_id->notNull();
	if(res)
	{
		uuid_vec_t ids;
		ids.push_back(*person_id);

		res = canAddSelectedToChat(ids);
		if(res && drop)
		{
			addSessionParticipants(ids);
		}
	}

	return res;
}

BOOL LLIMFloater::isInviteAllowed() const
{
	return ( (IM_SESSION_CONFERENCE_START == mDialog)
			 || (IM_SESSION_INVITE == mDialog && !gAgent.isInGroup(mSessionID))
			 || mIsP2PChat);
}

class LLSessionInviteResponder : public LLHTTPClient::Responder
{
public:
	LLSessionInviteResponder(const LLUUID& session_id)
	{
		mSessionID = session_id;
	}

	void error(U32 statusNum, const std::string& reason)
	{
		llinfos << "Error inviting all agents to session" << llendl;
		//throw something back to the viewer here?
	}

private:
	LLUUID mSessionID;
};

BOOL LLIMFloater::inviteToSession(const uuid_vec_t& ids)
{
	LLViewerRegion* region = gAgent.getRegion();
	bool is_region_exist = region != NULL;

	if (is_region_exist)
	{
		S32 count = ids.size();

		if( isInviteAllowed() && (count > 0) )
		{
			llinfos << "LLIMFloater::inviteToSession() - inviting participants" << llendl;

			std::string url = region->getCapability("ChatSessionRequest");

			LLSD data;
			data["params"] = LLSD::emptyArray();
			for (int i = 0; i < count; i++)
			{
				data["params"].append(ids[i]);
			}
			data["method"] = "invite";
			data["session-id"] = mSessionID;
			LLHTTPClient::post(url,	data,new LLSessionInviteResponder(mSessionID));
		}
		else
		{
			llinfos << "LLIMFloater::inviteToSession -"
					<< " no need to invite agents for "
					<< mDialog << llendl;
			// successful add, because everyone that needed to get added
			// was added.
		}
	}

	return is_region_exist;
}

void LLIMFloater::addTypingIndicator(const LLIMInfo* im_info)
{
	// We may have lost a "stop-typing" packet, don't add it twice
	if ( im_info && !mOtherTyping )
	{
		mOtherTyping = true;

		// Save and set new title
		mSavedTitle = getTitle();
		setTitle (mTypingStart);

		// Update speaker
		LLIMSpeakerMgr* speaker_mgr = LLIMModel::getInstance()->getSpeakerManager(mSessionID);
		if ( speaker_mgr )
		{
			speaker_mgr->setSpeakerTyping(im_info->mFromID, TRUE);
		}
	}
}

void LLIMFloater::removeTypingIndicator(const LLIMInfo* im_info)
{
	if ( mOtherTyping )
	{
		mOtherTyping = false;

		// Revert the title to saved one
		setTitle(mSavedTitle);

		if ( im_info )
		{
			// Update speaker
			LLIMSpeakerMgr* speaker_mgr = LLIMModel::getInstance()->getSpeakerManager(mSessionID);
			if ( speaker_mgr )
			{
				speaker_mgr->setSpeakerTyping(im_info->mFromID, FALSE);
			}
		}
	}
}

// static
void LLIMFloater::closeHiddenIMToasts()
{
	class IMToastMatcher: public LLNotificationsUI::LLScreenChannel::Matcher
	{
	public:
		bool matches(const LLNotificationPtr notification) const
		{
			// "notifytoast" type of notifications is reserved for IM notifications
			return "notifytoast" == notification->getType();
		}
	};

	LLNotificationsUI::LLScreenChannel* channel =
			LLNotificationsUI::LLChannelManager::getNotificationScreenChannel();
	if (channel != NULL)
	{
		channel->closeHiddenToasts(IMToastMatcher());
	}
}
// static
void LLIMFloater::confirmLeaveCallCallback(const LLSD& notification, const LLSD& response)
{
	S32 option = LLNotificationsUtil::getSelectedOption(notification, response);
	const LLSD& payload = notification["payload"];
	LLUUID session_id = payload["session_id"];

	LLFloater* im_floater = findInstance(session_id);
	if (option == 0 && im_floater != NULL)
	{
		im_floater->closeFloater();
	}

	return;
}

// static
void LLIMFloater::sRemoveTypingIndicator(const LLSD& data)
{
	LLUUID session_id = data["session_id"];
	if (session_id.isNull())
		return;

	LLUUID from_id = data["from_id"];
	if (gAgentID == from_id || LLUUID::null == from_id)
		return;

	LLIMFloater* floater = LLIMFloater::findInstance(session_id);
	if (!floater)
		return;

	if (IM_NOTHING_SPECIAL != floater->mDialog)
		return;

	floater->removeTypingIndicator();
}

<<<<<<< HEAD
// CHUI-441 : We should not create a floater here but go through LLIMFLoaterContainer
=======
// static
>>>>>>> 3b39ec16
void LLIMFloater::onIMChicletCreated( const LLUUID& session_id )
{
	LLIMFloater::addToHost(session_id);
}

boost::signals2::connection LLIMFloater::setIMFloaterShowedCallback(const floater_showed_signal_t::slot_type& cb)
{
	return LLIMFloater::sIMFloaterShowedSignal.connect(cb);
}<|MERGE_RESOLUTION|>--- conflicted
+++ resolved
@@ -594,37 +594,6 @@
 	}
 }
 
-<<<<<<< HEAD
-void LLIMFloater::addToHost(const LLUUID& session_id)
-{
-	if (!LLIMConversation::isChatMultiTab() || !gIMMgr->hasSession(session_id))
-	{
-		return;
-	}
-
-	// Get the floater: this will create the instance if it didn't exist
-	LLIMFloater* floater = getInstance(session_id);
-	if (floater)
-	{
-
-		LLIMFloaterContainer* floater_container = LLIMFloaterContainer::getInstance();
-
-		// Do not attach to the IM container if it's already attached
-		if (!getFloaterHost())
-		{
-			//		LLTabContainer::eInsertionPoint i_pt = user_initiated ? LLTabContainer::RIGHT_OF_CURRENT : LLTabContainer::END;
-			// TODO: mantipov: use LLTabContainer::RIGHT_OF_CURRENT if it exists
-			LLTabContainer::eInsertionPoint i_pt = LLTabContainer::END;
-			if (floater_container)
-			{
-				floater_container->addFloater(floater, FALSE, i_pt);
-			}
-		}
-	}
-}
-
-=======
->>>>>>> 3b39ec16
 
 //static
 LLIMFloater* LLIMFloater::show(const LLUUID& session_id)
@@ -1320,11 +1289,7 @@
 	floater->removeTypingIndicator();
 }
 
-<<<<<<< HEAD
-// CHUI-441 : We should not create a floater here but go through LLIMFLoaterContainer
-=======
 // static
->>>>>>> 3b39ec16
 void LLIMFloater::onIMChicletCreated( const LLUUID& session_id )
 {
 	LLIMFloater::addToHost(session_id);
