--- conflicted
+++ resolved
@@ -130,8 +130,6 @@
 
 extern LLPointer<LLImageGL> gEXRImage;
 
-<<<<<<< HEAD
-=======
 static bool use_hdri_sky()
 {
     static LLCachedControl<F32> hdri_split(gSavedSettings, "RenderHDRISplitScreen", 1.f);
@@ -143,7 +141,6 @@
 
 }
 
->>>>>>> 5a47a3cb
 void LLDrawPoolWLSky::renderSkyHazeDeferred(const LLVector3& camPosLocal, F32 camHeightLocal) const
 {
     if (!gSky.mVOSkyp)
@@ -155,11 +152,7 @@
 
 	if (gPipeline.canUseWindLightShaders() && gPipeline.hasRenderType(LLPipeline::RENDER_TYPE_SKY))
 	{
-<<<<<<< HEAD
-        if (gEXRImage.notNull())
-=======
         if (use_hdri_sky())
->>>>>>> 5a47a3cb
         {
             sky_shader = &gEnvironmentMapProgram;
             sky_shader->bind();
@@ -173,24 +166,6 @@
             static LLCachedControl<F32> hdri_rotation(gSavedSettings, "RenderHDRIRotation", 0.f);
             static LLCachedControl<F32> hdri_split(gSavedSettings, "RenderHDRISplitScreen", 1.f);
             static LLStaticHashedString hdri_split_screen("hdri_split_screen");
-<<<<<<< HEAD
-
-            LLMatrix3 rot;
-            rot.setRot(0.f, hdri_rotation*DEG_TO_RAD, 0.f);
-
-            sky_shader->uniform1f(LLShaderMgr::SKY_HDR_SCALE, powf(2.f, hdri_exposure));
-            sky_shader->uniformMatrix3fv(LLShaderMgr::DEFERRED_ENV_MAT, 1, GL_FALSE, (F32*) rot.mMatrix);
-            sky_shader->uniform1f(hdri_split_screen, hdri_split);
-        }
-        else
-        {
-            sky_shader->bind();
-        }
-
-        LLGLSPipelineDepthTestSkyBox sky(true, true);
-
-        
-=======
 
             LLMatrix3 rot;
             rot.setRot(0.f, hdri_rotation*DEG_TO_RAD, 0.f);
@@ -205,7 +180,6 @@
         }
 
         LLGLSPipelineDepthTestSkyBox sky(true, true);
->>>>>>> 5a47a3cb
 
         sky_shader->uniform1i(LLShaderMgr::CUBE_SNAPSHOT, gCubeSnapshot ? 1 : 0);
 
@@ -245,11 +219,7 @@
 
 void LLDrawPoolWLSky::renderStarsDeferred(const LLVector3& camPosLocal) const
 {
-<<<<<<< HEAD
-    if (!gSky.mVOSkyp || gEXRImage.notNull())
-=======
     if (!gSky.mVOSkyp || use_hdri_sky())
->>>>>>> 5a47a3cb
     {
         return;
     }
@@ -320,11 +290,7 @@
 
 void LLDrawPoolWLSky::renderSkyCloudsDeferred(const LLVector3& camPosLocal, F32 camHeightLocal, LLGLSLShader* cloudshader) const
 {
-<<<<<<< HEAD
-    if (gEXRImage.notNull())
-=======
     if (use_hdri_sky())
->>>>>>> 5a47a3cb
     {
         return;
     }
@@ -388,11 +354,7 @@
 
 void LLDrawPoolWLSky::renderHeavenlyBodies()
 {
-<<<<<<< HEAD
-    if (!gSky.mVOSkyp || gEXRImage.notNull()) return;
-=======
     if (!gSky.mVOSkyp || use_hdri_sky()) return;
->>>>>>> 5a47a3cb
 
     LLGLSPipelineBlendSkyBox gls_skybox(true, true); // SL-14113 we need moon to write to depth to clip stars behind
 
