/** 
 * @file lldrawpoolwlsky.cpp
 * @brief LLDrawPoolWLSky class implementation
 *
 * $LicenseInfo:firstyear=2007&license=viewerlgpl$
 * Second Life Viewer Source Code
 * Copyright (C) 2010, Linden Research, Inc.
 * 
 * This library is free software; you can redistribute it and/or
 * modify it under the terms of the GNU Lesser General Public
 * License as published by the Free Software Foundation;
 * version 2.1 of the License only.
 * 
 * This library is distributed in the hope that it will be useful,
 * but WITHOUT ANY WARRANTY; without even the implied warranty of
 * MERCHANTABILITY or FITNESS FOR A PARTICULAR PURPOSE.  See the GNU
 * Lesser General Public License for more details.
 * 
 * You should have received a copy of the GNU Lesser General Public
 * License along with this library; if not, write to the Free Software
 * Foundation, Inc., 51 Franklin Street, Fifth Floor, Boston, MA  02110-1301  USA
 * 
 * Linden Research, Inc., 945 Battery Street, San Francisco, CA  94111  USA
 * $/LicenseInfo$
 */

#include "llviewerprecompiledheaders.h"

#include "lldrawpoolwlsky.h"

#include "llerror.h"
#include "llface.h"
#include "llimage.h"
#include "llrender.h"
#include "llatmosphere.h"
#include "llenvironment.h" 
#include "llglslshader.h"
#include "llgl.h"

#include "llviewerregion.h"
#include "llviewershadermgr.h"
#include "llviewercamera.h"
#include "pipeline.h"
#include "llsky.h"
#include "llvowlsky.h"
#include "llsettingsvo.h"

static LLStaticHashedString sCamPosLocal("camPosLocal");
static LLStaticHashedString sCustomAlpha("custom_alpha");

static LLGLSLShader* cloud_shader = NULL;
static LLGLSLShader* sky_shader   = NULL;
static LLGLSLShader* sun_shader   = NULL;
static LLGLSLShader* moon_shader  = NULL;

static float sStarTime;

LLDrawPoolWLSky::LLDrawPoolWLSky(void) :
	LLDrawPool(POOL_WL_SKY)
{
}

LLDrawPoolWLSky::~LLDrawPoolWLSky()
{
}

LLViewerTexture *LLDrawPoolWLSky::getDebugTexture()
{
	return NULL;
}

void LLDrawPoolWLSky::beginRenderPass( S32 pass )
{
	sky_shader =
		LLPipeline::sUnderWaterRender ?
			&gObjectFullbrightNoColorWaterProgram :
			&gWLSkyProgram;

	cloud_shader =
			LLPipeline::sUnderWaterRender ?
				&gObjectFullbrightNoColorWaterProgram :
				&gWLCloudProgram;

    sun_shader =
			LLPipeline::sUnderWaterRender ?
				&gObjectFullbrightNoColorWaterProgram :
				&gWLSunProgram;

    moon_shader =
			LLPipeline::sUnderWaterRender ?
				&gObjectFullbrightNoColorWaterProgram :
				&gWLMoonProgram;
}

void LLDrawPoolWLSky::endRenderPass( S32 pass )
{
    sky_shader   = nullptr;
    cloud_shader = nullptr;
    sun_shader   = nullptr;
    moon_shader  = nullptr;
}

void LLDrawPoolWLSky::beginDeferredPass(S32 pass)
{
	sky_shader = &gDeferredWLSkyProgram;
	cloud_shader = &gDeferredWLCloudProgram;

    sun_shader =
			LLPipeline::sUnderWaterRender ?
				&gObjectFullbrightNoColorWaterProgram :
				&gDeferredWLSunProgram;

    moon_shader =
			LLPipeline::sUnderWaterRender ?
				&gObjectFullbrightNoColorWaterProgram :
				&gDeferredWLMoonProgram;
}

void LLDrawPoolWLSky::endDeferredPass(S32 pass)
{
    sky_shader   = nullptr;
    cloud_shader = nullptr;
    sun_shader   = nullptr;
    moon_shader  = nullptr;
}

void LLDrawPoolWLSky::renderFsSky(const LLVector3& camPosLocal, F32 camHeightLocal, LLGLSLShader * shader) const
{
    gSky.mVOWLSkyp->drawFsSky();
}

void LLDrawPoolWLSky::renderDome(const LLVector3& camPosLocal, F32 camHeightLocal, LLGLSLShader * shader) const
{
    llassert_always(NULL != shader);

    gGL.matrixMode(LLRender::MM_MODELVIEW);
	gGL.pushMatrix();

	//chop off translation
	if (LLPipeline::sReflectionRender && camPosLocal.mV[2] > 256.f)
	{
		gGL.translatef(camPosLocal.mV[0], camPosLocal.mV[1], 256.f-camPosLocal.mV[2]*0.5f);
	}
	else
	{
		gGL.translatef(camPosLocal.mV[0], camPosLocal.mV[1], camPosLocal.mV[2]);
	}
		

	// the windlight sky dome works most conveniently in a coordinate system
	// where Y is up, so permute our basis vectors accordingly.
	gGL.rotatef(120.f, 1.f / F_SQRT3, 1.f / F_SQRT3, 1.f / F_SQRT3);

	gGL.scalef(0.333f, 0.333f, 0.333f);

	gGL.translatef(0.f,-camHeightLocal, 0.f);
	
	// Draw WL Sky
	shader->uniform3f(sCamPosLocal, 0.f, camHeightLocal, 0.f);

    gSky.mVOWLSkyp->drawDome();

    gGL.matrixMode(LLRender::MM_MODELVIEW);
	gGL.popMatrix();
}

void LLDrawPoolWLSky::renderSkyHazeDeferred(const LLVector3& camPosLocal, F32 camHeightLocal) const
{
    LLVector3 const & origin = LLViewerCamera::getInstance()->getOrigin();

	if (gPipeline.canUseWindLightShaders() && gPipeline.hasRenderType(LLPipeline::RENDER_TYPE_SKY))
	{
        LLGLSPipelineDepthTestSkyBox sky(true, true);

        sky_shader->bind();

        LLSettingsSky::ptr_t psky = LLEnvironment::instance().getCurrentSky();

        LLViewerTexture* rainbow_tex = gSky.mVOSkyp->getRainbowTex();
        LLViewerTexture* halo_tex  = gSky.mVOSkyp->getHaloTex();

        sky_shader->bindTexture(LLShaderMgr::RAINBOW_MAP, rainbow_tex);
        sky_shader->bindTexture(LLShaderMgr::HALO_MAP,  halo_tex);

        ((LLSettingsVOSky*)psky.get())->updateShader(sky_shader);

        F32 moisture_level  = (float)psky->getSkyMoistureLevel();
        F32 droplet_radius  = (float)psky->getSkyDropletRadius();
        F32 ice_level       = (float)psky->getSkyIceLevel();

        // hobble halos and rainbows when there's no light source to generate them
        if (!psky->getIsSunUp() && !psky->getIsMoonUp())
        {
            moisture_level = 0.0f;
            ice_level      = 0.0f;
        }

        sky_shader->uniform1f(LLShaderMgr::MOISTURE_LEVEL, moisture_level);
        sky_shader->uniform1f(LLShaderMgr::DROPLET_RADIUS, droplet_radius);
        sky_shader->uniform1f(LLShaderMgr::ICE_LEVEL, ice_level);

        sky_shader->uniform1f(LLShaderMgr::SUN_MOON_GLOW_FACTOR, psky->getSunMoonGlowFactor());

        sky_shader->uniform1i(LLShaderMgr::SUN_UP_FACTOR, psky->getIsSunUp() ? 1 : 0);

        /// Render the skydome
        renderDome(origin, camHeightLocal, sky_shader);	

		sky_shader->unbind();
    }
}

void LLDrawPoolWLSky::renderSkyHaze(const LLVector3& camPosLocal, F32 camHeightLocal) const
{
    LLVector3 const & origin = LLViewerCamera::getInstance()->getOrigin();

	if (gPipeline.canUseWindLightShaders() && gPipeline.hasRenderType(LLPipeline::RENDER_TYPE_SKY))
	{
        LLGLSPipelineDepthTestSkyBox sky(true, false);
        sky_shader->bind();
        sky_shader->uniform1i(LLShaderMgr::SUN_UP_FACTOR, 1);
        sky_shader->uniform1f(LLShaderMgr::SUN_MOON_GLOW_FACTOR, 1.0f);
        renderDome(origin, camHeightLocal, sky_shader);	
		sky_shader->unbind();
    }
}

void LLDrawPoolWLSky::renderStars(void) const
{
    LLGLSPipelineBlendSkyBox gls_skybox(true, false);
	
	// *NOTE: have to have bound the cloud noise texture already since register
	// combiners blending below requires something to be bound
	// and we might as well only bind once.
	gGL.getTexUnit(0)->enable(LLTexUnit::TT_TEXTURE);
	
	// *NOTE: we divide by two here and GL_ALPHA_SCALE by two below to avoid
	// clamping and allow the star_alpha param to brighten the stars.
	LLColor4 star_alpha(LLColor4::black);

    star_alpha.mV[3] = LLEnvironment::instance().getCurrentSky()->getStarBrightness() / 512.f;
    
	// If star brightness is not set, exit
	if( star_alpha.mV[3] < 0.001 )
	{
		LL_DEBUGS("SKY") << "star_brightness below threshold." << LL_ENDL;
		return;
	}

    LLViewerTexture* tex_a = gSky.mVOSkyp->getBloomTex();
    LLViewerTexture* tex_b = gSky.mVOSkyp->getBloomTexNext();
	
    if (tex_a && (!tex_b || (tex_a == tex_b)))
    {
        // Bind current and next sun textures
		gGL.getTexUnit(0)->bind(tex_a);
    }
    else if (tex_b && !tex_a)
    {
        gGL.getTexUnit(0)->bind(tex_b);
    }
    else if (tex_b != tex_a)
    {
        gGL.getTexUnit(0)->bind(tex_a);
    }

	gGL.pushMatrix();
	gGL.rotatef(gFrameTimeSeconds*0.01f, 0.f, 0.f, 1.f);
	if (LLGLSLShader::sNoFixedFunction)
	{
		gCustomAlphaProgram.bind();
		gCustomAlphaProgram.uniform1f(sCustomAlpha, star_alpha.mV[3]);
	}
	else
	{
		gGL.getTexUnit(0)->setTextureColorBlend(LLTexUnit::TBO_MULT, LLTexUnit::TBS_TEX_COLOR, LLTexUnit::TBS_VERT_COLOR);
		gGL.getTexUnit(0)->setTextureAlphaBlend(LLTexUnit::TBO_MULT_X2, LLTexUnit::TBS_CONST_ALPHA, LLTexUnit::TBS_TEX_ALPHA);
		glTexEnvfv(GL_TEXTURE_ENV, GL_TEXTURE_ENV_COLOR, star_alpha.mV);
	}

	gSky.mVOWLSkyp->drawStars();

    gGL.getTexUnit(0)->unbind(LLTexUnit::TT_TEXTURE);

	gGL.popMatrix();

	if (LLGLSLShader::sNoFixedFunction)
	{
		gCustomAlphaProgram.unbind();
	}
	else
	{
		// and disable the combiner states
		gGL.getTexUnit(0)->setTextureBlendType(LLTexUnit::TB_MULT);
	}
}

void LLDrawPoolWLSky::renderStarsDeferred(void) const
{
	LLGLSPipelineBlendSkyBox gls_sky(true, false);

	gGL.setSceneBlendType(LLRender::BT_ADD_WITH_ALPHA);

    F32 star_alpha = LLEnvironment::instance().getCurrentSky()->getStarBrightness() / 500.0f;

	// If start_brightness is not set, exit
	if(star_alpha < 0.001f)
	{
		LL_DEBUGS("SKY") << "star_brightness below threshold." << LL_ENDL;
		return;
	}

	gDeferredStarProgram.bind();	

    LLViewerTexture* tex_a = gSky.mVOSkyp->getBloomTex();
    LLViewerTexture* tex_b = gSky.mVOSkyp->getBloomTexNext();

    F32 blend_factor = LLEnvironment::instance().getCurrentSky()->getBlendFactor();
	
    if (tex_a && (!tex_b || (tex_a == tex_b)))
    {
        // Bind current and next sun textures
		gGL.getTexUnit(0)->bind(tex_a);
        gGL.getTexUnit(1)->unbind(LLTexUnit::TT_TEXTURE);
        blend_factor = 0;
    }
    else if (tex_b && !tex_a)
    {
        gGL.getTexUnit(0)->bind(tex_b);
        gGL.getTexUnit(1)->unbind(LLTexUnit::TT_TEXTURE);
        blend_factor = 0;
    }
    else if (tex_b != tex_a)
    {
        gGL.getTexUnit(0)->bind(tex_a);
        gGL.getTexUnit(1)->bind(tex_b);
    }

    gDeferredStarProgram.uniform1f(LLShaderMgr::BLEND_FACTOR, blend_factor);

    if (LLPipeline::sReflectionRender)
    {
        star_alpha = 1.0f;
    }
	gDeferredStarProgram.uniform1f(sCustomAlpha, star_alpha);

    sStarTime = (F32)LLFrameTimer::getElapsedSeconds() * 0.5f;

    gDeferredStarProgram.uniform1f(LLShaderMgr::WATER_TIME, sStarTime);

	gSky.mVOWLSkyp->drawStars();

    gGL.getTexUnit(0)->unbind(LLTexUnit::TT_TEXTURE);
    gGL.getTexUnit(1)->unbind(LLTexUnit::TT_TEXTURE);

    gDeferredStarProgram.unbind();
}

void LLDrawPoolWLSky::renderSkyCloudsDeferred(const LLVector3& camPosLocal, F32 camHeightLocal, LLGLSLShader* cloudshader) const
{
	if (gPipeline.canUseWindLightShaders() && gPipeline.hasRenderType(LLPipeline::RENDER_TYPE_CLOUDS) && gSky.mVOSkyp->getCloudNoiseTex())
	{
        LLSettingsSky::ptr_t psky = LLEnvironment::instance().getCurrentSky();

		LLGLSPipelineBlendSkyBox pipeline(true, true);
		
		cloudshader->bind();

        LLPointer<LLViewerTexture> cloud_noise      = gSky.mVOSkyp->getCloudNoiseTex();
        LLPointer<LLViewerTexture> cloud_noise_next = gSky.mVOSkyp->getCloudNoiseTexNext();

        gGL.getTexUnit(0)->unbind(LLTexUnit::TT_TEXTURE);
        gGL.getTexUnit(1)->unbind(LLTexUnit::TT_TEXTURE);

        F32 cloud_variance = psky ? psky->getCloudVariance() : 0.0f;
        F32 blend_factor   = psky ? psky->getBlendFactor() : 0.0f;

        // if we even have sun disc textures to work with...
        if (cloud_noise || cloud_noise_next)
        {
            if (cloud_noise && (!cloud_noise_next || (cloud_noise == cloud_noise_next)))
            {
                // Bind current and next sun textures
                cloudshader->bindTexture(LLShaderMgr::CLOUD_NOISE_MAP, cloud_noise, LLTexUnit::TT_TEXTURE);
                blend_factor = 0;
            }
            else if (cloud_noise_next && !cloud_noise)
            {
                cloudshader->bindTexture(LLShaderMgr::CLOUD_NOISE_MAP, cloud_noise_next, LLTexUnit::TT_TEXTURE);
                blend_factor = 0;
            }
            else if (cloud_noise_next != cloud_noise)
            {
                cloudshader->bindTexture(LLShaderMgr::CLOUD_NOISE_MAP, cloud_noise, LLTexUnit::TT_TEXTURE);
                cloudshader->bindTexture(LLShaderMgr::CLOUD_NOISE_MAP_NEXT, cloud_noise_next, LLTexUnit::TT_TEXTURE);
            }
        }

        cloudshader->uniform1f(LLShaderMgr::BLEND_FACTOR, blend_factor);
        cloudshader->uniform1f(LLShaderMgr::CLOUD_VARIANCE, cloud_variance);
        cloudshader->uniform1f(LLShaderMgr::SUN_MOON_GLOW_FACTOR, psky->getSunMoonGlowFactor());

        ((LLSettingsVOSky*)psky.get())->updateShader(cloudshader);

		/// Render the skydome
        renderDome(camPosLocal, camHeightLocal, cloudshader);

		cloudshader->unbind();

        gGL.getTexUnit(0)->unbind(LLTexUnit::TT_TEXTURE);
        gGL.getTexUnit(1)->unbind(LLTexUnit::TT_TEXTURE);
	}
}

void LLDrawPoolWLSky::renderSkyClouds(const LLVector3& camPosLocal, F32 camHeightLocal, LLGLSLShader* cloudshader) const
{
	if (gPipeline.canUseWindLightShaders() && gPipeline.hasRenderType(LLPipeline::RENDER_TYPE_CLOUDS) && gSky.mVOSkyp->getCloudNoiseTex())
	{
        LLSettingsSky::ptr_t psky = LLEnvironment::instance().getCurrentSky();

        LLGLSPipelineBlendSkyBox pipeline(true, true);
		
		cloudshader->bind();

        LLPointer<LLViewerTexture> cloud_noise      = gSky.mVOSkyp->getCloudNoiseTex();
        LLPointer<LLViewerTexture> cloud_noise_next = gSky.mVOSkyp->getCloudNoiseTexNext();

        gGL.getTexUnit(0)->unbind(LLTexUnit::TT_TEXTURE);
        gGL.getTexUnit(1)->unbind(LLTexUnit::TT_TEXTURE);

        F32 cloud_variance = psky ? psky->getCloudVariance() : 0.0f;
        F32 blend_factor   = psky ? psky->getBlendFactor() : 0.0f;

        // if we even have sun disc textures to work with...
        if (cloud_noise || cloud_noise_next)
        {
            if (cloud_noise && (!cloud_noise_next || (cloud_noise == cloud_noise_next)))
            {
                // Bind current and next sun textures
                cloudshader->bindTexture(LLShaderMgr::CLOUD_NOISE_MAP, cloud_noise, LLTexUnit::TT_TEXTURE);
                blend_factor = 0;
            }
            else if (cloud_noise_next && !cloud_noise)
            {
                cloudshader->bindTexture(LLShaderMgr::CLOUD_NOISE_MAP, cloud_noise_next, LLTexUnit::TT_TEXTURE);
                blend_factor = 0;
            }
            else if (cloud_noise_next != cloud_noise)
            {
                cloudshader->bindTexture(LLShaderMgr::CLOUD_NOISE_MAP, cloud_noise, LLTexUnit::TT_TEXTURE);
                cloudshader->bindTexture(LLShaderMgr::CLOUD_NOISE_MAP_NEXT, cloud_noise_next, LLTexUnit::TT_TEXTURE);
            }
        }

        cloudshader->uniform1f(LLShaderMgr::BLEND_FACTOR, blend_factor);
        cloudshader->uniform1f(LLShaderMgr::CLOUD_VARIANCE, cloud_variance);
<<<<<<< HEAD
=======
        cloudshader->uniform1f(LLShaderMgr::SUN_MOON_GLOW_FACTOR, psky->getSunMoonGlowFactor());

        ((LLSettingsVOSky*)psky.get())->updateShader(cloudshader);
>>>>>>> 83257da9

		/// Render the skydome
        renderDome(camPosLocal, camHeightLocal, cloudshader);

		cloudshader->unbind();

        gGL.getTexUnit(0)->unbind(LLTexUnit::TT_TEXTURE);
        gGL.getTexUnit(1)->unbind(LLTexUnit::TT_TEXTURE);
	}
}

void LLDrawPoolWLSky::renderHeavenlyBodies()
{
	LLGLSPipelineBlendSkyBox gls_skybox(true, false);

    LLVector3 const & origin = LLViewerCamera::getInstance()->getOrigin();
	gGL.pushMatrix();
	gGL.translatef(origin.mV[0], origin.mV[1], origin.mV[2]);	        

	LLFace * face = gSky.mVOSkyp->mFace[LLVOSky::FACE_SUN];

    F32 blend_factor = LLEnvironment::instance().getCurrentSky()->getBlendFactor();
    bool can_use_vertex_shaders = gPipeline.canUseVertexShaders();
    bool can_use_windlight_shaders = gPipeline.canUseWindLightShaders();


	if (gSky.mVOSkyp->getSun().getDraw() && face && face->getGeomCount())
	{
		LLPointer<LLViewerTexture> tex_a = face->getTexture(LLRender::DIFFUSE_MAP);
        LLPointer<LLViewerTexture> tex_b = face->getTexture(LLRender::ALTERNATE_DIFFUSE_MAP);

        gGL.getTexUnit(0)->unbind(LLTexUnit::TT_TEXTURE);
        gGL.getTexUnit(1)->unbind(LLTexUnit::TT_TEXTURE);

        // if we even have sun disc textures to work with...
        if (tex_a || tex_b)
        {
            // if and only if we have a texture defined, render the sun disc
            if (can_use_vertex_shaders && can_use_windlight_shaders)
            {
                sun_shader->bind();

                if (tex_a && (!tex_b || (tex_a == tex_b)))
                {
                    // Bind current and next sun textures
                    sun_shader->bindTexture(LLShaderMgr::DIFFUSE_MAP, tex_a, LLTexUnit::TT_TEXTURE);
                    blend_factor = 0;
                }
                else if (tex_b && !tex_a)
                {
                    sun_shader->bindTexture(LLShaderMgr::DIFFUSE_MAP, tex_b, LLTexUnit::TT_TEXTURE);
                    blend_factor = 0;
                }
                else if (tex_b != tex_a)
                {
                    sun_shader->bindTexture(LLShaderMgr::DIFFUSE_MAP, tex_a, LLTexUnit::TT_TEXTURE);
                    sun_shader->bindTexture(LLShaderMgr::ALTERNATE_DIFFUSE_MAP, tex_b, LLTexUnit::TT_TEXTURE);
                }

                LLColor4 color(gSky.mVOSkyp->getSun().getInterpColor());

                sun_shader->uniform4fv(LLShaderMgr::DIFFUSE_COLOR, 1, color.mV);
                sun_shader->uniform1f(LLShaderMgr::BLEND_FACTOR, blend_factor);

                face->renderIndexed();

                gGL.getTexUnit(0)->unbind(LLTexUnit::TT_TEXTURE);
                gGL.getTexUnit(1)->unbind(LLTexUnit::TT_TEXTURE);

                sun_shader->unbind();
            }
        }
	}

    blend_factor = LLEnvironment::instance().getCurrentSky()->getBlendFactor();

	face = gSky.mVOSkyp->mFace[LLVOSky::FACE_MOON];

	if (gSky.mVOSkyp->getMoon().getDraw() && face && face->getTexture(LLRender::DIFFUSE_MAP) && face->getGeomCount() && moon_shader)
	{        
        LLViewerTexture* tex_a = face->getTexture(LLRender::DIFFUSE_MAP);
        LLViewerTexture* tex_b = face->getTexture(LLRender::ALTERNATE_DIFFUSE_MAP);

		LLColor4 color(gSky.mVOSkyp->getMoon().getInterpColor());
		
        if (can_use_vertex_shaders && can_use_windlight_shaders && (tex_a || tex_b))
        {
            moon_shader->bind();

            if (tex_a && (!tex_b || (tex_a == tex_b)))
            {
                // Bind current and next sun textures
                moon_shader->bindTexture(LLShaderMgr::DIFFUSE_MAP, tex_a, LLTexUnit::TT_TEXTURE);
                blend_factor = 0;
            }
            else if (tex_b && !tex_a)
            {
                moon_shader->bindTexture(LLShaderMgr::DIFFUSE_MAP, tex_b, LLTexUnit::TT_TEXTURE);
                blend_factor = 0;
            }
            else if (tex_b != tex_a)
            {
                moon_shader->bindTexture(LLShaderMgr::DIFFUSE_MAP, tex_a, LLTexUnit::TT_TEXTURE);
                moon_shader->bindTexture(LLShaderMgr::ALTERNATE_DIFFUSE_MAP, tex_b, LLTexUnit::TT_TEXTURE);
            }

            LLSettingsSky::ptr_t psky = LLEnvironment::instance().getCurrentSky();

            F32 moon_brightness = (float)psky->getMoonBrightness();

            moon_shader->uniform1f(LLShaderMgr::MOON_BRIGHTNESS, moon_brightness);
            moon_shader->uniform4fv(LLShaderMgr::MOONLIGHT_COLOR, 1, gSky.mVOSkyp->getMoon().getColor().mV);
            moon_shader->uniform4fv(LLShaderMgr::DIFFUSE_COLOR, 1, color.mV);
            moon_shader->uniform1f(LLShaderMgr::BLEND_FACTOR, blend_factor);

            face->renderIndexed();

            gGL.getTexUnit(0)->unbind(LLTexUnit::TT_TEXTURE);
            gGL.getTexUnit(1)->unbind(LLTexUnit::TT_TEXTURE);

            moon_shader->unbind();
        }
    }

    gGL.popMatrix();
}

void LLDrawPoolWLSky::renderDeferred(S32 pass)
{
	if (!gPipeline.hasRenderType(LLPipeline::RENDER_TYPE_SKY))
	{
		return;
	}
	LL_RECORD_BLOCK_TIME(FTM_RENDER_WL_SKY);

    const F32 camHeightLocal = LLEnvironment::instance().getCamHeight();

	gGL.setColorMask(true, false);

    LLVector3 const & origin = LLViewerCamera::getInstance()->getOrigin();

    if (gPipeline.canUseWindLightShaders())
    {
        renderSkyHazeDeferred(origin, camHeightLocal);
        renderStarsDeferred();
        renderHeavenlyBodies();
        renderSkyCloudsDeferred(origin, camHeightLocal, cloud_shader);
    }
    gGL.setColorMask(true, true);
}

void LLDrawPoolWLSky::render(S32 pass)
{
	if (!gPipeline.hasRenderType(LLPipeline::RENDER_TYPE_SKY))
	{
		return;
	}
	LL_RECORD_BLOCK_TIME(FTM_RENDER_WL_SKY);

    const F32 camHeightLocal = LLEnvironment::instance().getCamHeight();
    LLVector3 const & origin = LLViewerCamera::getInstance()->getOrigin();
    
	renderSkyHaze(origin, camHeightLocal);    
    renderStars();
    renderHeavenlyBodies();	
	renderSkyClouds(origin, camHeightLocal, cloud_shader);

	gGL.getTexUnit(0)->unbind(LLTexUnit::TT_TEXTURE);
}

void LLDrawPoolWLSky::prerender()
{
	//LL_INFOS() << "wlsky prerendering pass." << LL_ENDL;
}

LLDrawPoolWLSky *LLDrawPoolWLSky::instancePool()
{
	return new LLDrawPoolWLSky();
}

LLViewerTexture* LLDrawPoolWLSky::getTexture()
{
	return NULL;
}

void LLDrawPoolWLSky::resetDrawOrders()
{
}

//static
void LLDrawPoolWLSky::cleanupGL()
{
}

//static
void LLDrawPoolWLSky::restoreGL()
{
}<|MERGE_RESOLUTION|>--- conflicted
+++ resolved
@@ -454,12 +454,9 @@
 
         cloudshader->uniform1f(LLShaderMgr::BLEND_FACTOR, blend_factor);
         cloudshader->uniform1f(LLShaderMgr::CLOUD_VARIANCE, cloud_variance);
-<<<<<<< HEAD
-=======
         cloudshader->uniform1f(LLShaderMgr::SUN_MOON_GLOW_FACTOR, psky->getSunMoonGlowFactor());
 
         ((LLSettingsVOSky*)psky.get())->updateShader(cloudshader);
->>>>>>> 83257da9
 
 		/// Render the skydome
         renderDome(camPosLocal, camHeightLocal, cloudshader);
