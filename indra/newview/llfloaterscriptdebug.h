/**
 * @file llfloaterscriptdebug.h
 * @brief Shows error and warning output from scripts
 *
 * $LicenseInfo:firstyear=2006&license=viewerlgpl$
 * Second Life Viewer Source Code
 * Copyright (C) 2010, Linden Research, Inc.
 *
 * This library is free software; you can redistribute it and/or
 * modify it under the terms of the GNU Lesser General Public
 * License as published by the Free Software Foundation;
 * version 2.1 of the License only.
 *
 * This library is distributed in the hope that it will be useful,
 * but WITHOUT ANY WARRANTY; without even the implied warranty of
 * MERCHANTABILITY or FITNESS FOR A PARTICULAR PURPOSE.  See the GNU
 * Lesser General Public License for more details.
 *
 * You should have received a copy of the GNU Lesser General Public
 * License along with this library; if not, write to the Free Software
 * Foundation, Inc., 51 Franklin Street, Fifth Floor, Boston, MA  02110-1301  USA
 *
 * Linden Research, Inc., 945 Battery Street, San Francisco, CA  94111  USA
 * $/LicenseInfo$
 */

#ifndef LL_LLFLOATERSCRIPTDEBUG_H
#define LL_LLFLOATERSCRIPTDEBUG_H

#include "llmultifloater.h"
#include "llviewerchat.h"

class LLTextEditor;
class LLUUID;

class LLFloaterScriptDebug : public LLMultiFloater
{
public:
<<<<<<< HEAD
	LLFloaterScriptDebug(const LLSD& key);
	virtual ~LLFloaterScriptDebug();
	virtual bool postBuild();
	//virtual void setVisible(bool visible); // <FS:Ansariel> Improved script debug floater
	static void show(const LLUUID& object_id);
=======
    LLFloaterScriptDebug(const LLSD& key);
    virtual ~LLFloaterScriptDebug();
    virtual BOOL postBuild();
    //virtual void setVisible(BOOL visible); // <FS:Ansariel> Improved script debug floater
    static void show(const LLUUID& object_id);
>>>>>>> c06fb4e0

    /*virtual*/ //void closeFloater(bool app_quitting = false); // <FS:Ansariel> Improved script debug floater
    // <FS:Kadah> [FSllOwnerSayToScriptDebugWindow]
    // static void addScriptLine(const std::string &utf8mesg, const std::string &user_name, const LLColor4& color, const LLUUID& source_id);
    static void addScriptLine(const LLChat& chat);

protected:
    // <FS:Ansariel> Script debug icon
    //static LLFloater* addOutputWindow(const LLUUID& object_id);
    static LLFloater* addOutputWindow(const LLUUID& object_id, bool show = false);
    // </FS:Ansariel> Script debug icon

protected:
    static LLFloaterScriptDebug*    sInstance;

// <FS:Kadah> [FSllOwnerSayToScriptDebugWindow]
private:
    /*virtual*/ void onClickCloseBtn(bool app_qutting);
};

class LLFloaterScriptDebugOutput : public LLFloater
{
public:
    LLFloaterScriptDebugOutput(const LLSD& object_id);
    ~LLFloaterScriptDebugOutput();

    // <FS:Kadah> [FSllOwnerSayToScriptDebugWindow]
    // void addLine(const std::string &utf8mesg, const std::string &user_name, const LLColor4& color);
    void addLine(const LLChat& chat, const std::string &user_name);

    virtual BOOL postBuild();

<<<<<<< HEAD
	virtual bool postBuild();
=======
    // <FS:Kadah> [FSllOwnerSayToScriptDebugWindow]
    void clear();
>>>>>>> c06fb4e0

protected:
    LLTextEditor* mHistoryEditor;

    LLUUID mObjectID;

    // <FS:Kadah> [FSllOwnerSayToScriptDebugWindow]
    std::string mUserName; //KC: This should be "object_name", but LL.
};

#endif // LL_LLFLOATERSCRIPTDEBUG_H<|MERGE_RESOLUTION|>--- conflicted
+++ resolved
@@ -36,19 +36,11 @@
 class LLFloaterScriptDebug : public LLMultiFloater
 {
 public:
-<<<<<<< HEAD
-	LLFloaterScriptDebug(const LLSD& key);
-	virtual ~LLFloaterScriptDebug();
-	virtual bool postBuild();
-	//virtual void setVisible(bool visible); // <FS:Ansariel> Improved script debug floater
-	static void show(const LLUUID& object_id);
-=======
     LLFloaterScriptDebug(const LLSD& key);
     virtual ~LLFloaterScriptDebug();
-    virtual BOOL postBuild();
-    //virtual void setVisible(BOOL visible); // <FS:Ansariel> Improved script debug floater
+    virtual bool postBuild();
+    //virtual void setVisible(bool visible); // <FS:Ansariel> Improved script debug floater
     static void show(const LLUUID& object_id);
->>>>>>> c06fb4e0
 
     /*virtual*/ //void closeFloater(bool app_quitting = false); // <FS:Ansariel> Improved script debug floater
     // <FS:Kadah> [FSllOwnerSayToScriptDebugWindow]
@@ -79,14 +71,10 @@
     // void addLine(const std::string &utf8mesg, const std::string &user_name, const LLColor4& color);
     void addLine(const LLChat& chat, const std::string &user_name);
 
-    virtual BOOL postBuild();
+    virtual bool postBuild();
 
-<<<<<<< HEAD
-	virtual bool postBuild();
-=======
     // <FS:Kadah> [FSllOwnerSayToScriptDebugWindow]
     void clear();
->>>>>>> c06fb4e0
 
 protected:
     LLTextEditor* mHistoryEditor;
