--- conflicted
+++ resolved
@@ -36,46 +36,29 @@
 class LLFloaterScriptDebug : public LLMultiFloater
 {
 public:
-<<<<<<< HEAD
-	LLFloaterScriptDebug(const LLSD& key);
-	virtual ~LLFloaterScriptDebug();
-	virtual BOOL postBuild();
-	//virtual void setVisible(BOOL visible); // <FS:Ansariel> Improved script debug floater
-	static void show(const LLUUID& object_id);
+    LLFloaterScriptDebug(const LLSD& key);
+    virtual ~LLFloaterScriptDebug();
+    virtual BOOL postBuild();
+    //virtual void setVisible(BOOL visible); // <FS:Ansariel> Improved script debug floater
+    static void show(const LLUUID& object_id);
 
     /*virtual*/ //void closeFloater(bool app_quitting = false); // <FS:Ansariel> Improved script debug floater
-	// <FS:Kadah> [FSllOwnerSayToScriptDebugWindow]
-	// static void addScriptLine(const std::string &utf8mesg, const std::string &user_name, const LLColor4& color, const LLUUID& source_id);
-	static void addScriptLine(const LLChat& chat);
+    // <FS:Kadah> [FSllOwnerSayToScriptDebugWindow]
+    // static void addScriptLine(const std::string &utf8mesg, const std::string &user_name, const LLColor4& color, const LLUUID& source_id);
+    static void addScriptLine(const LLChat& chat);
 
 protected:
-	// <FS:Ansariel> Script debug icon
-	//static LLFloater* addOutputWindow(const LLUUID& object_id);
-	static LLFloater* addOutputWindow(const LLUUID& object_id, bool show = false);
-	// </FS:Ansariel> Script debug icon
+    // <FS:Ansariel> Script debug icon
+    //static LLFloater* addOutputWindow(const LLUUID& object_id);
+    static LLFloater* addOutputWindow(const LLUUID& object_id, bool show = false);
+    // </FS:Ansariel> Script debug icon
 
 protected:
-	static LLFloaterScriptDebug*	sInstance;
+    static LLFloaterScriptDebug*    sInstance;
 
 // <FS:Kadah> [FSllOwnerSayToScriptDebugWindow]
 private:
-	/*virtual*/ void onClickCloseBtn(bool app_qutting);
-=======
-    LLFloaterScriptDebug(const LLSD& key);
-    virtual ~LLFloaterScriptDebug();
-    virtual BOOL postBuild();
-    virtual void setVisible(BOOL visible);
-    static void show(const LLUUID& object_id);
-
-    /*virtual*/ void closeFloater(bool app_quitting = false);
-    static void addScriptLine(const std::string &utf8mesg, const std::string &user_name, const LLColor4& color, const LLUUID& source_id);
-
-protected:
-    static LLFloater* addOutputWindow(const LLUUID& object_id);
-
-protected:
-    static LLFloaterScriptDebug*    sInstance;
->>>>>>> 38c2a5bd
+    /*virtual*/ void onClickCloseBtn(bool app_qutting);
 };
 
 class LLFloaterScriptDebugOutput : public LLFloater
@@ -84,33 +67,22 @@
     LLFloaterScriptDebugOutput(const LLSD& object_id);
     ~LLFloaterScriptDebugOutput();
 
-    void addLine(const std::string &utf8mesg, const std::string &user_name, const LLColor4& color);
+    // <FS:Kadah> [FSllOwnerSayToScriptDebugWindow]
+    // void addLine(const std::string &utf8mesg, const std::string &user_name, const LLColor4& color);
+    void addLine(const LLChat& chat, const std::string &user_name);
 
-<<<<<<< HEAD
-	// <FS:Kadah> [FSllOwnerSayToScriptDebugWindow]
-	// void addLine(const std::string &utf8mesg, const std::string &user_name, const LLColor4& color);
-	void addLine(const LLChat& chat, const std::string &user_name);
-
-	virtual BOOL postBuild();
-
-	// <FS:Kadah> [FSllOwnerSayToScriptDebugWindow]
-	void clear();
-	
-=======
     virtual BOOL postBuild();
 
->>>>>>> 38c2a5bd
+    // <FS:Kadah> [FSllOwnerSayToScriptDebugWindow]
+    void clear();
+
 protected:
     LLTextEditor* mHistoryEditor;
 
-<<<<<<< HEAD
-	LLUUID mObjectID;
+    LLUUID mObjectID;
 
-	// <FS:Kadah> [FSllOwnerSayToScriptDebugWindow]
-	std::string mUserName; //KC: This should be "object_name", but LL.
-=======
-    LLUUID mObjectID;
->>>>>>> 38c2a5bd
+    // <FS:Kadah> [FSllOwnerSayToScriptDebugWindow]
+    std::string mUserName; //KC: This should be "object_name", but LL.
 };
 
 #endif // LL_LLFLOATERSCRIPTDEBUG_H