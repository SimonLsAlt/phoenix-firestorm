--- conflicted
+++ resolved
@@ -36,19 +36,11 @@
 
 public:
 
-<<<<<<< HEAD
-	bool postBuild() override;
-	
-	// Needed to make the floater visibility toggle the beacons.
-	// Too bad we can't just add control_name="BeaconAlwaysOn" to the XML.
-	void onClickUICheck(LLUICtrl *ctrl);
-=======
-    /*virtual*/ BOOL postBuild();
+    bool postBuild() override;
 
     // Needed to make the floater visibility toggle the beacons.
     // Too bad we can't just add control_name="BeaconAlwaysOn" to the XML.
     void onClickUICheck(LLUICtrl *ctrl);
->>>>>>> c06fb4e0
 
 private:
     LLFloaterBeacons(const LLSD& seed);
