--- conflicted
+++ resolved
@@ -82,11 +82,7 @@
 	mCommitCallbackRegistrar.add( "WebContent.Stop", boost::bind( &LLFloaterWebContent::onClickStop, this ));
 	mCommitCallbackRegistrar.add( "WebContent.EnterAddress", boost::bind( &LLFloaterWebContent::onEnterAddress, this ));
 	mCommitCallbackRegistrar.add( "WebContent.PopExternal", boost::bind(&LLFloaterWebContent::onPopExternal, this));
-<<<<<<< HEAD
-	mCommitCallbackRegistrar.add( "WebContent.TestVideo", boost::bind(&LLFloaterWebContent::onTestVideo, this, _2));
-=======
 	mCommitCallbackRegistrar.add( "WebContent.TestURL", boost::bind(&LLFloaterWebContent::onTestURL, this, _2));
->>>>>>> 19640c01
 }
 
 BOOL LLFloaterWebContent::postBuild()
@@ -234,15 +230,6 @@
 		// and close the least recently opened one if this will put us over the limit.
 
 		LLFloaterReg::const_instance_list_t &instances = LLFloaterReg::getFloaterList(p.window_class);
-<<<<<<< HEAD
-		LL_DEBUGS() << "total instance count is " << instances.size() << LL_ENDL;
-
-		for(LLFloaterReg::const_instance_list_t::const_iterator iter = instances.begin(); iter != instances.end(); iter++)
-		{
-			LL_DEBUGS() << "    " << (*iter)->getKey()["target"] << LL_ENDL;
-		}	
-=======
->>>>>>> 19640c01
 
 		if(instances.size() >= (size_t)browser_window_limit)
 		{
@@ -535,11 +522,7 @@
 	};
 }
 
-<<<<<<< HEAD
-void LLFloaterWebContent::onTestVideo(std::string url)
-=======
 void LLFloaterWebContent::onTestURL(std::string url)
->>>>>>> 19640c01
 {
 	LLStringUtil::trim(url);
 	if (url.length() > 0)
