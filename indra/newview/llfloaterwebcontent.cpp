--- conflicted
+++ resolved
@@ -295,30 +295,6 @@
 //virtual
 void LLFloaterWebContent::onClose(bool app_quitting)
 {
-<<<<<<< HEAD
-    // If we close the web browsing window showing the Flickr login, we need to signal to this object that the connection will not happen
-	// MAINT-3440 note change here to use findInstance and not getInstance - latter creates an instance if it's not there which is bad.
-
-	LLFloater* flickr_web = LLFloaterReg::findInstance("flickr_web");
-    if (flickr_web == this)
-    {
-        if (!LLFlickrConnect::instance().isConnected())
-        {
-            LLFlickrConnect::instance().setConnectionState(LLFlickrConnect::FLICKR_CONNECTION_FAILED);
-        }
-    }
-	// Same with Twitter
-	// MAINT-3440 note change here to use findInstance and not getInstance - latter creates an instance if it's not there which is bad.
-	LLFloater* twitter_web = LLFloaterReg::findInstance("twitter_web");
-    if (twitter_web == this)
-    {
-        if (!LLTwitterConnect::instance().isConnected())
-        {
-            LLTwitterConnect::instance().setConnectionState(LLTwitterConnect::TWITTER_CONNECTION_FAILED);
-        }
-    }
-=======
->>>>>>> 7ffe8d0a
 	LLViewerMedia::getInstance()->proxyWindowClosed(mUUID);
 	destroy();
 }
