/**
* @file llagentbenefits.cpp
*
* $LicenseInfo:firstyear=2019&license=viewerlgpl$
* Second Life Viewer Source Code
* Copyright (C) 2019, Linden Research, Inc.
*
* This library is free software; you can redistribute it and/or
* modify it under the terms of the GNU Lesser General Public
* License as published by the Free Software Foundation;
* version 2.1 of the License only.
*
* This library is distributed in the hope that it will be useful,
* but WITHOUT ANY WARRANTY; without even the implied warranty of
* MERCHANTABILITY or FITNESS FOR A PARTICULAR PURPOSE.  See the GNU
* Lesser General Public License for more details.
*
* You should have received a copy of the GNU Lesser General Public
* License along with this library; if not, write to the Free Software
* Foundation, Inc., 51 Franklin Street, Fifth Floor, Boston, MA  02110-1301  USA
*
* Linden Research, Inc., 945 Battery Street, San Francisco, CA  94111  USA
* $/LicenseInfo$
*/

#include "llviewerprecompiledheaders.h"
#include "llagentbenefits.h"
#include "llviewertexture.h"
<<<<<<< HEAD

// <FS:Ansariel> OpenSim legacy economy
#include "llagent.h"
#include "llagentpicksinfo.h"
#include "lleconomy.h"
#include "llstartup.h"
#include "llviewercontrol.h"
#include "llviewernetwork.h"
#include "llviewerregion.h"
// </FS:Ansariel>
=======
>>>>>>> 86c0c1d5

LLAgentBenefits::LLAgentBenefits():
	m_initalized(false),
	m_animated_object_limit(-1),
	m_animation_upload_cost(-1),
	m_attachment_limit(-1),
	m_group_membership_limit(-1),
	m_picks_limit(-1),
	m_sound_upload_cost(-1),
	m_texture_upload_cost(-1),
	m_create_group_cost(-1)
{
}

LLAgentBenefits::~LLAgentBenefits()
{
}

// This could be extended to a template scheme or otherwise modified
// to support other types, if and when needed. Currently all fields
// the viewer cares about are integer.
bool get_required_S32(const LLSD& sd, const LLSD::String& key, S32& value)
{
	value = -1;
	if (sd.has(key))
	{
		value = sd[key].asInteger();
		return true;
	}

	LL_WARNS("Benefits") << "Missing required benefit field " << key << LL_ENDL;
	return false;
}

bool LLAgentBenefits::init(const LLSD& benefits_sd)
{
	LL_DEBUGS("Benefits") << "initializing benefits from " << benefits_sd << LL_ENDL;

	if (!get_required_S32(benefits_sd, "animated_object_limit", m_animated_object_limit))
	{
		return false;
	}
	if (!get_required_S32(benefits_sd, "animation_upload_cost", m_animation_upload_cost))
	{
		return false;
	}
	if (!get_required_S32(benefits_sd, "attachment_limit", m_attachment_limit))
	{
		return false;
	}
	if (!get_required_S32(benefits_sd, "create_group_cost", m_create_group_cost))
	{
		return false;
	}
	if (!get_required_S32(benefits_sd, "group_membership_limit", m_group_membership_limit))
	{
		return false;
	}
	if (!get_required_S32(benefits_sd, "picks_limit", m_picks_limit))
	{
		return false;
	}
	if (!get_required_S32(benefits_sd, "sound_upload_cost", m_sound_upload_cost))
	{
		return false;
	}
	if (!get_required_S32(benefits_sd, "texture_upload_cost", m_texture_upload_cost))
	{
		return false;
	}

    if (benefits_sd.has("large_texture_upload_cost"))
    {
        LLSD large_texture_cost = benefits_sd.get("large_texture_upload_cost");
        if (large_texture_cost.isArray())
        {
            LLSD::array_const_iterator end = large_texture_cost.endArray();
            LLSD::array_const_iterator it = large_texture_cost.beginArray();
            for (; it != end; ++it)
            {
                m_2k_texture_upload_cost.push_back(it->asInteger());
            }
            std::sort(m_2k_texture_upload_cost.begin(), m_2k_texture_upload_cost.end());
        }
    }

    if (m_2k_texture_upload_cost.empty())
    {
        m_2k_texture_upload_cost.push_back(m_texture_upload_cost);
    }

	// FIXME PREMIUM - either use this field or get rid of it
	m_initalized = true;
	return true;
}

S32 LLAgentBenefits::getAnimatedObjectLimit() const
{
	// <FS:Ansariel> OpenSim legacy economy
	//return m_animated_object_limit;
	if (LLGridManager::instance().isInSecondLife())
	{
		return m_animated_object_limit;
	}
	else
	{
		S32 max_attach = 0;
		if (gSavedSettings.getBOOL("AnimatedObjectsIgnoreLimits"))
		{
			max_attach = getAttachmentLimit();
		}
		else
		{
			if (gAgent.getRegion())
			{
				LLSD features;
				gAgent.getRegion()->getSimulatorFeatures(features);
				if (features.has("AnimatedObjects"))
				{
					max_attach = features["AnimatedObjects"]["MaxAgentAnimatedObjectAttachments"].asInteger();
				}
			}
		}
		return max_attach;
	}
	// </FS:Ansariel>
}

S32 LLAgentBenefits::getAnimationUploadCost() const
{
	// <FS:Ansariel> OpenSim legacy economy
	//return m_animation_upload_cost;
	return LLGridManager::instance().isInSecondLife() ? m_animation_upload_cost : LLGlobalEconomy::instance().getPriceUpload();
	// </FS:Ansariel>
}

S32 LLAgentBenefits::getAttachmentLimit() const
{
	// <FS:Ansariel> OpenSim legacy economy
	//return m_attachment_limit;
	if (LLGridManager::instance().isInSecondLife())
	{
		return m_attachment_limit;
	}
	else
	{
		const S32 MAX_AGENT_ATTACHMENTS = 38;

		S32 max_attach = MAX_AGENT_ATTACHMENTS;

		if (gAgent.getRegion())
		{
			LLSD features;
			gAgent.getRegion()->getSimulatorFeatures(features);
			if (features.has("MaxAgentAttachments"))
			{
				max_attach = features["MaxAgentAttachments"].asInteger();
			}
		}
		return max_attach;
	}
	// </FS:Ansariel>
}

S32 LLAgentBenefits::getCreateGroupCost() const
{
	// <FS:Ansariel> OpenSim legacy economy
	//return m_create_group_cost;
	return LLGridManager::instance().isInSecondLife() ? m_create_group_cost : 0;
	// </FS:Ansariel>
}

S32 LLAgentBenefits::getGroupMembershipLimit() const
{
	// <FS:Ansariel> OpenSim legacy economy
	//return m_group_membership_limit;
	return LLGridManager::instance().isInSecondLife() ? m_group_membership_limit : gMaxAgentGroups;
	// </FS:Ansariel>
}

S32 LLAgentBenefits::getPicksLimit() const
{
	// <FS:Ansariel> OpenSim legacy economy
	//return m_picks_limit;
	return LLGridManager::instance().isInSecondLife() ? m_picks_limit : LLAgentPicksInfo::instance().getMaxNumberOfPicks();
	// </FS:Ansariel>
}

S32 LLAgentBenefits::getSoundUploadCost() const
{
	// <FS:Ansariel> OpenSim legacy economy
	//return m_sound_upload_cost;
	return LLGridManager::instance().isInSecondLife() ? m_sound_upload_cost : LLGlobalEconomy::instance().getPriceUpload();
	// </FS:Ansariel>
}

S32 LLAgentBenefits::getTextureUploadCost() const
{
	// <FS:Ansariel> OpenSim legacy economy
	//return m_texture_upload_cost;
	return LLGridManager::instance().isInSecondLife() ? m_texture_upload_cost : LLGlobalEconomy::instance().getPriceUpload();
	// </FS:Ansariel>
}

S32 LLAgentBenefits::getTextureUploadCost(const LLViewerTexture* tex) const
{
    if (tex)
    {
        S32 area = tex->getFullHeight() * tex->getFullWidth();
        if (area >= MIN_2K_TEXTURE_AREA)
        {
            return get2KTextureUploadCost(area);
        }
        else
        {
            return getTextureUploadCost();
        }
    }
    return getTextureUploadCost();
}

S32 LLAgentBenefits::getTextureUploadCost(const LLImageBase* tex) const
{
    if (tex)
    {
        S32 area = tex->getHeight() * tex->getWidth();
        if (area >= MIN_2K_TEXTURE_AREA)
        {
            return get2KTextureUploadCost(area);
        }
        else
        {
            return getTextureUploadCost();
        }
    }
    return getTextureUploadCost();
}

S32 LLAgentBenefits::get2KTextureUploadCost(S32 area) const
{
    if (m_2k_texture_upload_cost.empty())
    {
        return m_texture_upload_cost;
    }
    const S32 TEXTURE_SEGMENTS = 1024;
    if (m_2k_texture_upload_cost.size() == TEXTURE_SEGMENTS)
    {
        S32 index = (S32)llceil(sqrt((F32)area));
        // 1..1024 pixels uses m_texture_upload_cost
        // 1025..2048 uses m_2k_texture_upload_cost
        // Translate 1025..2048 to 0..1023 of the
        // cost array
        const S32 PIXELS_TO_2K_ARRAY_TRANLATE = 1025;
        index -= PIXELS_TO_2K_ARRAY_TRANLATE;
        index = llclamp(index, 0, TEXTURE_SEGMENTS - 1);
        return m_2k_texture_upload_cost[index];
    }
    return m_2k_texture_upload_cost[0];
}

S32 LLAgentBenefits::getTextureUploadCost(const LLViewerTexture* tex) const
{
    if (tex)
    {
        S32 area = tex->getFullHeight() * tex->getFullWidth();
        if (area >= MIN_2K_TEXTURE_AREA)
        {
            return get2KTextureUploadCost(area);
        }
        else
        {
            return getTextureUploadCost();
        }
    }
    return getTextureUploadCost();
}

S32 LLAgentBenefits::getTextureUploadCost(const LLImageBase* tex) const
{
    if (tex)
    {
        S32 area = tex->getHeight() * tex->getWidth();
        if (area >= MIN_2K_TEXTURE_AREA)
        {
            return get2KTextureUploadCost(area);
        }
        else
        {
            return getTextureUploadCost();
        }
    }
    return getTextureUploadCost();
}

S32 LLAgentBenefits::get2KTextureUploadCost(S32 area) const
{
    if (m_2k_texture_upload_cost.empty())
    {
        return m_texture_upload_cost;
    }
    return m_2k_texture_upload_cost[0];
}

bool LLAgentBenefits::findUploadCost(LLAssetType::EType& asset_type, S32& cost) const
{
	bool succ = false;
	if (asset_type == LLAssetType::AT_TEXTURE)
	{
        cost = getTextureUploadCost();
		succ = true;
	}
	else if (asset_type == LLAssetType::AT_SOUND)
	{
		cost = getSoundUploadCost();
		succ = true;
	}
	else if (asset_type == LLAssetType::AT_ANIMATION)
	{
		cost = getAnimationUploadCost();
		succ = true;
	}
	return succ;
}

LLAgentBenefitsMgr::LLAgentBenefitsMgr()
{
}

LLAgentBenefitsMgr::~LLAgentBenefitsMgr()
{
}

// static
const LLAgentBenefits& LLAgentBenefitsMgr::current()
{
	return instance().mCurrent;
}

// static
const LLAgentBenefits& LLAgentBenefitsMgr::get(const std::string& package)
{
	if (instance().mPackageMap.find(package) != instance().mPackageMap.end())
	{
		return instance().mPackageMap[package];
	}
	else
	{
		return instance().mDefault;
	}
}

// static
bool LLAgentBenefitsMgr::init(const std::string& package, const LLSD& benefits_sd)
{
	LLAgentBenefits benefits;
	if (!benefits.init(benefits_sd))
	{
		LL_WARNS("Benefits") << "Unable to initialize package " << package << " from sd " << benefits_sd << LL_ENDL;
		return false;
	}
	else
	{
		instance().mPackageMap[package] = benefits;
	}
	return true;

}

// static
bool LLAgentBenefitsMgr::initCurrent(const std::string& package, const LLSD& benefits_sd)
{
	LLAgentBenefits benefits;
	if (!benefits.init(benefits_sd))
	{
		LL_WARNS("Benefits") << "Unable to initialize package " << package << " from sd " << benefits_sd << LL_ENDL;
		return false;
	}
	else
	{
		instance().mCurrent = benefits;
		instance().mCurrentName = package;
	}
	return true;

}

// static
bool LLAgentBenefitsMgr::has(const std::string& package)
{
	return instance().mPackageMap.find(package) != instance().mPackageMap.end();
}

//static
bool LLAgentBenefitsMgr::isCurrent(const std::string& package)
{
	return instance().mCurrentName == package;
}<|MERGE_RESOLUTION|>--- conflicted
+++ resolved
@@ -26,7 +26,6 @@
 #include "llviewerprecompiledheaders.h"
 #include "llagentbenefits.h"
 #include "llviewertexture.h"
-<<<<<<< HEAD
 
 // <FS:Ansariel> OpenSim legacy economy
 #include "llagent.h"
@@ -37,8 +36,6 @@
 #include "llviewernetwork.h"
 #include "llviewerregion.h"
 // </FS:Ansariel>
-=======
->>>>>>> 86c0c1d5
 
 LLAgentBenefits::LLAgentBenefits():
 	m_initalized(false),
@@ -283,62 +280,6 @@
     {
         return m_texture_upload_cost;
     }
-    const S32 TEXTURE_SEGMENTS = 1024;
-    if (m_2k_texture_upload_cost.size() == TEXTURE_SEGMENTS)
-    {
-        S32 index = (S32)llceil(sqrt((F32)area));
-        // 1..1024 pixels uses m_texture_upload_cost
-        // 1025..2048 uses m_2k_texture_upload_cost
-        // Translate 1025..2048 to 0..1023 of the
-        // cost array
-        const S32 PIXELS_TO_2K_ARRAY_TRANLATE = 1025;
-        index -= PIXELS_TO_2K_ARRAY_TRANLATE;
-        index = llclamp(index, 0, TEXTURE_SEGMENTS - 1);
-        return m_2k_texture_upload_cost[index];
-    }
-    return m_2k_texture_upload_cost[0];
-}
-
-S32 LLAgentBenefits::getTextureUploadCost(const LLViewerTexture* tex) const
-{
-    if (tex)
-    {
-        S32 area = tex->getFullHeight() * tex->getFullWidth();
-        if (area >= MIN_2K_TEXTURE_AREA)
-        {
-            return get2KTextureUploadCost(area);
-        }
-        else
-        {
-            return getTextureUploadCost();
-        }
-    }
-    return getTextureUploadCost();
-}
-
-S32 LLAgentBenefits::getTextureUploadCost(const LLImageBase* tex) const
-{
-    if (tex)
-    {
-        S32 area = tex->getHeight() * tex->getWidth();
-        if (area >= MIN_2K_TEXTURE_AREA)
-        {
-            return get2KTextureUploadCost(area);
-        }
-        else
-        {
-            return getTextureUploadCost();
-        }
-    }
-    return getTextureUploadCost();
-}
-
-S32 LLAgentBenefits::get2KTextureUploadCost(S32 area) const
-{
-    if (m_2k_texture_upload_cost.empty())
-    {
-        return m_texture_upload_cost;
-    }
     return m_2k_texture_upload_cost[0];
 }
 
