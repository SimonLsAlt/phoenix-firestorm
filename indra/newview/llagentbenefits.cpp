/**
* @file llagentbenefits.cpp
*
* $LicenseInfo:firstyear=2019&license=viewerlgpl$
* Second Life Viewer Source Code
* Copyright (C) 2019, Linden Research, Inc.
*
* This library is free software; you can redistribute it and/or
* modify it under the terms of the GNU Lesser General Public
* License as published by the Free Software Foundation;
* version 2.1 of the License only.
*
* This library is distributed in the hope that it will be useful,
* but WITHOUT ANY WARRANTY; without even the implied warranty of
* MERCHANTABILITY or FITNESS FOR A PARTICULAR PURPOSE.  See the GNU
* Lesser General Public License for more details.
*
* You should have received a copy of the GNU Lesser General Public
* License along with this library; if not, write to the Free Software
* Foundation, Inc., 51 Franklin Street, Fifth Floor, Boston, MA  02110-1301  USA
*
* Linden Research, Inc., 945 Battery Street, San Francisco, CA  94111  USA
* $/LicenseInfo$
*/

#include "llviewerprecompiledheaders.h"
#include "llagentbenefits.h"
#include "llviewertexture.h"
<<<<<<< HEAD

// <FS:Ansariel> OpenSim legacy economy
#include "llagent.h"
#include "llagentpicksinfo.h"
#include "lleconomy.h"
#include "llstartup.h"
#include "llviewercontrol.h"
#include "llviewernetwork.h"
#include "llviewerregion.h"
// </FS:Ansariel>
=======
>>>>>>> 01c82642

LLAgentBenefits::LLAgentBenefits():
    m_initalized(false),
    m_animated_object_limit(-1),
    m_animation_upload_cost(-1),
    m_attachment_limit(-1),
    m_group_membership_limit(-1),
    m_picks_limit(-1),
    m_sound_upload_cost(-1),
    m_texture_upload_cost(-1),
    m_create_group_cost(-1)
{
}

LLAgentBenefits::~LLAgentBenefits()
{
}

// This could be extended to a template scheme or otherwise modified
// to support other types, if and when needed. Currently all fields
// the viewer cares about are integer.
bool get_required_S32(const LLSD& sd, const LLSD::String& key, S32& value)
{
    value = -1;
    if (sd.has(key))
    {
        value = sd[key].asInteger();
        return true;
    }

    LL_WARNS("Benefits") << "Missing required benefit field " << key << LL_ENDL;
    return false;
}

bool LLAgentBenefits::init(const LLSD& benefits_sd)
{
    LL_DEBUGS("Benefits") << "initializing benefits from " << benefits_sd << LL_ENDL;

    if (!get_required_S32(benefits_sd, "animated_object_limit", m_animated_object_limit))
    {
        return false;
    }
    if (!get_required_S32(benefits_sd, "animation_upload_cost", m_animation_upload_cost))
    {
        return false;
    }
    if (!get_required_S32(benefits_sd, "attachment_limit", m_attachment_limit))
    {
        return false;
    }
    if (!get_required_S32(benefits_sd, "create_group_cost", m_create_group_cost))
    {
        return false;
    }
    if (!get_required_S32(benefits_sd, "group_membership_limit", m_group_membership_limit))
    {
        return false;
    }
    if (!get_required_S32(benefits_sd, "picks_limit", m_picks_limit))
    {
        return false;
    }
    if (!get_required_S32(benefits_sd, "sound_upload_cost", m_sound_upload_cost))
    {
        return false;
    }
    if (!get_required_S32(benefits_sd, "texture_upload_cost", m_texture_upload_cost))
    {
        return false;
    }

    if (benefits_sd.has("large_texture_upload_cost"))
    {
        LLSD large_texture_cost = benefits_sd.get("large_texture_upload_cost");
        if (large_texture_cost.isArray())
        {
            LLSD::array_const_iterator end = large_texture_cost.endArray();
            LLSD::array_const_iterator it = large_texture_cost.beginArray();
            for (; it != end; ++it)
            {
                m_2k_texture_upload_cost.push_back(it->asInteger());
            }
            std::sort(m_2k_texture_upload_cost.begin(), m_2k_texture_upload_cost.end());
        }
    }

    if (m_2k_texture_upload_cost.empty())
    {
        m_2k_texture_upload_cost.push_back(m_texture_upload_cost);
    }

    // FIXME PREMIUM - either use this field or get rid of it
    m_initalized = true;
    return true;
}

S32 LLAgentBenefits::getAnimatedObjectLimit() const
{
    // <FS:Ansariel> OpenSim legacy economy
    //return m_animated_object_limit;
    if (LLGridManager::instance().isInSecondLife())
    {
        return m_animated_object_limit;
    }
    else
    {
        S32 max_attach = 0;
            if (gAgent.getRegion())
            {
                LLSD features;
                gAgent.getRegion()->getSimulatorFeatures(features);
                if (features.has("AnimatedObjects"))
                {
                    max_attach = features["AnimatedObjects"]["MaxAgentAnimatedObjectAttachments"].asInteger();
                }
            }
        return max_attach;
    }
    // </FS:Ansariel>
}

S32 LLAgentBenefits::getAnimationUploadCost() const
{
    // <FS:Ansariel> OpenSim legacy economy
    //return m_animation_upload_cost;
    return LLGridManager::instance().isInSecondLife() ? m_animation_upload_cost : LLGlobalEconomy::instance().getPriceUpload();
    // </FS:Ansariel>
}

S32 LLAgentBenefits::getAttachmentLimit() const
{
    // <FS:Ansariel> OpenSim legacy economy
    //return m_attachment_limit;
    if (LLGridManager::instance().isInSecondLife())
    {
        return m_attachment_limit;
    }
    else
    {
        const S32 MAX_AGENT_ATTACHMENTS = 38;

        S32 max_attach = MAX_AGENT_ATTACHMENTS;

        if (gAgent.getRegion())
        {
            LLSD features;
            gAgent.getRegion()->getSimulatorFeatures(features);
            if (features.has("MaxAgentAttachments"))
            {
                max_attach = features["MaxAgentAttachments"].asInteger();
            }
        }
        return max_attach;
    }
    // </FS:Ansariel>
}

S32 LLAgentBenefits::getCreateGroupCost() const
{
    // <FS:Ansariel> OpenSim legacy economy
    //return m_create_group_cost;
    return LLGridManager::instance().isInSecondLife() ? m_create_group_cost : 0;
    // </FS:Ansariel>
}

S32 LLAgentBenefits::getGroupMembershipLimit() const
{
    // <FS:Ansariel> OpenSim legacy economy
    //return m_group_membership_limit;
    return LLGridManager::instance().isInSecondLife() ? m_group_membership_limit : gMaxAgentGroups;
    // </FS:Ansariel>
}

S32 LLAgentBenefits::getPicksLimit() const
{
    // <FS:Ansariel> OpenSim legacy economy
    //return m_picks_limit;
    return LLGridManager::instance().isInSecondLife() ? m_picks_limit : LLAgentPicksInfo::instance().getMaxNumberOfPicks();
    // </FS:Ansariel>
}

S32 LLAgentBenefits::getSoundUploadCost() const
{
    // <FS:Ansariel> OpenSim legacy economy
    //return m_sound_upload_cost;
    return LLGridManager::instance().isInSecondLife() ? m_sound_upload_cost : LLGlobalEconomy::instance().getPriceUpload();
    // </FS:Ansariel>
}

S32 LLAgentBenefits::getTextureUploadCost() const
{
    // <FS:Ansariel> OpenSim legacy economy
    //return m_texture_upload_cost;
    return LLGridManager::instance().isInSecondLife() ? m_texture_upload_cost : LLGlobalEconomy::instance().getPriceUpload();
    // </FS:Ansariel>
}

S32 LLAgentBenefits::getTextureUploadCost(const LLViewerTexture* tex) const
{
    if (tex)
    {
        S32 area = tex->getFullHeight() * tex->getFullWidth();
        if (area >= MIN_2K_TEXTURE_AREA)
        {
            return get2KTextureUploadCost(area);
        }
        else
        {
            return getTextureUploadCost();
        }
    }
    return getTextureUploadCost();
}

S32 LLAgentBenefits::getTextureUploadCost(const LLImageBase* tex) const
{
    if (tex)
    {
        S32 area = tex->getHeight() * tex->getWidth();
        if (area >= MIN_2K_TEXTURE_AREA)
        {
            return get2KTextureUploadCost(area);
        }
        else
        {
            return getTextureUploadCost();
        }
    }
    return getTextureUploadCost();
}

S32 LLAgentBenefits::get2KTextureUploadCost(S32 area) const
{
    if (m_2k_texture_upload_cost.empty())
    {
        return m_texture_upload_cost;
    }
    return m_2k_texture_upload_cost[0];
}

S32 LLAgentBenefits::getTextureUploadCost(const LLViewerTexture* tex) const
{
    if (tex)
    {
        S32 area = tex->getFullHeight() * tex->getFullWidth();
        if (area >= MIN_2K_TEXTURE_AREA)
        {
            return get2KTextureUploadCost(area);
        }
        else
        {
            return getTextureUploadCost();
        }
    }
    return 0;
}

S32 LLAgentBenefits::getTextureUploadCost(const LLImageBase* tex) const
{
    if (tex)
    {
        S32 area = tex->getHeight() * tex->getWidth();
        if (area >= MIN_2K_TEXTURE_AREA)
        {
            return get2KTextureUploadCost(area);
        }
        else
        {
            return getTextureUploadCost();
        }
    }
    return getTextureUploadCost();
}

S32 LLAgentBenefits::get2KTextureUploadCost(S32 area) const
{
    if (m_2k_texture_upload_cost.empty())
    {
        return m_texture_upload_cost;
    }
    return m_2k_texture_upload_cost[0];
}

bool LLAgentBenefits::findUploadCost(LLAssetType::EType& asset_type, S32& cost) const
{
    bool succ = false;
    if (asset_type == LLAssetType::AT_TEXTURE)
    {
        cost = getTextureUploadCost();
        succ = true;
    }
    else if (asset_type == LLAssetType::AT_SOUND)
    {
        cost = getSoundUploadCost();
        succ = true;
    }
    else if (asset_type == LLAssetType::AT_ANIMATION)
    {
        cost = getAnimationUploadCost();
        succ = true;
    }
    return succ;
}

LLAgentBenefitsMgr::LLAgentBenefitsMgr()
{
}

LLAgentBenefitsMgr::~LLAgentBenefitsMgr()
{
}

// static
const LLAgentBenefits& LLAgentBenefitsMgr::current()
{
    return instance().mCurrent;
}

// static
const LLAgentBenefits& LLAgentBenefitsMgr::get(const std::string& package)
{
    if (instance().mPackageMap.find(package) != instance().mPackageMap.end())
    {
        return instance().mPackageMap[package];
    }
    else
    {
        return instance().mDefault;
    }
}

// static
bool LLAgentBenefitsMgr::init(const std::string& package, const LLSD& benefits_sd)
{
    LLAgentBenefits benefits;
    if (!benefits.init(benefits_sd))
    {
        LL_WARNS("Benefits") << "Unable to initialize package " << package << " from sd " << benefits_sd << LL_ENDL;
        return false;
    }
    else
    {
        instance().mPackageMap[package] = benefits;
    }
    return true;

}

// static
bool LLAgentBenefitsMgr::initCurrent(const std::string& package, const LLSD& benefits_sd)
{
    LLAgentBenefits benefits;
    if (!benefits.init(benefits_sd))
    {
        LL_WARNS("Benefits") << "Unable to initialize package " << package << " from sd " << benefits_sd << LL_ENDL;
        return false;
    }
    else
    {
        instance().mCurrent = benefits;
        instance().mCurrentName = package;
    }
    return true;

}

// static
bool LLAgentBenefitsMgr::has(const std::string& package)
{
    return instance().mPackageMap.find(package) != instance().mPackageMap.end();
}

//static
bool LLAgentBenefitsMgr::isCurrent(const std::string& package)
{
    return instance().mCurrentName == package;
}<|MERGE_RESOLUTION|>--- conflicted
+++ resolved
@@ -26,7 +26,6 @@
 #include "llviewerprecompiledheaders.h"
 #include "llagentbenefits.h"
 #include "llviewertexture.h"
-<<<<<<< HEAD
 
 // <FS:Ansariel> OpenSim legacy economy
 #include "llagent.h"
@@ -37,8 +36,6 @@
 #include "llviewernetwork.h"
 #include "llviewerregion.h"
 // </FS:Ansariel>
-=======
->>>>>>> 01c82642
 
 LLAgentBenefits::LLAgentBenefits():
     m_initalized(false),
@@ -250,7 +247,7 @@
             return getTextureUploadCost();
         }
     }
-    return getTextureUploadCost();
+    return 0;
 }
 
 S32 LLAgentBenefits::getTextureUploadCost(const LLImageBase* tex) const
@@ -279,49 +276,6 @@
     return m_2k_texture_upload_cost[0];
 }
 
-S32 LLAgentBenefits::getTextureUploadCost(const LLViewerTexture* tex) const
-{
-    if (tex)
-    {
-        S32 area = tex->getFullHeight() * tex->getFullWidth();
-        if (area >= MIN_2K_TEXTURE_AREA)
-        {
-            return get2KTextureUploadCost(area);
-        }
-        else
-        {
-            return getTextureUploadCost();
-        }
-    }
-    return 0;
-}
-
-S32 LLAgentBenefits::getTextureUploadCost(const LLImageBase* tex) const
-{
-    if (tex)
-    {
-        S32 area = tex->getHeight() * tex->getWidth();
-        if (area >= MIN_2K_TEXTURE_AREA)
-        {
-            return get2KTextureUploadCost(area);
-        }
-        else
-        {
-            return getTextureUploadCost();
-        }
-    }
-    return getTextureUploadCost();
-}
-
-S32 LLAgentBenefits::get2KTextureUploadCost(S32 area) const
-{
-    if (m_2k_texture_upload_cost.empty())
-    {
-        return m_texture_upload_cost;
-    }
-    return m_2k_texture_upload_cost[0];
-}
-
 bool LLAgentBenefits::findUploadCost(LLAssetType::EType& asset_type, S32& cost) const
 {
     bool succ = false;
