/**
* @file llagentbenefits.cpp
*
* $LicenseInfo:firstyear=2019&license=viewerlgpl$
* Second Life Viewer Source Code
* Copyright (C) 2019, Linden Research, Inc.
*
* This library is free software; you can redistribute it and/or
* modify it under the terms of the GNU Lesser General Public
* License as published by the Free Software Foundation;
* version 2.1 of the License only.
*
* This library is distributed in the hope that it will be useful,
* but WITHOUT ANY WARRANTY; without even the implied warranty of
* MERCHANTABILITY or FITNESS FOR A PARTICULAR PURPOSE.  See the GNU
* Lesser General Public License for more details.
*
* You should have received a copy of the GNU Lesser General Public
* License along with this library; if not, write to the Free Software
* Foundation, Inc., 51 Franklin Street, Fifth Floor, Boston, MA  02110-1301  USA
*
* Linden Research, Inc., 945 Battery Street, San Francisco, CA  94111  USA
* $/LicenseInfo$
*/

#include "llviewerprecompiledheaders.h"
#include "llagentbenefits.h"
#include "llviewertexture.h"

// <FS:Ansariel> OpenSim legacy economy
#include "llagent.h"
#include "llagentpicksinfo.h"
#include "lleconomy.h"
#include "llstartup.h"
#include "llviewercontrol.h"
#include "llviewernetwork.h"
#include "llviewerregion.h"
// </FS:Ansariel>

LLAgentBenefits::LLAgentBenefits():
    m_initalized(false),
    m_animated_object_limit(-1),
    m_animation_upload_cost(-1),
    m_attachment_limit(-1),
    m_group_membership_limit(-1),
    m_picks_limit(-1),
    m_sound_upload_cost(-1),
    m_texture_upload_cost(-1),
    m_create_group_cost(-1)
{
}

LLAgentBenefits::~LLAgentBenefits()
{
}

// This could be extended to a template scheme or otherwise modified
// to support other types, if and when needed. Currently all fields
// the viewer cares about are integer.
bool get_required_S32(const LLSD& sd, const LLSD::String& key, S32& value)
{
    value = -1;
    if (sd.has(key))
    {
        value = sd[key].asInteger();
        return true;
    }

    LL_WARNS("Benefits") << "Missing required benefit field " << key << LL_ENDL;
    return false;
}

bool LLAgentBenefits::init(const LLSD& benefits_sd)
{
    LL_DEBUGS("Benefits") << "initializing benefits from " << benefits_sd << LL_ENDL;

    if (!get_required_S32(benefits_sd, "animated_object_limit", m_animated_object_limit))
    {
        return false;
    }
    if (!get_required_S32(benefits_sd, "animation_upload_cost", m_animation_upload_cost))
    {
        return false;
    }
    if (!get_required_S32(benefits_sd, "attachment_limit", m_attachment_limit))
    {
        return false;
    }
    if (!get_required_S32(benefits_sd, "create_group_cost", m_create_group_cost))
    {
        return false;
    }
    if (!get_required_S32(benefits_sd, "group_membership_limit", m_group_membership_limit))
    {
        return false;
    }
    if (!get_required_S32(benefits_sd, "picks_limit", m_picks_limit))
    {
        return false;
    }
    if (!get_required_S32(benefits_sd, "sound_upload_cost", m_sound_upload_cost))
    {
        return false;
    }
    if (!get_required_S32(benefits_sd, "texture_upload_cost", m_texture_upload_cost))
    {
        return false;
    }

<<<<<<< HEAD
    if (benefits_sd.has("large_texture_upload_cost"))
    {
        LLSD large_texture_cost = benefits_sd.get("large_texture_upload_cost");
        if (large_texture_cost.isArray())
        {
            LLSD::array_const_iterator end = large_texture_cost.endArray();
            LLSD::array_const_iterator it = large_texture_cost.beginArray();
            for (; it != end; ++it)
            {
                m_2k_texture_upload_cost.push_back(it->asInteger());
            }
            std::sort(m_2k_texture_upload_cost.begin(), m_2k_texture_upload_cost.end());
        }
    }

    if (m_2k_texture_upload_cost.empty())
    {
        m_2k_texture_upload_cost.push_back(m_texture_upload_cost);
    }

	// FIXME PREMIUM - either use this field or get rid of it
	m_initalized = true;
	return true;
=======
    // FIXME PREMIUM - either use this field or get rid of it
    m_initalized = true;
    return true;
>>>>>>> a3892f03
}

S32 LLAgentBenefits::getAnimatedObjectLimit() const
{
    // <FS:Ansariel> OpenSim legacy economy
    //return m_animated_object_limit;
    if (LLGridManager::instance().isInSecondLife())
    {
        return m_animated_object_limit;
    }
    else
    {
        S32 max_attach = 0;
        if (gAgent.getRegion())
        {
            LLSD features;
            gAgent.getRegion()->getSimulatorFeatures(features);
            if (features.has("AnimatedObjects"))
            {
                max_attach = features["AnimatedObjects"]["MaxAgentAnimatedObjectAttachments"].asInteger();
            }
        }
        return max_attach;
    }
    // </FS:Ansariel>
}

S32 LLAgentBenefits::getAnimationUploadCost() const
{
    // <FS:Ansariel> OpenSim legacy economy
    //return m_animation_upload_cost;
    return LLGridManager::instance().isInSecondLife() ? m_animation_upload_cost : LLGlobalEconomy::instance().getPriceUpload();
    // </FS:Ansariel>
}

S32 LLAgentBenefits::getAttachmentLimit() const
{
    // <FS:Ansariel> OpenSim legacy economy
    //return m_attachment_limit;
    if (LLGridManager::instance().isInSecondLife())
    {
        return m_attachment_limit;
    }
    else
    {
        const S32 MAX_AGENT_ATTACHMENTS = 38;

        S32 max_attach = MAX_AGENT_ATTACHMENTS;

        if (gAgent.getRegion())
        {
            LLSD features;
            gAgent.getRegion()->getSimulatorFeatures(features);
            if (features.has("MaxAgentAttachments"))
            {
                max_attach = features["MaxAgentAttachments"].asInteger();
            }
        }
        return max_attach;
    }
    // </FS:Ansariel>
}

S32 LLAgentBenefits::getCreateGroupCost() const
{
    // <FS:Ansariel> OpenSim legacy economy
    //return m_create_group_cost;
    return LLGridManager::instance().isInSecondLife() ? m_create_group_cost : 0;
    // </FS:Ansariel>
}

S32 LLAgentBenefits::getGroupMembershipLimit() const
{
    // <FS:Ansariel> OpenSim legacy economy
    //return m_group_membership_limit;
    return LLGridManager::instance().isInSecondLife() ? m_group_membership_limit : gMaxAgentGroups;
    // </FS:Ansariel>
}

S32 LLAgentBenefits::getPicksLimit() const
{
    // <FS:Ansariel> OpenSim legacy economy
    //return m_picks_limit;
    return LLGridManager::instance().isInSecondLife() ? m_picks_limit : LLAgentPicksInfo::instance().getMaxNumberOfPicks();
    // </FS:Ansariel>
}

S32 LLAgentBenefits::getSoundUploadCost() const
{
    // <FS:Ansariel> OpenSim legacy economy
    //return m_sound_upload_cost;
    return LLGridManager::instance().isInSecondLife() ? m_sound_upload_cost : LLGlobalEconomy::instance().getPriceUpload();
    // </FS:Ansariel>
}

S32 LLAgentBenefits::getTextureUploadCost() const
{
    // <FS:Ansariel> OpenSim legacy economy
    //return m_texture_upload_cost;
    return LLGridManager::instance().isInSecondLife() ? m_texture_upload_cost : LLGlobalEconomy::instance().getPriceUpload();
    // </FS:Ansariel>
}

S32 LLAgentBenefits::getTextureUploadCost(const LLViewerTexture* tex) const
{
    if (tex)
    {
        S32 area = tex->getFullHeight() * tex->getFullWidth();
        if (area >= MIN_2K_TEXTURE_AREA)
        {
            return get2KTextureUploadCost(area);
        }
        else
        {
            return getTextureUploadCost();
        }
    }
    return getTextureUploadCost();
}

S32 LLAgentBenefits::getTextureUploadCost(const LLImageBase* tex) const
{
    if (tex)
    {
        S32 area = tex->getHeight() * tex->getWidth();
        if (area >= MIN_2K_TEXTURE_AREA)
        {
            return get2KTextureUploadCost(area);
        }
        else
        {
            return getTextureUploadCost();
        }
    }
    return getTextureUploadCost();
}

S32 LLAgentBenefits::get2KTextureUploadCost(S32 area) const
{
    if (m_2k_texture_upload_cost.empty())
    {
        return m_texture_upload_cost;
    }
    return m_2k_texture_upload_cost[0];
}

bool LLAgentBenefits::findUploadCost(LLAssetType::EType& asset_type, S32& cost) const
{
<<<<<<< HEAD
	bool succ = false;
	if (asset_type == LLAssetType::AT_TEXTURE)
	{
        cost = getTextureUploadCost();
		succ = true;
	}
	else if (asset_type == LLAssetType::AT_SOUND)
	{
		cost = getSoundUploadCost();
		succ = true;
	}
	else if (asset_type == LLAssetType::AT_ANIMATION)
	{
		cost = getAnimationUploadCost();
		succ = true;
	}
	return succ;
=======
    bool succ = false;
    if (asset_type == LLAssetType::AT_TEXTURE)
    {
        cost = getTextureUploadCost();
        succ = true;
    }
    else if (asset_type == LLAssetType::AT_SOUND)
    {
        cost = getSoundUploadCost();
        succ = true;
    }
    else if (asset_type == LLAssetType::AT_ANIMATION)
    {
        cost = getAnimationUploadCost();
        succ = true;
    }
    return succ;
>>>>>>> a3892f03
}

LLAgentBenefitsMgr::LLAgentBenefitsMgr()
{
}

LLAgentBenefitsMgr::~LLAgentBenefitsMgr()
{
}

// static
const LLAgentBenefits& LLAgentBenefitsMgr::current()
{
    return instance().mCurrent;
}

// static
const LLAgentBenefits& LLAgentBenefitsMgr::get(const std::string& package)
{
    if (instance().mPackageMap.find(package) != instance().mPackageMap.end())
    {
        return instance().mPackageMap[package];
    }
    else
    {
        return instance().mDefault;
    }
}

// static
bool LLAgentBenefitsMgr::init(const std::string& package, const LLSD& benefits_sd)
{
    LLAgentBenefits benefits;
    if (!benefits.init(benefits_sd))
    {
        LL_WARNS("Benefits") << "Unable to initialize package " << package << " from sd " << benefits_sd << LL_ENDL;
        return false;
    }
    else
    {
        instance().mPackageMap[package] = benefits;
    }
    return true;

}

// static
bool LLAgentBenefitsMgr::initCurrent(const std::string& package, const LLSD& benefits_sd)
{
    LLAgentBenefits benefits;
    if (!benefits.init(benefits_sd))
    {
        LL_WARNS("Benefits") << "Unable to initialize package " << package << " from sd " << benefits_sd << LL_ENDL;
        return false;
    }
    else
    {
        instance().mCurrent = benefits;
        instance().mCurrentName = package;
    }
    return true;

}

// static
bool LLAgentBenefitsMgr::has(const std::string& package)
{
    return instance().mPackageMap.find(package) != instance().mPackageMap.end();
}

//static
bool LLAgentBenefitsMgr::isCurrent(const std::string& package)
{
    return instance().mCurrentName == package;
}<|MERGE_RESOLUTION|>--- conflicted
+++ resolved
@@ -107,7 +107,6 @@
         return false;
     }
 
-<<<<<<< HEAD
     if (benefits_sd.has("large_texture_upload_cost"))
     {
         LLSD large_texture_cost = benefits_sd.get("large_texture_upload_cost");
@@ -128,14 +127,9 @@
         m_2k_texture_upload_cost.push_back(m_texture_upload_cost);
     }
 
-	// FIXME PREMIUM - either use this field or get rid of it
-	m_initalized = true;
-	return true;
-=======
     // FIXME PREMIUM - either use this field or get rid of it
     m_initalized = true;
     return true;
->>>>>>> a3892f03
 }
 
 S32 LLAgentBenefits::getAnimatedObjectLimit() const
@@ -149,15 +143,15 @@
     else
     {
         S32 max_attach = 0;
-        if (gAgent.getRegion())
-        {
-            LLSD features;
-            gAgent.getRegion()->getSimulatorFeatures(features);
-            if (features.has("AnimatedObjects"))
+            if (gAgent.getRegion())
             {
-                max_attach = features["AnimatedObjects"]["MaxAgentAnimatedObjectAttachments"].asInteger();
+                LLSD features;
+                gAgent.getRegion()->getSimulatorFeatures(features);
+                if (features.has("AnimatedObjects"))
+                {
+                    max_attach = features["AnimatedObjects"]["MaxAgentAnimatedObjectAttachments"].asInteger();
+                }
             }
-        }
         return max_attach;
     }
     // </FS:Ansariel>
@@ -284,25 +278,6 @@
 
 bool LLAgentBenefits::findUploadCost(LLAssetType::EType& asset_type, S32& cost) const
 {
-<<<<<<< HEAD
-	bool succ = false;
-	if (asset_type == LLAssetType::AT_TEXTURE)
-	{
-        cost = getTextureUploadCost();
-		succ = true;
-	}
-	else if (asset_type == LLAssetType::AT_SOUND)
-	{
-		cost = getSoundUploadCost();
-		succ = true;
-	}
-	else if (asset_type == LLAssetType::AT_ANIMATION)
-	{
-		cost = getAnimationUploadCost();
-		succ = true;
-	}
-	return succ;
-=======
     bool succ = false;
     if (asset_type == LLAssetType::AT_TEXTURE)
     {
@@ -320,7 +295,6 @@
         succ = true;
     }
     return succ;
->>>>>>> a3892f03
 }
 
 LLAgentBenefitsMgr::LLAgentBenefitsMgr()
