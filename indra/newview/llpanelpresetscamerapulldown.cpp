--- conflicted
+++ resolved
@@ -62,13 +62,8 @@
         // Make sure there is a default preference file
         presetsMgr->createMissingDefault(PRESETS_CAMERA);
 
-<<<<<<< HEAD
-		// <FS:Ansariel> Done in LLPresetsManager ctor
-		//presetsMgr->startWatching(PRESETS_CAMERA);
-=======
         // <FS:Ansariel> Done in LLPresetsManager ctor
         //presetsMgr->startWatching(PRESETS_CAMERA);
->>>>>>> 1a8a5404
 
         presetsMgr->setPresetListChangeCameraCallback(boost::bind(&LLPanelPresetsCameraPulldown::populatePanel, this));
     }
@@ -137,11 +132,7 @@
             setFocus(false);
 
             setVisible(false);
-<<<<<<< HEAD
-		}
-=======
         }
->>>>>>> 1a8a5404
         else
         {
             LL_DEBUGS() << "none selected" << LL_ENDL;
@@ -155,16 +146,6 @@
 
 void LLPanelPresetsCameraPulldown::onViewButtonClick(const LLSD& user_data)
 {
-<<<<<<< HEAD
-	// close the minicontrol, we're bringing up the big one
-	setVisible(false);
-
-	// <FS:Ansariel> Optional small camera floater
-	//LLFloaterReg::toggleInstanceOrBringToFront("camera");
-	std::string floater_name = gSavedSettings.getBOOL("FSUseSmallCameraFloater") ? "fs_camera_small" : "camera";
-	LLFloaterReg::toggleInstanceOrBringToFront(floater_name);
-	// </FS:Ansariel>
-=======
     // close the minicontrol, we're bringing up the big one
     setVisible(false);
 
@@ -173,5 +154,4 @@
     std::string floater_name = gSavedSettings.getBOOL("FSUseSmallCameraFloater") ? "fs_camera_small" : "camera";
     LLFloaterReg::toggleInstanceOrBringToFront(floater_name);
     // </FS:Ansariel>
->>>>>>> 1a8a5404
 }