--- conflicted
+++ resolved
@@ -58,10 +58,6 @@
 }
 
 bool LLFloaterToybox::postBuild()
-<<<<<<< HEAD
-{	
-	mToolBar = getChild<LLToolBar>("toybox_toolbar");
-=======
 {
     mToolBar = getChild<LLToolBar>("toybox_toolbar");
 
@@ -69,7 +65,6 @@
     mToolBar->setHandleDragCallback(boost::bind(LLToolBarView::handleDragTool,_1,_2,_3,_4));
     mToolBar->setHandleDropCallback(boost::bind(LLToolBarView::handleDropTool,_1,_2,_3,_4));
     mToolBar->setButtonEnterCallback(boost::bind(&LLFloaterToybox::onToolBarButtonEnter,this,_1));
->>>>>>> 1a8a5404
 
     //
     // Sort commands by localized labels so they will appear alphabetized in all languages
@@ -99,11 +94,7 @@
         mToolBar->addCommand((*it)->id());
     }
 
-<<<<<<< HEAD
-	return true;
-=======
     return true;
->>>>>>> 1a8a5404
 }
 
 void LLFloaterToybox::draw()
@@ -161,17 +152,10 @@
 }
 
 bool LLFloaterToybox::handleDragAndDrop(S32 x, S32 y, MASK mask, bool drop,
-<<<<<<< HEAD
-	EDragAndDropType cargo_type,
-	void* cargo_data,
-	EAcceptance* accept,
-	std::string& tooltip_msg)
-=======
     EDragAndDropType cargo_type,
     void* cargo_data,
     EAcceptance* accept,
     std::string& tooltip_msg)
->>>>>>> 1a8a5404
 {
     S32 local_x = x - mToolBar->getRect().mLeft;
     S32 local_y = y - mToolBar->getRect().mBottom;
