--- conflicted
+++ resolved
@@ -5246,10 +5246,7 @@
 
             if (rebuild_face_octrees)
 			{
-<<<<<<< HEAD
-    			delete dst_face.mOctree;
-				dst_face.mOctree = NULL;
-
+                dst_face.destroyOctree();
 				// <FS:ND> Create a debug log for octree insertions if requested.
 				static LLCachedControl<bool> debugOctree(gSavedSettings,"FSCreateOctreeLog");
 				bool _debugOT( debugOctree );
@@ -5257,9 +5254,6 @@
 					nd::octree::debug::gOctreeDebug += 1;
 				// </FS:ND>
 
-=======
-                dst_face.destroyOctree();
->>>>>>> cdff7169
                 dst_face.createOctree();
 
 				// <FS:ND> Reset octree log
