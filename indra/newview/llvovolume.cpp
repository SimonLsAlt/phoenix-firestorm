/** 
 * @file llvovolume.cpp
 * @brief LLVOVolume class implementation
 *
 * $LicenseInfo:firstyear=2001&license=viewerlgpl$
 * Second Life Viewer Source Code
 * Copyright (C) 2010, Linden Research, Inc.
 * 
 * This library is free software; you can redistribute it and/or
 * modify it under the terms of the GNU Lesser General Public
 * License as published by the Free Software Foundation;
 * version 2.1 of the License only.
 * 
 * This library is distributed in the hope that it will be useful,
 * but WITHOUT ANY WARRANTY; without even the implied warranty of
 * MERCHANTABILITY or FITNESS FOR A PARTICULAR PURPOSE.  See the GNU
 * Lesser General Public License for more details.
 * 
 * You should have received a copy of the GNU Lesser General Public
 * License along with this library; if not, write to the Free Software
 * Foundation, Inc., 51 Franklin Street, Fifth Floor, Boston, MA  02110-1301  USA
 * 
 * Linden Research, Inc., 945 Battery Street, San Francisco, CA  94111  USA
 * $/LicenseInfo$
 */

// A "volume" is a box, cylinder, sphere, or other primitive shape.

#include "llviewerprecompiledheaders.h"

#include "llvovolume.h"

#include <sstream>

#include "llviewercontrol.h"
#include "lldir.h"
#include "llflexibleobject.h"
#include "llfloatertools.h"
#include "llmaterialid.h"
#include "llmaterialtable.h"
#include "llprimitive.h"
#include "llvolume.h"
#include "llvolumeoctree.h"
#include "llvolumemgr.h"
#include "llvolumemessage.h"
#include "material_codes.h"
#include "message.h"
#include "llpluginclassmedia.h" // for code in the mediaEvent handler
#include "object_flags.h"
#include "lldrawable.h"
#include "lldrawpoolavatar.h"
#include "lldrawpoolbump.h"
#include "llface.h"
#include "llspatialpartition.h"
#include "llhudmanager.h"
#include "llflexibleobject.h"
#include "llskinningutil.h"
#include "llsky.h"
#include "lltexturefetch.h"
#include "llvector4a.h"
#include "llviewercamera.h"
#include "llviewertexturelist.h"
#include "llviewerobjectlist.h"
#include "llviewerregion.h"
#include "llviewertextureanim.h"
#include "llworld.h"
#include "llselectmgr.h"
#include "pipeline.h"
#include "llsdutil.h"
#include "llmatrix4a.h"
#include "llmediaentry.h"
#include "llmediadataclient.h"
#include "llmeshrepository.h"
#include "llagent.h"
#include "llviewermediafocus.h"
#include "lldatapacker.h"
#include "llviewershadermgr.h"
#include "llvoavatar.h"
#include "llvocache.h"
#include "llmaterialmgr.h"
// [RLVa:KB] - Checked: 2011-05-22 (RLVa-1.3.1a)
#include "rlvhandler.h"
#include "rlvlocks.h"
// [/RLVa:KB]

const F32 FORCE_SIMPLE_RENDER_AREA = 512.f;
const F32 FORCE_CULL_AREA = 8.f;
U32 JOINT_COUNT_REQUIRED_FOR_FULLRIG = 20;

BOOL gAnimateTextures = TRUE;
//extern BOOL gHideSelectedObjects;

F32 LLVOVolume::sLODFactor = 1.f;
F32	LLVOVolume::sLODSlopDistanceFactor = 0.5f; //Changing this to zero, effectively disables the LOD transition slop 
F32 LLVOVolume::sDistanceFactor = 1.0f;
S32 LLVOVolume::sNumLODChanges = 0;
S32 LLVOVolume::mRenderComplexity_last = 0;
S32 LLVOVolume::mRenderComplexity_current = 0;
LLPointer<LLObjectMediaDataClient> LLVOVolume::sObjectMediaClient = NULL;
LLPointer<LLObjectMediaNavigateClient> LLVOVolume::sObjectMediaNavigateClient = NULL;

static LLTrace::BlockTimerStatHandle FTM_GEN_TRIANGLES("Generate Triangles");
static LLTrace::BlockTimerStatHandle FTM_GEN_VOLUME("Generate Volumes");
static LLTrace::BlockTimerStatHandle FTM_VOLUME_TEXTURES("Volume Textures");

extern BOOL gGLDebugLoggingEnabled;

static bool enableVolumeSAPProtection()
{
	static LLCachedControl<bool> protect(gSavedSettings,"RenderVolumeSAProtection");
	return protect;
}

// Implementation class of LLMediaDataClientObject.  See llmediadataclient.h
class LLMediaDataClientObjectImpl : public LLMediaDataClientObject
{
public:
	LLMediaDataClientObjectImpl(LLVOVolume *obj, bool isNew) : mObject(obj), mNew(isNew) 
	{
		mObject->addMDCImpl();
	}
	~LLMediaDataClientObjectImpl()
	{
		mObject->removeMDCImpl();
	}
	
	virtual U8 getMediaDataCount() const 
		{ return mObject->getNumTEs(); }

	virtual LLSD getMediaDataLLSD(U8 index) const 
		{
			LLSD result;
			LLTextureEntry *te = mObject->getTE(index); 
			if (NULL != te)
			{
				llassert((te->getMediaData() != NULL) == te->hasMedia());
				if (te->getMediaData() != NULL)
				{
					result = te->getMediaData()->asLLSD();
					// XXX HACK: workaround bug in asLLSD() where whitelist is not set properly
					// See DEV-41949
					if (!result.has(LLMediaEntry::WHITELIST_KEY))
					{
						result[LLMediaEntry::WHITELIST_KEY] = LLSD::emptyArray();
					}
				}
			}
			return result;
		}
	virtual bool isCurrentMediaUrl(U8 index, const std::string &url) const
		{
			LLTextureEntry *te = mObject->getTE(index); 
			if (te)
			{
				if (te->getMediaData())
				{
					return (te->getMediaData()->getCurrentURL() == url);
				}
			}
			return url.empty();
		}

	virtual LLUUID getID() const
		{ return mObject->getID(); }

	virtual void mediaNavigateBounceBack(U8 index)
		{ mObject->mediaNavigateBounceBack(index); }
	
	virtual bool hasMedia() const
		{ return mObject->hasMedia(); }
	
	virtual void updateObjectMediaData(LLSD const &data, const std::string &version_string) 
		{ mObject->updateObjectMediaData(data, version_string); }
	
	virtual F64 getMediaInterest() const 
		{ 
			F64 interest = mObject->getTotalMediaInterest();
			if (interest < (F64)0.0)
			{
				// media interest not valid yet, try pixel area
				interest = mObject->getPixelArea();
				// HACK: force recalculation of pixel area if interest is the "magic default" of 1024.
				if (interest == 1024.f)
				{
					const_cast<LLVOVolume*>(static_cast<LLVOVolume*>(mObject))->setPixelAreaAndAngle(gAgent);
					interest = mObject->getPixelArea();
				}
			}
			return interest; 
		}
	
	virtual bool isInterestingEnough() const
		{
			return LLViewerMedia::isInterestingEnough(mObject, getMediaInterest());
		}

	virtual std::string getCapabilityUrl(const std::string &name) const
		{ return mObject->getRegion()->getCapability(name); }
	
	virtual bool isDead() const
		{ return mObject->isDead(); }
	
	virtual U32 getMediaVersion() const
		{ return LLTextureEntry::getVersionFromMediaVersionString(mObject->getMediaURL()); }
	
	virtual bool isNew() const
		{ return mNew; }

private:
	LLPointer<LLVOVolume> mObject;
	bool mNew;
};


LLVOVolume::LLVOVolume(const LLUUID &id, const LLPCode pcode, LLViewerRegion *regionp)
	: LLViewerObject(id, pcode, regionp),
	// NaCl - Graphics crasher protection
	  mVolumeImpl(NULL),
	  mVolumeSurfaceArea(-1.0)
	// NaCl End
{
	mTexAnimMode = 0;
	mRelativeXform.setIdentity();
	mRelativeXformInvTrans.setIdentity();

	mFaceMappingChanged = FALSE;
	mLOD = MIN_LOD;
	mTextureAnimp = NULL;
	mVolumeChanged = FALSE;
	mVObjRadius = LLVector3(1,1,0.5f).length();
	mNumFaces = 0;
	mLODChanged = FALSE;
	mSculptChanged = FALSE;
	mSpotLightPriority = 0.f;

	mMediaImplList.resize(getNumTEs());
	mLastFetchedMediaVersion = -1;
	mIndexInTex = 0;
	mMDCImplCount = 0;
}

LLVOVolume::~LLVOVolume()
{
	delete mTextureAnimp;
	mTextureAnimp = NULL;
	delete mVolumeImpl;
	mVolumeImpl = NULL;

	if(!mMediaImplList.empty())
	{
		for(U32 i = 0 ; i < mMediaImplList.size() ; i++)
		{
			if(mMediaImplList[i].notNull())
			{
				mMediaImplList[i]->removeObject(this) ;
			}
		}
	}
}

void LLVOVolume::markDead()
{
	if (!mDead)
	{
		if(getMDCImplCount() > 0)
		{
			LLMediaDataClientObject::ptr_t obj = new LLMediaDataClientObjectImpl(const_cast<LLVOVolume*>(this), false);
			if (sObjectMediaClient) sObjectMediaClient->removeFromQueue(obj);
			if (sObjectMediaNavigateClient) sObjectMediaNavigateClient->removeFromQueue(obj);
		}
		
		// Detach all media impls from this object
		for(U32 i = 0 ; i < mMediaImplList.size() ; i++)
		{
			removeMediaImpl(i);
		}

		if (mSculptTexture.notNull())
		{
			mSculptTexture->removeVolume(this);
		}
	}
	
	LLViewerObject::markDead();
}


// static
void LLVOVolume::initClass()
{
	// gSavedSettings better be around
	if (gSavedSettings.getBOOL("PrimMediaMasterEnabled"))
	{
		const F32 queue_timer_delay = gSavedSettings.getF32("PrimMediaRequestQueueDelay");
		const F32 retry_timer_delay = gSavedSettings.getF32("PrimMediaRetryTimerDelay");
		const U32 max_retries = gSavedSettings.getU32("PrimMediaMaxRetries");
		const U32 max_sorted_queue_size = gSavedSettings.getU32("PrimMediaMaxSortedQueueSize");
		const U32 max_round_robin_queue_size = gSavedSettings.getU32("PrimMediaMaxRoundRobinQueueSize");
		sObjectMediaClient = new LLObjectMediaDataClient(queue_timer_delay, retry_timer_delay, max_retries, 
														 max_sorted_queue_size, max_round_robin_queue_size);
		sObjectMediaNavigateClient = new LLObjectMediaNavigateClient(queue_timer_delay, retry_timer_delay, 
																	 max_retries, max_sorted_queue_size, max_round_robin_queue_size);
	}
}

// static
void LLVOVolume::cleanupClass()
{
    sObjectMediaClient = NULL;
    sObjectMediaNavigateClient = NULL;
}

U32 LLVOVolume::processUpdateMessage(LLMessageSystem *mesgsys,
										  void **user_data,
										  U32 block_num, EObjectUpdateType update_type,
										  LLDataPacker *dp)
{
	LLColor4U color;
	const S32 teDirtyBits = (TEM_CHANGE_TEXTURE|TEM_CHANGE_COLOR|TEM_CHANGE_MEDIA);

	// Do base class updates...
	U32 retval = LLViewerObject::processUpdateMessage(mesgsys, user_data, block_num, update_type, dp);

	LLUUID sculpt_id;
	U8 sculpt_type = 0;
	if (isSculpted())
	{
		LLSculptParams *sculpt_params = (LLSculptParams *)getParameterEntry(LLNetworkData::PARAMS_SCULPT);
		sculpt_id = sculpt_params->getSculptTexture();
		sculpt_type = sculpt_params->getSculptType();
	}

	if (!dp)
	{
		if (update_type == OUT_FULL)
		{
			////////////////////////////////
			//
			// Unpack texture animation data
			//
			//

			if (mesgsys->getSizeFast(_PREHASH_ObjectData, block_num, _PREHASH_TextureAnim))
			{
				if (!mTextureAnimp)
				{
					mTextureAnimp = new LLViewerTextureAnim(this);
				}
				else
				{
					if (!(mTextureAnimp->mMode & LLTextureAnim::SMOOTH))
					{
						mTextureAnimp->reset();
					}
				}
				mTexAnimMode = 0;
				
				mTextureAnimp->unpackTAMessage(mesgsys, block_num);
			}
			else
			{
				if (mTextureAnimp)
				{
					delete mTextureAnimp;
					mTextureAnimp = NULL;
					gPipeline.markTextured(mDrawable);
					mFaceMappingChanged = TRUE;
					mTexAnimMode = 0;
				}
			}

			// Unpack volume data
			LLVolumeParams volume_params;
			LLVolumeMessage::unpackVolumeParams(&volume_params, mesgsys, _PREHASH_ObjectData, block_num);
			volume_params.setSculptID(sculpt_id, sculpt_type);

			if (setVolume(volume_params, 0))
			{
				markForUpdate(TRUE);
			}
		}

		// Sigh, this needs to be done AFTER the volume is set as well, otherwise bad stuff happens...
		////////////////////////////
		//
		// Unpack texture entry data
		//

		S32 result = unpackTEMessage(mesgsys, _PREHASH_ObjectData, (S32) block_num);
		if (result & teDirtyBits)
		{
			updateTEData();
		}
		if (result & TEM_CHANGE_MEDIA)
		{
			retval |= MEDIA_FLAGS_CHANGED;
		}
	}
	else
	{
		if (update_type != OUT_TERSE_IMPROVED)
		{
			LLVolumeParams volume_params;
			BOOL res = LLVolumeMessage::unpackVolumeParams(&volume_params, *dp);
			if (!res)
			{
				LL_WARNS() << "Bogus volume parameters in object " << getID() << LL_ENDL;
				LL_WARNS() << getRegion()->getOriginGlobal() << LL_ENDL;
			}

			volume_params.setSculptID(sculpt_id, sculpt_type);

			if (setVolume(volume_params, 0))
			{
				markForUpdate(TRUE);
			}
			S32 res2 = unpackTEMessage(*dp);
			if (TEM_INVALID == res2)
			{
				// There's something bogus in the data that we're unpacking.
				dp->dumpBufferToLog();
				LL_WARNS() << "Flushing cache files" << LL_ENDL;

				if(LLVOCache::instanceExists() && getRegion())
				{
					LLVOCache::getInstance()->removeEntry(getRegion()->getHandle()) ;
				}
				
				LL_WARNS() << "Bogus TE data in " << getID() << LL_ENDL;
			}
			else 
			{
				if (res2 & teDirtyBits) 
				{
					updateTEData();
				}
				if (res2 & TEM_CHANGE_MEDIA)
				{
					retval |= MEDIA_FLAGS_CHANGED;
				}
			}

			U32 value = dp->getPassFlags();

			if (value & 0x40)
			{
				if (!mTextureAnimp)
				{
					mTextureAnimp = new LLViewerTextureAnim(this);
				}
				else
				{
					if (!(mTextureAnimp->mMode & LLTextureAnim::SMOOTH))
					{
						mTextureAnimp->reset();
					}
				}
				mTexAnimMode = 0;
				mTextureAnimp->unpackTAMessage(*dp);
			}
			else if (mTextureAnimp)
			{
				delete mTextureAnimp;
				mTextureAnimp = NULL;
				gPipeline.markTextured(mDrawable);
				mFaceMappingChanged = TRUE;
				mTexAnimMode = 0;
			}

			if (value & 0x400)
			{ //particle system (new)
				unpackParticleSource(*dp, mOwnerID, false);
			}
		}
		else
		{
			S32 texture_length = mesgsys->getSizeFast(_PREHASH_ObjectData, block_num, _PREHASH_TextureEntry);
			if (texture_length)
			{
				U8							tdpbuffer[1024];
				LLDataPackerBinaryBuffer	tdp(tdpbuffer, 1024);
				mesgsys->getBinaryDataFast(_PREHASH_ObjectData, _PREHASH_TextureEntry, tdpbuffer, 0, block_num);
				S32 result = unpackTEMessage(tdp);
				if (result & teDirtyBits)
				{
					updateTEData();
				}
				if (result & TEM_CHANGE_MEDIA)
				{
					retval |= MEDIA_FLAGS_CHANGED;
				}
			}
		}
	}
// <FS:CR> OpenSim returns a zero. Don't request MediaData where MOAP isn't supported
	//if (retval & (MEDIA_URL_REMOVED | MEDIA_URL_ADDED | MEDIA_URL_UPDATED | MEDIA_FLAGS_CHANGED))
	if (retval != 0 && retval & (MEDIA_URL_REMOVED | MEDIA_URL_ADDED | MEDIA_URL_UPDATED | MEDIA_FLAGS_CHANGED))
// </FS:CR>
	{
		// If only the media URL changed, and it isn't a media version URL,
		// ignore it
		if ( ! ( retval & (MEDIA_URL_ADDED | MEDIA_URL_UPDATED) &&
				 mMedia && ! mMedia->mMediaURL.empty() &&
				 ! LLTextureEntry::isMediaVersionString(mMedia->mMediaURL) ) )
		{
			// If the media changed at all, request new media data
			LL_DEBUGS("MediaOnAPrim") << "Media update: " << getID() << ": retval=" << retval << " Media URL: " <<
                ((mMedia) ?  mMedia->mMediaURL : std::string("")) << LL_ENDL;
			requestMediaDataUpdate(retval & MEDIA_FLAGS_CHANGED);
		}
        else {
            LL_INFOS("MediaOnAPrim") << "Ignoring media update for: " << getID() << " Media URL: " <<
                ((mMedia) ?  mMedia->mMediaURL : std::string("")) << LL_ENDL;
        }
	}
	// ...and clean up any media impls
	cleanUpMediaImpls();

	return retval;
}


void LLVOVolume::animateTextures()
{
	if (!mDead)
	{
		F32 off_s = 0.f, off_t = 0.f, scale_s = 1.f, scale_t = 1.f, rot = 0.f;
		S32 result = mTextureAnimp->animateTextures(off_s, off_t, scale_s, scale_t, rot);
	
		if (result)
		{
			if (!mTexAnimMode)
			{
				mFaceMappingChanged = TRUE;
				gPipeline.markTextured(mDrawable);
			}
			mTexAnimMode = result | mTextureAnimp->mMode;
				
			S32 start=0, end=mDrawable->getNumFaces()-1;
			if (mTextureAnimp->mFace >= 0 && mTextureAnimp->mFace <= end)
			{
				start = end = mTextureAnimp->mFace;
			}
		
			for (S32 i = start; i <= end; i++)
			{
				LLFace* facep = mDrawable->getFace(i);
				if (!facep) continue;
				if(facep->getVirtualSize() <= MIN_TEX_ANIM_SIZE && facep->mTextureMatrix) continue;

				const LLTextureEntry* te = facep->getTextureEntry();
			
				if (!te)
				{
					continue;
				}
		
				if (!(result & LLViewerTextureAnim::ROTATE))
				{
					te->getRotation(&rot);
				}
				if (!(result & LLViewerTextureAnim::TRANSLATE))
				{
					te->getOffset(&off_s,&off_t);
				}			
				if (!(result & LLViewerTextureAnim::SCALE))
				{
					te->getScale(&scale_s, &scale_t);
				}

				if (!facep->mTextureMatrix)
				{
					facep->mTextureMatrix = new LLMatrix4();
				}

				LLMatrix4& tex_mat = *facep->mTextureMatrix;
				tex_mat.setIdentity();
				LLVector3 trans ;

					trans.set(LLVector3(off_s+0.5f, off_t+0.5f, 0.f));			
					tex_mat.translate(LLVector3(-0.5f, -0.5f, 0.f));

				LLVector3 scale(scale_s, scale_t, 1.f);			
				LLQuaternion quat;
				quat.setQuat(rot, 0, 0, -1.f);
		
				tex_mat.rotate(quat);				

				LLMatrix4 mat;
				mat.initAll(scale, LLQuaternion(), LLVector3());
				tex_mat *= mat;
		
				tex_mat.translate(trans);
			}
		}
		else
		{
			if (mTexAnimMode && mTextureAnimp->mRate == 0)
			{
				U8 start, count;

				if (mTextureAnimp->mFace == -1)
				{
					start = 0;
					count = getNumTEs();
				}
				else
				{
					start = (U8) mTextureAnimp->mFace;
					count = 1;
				}

				for (S32 i = start; i < start + count; i++)
				{
					if (mTexAnimMode & LLViewerTextureAnim::TRANSLATE)
					{
						setTEOffset(i, mTextureAnimp->mOffS, mTextureAnimp->mOffT);				
					}
					if (mTexAnimMode & LLViewerTextureAnim::SCALE)
					{
						setTEScale(i, mTextureAnimp->mScaleS, mTextureAnimp->mScaleT);	
					}
					if (mTexAnimMode & LLViewerTextureAnim::ROTATE)
					{
						setTERotation(i, mTextureAnimp->mRot);
					}
				}

				gPipeline.markTextured(mDrawable);
				mFaceMappingChanged = TRUE;
				mTexAnimMode = 0;
			}
		}
	}
}

void LLVOVolume::updateTextures()
{
	const F32 TEXTURE_AREA_REFRESH_TIME = 5.f; // seconds
	if (mTextureUpdateTimer.getElapsedTimeF32() > TEXTURE_AREA_REFRESH_TIME)
	{
		updateTextureVirtualSize();

		if (mDrawable.notNull() && !isVisible() && !mDrawable->isActive())
		{ //delete vertex buffer to free up some VRAM
			LLSpatialGroup* group  = mDrawable->getSpatialGroup();
			if (group)
			{
				group->destroyGL(true);

				//flag the group as having changed geometry so it gets a rebuild next time
				//it becomes visible
				group->setState(LLSpatialGroup::GEOM_DIRTY | LLSpatialGroup::MESH_DIRTY | LLSpatialGroup::NEW_DRAWINFO);
			}
		}


    }
}

BOOL LLVOVolume::isVisible() const 
{
	if(mDrawable.notNull() && mDrawable->isVisible())
	{
		return TRUE ;
	}

	if(isAttachment())
	{
		LLViewerObject* objp = (LLViewerObject*)getParent() ;
		while(objp && !objp->isAvatar())
		{
			objp = (LLViewerObject*)objp->getParent() ;
		}

		return objp && objp->mDrawable.notNull() && objp->mDrawable->isVisible() ;
	}

	return FALSE ;
}

void LLVOVolume::updateTextureVirtualSize(bool forced)
{
	LL_RECORD_BLOCK_TIME(FTM_VOLUME_TEXTURES);
	// Update the pixel area of all faces

	if(!forced)
	{
		if(!isVisible())
		{ //don't load textures for non-visible faces
			const S32 num_faces = mDrawable->getNumFaces();
			for (S32 i = 0; i < num_faces; i++)
			{
				LLFace* face = mDrawable->getFace(i);
				if (face)
				{
					face->setPixelArea(0.f); 
					face->setVirtualSize(0.f);
				}
			}

			return ;
		}

		if (!gPipeline.hasRenderType(LLPipeline::RENDER_TYPE_SIMPLE))
		{
			return;
		}
	}

	static LLCachedControl<bool> dont_load_textures(gSavedSettings,"TextureDisable", false);
		
	if (dont_load_textures || LLAppViewer::getTextureFetch()->mDebugPause) // || !mDrawable->isVisible())
	{
		return;
	}

	mTextureUpdateTimer.reset();
	
	F32 old_area = mPixelArea;
	mPixelArea = 0.f;

	const S32 num_faces = mDrawable->getNumFaces();
	F32 min_vsize=999999999.f, max_vsize=0.f;
	LLViewerCamera* camera = LLViewerCamera::getInstance();
	for (S32 i = 0; i < num_faces; i++)
	{
		LLFace* face = mDrawable->getFace(i);
		if (!face) continue;
		const LLTextureEntry *te = face->getTextureEntry();
		LLViewerTexture *imagep = face->getTexture();
		if (!imagep || !te ||			
			face->mExtents[0].equals3(face->mExtents[1]))
		{
			continue;
		}
		
		F32 vsize;
		F32 old_size = face->getVirtualSize();

		if (isHUDAttachment())
		{
			F32 area = (F32) camera->getScreenPixelArea();
			vsize = area;
			imagep->setBoostLevel(LLGLTexture::BOOST_HUD);
 			face->setPixelArea(area); // treat as full screen
			face->setVirtualSize(vsize);
		}
		else
		{
			vsize = face->getTextureVirtualSize();
		}

		mPixelArea = llmax(mPixelArea, face->getPixelArea());		

		if (face->mTextureMatrix != NULL)
		{
			if ((vsize < MIN_TEX_ANIM_SIZE && old_size > MIN_TEX_ANIM_SIZE) ||
				(vsize > MIN_TEX_ANIM_SIZE && old_size < MIN_TEX_ANIM_SIZE))
			{
				gPipeline.markRebuild(mDrawable, LLDrawable::REBUILD_TCOORD, FALSE);
			}
		}
				
		if (gPipeline.hasRenderDebugMask(LLPipeline::RENDER_DEBUG_TEXTURE_AREA))
		{
			if (vsize < min_vsize) min_vsize = vsize;
			if (vsize > max_vsize) max_vsize = vsize;
		}
		else if (gPipeline.hasRenderDebugMask(LLPipeline::RENDER_DEBUG_TEXTURE_PRIORITY))
		{
			LLViewerFetchedTexture* img = LLViewerTextureManager::staticCastToFetchedTexture(imagep) ;
			if(img)
			{
				F32 pri = img->getDecodePriority();
				pri = llmax(pri, 0.0f);
				if (pri < min_vsize) min_vsize = pri;
				if (pri > max_vsize) max_vsize = pri;
			}
		}
		else if (gPipeline.hasRenderDebugMask(LLPipeline::RENDER_DEBUG_FACE_AREA))
		{
			F32 pri = mPixelArea;
			if (pri < min_vsize) min_vsize = pri;
			if (pri > max_vsize) max_vsize = pri;
		}	
	}
	
	if (isSculpted())
	{
		LLSculptParams *sculpt_params = (LLSculptParams *)getParameterEntry(LLNetworkData::PARAMS_SCULPT);
		LLUUID id =  sculpt_params->getSculptTexture();
		
		updateSculptTexture();
		
		

		if (mSculptTexture.notNull())
		{
			mSculptTexture->setBoostLevel(llmax((S32)mSculptTexture->getBoostLevel(),
												(S32)LLGLTexture::BOOST_SCULPTED));
			mSculptTexture->setForSculpt() ;
			
			if(!mSculptTexture->isCachedRawImageReady())
			{
				S32 lod = llmin(mLOD, 3);
				F32 lodf = ((F32)(lod + 1.0f)/4.f);
				F32 tex_size = lodf * LLViewerTexture::sMaxSculptRez ;
				mSculptTexture->addTextureStats(2.f * tex_size * tex_size, FALSE);
			
				//if the sculpty very close to the view point, load first
				{				
					LLVector3 lookAt = getPositionAgent() - camera->getOrigin();
					F32 dist = lookAt.normVec() ;
					F32 cos_angle_to_view_dir = lookAt * camera->getXAxis() ;				
					mSculptTexture->setAdditionalDecodePriority(0.8f * LLFace::calcImportanceToCamera(cos_angle_to_view_dir, dist)) ;
				}
			}
	
			S32 texture_discard = mSculptTexture->getCachedRawImageLevel(); //try to match the texture
			S32 current_discard = getVolume() ? getVolume()->getSculptLevel() : -2 ;

			if (texture_discard >= 0 && //texture has some data available
				(texture_discard < current_discard || //texture has more data than last rebuild
				current_discard < 0)) //no previous rebuild
			{
				gPipeline.markRebuild(mDrawable, LLDrawable::REBUILD_VOLUME, FALSE);
				mSculptChanged = TRUE;
			}

			if (gPipeline.hasRenderDebugMask(LLPipeline::RENDER_DEBUG_SCULPTED))
			{
				setDebugText(llformat("T%d C%d V%d\n%dx%d",
										  texture_discard, current_discard, getVolume()->getSculptLevel(),
										  mSculptTexture->getHeight(), mSculptTexture->getWidth()));
			}
		}

	}

	if (getLightTextureID().notNull())
	{
		LLLightImageParams* params = (LLLightImageParams*) getParameterEntry(LLNetworkData::PARAMS_LIGHT_IMAGE);
		LLUUID id = params->getLightTexture();
		mLightTexture = LLViewerTextureManager::getFetchedTexture(id);
		if (mLightTexture.notNull())
		{
			F32 rad = getLightRadius();
			mLightTexture->addTextureStats(gPipeline.calcPixelArea(getPositionAgent(), 
																	LLVector3(rad,rad,rad),
																	*camera));
		}	
	}
	
	if (gPipeline.hasRenderDebugMask(LLPipeline::RENDER_DEBUG_TEXTURE_AREA))
	{
		setDebugText(llformat("%.0f:%.0f", (F32) sqrt(min_vsize),(F32) sqrt(max_vsize)));
	}
 	else if (gPipeline.hasRenderDebugMask(LLPipeline::RENDER_DEBUG_TEXTURE_PRIORITY))
 	{
 		setDebugText(llformat("%.0f:%.0f", (F32) sqrt(min_vsize),(F32) sqrt(max_vsize)));
 	}
	else if (gPipeline.hasRenderDebugMask(LLPipeline::RENDER_DEBUG_FACE_AREA))
	{
		setDebugText(llformat("%.0f:%.0f", (F32) sqrt(min_vsize),(F32) sqrt(max_vsize)));
	}
	else if (gPipeline.hasRenderDebugMask(LLPipeline::RENDER_DEBUG_TEXTURE_SIZE))
	{
		// mDrawable->getNumFaces();
		std::set<LLViewerFetchedTexture*> tex_list;
		std::string output="";
		for(S32 i = 0 ; i < num_faces; i++)
		{
			LLFace* facep = mDrawable->getFace(i) ;
			if(facep)
			{						
				LLViewerFetchedTexture* tex = dynamic_cast<LLViewerFetchedTexture*>(facep->getTexture()) ;
				if(tex)
				{
					if(tex_list.find(tex) != tex_list.end())
					{
						continue ; //already displayed.
					}
					tex_list.insert(tex);
					S32 width= tex->getWidth();
					S32 height= tex->getHeight();
					output+=llformat("%dx%d\n",width,height);
				}
			}
		}
		setDebugText(output);
	}

	if (mPixelArea == 0)
	{ //flexi phasing issues make this happen
		mPixelArea = old_area;
	}
}

BOOL LLVOVolume::isActive() const
{
	return !mStatic;
}

BOOL LLVOVolume::setMaterial(const U8 material)
{
	BOOL res = LLViewerObject::setMaterial(material);
	
	return res;
}

void LLVOVolume::setTexture(const S32 face)
{
	llassert(face < getNumTEs());
	gGL.getTexUnit(0)->bind(getTEImage(face));
}

void LLVOVolume::setScale(const LLVector3 &scale, BOOL damped)
{
	if (scale != getScale())
	{
		// store local radius
		LLViewerObject::setScale(scale);

		if (mVolumeImpl)
		{
			mVolumeImpl->onSetScale(scale, damped);
		}
		
		updateRadius();

		//since drawable transforms do not include scale, changing volume scale
		//requires an immediate rebuild of volume verts.
		gPipeline.markRebuild(mDrawable, LLDrawable::REBUILD_POSITION, TRUE);
	}
}

LLFace* LLVOVolume::addFace(S32 f)
{
	const LLTextureEntry* te = getTE(f);
	LLViewerTexture* imagep = getTEImage(f);
	if (te->getMaterialParams().notNull())
	{
		LLViewerTexture* normalp = getTENormalMap(f);
		LLViewerTexture* specularp = getTESpecularMap(f);
		return mDrawable->addFace(te, imagep, normalp, specularp);
	}
	return mDrawable->addFace(te, imagep);
}

LLDrawable *LLVOVolume::createDrawable(LLPipeline *pipeline)
{
	pipeline->allocDrawable(this);
		
	mDrawable->setRenderType(LLPipeline::RENDER_TYPE_VOLUME);

	S32 max_tes_to_set = getNumTEs();
	for (S32 i = 0; i < max_tes_to_set; i++)
	{
		addFace(i);
	}
	mNumFaces = max_tes_to_set;

	if (isAttachment())
	{
		mDrawable->makeActive();
	}

	if (getIsLight())
	{
		// Add it to the pipeline mLightSet
		gPipeline.setLight(mDrawable, TRUE);
	}
	
	updateRadius();
	bool force_update = true; // avoid non-alpha mDistance update being optimized away
	mDrawable->updateDistance(*LLViewerCamera::getInstance(), force_update);

	return mDrawable;
}

BOOL LLVOVolume::setVolume(const LLVolumeParams &params_in, const S32 detail, bool unique_volume)
{
	LLVolumeParams volume_params = params_in;

	S32 last_lod = mVolumep.notNull() ? LLVolumeLODGroup::getVolumeDetailFromScale(mVolumep->getDetail()) : -1;
	S32 lod = mLOD;

	BOOL is404 = FALSE;
	
	if (isSculpted())
	{
		// if it's a mesh
		if ((volume_params.getSculptType() & LL_SCULPT_TYPE_MASK) == LL_SCULPT_TYPE_MESH)
		{ //meshes might not have all LODs, get the force detail to best existing LOD
			LLUUID mesh_id = volume_params.getSculptID();

			lod = gMeshRepo.getActualMeshLOD(volume_params, lod);
			if (lod == -1)
			{
				is404 = TRUE;
				lod = 0;
			}
		}
	}

	// Check if we need to change implementations
	bool is_flexible = (volume_params.getPathParams().getCurveType() == LL_PCODE_PATH_FLEXIBLE);
	if (is_flexible)
	{
		setParameterEntryInUse(LLNetworkData::PARAMS_FLEXIBLE, TRUE, false);
		if (!mVolumeImpl)
		{
			LLFlexibleObjectData* data = (LLFlexibleObjectData*)getParameterEntry(LLNetworkData::PARAMS_FLEXIBLE);
			mVolumeImpl = new LLVolumeImplFlexible(this, data);
		}
	}
	else
	{
		// Mark the parameter not in use
		setParameterEntryInUse(LLNetworkData::PARAMS_FLEXIBLE, FALSE, false);
		if (mVolumeImpl)
		{
			delete mVolumeImpl;
			mVolumeImpl = NULL;
			if (mDrawable.notNull())
			{
				// Undo the damage we did to this matrix
				mDrawable->updateXform(FALSE);
			}
		}
	}
	
	if (is404)
	{
		setIcon(LLViewerTextureManager::getFetchedTextureFromFile("icons/Inv_Mesh.png", FTT_LOCAL_FILE, TRUE, LLGLTexture::BOOST_UI));
		//render prim proxy when mesh loading attempts give up
		volume_params.setSculptID(LLUUID::null, LL_SCULPT_TYPE_NONE);

	}

	if ((LLPrimitive::setVolume(volume_params, lod, (mVolumeImpl && mVolumeImpl->isVolumeUnique()))) || mSculptChanged)
	{
		mFaceMappingChanged = TRUE;
		
		if (mVolumeImpl)
		{
			mVolumeImpl->onSetVolume(volume_params, mLOD);
		}
	
		updateSculptTexture();
		// NaCl - Graphics crasher protection
		getVolume()->calcSurfaceArea();
		// NaCl End

		if (isSculpted())
		{
			updateSculptTexture();
			// if it's a mesh
			if ((volume_params.getSculptType() & LL_SCULPT_TYPE_MASK) == LL_SCULPT_TYPE_MESH)
			{
				if (!getVolume()->isMeshAssetLoaded())
				{ 
					//load request not yet issued, request pipeline load this mesh
					LLUUID asset_id = volume_params.getSculptID();
					S32 available_lod = gMeshRepo.loadMesh(this, volume_params, lod, last_lod);
					if (available_lod != lod)
					{
						LLPrimitive::setVolume(volume_params, available_lod);
					}
				}
				
			}
			else // otherwise is sculptie
			{
				if (mSculptTexture.notNull())
				{
					sculpt();
				}
			}
		}

		static LLCachedControl<bool> use_transform_feedback(gSavedSettings, "RenderUseTransformFeedback", false);

		bool cache_in_vram = use_transform_feedback && gTransformPositionProgram.mProgramObject &&
			(!mVolumeImpl || !mVolumeImpl->isVolumeUnique());

		if (cache_in_vram)
		{ //this volume might be used as source data for a transform object, put it in vram
			LLVolume* volume = getVolume();
			for (S32 i = 0; i < volume->getNumFaces(); ++i)
			{
				const LLVolumeFace& face = volume->getVolumeFace(i);
				if (face.mVertexBuffer.notNull())
				{ //already cached
					break;
				}
				volume->genTangents(i);
				LLFace::cacheFaceInVRAM(face);
			}
		}
		

		return TRUE;
	}



	return FALSE;
}

void LLVOVolume::updateSculptTexture()
{
	LLPointer<LLViewerFetchedTexture> old_sculpt = mSculptTexture;

	if (isSculpted() && !isMesh())
	{
		LLSculptParams *sculpt_params = (LLSculptParams *)getParameterEntry(LLNetworkData::PARAMS_SCULPT);
		LLUUID id =  sculpt_params->getSculptTexture();
		if (id.notNull())
		{
			mSculptTexture = LLViewerTextureManager::getFetchedTexture(id, FTT_DEFAULT, TRUE, LLGLTexture::BOOST_NONE, LLViewerTexture::LOD_TEXTURE);
		}
	}
	else
	{
		mSculptTexture = NULL;
	}

	if (mSculptTexture != old_sculpt)
	{
		if (old_sculpt.notNull())
		{
			old_sculpt->removeVolume(this);
		}
		if (mSculptTexture.notNull())
		{
			mSculptTexture->addVolume(this);
		}
	}
	
}

void LLVOVolume::notifyMeshLoaded()
{ 
	mSculptChanged = TRUE;
	gPipeline.markRebuild(mDrawable, LLDrawable::REBUILD_GEOMETRY, TRUE);

	LLVOAvatar* avatar = getAvatar();
	if (avatar)
	{
		avatar->updateVisualComplexity();
	}
}

// sculpt replaces generate() for sculpted surfaces
void LLVOVolume::sculpt()
{	
	if (mSculptTexture.notNull())
	{				
		U16 sculpt_height = 0;
		U16 sculpt_width = 0;
		S8 sculpt_components = 0;
		const U8* sculpt_data = NULL;
	
		S32 discard_level = mSculptTexture->getCachedRawImageLevel() ;
		LLImageRaw* raw_image = mSculptTexture->getCachedRawImage() ;
		
		S32 max_discard = mSculptTexture->getMaxDiscardLevel();
		if (discard_level > max_discard)
		{
			discard_level = max_discard;    // clamp to the best we can do			
		}
		if(discard_level > MAX_DISCARD_LEVEL)
		{
			return; //we think data is not ready yet.
		}

		S32 current_discard = getVolume()->getSculptLevel() ;
		if(current_discard < -2)
		{
			static S32 low_sculpty_discard_warning_count = 1;
			S32 exponent = llmax(1, llfloor( log10((F64) low_sculpty_discard_warning_count) ));
			S32 interval = pow(10.0, exponent);
			if ( low_sculpty_discard_warning_count < 10 ||
				(low_sculpty_discard_warning_count % interval) == 0)
			{	// Log first 10 time, then decreasing intervals afterwards otherwise this can flood the logs
				LL_WARNS() << "WARNING!!: Current discard for sculpty " << mSculptTexture->getID() 
					<< " at " << current_discard 
					<< " is less than -2." 
					<< " Hit this " << low_sculpty_discard_warning_count << " times"
					<< LL_ENDL;
			}
			low_sculpty_discard_warning_count++;
			
			// corrupted volume... don't update the sculpty
			return;
		}
		else if (current_discard > MAX_DISCARD_LEVEL)
		{
			static S32 high_sculpty_discard_warning_count = 1;
			S32 exponent = llmax(1, llfloor( log10((F64) high_sculpty_discard_warning_count) ));
			S32 interval = pow(10.0, exponent);
			if ( high_sculpty_discard_warning_count < 10 ||
				(high_sculpty_discard_warning_count % interval) == 0)
			{	// Log first 10 time, then decreasing intervals afterwards otherwise this can flood the logs
				LL_WARNS() << "WARNING!!: Current discard for sculpty " << mSculptTexture->getID() 
					<< " at " << current_discard 
					<< " is more than than allowed max of " << MAX_DISCARD_LEVEL
					<< ".  Hit this " << high_sculpty_discard_warning_count << " times"
					<< LL_ENDL;
			}
			high_sculpty_discard_warning_count++;

			// corrupted volume... don't update the sculpty			
			return;
		}

		if (current_discard == discard_level)  // no work to do here
			return;
		
		if(!raw_image)
		{
			llassert(discard_level < 0) ;

			sculpt_width = 0;
			sculpt_height = 0;
			sculpt_data = NULL ;

			if(LLViewerTextureManager::sTesterp)
			{
				LLViewerTextureManager::sTesterp->updateGrayTextureBinding();
			}
		}
		else
		{					
			sculpt_height = raw_image->getHeight();
			sculpt_width = raw_image->getWidth();
			sculpt_components = raw_image->getComponents();		
					   
			sculpt_data = raw_image->getData();

			if(LLViewerTextureManager::sTesterp)
			{
				mSculptTexture->updateBindStatsForTester() ;
			}
		}
		getVolume()->sculpt(sculpt_width, sculpt_height, sculpt_components, sculpt_data, discard_level);

		//notify rebuild any other VOVolumes that reference this sculpty volume
		for (S32 i = 0; i < mSculptTexture->getNumVolumes(); ++i)
		{
			LLVOVolume* volume = (*(mSculptTexture->getVolumeList()))[i];
			if (volume != this && volume->getVolume() == getVolume())
			{
				gPipeline.markRebuild(volume->mDrawable, LLDrawable::REBUILD_GEOMETRY, FALSE);
			}
		}
	}
}

S32	LLVOVolume::computeLODDetail(F32 distance, F32 radius)
{
	S32	cur_detail;
	if (LLPipeline::sDynamicLOD)
	{
		// We've got LOD in the profile, and in the twist.  Use radius.
		F32 tan_angle = (LLVOVolume::sLODFactor*radius)/distance;
		cur_detail = LLVolumeLODGroup::getDetailFromTan(ll_round(tan_angle, 0.01f));
	}
	else
	{
		cur_detail = llclamp((S32) (sqrtf(radius)*LLVOVolume::sLODFactor*4.f), 0, 3);		
	}
	return cur_detail;
}

BOOL LLVOVolume::calcLOD()
{
	if (mDrawable.isNull())
	{
		return FALSE;
	}

	S32 cur_detail = 0;
	
	F32 radius;
	F32 distance;

	if (mDrawable->isState(LLDrawable::RIGGED))
	{
		LLVOAvatar* avatar = getAvatar(); 
		
		// Not sure how this can really happen, but alas it does. Better exit here than crashing.
		if( !avatar || !avatar->mDrawable )
		{
			return FALSE;
		}

		distance = avatar->mDrawable->mDistanceWRTCamera;
		radius = avatar->getBinRadius();
	}
	else
	{
		distance = mDrawable->mDistanceWRTCamera;
		radius = getVolume() ? getVolume()->mLODScaleBias.scaledVec(getScale()).length() : getScale().length();
	}
	
	//hold onto unmodified distance for debugging
	//F32 debug_distance = distance;
	
	distance *= sDistanceFactor;

	F32 rampDist = LLVOVolume::sLODFactor * 2;
	
	if (distance < rampDist)
	{
		// Boost LOD when you're REALLY close
		distance *= 1.0f/rampDist;
		distance *= distance;
		distance *= rampDist;
	}
	
	// DON'T Compensate for field of view changing on FOV zoom.
	distance *= F_PI/3.f;

	cur_detail = computeLODDetail(ll_round(distance, 0.01f), 
									ll_round(radius, 0.01f));


	if (gPipeline.hasRenderDebugMask(LLPipeline::RENDER_DEBUG_LOD_INFO) &&
		mDrawable->getFace(0))
	{
		//setDebugText(llformat("%.2f:%.2f, %d", mDrawable->mDistanceWRTCamera, radius, cur_detail));

		setDebugText(llformat("%d", mDrawable->getFace(0)->getTextureIndex()));
	}

	if (cur_detail != mLOD)
	{
		mAppAngle = ll_round((F32) atan2( mDrawable->getRadius(), mDrawable->mDistanceWRTCamera) * RAD_TO_DEG, 0.01f);
		mLOD = cur_detail;		
		return TRUE;
	}

	return FALSE;
}

BOOL LLVOVolume::updateLOD()
{
	if (mDrawable.isNull())
	{
		return FALSE;
	}
	
	BOOL lod_changed = calcLOD();

	if (lod_changed)
	{
		gPipeline.markRebuild(mDrawable, LLDrawable::REBUILD_VOLUME, FALSE);
		mLODChanged = TRUE;
	}
	else
	{
		F32 new_radius = getBinRadius();
		F32 old_radius = mDrawable->getBinRadius();
		if (new_radius < old_radius * 0.9f || new_radius > old_radius*1.1f)
		{
			gPipeline.markPartitionMove(mDrawable);
		}
	}

	lod_changed = lod_changed || LLViewerObject::updateLOD();
	
	return lod_changed;
}

BOOL LLVOVolume::setDrawableParent(LLDrawable* parentp)
{
	if (!LLViewerObject::setDrawableParent(parentp))
	{
		// no change in drawable parent
		return FALSE;
	}

	if (!mDrawable->isRoot())
	{
		// rebuild vertices in parent relative space
		gPipeline.markRebuild(mDrawable, LLDrawable::REBUILD_VOLUME, TRUE);

		if (mDrawable->isActive() && !parentp->isActive())
		{
			parentp->makeActive();
		}
		else if (mDrawable->isStatic() && parentp->isActive())
		{
			mDrawable->makeActive();
		}
	}
	
	return TRUE;
}

void LLVOVolume::updateFaceFlags()
{
	// There's no guarantee that getVolume()->getNumFaces() == mDrawable->getNumFaces()
	for (S32 i = 0; i < getVolume()->getNumFaces() && i < mDrawable->getNumFaces(); i++)
	{
		// <FS:ND> There's no guarantee that getVolume()->getNumFaces() == mDrawable->getNumFaces()
		if( mDrawable->getNumFaces() <= i || getNumTEs() <= i )
			return;
		// </FS:ND>

		LLFace *face = mDrawable->getFace(i);
		if (face)
		{
			BOOL fullbright = getTE(i)->getFullbright();
			face->clearState(LLFace::FULLBRIGHT | LLFace::HUD_RENDER | LLFace::LIGHT);

			if (fullbright || (mMaterial == LL_MCODE_LIGHT))
			{
				face->setState(LLFace::FULLBRIGHT);
			}
			if (mDrawable->isLight())
			{
				face->setState(LLFace::LIGHT);
			}
			if (isHUDAttachment())
			{
				face->setState(LLFace::HUD_RENDER);
			}
		}
	}
}

BOOL LLVOVolume::setParent(LLViewerObject* parent)
{
	BOOL ret = FALSE ;
	if (parent != getParent())
	{
		ret = LLViewerObject::setParent(parent);
		if (ret && mDrawable)
		{
			gPipeline.markMoved(mDrawable);
			gPipeline.markRebuild(mDrawable, LLDrawable::REBUILD_VOLUME, TRUE);
		}
	}

	return ret ;
}

// NOTE: regenFaces() MUST be followed by genTriangles()!
void LLVOVolume::regenFaces()
{
	// remove existing faces
	BOOL count_changed = mNumFaces != getNumTEs();
	
	if (count_changed)
	{
		deleteFaces();		
		// add new faces
		mNumFaces = getNumTEs();
	}
		
	for (S32 i = 0; i < mNumFaces; i++)
	{
		LLFace* facep = count_changed ? addFace(i) : mDrawable->getFace(i);
		if (!facep) continue;

		facep->setTEOffset(i);
		facep->setTexture(getTEImage(i));
		if (facep->getTextureEntry()->getMaterialParams().notNull())
		{
			facep->setNormalMap(getTENormalMap(i));
			facep->setSpecularMap(getTESpecularMap(i));
		}
		facep->setViewerObject(this);
		
		// If the face had media on it, this will have broken the link between the LLViewerMediaTexture and the face.
		// Re-establish the link.
		if((int)mMediaImplList.size() > i)
		{
			if(mMediaImplList[i])
			{
				LLViewerMediaTexture* media_tex = LLViewerTextureManager::findMediaTexture(mMediaImplList[i]->getMediaTextureID()) ;
				if(media_tex)
				{
					media_tex->addMediaToFace(facep) ;
				}
			}
		}
	}
	
	if (!count_changed)
	{
		updateFaceFlags();
	}
}

BOOL LLVOVolume::genBBoxes(BOOL force_global)
{
	BOOL res = TRUE;

	LLVector4a min,max;

	min.clear();
	max.clear();

	BOOL rebuild = mDrawable->isState(LLDrawable::REBUILD_VOLUME | LLDrawable::REBUILD_POSITION | LLDrawable::REBUILD_RIGGED);

	//	bool rigged = false;
	LLVolume* volume = mRiggedVolume;
	if (!volume)
	{
		volume = getVolume();
	}

	// There's no guarantee that getVolume()->getNumFaces() == mDrawable->getNumFaces()
	for (S32 i = 0;
		 i < getVolume()->getNumVolumeFaces() && i < mDrawable->getNumFaces() && i < getNumTEs();
		 i++)
	{
		// <FS:ND> There's no guarantee that getVolume()->getNumFaces() == mDrawable->getNumFaces()
		if( mDrawable->getNumFaces() <= i )
			break;
		// </FS:ND>

		LLFace *face = mDrawable->getFace(i);
		if (!face)
		{
			continue;
		}
		res &= face->genVolumeBBoxes(*volume, i,
										mRelativeXform, 
										(mVolumeImpl && mVolumeImpl->isVolumeGlobal()) || force_global);
		
		if (rebuild)
		{
			if (i == 0)
			{
				min = face->mExtents[0];
				max = face->mExtents[1];
			}
			else
			{
				min.setMin(min, face->mExtents[0]);
				max.setMax(max, face->mExtents[1]);
			}
		}
	}
	
	if (rebuild)
	{
		mDrawable->setSpatialExtents(min,max);
		min.add(max);
		min.mul(0.5f);
		mDrawable->setPositionGroup(min);	
	}

	updateRadius();
	mDrawable->movePartition();
				
	return res;
}

void LLVOVolume::preRebuild()
{
	if (mVolumeImpl != NULL)
	{
		mVolumeImpl->preRebuild();
	}
}

void LLVOVolume::updateRelativeXform(bool force_identity)
{
	if (mVolumeImpl)
	{
		mVolumeImpl->updateRelativeXform(force_identity);
		return;
	}
	
	LLDrawable* drawable = mDrawable;
	
	if (drawable->isState(LLDrawable::RIGGED) && mRiggedVolume.notNull())
	{ //rigged volume (which is in agent space) is used for generating bounding boxes etc
	  //inverse of render matrix should go to partition space
		mRelativeXform = getRenderMatrix();

		F32* dst = (F32*) mRelativeXformInvTrans.mMatrix;
		F32* src = (F32*) mRelativeXform.mMatrix;
		dst[0] = src[0]; dst[1] = src[1]; dst[2] = src[2];
		dst[3] = src[4]; dst[4] = src[5]; dst[5] = src[6];
		dst[6] = src[8]; dst[7] = src[9]; dst[8] = src[10];
		
		mRelativeXform.invert();
		mRelativeXformInvTrans.transpose();
	}
	else if (drawable->isActive() || force_identity)
	{				
		// setup relative transforms
		LLQuaternion delta_rot;
		LLVector3 delta_pos, delta_scale;
		
		//matrix from local space to parent relative/global space
		bool use_identity = force_identity || drawable->isSpatialRoot();
		delta_rot = use_identity ? LLQuaternion() : mDrawable->getRotation();
		delta_pos = use_identity ? LLVector3(0,0,0) : mDrawable->getPosition();
		delta_scale = mDrawable->getScale();

		// Vertex transform (4x4)
		LLVector3 x_axis = LLVector3(delta_scale.mV[VX], 0.f, 0.f) * delta_rot;
		LLVector3 y_axis = LLVector3(0.f, delta_scale.mV[VY], 0.f) * delta_rot;
		LLVector3 z_axis = LLVector3(0.f, 0.f, delta_scale.mV[VZ]) * delta_rot;

		mRelativeXform.initRows(LLVector4(x_axis, 0.f),
								LLVector4(y_axis, 0.f),
								LLVector4(z_axis, 0.f),
								LLVector4(delta_pos, 1.f));

		
		// compute inverse transpose for normals
		// mRelativeXformInvTrans.setRows(x_axis, y_axis, z_axis);
		// mRelativeXformInvTrans.invert(); 
		// mRelativeXformInvTrans.setRows(x_axis, y_axis, z_axis);
		// grumble - invert is NOT a matrix invert, so we do it by hand:

		LLMatrix3 rot_inverse = LLMatrix3(~delta_rot);

		LLMatrix3 scale_inverse;
		scale_inverse.setRows(LLVector3(1.0, 0.0, 0.0) / delta_scale.mV[VX],
							  LLVector3(0.0, 1.0, 0.0) / delta_scale.mV[VY],
							  LLVector3(0.0, 0.0, 1.0) / delta_scale.mV[VZ]);
							   
		
		mRelativeXformInvTrans = rot_inverse * scale_inverse;

		mRelativeXformInvTrans.transpose();
	}
	else
	{
		LLVector3 pos = getPosition();
		LLVector3 scale = getScale();
		LLQuaternion rot = getRotation();
	
		if (mParent)
		{
			pos *= mParent->getRotation();
			pos += mParent->getPosition();
			rot *= mParent->getRotation();
		}
		
		//LLViewerRegion* region = getRegion();
		//pos += region->getOriginAgent();
		
		LLVector3 x_axis = LLVector3(scale.mV[VX], 0.f, 0.f) * rot;
		LLVector3 y_axis = LLVector3(0.f, scale.mV[VY], 0.f) * rot;
		LLVector3 z_axis = LLVector3(0.f, 0.f, scale.mV[VZ]) * rot;

		mRelativeXform.initRows(LLVector4(x_axis, 0.f),
								LLVector4(y_axis, 0.f),
								LLVector4(z_axis, 0.f),
								LLVector4(pos, 1.f));

		// compute inverse transpose for normals
		LLMatrix3 rot_inverse = LLMatrix3(~rot);

		LLMatrix3 scale_inverse;
		scale_inverse.setRows(LLVector3(1.0, 0.0, 0.0) / scale.mV[VX],
							  LLVector3(0.0, 1.0, 0.0) / scale.mV[VY],
							  LLVector3(0.0, 0.0, 1.0) / scale.mV[VZ]);
							   
		
		mRelativeXformInvTrans = rot_inverse * scale_inverse;

		mRelativeXformInvTrans.transpose();
	}
}

static LLTrace::BlockTimerStatHandle FTM_GEN_FLEX("Generate Flexies");
static LLTrace::BlockTimerStatHandle FTM_UPDATE_PRIMITIVES("Update Primitives");
static LLTrace::BlockTimerStatHandle FTM_UPDATE_RIGGED_VOLUME("Update Rigged");

bool LLVOVolume::lodOrSculptChanged(LLDrawable *drawable, BOOL &compiled)
{
	bool regen_faces = false;

	LLVolume *old_volumep, *new_volumep;
	F32 old_lod, new_lod;
	S32 old_num_faces, new_num_faces;

	old_volumep = getVolume();
	old_lod = old_volumep->getDetail();
	old_num_faces = old_volumep->getNumFaces();
	old_volumep = NULL;

	{
		LL_RECORD_BLOCK_TIME(FTM_GEN_VOLUME);
		const LLVolumeParams &volume_params = getVolume()->getParams();
		setVolume(volume_params, 0);
	}

	new_volumep = getVolume();
	new_lod = new_volumep->getDetail();
	new_num_faces = new_volumep->getNumFaces();
	new_volumep = NULL;

	if ((new_lod != old_lod) || mSculptChanged)
	{
		compiled = TRUE;
		sNumLODChanges += new_num_faces;

		if ((S32)getNumTEs() != getVolume()->getNumFaces())
		{
			setNumTEs(getVolume()->getNumFaces()); //mesh loading may change number of faces.
		}

		drawable->setState(LLDrawable::REBUILD_VOLUME); // for face->genVolumeTriangles()

		{
			LL_RECORD_BLOCK_TIME(FTM_GEN_TRIANGLES);
			regen_faces = new_num_faces != old_num_faces || mNumFaces != (S32)getNumTEs();
			if (regen_faces)
			{
				regenFaces();
			}

			if (mSculptChanged)
			{ //changes in sculpt maps can thrash an object bounding box without 
				//triggering a spatial group bounding box update -- force spatial group
				//to update bounding boxes
				LLSpatialGroup* group = mDrawable->getSpatialGroup();
				if (group)
				{
					group->unbound();
				}
			}
		}
	}

	return regen_faces;
}

BOOL LLVOVolume::updateGeometry(LLDrawable *drawable)
{
	LL_RECORD_BLOCK_TIME(FTM_UPDATE_PRIMITIVES);
	
	if (mDrawable->isState(LLDrawable::REBUILD_RIGGED))
	{
		{
			LL_RECORD_BLOCK_TIME(FTM_UPDATE_RIGGED_VOLUME);
			updateRiggedVolume();
		}
		genBBoxes(FALSE);
		mDrawable->clearState(LLDrawable::REBUILD_RIGGED);
	}

	if (mVolumeImpl != NULL)
	{
		BOOL res;
		{
			LL_RECORD_BLOCK_TIME(FTM_GEN_FLEX);
			res = mVolumeImpl->doUpdateGeometry(drawable);
		}
		// NaCl - Graphics crasher protection
		if( enableVolumeSAPProtection() )
			mVolumeSurfaceArea = getVolume()->getSurfaceArea();
		// NaCl End
		updateFaceFlags();
		return res;
	}
	
	LLSpatialGroup* group = drawable->getSpatialGroup();
	if (group)
	{
		group->dirtyMesh();
	}

	BOOL compiled = FALSE;
			
	updateRelativeXform();
	
	if (mDrawable.isNull()) // Not sure why this is happening, but it is...
	{
		return TRUE; // No update to complete
	}

	if (mVolumeChanged || mFaceMappingChanged)
	{
		dirtySpatialGroup(drawable->isState(LLDrawable::IN_REBUILD_Q1));

		bool was_regen_faces = false;

		if (mVolumeChanged)
		{
			was_regen_faces = lodOrSculptChanged(drawable, compiled);
			drawable->setState(LLDrawable::REBUILD_VOLUME);
		}
		else if (mSculptChanged || mLODChanged)
		{
			compiled = TRUE;
			was_regen_faces = lodOrSculptChanged(drawable, compiled);
		}

		if (!was_regen_faces) {
			LL_RECORD_BLOCK_TIME(FTM_GEN_TRIANGLES);
			regenFaces();
		}

		genBBoxes(FALSE);
	}
	else if (mLODChanged || mSculptChanged)
	{
		dirtySpatialGroup(drawable->isState(LLDrawable::IN_REBUILD_Q1));
		compiled = TRUE;
		lodOrSculptChanged(drawable, compiled);
		genBBoxes(FALSE);
	}
	// it has its own drawable (it's moved) or it has changed UVs or it has changed xforms from global<->local
	else
	{
		compiled = TRUE;
		// All it did was move or we changed the texture coordinate offset
		LL_RECORD_BLOCK_TIME(FTM_GEN_TRIANGLES);
		genBBoxes(FALSE);
	}
	// NaCl - Graphics crasher protection
	if( enableVolumeSAPProtection() )
		mVolumeSurfaceArea = getVolume()->getSurfaceArea();
	// NaCl End
	// Update face flags
	updateFaceFlags();
	
	if(compiled)
	{
		LLPipeline::sCompiles++;
	}
		
	mVolumeChanged = FALSE;
	mLODChanged = FALSE;
	mSculptChanged = FALSE;
	mFaceMappingChanged = FALSE;
	
	return LLViewerObject::updateGeometry(drawable);
}

void LLVOVolume::updateFaceSize(S32 idx)
{
	if( mDrawable->getNumFaces() <= idx )
	{
		return;
	}

	LLFace* facep = mDrawable->getFace(idx);
	if (facep)
	{
		if (idx >= getVolume()->getNumVolumeFaces())
		{
			facep->setSize(0,0, true);
		}
		else
		{
			const LLVolumeFace& vol_face = getVolume()->getVolumeFace(idx);
			facep->setSize(vol_face.mNumVertices, vol_face.mNumIndices, 
							true); // <--- volume faces should be padded for 16-byte alignment
		
		}
	}
}

BOOL LLVOVolume::isRootEdit() const
{
	if (mParent && !((LLViewerObject*)mParent)->isAvatar())
	{
		return FALSE;
	}
	return TRUE;
}

//virtual
void LLVOVolume::setNumTEs(const U8 num_tes)
{
	const U8 old_num_tes = getNumTEs() ;
	
	if(old_num_tes && old_num_tes < num_tes) //new faces added
	{
		LLViewerObject::setNumTEs(num_tes) ;

		if(mMediaImplList.size() >= old_num_tes && mMediaImplList[old_num_tes -1].notNull())//duplicate the last media textures if exists.
		{
			mMediaImplList.resize(num_tes) ;
			const LLTextureEntry* te = getTE(old_num_tes - 1) ;
			for(U8 i = old_num_tes; i < num_tes ; i++)
			{
				setTE(i, *te) ;
				mMediaImplList[i] = mMediaImplList[old_num_tes -1] ;
			}
			mMediaImplList[old_num_tes -1]->setUpdated(TRUE) ;
		}
	}
	else if(old_num_tes > num_tes && mMediaImplList.size() > num_tes) //old faces removed
	{
		U8 end = mMediaImplList.size() ;
		for(U8 i = num_tes; i < end ; i++)
		{
			removeMediaImpl(i) ;				
		}
		mMediaImplList.resize(num_tes) ;

		LLViewerObject::setNumTEs(num_tes) ;
	}
	else
	{
		LLViewerObject::setNumTEs(num_tes) ;
	}

	return ;
}

//virtual     
void LLVOVolume::changeTEImage(S32 index, LLViewerTexture* imagep)
{
	BOOL changed = (mTEImages[index] != imagep);
	LLViewerObject::changeTEImage(index, imagep);
	if (changed)
	{
		gPipeline.markTextured(mDrawable);
		mFaceMappingChanged = TRUE;
	}
}

void LLVOVolume::setTEImage(const U8 te, LLViewerTexture *imagep)
{
	BOOL changed = (mTEImages[te] != imagep);
	LLViewerObject::setTEImage(te, imagep);
	if (changed)
	{
		gPipeline.markTextured(mDrawable);
		mFaceMappingChanged = TRUE;
	}
}

S32 LLVOVolume::setTETexture(const U8 te, const LLUUID &uuid)
{
	S32 res = LLViewerObject::setTETexture(te, uuid);
	if (res)
	{
		gPipeline.markTextured(mDrawable);
		mFaceMappingChanged = TRUE;
	}
	return res;
}

S32 LLVOVolume::setTEColor(const U8 te, const LLColor3& color)
{
	return setTEColor(te, LLColor4(color));
}

S32 LLVOVolume::setTEColor(const U8 te, const LLColor4& color)
{
	S32 retval = 0;
	const LLTextureEntry *tep = getTE(te);
	if (!tep)
	{
		LL_WARNS("MaterialTEs") << "No texture entry for te " << (S32)te << ", object " << mID << LL_ENDL;
	}
	else if (color != tep->getColor())
	{
		F32 old_alpha = tep->getColor().mV[3];
		if (color.mV[3] != old_alpha)
		{
			gPipeline.markTextured(mDrawable);
			//treat this alpha change as an LoD update since render batches may need to get rebuilt
			mLODChanged = TRUE;
			gPipeline.markRebuild(mDrawable, LLDrawable::REBUILD_VOLUME, FALSE);
		}
		retval = LLPrimitive::setTEColor(te, color);
		if (mDrawable.notNull() && retval)
		{
			// These should only happen on updates which are not the initial update.
			mDrawable->setState(LLDrawable::REBUILD_COLOR);
			dirtyMesh();
		}
	}

	return  retval;
}

S32 LLVOVolume::setTEBumpmap(const U8 te, const U8 bumpmap)
{
	S32 res = LLViewerObject::setTEBumpmap(te, bumpmap);
	if (res)
	{
		gPipeline.markTextured(mDrawable);
		mFaceMappingChanged = TRUE;
	}
	return  res;
}

S32 LLVOVolume::setTETexGen(const U8 te, const U8 texgen)
{
	S32 res = LLViewerObject::setTETexGen(te, texgen);
	if (res)
	{
		gPipeline.markTextured(mDrawable);
		mFaceMappingChanged = TRUE;
	}
	return  res;
}

S32 LLVOVolume::setTEMediaTexGen(const U8 te, const U8 media)
{
	S32 res = LLViewerObject::setTEMediaTexGen(te, media);
	if (res)
	{
		gPipeline.markTextured(mDrawable);
		mFaceMappingChanged = TRUE;
	}
	return  res;
}

S32 LLVOVolume::setTEShiny(const U8 te, const U8 shiny)
{
	S32 res = LLViewerObject::setTEShiny(te, shiny);
	if (res)
	{
		gPipeline.markTextured(mDrawable);
		mFaceMappingChanged = TRUE;
	}
	return  res;
}

S32 LLVOVolume::setTEFullbright(const U8 te, const U8 fullbright)
{
	S32 res = LLViewerObject::setTEFullbright(te, fullbright);
	if (res)
	{
		gPipeline.markTextured(mDrawable);
		mFaceMappingChanged = TRUE;
	}
	return  res;
}

S32 LLVOVolume::setTEBumpShinyFullbright(const U8 te, const U8 bump)
{
	S32 res = LLViewerObject::setTEBumpShinyFullbright(te, bump);
	if (res)
	{
		gPipeline.markTextured(mDrawable);
		mFaceMappingChanged = TRUE;
	}
	return res;
}

S32 LLVOVolume::setTEMediaFlags(const U8 te, const U8 media_flags)
{
	S32 res = LLViewerObject::setTEMediaFlags(te, media_flags);
	if (res)
	{
		gPipeline.markTextured(mDrawable);
		mFaceMappingChanged = TRUE;
	}
	return  res;
}

S32 LLVOVolume::setTEGlow(const U8 te, const F32 glow)
{
	S32 res = LLViewerObject::setTEGlow(te, glow);
	if (res)
	{
		gPipeline.markTextured(mDrawable);
		mFaceMappingChanged = TRUE;
	}
	return  res;
}

void LLVOVolume::setTEMaterialParamsCallbackTE(const LLUUID& objectID, const LLMaterialID &pMaterialID, const LLMaterialPtr pMaterialParams, U32 te)
{
	LLVOVolume* pVol = (LLVOVolume*)gObjectList.findObject(objectID);
	if (pVol)
	{
		LL_DEBUGS("MaterialTEs") << "materialid " << pMaterialID.asString() << " to TE " << te << LL_ENDL;
		if (te >= pVol->getNumTEs())
			return;

		LLTextureEntry* texture_entry = pVol->getTE(te);
		if (texture_entry && (texture_entry->getMaterialID() == pMaterialID))
		{
			pVol->setTEMaterialParams(te, pMaterialParams, FALSE);
		}
	}
}

S32 LLVOVolume::setTEMaterialID(const U8 te, const LLMaterialID& pMaterialID)
{
	S32 res = LLViewerObject::setTEMaterialID(te, pMaterialID);
	LL_DEBUGS("MaterialTEs") << "te "<< (S32)te << " materialid " << pMaterialID.asString() << " res " << res
								<< ( LLSelectMgr::getInstance()->getSelection()->contains(const_cast<LLVOVolume*>(this), te) ? " selected" : " not selected" )
								<< LL_ENDL;
		
	LL_DEBUGS("MaterialTEs") << " " << pMaterialID.asString() << LL_ENDL;
	if (res)
	{
		LLMaterialMgr::instance().getTE(getRegion()->getRegionID(), pMaterialID, te, boost::bind(&LLVOVolume::setTEMaterialParamsCallbackTE, getID(), _1, _2, _3));

		setChanged(ALL_CHANGED);
		if (!mDrawable.isNull())
		{
			gPipeline.markTextured(mDrawable);
			gPipeline.markRebuild(mDrawable,LLDrawable::REBUILD_ALL);
		}
		mFaceMappingChanged = TRUE;
	}
	return res;
}

bool LLVOVolume::notifyAboutCreatingTexture(LLViewerTexture *texture)
{ //Ok, here we have confirmation about texture creation, check our wait-list
  //and make changes, or return false

	std::pair<mmap_UUID_MAP_t::iterator, mmap_UUID_MAP_t::iterator> range = mWaitingTextureInfo.equal_range(texture->getID());

	typedef std::map<U8, LLMaterialPtr> map_te_material;
	map_te_material new_material;

	for(mmap_UUID_MAP_t::iterator range_it = range.first; range_it != range.second; ++range_it)
	{
		LLMaterialPtr cur_material = getTEMaterialParams(range_it->second.te);

		//here we just interesting in DIFFUSE_MAP only!
		if(NULL != cur_material.get() && LLRender::DIFFUSE_MAP == range_it->second.map && GL_RGBA != texture->getPrimaryFormat())
		{ //ok let's check the diffuse mode
			switch(cur_material->getDiffuseAlphaMode())
			{
			case LLMaterial::DIFFUSE_ALPHA_MODE_BLEND:
			case LLMaterial::DIFFUSE_ALPHA_MODE_EMISSIVE:
			case LLMaterial::DIFFUSE_ALPHA_MODE_MASK:
				{ //uups... we have non 32 bit texture with LLMaterial::DIFFUSE_ALPHA_MODE_* => LLMaterial::DIFFUSE_ALPHA_MODE_NONE

					LLMaterialPtr mat = NULL;
					map_te_material::iterator it = new_material.find(range_it->second.te);
					if(new_material.end() == it) {
						mat = new LLMaterial(cur_material->asLLSD());
						new_material.insert(map_te_material::value_type(range_it->second.te, mat));
					} else {
						mat = it->second;
					}

					mat->setDiffuseAlphaMode(LLMaterial::DIFFUSE_ALPHA_MODE_NONE);

				} break;
			} //switch
		} //if
	} //for

	//setup new materials
	for(map_te_material::const_iterator it = new_material.begin(), end = new_material.end(); it != end; ++it)
	{
		LLMaterialMgr::getInstance()->put(getID(), it->first, *it->second);
		LLViewerObject::setTEMaterialParams(it->first, it->second, FALSE);
	}

	//clear wait-list
	mWaitingTextureInfo.erase(range.first, range.second);

	return 0 != new_material.size();
}

bool LLVOVolume::notifyAboutMissingAsset(LLViewerTexture *texture)
{ //Ok, here if we wait information about texture and it's missing
  //then depending from the texture map (diffuse, normal, or specular)
  //make changes in material and confirm it. If not return false.
	std::pair<mmap_UUID_MAP_t::iterator, mmap_UUID_MAP_t::iterator> range = mWaitingTextureInfo.equal_range(texture->getID());
	if(range.first == range.second) return false;

	typedef std::map<U8, LLMaterialPtr> map_te_material;
	map_te_material new_material;
	
	for(mmap_UUID_MAP_t::iterator range_it = range.first; range_it != range.second; ++range_it)
	{
		LLMaterialPtr cur_material = getTEMaterialParams(range_it->second.te);
		//<FS:Ansariel> Possible crash fix by Drake Arconis
		if (cur_material.isNull())
		{
			continue;
		}
		// </FS:Ansariel>
		switch(range_it->second.map)
		{
		case LLRender::DIFFUSE_MAP:
			{
				if(LLMaterial::DIFFUSE_ALPHA_MODE_NONE != cur_material->getDiffuseAlphaMode())
				{ //missing texture + !LLMaterial::DIFFUSE_ALPHA_MODE_NONE => LLMaterial::DIFFUSE_ALPHA_MODE_NONE
					LLMaterialPtr mat = NULL;
					map_te_material::iterator it = new_material.find(range_it->second.te);
					if(new_material.end() == it) {
						mat = new LLMaterial(cur_material->asLLSD());
						new_material.insert(map_te_material::value_type(range_it->second.te, mat));
					} else {
						mat = it->second;
					}

					mat->setDiffuseAlphaMode(LLMaterial::DIFFUSE_ALPHA_MODE_NONE);
				}
			} break;
		case LLRender::NORMAL_MAP:
			{ //missing texture => reset material texture id
				LLMaterialPtr mat = NULL;
				map_te_material::iterator it = new_material.find(range_it->second.te);
				if(new_material.end() == it) {
					mat = new LLMaterial(cur_material->asLLSD());
					new_material.insert(map_te_material::value_type(range_it->second.te, mat));
				} else {
					mat = it->second;
				}

				mat->setNormalID(LLUUID::null);
			} break;
		case LLRender::SPECULAR_MAP:
			{ //missing texture => reset material texture id
				LLMaterialPtr mat = NULL;
				map_te_material::iterator it = new_material.find(range_it->second.te);
				if(new_material.end() == it) {
					mat = new LLMaterial(cur_material->asLLSD());
					new_material.insert(map_te_material::value_type(range_it->second.te, mat));
				} else {
					mat = it->second;
				}

				mat->setSpecularID(LLUUID::null);
			} break;
		case LLRender::NUM_TEXTURE_CHANNELS:
				//nothing to do, make compiler happy
			break;
		} //switch
	} //for

	//setup new materials
	for(map_te_material::const_iterator it = new_material.begin(), end = new_material.end(); it != end; ++it)
	{
		LLMaterialMgr::getInstance()->put(getID(), it->first, *it->second);
		LLViewerObject::setTEMaterialParams(it->first, it->second, FALSE);
	}

	//clear wait-list
	mWaitingTextureInfo.erase(range.first, range.second);

	return 0 != new_material.size();
}

S32 LLVOVolume::setTEMaterialParams(const U8 te, const LLMaterialPtr pMaterialParams, bool isInitFromServer)
{
	LLMaterialPtr pMaterial = const_cast<LLMaterialPtr&>(pMaterialParams);

	if(pMaterialParams)
	{ //check all of them according to material settings

		LLViewerTexture *img_diffuse = getTEImage(te);
		LLViewerTexture *img_normal = getTENormalMap(te);
		LLViewerTexture *img_specular = getTESpecularMap(te);

		llassert(NULL != img_diffuse);

		LLMaterialPtr new_material = NULL;

		//diffuse
		if(NULL != img_diffuse)
		{ //guard
			if(0 == img_diffuse->getPrimaryFormat() && !img_diffuse->isMissingAsset())
			{ //ok here we don't have information about texture, let's belief and leave material settings
			  //but we remember this case
				mWaitingTextureInfo.insert(mmap_UUID_MAP_t::value_type(img_diffuse->getID(), material_info(LLRender::DIFFUSE_MAP, te)));
			}
			else
			{
				bool bSetDiffuseNone = false;
				if(img_diffuse->isMissingAsset())
				{
					bSetDiffuseNone = true;
				}
				else
				{
					switch(pMaterialParams->getDiffuseAlphaMode())
					{
					case LLMaterial::DIFFUSE_ALPHA_MODE_BLEND:
					case LLMaterial::DIFFUSE_ALPHA_MODE_EMISSIVE:
					case LLMaterial::DIFFUSE_ALPHA_MODE_MASK:
						{ //all of them modes available only for 32 bit textures
							if(GL_RGBA != img_diffuse->getPrimaryFormat())
							{
								bSetDiffuseNone = true;
							}
						} break;
					}
				} //else


				if(bSetDiffuseNone)
				{ //upps... we should substitute this material with LLMaterial::DIFFUSE_ALPHA_MODE_NONE
					new_material = new LLMaterial(pMaterialParams->asLLSD());
					new_material->setDiffuseAlphaMode(LLMaterial::DIFFUSE_ALPHA_MODE_NONE);
				}
			}
		}

		//normal
		if(LLUUID::null != pMaterialParams->getNormalID())
		{
			if(img_normal && img_normal->isMissingAsset() && img_normal->getID() == pMaterialParams->getNormalID())
			{
				if(!new_material) {
					new_material = new LLMaterial(pMaterialParams->asLLSD());
				}
				new_material->setNormalID(LLUUID::null);
			}
			else if(NULL == img_normal || 0 == img_normal->getPrimaryFormat())
			{ //ok here we don't have information about texture, let's belief and leave material settings
				//but we remember this case
				mWaitingTextureInfo.insert(mmap_UUID_MAP_t::value_type(pMaterialParams->getNormalID(), material_info(LLRender::NORMAL_MAP,te)));
			}

		}


		//specular
		if(LLUUID::null != pMaterialParams->getSpecularID())
		{
			if(img_specular && img_specular->isMissingAsset() && img_specular->getID() == pMaterialParams->getSpecularID())
			{
				if(!new_material) {
					new_material = new LLMaterial(pMaterialParams->asLLSD());
				}
				new_material->setSpecularID(LLUUID::null);
			}
			else if(NULL == img_specular || 0 == img_specular->getPrimaryFormat())
			{ //ok here we don't have information about texture, let's belief and leave material settings
				//but we remember this case
				mWaitingTextureInfo.insert(mmap_UUID_MAP_t::value_type(pMaterialParams->getSpecularID(), material_info(LLRender::SPECULAR_MAP, te)));
			}
		}

		if(new_material) {
			pMaterial = new_material;
			LLMaterialMgr::getInstance()->put(getID(),te,*pMaterial);
		}
	}

	S32 res = LLViewerObject::setTEMaterialParams(te, pMaterial, isInitFromServer);

	LL_DEBUGS("MaterialTEs") << "te " << (S32)te << " material " << ((pMaterial) ? pMaterial->asLLSD() : LLSD("null")) << " res " << res
							 << ( LLSelectMgr::getInstance()->getSelection()->contains(const_cast<LLVOVolume*>(this), te) ? " selected" : " not selected" )
							 << LL_ENDL;
	setChanged(ALL_CHANGED);
	if (!mDrawable.isNull())
	{
		gPipeline.markTextured(mDrawable);
		gPipeline.markRebuild(mDrawable,LLDrawable::REBUILD_ALL);
	}
	mFaceMappingChanged = TRUE;
	return TEM_CHANGE_TEXTURE;
}

S32 LLVOVolume::setTEScale(const U8 te, const F32 s, const F32 t)
{
	S32 res = LLViewerObject::setTEScale(te, s, t);
	if (res)
	{
		gPipeline.markTextured(mDrawable);
		mFaceMappingChanged = TRUE;
	}
	return res;
}

S32 LLVOVolume::setTEScaleS(const U8 te, const F32 s)
{
	S32 res = LLViewerObject::setTEScaleS(te, s);
	if (res)
	{
		gPipeline.markTextured(mDrawable);
		mFaceMappingChanged = TRUE;
	}
	return res;
}

S32 LLVOVolume::setTEScaleT(const U8 te, const F32 t)
{
	S32 res = LLViewerObject::setTEScaleT(te, t);
	if (res)
	{
		gPipeline.markTextured(mDrawable);
		mFaceMappingChanged = TRUE;
	}
	return res;
}

void LLVOVolume::updateTEData()
{
	/*if (mDrawable.notNull())
	{
		mFaceMappingChanged = TRUE;
		gPipeline.markRebuild(mDrawable, LLDrawable::REBUILD_MATERIAL, TRUE);
	}*/
}

bool LLVOVolume::hasMedia() const
{
	bool result = false;
	const U8 numTEs = getNumTEs();
	for (U8 i = 0; i < numTEs; i++)
	{
		const LLTextureEntry* te = getTE(i);
		if(te->hasMedia())
		{
			result = true;
			break;
		}
	}
	return result;
}

LLVector3 LLVOVolume::getApproximateFaceNormal(U8 face_id)
{
	LLVolume* volume = getVolume();
	LLVector4a result;
	result.clear();

	LLVector3 ret;

	if (volume && face_id < volume->getNumVolumeFaces())
	{
		const LLVolumeFace& face = volume->getVolumeFace(face_id);
		for (S32 i = 0; i < (S32)face.mNumVertices; ++i)
		{
			result.add(face.mNormals[i]);
		}

		LLVector3 ret(result.getF32ptr());
		ret = volumeDirectionToAgent(ret);
		ret.normVec();
	}
	
	return ret;
}

void LLVOVolume::requestMediaDataUpdate(bool isNew)
{
    if (sObjectMediaClient)
		sObjectMediaClient->fetchMedia(new LLMediaDataClientObjectImpl(this, isNew));
}

bool LLVOVolume::isMediaDataBeingFetched() const
{
	// I know what I'm doing by const_casting this away: this is just 
	// a wrapper class that is only going to do a lookup.
	return (sObjectMediaClient) ? sObjectMediaClient->isInQueue(new LLMediaDataClientObjectImpl(const_cast<LLVOVolume*>(this), false)) : false;
}

void LLVOVolume::cleanUpMediaImpls()
{
	// Iterate through our TEs and remove any Impls that are no longer used
	const U8 numTEs = getNumTEs();
	for (U8 i = 0; i < numTEs; i++)
	{
		const LLTextureEntry* te = getTE(i);
		if( ! te->hasMedia())
		{
			// Delete the media IMPL!
			removeMediaImpl(i) ;
		}
	}
}

void LLVOVolume::updateObjectMediaData(const LLSD &media_data_array, const std::string &media_version)
{
	// media_data_array is an array of media entry maps
	// media_version is the version string in the response.
	U32 fetched_version = LLTextureEntry::getVersionFromMediaVersionString(media_version);

	// Only update it if it is newer!
	if ( (S32)fetched_version > mLastFetchedMediaVersion)
	{
		mLastFetchedMediaVersion = fetched_version;
		//LL_INFOS() << "updating:" << this->getID() << " " << ll_pretty_print_sd(media_data_array) << LL_ENDL;
		
		LLSD::array_const_iterator iter = media_data_array.beginArray();
		LLSD::array_const_iterator end = media_data_array.endArray();
		U8 texture_index = 0;
		for (; iter != end; ++iter, ++texture_index)
		{
			syncMediaData(texture_index, *iter, false/*merge*/, false/*ignore_agent*/);
		}
	}
}

void LLVOVolume::syncMediaData(S32 texture_index, const LLSD &media_data, bool merge, bool ignore_agent)
{
	if(mDead)
	{
		// If the object has been marked dead, don't process media updates.
		return;
	}
	
	LLTextureEntry *te = getTE(texture_index);
	if(!te)
	{
		return ;
	}

	LL_DEBUGS("MediaOnAPrim") << "BEFORE: texture_index = " << texture_index
		<< " hasMedia = " << te->hasMedia() << " : " 
		<< ((NULL == te->getMediaData()) ? "NULL MEDIA DATA" : ll_pretty_print_sd(te->getMediaData()->asLLSD())) << LL_ENDL;

	std::string previous_url;
	LLMediaEntry* mep = te->getMediaData();
	if(mep)
	{
		// Save the "current url" from before the update so we can tell if
		// it changes. 
		previous_url = mep->getCurrentURL();
	}

	if (merge)
	{
		te->mergeIntoMediaData(media_data);
	}
	else {
		// XXX Question: what if the media data is undefined LLSD, but the
		// update we got above said that we have media flags??	Here we clobber
		// that, assuming the data from the service is more up-to-date. 
		te->updateMediaData(media_data);
	}

	mep = te->getMediaData();
	if(mep)
	{
		bool update_from_self = false;
		if (!ignore_agent) 
		{
			LLUUID updating_agent = LLTextureEntry::getAgentIDFromMediaVersionString(getMediaURL());
			update_from_self = (updating_agent == gAgent.getID());
		}
		viewer_media_t media_impl = LLViewerMedia::updateMediaImpl(mep, previous_url, update_from_self);
			
		addMediaImpl(media_impl, texture_index) ;
	}
	else
	{
		removeMediaImpl(texture_index);
	}

	LL_DEBUGS("MediaOnAPrim") << "AFTER: texture_index = " << texture_index
		<< " hasMedia = " << te->hasMedia() << " : " 
		<< ((NULL == te->getMediaData()) ? "NULL MEDIA DATA" : ll_pretty_print_sd(te->getMediaData()->asLLSD())) << LL_ENDL;
}

void LLVOVolume::mediaNavigateBounceBack(U8 texture_index)
{
	// Find the media entry for this navigate
	const LLMediaEntry* mep = NULL;
	viewer_media_t impl = getMediaImpl(texture_index);
	LLTextureEntry *te = getTE(texture_index);
	if(te)
	{
		mep = te->getMediaData();
	}
	
	if (mep && impl)
	{
        std::string url = mep->getCurrentURL();
		// Look for a ":", if not there, assume "http://"
		if (!url.empty() && std::string::npos == url.find(':')) 
		{
			url = "http://" + url;
		}
		// If the url we're trying to "bounce back" to is either empty or not
		// allowed by the whitelist, try the home url.  If *that* doesn't work,
		// set the media as failed and unload it
        if (url.empty() || !mep->checkCandidateUrl(url))
        {
            url = mep->getHomeURL();
			// Look for a ":", if not there, assume "http://"
			if (!url.empty() && std::string::npos == url.find(':')) 
			{
				url = "http://" + url;
			}
        }
        if (url.empty() || !mep->checkCandidateUrl(url))
		{
			// The url to navigate back to is not good, and we have nowhere else
			// to go.
			LL_WARNS("MediaOnAPrim") << "FAILED to bounce back URL \"" << url << "\" -- unloading impl" << LL_ENDL;
			impl->setMediaFailed(true);
		}
		else {
			// Okay, navigate now
            LL_INFOS("MediaOnAPrim") << "bouncing back to URL: " << url << LL_ENDL;
            impl->navigateTo(url, "", false, true);
        }
    }
}

bool LLVOVolume::hasMediaPermission(const LLMediaEntry* media_entry, MediaPermType perm_type)
{
    // NOTE: This logic ALMOST duplicates the logic in the server (in particular, in llmediaservice.cpp).
    if (NULL == media_entry ) return false; // XXX should we assert here?
    
    // The agent has permissions if:
    // - world permissions are on, or
    // - group permissions are on, and agent_id is in the group, or
    // - agent permissions are on, and agent_id is the owner
    
	// *NOTE: We *used* to check for modify permissions here (i.e. permissions were
	// granted if permModify() was true).  However, this doesn't make sense in the
	// viewer: we don't want to show controls or allow interaction if the author
	// has deemed it so.  See DEV-42115.
	
    U8 media_perms = (perm_type == MEDIA_PERM_INTERACT) ? media_entry->getPermsInteract() : media_entry->getPermsControl();
    
    // World permissions
    if (0 != (media_perms & LLMediaEntry::PERM_ANYONE)) 
    {
        return true;
    }
    
    // Group permissions
    else if (0 != (media_perms & LLMediaEntry::PERM_GROUP))
    {
		LLPermissions* obj_perm = LLSelectMgr::getInstance()->findObjectPermissions(this);
		if (obj_perm && gAgent.isInGroup(obj_perm->getGroup()))
		{
			return true;
		}
    }
    
    // Owner permissions
    else if (0 != (media_perms & LLMediaEntry::PERM_OWNER) && permYouOwner()) 
    {
        return true;
    }
    
    return false;
    
}

void LLVOVolume::mediaNavigated(LLViewerMediaImpl *impl, LLPluginClassMedia* plugin, std::string new_location)
{
	bool block_navigation = false;
	// FIXME: if/when we allow the same media impl to be used by multiple faces, the logic here will need to be fixed
	// to deal with multiple face indices.
	int face_index = getFaceIndexWithMediaImpl(impl, -1);
	
	// Find the media entry for this navigate
	LLMediaEntry* mep = NULL;
	LLTextureEntry *te = getTE(face_index);
	if(te)
	{
		mep = te->getMediaData();
	}
	
	if(mep)
	{
		if(!mep->checkCandidateUrl(new_location))
		{
			block_navigation = true;
		}
		if (!block_navigation && !hasMediaPermission(mep, MEDIA_PERM_INTERACT))
		{
			block_navigation = true;
		}
	}
	else
	{
		LL_WARNS("MediaOnAPrim") << "Couldn't find media entry!" << LL_ENDL;
	}
						
	if(block_navigation)
	{
		LL_INFOS("MediaOnAPrim") << "blocking navigate to URI " << new_location << LL_ENDL;

		// "bounce back" to the current URL from the media entry
		mediaNavigateBounceBack(face_index);
	}
	else if (sObjectMediaNavigateClient)
	{
		
		LL_DEBUGS("MediaOnAPrim") << "broadcasting navigate with URI " << new_location << LL_ENDL;

		sObjectMediaNavigateClient->navigate(new LLMediaDataClientObjectImpl(this, false), face_index, new_location);
	}
}

void LLVOVolume::mediaEvent(LLViewerMediaImpl *impl, LLPluginClassMedia* plugin, LLViewerMediaObserver::EMediaEvent event)
{
	switch(event)
	{
		
		case LLViewerMediaObserver::MEDIA_EVENT_LOCATION_CHANGED:
		{			
			switch(impl->getNavState())
			{
				case LLViewerMediaImpl::MEDIANAVSTATE_FIRST_LOCATION_CHANGED:
				{
					// This is the first location changed event after the start of a non-server-directed nav.  It may need to be broadcast or bounced back.
					mediaNavigated(impl, plugin, plugin->getLocation());
				}
				break;
				
				case LLViewerMediaImpl::MEDIANAVSTATE_FIRST_LOCATION_CHANGED_SPURIOUS:
					// This navigate didn't change the current URL.  
					LL_DEBUGS("MediaOnAPrim") << "	NOT broadcasting navigate (spurious)" << LL_ENDL;
				break;
				
				case LLViewerMediaImpl::MEDIANAVSTATE_SERVER_FIRST_LOCATION_CHANGED:
					// This is the first location changed event after the start of a server-directed nav.  Don't broadcast it.
					LL_INFOS("MediaOnAPrim") << "	NOT broadcasting navigate (server-directed)" << LL_ENDL;
				break;
				
				default:
					// This is a subsequent location-changed due to a redirect.	 Don't broadcast.
					LL_INFOS("MediaOnAPrim") << "	NOT broadcasting navigate (redirect)" << LL_ENDL;
				break;
			}
		}
		break;
		
		case LLViewerMediaObserver::MEDIA_EVENT_NAVIGATE_COMPLETE:
		{
			switch(impl->getNavState())
			{
				case LLViewerMediaImpl::MEDIANAVSTATE_COMPLETE_BEFORE_LOCATION_CHANGED:
				{
					// This is the first location changed event after the start of a non-server-directed nav.  It may need to be broadcast or bounced back.
					mediaNavigated(impl, plugin, plugin->getNavigateURI());
				}
				break;
				
				case LLViewerMediaImpl::MEDIANAVSTATE_COMPLETE_BEFORE_LOCATION_CHANGED_SPURIOUS:
					// This navigate didn't change the current URL.  
					LL_DEBUGS("MediaOnAPrim") << "	NOT broadcasting navigate (spurious)" << LL_ENDL;
				break;

				case LLViewerMediaImpl::MEDIANAVSTATE_SERVER_COMPLETE_BEFORE_LOCATION_CHANGED:
					// This is the the navigate complete event from a server-directed nav.  Don't broadcast it.
					LL_INFOS("MediaOnAPrim") << "	NOT broadcasting navigate (server-directed)" << LL_ENDL;
				break;
				
				default:
					// For all other states, the navigate should have been handled by LOCATION_CHANGED events already.
				break;
			}
		}
		break;
		
		default:
		break;
	}

}

void LLVOVolume::sendMediaDataUpdate()
{
    if (sObjectMediaClient)
		sObjectMediaClient->updateMedia(new LLMediaDataClientObjectImpl(this, false));
}

void LLVOVolume::removeMediaImpl(S32 texture_index)
{
	if(mMediaImplList.size() <= (U32)texture_index || mMediaImplList[texture_index].isNull())
	{
		return ;
	}

	//make the face referencing to mMediaImplList[texture_index] to point back to the old texture.
	if(mDrawable && texture_index < mDrawable->getNumFaces())
	{
		LLFace* facep = mDrawable->getFace(texture_index) ;
		if(facep)
		{
			LLViewerMediaTexture* media_tex = LLViewerTextureManager::findMediaTexture(mMediaImplList[texture_index]->getMediaTextureID()) ;
			if(media_tex)
			{
				media_tex->removeMediaFromFace(facep) ;
			}
		}
	}		
	
	//check if some other face(s) of this object reference(s)to this media impl.
	S32 i ;
	S32 end = (S32)mMediaImplList.size() ;
	for(i = 0; i < end ; i++)
	{
		if( i != texture_index && mMediaImplList[i] == mMediaImplList[texture_index])
		{
			break ;
		}
	}

	if(i == end) //this object does not need this media impl.
	{
		mMediaImplList[texture_index]->removeObject(this) ;
	}

	mMediaImplList[texture_index] = NULL ;
	return ;
}

void LLVOVolume::addMediaImpl(LLViewerMediaImpl* media_impl, S32 texture_index)
{
	if((S32)mMediaImplList.size() < texture_index + 1)
	{
		mMediaImplList.resize(texture_index + 1) ;
	}
	
	if(mMediaImplList[texture_index].notNull())
	{
		if(mMediaImplList[texture_index] == media_impl)
		{
			return ;
		}

		removeMediaImpl(texture_index) ;
	}

	mMediaImplList[texture_index] = media_impl;
	media_impl->addObject(this) ;	

	//add the face to show the media if it is in playing
	if(mDrawable)
	{
		LLFace* facep(NULL);
		if( texture_index < mDrawable->getNumFaces() )
		{
			facep = mDrawable->getFace(texture_index) ;
		}

		if(facep)
		{
			LLViewerMediaTexture* media_tex = LLViewerTextureManager::findMediaTexture(mMediaImplList[texture_index]->getMediaTextureID()) ;
			if(media_tex)
			{
				media_tex->addMediaToFace(facep) ;
			}
		}
		else //the face is not available now, start media on this face later.
		{
			media_impl->setUpdated(TRUE) ;
		}
	}
	return ;
}

viewer_media_t LLVOVolume::getMediaImpl(U8 face_id) const
{
	if(mMediaImplList.size() > face_id)
	{
		return mMediaImplList[face_id];
	}
	return NULL;
}

F64 LLVOVolume::getTotalMediaInterest() const
{
	// If this object is currently focused, this object has "high" interest
	if (LLViewerMediaFocus::getInstance()->getFocusedObjectID() == getID())
		return F64_MAX;
	
	F64 interest = (F64)-1.0;  // means not interested;
    
	// If this object is selected, this object has "high" interest, but since 
	// there can be more than one, we still add in calculated impl interest
	// XXX Sadly, 'contains()' doesn't take a const :(
	if (LLSelectMgr::getInstance()->getSelection()->contains(const_cast<LLVOVolume*>(this)))
		interest = F64_MAX / 2.0;
	
	int i = 0;
	const int end = getNumTEs();
	for ( ; i < end; ++i)
	{
		const viewer_media_t &impl = getMediaImpl(i);
		if (!impl.isNull())
		{
			if (interest == (F64)-1.0) interest = (F64)0.0;
			interest += impl->getInterest();
		}
	}
	return interest;
}

S32 LLVOVolume::getFaceIndexWithMediaImpl(const LLViewerMediaImpl* media_impl, S32 start_face_id)
{
	S32 end = (S32)mMediaImplList.size() ;
	for(S32 face_id = start_face_id + 1; face_id < end; face_id++)
	{
		if(mMediaImplList[face_id] == media_impl)
		{
			return face_id ;
		}
	}
	return -1 ;
}

//----------------------------------------------------------------------------

void LLVOVolume::setLightTextureID(LLUUID id)
{
	if (id.notNull())
	{
		if (!hasLightTexture())
		{
			setParameterEntryInUse(LLNetworkData::PARAMS_LIGHT_IMAGE, TRUE, true);
		}
		LLLightImageParams* param_block = (LLLightImageParams*) getParameterEntry(LLNetworkData::PARAMS_LIGHT_IMAGE);
		if (param_block && param_block->getLightTexture() != id)
		{
			param_block->setLightTexture(id);
			parameterChanged(LLNetworkData::PARAMS_LIGHT_IMAGE, true);
		}
	}
	else
	{
		if (hasLightTexture())
		{
			setParameterEntryInUse(LLNetworkData::PARAMS_LIGHT_IMAGE, FALSE, true);
			parameterChanged(LLNetworkData::PARAMS_LIGHT_IMAGE, true);
			mLightTexture = NULL;
		}
	}		
}

void LLVOVolume::setSpotLightParams(LLVector3 params)
{
	LLLightImageParams* param_block = (LLLightImageParams*) getParameterEntry(LLNetworkData::PARAMS_LIGHT_IMAGE);
	if (param_block && param_block->getParams() != params)
	{
		param_block->setParams(params);
		parameterChanged(LLNetworkData::PARAMS_LIGHT_IMAGE, true);
	}
}
		
void LLVOVolume::setIsLight(BOOL is_light)
{
	BOOL was_light = getIsLight();
	if (is_light != was_light)
	{
		if (is_light)
		{
			setParameterEntryInUse(LLNetworkData::PARAMS_LIGHT, TRUE, true);
		}
		else
		{
			setParameterEntryInUse(LLNetworkData::PARAMS_LIGHT, FALSE, true);
		}

		if (is_light)
		{
			// Add it to the pipeline mLightSet
			gPipeline.setLight(mDrawable, TRUE);
		}
		else
		{
			// Not a light.  Remove it from the pipeline's light set.
			gPipeline.setLight(mDrawable, FALSE);
		}
	}
}

void LLVOVolume::setLightColor(const LLColor3& color)
{
	LLLightParams *param_block = (LLLightParams *)getParameterEntry(LLNetworkData::PARAMS_LIGHT);
	if (param_block)
	{
		if (param_block->getColor() != color)
		{
			param_block->setColor(LLColor4(color, param_block->getColor().mV[3]));
			parameterChanged(LLNetworkData::PARAMS_LIGHT, true);
			gPipeline.markTextured(mDrawable);
			mFaceMappingChanged = TRUE;
		}
	}
}

void LLVOVolume::setLightIntensity(F32 intensity)
{
	LLLightParams *param_block = (LLLightParams *)getParameterEntry(LLNetworkData::PARAMS_LIGHT);
	if (param_block)
	{
		if (param_block->getColor().mV[3] != intensity)
		{
			param_block->setColor(LLColor4(LLColor3(param_block->getColor()), intensity));
			parameterChanged(LLNetworkData::PARAMS_LIGHT, true);
		}
	}
}

void LLVOVolume::setLightRadius(F32 radius)
{
	LLLightParams *param_block = (LLLightParams *)getParameterEntry(LLNetworkData::PARAMS_LIGHT);
	if (param_block)
	{
		if (param_block->getRadius() != radius)
		{
			param_block->setRadius(radius);
			parameterChanged(LLNetworkData::PARAMS_LIGHT, true);
		}
	}
}

void LLVOVolume::setLightFalloff(F32 falloff)
{
	LLLightParams *param_block = (LLLightParams *)getParameterEntry(LLNetworkData::PARAMS_LIGHT);
	if (param_block)
	{
		if (param_block->getFalloff() != falloff)
		{
			param_block->setFalloff(falloff);
			parameterChanged(LLNetworkData::PARAMS_LIGHT, true);
		}
	}
}

void LLVOVolume::setLightCutoff(F32 cutoff)
{
	LLLightParams *param_block = (LLLightParams *)getParameterEntry(LLNetworkData::PARAMS_LIGHT);
	if (param_block)
	{
		if (param_block->getCutoff() != cutoff)
		{
			param_block->setCutoff(cutoff);
			parameterChanged(LLNetworkData::PARAMS_LIGHT, true);
		}
	}
}

//----------------------------------------------------------------------------

BOOL LLVOVolume::getIsLight() const
{
	return getParameterEntryInUse(LLNetworkData::PARAMS_LIGHT);
}

LLColor3 LLVOVolume::getLightBaseColor() const
{
	const LLLightParams *param_block = (const LLLightParams *)getParameterEntry(LLNetworkData::PARAMS_LIGHT);
	if (param_block)
	{
		return LLColor3(param_block->getColor());
	}
	else
	{
		return LLColor3(1,1,1);
	}
}

LLColor3 LLVOVolume::getLightColor() const
{
	const LLLightParams *param_block = (const LLLightParams *)getParameterEntry(LLNetworkData::PARAMS_LIGHT);
	if (param_block)
	{
		return LLColor3(param_block->getColor()) * param_block->getColor().mV[3];
	}
	else
	{
		return LLColor3(1,1,1);
	}
}

LLUUID LLVOVolume::getLightTextureID() const
{
	if (getParameterEntryInUse(LLNetworkData::PARAMS_LIGHT_IMAGE))
	{
		const LLLightImageParams *param_block = (const LLLightImageParams *)getParameterEntry(LLNetworkData::PARAMS_LIGHT_IMAGE);
		if (param_block)
		{
			return param_block->getLightTexture();
		}
	}
	
	return LLUUID::null;
}


LLVector3 LLVOVolume::getSpotLightParams() const
{
	if (getParameterEntryInUse(LLNetworkData::PARAMS_LIGHT_IMAGE))
	{
		const LLLightImageParams *param_block = (const LLLightImageParams *)getParameterEntry(LLNetworkData::PARAMS_LIGHT_IMAGE);
		if (param_block)
		{
			return param_block->getParams();
		}
	}
	
	return LLVector3();
}

F32 LLVOVolume::getSpotLightPriority() const
{
	return mSpotLightPriority;
}

void LLVOVolume::updateSpotLightPriority()
{
	LLVector3 pos = mDrawable->getPositionAgent();
	LLVector3 at(0,0,-1);
	at *= getRenderRotation();

	F32 r = getLightRadius()*0.5f;

	pos += at * r;

	at = LLViewerCamera::getInstance()->getAtAxis();

	pos -= at * r;
	
	mSpotLightPriority = gPipeline.calcPixelArea(pos, LLVector3(r,r,r), *LLViewerCamera::getInstance());

	if (mLightTexture.notNull())
	{
		mLightTexture->addTextureStats(mSpotLightPriority);
		mLightTexture->setBoostLevel(LLGLTexture::BOOST_CLOUDS);
	}
}


bool LLVOVolume::isLightSpotlight() const
{
	LLLightImageParams* params = (LLLightImageParams*) getParameterEntry(LLNetworkData::PARAMS_LIGHT_IMAGE);
	if (params && getParameterEntryInUse(LLNetworkData::PARAMS_LIGHT_IMAGE))
	{
		return params->isLightSpotlight();
	}
	return false;
}


LLViewerTexture* LLVOVolume::getLightTexture()
{
	LLUUID id = getLightTextureID();

	if (id.notNull())
	{
		if (mLightTexture.isNull() || id != mLightTexture->getID())
		{
			mLightTexture = LLViewerTextureManager::getFetchedTexture(id);
		}
	}
	else
	{
		mLightTexture = NULL;
	}

	return mLightTexture;
}

F32 LLVOVolume::getLightIntensity() const
{
	const LLLightParams *param_block = (const LLLightParams *)getParameterEntry(LLNetworkData::PARAMS_LIGHT);
	if (param_block)
	{
		return param_block->getColor().mV[3];
	}
	else
	{
		return 1.f;
	}
}

F32 LLVOVolume::getLightRadius() const
{
	const LLLightParams *param_block = (const LLLightParams *)getParameterEntry(LLNetworkData::PARAMS_LIGHT);
	if (param_block)
	{
		return param_block->getRadius();
	}
	else
	{
		return 0.f;
	}
}

F32 LLVOVolume::getLightFalloff() const
{
	const LLLightParams *param_block = (const LLLightParams *)getParameterEntry(LLNetworkData::PARAMS_LIGHT);
	if (param_block)
	{
		return param_block->getFalloff();
	}
	else
	{
		return 0.f;
	}
}

F32 LLVOVolume::getLightCutoff() const
{
	const LLLightParams *param_block = (const LLLightParams *)getParameterEntry(LLNetworkData::PARAMS_LIGHT);
	if (param_block)
	{
		return param_block->getCutoff();
	}
	else
	{
		return 0.f;
	}
}

U32 LLVOVolume::getVolumeInterfaceID() const
{
	if (mVolumeImpl)
	{
		return mVolumeImpl->getID();
	}

	return 0;
}

BOOL LLVOVolume::isFlexible() const
{
	if (getParameterEntryInUse(LLNetworkData::PARAMS_FLEXIBLE))
	{
		LLVolume* volume = getVolume();
		if (volume && volume->getParams().getPathParams().getCurveType() != LL_PCODE_PATH_FLEXIBLE)
		{
			LLVolumeParams volume_params = getVolume()->getParams();
			U8 profile_and_hole = volume_params.getProfileParams().getCurveType();
			volume_params.setType(profile_and_hole, LL_PCODE_PATH_FLEXIBLE);
		}
		return TRUE;
	}
	else
	{
		return FALSE;
	}
}

BOOL LLVOVolume::isSculpted() const
{
	if (getParameterEntryInUse(LLNetworkData::PARAMS_SCULPT))
	{
		return TRUE;
	}
	
	return FALSE;
}

BOOL LLVOVolume::isMesh() const
{
	if (isSculpted())
	{
		LLSculptParams *sculpt_params = (LLSculptParams *)getParameterEntry(LLNetworkData::PARAMS_SCULPT);
		U8 sculpt_type = sculpt_params->getSculptType();

		if ((sculpt_type & LL_SCULPT_TYPE_MASK) == LL_SCULPT_TYPE_MESH)
			// mesh is a mesh
		{
			return TRUE;	
		}
	}

	return FALSE;
}

BOOL LLVOVolume::hasLightTexture() const
{
	if (getParameterEntryInUse(LLNetworkData::PARAMS_LIGHT_IMAGE))
	{
		return TRUE;
	}

	return FALSE;
}

BOOL LLVOVolume::isVolumeGlobal() const
{
	if (mVolumeImpl)
	{
		return mVolumeImpl->isVolumeGlobal() ? TRUE : FALSE;
	}
	else if (mRiggedVolume.notNull())
	{
		return TRUE;
	}

	return FALSE;
}

BOOL LLVOVolume::canBeFlexible() const
{
	U8 path = getVolume()->getParams().getPathParams().getCurveType();
	return (path == LL_PCODE_PATH_FLEXIBLE || path == LL_PCODE_PATH_LINE);
}

BOOL LLVOVolume::setIsFlexible(BOOL is_flexible)
{
	BOOL res = FALSE;
	BOOL was_flexible = isFlexible();
	LLVolumeParams volume_params;
	if (is_flexible)
	{
		if (!was_flexible)
		{
			volume_params = getVolume()->getParams();
			U8 profile_and_hole = volume_params.getProfileParams().getCurveType();
			volume_params.setType(profile_and_hole, LL_PCODE_PATH_FLEXIBLE);
			res = TRUE;
			setFlags(FLAGS_USE_PHYSICS, FALSE);
			setFlags(FLAGS_PHANTOM, TRUE);
			setParameterEntryInUse(LLNetworkData::PARAMS_FLEXIBLE, TRUE, true);
			if (mDrawable)
			{
				mDrawable->makeActive();
			}
		}
	}
	else
	{
		if (was_flexible)
		{
			volume_params = getVolume()->getParams();
			U8 profile_and_hole = volume_params.getProfileParams().getCurveType();
			volume_params.setType(profile_and_hole, LL_PCODE_PATH_LINE);
			res = TRUE;
			setFlags(FLAGS_PHANTOM, FALSE);
			setParameterEntryInUse(LLNetworkData::PARAMS_FLEXIBLE, FALSE, true);
		}
	}
	if (res)
	{
		res = setVolume(volume_params, 1);
		if (res)
		{
			markForUpdate(TRUE);
		}
	}
	return res;
}

//----------------------------------------------------------------------------

void LLVOVolume::generateSilhouette(LLSelectNode* nodep, const LLVector3& view_point)
{
	LLVolume *volume = getVolume();

	if (volume)
	{
		LLVector3 view_vector;
		view_vector = view_point; 

		//transform view vector into volume space
		view_vector -= getRenderPosition();
		//mDrawable->mDistanceWRTCamera = view_vector.length();
		LLQuaternion worldRot = getRenderRotation();
		view_vector = view_vector * ~worldRot;
		if (!isVolumeGlobal())
		{
			LLVector3 objScale = getScale();
			LLVector3 invObjScale(1.f / objScale.mV[VX], 1.f / objScale.mV[VY], 1.f / objScale.mV[VZ]);
			view_vector.scaleVec(invObjScale);
		}
		
		updateRelativeXform();
		LLMatrix4 trans_mat = mRelativeXform;
		if (mDrawable->isStatic())
		{
			trans_mat.translate(getRegion()->getOriginAgent());
		}

		volume->generateSilhouetteVertices(nodep->mSilhouetteVertices, nodep->mSilhouetteNormals, view_vector, trans_mat, mRelativeXformInvTrans, nodep->getTESelectMask());

		nodep->mSilhouetteExists = TRUE;
	}
}

void LLVOVolume::deleteFaces()
{
	S32 face_count = mNumFaces;
	if (mDrawable.notNull())
	{
		mDrawable->deleteFaces(0, face_count);
	}

	mNumFaces = 0;
}

void LLVOVolume::updateRadius()
{
	if (mDrawable.isNull())
	{
		return;
	}
	
	mVObjRadius = getScale().length();
	mDrawable->setRadius(mVObjRadius);
}


BOOL LLVOVolume::isAttachment() const
{
	return mState != 0 ;
}

BOOL LLVOVolume::isHUDAttachment() const
{
	// *NOTE: we assume hud attachment points are in defined range
	// since this range is constant for backwards compatibility
	// reasons this is probably a reasonable assumption to make
	S32 attachment_id = ATTACHMENT_ID_FROM_STATE(mState);
	return ( attachment_id >= 31 && attachment_id <= 38 );
}


const LLMatrix4 LLVOVolume::getRenderMatrix() const
{
	if (mDrawable->isActive() && !mDrawable->isRoot())
	{
		return mDrawable->getParent()->getWorldMatrix();
	}
	return mDrawable->getWorldMatrix();
}

// Returns a base cost and adds textures to passed in set.
// total cost is returned value + 5 * size of the resulting set.
// Cannot include cost of textures, as they may be re-used in linked
// children, and cost should only be increased for unique textures  -Nyx
U32 LLVOVolume::getRenderCost(texture_cost_t &textures) const
{
	// Get access to params we'll need at various points.  
	// Skip if this is object doesn't have a volume (e.g. is an avatar).
	BOOL has_volume = (getVolume() != NULL);
	LLVolumeParams volume_params;
	LLPathParams path_params;
	LLProfileParams profile_params;

	U32 num_triangles = 0;

	// per-prim costs
	static const U32 ARC_PARTICLE_COST = 1; // determined experimentally
	static const U32 ARC_PARTICLE_MAX = 2048; // default values
	static const U32 ARC_TEXTURE_COST = 16; // multiplier for texture resolution - performance tested
	static const U32 ARC_LIGHT_COST = 500; // static cost for light-producing prims 
	static const U32 ARC_MEDIA_FACE_COST = 1500; // static cost per media-enabled face 


	// per-prim multipliers
	static const F32 ARC_GLOW_MULT = 1.5f; // tested based on performance
	static const F32 ARC_BUMP_MULT = 1.25f; // tested based on performance
	static const F32 ARC_FLEXI_MULT = 5; // tested based on performance
	static const F32 ARC_SHINY_MULT = 1.6f; // tested based on performance
	static const F32 ARC_INVISI_COST = 1.2f; // tested based on performance
	static const F32 ARC_WEIGHTED_MESH = 1.2f; // tested based on performance

	static const F32 ARC_PLANAR_COST = 1.0f; // tested based on performance to have negligible impact
	static const F32 ARC_ANIM_TEX_COST = 4.f; // tested based on performance
	static const F32 ARC_ALPHA_COST = 4.f; // 4x max - based on performance

	F32 shame = 0;

	U32 invisi = 0;
	U32 shiny = 0;
	U32 glow = 0;
	U32 alpha = 0;
	U32 flexi = 0;
	U32 animtex = 0;
	U32 particles = 0;
	U32 bump = 0;
	U32 planar = 0;
	U32 weighted_mesh = 0;
	U32 produces_light = 0;
	U32 media_faces = 0;

	const LLDrawable* drawablep = mDrawable;
	U32 num_faces = drawablep->getNumFaces();

	if (has_volume)
	{
		volume_params = getVolume()->getParams();
		path_params = volume_params.getPathParams();
		profile_params = volume_params.getProfileParams();

		F32 weighted_triangles = -1.0;
		getStreamingCost(NULL, NULL, &weighted_triangles);

		if (weighted_triangles > 0.0)
		{
			num_triangles = (U32)(weighted_triangles); 
		}
	}

	if (num_triangles == 0)
	{
		num_triangles = 4;
	}

	if (isSculpted())
	{
		if (isMesh())
		{
			// base cost is dependent on mesh complexity
			// note that 3 is the highest LOD as of the time of this coding.
			S32 size = gMeshRepo.getMeshSize(volume_params.getSculptID(),3);
			if ( size > 0)
			{
				if (gMeshRepo.getSkinInfo(volume_params.getSculptID(), this))
				{
					// weighted attachment - 1 point for every 3 bytes
					weighted_mesh = 1;
				}

			}
			else
			{
				// something went wrong - user should know their content isn't render-free
				return 0;
			}
		}
		else
		{
			const LLSculptParams *sculpt_params = (LLSculptParams *) getParameterEntry(LLNetworkData::PARAMS_SCULPT);
			LLUUID sculpt_id = sculpt_params->getSculptTexture();
			if (textures.find(sculpt_id) == textures.end())
			{
				LLViewerFetchedTexture *texture = LLViewerTextureManager::getFetchedTexture(sculpt_id);
				if (texture)
				{
					S32 texture_cost = 256 + (S32)(ARC_TEXTURE_COST * (texture->getFullHeight() / 128.f + texture->getFullWidth() / 128.f));
					textures.insert(texture_cost_t::value_type(sculpt_id, texture_cost));
				}
			}
		}
	}

	if (isFlexible())
	{
		flexi = 1;
	}
	if (isParticleSource())
	{
		particles = 1;
	}

	if (getIsLight())
	{
		produces_light = 1;
	}

	for (S32 i = 0; i < num_faces; ++i)
	{
		const LLFace* face = drawablep->getFace(i);
		if (!face) continue;
		const LLTextureEntry* te = face->getTextureEntry();
		const LLViewerTexture* img = face->getTexture();

		if (img)
		{
			if (textures.find(img->getID()) == textures.end())
			{
				S32 texture_cost = 256 + (S32)(ARC_TEXTURE_COST * (img->getFullHeight() / 128.f + img->getFullWidth() / 128.f));
				textures.insert(texture_cost_t::value_type(img->getID(), texture_cost));
			}
		}

		if (face->getPoolType() == LLDrawPool::POOL_ALPHA)
		{
			alpha = 1;
		}
		else if (img && img->getPrimaryFormat() == GL_ALPHA)
		{
			invisi = 1;
		}
		if (face->hasMedia())
		{
			media_faces++;
		}

		if (te)
		{
			if (te->getBumpmap())
			{
				// bump is a multiplier, don't add per-face
				bump = 1;
			}
			if (te->getShiny())
			{
				// shiny is a multiplier, don't add per-face
				shiny = 1;
			}
			if (te->getGlow() > 0.f)
			{
				// glow is a multiplier, don't add per-face
				glow = 1;
			}
			if (face->mTextureMatrix != NULL)
			{
				animtex = 1;
			}
			if (te->getTexGen())
			{
				planar = 1;
			}
		}
	}

	// shame currently has the "base" cost of 1 point per 15 triangles, min 2.
	shame = num_triangles  * 5.f;
	shame = shame < 2.f ? 2.f : shame;

	// multiply by per-face modifiers
	if (planar)
	{
		shame *= planar * ARC_PLANAR_COST;
	}

	if (animtex)
	{
		shame *= animtex * ARC_ANIM_TEX_COST;
	}

	if (alpha)
	{
		shame *= alpha * ARC_ALPHA_COST;
	}

	if(invisi)
	{
		shame *= invisi * ARC_INVISI_COST;
	}

	if (glow)
	{
		shame *= glow * ARC_GLOW_MULT;
	}

	if (bump)
	{
		shame *= bump * ARC_BUMP_MULT;
	}

	if (shiny)
	{
		shame *= shiny * ARC_SHINY_MULT;
	}


	// multiply shame by multipliers
	if (weighted_mesh)
	{
		shame *= weighted_mesh * ARC_WEIGHTED_MESH;
	}

	if (flexi)
	{
		shame *= flexi * ARC_FLEXI_MULT;
	}


	// add additional costs
	if (particles)
	{
		const LLPartSysData *part_sys_data = &(mPartSourcep->mPartSysData);
		const LLPartData *part_data = &(part_sys_data->mPartData);
		U32 num_particles = (U32)(part_sys_data->mBurstPartCount * llceil( part_data->mMaxAge / part_sys_data->mBurstRate));
		num_particles = num_particles > ARC_PARTICLE_MAX ? ARC_PARTICLE_MAX : num_particles;
		F32 part_size = (llmax(part_data->mStartScale[0], part_data->mEndScale[0]) + llmax(part_data->mStartScale[1], part_data->mEndScale[1])) / 2.f;
		shame += num_particles * part_size * ARC_PARTICLE_COST;
	}

	if (produces_light)
	{
		shame += ARC_LIGHT_COST;
	}

	if (media_faces)
	{
		shame += media_faces * ARC_MEDIA_FACE_COST;
	}

	if (shame > mRenderComplexity_current)
	{
		mRenderComplexity_current = (S32)shame;
	}

	return (U32)shame;
}

F32 LLVOVolume::getStreamingCost(S32* bytes, S32* visible_bytes, F32* unscaled_value) const
{
	F32 radius = getScale().length()*0.5f;

	if (isMesh())
	{	
		LLSD& header = gMeshRepo.getMeshHeader(getVolume()->getParams().getSculptID());

		return LLMeshRepository::getStreamingCost(header, radius, bytes, visible_bytes, mLOD, unscaled_value);
	}
	else
	{
		LLVolume* volume = getVolume();
		S32 counts[4];

		// <FS:ND> try to cache calcuated triangles instead of calculating them over and over again
		//		LLVolume::getLoDTriangleCounts(volume->getParams(), counts);
		LLVolume::getLoDTriangleCounts(volume->getParams(), counts, volume);
		// </FS:ND>

		LLSD header;
		header["lowest_lod"]["size"] = counts[0] * 10;
		header["low_lod"]["size"] = counts[1] * 10;
		header["medium_lod"]["size"] = counts[2] * 10;
		header["high_lod"]["size"] = counts[3] * 10;

		return LLMeshRepository::getStreamingCost(header, radius, NULL, NULL, -1, unscaled_value);
	}	
}

//static 
void LLVOVolume::updateRenderComplexity()
{
	mRenderComplexity_last = mRenderComplexity_current;
	mRenderComplexity_current = 0;
}

U32 LLVOVolume::getTriangleCount(S32* vcount) const
{
	U32 count = 0;
	LLVolume* volume = getVolume();
	if (volume)
	{
		count = volume->getNumTriangles(vcount);
	}

	return count;
}

U32 LLVOVolume::getHighLODTriangleCount()
{
	U32 ret = 0;

	LLVolume* volume = getVolume();

	if (!isSculpted())
	{
		LLVolume* ref = LLPrimitive::getVolumeManager()->refVolume(volume->getParams(), 3);
		ret = ref->getNumTriangles();
		LLPrimitive::getVolumeManager()->unrefVolume(ref);
	}
	else if (isMesh())
	{
		LLVolume* ref = LLPrimitive::getVolumeManager()->refVolume(volume->getParams(), 3);
		if (!ref->isMeshAssetLoaded() || ref->getNumVolumeFaces() == 0)
		{
			gMeshRepo.loadMesh(this, volume->getParams(), LLModel::LOD_HIGH);
		}
		ret = ref->getNumTriangles();
		LLPrimitive::getVolumeManager()->unrefVolume(ref);
	}
	else
	{ //default sculpts have a constant number of triangles
		ret = 31*2*31;  //31 rows of 31 columns of quads for a 32x32 vertex patch
	}

	return ret;
}

//static
void LLVOVolume::preUpdateGeom()
{
	sNumLODChanges = 0;
}

void LLVOVolume::parameterChanged(U16 param_type, bool local_origin)
{
	LLViewerObject::parameterChanged(param_type, local_origin);
}

void LLVOVolume::parameterChanged(U16 param_type, LLNetworkData* data, BOOL in_use, bool local_origin)
{
	LLViewerObject::parameterChanged(param_type, data, in_use, local_origin);
	if (mVolumeImpl)
	{
		mVolumeImpl->onParameterChanged(param_type, data, in_use, local_origin);
	}
	if (mDrawable.notNull())
	{
		BOOL is_light = getIsLight();
		if (is_light != mDrawable->isState(LLDrawable::LIGHT))
		{
			gPipeline.setLight(mDrawable, is_light);
		}
	}
}

void LLVOVolume::setSelected(BOOL sel)
{
	LLViewerObject::setSelected(sel);
	if (mDrawable.notNull())
	{
		markForUpdate(TRUE);
	}
}

void LLVOVolume::updateSpatialExtents(LLVector4a& newMin, LLVector4a& newMax)
{		
}

F32 LLVOVolume::getBinRadius()
{
	F32 radius;
	
	F32 scale = 1.f;

	// <FS:Ansariel> Use faster LLCachedControls for frequently visited locations
	//S32 size_factor = llmax(gSavedSettings.getS32("OctreeStaticObjectSizeFactor"), 1);
	//S32 attachment_size_factor = llmax(gSavedSettings.getS32("OctreeAttachmentSizeFactor"), 1);
	//LLVector3 distance_factor = gSavedSettings.getVector3("OctreeDistanceFactor");
	//LLVector3 alpha_distance_factor = gSavedSettings.getVector3("OctreeAlphaDistanceFactor");

	static LLCachedControl<S32> octreeStaticObjectSizeFactor(gSavedSettings, "OctreeStaticObjectSizeFactor");
	static LLCachedControl<S32> octreeAttachmentSizeFactor(gSavedSettings, "OctreeAttachmentSizeFactor");
	static LLCachedControl<LLVector3> octreeDistanceFactor(gSavedSettings, "OctreeDistanceFactor");
	static LLCachedControl<LLVector3> octreeAlphaDistanceFactor(gSavedSettings, "OctreeAlphaDistanceFactor");

	S32 size_factor = (S32)octreeStaticObjectSizeFactor;
	S32 attachment_size_factor = (S32)octreeAttachmentSizeFactor;
	LLVector3 distance_factor = (LLVector3)octreeDistanceFactor;
	LLVector3 alpha_distance_factor = (LLVector3)octreeAlphaDistanceFactor;
	// </FS:Ansariel>
	const LLVector4a* ext = mDrawable->getSpatialExtents();
	
	BOOL shrink_wrap = mDrawable->isAnimating();
	BOOL alpha_wrap = FALSE;

	if (!isHUDAttachment())
	{
		for (S32 i = 0; i < mDrawable->getNumFaces(); i++)
		{
			LLFace* face = mDrawable->getFace(i);
			if (!face) continue;
			if (face->getPoolType() == LLDrawPool::POOL_ALPHA &&
			    !face->canRenderAsMask())
			{
				alpha_wrap = TRUE;
				break;
			}
		}
	}
	else
	{
		shrink_wrap = FALSE;
	}

	if (alpha_wrap)
	{
		LLVector3 bounds = getScale();
		radius = llmin(bounds.mV[1], bounds.mV[2]);
		radius = llmin(radius, bounds.mV[0]);
		radius *= 0.5f;
		radius *= 1.f+mDrawable->mDistanceWRTCamera*alpha_distance_factor[1];
		radius += mDrawable->mDistanceWRTCamera*alpha_distance_factor[0];
	}
	else if (shrink_wrap)
	{
		LLVector4a rad;
		rad.setSub(ext[1], ext[0]);
		
		radius = rad.getLength3().getF32()*0.5f;
	}
	else if (mDrawable->isStatic())
	{
		F32 szf = size_factor;

		radius = llmax(mDrawable->getRadius(), szf);
		
		radius = powf(radius, 1.f+szf/radius);

		radius *= 1.f + mDrawable->mDistanceWRTCamera * distance_factor[1];
		radius += mDrawable->mDistanceWRTCamera * distance_factor[0];
	}
	else if (mDrawable->getVObj()->isAttachment())
	{
		radius = llmax((S32) mDrawable->getRadius(),1)*attachment_size_factor;
	}
	else
	{
		radius = mDrawable->getRadius();
		radius *= 1.f + mDrawable->mDistanceWRTCamera * distance_factor[1];
		radius += mDrawable->mDistanceWRTCamera * distance_factor[0];
	}

	return llclamp(radius*scale, 0.5f, 256.f);
}

const LLVector3 LLVOVolume::getPivotPositionAgent() const
{
	if (mVolumeImpl)
	{
		return mVolumeImpl->getPivotPosition();
	}
	return LLViewerObject::getPivotPositionAgent();
}

void LLVOVolume::onShift(const LLVector4a &shift_vector)
{
	if (mVolumeImpl)
	{
		mVolumeImpl->onShift(shift_vector);
	}

	updateRelativeXform();
}

const LLMatrix4& LLVOVolume::getWorldMatrix(LLXformMatrix* xform) const
{
	if (mVolumeImpl)
	{
		return mVolumeImpl->getWorldMatrix(xform);
	}
	return xform->getWorldMatrix();
}

LLVector3 LLVOVolume::agentPositionToVolume(const LLVector3& pos) const
{
	LLVector3 ret = pos - getRenderPosition();
	ret = ret * ~getRenderRotation();
	if (!isVolumeGlobal())
	{
		LLVector3 objScale = getScale();
		LLVector3 invObjScale(1.f / objScale.mV[VX], 1.f / objScale.mV[VY], 1.f / objScale.mV[VZ]);
		ret.scaleVec(invObjScale);
	}
	
	return ret;
}

LLVector3 LLVOVolume::agentDirectionToVolume(const LLVector3& dir) const
{
	LLVector3 ret = dir * ~getRenderRotation();
	
	LLVector3 objScale = isVolumeGlobal() ? LLVector3(1,1,1) : getScale();
	ret.scaleVec(objScale);

	return ret;
}

LLVector3 LLVOVolume::volumePositionToAgent(const LLVector3& dir) const
{
	LLVector3 ret = dir;
	if (!isVolumeGlobal())
	{
		LLVector3 objScale = getScale();
		ret.scaleVec(objScale);
	}

	ret = ret * getRenderRotation();
	ret += getRenderPosition();
	
	return ret;
}

LLVector3 LLVOVolume::volumeDirectionToAgent(const LLVector3& dir) const
{
	LLVector3 ret = dir;
	LLVector3 objScale = isVolumeGlobal() ? LLVector3(1,1,1) : getScale();
	LLVector3 invObjScale(1.f / objScale.mV[VX], 1.f / objScale.mV[VY], 1.f / objScale.mV[VZ]);
	ret.scaleVec(invObjScale);
	ret = ret * getRenderRotation();

	return ret;
}


//BOOL LLVOVolume::lineSegmentIntersect(const LLVector4a& start, const LLVector4a& end, S32 face, BOOL pick_transparent, S32 *face_hitp,
//									  LLVector4a* intersection,LLVector2* tex_coord, LLVector4a* normal, LLVector4a* tangent)
// [SL:KB] - Patch: UI-PickRiggedAttachment | Checked: 2012-07-12 (Catznip-3.3)
BOOL LLVOVolume::lineSegmentIntersect(const LLVector4a& start, const LLVector4a& end, S32 face, BOOL pick_transparent, BOOL pick_rigged, S32 *face_hitp,
									  LLVector4a* intersection,LLVector2* tex_coord, LLVector4a* normal, LLVector4a* tangent)
									  
// [/SL:KB]
{
	if (!mbCanSelect 
		|| mDrawable->isDead() 
		|| !gPipeline.hasRenderType(mDrawable->getRenderType()))
	{
		return FALSE;
	}

	BOOL ret = FALSE;

	LLVolume* volume = getVolume();

	bool transform = true;

	if (mDrawable->isState(LLDrawable::RIGGED))
	{
//		if (LLFloater::isVisible(gFloaterTools) && getAvatar()->isSelf())
// [SL:KB] - Patch: UI-PickRiggedAttachment | Checked: 2012-07-12 (Catznip-3.3)
		if ( (pick_rigged) || ( getAvatar() && getAvatar()->isSelf() && (LLFloater::isVisible(gFloaterTools)))  )
// [/SL:KB]
		{
//			updateRiggedVolume();
// [SL:KB] - Patch: UI-PickRiggedAttachment | Checked: 2012-07-12 (Catznip-3.3)
			updateRiggedVolume(true);
// [/SL:KB]
			volume = mRiggedVolume;
			transform = false;
		}
		else
		{ //cannot pick rigged attachments on other avatars or when not in build mode
			return FALSE;
		}
	}
	
	if (volume)
	{	
		LLVector4a local_start = start;
		LLVector4a local_end = end;
	
		if (transform)
		{
			LLVector3 v_start(start.getF32ptr());
			LLVector3 v_end(end.getF32ptr());
		
			v_start = agentPositionToVolume(v_start);
			v_end = agentPositionToVolume(v_end);

			local_start.load3(v_start.mV);
			local_end.load3(v_end.mV);
		}
		
		LLVector4a p;
		LLVector4a n;
		LLVector2 tc;
		LLVector4a tn;

		if (intersection != NULL)
		{
			p = *intersection;
		}

		if (tex_coord != NULL)
		{
			tc = *tex_coord;
		}

		if (normal != NULL)
		{
			n = *normal;
		}

		if (tangent != NULL)
		{
			tn = *tangent;
		}

		S32 face_hit = -1;

		S32 start_face, end_face;
		if (face == -1)
		{
			start_face = 0;
			end_face = volume->getNumVolumeFaces();
		}
		else
		{
			start_face = face;
			end_face = face+1;
		}

		bool special_cursor = specialHoverCursor();
		for (S32 i = start_face; i < end_face; ++i)
		{
			if (!special_cursor && !pick_transparent && getTE(i) && getTE(i)->getColor().mV[3] == 0.f)
			{ //don't attempt to pick completely transparent faces unless
				//pick_transparent is true
				continue;
			}

			face_hit = volume->lineSegmentIntersect(local_start, local_end, i,
													&p, &tc, &n, &tn);
			
			if (face_hit >= 0 && mDrawable->getNumFaces() > face_hit)
			{
				LLFace* face = mDrawable->getFace(face_hit);				

				bool ignore_alpha = false;

				const LLTextureEntry* te = face->getTextureEntry();
				if (te)
				{
					LLMaterial* mat = te->getMaterialParams();
					if (mat)
					{
						U8 mode = mat->getDiffuseAlphaMode();

						if (mode == LLMaterial::DIFFUSE_ALPHA_MODE_EMISSIVE ||
							mode == LLMaterial::DIFFUSE_ALPHA_MODE_NONE)
						{
							ignore_alpha = true;
						}
					}
				}

				if (face &&
					(ignore_alpha ||
					pick_transparent || 
					!face->getTexture() || 
					!face->getTexture()->hasGLTexture() || 
					face->getTexture()->getMask(face->surfaceToTexture(tc, p, n))))
				{
					local_end = p;
					if (face_hitp != NULL)
					{
						*face_hitp = face_hit;
					}
					
					if (intersection != NULL)
					{
						if (transform)
						{
							LLVector3 v_p(p.getF32ptr());

							intersection->load3(volumePositionToAgent(v_p).mV);  // must map back to agent space
						}
						else
						{
							*intersection = p;
						}
					}

					if (normal != NULL)
					{
						if (transform)
						{
							LLVector3 v_n(n.getF32ptr());
							normal->load3(volumeDirectionToAgent(v_n).mV);
						}
						else
						{
							*normal = n;
						}
						(*normal).normalize3fast();
					}

					if (tangent != NULL)
					{
						if (transform)
						{
							LLVector3 v_tn(tn.getF32ptr());

							LLVector4a trans_tangent;
							trans_tangent.load3(volumeDirectionToAgent(v_tn).mV);

							LLVector4Logical mask;
							mask.clear();
							mask.setElement<3>();

							tangent->setSelectWithMask(mask, tn, trans_tangent);
						}
						else
						{
							*tangent = tn;
						}
						(*tangent).normalize3fast();
					}

					if (tex_coord != NULL)
					{
						*tex_coord = tc;
					}
					
					ret = TRUE;
				}
			}
		}
	}
		
	return ret;
}

bool LLVOVolume::treatAsRigged()
{
//	return LLFloater::isVisible(gFloaterTools) && 
// [SL:KB] - Patch: UI-PickRiggedAttachment | Checked: 2012-07-12 (Catznip-3.3)
	return isSelected() &&
// [/SL:KB]
			isAttachment() && 
//			getAvatar() &&
//			getAvatar()->isSelf() &&
			mDrawable.notNull() &&
			mDrawable->isState(LLDrawable::RIGGED);
}

LLRiggedVolume* LLVOVolume::getRiggedVolume()
{
	return mRiggedVolume;
}

void LLVOVolume::clearRiggedVolume()
{
	if (mRiggedVolume.notNull())
	{
		mRiggedVolume = NULL;
		updateRelativeXform();
	}
}

//void LLVOVolume::updateRiggedVolume()
// [SL:KB]
void LLVOVolume::updateRiggedVolume(bool force_update)
// [/SL:KB]
{
	//Update mRiggedVolume to match current animation frame of avatar. 
	//Also update position/size in octree.  

//	if (!treatAsRigged())
// [SL:KB]
	if ( (!force_update) && (!treatAsRigged()) )
// [/SL:KB]
	{
		clearRiggedVolume();
		
		return;
	}

	LLVolume* volume = getVolume();

	const LLMeshSkinInfo* skin = gMeshRepo.getSkinInfo(volume->getParams().getSculptID(), this);

	if (!skin)
	{
		clearRiggedVolume();
		return;
	}

	LLVOAvatar* avatar = getAvatar();

	if (!avatar)
	{
		clearRiggedVolume();
		return;
	}

	if (!mRiggedVolume)
	{
		LLVolumeParams p;
		mRiggedVolume = new LLRiggedVolume(p);
		updateRelativeXform();
	}

	mRiggedVolume->update(skin, avatar, volume);

}

static LLTrace::BlockTimerStatHandle FTM_SKIN_RIGGED("Skin");
static LLTrace::BlockTimerStatHandle FTM_RIGGED_OCTREE("Octree");

void LLRiggedVolume::update(const LLMeshSkinInfo* skin, LLVOAvatar* avatar, const LLVolume* volume)
{
	bool copy = false;
	if (volume->getNumVolumeFaces() != getNumVolumeFaces())
	{ 
		copy = true;
	}

	for (S32 i = 0; i < volume->getNumVolumeFaces() && !copy; ++i)
	{
		const LLVolumeFace& src_face = volume->getVolumeFace(i);
		const LLVolumeFace& dst_face = getVolumeFace(i);

		if (src_face.mNumIndices != dst_face.mNumIndices ||
			src_face.mNumVertices != dst_face.mNumVertices)
		{
			copy = true;
		}
	}

	if (copy)
	{
		copyVolumeFaces(volume);	
	}

	//build matrix palette
	static const size_t kMaxJoints = LL_MAX_JOINTS_PER_MESH_OBJECT;

	LLMatrix4a mat[kMaxJoints];
	U32 maxJoints = LLSkinningUtil::getMeshJointCount(skin);
    LLSkinningUtil::initSkinningMatrixPalette((LLMatrix4*)mat, maxJoints, skin, avatar);

	for (S32 i = 0; i < volume->getNumVolumeFaces(); ++i)
	{
		const LLVolumeFace& vol_face = volume->getVolumeFace(i);
		
		LLVolumeFace& dst_face = mVolumeFaces[i];
		
		LLVector4a* weight = vol_face.mWeights;

		if ( weight )
		{
            LLSkinningUtil::checkSkinWeights(weight, dst_face.mNumVertices, skin);
			LLMatrix4a bind_shape_matrix;
			bind_shape_matrix.loadu(skin->mBindShapeMatrix);

			LLVector4a* pos = dst_face.mPositions;

			if( pos && weight && dst_face.mExtents )
			{
				LL_RECORD_BLOCK_TIME(FTM_SKIN_RIGGED);

                U32 max_joints = LLSkinningUtil::getMaxJointCount();
				for (U32 j = 0; j < dst_face.mNumVertices; ++j)
				{
					LLMatrix4a final_mat;
<<<<<<< HEAD
					final_mat.clear();

					// <FS:ND> Avoid the 8 floorf by using SSE2.
					// Using _mm_cvttps_epi32 (truncate) under the assumption that the index can never be negative.
					
					// S32 idx[4];
					// 
					// LLVector4 wght;
					// 
					// F32 scale = 0.f;
					// for (U32 k = 0; k < 4; k++)
					// {
					// 	F32 w = weight[j][k];
					// 
					// 	idx[k] = (S32) floorf(w);
					// 	wght[k] = w - floorf(w);
					// 	scale += wght[k];
					// }
                    //// This is enforced  in unpackVolumeFaces()
                    //llassert(scale>0.f);
                    //wght *= 1.f / scale;

					LL_ALIGN_16( S32 idx[4] );
					LL_ALIGN_16( F32 wght[4] );

					__m128i _mIdx = _mm_cvttps_epi32( weight[j] );
					__m128 _mWeight = _mm_sub_ps( weight[j], _mm_cvtepi32_ps( _mIdx ) );

					_mm_store_si128( (__m128i*)idx, _mIdx );

					__m128 _mScale = _mm_add_ps( _mWeight, _mm_movehl_ps( _mWeight, _mWeight ));
					_mScale = _mm_add_ss( _mScale, _mm_shuffle_ps( _mScale, _mScale, 1) );
					_mScale = _mm_shuffle_ps( _mScale, _mScale, 0 );

					_mWeight = _mm_div_ps( _mWeight, _mScale );
					_mm_store_ps( wght, _mWeight );
					// </FS:ND>
					
					for (U32 k = 0; k < 4; k++)
					{
						F32 w = wght[k];

						LLMatrix4a src;
						// Insure ref'd bone is in our clamped array of mats
						// clamp idx to maxJoints to avoid reading garbage off stack in release
                        S32 index = llclamp((S32)idx[k],(S32)0,(S32)kMaxJoints-1);
						src.setMul(mp[index], w);
						final_mat.add(src);
					}

=======
                    LLSkinningUtil::getPerVertexSkinMatrix(weight[j].getF32ptr(), mat, false, final_mat, max_joints);
>>>>>>> 99f4b270
				
					LLVector4a& v = vol_face.mPositions[j];
					LLVector4a t;
					LLVector4a dst;
					bind_shape_matrix.affineTransform(v, t);
					final_mat.affineTransform(t, dst);
					pos[j] = dst;
				}

				//update bounding box
				LLVector4a& min = dst_face.mExtents[0];
				LLVector4a& max = dst_face.mExtents[1];

				min = pos[0];
				max = pos[1];

				for (U32 j = 1; j < dst_face.mNumVertices; ++j)
				{
					min.setMin(min, pos[j]);
					max.setMax(max, pos[j]);
				}

				dst_face.mCenter->setAdd(dst_face.mExtents[0], dst_face.mExtents[1]);
				dst_face.mCenter->mul(0.5f);

			}

		// <FS:ND> Crashfix if mExtents is 0
		if( dst_face.mExtents )
		// </FS:ND>

			{
				LL_RECORD_BLOCK_TIME(FTM_RIGGED_OCTREE);
				delete dst_face.mOctree;
				dst_face.mOctree = NULL;

				LLVector4a size;
				size.setSub(dst_face.mExtents[1], dst_face.mExtents[0]);
				size.splat(size.getLength3().getF32()*0.5f);
			
				// <FS:ND> Create a debug log for octree insertions if requested.
				static LLCachedControl<bool> debugOctree(gSavedSettings,"FSCreateOctreeLog");
				bool _debugOT( debugOctree );
				if( _debugOT )
					nd::octree::debug::gOctreeDebug += 1;
				// </FS:ND>
				
				dst_face.createOctree(1.f);
			
				// <FS:ND> Reset octree log
				if( _debugOT )
					nd::octree::debug::gOctreeDebug -= 1;
				// </FS:ND>
			}
		}
	}
}

U32 LLVOVolume::getPartitionType() const
{
	if (isHUDAttachment())
	{
		return LLViewerRegion::PARTITION_HUD;
	}

	return LLViewerRegion::PARTITION_VOLUME;
}

LLVolumePartition::LLVolumePartition(LLViewerRegion* regionp)
: LLSpatialPartition(LLVOVolume::VERTEX_DATA_MASK, TRUE, GL_DYNAMIC_DRAW_ARB, regionp),
LLVolumeGeometryManager()
{
	mLODPeriod = 32;
	mDepthMask = FALSE;
	mDrawableType = LLPipeline::RENDER_TYPE_VOLUME;
	mPartitionType = LLViewerRegion::PARTITION_VOLUME;
	mSlopRatio = 0.25f;
	mBufferUsage = GL_DYNAMIC_DRAW_ARB;
}

LLVolumeBridge::LLVolumeBridge(LLDrawable* drawablep, LLViewerRegion* regionp)
: LLSpatialBridge(drawablep, TRUE, LLVOVolume::VERTEX_DATA_MASK, regionp),
LLVolumeGeometryManager()
{
	mDepthMask = FALSE;
	mLODPeriod = 32;
	mDrawableType = LLPipeline::RENDER_TYPE_VOLUME;
	mPartitionType = LLViewerRegion::PARTITION_BRIDGE;
	
	mBufferUsage = GL_DYNAMIC_DRAW_ARB;

	mSlopRatio = 0.25f;
}

bool can_batch_texture(LLFace* facep)
{
	if (facep->getTextureEntry()->getBumpmap())
	{ //bump maps aren't worked into texture batching yet
		return false;
	}

	if (facep->getTextureEntry()->getMaterialParams().notNull())
	{ //materials don't work with texture batching yet
		return false;
	}

	if (facep->getTexture() && facep->getTexture()->getPrimaryFormat() == GL_ALPHA)
	{ //can't batch invisiprims
		return false;
	}

	if (facep->isState(LLFace::TEXTURE_ANIM) && facep->getVirtualSize() > MIN_TEX_ANIM_SIZE)
	{ //texture animation breaks batches
		return false;
	}
	
	return true;
}

const static U32 MAX_FACE_COUNT = 4096U;
int32_t LLVolumeGeometryManager::sInstanceCount = 0;
LLFace** LLVolumeGeometryManager::sFullbrightFaces = NULL;
LLFace** LLVolumeGeometryManager::sBumpFaces = NULL;
LLFace** LLVolumeGeometryManager::sSimpleFaces = NULL;
LLFace** LLVolumeGeometryManager::sNormFaces = NULL;
LLFace** LLVolumeGeometryManager::sSpecFaces = NULL;
LLFace** LLVolumeGeometryManager::sNormSpecFaces = NULL;
LLFace** LLVolumeGeometryManager::sAlphaFaces = NULL;

LLVolumeGeometryManager::LLVolumeGeometryManager()
	: LLGeometryManager()
{
	llassert(sInstanceCount >= 0);
	if (sInstanceCount == 0)
	{
		allocateFaces(MAX_FACE_COUNT);
	}

	++sInstanceCount;
}

LLVolumeGeometryManager::~LLVolumeGeometryManager()
{
	llassert(sInstanceCount > 0);
	--sInstanceCount;

	if (sInstanceCount <= 0)
	{
		freeFaces();
		sInstanceCount = 0;
	}
}

void LLVolumeGeometryManager::allocateFaces(U32 pMaxFaceCount)
{
	sFullbrightFaces = static_cast<LLFace**>(ll_aligned_malloc<64>(pMaxFaceCount*sizeof(LLFace*)));
	sBumpFaces = static_cast<LLFace**>(ll_aligned_malloc<64>(pMaxFaceCount*sizeof(LLFace*)));
	sSimpleFaces = static_cast<LLFace**>(ll_aligned_malloc<64>(pMaxFaceCount*sizeof(LLFace*)));
	sNormFaces = static_cast<LLFace**>(ll_aligned_malloc<64>(pMaxFaceCount*sizeof(LLFace*)));
	sSpecFaces = static_cast<LLFace**>(ll_aligned_malloc<64>(pMaxFaceCount*sizeof(LLFace*)));
	sNormSpecFaces = static_cast<LLFace**>(ll_aligned_malloc<64>(pMaxFaceCount*sizeof(LLFace*)));
	sAlphaFaces = static_cast<LLFace**>(ll_aligned_malloc<64>(pMaxFaceCount*sizeof(LLFace*)));
}

void LLVolumeGeometryManager::freeFaces()
{
	ll_aligned_free<64>(sFullbrightFaces);
	ll_aligned_free<64>(sBumpFaces);
	ll_aligned_free<64>(sSimpleFaces);
	ll_aligned_free<64>(sNormFaces);
	ll_aligned_free<64>(sSpecFaces);
	ll_aligned_free<64>(sNormSpecFaces);
	ll_aligned_free<64>(sAlphaFaces);

	sFullbrightFaces = NULL;
	sBumpFaces = NULL;
	sSimpleFaces = NULL;
	sNormFaces = NULL;
	sSpecFaces = NULL;
	sNormSpecFaces = NULL;
	sAlphaFaces = NULL;
}

static LLTrace::BlockTimerStatHandle FTM_REGISTER_FACE("Register Face");

void LLVolumeGeometryManager::registerFace(LLSpatialGroup* group, LLFace* facep, U32 type)
{
	LL_RECORD_BLOCK_TIME(FTM_REGISTER_FACE);
	if (type == LLRenderPass::PASS_ALPHA && facep->getTextureEntry()->getMaterialParams().notNull() && !facep->getVertexBuffer()->hasDataType(LLVertexBuffer::TYPE_TANGENT))
	{
		LL_WARNS("RenderMaterials") << "Oh no! No binormals for this alpha blended face!" << LL_ENDL;
	}

//	if (facep->getViewerObject()->isSelected() && LLSelectMgr::getInstance()->mHideSelectedObjects)
// [RLVa:KB] - Checked: 2010-11-29 (RLVa-1.3.0c) | Modified: RLVa-1.3.0c
	const LLViewerObject* pObj = facep->getViewerObject();
	if ( (pObj->isSelected() && LLSelectMgr::getInstance()->mHideSelectedObjects) && 
		 ( (!rlv_handler_t::isEnabled()) || 
		   ( ((!pObj->isHUDAttachment()) || (!gRlvAttachmentLocks.isLockedAttachment(pObj->getRootEdit()))) && 
		     (gRlvHandler.canEdit(pObj)) ) ) )
// [/RVLa:KB]
	{
		return;
	}

	//add face to drawmap
	LLSpatialGroup::drawmap_elem_t& draw_vec = group->mDrawMap[type];	

	S32 idx = draw_vec.size()-1;

	BOOL fullbright = (type == LLRenderPass::PASS_FULLBRIGHT) ||
		(type == LLRenderPass::PASS_INVISIBLE) ||
		(type == LLRenderPass::PASS_FULLBRIGHT_ALPHA_MASK) ||
		(type == LLRenderPass::PASS_ALPHA && facep->isState(LLFace::FULLBRIGHT)) ||
		(facep->getTextureEntry()->getFullbright());
	
	if (!fullbright && type != LLRenderPass::PASS_GLOW && !facep->getVertexBuffer()->hasDataType(LLVertexBuffer::TYPE_NORMAL))
	{
		LL_WARNS() << "Non fullbright face has no normals!" << LL_ENDL;
		return;
	}

	const LLMatrix4* tex_mat = NULL;
	if (facep->isState(LLFace::TEXTURE_ANIM) && facep->getVirtualSize() > MIN_TEX_ANIM_SIZE)
	{
		tex_mat = facep->mTextureMatrix;	
	}

	const LLMatrix4* model_mat = NULL;

	LLDrawable* drawable = facep->getDrawable();
	
	if (drawable->isState(LLDrawable::ANIMATED_CHILD))
	{
		model_mat = &drawable->getWorldMatrix();
	}
	else if (drawable->isActive())
	{
		model_mat = &drawable->getRenderMatrix();
	}
	else
	{
		model_mat = &(drawable->getRegion()->mRenderMatrix);
	}

	//drawable->getVObj()->setDebugText(llformat("%d", drawable->isState(LLDrawable::ANIMATED_CHILD)));

	U8 bump = (type == LLRenderPass::PASS_BUMP || type == LLRenderPass::PASS_POST_BUMP) ? facep->getTextureEntry()->getBumpmap() : 0;
	U8 shiny = facep->getTextureEntry()->getShiny();
	
	LLViewerTexture* tex = facep->getTexture();

	U8 index = facep->getTextureIndex();

	LLMaterial* mat = facep->getTextureEntry()->getMaterialParams().get(); 
	LLMaterialID mat_id = facep->getTextureEntry()->getMaterialID();

	bool batchable = false;

	U32 shader_mask = 0xFFFFFFFF; //no shader

	if (mat)
	{
		if (type == LLRenderPass::PASS_ALPHA)
		{
			shader_mask = mat->getShaderMask(LLMaterial::DIFFUSE_ALPHA_MODE_BLEND);
		}
		else
		{
			shader_mask = mat->getShaderMask();
		}
	}


	if (index < 255 && idx >= 0)
	{
		if (mat || draw_vec[idx]->mMaterial)
		{ //can't batch textures when materials are present (yet)
			batchable = false;
		}
		else if (index < draw_vec[idx]->mTextureList.size())
		{
			if (draw_vec[idx]->mTextureList[index].isNull())
			{
				batchable = true;
				draw_vec[idx]->mTextureList[index] = tex;
			}
			else if (draw_vec[idx]->mTextureList[index] == tex)
			{ //this face's texture index can be used with this batch
				batchable = true;
			}
		}
		else
		{ //texture list can be expanded to fit this texture index
			batchable = true;
		}
	}
	
	if (idx >= 0 && 
		draw_vec[idx]->mVertexBuffer == facep->getVertexBuffer() &&
		draw_vec[idx]->mEnd == facep->getGeomIndex()-1 &&
		(LLPipeline::sTextureBindTest || draw_vec[idx]->mTexture == tex || batchable) &&
#if LL_DARWIN
		draw_vec[idx]->mEnd - draw_vec[idx]->mStart + facep->getGeomCount() <= (U32) gGLManager.mGLMaxVertexRange &&
		draw_vec[idx]->mCount + facep->getIndicesCount() <= (U32) gGLManager.mGLMaxIndexRange &&
#endif
		draw_vec[idx]->mMaterial == mat &&
		draw_vec[idx]->mMaterialID == mat_id &&
		draw_vec[idx]->mFullbright == fullbright &&
		draw_vec[idx]->mBump == bump &&
		(!mat || (draw_vec[idx]->mShiny == shiny)) && // need to break batches when a material is shared, but legacy settings are different
		draw_vec[idx]->mTextureMatrix == tex_mat &&
		draw_vec[idx]->mModelMatrix == model_mat &&
		draw_vec[idx]->mShaderMask == shader_mask)
	{
		draw_vec[idx]->mCount += facep->getIndicesCount();
		draw_vec[idx]->mEnd += facep->getGeomCount();
		draw_vec[idx]->mVSize = llmax(draw_vec[idx]->mVSize, facep->getVirtualSize());

		if (index < 255 && index >= draw_vec[idx]->mTextureList.size())
		{
			draw_vec[idx]->mTextureList.resize(index+1);
			draw_vec[idx]->mTextureList[index] = tex;
		}
		draw_vec[idx]->validate();
		update_min_max(draw_vec[idx]->mExtents[0], draw_vec[idx]->mExtents[1], facep->mExtents[0]);
		update_min_max(draw_vec[idx]->mExtents[0], draw_vec[idx]->mExtents[1], facep->mExtents[1]);
	}
	else
	{
		U32 start = facep->getGeomIndex();
		U32 end = start + facep->getGeomCount()-1;
		U32 offset = facep->getIndicesStart();
		U32 count = facep->getIndicesCount();
		LLPointer<LLDrawInfo> draw_info = new LLDrawInfo(start,end,count,offset, tex, 
			facep->getVertexBuffer(), fullbright, bump); 
		draw_info->mGroup = group;
		draw_info->mVSize = facep->getVirtualSize();
		draw_vec.push_back(draw_info);
		draw_info->mTextureMatrix = tex_mat;
		draw_info->mModelMatrix = model_mat;
		
		draw_info->mBump  = bump;
		draw_info->mShiny = shiny;

		static const float alpha[4] =
		{
			0.00f,
			0.25f,
			0.5f,
			0.75f
		};
		float spec = alpha[shiny & TEM_SHINY_MASK];
		LLVector4 specColor(spec, spec, spec, spec);
		draw_info->mSpecColor = specColor;
		draw_info->mEnvIntensity = spec;
		draw_info->mSpecularMap = NULL;
		draw_info->mMaterial = mat;
		draw_info->mShaderMask = shader_mask;

		if (mat)
		{
				draw_info->mMaterialID = mat_id;

				// We have a material.  Update our draw info accordingly.
				
				if (!mat->getSpecularID().isNull())
				{
					LLVector4 specColor;
					specColor.mV[0] = mat->getSpecularLightColor().mV[0] * (1.f / 255.f);
					specColor.mV[1] = mat->getSpecularLightColor().mV[1] * (1.f / 255.f);
					specColor.mV[2] = mat->getSpecularLightColor().mV[2] * (1.f / 255.f);
					specColor.mV[3] = mat->getSpecularLightExponent() * (1.f / 255.f);
					draw_info->mSpecColor = specColor;
					draw_info->mEnvIntensity = mat->getEnvironmentIntensity() * (1.f / 255.f);
					draw_info->mSpecularMap = facep->getViewerObject()->getTESpecularMap(facep->getTEOffset());
				}

				draw_info->mAlphaMaskCutoff = mat->getAlphaMaskCutoff() * (1.f / 255.f);
				draw_info->mDiffuseAlphaMode = mat->getDiffuseAlphaMode();
				draw_info->mNormalMap = facep->getViewerObject()->getTENormalMap(facep->getTEOffset());
				
		}
		else 
		{
			if (type == LLRenderPass::PASS_GRASS)
			{
				draw_info->mAlphaMaskCutoff = 0.5f;
			}
			else
			{
				draw_info->mAlphaMaskCutoff = 0.33f;
			}
		}
		
		if (type == LLRenderPass::PASS_ALPHA)
		{ //for alpha sorting
			facep->setDrawInfo(draw_info);
		}
		draw_info->mExtents[0] = facep->mExtents[0];
		draw_info->mExtents[1] = facep->mExtents[1];

		if (LLPipeline::sUseTriStrips)
		{
			draw_info->mDrawMode = LLRender::TRIANGLE_STRIP;
		}

		if (index < 255)
		{ //initialize texture list for texture batching
			draw_info->mTextureList.resize(index+1);
			draw_info->mTextureList[index] = tex;
		}
		draw_info->validate();
	}
}

void LLVolumeGeometryManager::getGeometry(LLSpatialGroup* group)
{

}

static LLTrace::BlockTimerStatHandle FTM_REBUILD_VOLUME_VB("Volume VB");
static LLTrace::BlockTimerStatHandle FTM_REBUILD_VOLUME_FACE_LIST("Build Face List");
static LLTrace::BlockTimerStatHandle FTM_REBUILD_VOLUME_GEN_DRAW_INFO("Gen Draw Info");

static LLDrawPoolAvatar* get_avatar_drawpool(LLViewerObject* vobj)
{
	LLVOAvatar* avatar = vobj->getAvatar();
					
	if (avatar)
	{
		LLDrawable* drawable = avatar->mDrawable;
		if (drawable && drawable->getNumFaces() > 0)
		{
			LLFace* face = drawable->getFace(0);
			if (face)
			{
				LLDrawPool* drawpool = face->getPool();
				if (drawpool)
				{
					if (drawpool->getType() == LLDrawPool::POOL_AVATAR)
					{
						return (LLDrawPoolAvatar*) drawpool;
					}
				}
			}
		}
	}

	return NULL;
}

void LLVolumeGeometryManager::rebuildGeom(LLSpatialGroup* group)
{
	

	if (group->changeLOD())
	{
		group->mLastUpdateDistance = group->mDistance;
	}

	group->mLastUpdateViewAngle = group->mViewAngle;

	if (!group->hasState(LLSpatialGroup::GEOM_DIRTY | LLSpatialGroup::ALPHA_DIRTY))
	{
		if (group->hasState(LLSpatialGroup::MESH_DIRTY) && !LLPipeline::sDelayVBUpdate)
		{
			rebuildMesh(group);
		}
		return;
	}

	LL_RECORD_BLOCK_TIME(FTM_REBUILD_VOLUME_VB);

	group->mBuilt = 1.f;
	
	LLVOAvatar* pAvatarVO = NULL;

	LLSpatialBridge* bridge = group->getSpatialPartition()->asBridge();
	if (bridge)
	{
		if (bridge->mAvatar.isNull())
		{
			LLViewerObject* vobj = bridge->mDrawable->getVObj();
			if (vobj)
			{
				bridge->mAvatar = vobj->getAvatar();
			}
		}

		pAvatarVO = bridge->mAvatar;
	}

	if (pAvatarVO)
	{
		pAvatarVO->mAttachmentGeometryBytes -= group->mGeometryBytes;
		pAvatarVO->mAttachmentGeometryBytes = llmax(pAvatarVO->mAttachmentGeometryBytes, 0);
		pAvatarVO->mAttachmentSurfaceArea -= group->mSurfaceArea;
		pAvatarVO->mAttachmentSurfaceArea = llmax(pAvatarVO->mAttachmentSurfaceArea, 0.f);
	}

	group->mGeometryBytes = 0;
	group->mSurfaceArea = 0;
	
	//cache object box size since it might be used for determining visibility
	const LLVector4a* bounds = group->getObjectBounds();
	group->mObjectBoxSize = bounds[1].getLength3().getF32();

	group->clearDrawMap();

	mFaceList.clear();

	U32 fullbright_count = 0;
	U32 bump_count = 0;
	U32 simple_count = 0;
	U32 alpha_count = 0;
	U32 norm_count = 0;
	U32 spec_count = 0;
	U32 normspec_count = 0;


	U32 useage = group->getSpatialPartition()->mBufferUsage;

	// <FS:ND> replace frequent calls to saved settings with LLCachedControl
	//U32 max_vertices = (gSavedSettings.getS32("RenderMaxVBOSize")*1024)/LLVertexBuffer::calcVertexSize(group->getSpatialPartition()->mVertexDataMask);
	//U32 max_total = (gSavedSettings.getS32("RenderMaxNodeSize")*1024)/LLVertexBuffer::calcVertexSize(group->getSpatialPartition()->mVertexDataMask);

	static LLCachedControl< S32 > RenderMaxVBOSize( gSavedSettings, "RenderMaxVBOSize");
	static LLCachedControl< S32 > RenderMaxNodeSize( gSavedSettings, "RenderMaxNodeSize");

	U32 max_vertices = (RenderMaxVBOSize*1024)/LLVertexBuffer::calcVertexSize(group->getSpatialPartition()->mVertexDataMask);
	U32 max_total = (RenderMaxNodeSize*1024)/LLVertexBuffer::calcVertexSize(group->getSpatialPartition()->mVertexDataMask);

	// </FS:ND>

	max_vertices = llmin(max_vertices, (U32) 65535);

	U32 cur_total = 0;

	bool emissive = false;

	//Determine if we've received skininfo that contains an
	//alternate bind matrix - if it does then apply the translational component
	//to the joints of the avatar.
#if 0
	bool pelvisGotSet = false;
#endif

	{
		LL_RECORD_BLOCK_TIME(FTM_REBUILD_VOLUME_FACE_LIST);

		//get all the faces into a list
		for (LLSpatialGroup::element_iter drawable_iter = group->getDataBegin(); drawable_iter != group->getDataEnd(); ++drawable_iter)
		{
			LLDrawable* drawablep = (LLDrawable*)(*drawable_iter)->getDrawable();
		
			if (!drawablep || drawablep->isDead() || drawablep->isState(LLDrawable::FORCE_INVISIBLE) )
			{
				continue;
			}
	
			if (drawablep->isAnimating())
			{ //fall back to stream draw for animating verts
				useage = GL_STREAM_DRAW_ARB;
			}

			LLVOVolume* vobj = drawablep->getVOVolume();

			if (!vobj)
			{
				continue;
			}

			if (vobj->isMesh() &&
				((vobj->getVolume() && !vobj->getVolume()->isMeshAssetLoaded()) || !gMeshRepo.meshRezEnabled()))
			{
				continue;
			}

			LLVolume* volume = vobj->getVolume();
			if (volume)
			{
				const LLVector3& scale = vobj->getScale();
				group->mSurfaceArea += volume->getSurfaceArea() * llmax(llmax(scale.mV[0], scale.mV[1]), scale.mV[2]);
			}

			llassert_always(vobj);

		// AO:  Z's protection auto-derender code
		if (enableVolumeSAPProtection())
		{
			// NaCl - Graphics crasher protection
	   		static LLCachedControl<F32> volume_sa_thresh(gSavedSettings,"RenderVolumeSAThreshold");
			static LLCachedControl<F32> sculpt_sa_thresh(gSavedSettings, "RenderSculptSAThreshold");
			static LLCachedControl<F32> volume_sa_max_frame(gSavedSettings, "RenderVolumeSAFrameMax");
			F32 max_for_this_vol = (vobj->isSculpted()) ? sculpt_sa_thresh : volume_sa_thresh;

			if (vobj->mVolumeSurfaceArea > max_for_this_vol)
			{
				LLPipeline::sVolumeSAFrame += vobj->mVolumeSurfaceArea;
				if(LLPipeline::sVolumeSAFrame > volume_sa_max_frame)
				{
					continue;
				}
			}
			// NaCl End
		}
		// </AO>

			vobj->updateTextureVirtualSize(true);
			vobj->preRebuild();

			drawablep->clearState(LLDrawable::HAS_ALPHA);

			bool rigged = vobj->isAttachment() && 
						vobj->isMesh() && 
						gMeshRepo.getSkinInfo(vobj->getVolume()->getParams().getSculptID(), vobj);

			bool bake_sunlight = LLPipeline::sBakeSunlight && drawablep->isStatic();

			bool is_rigged = false;

			//for each face
			for (S32 i = 0; i < drawablep->getNumFaces(); i++)
			{
				LLFace* facep = drawablep->getFace(i);
				if (!facep)
				{
					continue;
				}

				//ALWAYS null out vertex buffer on rebuild -- if the face lands in a render
				// batch, it will recover its vertex buffer reference from the spatial group
				facep->setVertexBuffer(NULL);
			
				//sum up face verts and indices
				drawablep->updateFaceSize(i);
			
			

				if (rigged) 
				{
					if (!facep->isState(LLFace::RIGGED))
					{ //completely reset vertex buffer
						facep->clearVertexBuffer();
					}
		
					facep->setState(LLFace::RIGGED);
					is_rigged = true;
				
					//get drawpool of avatar with rigged face
					LLDrawPoolAvatar* pool = get_avatar_drawpool(vobj);				
					
					// FIXME should this be inside the face loop?
					// doesn't seem to depend on any per-face state.
					if ( pAvatarVO )
					{
						pAvatarVO->addAttachmentPosOverridesForObject(vobj);
					}

					// <FS:ND> need an texture entry, or we crash
					// if (pool)
					if (pool && facep->getTextureEntry() )
					// </FS:ND>
					{
						const LLTextureEntry* te = facep->getTextureEntry();

						//remove face from old pool if it exists
						LLDrawPool* old_pool = facep->getPool();
						if (old_pool && old_pool->getType() == LLDrawPool::POOL_AVATAR)
						{
							((LLDrawPoolAvatar*) old_pool)->removeRiggedFace(facep);
						}

						//add face to new pool
						LLViewerTexture* tex = facep->getTexture();
						U32 type = gPipeline.getPoolTypeFromTE(te, tex);


						if (te->getGlow())
						{
							pool->addRiggedFace(facep, LLDrawPoolAvatar::RIGGED_GLOW);
						}

						LLMaterial* mat = te->getMaterialParams().get();

						if (mat && LLPipeline::sRenderDeferred)
						{
							U8 alpha_mode = mat->getDiffuseAlphaMode();

							bool is_alpha = type == LLDrawPool::POOL_ALPHA &&
								(alpha_mode == LLMaterial::DIFFUSE_ALPHA_MODE_BLEND ||
								te->getColor().mV[3] < 0.999f);

							if (is_alpha)
							{ //this face needs alpha blending, override alpha mode
								alpha_mode = LLMaterial::DIFFUSE_ALPHA_MODE_BLEND;
							}

							if (!is_alpha || te->getColor().mV[3] > 0.f)  // //only add the face if it will actually be visible
							{ 
								U32 mask = mat->getShaderMask(alpha_mode);
								pool->addRiggedFace(facep, mask);
							}
						}
						else if (mat)
						{
							bool fullbright = te->getFullbright();
							bool is_alpha = type == LLDrawPool::POOL_ALPHA;
							U8 mode = mat->getDiffuseAlphaMode();
							bool can_be_shiny = mode == LLMaterial::DIFFUSE_ALPHA_MODE_NONE ||
												mode == LLMaterial::DIFFUSE_ALPHA_MODE_EMISSIVE;
							
							if (mode == LLMaterial::DIFFUSE_ALPHA_MODE_MASK && te->getColor().mV[3] >= 0.999f)
							{
								pool->addRiggedFace(facep, fullbright ? LLDrawPoolAvatar::RIGGED_FULLBRIGHT : LLDrawPoolAvatar::RIGGED_SIMPLE);
							}
							else if (is_alpha || (te->getColor().mV[3] < 0.999f))
							{
								if (te->getColor().mV[3] > 0.f)
								{
									pool->addRiggedFace(facep, fullbright ? LLDrawPoolAvatar::RIGGED_FULLBRIGHT_ALPHA : LLDrawPoolAvatar::RIGGED_ALPHA);
								}
							}
							else if (gPipeline.canUseVertexShaders()
								&& LLPipeline::sRenderBump 
								&& te->getShiny() 
								&& can_be_shiny)
							{
								pool->addRiggedFace(facep, fullbright ? LLDrawPoolAvatar::RIGGED_FULLBRIGHT_SHINY : LLDrawPoolAvatar::RIGGED_SHINY);
							}
							else
							{
								pool->addRiggedFace(facep, fullbright ? LLDrawPoolAvatar::RIGGED_FULLBRIGHT : LLDrawPoolAvatar::RIGGED_SIMPLE);
							}
						}
						else
						{
						if (type == LLDrawPool::POOL_ALPHA)
						{
							if (te->getColor().mV[3] > 0.f)
							{
								if (te->getFullbright())
								{
									pool->addRiggedFace(facep, LLDrawPoolAvatar::RIGGED_FULLBRIGHT_ALPHA);
								}
								else
								{
									pool->addRiggedFace(facep, LLDrawPoolAvatar::RIGGED_ALPHA);
								}
							}
						}
						else if (te->getShiny())
						{
							if (te->getFullbright())
							{
								pool->addRiggedFace(facep, LLDrawPoolAvatar::RIGGED_FULLBRIGHT_SHINY);
							}
							else
							{
								if (LLPipeline::sRenderDeferred)
								{
									pool->addRiggedFace(facep, LLDrawPoolAvatar::RIGGED_SIMPLE);
								}
								else
								{
									pool->addRiggedFace(facep, LLDrawPoolAvatar::RIGGED_SHINY);
								}
							}
						}
						else
						{
							if (te->getFullbright())
							{
								pool->addRiggedFace(facep, LLDrawPoolAvatar::RIGGED_FULLBRIGHT);
							}
							else
							{
								pool->addRiggedFace(facep, LLDrawPoolAvatar::RIGGED_SIMPLE);
							}
						}


						if (LLPipeline::sRenderDeferred)
						{
							if (type != LLDrawPool::POOL_ALPHA && !te->getFullbright())
							{
								if (te->getBumpmap())
								{
									pool->addRiggedFace(facep, LLDrawPoolAvatar::RIGGED_DEFERRED_BUMP);
								}
								else
								{
									pool->addRiggedFace(facep, LLDrawPoolAvatar::RIGGED_DEFERRED_SIMPLE);
								}
							}
						}
					}
					}

					continue;
				}
				else
				{
					if (facep->isState(LLFace::RIGGED))
					{ //face is not rigged but used to be, remove from rigged face pool
						LLDrawPoolAvatar* pool = (LLDrawPoolAvatar*) facep->getPool();
						if (pool)
						{
							pool->removeRiggedFace(facep);
						}
						facep->clearState(LLFace::RIGGED);
					}
				}


				if (cur_total > max_total || facep->getIndicesCount() <= 0 || facep->getGeomCount() <= 0)
				{
					facep->clearVertexBuffer();
					continue;
				}

				cur_total += facep->getGeomCount();

				if (facep->hasGeometry() && facep->getPixelArea() > FORCE_CULL_AREA)
				{
					const LLTextureEntry* te = facep->getTextureEntry();
					LLViewerTexture* tex = facep->getTexture();

					// <FS:ND> More crash avoding ...
					// if (te->getGlow() >= 1.f/255.f)
					if (te && te->getGlow() >= 1.f/255.f)
					// </FS:ND>
					{
						emissive = true;
					}

					if (facep->isState(LLFace::TEXTURE_ANIM))
					{
						if (!vobj->mTexAnimMode)
						{
							facep->clearState(LLFace::TEXTURE_ANIM);
						}
					}

					BOOL force_simple = (facep->getPixelArea() < FORCE_SIMPLE_RENDER_AREA);
					U32 type = gPipeline.getPoolTypeFromTE(te, tex);
					if (type != LLDrawPool::POOL_ALPHA && force_simple)
					{
						type = LLDrawPool::POOL_SIMPLE;
					}
					facep->setPoolType(type);

					if (vobj->isHUDAttachment())
					{
						facep->setState(LLFace::FULLBRIGHT);
					}

					if (vobj->mTextureAnimp && vobj->mTexAnimMode)
					{
						if (vobj->mTextureAnimp->mFace <= -1)
						{
							S32 face;
							for (face = 0; face < vobj->getNumTEs(); face++)
							{
								LLFace * facep = drawablep->getFace(face);
								if (facep)
								{
									facep->setState(LLFace::TEXTURE_ANIM);
								}
							}
						}
						else if (vobj->mTextureAnimp->mFace < vobj->getNumTEs())
						{
							LLFace * facep = drawablep->getFace(vobj->mTextureAnimp->mFace);
							if (facep)
							{
								facep->setState(LLFace::TEXTURE_ANIM);
							}
						}
					}

					if (type == LLDrawPool::POOL_ALPHA)
					{
						if (facep->canRenderAsMask())
						{ //can be treated as alpha mask
							if (simple_count < MAX_FACE_COUNT)
							{
								sSimpleFaces[simple_count++] = facep;
							}
						}
						else
						{
							// <FS:NS> Even more crash avoidance ...
							// if (te->getColor().mV[3] > 0.f)
							if (te && te->getColor().mV[3] > 0.f)
							// </FS:ND>
							{ //only treat as alpha in the pipeline if < 100% transparent
								drawablep->setState(LLDrawable::HAS_ALPHA);
							}
							if (alpha_count < MAX_FACE_COUNT)
							{
								sAlphaFaces[alpha_count++] = facep;
							}
						}
					}
					else
					{
						if (drawablep->isState(LLDrawable::REBUILD_VOLUME))
						{
							facep->mLastUpdateTime = gFrameTimeSeconds;
						}

						if (gPipeline.canUseWindLightShadersOnObjects()
							&& LLPipeline::sRenderBump)
						{
							// <FS:ND> We just skip all of this is there is no te entry. This might get some funny results (which would be a face without te anyway).
							// if (LLPipeline::sRenderDeferred && te->getMaterialParams().notNull()  && !te->getMaterialID().isNull())
							if (LLPipeline::sRenderDeferred && te && te->getMaterialParams().notNull()  && !te->getMaterialID().isNull())
							// </FS:ND>
							{
								LLMaterial* mat = te->getMaterialParams().get();
								if (mat->getNormalID().notNull())
								{
									if (mat->getSpecularID().notNull())
									{ //has normal and specular maps (needs texcoord1, texcoord2, and tangent)
										if (normspec_count < MAX_FACE_COUNT)
										{
											sNormSpecFaces[normspec_count++] = facep;
										}
									}
									else
									{ //has normal map (needs texcoord1 and tangent)
										if (norm_count < MAX_FACE_COUNT)
										{
											sNormFaces[norm_count++] = facep;
										}
									}
								}
								else if (mat->getSpecularID().notNull())
								{ //has specular map but no normal map, needs texcoord2
									if (spec_count < MAX_FACE_COUNT)
									{
										sSpecFaces[spec_count++] = facep;
									}
								}
								else
								{ //has neither specular map nor normal map, only needs texcoord0
									if (simple_count < MAX_FACE_COUNT)
									{
										sSimpleFaces[simple_count++] = facep;
									}
								}									
							}
							else if (te->getBumpmap())
							{ //needs normal + tangent
								if (bump_count < MAX_FACE_COUNT)
								{
									sBumpFaces[bump_count++] = facep;
								}
							}
							else if (te->getShiny() || !te->getFullbright())
							{ //needs normal
								if (simple_count < MAX_FACE_COUNT)
								{
									sSimpleFaces[simple_count++] = facep;
								}
							}
							else 
							{ //doesn't need normal
								facep->setState(LLFace::FULLBRIGHT);
								if (fullbright_count < MAX_FACE_COUNT)
								{
									sFullbrightFaces[fullbright_count++] = facep;
								}
							}
						}
						else
						{
							if (te->getBumpmap() && LLPipeline::sRenderBump)
							{ //needs normal + tangent
								if (bump_count < MAX_FACE_COUNT)
								{
									sBumpFaces[bump_count++] = facep;
								}
							}
							else if ((te->getShiny() && LLPipeline::sRenderBump) ||
								!(te->getFullbright() || bake_sunlight))
							{ //needs normal
								if (simple_count < MAX_FACE_COUNT)
								{
									sSimpleFaces[simple_count++] = facep;
								}
							}
							else 
							{ //doesn't need normal
								facep->setState(LLFace::FULLBRIGHT);
								if (fullbright_count < MAX_FACE_COUNT)
								{
									sFullbrightFaces[fullbright_count++] = facep;
								}
							}
						}
					}
				}
				else
				{	//face has no renderable geometry
					facep->clearVertexBuffer();
				}		
			}
			
			if (is_rigged)
			{
				if (!drawablep->isState(LLDrawable::RIGGED))
				{
					drawablep->setState(LLDrawable::RIGGED);

					//first time this is drawable is being marked as rigged,
					// do another LoD update to use avatar bounding box
					vobj->updateLOD();
				}
			}
			else
			{
				drawablep->clearState(LLDrawable::RIGGED);
			}
		}
	}

	group->mBufferUsage = useage;

	//PROCESS NON-ALPHA FACES
	U32 simple_mask = LLVertexBuffer::MAP_TEXCOORD0 | LLVertexBuffer::MAP_NORMAL | LLVertexBuffer::MAP_VERTEX | LLVertexBuffer::MAP_COLOR;
	U32 alpha_mask = simple_mask | 0x80000000; //hack to give alpha verts their own VBO
	U32 bump_mask = LLVertexBuffer::MAP_TEXCOORD0 | LLVertexBuffer::MAP_TEXCOORD1 | LLVertexBuffer::MAP_NORMAL | LLVertexBuffer::MAP_VERTEX | LLVertexBuffer::MAP_COLOR;
	U32 fullbright_mask = LLVertexBuffer::MAP_TEXCOORD0 | LLVertexBuffer::MAP_VERTEX | LLVertexBuffer::MAP_COLOR;

	U32 norm_mask = simple_mask | LLVertexBuffer::MAP_TEXCOORD1 | LLVertexBuffer::MAP_TANGENT;
	U32 normspec_mask = norm_mask | LLVertexBuffer::MAP_TEXCOORD2;
	U32 spec_mask = simple_mask | LLVertexBuffer::MAP_TEXCOORD2;

	if (emissive)
	{ //emissive faces are present, include emissive byte to preserve batching
		simple_mask = simple_mask | LLVertexBuffer::MAP_EMISSIVE;
		alpha_mask = alpha_mask | LLVertexBuffer::MAP_EMISSIVE;
		bump_mask = bump_mask | LLVertexBuffer::MAP_EMISSIVE;
		fullbright_mask = fullbright_mask | LLVertexBuffer::MAP_EMISSIVE;
		norm_mask = norm_mask | LLVertexBuffer::MAP_EMISSIVE;
		normspec_mask = normspec_mask | LLVertexBuffer::MAP_EMISSIVE;
		spec_mask = spec_mask | LLVertexBuffer::MAP_EMISSIVE;
	}

	BOOL batch_textures = LLViewerShaderMgr::instance()->getVertexShaderLevel(LLViewerShaderMgr::SHADER_OBJECT) > 1;

	if (batch_textures)
	{
		bump_mask = bump_mask | LLVertexBuffer::MAP_TANGENT;
		simple_mask = simple_mask | LLVertexBuffer::MAP_TEXTURE_INDEX;
		alpha_mask = alpha_mask | LLVertexBuffer::MAP_TEXTURE_INDEX | LLVertexBuffer::MAP_TANGENT | LLVertexBuffer::MAP_TEXCOORD1 | LLVertexBuffer::MAP_TEXCOORD2;
		fullbright_mask = fullbright_mask | LLVertexBuffer::MAP_TEXTURE_INDEX;
	}

	genDrawInfo(group, simple_mask | LLVertexBuffer::MAP_TEXTURE_INDEX, sSimpleFaces, simple_count, FALSE, batch_textures, FALSE);
	genDrawInfo(group, fullbright_mask | LLVertexBuffer::MAP_TEXTURE_INDEX, sFullbrightFaces, fullbright_count, FALSE, batch_textures);
	genDrawInfo(group, alpha_mask | LLVertexBuffer::MAP_TEXTURE_INDEX, sAlphaFaces, alpha_count, TRUE, batch_textures);
	genDrawInfo(group, bump_mask | LLVertexBuffer::MAP_TEXTURE_INDEX, sBumpFaces, bump_count, FALSE, FALSE);
	genDrawInfo(group, norm_mask | LLVertexBuffer::MAP_TEXTURE_INDEX, sNormFaces, norm_count, FALSE, FALSE);
	genDrawInfo(group, spec_mask | LLVertexBuffer::MAP_TEXTURE_INDEX, sSpecFaces, spec_count, FALSE, FALSE);
	genDrawInfo(group, normspec_mask | LLVertexBuffer::MAP_TEXTURE_INDEX, sNormSpecFaces, normspec_count, FALSE, FALSE);

	if (!LLPipeline::sDelayVBUpdate)
	{
		//drawables have been rebuilt, clear rebuild status
		for (LLSpatialGroup::element_iter drawable_iter = group->getDataBegin(); drawable_iter != group->getDataEnd(); ++drawable_iter)
		{
			LLDrawable* drawablep = (LLDrawable*)(*drawable_iter)->getDrawable();
			if(drawablep)
			{
			drawablep->clearState(LLDrawable::REBUILD_ALL);
		}
	}
	}

	group->mLastUpdateTime = gFrameTimeSeconds;
	group->mBuilt = 1.f;
	group->clearState(LLSpatialGroup::GEOM_DIRTY | LLSpatialGroup::ALPHA_DIRTY);

	if (LLPipeline::sDelayVBUpdate)
	{
		group->setState(LLSpatialGroup::MESH_DIRTY | LLSpatialGroup::NEW_DRAWINFO);
	}

	mFaceList.clear();

	if (pAvatarVO)
	{
		if (pAvatarVO->mAttachmentGeometryBytes < 0)
		{	// First time through value is -1
			pAvatarVO->mAttachmentGeometryBytes = group->mGeometryBytes;
		}
		else
		{
		pAvatarVO->mAttachmentGeometryBytes += group->mGeometryBytes;
		}
		if (pAvatarVO->mAttachmentSurfaceArea < 0.f)
		{	// First time through value is -1
			pAvatarVO->mAttachmentSurfaceArea = group->mSurfaceArea;
		}
		else
		{
		pAvatarVO->mAttachmentSurfaceArea += group->mSurfaceArea;
	}
}
}

static LLTrace::BlockTimerStatHandle FTM_REBUILD_MESH_FLUSH("Flush Mesh");

void LLVolumeGeometryManager::rebuildMesh(LLSpatialGroup* group)
{
	llassert(group);
	if (group && group->hasState(LLSpatialGroup::MESH_DIRTY) && !group->hasState(LLSpatialGroup::GEOM_DIRTY))
	{
		LL_RECORD_BLOCK_TIME(FTM_REBUILD_VOLUME_VB);
		LL_RECORD_BLOCK_TIME(FTM_REBUILD_VOLUME_GEN_DRAW_INFO); //make sure getgeometryvolume shows up in the right place in timers

		group->mBuilt = 1.f;
		
		S32 num_mapped_vertex_buffer = LLVertexBuffer::sMappedCount ;

		const U32 MAX_BUFFER_COUNT = 4096;
		LLVertexBuffer* locked_buffer[MAX_BUFFER_COUNT];
		
		U32 buffer_count = 0;

		for (LLSpatialGroup::element_iter drawable_iter = group->getDataBegin(); drawable_iter != group->getDataEnd(); ++drawable_iter)
		{
			LLDrawable* drawablep = (LLDrawable*)(*drawable_iter)->getDrawable();

			if (drawablep && !drawablep->isDead() && drawablep->isState(LLDrawable::REBUILD_ALL) && !drawablep->isState(LLDrawable::RIGGED) )
			{
				LLVOVolume* vobj = drawablep->getVOVolume();
				vobj->preRebuild();

				if (drawablep->isState(LLDrawable::ANIMATED_CHILD))
				{
					vobj->updateRelativeXform(true);
				}

				LLVolume* volume = vobj->getVolume();
				for (S32 i = 0; i < drawablep->getNumFaces(); ++i)
				{
					LLFace* face = drawablep->getFace(i);
					if (face)
					{
						LLVertexBuffer* buff = face->getVertexBuffer();
						if (buff)
						{
							llassert(!face->isState(LLFace::RIGGED));

							if (!face->getGeometryVolume(*volume, face->getTEOffset(), 
								vobj->getRelativeXform(), vobj->getRelativeXformInvTrans(), face->getGeomIndex()))
							{ //something's gone wrong with the vertex buffer accounting, rebuild this group 
								group->dirtyGeom();
								gPipeline.markRebuild(group, TRUE);
							}


							if (buff->isLocked() && buffer_count < MAX_BUFFER_COUNT)
							{
								locked_buffer[buffer_count++] = buff;
							}
						}
					}
				}

				if (drawablep->isState(LLDrawable::ANIMATED_CHILD))
				{
					vobj->updateRelativeXform();
				}

				
				drawablep->clearState(LLDrawable::REBUILD_ALL);
			}
		}
		
		{
			LL_RECORD_BLOCK_TIME(FTM_REBUILD_MESH_FLUSH);
			for (LLVertexBuffer** iter = locked_buffer, ** end_iter = locked_buffer+buffer_count; iter != end_iter; ++iter)
		{
			(*iter)->flush();
		}

		// don't forget alpha
		if(group != NULL && 
		   !group->mVertexBuffer.isNull() && 
		   group->mVertexBuffer->isLocked())
		{
			group->mVertexBuffer->flush();
		}
		}

		//if not all buffers are unmapped
		if(num_mapped_vertex_buffer != LLVertexBuffer::sMappedCount) 
		{
			LL_WARNS() << "Not all mapped vertex buffers are unmapped!" << LL_ENDL ; 
			for (LLSpatialGroup::element_iter drawable_iter = group->getDataBegin(); drawable_iter != group->getDataEnd(); ++drawable_iter)
			{
				LLDrawable* drawablep = (LLDrawable*)(*drawable_iter)->getDrawable();
				if(!drawablep)
				{
					continue;
				}
				for (S32 i = 0; i < drawablep->getNumFaces(); ++i)
				{
					LLFace* face = drawablep->getFace(i);
					if (face)
					{
						LLVertexBuffer* buff = face->getVertexBuffer();
						if (buff && buff->isLocked())
						{
							buff->flush();
						}
					}
				}
			} 
		}

		group->clearState(LLSpatialGroup::MESH_DIRTY | LLSpatialGroup::NEW_DRAWINFO);
	}

//	llassert(!group || !group->isState(LLSpatialGroup::NEW_DRAWINFO));
}

struct CompareBatchBreakerModified
{
	bool operator()(const LLFace* const& lhs, const LLFace* const& rhs)
	{
		const LLTextureEntry* lte = lhs->getTextureEntry();
		const LLTextureEntry* rte = rhs->getTextureEntry();

		if (lte->getBumpmap() != rte->getBumpmap())
		{
			return lte->getBumpmap() < rte->getBumpmap();
		}
		else if (lte->getFullbright() != rte->getFullbright())
		{
			return lte->getFullbright() < rte->getFullbright();
		}
		else if (LLPipeline::sRenderDeferred && lte->getMaterialParams() != rte->getMaterialParams())
		{
			return lte->getMaterialParams() < rte->getMaterialParams();
		}
		else if (LLPipeline::sRenderDeferred && (lte->getMaterialParams() == rte->getMaterialParams()) && (lte->getShiny() != rte->getShiny()))
		{
			return lte->getShiny() < rte->getShiny();
		}
		else
		{
			return lhs->getTexture() < rhs->getTexture();
		}
	}
};

static LLTrace::BlockTimerStatHandle FTM_GEN_DRAW_INFO_SORT("Draw Info Face Sort");
static LLTrace::BlockTimerStatHandle FTM_GEN_DRAW_INFO_FACE_SIZE("Face Sizing");
static LLTrace::BlockTimerStatHandle FTM_GEN_DRAW_INFO_ALLOCATE("Allocate VB");
static LLTrace::BlockTimerStatHandle FTM_GEN_DRAW_INFO_FIND_VB("Find VB");
static LLTrace::BlockTimerStatHandle FTM_GEN_DRAW_INFO_RESIZE_VB("Resize VB");





void LLVolumeGeometryManager::genDrawInfo(LLSpatialGroup* group, U32 mask, LLFace** faces, U32 face_count, BOOL distance_sort, BOOL batch_textures, BOOL no_materials)
{
	LL_RECORD_BLOCK_TIME(FTM_REBUILD_VOLUME_GEN_DRAW_INFO);

	U32 buffer_usage = group->mBufferUsage;
	
	static LLCachedControl<bool> use_transform_feedback(gSavedSettings, "RenderUseTransformFeedback", false);

	if (use_transform_feedback &&
		gTransformPositionProgram.mProgramObject && //transform shaders are loaded
		buffer_usage == GL_DYNAMIC_DRAW_ARB && //target buffer is in VRAM
		!(mask & LLVertexBuffer::MAP_WEIGHT4)) //TODO: add support for weights
	{
		buffer_usage = GL_DYNAMIC_COPY_ARB;
	}

#if LL_DARWIN
	// HACK from Leslie:
	// Disable VBO usage for alpha on Mac OS X because it kills the framerate
	// due to implicit calls to glTexSubImage that are beyond our control.
	// (this works because the only calls here that sort by distance are alpha)
	if (distance_sort)
	{
		buffer_usage = 0x0;
	}
#endif
	

	// <FS:ND> replace frequent calls to saved settings with LLCachedControl
	//U32 max_vertices = (gSavedSettings.getS32("RenderMaxVBOSize")*1024)/LLVertexBuffer::calcVertexSize(group->getSpatialPartition()->mVertexDataMask);

	static LLCachedControl< S32 > RenderMaxVBOSize( gSavedSettings, "RenderMaxVBOSize");
	U32 max_vertices = (RenderMaxVBOSize*1024)/LLVertexBuffer::calcVertexSize(group->getSpatialPartition()->mVertexDataMask);

	// </FS:ND>

	max_vertices = llmin(max_vertices, (U32) 65535);

	{
		LL_RECORD_BLOCK_TIME(FTM_GEN_DRAW_INFO_SORT);
		if (!distance_sort)
		{
			//sort faces by things that break batches
			std::sort(faces, faces+face_count, CompareBatchBreakerModified());
		}
		else
		{
			//sort faces by distance
			std::sort(faces, faces+face_count, LLFace::CompareDistanceGreater());
		}
	}
				
	bool hud_group = group->isHUDGroup() ;
	LLFace** face_iter = faces;
	LLFace** end_faces = faces+face_count;
	
	LLSpatialGroup::buffer_map_t buffer_map;

	LLViewerTexture* last_tex = NULL;
	S32 buffer_index = 0;

	if (distance_sort)
	{
		buffer_index = -1;
	}

	S32 texture_index_channels = 1;
	
	if (gGLManager.mGLSLVersionMajor > 1 || gGLManager.mGLSLVersionMinor >= 30)
	{
		texture_index_channels = LLGLSLShader::sIndexedTextureChannels-1; //always reserve one for shiny for now just for simplicity;
	}

	if (LLPipeline::sRenderDeferred && distance_sort)
	{
		texture_index_channels = gDeferredAlphaProgram.mFeatures.mIndexedTextureChannels;
	}

	// <FS:ND> replace frequent calls to saved settings with LLCachedControl
	// texture_index_channels = llmin(texture_index_channels, (S32) gSavedSettings.getU32("RenderMaxTextureIndex"));

	static LLCachedControl< U32 > RenderMaxTextureIndex( gSavedSettings, "RenderMaxTextureIndex");
	texture_index_channels = llmin(texture_index_channels, (S32) RenderMaxTextureIndex);

	// </FS:ND>
	
	//NEVER use more than 16 texture index channels (workaround for prevalent driver bug)
	texture_index_channels = llmin(texture_index_channels, 16);

	bool flexi = false;

	while (face_iter != end_faces)
	{
		//pull off next face
		LLFace* facep = *face_iter;
		LLViewerTexture* tex = facep->getTexture();
		LLMaterialPtr mat = facep->getTextureEntry()->getMaterialParams();

		if (distance_sort)
		{
			tex = NULL;
		}

		if (last_tex == tex)
		{
			buffer_index++;
		}
		else
		{
			last_tex = tex;
			buffer_index = 0;
		}

		bool bake_sunlight = LLPipeline::sBakeSunlight && facep->getDrawable()->isStatic(); 

		U32 index_count = facep->getIndicesCount();
		U32 geom_count = facep->getGeomCount();

		flexi = flexi || facep->getViewerObject()->getVolume()->isUnique();

		//sum up vertices needed for this render batch
		LLFace** i = face_iter;
		++i;
		
		const U32 MAX_TEXTURE_COUNT = 32;
		LLViewerTexture* texture_list[MAX_TEXTURE_COUNT];
		
		U32 texture_count = 0;

		{
			LL_RECORD_BLOCK_TIME(FTM_GEN_DRAW_INFO_FACE_SIZE);
			if (batch_textures)
			{
				U8 cur_tex = 0;
				facep->setTextureIndex(cur_tex);
				if (texture_count < MAX_TEXTURE_COUNT)
				{
					texture_list[texture_count++] = tex;
				}

				if (can_batch_texture(facep))
				{ //populate texture_list with any textures that can be batched
				  //move i to the next unbatchable face
					while (i != end_faces)
					{
						facep = *i;
						
						if (!can_batch_texture(facep))
						{ //face is bump mapped or has an animated texture matrix -- can't 
							//batch more than 1 texture at a time
							facep->setTextureIndex(0);
							break;
						}

						if (facep->getTexture() != tex)
						{
							if (distance_sort)
							{ //textures might be out of order, see if texture exists in current batch
								bool found = false;
								for (U32 tex_idx = 0; tex_idx < texture_count; ++tex_idx)
								{
									if (facep->getTexture() == texture_list[tex_idx])
									{
										cur_tex = tex_idx;
										found = true;
										break;
									}
								}

								if (!found)
								{
									cur_tex = texture_count;
								}
							}
							else
							{
								cur_tex++;
							}

							if (cur_tex >= texture_index_channels)
							{ //cut batches when index channels are depleted
								break;
							}

							tex = facep->getTexture();

							if (texture_count < MAX_TEXTURE_COUNT)
							{
								texture_list[texture_count++] = tex;
							}
						}

						if (geom_count + facep->getGeomCount() > max_vertices)
						{ //cut batches on geom count too big
							break;
						}

						++i;

						flexi = flexi || facep->getViewerObject()->getVolume()->isUnique();

						index_count += facep->getIndicesCount();
						geom_count += facep->getGeomCount();

						facep->setTextureIndex(cur_tex);
					}
				}
				else
				{
					facep->setTextureIndex(0);
				}

				tex = texture_list[0];
			}
			else
			{
				while (i != end_faces && 
					(LLPipeline::sTextureBindTest || 
						(distance_sort || 
							((*i)->getTexture() == tex &&
							((*i)->getTextureEntry()->getMaterialParams() == mat)))))
				{
					facep = *i;
			

					//face has no texture index
					facep->mDrawInfo = NULL;
					facep->setTextureIndex(255);

					if (geom_count + facep->getGeomCount() > max_vertices)
					{ //cut batches on geom count too big
						break;
					}

					++i;
					index_count += facep->getIndicesCount();
					geom_count += facep->getGeomCount();

					flexi = flexi || facep->getViewerObject()->getVolume()->isUnique();
				}
			}
		}


		if (flexi && buffer_usage && buffer_usage != GL_STREAM_DRAW_ARB)
		{
			buffer_usage = GL_STREAM_DRAW_ARB;
		}

		//create vertex buffer
		LLVertexBuffer* buffer = NULL;

		{
			LL_RECORD_BLOCK_TIME(FTM_GEN_DRAW_INFO_ALLOCATE);
			buffer = createVertexBuffer(mask, buffer_usage);
			buffer->allocateBuffer(geom_count, index_count, TRUE);
		}

		group->mGeometryBytes += buffer->getSize() + buffer->getIndicesSize();


		buffer_map[mask][*face_iter].push_back(buffer);

		//add face geometry

		U32 indices_index = 0;
		U16 index_offset = 0;

		while (face_iter < i)
		{ //update face indices for new buffer
			facep = *face_iter;
			facep->setIndicesIndex(indices_index);
			facep->setGeomIndex(index_offset);
			facep->setVertexBuffer(buffer);	
			
			if (batch_textures && facep->getTextureIndex() == 255)
			{
				LL_ERRS() << "Invalid texture index." << LL_ENDL;
			}
			
			{
				//for debugging, set last time face was updated vs moved
				facep->updateRebuildFlags();

				if (!LLPipeline::sDelayVBUpdate)
				{ //copy face geometry into vertex buffer
					LLDrawable* drawablep = facep->getDrawable();
					LLVOVolume* vobj = drawablep->getVOVolume();
					LLVolume* volume = vobj->getVolume();

					if (drawablep->isState(LLDrawable::ANIMATED_CHILD))
					{
						vobj->updateRelativeXform(true);
					}

					U32 te_idx = facep->getTEOffset();

					llassert(!facep->isState(LLFace::RIGGED));

					if (!facep->getGeometryVolume(*volume, te_idx, 
						vobj->getRelativeXform(), vobj->getRelativeXformInvTrans(), index_offset,true))
					{
						LL_WARNS() << "Failed to get geometry for face!" << LL_ENDL;
					}

					if (drawablep->isState(LLDrawable::ANIMATED_CHILD))
					{
						vobj->updateRelativeXform(false);
					}
				}
			}

			index_offset += facep->getGeomCount();
			indices_index += facep->getIndicesCount();

			//append face to appropriate render batch

			BOOL force_simple = facep->getPixelArea() < FORCE_SIMPLE_RENDER_AREA;
			BOOL fullbright = facep->isState(LLFace::FULLBRIGHT);
			if ((mask & LLVertexBuffer::MAP_NORMAL) == 0)
			{ //paranoia check to make sure GL doesn't try to read non-existant normals
				fullbright = TRUE;
			}

			if (hud_group)
			{ //all hud attachments are fullbright
				fullbright = TRUE;
			}

			const LLTextureEntry* te = facep->getTextureEntry();
			tex = facep->getTexture();

			BOOL is_alpha = (facep->getPoolType() == LLDrawPool::POOL_ALPHA) ? TRUE : FALSE;
		
			LLMaterial* mat = te->getMaterialParams().get();

			bool can_be_shiny = true;
			if (mat)
			{
				U8 mode = mat->getDiffuseAlphaMode();
				can_be_shiny = mode == LLMaterial::DIFFUSE_ALPHA_MODE_NONE ||
								mode == LLMaterial::DIFFUSE_ALPHA_MODE_EMISSIVE;
			}

			bool use_legacy_bump = te->getBumpmap() && (te->getBumpmap() < 18) && (!mat || mat->getNormalID().isNull());
			bool opaque = te->getColor().mV[3] >= 0.999f;

			if (mat && LLPipeline::sRenderDeferred && !hud_group)
			{
				bool material_pass = false;

				// do NOT use 'fullbright' for this logic or you risk sending
				// things without normals down the materials pipeline and will
				// render poorly if not crash NORSPEC-240,314
				//
				if (te->getFullbright())
				{
					if (mat->getDiffuseAlphaMode() == LLMaterial::DIFFUSE_ALPHA_MODE_MASK)
					{
						if (opaque)
						{
							registerFace(group, facep, LLRenderPass::PASS_FULLBRIGHT_ALPHA_MASK);
						}
						else
						{
							registerFace(group, facep, LLRenderPass::PASS_ALPHA);
						}
					}
					else if (is_alpha)
					{
						registerFace(group, facep, LLRenderPass::PASS_ALPHA);
					}
					else
					{
						if (mat->getEnvironmentIntensity() > 0 ||
							te->getShiny() > 0)
						{
							material_pass = true;
						}
						else
						{
							registerFace(group, facep, LLRenderPass::PASS_FULLBRIGHT);
						}
					}
				}
				else if (no_materials)
				{
					registerFace(group, facep, LLRenderPass::PASS_SIMPLE);
				}
				else if (te->getColor().mV[3] < 0.999f)
				{
					registerFace(group, facep, LLRenderPass::PASS_ALPHA);
				}
				else if (use_legacy_bump)
				{
					// we have a material AND legacy bump settings, but no normal map
					registerFace(group, facep, LLRenderPass::PASS_BUMP);
				}
				else
				{
					material_pass = true;
				}

				if (material_pass)
				{
					static const U32 pass[] = 
					{
						LLRenderPass::PASS_MATERIAL,
						LLRenderPass::PASS_ALPHA, //LLRenderPass::PASS_MATERIAL_ALPHA,
						LLRenderPass::PASS_MATERIAL_ALPHA_MASK,
						LLRenderPass::PASS_MATERIAL_ALPHA_EMISSIVE,
						LLRenderPass::PASS_SPECMAP,
						LLRenderPass::PASS_ALPHA, //LLRenderPass::PASS_SPECMAP_BLEND,
						LLRenderPass::PASS_SPECMAP_MASK,
						LLRenderPass::PASS_SPECMAP_EMISSIVE,
						LLRenderPass::PASS_NORMMAP,
						LLRenderPass::PASS_ALPHA, //LLRenderPass::PASS_NORMMAP_BLEND,
						LLRenderPass::PASS_NORMMAP_MASK,
						LLRenderPass::PASS_NORMMAP_EMISSIVE,
						LLRenderPass::PASS_NORMSPEC,
						LLRenderPass::PASS_ALPHA, //LLRenderPass::PASS_NORMSPEC_BLEND,
						LLRenderPass::PASS_NORMSPEC_MASK,
						LLRenderPass::PASS_NORMSPEC_EMISSIVE,
					};

					U32 mask = mat->getShaderMask();

					llassert(mask < sizeof(pass)/sizeof(U32));

					mask = llmin(mask, (U32)(sizeof(pass)/sizeof(U32)-1));

					registerFace(group, facep, pass[mask]);
				}
			}
			else if (mat)
			{
				U8 mode = mat->getDiffuseAlphaMode();
				if (te->getColor().mV[3] < 0.999f)
				{
					mode = LLMaterial::DIFFUSE_ALPHA_MODE_BLEND;
				}

				if (mode == LLMaterial::DIFFUSE_ALPHA_MODE_MASK)
				{
					registerFace(group, facep, fullbright ? LLRenderPass::PASS_FULLBRIGHT_ALPHA_MASK : LLRenderPass::PASS_ALPHA_MASK);
				}
				else if (is_alpha || (te->getColor().mV[3] < 0.999f))
				{
					registerFace(group, facep, LLRenderPass::PASS_ALPHA);
				}
				else if (gPipeline.canUseVertexShaders()
					&& LLPipeline::sRenderBump 
					&& te->getShiny() 
					&& can_be_shiny)
				{
					registerFace(group, facep, fullbright ? LLRenderPass::PASS_FULLBRIGHT_SHINY : LLRenderPass::PASS_SHINY);
				}
				else
				{
					registerFace(group, facep, fullbright ? LLRenderPass::PASS_FULLBRIGHT : LLRenderPass::PASS_SIMPLE);
				}
			}
			else if (is_alpha)
			{
				// can we safely treat this as an alpha mask?
				if (facep->getFaceColor().mV[3] <= 0.f)
				{ //100% transparent, don't render unless we're highlighting transparent
					registerFace(group, facep, LLRenderPass::PASS_ALPHA_INVISIBLE);
				}
				else if (facep->canRenderAsMask())
				{
					if (te->getFullbright() || LLPipeline::sNoAlpha)
					{
						registerFace(group, facep, LLRenderPass::PASS_FULLBRIGHT_ALPHA_MASK);
					}
					else
					{
						registerFace(group, facep, LLRenderPass::PASS_ALPHA_MASK);
					}
				}
				else
				{
					registerFace(group, facep, LLRenderPass::PASS_ALPHA);
				}
			}
			else if (gPipeline.canUseVertexShaders()
				&& LLPipeline::sRenderBump 
				&& te->getShiny() 
				&& can_be_shiny)
			{ //shiny
				if (tex->getPrimaryFormat() == GL_ALPHA)
				{ //invisiprim+shiny
					registerFace(group, facep, LLRenderPass::PASS_INVISI_SHINY);
					registerFace(group, facep, LLRenderPass::PASS_INVISIBLE);
				}
				else if (LLPipeline::sRenderDeferred && !hud_group)
				{ //deferred rendering
					if (te->getFullbright())
					{ //register in post deferred fullbright shiny pass
						registerFace(group, facep, LLRenderPass::PASS_FULLBRIGHT_SHINY);
						if (te->getBumpmap())
						{ //register in post deferred bump pass
							registerFace(group, facep, LLRenderPass::PASS_POST_BUMP);
						}
					}
					else if (use_legacy_bump)
					{ //register in deferred bump pass
						registerFace(group, facep, LLRenderPass::PASS_BUMP);
					}
					else
					{ //register in deferred simple pass (deferred simple includes shiny)
						llassert(mask & LLVertexBuffer::MAP_NORMAL);
						registerFace(group, facep, LLRenderPass::PASS_SIMPLE);
					}
				}
				else if (fullbright)
				{	//not deferred, register in standard fullbright shiny pass					
					registerFace(group, facep, LLRenderPass::PASS_FULLBRIGHT_SHINY);
				}
				else
				{ //not deferred or fullbright, register in standard shiny pass
					registerFace(group, facep, LLRenderPass::PASS_SHINY);
				}
			}
			else
			{ //not alpha and not shiny
				if (!is_alpha && tex->getPrimaryFormat() == GL_ALPHA)
				{ //invisiprim
					registerFace(group, facep, LLRenderPass::PASS_INVISIBLE);
				}
				else if (fullbright || bake_sunlight)
				{ //fullbright
					if (mat && mat->getDiffuseAlphaMode() == LLMaterial::DIFFUSE_ALPHA_MODE_MASK)
					{
						registerFace(group, facep, LLRenderPass::PASS_FULLBRIGHT_ALPHA_MASK);
					}
					else
					{
					registerFace(group, facep, LLRenderPass::PASS_FULLBRIGHT);
					}
					if (LLPipeline::sRenderDeferred && !hud_group && LLPipeline::sRenderBump && use_legacy_bump)
					{ //if this is the deferred render and a bump map is present, register in post deferred bump
						registerFace(group, facep, LLRenderPass::PASS_POST_BUMP);
					}
				}
				else
				{
					if (LLPipeline::sRenderDeferred && LLPipeline::sRenderBump && use_legacy_bump)
					{ //non-shiny or fullbright deferred bump
						registerFace(group, facep, LLRenderPass::PASS_BUMP);
					}
					else
					{ //all around simple
						llassert(mask & LLVertexBuffer::MAP_NORMAL);
						if (mat && mat->getDiffuseAlphaMode() == LLMaterial::DIFFUSE_ALPHA_MODE_MASK)
						{ //material alpha mask can be respected in non-deferred
							registerFace(group, facep, LLRenderPass::PASS_ALPHA_MASK);
						}
						else
						{
						registerFace(group, facep, LLRenderPass::PASS_SIMPLE);
					}
				}
				}
				
				
				if (!gPipeline.canUseVertexShaders() && 
					!is_alpha && 
					te->getShiny() && 
					LLPipeline::sRenderBump)
				{ //shiny as an extra pass when shaders are disabled
					registerFace(group, facep, LLRenderPass::PASS_SHINY);
				}
			}
			
			//not sure why this is here, and looks like it might cause bump mapped objects to get rendered redundantly -- davep 5/11/2010
			if (!is_alpha && (hud_group || !LLPipeline::sRenderDeferred))
			{
				llassert((mask & LLVertexBuffer::MAP_NORMAL) || fullbright);
				facep->setPoolType((fullbright) ? LLDrawPool::POOL_FULLBRIGHT : LLDrawPool::POOL_SIMPLE);
				
				if (!force_simple && LLPipeline::sRenderBump && use_legacy_bump)
				{
					registerFace(group, facep, LLRenderPass::PASS_BUMP);
				}
			}

			if (!is_alpha && LLPipeline::sRenderGlow && te->getGlow() > 0.f)
			{
				registerFace(group, facep, LLRenderPass::PASS_GLOW);
			}
						
			++face_iter;
		}

		buffer->flush();
	}

	group->mBufferMap[mask].clear();
	for (LLSpatialGroup::buffer_texture_map_t::iterator i = buffer_map[mask].begin(); i != buffer_map[mask].end(); ++i)
	{
		group->mBufferMap[mask][i->first] = i->second;
	}
}

void LLGeometryManager::addGeometryCount(LLSpatialGroup* group, U32 &vertex_count, U32 &index_count)
{	
	//initialize to default usage for this partition
	U32 usage = group->getSpatialPartition()->mBufferUsage;
	
	//clear off any old faces
	mFaceList.clear();

	//for each drawable

	for (LLSpatialGroup::element_iter drawable_iter = group->getDataBegin(); drawable_iter != group->getDataEnd(); ++drawable_iter)
	{
		LLDrawable* drawablep = (LLDrawable*)(*drawable_iter)->getDrawable();
		
		if (!drawablep || drawablep->isDead())
		{
			continue;
		}
	
		if (drawablep->isAnimating())
		{ //fall back to stream draw for animating verts
			usage = GL_STREAM_DRAW_ARB;
		}

		//for each face
		for (S32 i = 0; i < drawablep->getNumFaces(); i++)
		{
			//sum up face verts and indices
			drawablep->updateFaceSize(i);
			LLFace* facep = drawablep->getFace(i);
			if (facep)
			{
				if (facep->hasGeometry() && facep->getPixelArea() > FORCE_CULL_AREA && 
					facep->getGeomCount() + vertex_count <= 65536)
				{
					vertex_count += facep->getGeomCount();
					index_count += facep->getIndicesCount();
				
					//remember face (for sorting)
					mFaceList.push_back(facep);
				}
				else
				{
					facep->clearVertexBuffer();
				}
			}
		}
	}
	
	group->mBufferUsage = usage;
}

LLHUDPartition::LLHUDPartition(LLViewerRegion* regionp) : LLBridgePartition(regionp)
{
	mPartitionType = LLViewerRegion::PARTITION_HUD;
	mDrawableType = LLPipeline::RENDER_TYPE_HUD;
	mSlopRatio = 0.f;
	mLODPeriod = 1;
}

void LLHUDPartition::shift(const LLVector4a &offset)
{
	//HUD objects don't shift with region crossing.  That would be silly.
}
<|MERGE_RESOLUTION|>--- conflicted
+++ resolved
@@ -4308,60 +4308,7 @@
 				for (U32 j = 0; j < dst_face.mNumVertices; ++j)
 				{
 					LLMatrix4a final_mat;
-<<<<<<< HEAD
-					final_mat.clear();
-
-					// <FS:ND> Avoid the 8 floorf by using SSE2.
-					// Using _mm_cvttps_epi32 (truncate) under the assumption that the index can never be negative.
-					
-					// S32 idx[4];
-					// 
-					// LLVector4 wght;
-					// 
-					// F32 scale = 0.f;
-					// for (U32 k = 0; k < 4; k++)
-					// {
-					// 	F32 w = weight[j][k];
-					// 
-					// 	idx[k] = (S32) floorf(w);
-					// 	wght[k] = w - floorf(w);
-					// 	scale += wght[k];
-					// }
-                    //// This is enforced  in unpackVolumeFaces()
-                    //llassert(scale>0.f);
-                    //wght *= 1.f / scale;
-
-					LL_ALIGN_16( S32 idx[4] );
-					LL_ALIGN_16( F32 wght[4] );
-
-					__m128i _mIdx = _mm_cvttps_epi32( weight[j] );
-					__m128 _mWeight = _mm_sub_ps( weight[j], _mm_cvtepi32_ps( _mIdx ) );
-
-					_mm_store_si128( (__m128i*)idx, _mIdx );
-
-					__m128 _mScale = _mm_add_ps( _mWeight, _mm_movehl_ps( _mWeight, _mWeight ));
-					_mScale = _mm_add_ss( _mScale, _mm_shuffle_ps( _mScale, _mScale, 1) );
-					_mScale = _mm_shuffle_ps( _mScale, _mScale, 0 );
-
-					_mWeight = _mm_div_ps( _mWeight, _mScale );
-					_mm_store_ps( wght, _mWeight );
-					// </FS:ND>
-					
-					for (U32 k = 0; k < 4; k++)
-					{
-						F32 w = wght[k];
-
-						LLMatrix4a src;
-						// Insure ref'd bone is in our clamped array of mats
-						// clamp idx to maxJoints to avoid reading garbage off stack in release
-                        S32 index = llclamp((S32)idx[k],(S32)0,(S32)kMaxJoints-1);
-						src.setMul(mp[index], w);
-						final_mat.add(src);
-					}
-
-=======
                     LLSkinningUtil::getPerVertexSkinMatrix(weight[j].getF32ptr(), mat, false, final_mat, max_joints);
->>>>>>> 99f4b270
 				
 					LLVector4a& v = vol_face.mPositions[j];
 					LLVector4a t;
