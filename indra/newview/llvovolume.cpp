/** 
 * @file llvovolume.cpp
 * @brief LLVOVolume class implementation
 *
 * $LicenseInfo:firstyear=2001&license=viewerlgpl$
 * Second Life Viewer Source Code
 * Copyright (C) 2010, Linden Research, Inc.
 * 
 * This library is free software; you can redistribute it and/or
 * modify it under the terms of the GNU Lesser General Public
 * License as published by the Free Software Foundation;
 * version 2.1 of the License only.
 * 
 * This library is distributed in the hope that it will be useful,
 * but WITHOUT ANY WARRANTY; without even the implied warranty of
 * MERCHANTABILITY or FITNESS FOR A PARTICULAR PURPOSE.  See the GNU
 * Lesser General Public License for more details.
 * 
 * You should have received a copy of the GNU Lesser General Public
 * License along with this library; if not, write to the Free Software
 * Foundation, Inc., 51 Franklin Street, Fifth Floor, Boston, MA  02110-1301  USA
 * 
 * Linden Research, Inc., 945 Battery Street, San Francisco, CA  94111  USA
 * $/LicenseInfo$
 */

// A "volume" is a box, cylinder, sphere, or other primitive shape.

#include "llviewerprecompiledheaders.h"

#include "llvovolume.h"

#include <sstream>

#include "llviewercontrol.h"
#include "lldir.h"
#include "llflexibleobject.h"
#include "llfloatertools.h"
#include "llmaterialid.h"
#include "llmaterialtable.h"
#include "llprimitive.h"
#include "llvolume.h"
#include "llvolumeoctree.h"
#include "llvolumemgr.h"
#include "llvolumemessage.h"
#include "material_codes.h"
#include "message.h"
#include "llpluginclassmedia.h" // for code in the mediaEvent handler
#include "object_flags.h"
#include "lldrawable.h"
#include "lldrawpoolavatar.h"
#include "lldrawpoolbump.h"
#include "llface.h"
#include "llspatialpartition.h"
#include "llhudmanager.h"
#include "llflexibleobject.h"
#include "llskinningutil.h"
#include "llsky.h"
#include "lltexturefetch.h"
#include "llvector4a.h"
#include "llviewercamera.h"
#include "llviewertexturelist.h"
#include "llviewerobjectlist.h"
#include "llviewerregion.h"
#include "llviewertextureanim.h"
#include "llworld.h"
#include "llselectmgr.h"
#include "pipeline.h"
#include "llsdutil.h"
#include "llmatrix4a.h"
#include "llmediaentry.h"
#include "llmediadataclient.h"
#include "llmeshrepository.h"
#include "llnotifications.h"
#include "llnotificationsutil.h"
#include "llagent.h"
#include "llviewermediafocus.h"
#include "lldatapacker.h"
#include "llviewershadermgr.h"
#include "llvoavatar.h"
#include "llcontrolavatar.h"
#include "llvoavatarself.h"
#include "llvocache.h"
#include "llmaterialmgr.h"
#include "llanimationstates.h"
#include "llinventorytype.h"
#include "llviewerinventory.h"
#include "llcallstack.h"
#include "llsculptidsize.h"
#include "llavatarappearancedefines.h"
<<<<<<< HEAD
// [RLVa:KB] - Checked: RLVa-2.0.0
#include "rlvactions.h"
#include "rlvlocks.h"
// [/RLVa:KB]
#include "llviewernetwork.h"
#include "fsperfstats.h" // <FS:Beq> performance stats support
=======
#include "llgltfmateriallist.h"
>>>>>>> 1dad0f8e

const F32 FORCE_SIMPLE_RENDER_AREA = 512.f;
const F32 FORCE_CULL_AREA = 8.f;
U32 JOINT_COUNT_REQUIRED_FOR_FULLRIG = 1;

BOOL gAnimateTextures = TRUE;
//extern BOOL gHideSelectedObjects;

F32 LLVOVolume::sLODFactor = 1.f;
F32	LLVOVolume::sLODSlopDistanceFactor = 0.5f; //Changing this to zero, effectively disables the LOD transition slop 
F32 LLVOVolume::sDistanceFactor = 1.0f;
S32 LLVOVolume::sNumLODChanges = 0;
S32 LLVOVolume::mRenderComplexity_last = 0;
S32 LLVOVolume::mRenderComplexity_current = 0;
LLPointer<LLObjectMediaDataClient> LLVOVolume::sObjectMediaClient = NULL;
LLPointer<LLObjectMediaNavigateClient> LLVOVolume::sObjectMediaNavigateClient = NULL;

extern BOOL gCubeSnapshot;

<<<<<<< HEAD
// NaCl - Graphics crasher protection
static bool enableVolumeSAPProtection()
{
	static LLCachedControl<bool> protect(gSavedSettings, "RenderVolumeSAProtection");
	return protect;
}
// NaCl End

=======
>>>>>>> 1dad0f8e
// Implementation class of LLMediaDataClientObject.  See llmediadataclient.h
class LLMediaDataClientObjectImpl : public LLMediaDataClientObject
{
public:
	LLMediaDataClientObjectImpl(LLVOVolume *obj, bool isNew) : mObject(obj), mNew(isNew) 
	{
		mObject->addMDCImpl();
	}
	~LLMediaDataClientObjectImpl()
	{
		mObject->removeMDCImpl();
	}
	
	virtual U8 getMediaDataCount() const 
		{ return mObject->getNumTEs(); }

	virtual LLSD getMediaDataLLSD(U8 index) const 
		{
			LLSD result;
			LLTextureEntry *te = mObject->getTE(index); 
			if (NULL != te)
			{
				llassert((te->getMediaData() != NULL) == te->hasMedia());
				if (te->getMediaData() != NULL)
				{
					result = te->getMediaData()->asLLSD();
					// XXX HACK: workaround bug in asLLSD() where whitelist is not set properly
					// See DEV-41949
					if (!result.has(LLMediaEntry::WHITELIST_KEY))
					{
						result[LLMediaEntry::WHITELIST_KEY] = LLSD::emptyArray();
					}
				}
			}
			return result;
		}
	virtual bool isCurrentMediaUrl(U8 index, const std::string &url) const
		{
			LLTextureEntry *te = mObject->getTE(index); 
			if (te)
			{
				if (te->getMediaData())
				{
					return (te->getMediaData()->getCurrentURL() == url);
				}
			}
			return url.empty();
		}

	virtual LLUUID getID() const
		{ return mObject->getID(); }

	virtual void mediaNavigateBounceBack(U8 index)
		{ mObject->mediaNavigateBounceBack(index); }
	
	virtual bool hasMedia() const
		{ return mObject->hasMedia(); }
	
	virtual void updateObjectMediaData(LLSD const &data, const std::string &version_string) 
		{ mObject->updateObjectMediaData(data, version_string); }
	
	virtual F64 getMediaInterest() const 
		{ 
			F64 interest = mObject->getTotalMediaInterest();
			if (interest < (F64)0.0)
			{
				// media interest not valid yet, try pixel area
				interest = mObject->getPixelArea();
				// HACK: force recalculation of pixel area if interest is the "magic default" of 1024.
				if (interest == 1024.f)
				{
					const_cast<LLVOVolume*>(static_cast<LLVOVolume*>(mObject))->setPixelAreaAndAngle(gAgent);
					interest = mObject->getPixelArea();
				}
			}
			return interest; 
		}
	
	virtual bool isInterestingEnough() const
		{
			return LLViewerMedia::getInstance()->isInterestingEnough(mObject, getMediaInterest());
		}

	virtual std::string getCapabilityUrl(const std::string &name) const
		{ return mObject->getRegion()->getCapability(name); }
	
	virtual bool isDead() const
		{ return mObject->isDead(); }
	
	virtual U32 getMediaVersion() const
		{ return LLTextureEntry::getVersionFromMediaVersionString(mObject->getMediaURL()); }
	
	virtual bool isNew() const
		{ return mNew; }

private:
	LLPointer<LLVOVolume> mObject;
	bool mNew;
};


LLVOVolume::LLVOVolume(const LLUUID &id, const LLPCode pcode, LLViewerRegion *regionp)
	: LLViewerObject(id, pcode, regionp),
	// NaCl - Graphics crasher protection
	  mVolumeImpl(NULL),
	  mVolumeSurfaceArea(-1.f)
	// NaCl End
{
	mTexAnimMode = 0;
	mRelativeXform.setIdentity();
	mRelativeXformInvTrans.setIdentity();

	mFaceMappingChanged = FALSE;
	mLOD = MIN_LOD;
    mLODDistance = 0.0f;
    mLODAdjustedDistance = 0.0f;
    mLODRadius = 0.0f;
	mTextureAnimp = NULL;
	mVolumeChanged = FALSE;
	mVObjRadius = LLVector3(1,1,0.5f).length();
	mNumFaces = 0;
	mLODChanged = FALSE;
	mSculptChanged = FALSE;
    mColorChanged = FALSE;
	mSpotLightPriority = 0.f;

	mMediaImplList.resize(getNumTEs());
	mLastFetchedMediaVersion = -1;
    mServerDrawableUpdateCount = 0;
	memset(&mIndexInTex, 0, sizeof(S32) * LLRender::NUM_VOLUME_TEXTURE_CHANNELS);
	mMDCImplCount = 0;
	mLastRiggingInfoLOD = -1;
	mResetDebugText = false;
	mIsLocalMesh = false;
	mIsLocalMeshUsingScale = false;
}

LLVOVolume::~LLVOVolume()
{
	delete mTextureAnimp;
	mTextureAnimp = NULL;
	delete mVolumeImpl;
	mVolumeImpl = NULL;

	if(!mMediaImplList.empty())
	{
		for(U32 i = 0 ; i < mMediaImplList.size() ; i++)
		{
			if(mMediaImplList[i].notNull())
			{
				mMediaImplList[i]->removeObject(this) ;
			}
		}
	}
}

void LLVOVolume::markDead()
{
	if (!mDead)
	{
        if (getVolume())
        {
            LLSculptIDSize::instance().rem(getVolume()->getParams().getSculptID());
        }

		if(getMDCImplCount() > 0)
		{
			LLMediaDataClientObject::ptr_t obj = new LLMediaDataClientObjectImpl(const_cast<LLVOVolume*>(this), false);
			if (sObjectMediaClient) sObjectMediaClient->removeFromQueue(obj);
			if (sObjectMediaNavigateClient) sObjectMediaNavigateClient->removeFromQueue(obj);
		}
		
		// Detach all media impls from this object
		for(U32 i = 0 ; i < mMediaImplList.size() ; i++)
		{
			removeMediaImpl(i);
		}

		if (mSculptTexture.notNull())
		{
			mSculptTexture->removeVolume(LLRender::SCULPT_TEX, this);
		}

		if (mLightTexture.notNull())
		{
			mLightTexture->removeVolume(LLRender::LIGHT_TEX, this);
		}
	}
	
	LLViewerObject::markDead();
}


// static
void LLVOVolume::initClass()
{
	// gSavedSettings better be around
	if (gSavedSettings.getBOOL("PrimMediaMasterEnabled"))
	{
		const F32 queue_timer_delay = gSavedSettings.getF32("PrimMediaRequestQueueDelay");
		const F32 retry_timer_delay = gSavedSettings.getF32("PrimMediaRetryTimerDelay");
		const U32 max_retries = gSavedSettings.getU32("PrimMediaMaxRetries");
		const U32 max_sorted_queue_size = gSavedSettings.getU32("PrimMediaMaxSortedQueueSize");
		const U32 max_round_robin_queue_size = gSavedSettings.getU32("PrimMediaMaxRoundRobinQueueSize");
		sObjectMediaClient = new LLObjectMediaDataClient(queue_timer_delay, retry_timer_delay, max_retries, 
														 max_sorted_queue_size, max_round_robin_queue_size);
		sObjectMediaNavigateClient = new LLObjectMediaNavigateClient(queue_timer_delay, retry_timer_delay, 
																	 max_retries, max_sorted_queue_size, max_round_robin_queue_size);
	}
}

// static
void LLVOVolume::cleanupClass()
{
    sObjectMediaClient = NULL;
    sObjectMediaNavigateClient = NULL;
}

U32 LLVOVolume::processUpdateMessage(LLMessageSystem *mesgsys,
										  void **user_data,
										  U32 block_num, EObjectUpdateType update_type,
										  LLDataPacker *dp)
{
	// <FS:Ansariel> Improved bad object handling
	static LLCachedControl<bool> fsEnforceStrictObjectCheck(gSavedSettings, "FSEnforceStrictObjectCheck");
	bool enfore_strict_object_check = LLGridManager::instance().isInSecondLife() && fsEnforceStrictObjectCheck;
	// </FS:Ansariel>

	// local mesh begin
	// rationale: we don't want server updates for a local object, cause the server tends to override things.
	if (mIsLocalMesh)
	{
		return 0;
	}
	// local mesh end

	LLColor4U color;
	const S32 teDirtyBits = (TEM_CHANGE_TEXTURE|TEM_CHANGE_COLOR|TEM_CHANGE_MEDIA);
    const bool previously_volume_changed = mVolumeChanged;
    const bool previously_face_mapping_changed = mFaceMappingChanged;
    const bool previously_color_changed = mColorChanged;

	// Do base class updates...
	U32 retval = LLViewerObject::processUpdateMessage(mesgsys, user_data, block_num, update_type, dp);

	LLUUID sculpt_id;
	U8 sculpt_type = 0;
	if (isSculpted())
	{
		LLSculptParams *sculpt_params = (LLSculptParams *)getParameterEntry(LLNetworkData::PARAMS_SCULPT);
		sculpt_id = sculpt_params->getSculptTexture();
		sculpt_type = sculpt_params->getSculptType();

        LL_DEBUGS("ObjectUpdate") << "uuid " << mID << " set sculpt_id " << sculpt_id << LL_ENDL;
        dumpStack("ObjectUpdateStack");
	}

	if (!dp)
	{
		if (update_type == OUT_FULL)
		{
			////////////////////////////////
			//
			// Unpack texture animation data
			//
			//

			if (mesgsys->getSizeFast(_PREHASH_ObjectData, block_num, _PREHASH_TextureAnim))
			{
				if (!mTextureAnimp)
				{
					mTextureAnimp = new LLViewerTextureAnim(this);
				}
				else
				{
					if (!(mTextureAnimp->mMode & LLTextureAnim::SMOOTH))
					{
						mTextureAnimp->reset();
					}
				}
				mTexAnimMode = 0;
				
				mTextureAnimp->unpackTAMessage(mesgsys, block_num);
			}
			else
			{
				if (mTextureAnimp)
				{
					delete mTextureAnimp;
					mTextureAnimp = NULL;

                    for (S32 i = 0; i < getNumTEs(); i++)
                    {
                        LLFace* facep = mDrawable->getFace(i);
                        if (facep && facep->mTextureMatrix)
                        {
                            // delete or reset
                            delete facep->mTextureMatrix;
                            facep->mTextureMatrix = NULL;
                        }
                    }

					gPipeline.markTextured(mDrawable);
					mFaceMappingChanged = TRUE;
					mTexAnimMode = 0;
				}
			}

			// Unpack volume data
			LLVolumeParams volume_params;
			// <FS:Beq> Extend the bogus volume error handling to the other code path
			//LLVolumeMessage::unpackVolumeParams(&volume_params, mesgsys, _PREHASH_ObjectData, block_num);
			BOOL res = LLVolumeMessage::unpackVolumeParams(&volume_params, mesgsys, _PREHASH_ObjectData, block_num);
			if (!res)
			{
				//<FS:Beq> Improved bad object handling courtesy of Drake.
				std::string region_name = "unknown region";
				if (getRegion())
				{
					region_name = getRegion()->getName();
					if (enfore_strict_object_check)
					{
						LL_WARNS() << "An invalid object (" << getID() << ") has been removed (FSEnforceStrictObjectCheck)" << LL_ENDL;
						getRegion()->addCacheMissFull(getLocalID()); // force cache skip the object
					}
				}
				LL_WARNS() << "Bogus volume parameters in object " << getID() << " @ " << getPositionRegion()
					<< " in " << region_name << LL_ENDL;
				
				if (enfore_strict_object_check)
				{
					gObjectList.killObject(this);
					return (INVALID_UPDATE);
				}
				// </FS:Beq>
			}

			volume_params.setSculptID(sculpt_id, sculpt_type);

			if (setVolume(volume_params, 0))
			{
				markForUpdate(TRUE);
			}
		}

		// Sigh, this needs to be done AFTER the volume is set as well, otherwise bad stuff happens...
		////////////////////////////
		//
		// Unpack texture entry data
		//

		S32 result = unpackTEMessage(mesgsys, _PREHASH_ObjectData, (S32) block_num);
		//<FS:Beq> Improved bad object handling courtesy of Drake.
		if (TEM_INVALID == result)
		{
			// There's something bogus in the data that we're unpacking.
			std::string region_name = "unknown region";
			if (getRegion())
			{
				region_name = getRegion()->getName();
				if (enfore_strict_object_check)
				{
					LL_WARNS() << "An invalid object (" << getID() << ") has been removed (FSEnforceStrictObjectCheck)" << LL_ENDL;
					getRegion()->addCacheMissFull(getLocalID()); // force cache skip
				}
			}

			LL_WARNS() << "Bogus TE data in object " << getID() << " @ " << getPositionRegion()
				<< " in " << region_name << LL_ENDL;
			if (enfore_strict_object_check)
			{
				gObjectList.killObject(this);
				return (INVALID_UPDATE);
			}
		}
		// </FS:Beq>
		if (result & teDirtyBits)
		{
			updateTEData();
		}
		if (result & TEM_CHANGE_MEDIA)
		{
			retval |= MEDIA_FLAGS_CHANGED;
		}
	}
	else
	{
		if (update_type != OUT_TERSE_IMPROVED)
		{
			LLVolumeParams volume_params;
			BOOL res = LLVolumeMessage::unpackVolumeParams(&volume_params, *dp);
			if (!res)
			{
				//<FS:Beq> Improved bad object handling courtesy of Drake.
				//LL_WARNS() << "Bogus volume parameters in object " << getID() << LL_ENDL;
				//LL_WARNS() << getRegion()->getOriginGlobal() << LL_ENDL;
				std::string region_name = "unknown region";
				if (getRegion())
				{
					region_name = getRegion()->getName();
					if (enfore_strict_object_check)
					{
						LL_WARNS() << "An invalid object (" << getID() << ") has been removed (FSEnforceStrictObjectCheck)" << LL_ENDL;
						getRegion()->addCacheMissFull(getLocalID()); // force cache skip the object
					}
				}
				LL_WARNS() << "Bogus volume parameters in object " << getID() << " @ " << getPositionRegion() 
							<< " in " << region_name << LL_ENDL;
				// <FS:Beq> [FIRE-16995] [CRASH] Continuous crashing upon entering 3 adjacent sims incl. Hathian, D8, Devil's Pocket
				// A bad object entry in a .slc simobject cache can result in an unreadable/unusable volume 
				// This leaves the volume in an uncertain state and can result in a crash when later code access an uninitialised pointer
				// return an INVALID_UPDATE instead
				// <FS:Beq> July 2017 Change backed out due to side effects. FIRE-16995 still an exposure. 
				// return(INVALID_UPDATE);
				// NOTE: An option here would be to correctly return the media status using "retval |= INVALID_UPDATE"
				if (enfore_strict_object_check)
				{
					gObjectList.killObject(this);
					return (INVALID_UPDATE);
				}
				// </FS:Beq>
			}

			volume_params.setSculptID(sculpt_id, sculpt_type);

			if (setVolume(volume_params, 0))
			{
				markForUpdate(TRUE);
			}
			S32 res2 = unpackTEMessage(*dp);
			if (TEM_INVALID == res2)
			{
				// There's something bogus in the data that we're unpacking.
				dp->dumpBufferToLog();
				//<FS:Beq> Improved bad object handling courtesy of Drake.
				//LL_WARNS() << "Flushing cache files" << LL_ENDL;

				//if(LLVOCache::instanceExists() && getRegion())
				//{
				//	LLVOCache::getInstance()->removeEntry(getRegion()->getHandle()) ;
				//}
				//
				//LL_WARNS() << "Bogus TE data in " << getID() << LL_ENDL;
				std::string region_name = "unknown region";
				if (getRegion())
				{
					region_name = getRegion()->getName();
					if (enfore_strict_object_check)
					{
						LL_WARNS() << "An invalid object (" << getID() << ") has been removed (FSEnforceStrictObjectCheck)" << LL_ENDL;
						getRegion()->addCacheMissFull(getLocalID()); // force cache skip
					}
				}
						
				LL_WARNS() << "Bogus TE data in object " << getID() << " @ " << getPositionRegion()
					<< " in " << region_name << LL_ENDL;
				if (enfore_strict_object_check)
				{
					gObjectList.killObject(this);
					return (INVALID_UPDATE);
				}
				// </FS:Beq>
			}
			else 
			{
				if (res2 & teDirtyBits) 
				{
					updateTEData();
				}
				if (res2 & TEM_CHANGE_MEDIA)
				{
					retval |= MEDIA_FLAGS_CHANGED;
				}
			}

			U32 value = dp->getPassFlags();

			if (value & 0x40)
			{
				if (!mTextureAnimp)
				{
					mTextureAnimp = new LLViewerTextureAnim(this);
				}
				else
				{
					if (!(mTextureAnimp->mMode & LLTextureAnim::SMOOTH))
					{
						mTextureAnimp->reset();
					}
				}
				mTexAnimMode = 0;
				mTextureAnimp->unpackTAMessage(*dp);
			}
			else if (mTextureAnimp)
			{
				delete mTextureAnimp;
				mTextureAnimp = NULL;

                for (S32 i = 0; i < getNumTEs(); i++)
                {
                    LLFace* facep = mDrawable->getFace(i);
                    if (facep && facep->mTextureMatrix)
                    {
                        // delete or reset
                        delete facep->mTextureMatrix;
                        facep->mTextureMatrix = NULL;
                    }
                }

				gPipeline.markTextured(mDrawable);
				mFaceMappingChanged = TRUE;
				mTexAnimMode = 0;
			}

			if (value & 0x400)
			{ //particle system (new)
				unpackParticleSource(*dp, mOwnerID, false);
			}
		}
		else
		{
			S32 texture_length = mesgsys->getSizeFast(_PREHASH_ObjectData, block_num, _PREHASH_TextureEntry);
			if (texture_length)
			{
				U8							tdpbuffer[1024];
				LLDataPackerBinaryBuffer	tdp(tdpbuffer, 1024);
				mesgsys->getBinaryDataFast(_PREHASH_ObjectData, _PREHASH_TextureEntry, tdpbuffer, 0, block_num, 1024);
				S32 result = unpackTEMessage(tdp);
				if (result & teDirtyBits)
				{
					updateTEData();
				}
				if (result & TEM_CHANGE_MEDIA)
				{
					retval |= MEDIA_FLAGS_CHANGED;
				}
			}
		}
	}
// <FS:CR> OpenSim returns a zero. Don't request MediaData where MOAP isn't supported
	//if (retval & (MEDIA_URL_REMOVED | MEDIA_URL_ADDED | MEDIA_URL_UPDATED | MEDIA_FLAGS_CHANGED))
	if (retval != 0 && retval & (MEDIA_URL_REMOVED | MEDIA_URL_ADDED | MEDIA_URL_UPDATED | MEDIA_FLAGS_CHANGED))
// </FS:CR>
	{
		// If only the media URL changed, and it isn't a media version URL,
		// ignore it
		if ( ! ( retval & (MEDIA_URL_ADDED | MEDIA_URL_UPDATED) &&
				 mMedia && ! mMedia->mMediaURL.empty() &&
				 ! LLTextureEntry::isMediaVersionString(mMedia->mMediaURL) ) )
		{
			// If the media changed at all, request new media data
			LL_DEBUGS("MediaOnAPrim") << "Media update: " << getID() << ": retval=" << retval << " Media URL: " <<
                ((mMedia) ?  mMedia->mMediaURL : std::string("")) << LL_ENDL;
			requestMediaDataUpdate(retval & MEDIA_FLAGS_CHANGED);
		}
        else {
            LL_INFOS("MediaOnAPrim") << "Ignoring media update for: " << getID() << " Media URL: " <<
                ((mMedia) ?  mMedia->mMediaURL : std::string("")) << LL_ENDL;
        }
	}
	// ...and clean up any media impls
	cleanUpMediaImpls();

    if ((
            (mVolumeChanged && !previously_volume_changed) ||
            (mFaceMappingChanged && !previously_face_mapping_changed) ||
            (mColorChanged && !previously_color_changed)
        )
        && !mLODChanged) {
        onDrawableUpdateFromServer();
    }

	return retval;
}

// Called when a volume, material, etc is updated by the server, possibly by a
// script. If this occurs too often for this object, mark it as active so that
// it doesn't disrupt the octree/render batches, thereby potentially causing a
// big performance penalty.
void LLVOVolume::onDrawableUpdateFromServer()
{
    constexpr U32 UPDATES_UNTIL_ACTIVE = 8;
    ++mServerDrawableUpdateCount;
    if (mDrawable && !mDrawable->isActive() && mServerDrawableUpdateCount > UPDATES_UNTIL_ACTIVE)
    {
        mDrawable->makeActive();
    }
}

void LLVOVolume::animateTextures()
{
	if (!mDead)
	{
		F32 off_s = 0.f, off_t = 0.f, scale_s = 1.f, scale_t = 1.f, rot = 0.f;
		S32 result = mTextureAnimp->animateTextures(off_s, off_t, scale_s, scale_t, rot);
	
		if (result)
		{
			if (!mTexAnimMode)
			{
				mFaceMappingChanged = TRUE;
				gPipeline.markTextured(mDrawable);
			}
			mTexAnimMode = result | mTextureAnimp->mMode;
				
			S32 start=0, end=mDrawable->getNumFaces()-1;
			if (mTextureAnimp->mFace >= 0 && mTextureAnimp->mFace <= end)
			{
				start = end = mTextureAnimp->mFace;
			}
		
			for (S32 i = start; i <= end; i++)
			{
				LLFace* facep = mDrawable->getFace(i);
				if (!facep) continue;
				if(facep->getVirtualSize() <= MIN_TEX_ANIM_SIZE && facep->mTextureMatrix) continue;

				const LLTextureEntry* te = facep->getTextureEntry();
			
				if (!te)
				{
					continue;
				}
		
				if (!(result & LLViewerTextureAnim::ROTATE))
				{
					te->getRotation(&rot);
				}
				if (!(result & LLViewerTextureAnim::TRANSLATE))
				{
					te->getOffset(&off_s,&off_t);
				}			
				if (!(result & LLViewerTextureAnim::SCALE))
				{
					te->getScale(&scale_s, &scale_t);
				}

				if (!facep->mTextureMatrix)
				{
					facep->mTextureMatrix = new LLMatrix4();
				}

				LLMatrix4& tex_mat = *facep->mTextureMatrix;
				tex_mat.setIdentity();
				LLVector3 trans ;

					trans.set(LLVector3(off_s+0.5f, off_t+0.5f, 0.f));			
					tex_mat.translate(LLVector3(-0.5f, -0.5f, 0.f));

				LLVector3 scale(scale_s, scale_t, 1.f);			
				LLQuaternion quat;
				quat.setQuat(rot, 0, 0, -1.f);
		
				tex_mat.rotate(quat);				

				LLMatrix4 mat;
				mat.initAll(scale, LLQuaternion(), LLVector3());
				tex_mat *= mat;
		
				tex_mat.translate(trans);
			}
		}
		else
		{
			if (mTexAnimMode && mTextureAnimp->mRate == 0)
			{
				U8 start, count;

				if (mTextureAnimp->mFace == -1)
				{
					start = 0;
					count = getNumTEs();
				}
				else
				{
					start = (U8) mTextureAnimp->mFace;
					count = 1;
				}

				for (S32 i = start; i < start + count; i++)
				{
					if (mTexAnimMode & LLViewerTextureAnim::TRANSLATE)
					{
						setTEOffset(i, mTextureAnimp->mOffS, mTextureAnimp->mOffT);				
					}
					if (mTexAnimMode & LLViewerTextureAnim::SCALE)
					{
						setTEScale(i, mTextureAnimp->mScaleS, mTextureAnimp->mScaleT);	
					}
					if (mTexAnimMode & LLViewerTextureAnim::ROTATE)
					{
						setTERotation(i, mTextureAnimp->mRot);
					}
				}

				gPipeline.markTextured(mDrawable);
				mFaceMappingChanged = TRUE;
				mTexAnimMode = 0;
			}
		}
	}
}

void LLVOVolume::updateTextures()
{
    LL_PROFILE_ZONE_SCOPED_CATEGORY_TEXTURE;
	//const F32 TEXTURE_AREA_REFRESH_TIME = 1.f; // seconds
	//if (mTextureUpdateTimer.getElapsedTimeF32() > TEXTURE_AREA_REFRESH_TIME)
	{
		updateTextureVirtualSize();

		/*if (mDrawable.notNull() && !isVisible() && !mDrawable->isActive())
		{ //delete vertex buffer to free up some VRAM
			LLSpatialGroup* group  = mDrawable->getSpatialGroup();
			if (group && (group->mVertexBuffer.notNull() || !group->mBufferMap.empty() || !group->mDrawMap.empty()))
			{
				group->destroyGL(true);

				//flag the group as having changed geometry so it gets a rebuild next time
				//it becomes visible
				group->setState(LLSpatialGroup::GEOM_DIRTY | LLSpatialGroup::MESH_DIRTY | LLSpatialGroup::NEW_DRAWINFO);
			}
		}*/
    }
}

BOOL LLVOVolume::isVisible() const 
{
	if(mDrawable.notNull() && mDrawable->isVisible())
	{
		return TRUE ;
	}

	if(isAttachment())
	{
		LLViewerObject* objp = (LLViewerObject*)getParent() ;
		while(objp && !objp->isAvatar())
		{
			objp = (LLViewerObject*)objp->getParent() ;
		}

		return objp && objp->mDrawable.notNull() && objp->mDrawable->isVisible() ;
	}

	return FALSE ;
}

void LLVOVolume::updateTextureVirtualSize(bool forced)
{
    LL_PROFILE_ZONE_SCOPED_CATEGORY_VOLUME;
	// Update the pixel area of all faces

    if (mDrawable.isNull() || gCubeSnapshot)
    {
        return;
    }

	if(!forced)
	{
		if(!isVisible())
		{ //don't load textures for non-visible faces
			const S32 num_faces = mDrawable->getNumFaces();
			for (S32 i = 0; i < num_faces; i++)
			{
				LLFace* face = mDrawable->getFace(i);
				if (face)
				{
					face->setPixelArea(0.f); 
					face->setVirtualSize(0.f);
				}
			}

			return ;
		}

		if (!gPipeline.hasRenderType(LLPipeline::RENDER_TYPE_SIMPLE))
		{
			return;
		}
	}

	static LLCachedControl<bool> dont_load_textures(gSavedSettings,"TextureDisable", false);
		
	if (dont_load_textures || LLAppViewer::getTextureFetch()->mDebugPause) // || !mDrawable->isVisible())
	{
		return;
	}

	mTextureUpdateTimer.reset();
	
	F32 old_area = mPixelArea;
	mPixelArea = 0.f;

	const S32 num_faces = mDrawable->getNumFaces();
	F32 min_vsize=999999999.f, max_vsize=0.f;
	LLViewerCamera* camera = LLViewerCamera::getInstance();
    std::stringstream debug_text;
	for (S32 i = 0; i < num_faces; i++)
	{
		LLFace* face = mDrawable->getFace(i);
		if (!face) continue;
		const LLTextureEntry *te = face->getTextureEntry();
		LLViewerTexture *imagep = face->getTexture();
		if (!imagep || !te ||			
			face->mExtents[0].equals3(face->mExtents[1]))
		{
			continue;
		}
		
		F32 vsize;
		F32 old_size = face->getVirtualSize();

		if (isHUDAttachment())
		{
			F32 area = (F32) camera->getScreenPixelArea();
			vsize = area;
			imagep->setBoostLevel(LLGLTexture::BOOST_HUD);
 			face->setPixelArea(area); // treat as full screen
			face->setVirtualSize(vsize);
		}
		else
		{
			vsize = face->getTextureVirtualSize();
            imagep->addTextureStats(vsize);
		}

		mPixelArea = llmax(mPixelArea, face->getPixelArea());

        // if the face has gotten small enough to turn off texture animation and texture
        // animation is running, rebuild the render batch for this face to turn off
        // texture animation
		if (face->mTextureMatrix != NULL)
		{
			if ((vsize < MIN_TEX_ANIM_SIZE && old_size > MIN_TEX_ANIM_SIZE) ||
				(vsize > MIN_TEX_ANIM_SIZE && old_size < MIN_TEX_ANIM_SIZE))
			{
				gPipeline.markRebuild(mDrawable, LLDrawable::REBUILD_TCOORD, FALSE);
			}
		}
				
		if (gPipeline.hasRenderDebugMask(LLPipeline::RENDER_DEBUG_TEXTURE_AREA))
		{
			if (vsize < min_vsize) min_vsize = vsize;
			if (vsize > max_vsize) max_vsize = vsize;
		}
		else if (gPipeline.hasRenderDebugMask(LLPipeline::RENDER_DEBUG_TEXTURE_PRIORITY))
		{
			LLViewerFetchedTexture* img = LLViewerTextureManager::staticCastToFetchedTexture(imagep) ;
			if(img)
			{
                debug_text << img->getDiscardLevel() << ":" << img->getDesiredDiscardLevel() << ":" << img->getWidth() << ":" << (S32) sqrtf(vsize) << ":" << (S32) sqrtf(img->getMaxVirtualSize()) << "\n";
				/*F32 pri = img->getDecodePriority();
				pri = llmax(pri, 0.0f);
				if (pri < min_vsize) min_vsize = pri;
				if (pri > max_vsize) max_vsize = pri;*/
			}
		}
		else if (gPipeline.hasRenderDebugMask(LLPipeline::RENDER_DEBUG_FACE_AREA))
		{
			F32 pri = mPixelArea;
			if (pri < min_vsize) min_vsize = pri;
			if (pri > max_vsize) max_vsize = pri;
		}	
	}
	
	if (isSculpted())
	{
		LLSculptParams *sculpt_params = (LLSculptParams *)getParameterEntry(LLNetworkData::PARAMS_SCULPT);
		LLUUID id =  sculpt_params->getSculptTexture();
		
		updateSculptTexture();
		
		

		if (mSculptTexture.notNull())
		{
			mSculptTexture->setBoostLevel(llmax((S32)mSculptTexture->getBoostLevel(),
												(S32)LLGLTexture::BOOST_SCULPTED));
			mSculptTexture->setForSculpt() ;
			
			if(!mSculptTexture->isCachedRawImageReady())
			{
				S32 lod = llmin(mLOD, 3);
				F32 lodf = ((F32)(lod + 1.0f)/4.f);
				F32 tex_size = lodf * LLViewerTexture::sMaxSculptRez ;
				mSculptTexture->addTextureStats(2.f * tex_size * tex_size, FALSE);
			}
	
			S32 texture_discard = mSculptTexture->getCachedRawImageLevel(); //try to match the texture
			S32 current_discard = getVolume() ? getVolume()->getSculptLevel() : -2 ;

			if (texture_discard >= 0 && //texture has some data available
				(texture_discard < current_discard || //texture has more data than last rebuild
				current_discard < 0)) //no previous rebuild
			{
				gPipeline.markRebuild(mDrawable, LLDrawable::REBUILD_VOLUME, FALSE);
				mSculptChanged = TRUE;
			}

			if (gPipeline.hasRenderDebugMask(LLPipeline::RENDER_DEBUG_SCULPTED))
			{
				setDebugText(llformat("T%d C%d V%d\n%dx%d",
										  texture_discard, current_discard, getVolume()->getSculptLevel(),
										  mSculptTexture->getHeight(), mSculptTexture->getWidth()));
			}
		}

	}

	if (getLightTextureID().notNull())
	{
		LLLightImageParams* params = (LLLightImageParams*) getParameterEntry(LLNetworkData::PARAMS_LIGHT_IMAGE);
		LLUUID id = params->getLightTexture();
		mLightTexture = LLViewerTextureManager::getFetchedTexture(id, FTT_DEFAULT, TRUE, LLGLTexture::BOOST_ALM);
		if (mLightTexture.notNull())
		{
			F32 rad = getLightRadius();
			mLightTexture->addTextureStats(gPipeline.calcPixelArea(getPositionAgent(), 
																	LLVector3(rad,rad,rad),
																	*camera));
		}	
	}
	
	if (gPipeline.hasRenderDebugMask(LLPipeline::RENDER_DEBUG_TEXTURE_AREA))
	{
		setDebugText(llformat("%.0f:%.0f", (F32) sqrt(min_vsize),(F32) sqrt(max_vsize)));
	}
 	else if (gPipeline.hasRenderDebugMask(LLPipeline::RENDER_DEBUG_TEXTURE_PRIORITY))
 	{
 		//setDebugText(llformat("%.0f:%.0f", (F32) sqrt(min_vsize),(F32) sqrt(max_vsize)));
        setDebugText(debug_text.str());
 	}
	else if (gPipeline.hasRenderDebugMask(LLPipeline::RENDER_DEBUG_FACE_AREA))
	{
		setDebugText(llformat("%.0f:%.0f", (F32) sqrt(min_vsize),(F32) sqrt(max_vsize)));
	}
	else if (gPipeline.hasRenderDebugMask(LLPipeline::RENDER_DEBUG_TEXTURE_SIZE))
	{
		// mDrawable->getNumFaces();
		std::set<LLViewerFetchedTexture*> tex_list;
		std::string output="";
		for(S32 i = 0 ; i < num_faces; i++)
		{
			LLFace* facep = mDrawable->getFace(i) ;
			if(facep)
			{						
				LLViewerFetchedTexture* tex = dynamic_cast<LLViewerFetchedTexture*>(facep->getTexture()) ;
				if(tex)
				{
					if(tex_list.find(tex) != tex_list.end())
					{
						continue ; //already displayed.
					}
					tex_list.insert(tex);
					S32 width= tex->getWidth();
					S32 height= tex->getHeight();
					output+=llformat("%dx%d\n",width,height);
				}
			}
		}
		setDebugText(output);
	}

	if (mPixelArea == 0)
	{ //flexi phasing issues make this happen
		mPixelArea = old_area;
	}
}

BOOL LLVOVolume::isActive() const
{
	return !mStatic;
}

BOOL LLVOVolume::setMaterial(const U8 material)
{
	BOOL res = LLViewerObject::setMaterial(material);
	
	return res;
}

void LLVOVolume::setTexture(const S32 face)
{
	llassert(face < getNumTEs());
	gGL.getTexUnit(0)->bind(getTEImage(face));
}

void LLVOVolume::setScale(const LLVector3 &scale, BOOL damped)
{
	if (scale != getScale())
	{
		// store local radius
		LLViewerObject::setScale(scale);

		if (mVolumeImpl)
		{
			mVolumeImpl->onSetScale(scale, damped);
		}
		
		updateRadius();

		//since drawable transforms do not include scale, changing volume scale
		//requires an immediate rebuild of volume verts.
		gPipeline.markRebuild(mDrawable, LLDrawable::REBUILD_POSITION, TRUE);
	}
}

LLFace* LLVOVolume::addFace(S32 f)
{
	const LLTextureEntry* te = getTE(f);
	LLViewerTexture* imagep = getTEImage(f);
	if ( te && te->getMaterialParams().notNull())
	{
		LLViewerTexture* normalp = getTENormalMap(f);
		LLViewerTexture* specularp = getTESpecularMap(f);
		return mDrawable->addFace(te, imagep, normalp, specularp);
	}
	return mDrawable->addFace(te, imagep);
}

LLDrawable *LLVOVolume::createDrawable(LLPipeline *pipeline)
{
	pipeline->allocDrawable(this);
		
	mDrawable->setRenderType(LLPipeline::RENDER_TYPE_VOLUME);

	S32 max_tes_to_set = getNumTEs();
	for (S32 i = 0; i < max_tes_to_set; i++)
	{
		addFace(i);
	}
	mNumFaces = max_tes_to_set;

	if (isAttachment())
	{
		mDrawable->makeActive();
	}

	if (getIsLight())
	{
		// Add it to the pipeline mLightSet
		gPipeline.setLight(mDrawable, TRUE);
	}

    if (isReflectionProbe())
    {
        updateReflectionProbePtr();
    }

	updateRadius();
	bool force_update = true; // avoid non-alpha mDistance update being optimized away
	mDrawable->updateDistance(*LLViewerCamera::getInstance(), force_update);

	return mDrawable;
}

BOOL LLVOVolume::setVolume(const LLVolumeParams &params_in, const S32 detail, bool unique_volume)
{
    LL_PROFILE_ZONE_SCOPED_CATEGORY_VOLUME;
	LLVolumeParams volume_params = params_in;

	S32 last_lod = mVolumep.notNull() ? LLVolumeLODGroup::getVolumeDetailFromScale(mVolumep->getDetail()) : -1;
	S32 lod = mLOD;

	BOOL is404 = FALSE;
	
	if (isSculpted())
	{
		// if it's a mesh
		if ((volume_params.getSculptType() & LL_SCULPT_TYPE_MASK) == LL_SCULPT_TYPE_MESH)
		{ //meshes might not have all LODs, get the force detail to best existing LOD
			if (NO_LOD != lod)
			{
				lod = gMeshRepo.getActualMeshLOD(volume_params, lod);
				if (lod == -1)
				{
					is404 = TRUE;
					lod = 0;
				}
			}
		}
	}

	// Check if we need to change implementations
	bool is_flexible = (volume_params.getPathParams().getCurveType() == LL_PCODE_PATH_FLEXIBLE);
	if (is_flexible)
	{
		setParameterEntryInUse(LLNetworkData::PARAMS_FLEXIBLE, TRUE, false);
		if (!mVolumeImpl)
		{
			LLFlexibleObjectData* data = (LLFlexibleObjectData*)getParameterEntry(LLNetworkData::PARAMS_FLEXIBLE);
			mVolumeImpl = new LLVolumeImplFlexible(this, data);
		}
	}
	else
	{
		// Mark the parameter not in use
		setParameterEntryInUse(LLNetworkData::PARAMS_FLEXIBLE, FALSE, false);
		if (mVolumeImpl)
		{
			delete mVolumeImpl;
			mVolumeImpl = NULL;
			if (mDrawable.notNull())
			{
				// Undo the damage we did to this matrix
				mDrawable->updateXform(FALSE);
			}
		}
	}
	
	if (is404)
	{
		setIcon(LLViewerTextureManager::getFetchedTextureFromFile("icons/Inv_Mesh.png", FTT_LOCAL_FILE, TRUE, LLGLTexture::BOOST_UI));
		//render prim proxy when mesh loading attempts give up
		volume_params.setSculptID(LLUUID::null, LL_SCULPT_TYPE_NONE);

	}

	if ((LLPrimitive::setVolume(volume_params, lod, (mVolumeImpl && mVolumeImpl->isVolumeUnique()))) || mSculptChanged)
	{
		mFaceMappingChanged = TRUE;
		
		if (mVolumeImpl)
		{
			mVolumeImpl->onSetVolume(volume_params, mLOD);
		}
	
		updateSculptTexture();
		// NaCl - Graphics crasher protection
		getVolume()->calcSurfaceArea();
		// NaCl End

		if (isSculpted())
		{
			updateSculptTexture();
			// if it's a mesh
			if ((volume_params.getSculptType() & LL_SCULPT_TYPE_MASK) == LL_SCULPT_TYPE_MESH)
			{
				if (!getVolume()->isMeshAssetLoaded())
				{ 
					//load request not yet issued, request pipeline load this mesh
					LLUUID asset_id = volume_params.getSculptID();
					S32 available_lod = gMeshRepo.loadMesh(this, volume_params, lod, last_lod);
					if (available_lod != lod)
					{
						LLPrimitive::setVolume(volume_params, available_lod);
					}
				}
				
			}
			else // otherwise is sculptie
			{
				if (mSculptTexture.notNull())
				{
					sculpt();
				}
			}
		}

        return TRUE;
	}
	else if (NO_LOD == lod) 
	{
		LLSculptIDSize::instance().resetSizeSum(volume_params.getSculptID());
	}

	return FALSE;
}

void LLVOVolume::updateSculptTexture()
{
	LLPointer<LLViewerFetchedTexture> old_sculpt = mSculptTexture;

	if (isSculpted() && !isMesh())
	{
		LLSculptParams *sculpt_params = (LLSculptParams *)getParameterEntry(LLNetworkData::PARAMS_SCULPT);
		LLUUID id =  sculpt_params->getSculptTexture();
		if (id.notNull())
		{
			mSculptTexture = LLViewerTextureManager::getFetchedTexture(id, FTT_DEFAULT, TRUE, LLGLTexture::BOOST_NONE, LLViewerTexture::LOD_TEXTURE);
		}
	}
	else
	{
		mSculptTexture = NULL;
	}

	if (mSculptTexture != old_sculpt)
	{
		if (old_sculpt.notNull())
		{
			old_sculpt->removeVolume(LLRender::SCULPT_TEX, this);
		}
		if (mSculptTexture.notNull())
		{
			mSculptTexture->addVolume(LLRender::SCULPT_TEX, this);
		}
	}
	
}

void LLVOVolume::updateVisualComplexity()
{
    LLVOAvatar* avatar = getAvatarAncestor();
    if (avatar)
    {
        avatar->updateVisualComplexity();
    }
    LLVOAvatar* rigged_avatar = getAvatar();
    if(rigged_avatar && (rigged_avatar != avatar))
    {
        rigged_avatar->updateVisualComplexity();
    }
}

void LLVOVolume::notifyMeshLoaded()
{ 
	mSculptChanged = TRUE;
	gPipeline.markRebuild(mDrawable, LLDrawable::REBUILD_GEOMETRY, TRUE);

    LLVOAvatar *av = getAvatar();
    if (av && !isAnimatedObject())
    {
        av->addAttachmentOverridesForObject(this);
        av->notifyAttachmentMeshLoaded();
    }
    LLControlAvatar *cav = getControlAvatar();
    if (cav && isAnimatedObject())
    {
        cav->addAttachmentOverridesForObject(this);
        cav->notifyAttachmentMeshLoaded();
    }
    updateVisualComplexity();
}

// sculpt replaces generate() for sculpted surfaces
void LLVOVolume::sculpt()
{	
	if (mSculptTexture.notNull())
	{				
		U16 sculpt_height = 0;
		U16 sculpt_width = 0;
		S8 sculpt_components = 0;
		const U8* sculpt_data = NULL;
	
		S32 discard_level = mSculptTexture->getCachedRawImageLevel() ;
		LLImageRaw* raw_image = mSculptTexture->getCachedRawImage() ;
		
		S32 max_discard = mSculptTexture->getMaxDiscardLevel();
		if (discard_level > max_discard)
		{
			discard_level = max_discard;    // clamp to the best we can do			
		}
		if(discard_level > MAX_DISCARD_LEVEL)
		{
			return; //we think data is not ready yet.
		}

		S32 current_discard = getVolume()->getSculptLevel() ;
		if(current_discard < -2)
		{
			static S32 low_sculpty_discard_warning_count = 1;
			S32 exponent = llmax(1, llfloor( log10((F64) low_sculpty_discard_warning_count) ));
			S32 interval = pow(10.0, exponent);
			if ( low_sculpty_discard_warning_count < 10 ||
				(low_sculpty_discard_warning_count % interval) == 0)
			{	// Log first 10 time, then decreasing intervals afterwards otherwise this can flood the logs
				LL_WARNS() << "WARNING!!: Current discard for sculpty " << mSculptTexture->getID() 
					<< " at " << current_discard 
					<< " is less than -2." 
					<< " Hit this " << low_sculpty_discard_warning_count << " times"
					<< LL_ENDL;
			}
			low_sculpty_discard_warning_count++;
			
			// corrupted volume... don't update the sculpty
			return;
		}
		else if (current_discard > MAX_DISCARD_LEVEL)
		{
			static S32 high_sculpty_discard_warning_count = 1;
			S32 exponent = llmax(1, llfloor( log10((F64) high_sculpty_discard_warning_count) ));
			S32 interval = pow(10.0, exponent);
			if ( high_sculpty_discard_warning_count < 10 ||
				(high_sculpty_discard_warning_count % interval) == 0)
			{	// Log first 10 time, then decreasing intervals afterwards otherwise this can flood the logs
				LL_WARNS() << "WARNING!!: Current discard for sculpty " << mSculptTexture->getID() 
					<< " at " << current_discard 
					<< " is more than than allowed max of " << MAX_DISCARD_LEVEL
					<< ".  Hit this " << high_sculpty_discard_warning_count << " times"
					<< LL_ENDL;
			}
			high_sculpty_discard_warning_count++;

			// corrupted volume... don't update the sculpty			
			return;
		}

		if (current_discard == discard_level)  // no work to do here
			return;
		
		if(!raw_image)
		{
			llassert(discard_level < 0) ;

			sculpt_width = 0;
			sculpt_height = 0;
			sculpt_data = NULL ;

			if(LLViewerTextureManager::sTesterp)
			{
				LLViewerTextureManager::sTesterp->updateGrayTextureBinding();
			}
		}
		else
		{					
			sculpt_height = raw_image->getHeight();
			sculpt_width = raw_image->getWidth();
			sculpt_components = raw_image->getComponents();		
					   
			sculpt_data = raw_image->getData();

			if(LLViewerTextureManager::sTesterp)
			{
				mSculptTexture->updateBindStatsForTester() ;
			}
		}
		getVolume()->sculpt(sculpt_width, sculpt_height, sculpt_components, sculpt_data, discard_level, mSculptTexture->isMissingAsset());

		//notify rebuild any other VOVolumes that reference this sculpty volume
		for (S32 i = 0; i < mSculptTexture->getNumVolumes(LLRender::SCULPT_TEX); ++i)
		{
			LLVOVolume* volume = (*(mSculptTexture->getVolumeList(LLRender::SCULPT_TEX)))[i];
			if (volume != this && volume->getVolume() == getVolume())
			{
				gPipeline.markRebuild(volume->mDrawable, LLDrawable::REBUILD_GEOMETRY, FALSE);
			}
		}
	}
}

S32	LLVOVolume::computeLODDetail(F32 distance, F32 radius, F32 lod_factor)
{
	S32	cur_detail;
	if (LLPipeline::sDynamicLOD)
	{
		// We've got LOD in the profile, and in the twist.  Use radius.
		F32 tan_angle = (lod_factor*radius)/distance;
		cur_detail = LLVolumeLODGroup::getDetailFromTan(ll_round(tan_angle, 0.01f));
	}
	else
	{
		cur_detail = llclamp((S32) (sqrtf(radius)*lod_factor*4.f), 0, 3);
	}
	return cur_detail;
}

std::string get_debug_object_lod_text(LLVOVolume *rootp)
{
    std::string cam_dist_string = "";
    cam_dist_string += LLStringOps::getReadableNumber(rootp->mLODDistance) +  " ";
    std::string lod_string = llformat("%d",rootp->getLOD());
    F32 lod_radius = rootp->mLODRadius;
    S32 cam_dist_count = 0;
    LLViewerObject::const_child_list_t& child_list = rootp->getChildren();
    for (LLViewerObject::const_child_list_t::const_iterator iter = child_list.begin();
         iter != child_list.end(); ++iter)
    {
        LLViewerObject *childp = *iter;
        LLVOVolume *volp = dynamic_cast<LLVOVolume*>(childp);
        if (volp)
        {
            lod_string += llformat("%d",volp->getLOD());
            if (volp->isRiggedMesh())
            {
                // Rigged/animatable mesh. This is computed from the
                // avatar dynamic box, so value from any vol will be
                // the same.
                lod_radius = volp->mLODRadius;
            }
            if (volp->mDrawable)
            {
                if (cam_dist_count < 4)
                {
                    cam_dist_string += LLStringOps::getReadableNumber(volp->mLODDistance) +  " ";
                    cam_dist_count++;
                }
            }
        }
    }
    std::string result = llformat("lod_radius %s dists %s lods %s",
                                  LLStringOps::getReadableNumber(lod_radius).c_str(),
                                  cam_dist_string.c_str(),
                                  lod_string.c_str());
    return result;
}

BOOL LLVOVolume::calcLOD()
{
	if (mDrawable.isNull())
	{
		return FALSE;
	}

	S32 cur_detail = 0;
	
	F32 radius;
	F32 distance;
	F32 lod_factor = LLVOVolume::sLODFactor;

	if (mDrawable->isState(LLDrawable::RIGGED))
	{
		LLVOAvatar* avatar = getAvatar(); 
		
		// Not sure how this can really happen, but alas it does. Better exit here than crashing.
		if( !avatar || !avatar->mDrawable )
		{
			return FALSE;
		}

		distance = avatar->mDrawable->mDistanceWRTCamera;


        if (avatar->isControlAvatar())
        {
            // MAINT-7926 Handle volumes in an animated object as a special case
            const LLVector3* box = avatar->getLastAnimExtents();
            LLVector3 diag = box[1] - box[0];
            radius = diag.magVec() * 0.5f;
            LL_DEBUGS("DynamicBox") << avatar->getFullname() << " diag " << diag << " radius " << radius << LL_ENDL;
        }
        else
        {
            // Volume in a rigged mesh attached to a regular avatar.
            // Note this isn't really a radius, so distance calcs are off by factor of 2
            //radius = avatar->getBinRadius();
            // SL-937: add dynamic box handling for rigged mesh on regular avatars.
            const LLVector3* box = avatar->getLastAnimExtents();
            LLVector3 diag = box[1] - box[0];
            radius = diag.magVec(); // preserve old BinRadius behavior - 2x off
            LL_DEBUGS("DynamicBox") << avatar->getFullname() << " diag " << diag << " radius " << radius << LL_ENDL;
        }
        if (distance <= 0.f || radius <= 0.f)
        {
            LL_DEBUGS("DynamicBox","CalcLOD") << "avatar distance/radius uninitialized, skipping" << LL_ENDL;
            return FALSE;
        }
	}
	else
	{
		distance = mDrawable->mDistanceWRTCamera;
		radius = getVolume() ? getVolume()->mLODScaleBias.scaledVec(getScale()).length() : getScale().length();
        if (distance <= 0.f || radius <= 0.f)
        {
            LL_DEBUGS("DynamicBox","CalcLOD") << "non-avatar distance/radius uninitialized, skipping" << LL_ENDL;
            return FALSE;
        }
	}
	
	//hold onto unmodified distance for debugging
	//F32 debug_distance = distance;

    mLODDistance = distance;
    mLODRadius = radius;

    static LLCachedControl<bool> debug_lods(gSavedSettings, "DebugObjectLODs", false);
    if (debug_lods)
    {
        if (getAvatar() && isRootEdit())
        {
            std::string debug_object_text = get_debug_object_lod_text(this);
            setDebugText(debug_object_text);
            mResetDebugText = true;
        }
    }
    else
    {
        if (mResetDebugText)
        {
            restoreHudText();
            mResetDebugText = false;
        }
    }

    distance *= sDistanceFactor;

	F32 rampDist = LLVOVolume::sLODFactor * 2;
	
	if (distance < rampDist)
	{
		// Boost LOD when you're REALLY close
		distance *= 1.0f/rampDist;
		distance *= distance;
		distance *= rampDist;
	}
	

	distance *= F_PI/3.f;

	static LLCachedControl<bool> ignore_fov_zoom(gSavedSettings,"IgnoreFOVZoomForLODs");
	if(!ignore_fov_zoom)
	{
		lod_factor *= DEFAULT_FIELD_OF_VIEW / LLViewerCamera::getInstance()->getDefaultFOV();
	}

    mLODAdjustedDistance = distance;

    if (isHUDAttachment())
    {
        // HUDs always show at highest detail
        cur_detail = 3;
    }
    else
    {
        cur_detail = computeLODDetail(ll_round(distance, 0.01f), ll_round(radius, 0.01f), lod_factor);
    }

    if (gPipeline.hasRenderDebugMask(LLPipeline::RENDER_DEBUG_TRIANGLE_COUNT) && mDrawable->getFace(0))
    {
        if (isRootEdit())
        {
            S32 total_tris = recursiveGetTriangleCount();
            S32 est_max_tris = recursiveGetEstTrianglesMax();
            setDebugText(llformat("TRIS SHOWN %d EST %d", total_tris, est_max_tris));
        }
    }
	// <FS> FIRE-20191 / STORM-2139 Render Metadata->LOD Info is broken on all "recent" viewer versions
	//if (gPipeline.hasRenderDebugMask(LLPipeline::RENDER_DEBUG_LOD_INFO) &&
	//	mDrawable->getFace(0))
	//{
        //// This is a debug display for LODs. Please don't put the texture index here.
        //setDebugText(llformat("%d", cur_detail));
	//}
	if (gPipeline.hasRenderDebugMask(LLPipeline::RENDER_DEBUG_LOD_INFO))
	{
		// New LOD_INFO debug setting. Shows Distance to object the Biased Radius and the visual Radius
		setDebugText(llformat("Dist=%.2f:\nBiasedR=%.2f\nVisualR=%.2f\nLOD=%d", distance, radius, getScale().length(), cur_detail));
	}
	// </FS>

	if (cur_detail != mLOD)
	{
        LL_DEBUGS("DynamicBox","CalcLOD") << "new LOD " << cur_detail << " change from " << mLOD 
                             << " distance " << distance << " radius " << radius << " rampDist " << rampDist
                             << " drawable rigged? " << (mDrawable ? (S32) mDrawable->isState(LLDrawable::RIGGED) : (S32) -1)
							 << " mRiggedVolume " << (void*)getRiggedVolume()
                             << " distanceWRTCamera " << (mDrawable ? mDrawable->mDistanceWRTCamera : -1.f)
                             << LL_ENDL;
        
		mAppAngle = ll_round((F32) atan2( mDrawable->getRadius(), mDrawable->mDistanceWRTCamera) * RAD_TO_DEG, 0.01f);
		mLOD = cur_detail;		

        return TRUE;
	}

	return FALSE;
}

//<FS:Beq> FIRE-21445
void LLVOVolume::forceLOD(S32 lod)
{
	mLOD = lod;
	gPipeline.markRebuild(mDrawable, LLDrawable::REBUILD_VOLUME, FALSE);
	mLODChanged = true;
}
//</FS:Beq>

BOOL LLVOVolume::updateLOD()
{
	if (mDrawable.isNull())
	{
		return FALSE;
	}
	
	BOOL lod_changed = FALSE;

	if (!LLSculptIDSize::instance().isUnloaded(getVolume()->getParams().getSculptID())) 
	{
		lod_changed = calcLOD();
	}
	else
	{
		return FALSE;
	}

	if (lod_changed)
	{
		//<FS:Beq> avoid unfortunate sleep during trylock by static check
		//if(debugLoggingEnabled("AnimatedObjectsLinkset"))
		static auto debug_logging_on = debugLoggingEnabled("AnimatedObjectsLinkset");
        if (debug_logging_on)
		//</FS:Beq>
        {
            if (isAnimatedObject() && isRiggedMesh())
            {
                std::string vobj_name = llformat("Vol%p", this);
                F32 est_tris = getEstTrianglesMax();
                LL_DEBUGS("AnimatedObjectsLinkset") << vobj_name << " updateLOD to " << getLOD() << ", tris " << est_tris << LL_ENDL; 
            }
        }

		gPipeline.markRebuild(mDrawable, LLDrawable::REBUILD_VOLUME, FALSE);
		mLODChanged = TRUE;
	}
	else
	{
		F32 new_radius = getBinRadius();
		F32 old_radius = mDrawable->getBinRadius();
		if (new_radius < old_radius * 0.9f || new_radius > old_radius*1.1f)
		{
			gPipeline.markPartitionMove(mDrawable);
		}
	}

	lod_changed = lod_changed || LLViewerObject::updateLOD();
	
	return lod_changed;
}

BOOL LLVOVolume::setDrawableParent(LLDrawable* parentp)
{
	if (!LLViewerObject::setDrawableParent(parentp))
	{
		// no change in drawable parent
		return FALSE;
	}

	if (!mDrawable->isRoot())
	{
		// rebuild vertices in parent relative space
		gPipeline.markRebuild(mDrawable, LLDrawable::REBUILD_VOLUME, TRUE);

		if (mDrawable->isActive() && !parentp->isActive())
		{
			parentp->makeActive();
		}
		else if (mDrawable->isStatic() && parentp->isActive())
		{
			mDrawable->makeActive();
		}
	}
	
	return TRUE;
}

void LLVOVolume::updateFaceFlags()
{
	// There's no guarantee that getVolume()->getNumFaces() == mDrawable->getNumFaces()
	for (S32 i = 0; i < getVolume()->getNumFaces() && i < mDrawable->getNumFaces(); i++)
	{
		// <FS:ND> There's no guarantee that getVolume()->getNumFaces() == mDrawable->getNumFaces()
		if( mDrawable->getNumFaces() <= i || getNumTEs() <= i )
			return;
		// </FS:ND>

		LLFace *face = mDrawable->getFace(i);
		if (face)
		{
			BOOL fullbright = getTEref(i).getFullbright();
			face->clearState(LLFace::FULLBRIGHT | LLFace::HUD_RENDER | LLFace::LIGHT);

			if (fullbright || (mMaterial == LL_MCODE_LIGHT))
			{
				face->setState(LLFace::FULLBRIGHT);
			}
			if (mDrawable->isLight())
			{
				face->setState(LLFace::LIGHT);
			}
			if (isHUDAttachment())
			{
				face->setState(LLFace::HUD_RENDER);
			}
		}
	}
}

BOOL LLVOVolume::setParent(LLViewerObject* parent)
{
	BOOL ret = FALSE ;
    LLViewerObject *old_parent = (LLViewerObject*) getParent();
	if (parent != old_parent)
	{
		ret = LLViewerObject::setParent(parent);
		if (ret && mDrawable)
		{
			gPipeline.markMoved(mDrawable);
			gPipeline.markRebuild(mDrawable, LLDrawable::REBUILD_VOLUME, TRUE);
		}
        onReparent(old_parent, parent);
	}

	return ret ;
}

// NOTE: regenFaces() MUST be followed by genTriangles()!
void LLVOVolume::regenFaces()
{
    LL_PROFILE_ZONE_SCOPED_CATEGORY_VOLUME;
	// remove existing faces
	BOOL count_changed = mNumFaces != getNumTEs();
	
	if (count_changed)
	{
		deleteFaces();		
		// add new faces
		mNumFaces = getNumTEs();
	}
		
	for (S32 i = 0; i < mNumFaces; i++)
	{
		LLFace* facep = count_changed ? addFace(i) : mDrawable->getFace(i);
		if (!facep) continue;

		facep->setTEOffset(i);
		facep->setTexture(getTEImage(i));
		if (facep->getTextureEntry()->getMaterialParams().notNull())
		{
			facep->setNormalMap(getTENormalMap(i));
			facep->setSpecularMap(getTESpecularMap(i));
		}
		facep->setViewerObject(this);
		
		// If the face had media on it, this will have broken the link between the LLViewerMediaTexture and the face.
		// Re-establish the link.
		if((int)mMediaImplList.size() > i)
		{
			if(mMediaImplList[i])
			{
				LLViewerMediaTexture* media_tex = LLViewerTextureManager::findMediaTexture(mMediaImplList[i]->getMediaTextureID()) ;
				if(media_tex)
				{
					media_tex->addMediaToFace(facep) ;
				}
			}
		}
	}
	
	if (!count_changed)
	{
		updateFaceFlags();
	}
}

BOOL LLVOVolume::genBBoxes(BOOL force_global, BOOL should_update_octree_bounds)
{
    LL_PROFILE_ZONE_SCOPED;
    BOOL res = TRUE;

    LLVector4a min, max;

    min.clear();
    max.clear();

    BOOL rebuild = mDrawable->isState(LLDrawable::REBUILD_VOLUME | LLDrawable::REBUILD_POSITION | LLDrawable::REBUILD_RIGGED);

    if (getRiggedVolume())
    {
        // MAINT-8264 - better to use the existing call in calling
        // func LLVOVolume::updateGeometry() if we can detect when
        // updates needed, set REBUILD_RIGGED accordingly.

        // Without the flag, this will remove unused rigged volumes, which we are not currently very aggressive about.
        updateRiggedVolume(false);
    }

    LLVolume* volume = mRiggedVolume;
    if (!volume)
    {
        volume = getVolume();
    }

    bool any_valid_boxes = false;

    if (getRiggedVolume())
    {
        LL_DEBUGS("RiggedBox") << "rebuilding box, volume face count " << getVolume()->getNumVolumeFaces() << " drawable face count " << mDrawable->getNumFaces() << LL_ENDL;
    }

    // There's no guarantee that getVolume()->getNumFaces() == mDrawable->getNumFaces()
    for (S32 i = 0;
        i < getVolume()->getNumVolumeFaces() && i < mDrawable->getNumFaces() && i < getNumTEs();
        i++)
    {
        // <FS:ND> There's no guarantee that getVolume()->getNumFaces() == mDrawable->getNumFaces()
        if( mDrawable->getNumFaces() <= i )
            break;
        // </FS:ND>

        LLFace* face = mDrawable->getFace(i);
        if (!face)
        {
            continue;
        }

        BOOL face_res = face->genVolumeBBoxes(*volume, i,
            mRelativeXform,
            (mVolumeImpl && mVolumeImpl->isVolumeGlobal()) || force_global);
        res &= face_res; // note that this result is never used

        // MAINT-8264 - ignore bboxes of ill-formed faces.
        if (!face_res)
        {
            continue;
        }
        if (rebuild)
        {
            if (getRiggedVolume())
            {
                LL_DEBUGS("RiggedBox") << "rebuilding box, face " << i << " extents " << face->mExtents[0] << ", " << face->mExtents[1] << LL_ENDL;
            }
            if (!any_valid_boxes)
            {
                min = face->mExtents[0];
                max = face->mExtents[1];
                any_valid_boxes = true;
            }
            else
            {
                min.setMin(min, face->mExtents[0]);
                max.setMax(max, face->mExtents[1]);
            }
        }
    }

    if (any_valid_boxes)
    {
        if (rebuild && should_update_octree_bounds)
        {
            //get the Avatar associated with this object if it's rigged
            LLVOAvatar* avatar = nullptr;
            if (isRiggedMesh())
            {
                if (!isAnimatedObject())
                {
                    if (isAttachment())
                    {
                        avatar = getAvatar();
                    }
                }
                else
                {
                    LLControlAvatar* controlAvatar = getControlAvatar();
                    if (controlAvatar && controlAvatar->mPlaying)
                    {
                        avatar = controlAvatar;
                    }
                }
            }

            mDrawable->setSpatialExtents(min, max);

            if (avatar)
            {
                // put all rigged drawables in the same octree node for better batching
                mDrawable->setPositionGroup(LLVector4a(0, 0, 0));
            }
            else
            {
                min.add(max);
                min.mul(0.5f);
                mDrawable->setPositionGroup(min);
            }
        }
        
        updateRadius();
        mDrawable->movePartition();
    }
    else
    {
        LL_DEBUGS("RiggedBox") << "genBBoxes failed to find any valid face boxes" << LL_ENDL;
    }

    return res;
}

void LLVOVolume::preRebuild()
{
	if (mVolumeImpl != NULL)
	{
		mVolumeImpl->preRebuild();
	}
}

void LLVOVolume::updateRelativeXform(bool force_identity)
{
	if (mVolumeImpl)
	{
		mVolumeImpl->updateRelativeXform(force_identity);
		return;
	}
	
	LLDrawable* drawable = mDrawable;
	
	if (drawable->isState(LLDrawable::RIGGED) && mRiggedVolume.notNull())
	{ //rigged volume (which is in agent space) is used for generating bounding boxes etc
	  //inverse of render matrix should go to partition space
		mRelativeXform = getRenderMatrix();

		F32* dst = (F32*) mRelativeXformInvTrans.mMatrix;
		F32* src = (F32*) mRelativeXform.mMatrix;
		dst[0] = src[0]; dst[1] = src[1]; dst[2] = src[2];
		dst[3] = src[4]; dst[4] = src[5]; dst[5] = src[6];
		dst[6] = src[8]; dst[7] = src[9]; dst[8] = src[10];
		
		mRelativeXform.invert();
		mRelativeXformInvTrans.transpose();
	}
	else if (drawable->isActive() || force_identity)
	{				
		// setup relative transforms
		LLQuaternion delta_rot;
		LLVector3 delta_pos, delta_scale;
		
		//matrix from local space to parent relative/global space
		bool use_identity = force_identity || drawable->isSpatialRoot();
		delta_rot = use_identity ? LLQuaternion() : mDrawable->getRotation();
		delta_pos = use_identity ? LLVector3(0,0,0) : mDrawable->getPosition();
		delta_scale = mDrawable->getScale();

		// Vertex transform (4x4)
		LLVector3 x_axis = LLVector3(delta_scale.mV[VX], 0.f, 0.f) * delta_rot;
		LLVector3 y_axis = LLVector3(0.f, delta_scale.mV[VY], 0.f) * delta_rot;
		LLVector3 z_axis = LLVector3(0.f, 0.f, delta_scale.mV[VZ]) * delta_rot;

		mRelativeXform.initRows(LLVector4(x_axis, 0.f),
								LLVector4(y_axis, 0.f),
								LLVector4(z_axis, 0.f),
								LLVector4(delta_pos, 1.f));

		
		// compute inverse transpose for normals
		// mRelativeXformInvTrans.setRows(x_axis, y_axis, z_axis);
		// mRelativeXformInvTrans.invert(); 
		// mRelativeXformInvTrans.setRows(x_axis, y_axis, z_axis);
		// grumble - invert is NOT a matrix invert, so we do it by hand:

		LLMatrix3 rot_inverse = LLMatrix3(~delta_rot);

		LLMatrix3 scale_inverse;
		scale_inverse.setRows(LLVector3(1.0, 0.0, 0.0) / delta_scale.mV[VX],
							  LLVector3(0.0, 1.0, 0.0) / delta_scale.mV[VY],
							  LLVector3(0.0, 0.0, 1.0) / delta_scale.mV[VZ]);
							   
		
		mRelativeXformInvTrans = rot_inverse * scale_inverse;

		mRelativeXformInvTrans.transpose();
	}
	else
	{
		LLVector3 pos = getPosition();
		LLVector3 scale = getScale();
		LLQuaternion rot = getRotation();
	
		if (mParent)
		{
			pos *= mParent->getRotation();
			pos += mParent->getPosition();
			rot *= mParent->getRotation();
		}
		
		//LLViewerRegion* region = getRegion();
		//pos += region->getOriginAgent();
		
		LLVector3 x_axis = LLVector3(scale.mV[VX], 0.f, 0.f) * rot;
		LLVector3 y_axis = LLVector3(0.f, scale.mV[VY], 0.f) * rot;
		LLVector3 z_axis = LLVector3(0.f, 0.f, scale.mV[VZ]) * rot;

		mRelativeXform.initRows(LLVector4(x_axis, 0.f),
								LLVector4(y_axis, 0.f),
								LLVector4(z_axis, 0.f),
								LLVector4(pos, 1.f));

		// compute inverse transpose for normals
		LLMatrix3 rot_inverse = LLMatrix3(~rot);

		LLMatrix3 scale_inverse;
		scale_inverse.setRows(LLVector3(1.0, 0.0, 0.0) / scale.mV[VX],
							  LLVector3(0.0, 1.0, 0.0) / scale.mV[VY],
							  LLVector3(0.0, 0.0, 1.0) / scale.mV[VZ]);
							   
		
		mRelativeXformInvTrans = rot_inverse * scale_inverse;

		mRelativeXformInvTrans.transpose();
	}
}

bool LLVOVolume::lodOrSculptChanged(LLDrawable *drawable, BOOL &compiled, BOOL &should_update_octree_bounds)
{
    LL_PROFILE_ZONE_SCOPED_CATEGORY_VOLUME;
	bool regen_faces = false;

	LLVolume *old_volumep, *new_volumep;
	F32 old_lod, new_lod;
	S32 old_num_faces, new_num_faces;

	old_volumep = getVolume();
	old_lod = old_volumep->getDetail();
	old_num_faces = old_volumep->getNumFaces();
	old_volumep = NULL;

	{
		const LLVolumeParams &volume_params = getVolume()->getParams();
		setVolume(volume_params, 0);
	}

	new_volumep = getVolume();
	new_lod = new_volumep->getDetail();
	new_num_faces = new_volumep->getNumFaces();
	new_volumep = NULL;

	if ((new_lod != old_lod) || mSculptChanged)
	{
        if (mDrawable->isState(LLDrawable::RIGGED))
        {
            updateVisualComplexity();
        }

		compiled = TRUE;
        // new_lod > old_lod breaks a feedback loop between LOD updates and
        // bounding box updates.
        should_update_octree_bounds = should_update_octree_bounds || mSculptChanged || new_lod > old_lod;
		sNumLODChanges += new_num_faces;

		if ((S32)getNumTEs() != getVolume()->getNumFaces())
		{
			setNumTEs(getVolume()->getNumFaces()); //mesh loading may change number of faces.
		}

		drawable->setState(LLDrawable::REBUILD_VOLUME); // for face->genVolumeTriangles()

		{
			regen_faces = new_num_faces != old_num_faces || mNumFaces != (S32)getNumTEs();
			if (regen_faces)
			{
				regenFaces();
			}

			if (mSculptChanged)
			{ //changes in sculpt maps can thrash an object bounding box without 
				//triggering a spatial group bounding box update -- force spatial group
				//to update bounding boxes
				LLSpatialGroup* group = mDrawable->getSpatialGroup();
				if (group)
				{
					group->unbound();
				}
			}
		}
	}

	return regen_faces;
}

BOOL LLVOVolume::updateGeometry(LLDrawable *drawable)
{
    LL_PROFILE_ZONE_SCOPED_CATEGORY_VOLUME;
	
	if (mDrawable->isState(LLDrawable::REBUILD_RIGGED))
	{
        updateRiggedVolume(false);
		genBBoxes(FALSE);
		mDrawable->clearState(LLDrawable::REBUILD_RIGGED);
	}

	if (mVolumeImpl != NULL)
	{
		BOOL res;
		{
			res = mVolumeImpl->doUpdateGeometry(drawable);
		}
		// NaCl - Graphics crasher protection
		if (enableVolumeSAPProtection())
		{
			mVolumeSurfaceArea = getVolume()->getSurfaceArea();
		}
		// NaCl End
		updateFaceFlags();
		return res;
	}
	
	LLSpatialGroup* group = drawable->getSpatialGroup();
	if (group)
	{
		group->dirtyMesh();
	}

	updateRelativeXform();
	
	if (mDrawable.isNull()) // Not sure why this is happening, but it is...
	{
		return TRUE; // No update to complete
	}

	BOOL compiled = FALSE;
    // This should be true in most cases, unless we're sure no octree update is
    // needed.
    BOOL should_update_octree_bounds = bool(getRiggedVolume()) || mDrawable->isState(LLDrawable::REBUILD_POSITION) || !mDrawable->getSpatialExtents()->isFinite3();

	if (mVolumeChanged || mFaceMappingChanged)
	{
		dirtySpatialGroup(drawable->isState(LLDrawable::IN_REBUILD_Q1));

		bool was_regen_faces = false;
        should_update_octree_bounds = true;

		if (mVolumeChanged)
		{
            was_regen_faces = lodOrSculptChanged(drawable, compiled, should_update_octree_bounds);
			drawable->setState(LLDrawable::REBUILD_VOLUME);
		}
		else if (mSculptChanged || mLODChanged || mColorChanged)
		{
			compiled = TRUE;
            was_regen_faces = lodOrSculptChanged(drawable, compiled, should_update_octree_bounds);
		}

		if (!was_regen_faces) {
			regenFaces();
		}
	}
	else if (mLODChanged || mSculptChanged || mColorChanged)
	{
		dirtySpatialGroup(drawable->isState(LLDrawable::IN_REBUILD_Q1));
		compiled = TRUE;
        lodOrSculptChanged(drawable, compiled, should_update_octree_bounds);
		
		if(drawable->isState(LLDrawable::REBUILD_RIGGED | LLDrawable::RIGGED)) 
		{
			updateRiggedVolume(false);
		}
	}
	// it has its own drawable (it's moved) or it has changed UVs or it has changed xforms from global<->local
	else
	{
		compiled = TRUE;
		// All it did was move or we changed the texture coordinate offset
	}

	// NaCl - Graphics crasher protection
	if (enableVolumeSAPProtection())
	{
		mVolumeSurfaceArea = getVolume()->getSurfaceArea();
	}
	// NaCl End

    // Generate bounding boxes if needed, and update the object's size in the
    // octree
    genBBoxes(FALSE, should_update_octree_bounds);

	// Update face flags
	updateFaceFlags();
	
	if(compiled)
	{
		LLPipeline::sCompiles++;
	}
		
	mVolumeChanged = FALSE;
	mLODChanged = FALSE;
	mSculptChanged = FALSE;
	mFaceMappingChanged = FALSE;
    mColorChanged = FALSE;
	
	return LLViewerObject::updateGeometry(drawable);
}

void LLVOVolume::updateFaceSize(S32 idx)
{
	if( mDrawable->getNumFaces() <= idx )
	{
		return;
	}

	LLFace* facep = mDrawable->getFace(idx);
	if (facep)
	{
		if (idx >= getVolume()->getNumVolumeFaces())
		{
			facep->setSize(0,0, true);
		}
		else
		{
			const LLVolumeFace& vol_face = getVolume()->getVolumeFace(idx);
			facep->setSize(vol_face.mNumVertices, vol_face.mNumIndices, 
							true); // <--- volume faces should be padded for 16-byte alignment
		
		}
	}
}

BOOL LLVOVolume::isRootEdit() const
{
	if (mParent && !((LLViewerObject*)mParent)->isAvatar())
	{
		return FALSE;
	}
	return TRUE;
}

//virtual
void LLVOVolume::setNumTEs(const U8 num_tes)
{
	const U8 old_num_tes = getNumTEs() ;
	
	if(old_num_tes && old_num_tes < num_tes) //new faces added
	{
		LLViewerObject::setNumTEs(num_tes) ;

		if(mMediaImplList.size() >= old_num_tes && mMediaImplList[old_num_tes -1].notNull())//duplicate the last media textures if exists.
		{
			mMediaImplList.resize(num_tes) ;
			const LLTextureEntry &te = getTEref(old_num_tes - 1) ;
			for(U8 i = old_num_tes; i < num_tes ; i++)
			{
				setTE(i, te) ;
				mMediaImplList[i] = mMediaImplList[old_num_tes -1] ;
			}
			mMediaImplList[old_num_tes -1]->setUpdated(TRUE) ;
		}
	}
	else if(old_num_tes > num_tes && mMediaImplList.size() > num_tes) //old faces removed
	{
		U8 end = (U8)(mMediaImplList.size()) ;
		for(U8 i = num_tes; i < end ; i++)
		{
			removeMediaImpl(i) ;				
		}
		mMediaImplList.resize(num_tes) ;

		LLViewerObject::setNumTEs(num_tes) ;
	}
	else
	{
		LLViewerObject::setNumTEs(num_tes) ;
	}

	return ;
}


//virtual
void LLVOVolume::changeTEImage(S32 index, LLViewerTexture* imagep)
{
	BOOL changed = (mTEImages[index] != imagep);
	LLViewerObject::changeTEImage(index, imagep);
	if (changed)
	{
		gPipeline.markTextured(mDrawable);
		mFaceMappingChanged = TRUE;
	}
}

void LLVOVolume::setTEImage(const U8 te, LLViewerTexture *imagep)
{
	BOOL changed = (mTEImages[te] != imagep);
	LLViewerObject::setTEImage(te, imagep);
	if (changed)
	{
		gPipeline.markTextured(mDrawable);
		mFaceMappingChanged = TRUE;
	}
}

S32 LLVOVolume::setTETexture(const U8 te, const LLUUID &uuid)
{
	S32 res = LLViewerObject::setTETexture(te, uuid);
	if (res)
	{
		gPipeline.markTextured(mDrawable);
		mFaceMappingChanged = TRUE;
	}
	return res;
}

S32 LLVOVolume::setTEColor(const U8 te, const LLColor3& color)
{
	return setTEColor(te, LLColor4(color));
}

S32 LLVOVolume::setTEColor(const U8 te, const LLColor4& color)
{
	S32 retval = 0;
	const LLTextureEntry *tep = getTE(te);
	if (!tep)
	{
		LL_WARNS("MaterialTEs") << "No texture entry for te " << (S32)te << ", object " << mID << LL_ENDL;
	}
	else if (color != tep->getColor())
	{
		F32 old_alpha = tep->getColor().mV[3];
		if (color.mV[3] != old_alpha)
		{
			gPipeline.markTextured(mDrawable);
			//treat this alpha change as an LoD update since render batches may need to get rebuilt
			mLODChanged = TRUE;
			gPipeline.markRebuild(mDrawable, LLDrawable::REBUILD_VOLUME, FALSE);
		}
		retval = LLPrimitive::setTEColor(te, color);
		if (mDrawable.notNull() && retval)
		{
			// These should only happen on updates which are not the initial update.
            mColorChanged = TRUE;
			mDrawable->setState(LLDrawable::REBUILD_COLOR);
			dirtyMesh();
		}
	}

	return  retval;
}

S32 LLVOVolume::setTEBumpmap(const U8 te, const U8 bumpmap)
{
	S32 res = LLViewerObject::setTEBumpmap(te, bumpmap);
	if (res)
	{
		gPipeline.markTextured(mDrawable);
		mFaceMappingChanged = TRUE;
	}
	return  res;
}

S32 LLVOVolume::setTETexGen(const U8 te, const U8 texgen)
{
	S32 res = LLViewerObject::setTETexGen(te, texgen);
	if (res)
	{
		gPipeline.markTextured(mDrawable);
		mFaceMappingChanged = TRUE;
	}
	return  res;
}

S32 LLVOVolume::setTEMediaTexGen(const U8 te, const U8 media)
{
	S32 res = LLViewerObject::setTEMediaTexGen(te, media);
	if (res)
	{
		gPipeline.markTextured(mDrawable);
		mFaceMappingChanged = TRUE;
	}
	return  res;
}

S32 LLVOVolume::setTEShiny(const U8 te, const U8 shiny)
{
	S32 res = LLViewerObject::setTEShiny(te, shiny);
	if (res)
	{
		gPipeline.markTextured(mDrawable);
		mFaceMappingChanged = TRUE;
	}
	return  res;
}

S32 LLVOVolume::setTEFullbright(const U8 te, const U8 fullbright)
{
	S32 res = LLViewerObject::setTEFullbright(te, fullbright);
	if (res)
	{
		gPipeline.markTextured(mDrawable);
		mFaceMappingChanged = TRUE;
	}
	return  res;
}

S32 LLVOVolume::setTEBumpShinyFullbright(const U8 te, const U8 bump)
{
	S32 res = LLViewerObject::setTEBumpShinyFullbright(te, bump);
	if (res)
	{
		gPipeline.markTextured(mDrawable);
		mFaceMappingChanged = TRUE;
	}
	return res;
}

S32 LLVOVolume::setTEMediaFlags(const U8 te, const U8 media_flags)
{
	S32 res = LLViewerObject::setTEMediaFlags(te, media_flags);
	if (res)
	{
		gPipeline.markTextured(mDrawable);
		mFaceMappingChanged = TRUE;
	}
	return  res;
}

S32 LLVOVolume::setTEGlow(const U8 te, const F32 glow)
{
	S32 res = LLViewerObject::setTEGlow(te, glow);
	if (res)
	{
		gPipeline.markTextured(mDrawable);
		mFaceMappingChanged = TRUE;
	}
	return  res;
}

void LLVOVolume::setTEMaterialParamsCallbackTE(const LLUUID& objectID, const LLMaterialID &pMaterialID, const LLMaterialPtr pMaterialParams, U32 te)
{
	LLVOVolume* pVol = (LLVOVolume*)gObjectList.findObject(objectID);
	if (pVol)
	{
		LL_DEBUGS("MaterialTEs") << "materialid " << pMaterialID.asString() << " to TE " << te << LL_ENDL;
		if (te >= pVol->getNumTEs())
			return;

		LLTextureEntry* texture_entry = pVol->getTE(te);
		if (texture_entry && (texture_entry->getMaterialID() == pMaterialID))
		{
			pVol->setTEMaterialParams(te, pMaterialParams);
		}
	}
}

S32 LLVOVolume::setTEMaterialID(const U8 te, const LLMaterialID& pMaterialID)
{
	S32 res = LLViewerObject::setTEMaterialID(te, pMaterialID);
	LL_DEBUGS("MaterialTEs") << "te "<< (S32)te << " materialid " << pMaterialID.asString() << " res " << res
								<< ( LLSelectMgr::getInstance()->getSelection()->contains(const_cast<LLVOVolume*>(this), te) ? " selected" : " not selected" )
								<< LL_ENDL;
		
	LL_DEBUGS("MaterialTEs") << " " << pMaterialID.asString() << LL_ENDL;
	if (res)
	{
		LLMaterialMgr::instance().getTE(getRegion()->getRegionID(), pMaterialID, te, boost::bind(&LLVOVolume::setTEMaterialParamsCallbackTE, getID(), _1, _2, _3));

		setChanged(ALL_CHANGED);
		if (!mDrawable.isNull())
		{
			gPipeline.markTextured(mDrawable);
			gPipeline.markRebuild(mDrawable,LLDrawable::REBUILD_ALL);
		}
		mFaceMappingChanged = TRUE;
	}
	return res;
}

bool LLVOVolume::notifyAboutCreatingTexture(LLViewerTexture *texture)
{ //Ok, here we have confirmation about texture creation, check our wait-list
  //and make changes, or return false

	std::pair<mmap_UUID_MAP_t::iterator, mmap_UUID_MAP_t::iterator> range = mWaitingTextureInfo.equal_range(texture->getID());

	typedef std::map<U8, LLMaterialPtr> map_te_material;
	map_te_material new_material;

	for(mmap_UUID_MAP_t::iterator range_it = range.first; range_it != range.second; ++range_it)
	{
		LLMaterialPtr cur_material = getTEMaterialParams(range_it->second.te);

		//here we just interesting in DIFFUSE_MAP only!
		if(NULL != cur_material.get() && LLRender::DIFFUSE_MAP == range_it->second.map && GL_RGBA != texture->getPrimaryFormat())
		{ //ok let's check the diffuse mode
			switch(cur_material->getDiffuseAlphaMode())
			{
			case LLMaterial::DIFFUSE_ALPHA_MODE_BLEND:
			case LLMaterial::DIFFUSE_ALPHA_MODE_EMISSIVE:
			case LLMaterial::DIFFUSE_ALPHA_MODE_MASK:
				{ //uups... we have non 32 bit texture with LLMaterial::DIFFUSE_ALPHA_MODE_* => LLMaterial::DIFFUSE_ALPHA_MODE_NONE

					LLMaterialPtr mat = NULL;
					map_te_material::iterator it = new_material.find(range_it->second.te);
					if(new_material.end() == it) {
						mat = new LLMaterial(cur_material->asLLSD());
						new_material.insert(map_te_material::value_type(range_it->second.te, mat));
					} else {
						mat = it->second;
					}

					mat->setDiffuseAlphaMode(LLMaterial::DIFFUSE_ALPHA_MODE_NONE);

				} break;
			} //switch
		} //if
	} //for

	//setup new materials
	for(map_te_material::const_iterator it = new_material.begin(), end = new_material.end(); it != end; ++it)
	{
		LLMaterialMgr::getInstance()->put(getID(), it->first, *it->second);
		LLViewerObject::setTEMaterialParams(it->first, it->second);
	}

	//clear wait-list
	mWaitingTextureInfo.erase(range.first, range.second);

	return 0 != new_material.size();
}

bool LLVOVolume::notifyAboutMissingAsset(LLViewerTexture *texture)
{ //Ok, here if we wait information about texture and it's missing
  //then depending from the texture map (diffuse, normal, or specular)
  //make changes in material and confirm it. If not return false.
	std::pair<mmap_UUID_MAP_t::iterator, mmap_UUID_MAP_t::iterator> range = mWaitingTextureInfo.equal_range(texture->getID());
	if(range.first == range.second) return false;

	typedef std::map<U8, LLMaterialPtr> map_te_material;
	map_te_material new_material;
	
	for(mmap_UUID_MAP_t::iterator range_it = range.first; range_it != range.second; ++range_it)
	{
		LLMaterialPtr cur_material = getTEMaterialParams(range_it->second.te);
		if (cur_material.isNull())
			continue;

		switch(range_it->second.map)
		{
		case LLRender::DIFFUSE_MAP:
			{
				if(LLMaterial::DIFFUSE_ALPHA_MODE_NONE != cur_material->getDiffuseAlphaMode())
				{ //missing texture + !LLMaterial::DIFFUSE_ALPHA_MODE_NONE => LLMaterial::DIFFUSE_ALPHA_MODE_NONE
					LLMaterialPtr mat = NULL;
					map_te_material::iterator it = new_material.find(range_it->second.te);
					if(new_material.end() == it) {
						mat = new LLMaterial(cur_material->asLLSD());
						new_material.insert(map_te_material::value_type(range_it->second.te, mat));
					} else {
						mat = it->second;
					}

					mat->setDiffuseAlphaMode(LLMaterial::DIFFUSE_ALPHA_MODE_NONE);
				}
			} break;
		case LLRender::NORMAL_MAP:
			{ //missing texture => reset material texture id
				LLMaterialPtr mat = NULL;
				map_te_material::iterator it = new_material.find(range_it->second.te);
				if(new_material.end() == it) {
					mat = new LLMaterial(cur_material->asLLSD());
					new_material.insert(map_te_material::value_type(range_it->second.te, mat));
				} else {
					mat = it->second;
				}

				mat->setNormalID(LLUUID::null);
			} break;
		case LLRender::SPECULAR_MAP:
			{ //missing texture => reset material texture id
				LLMaterialPtr mat = NULL;
				map_te_material::iterator it = new_material.find(range_it->second.te);
				if(new_material.end() == it) {
					mat = new LLMaterial(cur_material->asLLSD());
					new_material.insert(map_te_material::value_type(range_it->second.te, mat));
				} else {
					mat = it->second;
				}

				mat->setSpecularID(LLUUID::null);
			} break;
		case LLRender::NUM_TEXTURE_CHANNELS:
				//nothing to do, make compiler happy
			break;
		} //switch
	} //for

	//setup new materials
	for(map_te_material::const_iterator it = new_material.begin(), end = new_material.end(); it != end; ++it)
	{
		LLMaterialMgr::getInstance()->setLocalMaterial(getRegion()->getRegionID(), it->second);
		LLViewerObject::setTEMaterialParams(it->first, it->second);
	}

	//clear wait-list
	mWaitingTextureInfo.erase(range.first, range.second);

	return 0 != new_material.size();
}

S32 LLVOVolume::setTEMaterialParams(const U8 te, const LLMaterialPtr pMaterialParams)
{
	LLMaterialPtr pMaterial = const_cast<LLMaterialPtr&>(pMaterialParams);

	if(pMaterialParams)
	{ //check all of them according to material settings

		LLViewerTexture *img_diffuse = getTEImage(te);
		LLViewerTexture *img_normal = getTENormalMap(te);
		LLViewerTexture *img_specular = getTESpecularMap(te);

		llassert(NULL != img_diffuse);

		LLMaterialPtr new_material = NULL;

		//diffuse
		if(NULL != img_diffuse)
		{ //guard
			if(0 == img_diffuse->getPrimaryFormat() && !img_diffuse->isMissingAsset())
			{ //ok here we don't have information about texture, let's belief and leave material settings
			  //but we remember this case
				mWaitingTextureInfo.insert(mmap_UUID_MAP_t::value_type(img_diffuse->getID(), material_info(LLRender::DIFFUSE_MAP, te)));
			}
			else
			{
				bool bSetDiffuseNone = false;
				if(img_diffuse->isMissingAsset())
				{
					bSetDiffuseNone = true;
				}
				else
				{
					switch(pMaterialParams->getDiffuseAlphaMode())
					{
					case LLMaterial::DIFFUSE_ALPHA_MODE_BLEND:
					case LLMaterial::DIFFUSE_ALPHA_MODE_EMISSIVE:
					case LLMaterial::DIFFUSE_ALPHA_MODE_MASK:
						{ //all of them modes available only for 32 bit textures
							LLTextureEntry* tex_entry = getTE(te);
							bool bIsBakedImageId = false;
							if (tex_entry && LLAvatarAppearanceDefines::LLAvatarAppearanceDictionary::isBakedImageId(tex_entry->getID()))
							{
								bIsBakedImageId = true;
							}
							if (GL_RGBA != img_diffuse->getPrimaryFormat() && !bIsBakedImageId)
							{
								bSetDiffuseNone = true;
							}
						} break;
					}
				} //else


				if(bSetDiffuseNone)
				{ //upps... we should substitute this material with LLMaterial::DIFFUSE_ALPHA_MODE_NONE
					new_material = new LLMaterial(pMaterialParams->asLLSD());
					new_material->setDiffuseAlphaMode(LLMaterial::DIFFUSE_ALPHA_MODE_NONE);
				}
			}
		}

		//normal
		if(LLUUID::null != pMaterialParams->getNormalID())
		{
			if(img_normal && img_normal->isMissingAsset() && img_normal->getID() == pMaterialParams->getNormalID())
			{
				if(!new_material) {
					new_material = new LLMaterial(pMaterialParams->asLLSD());
				}
				new_material->setNormalID(LLUUID::null);
			}
			else if(NULL == img_normal || 0 == img_normal->getPrimaryFormat())
			{ //ok here we don't have information about texture, let's belief and leave material settings
				//but we remember this case
				mWaitingTextureInfo.insert(mmap_UUID_MAP_t::value_type(pMaterialParams->getNormalID(), material_info(LLRender::NORMAL_MAP,te)));
			}

		}


		//specular
		if(LLUUID::null != pMaterialParams->getSpecularID())
		{
			if(img_specular && img_specular->isMissingAsset() && img_specular->getID() == pMaterialParams->getSpecularID())
			{
				if(!new_material) {
					new_material = new LLMaterial(pMaterialParams->asLLSD());
				}
				new_material->setSpecularID(LLUUID::null);
			}
			else if(NULL == img_specular || 0 == img_specular->getPrimaryFormat())
			{ //ok here we don't have information about texture, let's belief and leave material settings
				//but we remember this case
				mWaitingTextureInfo.insert(mmap_UUID_MAP_t::value_type(pMaterialParams->getSpecularID(), material_info(LLRender::SPECULAR_MAP, te)));
			}
		}

		if(new_material) {
			pMaterial = new_material;
			LLMaterialMgr::getInstance()->setLocalMaterial(getRegion()->getRegionID(), pMaterial);
		}
	}

	S32 res = LLViewerObject::setTEMaterialParams(te, pMaterial);

	LL_DEBUGS("MaterialTEs") << "te " << (S32)te << " material " << ((pMaterial) ? pMaterial->asLLSD() : LLSD("null")) << " res " << res
							 << ( LLSelectMgr::getInstance()->getSelection()->contains(const_cast<LLVOVolume*>(this), te) ? " selected" : " not selected" )
							 << LL_ENDL;
	setChanged(ALL_CHANGED);
	if (!mDrawable.isNull())
	{
		gPipeline.markTextured(mDrawable);
		gPipeline.markRebuild(mDrawable,LLDrawable::REBUILD_ALL);
	}
	mFaceMappingChanged = TRUE;
	return TEM_CHANGE_TEXTURE;
}

S32 LLVOVolume::setTEGLTFMaterialOverride(U8 te, LLGLTFMaterial* mat)
{
    S32 retval = LLViewerObject::setTEGLTFMaterialOverride(te, mat);

    if (retval == TEM_CHANGE_TEXTURE)
    {
        if (!mDrawable.isNull())
        {
            gPipeline.markTextured(mDrawable);
            gPipeline.markRebuild(mDrawable, LLDrawable::REBUILD_ALL);
        }
        mFaceMappingChanged = TRUE;
    }

    return retval;
}


S32 LLVOVolume::setTEScale(const U8 te, const F32 s, const F32 t)
{
	S32 res = LLViewerObject::setTEScale(te, s, t);
	if (res)
	{
		gPipeline.markTextured(mDrawable);
		mFaceMappingChanged = TRUE;
	}
	return res;
}

S32 LLVOVolume::setTEScaleS(const U8 te, const F32 s)
{
	S32 res = LLViewerObject::setTEScaleS(te, s);
	if (res)
	{
		gPipeline.markTextured(mDrawable);
		mFaceMappingChanged = TRUE;
	}
	return res;
}

S32 LLVOVolume::setTEScaleT(const U8 te, const F32 t)
{
	S32 res = LLViewerObject::setTEScaleT(te, t);
	if (res)
	{
		gPipeline.markTextured(mDrawable);
		mFaceMappingChanged = TRUE;
	}
	return res;
}


void LLVOVolume::updateTEData()
{
	/*if (mDrawable.notNull())
	{
		mFaceMappingChanged = TRUE;
		gPipeline.markRebuild(mDrawable, LLDrawable::REBUILD_MATERIAL, TRUE);
	}*/
}

bool LLVOVolume::hasMedia() const
{
	bool result = false;
	const U8 numTEs = getNumTEs();
	for (U8 i = 0; i < numTEs; i++)
	{
		const LLTextureEntry* te = getTE(i);
		if( te && te->hasMedia())
		{
			result = true;
			break;
		}
	}
	return result;
}

LLVector3 LLVOVolume::getApproximateFaceNormal(U8 face_id)
{
	LLVolume* volume = getVolume();
	LLVector4a result;
	result.clear();

	LLVector3 ret;

	if (volume && face_id < volume->getNumVolumeFaces())
	{
		const LLVolumeFace& face = volume->getVolumeFace(face_id);
		for (S32 i = 0; i < (S32)face.mNumVertices; ++i)
		{
			result.add(face.mNormals[i]);
		}

		LLVector3 ret(result.getF32ptr());
		ret = volumeDirectionToAgent(ret);
		ret.normVec();
	}
	
	return ret;
}

void LLVOVolume::requestMediaDataUpdate(bool isNew)
{
    if (sObjectMediaClient)
		sObjectMediaClient->fetchMedia(new LLMediaDataClientObjectImpl(this, isNew));
}

bool LLVOVolume::isMediaDataBeingFetched() const
{
	// I know what I'm doing by const_casting this away: this is just 
	// a wrapper class that is only going to do a lookup.
	return (sObjectMediaClient) ? sObjectMediaClient->isInQueue(new LLMediaDataClientObjectImpl(const_cast<LLVOVolume*>(this), false)) : false;
}

void LLVOVolume::cleanUpMediaImpls()
{
	// Iterate through our TEs and remove any Impls that are no longer used
	const U8 numTEs = getNumTEs();
	for (U8 i = 0; i < numTEs; i++)
	{
		const LLTextureEntry* te = getTE(i);
		if( te && ! te->hasMedia())
		{
			// Delete the media IMPL!
			removeMediaImpl(i) ;
		}
	}
}

void LLVOVolume::updateObjectMediaData(const LLSD &media_data_array, const std::string &media_version)
{
	// media_data_array is an array of media entry maps
	// media_version is the version string in the response.
	U32 fetched_version = LLTextureEntry::getVersionFromMediaVersionString(media_version);

	// Only update it if it is newer!
	if ( (S32)fetched_version > mLastFetchedMediaVersion)
	{
		mLastFetchedMediaVersion = fetched_version;
		//LL_INFOS() << "updating:" << this->getID() << " " << ll_pretty_print_sd(media_data_array) << LL_ENDL;
		
		LLSD::array_const_iterator iter = media_data_array.beginArray();
		LLSD::array_const_iterator end = media_data_array.endArray();
		U8 texture_index = 0;
		for (; iter != end; ++iter, ++texture_index)
		{
			syncMediaData(texture_index, *iter, false/*merge*/, false/*ignore_agent*/);
		}
	}
}

void LLVOVolume::syncMediaData(S32 texture_index, const LLSD &media_data, bool merge, bool ignore_agent)
{
	if(mDead)
	{
		// If the object has been marked dead, don't process media updates.
		return;
	}
	
	LLTextureEntry *te = getTE(texture_index);
	if(!te)
	{
		return ;
	}

	LL_DEBUGS("MediaOnAPrim") << "BEFORE: texture_index = " << texture_index
		<< " hasMedia = " << te->hasMedia() << " : " 
		<< ((NULL == te->getMediaData()) ? "NULL MEDIA DATA" : ll_pretty_print_sd(te->getMediaData()->asLLSD())) << LL_ENDL;

	std::string previous_url;
	LLMediaEntry* mep = te->getMediaData();
	if(mep)
	{
		// Save the "current url" from before the update so we can tell if
		// it changes. 
		previous_url = mep->getCurrentURL();
	}

	if (merge)
	{
		te->mergeIntoMediaData(media_data);
	}
	else {
		// XXX Question: what if the media data is undefined LLSD, but the
		// update we got above said that we have media flags??	Here we clobber
		// that, assuming the data from the service is more up-to-date. 
		te->updateMediaData(media_data);
	}

	mep = te->getMediaData();
	if(mep)
	{
		bool update_from_self = false;
		if (!ignore_agent) 
		{
			LLUUID updating_agent = LLTextureEntry::getAgentIDFromMediaVersionString(getMediaURL());
			update_from_self = (updating_agent == gAgent.getID());
		}
		viewer_media_t media_impl = LLViewerMedia::getInstance()->updateMediaImpl(mep, previous_url, update_from_self);
			
		addMediaImpl(media_impl, texture_index) ;
	}
	else
	{
		removeMediaImpl(texture_index);
	}

	LL_DEBUGS("MediaOnAPrim") << "AFTER: texture_index = " << texture_index
		<< " hasMedia = " << te->hasMedia() << " : " 
		<< ((NULL == te->getMediaData()) ? "NULL MEDIA DATA" : ll_pretty_print_sd(te->getMediaData()->asLLSD())) << LL_ENDL;
}

void LLVOVolume::mediaNavigateBounceBack(U8 texture_index)
{
	// Find the media entry for this navigate
	const LLMediaEntry* mep = NULL;
	viewer_media_t impl = getMediaImpl(texture_index);
	LLTextureEntry *te = getTE(texture_index);
	if(te)
	{
		mep = te->getMediaData();
	}
	
	if (mep && impl)
	{
        std::string url = mep->getCurrentURL();
		// Look for a ":", if not there, assume "http://"
		if (!url.empty() && std::string::npos == url.find(':')) 
		{
			url = "http://" + url;
		}
		// If the url we're trying to "bounce back" to is either empty or not
		// allowed by the whitelist, try the home url.  If *that* doesn't work,
		// set the media as failed and unload it
        if (url.empty() || !mep->checkCandidateUrl(url))
        {
            url = mep->getHomeURL();
			// Look for a ":", if not there, assume "http://"
			if (!url.empty() && std::string::npos == url.find(':')) 
			{
				url = "http://" + url;
			}
        }
        if (url.empty() || !mep->checkCandidateUrl(url))
		{
			// The url to navigate back to is not good, and we have nowhere else
			// to go.
			LL_WARNS("MediaOnAPrim") << "FAILED to bounce back URL \"" << url << "\" -- unloading impl" << LL_ENDL;
			impl->setMediaFailed(true);
		}
		// Make sure we are not bouncing to url we came from
		else if (impl->getCurrentMediaURL() != url) 
		{
			// Okay, navigate now
            LL_INFOS("MediaOnAPrim") << "bouncing back to URL: " << url << LL_ENDL;
            impl->navigateTo(url, "", false, true);
        }
    }
}

bool LLVOVolume::hasMediaPermission(const LLMediaEntry* media_entry, MediaPermType perm_type)
{
    // NOTE: This logic ALMOST duplicates the logic in the server (in particular, in llmediaservice.cpp).
    if (NULL == media_entry ) return false; // XXX should we assert here?
    
    // The agent has permissions if:
    // - world permissions are on, or
    // - group permissions are on, and agent_id is in the group, or
    // - agent permissions are on, and agent_id is the owner
    
	// *NOTE: We *used* to check for modify permissions here (i.e. permissions were
	// granted if permModify() was true).  However, this doesn't make sense in the
	// viewer: we don't want to show controls or allow interaction if the author
	// has deemed it so.  See DEV-42115.
	
    U8 media_perms = (perm_type == MEDIA_PERM_INTERACT) ? media_entry->getPermsInteract() : media_entry->getPermsControl();
    
    // World permissions
    if (0 != (media_perms & LLMediaEntry::PERM_ANYONE)) 
    {
        return true;
    }
    
    // Group permissions
    else if (0 != (media_perms & LLMediaEntry::PERM_GROUP))
    {
		LLPermissions* obj_perm = LLSelectMgr::getInstance()->findObjectPermissions(this);
		if (obj_perm && gAgent.isInGroup(obj_perm->getGroup()))
		{
			return true;
		}
    }
    
    // Owner permissions
    else if (0 != (media_perms & LLMediaEntry::PERM_OWNER) && permYouOwner()) 
    {
        return true;
    }
    
    return false;
    
}

void LLVOVolume::mediaNavigated(LLViewerMediaImpl *impl, LLPluginClassMedia* plugin, std::string new_location)
{
	bool block_navigation = false;
	// FIXME: if/when we allow the same media impl to be used by multiple faces, the logic here will need to be fixed
	// to deal with multiple face indices.
	int face_index = getFaceIndexWithMediaImpl(impl, -1);
	
	// Find the media entry for this navigate
	LLMediaEntry* mep = NULL;
	LLTextureEntry *te = getTE(face_index);
	if(te)
	{
		mep = te->getMediaData();
	}
	
	if(mep)
	{
		if(!mep->checkCandidateUrl(new_location))
		{
			block_navigation = true;
		}
		if (!block_navigation && !hasMediaPermission(mep, MEDIA_PERM_INTERACT))
		{
			block_navigation = true;
		}
	}
	else
	{
		LL_WARNS("MediaOnAPrim") << "Couldn't find media entry!" << LL_ENDL;
	}
						
	if(block_navigation)
	{
		LL_INFOS("MediaOnAPrim") << "blocking navigate to URI " << new_location << LL_ENDL;

		// "bounce back" to the current URL from the media entry
		mediaNavigateBounceBack(face_index);
	}
	else if (sObjectMediaNavigateClient)
	{
		
		LL_DEBUGS("MediaOnAPrim") << "broadcasting navigate with URI " << new_location << LL_ENDL;

		sObjectMediaNavigateClient->navigate(new LLMediaDataClientObjectImpl(this, false), face_index, new_location);
	}
}

void LLVOVolume::mediaEvent(LLViewerMediaImpl *impl, LLPluginClassMedia* plugin, LLViewerMediaObserver::EMediaEvent event)
{
	switch(event)
	{
		
		case LLViewerMediaObserver::MEDIA_EVENT_LOCATION_CHANGED:
		{			
			switch(impl->getNavState())
			{
				case LLViewerMediaImpl::MEDIANAVSTATE_FIRST_LOCATION_CHANGED:
				{
					// This is the first location changed event after the start of a non-server-directed nav.  It may need to be broadcast or bounced back.
					mediaNavigated(impl, plugin, plugin->getLocation());
				}
				break;
				
				case LLViewerMediaImpl::MEDIANAVSTATE_FIRST_LOCATION_CHANGED_SPURIOUS:
					// This navigate didn't change the current URL.  
					LL_DEBUGS("MediaOnAPrim") << "	NOT broadcasting navigate (spurious)" << LL_ENDL;
				break;
				
				case LLViewerMediaImpl::MEDIANAVSTATE_SERVER_FIRST_LOCATION_CHANGED:
					// This is the first location changed event after the start of a server-directed nav.  Don't broadcast it.
					LL_INFOS("MediaOnAPrim") << "	NOT broadcasting navigate (server-directed)" << LL_ENDL;
				break;
				
				default:
					// This is a subsequent location-changed due to a redirect.	 Don't broadcast.
					LL_INFOS("MediaOnAPrim") << "	NOT broadcasting navigate (redirect)" << LL_ENDL;
				break;
			}
		}
		break;
		
		case LLViewerMediaObserver::MEDIA_EVENT_NAVIGATE_COMPLETE:
		{
			switch(impl->getNavState())
			{
				case LLViewerMediaImpl::MEDIANAVSTATE_COMPLETE_BEFORE_LOCATION_CHANGED:
				{
					// This is the first location changed event after the start of a non-server-directed nav.  It may need to be broadcast or bounced back.
					mediaNavigated(impl, plugin, plugin->getNavigateURI());
				}
				break;
				
				case LLViewerMediaImpl::MEDIANAVSTATE_COMPLETE_BEFORE_LOCATION_CHANGED_SPURIOUS:
					// This navigate didn't change the current URL.  
					LL_DEBUGS("MediaOnAPrim") << "	NOT broadcasting navigate (spurious)" << LL_ENDL;
				break;

				case LLViewerMediaImpl::MEDIANAVSTATE_SERVER_COMPLETE_BEFORE_LOCATION_CHANGED:
					// This is the the navigate complete event from a server-directed nav.  Don't broadcast it.
					LL_INFOS("MediaOnAPrim") << "	NOT broadcasting navigate (server-directed)" << LL_ENDL;
				break;
				
				default:
					// For all other states, the navigate should have been handled by LOCATION_CHANGED events already.
				break;
			}
		}
		break;

        case LLViewerMediaObserver::MEDIA_EVENT_FILE_DOWNLOAD:
        {
            // Media might be blocked, waiting for a file,
            // send an empty response to unblock it
            const std::vector<std::string> empty_response;
            plugin->sendPickFileResponse(empty_response);

            LLNotificationsUtil::add("MediaFileDownloadUnsupported");
        }
        break;
		
		default:
		break;
	}

}

void LLVOVolume::sendMediaDataUpdate()
{
    if (sObjectMediaClient)
		sObjectMediaClient->updateMedia(new LLMediaDataClientObjectImpl(this, false));
}

void LLVOVolume::removeMediaImpl(S32 texture_index)
{
	if(mMediaImplList.size() <= (U32)texture_index || mMediaImplList[texture_index].isNull())
	{
		return ;
	}

	//make the face referencing to mMediaImplList[texture_index] to point back to the old texture.
	if(mDrawable && texture_index < mDrawable->getNumFaces())
	{
		LLFace* facep = mDrawable->getFace(texture_index) ;
		if(facep)
		{
			LLViewerMediaTexture* media_tex = LLViewerTextureManager::findMediaTexture(mMediaImplList[texture_index]->getMediaTextureID()) ;
			if(media_tex)
			{
				media_tex->removeMediaFromFace(facep) ;
			}
		}
	}		
	
	//check if some other face(s) of this object reference(s)to this media impl.
	S32 i ;
	S32 end = (S32)mMediaImplList.size() ;
	for(i = 0; i < end ; i++)
	{
		if( i != texture_index && mMediaImplList[i] == mMediaImplList[texture_index])
		{
			break ;
		}
	}

	if(i == end) //this object does not need this media impl.
	{
		mMediaImplList[texture_index]->removeObject(this) ;
	}

	mMediaImplList[texture_index] = NULL ;
	return ;
}

void LLVOVolume::addMediaImpl(LLViewerMediaImpl* media_impl, S32 texture_index)
{
	if((S32)mMediaImplList.size() < texture_index + 1)
	{
		mMediaImplList.resize(texture_index + 1) ;
	}
	
	if(mMediaImplList[texture_index].notNull())
	{
		if(mMediaImplList[texture_index] == media_impl)
		{
			return ;
		}

		removeMediaImpl(texture_index) ;
	}

	mMediaImplList[texture_index] = media_impl;
	media_impl->addObject(this) ;	

	//add the face to show the media if it is in playing
	if(mDrawable)
	{
		LLFace* facep(NULL);
		if( texture_index < mDrawable->getNumFaces() )
		{
			facep = mDrawable->getFace(texture_index) ;
		}

		if(facep)
		{
			LLViewerMediaTexture* media_tex = LLViewerTextureManager::findMediaTexture(mMediaImplList[texture_index]->getMediaTextureID()) ;
			if(media_tex)
			{
				media_tex->addMediaToFace(facep) ;
			}
		}
		else //the face is not available now, start media on this face later.
		{
			media_impl->setUpdated(TRUE) ;
		}
	}
	return ;
}

viewer_media_t LLVOVolume::getMediaImpl(U8 face_id) const
{
	if(mMediaImplList.size() > face_id)
	{
		return mMediaImplList[face_id];
	}
	return NULL;
}

F64 LLVOVolume::getTotalMediaInterest() const
{
	// If this object is currently focused, this object has "high" interest
	if (LLViewerMediaFocus::getInstance()->getFocusedObjectID() == getID())
		return F64_MAX;
	
	F64 interest = (F64)-1.0;  // means not interested;
    
	// If this object is selected, this object has "high" interest, but since 
	// there can be more than one, we still add in calculated impl interest
	// XXX Sadly, 'contains()' doesn't take a const :(
	if (LLSelectMgr::getInstance()->getSelection()->contains(const_cast<LLVOVolume*>(this)))
		interest = F64_MAX / 2.0;
	
	int i = 0;
	const int end = getNumTEs();
	for ( ; i < end; ++i)
	{
		const viewer_media_t &impl = getMediaImpl(i);
		if (!impl.isNull())
		{
			if (interest == (F64)-1.0) interest = (F64)0.0;
			interest += impl->getInterest();
		}
	}
	return interest;
}

S32 LLVOVolume::getFaceIndexWithMediaImpl(const LLViewerMediaImpl* media_impl, S32 start_face_id)
{
	S32 end = (S32)mMediaImplList.size() ;
	for(S32 face_id = start_face_id + 1; face_id < end; face_id++)
	{
		if(mMediaImplList[face_id] == media_impl)
		{
			return face_id ;
		}
	}
	return -1 ;
}

//----------------------------------------------------------------------------

void LLVOVolume::setLightTextureID(LLUUID id)
{
	LLViewerTexture* old_texturep = getLightTexture(); // same as mLightTexture, but inits if nessesary
	if (id.notNull())
	{
		if (!hasLightTexture())
		{
			setParameterEntryInUse(LLNetworkData::PARAMS_LIGHT_IMAGE, TRUE, true);
		}
		else if (old_texturep)
		{	
			old_texturep->removeVolume(LLRender::LIGHT_TEX, this);
		}
		LLLightImageParams* param_block = (LLLightImageParams*) getParameterEntry(LLNetworkData::PARAMS_LIGHT_IMAGE);
		if (param_block && param_block->getLightTexture() != id)
		{
			param_block->setLightTexture(id);
			parameterChanged(LLNetworkData::PARAMS_LIGHT_IMAGE, true);
		}
		LLViewerTexture* tex = getLightTexture();
		if (tex)
		{
			tex->addVolume(LLRender::LIGHT_TEX, this); // new texture
		}
		else
		{
			LL_WARNS() << "Can't get light texture for ID " << id.asString() << LL_ENDL;
		}
	}
	else if (hasLightTexture())
	{
		if (old_texturep)
		{
			old_texturep->removeVolume(LLRender::LIGHT_TEX, this);
		}
		setParameterEntryInUse(LLNetworkData::PARAMS_LIGHT_IMAGE, FALSE, true);
		parameterChanged(LLNetworkData::PARAMS_LIGHT_IMAGE, true);
		mLightTexture = NULL;
	}		
}

void LLVOVolume::setSpotLightParams(LLVector3 params)
{
	LLLightImageParams* param_block = (LLLightImageParams*) getParameterEntry(LLNetworkData::PARAMS_LIGHT_IMAGE);
	if (param_block && param_block->getParams() != params)
	{
		param_block->setParams(params);
		parameterChanged(LLNetworkData::PARAMS_LIGHT_IMAGE, true);
	}
}
		
void LLVOVolume::setIsLight(BOOL is_light)
{
	BOOL was_light = getIsLight();
	if (is_light != was_light)
	{
		if (is_light)
		{
			setParameterEntryInUse(LLNetworkData::PARAMS_LIGHT, TRUE, true);
		}
		else
		{
			setParameterEntryInUse(LLNetworkData::PARAMS_LIGHT, FALSE, true);
		}

		if (is_light)
		{
			// Add it to the pipeline mLightSet
			gPipeline.setLight(mDrawable, TRUE);
		}
		else
		{
			// Not a light.  Remove it from the pipeline's light set.
			gPipeline.setLight(mDrawable, FALSE);
		}
	}
}

void LLVOVolume::setLightSRGBColor(const LLColor3& color)
{
    setLightLinearColor(linearColor3(color));
}

void LLVOVolume::setLightLinearColor(const LLColor3& color)
{
	LLLightParams *param_block = (LLLightParams *)getParameterEntry(LLNetworkData::PARAMS_LIGHT);
	if (param_block)
	{
		if (param_block->getLinearColor() != color)
		{
			param_block->setLinearColor(LLColor4(color, param_block->getLinearColor().mV[3]));
			parameterChanged(LLNetworkData::PARAMS_LIGHT, true);
			gPipeline.markTextured(mDrawable);
			mFaceMappingChanged = TRUE;
		}
	}
}

void LLVOVolume::setLightIntensity(F32 intensity)
{
	LLLightParams *param_block = (LLLightParams *)getParameterEntry(LLNetworkData::PARAMS_LIGHT);
	if (param_block)
	{
		if (param_block->getLinearColor().mV[3] != intensity)
		{
			param_block->setLinearColor(LLColor4(LLColor3(param_block->getLinearColor()), intensity));
			parameterChanged(LLNetworkData::PARAMS_LIGHT, true);
		}
	}
}

void LLVOVolume::setLightRadius(F32 radius)
{
	LLLightParams *param_block = (LLLightParams *)getParameterEntry(LLNetworkData::PARAMS_LIGHT);
	if (param_block)
	{
		if (param_block->getRadius() != radius)
		{
			param_block->setRadius(radius);
			parameterChanged(LLNetworkData::PARAMS_LIGHT, true);
		}
	}
}

void LLVOVolume::setLightFalloff(F32 falloff)
{
	LLLightParams *param_block = (LLLightParams *)getParameterEntry(LLNetworkData::PARAMS_LIGHT);
	if (param_block)
	{
		if (param_block->getFalloff() != falloff)
		{
			param_block->setFalloff(falloff);
			parameterChanged(LLNetworkData::PARAMS_LIGHT, true);
		}
	}
}

void LLVOVolume::setLightCutoff(F32 cutoff)
{
	LLLightParams *param_block = (LLLightParams *)getParameterEntry(LLNetworkData::PARAMS_LIGHT);
	if (param_block)
	{
		if (param_block->getCutoff() != cutoff)
		{
			param_block->setCutoff(cutoff);
			parameterChanged(LLNetworkData::PARAMS_LIGHT, true);
		}
	}
}

//----------------------------------------------------------------------------

BOOL LLVOVolume::getIsLight() const
{
	return getParameterEntryInUse(LLNetworkData::PARAMS_LIGHT);
}

LLColor3 LLVOVolume::getLightSRGBBaseColor() const
{
    return srgbColor3(getLightLinearBaseColor());
}

LLColor3 LLVOVolume::getLightLinearBaseColor() const
{
	const LLLightParams *param_block = (const LLLightParams *)getParameterEntry(LLNetworkData::PARAMS_LIGHT);
	if (param_block)
	{
		return LLColor3(param_block->getLinearColor());
	}
	else
	{
		return LLColor3(1,1,1);
	}
}

LLColor3 LLVOVolume::getLightLinearColor() const
{
    const LLLightParams *param_block = (const LLLightParams *)getParameterEntry(LLNetworkData::PARAMS_LIGHT);
    if (param_block)
    {
        return LLColor3(param_block->getLinearColor()) * param_block->getLinearColor().mV[3];
    }
    else
    {
        return LLColor3(1, 1, 1);
    }
}

LLColor3 LLVOVolume::getLightSRGBColor() const
{
    LLColor3 ret = getLightLinearColor();
    ret = srgbColor3(ret);
    return ret;
}

LLUUID LLVOVolume::getLightTextureID() const
{
	if (getParameterEntryInUse(LLNetworkData::PARAMS_LIGHT_IMAGE))
	{
		const LLLightImageParams *param_block = (const LLLightImageParams *)getParameterEntry(LLNetworkData::PARAMS_LIGHT_IMAGE);
		if (param_block)
		{
			return param_block->getLightTexture();
		}
	}
	
	return LLUUID::null;
}


LLVector3 LLVOVolume::getSpotLightParams() const
{
	if (getParameterEntryInUse(LLNetworkData::PARAMS_LIGHT_IMAGE))
	{
		const LLLightImageParams *param_block = (const LLLightImageParams *)getParameterEntry(LLNetworkData::PARAMS_LIGHT_IMAGE);
		if (param_block)
		{
			return param_block->getParams();
		}
	}
	
	return LLVector3();
}

F32 LLVOVolume::getSpotLightPriority() const
{
	return mSpotLightPriority;
}

void LLVOVolume::updateSpotLightPriority()
{
    if (gCubeSnapshot)
    {
        return;
    }

    F32 r = getLightRadius();
	LLVector3 pos = mDrawable->getPositionAgent();

	LLVector3 at(0,0,-1);
	at *= getRenderRotation();
	pos += at * r;

	at = LLViewerCamera::getInstance()->getAtAxis();
	pos -= at * r;

	mSpotLightPriority = gPipeline.calcPixelArea(pos, LLVector3(r,r,r), *LLViewerCamera::getInstance());

	if (mLightTexture.notNull())
	{
		mLightTexture->addTextureStats(mSpotLightPriority);
		mLightTexture->setBoostLevel(LLGLTexture::BOOST_CLOUDS);
	}
}


bool LLVOVolume::isLightSpotlight() const
{
	LLLightImageParams* params = (LLLightImageParams*) getParameterEntry(LLNetworkData::PARAMS_LIGHT_IMAGE);
	if (params && getParameterEntryInUse(LLNetworkData::PARAMS_LIGHT_IMAGE))
	{
		return params->isLightSpotlight();
	}
	return false;
}


LLViewerTexture* LLVOVolume::getLightTexture()
{
	LLUUID id = getLightTextureID();

	if (id.notNull())
	{
		if (mLightTexture.isNull() || id != mLightTexture->getID())
		{
			mLightTexture = LLViewerTextureManager::getFetchedTexture(id, FTT_DEFAULT, TRUE, LLGLTexture::BOOST_ALM);
		}
	}
	else
	{
		mLightTexture = NULL;
	}

	return mLightTexture;
}

F32 LLVOVolume::getLightIntensity() const
{
	const LLLightParams *param_block = (const LLLightParams *)getParameterEntry(LLNetworkData::PARAMS_LIGHT);
	if (param_block)
	{
		return param_block->getLinearColor().mV[3];
	}
	else
	{
		return 1.f;
	}
}

F32 LLVOVolume::getLightRadius() const
{
	const LLLightParams *param_block = (const LLLightParams *)getParameterEntry(LLNetworkData::PARAMS_LIGHT);
	if (param_block)
	{
		return param_block->getRadius();
	}
	else
	{
		return 0.f;
	}
}

F32 LLVOVolume::getLightFalloff(const F32 fudge_factor) const
{
	const LLLightParams *param_block = (const LLLightParams *)getParameterEntry(LLNetworkData::PARAMS_LIGHT);
	if (param_block)
	{
		return param_block->getFalloff() * fudge_factor;
	}
	else
	{
		return 0.f;
	}
}

F32 LLVOVolume::getLightCutoff() const
{
	const LLLightParams *param_block = (const LLLightParams *)getParameterEntry(LLNetworkData::PARAMS_LIGHT);
	if (param_block)
	{
		return param_block->getCutoff();
	}
	else
	{
		return 0.f;
	}
}

BOOL LLVOVolume::isReflectionProbe() const
{
    return getParameterEntryInUse(LLNetworkData::PARAMS_REFLECTION_PROBE);
}

void LLVOVolume::setIsReflectionProbe(BOOL is_probe)
{
    BOOL was_probe = isReflectionProbe();
    if (is_probe != was_probe)
    {
        if (is_probe)
        {
            setParameterEntryInUse(LLNetworkData::PARAMS_REFLECTION_PROBE, TRUE, true);
        }
        else
        {
            setParameterEntryInUse(LLNetworkData::PARAMS_REFLECTION_PROBE, FALSE, true);
        }
    }

    updateReflectionProbePtr();
}

void LLVOVolume::setReflectionProbeAmbiance(F32 ambiance)
{
    LLReflectionProbeParams* param_block = (LLReflectionProbeParams*)getParameterEntry(LLNetworkData::PARAMS_REFLECTION_PROBE);
    if (param_block)
    {
        if (param_block->getAmbiance() != ambiance)
        {
            param_block->setAmbiance(ambiance);
            parameterChanged(LLNetworkData::PARAMS_REFLECTION_PROBE, true);
        }
    }
}

void LLVOVolume::setReflectionProbeNearClip(F32 near_clip)
{
    LLReflectionProbeParams* param_block = (LLReflectionProbeParams*)getParameterEntry(LLNetworkData::PARAMS_REFLECTION_PROBE);
    if (param_block)
    {
        if (param_block->getClipDistance() != near_clip)
        {
            param_block->setClipDistance(near_clip);
            parameterChanged(LLNetworkData::PARAMS_REFLECTION_PROBE, true);
        }
    }
}

void LLVOVolume::setReflectionProbeIsBox(bool is_box)
{
    LLReflectionProbeParams* param_block = (LLReflectionProbeParams*)getParameterEntry(LLNetworkData::PARAMS_REFLECTION_PROBE);
    if (param_block)
    {
        if (param_block->getIsBox() != is_box)
        {
            param_block->setIsBox(is_box);
            parameterChanged(LLNetworkData::PARAMS_REFLECTION_PROBE, true);
        }
    }
}

void LLVOVolume::setReflectionProbeIsDynamic(bool is_dynamic)
{
    LLReflectionProbeParams* param_block = (LLReflectionProbeParams*)getParameterEntry(LLNetworkData::PARAMS_REFLECTION_PROBE);
    if (param_block)
    {
        if (param_block->getIsDynamic() != is_dynamic)
        {
            param_block->setIsDynamic(is_dynamic);
            parameterChanged(LLNetworkData::PARAMS_REFLECTION_PROBE, true);
        }
    }
}

F32 LLVOVolume::getReflectionProbeAmbiance() const
{
    const LLReflectionProbeParams* param_block = (const LLReflectionProbeParams*)getParameterEntry(LLNetworkData::PARAMS_REFLECTION_PROBE);
    if (param_block)
    {
        return param_block->getAmbiance();
    }
    else
    {
        return 0.f;
    }
}

F32 LLVOVolume::getReflectionProbeNearClip() const
{
    const LLReflectionProbeParams* param_block = (const LLReflectionProbeParams*)getParameterEntry(LLNetworkData::PARAMS_REFLECTION_PROBE);
    if (param_block)
    {
        return param_block->getClipDistance();
    }
    else
    {
        return 0.f;
    }
}

bool LLVOVolume::getReflectionProbeIsBox() const
{
    const LLReflectionProbeParams* param_block = (const LLReflectionProbeParams*)getParameterEntry(LLNetworkData::PARAMS_REFLECTION_PROBE);
    if (param_block)
    {
        return param_block->getIsBox();
    }
    
    return false;
}

bool LLVOVolume::getReflectionProbeIsDynamic() const
{
    const LLReflectionProbeParams* param_block = (const LLReflectionProbeParams*)getParameterEntry(LLNetworkData::PARAMS_REFLECTION_PROBE);
    if (param_block)
    {
        return param_block->getIsDynamic();
    }

    return false;
}

U32 LLVOVolume::getVolumeInterfaceID() const
{
	if (mVolumeImpl)
	{
		return mVolumeImpl->getID();
	}

	return 0;
}

BOOL LLVOVolume::isFlexible() const
{
	if (getParameterEntryInUse(LLNetworkData::PARAMS_FLEXIBLE))
	{
		LLVolume* volume = getVolume();
		if (volume && volume->getParams().getPathParams().getCurveType() != LL_PCODE_PATH_FLEXIBLE)
		{
			LLVolumeParams volume_params = getVolume()->getParams();
			U8 profile_and_hole = volume_params.getProfileParams().getCurveType();
			volume_params.setType(profile_and_hole, LL_PCODE_PATH_FLEXIBLE);
		}
		return TRUE;
	}
	else
	{
		return FALSE;
	}
}

BOOL LLVOVolume::isSculpted() const
{
	if (getParameterEntryInUse(LLNetworkData::PARAMS_SCULPT))
	{
		return TRUE;
	}
	
	return FALSE;
}

BOOL LLVOVolume::isMesh() const
{
	if (isSculpted())
	{
		LLSculptParams *sculpt_params = (LLSculptParams *)getParameterEntry(LLNetworkData::PARAMS_SCULPT);
		U8 sculpt_type = sculpt_params->getSculptType();

		if ((sculpt_type & LL_SCULPT_TYPE_MASK) == LL_SCULPT_TYPE_MESH)
			// mesh is a mesh
		{
			return TRUE;	
		}
	}

	return FALSE;
}

BOOL LLVOVolume::hasLightTexture() const
{
	if (getParameterEntryInUse(LLNetworkData::PARAMS_LIGHT_IMAGE))
	{
		return TRUE;
	}

	return FALSE;
}

BOOL LLVOVolume::isVolumeGlobal() const
{
	if (mVolumeImpl)
	{
		return mVolumeImpl->isVolumeGlobal() ? TRUE : FALSE;
	}
	else if (mRiggedVolume.notNull())
	{
		return TRUE;
	}

	return FALSE;
}

BOOL LLVOVolume::canBeFlexible() const
{
	U8 path = getVolume()->getParams().getPathParams().getCurveType();
	return (path == LL_PCODE_PATH_FLEXIBLE || path == LL_PCODE_PATH_LINE);
}

BOOL LLVOVolume::setIsFlexible(BOOL is_flexible)
{
	BOOL res = FALSE;
	BOOL was_flexible = isFlexible();
	LLVolumeParams volume_params;
	if (is_flexible)
	{
		if (!was_flexible)
		{
			volume_params = getVolume()->getParams();
			U8 profile_and_hole = volume_params.getProfileParams().getCurveType();
			volume_params.setType(profile_and_hole, LL_PCODE_PATH_FLEXIBLE);
			res = TRUE;
			setFlags(FLAGS_USE_PHYSICS, FALSE);
			setFlags(FLAGS_PHANTOM, TRUE);
			setParameterEntryInUse(LLNetworkData::PARAMS_FLEXIBLE, TRUE, true);
			if (mDrawable)
			{
				mDrawable->makeActive();
			}
		}
	}
	else
	{
		if (was_flexible)
		{
			volume_params = getVolume()->getParams();
			U8 profile_and_hole = volume_params.getProfileParams().getCurveType();
			volume_params.setType(profile_and_hole, LL_PCODE_PATH_LINE);
			res = TRUE;
			setFlags(FLAGS_PHANTOM, FALSE);
			setParameterEntryInUse(LLNetworkData::PARAMS_FLEXIBLE, FALSE, true);
		}
	}
	if (res)
	{
		res = setVolume(volume_params, 1);
		if (res)
		{
			markForUpdate(TRUE);
		}
	}
	return res;
}

const LLMeshSkinInfo* LLVOVolume::getSkinInfo() const
{
    if (getVolume())
    {
        return gMeshRepo.getSkinInfo(getMeshID(), this);
    }
    else
    {
        return NULL;
    }
}

// virtual
BOOL LLVOVolume::isRiggedMesh() const
{
    return isMesh() && getSkinInfo();
}

//----------------------------------------------------------------------------
U32 LLVOVolume::getExtendedMeshFlags() const
{
	const LLExtendedMeshParams *param_block = 
        (const LLExtendedMeshParams *)getParameterEntry(LLNetworkData::PARAMS_EXTENDED_MESH);
	if (param_block)
	{
		return param_block->getFlags();
	}
	else
	{
		return 0;
	}
}

void LLVOVolume::onSetExtendedMeshFlags(U32 flags)
{

    // The isAnySelected() check was needed at one point to prevent
    // graphics problems. These are now believed to be fixed so the
    // check has been disabled.
	if (/*!getRootEdit()->isAnySelected() &&*/ mDrawable.notNull())
    {
        // Need to trigger rebuildGeom(), which is where control avatars get created/removed
        getRootEdit()->recursiveMarkForUpdate(TRUE);
    }
    if (isAttachment() && getAvatarAncestor())
    {
        updateVisualComplexity();
        if (flags & LLExtendedMeshParams::ANIMATED_MESH_ENABLED_FLAG)
        {
            // Making a rigged mesh into an animated object
            getAvatarAncestor()->updateAttachmentOverrides();
        }
        else
        {
            // Making an animated object into a rigged mesh
            getAvatarAncestor()->updateAttachmentOverrides();
        }
    }
}

void LLVOVolume::setExtendedMeshFlags(U32 flags)
{
    U32 curr_flags = getExtendedMeshFlags();
    if (curr_flags != flags)
    {
        bool in_use = true;
        setParameterEntryInUse(LLNetworkData::PARAMS_EXTENDED_MESH, in_use, true);
        LLExtendedMeshParams *param_block = 
            (LLExtendedMeshParams *)getParameterEntry(LLNetworkData::PARAMS_EXTENDED_MESH);
        if (param_block)
        {
            param_block->setFlags(flags);
        }
        parameterChanged(LLNetworkData::PARAMS_EXTENDED_MESH, true);
        LL_DEBUGS("AnimatedObjects") << this
                                     << " new flags " << flags << " curr_flags " << curr_flags
                                     << ", calling onSetExtendedMeshFlags()"
                                     << LL_ENDL;
        onSetExtendedMeshFlags(flags);
    }
}

bool LLVOVolume::canBeAnimatedObject() const
{
    F32 est_tris = recursiveGetEstTrianglesMax();
    if (est_tris < 0 || est_tris > getAnimatedObjectMaxTris())
    {
        return false;
    }
    return true;
}

bool LLVOVolume::isAnimatedObject() const
{
    LLVOVolume *root_vol = (LLVOVolume*)getRootEdit();
    bool root_is_animated_flag = root_vol->getExtendedMeshFlags() & LLExtendedMeshParams::ANIMATED_MESH_ENABLED_FLAG;
    return root_is_animated_flag;
}

// Called any time parenting changes for a volume. Update flags and
// control av accordingly.  This is called after parent has been
// changed to new_parent, but before new_parent's mChildList has changed.

// virtual
void LLVOVolume::onReparent(LLViewerObject *old_parent, LLViewerObject *new_parent)
{
    LLVOVolume *old_volp = dynamic_cast<LLVOVolume*>(old_parent);

    if (new_parent && !new_parent->isAvatar())
    {
        if (mControlAvatar.notNull())
        {
            // Here an animated object is being made the child of some
            // other prim. Should remove the control av from the child.
            LLControlAvatar *av = mControlAvatar;
            mControlAvatar = NULL;
            av->markForDeath();
        }
    }
    if (old_volp && old_volp->isAnimatedObject())
    {
        if (old_volp->getControlAvatar())
        {
            // We have been removed from an animated object, need to do cleanup.
            old_volp->getControlAvatar()->updateAttachmentOverrides();
            old_volp->getControlAvatar()->updateAnimations();
        }
    }
}

// This needs to be called after onReparent(), because mChildList is
// not updated until the end of LLViewerObject::addChild()

// virtual
void LLVOVolume::afterReparent()
{
    {
        LL_DEBUGS("AnimatedObjects") << "new child added for parent " 
            << ((LLViewerObject*)getParent())->getID() << LL_ENDL;
    }
                                                                                             
    if (isAnimatedObject() && getControlAvatar())
    {
        LL_DEBUGS("AnimatedObjects") << "adding attachment overrides, parent is animated object " 
            << ((LLViewerObject*)getParent())->getID() << LL_ENDL;

        // MAINT-8239 - doing a full rebuild whenever parent is set
        // makes the joint overrides load more robustly. In theory,
        // addAttachmentOverrides should be sufficient, but in
        // practice doing a full rebuild helps compensate for
        // notifyMeshLoaded() not being called reliably enough.
        
        // was: getControlAvatar()->addAttachmentOverridesForObject(this);
        //getControlAvatar()->rebuildAttachmentOverrides();
        getControlAvatar()->updateAnimations();
    }
    else
    {
        LL_DEBUGS("AnimatedObjects") << "not adding overrides, parent: " 
                                     << ((LLViewerObject*)getParent())->getID() 
                                     << " isAnimated: "  << isAnimatedObject() << " cav "
                                     << getControlAvatar() << LL_ENDL;
    }
}

//----------------------------------------------------------------------------
void LLVOVolume::updateRiggingInfo()
{
    LL_PROFILE_ZONE_SCOPED_CATEGORY_VOLUME;
    if (isRiggedMesh())
    {
        const LLMeshSkinInfo* skin = getSkinInfo();
        LLVOAvatar *avatar = getAvatar();
        LLVolume *volume = getVolume();
        if (skin && avatar && volume)
        {
            LL_DEBUGS("RigSpammish") << "starting, vovol " << this << " lod " << getLOD() << " last " << mLastRiggingInfoLOD << LL_ENDL;
            if (getLOD()>mLastRiggingInfoLOD || getLOD()==3)
            {
                // Rigging info may need update
                mJointRiggingInfoTab.clear();
                for (S32 f = 0; f < volume->getNumVolumeFaces(); ++f)
                {
                    LLVolumeFace& vol_face = volume->getVolumeFace(f);
                    LLSkinningUtil::updateRiggingInfo(skin, avatar, vol_face);
                    if (vol_face.mJointRiggingInfoTab.size()>0)
                    {
                        mJointRiggingInfoTab.merge(vol_face.mJointRiggingInfoTab);
                    }
                }
                // Keep the highest LOD info available.
                mLastRiggingInfoLOD = getLOD();
                LL_DEBUGS("RigSpammish") << "updated rigging info for LLVOVolume " 
                                         << this << " lod " << mLastRiggingInfoLOD 
                                         << LL_ENDL;
            }
        }
    }
}

//----------------------------------------------------------------------------

void LLVOVolume::generateSilhouette(LLSelectNode* nodep, const LLVector3& view_point)
{
	LLVolume *volume = getVolume();

	if (volume)
	{
		LLVector3 view_vector;
		view_vector = view_point; 

		//transform view vector into volume space
		view_vector -= getRenderPosition();
		//mDrawable->mDistanceWRTCamera = view_vector.length();
		LLQuaternion worldRot = getRenderRotation();
		view_vector = view_vector * ~worldRot;
		if (!isVolumeGlobal())
		{
			LLVector3 objScale = getScale();
			LLVector3 invObjScale(1.f / objScale.mV[VX], 1.f / objScale.mV[VY], 1.f / objScale.mV[VZ]);
			view_vector.scaleVec(invObjScale);
		}
		
		updateRelativeXform();
		LLMatrix4 trans_mat = mRelativeXform;
		if (mDrawable->isStatic())
		{
			trans_mat.translate(getRegion()->getOriginAgent());
		}

		volume->generateSilhouetteVertices(nodep->mSilhouetteVertices, nodep->mSilhouetteNormals, view_vector, trans_mat, mRelativeXformInvTrans, nodep->getTESelectMask());

		nodep->mSilhouetteExists = TRUE;
	}
}

void LLVOVolume::deleteFaces()
{
	S32 face_count = mNumFaces;
	if (mDrawable.notNull())
	{
		mDrawable->deleteFaces(0, face_count);
	}

	mNumFaces = 0;
}

void LLVOVolume::updateRadius()
{
	if (mDrawable.isNull())
	{
		return;
	}
	
	mVObjRadius = getScale().length();
	mDrawable->setRadius(mVObjRadius);
}


BOOL LLVOVolume::isAttachment() const
{
	return mAttachmentState != 0 ;
}

BOOL LLVOVolume::isHUDAttachment() const
{
	// *NOTE: we assume hud attachment points are in defined range
	// since this range is constant for backwards compatibility
	// reasons this is probably a reasonable assumption to make
	S32 attachment_id = ATTACHMENT_ID_FROM_STATE(mAttachmentState);
	return ( attachment_id >= 31 && attachment_id <= 38 );
}


const LLMatrix4 LLVOVolume::getRenderMatrix() const
{
	if (mDrawable->isActive() && !mDrawable->isRoot())
	{
		return mDrawable->getParent()->getWorldMatrix();
	}
	return mDrawable->getWorldMatrix();
}

// Returns a base cost and adds textures to passed in set.
// total cost is returned value + 5 * size of the resulting set.
// Cannot include cost of textures, as they may be re-used in linked
// children, and cost should only be increased for unique textures  -Nyx
U32 LLVOVolume::getRenderCost(texture_cost_t &textures) const
{
    /*****************************************************************
     * This calculation should not be modified by third party viewers,
     * since it is used to limit rendering and should be uniform for
     * everyone. If you have suggested improvements, submit them to
     * the official viewer for consideration.
     *****************************************************************/

	// Get access to params we'll need at various points.  
	// Skip if this is object doesn't have a volume (e.g. is an avatar).
	BOOL has_volume = (getVolume() != NULL);
	LLVolumeParams volume_params;
	LLPathParams path_params;
	LLProfileParams profile_params;

	U32 num_triangles = 0;

	// per-prim costs
	static const U32 ARC_PARTICLE_COST = 1; // determined experimentally
	static const U32 ARC_PARTICLE_MAX = 2048; // default values
	static const U32 ARC_TEXTURE_COST = 16; // multiplier for texture resolution - performance tested
	static const U32 ARC_LIGHT_COST = 500; // static cost for light-producing prims 
	static const U32 ARC_MEDIA_FACE_COST = 1500; // static cost per media-enabled face 


	// per-prim multipliers
	static const F32 ARC_GLOW_MULT = 1.5f; // tested based on performance
	static const F32 ARC_BUMP_MULT = 1.25f; // tested based on performance
	static const F32 ARC_FLEXI_MULT = 5; // tested based on performance
	static const F32 ARC_SHINY_MULT = 1.6f; // tested based on performance
	static const F32 ARC_INVISI_COST = 1.2f; // tested based on performance
	static const F32 ARC_WEIGHTED_MESH = 1.2f; // tested based on performance

	static const F32 ARC_PLANAR_COST = 1.0f; // tested based on performance to have negligible impact
	static const F32 ARC_ANIM_TEX_COST = 4.f; // tested based on performance
	static const F32 ARC_ALPHA_COST = 4.f; // 4x max - based on performance

	F32 shame = 0;

	U32 invisi = 0;
	U32 shiny = 0;
	U32 glow = 0;
	U32 alpha = 0;
	U32 flexi = 0;
	U32 animtex = 0;
	U32 particles = 0;
	U32 bump = 0;
	U32 planar = 0;
	U32 weighted_mesh = 0;
	U32 produces_light = 0;
	U32 media_faces = 0;

	const LLDrawable* drawablep = mDrawable;
	U32 num_faces = drawablep->getNumFaces();

	if (has_volume)
	{
		volume_params = getVolume()->getParams();
		path_params = volume_params.getPathParams();
		profile_params = volume_params.getProfileParams();

        LLMeshCostData costs;
		if (getCostData(costs))
		{
            if (isAnimatedObject() && isRiggedMesh())
            {
                // Scaling here is to make animated object vs
                // non-animated object ARC proportional to the
                // corresponding calculations for streaming cost.
                num_triangles = (ANIMATED_OBJECT_COST_PER_KTRI * 0.001 * costs.getEstTrisForStreamingCost())/0.06;
            }
            else
            {
                F32 radius = getScale().length()*0.5f;
                num_triangles = costs.getRadiusWeightedTris(radius);
            }
		}
	}

	if (num_triangles <= 0)
	{
		num_triangles = 4;
	}

	if (isSculpted())
	{
		if (isMesh())
		{
			// base cost is dependent on mesh complexity
			// note that 3 is the highest LOD as of the time of this coding.
			S32 size = gMeshRepo.getMeshSize(volume_params.getSculptID(), getLOD());
			if ( size > 0)
			{
				if (isRiggedMesh())
				{
					// weighted attachment - 1 point for every 3 bytes
					weighted_mesh = 1;
				}
			}
			else
			{
				// something went wrong - user should know their content isn't render-free
				return 0;
			}
		}
		else
		{
			const LLSculptParams *sculpt_params = (LLSculptParams *) getParameterEntry(LLNetworkData::PARAMS_SCULPT);
			LLUUID sculpt_id = sculpt_params->getSculptTexture();
			if (textures.find(sculpt_id) == textures.end())
			{
				LLViewerFetchedTexture *texture = LLViewerTextureManager::getFetchedTexture(sculpt_id);
				if (texture)
				{
					S32 texture_cost = 256 + (S32)(ARC_TEXTURE_COST * (texture->getFullHeight() / 128.f + texture->getFullWidth() / 128.f));
					textures.insert(texture_cost_t::value_type(sculpt_id, texture_cost));
				}
			}
		}
	}

	if (isFlexible())
	{
		flexi = 1;
	}
	if (isParticleSource())
	{
		particles = 1;
	}

	if (getIsLight())
	{
		produces_light = 1;
	}

	for (S32 i = 0; i < num_faces; ++i)
	{
		const LLFace* face = drawablep->getFace(i);
		if (!face) continue;
		const LLTextureEntry* te = face->getTextureEntry();
		const LLViewerTexture* img = face->getTexture();

		if (img)
		{
			if (textures.find(img->getID()) == textures.end())
			{
                S32 texture_cost = 0;
                S8 type = img->getType();
                if (type == LLViewerTexture::FETCHED_TEXTURE || type == LLViewerTexture::LOD_TEXTURE)
                {
                    const LLViewerFetchedTexture* fetched_texturep = static_cast<const LLViewerFetchedTexture*>(img);
                    if (fetched_texturep
                        && fetched_texturep->getFTType() == FTT_LOCAL_FILE
                        && (img->getID() == IMG_ALPHA_GRAD_2D || img->getID() == IMG_ALPHA_GRAD)
                        )
                    {
                        // These two textures appear to switch between each other, but are of different sizes (4x256 and 256x256).
                        // Hardcode cost from larger one to not cause random complexity changes
                        texture_cost = 320;
                    }
                }
                if (texture_cost == 0)
                {
                    texture_cost = 256 + (S32)(ARC_TEXTURE_COST * (img->getFullHeight() / 128.f + img->getFullWidth() / 128.f));
                }
				textures.insert(texture_cost_t::value_type(img->getID(), texture_cost));
			}
		}

		if (face->isInAlphaPool())
		{
			alpha = 1;
		}
		else if (img && img->getPrimaryFormat() == GL_ALPHA)
		{
			invisi = 1;
		}
		if (face->hasMedia())
		{
			media_faces++;
		}

		if (te)
		{
			if (te->getBumpmap())
			{
				// bump is a multiplier, don't add per-face
				bump = 1;
			}
			if (te->getShiny())
			{
				// shiny is a multiplier, don't add per-face
				shiny = 1;
			}
			if (te->getGlow() > 0.f)
			{
				// glow is a multiplier, don't add per-face
				glow = 1;
			}
			if (face->mTextureMatrix != NULL)
			{
				animtex = 1;
			}
			if (te->getTexGen())
			{
				planar = 1;
			}
		}
	}

	// shame currently has the "base" cost of 1 point per 15 triangles, min 2.
	shame = num_triangles  * 5.f;
	shame = shame < 2.f ? 2.f : shame;

	// multiply by per-face modifiers
	if (planar)
	{
		shame *= planar * ARC_PLANAR_COST;
	}

	if (animtex)
	{
		shame *= animtex * ARC_ANIM_TEX_COST;
	}

	if (alpha)
	{
		shame *= alpha * ARC_ALPHA_COST;
	}

	if(invisi)
	{
		shame *= invisi * ARC_INVISI_COST;
	}

	if (glow)
	{
		shame *= glow * ARC_GLOW_MULT;
	}

	if (bump)
	{
		shame *= bump * ARC_BUMP_MULT;
	}

	if (shiny)
	{
		shame *= shiny * ARC_SHINY_MULT;
	}


	// multiply shame by multipliers
	if (weighted_mesh)
	{
		shame *= weighted_mesh * ARC_WEIGHTED_MESH;
	}

	if (flexi)
	{
		shame *= flexi * ARC_FLEXI_MULT;
	}


	// add additional costs
	if (particles)
	{
		const LLPartSysData *part_sys_data = &(mPartSourcep->mPartSysData);
		const LLPartData *part_data = &(part_sys_data->mPartData);
		U32 num_particles = (U32)(part_sys_data->mBurstPartCount * llceil( part_data->mMaxAge / part_sys_data->mBurstRate));
		num_particles = num_particles > ARC_PARTICLE_MAX ? ARC_PARTICLE_MAX : num_particles;
		F32 part_size = (llmax(part_data->mStartScale[0], part_data->mEndScale[0]) + llmax(part_data->mStartScale[1], part_data->mEndScale[1])) / 2.f;
		shame += num_particles * part_size * ARC_PARTICLE_COST;
	}

	if (produces_light)
	{
		shame += ARC_LIGHT_COST;
	}

	if (media_faces)
	{
		shame += media_faces * ARC_MEDIA_FACE_COST;
	}

    // Streaming cost for animated objects includes a fixed cost
    // per linkset. Add a corresponding charge here translated into
    // triangles, but not weighted by any graphics properties.
    if (isAnimatedObject() && isRootEdit())
    {
        shame += (ANIMATED_OBJECT_BASE_COST/0.06) * 5.0f;
    }

	if (shame > mRenderComplexity_current)
	{
		mRenderComplexity_current = (S32)shame;
	}

	return (U32)shame;
}

F32 LLVOVolume::getEstTrianglesMax() const
{
	if (isMesh() && getVolume())
	{
		return gMeshRepo.getEstTrianglesMax(getVolume()->getParams().getSculptID());
	}
    return 0.f;
}

F32 LLVOVolume::getEstTrianglesStreamingCost() const
{
	if (isMesh() && getVolume())
	{
		return gMeshRepo.getEstTrianglesStreamingCost(getVolume()->getParams().getSculptID());
	}
    return 0.f;
}

F32 LLVOVolume::getStreamingCost() const
{
	F32 radius = getScale().length()*0.5f;
    F32 linkset_base_cost = 0.f;

    LLMeshCostData costs;
    if (getCostData(costs))
    {
        if (isAnimatedObject() && isRootEdit())
        {
            // Root object of an animated object has this to account for skeleton overhead.
            linkset_base_cost = ANIMATED_OBJECT_BASE_COST;
        }
        if (isMesh())
        {
            if (isAnimatedObject() && isRiggedMesh())
            {
                return linkset_base_cost + costs.getTriangleBasedStreamingCost();
            }
            else
            {
                return linkset_base_cost + costs.getRadiusBasedStreamingCost(radius);
            }
        }
        else
        {
            return linkset_base_cost + costs.getRadiusBasedStreamingCost(radius);
        }
    }
    else
    {
        return 0.f;
    }
}

// virtual
bool LLVOVolume::getCostData(LLMeshCostData& costs) const
{
    if (isMesh())
    {
        return gMeshRepo.getCostData(getVolume()->getParams().getSculptID(), costs);
    }
    else
    {
		LLVolume* volume = getVolume();
		S32 counts[4];

		// <FS:ND> try to cache calcuated triangles instead of calculating them over and over again
		//		LLVolume::getLoDTriangleCounts(volume->getParams(), counts);
		LLVolume::getLoDTriangleCounts(volume->getParams(), counts, volume);
		// </FS:ND>

		LLSD header;
		header["lowest_lod"]["size"] = counts[0] * 10;
		header["low_lod"]["size"] = counts[1] * 10;
		header["medium_lod"]["size"] = counts[2] * 10;
		header["high_lod"]["size"] = counts[3] * 10;

		return gMeshRepo.getCostData(header, costs);
    }
}

//static 
void LLVOVolume::updateRenderComplexity()
{
	mRenderComplexity_last = mRenderComplexity_current;
	mRenderComplexity_current = 0;
}

U32 LLVOVolume::getTriangleCount(S32* vcount) const
{
	U32 count = 0;
	LLVolume* volume = getVolume();
	if (volume)
	{
		count = volume->getNumTriangles(vcount);
	}

	return count;
}
// <FS:Beq> Generalise TriangleCount
//U32 LLVOVolume::getHighLODTriangleCount()
//{
//	U32 ret = 0;
//
//	LLVolume* volume = getVolume();
//
//	if (!isSculpted())
//	{
//		LLVolume* ref = LLPrimitive::getVolumeManager()->refVolume(volume->getParams(), 3);
//		ret = ref->getNumTriangles();
//		LLPrimitive::getVolumeManager()->unrefVolume(ref);
//	}
//	else if (isMesh())
//	{
//		LLVolume* ref = LLPrimitive::getVolumeManager()->refVolume(volume->getParams(), 3);
//		if (!ref->isMeshAssetLoaded() || ref->getNumVolumeFaces() == 0)
//		{
//			gMeshRepo.loadMesh(this, volume->getParams(), LLModel::LOD_HIGH);
//		}
//		ret = ref->getNumTriangles();
//		LLPrimitive::getVolumeManager()->unrefVolume(ref);
//	}
//	else
//	{ //default sculpts have a constant number of triangles
//		ret = 31*2*31;  //31 rows of 31 columns of quads for a 32x32 vertex patch
//	}
//
//	return ret;
//}
U32 LLVOVolume::getHighLODTriangleCount()
{
	return (getLODTriangleCount(LLModel::LOD_HIGH));
}

U32 LLVOVolume::getLODTriangleCount(S32 lod)
{
	U32 ret = 0;

	LLVolume* volume = getVolume();

	if (!isSculpted())
	{
		LLVolume* ref = LLPrimitive::getVolumeManager()->refVolume(volume->getParams(), lod);
		ret = ref->getNumTriangles();
		LLPrimitive::getVolumeManager()->unrefVolume(ref);
	}
	else if (isMesh())
	{
		LLVolume* ref = LLPrimitive::getVolumeManager()->refVolume(volume->getParams(), lod);
		if (!ref->isMeshAssetLoaded() || ref->getNumVolumeFaces() == 0)
		{
			gMeshRepo.loadMesh(this, volume->getParams(), lod);
		}
		ret = ref->getNumTriangles();
		LLPrimitive::getVolumeManager()->unrefVolume(ref);
	}
	else
	{ //default sculpts have a constant number of triangles
		ret = (31 * 2 * 31)>>3*(3-lod);  //31 rows of 31 columns of quads for a 32x32 vertex patch (Beq: left shift by 2 for each lower LOD)
	}

	return ret;
}
//</FS:Beq>


//static
void LLVOVolume::preUpdateGeom()
{
	sNumLODChanges = 0;
}

void LLVOVolume::parameterChanged(U16 param_type, bool local_origin)
{
	LLViewerObject::parameterChanged(param_type, local_origin);
}

void LLVOVolume::parameterChanged(U16 param_type, LLNetworkData* data, BOOL in_use, bool local_origin)
{
	LLViewerObject::parameterChanged(param_type, data, in_use, local_origin);
	if (mVolumeImpl)
	{
		mVolumeImpl->onParameterChanged(param_type, data, in_use, local_origin);
	}
    if (!local_origin && param_type == LLNetworkData::PARAMS_EXTENDED_MESH)
    {
        U32 extended_mesh_flags = getExtendedMeshFlags();
        bool enabled =  (extended_mesh_flags & LLExtendedMeshParams::ANIMATED_MESH_ENABLED_FLAG);
        bool was_enabled = (getControlAvatar() != NULL);
        if (enabled != was_enabled)
        {
            LL_DEBUGS("AnimatedObjects") << this
                                         << " calling onSetExtendedMeshFlags, enabled " << (U32) enabled
                                         << " was_enabled " << (U32) was_enabled
                                         << " local_origin " << (U32) local_origin
                                         << LL_ENDL;
            onSetExtendedMeshFlags(extended_mesh_flags);
        }
    }
	if (mDrawable.notNull())
	{
		BOOL is_light = getIsLight();
		if (is_light != mDrawable->isState(LLDrawable::LIGHT))
		{
			gPipeline.setLight(mDrawable, is_light);
		}
	}
   
    updateReflectionProbePtr();
}

void LLVOVolume::updateReflectionProbePtr()
{
    if (isReflectionProbe())
    {
        if (mReflectionProbe.isNull())
        {
            mReflectionProbe = gPipeline.mReflectionMapManager.registerViewerObject(this);
        }
    }
    else if (mReflectionProbe.notNull())
    {
        mReflectionProbe = nullptr;
    }
}

void LLVOVolume::setSelected(BOOL sel)
{
	LLViewerObject::setSelected(sel);
    if (isAnimatedObject())
    {
        getRootEdit()->recursiveMarkForUpdate(TRUE);
    }
    else
    {
        if (mDrawable.notNull())
        {
            markForUpdate(TRUE);
        }
    }
}

void LLVOVolume::updateSpatialExtents(LLVector4a& newMin, LLVector4a& newMax)
{		
}

F32 LLVOVolume::getBinRadius()
{
    LL_PROFILE_ZONE_SCOPED_CATEGORY_VOLUME;
	F32 radius;
	
	F32 scale = 1.f;

	static LLCachedControl<S32> octree_size_factor(gSavedSettings, "OctreeStaticObjectSizeFactor", 3);
	static LLCachedControl<S32> octree_attachment_size_factor(gSavedSettings, "OctreeAttachmentSizeFactor", 4);
	static LLCachedControl<LLVector3> octree_distance_factor(gSavedSettings, "OctreeDistanceFactor", LLVector3(0.01f, 0.f, 0.f));
	static LLCachedControl<LLVector3> octree_alpha_distance_factor(gSavedSettings, "OctreeAlphaDistanceFactor", LLVector3(0.1f, 0.f, 0.f));

	S32 size_factor = llmax((S32)octree_size_factor, 1);
	S32 attachment_size_factor = llmax((S32)octree_attachment_size_factor, 1);
	LLVector3 distance_factor = octree_distance_factor;
	LLVector3 alpha_distance_factor = octree_alpha_distance_factor;

	const LLVector4a* ext = mDrawable->getSpatialExtents();
	
	BOOL shrink_wrap = mDrawable->isAnimating();
	BOOL alpha_wrap = FALSE;

	if (!isHUDAttachment())
	{
		for (S32 i = 0; i < mDrawable->getNumFaces(); i++)
		{
			LLFace* face = mDrawable->getFace(i);
			if (!face) continue;
			if (face->isInAlphaPool() &&
			    !face->canRenderAsMask())
			{
				alpha_wrap = TRUE;
				break;
			}
		}
	}
	else
	{
		shrink_wrap = FALSE;
	}

	if (alpha_wrap)
	{
		LLVector3 bounds = getScale();
		radius = llmin(bounds.mV[1], bounds.mV[2]);
		radius = llmin(radius, bounds.mV[0]);
		radius *= 0.5f;
		radius *= 1.f+mDrawable->mDistanceWRTCamera*alpha_distance_factor[1];
		radius += mDrawable->mDistanceWRTCamera*alpha_distance_factor[0];
	}
	else if (shrink_wrap)
	{
		LLVector4a rad;
		rad.setSub(ext[1], ext[0]);
		
		radius = rad.getLength3().getF32()*0.5f;
	}
	else if (mDrawable->isStatic())
	{
		F32 szf = size_factor;

		radius = llmax(mDrawable->getRadius(), szf);
		
		radius = powf(radius, 1.f+szf/radius);

		radius *= 1.f + mDrawable->mDistanceWRTCamera * distance_factor[1];
		radius += mDrawable->mDistanceWRTCamera * distance_factor[0];
	}
	else if (mDrawable->getVObj()->isAttachment())
	{
		radius = llmax((S32) mDrawable->getRadius(),1)*attachment_size_factor;
	}
	else
	{
		radius = mDrawable->getRadius();
		radius *= 1.f + mDrawable->mDistanceWRTCamera * distance_factor[1];
		radius += mDrawable->mDistanceWRTCamera * distance_factor[0];
	}

	return llclamp(radius*scale, 0.5f, 256.f);
}

const LLVector3 LLVOVolume::getPivotPositionAgent() const
{
	if (mVolumeImpl)
	{
		return mVolumeImpl->getPivotPosition();
	}
	return LLViewerObject::getPivotPositionAgent();
}

void LLVOVolume::onShift(const LLVector4a &shift_vector)
{
	if (mVolumeImpl)
	{
		mVolumeImpl->onShift(shift_vector);
	}

	updateRelativeXform();
}

const LLMatrix4& LLVOVolume::getWorldMatrix(LLXformMatrix* xform) const
{
	if (mVolumeImpl)
	{
		return mVolumeImpl->getWorldMatrix(xform);
	}
	return xform->getWorldMatrix();
}

void LLVOVolume::markForUpdate(BOOL priority)
{ 
	//<FS:Beq> avoid unfortunate sleep during trylock by static check
	//if(debugLoggingEnabled("AnimatedObjectsLinkset"))
	static auto debug_logging_on = debugLoggingEnabled("AnimatedObjectsLinkset");
	if (debug_logging_on)
	//</FS:Beq>
	{
        if (isAnimatedObject() && isRiggedMesh())
        {
            std::string vobj_name = llformat("Vol%p", this);
            F32 est_tris = getEstTrianglesMax();
            LL_DEBUGS("AnimatedObjectsLinkset") << vobj_name << " markForUpdate, tris " << est_tris << LL_ENDL; 
        }
    }

    LLViewerObject::markForUpdate(priority); 
    mVolumeChanged = TRUE; 
}

LLVector3 LLVOVolume::agentPositionToVolume(const LLVector3& pos) const
{
	LLVector3 ret = pos - getRenderPosition();
	ret = ret * ~getRenderRotation();
	if (!isVolumeGlobal())
	{
		LLVector3 objScale = getScale();
		LLVector3 invObjScale(1.f / objScale.mV[VX], 1.f / objScale.mV[VY], 1.f / objScale.mV[VZ]);
		ret.scaleVec(invObjScale);
	}
	
	return ret;
}

LLVector3 LLVOVolume::agentDirectionToVolume(const LLVector3& dir) const
{
	LLVector3 ret = dir * ~getRenderRotation();
	
	LLVector3 objScale = isVolumeGlobal() ? LLVector3(1,1,1) : getScale();
	ret.scaleVec(objScale);

	return ret;
}

LLVector3 LLVOVolume::volumePositionToAgent(const LLVector3& dir) const
{
	LLVector3 ret = dir;
	if (!isVolumeGlobal())
	{
		LLVector3 objScale = getScale();
		ret.scaleVec(objScale);
	}

	ret = ret * getRenderRotation();
	ret += getRenderPosition();
	
	return ret;
}

LLVector3 LLVOVolume::volumeDirectionToAgent(const LLVector3& dir) const
{
	LLVector3 ret = dir;
	LLVector3 objScale = isVolumeGlobal() ? LLVector3(1,1,1) : getScale();
	LLVector3 invObjScale(1.f / objScale.mV[VX], 1.f / objScale.mV[VY], 1.f / objScale.mV[VZ]);
	ret.scaleVec(invObjScale);
	ret = ret * getRenderRotation();

	return ret;
}


BOOL LLVOVolume::lineSegmentIntersect(const LLVector4a& start, const LLVector4a& end, S32 face, BOOL pick_transparent, BOOL pick_rigged, BOOL pick_unselectable, S32 *face_hitp,
									  LLVector4a* intersection,LLVector2* tex_coord, LLVector4a* normal, LLVector4a* tangent)
{
	if (!mbCanSelect 
		|| mDrawable->isDead() 
		|| !gPipeline.hasRenderType(mDrawable->getRenderType()))
	{
		return FALSE;
	}

    if (!pick_unselectable)
    {
        if (!LLSelectMgr::instance().canSelectObject(this))
        {
            return FALSE;
        }
    }

	BOOL ret = FALSE;

	LLVolume* volume = getVolume();

	bool transform = true;

	if (mDrawable->isState(LLDrawable::RIGGED))
	{
		if ((pick_rigged) || (getAvatar() && (getAvatar()->isSelf()) && (LLFloater::isVisible(gFloaterTools))))
		{
            updateRiggedVolume(true, LLRiggedVolume::DO_NOT_UPDATE_FACES);
			volume = mRiggedVolume;
			transform = false;
		}
		else
		{ //cannot pick rigged attachments on other avatars or when not in build mode
			return FALSE;
		}
	}
	
	if (volume)
	{	
		LLVector4a local_start = start;
		LLVector4a local_end = end;
	
		if (transform)
		{
			LLVector3 v_start(start.getF32ptr());
			LLVector3 v_end(end.getF32ptr());
		
			v_start = agentPositionToVolume(v_start);
			v_end = agentPositionToVolume(v_end);

			local_start.load3(v_start.mV);
			local_end.load3(v_end.mV);
		}
		
		LLVector4a p;
		LLVector4a n;
		LLVector2 tc;
		LLVector4a tn;

		if (intersection != NULL)
		{
			p = *intersection;
		}

		if (tex_coord != NULL)
		{
			tc = *tex_coord;
		}

		if (normal != NULL)
		{
			n = *normal;
		}

		if (tangent != NULL)
		{
			tn = *tangent;
		}

		S32 face_hit = -1;

		S32 start_face, end_face;
		if (face == -1)
		{
			start_face = 0;
			end_face = volume->getNumVolumeFaces();
		}
		else
		{
			start_face = face;
			end_face = face+1;
		}
		pick_transparent |= isHiglightedOrBeacon();
		bool special_cursor = specialHoverCursor();
		for (S32 i = start_face; i < end_face; ++i)
		{
			if (!special_cursor && !pick_transparent && getTE(i) && getTE(i)->getColor().mV[3] == 0.f)
			{ //don't attempt to pick completely transparent faces unless
				//pick_transparent is true
				continue;
			}

            // This calculates the bounding box of the skinned mesh from scratch. It's actually quite expensive, but not nearly as expensive as building a full octree.
            // rebuild_face_octrees = false because an octree for this face will be built later only if needed for narrow phase picking.
            updateRiggedVolume(true, i, false);
			face_hit = volume->lineSegmentIntersect(local_start, local_end, i,
													&p, &tc, &n, &tn);
			
			if (face_hit >= 0 && mDrawable->getNumFaces() > face_hit)
			{
				LLFace* face = mDrawable->getFace(face_hit);				

				bool ignore_alpha = false;

				const LLTextureEntry* te = face->getTextureEntry();
				if (te)
				{
					LLMaterial* mat = te->getMaterialParams();
					if (mat)
					{
						U8 mode = mat->getDiffuseAlphaMode();

						if (mode == LLMaterial::DIFFUSE_ALPHA_MODE_EMISSIVE
							|| mode == LLMaterial::DIFFUSE_ALPHA_MODE_NONE
							|| (mode == LLMaterial::DIFFUSE_ALPHA_MODE_MASK && mat->getAlphaMaskCutoff() == 0))
						{
							ignore_alpha = true;
						}
					}
				}

                BOOL no_texture = !face->getTexture() || !face->getTexture()->hasGLTexture();
                BOOL mask       = no_texture ? FALSE : face->getTexture()->getMask(face->surfaceToTexture(tc, p, n));
				if (face &&
					(ignore_alpha || pick_transparent || no_texture || mask))
				{
					local_end = p;
					if (face_hitp != NULL)
					{
						*face_hitp = face_hit;
					}
					
					if (intersection != NULL)
					{
						if (transform)
						{
							LLVector3 v_p(p.getF32ptr());

							intersection->load3(volumePositionToAgent(v_p).mV);  // must map back to agent space
						}
						else
						{
							*intersection = p;
						}
					}

					if (normal != NULL)
					{
						if (transform)
						{
							LLVector3 v_n(n.getF32ptr());
							normal->load3(volumeDirectionToAgent(v_n).mV);
						}
						else
						{
							*normal = n;
						}
						(*normal).normalize3fast();
					}

					if (tangent != NULL)
					{
						if (transform)
						{
							LLVector3 v_tn(tn.getF32ptr());

							LLVector4a trans_tangent;
							trans_tangent.load3(volumeDirectionToAgent(v_tn).mV);

							LLVector4Logical mask;
							mask.clear();
							mask.setElement<3>();

							tangent->setSelectWithMask(mask, tn, trans_tangent);
						}
						else
						{
							*tangent = tn;
						}
						(*tangent).normalize3fast();
					}

					if (tex_coord != NULL)
					{
						*tex_coord = tc;
					}
					
					ret = TRUE;
				}
			}
		}
	}
		
	return ret;
}

bool LLVOVolume::treatAsRigged()
{
	return isSelected() &&
        (isAttachment() || isAnimatedObject()) &&
        mDrawable.notNull() &&
        mDrawable->isState(LLDrawable::RIGGED);
}

LLRiggedVolume* LLVOVolume::getRiggedVolume()
{
	return mRiggedVolume;
}

void LLVOVolume::clearRiggedVolume()
{
	if (mRiggedVolume.notNull())
	{
		mRiggedVolume = NULL;
		updateRelativeXform();
	}
}

void LLVOVolume::updateRiggedVolume(bool force_treat_as_rigged, LLRiggedVolume::FaceIndex face_index, bool rebuild_face_octrees)
{
    LL_PROFILE_ZONE_SCOPED_CATEGORY_VOLUME;
	//Update mRiggedVolume to match current animation frame of avatar. 
	//Also update position/size in octree.  

    if ((!force_treat_as_rigged) && (!treatAsRigged()))
	{
		clearRiggedVolume();
		
		return;
	}

	LLVolume* volume = getVolume();
	const LLMeshSkinInfo* skin = getSkinInfo();
	if (!skin)
	{
		clearRiggedVolume();
		return;
	}

	LLVOAvatar* avatar = getAvatar();
	if (!avatar)
	{
		clearRiggedVolume();
		return;
	}

	if (!mRiggedVolume)
	{
		LLVolumeParams p;
		mRiggedVolume = new LLRiggedVolume(p);
		updateRelativeXform();
	}

    mRiggedVolume->update(skin, avatar, volume, face_index, rebuild_face_octrees);
}

void LLRiggedVolume::update(
    const LLMeshSkinInfo* skin,
    LLVOAvatar* avatar,
    const LLVolume* volume,
    FaceIndex face_index,
    bool rebuild_face_octrees)
{
    LL_PROFILE_ZONE_SCOPED_CATEGORY_VOLUME;
	bool copy = false;
	if (volume->getNumVolumeFaces() != getNumVolumeFaces())
	{ 
		copy = true;
	}

	for (S32 i = 0; i < volume->getNumVolumeFaces() && !copy; ++i)
	{
		const LLVolumeFace& src_face = volume->getVolumeFace(i);
		const LLVolumeFace& dst_face = getVolumeFace(i);

		if (src_face.mNumIndices != dst_face.mNumIndices ||
			src_face.mNumVertices != dst_face.mNumVertices)
		{
			copy = true;
		}
	}

	if (copy)
	{
		copyVolumeFaces(volume);
	}
    else
    {
        bool is_paused = avatar && avatar->areAnimationsPaused();
		if (is_paused)
		{
            S32 frames_paused = LLFrameTimer::getFrameCount() - avatar->getMotionController().getPausedFrame();
            if (frames_paused > 1)
            {
                return;
            }
		}
    }


	//build matrix palette
	static const size_t kMaxJoints = LL_MAX_JOINTS_PER_MESH_OBJECT;

	LLMatrix4a mat[kMaxJoints];
	U32 maxJoints = LLSkinningUtil::getMeshJointCount(skin);
    LLSkinningUtil::initSkinningMatrixPalette(mat, maxJoints, skin, avatar);
    const LLMatrix4a bind_shape_matrix = skin->mBindShapeMatrix;

    S32 rigged_vert_count = 0;
    S32 rigged_face_count = 0;
    LLVector4a box_min, box_max;
    S32 face_begin;
    S32 face_end;
    if (face_index == DO_NOT_UPDATE_FACES)
    {
        face_begin = 0;
        face_end = 0;
    }
    else if (face_index == UPDATE_ALL_FACES)
    {
        face_begin = 0;
        face_end = volume->getNumVolumeFaces();
    }
    else
    {
        face_begin = face_index;
        face_end = face_begin + 1;
    }
    for (S32 i = face_begin; i < face_end; ++i)
	{
		const LLVolumeFace& vol_face = volume->getVolumeFace(i);
		
		LLVolumeFace& dst_face = mVolumeFaces[i];
		
		LLVector4a* weight = vol_face.mWeights;

		if ( weight )
		{
            LLSkinningUtil::checkSkinWeights(weight, dst_face.mNumVertices, skin);

			LLVector4a* pos = dst_face.mPositions;

			if (pos && dst_face.mExtents)
			{
                U32 max_joints = LLSkinningUtil::getMaxJointCount();
                rigged_vert_count += dst_face.mNumVertices;
                rigged_face_count++;

            #if USE_SEPARATE_JOINT_INDICES_AND_WEIGHTS
                if (vol_face.mJointIndices) // fast path with preconditioned joint indices
                {
                    LLMatrix4a src[4];
                    U8* joint_indices_cursor = vol_face.mJointIndices;
                    LLVector4a* just_weights = vol_face.mJustWeights;
                    for (U32 j = 0; j < dst_face.mNumVertices; ++j)
				    {
					    LLMatrix4a final_mat;
                        F32* w = just_weights[j].getF32ptr();
                        LLSkinningUtil::getPerVertexSkinMatrixWithIndices(w, joint_indices_cursor, mat, final_mat, src);
                        joint_indices_cursor += 4;

					    LLVector4a& v = vol_face.mPositions[j];
					    LLVector4a t;
					    LLVector4a dst;
					    bind_shape_matrix.affineTransform(v, t);
					    final_mat.affineTransform(t, dst);
					    pos[j] = dst;
				    }
                }
                else
            #endif
                {
				    for (U32 j = 0; j < dst_face.mNumVertices; ++j)
				    {
					    LLMatrix4a final_mat;
                        // <FS:ND> Use the SSE2 version
                        // LLSkinningUtil::getPerVertexSkinMatrix(weight[j].getF32ptr(), mat, false, final_mat, max_joints);
                        FSSkinningUtil::getPerVertexSkinMatrixSSE(weight[j], mat, false, final_mat, max_joints);
                        // </FS:ND>

					    LLVector4a& v = vol_face.mPositions[j];
					    LLVector4a t;
					    LLVector4a dst;
					    bind_shape_matrix.affineTransform(v, t);
					    final_mat.affineTransform(t, dst);
					    pos[j] = dst;
				    }
                }

				//update bounding box
				// VFExtents change
				LLVector4a& min = dst_face.mExtents[0];
				LLVector4a& max = dst_face.mExtents[1];

				min = pos[0];
				max = pos[1];
                if (i==0)
                {
                    box_min = min;
                    box_max = max;
                }

				for (U32 j = 1; j < dst_face.mNumVertices; ++j)
				{
					min.setMin(min, pos[j]);
					max.setMax(max, pos[j]);
				}

                box_min.setMin(min,box_min);
                box_max.setMax(max,box_max);

				dst_face.mCenter->setAdd(dst_face.mExtents[0], dst_face.mExtents[1]);
				dst_face.mCenter->mul(0.5f);

			}

            if (rebuild_face_octrees)
			{
                dst_face.destroyOctree();
				// <FS:ND> Create a debug log for octree insertions if requested.
				static LLCachedControl<bool> debugOctree(gSavedSettings,"FSCreateOctreeLog");
				bool _debugOT( debugOctree );
				if( _debugOT )
					nd::octree::debug::gOctreeDebug += 1;
				// </FS:ND>

                dst_face.createOctree();

				// <FS:ND> Reset octree log
				if( _debugOT )
					nd::octree::debug::gOctreeDebug -= 1;
				// </FS:ND>
			}
		}
	}
    mExtraDebugText = llformat("rigged %d/%d - box (%f %f %f) (%f %f %f)",
                               rigged_face_count, rigged_vert_count,
                               box_min[0], box_min[1], box_min[2],
                               box_max[0], box_max[1], box_max[2]);
}

U32 LLVOVolume::getPartitionType() const
{
	if (isHUDAttachment())
	{
		return LLViewerRegion::PARTITION_HUD;
	}
	if (isAnimatedObject() && getControlAvatar())
	{
		return LLViewerRegion::PARTITION_CONTROL_AV;
	}
	if (isAttachment())
	{
		return LLViewerRegion::PARTITION_AVATAR;
	}

	return LLViewerRegion::PARTITION_VOLUME;
}

LLVolumePartition::LLVolumePartition(LLViewerRegion* regionp)
: LLSpatialPartition(LLVOVolume::VERTEX_DATA_MASK, TRUE, GL_DYNAMIC_DRAW, regionp),
LLVolumeGeometryManager()
{
	mLODPeriod = 32;
	mDepthMask = FALSE;
	mDrawableType = LLPipeline::RENDER_TYPE_VOLUME;
	mPartitionType = LLViewerRegion::PARTITION_VOLUME;
	mSlopRatio = 0.25f;
	mBufferUsage = GL_DYNAMIC_DRAW;
}

LLVolumeBridge::LLVolumeBridge(LLDrawable* drawablep, LLViewerRegion* regionp)
: LLSpatialBridge(drawablep, TRUE, LLVOVolume::VERTEX_DATA_MASK, regionp),
LLVolumeGeometryManager()
{
	mDepthMask = FALSE;
	mLODPeriod = 32;
	mDrawableType = LLPipeline::RENDER_TYPE_VOLUME;
	mPartitionType = LLViewerRegion::PARTITION_BRIDGE;
	
	mBufferUsage = GL_DYNAMIC_DRAW;

	mSlopRatio = 0.25f;
}

LLAvatarBridge::LLAvatarBridge(LLDrawable* drawablep, LLViewerRegion* regionp)
	: LLVolumeBridge(drawablep, regionp)
{
	mDrawableType = LLPipeline::RENDER_TYPE_AVATAR;
	mPartitionType = LLViewerRegion::PARTITION_AVATAR;
}

LLControlAVBridge::LLControlAVBridge(LLDrawable* drawablep, LLViewerRegion* regionp)
	: LLVolumeBridge(drawablep, regionp)
{
	mDrawableType = LLPipeline::RENDER_TYPE_CONTROL_AV;
	mPartitionType = LLViewerRegion::PARTITION_CONTROL_AV;
}

bool can_batch_texture(LLFace* facep)
{
	// <FS:Beq> fix batching when materials disabled and alpha none/masked.
	if (facep->getTextureEntry()->getBumpmap())
	{ //bump maps aren't worked into texture batching yet
		return false;
	}

	// if (facep->getTextureEntry()->getMaterialParams().notNull())
	// { //materials don't work with texture batching yet
	// 	return false;
	// }
	const auto te = facep->getTextureEntry();
	if (LLPipeline::sRenderDeferred && te )
	{
		auto mat = te->getMaterialParams();
		if(mat.notNull() && (mat->getNormalID() != LLUUID::null || mat->getSpecularID() != LLUUID::null || (te->getAlpha() >0.f && te->getAlpha() < 1.f ) ) )
		{
			// we have a materials block but we cannot batch materials.
			// however, materials blocks can and do exist due to alpha masking and those are batchable, 
			// but we further need to check in case blending is overriding the mask
			// except when the blend is 100% transparent
			return false;
		}
	}
	// </FS:Beq>

	if (facep->getTexture() && facep->getTexture()->getPrimaryFormat() == GL_ALPHA)
	{ //can't batch invisiprims
		return false;
	}

	if (facep->isState(LLFace::TEXTURE_ANIM) && facep->getVirtualSize() > MIN_TEX_ANIM_SIZE)
	{ //texture animation breaks batches
		return false;
	}
	
    if (facep->getTextureEntry()->getGLTFRenderMaterial() != nullptr)
    { // PBR materials break indexed texture batching
        return false;
    }

	return true;
}

const static U32 MAX_FACE_COUNT = 4096U;
int32_t LLVolumeGeometryManager::sInstanceCount = 0;
LLFace** LLVolumeGeometryManager::sFullbrightFaces[2] = { NULL };
LLFace** LLVolumeGeometryManager::sBumpFaces[2] = { NULL };
LLFace** LLVolumeGeometryManager::sSimpleFaces[2] = { NULL };
LLFace** LLVolumeGeometryManager::sNormFaces[2] = { NULL };
LLFace** LLVolumeGeometryManager::sSpecFaces[2] = { NULL };
LLFace** LLVolumeGeometryManager::sNormSpecFaces[2] = { NULL };
LLFace** LLVolumeGeometryManager::sAlphaFaces[2] = { NULL };

LLVolumeGeometryManager::LLVolumeGeometryManager()
	: LLGeometryManager()
{
	llassert(sInstanceCount >= 0);
	if (sInstanceCount == 0)
	{
		allocateFaces(MAX_FACE_COUNT);
	}

	++sInstanceCount;
}

LLVolumeGeometryManager::~LLVolumeGeometryManager()
{
	llassert(sInstanceCount > 0);
	--sInstanceCount;

	if (sInstanceCount <= 0)
	{
		freeFaces();
		sInstanceCount = 0;
	}
}

void LLVolumeGeometryManager::allocateFaces(U32 pMaxFaceCount)
{
    for (int i = 0; i < 2; ++i)
    {
        sFullbrightFaces[i] = static_cast<LLFace**>(ll_aligned_malloc<64>(pMaxFaceCount * sizeof(LLFace*)));
        sBumpFaces[i] = static_cast<LLFace**>(ll_aligned_malloc<64>(pMaxFaceCount * sizeof(LLFace*)));
        sSimpleFaces[i] = static_cast<LLFace**>(ll_aligned_malloc<64>(pMaxFaceCount * sizeof(LLFace*)));
        sNormFaces[i] = static_cast<LLFace**>(ll_aligned_malloc<64>(pMaxFaceCount * sizeof(LLFace*)));
        sSpecFaces[i] = static_cast<LLFace**>(ll_aligned_malloc<64>(pMaxFaceCount * sizeof(LLFace*)));
        sNormSpecFaces[i] = static_cast<LLFace**>(ll_aligned_malloc<64>(pMaxFaceCount * sizeof(LLFace*)));
        sAlphaFaces[i] = static_cast<LLFace**>(ll_aligned_malloc<64>(pMaxFaceCount * sizeof(LLFace*)));
    }
}

void LLVolumeGeometryManager::freeFaces()
{
    for (int i = 0; i < 2; ++i)
    {
        ll_aligned_free<64>(sFullbrightFaces[i]);
        ll_aligned_free<64>(sBumpFaces[i]);
        ll_aligned_free<64>(sSimpleFaces[i]);
        ll_aligned_free<64>(sNormFaces[i]);
        ll_aligned_free<64>(sSpecFaces[i]);
        ll_aligned_free<64>(sNormSpecFaces[i]);
        ll_aligned_free<64>(sAlphaFaces[i]);

        sFullbrightFaces[i] = NULL;
        sBumpFaces[i] = NULL;
        sSimpleFaces[i] = NULL;
        sNormFaces[i] = NULL;
        sSpecFaces[i] = NULL;
        sNormSpecFaces[i] = NULL;
        sAlphaFaces[i] = NULL;
    }
}

void LLVolumeGeometryManager::registerFace(LLSpatialGroup* group, LLFace* facep, U32 type)
{
    LL_PROFILE_ZONE_SCOPED_CATEGORY_VOLUME;
	// <FS:Ansariel> Can't do anything about it anyway - stop spamming the log
	//if (   type == LLRenderPass::PASS_ALPHA 
	//	&& facep->getTextureEntry()->getMaterialParams().notNull() 
	//	&& !facep->getVertexBuffer()->hasDataType(LLVertexBuffer::TYPE_TANGENT)
	//	&& LLViewerShaderMgr::instance()->getShaderLevel(LLViewerShaderMgr::SHADER_OBJECT) > 1)
	//{
	//	LL_WARNS_ONCE("RenderMaterials") << "Oh no! No binormals for this alpha blended face!" << LL_ENDL;
	//}
	// </FS:Ansariel>

//	bool selected = facep->getViewerObject()->isSelected();
//
//	if (selected && LLSelectMgr::getInstance()->mHideSelectedObjects)
// [RLVa:KB] - Checked: 2010-11-29 (RLVa-1.3.0c) | Modified: RLVa-1.3.0c
	const LLViewerObject* pObj = facep->getViewerObject();
	bool selected = pObj->isSelected();
	if ( (pObj->isSelected() && LLSelectMgr::getInstance()->mHideSelectedObjects) &&
		 ( (!RlvActions::isRlvEnabled()) ||
		   ( ((!pObj->isHUDAttachment()) || (!gRlvAttachmentLocks.isLockedAttachment(pObj->getRootEdit()))) &&
		     (RlvActions::canEdit(pObj)) ) ) )
// [/RVLa:KB]
	{
		return;
	}

	LL_LABEL_VERTEX_BUFFER(facep->getVertexBuffer(), LLRenderPass::lookupPassName(type));

    U32 passType = type;

    bool rigged = facep->isState(LLFace::RIGGED);

    if (rigged)
    {
        // hacky, should probably clean up -- if this face is rigged, put it in "type + 1"
        // See LLRenderPass PASS_foo enum
        passType += 1;
    }
	//add face to drawmap
	LLSpatialGroup::drawmap_elem_t& draw_vec = group->mDrawMap[passType];

	S32 idx = draw_vec.size()-1;

	BOOL fullbright = (type == LLRenderPass::PASS_FULLBRIGHT) ||
		(type == LLRenderPass::PASS_INVISIBLE) ||
		(type == LLRenderPass::PASS_FULLBRIGHT_ALPHA_MASK) ||
		(type == LLRenderPass::PASS_ALPHA && facep->isState(LLFace::FULLBRIGHT)) ||
		(facep->getTextureEntry()->getFullbright());
	
	if (!fullbright && type != LLRenderPass::PASS_GLOW && !facep->getVertexBuffer()->hasDataType(LLVertexBuffer::TYPE_NORMAL))
	{
		LL_WARNS() << "Non fullbright face has no normals!" << LL_ENDL;
		return;
	}

	const LLMatrix4* tex_mat = NULL;
	if (facep->isState(LLFace::TEXTURE_ANIM) && facep->getVirtualSize() > MIN_TEX_ANIM_SIZE)
	{
		tex_mat = facep->mTextureMatrix;	
	}

	const LLMatrix4* model_mat = NULL;

	LLDrawable* drawable = facep->getDrawable();
	
    if (rigged)
    {
        // rigged meshes ignore their model matrix
        model_mat = nullptr;
    }
	else if (drawable->isState(LLDrawable::ANIMATED_CHILD))
	{
		model_mat = &drawable->getWorldMatrix();
	}
	else if (drawable->isActive())
	{
		model_mat = &drawable->getRenderMatrix();
	}
	else
	{
		model_mat = &(drawable->getRegion()->mRenderMatrix);
	}

	//drawable->getVObj()->setDebugText(llformat("%d", drawable->isState(LLDrawable::ANIMATED_CHILD)));

	U8 bump = (type == LLRenderPass::PASS_BUMP || type == LLRenderPass::PASS_POST_BUMP) ? facep->getTextureEntry()->getBumpmap() : 0;
	U8 shiny = facep->getTextureEntry()->getShiny();
	
	LLViewerTexture* tex = facep->getTexture();

	U8 index = facep->getTextureIndex();

    LLMaterial* mat = nullptr;
    
    LLUUID mat_id;

    auto* gltf_mat = (LLFetchedGLTFMaterial*) facep->getTextureEntry()->getGLTFRenderMaterial();
    if (gltf_mat != nullptr)
    {
        mat_id = gltf_mat->getHash(); // TODO: cache this hash
    }
    else
    {
        mat = facep->getTextureEntry()->getMaterialParams().get();
        if (mat)
        {
            mat_id = facep->getTextureEntry()->getMaterialID().asUUID();
        }
    }

	bool batchable = false;

	U32 shader_mask = 0xFFFFFFFF; //no shader

	if (mat)
	{
		if (type == LLRenderPass::PASS_ALPHA)
		{
			shader_mask = mat->getShaderMask(LLMaterial::DIFFUSE_ALPHA_MODE_BLEND);
		}
		else
		{
			shader_mask = mat->getShaderMask();
		}
	}

    F32 vsize = facep->getVirtualSize(); //TODO -- adjust by texture scale?

	if (index < FACE_DO_NOT_BATCH_TEXTURES && idx >= 0)
	{
		if (mat || gltf_mat || draw_vec[idx]->mMaterial)
		{ //can't batch textures when materials are present (yet)
			batchable = false;
		}
		else if (index < draw_vec[idx]->mTextureList.size())
		{
			if (draw_vec[idx]->mTextureList[index].isNull())
			{
				batchable = true;
				draw_vec[idx]->mTextureList[index] = tex;
                draw_vec[idx]->mTextureListVSize[index] = vsize;
			}
			else if (draw_vec[idx]->mTextureList[index] == tex)
			{ //this face's texture index can be used with this batch
				batchable = true;
                draw_vec[idx]->mTextureListVSize[index] = llmax(vsize, draw_vec[idx]->mTextureListVSize[index]);
			}
		}
		else
		{ //texture list can be expanded to fit this texture index
			batchable = true;
		}
	}

	if (idx >= 0 && 
		draw_vec[idx]->mVertexBuffer == facep->getVertexBuffer() &&
		draw_vec[idx]->mEnd == facep->getGeomIndex()-1 &&
		(LLPipeline::sTextureBindTest || draw_vec[idx]->mTexture == tex || batchable) &&
#if LL_DARWIN
		draw_vec[idx]->mEnd - draw_vec[idx]->mStart + facep->getGeomCount() <= (U32) gGLManager.mGLMaxVertexRange &&
		draw_vec[idx]->mCount + facep->getIndicesCount() <= (U32) gGLManager.mGLMaxIndexRange &&
#endif
		draw_vec[idx]->mMaterialID == mat_id &&
		draw_vec[idx]->mFullbright == fullbright &&
		draw_vec[idx]->mBump == bump &&
		(!mat || (draw_vec[idx]->mShiny == shiny)) && // need to break batches when a material is shared, but legacy settings are different
		draw_vec[idx]->mTextureMatrix == tex_mat &&
		draw_vec[idx]->mModelMatrix == model_mat &&
		draw_vec[idx]->mShaderMask == shader_mask &&
		draw_vec[idx]->mSelected == selected &&
        draw_vec[idx]->mAvatar == facep->mAvatar &&
        draw_vec[idx]->getSkinHash() == facep->getSkinHash())
	{
		draw_vec[idx]->mCount += facep->getIndicesCount();
		draw_vec[idx]->mEnd += facep->getGeomCount();
		draw_vec[idx]->mVSize = llmax(draw_vec[idx]->mVSize, vsize);

		if (index < FACE_DO_NOT_BATCH_TEXTURES && index >= draw_vec[idx]->mTextureList.size())
		{
			draw_vec[idx]->mTextureList.resize(index+1);
			draw_vec[idx]->mTextureList[index] = tex;
            draw_vec[idx]->mTextureListVSize.resize(index + 1);
            draw_vec[idx]->mTextureListVSize[index] = vsize;
		}
		draw_vec[idx]->validate();
		update_min_max(draw_vec[idx]->mExtents[0], draw_vec[idx]->mExtents[1], facep->mExtents[0]);
		update_min_max(draw_vec[idx]->mExtents[0], draw_vec[idx]->mExtents[1], facep->mExtents[1]);
	}
	else
	{
		U32 start = facep->getGeomIndex();
		U32 end = start + facep->getGeomCount()-1;
		U32 offset = facep->getIndicesStart();
		U32 count = facep->getIndicesCount();
		LLPointer<LLDrawInfo> draw_info = new LLDrawInfo(start,end,count,offset, tex, 
			facep->getVertexBuffer(), selected, fullbright, bump);
		draw_info->mGroup = group;
		draw_info->mVSize = vsize;
		draw_vec.push_back(draw_info);
		draw_info->mTextureMatrix = tex_mat;
		draw_info->mModelMatrix = model_mat;
		
		draw_info->mBump  = bump;
		draw_info->mShiny = shiny;

		static const float alpha[4] =
		{
			0.00f,
			0.25f,
			0.5f,
			0.75f
		};
		float spec = alpha[shiny & TEM_SHINY_MASK];
		LLVector4 specColor(spec, spec, spec, spec);
		draw_info->mSpecColor = specColor;
		draw_info->mEnvIntensity = spec;
		draw_info->mSpecularMap = NULL;
		draw_info->mMaterial = mat;
        draw_info->mGLTFMaterial = gltf_mat;
		draw_info->mShaderMask = shader_mask;
        draw_info->mAvatar = facep->mAvatar;
        draw_info->mSkinInfo = facep->mSkinInfo;

        if (gltf_mat)
        {
            // nothing to do, render pools will reference the GLTF material
        }
        else if (mat)
		{
			draw_info->mMaterialID = mat_id;

			// We have a material.  Update our draw info accordingly.
				
			if (!mat->getSpecularID().isNull())
			{
				LLVector4 specColor;
				specColor.mV[0] = mat->getSpecularLightColor().mV[0] * (1.f / 255.f);
				specColor.mV[1] = mat->getSpecularLightColor().mV[1] * (1.f / 255.f);
				specColor.mV[2] = mat->getSpecularLightColor().mV[2] * (1.f / 255.f);
				specColor.mV[3] = mat->getSpecularLightExponent() * (1.f / 255.f);
				draw_info->mSpecColor = specColor;
				draw_info->mEnvIntensity = mat->getEnvironmentIntensity() * (1.f / 255.f);
				draw_info->mSpecularMap = facep->getViewerObject()->getTESpecularMap(facep->getTEOffset());
			}

			draw_info->mAlphaMaskCutoff = mat->getAlphaMaskCutoff() * (1.f / 255.f);
			draw_info->mDiffuseAlphaMode = mat->getDiffuseAlphaMode();
			draw_info->mNormalMap = facep->getViewerObject()->getTENormalMap(facep->getTEOffset());
		}
		else 
		{
			if (type == LLRenderPass::PASS_GRASS)
			{
				draw_info->mAlphaMaskCutoff = 0.5f;
			}
			else
			{
				draw_info->mAlphaMaskCutoff = 0.33f;
			}
		}
		
		if (type == LLRenderPass::PASS_ALPHA)
		{ //for alpha sorting
			facep->setDrawInfo(draw_info);
		}
		draw_info->mExtents[0] = facep->mExtents[0];
		draw_info->mExtents[1] = facep->mExtents[1];

		if (LLPipeline::sUseTriStrips)
		{
			draw_info->mDrawMode = LLRender::TRIANGLE_STRIP;
		}

		if (index < FACE_DO_NOT_BATCH_TEXTURES)
		{ //initialize texture list for texture batching
			draw_info->mTextureList.resize(index+1);
			draw_info->mTextureList[index] = tex;
            draw_info->mTextureListVSize.resize(index + 1);
            draw_info->mTextureListVSize[index] = vsize;
		}
		draw_info->validate();
	}
}

void LLVolumeGeometryManager::getGeometry(LLSpatialGroup* group)
{

}

void handleRenderAutoMuteByteLimitChanged(const LLSD& new_value)
{
	static LLCachedControl<U32> render_auto_mute_byte_limit(gSavedSettings, "RenderAutoMuteByteLimit", 0U);

	if (0 != render_auto_mute_byte_limit)
	{
		//for unload
		LLSculptIDSize::container_BY_SIZE_view::iterator
			itL = LLSculptIDSize::instance().getSizeInfo().get<LLSculptIDSize::tag_BY_SIZE>().lower_bound(render_auto_mute_byte_limit),
			itU = LLSculptIDSize::instance().getSizeInfo().get<LLSculptIDSize::tag_BY_SIZE>().end();

		for (; itL != itU; ++itL)
		{
			const LLSculptIDSize::Info &nfo = *itL;
			LLVOVolume *pVVol = nfo.getPtrLLDrawable()->getVOVolume();
			if (pVVol
				&& !pVVol->isDead()
				&& pVVol->isAttachment()
				&& !pVVol->getAvatar()->isSelf()
				&& LLVOVolume::NO_LOD != pVVol->getLOD()
				)
			{
				//postponed
				pVVol->markForUnload();
				LLSculptIDSize::instance().addToUnloaded(nfo.getSculptId());
			}
		}

		//for load if it was unload
		itL = LLSculptIDSize::instance().getSizeInfo().get<LLSculptIDSize::tag_BY_SIZE>().begin();
		itU = LLSculptIDSize::instance().getSizeInfo().get<LLSculptIDSize::tag_BY_SIZE>().upper_bound(render_auto_mute_byte_limit);

		for (; itL != itU; ++itL)
		{
			const LLSculptIDSize::Info &nfo = *itL;
			LLVOVolume *pVVol = nfo.getPtrLLDrawable()->getVOVolume();
			if (pVVol
				&& !pVVol->isDead()
				&& pVVol->isAttachment()
				&& !pVVol->getAvatar()->isSelf()
				&& LLVOVolume::NO_LOD == pVVol->getLOD()
				)
			{
				LLSculptIDSize::instance().remFromUnloaded(nfo.getSculptId());
				pVVol->updateLOD();
				pVVol->markForUpdate(TRUE);
			}
		}
	}
	else
	{
		LLSculptIDSize::instance().clearUnloaded();

		LLSculptIDSize::container_BY_SIZE_view::iterator
			itL = LLSculptIDSize::instance().getSizeInfo().get<LLSculptIDSize::tag_BY_SIZE>().begin(),
			itU = LLSculptIDSize::instance().getSizeInfo().get<LLSculptIDSize::tag_BY_SIZE>().end();

		for (; itL != itU; ++itL)
		{
			const LLSculptIDSize::Info &nfo = *itL;
			LLVOVolume *pVVol = nfo.getPtrLLDrawable()->getVOVolume();
			if (pVVol
				&& !pVVol->isDead()
				&& pVVol->isAttachment()
				&& !pVVol->getAvatar()->isSelf()
				&& LLVOVolume::NO_LOD == pVVol->getLOD()
				) 
			{
				pVVol->updateLOD();
				pVVol->markForUpdate(TRUE);
			}
		}
	}
}

// add a face pointer to a list of face pointers without going over MAX_COUNT faces
template<typename T>
static inline void add_face(T*** list, U32* count, T* face)
{
    if (face->isState(LLFace::RIGGED))
    {
        if (count[1] < MAX_FACE_COUNT)
        {
            face->setDrawOrderIndex(count[1]);
            list[1][count[1]++] = face;
        }
    }
    else
    {
        if (count[0] < MAX_FACE_COUNT)
        {
            face->setDrawOrderIndex(count[0]);
            list[0][count[0]++] = face;
        }
    }
}

void LLVolumeGeometryManager::rebuildGeom(LLSpatialGroup* group)
{
    LL_PROFILE_ZONE_SCOPED_CATEGORY_VOLUME;
    llassert(!gCubeSnapshot);

	if (group->changeLOD())
	{
		group->mLastUpdateDistance = group->mDistance;
	}

	group->mLastUpdateViewAngle = group->mViewAngle;

	if (!group->hasState(LLSpatialGroup::GEOM_DIRTY | LLSpatialGroup::ALPHA_DIRTY))
	{
		if (group->hasState(LLSpatialGroup::MESH_DIRTY) && !LLPipeline::sDelayVBUpdate)
		{
			rebuildMesh(group);
		}
		return;
	}

	group->mBuilt = 1.f;
	
	LLSpatialBridge* bridge = group->getSpatialPartition()->asBridge();
    LLViewerObject *vobj = NULL;
    LLVOVolume *vol_obj = NULL;

	if (bridge)
	{
        vobj = bridge->mDrawable->getVObj();
        vol_obj = dynamic_cast<LLVOVolume*>(vobj);
	}
	// <FS:Beq> option to reduce the number of complexity updates
	// if (vol_obj)
	static LLCachedControl< bool >aggressiveComplexityUpdates(gSavedSettings, "FSEnableAggressiveComplexityUpdates", false);
    if (aggressiveComplexityUpdates && vol_obj)
	// </FS:Beq>
    {
        vol_obj->updateVisualComplexity();
    }

	group->mGeometryBytes = 0;
	group->mSurfaceArea = 0;
	
	//cache object box size since it might be used for determining visibility
	const LLVector4a* bounds = group->getObjectBounds();
	group->mObjectBoxSize = bounds[1].getLength3().getF32();

	group->clearDrawMap();

    U32 fullbright_count[2] = { 0 };
	U32 bump_count[2] = { 0 };
	U32 simple_count[2] = { 0 };
	U32 alpha_count[2] = { 0 };
	U32 norm_count[2] = { 0 };
	U32 spec_count[2] = { 0 };
	U32 normspec_count[2] = { 0 };

	U32 useage = group->getSpatialPartition()->mBufferUsage;

	static LLCachedControl<S32> max_vbo_size(gSavedSettings, "RenderMaxVBOSize", 512);
	static LLCachedControl<S32> max_node_size(gSavedSettings, "RenderMaxNodeSize", 65536);
	U32 max_vertices = (max_vbo_size * 1024)/LLVertexBuffer::calcVertexSize(group->getSpatialPartition()->mVertexDataMask);
	U32 max_total = (max_node_size * 1024) / LLVertexBuffer::calcVertexSize(group->getSpatialPartition()->mVertexDataMask);
	max_vertices = llmin(max_vertices, (U32) 65535);

	U32 cur_total = 0;

	bool emissive = false;

	//Determine if we've received skininfo that contains an
	//alternate bind matrix - if it does then apply the translational component
	//to the joints of the avatar.
#if 0
	bool pelvisGotSet = false;
#endif

	{
		LL_PROFILE_ZONE_NAMED_CATEGORY_VOLUME("rebuildGeom - face list");

		//get all the faces into a list
		std::unique_ptr<FSPerfStats::RecordAttachmentTime> ratPtr{}; // <FS:Beq/> render time capture
		for (LLSpatialGroup::element_iter drawable_iter = group->getDataBegin(); 
             drawable_iter != group->getDataEnd(); ++drawable_iter)
		{
			LLDrawable* drawablep = (LLDrawable*)(*drawable_iter)->getDrawable();
		
			if (!drawablep || drawablep->isDead() || drawablep->isState(LLDrawable::FORCE_INVISIBLE) )
			{
				continue;
			}
	
			if (drawablep->isAnimating())
			{ //fall back to stream draw for animating verts
				useage = GL_STREAM_DRAW;
			}

			LLVOVolume* vobj = drawablep->getVOVolume();
            
			if (!vobj)
			{
				continue;
			}

<<<<<<< HEAD

//<FS:Beq> Stop doing stupid stuff we don;t need to.
// Moving this inside a debug enabled check
//			std::string vobj_name = llformat("Vol%p", vobj);
//</FS:Beq>
=======
            // apply any pending material overrides
            gGLTFMaterialList.applyQueuedOverrides(vobj);

            std::string vobj_name = llformat("Vol%p", vobj);
>>>>>>> 1dad0f8e

            bool is_mesh = vobj->isMesh();
			if (is_mesh &&

				((vobj->getVolume() && !vobj->getVolume()->isMeshAssetLoaded()) || !gMeshRepo.meshRezEnabled()))
			{
				continue;
			}
			// <FS:Beq> Capture render times
			if(vobj->isAttachment())
			{
				trackAttachments( vobj, drawablep->isState(LLDrawable::RIGGED),&ratPtr);
			}
			// </FS:Beq>

			LLVolume* volume = vobj->getVolume();
			if (volume)
			{
				const LLVector3& scale = vobj->getScale();
				group->mSurfaceArea += volume->getSurfaceArea() * llmax(llmax(scale.mV[0], scale.mV[1]), scale.mV[2]);
			}
            //<FS:Beq> Stop doing stupid stuff we don;t need on the critical path
            //F32 est_tris = vobj->getEstTrianglesMax();

            vobj->updateControlAvatar();
			// Also avoid unfortunate sleep during trylock by static check
			//if(debugLoggingEnabled("AnimatedObjectsLinkset"))
			static auto debug_logging_on = debugLoggingEnabled("AnimatedObjectsLinkset");
			if (debug_logging_on)
			//</FS:Beq>
			{
				std::string vobj_name = llformat("Vol%p", vobj);
				bool is_mesh = vobj->isMesh();
				F32 est_tris = vobj->getEstTrianglesMax();

	            LL_DEBUGS("AnimatedObjectsLinkset") << vobj_name << " rebuilding, isAttachment: " << (U32) vobj->isAttachment()
	                                                << " is_mesh " << is_mesh
	                                                << " est_tris " << est_tris
	                                                << " is_animated " << vobj->isAnimatedObject()
	                                                << " can_animate " << vobj->canBeAnimatedObject() 
	                                                << " cav " << vobj->getControlAvatar() 
	                                                << " lod " << vobj->getLOD()
	                                                << " drawable rigged " << (drawablep->isState(LLDrawable::RIGGED))
	                                                << " drawable state " << drawablep->getState()
	                                                << " playing " << (U32) (vobj->getControlAvatar() ? vobj->getControlAvatar()->mPlaying : false)
	                                                << " frame " << LLFrameTimer::getFrameCount()
	                                                << LL_ENDL;
			}
			//<FS:Beq> Pointless. We already checked this and have used it.
			//llassert_always(vobj);


			// <FS:AO> Z's protection auto-derender code
			if (enableVolumeSAPProtection())
			{
				static LLCachedControl<F32> volume_sa_thresh(gSavedSettings, "RenderVolumeSAThreshold");
				static LLCachedControl<F32> sculpt_sa_thresh(gSavedSettings, "RenderSculptSAThreshold");
				static LLCachedControl<F32> volume_sa_max_frame(gSavedSettings, "RenderVolumeSAFrameMax");
				F32 max_for_this_vol = (vobj->isSculpted()) ? sculpt_sa_thresh : volume_sa_thresh;

				if (vobj->mVolumeSurfaceArea > max_for_this_vol)
				{
					LLPipeline::sVolumeSAFrame += vobj->mVolumeSurfaceArea;
					if (LLPipeline::sVolumeSAFrame > volume_sa_max_frame)
					{
						continue;
					}
				}
			}
			// </FS:AO>

			vobj->updateTextureVirtualSize(true);
			vobj->preRebuild();

			drawablep->clearState(LLDrawable::HAS_ALPHA);

            LLVOAvatar* avatar = nullptr;
            const LLMeshSkinInfo* skinInfo = nullptr;
            if (is_mesh)
            {
                skinInfo = vobj->getSkinInfo();
            }

            if (skinInfo)
            {
                if (vobj->isAnimatedObject())
                {
                    avatar = vobj->getControlAvatar();
                }
                else
                {
                    avatar = vobj->getAvatar();
                }
            }

            if (avatar != nullptr)
            {
                avatar->addAttachmentOverridesForObject(vobj, NULL, false);
            }

            // Standard rigged mesh attachments: 
			bool rigged = !vobj->isAnimatedObject() && skinInfo && vobj->isAttachment();
            // Animated objects. Have to check for isRiggedMesh() to
            // exclude static objects in animated object linksets.
			rigged = rigged || (vobj->isAnimatedObject() && vobj->isRiggedMesh() &&
                vobj->getControlAvatar() && vobj->getControlAvatar()->mPlaying);

			bool bake_sunlight = LLPipeline::sBakeSunlight && drawablep->isStatic();
			bool any_rigged_face = false;

			//for each face
			for (S32 i = 0; i < drawablep->getNumFaces(); i++)
			{
				LLFace* facep = drawablep->getFace(i);
				if (!facep)
				{
					continue;
				}

                // HACK -- brute force this check every time a drawable gets rebuilt
                vobj->updateTEMaterialTextures(i);
#if 0
#if LL_RELEASE_WITH_DEBUG_INFO
                const LLUUID pbr_id( "49c88210-7238-2a6b-70ac-92d4f35963cf" );
                const LLUUID obj_id( vobj->getID() );
                bool is_pbr = (obj_id == pbr_id);
#else
                bool is_pbr = false;
#endif
#else
                LLGLTFMaterial *gltf_mat = facep->getTextureEntry()->getGLTFRenderMaterial();
                bool is_pbr = gltf_mat != nullptr;
#endif

				//ALWAYS null out vertex buffer on rebuild -- if the face lands in a render
				// batch, it will recover its vertex buffer reference from the spatial group
				facep->setVertexBuffer(NULL);
			
				//sum up face verts and indices
				drawablep->updateFaceSize(i);

                if (rigged)
                {
                    if (!facep->isState(LLFace::RIGGED))
                    { //completely reset vertex buffer
                        facep->clearVertexBuffer();
                    }

                    facep->setState(LLFace::RIGGED);
                    facep->mSkinInfo = (LLMeshSkinInfo*) skinInfo; // TODO -- fix ugly de-consting here
                    facep->mAvatar = avatar;
                    any_rigged_face = true;
                }
                else
                {
                    if (facep->isState(LLFace::RIGGED))
                    { 
                        //face is not rigged but used to be, remove from rigged face pool
                        LLDrawPoolAvatar* pool = (LLDrawPoolAvatar*)facep->getPool();
                        if (pool)
                        {
                            pool->removeFace(facep);
                        }
                        facep->clearState(LLFace::RIGGED);
                        facep->mAvatar = NULL;
                        facep->mSkinInfo = NULL;
                    }
                }

				if (cur_total > max_total || facep->getIndicesCount() <= 0 || facep->getGeomCount() <= 0)
				{
					facep->clearVertexBuffer();
					continue;
				}

				if (facep->hasGeometry() &&
                    (rigged ||  // <-- HACK FIXME -- getPixelArea might be incorrect for rigged objects
                        facep->getPixelArea() > FORCE_CULL_AREA)) // <-- don't render tiny faces
				{
                    cur_total += facep->getGeomCount();

					const LLTextureEntry* te = facep->getTextureEntry();
					LLViewerTexture* tex = facep->getTexture();

					// <FS:ND> More crash avoding ...
					// if (te->getGlow() >= 1.f/255.f)
					if (te && te->getGlow() >= 1.f/255.f)
					// </FS:ND>
					{
						emissive = true;
					}

					if (facep->isState(LLFace::TEXTURE_ANIM))
					{
						if (!vobj->mTexAnimMode)
						{
							facep->clearState(LLFace::TEXTURE_ANIM);
						}
					}

					BOOL force_simple = (facep->getPixelArea() < FORCE_SIMPLE_RENDER_AREA);
					U32 type = gPipeline.getPoolTypeFromTE(te, tex);
                    if (is_pbr && gltf_mat && gltf_mat->mAlphaMode != LLGLTFMaterial::ALPHA_MODE_BLEND)
                    {
                        type = LLDrawPool::POOL_PBR_OPAQUE;
                    }
                    else
					if (type != LLDrawPool::POOL_ALPHA && force_simple)
					{
						type = LLDrawPool::POOL_SIMPLE;
					}
					facep->setPoolType(type);

					if (vobj->isHUDAttachment())
					{
						facep->setState(LLFace::FULLBRIGHT);
					}

					if (vobj->mTextureAnimp && vobj->mTexAnimMode)
					{
						if (vobj->mTextureAnimp->mFace <= -1)
						{
							S32 face;
							for (face = 0; face < vobj->getNumTEs(); face++)
							{
								LLFace * facep = drawablep->getFace(face);
								if (facep)
								{
									facep->setState(LLFace::TEXTURE_ANIM);
								}
							}
						}
						else if (vobj->mTextureAnimp->mFace < vobj->getNumTEs())
						{
							LLFace * facep = drawablep->getFace(vobj->mTextureAnimp->mFace);
							if (facep)
							{
								facep->setState(LLFace::TEXTURE_ANIM);
							}
						}
					}

					if (type == LLDrawPool::POOL_ALPHA)
					{
						if (facep->canRenderAsMask())
						{ //can be treated as alpha mask
                            add_face(sSimpleFaces, simple_count, facep);
						}
						else
						{
                            // <FS:ND> Even more crash avoidance ...
                            // if (te->getColor().mV[3] > 0.f || te->getGlow() > 0.f)
                            if (te && (te->getColor().mV[3] > 0.f || te->getGlow() > 0.f))
                            // </FS:ND>
                            { //only treat as alpha in the pipeline if < 100% transparent
                                drawablep->setState(LLDrawable::HAS_ALPHA);
                                add_face(sAlphaFaces, alpha_count, facep);
                            }
                            else if (LLDrawPoolAlpha::sShowDebugAlpha)
                            {
                                add_face(sAlphaFaces, alpha_count, facep);
                            }
						}
					}
					else
					{
						if (drawablep->isState(LLDrawable::REBUILD_VOLUME))
						{
							facep->mLastUpdateTime = gFrameTimeSeconds;
						}

						if (gPipeline.canUseWindLightShadersOnObjects()
							&& LLPipeline::sRenderBump)
						{
<<<<<<< HEAD
							// <FS> Skip if no te entry
							if (!te)
								continue;

=======
>>>>>>> 1dad0f8e
                            LLGLTFMaterial* gltf_mat = te->getGLTFRenderMaterial();

							if (LLPipeline::sRenderDeferred && 
                                (gltf_mat != nullptr || (te->getMaterialParams().notNull()  && !te->getMaterialID().isNull())))
							{
                                if (gltf_mat != nullptr)
                                {
                                    // all gltf materials have all vertex attributes for now
                                    add_face(sNormSpecFaces, normspec_count, facep);
                                }
                                else
                                {
                                    LLMaterial* mat = te->getMaterialParams().get();
                                    if (mat->getNormalID().notNull())
                                    {
                                        if (mat->getSpecularID().notNull())
                                        { //has normal and specular maps (needs texcoord1, texcoord2, and tangent)
                                            add_face(sNormSpecFaces, normspec_count, facep);
                                        }
                                        else
                                        { //has normal map (needs texcoord1 and tangent)
                                            add_face(sNormFaces, norm_count, facep);
                                        }
                                    }
                                    else if (mat->getSpecularID().notNull())
                                    { //has specular map but no normal map, needs texcoord2
                                        add_face(sSpecFaces, spec_count, facep);
                                    }
                                    else
                                    { //has neither specular map nor normal map, only needs texcoord0
                                        add_face(sSimpleFaces, simple_count, facep);
                                    }
                                }
							}
							else if (te->getBumpmap())
							{ //needs normal + tangent
                                add_face(sBumpFaces, bump_count, facep);
							}
							else if (te->getShiny() || !te->getFullbright())
							{ //needs normal
                                add_face(sSimpleFaces, simple_count, facep);
							}
							else 
							{ //doesn't need normal
								facep->setState(LLFace::FULLBRIGHT);
                                add_face(sFullbrightFaces, fullbright_count, facep);
							}
						}
						else
						{
							if (te->getBumpmap() && LLPipeline::sRenderBump)
							{ //needs normal + tangent
                                add_face(sBumpFaces, bump_count, facep);
							}
							else if ((te->getShiny() && LLPipeline::sRenderBump) ||
								!(te->getFullbright() || bake_sunlight))
							{ //needs normal
                                add_face(sSimpleFaces, simple_count, facep);
							}
							else 
							{ //doesn't need normal
								facep->setState(LLFace::FULLBRIGHT);
                                add_face(sFullbrightFaces, fullbright_count, facep);
							}
						}
					}
				}
				else
				{	//face has no renderable geometry
					facep->clearVertexBuffer();
				}		
			}
			
			if (any_rigged_face)
			{
				if (!drawablep->isState(LLDrawable::RIGGED))
				{
					drawablep->setState(LLDrawable::RIGGED);
                    LLDrawable* root = drawablep->getRoot();
                    if (root != drawablep)
                    {
                        root->setState(LLDrawable::RIGGED_CHILD);
                    }

					//first time this is drawable is being marked as rigged,
					// do another LoD update to use avatar bounding box
					vobj->updateLOD();
				}
			}
			else
			{
				drawablep->clearState(LLDrawable::RIGGED);
                vobj->updateRiggedVolume(false);
			}
		}
	}

	group->mBufferUsage = useage;

	//PROCESS NON-ALPHA FACES
	U32 simple_mask = LLVertexBuffer::MAP_TEXCOORD0 | LLVertexBuffer::MAP_NORMAL | LLVertexBuffer::MAP_VERTEX | LLVertexBuffer::MAP_COLOR;
	U32 alpha_mask = simple_mask | 0x80000000; //hack to give alpha verts their own VBO
	U32 bump_mask = LLVertexBuffer::MAP_TEXCOORD0 | LLVertexBuffer::MAP_TEXCOORD1 | LLVertexBuffer::MAP_NORMAL | LLVertexBuffer::MAP_VERTEX | LLVertexBuffer::MAP_COLOR;
	U32 fullbright_mask = LLVertexBuffer::MAP_TEXCOORD0 | LLVertexBuffer::MAP_VERTEX | LLVertexBuffer::MAP_COLOR;

	U32 norm_mask = simple_mask | LLVertexBuffer::MAP_TEXCOORD1 | LLVertexBuffer::MAP_TANGENT;
	U32 normspec_mask = norm_mask | LLVertexBuffer::MAP_TEXCOORD2;
	U32 spec_mask = simple_mask | LLVertexBuffer::MAP_TEXCOORD2;

	if (emissive)
	{ //emissive faces are present, include emissive byte to preserve batching
		simple_mask = simple_mask | LLVertexBuffer::MAP_EMISSIVE;
		alpha_mask = alpha_mask | LLVertexBuffer::MAP_EMISSIVE;
		bump_mask = bump_mask | LLVertexBuffer::MAP_EMISSIVE;
		fullbright_mask = fullbright_mask | LLVertexBuffer::MAP_EMISSIVE;
		norm_mask = norm_mask | LLVertexBuffer::MAP_EMISSIVE;
		normspec_mask = normspec_mask | LLVertexBuffer::MAP_EMISSIVE;
		spec_mask = spec_mask | LLVertexBuffer::MAP_EMISSIVE;
	}

	BOOL batch_textures = LLViewerShaderMgr::instance()->getShaderLevel(LLViewerShaderMgr::SHADER_OBJECT) > 1;

    // add extra vertex data for deferred rendering (not necessarily for batching textures)
	if (batch_textures)
	{
		bump_mask = bump_mask | LLVertexBuffer::MAP_TANGENT;
		simple_mask = simple_mask | LLVertexBuffer::MAP_TEXTURE_INDEX;
		alpha_mask = alpha_mask | LLVertexBuffer::MAP_TEXTURE_INDEX | LLVertexBuffer::MAP_TANGENT | LLVertexBuffer::MAP_TEXCOORD1 | LLVertexBuffer::MAP_TEXCOORD2;
		fullbright_mask = fullbright_mask | LLVertexBuffer::MAP_TEXTURE_INDEX;
	}

	group->mGeometryBytes = 0;

	U32 geometryBytes = 0;

    // generate render batches for static geometry
    U32 extra_mask = LLVertexBuffer::MAP_TEXTURE_INDEX;
    BOOL alpha_sort = TRUE;
    BOOL rigged = FALSE;
    for (int i = 0; i < 2; ++i) //two sets, static and rigged)
    {
        geometryBytes += genDrawInfo(group, simple_mask | extra_mask, sSimpleFaces[i], simple_count[i], FALSE, batch_textures, rigged);
        geometryBytes += genDrawInfo(group, fullbright_mask | extra_mask, sFullbrightFaces[i], fullbright_count[i], FALSE, batch_textures, rigged);
        geometryBytes += genDrawInfo(group, alpha_mask | extra_mask, sAlphaFaces[i], alpha_count[i], alpha_sort, batch_textures, rigged);
        geometryBytes += genDrawInfo(group, bump_mask | extra_mask, sBumpFaces[i], bump_count[i], FALSE, FALSE, rigged);
        geometryBytes += genDrawInfo(group, norm_mask | extra_mask, sNormFaces[i], norm_count[i], FALSE, FALSE, rigged);
        geometryBytes += genDrawInfo(group, spec_mask | extra_mask, sSpecFaces[i], spec_count[i], FALSE, FALSE, rigged);
        geometryBytes += genDrawInfo(group, normspec_mask | extra_mask, sNormSpecFaces[i], normspec_count[i], FALSE, FALSE, rigged);

        // for rigged set, add weights and disable alpha sorting (rigged items use depth buffer)
        extra_mask |= LLVertexBuffer::MAP_WEIGHT4;
        rigged = TRUE;
    }

	group->mGeometryBytes = geometryBytes;

	if (!LLPipeline::sDelayVBUpdate)
	{
		//drawables have been rebuilt, clear rebuild status
		for (LLSpatialGroup::element_iter drawable_iter = group->getDataBegin(); drawable_iter != group->getDataEnd(); ++drawable_iter)
		{
			LLDrawable* drawablep = (LLDrawable*)(*drawable_iter)->getDrawable();
			if(drawablep)
			{
                drawablep->clearState(LLDrawable::REBUILD_ALL);
            }
        }
	}

	group->mLastUpdateTime = gFrameTimeSeconds;
	group->mBuilt = 1.f;
	group->clearState(LLSpatialGroup::GEOM_DIRTY | LLSpatialGroup::ALPHA_DIRTY);

	if (LLPipeline::sDelayVBUpdate)
	{
		group->setState(LLSpatialGroup::MESH_DIRTY | LLSpatialGroup::NEW_DRAWINFO);
	}

}

void LLVolumeGeometryManager::rebuildMesh(LLSpatialGroup* group)
{
    LL_PROFILE_ZONE_SCOPED_CATEGORY_VOLUME;
	llassert(group);
	if (group && group->hasState(LLSpatialGroup::MESH_DIRTY) && !group->hasState(LLSpatialGroup::GEOM_DIRTY))
	{
		{
			LL_PROFILE_ZONE_NAMED_CATEGORY_VOLUME("rebuildMesh - gen draw info");

            group->mBuilt = 1.f;
		
			S32 num_mapped_vertex_buffer = LLVertexBuffer::sMappedCount ;

			const U32 MAX_BUFFER_COUNT = 4096;
			LLVertexBuffer* locked_buffer[MAX_BUFFER_COUNT];

			U32 buffer_count = 0;

			std::unique_ptr<FSPerfStats::RecordAttachmentTime> ratPtr{}; // <FS:Beq/> capture render times
			for (LLSpatialGroup::element_iter drawable_iter = group->getDataBegin(); drawable_iter != group->getDataEnd(); ++drawable_iter)
			{
				LLDrawable* drawablep = (LLDrawable*)(*drawable_iter)->getDrawable();

				if (drawablep && !drawablep->isDead() && drawablep->isState(LLDrawable::REBUILD_ALL))
				{
					LL_PROFILE_ZONE_NAMED_CATEGORY_VOLUME("Rebuild all non-Rigged");
					LLVOVolume* vobj = drawablep->getVOVolume();

					if (!vobj) continue;

					// <FS:Beq> capture render times
					if (vobj->isAttachment())
					{
						trackAttachments( vobj, drawablep->isState(LLDrawable::RIGGED), &ratPtr );
					}
					// </FS:Beq>
				    //<FS:Beq> avoid unfortunate sleep during trylock by static check
    				//if(debugLoggingEnabled("AnimatedObjectsLinkset"))
				    static auto debug_logging_on = debugLoggingEnabled("AnimatedObjectsLinkset");
				    if (debug_logging_on)
				    //</FS:Beq>
					{
						if (vobj->isAnimatedObject() && vobj->isRiggedMesh())
						{
							std::string vobj_name = llformat("Vol%p", vobj);
							F32 est_tris = vobj->getEstTrianglesMax();
							LL_DEBUGS("AnimatedObjectsLinkset") << vobj_name << " rebuildMesh, tris " << est_tris << LL_ENDL;
						}
					}
					if (vobj->isNoLOD()) continue;

					vobj->preRebuild();

					if (drawablep->isState(LLDrawable::ANIMATED_CHILD))
					{
						vobj->updateRelativeXform(true);
					}

					LLVolume* volume = vobj->getVolume();
					if (!volume) continue;
					for (S32 i = 0; i < drawablep->getNumFaces(); ++i)
					{
						LLFace* face = drawablep->getFace(i);
						if (face)
						{
							LLVertexBuffer* buff = face->getVertexBuffer();
							if (buff)
							{
								if (!face->getGeometryVolume(*volume, face->getTEOffset(), 
									vobj->getRelativeXform(), vobj->getRelativeXformInvTrans(), face->getGeomIndex()))
								{ //something's gone wrong with the vertex buffer accounting, rebuild this group 
									group->dirtyGeom();
									gPipeline.markRebuild(group, TRUE);
								}


								if (buff->isLocked() && buffer_count < MAX_BUFFER_COUNT)
								{
									locked_buffer[buffer_count++] = buff;
								}
							}
						}
					}

					if (drawablep->isState(LLDrawable::ANIMATED_CHILD))
					{
						vobj->updateRelativeXform();
					}

					drawablep->clearState(LLDrawable::REBUILD_ALL);
				}
			}

			{
				LL_PROFILE_ZONE_NAMED_CATEGORY_VOLUME("rebuildMesh - flush");
				for (LLVertexBuffer** iter = locked_buffer, ** end_iter = locked_buffer+buffer_count; iter != end_iter; ++iter)
				{
					(*iter)->flush();
				}

				// don't forget alpha
				if(group != NULL &&
				   !group->mVertexBuffer.isNull() &&
				   group->mVertexBuffer->isLocked())
				{
					group->mVertexBuffer->flush();
				}
			}

			//if not all buffers are unmapped
			if(num_mapped_vertex_buffer != LLVertexBuffer::sMappedCount)
			{
				LL_WARNS() << "Not all mapped vertex buffers are unmapped!" << LL_ENDL ;
				for (LLSpatialGroup::element_iter drawable_iter = group->getDataBegin(); drawable_iter != group->getDataEnd(); ++drawable_iter)
				{
					LLDrawable* drawablep = (LLDrawable*)(*drawable_iter)->getDrawable();
					if(!drawablep)
					{
						continue;
					}
					for (S32 i = 0; i < drawablep->getNumFaces(); ++i)
					{
						LLFace* face = drawablep->getFace(i);
						if (face)
						{
							LLVertexBuffer* buff = face->getVertexBuffer();
							if (buff && buff->isLocked())
							{
								buff->flush();
							}
						}
					}
				}
			}

			group->clearState(LLSpatialGroup::MESH_DIRTY | LLSpatialGroup::NEW_DRAWINFO);
		}
	} 
}

struct CompareBatchBreaker
{
	bool operator()(const LLFace* const& lhs, const LLFace* const& rhs)
	{
		const LLTextureEntry* lte = lhs->getTextureEntry();
		const LLTextureEntry* rte = rhs->getTextureEntry();

        if (lte->getBumpmap() != rte->getBumpmap())
		{
			return lte->getBumpmap() < rte->getBumpmap();
		}
		else if (lte->getFullbright() != rte->getFullbright())
		{
			return lte->getFullbright() < rte->getFullbright();
		}
        else if (LLPipeline::sRenderDeferred && lte->getMaterialID() != rte->getMaterialID())
        {
            return lte->getMaterialID() < rte->getMaterialID();
        }
		else if (lte->getShiny() != rte->getShiny())
		{
			return lte->getShiny() < rte->getShiny();
		}
        else if (lhs->getTexture() != rhs->getTexture())
		{
			return lhs->getTexture() < rhs->getTexture();
		}
        else 
        {
            // all else being equal, maintain consistent draw order
            return lhs->getDrawOrderIndex() < rhs->getDrawOrderIndex();
        }
	}
};

struct CompareBatchBreakerRigged
{
    bool operator()(const LLFace* const& lhs, const LLFace* const& rhs)
    {
        if (lhs->mAvatar != rhs->mAvatar)
        {
            return lhs->mAvatar < rhs->mAvatar;
        }
        else if (lhs->mSkinInfo->mHash != rhs->mSkinInfo->mHash)
        {
            return lhs->mSkinInfo->mHash < rhs->mSkinInfo->mHash;
        }
        else
        {
            // "inherit" non-rigged behavior
            CompareBatchBreaker comp;
            return comp(lhs, rhs);
        }
    }
};

U32 LLVolumeGeometryManager::genDrawInfo(LLSpatialGroup* group, U32 mask, LLFace** faces, U32 face_count, BOOL distance_sort, BOOL batch_textures, BOOL rigged)
{
    LL_PROFILE_ZONE_SCOPED_CATEGORY_VOLUME;

	U32 geometryBytes = 0;
	U32 buffer_usage = group->mBufferUsage;
	
#if LL_DARWIN
	// HACK from Leslie:
	// Disable VBO usage for alpha on Mac OS X because it kills the framerate
	// due to implicit calls to glTexSubImage that are beyond our control.
	// (this works because the only calls here that sort by distance are alpha)
	if (distance_sort)
	{
		buffer_usage = 0x0;
	}
#endif
	
	//calculate maximum number of vertices to store in a single buffer
	static LLCachedControl<S32> max_vbo_size(gSavedSettings, "RenderMaxVBOSize", 512);
	U32 max_vertices = (max_vbo_size * 1024)/LLVertexBuffer::calcVertexSize(group->getSpatialPartition()->mVertexDataMask);
	max_vertices = llmin(max_vertices, (U32) 65535);

	{
		LL_PROFILE_ZONE_NAMED_CATEGORY_VOLUME("genDrawInfo - sort");
        
        if (rigged)
        {
            if (!distance_sort) // <--- alpha "sort" rigged faces by maintaining original draw order
            {
                //sort faces by things that break batches, including avatar and mesh id
                std::sort(faces, faces + face_count, CompareBatchBreakerRigged());
            }
        }
        else if (!distance_sort)
        {
            //sort faces by things that break batches, not including avatar and mesh id
            std::sort(faces, faces + face_count, CompareBatchBreaker());
        }
		else
		{
			//sort faces by distance
			std::sort(faces, faces+face_count, LLFace::CompareDistanceGreater());
		}
	}
				
	bool hud_group = group->isHUDGroup() ;
	LLFace** face_iter = faces;
	LLFace** end_faces = faces+face_count;
	
	LLSpatialGroup::buffer_map_t buffer_map;

	LLViewerTexture* last_tex = NULL;
	S32 buffer_index = 0;

	S32 texture_index_channels = 1;
	
	if (gGLManager.mGLSLVersionMajor > 1 || gGLManager.mGLSLVersionMinor >= 30)
	{
		texture_index_channels = LLGLSLShader::sIndexedTextureChannels-1; //always reserve one for shiny for now just for simplicity;
	}

	if (LLPipeline::sRenderDeferred && distance_sort)
	{
		texture_index_channels = gDeferredAlphaProgram.mFeatures.mIndexedTextureChannels;
	}
    
    if (distance_sort)
    {
        buffer_index = -1;
    }

	texture_index_channels = LLGLSLShader::sIndexedTextureChannels;

	bool flexi = false;

	while (face_iter != end_faces)
	{
		//pull off next face
		LLFace* facep = *face_iter;
		LLViewerTexture* tex = facep->getTexture();
        const LLTextureEntry* te = facep->getTextureEntry();
		LLMaterialPtr mat = te->getMaterialParams();
        LLMaterialID matId = te->getMaterialID();

		if (distance_sort)
		{
			tex = NULL;
		}

		if (last_tex == tex)
		{
			buffer_index++;
		}
		else
		{
			last_tex = tex;
			buffer_index = 0;
		}

		bool bake_sunlight = LLPipeline::sBakeSunlight && facep->getDrawable()->isStatic(); 

		U32 index_count = facep->getIndicesCount();
		U32 geom_count = facep->getGeomCount();

		flexi = flexi || facep->getViewerObject()->getVolume()->isUnique();

		//sum up vertices needed for this render batch
		LLFace** i = face_iter;
		++i;
		
		const U32 MAX_TEXTURE_COUNT = 32;
		LLViewerTexture* texture_list[MAX_TEXTURE_COUNT];
		
		U32 texture_count = 0;

		{
			LL_PROFILE_ZONE_NAMED_CATEGORY_VOLUME("genDrawInfo - face size");
			if (batch_textures)
			{
				U8 cur_tex = 0;
				facep->setTextureIndex(cur_tex);
				if (texture_count < MAX_TEXTURE_COUNT)
				{
					texture_list[texture_count++] = tex;
				}

				if (can_batch_texture(facep))
				{ //populate texture_list with any textures that can be batched
				  //move i to the next unbatchable face
					while (i != end_faces)
					{
						facep = *i;
						
						if (!can_batch_texture(facep))
						{ //face is bump mapped or has an animated texture matrix -- can't 
							//batch more than 1 texture at a time
							facep->setTextureIndex(0);
							break;
						}

						if (facep->getTexture() != tex)
						{
							if (distance_sort)
							{ //textures might be out of order, see if texture exists in current batch
								bool found = false;
								for (U32 tex_idx = 0; tex_idx < texture_count; ++tex_idx)
								{
									if (facep->getTexture() == texture_list[tex_idx])
									{
										cur_tex = tex_idx;
										found = true;
										break;
									}
								}

								if (!found)
								{
									cur_tex = texture_count;
								}
							}
							else
							{
								cur_tex++;
							}

							if (cur_tex >= texture_index_channels)
							{ //cut batches when index channels are depleted
								break;
							}

							tex = facep->getTexture();

							if (texture_count < MAX_TEXTURE_COUNT)
							{
								texture_list[texture_count++] = tex;
							}
						}

						if (geom_count + facep->getGeomCount() > max_vertices)
						{ //cut batches on geom count too big
							break;
						}

						++i;

						flexi = flexi || facep->getViewerObject()->getVolume()->isUnique();

						index_count += facep->getIndicesCount();
						geom_count += facep->getGeomCount();

						facep->setTextureIndex(cur_tex);
					}
				}
				else
				{
					facep->setTextureIndex(0);
				}

				tex = texture_list[0];
			}
			else
			{
				while (i != end_faces && 
					(LLPipeline::sTextureBindTest || 
						(distance_sort || 
							((*i)->getTexture() == tex))))
				{
					facep = *i;
                    const LLTextureEntry* nextTe = facep->getTextureEntry();
                    if (nextTe->getMaterialID() != matId)
                    {
                        break;
                    }

					//face has no texture index
					facep->mDrawInfo = NULL;
					facep->setTextureIndex(FACE_DO_NOT_BATCH_TEXTURES);

					if (geom_count + facep->getGeomCount() > max_vertices)
					{ //cut batches on geom count too big
						break;
					}

					++i;
					index_count += facep->getIndicesCount();
					geom_count += facep->getGeomCount();

					flexi = flexi || facep->getViewerObject()->getVolume()->isUnique();
				}
			}
		}


		if (flexi && buffer_usage && buffer_usage != GL_STREAM_DRAW)
		{
			buffer_usage = GL_STREAM_DRAW;
		}

		//create vertex buffer
		LLPointer<LLVertexBuffer> buffer;

		{
			LL_PROFILE_ZONE_NAMED_CATEGORY_VOLUME("genDrawInfo - allocate");
			buffer = createVertexBuffer(mask, buffer_usage);
			if(!buffer->allocateBuffer(geom_count, index_count, TRUE))
			{
				LL_WARNS() << "Failed to allocate group Vertex Buffer to "
					<< geom_count << " vertices and "
					<< index_count << " indices" << LL_ENDL;
				buffer = NULL;
			}
		}

		if (buffer)
		{
			geometryBytes += buffer->getSize() + buffer->getIndicesSize();
			buffer_map[mask][*face_iter].push_back(buffer);
		}

		//add face geometry

		U32 indices_index = 0;
		U16 index_offset = 0;

		std::unique_ptr<FSPerfStats::RecordAttachmentTime> ratPtr; // <FS:Beq/> capture render times
		while (face_iter < i)
		{
			//update face indices for new buffer
			facep = *face_iter;
			LLViewerObject* vobj = facep->getViewerObject();
			// <FS:Beq> capture render times
			if(vobj && vobj->isAttachment())
			{
				trackAttachments(vobj, LLPipeline::sShadowRender, &ratPtr);
			}
			// </FS:Beq>
			if (buffer.isNull())
			{
				// Bulk allocation failed
				facep->setVertexBuffer(buffer);
				facep->setSize(0, 0); // mark as no geometry
				++face_iter;
				continue;
			}
			facep->setIndicesIndex(indices_index);
			facep->setGeomIndex(index_offset);
			facep->setVertexBuffer(buffer);	
			
			if (batch_textures && facep->getTextureIndex() == FACE_DO_NOT_BATCH_TEXTURES)
			{
				LL_ERRS() << "Invalid texture index." << LL_ENDL;
			}
			
			{
				//for debugging, set last time face was updated vs moved
				facep->updateRebuildFlags();

				if (!LLPipeline::sDelayVBUpdate)
				{ //copy face geometry into vertex buffer
					LLDrawable* drawablep = facep->getDrawable();
					LLVOVolume* vobj = drawablep->getVOVolume();
					LLVolume* volume = vobj->getVolume();

					if (drawablep->isState(LLDrawable::ANIMATED_CHILD))
					{
						vobj->updateRelativeXform(true);
					}

					U32 te_idx = facep->getTEOffset();

					if (!facep->getGeometryVolume(*volume, te_idx, 
						vobj->getRelativeXform(), vobj->getRelativeXformInvTrans(), index_offset,true))
					{
						LL_WARNS() << "Failed to get geometry for face!" << LL_ENDL;
					}

					if (drawablep->isState(LLDrawable::ANIMATED_CHILD))
					{
						vobj->updateRelativeXform(false);
					}
				}
			}

			index_offset += facep->getGeomCount();
			indices_index += facep->getIndicesCount();

			//append face to appropriate render batch

			BOOL force_simple = facep->getPixelArea() < FORCE_SIMPLE_RENDER_AREA;
			BOOL fullbright = facep->isState(LLFace::FULLBRIGHT);
			if ((mask & LLVertexBuffer::MAP_NORMAL) == 0)
			{ //paranoia check to make sure GL doesn't try to read non-existant normals
				fullbright = TRUE;
			}

			if (hud_group)
			{ //all hud attachments are fullbright
				fullbright = TRUE;
			}

			const LLTextureEntry* te = facep->getTextureEntry();
			tex = facep->getTexture();

			BOOL is_alpha = (facep->getPoolType() == LLDrawPool::POOL_ALPHA) ? TRUE : FALSE;
		
            LLGLTFMaterial* gltf_mat = te->getGLTFRenderMaterial();

            LLMaterial* mat = nullptr;
            bool can_be_shiny = false;

            // ignore traditional material if GLTF material is present
            if (gltf_mat == nullptr)
            {
                mat = te->getMaterialParams().get();

                can_be_shiny = true;
                if (mat)
                {
                    U8 mode = mat->getDiffuseAlphaMode();
                    can_be_shiny = mode == LLMaterial::DIFFUSE_ALPHA_MODE_NONE ||
                        mode == LLMaterial::DIFFUSE_ALPHA_MODE_EMISSIVE;
                }
            }

            F32 te_alpha = te->getColor().mV[3]; 
			bool use_legacy_bump = te->getBumpmap() && (te->getBumpmap() < 18) && (!mat || mat->getNormalID().isNull());
			bool opaque = te_alpha >= 0.999f;
            bool transparent = te_alpha < 0.999f;

            is_alpha = (is_alpha || transparent) ? TRUE : FALSE;

			if ((gltf_mat || mat) && LLPipeline::sRenderDeferred && !hud_group)
			{
				bool material_pass = false;

                if (gltf_mat)
                { // all other parameters ignored if gltf material is present
                    if (gltf_mat->mAlphaMode == LLGLTFMaterial::ALPHA_MODE_BLEND)
                        registerFace(group, facep, LLRenderPass::PASS_ALPHA);
                    else
                        registerFace(group, facep, LLRenderPass::PASS_PBR_OPAQUE);
                }
                else
				// do NOT use 'fullbright' for this logic or you risk sending
				// things without normals down the materials pipeline and will
				// render poorly if not crash NORSPEC-240,314
				//
				if (te->getFullbright())
				{
					if (mat->getDiffuseAlphaMode() == LLMaterial::DIFFUSE_ALPHA_MODE_MASK)
					{
						if (opaque)
						{
							registerFace(group, facep, LLRenderPass::PASS_FULLBRIGHT_ALPHA_MASK);
						}
						else
						{
							registerFace(group, facep, LLRenderPass::PASS_ALPHA);
						}
					}
					else if (is_alpha)
					{
						registerFace(group, facep, LLRenderPass::PASS_ALPHA);
					}
					else
					{
						if (mat->getEnvironmentIntensity() > 0 || te->getShiny() > 0)
						{
							material_pass = true;
						}
						else
						{
                            if (opaque)
						    {
							    registerFace(group, facep, LLRenderPass::PASS_FULLBRIGHT);
                            }
                            else
                            {
                                registerFace(group, facep, LLRenderPass::PASS_ALPHA);
                            }
						}
					}
				}
				else if (transparent)
				{
					registerFace(group, facep, LLRenderPass::PASS_ALPHA);
				}
				else if (use_legacy_bump)
				{
					// we have a material AND legacy bump settings, but no normal map
					registerFace(group, facep, LLRenderPass::PASS_BUMP);
				}
				else
				{
					material_pass = true;
				}

				if (material_pass)
				{
					static const U32 pass[] = 
					{
						LLRenderPass::PASS_MATERIAL,
						LLRenderPass::PASS_ALPHA, //LLRenderPass::PASS_MATERIAL_ALPHA,
						LLRenderPass::PASS_MATERIAL_ALPHA_MASK,
						LLRenderPass::PASS_MATERIAL_ALPHA_EMISSIVE,
						LLRenderPass::PASS_SPECMAP,
						LLRenderPass::PASS_ALPHA, //LLRenderPass::PASS_SPECMAP_BLEND,
						LLRenderPass::PASS_SPECMAP_MASK,
						LLRenderPass::PASS_SPECMAP_EMISSIVE,
						LLRenderPass::PASS_NORMMAP,
						LLRenderPass::PASS_ALPHA, //LLRenderPass::PASS_NORMMAP_BLEND,
						LLRenderPass::PASS_NORMMAP_MASK,
						LLRenderPass::PASS_NORMMAP_EMISSIVE,
						LLRenderPass::PASS_NORMSPEC,
						LLRenderPass::PASS_ALPHA, //LLRenderPass::PASS_NORMSPEC_BLEND,
						LLRenderPass::PASS_NORMSPEC_MASK,
						LLRenderPass::PASS_NORMSPEC_EMISSIVE,
					};

					U32 mask = mat->getShaderMask();

					llassert(mask < sizeof(pass)/sizeof(U32));

					mask = llmin(mask, (U32)(sizeof(pass)/sizeof(U32)-1));

					registerFace(group, facep, pass[mask]);
				}
			}
			else if (mat)
			{
				U8 mode = mat->getDiffuseAlphaMode();

                is_alpha = (is_alpha || (mode == LLMaterial::DIFFUSE_ALPHA_MODE_BLEND));

				if (is_alpha)
				{
					mode = LLMaterial::DIFFUSE_ALPHA_MODE_BLEND;
				}

				if (mode == LLMaterial::DIFFUSE_ALPHA_MODE_MASK)
				{
					registerFace(group, facep, fullbright ? LLRenderPass::PASS_FULLBRIGHT_ALPHA_MASK : LLRenderPass::PASS_ALPHA_MASK);
				}
				else if (is_alpha )
				{
					registerFace(group, facep, LLRenderPass::PASS_ALPHA);
				}
				else if (gPipeline.shadersLoaded()
					&& LLPipeline::sRenderBump 
					&& te->getShiny() 
					&& can_be_shiny)
				{
					registerFace(group, facep, fullbright ? LLRenderPass::PASS_FULLBRIGHT_SHINY : LLRenderPass::PASS_SHINY);
				}
				else
				{
					registerFace(group, facep, fullbright ? LLRenderPass::PASS_FULLBRIGHT : LLRenderPass::PASS_SIMPLE);
				}
			}
			else if (is_alpha)
			{
				// can we safely treat this as an alpha mask?
				if (facep->getFaceColor().mV[3] <= 0.f)
				{ //100% transparent, don't render unless we're highlighting transparent
					LL_PROFILE_ZONE_NAMED_CATEGORY_VOLUME("facep->alpha -> invisible");
					registerFace(group, facep, LLRenderPass::PASS_ALPHA_INVISIBLE);
				}
				else if (facep->canRenderAsMask())
				{
					if (te->getFullbright() || LLPipeline::sNoAlpha)
					{
						registerFace(group, facep, LLRenderPass::PASS_FULLBRIGHT_ALPHA_MASK);
					}
					else
					{
						registerFace(group, facep, LLRenderPass::PASS_ALPHA_MASK);
					}
				}
				else
				{
					registerFace(group, facep, LLRenderPass::PASS_ALPHA);
				}
			}
			else if (gPipeline.shadersLoaded()
				&& LLPipeline::sRenderBump 
				&& te->getShiny() 
				&& can_be_shiny)
			{ //shiny
				if (tex->getPrimaryFormat() == GL_ALPHA)
				{ //invisiprim+shiny
					registerFace(group, facep, LLRenderPass::PASS_INVISI_SHINY);
					registerFace(group, facep, LLRenderPass::PASS_INVISIBLE);
				}
				else if (LLPipeline::sRenderDeferred && !hud_group)
				{ //deferred rendering
					if (te->getFullbright())
					{ //register in post deferred fullbright shiny pass
						registerFace(group, facep, LLRenderPass::PASS_FULLBRIGHT_SHINY);
						if (te->getBumpmap())
						{ //register in post deferred bump pass
							registerFace(group, facep, LLRenderPass::PASS_POST_BUMP);
						}
					}
					else if (use_legacy_bump)
					{ //register in deferred bump pass
						registerFace(group, facep, LLRenderPass::PASS_BUMP);
					}
					else
					{ //register in deferred simple pass (deferred simple includes shiny)
						llassert(mask & LLVertexBuffer::MAP_NORMAL);
						registerFace(group, facep, LLRenderPass::PASS_SIMPLE);
					}
				}
				else if (fullbright)
				{	//not deferred, register in standard fullbright shiny pass					
					registerFace(group, facep, LLRenderPass::PASS_FULLBRIGHT_SHINY);
				}
				else
				{ //not deferred or fullbright, register in standard shiny pass
					registerFace(group, facep, LLRenderPass::PASS_SHINY);
				}
			}
			else
			{ //not alpha and not shiny
				if (!is_alpha && tex->getPrimaryFormat() == GL_ALPHA)
				{ //invisiprim
					registerFace(group, facep, LLRenderPass::PASS_INVISIBLE);
				}
				else if (fullbright || bake_sunlight)
				{ //fullbright
					if (mat && mat->getDiffuseAlphaMode() == LLMaterial::DIFFUSE_ALPHA_MODE_MASK)
					{
						registerFace(group, facep, LLRenderPass::PASS_FULLBRIGHT_ALPHA_MASK);
					}
					else
					{
						registerFace(group, facep, LLRenderPass::PASS_FULLBRIGHT);
					}
					if (LLPipeline::sRenderDeferred && !hud_group && LLPipeline::sRenderBump && use_legacy_bump)
					{ //if this is the deferred render and a bump map is present, register in post deferred bump
						registerFace(group, facep, LLRenderPass::PASS_POST_BUMP);
					}
				}
				else
				{
					if (LLPipeline::sRenderDeferred && LLPipeline::sRenderBump && use_legacy_bump)
					{ //non-shiny or fullbright deferred bump
						registerFace(group, facep, LLRenderPass::PASS_BUMP);
					}
					else
					{ //all around simple
						llassert(mask & LLVertexBuffer::MAP_NORMAL);
						if (mat && mat->getDiffuseAlphaMode() == LLMaterial::DIFFUSE_ALPHA_MODE_MASK)
						{ //material alpha mask can be respected in non-deferred
							registerFace(group, facep, LLRenderPass::PASS_ALPHA_MASK);
						}
						else
						{
							registerFace(group, facep, LLRenderPass::PASS_SIMPLE);
						}
				    }
				}
				
				
				if (!gPipeline.shadersLoaded() && 
					!is_alpha && 
					te->getShiny() && 
					LLPipeline::sRenderBump)
				{ //shiny as an extra pass when shaders are disabled
					registerFace(group, facep, LLRenderPass::PASS_SHINY);
				}
			}
			
			//not sure why this is here, and looks like it might cause bump mapped objects to get rendered redundantly -- davep 5/11/2010
			if (!is_alpha && (hud_group || !LLPipeline::sRenderDeferred))
			{
				llassert((mask & LLVertexBuffer::MAP_NORMAL) || fullbright);
				facep->setPoolType((fullbright) ? LLDrawPool::POOL_FULLBRIGHT : LLDrawPool::POOL_SIMPLE);
				
				if (!force_simple && LLPipeline::sRenderBump && use_legacy_bump)
				{
					registerFace(group, facep, LLRenderPass::PASS_BUMP);
				}
			}

			if (!is_alpha && LLPipeline::sRenderGlow && te->getGlow() > 0.f)
			{
				registerFace(group, facep, LLRenderPass::PASS_GLOW);
			}
						
			++face_iter;
		}

		if (buffer)
		{
			buffer->flush();
		}
	}

	group->mBufferMap[mask].clear();
	for (LLSpatialGroup::buffer_texture_map_t::iterator i = buffer_map[mask].begin(); i != buffer_map[mask].end(); ++i)
	{
		group->mBufferMap[mask][i->first] = i->second;
	}

	return geometryBytes;
}

void LLVolumeGeometryManager::addGeometryCount(LLSpatialGroup* group, U32& vertex_count, U32& index_count)
{
    //initialize to default usage for this partition
    U32 usage = group->getSpatialPartition()->mBufferUsage;

    //for each drawable
    for (LLSpatialGroup::element_iter drawable_iter = group->getDataBegin(); drawable_iter != group->getDataEnd(); ++drawable_iter)
    {
        LLDrawable* drawablep = (LLDrawable*)(*drawable_iter)->getDrawable();

        if (!drawablep || drawablep->isDead())
        {
            continue;
        }

        if (drawablep->isAnimating())
        { //fall back to stream draw for animating verts
            usage = GL_STREAM_DRAW;
        }
    }

    group->mBufferUsage = usage;
}

void LLGeometryManager::addGeometryCount(LLSpatialGroup* group, U32 &vertex_count, U32 &index_count)
{	
    LL_PROFILE_ZONE_SCOPED_CATEGORY_VOLUME;

	//initialize to default usage for this partition
	U32 usage = group->getSpatialPartition()->mBufferUsage;
	
    //clear off any old faces
    mFaceList.clear();

	//for each drawable
	for (LLSpatialGroup::element_iter drawable_iter = group->getDataBegin(); drawable_iter != group->getDataEnd(); ++drawable_iter)
	{
		LLDrawable* drawablep = (LLDrawable*)(*drawable_iter)->getDrawable();
		
		if (!drawablep || drawablep->isDead())
		{
			continue;
		}
	
		if (drawablep->isAnimating())
		{ //fall back to stream draw for animating verts
			usage = GL_STREAM_DRAW;
		}

		//for each face
		for (S32 i = 0; i < drawablep->getNumFaces(); i++)
		{
			//sum up face verts and indices
			drawablep->updateFaceSize(i);
			LLFace* facep = drawablep->getFace(i);
			if (facep)
			{
				if (facep->hasGeometry() && facep->getPixelArea() > FORCE_CULL_AREA && 
					facep->getGeomCount() + vertex_count <= 65536)
				{
					vertex_count += facep->getGeomCount();
					index_count += facep->getIndicesCount();
				
					//remember face (for sorting)
					mFaceList.push_back(facep);
				}
				else
				{
					facep->clearVertexBuffer();
				}
			}
		}
	}
	
	group->mBufferUsage = usage;
}

LLHUDPartition::LLHUDPartition(LLViewerRegion* regionp) : LLBridgePartition(regionp)
{
	mPartitionType = LLViewerRegion::PARTITION_HUD;
	mDrawableType = LLPipeline::RENDER_TYPE_HUD;
	mSlopRatio = 0.f;
	mLODPeriod = 1;
}

void LLHUDPartition::shift(const LLVector4a &offset)
{
	//HUD objects don't shift with region crossing.  That would be silly.
}<|MERGE_RESOLUTION|>--- conflicted
+++ resolved
@@ -88,16 +88,13 @@
 #include "llcallstack.h"
 #include "llsculptidsize.h"
 #include "llavatarappearancedefines.h"
-<<<<<<< HEAD
+#include "llgltfmateriallist.h"
 // [RLVa:KB] - Checked: RLVa-2.0.0
 #include "rlvactions.h"
 #include "rlvlocks.h"
 // [/RLVa:KB]
 #include "llviewernetwork.h"
 #include "fsperfstats.h" // <FS:Beq> performance stats support
-=======
-#include "llgltfmateriallist.h"
->>>>>>> 1dad0f8e
 
 const F32 FORCE_SIMPLE_RENDER_AREA = 512.f;
 const F32 FORCE_CULL_AREA = 8.f;
@@ -117,7 +114,6 @@
 
 extern BOOL gCubeSnapshot;
 
-<<<<<<< HEAD
 // NaCl - Graphics crasher protection
 static bool enableVolumeSAPProtection()
 {
@@ -126,8 +122,6 @@
 }
 // NaCl End
 
-=======
->>>>>>> 1dad0f8e
 // Implementation class of LLMediaDataClientObject.  See llmediadataclient.h
 class LLMediaDataClientObjectImpl : public LLMediaDataClientObject
 {
@@ -6114,18 +6108,13 @@
 				continue;
 			}
 
-<<<<<<< HEAD
+            // apply any pending material overrides
+            gGLTFMaterialList.applyQueuedOverrides(vobj);
 
 //<FS:Beq> Stop doing stupid stuff we don;t need to.
 // Moving this inside a debug enabled check
 //			std::string vobj_name = llformat("Vol%p", vobj);
 //</FS:Beq>
-=======
-            // apply any pending material overrides
-            gGLTFMaterialList.applyQueuedOverrides(vobj);
-
-            std::string vobj_name = llformat("Vol%p", vobj);
->>>>>>> 1dad0f8e
 
             bool is_mesh = vobj->isMesh();
 			if (is_mesh &&
@@ -6400,13 +6389,10 @@
 						if (gPipeline.canUseWindLightShadersOnObjects()
 							&& LLPipeline::sRenderBump)
 						{
-<<<<<<< HEAD
 							// <FS> Skip if no te entry
 							if (!te)
 								continue;
 
-=======
->>>>>>> 1dad0f8e
                             LLGLTFMaterial* gltf_mat = te->getGLTFRenderMaterial();
 
 							if (LLPipeline::sRenderDeferred && 
