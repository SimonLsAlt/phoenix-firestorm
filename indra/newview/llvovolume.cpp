--- conflicted
+++ resolved
@@ -4652,13 +4652,9 @@
 		{
 			// Geenz: This is a special case - what we want here is a hero probe.
 			// What we want to do here is instantiate a hero probe from the hero probe manager.
-<<<<<<< HEAD
-            gPipeline.mHeroProbeManager.registerViewerObject(this);
-=======
             
             if (!mIsHeroProbe)
                 mIsHeroProbe = gPipeline.mHeroProbeManager.registerViewerObject(this);
->>>>>>> 8164dce5
 		}
     }
     else if (mReflectionProbe.notNull() || getReflectionProbeIsMirror())
