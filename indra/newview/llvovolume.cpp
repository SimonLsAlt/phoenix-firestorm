/** 
 * @file llvovolume.cpp
 * @brief LLVOVolume class implementation
 *
 * $LicenseInfo:firstyear=2001&license=viewerlgpl$
 * Second Life Viewer Source Code
 * Copyright (C) 2010, Linden Research, Inc.
 * 
 * This library is free software; you can redistribute it and/or
 * modify it under the terms of the GNU Lesser General Public
 * License as published by the Free Software Foundation;
 * version 2.1 of the License only.
 * 
 * This library is distributed in the hope that it will be useful,
 * but WITHOUT ANY WARRANTY; without even the implied warranty of
 * MERCHANTABILITY or FITNESS FOR A PARTICULAR PURPOSE.  See the GNU
 * Lesser General Public License for more details.
 * 
 * You should have received a copy of the GNU Lesser General Public
 * License along with this library; if not, write to the Free Software
 * Foundation, Inc., 51 Franklin Street, Fifth Floor, Boston, MA  02110-1301  USA
 * 
 * Linden Research, Inc., 945 Battery Street, San Francisco, CA  94111  USA
 * $/LicenseInfo$
 */

// A "volume" is a box, cylinder, sphere, or other primitive shape.

#include "llviewerprecompiledheaders.h"

#include "llvovolume.h"

#include <sstream>

#include "llviewercontrol.h"
#include "lldir.h"
#include "llflexibleobject.h"
#include "llfloatertools.h"
#include "llmaterialid.h"
#include "llmaterialtable.h"
#include "llprimitive.h"
#include "llvolume.h"
#include "llvolumeoctree.h"
#include "llvolumemgr.h"
#include "llvolumemessage.h"
#include "material_codes.h"
#include "message.h"
#include "llpluginclassmedia.h" // for code in the mediaEvent handler
#include "object_flags.h"
#include "lldrawable.h"
#include "lldrawpoolavatar.h"
#include "lldrawpoolbump.h"
#include "llface.h"
#include "llspatialpartition.h"
#include "llhudmanager.h"
#include "llflexibleobject.h"
#include "llskinningutil.h"
#include "llsky.h"
#include "lltexturefetch.h"
#include "llvector4a.h"
#include "llviewercamera.h"
#include "llviewertexturelist.h"
#include "llviewerobjectlist.h"
#include "llviewerregion.h"
#include "llviewertextureanim.h"
#include "llworld.h"
#include "llselectmgr.h"
#include "pipeline.h"
#include "llsdutil.h"
#include "llmatrix4a.h"
#include "llmediaentry.h"
#include "llmediadataclient.h"
#include "llmeshrepository.h"
#include "llnotifications.h"
#include "llnotificationsutil.h"
#include "llagent.h"
#include "llviewermediafocus.h"
#include "lldatapacker.h"
#include "llviewershadermgr.h"
#include "llvoavatar.h"
#include "llcontrolavatar.h"
#include "llvoavatarself.h"
#include "llvocache.h"
#include "llmaterialmgr.h"
#include "llanimationstates.h"
#include "llinventorytype.h"
#include "llviewerinventory.h"
#include "llcallstack.h"
#include "llsculptidsize.h"
#include "llavatarappearancedefines.h"
#include "llgltfmateriallist.h"
// [RLVa:KB] - Checked: RLVa-2.0.0
#include "rlvactions.h"
#include "rlvlocks.h"
// [/RLVa:KB]
#include "llviewernetwork.h"

const F32 FORCE_SIMPLE_RENDER_AREA = 512.f;
const F32 FORCE_CULL_AREA = 8.f;
U32 JOINT_COUNT_REQUIRED_FOR_FULLRIG = 1;

BOOL gAnimateTextures = TRUE;

F32 LLVOVolume::sLODFactor = 1.f;
F32	LLVOVolume::sLODSlopDistanceFactor = 0.5f; //Changing this to zero, effectively disables the LOD transition slop 
F32 LLVOVolume::sDistanceFactor = 1.0f;
S32 LLVOVolume::sNumLODChanges = 0;
S32 LLVOVolume::mRenderComplexity_last = 0;
S32 LLVOVolume::mRenderComplexity_current = 0;
LLPointer<LLObjectMediaDataClient> LLVOVolume::sObjectMediaClient = NULL;
LLPointer<LLObjectMediaNavigateClient> LLVOVolume::sObjectMediaNavigateClient = NULL;

extern BOOL gCubeSnapshot;

// NaCl - Graphics crasher protection
static bool enableVolumeSAPProtection()
{
	static LLCachedControl<bool> protect(gSavedSettings, "RenderVolumeSAProtection");
	return protect;
}
// NaCl End

// Implementation class of LLMediaDataClientObject.  See llmediadataclient.h
class LLMediaDataClientObjectImpl : public LLMediaDataClientObject
{
public:
	LLMediaDataClientObjectImpl(LLVOVolume *obj, bool isNew) : mObject(obj), mNew(isNew) 
	{
		mObject->addMDCImpl();
	}
	~LLMediaDataClientObjectImpl()
	{
		mObject->removeMDCImpl();
	}
	
	virtual U8 getMediaDataCount() const 
		{ return mObject->getNumTEs(); }

	virtual LLSD getMediaDataLLSD(U8 index) const 
		{
			LLSD result;
			LLTextureEntry *te = mObject->getTE(index); 
			if (NULL != te)
			{
				llassert((te->getMediaData() != NULL) == te->hasMedia());
				if (te->getMediaData() != NULL)
				{
					result = te->getMediaData()->asLLSD();
					// XXX HACK: workaround bug in asLLSD() where whitelist is not set properly
					// See DEV-41949
					if (!result.has(LLMediaEntry::WHITELIST_KEY))
					{
						result[LLMediaEntry::WHITELIST_KEY] = LLSD::emptyArray();
					}
				}
			}
			return result;
		}
	virtual bool isCurrentMediaUrl(U8 index, const std::string &url) const
		{
			LLTextureEntry *te = mObject->getTE(index); 
			if (te)
			{
				if (te->getMediaData())
				{
					return (te->getMediaData()->getCurrentURL() == url);
				}
			}
			return url.empty();
		}

	virtual LLUUID getID() const
		{ return mObject->getID(); }

	virtual void mediaNavigateBounceBack(U8 index)
		{ mObject->mediaNavigateBounceBack(index); }
	
	virtual bool hasMedia() const
		{ return mObject->hasMedia(); }
	
	virtual void updateObjectMediaData(LLSD const &data, const std::string &version_string) 
		{ mObject->updateObjectMediaData(data, version_string); }
	
	virtual F64 getMediaInterest() const 
		{ 
			F64 interest = mObject->getTotalMediaInterest();
			if (interest < (F64)0.0)
			{
				// media interest not valid yet, try pixel area
				interest = mObject->getPixelArea();
				// HACK: force recalculation of pixel area if interest is the "magic default" of 1024.
				if (interest == 1024.f)
				{
					const_cast<LLVOVolume*>(static_cast<LLVOVolume*>(mObject))->setPixelAreaAndAngle(gAgent);
					interest = mObject->getPixelArea();
				}
			}
			return interest; 
		}
	
	virtual bool isInterestingEnough() const
		{
			return LLViewerMedia::getInstance()->isInterestingEnough(mObject, getMediaInterest());
		}

	virtual std::string getCapabilityUrl(const std::string &name) const
		{ return mObject->getRegion()->getCapability(name); }
	
	virtual bool isDead() const
		{ return mObject->isDead(); }
	
	virtual U32 getMediaVersion() const
		{ return LLTextureEntry::getVersionFromMediaVersionString(mObject->getMediaURL()); }
	
	virtual bool isNew() const
		{ return mNew; }

private:
	LLPointer<LLVOVolume> mObject;
	bool mNew;
};


LLVOVolume::LLVOVolume(const LLUUID &id, const LLPCode pcode, LLViewerRegion *regionp)
	: LLViewerObject(id, pcode, regionp),
	// NaCl - Graphics crasher protection
	  mVolumeImpl(NULL),
	  mVolumeSurfaceArea(-1.f)
	// NaCl End
{
	mTexAnimMode = 0;
	mRelativeXform.setIdentity();
	mRelativeXformInvTrans.setIdentity();

	mFaceMappingChanged = FALSE;
	mLOD = MIN_LOD;
    mLODDistance = 0.0f;
    mLODAdjustedDistance = 0.0f;
    mLODRadius = 0.0f;
	mTextureAnimp = NULL;
	mVolumeChanged = FALSE;
	mVObjRadius = LLVector3(1,1,0.5f).length();
	mNumFaces = 0;
	mLODChanged = FALSE;
	mSculptChanged = FALSE;
    mColorChanged = FALSE;
	mSpotLightPriority = 0.f;

    mSkinInfoUnavaliable = false;
	mSkinInfo = NULL;

	mMediaImplList.resize(getNumTEs());
	mLastFetchedMediaVersion = -1;
    mServerDrawableUpdateCount = 0;
	memset(&mIndexInTex, 0, sizeof(S32) * LLRender::NUM_VOLUME_TEXTURE_CHANNELS);
	mMDCImplCount = 0;
	mLastRiggingInfoLOD = -1;
	mResetDebugText = false;
	mIsLocalMesh = false;
	mIsLocalMeshUsingScale = false;
}

LLVOVolume::~LLVOVolume()
{
    LL_PROFILE_ZONE_SCOPED;
	delete mTextureAnimp;
	mTextureAnimp = NULL;
	delete mVolumeImpl;
	mVolumeImpl = NULL;

	gMeshRepo.unregisterMesh(this);

	if(!mMediaImplList.empty())
	{
		for(U32 i = 0 ; i < mMediaImplList.size() ; i++)
		{
			if(mMediaImplList[i].notNull())
			{
				mMediaImplList[i]->removeObject(this) ;
			}
		}
	}
}

void LLVOVolume::markDead()
{
	if (!mDead)
	{
        LL_PROFILE_ZONE_SCOPED;
        if (getVolume())
        {
            LLSculptIDSize::instance().rem(getVolume()->getParams().getSculptID());
        }

		if(getMDCImplCount() > 0)
		{
			LLMediaDataClientObject::ptr_t obj = new LLMediaDataClientObjectImpl(const_cast<LLVOVolume*>(this), false);
			if (sObjectMediaClient) sObjectMediaClient->removeFromQueue(obj);
			if (sObjectMediaNavigateClient) sObjectMediaNavigateClient->removeFromQueue(obj);
		}
		
		// Detach all media impls from this object
		for(U32 i = 0 ; i < mMediaImplList.size() ; i++)
		{
			removeMediaImpl(i);
		}

		if (mSculptTexture.notNull())
		{
			mSculptTexture->removeVolume(LLRender::SCULPT_TEX, this);
		}

		if (mLightTexture.notNull())
		{
			mLightTexture->removeVolume(LLRender::LIGHT_TEX, this);
		}
        
        if (mIsHeroProbe)
        {
            gPipeline.mHeroProbeManager.unregisterViewerObject(this);
        }
	}
	
	LLViewerObject::markDead();
}


// static
void LLVOVolume::initClass()
{
	// gSavedSettings better be around
	if (gSavedSettings.getBOOL("PrimMediaMasterEnabled"))
	{
		const F32 queue_timer_delay = gSavedSettings.getF32("PrimMediaRequestQueueDelay");
		const F32 retry_timer_delay = gSavedSettings.getF32("PrimMediaRetryTimerDelay");
		const U32 max_retries = gSavedSettings.getU32("PrimMediaMaxRetries");
		const U32 max_sorted_queue_size = gSavedSettings.getU32("PrimMediaMaxSortedQueueSize");
		const U32 max_round_robin_queue_size = gSavedSettings.getU32("PrimMediaMaxRoundRobinQueueSize");
		sObjectMediaClient = new LLObjectMediaDataClient(queue_timer_delay, retry_timer_delay, max_retries, 
														 max_sorted_queue_size, max_round_robin_queue_size);
		sObjectMediaNavigateClient = new LLObjectMediaNavigateClient(queue_timer_delay, retry_timer_delay, 
																	 max_retries, max_sorted_queue_size, max_round_robin_queue_size);
	}
}

// static
void LLVOVolume::cleanupClass()
{
    sObjectMediaClient = NULL;
    sObjectMediaNavigateClient = NULL;
}

U32 LLVOVolume::processUpdateMessage(LLMessageSystem *mesgsys,
										  void **user_data,
										  U32 block_num, EObjectUpdateType update_type,
										  LLDataPacker *dp)
{
	// <FS:Ansariel> Improved bad object handling
	static LLCachedControl<bool> fsEnforceStrictObjectCheck(gSavedSettings, "FSEnforceStrictObjectCheck");
	bool enfore_strict_object_check = LLGridManager::instance().isInSecondLife() && fsEnforceStrictObjectCheck;
	// </FS:Ansariel>

	// local mesh begin
	// rationale: we don't want server updates for a local object, cause the server tends to override things.
	if (mIsLocalMesh)
	{
		return 0;
	}
	// local mesh end

	LLColor4U color;
	const S32 teDirtyBits = (TEM_CHANGE_TEXTURE|TEM_CHANGE_COLOR|TEM_CHANGE_MEDIA);
    const bool previously_volume_changed = mVolumeChanged;
    const bool previously_face_mapping_changed = mFaceMappingChanged;
    const bool previously_color_changed = mColorChanged;

	// Do base class updates...
	U32 retval = LLViewerObject::processUpdateMessage(mesgsys, user_data, block_num, update_type, dp);

	LLUUID sculpt_id;
	U8 sculpt_type = 0;
	if (isSculpted())
	{
		LLSculptParams *sculpt_params = (LLSculptParams *)getParameterEntry(LLNetworkData::PARAMS_SCULPT);
		sculpt_id = sculpt_params->getSculptTexture();
		sculpt_type = sculpt_params->getSculptType();

        LL_DEBUGS("ObjectUpdate") << "uuid " << mID << " set sculpt_id " << sculpt_id << LL_ENDL;
        dumpStack("ObjectUpdateStack");
	}

	if (!dp)
	{
		if (update_type == OUT_FULL)
		{
			////////////////////////////////
			//
			// Unpack texture animation data
			//
			//

			if (mesgsys->getSizeFast(_PREHASH_ObjectData, block_num, _PREHASH_TextureAnim))
			{
				if (!mTextureAnimp)
				{
					mTextureAnimp = new LLViewerTextureAnim(this);
				}
				else
				{
					if (!(mTextureAnimp->mMode & LLTextureAnim::SMOOTH))
					{
						mTextureAnimp->reset();
					}
				}
				mTexAnimMode = 0;
				
				mTextureAnimp->unpackTAMessage(mesgsys, block_num);
			}
			else
			{
				if (mTextureAnimp)
				{
					delete mTextureAnimp;
					mTextureAnimp = NULL;

                    for (S32 i = 0; i < getNumTEs(); i++)
                    {
                        LLFace* facep = mDrawable->getFace(i);
                        if (facep && facep->mTextureMatrix)
                        {
                            // delete or reset
                            delete facep->mTextureMatrix;
                            facep->mTextureMatrix = NULL;
                        }
                    }

					gPipeline.markTextured(mDrawable);
					mFaceMappingChanged = TRUE;
					mTexAnimMode = 0;
				}
			}

			// Unpack volume data
			LLVolumeParams volume_params;
			// <FS:Beq> Extend the bogus volume error handling to the other code path
			//LLVolumeMessage::unpackVolumeParams(&volume_params, mesgsys, _PREHASH_ObjectData, block_num);
			BOOL res = LLVolumeMessage::unpackVolumeParams(&volume_params, mesgsys, _PREHASH_ObjectData, block_num);
			if (!res)
			{
				//<FS:Beq> Improved bad object handling courtesy of Drake.
				std::string region_name = "unknown region";
				if (getRegion())
				{
					region_name = getRegion()->getName();
					if (enfore_strict_object_check)
					{
						LL_WARNS() << "An invalid object (" << getID() << ") has been removed (FSEnforceStrictObjectCheck)" << LL_ENDL;
						getRegion()->addCacheMissFull(getLocalID()); // force cache skip the object
					}
				}
				LL_WARNS() << "Bogus volume parameters in object " << getID() << " @ " << getPositionRegion()
					<< " in " << region_name << LL_ENDL;
				
				if (enfore_strict_object_check)
				{
					gObjectList.killObject(this);
					return (INVALID_UPDATE);
				}
				// </FS:Beq>
			}

			volume_params.setSculptID(sculpt_id, sculpt_type);

			if (setVolume(volume_params, 0))
			{
				markForUpdate();
			}
		}

		// Sigh, this needs to be done AFTER the volume is set as well, otherwise bad stuff happens...
		////////////////////////////
		//
		// Unpack texture entry data
		//

		S32 result = unpackTEMessage(mesgsys, _PREHASH_ObjectData, (S32) block_num);
		//<FS:Beq> Improved bad object handling courtesy of Drake.
		if (TEM_INVALID == result)
		{
			// There's something bogus in the data that we're unpacking.
			std::string region_name = "unknown region";
			if (getRegion())
			{
				region_name = getRegion()->getName();
				if (enfore_strict_object_check)
				{
					LL_WARNS() << "An invalid object (" << getID() << ") has been removed (FSEnforceStrictObjectCheck)" << LL_ENDL;
					getRegion()->addCacheMissFull(getLocalID()); // force cache skip
				}
			}

			LL_WARNS() << "Bogus TE data in object " << getID() << " @ " << getPositionRegion()
				<< " in " << region_name << LL_ENDL;
			if (enfore_strict_object_check)
			{
				gObjectList.killObject(this);
				return (INVALID_UPDATE);
			}
		}
		// </FS:Beq>
		if (result & TEM_CHANGE_MEDIA)
		{
			retval |= MEDIA_FLAGS_CHANGED;
		}
	}
	else
	{
		if (update_type != OUT_TERSE_IMPROVED)
		{
			LLVolumeParams volume_params;
			BOOL res = LLVolumeMessage::unpackVolumeParams(&volume_params, *dp);
			if (!res)
			{
				//<FS:Beq> Improved bad object handling courtesy of Drake.
				//LL_WARNS() << "Bogus volume parameters in object " << getID() << LL_ENDL;
				//LL_WARNS() << getRegion()->getOriginGlobal() << LL_ENDL;
				std::string region_name = "unknown region";
				if (getRegion())
				{
					region_name = getRegion()->getName();
					if (enfore_strict_object_check)
					{
						LL_WARNS() << "An invalid object (" << getID() << ") has been removed (FSEnforceStrictObjectCheck)" << LL_ENDL;
						getRegion()->addCacheMissFull(getLocalID()); // force cache skip the object
					}
				}
				LL_WARNS() << "Bogus volume parameters in object " << getID() << " @ " << getPositionRegion() 
							<< " in " << region_name << LL_ENDL;
				// <FS:Beq> [FIRE-16995] [CRASH] Continuous crashing upon entering 3 adjacent sims incl. Hathian, D8, Devil's Pocket
				// A bad object entry in a .slc simobject cache can result in an unreadable/unusable volume 
				// This leaves the volume in an uncertain state and can result in a crash when later code access an uninitialised pointer
				// return an INVALID_UPDATE instead
				// <FS:Beq> July 2017 Change backed out due to side effects. FIRE-16995 still an exposure. 
				// return(INVALID_UPDATE);
				// NOTE: An option here would be to correctly return the media status using "retval |= INVALID_UPDATE"
				if (enfore_strict_object_check)
				{
					gObjectList.killObject(this);
					return (INVALID_UPDATE);
				}
				// </FS:Beq>
			}

			volume_params.setSculptID(sculpt_id, sculpt_type);

			if (setVolume(volume_params, 0))
			{
				markForUpdate();
			}
			S32 res2 = unpackTEMessage(*dp);
			if (TEM_INVALID == res2)
			{
				// There's something bogus in the data that we're unpacking.
				dp->dumpBufferToLog();
				//<FS:Beq> Improved bad object handling courtesy of Drake.
				//LL_WARNS() << "Flushing cache files" << LL_ENDL;

				//if(LLVOCache::instanceExists() && getRegion())
				//{
				//	LLVOCache::getInstance()->removeEntry(getRegion()->getHandle()) ;
				//}
				//
				//LL_WARNS() << "Bogus TE data in " << getID() << LL_ENDL;
				std::string region_name = "unknown region";
				if (getRegion())
				{
					region_name = getRegion()->getName();
					if (enfore_strict_object_check)
					{
						LL_WARNS() << "An invalid object (" << getID() << ") has been removed (FSEnforceStrictObjectCheck)" << LL_ENDL;
						getRegion()->addCacheMissFull(getLocalID()); // force cache skip
					}
				}
						
				LL_WARNS() << "Bogus TE data in object " << getID() << " @ " << getPositionRegion()
					<< " in " << region_name << LL_ENDL;
				if (enfore_strict_object_check)
				{
					gObjectList.killObject(this);
					return (INVALID_UPDATE);
				}
				// </FS:Beq>
			}
			else 
			{
				if (res2 & TEM_CHANGE_MEDIA)
				{
					retval |= MEDIA_FLAGS_CHANGED;
				}
			}

			U32 value = dp->getPassFlags();

			if (value & 0x40)
			{
				if (!mTextureAnimp)
				{
					mTextureAnimp = new LLViewerTextureAnim(this);
				}
				else
				{
					if (!(mTextureAnimp->mMode & LLTextureAnim::SMOOTH))
					{
						mTextureAnimp->reset();
					}
				}
				mTexAnimMode = 0;
				mTextureAnimp->unpackTAMessage(*dp);
			}
			else if (mTextureAnimp)
			{
				delete mTextureAnimp;
				mTextureAnimp = NULL;

                for (S32 i = 0; i < getNumTEs(); i++)
                {
                    LLFace* facep = mDrawable->getFace(i);
                    if (facep && facep->mTextureMatrix)
                    {
                        // delete or reset
                        delete facep->mTextureMatrix;
                        facep->mTextureMatrix = NULL;
                    }
                }

				gPipeline.markTextured(mDrawable);
				mFaceMappingChanged = TRUE;
				mTexAnimMode = 0;
			}

			if (value & 0x400)
			{ //particle system (new)
				unpackParticleSource(*dp, mOwnerID, false);
			}
		}
		else
		{
			S32 texture_length = mesgsys->getSizeFast(_PREHASH_ObjectData, block_num, _PREHASH_TextureEntry);
			if (texture_length)
			{
				U8							tdpbuffer[1024];
				LLDataPackerBinaryBuffer	tdp(tdpbuffer, 1024);
				mesgsys->getBinaryDataFast(_PREHASH_ObjectData, _PREHASH_TextureEntry, tdpbuffer, 0, block_num, 1024);
				S32 result = unpackTEMessage(tdp);
				if (result & teDirtyBits)
				{
					if (mDrawable)
                    { //on the fly TE updates break batches, isolate in octree
                        shrinkWrap();
                    }
				}
				if (result & TEM_CHANGE_MEDIA)
				{
					retval |= MEDIA_FLAGS_CHANGED;
				}
			}
		}
	}
// <FS:CR> OpenSim returns a zero. Don't request MediaData where MOAP isn't supported
	//if (retval & (MEDIA_URL_REMOVED | MEDIA_URL_ADDED | MEDIA_URL_UPDATED | MEDIA_FLAGS_CHANGED))
	if (retval != 0 && retval & (MEDIA_URL_REMOVED | MEDIA_URL_ADDED | MEDIA_URL_UPDATED | MEDIA_FLAGS_CHANGED))
// </FS:CR>
	{
		// If only the media URL changed, and it isn't a media version URL,
		// ignore it
		if ( ! ( retval & (MEDIA_URL_ADDED | MEDIA_URL_UPDATED) &&
				 mMedia && ! mMedia->mMediaURL.empty() &&
				 ! LLTextureEntry::isMediaVersionString(mMedia->mMediaURL) ) )
		{
			// If the media changed at all, request new media data
			LL_DEBUGS("MediaOnAPrim") << "Media update: " << getID() << ": retval=" << retval << " Media URL: " <<
                ((mMedia) ?  mMedia->mMediaURL : std::string("")) << LL_ENDL;
			requestMediaDataUpdate(retval & MEDIA_FLAGS_CHANGED);
		}
        else {
            LL_INFOS("MediaOnAPrim") << "Ignoring media update for: " << getID() << " Media URL: " <<
                ((mMedia) ?  mMedia->mMediaURL : std::string("")) << LL_ENDL;
        }
	}
	// ...and clean up any media impls
	cleanUpMediaImpls();

    if ((
            (mVolumeChanged && !previously_volume_changed) ||
            (mFaceMappingChanged && !previously_face_mapping_changed) ||
            (mColorChanged && !previously_color_changed)
        )
        && !mLODChanged) {
        onDrawableUpdateFromServer();
    }

	return retval;
}

// Called when a volume, material, etc is updated by the server, possibly by a
// script. If this occurs too often for this object, mark it as active so that
// it doesn't disrupt the octree/render batches, thereby potentially causing a
// big performance penalty.
void LLVOVolume::onDrawableUpdateFromServer()
{
    constexpr U32 UPDATES_UNTIL_ACTIVE = 8;
    ++mServerDrawableUpdateCount;
    if (mDrawable && !mDrawable->isActive() && mServerDrawableUpdateCount > UPDATES_UNTIL_ACTIVE)
    {
        mDrawable->makeActive();
    }
}

void LLVOVolume::animateTextures()
{
	if (!mDead)
	{
        shrinkWrap();
		F32 off_s = 0.f, off_t = 0.f, scale_s = 1.f, scale_t = 1.f, rot = 0.f;
		S32 result = mTextureAnimp->animateTextures(off_s, off_t, scale_s, scale_t, rot);
	
		if (result)
		{
			if (!mTexAnimMode)
			{
				mFaceMappingChanged = TRUE;
				gPipeline.markTextured(mDrawable);
			}
			mTexAnimMode = result | mTextureAnimp->mMode;
				
			S32 start=0, end=mDrawable->getNumFaces()-1;
			if (mTextureAnimp->mFace >= 0 && mTextureAnimp->mFace <= end)
			{
				start = end = mTextureAnimp->mFace;
			}
		
			for (S32 i = start; i <= end; i++)
			{
				LLFace* facep = mDrawable->getFace(i);
				if (!facep) continue;
				if(facep->getVirtualSize() <= MIN_TEX_ANIM_SIZE && facep->mTextureMatrix) continue;

				const LLTextureEntry* te = facep->getTextureEntry();
			
				if (!te)
				{
					continue;
				}
		
				if (!(result & LLViewerTextureAnim::ROTATE))
				{
					te->getRotation(&rot);
				}
				if (!(result & LLViewerTextureAnim::TRANSLATE))
				{
					te->getOffset(&off_s,&off_t);
				}			
				if (!(result & LLViewerTextureAnim::SCALE))
				{
					te->getScale(&scale_s, &scale_t);
				}

				if (!facep->mTextureMatrix)
				{
					facep->mTextureMatrix = new LLMatrix4();
				}

				LLMatrix4& tex_mat = *facep->mTextureMatrix;
				tex_mat.setIdentity();
				LLVector3 trans ;

					trans.set(LLVector3(off_s+0.5f, off_t+0.5f, 0.f));			
					tex_mat.translate(LLVector3(-0.5f, -0.5f, 0.f));

				LLVector3 scale(scale_s, scale_t, 1.f);			
				LLQuaternion quat;
				quat.setQuat(rot, 0, 0, -1.f);
		
				tex_mat.rotate(quat);				

				LLMatrix4 mat;
				mat.initAll(scale, LLQuaternion(), LLVector3());
				tex_mat *= mat;
		
				tex_mat.translate(trans);
			}
		}
		else
		{
			if (mTexAnimMode && mTextureAnimp->mRate == 0)
			{
				U8 start, count;

				if (mTextureAnimp->mFace == -1)
				{
					start = 0;
					count = getNumTEs();
				}
				else
				{
					start = (U8) mTextureAnimp->mFace;
					count = 1;
				}

				for (S32 i = start; i < start + count; i++)
				{
					if (mTexAnimMode & LLViewerTextureAnim::TRANSLATE)
					{
						setTEOffset(i, mTextureAnimp->mOffS, mTextureAnimp->mOffT);				
					}
					if (mTexAnimMode & LLViewerTextureAnim::SCALE)
					{
						setTEScale(i, mTextureAnimp->mScaleS, mTextureAnimp->mScaleT);	
					}
					if (mTexAnimMode & LLViewerTextureAnim::ROTATE)
					{
						setTERotation(i, mTextureAnimp->mRot);
					}
				}

				gPipeline.markTextured(mDrawable);
				mFaceMappingChanged = TRUE;
				mTexAnimMode = 0;
			}
		}
	}
}

void LLVOVolume::updateTextures()
{
    LL_PROFILE_ZONE_SCOPED_CATEGORY_TEXTURE;
    updateTextureVirtualSize();
}

BOOL LLVOVolume::isVisible() const 
{
	if(mDrawable.notNull() && mDrawable->isVisible())
	{
		return TRUE ;
	}

	if(isAttachment())
	{
		LLViewerObject* objp = (LLViewerObject*)getParent() ;
		while(objp && !objp->isAvatar())
		{
			objp = (LLViewerObject*)objp->getParent() ;
		}

		return objp && objp->mDrawable.notNull() && objp->mDrawable->isVisible() ;
	}

	return FALSE ;
}

void LLVOVolume::updateTextureVirtualSize(bool forced)
{
    LL_PROFILE_ZONE_SCOPED_CATEGORY_VOLUME;
	// Update the pixel area of all faces

    if (mDrawable.isNull() || gCubeSnapshot)
    {
        return;
    }

	if(!forced)
	{
		if(!isVisible())
		{ //don't load textures for non-visible faces
			const S32 num_faces = mDrawable->getNumFaces();
			for (S32 i = 0; i < num_faces; i++)
			{
				LLFace* face = mDrawable->getFace(i);
				if (face)
				{
					face->setPixelArea(0.f); 
					face->setVirtualSize(0.f);
				}
			}

			return ;
		}

		if (!gPipeline.hasRenderType(LLPipeline::RENDER_TYPE_SIMPLE))
		{
			return;
		}
	}

	static LLCachedControl<bool> dont_load_textures(gSavedSettings,"TextureDisable", false);
		
	if (dont_load_textures || LLAppViewer::getTextureFetch()->mDebugPause) // || !mDrawable->isVisible())
	{
		return;
	}

	mTextureUpdateTimer.reset();
	
	F32 old_area = mPixelArea;
	mPixelArea = 0.f;

	const S32 num_faces = mDrawable->getNumFaces();
	F32 min_vsize=999999999.f, max_vsize=0.f;
	LLViewerCamera* camera = LLViewerCamera::getInstance();
    std::stringstream debug_text;
	for (S32 i = 0; i < num_faces; i++)
	{
		LLFace* face = mDrawable->getFace(i);
		if (!face) continue;
		const LLTextureEntry *te = face->getTextureEntry();
		LLViewerTexture *imagep = face->getTexture();
		if (!imagep || !te ||			
			face->mExtents[0].equals3(face->mExtents[1]))
		{
			continue;
		}

		F32 vsize;
		F32 old_size = face->getVirtualSize();

		if (isHUDAttachment())
		{
			F32 area = (F32) camera->getScreenPixelArea();
			vsize = area;
			imagep->setBoostLevel(LLGLTexture::BOOST_HUD);
 			face->setPixelArea(area); // treat as full screen
			face->setVirtualSize(vsize);
		}
		else
		{
			vsize = face->getTextureVirtualSize();
		}

		mPixelArea = llmax(mPixelArea, face->getPixelArea());

        // if the face has gotten small enough to turn off texture animation and texture
        // animation is running, rebuild the render batch for this face to turn off
        // texture animation
		if (face->mTextureMatrix != NULL)
		{
			if ((vsize < MIN_TEX_ANIM_SIZE && old_size > MIN_TEX_ANIM_SIZE) ||
				(vsize > MIN_TEX_ANIM_SIZE && old_size < MIN_TEX_ANIM_SIZE))
			{
				gPipeline.markRebuild(mDrawable, LLDrawable::REBUILD_TCOORD);
			}
		}
				
		if (gPipeline.hasRenderDebugMask(LLPipeline::RENDER_DEBUG_TEXTURE_PRIORITY))
		{
			LLViewerFetchedTexture* img = LLViewerTextureManager::staticCastToFetchedTexture(imagep) ;
			if(img)
			{
                debug_text << img->getDiscardLevel() << ":" << img->getDesiredDiscardLevel() << ":" << img->getWidth() << ":" << (S32) sqrtf(vsize) << ":" << (S32) sqrtf(img->getMaxVirtualSize()) << "\n";
				/*F32 pri = img->getDecodePriority();
				pri = llmax(pri, 0.0f);
				if (pri < min_vsize) min_vsize = pri;
				if (pri > max_vsize) max_vsize = pri;*/
			}
		}
		else if (gPipeline.hasRenderDebugMask(LLPipeline::RENDER_DEBUG_FACE_AREA))
		{
			F32 pri = mPixelArea;
			if (pri < min_vsize) min_vsize = pri;
			if (pri > max_vsize) max_vsize = pri;
		}	
	}
	
	if (isSculpted())
	{
        updateSculptTexture();
		
		

		if (mSculptTexture.notNull())
		{
			mSculptTexture->setBoostLevel(llmax((S32)mSculptTexture->getBoostLevel(),
												(S32)LLGLTexture::BOOST_SCULPTED));
			mSculptTexture->setForSculpt() ;
			
			if(!mSculptTexture->isCachedRawImageReady())
			{
				S32 lod = llmin(mLOD, 3);
				F32 lodf = ((F32)(lod + 1.0f)/4.f);
				F32 tex_size = lodf * LLViewerTexture::sMaxSculptRez ;
				mSculptTexture->addTextureStats(2.f * tex_size * tex_size, FALSE);
			}
	
			S32 texture_discard = mSculptTexture->getCachedRawImageLevel(); //try to match the texture
			S32 current_discard = getVolume() ? getVolume()->getSculptLevel() : -2 ;

			if (texture_discard >= 0 && //texture has some data available
				(texture_discard < current_discard || //texture has more data than last rebuild
				current_discard < 0)) //no previous rebuild
			{
				gPipeline.markRebuild(mDrawable, LLDrawable::REBUILD_VOLUME);
				mSculptChanged = TRUE;
			}

			if (gPipeline.hasRenderDebugMask(LLPipeline::RENDER_DEBUG_SCULPTED))
			{
				setDebugText(llformat("T%d C%d V%d\n%dx%d",
										  texture_discard, current_discard, getVolume()->getSculptLevel(),
										  mSculptTexture->getHeight(), mSculptTexture->getWidth()));
			}
		}

	}

	if (getLightTextureID().notNull())
	{
		LLLightImageParams* params = (LLLightImageParams*) getParameterEntry(LLNetworkData::PARAMS_LIGHT_IMAGE);
		LLUUID id = params->getLightTexture();
		mLightTexture = LLViewerTextureManager::getFetchedTexture(id, FTT_DEFAULT, TRUE, LLGLTexture::BOOST_NONE);
		if (mLightTexture.notNull())
		{
			F32 rad = getLightRadius();
			mLightTexture->addTextureStats(gPipeline.calcPixelArea(getPositionAgent(), 
																	LLVector3(rad,rad,rad),
																	*camera));
		}	
	}
	
	if (gPipeline.hasRenderDebugMask(LLPipeline::RENDER_DEBUG_TEXTURE_AREA))
	{
		setDebugText(llformat("%.0f:%.0f", (F32) sqrt(min_vsize),(F32) sqrt(max_vsize)));
	}
 	else if (gPipeline.hasRenderDebugMask(LLPipeline::RENDER_DEBUG_TEXTURE_PRIORITY))
 	{
 		//setDebugText(llformat("%.0f:%.0f", (F32) sqrt(min_vsize),(F32) sqrt(max_vsize)));
        setDebugText(debug_text.str());
 	}
	else if (gPipeline.hasRenderDebugMask(LLPipeline::RENDER_DEBUG_FACE_AREA))
	{
		setDebugText(llformat("%.0f:%.0f", (F32) sqrt(min_vsize),(F32) sqrt(max_vsize)));
	}
	else if (gPipeline.hasRenderDebugMask(LLPipeline::RENDER_DEBUG_TEXTURE_SIZE))
	{
		// mDrawable->getNumFaces();
		std::set<LLViewerFetchedTexture*> tex_list;
		std::string output="";
		for(S32 i = 0 ; i < num_faces; i++)
		{
			LLFace* facep = mDrawable->getFace(i) ;
			if(facep)
			{						
				LLViewerFetchedTexture* tex = dynamic_cast<LLViewerFetchedTexture*>(facep->getTexture()) ;
				if(tex)
				{
					if(tex_list.find(tex) != tex_list.end())
					{
						continue ; //already displayed.
					}
					tex_list.insert(tex);
					S32 width= tex->getWidth();
					S32 height= tex->getHeight();
					output+=llformat("%dx%d\n",width,height);
				}
			}
		}
		setDebugText(output);
	}

	if (mPixelArea == 0)
	{ //flexi phasing issues make this happen
		mPixelArea = old_area;
	}
}

BOOL LLVOVolume::isActive() const
{
	return !mStatic;
}

BOOL LLVOVolume::setMaterial(const U8 material)
{
	BOOL res = LLViewerObject::setMaterial(material);
	
	return res;
}

void LLVOVolume::setTexture(const S32 face)
{
	llassert(face < getNumTEs());
	gGL.getTexUnit(0)->bind(getTEImage(face));
}

void LLVOVolume::setScale(const LLVector3 &scale, BOOL damped)
{
	if (scale != getScale())
	{
		// store local radius
		LLViewerObject::setScale(scale);

		if (mVolumeImpl)
		{
			mVolumeImpl->onSetScale(scale, damped);
		}
		
		updateRadius();

		//since drawable transforms do not include scale, changing volume scale
		//requires an immediate rebuild of volume verts.
		gPipeline.markRebuild(mDrawable, LLDrawable::REBUILD_POSITION);

        if (mDrawable)
        {
            shrinkWrap();
        }
	}
}

LLFace* LLVOVolume::addFace(S32 f)
{
	const LLTextureEntry* te = getTE(f);
	LLViewerTexture* imagep = getTEImage(f);
	if ( te && te->getMaterialParams().notNull())
	{
		LLViewerTexture* normalp = getTENormalMap(f);
		LLViewerTexture* specularp = getTESpecularMap(f);
		return mDrawable->addFace(te, imagep, normalp, specularp);
	}
	return mDrawable->addFace(te, imagep);
}

LLDrawable *LLVOVolume::createDrawable(LLPipeline *pipeline)
{
	pipeline->allocDrawable(this);
		
	mDrawable->setRenderType(LLPipeline::RENDER_TYPE_VOLUME);

	S32 max_tes_to_set = getNumTEs();
	for (S32 i = 0; i < max_tes_to_set; i++)
	{
		addFace(i);
	}
	mNumFaces = max_tes_to_set;

	if (isAttachment())
	{
		mDrawable->makeActive();
	}

	if (getIsLight())
	{
		// Add it to the pipeline mLightSet
		gPipeline.setLight(mDrawable, TRUE);
	}

    if (isReflectionProbe())
    {
        updateReflectionProbePtr();
    }
    
	updateRadius();
	bool force_update = true; // avoid non-alpha mDistance update being optimized away
	mDrawable->updateDistance(*LLViewerCamera::getInstance(), force_update);

	return mDrawable;
}

BOOL LLVOVolume::setVolume(const LLVolumeParams &params_in, const S32 detail, bool unique_volume)
{
    LL_PROFILE_ZONE_SCOPED_CATEGORY_VOLUME;
	LLVolumeParams volume_params = params_in;

	S32 last_lod = mVolumep.notNull() ? LLVolumeLODGroup::getVolumeDetailFromScale(mVolumep->getDetail()) : -1;
	S32 lod = mLOD;

	BOOL is404 = FALSE;
	
	if (isSculpted())
	{
		// if it's a mesh
		if ((volume_params.getSculptType() & LL_SCULPT_TYPE_MASK) == LL_SCULPT_TYPE_MESH)
		{ //meshes might not have all LODs, get the force detail to best existing LOD
			if (NO_LOD != lod)
			{
				lod = gMeshRepo.getActualMeshLOD(volume_params, lod);
				if (lod == -1)
				{
					is404 = TRUE;
					lod = 0;
				}
			}
		}
	}

	// Check if we need to change implementations
	bool is_flexible = (volume_params.getPathParams().getCurveType() == LL_PCODE_PATH_FLEXIBLE);
	if (is_flexible)
	{
		setParameterEntryInUse(LLNetworkData::PARAMS_FLEXIBLE, TRUE, false);
		if (!mVolumeImpl)
		{
			LLFlexibleObjectData* data = (LLFlexibleObjectData*)getParameterEntry(LLNetworkData::PARAMS_FLEXIBLE);
			mVolumeImpl = new LLVolumeImplFlexible(this, data);
		}
	}
	else
	{
		// Mark the parameter not in use
		setParameterEntryInUse(LLNetworkData::PARAMS_FLEXIBLE, FALSE, false);
		if (mVolumeImpl)
		{
			delete mVolumeImpl;
			mVolumeImpl = NULL;
			if (mDrawable.notNull())
			{
				// Undo the damage we did to this matrix
				mDrawable->updateXform(FALSE);
			}
		}
	}
	
	if (is404)
	{
		setIcon(LLViewerTextureManager::getFetchedTextureFromFile("icons/Inv_Mesh.png", FTT_LOCAL_FILE, TRUE, LLGLTexture::BOOST_UI));
		//render prim proxy when mesh loading attempts give up
		volume_params.setSculptID(LLUUID::null, LL_SCULPT_TYPE_NONE);

	}

	if ((LLPrimitive::setVolume(volume_params, lod, (mVolumeImpl && mVolumeImpl->isVolumeUnique()))) || mSculptChanged)
	{
		mFaceMappingChanged = TRUE;
		
		if (mVolumeImpl)
		{
			mVolumeImpl->onSetVolume(volume_params, mLOD);
		}
	
		updateSculptTexture();
		// NaCl - Graphics crasher protection
		getVolume()->calcSurfaceArea();
		// NaCl End

		if (isSculpted())
		{
			updateSculptTexture();
			// if it's a mesh
			if ((volume_params.getSculptType() & LL_SCULPT_TYPE_MASK) == LL_SCULPT_TYPE_MESH)
			{
				if (mSkinInfo && mSkinInfo->mMeshID != volume_params.getSculptID())
				{
					mSkinInfo = NULL;
					mSkinInfoUnavaliable = false;
				}

				if (!getVolume()->isMeshAssetLoaded())
				{ 
					//load request not yet issued, request pipeline load this mesh
					S32 available_lod = gMeshRepo.loadMesh(this, volume_params, lod, last_lod);
					if (available_lod != lod)
					{
						LLPrimitive::setVolume(volume_params, available_lod);
					}
				}
				
				if (!mSkinInfo && !mSkinInfoUnavaliable)
				{
                    LLUUID mesh_id = volume_params.getSculptID();
                    if (gMeshRepo.hasHeader(mesh_id) && !gMeshRepo.hasSkinInfo(mesh_id))
                    {
                        // If header is present but has no data about skin,
                        // no point fetching
                        mSkinInfoUnavaliable = true;
                    }

                    if (!mSkinInfoUnavaliable)
                    {
                        const LLMeshSkinInfo* skin_info = gMeshRepo.getSkinInfo(mesh_id, this);
                        if (skin_info)
                        {
                            notifySkinInfoLoaded(skin_info);
                        }
                    }
				}
			}
			else // otherwise is sculptie
			{
				if (mSculptTexture.notNull())
				{
					sculpt();
				}
			}
		}

        return TRUE;
	}
	else if (NO_LOD == lod) 
	{
		LLSculptIDSize::instance().resetSizeSum(volume_params.getSculptID());
	}

	return FALSE;
}

void LLVOVolume::updateSculptTexture()
{
	LLPointer<LLViewerFetchedTexture> old_sculpt = mSculptTexture;

	if (isSculpted() && !isMesh())
	{
		LLSculptParams *sculpt_params = (LLSculptParams *)getParameterEntry(LLNetworkData::PARAMS_SCULPT);
		LLUUID id =  sculpt_params->getSculptTexture();
		if (id.notNull())
		{
			mSculptTexture = LLViewerTextureManager::getFetchedTexture(id, FTT_DEFAULT, TRUE, LLGLTexture::BOOST_NONE, LLViewerTexture::LOD_TEXTURE);
		}

        mSkinInfoUnavaliable = false;
		mSkinInfo = NULL;
	}
	else
	{
		mSculptTexture = NULL;
	}

	if (mSculptTexture != old_sculpt)
	{
		if (old_sculpt.notNull())
		{
			old_sculpt->removeVolume(LLRender::SCULPT_TEX, this);
		}
		if (mSculptTexture.notNull())
		{
			mSculptTexture->addVolume(LLRender::SCULPT_TEX, this);
		}
	}
	
}

void LLVOVolume::updateVisualComplexity()
{
    LLVOAvatar* avatar = getAvatarAncestor();
    if (avatar)
    {
        avatar->updateVisualComplexity();
    }
    LLVOAvatar* rigged_avatar = getAvatar();
    if(rigged_avatar && (rigged_avatar != avatar))
    {
        rigged_avatar->updateVisualComplexity();
    }
}

void LLVOVolume::notifyMeshLoaded()
{ 
	mSculptChanged = TRUE;
	gPipeline.markRebuild(mDrawable, LLDrawable::REBUILD_GEOMETRY);

    if (!mSkinInfo && !mSkinInfoUnavaliable)
    {
        // Header was loaded, update skin info state from header
        LLUUID mesh_id = getVolume()->getParams().getSculptID();
        if (!gMeshRepo.hasSkinInfo(mesh_id))
        {
            mSkinInfoUnavaliable = true;
        }
    }

    LLVOAvatar *av = getAvatar();
    if (av && !isAnimatedObject())
    {
        av->addAttachmentOverridesForObject(this);
        av->notifyAttachmentMeshLoaded();
    }
    LLControlAvatar *cav = getControlAvatar();
    if (cav && isAnimatedObject())
    {
        cav->addAttachmentOverridesForObject(this);
        cav->notifyAttachmentMeshLoaded();
    }
    updateVisualComplexity();
}

void LLVOVolume::notifySkinInfoLoaded(const LLMeshSkinInfo* skin)
{
    mSkinInfoUnavaliable = false;
	mSkinInfo = skin;

	notifyMeshLoaded();
}

void LLVOVolume::notifySkinInfoUnavailable()
{
	mSkinInfoUnavaliable = true;
	mSkinInfo = nullptr;
}

// sculpt replaces generate() for sculpted surfaces
void LLVOVolume::sculpt()
{	
	if (mSculptTexture.notNull())
	{				
		U16 sculpt_height = 0;
		U16 sculpt_width = 0;
		S8 sculpt_components = 0;
		const U8* sculpt_data = NULL;
	
		S32 discard_level = mSculptTexture->getCachedRawImageLevel() ;
		LLImageRaw* raw_image = mSculptTexture->getCachedRawImage() ;
		
		S32 max_discard = mSculptTexture->getMaxDiscardLevel();
		if (discard_level > max_discard)
		{
			discard_level = max_discard;    // clamp to the best we can do			
		}
		if(discard_level > MAX_DISCARD_LEVEL)
		{
			return; //we think data is not ready yet.
		}

		S32 current_discard = getVolume()->getSculptLevel() ;
		if(current_discard < -2)
		{
			static S32 low_sculpty_discard_warning_count = 1;
			S32 exponent = llmax(1, llfloor( log10((F64) low_sculpty_discard_warning_count) ));
			S32 interval = pow(10.0, exponent);
			if ( low_sculpty_discard_warning_count < 10 ||
				(low_sculpty_discard_warning_count % interval) == 0)
			{	// Log first 10 time, then decreasing intervals afterwards otherwise this can flood the logs
				LL_WARNS() << "WARNING!!: Current discard for sculpty " << mSculptTexture->getID() 
					<< " at " << current_discard 
					<< " is less than -2." 
					<< " Hit this " << low_sculpty_discard_warning_count << " times"
					<< LL_ENDL;
			}
			low_sculpty_discard_warning_count++;
			
			// corrupted volume... don't update the sculpty
			return;
		}
		else if (current_discard > MAX_DISCARD_LEVEL)
		{
			static S32 high_sculpty_discard_warning_count = 1;
			S32 exponent = llmax(1, llfloor( log10((F64) high_sculpty_discard_warning_count) ));
			S32 interval = pow(10.0, exponent);
			if ( high_sculpty_discard_warning_count < 10 ||
				(high_sculpty_discard_warning_count % interval) == 0)
			{	// Log first 10 time, then decreasing intervals afterwards otherwise this can flood the logs
				LL_WARNS() << "WARNING!!: Current discard for sculpty " << mSculptTexture->getID() 
					<< " at " << current_discard 
					<< " is more than than allowed max of " << MAX_DISCARD_LEVEL
					<< ".  Hit this " << high_sculpty_discard_warning_count << " times"
					<< LL_ENDL;
			}
			high_sculpty_discard_warning_count++;

			// corrupted volume... don't update the sculpty			
			return;
		}

		if (current_discard == discard_level)  // no work to do here
			return;
		
		if(!raw_image)
		{
			llassert(discard_level < 0) ;

			sculpt_width = 0;
			sculpt_height = 0;
			sculpt_data = NULL ;

			if(LLViewerTextureManager::sTesterp)
			{
				LLViewerTextureManager::sTesterp->updateGrayTextureBinding();
			}
		}
		else
		{					
			sculpt_height = raw_image->getHeight();
			sculpt_width = raw_image->getWidth();
			sculpt_components = raw_image->getComponents();		
					   
			sculpt_data = raw_image->getData();

			if(LLViewerTextureManager::sTesterp)
			{
				mSculptTexture->updateBindStatsForTester() ;
			}
		}
		getVolume()->sculpt(sculpt_width, sculpt_height, sculpt_components, sculpt_data, discard_level, mSculptTexture->isMissingAsset());

		//notify rebuild any other VOVolumes that reference this sculpty volume
		for (S32 i = 0; i < mSculptTexture->getNumVolumes(LLRender::SCULPT_TEX); ++i)
		{
			LLVOVolume* volume = (*(mSculptTexture->getVolumeList(LLRender::SCULPT_TEX)))[i];
			if (volume != this && volume->getVolume() == getVolume())
			{
				gPipeline.markRebuild(volume->mDrawable, LLDrawable::REBUILD_GEOMETRY);
			}
		}
	}
}

S32	LLVOVolume::computeLODDetail(F32 distance, F32 radius, F32 lod_factor)
{
	S32	cur_detail;
	if (LLPipeline::sDynamicLOD)
	{
		// We've got LOD in the profile, and in the twist.  Use radius.
		F32 tan_angle = (lod_factor*radius)/distance;
		cur_detail = LLVolumeLODGroup::getDetailFromTan(ll_round(tan_angle, 0.01f));
	}
	else
	{
		cur_detail = llclamp((S32) (sqrtf(radius)*lod_factor*4.f), 0, 3);
	}
	return cur_detail;
}

std::string get_debug_object_lod_text(LLVOVolume *rootp)
{
    std::string cam_dist_string = "";
    cam_dist_string += LLStringOps::getReadableNumber(rootp->mLODDistance) +  " ";
    std::string lod_string = llformat("%d",rootp->getLOD());
    F32 lod_radius = rootp->mLODRadius;
    S32 cam_dist_count = 0;
    LLViewerObject::const_child_list_t& child_list = rootp->getChildren();
    for (LLViewerObject::const_child_list_t::const_iterator iter = child_list.begin();
         iter != child_list.end(); ++iter)
    {
        LLViewerObject *childp = *iter;
        LLVOVolume *volp = dynamic_cast<LLVOVolume*>(childp);
        if (volp)
        {
            lod_string += llformat("%d",volp->getLOD());
            if (volp->isRiggedMesh())
            {
                // Rigged/animatable mesh. This is computed from the
                // avatar dynamic box, so value from any vol will be
                // the same.
                lod_radius = volp->mLODRadius;
            }
            if (volp->mDrawable)
            {
                if (cam_dist_count < 4)
                {
                    cam_dist_string += LLStringOps::getReadableNumber(volp->mLODDistance) +  " ";
                    cam_dist_count++;
                }
            }
        }
    }
    std::string result = llformat("lod_radius %s dists %s lods %s",
                                  LLStringOps::getReadableNumber(lod_radius).c_str(),
                                  cam_dist_string.c_str(),
                                  lod_string.c_str());
    return result;
}

BOOL LLVOVolume::calcLOD()
{
	if (mDrawable.isNull())
	{
		return FALSE;
	}

	S32 cur_detail = 0;
	
	F32 radius;
	F32 distance;
	F32 lod_factor = LLVOVolume::sLODFactor;

	if (mDrawable->isState(LLDrawable::RIGGED))
	{
		LLVOAvatar* avatar = getAvatar(); 
		
		// Not sure how this can really happen, but alas it does. Better exit here than crashing.
		if( !avatar || !avatar->mDrawable )
		{
			return FALSE;
		}

		distance = avatar->mDrawable->mDistanceWRTCamera;


        if (avatar->isControlAvatar())
        {
            // MAINT-7926 Handle volumes in an animated object as a special case
            const LLVector3* box = avatar->getLastAnimExtents();
            LLVector3 diag = box[1] - box[0];
            radius = diag.magVec() * 0.5f;
            LL_DEBUGS("DynamicBox") << avatar->getFullname() << " diag " << diag << " radius " << radius << LL_ENDL;
        }
        else
        {
            // Volume in a rigged mesh attached to a regular avatar.
            // Note this isn't really a radius, so distance calcs are off by factor of 2
            //radius = avatar->getBinRadius();
            // SL-937: add dynamic box handling for rigged mesh on regular avatars.
            const LLVector3* box = avatar->getLastAnimExtents();
            LLVector3 diag = box[1] - box[0];
            radius = diag.magVec(); // preserve old BinRadius behavior - 2x off
            LL_DEBUGS("DynamicBox") << avatar->getFullname() << " diag " << diag << " radius " << radius << LL_ENDL;
        }
        if (distance <= 0.f || radius <= 0.f)
        {
            LL_DEBUGS("DynamicBox","CalcLOD") << "avatar distance/radius uninitialized, skipping" << LL_ENDL;
            return FALSE;
        }
	}
	else
	{
		distance = mDrawable->mDistanceWRTCamera;
		radius = getVolume() ? getVolume()->mLODScaleBias.scaledVec(getScale()).length() : getScale().length();
        if (distance <= 0.f || radius <= 0.f)
        {
            LL_DEBUGS("DynamicBox","CalcLOD") << "non-avatar distance/radius uninitialized, skipping" << LL_ENDL;
            return FALSE;
        }
	}
	
	//hold onto unmodified distance for debugging
	//F32 debug_distance = distance;

    mLODDistance = distance;
    mLODRadius = radius;

    static LLCachedControl<bool> debug_lods(gSavedSettings, "DebugObjectLODs", false);
    if (debug_lods)
    {
        if (getAvatar() && isRootEdit())
        {
            std::string debug_object_text = get_debug_object_lod_text(this);
            setDebugText(debug_object_text);
            mResetDebugText = true;
        }
    }
    else
    {
        if (mResetDebugText)
        {
            restoreHudText();
            mResetDebugText = false;
        }
    }

    distance *= sDistanceFactor;

	F32 rampDist = LLVOVolume::sLODFactor * 2;
	
	if (distance < rampDist)
	{
		// Boost LOD when you're REALLY close
		distance *= 1.0f/rampDist;
		distance *= distance;
		distance *= rampDist;
	}
	

	distance *= F_PI/3.f;

	static LLCachedControl<bool> ignore_fov_zoom(gSavedSettings,"IgnoreFOVZoomForLODs");
	if(!ignore_fov_zoom)
	{
		lod_factor *= DEFAULT_FIELD_OF_VIEW / LLViewerCamera::getInstance()->getDefaultFOV();
	}

    mLODAdjustedDistance = distance;

    if (isHUDAttachment())
    {
        // HUDs always show at highest detail
        cur_detail = 3;
    }
    else
    {
        cur_detail = computeLODDetail(ll_round(distance, 0.01f), ll_round(radius, 0.01f), lod_factor);
    }

    if (gPipeline.hasRenderDebugMask(LLPipeline::RENDER_DEBUG_TRIANGLE_COUNT) && mDrawable->getFace(0))
    {
        if (isRootEdit())
        {
            S32 total_tris = recursiveGetTriangleCount();
            S32 est_max_tris = recursiveGetEstTrianglesMax();
            setDebugText(llformat("TRIS SHOWN %d EST %d", total_tris, est_max_tris));
        }
    }
	// <FS> FIRE-20191 / STORM-2139 Render Metadata->LOD Info is broken on all "recent" viewer versions
	//if (gPipeline.hasRenderDebugMask(LLPipeline::RENDER_DEBUG_LOD_INFO) &&
	//	mDrawable->getFace(0))
	//{
        //// This is a debug display for LODs. Please don't put the texture index here.
        //setDebugText(llformat("%d", cur_detail));
	//}
	if (gPipeline.hasRenderDebugMask(LLPipeline::RENDER_DEBUG_LOD_INFO))
	{
		// New LOD_INFO debug setting. Shows Distance to object the Biased Radius and the visual Radius
		setDebugText(llformat("Dist=%.2f:\nBiasedR=%.2f\nVisualR=%.2f\nLOD=%d", distance, radius, getScale().length(), cur_detail));
	}
	// </FS>

	if (cur_detail != mLOD)
	{
        LL_DEBUGS("DynamicBox","CalcLOD") << "new LOD " << cur_detail << " change from " << mLOD 
                             << " distance " << distance << " radius " << radius << " rampDist " << rampDist
                             << " drawable rigged? " << (mDrawable ? (S32) mDrawable->isState(LLDrawable::RIGGED) : (S32) -1)
							 << " mRiggedVolume " << (void*)getRiggedVolume()
                             << " distanceWRTCamera " << (mDrawable ? mDrawable->mDistanceWRTCamera : -1.f)
                             << LL_ENDL;
        
		mAppAngle = ll_round((F32) atan2( mDrawable->getRadius(), mDrawable->mDistanceWRTCamera) * RAD_TO_DEG, 0.01f);
		mLOD = cur_detail;		

        return TRUE;
	}

	return FALSE;
}

//<FS:Beq> FIRE-21445
void LLVOVolume::forceLOD(S32 lod)
{
	mLOD = lod;
	gPipeline.markRebuild(mDrawable, LLDrawable::REBUILD_VOLUME);
	mLODChanged = true;
}
//</FS:Beq>

BOOL LLVOVolume::updateLOD()
{
	if (mDrawable.isNull())
	{
		return FALSE;
	}

    LL_PROFILE_ZONE_SCOPED_CATEGORY_VOLUME;

	BOOL lod_changed = FALSE;

	if (!LLSculptIDSize::instance().isUnloaded(getVolume()->getParams().getSculptID())) 
	{
		lod_changed = calcLOD();
	}
	else
	{
		return FALSE;
	}

	if (lod_changed)
	{
		gPipeline.markRebuild(mDrawable, LLDrawable::REBUILD_VOLUME);
		mLODChanged = TRUE;
	}
	else
	{
		F32 new_radius = getBinRadius();
		F32 old_radius = mDrawable->getBinRadius();
		if (new_radius < old_radius * 0.9f || new_radius > old_radius*1.1f)
		{
			gPipeline.markPartitionMove(mDrawable);
		}
	}

	lod_changed = lod_changed || LLViewerObject::updateLOD();
	
	return lod_changed;
}

BOOL LLVOVolume::setDrawableParent(LLDrawable* parentp)
{
	if (!LLViewerObject::setDrawableParent(parentp))
	{
		// no change in drawable parent
		return FALSE;
	}

	if (!mDrawable->isRoot())
	{
		// rebuild vertices in parent relative space
		gPipeline.markRebuild(mDrawable, LLDrawable::REBUILD_VOLUME);

		if (mDrawable->isActive() && !parentp->isActive())
		{
			parentp->makeActive();
		}
		else if (mDrawable->isStatic() && parentp->isActive())
		{
			mDrawable->makeActive();
		}
	}
	
	return TRUE;
}

void LLVOVolume::updateFaceFlags()
{
	// There's no guarantee that getVolume()->getNumFaces() == mDrawable->getNumFaces()
	for (S32 i = 0; i < getVolume()->getNumFaces() && i < mDrawable->getNumFaces(); i++)
	{
		// <FS:ND> There's no guarantee that getVolume()->getNumFaces() == mDrawable->getNumFaces()
		if( mDrawable->getNumFaces() <= i || getNumTEs() <= i )
			return;
		// </FS:ND>

		LLFace *face = mDrawable->getFace(i);
		if (face)
		{
			BOOL fullbright = getTEref(i).getFullbright();
			face->clearState(LLFace::FULLBRIGHT | LLFace::HUD_RENDER | LLFace::LIGHT);

			if (fullbright || (mMaterial == LL_MCODE_LIGHT))
			{
				face->setState(LLFace::FULLBRIGHT);
			}
			if (mDrawable->isLight())
			{
				face->setState(LLFace::LIGHT);
			}
			if (isHUDAttachment())
			{
				face->setState(LLFace::HUD_RENDER);
			}
		}
	}
}

BOOL LLVOVolume::setParent(LLViewerObject* parent)
{
	BOOL ret = FALSE ;
    LLViewerObject *old_parent = (LLViewerObject*) getParent();
	if (parent != old_parent)
	{
		ret = LLViewerObject::setParent(parent);
		if (ret && mDrawable)
		{
			gPipeline.markMoved(mDrawable);
			gPipeline.markRebuild(mDrawable, LLDrawable::REBUILD_VOLUME);
		}
        onReparent(old_parent, parent);
	}

	return ret ;
}

// NOTE: regenFaces() MUST be followed by genTriangles()!
void LLVOVolume::regenFaces()
{
    LL_PROFILE_ZONE_SCOPED_CATEGORY_VOLUME;
	// remove existing faces
	BOOL count_changed = mNumFaces != getNumTEs();
	
	if (count_changed)
	{
		deleteFaces();		
		// add new faces
		mNumFaces = getNumTEs();
	}
		
	for (S32 i = 0; i < mNumFaces; i++)
	{
		LLFace* facep = count_changed ? addFace(i) : mDrawable->getFace(i);
		if (!facep) continue;

		facep->setTEOffset(i);
		facep->setTexture(getTEImage(i));
		if (facep->getTextureEntry()->getMaterialParams().notNull())
		{
			facep->setNormalMap(getTENormalMap(i));
			facep->setSpecularMap(getTESpecularMap(i));
		}
		facep->setViewerObject(this);
		
		// If the face had media on it, this will have broken the link between the LLViewerMediaTexture and the face.
		// Re-establish the link.
		if((int)mMediaImplList.size() > i)
		{
			if(mMediaImplList[i])
			{
				LLViewerMediaTexture* media_tex = LLViewerTextureManager::findMediaTexture(mMediaImplList[i]->getMediaTextureID()) ;
				if(media_tex)
				{
					media_tex->addMediaToFace(facep) ;
				}
			}
		}
	}
	
	if (!count_changed)
	{
		updateFaceFlags();
	}
}

BOOL LLVOVolume::genBBoxes(BOOL force_global, BOOL should_update_octree_bounds)
{
    LL_PROFILE_ZONE_SCOPED;
    BOOL res = TRUE;

    LLVector4a min, max;

    min.clear();
    max.clear();

    BOOL rebuild = mDrawable->isState(LLDrawable::REBUILD_VOLUME | LLDrawable::REBUILD_POSITION | LLDrawable::REBUILD_RIGGED);

    if (getRiggedVolume())
    {
        // MAINT-8264 - better to use the existing call in calling
        // func LLVOVolume::updateGeometry() if we can detect when
        // updates needed, set REBUILD_RIGGED accordingly.

        // Without the flag, this will remove unused rigged volumes, which we are not currently very aggressive about.
        updateRiggedVolume(false);
    }

    LLVolume* volume = mRiggedVolume;
    if (!volume)
    {
        volume = getVolume();
    }

    bool any_valid_boxes = false;

    if (getRiggedVolume())
    {
        LL_DEBUGS("RiggedBox") << "rebuilding box, volume face count " << getVolume()->getNumVolumeFaces() << " drawable face count " << mDrawable->getNumFaces() << LL_ENDL;
    }

    // There's no guarantee that getVolume()->getNumFaces() == mDrawable->getNumFaces()
    for (S32 i = 0;
        i < getVolume()->getNumVolumeFaces() && i < mDrawable->getNumFaces() && i < getNumTEs();
        i++)
    {
        // <FS:ND> There's no guarantee that getVolume()->getNumFaces() == mDrawable->getNumFaces()
        if( mDrawable->getNumFaces() <= i )
            break;
        // </FS:ND>

        LLFace* face = mDrawable->getFace(i);
        if (!face)
        {
            continue;
        }

        BOOL face_res = face->genVolumeBBoxes(*volume, i,
            mRelativeXform,
            (mVolumeImpl && mVolumeImpl->isVolumeGlobal()) || force_global);
        res &= face_res; // note that this result is never used

        // MAINT-8264 - ignore bboxes of ill-formed faces.
        if (!face_res)
        {
            continue;
        }
        if (rebuild)
        {
            if (getRiggedVolume())
            {
                LL_DEBUGS("RiggedBox") << "rebuilding box, face " << i << " extents " << face->mExtents[0] << ", " << face->mExtents[1] << LL_ENDL;
            }
            if (!any_valid_boxes)
            {
                min = face->mExtents[0];
                max = face->mExtents[1];
                any_valid_boxes = true;
            }
            else
            {
                min.setMin(min, face->mExtents[0]);
                max.setMax(max, face->mExtents[1]);
            }
        }
    }

    if (any_valid_boxes)
    {
        if (rebuild && should_update_octree_bounds)
        {
            //get the Avatar associated with this object if it's rigged
            LLVOAvatar* avatar = nullptr;
            if (isRiggedMesh())
            {
                if (!isAnimatedObject())
                {
                    if (isAttachment())
                    {
                        avatar = getAvatar();
                    }
                }
                else
                {
                    LLControlAvatar* controlAvatar = getControlAvatar();
                    if (controlAvatar && controlAvatar->mPlaying)
                    {
                        avatar = controlAvatar;
                    }
                }
            }

            mDrawable->setSpatialExtents(min, max);

            if (avatar)
            {
                // put all rigged drawables in the same octree node for better batching
                mDrawable->setPositionGroup(LLVector4a(0, 0, 0));
            }
            else
            {
                min.add(max);
                min.mul(0.5f);
                mDrawable->setPositionGroup(min);
            }
        }
        
        updateRadius();
        mDrawable->movePartition();
    }
    else
    {
        LL_DEBUGS("RiggedBox") << "genBBoxes failed to find any valid face boxes" << LL_ENDL;
    }

    return res;
}

void LLVOVolume::preRebuild()
{
	if (mVolumeImpl != NULL)
	{
		mVolumeImpl->preRebuild();
	}
}

void LLVOVolume::updateRelativeXform(bool force_identity)
{
	if (mVolumeImpl)
	{
		mVolumeImpl->updateRelativeXform(force_identity);
		return;
	}
	
	LLDrawable* drawable = mDrawable;
	
	if (drawable->isState(LLDrawable::RIGGED) && mRiggedVolume.notNull())
	{ //rigged volume (which is in agent space) is used for generating bounding boxes etc
	  //inverse of render matrix should go to partition space
		mRelativeXform = getRenderMatrix();

		F32* dst = (F32*) mRelativeXformInvTrans.mMatrix;
		F32* src = (F32*) mRelativeXform.mMatrix;
		dst[0] = src[0]; dst[1] = src[1]; dst[2] = src[2];
		dst[3] = src[4]; dst[4] = src[5]; dst[5] = src[6];
		dst[6] = src[8]; dst[7] = src[9]; dst[8] = src[10];
		
		mRelativeXform.invert();
		mRelativeXformInvTrans.transpose();
	}
	else if (drawable->isActive() || force_identity)
	{				
		// setup relative transforms
		LLQuaternion delta_rot;
		LLVector3 delta_pos, delta_scale;
		
		//matrix from local space to parent relative/global space
		bool use_identity = force_identity || drawable->isSpatialRoot();
		delta_rot = use_identity ? LLQuaternion() : mDrawable->getRotation();
		delta_pos = use_identity ? LLVector3(0,0,0) : mDrawable->getPosition();
		delta_scale = mDrawable->getScale();

		// Vertex transform (4x4)
		LLVector3 x_axis = LLVector3(delta_scale.mV[VX], 0.f, 0.f) * delta_rot;
		LLVector3 y_axis = LLVector3(0.f, delta_scale.mV[VY], 0.f) * delta_rot;
		LLVector3 z_axis = LLVector3(0.f, 0.f, delta_scale.mV[VZ]) * delta_rot;

		mRelativeXform.initRows(LLVector4(x_axis, 0.f),
								LLVector4(y_axis, 0.f),
								LLVector4(z_axis, 0.f),
								LLVector4(delta_pos, 1.f));

		
		// compute inverse transpose for normals
		// mRelativeXformInvTrans.setRows(x_axis, y_axis, z_axis);
		// mRelativeXformInvTrans.invert(); 
		// mRelativeXformInvTrans.setRows(x_axis, y_axis, z_axis);
		// grumble - invert is NOT a matrix invert, so we do it by hand:

		LLMatrix3 rot_inverse = LLMatrix3(~delta_rot);

		LLMatrix3 scale_inverse;
		scale_inverse.setRows(LLVector3(1.0, 0.0, 0.0) / delta_scale.mV[VX],
							  LLVector3(0.0, 1.0, 0.0) / delta_scale.mV[VY],
							  LLVector3(0.0, 0.0, 1.0) / delta_scale.mV[VZ]);
							   
		
		mRelativeXformInvTrans = rot_inverse * scale_inverse;

		mRelativeXformInvTrans.transpose();
	}
	else
	{
		LLVector3 pos = getPosition();
		LLVector3 scale = getScale();
		LLQuaternion rot = getRotation();
	
		if (mParent)
		{
			pos *= mParent->getRotation();
			pos += mParent->getPosition();
			rot *= mParent->getRotation();
		}
		
		//LLViewerRegion* region = getRegion();
		//pos += region->getOriginAgent();
		
		LLVector3 x_axis = LLVector3(scale.mV[VX], 0.f, 0.f) * rot;
		LLVector3 y_axis = LLVector3(0.f, scale.mV[VY], 0.f) * rot;
		LLVector3 z_axis = LLVector3(0.f, 0.f, scale.mV[VZ]) * rot;

		mRelativeXform.initRows(LLVector4(x_axis, 0.f),
								LLVector4(y_axis, 0.f),
								LLVector4(z_axis, 0.f),
								LLVector4(pos, 1.f));

		// compute inverse transpose for normals
		LLMatrix3 rot_inverse = LLMatrix3(~rot);

		LLMatrix3 scale_inverse;
		scale_inverse.setRows(LLVector3(1.0, 0.0, 0.0) / scale.mV[VX],
							  LLVector3(0.0, 1.0, 0.0) / scale.mV[VY],
							  LLVector3(0.0, 0.0, 1.0) / scale.mV[VZ]);
							   
		
		mRelativeXformInvTrans = rot_inverse * scale_inverse;

		mRelativeXformInvTrans.transpose();
	}
}

bool LLVOVolume::lodOrSculptChanged(LLDrawable *drawable, BOOL &compiled, BOOL &should_update_octree_bounds)
{
    LL_PROFILE_ZONE_SCOPED_CATEGORY_VOLUME;
	bool regen_faces = false;

	LLVolume *old_volumep, *new_volumep;
	F32 old_lod, new_lod;
	S32 old_num_faces, new_num_faces;

	old_volumep = getVolume();
	old_lod = old_volumep->getDetail();
	old_num_faces = old_volumep->getNumFaces();
	old_volumep = NULL;

	{
		const LLVolumeParams &volume_params = getVolume()->getParams();
		setVolume(volume_params, 0);
	}

	new_volumep = getVolume();
	new_lod = new_volumep->getDetail();
	new_num_faces = new_volumep->getNumFaces();
	new_volumep = NULL;

	if ((new_lod != old_lod) || mSculptChanged)
	{
        if (mDrawable->isState(LLDrawable::RIGGED))
        {
            updateVisualComplexity();
        }

		compiled = TRUE;
        // new_lod > old_lod breaks a feedback loop between LOD updates and
        // bounding box updates.
        should_update_octree_bounds = should_update_octree_bounds || mSculptChanged || new_lod > old_lod;
		sNumLODChanges += new_num_faces;

		if ((S32)getNumTEs() != getVolume()->getNumFaces())
		{
			setNumTEs(getVolume()->getNumFaces()); //mesh loading may change number of faces.
		}

		drawable->setState(LLDrawable::REBUILD_VOLUME); // for face->genVolumeTriangles()

		{
			regen_faces = new_num_faces != old_num_faces || mNumFaces != (S32)getNumTEs();
			if (regen_faces)
			{
				regenFaces();
			}

			if (mSculptChanged)
			{ //changes in sculpt maps can thrash an object bounding box without 
				//triggering a spatial group bounding box update -- force spatial group
				//to update bounding boxes
				LLSpatialGroup* group = mDrawable->getSpatialGroup();
				if (group)
				{
					group->unbound();
				}
			}
		}
	}

	return regen_faces;
}

BOOL LLVOVolume::updateGeometry(LLDrawable *drawable)
{
    LL_PROFILE_ZONE_SCOPED_CATEGORY_VOLUME;
	
	if (mDrawable->isState(LLDrawable::REBUILD_RIGGED))
	{
        updateRiggedVolume(false);
		genBBoxes(FALSE);
		mDrawable->clearState(LLDrawable::REBUILD_RIGGED);
	}

	if (mVolumeImpl != NULL)
	{
		BOOL res;
		{
			res = mVolumeImpl->doUpdateGeometry(drawable);
		}
		// NaCl - Graphics crasher protection
		if (enableVolumeSAPProtection())
		{
			mVolumeSurfaceArea = getVolume()->getSurfaceArea();
		}
		// NaCl End
		updateFaceFlags();
		return res;
	}
	
	LLSpatialGroup* group = drawable->getSpatialGroup();
	if (group)
	{
        group->dirtyMesh();
	}

	updateRelativeXform();
	
	if (mDrawable.isNull()) // Not sure why this is happening, but it is...
	{
		return TRUE; // No update to complete
	}

	BOOL compiled = FALSE;
    // This should be true in most cases, unless we're sure no octree update is
    // needed.
    BOOL should_update_octree_bounds = bool(getRiggedVolume()) || mDrawable->isState(LLDrawable::REBUILD_POSITION) || !mDrawable->getSpatialExtents()->isFinite3();

	if (mVolumeChanged || mFaceMappingChanged)
	{
		dirtySpatialGroup();

		bool was_regen_faces = false;
        should_update_octree_bounds = true;

		if (mVolumeChanged)
		{
            was_regen_faces = lodOrSculptChanged(drawable, compiled, should_update_octree_bounds);
			drawable->setState(LLDrawable::REBUILD_VOLUME);
		}
		else if (mSculptChanged || mLODChanged || mColorChanged)
		{
			compiled = TRUE;
            was_regen_faces = lodOrSculptChanged(drawable, compiled, should_update_octree_bounds);
		}

		if (!was_regen_faces) {
			regenFaces();
		}
	}
	else if (mLODChanged || mSculptChanged || mColorChanged)
	{
		dirtySpatialGroup();
		compiled = TRUE;
        lodOrSculptChanged(drawable, compiled, should_update_octree_bounds);
		
		if(drawable->isState(LLDrawable::REBUILD_RIGGED | LLDrawable::RIGGED)) 
		{
			updateRiggedVolume(false);
		}
	}
	// it has its own drawable (it's moved) or it has changed UVs or it has changed xforms from global<->local
	else
	{
		compiled = TRUE;
		// All it did was move or we changed the texture coordinate offset
	}

	// NaCl - Graphics crasher protection
	if (enableVolumeSAPProtection())
	{
		mVolumeSurfaceArea = getVolume()->getSurfaceArea();
	}
	// NaCl End

    // Generate bounding boxes if needed, and update the object's size in the
    // octree
    genBBoxes(FALSE, should_update_octree_bounds);

	// Update face flags
	updateFaceFlags();
	
	if(compiled)
	{
		LLPipeline::sCompiles++;
	}
		
	mVolumeChanged = FALSE;
	mLODChanged = FALSE;
	mSculptChanged = FALSE;
	mFaceMappingChanged = FALSE;
    mColorChanged = FALSE;
	
	return LLViewerObject::updateGeometry(drawable);
}

void LLVOVolume::updateFaceSize(S32 idx)
{
	if( mDrawable->getNumFaces() <= idx )
	{
		return;
	}

	LLFace* facep = mDrawable->getFace(idx);
	if (facep)
	{
		if (idx >= getVolume()->getNumVolumeFaces())
		{
			facep->setSize(0,0, true);
		}
		else
		{
			const LLVolumeFace& vol_face = getVolume()->getVolumeFace(idx);
			facep->setSize(vol_face.mNumVertices, vol_face.mNumIndices, 
							true); // <--- volume faces should be padded for 16-byte alignment
		
		}
	}
}

BOOL LLVOVolume::isRootEdit() const
{
	if (mParent && !((LLViewerObject*)mParent)->isAvatar())
	{
		return FALSE;
	}
	return TRUE;
}

//virtual
void LLVOVolume::setNumTEs(const U8 num_tes)
{
	const U8 old_num_tes = getNumTEs() ;
	
	if(old_num_tes && old_num_tes < num_tes) //new faces added
	{
		LLViewerObject::setNumTEs(num_tes) ;

		if(mMediaImplList.size() >= old_num_tes && mMediaImplList[old_num_tes -1].notNull())//duplicate the last media textures if exists.
		{
			mMediaImplList.resize(num_tes) ;
			const LLTextureEntry &te = getTEref(old_num_tes - 1) ;
			for(U8 i = old_num_tes; i < num_tes ; i++)
			{
				setTE(i, te) ;
				mMediaImplList[i] = mMediaImplList[old_num_tes -1] ;
			}
			mMediaImplList[old_num_tes -1]->setUpdated(TRUE) ;
		}
	}
	else if(old_num_tes > num_tes && mMediaImplList.size() > num_tes) //old faces removed
	{
		U8 end = (U8)(mMediaImplList.size()) ;
		for(U8 i = num_tes; i < end ; i++)
		{
			removeMediaImpl(i) ;				
		}
		mMediaImplList.resize(num_tes) ;

		LLViewerObject::setNumTEs(num_tes) ;
	}
	else
	{
		LLViewerObject::setNumTEs(num_tes) ;
	}

	return ;
}


//virtual
void LLVOVolume::changeTEImage(S32 index, LLViewerTexture* imagep)
{
	BOOL changed = (mTEImages[index] != imagep);
	LLViewerObject::changeTEImage(index, imagep);
	if (changed)
	{
		gPipeline.markTextured(mDrawable);
		mFaceMappingChanged = TRUE;
	}
}

void LLVOVolume::setTEImage(const U8 te, LLViewerTexture *imagep)
{
	BOOL changed = (mTEImages[te] != imagep);
	LLViewerObject::setTEImage(te, imagep);
	if (changed)
	{
		gPipeline.markTextured(mDrawable);
		mFaceMappingChanged = TRUE;
	}
}

S32 LLVOVolume::setTETexture(const U8 te, const LLUUID &uuid)
{
	S32 res = LLViewerObject::setTETexture(te, uuid);
	if (res)
	{
        if (mDrawable)
        {
            // dynamic texture changes break batches, isolate in octree
            shrinkWrap();
            gPipeline.markTextured(mDrawable);
        }
		mFaceMappingChanged = TRUE;
	}
	return res;
}

S32 LLVOVolume::setTEColor(const U8 te, const LLColor3& color)
{
	return setTEColor(te, LLColor4(color));
}

S32 LLVOVolume::setTEColor(const U8 te, const LLColor4& color)
{
	S32 retval = 0;
	const LLTextureEntry *tep = getTE(te);
	if (!tep)
	{
		LL_WARNS("MaterialTEs") << "No texture entry for te " << (S32)te << ", object " << mID << LL_ENDL;
	}
	else if (color != tep->getColor())
	{
		F32 old_alpha = tep->getColor().mV[3];
		if (color.mV[3] != old_alpha)
		{
			gPipeline.markTextured(mDrawable);
			//treat this alpha change as an LoD update since render batches may need to get rebuilt
			mLODChanged = TRUE;
			gPipeline.markRebuild(mDrawable, LLDrawable::REBUILD_VOLUME);
		}
		retval = LLPrimitive::setTEColor(te, color);
		if (mDrawable.notNull() && retval)
		{
			// These should only happen on updates which are not the initial update.
            mColorChanged = TRUE;
			mDrawable->setState(LLDrawable::REBUILD_COLOR);
            shrinkWrap();
			dirtyMesh();
		}
	}

	return  retval;
}

S32 LLVOVolume::setTEBumpmap(const U8 te, const U8 bumpmap)
{
	S32 res = LLViewerObject::setTEBumpmap(te, bumpmap);
	if (res)
	{
		gPipeline.markTextured(mDrawable);
		mFaceMappingChanged = TRUE;
	}
	return  res;
}

S32 LLVOVolume::setTETexGen(const U8 te, const U8 texgen)
{
	S32 res = LLViewerObject::setTETexGen(te, texgen);
	if (res)
	{
		gPipeline.markTextured(mDrawable);
		mFaceMappingChanged = TRUE;
	}
	return  res;
}

S32 LLVOVolume::setTEMediaTexGen(const U8 te, const U8 media)
{
	S32 res = LLViewerObject::setTEMediaTexGen(te, media);
	if (res)
	{
		gPipeline.markTextured(mDrawable);
		mFaceMappingChanged = TRUE;
	}
	return  res;
}

S32 LLVOVolume::setTEShiny(const U8 te, const U8 shiny)
{
	S32 res = LLViewerObject::setTEShiny(te, shiny);
	if (res)
	{
		gPipeline.markTextured(mDrawable);
		mFaceMappingChanged = TRUE;
	}
	return  res;
}

S32 LLVOVolume::setTEFullbright(const U8 te, const U8 fullbright)
{
	S32 res = LLViewerObject::setTEFullbright(te, fullbright);
	if (res)
	{
		gPipeline.markTextured(mDrawable);
		mFaceMappingChanged = TRUE;
	}
	return  res;
}

S32 LLVOVolume::setTEBumpShinyFullbright(const U8 te, const U8 bump)
{
	S32 res = LLViewerObject::setTEBumpShinyFullbright(te, bump);
	if (res)
	{
		gPipeline.markTextured(mDrawable);
		mFaceMappingChanged = TRUE;
	}
	return res;
}

S32 LLVOVolume::setTEMediaFlags(const U8 te, const U8 media_flags)
{
	S32 res = LLViewerObject::setTEMediaFlags(te, media_flags);
	if (res)
	{
		gPipeline.markTextured(mDrawable);
		mFaceMappingChanged = TRUE;
	}
	return  res;
}

S32 LLVOVolume::setTEGlow(const U8 te, const F32 glow)
{
	S32 res = LLViewerObject::setTEGlow(te, glow);
	if (res)
	{
        if (mDrawable)
        {
            gPipeline.markTextured(mDrawable);
            shrinkWrap();
        }
		mFaceMappingChanged = TRUE;
	}
	return  res;
}

void LLVOVolume::setTEMaterialParamsCallbackTE(const LLUUID& objectID, const LLMaterialID &pMaterialID, const LLMaterialPtr pMaterialParams, U32 te)
{
	LLVOVolume* pVol = (LLVOVolume*)gObjectList.findObject(objectID);
	if (pVol)
	{
		LL_DEBUGS("MaterialTEs") << "materialid " << pMaterialID.asString() << " to TE " << te << LL_ENDL;
		if (te >= pVol->getNumTEs())
			return;

		LLTextureEntry* texture_entry = pVol->getTE(te);
		if (texture_entry && (texture_entry->getMaterialID() == pMaterialID))
		{
			pVol->setTEMaterialParams(te, pMaterialParams);
		}
	}
}

S32 LLVOVolume::setTEMaterialID(const U8 te, const LLMaterialID& pMaterialID)
{
	S32 res = LLViewerObject::setTEMaterialID(te, pMaterialID);
	LL_DEBUGS("MaterialTEs") << "te "<< (S32)te << " materialid " << pMaterialID.asString() << " res " << res
								<< ( LLSelectMgr::getInstance()->getSelection()->contains(const_cast<LLVOVolume*>(this), te) ? " selected" : " not selected" )
								<< LL_ENDL;
		
	LL_DEBUGS("MaterialTEs") << " " << pMaterialID.asString() << LL_ENDL;
	if (res)
	{
		LLMaterialMgr::instance().getTE(getRegion()->getRegionID(), pMaterialID, te, boost::bind(&LLVOVolume::setTEMaterialParamsCallbackTE, getID(), _1, _2, _3));

		setChanged(ALL_CHANGED);
		if (!mDrawable.isNull())
		{
			gPipeline.markTextured(mDrawable);
			gPipeline.markRebuild(mDrawable,LLDrawable::REBUILD_ALL);
		}
		mFaceMappingChanged = TRUE;
	}
	return res;
}

S32 LLVOVolume::setTEMaterialParams(const U8 te, const LLMaterialPtr pMaterialParams)
{
	S32 res = LLViewerObject::setTEMaterialParams(te, pMaterialParams);

	LL_DEBUGS("MaterialTEs") << "te " << (S32)te << " material " << ((pMaterialParams) ? pMaterialParams->asLLSD() : LLSD("null")) << " res " << res
							 << ( LLSelectMgr::getInstance()->getSelection()->contains(const_cast<LLVOVolume*>(this), te) ? " selected" : " not selected" )
							 << LL_ENDL;
	setChanged(ALL_CHANGED);
	if (!mDrawable.isNull())
	{
		gPipeline.markTextured(mDrawable);
		gPipeline.markRebuild(mDrawable,LLDrawable::REBUILD_ALL);
	}
	mFaceMappingChanged = TRUE;
	return TEM_CHANGE_TEXTURE;
}

S32 LLVOVolume::setTEGLTFMaterialOverride(U8 te, LLGLTFMaterial* mat)
{
    S32 retval = LLViewerObject::setTEGLTFMaterialOverride(te, mat);

    if (retval == TEM_CHANGE_TEXTURE)
    {
        if (!mDrawable.isNull())
        {
            gPipeline.markTextured(mDrawable);
            gPipeline.markRebuild(mDrawable, LLDrawable::REBUILD_ALL);
        }
        mFaceMappingChanged = TRUE;
    }

    return retval;
}


S32 LLVOVolume::setTEScale(const U8 te, const F32 s, const F32 t)
{
	S32 res = LLViewerObject::setTEScale(te, s, t);
	if (res)
	{
		gPipeline.markTextured(mDrawable);
		mFaceMappingChanged = TRUE;
	}
	return res;
}

S32 LLVOVolume::setTEScaleS(const U8 te, const F32 s)
{
	S32 res = LLViewerObject::setTEScaleS(te, s);
	if (res)
	{
		gPipeline.markTextured(mDrawable);
		mFaceMappingChanged = TRUE;
	}
	return res;
}

S32 LLVOVolume::setTEScaleT(const U8 te, const F32 t)
{
	S32 res = LLViewerObject::setTEScaleT(te, t);
	if (res)
	{
		gPipeline.markTextured(mDrawable);
		mFaceMappingChanged = TRUE;
	}
	return res;
}

bool LLVOVolume::hasMedia() const
{
	bool result = false;
	const U8 numTEs = getNumTEs();
	for (U8 i = 0; i < numTEs; i++)
	{
		const LLTextureEntry* te = getTE(i);
		if( te && te->hasMedia())
		{
			result = true;
			break;
		}
	}
	return result;
}

LLVector3 LLVOVolume::getApproximateFaceNormal(U8 face_id)
{
	LLVolume* volume = getVolume();
	LLVector4a result;
	result.clear();

	LLVector3 ret;

	if (volume && face_id < volume->getNumVolumeFaces())
	{
		const LLVolumeFace& face = volume->getVolumeFace(face_id);
		for (S32 i = 0; i < (S32)face.mNumVertices; ++i)
		{
			result.add(face.mNormals[i]);
		}

		LLVector3 ret(result.getF32ptr());
		ret = volumeDirectionToAgent(ret);
		ret.normVec();
	}
	
	return ret;
}

void LLVOVolume::requestMediaDataUpdate(bool isNew)
{
    if (sObjectMediaClient)
		sObjectMediaClient->fetchMedia(new LLMediaDataClientObjectImpl(this, isNew));
}

bool LLVOVolume::isMediaDataBeingFetched() const
{
	// I know what I'm doing by const_casting this away: this is just 
	// a wrapper class that is only going to do a lookup.
	return (sObjectMediaClient) ? sObjectMediaClient->isInQueue(new LLMediaDataClientObjectImpl(const_cast<LLVOVolume*>(this), false)) : false;
}

void LLVOVolume::cleanUpMediaImpls()
{
	// Iterate through our TEs and remove any Impls that are no longer used
	const U8 numTEs = getNumTEs();
	for (U8 i = 0; i < numTEs; i++)
	{
		const LLTextureEntry* te = getTE(i);
		if( te && ! te->hasMedia())
		{
			// Delete the media IMPL!
			removeMediaImpl(i) ;
		}
	}
}

void LLVOVolume::updateObjectMediaData(const LLSD &media_data_array, const std::string &media_version)
{
	// media_data_array is an array of media entry maps
	// media_version is the version string in the response.
	U32 fetched_version = LLTextureEntry::getVersionFromMediaVersionString(media_version);

	// Only update it if it is newer!
	if ( (S32)fetched_version > mLastFetchedMediaVersion)
	{
		mLastFetchedMediaVersion = fetched_version;
		//LL_INFOS() << "updating:" << this->getID() << " " << ll_pretty_print_sd(media_data_array) << LL_ENDL;
		
		LLSD::array_const_iterator iter = media_data_array.beginArray();
		LLSD::array_const_iterator end = media_data_array.endArray();
		U8 texture_index = 0;
		for (; iter != end; ++iter, ++texture_index)
		{
			syncMediaData(texture_index, *iter, false/*merge*/, false/*ignore_agent*/);
		}
	}
}

void LLVOVolume::syncMediaData(S32 texture_index, const LLSD &media_data, bool merge, bool ignore_agent)
{
	if(mDead)
	{
		// If the object has been marked dead, don't process media updates.
		return;
	}
	
	LLTextureEntry *te = getTE(texture_index);
	if(!te)
	{
		return ;
	}

	LL_DEBUGS("MediaOnAPrim") << "BEFORE: texture_index = " << texture_index
		<< " hasMedia = " << te->hasMedia() << " : " 
		<< ((NULL == te->getMediaData()) ? "NULL MEDIA DATA" : ll_pretty_print_sd(te->getMediaData()->asLLSD())) << LL_ENDL;

	std::string previous_url;
	LLMediaEntry* mep = te->getMediaData();
	if(mep)
	{
		// Save the "current url" from before the update so we can tell if
		// it changes. 
		previous_url = mep->getCurrentURL();
	}

	if (merge)
	{
		te->mergeIntoMediaData(media_data);
	}
	else {
		// XXX Question: what if the media data is undefined LLSD, but the
		// update we got above said that we have media flags??	Here we clobber
		// that, assuming the data from the service is more up-to-date. 
		te->updateMediaData(media_data);
	}

	mep = te->getMediaData();
	if(mep)
	{
		bool update_from_self = false;
		if (!ignore_agent) 
		{
			LLUUID updating_agent = LLTextureEntry::getAgentIDFromMediaVersionString(getMediaURL());
			update_from_self = (updating_agent == gAgent.getID());
		}
		viewer_media_t media_impl = LLViewerMedia::getInstance()->updateMediaImpl(mep, previous_url, update_from_self);
			
		addMediaImpl(media_impl, texture_index) ;
	}
	else
	{
		removeMediaImpl(texture_index);
	}

	LL_DEBUGS("MediaOnAPrim") << "AFTER: texture_index = " << texture_index
		<< " hasMedia = " << te->hasMedia() << " : " 
		<< ((NULL == te->getMediaData()) ? "NULL MEDIA DATA" : ll_pretty_print_sd(te->getMediaData()->asLLSD())) << LL_ENDL;
}

void LLVOVolume::mediaNavigateBounceBack(U8 texture_index)
{
	// Find the media entry for this navigate
	const LLMediaEntry* mep = NULL;
	viewer_media_t impl = getMediaImpl(texture_index);
	LLTextureEntry *te = getTE(texture_index);
	if(te)
	{
		mep = te->getMediaData();
	}
	
	if (mep && impl)
	{
        std::string url = mep->getCurrentURL();
		// Look for a ":", if not there, assume "http://"
		if (!url.empty() && std::string::npos == url.find(':')) 
		{
			url = "http://" + url;
		}
		// If the url we're trying to "bounce back" to is either empty or not
		// allowed by the whitelist, try the home url.  If *that* doesn't work,
		// set the media as failed and unload it
        if (url.empty() || !mep->checkCandidateUrl(url))
        {
            url = mep->getHomeURL();
			// Look for a ":", if not there, assume "http://"
			if (!url.empty() && std::string::npos == url.find(':')) 
			{
				url = "http://" + url;
			}
        }
        if (url.empty() || !mep->checkCandidateUrl(url))
		{
			// The url to navigate back to is not good, and we have nowhere else
			// to go.
			LL_WARNS("MediaOnAPrim") << "FAILED to bounce back URL \"" << url << "\" -- unloading impl" << LL_ENDL;
			impl->setMediaFailed(true);
		}
		// Make sure we are not bouncing to url we came from
		else if (impl->getCurrentMediaURL() != url) 
		{
			// Okay, navigate now
            LL_INFOS("MediaOnAPrim") << "bouncing back to URL: " << url << LL_ENDL;
            impl->navigateTo(url, "", false, true);
        }
    }
}

bool LLVOVolume::hasMediaPermission(const LLMediaEntry* media_entry, MediaPermType perm_type)
{
    // NOTE: This logic ALMOST duplicates the logic in the server (in particular, in llmediaservice.cpp).
    if (NULL == media_entry ) return false; // XXX should we assert here?
    
    // The agent has permissions if:
    // - world permissions are on, or
    // - group permissions are on, and agent_id is in the group, or
    // - agent permissions are on, and agent_id is the owner
    
	// *NOTE: We *used* to check for modify permissions here (i.e. permissions were
	// granted if permModify() was true).  However, this doesn't make sense in the
	// viewer: we don't want to show controls or allow interaction if the author
	// has deemed it so.  See DEV-42115.
	
    U8 media_perms = (perm_type == MEDIA_PERM_INTERACT) ? media_entry->getPermsInteract() : media_entry->getPermsControl();
    
    // World permissions
    if (0 != (media_perms & LLMediaEntry::PERM_ANYONE)) 
    {
        return true;
    }
    
    // Group permissions
    else if (0 != (media_perms & LLMediaEntry::PERM_GROUP))
    {
		LLPermissions* obj_perm = LLSelectMgr::getInstance()->findObjectPermissions(this);
		if (obj_perm && gAgent.isInGroup(obj_perm->getGroup()))
		{
			return true;
		}
    }
    
    // Owner permissions
    else if (0 != (media_perms & LLMediaEntry::PERM_OWNER) && permYouOwner()) 
    {
        return true;
    }
    
    return false;
    
}

void LLVOVolume::mediaNavigated(LLViewerMediaImpl *impl, LLPluginClassMedia* plugin, std::string new_location)
{
	bool block_navigation = false;
	// FIXME: if/when we allow the same media impl to be used by multiple faces, the logic here will need to be fixed
	// to deal with multiple face indices.
	int face_index = getFaceIndexWithMediaImpl(impl, -1);
	
	// Find the media entry for this navigate
	LLMediaEntry* mep = NULL;
	LLTextureEntry *te = getTE(face_index);
	if(te)
	{
		mep = te->getMediaData();
	}
	
	if(mep)
	{
		if(!mep->checkCandidateUrl(new_location))
		{
			block_navigation = true;
		}
		if (!block_navigation && !hasMediaPermission(mep, MEDIA_PERM_INTERACT))
		{
			block_navigation = true;
		}
	}
	else
	{
		LL_WARNS("MediaOnAPrim") << "Couldn't find media entry!" << LL_ENDL;
	}
						
	if(block_navigation)
	{
		LL_INFOS("MediaOnAPrim") << "blocking navigate to URI " << new_location << LL_ENDL;

		// "bounce back" to the current URL from the media entry
		mediaNavigateBounceBack(face_index);
	}
	else if (sObjectMediaNavigateClient)
	{
		
		LL_DEBUGS("MediaOnAPrim") << "broadcasting navigate with URI " << new_location << LL_ENDL;

		sObjectMediaNavigateClient->navigate(new LLMediaDataClientObjectImpl(this, false), face_index, new_location);
	}
}

void LLVOVolume::mediaEvent(LLViewerMediaImpl *impl, LLPluginClassMedia* plugin, LLViewerMediaObserver::EMediaEvent event)
{
	switch(event)
	{
		
		case LLViewerMediaObserver::MEDIA_EVENT_LOCATION_CHANGED:
		{			
			switch(impl->getNavState())
			{
				case LLViewerMediaImpl::MEDIANAVSTATE_FIRST_LOCATION_CHANGED:
				{
					// This is the first location changed event after the start of a non-server-directed nav.  It may need to be broadcast or bounced back.
					mediaNavigated(impl, plugin, plugin->getLocation());
				}
				break;
				
				case LLViewerMediaImpl::MEDIANAVSTATE_FIRST_LOCATION_CHANGED_SPURIOUS:
					// This navigate didn't change the current URL.  
					LL_DEBUGS("MediaOnAPrim") << "	NOT broadcasting navigate (spurious)" << LL_ENDL;
				break;
				
				case LLViewerMediaImpl::MEDIANAVSTATE_SERVER_FIRST_LOCATION_CHANGED:
					// This is the first location changed event after the start of a server-directed nav.  Don't broadcast it.
					LL_INFOS("MediaOnAPrim") << "	NOT broadcasting navigate (server-directed)" << LL_ENDL;
				break;
				
				default:
					// This is a subsequent location-changed due to a redirect.	 Don't broadcast.
					LL_INFOS("MediaOnAPrim") << "	NOT broadcasting navigate (redirect)" << LL_ENDL;
				break;
			}
		}
		break;
		
		case LLViewerMediaObserver::MEDIA_EVENT_NAVIGATE_COMPLETE:
		{
			switch(impl->getNavState())
			{
				case LLViewerMediaImpl::MEDIANAVSTATE_COMPLETE_BEFORE_LOCATION_CHANGED:
				{
					// This is the first location changed event after the start of a non-server-directed nav.  It may need to be broadcast or bounced back.
					mediaNavigated(impl, plugin, plugin->getNavigateURI());
				}
				break;
				
				case LLViewerMediaImpl::MEDIANAVSTATE_COMPLETE_BEFORE_LOCATION_CHANGED_SPURIOUS:
					// This navigate didn't change the current URL.  
					LL_DEBUGS("MediaOnAPrim") << "	NOT broadcasting navigate (spurious)" << LL_ENDL;
				break;

				case LLViewerMediaImpl::MEDIANAVSTATE_SERVER_COMPLETE_BEFORE_LOCATION_CHANGED:
					// This is the the navigate complete event from a server-directed nav.  Don't broadcast it.
					LL_INFOS("MediaOnAPrim") << "	NOT broadcasting navigate (server-directed)" << LL_ENDL;
				break;
				
				default:
					// For all other states, the navigate should have been handled by LOCATION_CHANGED events already.
				break;
			}
		}
		break;

        case LLViewerMediaObserver::MEDIA_EVENT_FILE_DOWNLOAD:
        {
            // Media might be blocked, waiting for a file,
            // send an empty response to unblock it
            const std::vector<std::string> empty_response;
            plugin->sendPickFileResponse(empty_response);

            LLNotificationsUtil::add("MediaFileDownloadUnsupported");
        }
        break;
		
		default:
		break;
	}

}

void LLVOVolume::sendMediaDataUpdate()
{
    if (sObjectMediaClient)
		sObjectMediaClient->updateMedia(new LLMediaDataClientObjectImpl(this, false));
}

void LLVOVolume::removeMediaImpl(S32 texture_index)
{
	if(mMediaImplList.size() <= (U32)texture_index || mMediaImplList[texture_index].isNull())
	{
		return ;
	}

	//make the face referencing to mMediaImplList[texture_index] to point back to the old texture.
	if(mDrawable && texture_index < mDrawable->getNumFaces())
	{
		LLFace* facep = mDrawable->getFace(texture_index) ;
		if(facep)
		{
			LLViewerMediaTexture* media_tex = LLViewerTextureManager::findMediaTexture(mMediaImplList[texture_index]->getMediaTextureID()) ;
			if(media_tex)
			{
				media_tex->removeMediaFromFace(facep) ;
			}
		}
	}		
	
	//check if some other face(s) of this object reference(s)to this media impl.
	S32 i ;
	S32 end = (S32)mMediaImplList.size() ;
	for(i = 0; i < end ; i++)
	{
		if( i != texture_index && mMediaImplList[i] == mMediaImplList[texture_index])
		{
			break ;
		}
	}

	if(i == end) //this object does not need this media impl.
	{
		mMediaImplList[texture_index]->removeObject(this) ;
	}

	mMediaImplList[texture_index] = NULL ;
	return ;
}

void LLVOVolume::addMediaImpl(LLViewerMediaImpl* media_impl, S32 texture_index)
{
	if((S32)mMediaImplList.size() < texture_index + 1)
	{
		mMediaImplList.resize(texture_index + 1) ;
	}
	
	if(mMediaImplList[texture_index].notNull())
	{
		if(mMediaImplList[texture_index] == media_impl)
		{
			return ;
		}

		removeMediaImpl(texture_index) ;
	}

	mMediaImplList[texture_index] = media_impl;
	media_impl->addObject(this) ;	

	//add the face to show the media if it is in playing
	if(mDrawable)
	{
		LLFace* facep(NULL);
		if( texture_index < mDrawable->getNumFaces() )
		{
			facep = mDrawable->getFace(texture_index) ;
		}

		if(facep)
		{
			LLViewerMediaTexture* media_tex = LLViewerTextureManager::findMediaTexture(mMediaImplList[texture_index]->getMediaTextureID()) ;
			if(media_tex)
			{
				media_tex->addMediaToFace(facep) ;
			}
		}
		else //the face is not available now, start media on this face later.
		{
			media_impl->setUpdated(TRUE) ;
		}
	}
	return ;
}

viewer_media_t LLVOVolume::getMediaImpl(U8 face_id) const
{
	if(mMediaImplList.size() > face_id)
	{
		return mMediaImplList[face_id];
	}
	return NULL;
}

F64 LLVOVolume::getTotalMediaInterest() const
{
	// If this object is currently focused, this object has "high" interest
	if (LLViewerMediaFocus::getInstance()->getFocusedObjectID() == getID())
		return F64_MAX;
	
	F64 interest = (F64)-1.0;  // means not interested;
    
	// If this object is selected, this object has "high" interest, but since 
	// there can be more than one, we still add in calculated impl interest
	// XXX Sadly, 'contains()' doesn't take a const :(
	if (LLSelectMgr::getInstance()->getSelection()->contains(const_cast<LLVOVolume*>(this)))
		interest = F64_MAX / 2.0;
	
	int i = 0;
	const int end = getNumTEs();
	for ( ; i < end; ++i)
	{
		const viewer_media_t &impl = getMediaImpl(i);
		if (!impl.isNull())
		{
			if (interest == (F64)-1.0) interest = (F64)0.0;
			interest += impl->getInterest();
		}
	}
	return interest;
}

S32 LLVOVolume::getFaceIndexWithMediaImpl(const LLViewerMediaImpl* media_impl, S32 start_face_id)
{
	S32 end = (S32)mMediaImplList.size() ;
	for(S32 face_id = start_face_id + 1; face_id < end; face_id++)
	{
		if(mMediaImplList[face_id] == media_impl)
		{
			return face_id ;
		}
	}
	return -1 ;
}

//----------------------------------------------------------------------------

void LLVOVolume::setLightTextureID(LLUUID id)
{
	LLViewerTexture* old_texturep = getLightTexture(); // same as mLightTexture, but inits if nessesary
	if (id.notNull())
	{
		if (!hasLightTexture())
		{
			setParameterEntryInUse(LLNetworkData::PARAMS_LIGHT_IMAGE, TRUE, true);
		}
		else if (old_texturep)
		{	
			old_texturep->removeVolume(LLRender::LIGHT_TEX, this);
		}
		LLLightImageParams* param_block = (LLLightImageParams*) getParameterEntry(LLNetworkData::PARAMS_LIGHT_IMAGE);
		if (param_block && param_block->getLightTexture() != id)
		{
			param_block->setLightTexture(id);
			parameterChanged(LLNetworkData::PARAMS_LIGHT_IMAGE, true);
		}
		LLViewerTexture* tex = getLightTexture();
		if (tex)
		{
			tex->addVolume(LLRender::LIGHT_TEX, this); // new texture
		}
		else
		{
			LL_WARNS() << "Can't get light texture for ID " << id.asString() << LL_ENDL;
		}
	}
	else if (hasLightTexture())
	{
		if (old_texturep)
		{
			old_texturep->removeVolume(LLRender::LIGHT_TEX, this);
		}
		setParameterEntryInUse(LLNetworkData::PARAMS_LIGHT_IMAGE, FALSE, true);
		parameterChanged(LLNetworkData::PARAMS_LIGHT_IMAGE, true);
		mLightTexture = NULL;
	}		
}

void LLVOVolume::setSpotLightParams(LLVector3 params)
{
	LLLightImageParams* param_block = (LLLightImageParams*) getParameterEntry(LLNetworkData::PARAMS_LIGHT_IMAGE);
	if (param_block && param_block->getParams() != params)
	{
		param_block->setParams(params);
		parameterChanged(LLNetworkData::PARAMS_LIGHT_IMAGE, true);
	}
}
		
void LLVOVolume::setIsLight(BOOL is_light)
{
	BOOL was_light = getIsLight();
	if (is_light != was_light)
	{
		if (is_light)
		{
			setParameterEntryInUse(LLNetworkData::PARAMS_LIGHT, TRUE, true);
		}
		else
		{
			setParameterEntryInUse(LLNetworkData::PARAMS_LIGHT, FALSE, true);
		}

		if (is_light)
		{
			// Add it to the pipeline mLightSet
			gPipeline.setLight(mDrawable, TRUE);
		}
		else
		{
			// Not a light.  Remove it from the pipeline's light set.
			gPipeline.setLight(mDrawable, FALSE);
		}
	}
}

void LLVOVolume::setLightSRGBColor(const LLColor3& color)
{
    setLightLinearColor(linearColor3(color));
}

void LLVOVolume::setLightLinearColor(const LLColor3& color)
{
	LLLightParams *param_block = (LLLightParams *)getParameterEntry(LLNetworkData::PARAMS_LIGHT);
	if (param_block)
	{
		if (param_block->getLinearColor() != color)
		{
			param_block->setLinearColor(LLColor4(color, param_block->getLinearColor().mV[3]));
			parameterChanged(LLNetworkData::PARAMS_LIGHT, true);
			gPipeline.markTextured(mDrawable);
			mFaceMappingChanged = TRUE;
		}
	}
}

void LLVOVolume::setLightIntensity(F32 intensity)
{
	LLLightParams *param_block = (LLLightParams *)getParameterEntry(LLNetworkData::PARAMS_LIGHT);
	if (param_block)
	{
		if (param_block->getLinearColor().mV[3] != intensity)
		{
			param_block->setLinearColor(LLColor4(LLColor3(param_block->getLinearColor()), intensity));
			parameterChanged(LLNetworkData::PARAMS_LIGHT, true);
		}
	}
}

void LLVOVolume::setLightRadius(F32 radius)
{
	LLLightParams *param_block = (LLLightParams *)getParameterEntry(LLNetworkData::PARAMS_LIGHT);
	if (param_block)
	{
		if (param_block->getRadius() != radius)
		{
			param_block->setRadius(radius);
			parameterChanged(LLNetworkData::PARAMS_LIGHT, true);
		}
	}
}

void LLVOVolume::setLightFalloff(F32 falloff)
{
	LLLightParams *param_block = (LLLightParams *)getParameterEntry(LLNetworkData::PARAMS_LIGHT);
	if (param_block)
	{
		if (param_block->getFalloff() != falloff)
		{
			param_block->setFalloff(falloff);
			parameterChanged(LLNetworkData::PARAMS_LIGHT, true);
		}
	}
}

void LLVOVolume::setLightCutoff(F32 cutoff)
{
	LLLightParams *param_block = (LLLightParams *)getParameterEntry(LLNetworkData::PARAMS_LIGHT);
	if (param_block)
	{
		if (param_block->getCutoff() != cutoff)
		{
			param_block->setCutoff(cutoff);
			parameterChanged(LLNetworkData::PARAMS_LIGHT, true);
		}
	}
}

//----------------------------------------------------------------------------

BOOL LLVOVolume::getIsLight() const
{
    mIsLight = getParameterEntryInUse(LLNetworkData::PARAMS_LIGHT);
    return mIsLight;
}

bool LLVOVolume::getIsLightFast() const
{
    return mIsLight;
}

LLColor3 LLVOVolume::getLightSRGBBaseColor() const
{
    return srgbColor3(getLightLinearBaseColor());
}

LLColor3 LLVOVolume::getLightLinearBaseColor() const
{
	const LLLightParams *param_block = (const LLLightParams *)getParameterEntry(LLNetworkData::PARAMS_LIGHT);
	if (param_block)
	{
		return LLColor3(param_block->getLinearColor());
	}
	else
	{
		return LLColor3(1,1,1);
	}
}

LLColor3 LLVOVolume::getLightLinearColor() const
{
    const LLLightParams *param_block = (const LLLightParams *)getParameterEntry(LLNetworkData::PARAMS_LIGHT);
    if (param_block)
    {
        return LLColor3(param_block->getLinearColor()) * param_block->getLinearColor().mV[3];
    }
    else
    {
        return LLColor3(1, 1, 1);
    }
}

LLColor3 LLVOVolume::getLightSRGBColor() const
{
    LLColor3 ret = getLightLinearColor();
    ret = srgbColor3(ret);
    return ret;
}

LLUUID LLVOVolume::getLightTextureID() const
{
	if (getParameterEntryInUse(LLNetworkData::PARAMS_LIGHT_IMAGE))
	{
		const LLLightImageParams *param_block = (const LLLightImageParams *)getParameterEntry(LLNetworkData::PARAMS_LIGHT_IMAGE);
		if (param_block)
		{
			return param_block->getLightTexture();
		}
	}
	
	return LLUUID::null;
}


LLVector3 LLVOVolume::getSpotLightParams() const
{
	if (getParameterEntryInUse(LLNetworkData::PARAMS_LIGHT_IMAGE))
	{
		const LLLightImageParams *param_block = (const LLLightImageParams *)getParameterEntry(LLNetworkData::PARAMS_LIGHT_IMAGE);
		if (param_block)
		{
			return param_block->getParams();
		}
	}
	
	return LLVector3();
}

F32 LLVOVolume::getSpotLightPriority() const
{
	return mSpotLightPriority;
}

void LLVOVolume::updateSpotLightPriority()
{
    if (gCubeSnapshot)
    {
        return;
    }

    F32 r = getLightRadius();
	LLVector3 pos = mDrawable->getPositionAgent();

	LLVector3 at(0,0,-1);
	at *= getRenderRotation();
	pos += at * r;

	at = LLViewerCamera::getInstance()->getAtAxis();
	pos -= at * r;

	mSpotLightPriority = gPipeline.calcPixelArea(pos, LLVector3(r,r,r), *LLViewerCamera::getInstance());

	if (mLightTexture.notNull())
	{
		mLightTexture->addTextureStats(mSpotLightPriority);
	}
}


bool LLVOVolume::isLightSpotlight() const
{
	LLLightImageParams* params = (LLLightImageParams*) getParameterEntry(LLNetworkData::PARAMS_LIGHT_IMAGE);
	if (params && getParameterEntryInUse(LLNetworkData::PARAMS_LIGHT_IMAGE))
	{
		return params->isLightSpotlight();
	}
	return false;
}


LLViewerTexture* LLVOVolume::getLightTexture()
{
	LLUUID id = getLightTextureID();

	if (id.notNull())
	{
		if (mLightTexture.isNull() || id != mLightTexture->getID())
		{
			mLightTexture = LLViewerTextureManager::getFetchedTexture(id, FTT_DEFAULT, TRUE, LLGLTexture::BOOST_NONE);
		}
	}
	else
	{
		mLightTexture = NULL;
	}

	return mLightTexture;
}

F32 LLVOVolume::getLightIntensity() const
{
	const LLLightParams *param_block = (const LLLightParams *)getParameterEntry(LLNetworkData::PARAMS_LIGHT);
	if (param_block)
	{
		return param_block->getLinearColor().mV[3];
	}
	else
	{
		return 1.f;
	}
}

F32 LLVOVolume::getLightRadius() const
{
	const LLLightParams *param_block = (const LLLightParams *)getParameterEntry(LLNetworkData::PARAMS_LIGHT);
	if (param_block)
	{
		return param_block->getRadius();
	}
	else
	{
		return 0.f;
	}
}

F32 LLVOVolume::getLightFalloff(const F32 fudge_factor) const
{
	const LLLightParams *param_block = (const LLLightParams *)getParameterEntry(LLNetworkData::PARAMS_LIGHT);
	if (param_block)
	{
		return param_block->getFalloff() * fudge_factor;
	}
	else
	{
		return 0.f;
	}
}

F32 LLVOVolume::getLightCutoff() const
{
	const LLLightParams *param_block = (const LLLightParams *)getParameterEntry(LLNetworkData::PARAMS_LIGHT);
	if (param_block)
	{
		return param_block->getCutoff();
	}
	else
	{
		return 0.f;
	}
}

BOOL LLVOVolume::isReflectionProbe() const
{
    return getParameterEntryInUse(LLNetworkData::PARAMS_REFLECTION_PROBE);
}

bool LLVOVolume::setIsReflectionProbe(BOOL is_probe)
{
    BOOL was_probe = isReflectionProbe();
    if (is_probe != was_probe)
    {
        if (is_probe)
        {
            setParameterEntryInUse(LLNetworkData::PARAMS_REFLECTION_PROBE, TRUE, true);
        }
        else
        {
            setParameterEntryInUse(LLNetworkData::PARAMS_REFLECTION_PROBE, FALSE, true);
        }
    }

    updateReflectionProbePtr();

    return was_probe != is_probe;
}

bool LLVOVolume::setReflectionProbeAmbiance(F32 ambiance)
{
    LLReflectionProbeParams* param_block = (LLReflectionProbeParams*)getParameterEntry(LLNetworkData::PARAMS_REFLECTION_PROBE);
    if (param_block)
    {
        if (param_block->getAmbiance() != ambiance)
        {
            param_block->setAmbiance(ambiance);
            parameterChanged(LLNetworkData::PARAMS_REFLECTION_PROBE, true);
            return true;
        }
    }

    return false;
}

bool LLVOVolume::setReflectionProbeNearClip(F32 near_clip)
{
    LLReflectionProbeParams* param_block = (LLReflectionProbeParams*)getParameterEntry(LLNetworkData::PARAMS_REFLECTION_PROBE);
    if (param_block)
    {
        if (param_block->getClipDistance() != near_clip)
        {
            param_block->setClipDistance(near_clip);
            parameterChanged(LLNetworkData::PARAMS_REFLECTION_PROBE, true);
            return true;
        }
    }

    return false;
}

bool LLVOVolume::setReflectionProbeIsBox(bool is_box)
{
    LLReflectionProbeParams* param_block = (LLReflectionProbeParams*)getParameterEntry(LLNetworkData::PARAMS_REFLECTION_PROBE);
    if (param_block)
    {
        if (param_block->getIsBox() != is_box)
        {
            param_block->setIsBox(is_box);
            parameterChanged(LLNetworkData::PARAMS_REFLECTION_PROBE, true);
            return true;
        }
    }

    return false;
}

bool LLVOVolume::setReflectionProbeIsDynamic(bool is_dynamic)
{
    LLReflectionProbeParams* param_block = (LLReflectionProbeParams*)getParameterEntry(LLNetworkData::PARAMS_REFLECTION_PROBE);
    if (param_block)
    {
        if (param_block->getIsDynamic() != is_dynamic)
        {
            param_block->setIsDynamic(is_dynamic);
            parameterChanged(LLNetworkData::PARAMS_REFLECTION_PROBE, true);
            return true;
        }
    }

    return false;
}

bool LLVOVolume::setReflectionProbeIsMirror(bool is_mirror)
{
    LLReflectionProbeParams *param_block = (LLReflectionProbeParams *) getParameterEntry(LLNetworkData::PARAMS_REFLECTION_PROBE);
    if (param_block)
    {
        if (param_block->getIsMirror() != is_mirror)
        {
            param_block->setIsMirror(is_mirror);
            parameterChanged(LLNetworkData::PARAMS_REFLECTION_PROBE, true);
            return true;
        }
    }

    return false;
}

F32 LLVOVolume::getReflectionProbeAmbiance() const
{
    const LLReflectionProbeParams* param_block = (const LLReflectionProbeParams*)getParameterEntry(LLNetworkData::PARAMS_REFLECTION_PROBE);
    if (param_block)
    {
        return param_block->getAmbiance();
    }
    else
    {
        return 0.f;
    }
}

F32 LLVOVolume::getReflectionProbeNearClip() const
{
    const LLReflectionProbeParams* param_block = (const LLReflectionProbeParams*)getParameterEntry(LLNetworkData::PARAMS_REFLECTION_PROBE);
    if (param_block)
    {
        return param_block->getClipDistance();
    }
    else
    {
        return 0.f;
    }
}

bool LLVOVolume::getReflectionProbeIsBox() const
{
    const LLReflectionProbeParams* param_block = (const LLReflectionProbeParams*)getParameterEntry(LLNetworkData::PARAMS_REFLECTION_PROBE);
    if (param_block)
    {
        return param_block->getIsBox();
    }
    
    return false;
}

bool LLVOVolume::getReflectionProbeIsDynamic() const
{
    const LLReflectionProbeParams* param_block = (const LLReflectionProbeParams*)getParameterEntry(LLNetworkData::PARAMS_REFLECTION_PROBE);
    if (param_block)
    {
        return param_block->getIsDynamic();
    }

    return false;
}

bool LLVOVolume::getReflectionProbeIsMirror() const
{
    const LLReflectionProbeParams *param_block =
        (const LLReflectionProbeParams *) getParameterEntry(LLNetworkData::PARAMS_REFLECTION_PROBE);
    if (param_block)
    {
        return param_block->getIsMirror();
    }

    return false;
}

U32 LLVOVolume::getVolumeInterfaceID() const
{
	if (mVolumeImpl)
	{
		return mVolumeImpl->getID();
	}

	return 0;
}

BOOL LLVOVolume::isFlexible() const
{
	if (getParameterEntryInUse(LLNetworkData::PARAMS_FLEXIBLE))
	{
		LLVolume* volume = getVolume();
		if (volume && volume->getParams().getPathParams().getCurveType() != LL_PCODE_PATH_FLEXIBLE)
		{
			LLVolumeParams volume_params = getVolume()->getParams();
			U8 profile_and_hole = volume_params.getProfileParams().getCurveType();
			volume_params.setType(profile_and_hole, LL_PCODE_PATH_FLEXIBLE);
		}
		return TRUE;
	}
	else
	{
		return FALSE;
	}
}

BOOL LLVOVolume::isSculpted() const
{
	if (getParameterEntryInUse(LLNetworkData::PARAMS_SCULPT))
	{
		return TRUE;
	}
	
	return FALSE;
}

BOOL LLVOVolume::isMesh() const
{
	if (isSculpted())
	{
		LLSculptParams *sculpt_params = (LLSculptParams *)getParameterEntry(LLNetworkData::PARAMS_SCULPT);
		U8 sculpt_type = sculpt_params->getSculptType();

		if ((sculpt_type & LL_SCULPT_TYPE_MASK) == LL_SCULPT_TYPE_MESH)
			// mesh is a mesh
		{
			return TRUE;	
		}
	}

	return FALSE;
}

BOOL LLVOVolume::hasLightTexture() const
{
	if (getParameterEntryInUse(LLNetworkData::PARAMS_LIGHT_IMAGE))
	{
		return TRUE;
	}

	return FALSE;
}

bool LLVOVolume::isFlexibleFast() const
{
    return mVolumep && mVolumep->getParams().getPathParams().getCurveType() == LL_PCODE_PATH_FLEXIBLE;
}

bool LLVOVolume::isSculptedFast() const
{
    return mVolumep && mVolumep->getParams().isSculpt();
}

bool LLVOVolume::isMeshFast() const
{
    return mVolumep && mVolumep->getParams().isMeshSculpt();
}

bool LLVOVolume::isRiggedMeshFast() const
{
    return mSkinInfo.notNull();
}

bool LLVOVolume::isAnimatedObjectFast() const
{
    return mIsAnimatedObject;
}

BOOL LLVOVolume::isVolumeGlobal() const
{
	if (mVolumeImpl)
	{
		return mVolumeImpl->isVolumeGlobal() ? TRUE : FALSE;
	}
	else if (mRiggedVolume.notNull())
	{
		return TRUE;
	}

	return FALSE;
}

BOOL LLVOVolume::canBeFlexible() const
{
	U8 path = getVolume()->getParams().getPathParams().getCurveType();
	return (path == LL_PCODE_PATH_FLEXIBLE || path == LL_PCODE_PATH_LINE);
}

BOOL LLVOVolume::setIsFlexible(BOOL is_flexible)
{
	BOOL res = FALSE;
	BOOL was_flexible = isFlexible();
	LLVolumeParams volume_params;
	if (is_flexible)
	{
		if (!was_flexible)
		{
			volume_params = getVolume()->getParams();
			U8 profile_and_hole = volume_params.getProfileParams().getCurveType();
			volume_params.setType(profile_and_hole, LL_PCODE_PATH_FLEXIBLE);
			res = TRUE;
			setFlags(FLAGS_USE_PHYSICS, FALSE);
			setFlags(FLAGS_PHANTOM, TRUE);
			setParameterEntryInUse(LLNetworkData::PARAMS_FLEXIBLE, TRUE, true);
			if (mDrawable)
			{
				mDrawable->makeActive();
			}
		}
	}
	else
	{
		if (was_flexible)
		{
			volume_params = getVolume()->getParams();
			U8 profile_and_hole = volume_params.getProfileParams().getCurveType();
			volume_params.setType(profile_and_hole, LL_PCODE_PATH_LINE);
			res = TRUE;
			setFlags(FLAGS_PHANTOM, FALSE);
			setParameterEntryInUse(LLNetworkData::PARAMS_FLEXIBLE, FALSE, true);
		}
	}
	if (res)
	{
		res = setVolume(volume_params, 1);
		if (res)
		{
			markForUpdate();
		}
	}
	return res;
}

const LLMeshSkinInfo* LLVOVolume::getSkinInfo() const
{
    if (getVolume())
    {
         return mSkinInfo;
    }
    else
    {
        return NULL;
    }
}

// virtual
BOOL LLVOVolume::isRiggedMesh() const
{
    return isMesh() && getSkinInfo();
}

//----------------------------------------------------------------------------
U32 LLVOVolume::getExtendedMeshFlags() const
{
	const LLExtendedMeshParams *param_block = 
        (const LLExtendedMeshParams *)getParameterEntry(LLNetworkData::PARAMS_EXTENDED_MESH);
	if (param_block)
	{
		return param_block->getFlags();
	}
	else
	{
		return 0;
	}
}

void LLVOVolume::onSetExtendedMeshFlags(U32 flags)
{

    // The isAnySelected() check was needed at one point to prevent
    // graphics problems. These are now believed to be fixed so the
    // check has been disabled.
	if (/*!getRootEdit()->isAnySelected() &&*/ mDrawable.notNull())
    {
        // Need to trigger rebuildGeom(), which is where control avatars get created/removed
        getRootEdit()->recursiveMarkForUpdate();
    }
    if (isAttachment() && getAvatarAncestor())
    {
        updateVisualComplexity();
        if (flags & LLExtendedMeshParams::ANIMATED_MESH_ENABLED_FLAG)
        {
            // Making a rigged mesh into an animated object
            getAvatarAncestor()->updateAttachmentOverrides();
        }
        else
        {
            // Making an animated object into a rigged mesh
            getAvatarAncestor()->updateAttachmentOverrides();
        }
    }
}

void LLVOVolume::setExtendedMeshFlags(U32 flags)
{
    U32 curr_flags = getExtendedMeshFlags();
    if (curr_flags != flags)
    {
        bool in_use = true;
        setParameterEntryInUse(LLNetworkData::PARAMS_EXTENDED_MESH, in_use, true);
        LLExtendedMeshParams *param_block = 
            (LLExtendedMeshParams *)getParameterEntry(LLNetworkData::PARAMS_EXTENDED_MESH);
        if (param_block)
        {
            param_block->setFlags(flags);
        }
        parameterChanged(LLNetworkData::PARAMS_EXTENDED_MESH, true);
        LL_DEBUGS("AnimatedObjects") << this
                                     << " new flags " << flags << " curr_flags " << curr_flags
                                     << ", calling onSetExtendedMeshFlags()"
                                     << LL_ENDL;
        onSetExtendedMeshFlags(flags);
    }
}

bool LLVOVolume::canBeAnimatedObject() const
{
    F32 est_tris = recursiveGetEstTrianglesMax();
    if (est_tris < 0 || est_tris > getAnimatedObjectMaxTris())
    {
        return false;
    }
    return true;
}

bool LLVOVolume::isAnimatedObject() const
{
    LLVOVolume *root_vol = (LLVOVolume*)getRootEdit();
    mIsAnimatedObject = root_vol->getExtendedMeshFlags() & LLExtendedMeshParams::ANIMATED_MESH_ENABLED_FLAG;
    return mIsAnimatedObject;
}

// Called any time parenting changes for a volume. Update flags and
// control av accordingly.  This is called after parent has been
// changed to new_parent, but before new_parent's mChildList has changed.

// virtual
void LLVOVolume::onReparent(LLViewerObject *old_parent, LLViewerObject *new_parent)
{
    LLVOVolume *old_volp = dynamic_cast<LLVOVolume*>(old_parent);

    if (new_parent && !new_parent->isAvatar())
    {
        if (mControlAvatar.notNull())
        {
            // Here an animated object is being made the child of some
            // other prim. Should remove the control av from the child.
            LLControlAvatar *av = mControlAvatar;
            mControlAvatar = NULL;
            av->markForDeath();
        }
    }
    if (old_volp && old_volp->isAnimatedObject())
    {
        if (old_volp->getControlAvatar())
        {
            // We have been removed from an animated object, need to do cleanup.
            old_volp->getControlAvatar()->updateAttachmentOverrides();
            old_volp->getControlAvatar()->updateAnimations();
        }
    }
}

// This needs to be called after onReparent(), because mChildList is
// not updated until the end of LLViewerObject::addChild()

// virtual
void LLVOVolume::afterReparent()
{
    {
        LL_DEBUGS("AnimatedObjects") << "new child added for parent " 
            << ((LLViewerObject*)getParent())->getID() << LL_ENDL;
    }
                                                                                             
    if (isAnimatedObject() && getControlAvatar())
    {
        LL_DEBUGS("AnimatedObjects") << "adding attachment overrides, parent is animated object " 
            << ((LLViewerObject*)getParent())->getID() << LL_ENDL;

        // MAINT-8239 - doing a full rebuild whenever parent is set
        // makes the joint overrides load more robustly. In theory,
        // addAttachmentOverrides should be sufficient, but in
        // practice doing a full rebuild helps compensate for
        // notifyMeshLoaded() not being called reliably enough.
        
        // was: getControlAvatar()->addAttachmentOverridesForObject(this);
        //getControlAvatar()->rebuildAttachmentOverrides();
        getControlAvatar()->updateAnimations();
    }
    else
    {
        LL_DEBUGS("AnimatedObjects") << "not adding overrides, parent: " 
                                     << ((LLViewerObject*)getParent())->getID() 
                                     << " isAnimated: "  << isAnimatedObject() << " cav "
                                     << getControlAvatar() << LL_ENDL;
    }
}

//----------------------------------------------------------------------------
void LLVOVolume::updateRiggingInfo()
{
    LL_PROFILE_ZONE_SCOPED_CATEGORY_VOLUME;
    if (isRiggedMesh())
    {
        const LLMeshSkinInfo* skin = getSkinInfo();
        LLVOAvatar *avatar = getAvatar();
        LLVolume *volume = getVolume();
        if (skin && avatar && volume)
        {
            LL_DEBUGS("RigSpammish") << "starting, vovol " << this << " lod " << getLOD() << " last " << mLastRiggingInfoLOD << LL_ENDL;
            if (getLOD()>mLastRiggingInfoLOD || getLOD()==3)
            {
                // Rigging info may need update
                mJointRiggingInfoTab.clear();
                for (S32 f = 0; f < volume->getNumVolumeFaces(); ++f)
                {
                    LLVolumeFace& vol_face = volume->getVolumeFace(f);
                    LLSkinningUtil::updateRiggingInfo(skin, avatar, vol_face);
                    if (vol_face.mJointRiggingInfoTab.size()>0)
                    {
                        mJointRiggingInfoTab.merge(vol_face.mJointRiggingInfoTab);
                    }
                }
                // Keep the highest LOD info available.
                mLastRiggingInfoLOD = getLOD();
                LL_DEBUGS("RigSpammish") << "updated rigging info for LLVOVolume " 
                                         << this << " lod " << mLastRiggingInfoLOD 
                                         << LL_ENDL;
            }
        }
    }
}

//----------------------------------------------------------------------------

void LLVOVolume::generateSilhouette(LLSelectNode* nodep, const LLVector3& view_point)
{
	LLVolume *volume = getVolume();

	if (volume)
	{
		LLVector3 view_vector;
		view_vector = view_point; 

		//transform view vector into volume space
		view_vector -= getRenderPosition();
		//mDrawable->mDistanceWRTCamera = view_vector.length();
		LLQuaternion worldRot = getRenderRotation();
		view_vector = view_vector * ~worldRot;
		if (!isVolumeGlobal())
		{
			LLVector3 objScale = getScale();
			LLVector3 invObjScale(1.f / objScale.mV[VX], 1.f / objScale.mV[VY], 1.f / objScale.mV[VZ]);
			view_vector.scaleVec(invObjScale);
		}
		
		updateRelativeXform();
		LLMatrix4 trans_mat = mRelativeXform;
		if (mDrawable->isStatic())
		{
			trans_mat.translate(getRegion()->getOriginAgent());
		}

		volume->generateSilhouetteVertices(nodep->mSilhouetteVertices, nodep->mSilhouetteNormals, view_vector, trans_mat, mRelativeXformInvTrans, nodep->getTESelectMask());

		nodep->mSilhouetteExists = TRUE;
	}
}

void LLVOVolume::deleteFaces()
{
	S32 face_count = mNumFaces;
	if (mDrawable.notNull())
	{
		mDrawable->deleteFaces(0, face_count);
	}

	mNumFaces = 0;
}

void LLVOVolume::updateRadius()
{
	if (mDrawable.isNull())
	{
		return;
	}
	
	mVObjRadius = getScale().length();
	mDrawable->setRadius(mVObjRadius);
}


BOOL LLVOVolume::isAttachment() const
{
	return mAttachmentState != 0 ;
}

BOOL LLVOVolume::isHUDAttachment() const
{
	// *NOTE: we assume hud attachment points are in defined range
	// since this range is constant for backwards compatibility
	// reasons this is probably a reasonable assumption to make
	S32 attachment_id = ATTACHMENT_ID_FROM_STATE(mAttachmentState);
	return ( attachment_id >= 31 && attachment_id <= 38 );
}


const LLMatrix4 LLVOVolume::getRenderMatrix() const
{
	if (mDrawable->isActive() && !mDrawable->isRoot())
	{
		return mDrawable->getParent()->getWorldMatrix();
	}
	return mDrawable->getWorldMatrix();
}

//static 
S32 LLVOVolume::getTextureCost(const LLViewerTexture* img)
{
    static const U32 ARC_TEXTURE_COST = 16; // multiplier for texture resolution - performance tested

    S32 texture_cost = 0;
    S8 type = img->getType();
    if (type == LLViewerTexture::FETCHED_TEXTURE || type == LLViewerTexture::LOD_TEXTURE)
    {
        const LLViewerFetchedTexture* fetched_texturep = static_cast<const LLViewerFetchedTexture*>(img);
        if (fetched_texturep
            && fetched_texturep->getFTType() == FTT_LOCAL_FILE
            && (img->getID() == IMG_ALPHA_GRAD_2D || img->getID() == IMG_ALPHA_GRAD)
            )
        {
            // These two textures appear to switch between each other, but are of different sizes (4x256 and 256x256).
            // Hardcode cost from larger one to not cause random complexity changes
            texture_cost = 320;
        }
    }
    if (texture_cost == 0)
    {
        texture_cost = 256 + (S32)(ARC_TEXTURE_COST * (img->getFullHeight() / 128.f + img->getFullWidth() / 128.f));
    }

    return texture_cost;
}

// Returns a base cost and adds textures to passed in set.
// total cost is returned value + 5 * size of the resulting set.
// Cannot include cost of textures, as they may be re-used in linked
// children, and cost should only be increased for unique textures  -Nyx
U32 LLVOVolume::getRenderCost(texture_cost_t &textures) const
{
    LL_PROFILE_ZONE_SCOPED_CATEGORY_VOLUME;
    /*****************************************************************
     * This calculation should not be modified by third party viewers,
     * since it is used to limit rendering and should be uniform for
     * everyone. If you have suggested improvements, submit them to
     * the official viewer for consideration.
     *****************************************************************/

	// Get access to params we'll need at various points.  
	// Skip if this is object doesn't have a volume (e.g. is an avatar).
    if (getVolume() == NULL)
    {
        return 0;
    }

	U32 num_triangles = 0;

	// per-prim costs
	static const U32 ARC_PARTICLE_COST = 1; // determined experimentally
	static const U32 ARC_PARTICLE_MAX = 2048; // default values
	static const U32 ARC_LIGHT_COST = 500; // static cost for light-producing prims 
	static const U32 ARC_MEDIA_FACE_COST = 1500; // static cost per media-enabled face 


	// per-prim multipliers
	static const F32 ARC_GLOW_MULT = 1.5f; // tested based on performance
	static const F32 ARC_BUMP_MULT = 1.25f; // tested based on performance
	static const F32 ARC_FLEXI_MULT = 5; // tested based on performance
	static const F32 ARC_SHINY_MULT = 1.6f; // tested based on performance
	static const F32 ARC_INVISI_COST = 1.2f; // tested based on performance
	static const F32 ARC_WEIGHTED_MESH = 1.2f; // tested based on performance

	static const F32 ARC_PLANAR_COST = 1.0f; // tested based on performance to have negligible impact
	static const F32 ARC_ANIM_TEX_COST = 4.f; // tested based on performance
	static const F32 ARC_ALPHA_COST = 4.f; // 4x max - based on performance

	F32 shame = 0;

	U32 invisi = 0;
	U32 shiny = 0;
	U32 glow = 0;
	U32 alpha = 0;
	U32 flexi = 0;
	U32 animtex = 0;
	U32 particles = 0;
	U32 bump = 0;
	U32 planar = 0;
	U32 weighted_mesh = 0;
	U32 produces_light = 0;
	U32 media_faces = 0;

	const LLDrawable* drawablep = mDrawable;
	U32 num_faces = drawablep->getNumFaces();

	const LLVolumeParams& volume_params = getVolume()->getParams();

    LLMeshCostData costs;
	if (getCostData(costs))
	{
        if (isAnimatedObjectFast() && isRiggedMeshFast())
        {
            // Scaling here is to make animated object vs
            // non-animated object ARC proportional to the
            // corresponding calculations for streaming cost.
            num_triangles = (ANIMATED_OBJECT_COST_PER_KTRI * 0.001 * costs.getEstTrisForStreamingCost())/0.06;
        }
        else
        {
            F32 radius = getScale().length()*0.5f;
            num_triangles = costs.getRadiusWeightedTris(radius);
        }
	}
	

	if (num_triangles <= 0)
	{
		num_triangles = 4;
	}

	if (isSculptedFast())
	{
		if (isMeshFast())
		{
			// base cost is dependent on mesh complexity
			// note that 3 is the highest LOD as of the time of this coding.
			S32 size = gMeshRepo.getMeshSize(volume_params.getSculptID(), getLOD());
			if ( size > 0)
			{
				if (isRiggedMeshFast())
				{
					// weighted attachment - 1 point for every 3 bytes
					weighted_mesh = 1;
				}
			}
			else
			{
				// something went wrong - user should know their content isn't render-free
				return 0;
			}
		}
		else
		{
            LLViewerFetchedTexture* texture = mSculptTexture;
			if (texture && textures.find(texture) == textures.end())
			{
                textures.insert(texture);
			}
		}
	}

	if (isFlexibleFast())
	{
		flexi = 1;
	}
	if (isParticleSource())
	{
		particles = 1;
	}

	if (getIsLightFast())
	{
		produces_light = 1;
	}

    {
        LL_PROFILE_ZONE_NAMED_CATEGORY_VOLUME("ARC - face list");
        for (S32 i = 0; i < num_faces; ++i)
        {
            const LLFace* face = drawablep->getFace(i);
            if (!face) continue;
            const LLTextureEntry* te = face->getTextureEntry();
            const LLViewerTexture* img = face->getTexture();

            if (img)
            {
                textures.insert(img);
            }

            if (face->isInAlphaPool())
            {
                alpha = 1;
            }
            else if (img && img->getPrimaryFormat() == GL_ALPHA)
            {
                invisi = 1;
            }
            if (face->hasMedia())
            {
                media_faces++;
            }

            if (te)
            {
                if (te->getBumpmap())
                {
                    // bump is a multiplier, don't add per-face
                    bump = 1;
                }
                if (te->getShiny())
                {
                    // shiny is a multiplier, don't add per-face
                    shiny = 1;
                }
                if (te->getGlow() > 0.f)
                {
                    // glow is a multiplier, don't add per-face
                    glow = 1;
                }
                if (face->mTextureMatrix != NULL)
                {
                    animtex = 1;
                }
                if (te->getTexGen())
                {
                    planar = 1;
                }
            }
        }
    }

	// shame currently has the "base" cost of 1 point per 15 triangles, min 2.
	shame = num_triangles  * 5.f;
	shame = shame < 2.f ? 2.f : shame;

	// multiply by per-face modifiers
	if (planar)
	{
		shame *= planar * ARC_PLANAR_COST;
	}

	if (animtex)
	{
		shame *= animtex * ARC_ANIM_TEX_COST;
	}

	if (alpha)
	{
		shame *= alpha * ARC_ALPHA_COST;
	}

	if(invisi)
	{
		shame *= invisi * ARC_INVISI_COST;
	}

	if (glow)
	{
		shame *= glow * ARC_GLOW_MULT;
	}

	if (bump)
	{
		shame *= bump * ARC_BUMP_MULT;
	}

	if (shiny)
	{
		shame *= shiny * ARC_SHINY_MULT;
	}


	// multiply shame by multipliers
	if (weighted_mesh)
	{
		shame *= weighted_mesh * ARC_WEIGHTED_MESH;
	}

	if (flexi)
	{
		shame *= flexi * ARC_FLEXI_MULT;
	}


	// add additional costs
	if (particles)
	{
		const LLPartSysData *part_sys_data = &(mPartSourcep->mPartSysData);
		const LLPartData *part_data = &(part_sys_data->mPartData);
		U32 num_particles = (U32)(part_sys_data->mBurstPartCount * llceil( part_data->mMaxAge / part_sys_data->mBurstRate));
		num_particles = num_particles > ARC_PARTICLE_MAX ? ARC_PARTICLE_MAX : num_particles;
		F32 part_size = (llmax(part_data->mStartScale[0], part_data->mEndScale[0]) + llmax(part_data->mStartScale[1], part_data->mEndScale[1])) / 2.f;
		shame += num_particles * part_size * ARC_PARTICLE_COST;
	}

	if (produces_light)
	{
		shame += ARC_LIGHT_COST;
	}

	if (media_faces)
	{
		shame += media_faces * ARC_MEDIA_FACE_COST;
	}

    // Streaming cost for animated objects includes a fixed cost
    // per linkset. Add a corresponding charge here translated into
    // triangles, but not weighted by any graphics properties.
    if (isAnimatedObjectFast() && isRootEdit())
    {
        shame += (ANIMATED_OBJECT_BASE_COST/0.06) * 5.0f;
    }

	if (shame > mRenderComplexity_current)
	{
		mRenderComplexity_current = (S32)shame;
	}

	return (U32)shame;
}

F32 LLVOVolume::getEstTrianglesMax() const
{
	if (isMeshFast() && getVolume())
	{
		return gMeshRepo.getEstTrianglesMax(getVolume()->getParams().getSculptID());
	}
    return 0.f;
}

F32 LLVOVolume::getEstTrianglesStreamingCost() const
{
	if (isMeshFast() && getVolume())
	{
		return gMeshRepo.getEstTrianglesStreamingCost(getVolume()->getParams().getSculptID());
	}
    return 0.f;
}

F32 LLVOVolume::getStreamingCost() const
{
	F32 radius = getScale().length()*0.5f;
    F32 linkset_base_cost = 0.f;

    LLMeshCostData costs;
    if (getCostData(costs))
    {
        if (isRootEdit() && isAnimatedObject())
        {
            // Root object of an animated object has this to account for skeleton overhead.
            linkset_base_cost = ANIMATED_OBJECT_BASE_COST;
        }
        if (isMesh())
        {
            if (isAnimatedObject() && isRiggedMesh())
            {
                return linkset_base_cost + costs.getTriangleBasedStreamingCost();
            }
            else
            {
                return linkset_base_cost + costs.getRadiusBasedStreamingCost(radius);
            }
        }
        else
        {
            return linkset_base_cost + costs.getRadiusBasedStreamingCost(radius);
        }
    }
    else
    {
        return 0.f;
    }
}

// virtual
bool LLVOVolume::getCostData(LLMeshCostData& costs) const
{
    LL_PROFILE_ZONE_SCOPED_CATEGORY_VOLUME;

    if (isMeshFast())
    {
        return gMeshRepo.getCostData(getVolume()->getParams().getSculptID(), costs);
    }
    else
    {
		LLVolume* volume = getVolume();
		S32 counts[4];

		// <FS:ND> try to cache calcuated triangles instead of calculating them over and over again
		//		LLVolume::getLoDTriangleCounts(volume->getParams(), counts);
		LLVolume::getLoDTriangleCounts(volume->getParams(), counts, volume);
		// </FS:ND>

        LLMeshHeader header;
		header.mLodSize[0] = counts[0] * 10;
		header.mLodSize[1] = counts[1] * 10;
		header.mLodSize[2] = counts[2] * 10;
		header.mLodSize[3] = counts[3] * 10;

		return gMeshRepo.getCostData(header, costs);
    }
}

//static 
void LLVOVolume::updateRenderComplexity()
{
	mRenderComplexity_last = mRenderComplexity_current;
	mRenderComplexity_current = 0;
}

U32 LLVOVolume::getTriangleCount(S32* vcount) const
{
	U32 count = 0;
	LLVolume* volume = getVolume();
	if (volume)
	{
		count = volume->getNumTriangles(vcount);
	}

	return count;
}
// <FS:Beq> Generalise TriangleCount
//U32 LLVOVolume::getHighLODTriangleCount()
//{
//	U32 ret = 0;
//
//	LLVolume* volume = getVolume();
//
//	if (!isSculpted())
//	{
//		LLVolume* ref = LLPrimitive::getVolumeManager()->refVolume(volume->getParams(), 3);
//		ret = ref->getNumTriangles();
//		LLPrimitive::getVolumeManager()->unrefVolume(ref);
//	}
//	else if (isMesh())
//	{
//		LLVolume* ref = LLPrimitive::getVolumeManager()->refVolume(volume->getParams(), 3);
//		if (!ref->isMeshAssetLoaded() || ref->getNumVolumeFaces() == 0)
//		{
//			gMeshRepo.loadMesh(this, volume->getParams(), LLModel::LOD_HIGH);
//		}
//		ret = ref->getNumTriangles();
//		LLPrimitive::getVolumeManager()->unrefVolume(ref);
//	}
//	else
//	{ //default sculpts have a constant number of triangles
//		ret = 31*2*31;  //31 rows of 31 columns of quads for a 32x32 vertex patch
//	}
//
//	return ret;
//}
U32 LLVOVolume::getHighLODTriangleCount()
{
	return (getLODTriangleCount(LLModel::LOD_HIGH));
}

U32 LLVOVolume::getLODTriangleCount(S32 lod)
{
	U32 ret = 0;

	LLVolume* volume = getVolume();

	if (!isSculpted())
	{
		LLVolume* ref = LLPrimitive::getVolumeManager()->refVolume(volume->getParams(), lod);
		ret = ref->getNumTriangles();
		LLPrimitive::getVolumeManager()->unrefVolume(ref);
	}
	else if (isMesh())
	{
		LLVolume* ref = LLPrimitive::getVolumeManager()->refVolume(volume->getParams(), lod);
		if (!ref->isMeshAssetLoaded() || ref->getNumVolumeFaces() == 0)
		{
			gMeshRepo.loadMesh(this, volume->getParams(), lod);
		}
		ret = ref->getNumTriangles();
		LLPrimitive::getVolumeManager()->unrefVolume(ref);
	}
	else
	{ //default sculpts have a constant number of triangles
		ret = (31 * 2 * 31)>>3*(3-lod);  //31 rows of 31 columns of quads for a 32x32 vertex patch (Beq: left shift by 2 for each lower LOD)
	}

	return ret;
}
//</FS:Beq>


//static
void LLVOVolume::preUpdateGeom()
{
	sNumLODChanges = 0;
}

void LLVOVolume::parameterChanged(U16 param_type, bool local_origin)
{
	LLViewerObject::parameterChanged(param_type, local_origin);
}

void LLVOVolume::parameterChanged(U16 param_type, LLNetworkData* data, BOOL in_use, bool local_origin)
{
	LLViewerObject::parameterChanged(param_type, data, in_use, local_origin);
	if (mVolumeImpl)
	{
		mVolumeImpl->onParameterChanged(param_type, data, in_use, local_origin);
	}
    if (!local_origin && param_type == LLNetworkData::PARAMS_EXTENDED_MESH)
    {
        U32 extended_mesh_flags = getExtendedMeshFlags();
        bool enabled =  (extended_mesh_flags & LLExtendedMeshParams::ANIMATED_MESH_ENABLED_FLAG);
        bool was_enabled = (getControlAvatar() != NULL);
        if (enabled != was_enabled)
        {
            LL_DEBUGS("AnimatedObjects") << this
                                         << " calling onSetExtendedMeshFlags, enabled " << (U32) enabled
                                         << " was_enabled " << (U32) was_enabled
                                         << " local_origin " << (U32) local_origin
                                         << LL_ENDL;
            onSetExtendedMeshFlags(extended_mesh_flags);
        }
    }
	if (mDrawable.notNull())
	{
		BOOL is_light = getIsLight();
		if (is_light != mDrawable->isState(LLDrawable::LIGHT))
		{
			gPipeline.setLight(mDrawable, is_light);
		}
	}
   
    updateReflectionProbePtr();
}

void LLVOVolume::updateReflectionProbePtr()
{
    if (isReflectionProbe())
    {
        if (mReflectionProbe.isNull() && !getReflectionProbeIsMirror())
        {
            mReflectionProbe = gPipeline.mReflectionMapManager.registerViewerObject(this);
        }
        else if (mReflectionProbe.isNull() && getReflectionProbeIsMirror())
		{
			// Geenz: This is a special case - what we want here is a hero probe.
			// What we want to do here is instantiate a hero probe from the hero probe manager.
            
            if (!mIsHeroProbe)
                mIsHeroProbe = gPipeline.mHeroProbeManager.registerViewerObject(this);
		}
    }
    else if (mReflectionProbe.notNull() || getReflectionProbeIsMirror())
    {
        if (mReflectionProbe.notNull())
        {
            mReflectionProbe = nullptr;
        }

		if (getReflectionProbeIsMirror())
        {
            gPipeline.mHeroProbeManager.unregisterViewerObject(this);
        }
    }
}

void LLVOVolume::setSelected(BOOL sel)
{
	LLViewerObject::setSelected(sel);
    if (isAnimatedObject())
    {
        getRootEdit()->recursiveMarkForUpdate();
    }
    else
    {
        if (mDrawable.notNull())
        {
            markForUpdate();
        }
    }
}

void LLVOVolume::updateSpatialExtents(LLVector4a& newMin, LLVector4a& newMax)
{		
}

F32 LLVOVolume::getBinRadius()
{
    LL_PROFILE_ZONE_SCOPED_CATEGORY_VOLUME;
    F32 radius;

    static LLCachedControl<S32> octree_size_factor(gSavedSettings, "OctreeStaticObjectSizeFactor", 3);
    static LLCachedControl<S32> octree_attachment_size_factor(gSavedSettings, "OctreeAttachmentSizeFactor", 4);
    static LLCachedControl<LLVector3> octree_distance_factor(gSavedSettings, "OctreeDistanceFactor", LLVector3(0.01f, 0.f, 0.f));
    static LLCachedControl<LLVector3> octree_alpha_distance_factor(gSavedSettings, "OctreeAlphaDistanceFactor", LLVector3(0.1f, 0.f, 0.f));

    S32 size_factor = llmax((S32)octree_size_factor, 1);
    LLVector3 alpha_distance_factor = octree_alpha_distance_factor;

    //const LLVector4a* ext = mDrawable->getSpatialExtents();

    bool shrink_wrap = mShouldShrinkWrap || mDrawable->isAnimating();
    bool alpha_wrap = FALSE;

    if (!isHUDAttachment() && mDrawable->mDistanceWRTCamera < alpha_distance_factor[2])
    {
        for (S32 i = 0; i < mDrawable->getNumFaces(); i++)
        {
            LLFace* face = mDrawable->getFace(i);
            if (!face) continue;
            if (face->isInAlphaPool() &&
                !face->canRenderAsMask())
            {
                alpha_wrap = TRUE;
                break;
            }
        }
    }
    else
    {
        shrink_wrap = FALSE;
    }

    if (alpha_wrap)
    {
        LLVector3 bounds = getScale();
        radius = llmin(bounds.mV[1], bounds.mV[2]);
        radius = llmin(radius, bounds.mV[0]);
        radius *= 0.5f;
        //radius *= 1.f+mDrawable->mDistanceWRTCamera*alpha_distance_factor[1];
        //radius += mDrawable->mDistanceWRTCamera*alpha_distance_factor[0];
    }
    else if (shrink_wrap)
    {
        radius = mDrawable->getRadius() * 0.25f;
    }
    else
    {
        F32 szf = size_factor;
        radius = llmax(mDrawable->getRadius(), szf);
        //radius = llmax(radius, mDrawable->mDistanceWRTCamera * distance_factor[0]);
    }

    return llclamp(radius, 0.5f, 256.f);
}

const LLVector3 LLVOVolume::getPivotPositionAgent() const
{
	if (mVolumeImpl)
	{
		return mVolumeImpl->getPivotPosition();
	}
	return LLViewerObject::getPivotPositionAgent();
}

void LLVOVolume::onShift(const LLVector4a &shift_vector)
{
	if (mVolumeImpl)
	{
		mVolumeImpl->onShift(shift_vector);
	}

	updateRelativeXform();
}

const LLMatrix4& LLVOVolume::getWorldMatrix(LLXformMatrix* xform) const
{
	if (mVolumeImpl)
	{
		return mVolumeImpl->getWorldMatrix(xform);
	}
	return xform->getWorldMatrix();
}

void LLVOVolume::markForUpdate()
{ 
    if (mDrawable)
    {
        shrinkWrap();
    }

    LLViewerObject::markForUpdate(); 
    mVolumeChanged = TRUE; 
}

LLVector3 LLVOVolume::agentPositionToVolume(const LLVector3& pos) const
{
	LLVector3 ret = pos - getRenderPosition();
	ret = ret * ~getRenderRotation();
	if (!isVolumeGlobal())
	{
		LLVector3 objScale = getScale();
		LLVector3 invObjScale(1.f / objScale.mV[VX], 1.f / objScale.mV[VY], 1.f / objScale.mV[VZ]);
		ret.scaleVec(invObjScale);
	}
	
	return ret;
}

LLVector3 LLVOVolume::agentDirectionToVolume(const LLVector3& dir) const
{
	LLVector3 ret = dir * ~getRenderRotation();
	
	LLVector3 objScale = isVolumeGlobal() ? LLVector3(1,1,1) : getScale();
	ret.scaleVec(objScale);

	return ret;
}

LLVector3 LLVOVolume::volumePositionToAgent(const LLVector3& dir) const
{
	LLVector3 ret = dir;
	if (!isVolumeGlobal())
	{
		LLVector3 objScale = getScale();
		ret.scaleVec(objScale);
	}

	ret = ret * getRenderRotation();
	ret += getRenderPosition();
	
	return ret;
}

LLVector3 LLVOVolume::volumeDirectionToAgent(const LLVector3& dir) const
{
	LLVector3 ret = dir;
	LLVector3 objScale = isVolumeGlobal() ? LLVector3(1,1,1) : getScale();
	LLVector3 invObjScale(1.f / objScale.mV[VX], 1.f / objScale.mV[VY], 1.f / objScale.mV[VZ]);
	ret.scaleVec(invObjScale);
	ret = ret * getRenderRotation();

	return ret;
}


BOOL LLVOVolume::lineSegmentIntersect(const LLVector4a& start, const LLVector4a& end, S32 face, BOOL pick_transparent, BOOL pick_rigged, BOOL pick_unselectable, S32 *face_hitp,
<<<<<<< HEAD
									      LLVector4a* intersection,LLVector2* tex_coord, LLVector4a* normal, LLVector4a* tangent)
=======
									  LLVector4a* intersection,LLVector2* tex_coord, LLVector4a* normal, LLVector4a* tangent)
>>>>>>> 4c6d8f4b
{
	if (!mbCanSelect 
		|| mDrawable->isDead() 
		|| !gPipeline.hasRenderType(mDrawable->getRenderType()))
	{
		return FALSE;
	}

    if (!pick_unselectable)
    {
        if (!LLSelectMgr::instance().canSelectObject(this, TRUE))
        {
            return FALSE;
        }
    }

    if (getClickAction() == CLICK_ACTION_IGNORE && !LLFloater::isVisible(gFloaterTools))
    {
        return FALSE;
    }

	BOOL ret = FALSE;

	LLVolume* volume = getVolume();

	bool transform = true;

	if (mDrawable->isState(LLDrawable::RIGGED))
	{
		if ((pick_rigged) || (getAvatar() && (getAvatar()->isSelf()) && (LLFloater::isVisible(gFloaterTools))))
		{
            updateRiggedVolume(true, LLRiggedVolume::DO_NOT_UPDATE_FACES);
			volume = mRiggedVolume;
			transform = false;
		}
		else
		{ //cannot pick rigged attachments on other avatars or when not in build mode
			return FALSE;
		}
	}
	
	if (volume)
	{	
		LLVector4a local_start = start;
		LLVector4a local_end = end;
	
		if (transform)
		{
			LLVector3 v_start(start.getF32ptr());
			LLVector3 v_end(end.getF32ptr());
		
			v_start = agentPositionToVolume(v_start);
			v_end = agentPositionToVolume(v_end);

			local_start.load3(v_start.mV);
			local_end.load3(v_end.mV);
		}
		
		LLVector4a p;
		LLVector4a n;
		LLVector2 tc;
		LLVector4a tn;

		if (intersection != NULL)
		{
			p = *intersection;
		}

		if (tex_coord != NULL)
		{
			tc = *tex_coord;
		}

		if (normal != NULL)
		{
			n = *normal;
		}

		if (tangent != NULL)
		{
			tn = *tangent;
		}

		S32 face_hit = -1;

		S32 start_face, end_face;
		if (face == -1)
		{
			start_face = 0;
			end_face = volume->getNumVolumeFaces();
		}
		else
		{
			start_face = face;
			end_face = face+1;
		}
		pick_transparent |= isHiglightedOrBeacon();

        // we *probably* shouldn't care about special cursor at all, but we *definitely*
        // don't care about special cursor for reflection probes -- makes alt-zoom
        // go through reflection probes on vehicles
		bool special_cursor = mReflectionProbe.isNull() && specialHoverCursor();

		for (S32 i = start_face; i < end_face; ++i)
		{
			if (!special_cursor && !pick_transparent && getTE(i) && getTE(i)->getColor().mV[3] == 0.f)
			{ //don't attempt to pick completely transparent faces unless
				//pick_transparent is true
				continue;
			}

            // This calculates the bounding box of the skinned mesh from scratch. It's actually quite expensive, but not nearly as expensive as building a full octree.
            // rebuild_face_octrees = false because an octree for this face will be built later only if needed for narrow phase picking.
            updateRiggedVolume(true, i, false);
			face_hit = volume->lineSegmentIntersect(local_start, local_end, i,
													&p, &tc, &n, &tn);
			
			if (face_hit >= 0 && mDrawable->getNumFaces() > face_hit)
			{
				LLFace* face = mDrawable->getFace(face_hit);				

				bool ignore_alpha = false;

				const LLTextureEntry* te = face->getTextureEntry();
				if (te)
				{
					LLMaterial* mat = te->getMaterialParams();
					if (mat)
					{
						U8 mode = mat->getDiffuseAlphaMode();

						if (mode == LLMaterial::DIFFUSE_ALPHA_MODE_EMISSIVE
							|| mode == LLMaterial::DIFFUSE_ALPHA_MODE_NONE
							|| (mode == LLMaterial::DIFFUSE_ALPHA_MODE_MASK && mat->getAlphaMaskCutoff() == 0))
						{
							ignore_alpha = true;
						}
					}
				}

                BOOL no_texture = !face->getTexture() || !face->getTexture()->hasGLTexture();
                BOOL mask       = no_texture ? FALSE : face->getTexture()->getMask(face->surfaceToTexture(tc, p, n));
				if (face &&
					(ignore_alpha || pick_transparent || no_texture || mask))
				{
					local_end = p;
					if (face_hitp != NULL)
					{
						*face_hitp = face_hit;
					}
					
					if (intersection != NULL)
					{
						if (transform)
						{
							LLVector3 v_p(p.getF32ptr());

							intersection->load3(volumePositionToAgent(v_p).mV);  // must map back to agent space
						}
						else
						{
							*intersection = p;
						}
					}

					if (normal != NULL)
					{
						if (transform)
						{
							LLVector3 v_n(n.getF32ptr());
							normal->load3(volumeDirectionToAgent(v_n).mV);
						}
						else
						{
							*normal = n;
						}
						(*normal).normalize3fast();
					}

					if (tangent != NULL)
					{
						if (transform)
						{
							LLVector3 v_tn(tn.getF32ptr());

							LLVector4a trans_tangent;
							trans_tangent.load3(volumeDirectionToAgent(v_tn).mV);

							LLVector4Logical mask;
							mask.clear();
							mask.setElement<3>();

							tangent->setSelectWithMask(mask, tn, trans_tangent);
						}
						else
						{
							*tangent = tn;
						}
						(*tangent).normalize3fast();
					}

					if (tex_coord != NULL)
					{
						*tex_coord = tc;
					}
					
					ret = TRUE;
				}
			}
		}
	}

	return ret;
}

bool LLVOVolume::treatAsRigged()
{
	return isSelected() &&
        (isAttachment() || isAnimatedObject()) &&
        mDrawable.notNull() &&
        mDrawable->isState(LLDrawable::RIGGED);
}

LLRiggedVolume* LLVOVolume::getRiggedVolume()
{
	return mRiggedVolume;
}

void LLVOVolume::clearRiggedVolume()
{
	if (mRiggedVolume.notNull())
	{
		mRiggedVolume = NULL;
		updateRelativeXform();
	}
}

void LLVOVolume::updateRiggedVolume(bool force_treat_as_rigged, LLRiggedVolume::FaceIndex face_index, bool rebuild_face_octrees)
{
    LL_PROFILE_ZONE_SCOPED_CATEGORY_VOLUME;
	//Update mRiggedVolume to match current animation frame of avatar. 
	//Also update position/size in octree.  

    if ((!force_treat_as_rigged) && (!treatAsRigged()))
	{
		clearRiggedVolume();
		
		return;
	}

	LLVolume* volume = getVolume();
	const LLMeshSkinInfo* skin = getSkinInfo();
	if (!skin)
	{
		clearRiggedVolume();
		return;
	}

	LLVOAvatar* avatar = getAvatar();
	if (!avatar)
	{
		clearRiggedVolume();
		return;
	}

	if (!mRiggedVolume)
	{
		LLVolumeParams p;
		mRiggedVolume = new LLRiggedVolume(p);
		updateRelativeXform();
	}

    mRiggedVolume->update(skin, avatar, volume, face_index, rebuild_face_octrees);
}

void LLRiggedVolume::update(
    const LLMeshSkinInfo* skin,
    LLVOAvatar* avatar,
    const LLVolume* volume,
    FaceIndex face_index,
    bool rebuild_face_octrees)
{
    LL_PROFILE_ZONE_SCOPED_CATEGORY_VOLUME;
	bool copy = false;
	if (volume->getNumVolumeFaces() != getNumVolumeFaces())
	{ 
		copy = true;
	}

	for (S32 i = 0; i < volume->getNumVolumeFaces() && !copy; ++i)
	{
		const LLVolumeFace& src_face = volume->getVolumeFace(i);
		const LLVolumeFace& dst_face = getVolumeFace(i);

		if (src_face.mNumIndices != dst_face.mNumIndices ||
			src_face.mNumVertices != dst_face.mNumVertices)
		{
			copy = true;
		}
	}

	if (copy)
	{
		copyVolumeFaces(volume);
	}
    else
    {
        bool is_paused = avatar && avatar->areAnimationsPaused();
		if (is_paused)
		{
            S32 frames_paused = LLFrameTimer::getFrameCount() - avatar->getMotionController().getPausedFrame();
            if (frames_paused > 1)
            {
                return;
            }
		}
    }


	//build matrix palette
	static const size_t kMaxJoints = LL_MAX_JOINTS_PER_MESH_OBJECT;

	LLMatrix4a mat[kMaxJoints];
	U32 maxJoints = LLSkinningUtil::getMeshJointCount(skin);
    LLSkinningUtil::initSkinningMatrixPalette(mat, maxJoints, skin, avatar);
    const LLMatrix4a bind_shape_matrix = skin->mBindShapeMatrix;

    S32 rigged_vert_count = 0;
    S32 rigged_face_count = 0;
    LLVector4a box_min, box_max;
    S32 face_begin;
    S32 face_end;
    if (face_index == DO_NOT_UPDATE_FACES)
    {
        face_begin = 0;
        face_end = 0;
    }
    else if (face_index == UPDATE_ALL_FACES)
    {
        face_begin = 0;
        face_end = volume->getNumVolumeFaces();
    }
    else
    {
        face_begin = face_index;
        face_end = face_begin + 1;
    }
    for (S32 i = face_begin; i < face_end; ++i)
	{
		const LLVolumeFace& vol_face = volume->getVolumeFace(i);
		
		LLVolumeFace& dst_face = mVolumeFaces[i];
		
		LLVector4a* weight = vol_face.mWeights;

		if ( weight )
		{
            LLSkinningUtil::checkSkinWeights(weight, dst_face.mNumVertices, skin);

			LLVector4a* pos = dst_face.mPositions;

			if (pos && dst_face.mExtents)
			{
                U32 max_joints = LLSkinningUtil::getMaxJointCount();
                rigged_vert_count += dst_face.mNumVertices;
                rigged_face_count++;

            #if USE_SEPARATE_JOINT_INDICES_AND_WEIGHTS
                if (vol_face.mJointIndices) // fast path with preconditioned joint indices
                {
                    LLMatrix4a src[4];
                    U8* joint_indices_cursor = vol_face.mJointIndices;
                    LLVector4a* just_weights = vol_face.mJustWeights;
                    for (U32 j = 0; j < dst_face.mNumVertices; ++j)
				    {
					    LLMatrix4a final_mat;
                        F32* w = just_weights[j].getF32ptr();
                        LLSkinningUtil::getPerVertexSkinMatrixWithIndices(w, joint_indices_cursor, mat, final_mat, src);
                        joint_indices_cursor += 4;

					    LLVector4a& v = vol_face.mPositions[j];
					    LLVector4a t;
					    LLVector4a dst;
					    bind_shape_matrix.affineTransform(v, t);
					    final_mat.affineTransform(t, dst);
					    pos[j] = dst;
				    }
                }
                else
            #endif
                {
				    for (U32 j = 0; j < dst_face.mNumVertices; ++j)
				    {
					    LLMatrix4a final_mat;
                        // <FS:ND> Use the SSE2 version
                        // LLSkinningUtil::getPerVertexSkinMatrix(weight[j].getF32ptr(), mat, false, final_mat, max_joints);
                        FSSkinningUtil::getPerVertexSkinMatrixSSE(weight[j], mat, false, final_mat, max_joints);
                        // </FS:ND>

					    LLVector4a& v = vol_face.mPositions[j];
					    LLVector4a t;
					    LLVector4a dst;
					    bind_shape_matrix.affineTransform(v, t);
					    final_mat.affineTransform(t, dst);
					    pos[j] = dst;
				    }
                }

				//update bounding box
				// VFExtents change
				LLVector4a& min = dst_face.mExtents[0];
				LLVector4a& max = dst_face.mExtents[1];

				min = pos[0];
				max = pos[1];
                if (i==0)
                {
                    box_min = min;
                    box_max = max;
                }

				for (U32 j = 1; j < dst_face.mNumVertices; ++j)
				{
					min.setMin(min, pos[j]);
					max.setMax(max, pos[j]);
				}

                box_min.setMin(min,box_min);
                box_max.setMax(max,box_max);

				dst_face.mCenter->setAdd(dst_face.mExtents[0], dst_face.mExtents[1]);
				dst_face.mCenter->mul(0.5f);

			}

            if (rebuild_face_octrees)
			{
                dst_face.destroyOctree();
				// <FS:ND> Create a debug log for octree insertions if requested.
				static LLCachedControl<bool> debugOctree(gSavedSettings,"FSCreateOctreeLog");
				bool _debugOT( debugOctree );
				if( _debugOT )
					nd::octree::debug::gOctreeDebug += 1;
				// </FS:ND>

                dst_face.createOctree();

				// <FS:ND> Reset octree log
				if( _debugOT )
					nd::octree::debug::gOctreeDebug -= 1;
				// </FS:ND>
			}
		}
	}
    mExtraDebugText = llformat("rigged %d/%d - box (%f %f %f) (%f %f %f)",
                               rigged_face_count, rigged_vert_count,
                               box_min[0], box_min[1], box_min[2],
                               box_max[0], box_max[1], box_max[2]);
}

U32 LLVOVolume::getPartitionType() const
{
	if (isHUDAttachment())
	{
		return LLViewerRegion::PARTITION_HUD;
	}
	if (isAnimatedObject() && getControlAvatar())
	{
		return LLViewerRegion::PARTITION_CONTROL_AV;
	}
	if (isAttachment())
	{
		return LLViewerRegion::PARTITION_AVATAR;
	}

	return LLViewerRegion::PARTITION_VOLUME;
}

LLVolumePartition::LLVolumePartition(LLViewerRegion* regionp)
: LLSpatialPartition(LLVOVolume::VERTEX_DATA_MASK, TRUE, regionp),
LLVolumeGeometryManager()
{
	mLODPeriod = 32;
	mDepthMask = FALSE;
	mDrawableType = LLPipeline::RENDER_TYPE_VOLUME;
	mPartitionType = LLViewerRegion::PARTITION_VOLUME;
	mSlopRatio = 0.25f;
}

LLVolumeBridge::LLVolumeBridge(LLDrawable* drawablep, LLViewerRegion* regionp)
: LLSpatialBridge(drawablep, TRUE, LLVOVolume::VERTEX_DATA_MASK, regionp),
LLVolumeGeometryManager()
{
	mDepthMask = FALSE;
	mLODPeriod = 32;
	mDrawableType = LLPipeline::RENDER_TYPE_VOLUME;
	mPartitionType = LLViewerRegion::PARTITION_BRIDGE;
	
	mSlopRatio = 0.25f;
}

LLAvatarBridge::LLAvatarBridge(LLDrawable* drawablep, LLViewerRegion* regionp)
	: LLVolumeBridge(drawablep, regionp)
{
	mDrawableType = LLPipeline::RENDER_TYPE_AVATAR;
	mPartitionType = LLViewerRegion::PARTITION_AVATAR;
}

LLControlAVBridge::LLControlAVBridge(LLDrawable* drawablep, LLViewerRegion* regionp)
	: LLVolumeBridge(drawablep, regionp)
{
	mDrawableType = LLPipeline::RENDER_TYPE_CONTROL_AV;
	mPartitionType = LLViewerRegion::PARTITION_CONTROL_AV;
}

void LLControlAVBridge::updateSpatialExtents()
{
	LL_PROFILE_ZONE_SCOPED_CATEGORY_DRAWABLE

	LLSpatialGroup* root = (LLSpatialGroup*)mOctree->getListener(0);

	bool rootWasDirty = root->isDirty();

	super::updateSpatialExtents(); // root becomes non-dirty here

	// SL-18251 "On-screen animesh characters using pelvis offset animations
	// disappear when root goes off-screen"
	//
	// Expand extents to include Control Avatar placed outside of the bounds
    LLControlAvatar* controlAvatar = getVObj() ? getVObj()->getControlAvatar() : NULL;
    if (controlAvatar
        && controlAvatar->mDrawable
        && controlAvatar->mDrawable->getEntry()
        && (rootWasDirty || controlAvatar->mPlaying))
	{
		root->expandExtents(controlAvatar->mDrawable->getSpatialExtents(), *mDrawable->getXform());
	}
}

bool can_batch_texture(LLFace* facep)
{
	if (facep->getTextureEntry()->getBumpmap())
	{ //bump maps aren't worked into texture batching yet
		return false;
	}

	// <FS:Beq> fix batching when materials disabled and alpha none/masked.
	// if (facep->getTextureEntry()->getMaterialParams().notNull())
	// { //materials don't work with texture batching yet
	// 	return false;
	// }
	const auto te = facep->getTextureEntry();
	if ( LLPipeline::sRenderDeferred && te )
	{
		auto mat = te->getMaterialParams();
		// if(mat.notNull() && (mat->getNormalID() != LLUUID::null || mat->getSpecularID() != LLUUID::null || (te->getAlpha() >0.f && te->getAlpha() < 1.f ) ) )
		if( mat.notNull() && ( !mat->isEmpty() || ( (te->getAlpha() >0.f &&  te->getAlpha() < 1.f ) && mat->getDiffuseAlphaMode() != LLMaterial::DIFFUSE_ALPHA_MODE_BLEND) ) )
		{
			// we have a materials block but we cannot batch materials.
			// however, materials blocks can and do exist due to alpha masking and those are batchable, 
			// but we further need to check in case blending is overriding the mask
			// except when the blend is 100% transparent
			return false;
		}
	}
	// </FS:Beq>

	if (facep->getTexture() && facep->getTexture()->getPrimaryFormat() == GL_ALPHA)
	{ //can't batch invisiprims
		return false;
	}

	if (facep->isState(LLFace::TEXTURE_ANIM) && facep->getVirtualSize() > MIN_TEX_ANIM_SIZE)
	{ //texture animation breaks batches
		return false;
	}
	
    if (facep->getTextureEntry()->getGLTFRenderMaterial() != nullptr)
    { // PBR materials break indexed texture batching
        return false;
    }

	return true;
}

const static U32 MAX_FACE_COUNT = 4096U;
int32_t LLVolumeGeometryManager::sInstanceCount = 0;
LLFace** LLVolumeGeometryManager::sFullbrightFaces[2] = { NULL };
LLFace** LLVolumeGeometryManager::sBumpFaces[2] = { NULL };
LLFace** LLVolumeGeometryManager::sSimpleFaces[2] = { NULL };
LLFace** LLVolumeGeometryManager::sNormFaces[2] = { NULL };
LLFace** LLVolumeGeometryManager::sSpecFaces[2] = { NULL };
LLFace** LLVolumeGeometryManager::sNormSpecFaces[2] = { NULL };
LLFace** LLVolumeGeometryManager::sPbrFaces[2] = { NULL };
LLFace** LLVolumeGeometryManager::sAlphaFaces[2] = { NULL };

LLVolumeGeometryManager::LLVolumeGeometryManager()
	: LLGeometryManager()
{
	llassert(sInstanceCount >= 0);
	if (sInstanceCount == 0)
	{
		allocateFaces(MAX_FACE_COUNT);
	}

	++sInstanceCount;
}

LLVolumeGeometryManager::~LLVolumeGeometryManager()
{
	llassert(sInstanceCount > 0);
	--sInstanceCount;

	if (sInstanceCount <= 0)
	{
		freeFaces();
		sInstanceCount = 0;
	}
}

void LLVolumeGeometryManager::allocateFaces(U32 pMaxFaceCount)
{
    for (int i = 0; i < 2; ++i)
    {
        sFullbrightFaces[i] = static_cast<LLFace**>(ll_aligned_malloc<64>(pMaxFaceCount * sizeof(LLFace*)));
        sBumpFaces[i] = static_cast<LLFace**>(ll_aligned_malloc<64>(pMaxFaceCount * sizeof(LLFace*)));
        sSimpleFaces[i] = static_cast<LLFace**>(ll_aligned_malloc<64>(pMaxFaceCount * sizeof(LLFace*)));
        sNormFaces[i] = static_cast<LLFace**>(ll_aligned_malloc<64>(pMaxFaceCount * sizeof(LLFace*)));
        sSpecFaces[i] = static_cast<LLFace**>(ll_aligned_malloc<64>(pMaxFaceCount * sizeof(LLFace*)));
        sNormSpecFaces[i] = static_cast<LLFace**>(ll_aligned_malloc<64>(pMaxFaceCount * sizeof(LLFace*)));
        sPbrFaces[i] = static_cast<LLFace**>(ll_aligned_malloc<64>(pMaxFaceCount * sizeof(LLFace*)));
        sAlphaFaces[i] = static_cast<LLFace**>(ll_aligned_malloc<64>(pMaxFaceCount * sizeof(LLFace*)));
    }
}

void LLVolumeGeometryManager::freeFaces()
{
    for (int i = 0; i < 2; ++i)
    {
        ll_aligned_free<64>(sFullbrightFaces[i]);
        ll_aligned_free<64>(sBumpFaces[i]);
        ll_aligned_free<64>(sSimpleFaces[i]);
        ll_aligned_free<64>(sNormFaces[i]);
        ll_aligned_free<64>(sSpecFaces[i]);
        ll_aligned_free<64>(sNormSpecFaces[i]);
        ll_aligned_free<64>(sPbrFaces[i]);
        ll_aligned_free<64>(sAlphaFaces[i]);

        sFullbrightFaces[i] = NULL;
        sBumpFaces[i] = NULL;
        sSimpleFaces[i] = NULL;
        sNormFaces[i] = NULL;
        sSpecFaces[i] = NULL;
        sNormSpecFaces[i] = NULL;
        sPbrFaces[i] = NULL;
        sAlphaFaces[i] = NULL;
    }
}

void LLVolumeGeometryManager::registerFace(LLSpatialGroup* group, LLFace* facep, U32 type)
{
    LL_PROFILE_ZONE_SCOPED_CATEGORY_VOLUME;
	// <FS:Ansariel> Can't do anything about it anyway - stop spamming the log
	//if (   type == LLRenderPass::PASS_ALPHA 
	//	&& facep->getTextureEntry()->getMaterialParams().notNull() 
	//	&& !facep->getVertexBuffer()->hasDataType(LLVertexBuffer::TYPE_TANGENT)
	//	&& LLViewerShaderMgr::instance()->getShaderLevel(LLViewerShaderMgr::SHADER_OBJECT) > 1)
	//{
	//	LL_WARNS_ONCE("RenderMaterials") << "Oh no! No binormals for this alpha blended face!" << LL_ENDL;
	//}
	// </FS:Ansariel>

//	bool selected = facep->getViewerObject()->isSelected();
//
//	if (selected && LLSelectMgr::getInstance()->mHideSelectedObjects)
// [RLVa:KB] - Checked: 2010-11-29 (RLVa-1.3.0c) | Modified: RLVa-1.3.0c
	const LLViewerObject* pObj = facep->getViewerObject();
	if ( (pObj->isSelected() && LLSelectMgr::getInstance()->mHideSelectedObjects) &&
		 ( (!RlvActions::isRlvEnabled()) ||
		   ( ((!pObj->isHUDAttachment()) || (!gRlvAttachmentLocks.isLockedAttachment(pObj->getRootEdit()))) &&
		     (RlvActions::canEdit(pObj)) ) ) )
// [/RVLa:KB]
	{
		return;
	}

	LL_LABEL_VERTEX_BUFFER(facep->getVertexBuffer(), LLRenderPass::lookupPassName(type));

    U32 passType = type;

    bool rigged = facep->isState(LLFace::RIGGED);

    if (rigged)
    {
        // hacky, should probably clean up -- if this face is rigged, put it in "type + 1"
        // See LLRenderPass PASS_foo enum
        passType += 1;
    }
	//add face to drawmap
	LLSpatialGroup::drawmap_elem_t& draw_vec = group->mDrawMap[passType];

	S32 idx = draw_vec.size()-1;

	bool fullbright = (type == LLRenderPass::PASS_FULLBRIGHT) ||
		(type == LLRenderPass::PASS_INVISIBLE) ||
		(type == LLRenderPass::PASS_FULLBRIGHT_ALPHA_MASK) ||
		(type == LLRenderPass::PASS_ALPHA && facep->isState(LLFace::FULLBRIGHT)) ||
		(facep->getTextureEntry()->getFullbright());
	
	if (!fullbright && 
        type != LLRenderPass::PASS_GLOW && 
        !facep->getVertexBuffer()->hasDataType(LLVertexBuffer::TYPE_NORMAL))
	{
        llassert(false);
		LL_WARNS() << "Non fullbright face has no normals!" << LL_ENDL;
		return;
	}

	const LLMatrix4* tex_mat = NULL;
	if (facep->isState(LLFace::TEXTURE_ANIM) && facep->getVirtualSize() > MIN_TEX_ANIM_SIZE)
	{
		tex_mat = facep->mTextureMatrix;	
	}

	const LLMatrix4* model_mat = NULL;

	LLDrawable* drawable = facep->getDrawable();
	if(!drawable)
	{
		return;
	}
	
    if (rigged)
    {
        // rigged meshes ignore their model matrix
        model_mat = nullptr;
    }
	else if (drawable->isState(LLDrawable::ANIMATED_CHILD))
	{
		model_mat = &drawable->getWorldMatrix();
	}
	else if (drawable->isActive())
	{
		model_mat = &drawable->getRenderMatrix();
	}
	else
	{
		model_mat = &(drawable->getRegion()->mRenderMatrix);
	}

	//drawable->getVObj()->setDebugText(llformat("%d", drawable->isState(LLDrawable::ANIMATED_CHILD)));

    const LLTextureEntry* te = facep->getTextureEntry();
	U8 bump = (type == LLRenderPass::PASS_BUMP || type == LLRenderPass::PASS_POST_BUMP) ? te->getBumpmap() : 0;
	U8 shiny = te->getShiny();
	
	LLViewerTexture* tex = facep->getTexture();

	U8 index = facep->getTextureIndex();

    LLMaterial* mat = nullptr;
    
    LLUUID mat_id;

    auto* gltf_mat = (LLFetchedGLTFMaterial*)te->getGLTFRenderMaterial();
    llassert(gltf_mat == nullptr || dynamic_cast<LLFetchedGLTFMaterial*>(te->getGLTFRenderMaterial()) != nullptr);

	// <FS:Beq> show legacy when editing the fallback materials.
	static LLCachedControl<bool> showSelectedinBP(gSavedSettings, "FSShowSelectedInBlinnPhong");
	if( gltf_mat && facep->getViewerObject()->isSelected() && showSelectedinBP )
	{
		gltf_mat = nullptr;
	}
	// </FS:Beq>

    if (gltf_mat != nullptr)
    {
        mat_id = gltf_mat->getHash(); // TODO: cache this hash
        if (!facep->hasMedia() || (tex && tex->getType() != LLViewerTexture::MEDIA_TEXTURE))
        { // no media texture, face texture will be unused
            tex = nullptr;
        }
    }
    else
    {
        mat = te->getMaterialParams().get();
        if (mat)
        {
            mat_id = te->getMaterialParams()->getHash();
        }
    }

	bool batchable = false;

	U32 shader_mask = 0xFFFFFFFF; //no shader

	if(mat && mat->isEmpty() && mat->getDiffuseAlphaMode() == LLMaterial::DIFFUSE_ALPHA_MODE_BLEND)
	{
		mat = nullptr;
	}

	if (mat)
	{
		BOOL is_alpha = (facep->getPoolType() == LLDrawPool::POOL_ALPHA) || (te->getColor().mV[3] < 0.999f) ? TRUE : FALSE;
		if (type == LLRenderPass::PASS_ALPHA)
		{
			shader_mask = mat->getShaderMask(LLMaterial::DIFFUSE_ALPHA_MODE_BLEND, is_alpha);
		}
		else
		{
			shader_mask = mat->getShaderMask(LLMaterial::DIFFUSE_ALPHA_MODE_DEFAULT, is_alpha);
		}
	}

	if (index < FACE_DO_NOT_BATCH_TEXTURES && idx >= 0)
	{
		if (mat || gltf_mat || draw_vec[idx]->mMaterial)
		{ //can't batch textures when materials are present (yet)
			batchable = false;
		}
		else if (index < draw_vec[idx]->mTextureList.size())
		{
			if (draw_vec[idx]->mTextureList[index].isNull())
			{
				batchable = true;
				draw_vec[idx]->mTextureList[index] = tex;
			}
			else if (draw_vec[idx]->mTextureList[index] == tex)
			{ //this face's texture index can be used with this batch
				batchable = true;
			}
		}
		else
		{ //texture list can be expanded to fit this texture index
			batchable = true;
		}
	}

    LLDrawInfo* info = idx >= 0 ? draw_vec[idx] : nullptr;

	if (info && 
		info->mVertexBuffer == facep->getVertexBuffer() &&
		info->mEnd == facep->getGeomIndex()-1 &&
		(LLPipeline::sTextureBindTest || draw_vec[idx]->mTexture == tex || batchable) &&
#if LL_DARWIN
		info->mEnd - draw_vec[idx]->mStart + facep->getGeomCount() <= (U32) gGLManager.mGLMaxVertexRange &&
		info->mCount + facep->getIndicesCount() <= (U32) gGLManager.mGLMaxIndexRange &&
#endif
		info->mMaterialID == mat_id &&
		info->mFullbright == fullbright &&
		info->mBump == bump &&
		(!mat || (info->mShiny == shiny)) && // need to break batches when a material is shared, but legacy settings are different
		info->mTextureMatrix == tex_mat &&
		info->mModelMatrix == model_mat &&
		info->mShaderMask == shader_mask &&
        info->mAvatar == facep->mAvatar &&
        info->getSkinHash() == facep->getSkinHash())
	{
		info->mCount += facep->getIndicesCount();
		info->mEnd += facep->getGeomCount();

		if (index < FACE_DO_NOT_BATCH_TEXTURES && index >= info->mTextureList.size())
		{
			info->mTextureList.resize(index+1);
			info->mTextureList[index] = tex;
		}
		info->validate();
	}
	else
	{
		U32 start = facep->getGeomIndex();
		U32 end = start + facep->getGeomCount()-1;
		U32 offset = facep->getIndicesStart();
		U32 count = facep->getIndicesCount();
		LLPointer<LLDrawInfo> draw_info = new LLDrawInfo(start,end,count,offset, tex,
			facep->getVertexBuffer(), fullbright, bump);

        info = draw_info;

		draw_vec.push_back(draw_info);
		draw_info->mTextureMatrix = tex_mat;
		draw_info->mModelMatrix = model_mat;
		
		draw_info->mBump  = bump;
		draw_info->mShiny = shiny;

		static const float alpha[4] =
		{
			0.00f,
			0.25f,
			0.5f,
			0.75f
		};
		float spec = alpha[shiny & TEM_SHINY_MASK];
		LLVector4 specColor(spec, spec, spec, spec);
		draw_info->mSpecColor = specColor;
		draw_info->mEnvIntensity = spec;
		draw_info->mSpecularMap = NULL;
		draw_info->mMaterial = mat;
        draw_info->mGLTFMaterial = gltf_mat;
		draw_info->mShaderMask = shader_mask;
        draw_info->mAvatar = facep->mAvatar;
        draw_info->mSkinInfo = facep->mSkinInfo;

        if (gltf_mat)
        {
            // just remember the material ID, render pools will reference the GLTF material
            draw_info->mMaterialID = mat_id;
        }
        else if (mat)
		{
			draw_info->mMaterialID = mat_id;

			// We have a material.  Update our draw info accordingly.
				
			if (!mat->getSpecularID().isNull())
			{
				LLVector4 specColor;
				specColor.mV[0] = mat->getSpecularLightColor().mV[0] * (1.f / 255.f);
				specColor.mV[1] = mat->getSpecularLightColor().mV[1] * (1.f / 255.f);
				specColor.mV[2] = mat->getSpecularLightColor().mV[2] * (1.f / 255.f);
				specColor.mV[3] = mat->getSpecularLightExponent() * (1.f / 255.f);
				draw_info->mSpecColor = specColor;
				draw_info->mEnvIntensity = mat->getEnvironmentIntensity() * (1.f / 255.f);
				draw_info->mSpecularMap = facep->getViewerObject()->getTESpecularMap(facep->getTEOffset());
			}

			draw_info->mAlphaMaskCutoff = mat->getAlphaMaskCutoff() * (1.f / 255.f);
			draw_info->mDiffuseAlphaMode = mat->getDiffuseAlphaMode();
			draw_info->mNormalMap = facep->getViewerObject()->getTENormalMap(facep->getTEOffset());
		}
		else 
		{
			if (type == LLRenderPass::PASS_GRASS)
			{
				draw_info->mAlphaMaskCutoff = 0.5f;
			}
			else
			{
				draw_info->mAlphaMaskCutoff = 0.33f;
			}
		}
		
		// if (type == LLRenderPass::PASS_ALPHA) // always populate the draw_info ptr
		{ //for alpha sorting
			facep->setDrawInfo(draw_info);
		}

		if (index < FACE_DO_NOT_BATCH_TEXTURES)
		{ //initialize texture list for texture batching
			draw_info->mTextureList.resize(index+1);
			draw_info->mTextureList[index] = tex;
		}
		draw_info->validate();
	}

    llassert(info->mGLTFMaterial == nullptr || (info->mVertexBuffer->getTypeMask() & LLVertexBuffer::MAP_TANGENT) != 0);
    llassert(type != LLPipeline::RENDER_TYPE_PASS_GLTF_PBR || info->mGLTFMaterial != nullptr);
    llassert(type != LLPipeline::RENDER_TYPE_PASS_GLTF_PBR_RIGGED || info->mGLTFMaterial != nullptr);
    llassert(type != LLPipeline::RENDER_TYPE_PASS_GLTF_PBR_ALPHA_MASK || info->mGLTFMaterial != nullptr);
    llassert(type != LLPipeline::RENDER_TYPE_PASS_GLTF_PBR_ALPHA_MASK_RIGGED || info->mGLTFMaterial != nullptr);
    
    llassert(type != LLRenderPass::PASS_BUMP || (info->mVertexBuffer->getTypeMask() & LLVertexBuffer::MAP_TANGENT) != 0);
    llassert(type != LLRenderPass::PASS_NORMSPEC || info->mNormalMap.notNull());
    llassert(type != LLRenderPass::PASS_SPECMAP || (info->mVertexBuffer->getTypeMask() & LLVertexBuffer::MAP_TEXCOORD2) != 0);
}

void LLVolumeGeometryManager::getGeometry(LLSpatialGroup* group)
{

}

// add a face pointer to a list of face pointers without going over MAX_COUNT faces
template<typename T>
static inline void add_face(T*** list, U32* count, T* face)
{
    if (face->isState(LLFace::RIGGED))
    {
        if (count[1] < MAX_FACE_COUNT)
        {
            face->setDrawOrderIndex(count[1]);
            list[1][count[1]++] = face;
        }
    }
    else
    {
        if (count[0] < MAX_FACE_COUNT)
        {
            face->setDrawOrderIndex(count[0]);
            list[0][count[0]++] = face;
        }
    }
}

void LLVolumeGeometryManager::rebuildGeom(LLSpatialGroup* group)
{
    LL_PROFILE_ZONE_SCOPED_CATEGORY_VOLUME;
    llassert(!gCubeSnapshot);

    if (group->isDead())
    {
        return;
    }

	if (group->changeLOD())
	{
		group->mLastUpdateDistance = group->mDistance;
	}

	group->mLastUpdateViewAngle = group->mViewAngle;

	if (!group->hasState(LLSpatialGroup::GEOM_DIRTY | LLSpatialGroup::ALPHA_DIRTY))
	{
		if (group->hasState(LLSpatialGroup::MESH_DIRTY))
		{
			rebuildMesh(group);
		}
		return;
	}

	group->mBuilt = 1.f;
	
	LLSpatialBridge* bridge = group->getSpatialPartition()->asBridge();
    LLViewerObject *vobj = NULL;
    LLVOVolume *vol_obj = NULL;

	if (bridge)
	{
        vobj = bridge->mDrawable->getVObj();
        vol_obj = dynamic_cast<LLVOVolume*>(vobj);
	}
	// <FS:Beq> option to reduce the number of complexity updates
	// if (vol_obj)
	static LLCachedControl< bool >aggressiveComplexityUpdates(gSavedSettings, "FSEnableAggressiveComplexityUpdates", false);
    if (aggressiveComplexityUpdates && vol_obj)
	// </FS:Beq>
    {
        vol_obj->updateVisualComplexity();
    }

	group->mGeometryBytes = 0;
	group->mSurfaceArea = 0;
	
	//cache object box size since it might be used for determining visibility
	const LLVector4a* bounds = group->getObjectBounds();
	group->mObjectBoxSize = bounds[1].getLength3().getF32();

	group->clearDrawMap();

    U32 fullbright_count[2] = { 0 };
	U32 bump_count[2] = { 0 };
	U32 simple_count[2] = { 0 };
	U32 alpha_count[2] = { 0 };
	U32 norm_count[2] = { 0 };
	U32 spec_count[2] = { 0 };
	U32 normspec_count[2] = { 0 };
	U32 pbr_count[2] = { 0 };

	static LLCachedControl<S32> max_vbo_size(gSavedSettings, "RenderMaxVBOSize", 512);
	static LLCachedControl<S32> max_node_size(gSavedSettings, "RenderMaxNodeSize", 65536);
	U32 max_vertices = (max_vbo_size * 1024)/LLVertexBuffer::calcVertexSize(group->getSpatialPartition()->mVertexDataMask);
	U32 max_total = (max_node_size * 1024) / LLVertexBuffer::calcVertexSize(group->getSpatialPartition()->mVertexDataMask);
	max_vertices = llmin(max_vertices, (U32) 65535);

	U32 cur_total = 0;

	bool emissive = false;

	//Determine if we've received skininfo that contains an
	//alternate bind matrix - if it does then apply the translational component
	//to the joints of the avatar.
#if 0
	bool pelvisGotSet = false;
#endif

	{
		LL_PROFILE_ZONE_NAMED_CATEGORY_VOLUME("rebuildGeom - face list");

		//get all the faces into a list
		for (LLSpatialGroup::element_iter drawable_iter = group->getDataBegin(); 
             drawable_iter != group->getDataEnd(); ++drawable_iter)
		{
			LLDrawable* drawablep = (LLDrawable*)(*drawable_iter)->getDrawable();
		
			if (!drawablep || drawablep->isDead() || drawablep->isState(LLDrawable::FORCE_INVISIBLE) )
			{
				continue;
			}
	
			LLVOVolume* vobj = drawablep->getVOVolume();
            
			if (!vobj || vobj->isDead())
			{
				continue;
			}

            // HACK -- brute force this check every time a drawable gets rebuilt
            for (S32 i = 0; i < drawablep->getNumFaces(); ++i)
            {
                vobj->updateTEMaterialTextures(i);
            }

            // apply any pending material overrides
            gGLTFMaterialList.applyQueuedOverrides(vobj);

//<FS:Beq> Stop doing stupid stuff we don;t need to.
// Moving this inside a debug enabled check
//			std::string vobj_name = llformat("Vol%p", vobj);
//</FS:Beq>

            bool is_mesh = vobj->isMesh();
            if (is_mesh)
            {
                if ((vobj->getVolume() && !vobj->getVolume()->isMeshAssetLoaded())
                    || !gMeshRepo.meshRezEnabled())
                {
                    // Waiting for asset to fetch
                    continue;
                }

                if (!vobj->getSkinInfo() && !vobj->isSkinInfoUnavaliable())
                {
                     // Waiting for skin info to fetch
                     continue;
                }
            }

			LLVolume* volume = vobj->getVolume();
			if (volume)
			{
				const LLVector3& scale = vobj->getScale();
				group->mSurfaceArea += volume->getSurfaceArea() * llmax(llmax(scale.mV[0], scale.mV[1]), scale.mV[2]);
			}
            //<FS:Beq> Stop doing stupid stuff we don;t need on the critical path
            //F32 est_tris = vobj->getEstTrianglesMax();

            vobj->updateControlAvatar();

#if 0
            std::string vobj_name = llformat("Vol%p", vobj);
            F32 est_tris = vobj->getEstTrianglesMax();

	        LL_DEBUGS("AnimatedObjectsLinkset") << vobj_name << " rebuilding, isAttachment: " << (U32) vobj->isAttachment()
	                                            << " is_mesh " << is_mesh
	                                            << " est_tris " << est_tris
	                                            << " is_animated " << vobj->isAnimatedObject()
	                                            << " can_animate " << vobj->canBeAnimatedObject() 
	                                            << " cav " << vobj->getControlAvatar() 
	                                            << " lod " << vobj->getLOD()
	                                            << " drawable rigged " << (drawablep->isState(LLDrawable::RIGGED))
	                                            << " drawable state " << drawablep->getState()
	                                            << " playing " << (U32) (vobj->getControlAvatar() ? vobj->getControlAvatar()->mPlaying : false)
	                                            << " frame " << LLFrameTimer::getFrameCount()
	                                            << LL_ENDL;
#endif
			//<FS:Beq> Pointless. We already checked this and have used it.
			//llassert_always(vobj);


			// <FS:AO> Z's protection auto-derender code
			if (enableVolumeSAPProtection())
			{
				static LLCachedControl<F32> volume_sa_thresh(gSavedSettings, "RenderVolumeSAThreshold");
				static LLCachedControl<F32> sculpt_sa_thresh(gSavedSettings, "RenderSculptSAThreshold");
				static LLCachedControl<F32> volume_sa_max_frame(gSavedSettings, "RenderVolumeSAFrameMax");
				F32 max_for_this_vol = (vobj->isSculpted()) ? sculpt_sa_thresh : volume_sa_thresh;

				if (vobj->mVolumeSurfaceArea > max_for_this_vol)
				{
					LLPipeline::sVolumeSAFrame += vobj->mVolumeSurfaceArea;
					if (LLPipeline::sVolumeSAFrame > volume_sa_max_frame)
					{
						continue;
					}
				}
			}
			// </FS:AO>

			vobj->updateTextureVirtualSize(true);
			vobj->preRebuild();

			drawablep->clearState(LLDrawable::HAS_ALPHA);

            LLVOAvatar* avatar = nullptr;
            const LLMeshSkinInfo* skinInfo = nullptr;
            if (is_mesh)
            {
                skinInfo = vobj->getSkinInfo();
            }

            if (skinInfo)
            {
                if (vobj->isAnimatedObject())
                {
                    avatar = vobj->getControlAvatar();
                }
                else
                {
                    avatar = vobj->getAvatar();
                }
            }

            if (avatar != nullptr)
            {
                avatar->addAttachmentOverridesForObject(vobj, NULL, false);
            }

            // Standard rigged mesh attachments: 
			bool rigged = !vobj->isAnimatedObject() && skinInfo && vobj->isAttachment();
            // Animated objects. Have to check for isRiggedMesh() to
            // exclude static objects in animated object linksets.
			rigged = rigged || (vobj->isAnimatedObject() && vobj->isRiggedMesh() &&
                vobj->getControlAvatar() && vobj->getControlAvatar()->mPlaying);

			bool any_rigged_face = false;

			//for each face
			for (S32 i = 0; i < drawablep->getNumFaces(); i++)
			{
				LLFace* facep = drawablep->getFace(i);
				if (!facep)
				{
					continue;
				}
#if 0
#if LL_RELEASE_WITH_DEBUG_INFO
                const LLUUID pbr_id( "49c88210-7238-2a6b-70ac-92d4f35963cf" );
                const LLUUID obj_id( vobj->getID() );
                bool is_pbr = (obj_id == pbr_id);
#else
                bool is_pbr = false;
#endif
#else
                LLGLTFMaterial *gltf_mat = facep->getTextureEntry()->getGLTFRenderMaterial();
                bool is_pbr = gltf_mat != nullptr;
#endif

				//ALWAYS null out vertex buffer on rebuild -- if the face lands in a render
				// batch, it will recover its vertex buffer reference from the spatial group
				facep->setVertexBuffer(NULL);
			
				//sum up face verts and indices
				drawablep->updateFaceSize(i);

                if (rigged)
                {
                    if (!facep->isState(LLFace::RIGGED))
                    { //completely reset vertex buffer
                        facep->clearVertexBuffer();
                    }

                    facep->setState(LLFace::RIGGED);
                    facep->mSkinInfo = (LLMeshSkinInfo*) skinInfo; // TODO -- fix ugly de-consting here
                    facep->mAvatar = avatar;
                    any_rigged_face = true;
                }
                else
                {
                    if (facep->isState(LLFace::RIGGED))
                    { 
                        //face is not rigged but used to be, remove from rigged face pool
                        LLDrawPoolAvatar* pool = (LLDrawPoolAvatar*)facep->getPool();
                        if (pool)
                        {
                            pool->removeFace(facep);
                        }
                        facep->clearState(LLFace::RIGGED);
                        facep->mAvatar = NULL;
                        facep->mSkinInfo = NULL;
                    }
                }

				if (cur_total > max_total || facep->getIndicesCount() <= 0 || facep->getGeomCount() <= 0)
				{
					facep->clearVertexBuffer();
					continue;
				}

				if (facep->hasGeometry() &&
                    (rigged ||  // <-- HACK FIXME -- getPixelArea might be incorrect for rigged objects
                        facep->getPixelArea() > FORCE_CULL_AREA)) // <-- don't render tiny faces
				{
                    cur_total += facep->getGeomCount();

					const LLTextureEntry* te = facep->getTextureEntry();
					LLViewerTexture* tex = facep->getTexture();

					// <FS:ND> More crash avoding ...
					// if (te->getGlow() > 0.f)
					if (te && te->getGlow() > 0.f)
					// </FS:ND>
					{
						emissive = true;
					}

					if (facep->isState(LLFace::TEXTURE_ANIM))
					{
						if (!vobj->mTexAnimMode)
						{
							facep->clearState(LLFace::TEXTURE_ANIM);
						}
					}

					BOOL force_simple = (facep->getPixelArea() < FORCE_SIMPLE_RENDER_AREA);
					U32 type = gPipeline.getPoolTypeFromTE(te, tex);
                    if (is_pbr && gltf_mat && gltf_mat->mAlphaMode != LLGLTFMaterial::ALPHA_MODE_BLEND)
                    {
                        type = LLDrawPool::POOL_GLTF_PBR;
                    }
                    else
					if (type != LLDrawPool::POOL_ALPHA && force_simple)
					{
						type = LLDrawPool::POOL_SIMPLE;
					}
					facep->setPoolType(type);

					if (vobj->isHUDAttachment() && !is_pbr)
					{
						facep->setState(LLFace::FULLBRIGHT);
					}

					if (vobj->mTextureAnimp && vobj->mTexAnimMode)
					{
						if (vobj->mTextureAnimp->mFace <= -1)
						{
							S32 face;
							for (face = 0; face < vobj->getNumTEs(); face++)
							{
								LLFace * facep = drawablep->getFace(face);
								if (facep)
								{
									facep->setState(LLFace::TEXTURE_ANIM);
								}
							}
						}
						else if (vobj->mTextureAnimp->mFace < vobj->getNumTEs())
						{
							LLFace * facep = drawablep->getFace(vobj->mTextureAnimp->mFace);
							if (facep)
							{
								facep->setState(LLFace::TEXTURE_ANIM);
							}
						}
					}

					if (type == LLDrawPool::POOL_ALPHA)
					{
						if (facep->canRenderAsMask())
						{ //can be treated as alpha mask
                            add_face(sSimpleFaces, simple_count, facep);
						}
						else
						{
                            F32 alpha;
                            if (is_pbr)
                            {
                                alpha = gltf_mat ? gltf_mat->mBaseColor.mV[3] : 1.0;
                            }
                            else
                            {
                                // <FS:ND> Even more crash avoidance ...
                                //alpha = te->getColor().mV[3];
                                alpha = te ? te->getColor().mV[3] : 1.f;
                            }
                            // <FS:ND> Even more crash avoidance ...
                            //if (alpha > 0.f || te->getGlow() > 0.f)
                            if (alpha > 0.f || (te && te->getGlow() > 0.f))
							{ //only treat as alpha in the pipeline if < 100% transparent
								drawablep->setState(LLDrawable::HAS_ALPHA);
								add_face(sAlphaFaces, alpha_count, facep);
							}
							else if (LLDrawPoolAlpha::sShowDebugAlpha ||
								(gPipeline.sRenderHighlight && !drawablep->getParent() &&
								//only root objects are highlighted with red color in this case
								drawablep->getVObj() && drawablep->getVObj()->flagScripted() &&
								(LLPipeline::getRenderScriptedBeacons() ||
								(LLPipeline::getRenderScriptedTouchBeacons() && drawablep->getVObj()->flagHandleTouch()))))
							{ //draw the transparent face for debugging purposes using a custom texture
								add_face(sAlphaFaces, alpha_count, facep);
							}
						}
					}
					else
					{
						if (drawablep->isState(LLDrawable::REBUILD_VOLUME))
						{
							facep->mLastUpdateTime = gFrameTimeSeconds;
						}

						{
							// <FS> Skip if no te entry
							if (!te)
								continue;

                            LLGLTFMaterial* gltf_mat = te->getGLTFRenderMaterial();

							if (gltf_mat != nullptr || (te->getMaterialParams().notNull()))
							{
                                if (gltf_mat != nullptr)
                                {
                                    add_face(sPbrFaces, pbr_count, facep);
                                }
                                else
                                {
                                    LLMaterial* mat = te->getMaterialParams().get();
                                    if (mat->getNormalID().notNull() || // <-- has a normal map, needs tangents
                                        (te->getBumpmap() && (te->getBumpmap() < 18))) // <-- has an emboss bump map, needs tangents
                                    {
                                        if (mat->getSpecularID().notNull())
                                        { //has normal and specular maps (needs texcoord1, texcoord2, and tangent)
                                            add_face(sNormSpecFaces, normspec_count, facep);
                                        }
                                        else
                                        { //has normal map (needs texcoord1 and tangent)
                                            add_face(sNormFaces, norm_count, facep);
                                        }
                                    }
                                    else if (mat->getSpecularID().notNull())
                                    { //has specular map but no normal map, needs texcoord2
                                        add_face(sSpecFaces, spec_count, facep);
                                    }
                                    else
                                    { //has neither specular map nor normal map, only needs texcoord0
                                        add_face(sSimpleFaces, simple_count, facep);
                                    }
                                }
							}
							else if (te->getBumpmap())
							{ //needs normal + tangent
                                add_face(sBumpFaces, bump_count, facep);
							}
							else if (te->getShiny() || !te->getFullbright())
							{ //needs normal
                                add_face(sSimpleFaces, simple_count, facep);
							}
							else 
							{ //doesn't need normal
								facep->setState(LLFace::FULLBRIGHT);
                                add_face(sFullbrightFaces, fullbright_count, facep);
							}
						}
					}
				}
				else
				{	//face has no renderable geometry
					facep->clearVertexBuffer();
				}		
			}
			
			if (any_rigged_face)
			{
				if (!drawablep->isState(LLDrawable::RIGGED))
				{
					drawablep->setState(LLDrawable::RIGGED);
                    LLDrawable* root = drawablep->getRoot();
                    if (root != drawablep)
                    {
                        root->setState(LLDrawable::RIGGED_CHILD);
                    }

					//first time this is drawable is being marked as rigged,
					// do another LoD update to use avatar bounding box
					vobj->updateLOD();
				}
			}
			else
			{
				drawablep->clearState(LLDrawable::RIGGED);
                vobj->updateRiggedVolume(false);
			}
		}
	}

	//PROCESS NON-ALPHA FACES
	U32 simple_mask = LLVertexBuffer::MAP_TEXCOORD0 | LLVertexBuffer::MAP_NORMAL | LLVertexBuffer::MAP_VERTEX | LLVertexBuffer::MAP_COLOR;
	U32 alpha_mask = simple_mask | 0x80000000; //hack to give alpha verts their own VBO
	U32 bump_mask = LLVertexBuffer::MAP_TEXCOORD0 | LLVertexBuffer::MAP_TEXCOORD1 | LLVertexBuffer::MAP_NORMAL | LLVertexBuffer::MAP_VERTEX | LLVertexBuffer::MAP_COLOR;
	U32 fullbright_mask = LLVertexBuffer::MAP_TEXCOORD0 | LLVertexBuffer::MAP_VERTEX | LLVertexBuffer::MAP_COLOR;

	U32 norm_mask = simple_mask | LLVertexBuffer::MAP_TEXCOORD1 | LLVertexBuffer::MAP_TANGENT;
	U32 normspec_mask = norm_mask | LLVertexBuffer::MAP_TEXCOORD2;
	U32 spec_mask = simple_mask | LLVertexBuffer::MAP_TEXCOORD2;

	U32 pbr_mask = LLVertexBuffer::MAP_TEXCOORD0 | LLVertexBuffer::MAP_NORMAL | LLVertexBuffer::MAP_VERTEX | LLVertexBuffer::MAP_COLOR | LLVertexBuffer::MAP_TANGENT;

	if (emissive)
	{ //emissive faces are present, include emissive byte to preserve batching
		simple_mask = simple_mask | LLVertexBuffer::MAP_EMISSIVE;
		alpha_mask = alpha_mask | LLVertexBuffer::MAP_EMISSIVE;
		bump_mask = bump_mask | LLVertexBuffer::MAP_EMISSIVE;
		fullbright_mask = fullbright_mask | LLVertexBuffer::MAP_EMISSIVE;
		norm_mask = norm_mask | LLVertexBuffer::MAP_EMISSIVE;
		normspec_mask = normspec_mask | LLVertexBuffer::MAP_EMISSIVE;
		spec_mask = spec_mask | LLVertexBuffer::MAP_EMISSIVE;
        pbr_mask = pbr_mask | LLVertexBuffer::MAP_EMISSIVE;
	}

	BOOL batch_textures = LLViewerShaderMgr::instance()->getShaderLevel(LLViewerShaderMgr::SHADER_OBJECT) > 1;

    // add extra vertex data for deferred rendering (not necessarily for batching textures)
	if (batch_textures)
	{
		bump_mask = bump_mask | LLVertexBuffer::MAP_TANGENT;
		simple_mask = simple_mask | LLVertexBuffer::MAP_TEXTURE_INDEX;
		alpha_mask = alpha_mask | LLVertexBuffer::MAP_TEXTURE_INDEX | LLVertexBuffer::MAP_TANGENT | LLVertexBuffer::MAP_TEXCOORD1 | LLVertexBuffer::MAP_TEXCOORD2;
		fullbright_mask = fullbright_mask | LLVertexBuffer::MAP_TEXTURE_INDEX;
	}

	group->mGeometryBytes = 0;

	U32 geometryBytes = 0;

    // generate render batches for static geometry
    U32 extra_mask = LLVertexBuffer::MAP_TEXTURE_INDEX;
    BOOL alpha_sort = TRUE;
    BOOL rigged = FALSE;
    for (int i = 0; i < 2; ++i) //two sets, static and rigged)
    {
        geometryBytes += genDrawInfo(group, simple_mask | extra_mask, sSimpleFaces[i], simple_count[i], FALSE, batch_textures, rigged);
        geometryBytes += genDrawInfo(group, fullbright_mask | extra_mask, sFullbrightFaces[i], fullbright_count[i], FALSE, batch_textures, rigged);
        geometryBytes += genDrawInfo(group, alpha_mask | extra_mask, sAlphaFaces[i], alpha_count[i], alpha_sort, batch_textures, rigged);
        geometryBytes += genDrawInfo(group, bump_mask | extra_mask, sBumpFaces[i], bump_count[i], FALSE, FALSE, rigged);
        geometryBytes += genDrawInfo(group, norm_mask | extra_mask, sNormFaces[i], norm_count[i], FALSE, FALSE, rigged);
        geometryBytes += genDrawInfo(group, spec_mask | extra_mask, sSpecFaces[i], spec_count[i], FALSE, FALSE, rigged);
        geometryBytes += genDrawInfo(group, normspec_mask | extra_mask, sNormSpecFaces[i], normspec_count[i], FALSE, FALSE, rigged);
        geometryBytes += genDrawInfo(group, pbr_mask | extra_mask, sPbrFaces[i], pbr_count[i], FALSE, FALSE, rigged);

        // for rigged set, add weights and disable alpha sorting (rigged items use depth buffer)
        extra_mask |= LLVertexBuffer::MAP_WEIGHT4;
        rigged = TRUE;
    }

	group->mGeometryBytes = geometryBytes;

	{
		//drawables have been rebuilt, clear rebuild status
		for (LLSpatialGroup::element_iter drawable_iter = group->getDataBegin(); drawable_iter != group->getDataEnd(); ++drawable_iter)
		{
			LLDrawable* drawablep = (LLDrawable*)(*drawable_iter)->getDrawable();
			if(drawablep)
			{
                drawablep->clearState(LLDrawable::REBUILD_ALL);
            }
        }
	}

	group->mLastUpdateTime = gFrameTimeSeconds;
	group->mBuilt = 1.f;
	group->clearState(LLSpatialGroup::GEOM_DIRTY | LLSpatialGroup::ALPHA_DIRTY);
}

void LLVolumeGeometryManager::rebuildMesh(LLSpatialGroup* group)
{
    LL_PROFILE_ZONE_SCOPED_CATEGORY_VOLUME;
	llassert(group);
	if (group && group->hasState(LLSpatialGroup::MESH_DIRTY) && !group->hasState(LLSpatialGroup::GEOM_DIRTY))
	{
		{
			LL_PROFILE_ZONE_NAMED_CATEGORY_VOLUME("rebuildMesh - gen draw info");

            group->mBuilt = 1.f;
		
			const U32 MAX_BUFFER_COUNT = 4096;
			LLVertexBuffer* locked_buffer[MAX_BUFFER_COUNT];

			U32 buffer_count = 0;

            for (LLSpatialGroup::element_iter drawable_iter = group->getDataBegin(); drawable_iter != group->getDataEnd(); ++drawable_iter)
			{
				LLDrawable* drawablep = (LLDrawable*)(*drawable_iter)->getDrawable();

				if (drawablep && !drawablep->isDead() && drawablep->isState(LLDrawable::REBUILD_ALL))
				{
					LL_PROFILE_ZONE_NAMED_CATEGORY_VOLUME("Rebuild all non-Rigged");
					LLVOVolume* vobj = drawablep->getVOVolume();

					if (!vobj) continue;

					if (vobj->isNoLOD()) continue;

					vobj->preRebuild();

					if (drawablep->isState(LLDrawable::ANIMATED_CHILD))
					{
						vobj->updateRelativeXform(true);
					}

					LLVolume* volume = vobj->getVolume();
					if (!volume) continue;
					for (S32 i = 0; i < drawablep->getNumFaces(); ++i)
					{
						LLFace* face = drawablep->getFace(i);
						if (face)
						{
							LLVertexBuffer* buff = face->getVertexBuffer();
							if (buff)
							{
                                if (!face->getGeometryVolume(*volume, // volume
                                    face->getTEOffset(),              // face_index
                                    vobj->getRelativeXform(),         // mat_vert_in
                                    vobj->getRelativeXformInvTrans(), // mat_norm_in
                                    face->getGeomIndex(),             // index_offset
                                    false,                            // force_rebuild
                                    true))                            // no_debug_assert
                                {   // Something's gone wrong with the vertex buffer accounting,
                                    // rebuild this group with no debug assert because MESH_DIRTY
                                    group->dirtyGeom();
                                    gPipeline.markRebuild(group);
                                }

                                buff->unmapBuffer();
							}
						}
					}

					if (drawablep->isState(LLDrawable::ANIMATED_CHILD))
					{
						vobj->updateRelativeXform();
					}

					drawablep->clearState(LLDrawable::REBUILD_ALL);
				}
			}

			{
				LL_PROFILE_ZONE_NAMED_CATEGORY_VOLUME("rebuildMesh - flush");
				for (LLVertexBuffer** iter = locked_buffer, ** end_iter = locked_buffer+buffer_count; iter != end_iter; ++iter)
				{
					(*iter)->unmapBuffer();
				}

				// don't forget alpha
				if(group != NULL &&
				   !group->mVertexBuffer.isNull())
				{
					group->mVertexBuffer->unmapBuffer();
				}
			}
			
			group->clearState(LLSpatialGroup::MESH_DIRTY | LLSpatialGroup::NEW_DRAWINFO);
		}
	} 
}

struct CompareBatchBreaker
{
	bool operator()(const LLFace* const& lhs, const LLFace* const& rhs)
	{
		const LLTextureEntry* lte = lhs->getTextureEntry();
		const LLTextureEntry* rte = rhs->getTextureEntry();

        if (lte->getBumpmap() != rte->getBumpmap())
		{
			return lte->getBumpmap() < rte->getBumpmap();
		}
		else if (lte->getFullbright() != rte->getFullbright())
		{
			return lte->getFullbright() < rte->getFullbright();
		}
        else if (lte->getMaterialID() != rte->getMaterialID())
        {
            return lte->getMaterialID() < rte->getMaterialID();
        }
		else if (lte->getShiny() != rte->getShiny())
		{
			return lte->getShiny() < rte->getShiny();
		}
        else if (lhs->getTexture() != rhs->getTexture())
		{
			return lhs->getTexture() < rhs->getTexture();
		}
        else 
        {
            // all else being equal, maintain consistent draw order
            return lhs->getDrawOrderIndex() < rhs->getDrawOrderIndex();
        }
	}
};

struct CompareBatchBreakerRigged
{
    bool operator()(const LLFace* const& lhs, const LLFace* const& rhs)
    {
        if (lhs->mAvatar != rhs->mAvatar)
        {
            return lhs->mAvatar < rhs->mAvatar;
        }
        else if (lhs->mSkinInfo->mHash != rhs->mSkinInfo->mHash)
        {
            return lhs->mSkinInfo->mHash < rhs->mSkinInfo->mHash;
        }
        else
        {
            // "inherit" non-rigged behavior
            CompareBatchBreaker comp;
            return comp(lhs, rhs);
        }
    }
};

U32 LLVolumeGeometryManager::genDrawInfo(LLSpatialGroup* group, U32 mask, LLFace** faces, U32 face_count, BOOL distance_sort, BOOL batch_textures, BOOL rigged)
{
    LL_PROFILE_ZONE_SCOPED_CATEGORY_VOLUME;

	U32 geometryBytes = 0;
	
	//calculate maximum number of vertices to store in a single buffer
	static LLCachedControl<S32> max_vbo_size(gSavedSettings, "RenderMaxVBOSize", 512);
	U32 max_vertices = (max_vbo_size * 1024)/LLVertexBuffer::calcVertexSize(group->getSpatialPartition()->mVertexDataMask);
	max_vertices = llmin(max_vertices, (U32) 65535);

	{
		LL_PROFILE_ZONE_NAMED_CATEGORY_VOLUME("genDrawInfo - sort");
        
        if (rigged)
        {
            if (!distance_sort) // <--- alpha "sort" rigged faces by maintaining original draw order
            {
                //sort faces by things that break batches, including avatar and mesh id
                std::sort(faces, faces + face_count, CompareBatchBreakerRigged());
            }
        }
        else if (!distance_sort)
        {
            //sort faces by things that break batches, not including avatar and mesh id
            std::sort(faces, faces + face_count, CompareBatchBreaker());
        }
		else
		{
			//sort faces by distance
			std::sort(faces, faces+face_count, LLFace::CompareDistanceGreater());
		}
	}
				
	bool hud_group = group->isHUDGroup() ;
	LLFace** face_iter = faces;
	LLFace** end_faces = faces+face_count;
	
	LLSpatialGroup::buffer_map_t buffer_map;

	LLViewerTexture* last_tex = NULL;

	S32 texture_index_channels = 1;
	
	if (gGLManager.mGLSLVersionMajor > 1 || gGLManager.mGLSLVersionMinor >= 30)
	{
		texture_index_channels = LLGLSLShader::sIndexedTextureChannels-1; //always reserve one for shiny for now just for simplicity;
	}

	if (distance_sort)
	{
		texture_index_channels = gDeferredAlphaProgram.mFeatures.mIndexedTextureChannels;
	}

	texture_index_channels = LLGLSLShader::sIndexedTextureChannels;

	bool flexi = false;

	while (face_iter != end_faces)
	{
		//pull off next face
		LLFace* facep = *face_iter;
		LLViewerTexture* tex = facep->getTexture();
        const LLTextureEntry* te = facep->getTextureEntry();
		LLMaterialPtr mat = te->getMaterialParams();
        LLMaterialID matId = te->getMaterialID();

		// if (distance_sort)
		// {
		// 	tex = NULL;
		// }

		if (last_tex != tex)
		{
			last_tex = tex;
		}

		bool bake_sunlight = LLPipeline::sBakeSunlight && facep->getDrawable()->isStatic(); 

		U32 index_count = facep->getIndicesCount();
		U32 geom_count = facep->getGeomCount();

		flexi = flexi || facep->getViewerObject()->getVolume()->isUnique();

		//sum up vertices needed for this render batch
		LLFace** i = face_iter;
		++i;
		
		const U32 MAX_TEXTURE_COUNT = 32;
		LLViewerTexture* texture_list[MAX_TEXTURE_COUNT];
		
		U32 texture_count = 0;

		{
			LL_PROFILE_ZONE_NAMED_CATEGORY_VOLUME("genDrawInfo - face size");
			if (batch_textures)
			{
				U8 cur_tex = 0;
				facep->setTextureIndex(cur_tex);
				if (texture_count < MAX_TEXTURE_COUNT)
				{
					texture_list[texture_count++] = tex;
				}

				if (can_batch_texture(facep))
				{ //populate texture_list with any textures that can be batched
				  //move i to the next unbatchable face
					while (i != end_faces)
					{
						facep = *i;
						
						if (!can_batch_texture(facep))
						{ //face is bump mapped or has an animated texture matrix -- can't 
							//batch more than 1 texture at a time
							facep->setTextureIndex(0);
							break;
						}

						if (facep->getTexture() != tex)
						{
							if (distance_sort)
							{ //textures might be out of order, see if texture exists in current batch
								bool found = false;
								for (U32 tex_idx = 0; tex_idx < texture_count; ++tex_idx)
								{
									if (facep->getTexture() == texture_list[tex_idx])
									{
										cur_tex = tex_idx;
										found = true;
										break;
									}
								}

								if (!found)
								{
									cur_tex = texture_count;
								}
							}
							else
							{
								cur_tex++;
							}

							if (cur_tex >= texture_index_channels)
							{ //cut batches when index channels are depleted
								break;
							}

							tex = facep->getTexture();

							// <FS:Beq> Quick hack test of proper batching logic
							// if (texture_count < MAX_TEXTURE_COUNT)
							// only add to the batch if this is a new texture
							if (cur_tex == texture_count && texture_count < MAX_TEXTURE_COUNT)
							// </FS:Beq>
							{
								texture_list[texture_count++] = tex;
							}
						}

						if (geom_count + facep->getGeomCount() > max_vertices)
						{ //cut batches on geom count too big
							break;
						}

						++i;

						flexi = flexi || facep->getViewerObject()->getVolume()->isUnique();

						index_count += facep->getIndicesCount();
						geom_count += facep->getGeomCount();

						facep->setTextureIndex(cur_tex);
					}
				}
				else
				{
					facep->setTextureIndex(0);
				}

				tex = texture_list[0];
			}
			else
			{
				while (i != end_faces && 
					(LLPipeline::sTextureBindTest || 
						(distance_sort || 
							((*i)->getTexture() == tex))))
				{
					facep = *i;
                    const LLTextureEntry* nextTe = facep->getTextureEntry();
                    if (nextTe->getMaterialID() != matId)
                    {
                        break;
                    }

					//face has no texture index
					facep->mDrawInfo = NULL;
					facep->setTextureIndex(FACE_DO_NOT_BATCH_TEXTURES);

					if (geom_count + facep->getGeomCount() > max_vertices)
					{ //cut batches on geom count too big
						break;
					}

					++i;
					index_count += facep->getIndicesCount();
					geom_count += facep->getGeomCount();

					flexi = flexi || facep->getViewerObject()->getVolume()->isUnique();
				}
			}
		}

		//create vertex buffer
		LLPointer<LLVertexBuffer> buffer;

		{
			LL_PROFILE_ZONE_NAMED_CATEGORY_VOLUME("genDrawInfo - allocate");
			buffer = new LLVertexBuffer(mask);
			if(!buffer->allocateBuffer(geom_count, index_count))
			{
				LL_WARNS() << "Failed to allocate group Vertex Buffer to "
					<< geom_count << " vertices and "
					<< index_count << " indices" << LL_ENDL;
				buffer = NULL;
			}
		}

		if (buffer)
		{
			geometryBytes += buffer->getSize() + buffer->getIndicesSize();
			buffer_map[mask][*face_iter].push_back(buffer);
		}

		//add face geometry

		U32 indices_index = 0;
		U16 index_offset = 0;

        while (face_iter < i)
		{
			//update face indices for new buffer
			facep = *face_iter;

			if (buffer.isNull())
			{
				// Bulk allocation failed
				facep->setVertexBuffer(buffer);
				facep->setSize(0, 0); // mark as no geometry
				++face_iter;
				continue;
			}
			facep->setIndicesIndex(indices_index);
			facep->setGeomIndex(index_offset);
			facep->setVertexBuffer(buffer);	
			
			if (batch_textures && facep->getTextureIndex() == FACE_DO_NOT_BATCH_TEXTURES)
			{
				LL_ERRS() << "Invalid texture index." << LL_ENDL;
			}
			
			{
				//for debugging, set last time face was updated vs moved
				facep->updateRebuildFlags();

				{ //copy face geometry into vertex buffer
					LLDrawable* drawablep = facep->getDrawable();
					LLVOVolume* vobj = drawablep->getVOVolume();
					LLVolume* volume = vobj->getVolume();

					if (drawablep->isState(LLDrawable::ANIMATED_CHILD))
					{
						vobj->updateRelativeXform(true);
					}

					U32 te_idx = facep->getTEOffset();

					if (!facep->getGeometryVolume(*volume, te_idx, 
						vobj->getRelativeXform(), vobj->getRelativeXformInvTrans(), index_offset,true))
					{
						LL_WARNS() << "Failed to get geometry for face!" << LL_ENDL;
					}

					if (drawablep->isState(LLDrawable::ANIMATED_CHILD))
					{
						vobj->updateRelativeXform(false);
					}
				}
			}

			index_offset += facep->getGeomCount();
			indices_index += facep->getIndicesCount();

			//append face to appropriate render batch

			BOOL force_simple = facep->getPixelArea() < FORCE_SIMPLE_RENDER_AREA;
			BOOL fullbright = facep->isState(LLFace::FULLBRIGHT);
			if ((mask & LLVertexBuffer::MAP_NORMAL) == 0)
			{ //paranoia check to make sure GL doesn't try to read non-existant normals
				fullbright = TRUE;
			}

            const LLTextureEntry* te = facep->getTextureEntry();
            LLGLTFMaterial* gltf_mat = te->getGLTFRenderMaterial();
			
			// <FS:Beq> show legacy when editing the fallback materials.
			static LLCachedControl<bool> showSelectedinBP(gSavedSettings, "FSShowSelectedInBlinnPhong");
			if( gltf_mat && facep->getViewerObject()->isSelected() && showSelectedinBP )
			{
				gltf_mat = nullptr;
			}
			// </FS:Beq>

			if (hud_group && gltf_mat == nullptr)
			{ //all hud attachments are fullbright
				fullbright = TRUE;
			}
			
			tex = facep->getTexture();

			BOOL is_alpha = (facep->getPoolType() == LLDrawPool::POOL_ALPHA) ? TRUE : FALSE;

            LLMaterial* mat = nullptr;
            bool can_be_shiny = false;

            // ignore traditional material if GLTF material is present
            if (gltf_mat == nullptr)
            {
                mat = te->getMaterialParams().get();

                can_be_shiny = true;
                if (mat)
                {
                    U8 mode = mat->getDiffuseAlphaMode();
                    can_be_shiny = mode == LLMaterial::DIFFUSE_ALPHA_MODE_NONE ||
                        mode == LLMaterial::DIFFUSE_ALPHA_MODE_EMISSIVE;
                }
            }

            F32 blinn_phong_alpha = te->getColor().mV[3];
			bool use_legacy_bump = te->getBumpmap() && (te->getBumpmap() < 18) && (!mat || mat->getNormalID().isNull());
			bool blinn_phong_opaque = blinn_phong_alpha >= 0.999f;
            bool blinn_phong_transparent = blinn_phong_alpha < 0.999f;

            if (!gltf_mat)
            {
                is_alpha = (is_alpha || blinn_phong_transparent) ? TRUE : FALSE;
            }

			if (gltf_mat || (mat && !hud_group))
			{
				bool material_pass = false;

                if (gltf_mat)
                { // all other parameters ignored if gltf material is present
                    if (gltf_mat->mAlphaMode == LLGLTFMaterial::ALPHA_MODE_BLEND)
                    {
                        registerFace(group, facep, LLRenderPass::PASS_ALPHA);
                    }
                    else if (gltf_mat->mAlphaMode == LLGLTFMaterial::ALPHA_MODE_MASK)
                    {
                        registerFace(group, facep, LLRenderPass::PASS_GLTF_PBR_ALPHA_MASK);
                    }
                    else
                    {
                        registerFace(group, facep, LLRenderPass::PASS_GLTF_PBR);
                    }
                }
                else
				// do NOT use 'fullbright' for this logic or you risk sending
				// things without normals down the materials pipeline and will
				// render poorly if not crash NORSPEC-240,314
				//
				if (te->getFullbright())
				{
					if (mat->getDiffuseAlphaMode() == LLMaterial::DIFFUSE_ALPHA_MODE_MASK)
					{
						if (blinn_phong_opaque)
						{
							registerFace(group, facep, LLRenderPass::PASS_FULLBRIGHT_ALPHA_MASK);
						}
						else
						{
							registerFace(group, facep, LLRenderPass::PASS_ALPHA);
						}
					}
					else if (is_alpha)
					{
						registerFace(group, facep, LLRenderPass::PASS_ALPHA);
					}
					else
					{
						if (mat->getEnvironmentIntensity() > 0 || te->getShiny() > 0)
						{
							material_pass = true;
						}
						else
						{
                            if (blinn_phong_opaque)
						    {
							    registerFace(group, facep, LLRenderPass::PASS_FULLBRIGHT);
                            }
                            else
                            {
                                registerFace(group, facep, LLRenderPass::PASS_ALPHA);
                            }
						}
					}
				}
				else if (blinn_phong_transparent)
				{
					registerFace(group, facep, LLRenderPass::PASS_ALPHA);
				}
				else if (use_legacy_bump)
				{
                    llassert(mask & LLVertexBuffer::MAP_TANGENT);
					// we have a material AND legacy bump settings, but no normal map
					registerFace(group, facep, LLRenderPass::PASS_BUMP);
				}
				else
				{
					material_pass = true;
				}

				if (material_pass)
				{
					static const U32 pass[] = 
					{
						LLRenderPass::PASS_MATERIAL,
						LLRenderPass::PASS_ALPHA, //LLRenderPass::PASS_MATERIAL_ALPHA,
						LLRenderPass::PASS_MATERIAL_ALPHA_MASK,
						LLRenderPass::PASS_MATERIAL_ALPHA_EMISSIVE,
						LLRenderPass::PASS_SPECMAP,
						LLRenderPass::PASS_ALPHA, //LLRenderPass::PASS_SPECMAP_BLEND,
						LLRenderPass::PASS_SPECMAP_MASK,
						LLRenderPass::PASS_SPECMAP_EMISSIVE,
						LLRenderPass::PASS_NORMMAP,
						LLRenderPass::PASS_ALPHA, //LLRenderPass::PASS_NORMMAP_BLEND,
						LLRenderPass::PASS_NORMMAP_MASK,
						LLRenderPass::PASS_NORMMAP_EMISSIVE,
						LLRenderPass::PASS_NORMSPEC,
						LLRenderPass::PASS_ALPHA, //LLRenderPass::PASS_NORMSPEC_BLEND,
						LLRenderPass::PASS_NORMSPEC_MASK,
						LLRenderPass::PASS_NORMSPEC_EMISSIVE,
					};

                    U32 alpha_mode = mat->getDiffuseAlphaMode();
                    if (!distance_sort && alpha_mode == LLMaterial::DIFFUSE_ALPHA_MODE_BLEND)
                    { // HACK - this should never happen, but sometimes we get a material that thinks it has alpha blending when it ought not
                        alpha_mode = LLMaterial::DIFFUSE_ALPHA_MODE_NONE;
                    }
                    U32 mask = mat->getShaderMask(alpha_mode, is_alpha);

                    U32 vb_mask = facep->getVertexBuffer()->getTypeMask();

                    // HACK - this should also never happen, but sometimes we get here and the material thinks it has a specmap now 
                    // even though it didn't appear to have a specmap when the face was added to the list of faces
                    if ((mask & 0x4) && !(vb_mask & LLVertexBuffer::MAP_TEXCOORD2))
                    {
                        mask &= ~0x4;
                    }

					llassert(mask < sizeof(pass)/sizeof(U32));

					mask = llmin(mask, (U32)(sizeof(pass)/sizeof(U32)-1));

                    // if this is going into alpha pool, distance sort MUST be true
                    llassert(pass[mask] == LLRenderPass::PASS_ALPHA ? distance_sort : true);
					registerFace(group, facep, pass[mask]);
				}
			}
			else if (mat)
			{
				U8 mode = mat->getDiffuseAlphaMode();

                is_alpha = (is_alpha || (mode == LLMaterial::DIFFUSE_ALPHA_MODE_BLEND));

				if (is_alpha)
				{
					mode = LLMaterial::DIFFUSE_ALPHA_MODE_BLEND;
				}

				if (mode == LLMaterial::DIFFUSE_ALPHA_MODE_MASK)
				{
					registerFace(group, facep, fullbright ? LLRenderPass::PASS_FULLBRIGHT_ALPHA_MASK : LLRenderPass::PASS_ALPHA_MASK);
				}
				else if (is_alpha )
				{
					registerFace(group, facep, LLRenderPass::PASS_ALPHA);
				}
				else if (gPipeline.shadersLoaded()
					&& te->getShiny() 
					&& can_be_shiny)
				{
					registerFace(group, facep, fullbright ? LLRenderPass::PASS_FULLBRIGHT_SHINY : LLRenderPass::PASS_SHINY);
				}
				else
				{
					registerFace(group, facep, fullbright ? LLRenderPass::PASS_FULLBRIGHT : LLRenderPass::PASS_SIMPLE);
				}
			}
			else if (is_alpha)
			{
				// can we safely treat this as an alpha mask?
				if (facep->getFaceColor().mV[3] <= 0.f)
				{ //100% transparent, don't render unless we're highlighting transparent
					LL_PROFILE_ZONE_NAMED_CATEGORY_VOLUME("facep->alpha -> invisible");
					registerFace(group, facep, LLRenderPass::PASS_ALPHA_INVISIBLE);
				}
				else if (facep->canRenderAsMask() && !hud_group)
				{
					if (te->getFullbright() || LLPipeline::sNoAlpha)
					{
						registerFace(group, facep, LLRenderPass::PASS_FULLBRIGHT_ALPHA_MASK);
					}
					else
					{
						registerFace(group, facep, LLRenderPass::PASS_ALPHA_MASK);
					}
				}
				else
				{
					registerFace(group, facep, LLRenderPass::PASS_ALPHA);
				}
			}
			else if (gPipeline.shadersLoaded()
				&& te->getShiny() 
				&& can_be_shiny)
			{ //shiny
				if (tex->getPrimaryFormat() == GL_ALPHA)
				{ //invisiprim+shiny
					registerFace(group, facep, LLRenderPass::PASS_INVISI_SHINY);
					registerFace(group, facep, LLRenderPass::PASS_INVISIBLE);
				}
				else if (!hud_group)
				{ //deferred rendering
					if (te->getFullbright())
					{ //register in post deferred fullbright shiny pass
						registerFace(group, facep, LLRenderPass::PASS_FULLBRIGHT_SHINY);
						if (te->getBumpmap())
						{ //register in post deferred bump pass
							registerFace(group, facep, LLRenderPass::PASS_POST_BUMP);
						}
					}
					else if (use_legacy_bump)
					{ //register in deferred bump pass
                        llassert(mask& LLVertexBuffer::MAP_TANGENT);
						registerFace(group, facep, LLRenderPass::PASS_BUMP);
					}
					else
					{ //register in deferred simple pass (deferred simple includes shiny)
						llassert(mask & LLVertexBuffer::MAP_NORMAL);
						registerFace(group, facep, LLRenderPass::PASS_SIMPLE);
					}
				}
				else if (fullbright)
				{	//not deferred, register in standard fullbright shiny pass					
					registerFace(group, facep, LLRenderPass::PASS_FULLBRIGHT_SHINY);
				}
				else
				{ //not deferred or fullbright, register in standard shiny pass
					registerFace(group, facep, LLRenderPass::PASS_SHINY);
				}
			}
			else
			{ //not alpha and not shiny
				if (!is_alpha && tex->getPrimaryFormat() == GL_ALPHA)
				{ //invisiprim
					registerFace(group, facep, LLRenderPass::PASS_INVISIBLE);
				}
				else if (fullbright || bake_sunlight)
				{ //fullbright
					if (mat && mat->getDiffuseAlphaMode() == LLMaterial::DIFFUSE_ALPHA_MODE_MASK)
					{
						registerFace(group, facep, LLRenderPass::PASS_FULLBRIGHT_ALPHA_MASK);
					}
					else
					{
						registerFace(group, facep, LLRenderPass::PASS_FULLBRIGHT);
					}
					if (!hud_group && use_legacy_bump)
					{ //if this is the deferred render and a bump map is present, register in post deferred bump
						registerFace(group, facep, LLRenderPass::PASS_POST_BUMP);
					}
				}
				else
				{
					if (use_legacy_bump)
					{ //non-shiny or fullbright deferred bump
                        llassert(mask& LLVertexBuffer::MAP_TANGENT);
						registerFace(group, facep, LLRenderPass::PASS_BUMP);
					}
					else
					{ //all around simple
						llassert(mask & LLVertexBuffer::MAP_NORMAL);
						if (mat && mat->getDiffuseAlphaMode() == LLMaterial::DIFFUSE_ALPHA_MODE_MASK)
						{ //material alpha mask can be respected in non-deferred
							registerFace(group, facep, LLRenderPass::PASS_ALPHA_MASK);
						}
						else
						{
							registerFace(group, facep, LLRenderPass::PASS_SIMPLE);
						}
				    }
				}
				
				
				if (!gPipeline.shadersLoaded() && 
					!is_alpha && 
					te->getShiny())
				{ //shiny as an extra pass when shaders are disabled
					registerFace(group, facep, LLRenderPass::PASS_SHINY);
				}
			}
			
			//not sure why this is here, and looks like it might cause bump mapped objects to get rendered redundantly -- davep 5/11/2010
			if (!is_alpha && hud_group)
			{
				llassert((mask & LLVertexBuffer::MAP_NORMAL) || fullbright);
				facep->setPoolType((fullbright) ? LLDrawPool::POOL_FULLBRIGHT : LLDrawPool::POOL_SIMPLE);
				
				if (!force_simple && use_legacy_bump)
				{
                    llassert(mask & LLVertexBuffer::MAP_TANGENT);
					registerFace(group, facep, LLRenderPass::PASS_BUMP);
				}
			}

			if (!is_alpha && LLPipeline::sRenderGlow && te->getGlow() > 0.f)
			{
                if (gltf_mat)
                {
                    registerFace(group, facep, LLRenderPass::PASS_GLTF_GLOW);
                }
                else
                {
                    registerFace(group, facep, LLRenderPass::PASS_GLOW);
                }
			}
						
			++face_iter;
		}

		if (buffer)
		{
			buffer->unmapBuffer();
		}
	}

	group->mBufferMap[mask].clear();
	for (LLSpatialGroup::buffer_texture_map_t::iterator i = buffer_map[mask].begin(); i != buffer_map[mask].end(); ++i)
	{
		group->mBufferMap[mask][i->first] = i->second;
	}

	return geometryBytes;
}

void LLVolumeGeometryManager::addGeometryCount(LLSpatialGroup* group, U32& vertex_count, U32& index_count)
{
    //for each drawable
    for (LLSpatialGroup::element_iter drawable_iter = group->getDataBegin(); drawable_iter != group->getDataEnd(); ++drawable_iter)
    {
        LLDrawable* drawablep = (LLDrawable*)(*drawable_iter)->getDrawable();

        if (!drawablep || drawablep->isDead())
        {
            continue;
        }
    }
}

void LLGeometryManager::addGeometryCount(LLSpatialGroup* group, U32 &vertex_count, U32 &index_count)
{	
    LL_PROFILE_ZONE_SCOPED_CATEGORY_VOLUME;

    //clear off any old faces
    mFaceList.clear();

	//for each drawable
	for (LLSpatialGroup::element_iter drawable_iter = group->getDataBegin(); drawable_iter != group->getDataEnd(); ++drawable_iter)
	{
		LLDrawable* drawablep = (LLDrawable*)(*drawable_iter)->getDrawable();
		
		if (!drawablep || drawablep->isDead())
		{
			continue;
		}
	
		//for each face
		for (S32 i = 0; i < drawablep->getNumFaces(); i++)
		{
			//sum up face verts and indices
			drawablep->updateFaceSize(i);
			LLFace* facep = drawablep->getFace(i);
			if (facep)
			{
				if (facep->hasGeometry() && facep->getPixelArea() > FORCE_CULL_AREA && 
					facep->getGeomCount() + vertex_count <= 65536)
				{
					vertex_count += facep->getGeomCount();
					index_count += facep->getIndicesCount();
				
					//remember face (for sorting)
					mFaceList.push_back(facep);
				}
				else
				{
					facep->clearVertexBuffer();
				}
			}
		}
	}
}

LLHUDPartition::LLHUDPartition(LLViewerRegion* regionp) : LLBridgePartition(regionp)
{
	mPartitionType = LLViewerRegion::PARTITION_HUD;
	mDrawableType = LLPipeline::RENDER_TYPE_HUD;
	mSlopRatio = 0.f;
	mLODPeriod = 1;
}

void LLHUDPartition::shift(const LLVector4a &offset)
{
	//HUD objects don't shift with region crossing.  That would be silly.
}<|MERGE_RESOLUTION|>--- conflicted
+++ resolved
@@ -4842,11 +4842,7 @@
 
 
 BOOL LLVOVolume::lineSegmentIntersect(const LLVector4a& start, const LLVector4a& end, S32 face, BOOL pick_transparent, BOOL pick_rigged, BOOL pick_unselectable, S32 *face_hitp,
-<<<<<<< HEAD
 									      LLVector4a* intersection,LLVector2* tex_coord, LLVector4a* normal, LLVector4a* tangent)
-=======
-									  LLVector4a* intersection,LLVector2* tex_coord, LLVector4a* normal, LLVector4a* tangent)
->>>>>>> 4c6d8f4b
 {
 	if (!mbCanSelect 
 		|| mDrawable->isDead() 
