--- conflicted
+++ resolved
@@ -5987,12 +5987,6 @@
 			{
 				continue;
 			}
-			// <FS:Beq> Capture render times
-			if(vobj->isAttachment())
-			{
-				trackAttachments( vobj, drawablep->isState(LLDrawable::RIGGED),&ratPtr);
-			}
-			// </FS:Beq>
 
 			LLVolume* volume = vobj->getVolume();
 			if (volume)
@@ -6442,20 +6436,11 @@
 
 					if (!vobj) continue;
 
-<<<<<<< HEAD
-                    if (vobj->isAttachment())
-					{
-						trackAttachments( vobj, drawablep->isState(LLDrawable::RIGGED), &ratPtr );
-					}
-					// </FS:Beq>
 				    //<FS:Beq> avoid unfortunate sleep during trylock by static check
     				//if(debugLoggingEnabled("AnimatedObjectsLinkset"))
 				    static auto debug_logging_on = debugLoggingEnabled("AnimatedObjectsLinkset");
 				    if (debug_logging_on)
 				    //</FS:Beq>
-=======
-					if (debugLoggingEnabled("AnimatedObjectsLinkset"))
->>>>>>> 2994833e
 					{
 						if (vobj->isAnimatedObject() && vobj->isRiggedMesh())
 						{
