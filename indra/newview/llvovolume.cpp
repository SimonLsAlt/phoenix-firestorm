--- conflicted
+++ resolved
@@ -5904,14 +5904,6 @@
 //</FS:Beq>
 
             bool is_mesh = vobj->isMesh();
-<<<<<<< HEAD
-			if (is_mesh &&
-
-				((vobj->getVolume() && !vobj->getVolume()->isMeshAssetLoaded()) || !gMeshRepo.meshRezEnabled()))
-			{
-				continue;
-			}
-=======
             if (is_mesh)
             {
                 if ((vobj->getVolume() && !vobj->getVolume()->isMeshAssetLoaded())
@@ -5927,7 +5919,6 @@
                      continue;
                 }
             }
->>>>>>> 77ea8eed
 
 			LLVolume* volume = vobj->getVolume();
 			if (volume)
