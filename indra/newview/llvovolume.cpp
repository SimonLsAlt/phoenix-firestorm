/** 
 * @file llvovolume.cpp
 * @brief LLVOVolume class implementation
 *
 * $LicenseInfo:firstyear=2001&license=viewerlgpl$
 * Second Life Viewer Source Code
 * Copyright (C) 2010, Linden Research, Inc.
 * 
 * This library is free software; you can redistribute it and/or
 * modify it under the terms of the GNU Lesser General Public
 * License as published by the Free Software Foundation;
 * version 2.1 of the License only.
 * 
 * This library is distributed in the hope that it will be useful,
 * but WITHOUT ANY WARRANTY; without even the implied warranty of
 * MERCHANTABILITY or FITNESS FOR A PARTICULAR PURPOSE.  See the GNU
 * Lesser General Public License for more details.
 * 
 * You should have received a copy of the GNU Lesser General Public
 * License along with this library; if not, write to the Free Software
 * Foundation, Inc., 51 Franklin Street, Fifth Floor, Boston, MA  02110-1301  USA
 * 
 * Linden Research, Inc., 945 Battery Street, San Francisco, CA  94111  USA
 * $/LicenseInfo$
 */

// A "volume" is a box, cylinder, sphere, or other primitive shape.

#include "llviewerprecompiledheaders.h"

#include "llvovolume.h"

#include <sstream>

#include "llviewercontrol.h"
#include "lldir.h"
#include "llflexibleobject.h"
#include "llfloatertools.h"
#include "llmaterialid.h"
#include "llmaterialtable.h"
#include "llprimitive.h"
#include "llvolume.h"
#include "llvolumeoctree.h"
#include "llvolumemgr.h"
#include "llvolumemessage.h"
#include "material_codes.h"
#include "message.h"
#include "llpluginclassmedia.h" // for code in the mediaEvent handler
#include "object_flags.h"
#include "lldrawable.h"
#include "lldrawpoolavatar.h"
#include "lldrawpoolbump.h"
#include "llface.h"
#include "llspatialpartition.h"
#include "llhudmanager.h"
#include "llflexibleobject.h"
#include "llskinningutil.h"
#include "llsky.h"
#include "lltexturefetch.h"
#include "llvector4a.h"
#include "llviewercamera.h"
#include "llviewertexturelist.h"
#include "llviewerobjectlist.h"
#include "llviewerregion.h"
#include "llviewertextureanim.h"
#include "llworld.h"
#include "llselectmgr.h"
#include "pipeline.h"
#include "llsdutil.h"
#include "llmatrix4a.h"
#include "llmediaentry.h"
#include "llmediadataclient.h"
#include "llmeshrepository.h"
#include "llagent.h"
#include "llviewermediafocus.h"
#include "lldatapacker.h"
#include "llviewershadermgr.h"
#include "llvoavatar.h"
#include "llcontrolavatar.h"
#include "llvoavatarself.h"
#include "llvocache.h"
#include "llmaterialmgr.h"
#include "llanimationstates.h"
#include "llinventorytype.h"
#include "llviewerinventory.h"
#include "llcallstack.h"
#include "llsculptidsize.h"
#include "llavatarappearancedefines.h"
// [RLVa:KB] - Checked: RLVa-2.0.0
#include "rlvactions.h"
#include "rlvlocks.h"
// [/RLVa:KB]
#include "llviewernetwork.h"
#include "fsperfstats.h" // <FS:Beq> performance stats support

const F32 FORCE_SIMPLE_RENDER_AREA = 512.f;
const F32 FORCE_CULL_AREA = 8.f;
U32 JOINT_COUNT_REQUIRED_FOR_FULLRIG = 1;

BOOL gAnimateTextures = TRUE;
//extern BOOL gHideSelectedObjects;

F32 LLVOVolume::sLODFactor = 1.f;
F32	LLVOVolume::sLODSlopDistanceFactor = 0.5f; //Changing this to zero, effectively disables the LOD transition slop 
F32 LLVOVolume::sDistanceFactor = 1.0f;
S32 LLVOVolume::sNumLODChanges = 0;
S32 LLVOVolume::mRenderComplexity_last = 0;
S32 LLVOVolume::mRenderComplexity_current = 0;
LLPointer<LLObjectMediaDataClient> LLVOVolume::sObjectMediaClient = NULL;
LLPointer<LLObjectMediaNavigateClient> LLVOVolume::sObjectMediaNavigateClient = NULL;

extern BOOL gGLDebugLoggingEnabled;

// NaCl - Graphics crasher protection
static bool enableVolumeSAPProtection()
{
	static LLCachedControl<bool> protect(gSavedSettings, "RenderVolumeSAProtection");
	return protect;
}
// NaCl End

// Implementation class of LLMediaDataClientObject.  See llmediadataclient.h
class LLMediaDataClientObjectImpl : public LLMediaDataClientObject
{
public:
	LLMediaDataClientObjectImpl(LLVOVolume *obj, bool isNew) : mObject(obj), mNew(isNew) 
	{
		mObject->addMDCImpl();
	}
	~LLMediaDataClientObjectImpl()
	{
		mObject->removeMDCImpl();
	}
	
	virtual U8 getMediaDataCount() const 
		{ return mObject->getNumTEs(); }

	virtual LLSD getMediaDataLLSD(U8 index) const 
		{
			LLSD result;
			LLTextureEntry *te = mObject->getTE(index); 
			if (NULL != te)
			{
				llassert((te->getMediaData() != NULL) == te->hasMedia());
				if (te->getMediaData() != NULL)
				{
					result = te->getMediaData()->asLLSD();
					// XXX HACK: workaround bug in asLLSD() where whitelist is not set properly
					// See DEV-41949
					if (!result.has(LLMediaEntry::WHITELIST_KEY))
					{
						result[LLMediaEntry::WHITELIST_KEY] = LLSD::emptyArray();
					}
				}
			}
			return result;
		}
	virtual bool isCurrentMediaUrl(U8 index, const std::string &url) const
		{
			LLTextureEntry *te = mObject->getTE(index); 
			if (te)
			{
				if (te->getMediaData())
				{
					return (te->getMediaData()->getCurrentURL() == url);
				}
			}
			return url.empty();
		}

	virtual LLUUID getID() const
		{ return mObject->getID(); }

	virtual void mediaNavigateBounceBack(U8 index)
		{ mObject->mediaNavigateBounceBack(index); }
	
	virtual bool hasMedia() const
		{ return mObject->hasMedia(); }
	
	virtual void updateObjectMediaData(LLSD const &data, const std::string &version_string) 
		{ mObject->updateObjectMediaData(data, version_string); }
	
	virtual F64 getMediaInterest() const 
		{ 
			F64 interest = mObject->getTotalMediaInterest();
			if (interest < (F64)0.0)
			{
				// media interest not valid yet, try pixel area
				interest = mObject->getPixelArea();
				// HACK: force recalculation of pixel area if interest is the "magic default" of 1024.
				if (interest == 1024.f)
				{
					const_cast<LLVOVolume*>(static_cast<LLVOVolume*>(mObject))->setPixelAreaAndAngle(gAgent);
					interest = mObject->getPixelArea();
				}
			}
			return interest; 
		}
	
	virtual bool isInterestingEnough() const
		{
			return LLViewerMedia::getInstance()->isInterestingEnough(mObject, getMediaInterest());
		}

	virtual std::string getCapabilityUrl(const std::string &name) const
		{ return mObject->getRegion()->getCapability(name); }
	
	virtual bool isDead() const
		{ return mObject->isDead(); }
	
	virtual U32 getMediaVersion() const
		{ return LLTextureEntry::getVersionFromMediaVersionString(mObject->getMediaURL()); }
	
	virtual bool isNew() const
		{ return mNew; }

private:
	LLPointer<LLVOVolume> mObject;
	bool mNew;
};


LLVOVolume::LLVOVolume(const LLUUID &id, const LLPCode pcode, LLViewerRegion *regionp)
	: LLViewerObject(id, pcode, regionp),
	// NaCl - Graphics crasher protection
	  mVolumeImpl(NULL),
	  mVolumeSurfaceArea(-1.f)
	// NaCl End
{
	mTexAnimMode = 0;
	mRelativeXform.setIdentity();
	mRelativeXformInvTrans.setIdentity();

	mFaceMappingChanged = FALSE;
	mLOD = MIN_LOD;
    mLODDistance = 0.0f;
    mLODAdjustedDistance = 0.0f;
    mLODRadius = 0.0f;
	mTextureAnimp = NULL;
	mVolumeChanged = FALSE;
	mVObjRadius = LLVector3(1,1,0.5f).length();
	mNumFaces = 0;
	mLODChanged = FALSE;
	mSculptChanged = FALSE;
	mSpotLightPriority = 0.f;

	mMediaImplList.resize(getNumTEs());
	mLastFetchedMediaVersion = -1;
	memset(&mIndexInTex, 0, sizeof(S32) * LLRender::NUM_VOLUME_TEXTURE_CHANNELS);
	mMDCImplCount = 0;
	mLastRiggingInfoLOD = -1;
	mResetDebugText = false;
}

LLVOVolume::~LLVOVolume()
{
	delete mTextureAnimp;
	mTextureAnimp = NULL;
	delete mVolumeImpl;
	mVolumeImpl = NULL;

	if(!mMediaImplList.empty())
	{
		for(U32 i = 0 ; i < mMediaImplList.size() ; i++)
		{
			if(mMediaImplList[i].notNull())
			{
				mMediaImplList[i]->removeObject(this) ;
			}
		}
	}
}

void LLVOVolume::markDead()
{
	if (!mDead)
	{
        if (getVolume())
        {
            LLSculptIDSize::instance().rem(getVolume()->getParams().getSculptID());
        }

		if(getMDCImplCount() > 0)
		{
			LLMediaDataClientObject::ptr_t obj = new LLMediaDataClientObjectImpl(const_cast<LLVOVolume*>(this), false);
			if (sObjectMediaClient) sObjectMediaClient->removeFromQueue(obj);
			if (sObjectMediaNavigateClient) sObjectMediaNavigateClient->removeFromQueue(obj);
		}
		
		// Detach all media impls from this object
		for(U32 i = 0 ; i < mMediaImplList.size() ; i++)
		{
			removeMediaImpl(i);
		}

		if (mSculptTexture.notNull())
		{
			mSculptTexture->removeVolume(LLRender::SCULPT_TEX, this);
		}

		if (mLightTexture.notNull())
		{
			mLightTexture->removeVolume(LLRender::LIGHT_TEX, this);
		}
	}
	
	LLViewerObject::markDead();
}


// static
void LLVOVolume::initClass()
{
	// gSavedSettings better be around
	if (gSavedSettings.getBOOL("PrimMediaMasterEnabled"))
	{
		const F32 queue_timer_delay = gSavedSettings.getF32("PrimMediaRequestQueueDelay");
		const F32 retry_timer_delay = gSavedSettings.getF32("PrimMediaRetryTimerDelay");
		const U32 max_retries = gSavedSettings.getU32("PrimMediaMaxRetries");
		const U32 max_sorted_queue_size = gSavedSettings.getU32("PrimMediaMaxSortedQueueSize");
		const U32 max_round_robin_queue_size = gSavedSettings.getU32("PrimMediaMaxRoundRobinQueueSize");
		sObjectMediaClient = new LLObjectMediaDataClient(queue_timer_delay, retry_timer_delay, max_retries, 
														 max_sorted_queue_size, max_round_robin_queue_size);
		sObjectMediaNavigateClient = new LLObjectMediaNavigateClient(queue_timer_delay, retry_timer_delay, 
																	 max_retries, max_sorted_queue_size, max_round_robin_queue_size);
	}
}

// static
void LLVOVolume::cleanupClass()
{
    sObjectMediaClient = NULL;
    sObjectMediaNavigateClient = NULL;
}

U32 LLVOVolume::processUpdateMessage(LLMessageSystem *mesgsys,
										  void **user_data,
										  U32 block_num, EObjectUpdateType update_type,
										  LLDataPacker *dp)
{
	// <FS:Ansariel> Improved bad object handling
	static LLCachedControl<bool> fsEnforceStrictObjectCheck(gSavedSettings, "FSEnforceStrictObjectCheck");
	bool enfore_strict_object_check = LLGridManager::instance().isInSecondLife() && fsEnforceStrictObjectCheck;
	// </FS:Ansariel>

	LLColor4U color;
	const S32 teDirtyBits = (TEM_CHANGE_TEXTURE|TEM_CHANGE_COLOR|TEM_CHANGE_MEDIA);

	// Do base class updates...
	U32 retval = LLViewerObject::processUpdateMessage(mesgsys, user_data, block_num, update_type, dp);

	LLUUID sculpt_id;
	U8 sculpt_type = 0;
	if (isSculpted())
	{
		LLSculptParams *sculpt_params = (LLSculptParams *)getParameterEntry(LLNetworkData::PARAMS_SCULPT);
		sculpt_id = sculpt_params->getSculptTexture();
		sculpt_type = sculpt_params->getSculptType();

        LL_DEBUGS("ObjectUpdate") << "uuid " << mID << " set sculpt_id " << sculpt_id << LL_ENDL;
        dumpStack("ObjectUpdateStack");
	}

	if (!dp)
	{
		if (update_type == OUT_FULL)
		{
			////////////////////////////////
			//
			// Unpack texture animation data
			//
			//

			if (mesgsys->getSizeFast(_PREHASH_ObjectData, block_num, _PREHASH_TextureAnim))
			{
				if (!mTextureAnimp)
				{
					mTextureAnimp = new LLViewerTextureAnim(this);
				}
				else
				{
					if (!(mTextureAnimp->mMode & LLTextureAnim::SMOOTH))
					{
						mTextureAnimp->reset();
					}
				}
				mTexAnimMode = 0;
				
				mTextureAnimp->unpackTAMessage(mesgsys, block_num);
			}
			else
			{
				if (mTextureAnimp)
				{
					delete mTextureAnimp;
					mTextureAnimp = NULL;

                    for (S32 i = 0; i < getNumTEs(); i++)
                    {
                        LLFace* facep = mDrawable->getFace(i);
                        if (facep && facep->mTextureMatrix)
                        {
                            // delete or reset
                            delete facep->mTextureMatrix;
                            facep->mTextureMatrix = NULL;
                        }
                    }

					gPipeline.markTextured(mDrawable);
					mFaceMappingChanged = TRUE;
					mTexAnimMode = 0;
				}
			}

			// Unpack volume data
			LLVolumeParams volume_params;
			// <FS:Beq> Extend the bogus volume error handling to the other code path
			//LLVolumeMessage::unpackVolumeParams(&volume_params, mesgsys, _PREHASH_ObjectData, block_num);
			BOOL res = LLVolumeMessage::unpackVolumeParams(&volume_params, mesgsys, _PREHASH_ObjectData, block_num);
			if (!res)
			{
				//<FS:Beq> Improved bad object handling courtesy of Drake.
				std::string region_name = "unknown region";
				if (getRegion())
				{
					region_name = getRegion()->getName();
					if (enfore_strict_object_check)
					{
						LL_WARNS() << "An invalid object (" << getID() << ") has been removed (FSEnforceStrictObjectCheck)" << LL_ENDL;
						getRegion()->addCacheMissFull(getLocalID()); // force cache skip the object
					}
				}
				LL_WARNS() << "Bogus volume parameters in object " << getID() << " @ " << getPositionRegion()
					<< " in " << region_name << LL_ENDL;
				
				if (enfore_strict_object_check)
				{
					gObjectList.killObject(this);
					return (INVALID_UPDATE);
				}
				// </FS:Beq>
			}

			volume_params.setSculptID(sculpt_id, sculpt_type);

			if (setVolume(volume_params, 0))
			{
				markForUpdate(TRUE);
			}
		}

		// Sigh, this needs to be done AFTER the volume is set as well, otherwise bad stuff happens...
		////////////////////////////
		//
		// Unpack texture entry data
		//

		S32 result = unpackTEMessage(mesgsys, _PREHASH_ObjectData, (S32) block_num);
		//<FS:Beq> Improved bad object handling courtesy of Drake.
		if (TEM_INVALID == result)
		{
			// There's something bogus in the data that we're unpacking.
			dp->dumpBufferToLog();
			std::string region_name = "unknown region";
			if (getRegion())
			{
				region_name = getRegion()->getName();
				if (enfore_strict_object_check)
				{
					LL_WARNS() << "An invalid object (" << getID() << ") has been removed (FSEnforceStrictObjectCheck)" << LL_ENDL;
					getRegion()->addCacheMissFull(getLocalID()); // force cache skip
				}
			}

			LL_WARNS() << "Bogus TE data in object " << getID() << " @ " << getPositionRegion()
				<< " in " << region_name << LL_ENDL;
			if (enfore_strict_object_check)
			{
				gObjectList.killObject(this);
				return (INVALID_UPDATE);
			}
		}
		// </FS:Beq>
		if (result & teDirtyBits)
		{
			updateTEData();
		}
		if (result & TEM_CHANGE_MEDIA)
		{
			retval |= MEDIA_FLAGS_CHANGED;
		}
	}
	else
	{
		if (update_type != OUT_TERSE_IMPROVED)
		{
			LLVolumeParams volume_params;
			BOOL res = LLVolumeMessage::unpackVolumeParams(&volume_params, *dp);
			if (!res)
			{
				//<FS:Beq> Improved bad object handling courtesy of Drake.
				//LL_WARNS() << "Bogus volume parameters in object " << getID() << LL_ENDL;
				//LL_WARNS() << getRegion()->getOriginGlobal() << LL_ENDL;
				std::string region_name = "unknown region";
				if (getRegion())
				{
					region_name = getRegion()->getName();
					if (enfore_strict_object_check)
					{
						LL_WARNS() << "An invalid object (" << getID() << ") has been removed (FSEnforceStrictObjectCheck)" << LL_ENDL;
						getRegion()->addCacheMissFull(getLocalID()); // force cache skip the object
					}
				}
				LL_WARNS() << "Bogus volume parameters in object " << getID() << " @ " << getPositionRegion() 
							<< " in " << region_name << LL_ENDL;
				// <FS:Beq> [FIRE-16995] [CRASH] Continuous crashing upon entering 3 adjacent sims incl. Hathian, D8, Devil's Pocket
				// A bad object entry in a .slc simobject cache can result in an unreadable/unusable volume 
				// This leaves the volume in an uncertain state and can result in a crash when later code access an uninitialised pointer
				// return an INVALID_UPDATE instead
				// <FS:Beq> July 2017 Change backed out due to side effects. FIRE-16995 still an exposure. 
				// return(INVALID_UPDATE);
				// NOTE: An option here would be to correctly return the media status using "retval |= INVALID_UPDATE"
				if (enfore_strict_object_check)
				{
					gObjectList.killObject(this);
					return (INVALID_UPDATE);
				}
				// </FS:Beq>
			}

			volume_params.setSculptID(sculpt_id, sculpt_type);

			if (setVolume(volume_params, 0))
			{
				markForUpdate(TRUE);
			}
			S32 res2 = unpackTEMessage(*dp);
			if (TEM_INVALID == res2)
			{
				// There's something bogus in the data that we're unpacking.
				dp->dumpBufferToLog();
				//<FS:Beq> Improved bad object handling courtesy of Drake.
				//LL_WARNS() << "Flushing cache files" << LL_ENDL;

				//if(LLVOCache::instanceExists() && getRegion())
				//{
				//	LLVOCache::getInstance()->removeEntry(getRegion()->getHandle()) ;
				//}
				//
				//LL_WARNS() << "Bogus TE data in " << getID() << LL_ENDL;
				std::string region_name = "unknown region";
				if (getRegion())
				{
					region_name = getRegion()->getName();
					if (enfore_strict_object_check)
					{
						LL_WARNS() << "An invalid object (" << getID() << ") has been removed (FSEnforceStrictObjectCheck)" << LL_ENDL;
						getRegion()->addCacheMissFull(getLocalID()); // force cache skip
					}
				}
						
				LL_WARNS() << "Bogus TE data in object " << getID() << " @ " << getPositionRegion()
					<< " in " << region_name << LL_ENDL;
				if (enfore_strict_object_check)
				{
					gObjectList.killObject(this);
					return (INVALID_UPDATE);
				}
				// </FS:Beq>
			}
			else 
			{
				if (res2 & teDirtyBits) 
				{
					updateTEData();
				}
				if (res2 & TEM_CHANGE_MEDIA)
				{
					retval |= MEDIA_FLAGS_CHANGED;
				}
			}

			U32 value = dp->getPassFlags();

			if (value & 0x40)
			{
				if (!mTextureAnimp)
				{
					mTextureAnimp = new LLViewerTextureAnim(this);
				}
				else
				{
					if (!(mTextureAnimp->mMode & LLTextureAnim::SMOOTH))
					{
						mTextureAnimp->reset();
					}
				}
				mTexAnimMode = 0;
				mTextureAnimp->unpackTAMessage(*dp);
			}
			else if (mTextureAnimp)
			{
				delete mTextureAnimp;
				mTextureAnimp = NULL;

                for (S32 i = 0; i < getNumTEs(); i++)
                {
                    LLFace* facep = mDrawable->getFace(i);
                    if (facep && facep->mTextureMatrix)
                    {
                        // delete or reset
                        delete facep->mTextureMatrix;
                        facep->mTextureMatrix = NULL;
                    }
                }

				gPipeline.markTextured(mDrawable);
				mFaceMappingChanged = TRUE;
				mTexAnimMode = 0;
			}

			if (value & 0x400)
			{ //particle system (new)
				unpackParticleSource(*dp, mOwnerID, false);
			}
		}
		else
		{
			S32 texture_length = mesgsys->getSizeFast(_PREHASH_ObjectData, block_num, _PREHASH_TextureEntry);
			if (texture_length)
			{
				U8							tdpbuffer[1024];
				LLDataPackerBinaryBuffer	tdp(tdpbuffer, 1024);
				mesgsys->getBinaryDataFast(_PREHASH_ObjectData, _PREHASH_TextureEntry, tdpbuffer, 0, block_num, 1024);
				S32 result = unpackTEMessage(tdp);
				if (result & teDirtyBits)
				{
					updateTEData();
				}
				if (result & TEM_CHANGE_MEDIA)
				{
					retval |= MEDIA_FLAGS_CHANGED;
				}
			}
		}
	}
// <FS:CR> OpenSim returns a zero. Don't request MediaData where MOAP isn't supported
	//if (retval & (MEDIA_URL_REMOVED | MEDIA_URL_ADDED | MEDIA_URL_UPDATED | MEDIA_FLAGS_CHANGED))
	if (retval != 0 && retval & (MEDIA_URL_REMOVED | MEDIA_URL_ADDED | MEDIA_URL_UPDATED | MEDIA_FLAGS_CHANGED))
// </FS:CR>
	{
		// If only the media URL changed, and it isn't a media version URL,
		// ignore it
		if ( ! ( retval & (MEDIA_URL_ADDED | MEDIA_URL_UPDATED) &&
				 mMedia && ! mMedia->mMediaURL.empty() &&
				 ! LLTextureEntry::isMediaVersionString(mMedia->mMediaURL) ) )
		{
			// If the media changed at all, request new media data
			LL_DEBUGS("MediaOnAPrim") << "Media update: " << getID() << ": retval=" << retval << " Media URL: " <<
                ((mMedia) ?  mMedia->mMediaURL : std::string("")) << LL_ENDL;
			requestMediaDataUpdate(retval & MEDIA_FLAGS_CHANGED);
		}
        else {
            LL_INFOS("MediaOnAPrim") << "Ignoring media update for: " << getID() << " Media URL: " <<
                ((mMedia) ?  mMedia->mMediaURL : std::string("")) << LL_ENDL;
        }
	}
	// ...and clean up any media impls
	cleanUpMediaImpls();

	return retval;
}


void LLVOVolume::animateTextures()
{
	if (!mDead)
	{
		F32 off_s = 0.f, off_t = 0.f, scale_s = 1.f, scale_t = 1.f, rot = 0.f;
		S32 result = mTextureAnimp->animateTextures(off_s, off_t, scale_s, scale_t, rot);
	
		if (result)
		{
			if (!mTexAnimMode)
			{
				mFaceMappingChanged = TRUE;
				gPipeline.markTextured(mDrawable);
			}
			mTexAnimMode = result | mTextureAnimp->mMode;
				
			S32 start=0, end=mDrawable->getNumFaces()-1;
			if (mTextureAnimp->mFace >= 0 && mTextureAnimp->mFace <= end)
			{
				start = end = mTextureAnimp->mFace;
			}
		
			for (S32 i = start; i <= end; i++)
			{
				LLFace* facep = mDrawable->getFace(i);
				if (!facep) continue;
				if(facep->getVirtualSize() <= MIN_TEX_ANIM_SIZE && facep->mTextureMatrix) continue;

				const LLTextureEntry* te = facep->getTextureEntry();
			
				if (!te)
				{
					continue;
				}
		
				if (!(result & LLViewerTextureAnim::ROTATE))
				{
					te->getRotation(&rot);
				}
				if (!(result & LLViewerTextureAnim::TRANSLATE))
				{
					te->getOffset(&off_s,&off_t);
				}			
				if (!(result & LLViewerTextureAnim::SCALE))
				{
					te->getScale(&scale_s, &scale_t);
				}

				if (!facep->mTextureMatrix)
				{
					facep->mTextureMatrix = new LLMatrix4();
				}

				LLMatrix4& tex_mat = *facep->mTextureMatrix;
				tex_mat.setIdentity();
				LLVector3 trans ;

					trans.set(LLVector3(off_s+0.5f, off_t+0.5f, 0.f));			
					tex_mat.translate(LLVector3(-0.5f, -0.5f, 0.f));

				LLVector3 scale(scale_s, scale_t, 1.f);			
				LLQuaternion quat;
				quat.setQuat(rot, 0, 0, -1.f);
		
				tex_mat.rotate(quat);				

				LLMatrix4 mat;
				mat.initAll(scale, LLQuaternion(), LLVector3());
				tex_mat *= mat;
		
				tex_mat.translate(trans);
			}
		}
		else
		{
			if (mTexAnimMode && mTextureAnimp->mRate == 0)
			{
				U8 start, count;

				if (mTextureAnimp->mFace == -1)
				{
					start = 0;
					count = getNumTEs();
				}
				else
				{
					start = (U8) mTextureAnimp->mFace;
					count = 1;
				}

				for (S32 i = start; i < start + count; i++)
				{
					if (mTexAnimMode & LLViewerTextureAnim::TRANSLATE)
					{
						setTEOffset(i, mTextureAnimp->mOffS, mTextureAnimp->mOffT);				
					}
					if (mTexAnimMode & LLViewerTextureAnim::SCALE)
					{
						setTEScale(i, mTextureAnimp->mScaleS, mTextureAnimp->mScaleT);	
					}
					if (mTexAnimMode & LLViewerTextureAnim::ROTATE)
					{
						setTERotation(i, mTextureAnimp->mRot);
					}
				}

				gPipeline.markTextured(mDrawable);
				mFaceMappingChanged = TRUE;
				mTexAnimMode = 0;
			}
		}
	}
}

void LLVOVolume::updateTextures()
{
	const F32 TEXTURE_AREA_REFRESH_TIME = 5.f; // seconds
	if (mTextureUpdateTimer.getElapsedTimeF32() > TEXTURE_AREA_REFRESH_TIME)
	{
		updateTextureVirtualSize();

		if (mDrawable.notNull() && !isVisible() && !mDrawable->isActive())
		{ //delete vertex buffer to free up some VRAM
			LLSpatialGroup* group  = mDrawable->getSpatialGroup();
			if (group && (group->mVertexBuffer.notNull() || !group->mBufferMap.empty() || !group->mDrawMap.empty()))
			{
				group->destroyGL(true);

				//flag the group as having changed geometry so it gets a rebuild next time
				//it becomes visible
				group->setState(LLSpatialGroup::GEOM_DIRTY | LLSpatialGroup::MESH_DIRTY | LLSpatialGroup::NEW_DRAWINFO);
			}
		}


    }
}

BOOL LLVOVolume::isVisible() const 
{
	if(mDrawable.notNull() && mDrawable->isVisible())
	{
		return TRUE ;
	}

	if(isAttachment())
	{
		LLViewerObject* objp = (LLViewerObject*)getParent() ;
		while(objp && !objp->isAvatar())
		{
			objp = (LLViewerObject*)objp->getParent() ;
		}

		return objp && objp->mDrawable.notNull() && objp->mDrawable->isVisible() ;
	}

	return FALSE ;
}

void LLVOVolume::updateTextureVirtualSize(bool forced)
{
    LL_PROFILE_ZONE_SCOPED;
	// Update the pixel area of all faces

    if (mDrawable.isNull())
    {
        return;
    }

	if(!forced)
	{
		if(!isVisible())
		{ //don't load textures for non-visible faces
			const S32 num_faces = mDrawable->getNumFaces();
			for (S32 i = 0; i < num_faces; i++)
			{
				LLFace* face = mDrawable->getFace(i);
				if (face)
				{
					face->setPixelArea(0.f); 
					face->setVirtualSize(0.f);
				}
			}

			return ;
		}

		if (!gPipeline.hasRenderType(LLPipeline::RENDER_TYPE_SIMPLE))
		{
			return;
		}
	}

	static LLCachedControl<bool> dont_load_textures(gSavedSettings,"TextureDisable", false);
		
	if (dont_load_textures || LLAppViewer::getTextureFetch()->mDebugPause) // || !mDrawable->isVisible())
	{
		return;
	}

	mTextureUpdateTimer.reset();
	
	F32 old_area = mPixelArea;
	mPixelArea = 0.f;

	const S32 num_faces = mDrawable->getNumFaces();
	F32 min_vsize=999999999.f, max_vsize=0.f;
	LLViewerCamera* camera = LLViewerCamera::getInstance();
	for (S32 i = 0; i < num_faces; i++)
	{
		LLFace* face = mDrawable->getFace(i);
		if (!face) continue;
		const LLTextureEntry *te = face->getTextureEntry();
		LLViewerTexture *imagep = face->getTexture();
		if (!imagep || !te ||			
			face->mExtents[0].equals3(face->mExtents[1]))
		{
			continue;
		}
		
		F32 vsize;
		F32 old_size = face->getVirtualSize();

		if (isHUDAttachment())
		{
			F32 area = (F32) camera->getScreenPixelArea();
			vsize = area;
			imagep->setBoostLevel(LLGLTexture::BOOST_HUD);
 			face->setPixelArea(area); // treat as full screen
			face->setVirtualSize(vsize);
		}
		else
		{
			vsize = face->getTextureVirtualSize();
		}

		mPixelArea = llmax(mPixelArea, face->getPixelArea());		

		if (face->mTextureMatrix != NULL)
		{
			if ((vsize < MIN_TEX_ANIM_SIZE && old_size > MIN_TEX_ANIM_SIZE) ||
				(vsize > MIN_TEX_ANIM_SIZE && old_size < MIN_TEX_ANIM_SIZE))
			{
				gPipeline.markRebuild(mDrawable, LLDrawable::REBUILD_TCOORD, FALSE);
			}
		}
				
		if (gPipeline.hasRenderDebugMask(LLPipeline::RENDER_DEBUG_TEXTURE_AREA))
		{
			if (vsize < min_vsize) min_vsize = vsize;
			if (vsize > max_vsize) max_vsize = vsize;
		}
		else if (gPipeline.hasRenderDebugMask(LLPipeline::RENDER_DEBUG_TEXTURE_PRIORITY))
		{
			LLViewerFetchedTexture* img = LLViewerTextureManager::staticCastToFetchedTexture(imagep) ;
			if(img)
			{
				F32 pri = img->getDecodePriority();
				pri = llmax(pri, 0.0f);
				if (pri < min_vsize) min_vsize = pri;
				if (pri > max_vsize) max_vsize = pri;
			}
		}
		else if (gPipeline.hasRenderDebugMask(LLPipeline::RENDER_DEBUG_FACE_AREA))
		{
			F32 pri = mPixelArea;
			if (pri < min_vsize) min_vsize = pri;
			if (pri > max_vsize) max_vsize = pri;
		}	
	}
	
	if (isSculpted())
	{
		LLSculptParams *sculpt_params = (LLSculptParams *)getParameterEntry(LLNetworkData::PARAMS_SCULPT);
		LLUUID id =  sculpt_params->getSculptTexture();
		
		updateSculptTexture();
		
		

		if (mSculptTexture.notNull())
		{
			mSculptTexture->setBoostLevel(llmax((S32)mSculptTexture->getBoostLevel(),
												(S32)LLGLTexture::BOOST_SCULPTED));
			mSculptTexture->setForSculpt() ;
			
			if(!mSculptTexture->isCachedRawImageReady())
			{
				S32 lod = llmin(mLOD, 3);
				F32 lodf = ((F32)(lod + 1.0f)/4.f);
				F32 tex_size = lodf * LLViewerTexture::sMaxSculptRez ;
				mSculptTexture->addTextureStats(2.f * tex_size * tex_size, FALSE);
			
				//if the sculpty very close to the view point, load first
				{				
					LLVector3 lookAt = getPositionAgent() - camera->getOrigin();
					F32 dist = lookAt.normVec() ;
					F32 cos_angle_to_view_dir = lookAt * camera->getXAxis() ;				
					mSculptTexture->setAdditionalDecodePriority(0.8f * LLFace::calcImportanceToCamera(cos_angle_to_view_dir, dist)) ;
				}
			}
	
			S32 texture_discard = mSculptTexture->getCachedRawImageLevel(); //try to match the texture
			S32 current_discard = getVolume() ? getVolume()->getSculptLevel() : -2 ;

			if (texture_discard >= 0 && //texture has some data available
				(texture_discard < current_discard || //texture has more data than last rebuild
				current_discard < 0)) //no previous rebuild
			{
				gPipeline.markRebuild(mDrawable, LLDrawable::REBUILD_VOLUME, FALSE);
				mSculptChanged = TRUE;
			}

			if (gPipeline.hasRenderDebugMask(LLPipeline::RENDER_DEBUG_SCULPTED))
			{
				setDebugText(llformat("T%d C%d V%d\n%dx%d",
										  texture_discard, current_discard, getVolume()->getSculptLevel(),
										  mSculptTexture->getHeight(), mSculptTexture->getWidth()));
			}
		}

	}

	if (getLightTextureID().notNull())
	{
		LLLightImageParams* params = (LLLightImageParams*) getParameterEntry(LLNetworkData::PARAMS_LIGHT_IMAGE);
		LLUUID id = params->getLightTexture();
		mLightTexture = LLViewerTextureManager::getFetchedTexture(id, FTT_DEFAULT, TRUE, LLGLTexture::BOOST_ALM);
		if (mLightTexture.notNull())
		{
			F32 rad = getLightRadius();
			mLightTexture->addTextureStats(gPipeline.calcPixelArea(getPositionAgent(), 
																	LLVector3(rad,rad,rad),
																	*camera));
		}	
	}
	
	if (gPipeline.hasRenderDebugMask(LLPipeline::RENDER_DEBUG_TEXTURE_AREA))
	{
		setDebugText(llformat("%.0f:%.0f", (F32) sqrt(min_vsize),(F32) sqrt(max_vsize)));
	}
 	else if (gPipeline.hasRenderDebugMask(LLPipeline::RENDER_DEBUG_TEXTURE_PRIORITY))
 	{
 		setDebugText(llformat("%.0f:%.0f", (F32) sqrt(min_vsize),(F32) sqrt(max_vsize)));
 	}
	else if (gPipeline.hasRenderDebugMask(LLPipeline::RENDER_DEBUG_FACE_AREA))
	{
		setDebugText(llformat("%.0f:%.0f", (F32) sqrt(min_vsize),(F32) sqrt(max_vsize)));
	}
	else if (gPipeline.hasRenderDebugMask(LLPipeline::RENDER_DEBUG_TEXTURE_SIZE))
	{
		// mDrawable->getNumFaces();
		std::set<LLViewerFetchedTexture*> tex_list;
		std::string output="";
		for(S32 i = 0 ; i < num_faces; i++)
		{
			LLFace* facep = mDrawable->getFace(i) ;
			if(facep)
			{						
				LLViewerFetchedTexture* tex = dynamic_cast<LLViewerFetchedTexture*>(facep->getTexture()) ;
				if(tex)
				{
					if(tex_list.find(tex) != tex_list.end())
					{
						continue ; //already displayed.
					}
					tex_list.insert(tex);
					S32 width= tex->getWidth();
					S32 height= tex->getHeight();
					output+=llformat("%dx%d\n",width,height);
				}
			}
		}
		setDebugText(output);
	}

	if (mPixelArea == 0)
	{ //flexi phasing issues make this happen
		mPixelArea = old_area;
	}
}

BOOL LLVOVolume::isActive() const
{
	return !mStatic;
}

BOOL LLVOVolume::setMaterial(const U8 material)
{
	BOOL res = LLViewerObject::setMaterial(material);
	
	return res;
}

void LLVOVolume::setTexture(const S32 face)
{
	llassert(face < getNumTEs());
	gGL.getTexUnit(0)->bind(getTEImage(face));
}

void LLVOVolume::setScale(const LLVector3 &scale, BOOL damped)
{
	if (scale != getScale())
	{
		// store local radius
		LLViewerObject::setScale(scale);

		if (mVolumeImpl)
		{
			mVolumeImpl->onSetScale(scale, damped);
		}
		
		updateRadius();

		//since drawable transforms do not include scale, changing volume scale
		//requires an immediate rebuild of volume verts.
		gPipeline.markRebuild(mDrawable, LLDrawable::REBUILD_POSITION, TRUE);
	}
}

LLFace* LLVOVolume::addFace(S32 f)
{
	const LLTextureEntry* te = getTE(f);
	LLViewerTexture* imagep = getTEImage(f);
	if ( te && te->getMaterialParams().notNull())
	{
		LLViewerTexture* normalp = getTENormalMap(f);
		LLViewerTexture* specularp = getTESpecularMap(f);
		return mDrawable->addFace(te, imagep, normalp, specularp);
	}
	return mDrawable->addFace(te, imagep);
}

LLDrawable *LLVOVolume::createDrawable(LLPipeline *pipeline)
{
	pipeline->allocDrawable(this);
		
	mDrawable->setRenderType(LLPipeline::RENDER_TYPE_VOLUME);

	S32 max_tes_to_set = getNumTEs();
	for (S32 i = 0; i < max_tes_to_set; i++)
	{
		addFace(i);
	}
	mNumFaces = max_tes_to_set;

	if (isAttachment())
	{
		mDrawable->makeActive();
	}

	if (getIsLight())
	{
		// Add it to the pipeline mLightSet
		gPipeline.setLight(mDrawable, TRUE);
	}
	
	updateRadius();
	bool force_update = true; // avoid non-alpha mDistance update being optimized away
	mDrawable->updateDistance(*LLViewerCamera::getInstance(), force_update);

	return mDrawable;
}

BOOL LLVOVolume::setVolume(const LLVolumeParams &params_in, const S32 detail, bool unique_volume)
{
    LL_PROFILE_ZONE_SCOPED;
	LLVolumeParams volume_params = params_in;

	S32 last_lod = mVolumep.notNull() ? LLVolumeLODGroup::getVolumeDetailFromScale(mVolumep->getDetail()) : -1;
	S32 lod = mLOD;

	BOOL is404 = FALSE;
	
	if (isSculpted())
	{
		// if it's a mesh
		if ((volume_params.getSculptType() & LL_SCULPT_TYPE_MASK) == LL_SCULPT_TYPE_MESH)
		{ //meshes might not have all LODs, get the force detail to best existing LOD
			if (NO_LOD != lod)
			{
				lod = gMeshRepo.getActualMeshLOD(volume_params, lod);
				if (lod == -1)
				{
					is404 = TRUE;
					lod = 0;
				}
			}
		}
	}

	// Check if we need to change implementations
	bool is_flexible = (volume_params.getPathParams().getCurveType() == LL_PCODE_PATH_FLEXIBLE);
	if (is_flexible)
	{
		setParameterEntryInUse(LLNetworkData::PARAMS_FLEXIBLE, TRUE, false);
		if (!mVolumeImpl)
		{
			LLFlexibleObjectData* data = (LLFlexibleObjectData*)getParameterEntry(LLNetworkData::PARAMS_FLEXIBLE);
			mVolumeImpl = new LLVolumeImplFlexible(this, data);
		}
	}
	else
	{
		// Mark the parameter not in use
		setParameterEntryInUse(LLNetworkData::PARAMS_FLEXIBLE, FALSE, false);
		if (mVolumeImpl)
		{
			delete mVolumeImpl;
			mVolumeImpl = NULL;
			if (mDrawable.notNull())
			{
				// Undo the damage we did to this matrix
				mDrawable->updateXform(FALSE);
			}
		}
	}
	
	if (is404)
	{
		setIcon(LLViewerTextureManager::getFetchedTextureFromFile("icons/Inv_Mesh.png", FTT_LOCAL_FILE, TRUE, LLGLTexture::BOOST_UI));
		//render prim proxy when mesh loading attempts give up
		volume_params.setSculptID(LLUUID::null, LL_SCULPT_TYPE_NONE);

	}

	if ((LLPrimitive::setVolume(volume_params, lod, (mVolumeImpl && mVolumeImpl->isVolumeUnique()))) || mSculptChanged)
	{
		mFaceMappingChanged = TRUE;
		
		if (mVolumeImpl)
		{
			mVolumeImpl->onSetVolume(volume_params, mLOD);
		}
	
		updateSculptTexture();
		// NaCl - Graphics crasher protection
		getVolume()->calcSurfaceArea();
		// NaCl End

		if (isSculpted())
		{
			updateSculptTexture();
			// if it's a mesh
			if ((volume_params.getSculptType() & LL_SCULPT_TYPE_MASK) == LL_SCULPT_TYPE_MESH)
			{
				if (!getVolume()->isMeshAssetLoaded())
				{ 
					//load request not yet issued, request pipeline load this mesh
					LLUUID asset_id = volume_params.getSculptID();
					S32 available_lod = gMeshRepo.loadMesh(this, volume_params, lod, last_lod);
					if (available_lod != lod)
					{
						LLPrimitive::setVolume(volume_params, available_lod);
					}
				}
				
			}
			else // otherwise is sculptie
			{
				if (mSculptTexture.notNull())
				{
					sculpt();
				}
			}
		}

		static LLCachedControl<bool> use_transform_feedback(gSavedSettings, "RenderUseTransformFeedback", false);

		bool cache_in_vram = use_transform_feedback && gTransformPositionProgram.mProgramObject &&
			(!mVolumeImpl || !mVolumeImpl->isVolumeUnique());

		if (cache_in_vram)
		{ //this volume might be used as source data for a transform object, put it in vram
			LLVolume* volume = getVolume();
			for (S32 i = 0; i < volume->getNumFaces(); ++i)
			{
				const LLVolumeFace& face = volume->getVolumeFace(i);
				if (face.mVertexBuffer.notNull())
				{ //already cached
					break;
				}
				volume->genTangents(i);
				LLFace::cacheFaceInVRAM(face);
			}
		}

		return TRUE;
	}
	else if (NO_LOD == lod) 
	{
		LLSculptIDSize::instance().resetSizeSum(volume_params.getSculptID());
	}

	return FALSE;
}

void LLVOVolume::updateSculptTexture()
{
	LLPointer<LLViewerFetchedTexture> old_sculpt = mSculptTexture;

	if (isSculpted() && !isMesh())
	{
		LLSculptParams *sculpt_params = (LLSculptParams *)getParameterEntry(LLNetworkData::PARAMS_SCULPT);
		LLUUID id =  sculpt_params->getSculptTexture();
		if (id.notNull())
		{
			mSculptTexture = LLViewerTextureManager::getFetchedTexture(id, FTT_DEFAULT, TRUE, LLGLTexture::BOOST_NONE, LLViewerTexture::LOD_TEXTURE);
		}
	}
	else
	{
		mSculptTexture = NULL;
	}

	if (mSculptTexture != old_sculpt)
	{
		if (old_sculpt.notNull())
		{
			old_sculpt->removeVolume(LLRender::SCULPT_TEX, this);
		}
		if (mSculptTexture.notNull())
		{
			mSculptTexture->addVolume(LLRender::SCULPT_TEX, this);
		}
	}
	
}

void LLVOVolume::updateVisualComplexity()
{
    LLVOAvatar* avatar = getAvatarAncestor();
    if (avatar)
    {
        avatar->updateVisualComplexity();
    }
    LLVOAvatar* rigged_avatar = getAvatar();
    if(rigged_avatar && (rigged_avatar != avatar))
    {
        rigged_avatar->updateVisualComplexity();
    }
}

void LLVOVolume::notifyMeshLoaded()
{ 
	mSculptChanged = TRUE;
	gPipeline.markRebuild(mDrawable, LLDrawable::REBUILD_GEOMETRY, TRUE);

    if (getAvatar() && !isAnimatedObject())
    {
        getAvatar()->addAttachmentOverridesForObject(this);
    }
    if (getControlAvatar() && isAnimatedObject())
    {
        getControlAvatar()->addAttachmentOverridesForObject(this);
    }
    updateVisualComplexity();
}

// sculpt replaces generate() for sculpted surfaces
void LLVOVolume::sculpt()
{	
	if (mSculptTexture.notNull())
	{				
		U16 sculpt_height = 0;
		U16 sculpt_width = 0;
		S8 sculpt_components = 0;
		const U8* sculpt_data = NULL;
	
		S32 discard_level = mSculptTexture->getCachedRawImageLevel() ;
		LLImageRaw* raw_image = mSculptTexture->getCachedRawImage() ;
		
		S32 max_discard = mSculptTexture->getMaxDiscardLevel();
		if (discard_level > max_discard)
		{
			discard_level = max_discard;    // clamp to the best we can do			
		}
		if(discard_level > MAX_DISCARD_LEVEL)
		{
			return; //we think data is not ready yet.
		}

		S32 current_discard = getVolume()->getSculptLevel() ;
		if(current_discard < -2)
		{
			static S32 low_sculpty_discard_warning_count = 1;
			S32 exponent = llmax(1, llfloor( log10((F64) low_sculpty_discard_warning_count) ));
			S32 interval = pow(10.0, exponent);
			if ( low_sculpty_discard_warning_count < 10 ||
				(low_sculpty_discard_warning_count % interval) == 0)
			{	// Log first 10 time, then decreasing intervals afterwards otherwise this can flood the logs
				LL_WARNS() << "WARNING!!: Current discard for sculpty " << mSculptTexture->getID() 
					<< " at " << current_discard 
					<< " is less than -2." 
					<< " Hit this " << low_sculpty_discard_warning_count << " times"
					<< LL_ENDL;
			}
			low_sculpty_discard_warning_count++;
			
			// corrupted volume... don't update the sculpty
			return;
		}
		else if (current_discard > MAX_DISCARD_LEVEL)
		{
			static S32 high_sculpty_discard_warning_count = 1;
			S32 exponent = llmax(1, llfloor( log10((F64) high_sculpty_discard_warning_count) ));
			S32 interval = pow(10.0, exponent);
			if ( high_sculpty_discard_warning_count < 10 ||
				(high_sculpty_discard_warning_count % interval) == 0)
			{	// Log first 10 time, then decreasing intervals afterwards otherwise this can flood the logs
				LL_WARNS() << "WARNING!!: Current discard for sculpty " << mSculptTexture->getID() 
					<< " at " << current_discard 
					<< " is more than than allowed max of " << MAX_DISCARD_LEVEL
					<< ".  Hit this " << high_sculpty_discard_warning_count << " times"
					<< LL_ENDL;
			}
			high_sculpty_discard_warning_count++;

			// corrupted volume... don't update the sculpty			
			return;
		}

		if (current_discard == discard_level)  // no work to do here
			return;
		
		if(!raw_image)
		{
			llassert(discard_level < 0) ;

			sculpt_width = 0;
			sculpt_height = 0;
			sculpt_data = NULL ;

			if(LLViewerTextureManager::sTesterp)
			{
				LLViewerTextureManager::sTesterp->updateGrayTextureBinding();
			}
		}
		else
		{					
			sculpt_height = raw_image->getHeight();
			sculpt_width = raw_image->getWidth();
			sculpt_components = raw_image->getComponents();		
					   
			sculpt_data = raw_image->getData();

			if(LLViewerTextureManager::sTesterp)
			{
				mSculptTexture->updateBindStatsForTester() ;
			}
		}
		getVolume()->sculpt(sculpt_width, sculpt_height, sculpt_components, sculpt_data, discard_level, mSculptTexture->isMissingAsset());

		//notify rebuild any other VOVolumes that reference this sculpty volume
		for (S32 i = 0; i < mSculptTexture->getNumVolumes(LLRender::SCULPT_TEX); ++i)
		{
			LLVOVolume* volume = (*(mSculptTexture->getVolumeList(LLRender::SCULPT_TEX)))[i];
			if (volume != this && volume->getVolume() == getVolume())
			{
				gPipeline.markRebuild(volume->mDrawable, LLDrawable::REBUILD_GEOMETRY, FALSE);
			}
		}
	}
}

S32	LLVOVolume::computeLODDetail(F32 distance, F32 radius, F32 lod_factor)
{
	S32	cur_detail;
	if (LLPipeline::sDynamicLOD)
	{
		// We've got LOD in the profile, and in the twist.  Use radius.
		F32 tan_angle = (lod_factor*radius)/distance;
		cur_detail = LLVolumeLODGroup::getDetailFromTan(ll_round(tan_angle, 0.01f));
	}
	else
	{
		cur_detail = llclamp((S32) (sqrtf(radius)*lod_factor*4.f), 0, 3);
	}
	return cur_detail;
}

std::string get_debug_object_lod_text(LLVOVolume *rootp)
{
    std::string cam_dist_string = "";
    cam_dist_string += LLStringOps::getReadableNumber(rootp->mLODDistance) +  " ";
    std::string lod_string = llformat("%d",rootp->getLOD());
    F32 lod_radius = rootp->mLODRadius;
    S32 cam_dist_count = 0;
    LLViewerObject::const_child_list_t& child_list = rootp->getChildren();
    for (LLViewerObject::const_child_list_t::const_iterator iter = child_list.begin();
         iter != child_list.end(); ++iter)
    {
        LLViewerObject *childp = *iter;
        LLVOVolume *volp = dynamic_cast<LLVOVolume*>(childp);
        if (volp)
        {
            lod_string += llformat("%d",volp->getLOD());
            if (volp->isRiggedMesh())
            {
                // Rigged/animatable mesh. This is computed from the
                // avatar dynamic box, so value from any vol will be
                // the same.
                lod_radius = volp->mLODRadius;
            }
            if (volp->mDrawable)
            {
                if (cam_dist_count < 4)
                {
                    cam_dist_string += LLStringOps::getReadableNumber(volp->mLODDistance) +  " ";
                    cam_dist_count++;
                }
            }
        }
    }
    std::string result = llformat("lod_radius %s dists %s lods %s",
                                  LLStringOps::getReadableNumber(lod_radius).c_str(),
                                  cam_dist_string.c_str(),
                                  lod_string.c_str());
    return result;
}

BOOL LLVOVolume::calcLOD()
{
	if (mDrawable.isNull())
	{
		return FALSE;
	}

	S32 cur_detail = 0;
	
	F32 radius;
	F32 distance;
	F32 lod_factor = LLVOVolume::sLODFactor;

	if (mDrawable->isState(LLDrawable::RIGGED))
	{
		LLVOAvatar* avatar = getAvatar(); 
		
		// Not sure how this can really happen, but alas it does. Better exit here than crashing.
		if( !avatar || !avatar->mDrawable )
		{
			return FALSE;
		}

		distance = avatar->mDrawable->mDistanceWRTCamera;


        if (avatar->isControlAvatar())
        {
            // MAINT-7926 Handle volumes in an animated object as a special case
            const LLVector3* box = avatar->getLastAnimExtents();
            LLVector3 diag = box[1] - box[0];
            radius = diag.magVec() * 0.5f;
            LL_DEBUGS("DynamicBox") << avatar->getFullname() << " diag " << diag << " radius " << radius << LL_ENDL;
        }
        else
        {
            // Volume in a rigged mesh attached to a regular avatar.
            // Note this isn't really a radius, so distance calcs are off by factor of 2
            //radius = avatar->getBinRadius();
            // SL-937: add dynamic box handling for rigged mesh on regular avatars.
            const LLVector3* box = avatar->getLastAnimExtents();
            LLVector3 diag = box[1] - box[0];
            radius = diag.magVec(); // preserve old BinRadius behavior - 2x off
            LL_DEBUGS("DynamicBox") << avatar->getFullname() << " diag " << diag << " radius " << radius << LL_ENDL;
        }
        if (distance <= 0.f || radius <= 0.f)
        {
            LL_DEBUGS("DynamicBox","CalcLOD") << "avatar distance/radius uninitialized, skipping" << LL_ENDL;
            return FALSE;
        }
	}
	else
	{
		distance = mDrawable->mDistanceWRTCamera;
		radius = getVolume() ? getVolume()->mLODScaleBias.scaledVec(getScale()).length() : getScale().length();
        if (distance <= 0.f || radius <= 0.f)
        {
            LL_DEBUGS("DynamicBox","CalcLOD") << "non-avatar distance/radius uninitialized, skipping" << LL_ENDL;
            return FALSE;
        }
	}
	
	//hold onto unmodified distance for debugging
	//F32 debug_distance = distance;

    mLODDistance = distance;
    mLODRadius = radius;

    static LLCachedControl<bool> debug_lods(gSavedSettings, "DebugObjectLODs", false);
    if (debug_lods)
    {
        if (getAvatar() && isRootEdit())
        {
            std::string debug_object_text = get_debug_object_lod_text(this);
            setDebugText(debug_object_text);
            mResetDebugText = true;
        }
    }
    else
    {
        if (mResetDebugText)
        {
            restoreHudText();
            mResetDebugText = false;
        }
    }

    distance *= sDistanceFactor;

	F32 rampDist = LLVOVolume::sLODFactor * 2;
	
	if (distance < rampDist)
	{
		// Boost LOD when you're REALLY close
		distance *= 1.0f/rampDist;
		distance *= distance;
		distance *= rampDist;
	}
	

	distance *= F_PI/3.f;

	static LLCachedControl<bool> ignore_fov_zoom(gSavedSettings,"IgnoreFOVZoomForLODs");
	if(!ignore_fov_zoom)
	{
		lod_factor *= DEFAULT_FIELD_OF_VIEW / LLViewerCamera::getInstance()->getDefaultFOV();
	}

    mLODAdjustedDistance = distance;

    if (isHUDAttachment())
    {
        // HUDs always show at highest detail
        cur_detail = 3;
    }
    else
    {
        cur_detail = computeLODDetail(ll_round(distance, 0.01f), ll_round(radius, 0.01f), lod_factor);
    }

    if (gPipeline.hasRenderDebugMask(LLPipeline::RENDER_DEBUG_TRIANGLE_COUNT) && mDrawable->getFace(0))
    {
        if (isRootEdit())
        {
            S32 total_tris = recursiveGetTriangleCount();
            S32 est_max_tris = recursiveGetEstTrianglesMax();
            setDebugText(llformat("TRIS SHOWN %d EST %d", total_tris, est_max_tris));
        }
    }
	// <FS> FIRE-20191 / STORM-2139 Render Metadata->LOD Info is broken on all "recent" viewer versions
	//if (gPipeline.hasRenderDebugMask(LLPipeline::RENDER_DEBUG_LOD_INFO) &&
	//	mDrawable->getFace(0))
	//{
        //// This is a debug display for LODs. Please don't put the texture index here.
        //setDebugText(llformat("%d", cur_detail));
	//}
	if (gPipeline.hasRenderDebugMask(LLPipeline::RENDER_DEBUG_LOD_INFO))
	{
		// New LOD_INFO debug setting. Shows Distance to object the Biased Radius and the visual Radius
		setDebugText(llformat("Dist=%.2f:\nBiasedR=%.2f\nVisualR=%.2f\nLOD=%d", distance, radius, getScale().length(), cur_detail));
	}
	// </FS>

	if (cur_detail != mLOD)
	{
        LL_DEBUGS("DynamicBox","CalcLOD") << "new LOD " << cur_detail << " change from " << mLOD 
                             << " distance " << distance << " radius " << radius << " rampDist " << rampDist
                             << " drawable rigged? " << (mDrawable ? (S32) mDrawable->isState(LLDrawable::RIGGED) : (S32) -1)
							 << " mRiggedVolume " << (void*)getRiggedVolume()
                             << " distanceWRTCamera " << (mDrawable ? mDrawable->mDistanceWRTCamera : -1.f)
                             << LL_ENDL;
        
		mAppAngle = ll_round((F32) atan2( mDrawable->getRadius(), mDrawable->mDistanceWRTCamera) * RAD_TO_DEG, 0.01f);
		mLOD = cur_detail;		

        return TRUE;
	}

	return FALSE;
}

//<FS:Beq> FIRE-21445
void LLVOVolume::forceLOD(S32 lod)
{
	mLOD = lod;
	gPipeline.markRebuild(mDrawable, LLDrawable::REBUILD_VOLUME, FALSE);
	mLODChanged = true;
}
//</FS:Beq>

BOOL LLVOVolume::updateLOD()
{
	if (mDrawable.isNull())
	{
		return FALSE;
	}
	
	BOOL lod_changed = FALSE;

	if (!LLSculptIDSize::instance().isUnloaded(getVolume()->getParams().getSculptID())) 
	{
		lod_changed = calcLOD();
	}
	else
	{
		return FALSE;
	}

	if (lod_changed)
	{
		//<FS:Beq> avoid unfortunate sleep during trylock by static check
		//if(debugLoggingEnabled("AnimatedObjectsLinkset"))
		static auto debug_logging_on = debugLoggingEnabled("AnimatedObjectsLinkset");
        if (debug_logging_on)
		//</FS:Beq>
        {
            if (isAnimatedObject() && isRiggedMesh())
            {
                std::string vobj_name = llformat("Vol%p", this);
                F32 est_tris = getEstTrianglesMax();
                LL_DEBUGS("AnimatedObjectsLinkset") << vobj_name << " updateLOD to " << getLOD() << ", tris " << est_tris << LL_ENDL; 
            }
        }

		gPipeline.markRebuild(mDrawable, LLDrawable::REBUILD_VOLUME, FALSE);
		mLODChanged = TRUE;
	}
	else
	{
		F32 new_radius = getBinRadius();
		F32 old_radius = mDrawable->getBinRadius();
		if (new_radius < old_radius * 0.9f || new_radius > old_radius*1.1f)
		{
			gPipeline.markPartitionMove(mDrawable);
		}
	}

	lod_changed = lod_changed || LLViewerObject::updateLOD();
	
	return lod_changed;
}

BOOL LLVOVolume::setDrawableParent(LLDrawable* parentp)
{
	if (!LLViewerObject::setDrawableParent(parentp))
	{
		// no change in drawable parent
		return FALSE;
	}

	if (!mDrawable->isRoot())
	{
		// rebuild vertices in parent relative space
		gPipeline.markRebuild(mDrawable, LLDrawable::REBUILD_VOLUME, TRUE);

		if (mDrawable->isActive() && !parentp->isActive())
		{
			parentp->makeActive();
		}
		else if (mDrawable->isStatic() && parentp->isActive())
		{
			mDrawable->makeActive();
		}
	}
	
	return TRUE;
}

void LLVOVolume::updateFaceFlags()
{
	// There's no guarantee that getVolume()->getNumFaces() == mDrawable->getNumFaces()
	for (S32 i = 0; i < getVolume()->getNumFaces() && i < mDrawable->getNumFaces(); i++)
	{
		// <FS:ND> There's no guarantee that getVolume()->getNumFaces() == mDrawable->getNumFaces()
		if( mDrawable->getNumFaces() <= i || getNumTEs() <= i )
			return;
		// </FS:ND>

		LLFace *face = mDrawable->getFace(i);
		if (face)
		{
			BOOL fullbright = getTEref(i).getFullbright();
			face->clearState(LLFace::FULLBRIGHT | LLFace::HUD_RENDER | LLFace::LIGHT);

			if (fullbright || (mMaterial == LL_MCODE_LIGHT))
			{
				face->setState(LLFace::FULLBRIGHT);
			}
			if (mDrawable->isLight())
			{
				face->setState(LLFace::LIGHT);
			}
			if (isHUDAttachment())
			{
				face->setState(LLFace::HUD_RENDER);
			}
		}
	}
}

BOOL LLVOVolume::setParent(LLViewerObject* parent)
{
	BOOL ret = FALSE ;
    LLViewerObject *old_parent = (LLViewerObject*) getParent();
	if (parent != old_parent)
	{
		ret = LLViewerObject::setParent(parent);
		if (ret && mDrawable)
		{
			gPipeline.markMoved(mDrawable);
			gPipeline.markRebuild(mDrawable, LLDrawable::REBUILD_VOLUME, TRUE);
		}
        onReparent(old_parent, parent);
	}

	return ret ;
}

// NOTE: regenFaces() MUST be followed by genTriangles()!
void LLVOVolume::regenFaces()
{
    LL_PROFILE_ZONE_SCOPED;
	// remove existing faces
	BOOL count_changed = mNumFaces != getNumTEs();
	
	if (count_changed)
	{
		deleteFaces();		
		// add new faces
		mNumFaces = getNumTEs();
	}
		
	for (S32 i = 0; i < mNumFaces; i++)
	{
		LLFace* facep = count_changed ? addFace(i) : mDrawable->getFace(i);
		if (!facep) continue;

		facep->setTEOffset(i);
		facep->setTexture(getTEImage(i));
		if (facep->getTextureEntry()->getMaterialParams().notNull())
		{
			facep->setNormalMap(getTENormalMap(i));
			facep->setSpecularMap(getTESpecularMap(i));
		}
		facep->setViewerObject(this);
		
		// If the face had media on it, this will have broken the link between the LLViewerMediaTexture and the face.
		// Re-establish the link.
		if((int)mMediaImplList.size() > i)
		{
			if(mMediaImplList[i])
			{
				LLViewerMediaTexture* media_tex = LLViewerTextureManager::findMediaTexture(mMediaImplList[i]->getMediaTextureID()) ;
				if(media_tex)
				{
					media_tex->addMediaToFace(facep) ;
				}
			}
		}
	}
	
	if (!count_changed)
	{
		updateFaceFlags();
	}
}

BOOL LLVOVolume::genBBoxes(BOOL force_global)
{
    LL_PROFILE_ZONE_SCOPED;
	BOOL res = TRUE;

	LLVector4a min,max;

	min.clear();
	max.clear();

	BOOL rebuild = mDrawable->isState(LLDrawable::REBUILD_VOLUME | LLDrawable::REBUILD_POSITION | LLDrawable::REBUILD_RIGGED);

    if (getRiggedVolume())
    {
        // MAINT-8264 - better to use the existing call in calling
        // func LLVOVolume::updateGeometry() if we can detect when
        // updates needed, set REBUILD_RIGGED accordingly.

        // Without the flag, this will remove unused rigged volumes, which we are not currently very aggressive about.
        updateRiggedVolume();
    }
    
	LLVolume* volume = mRiggedVolume;
	if (!volume)
	{
		volume = getVolume();
	}

    bool any_valid_boxes = false;
    
    if (getRiggedVolume())
    {
        LL_DEBUGS("RiggedBox") << "rebuilding box, volume face count " << getVolume()->getNumVolumeFaces() << " drawable face count " << mDrawable->getNumFaces() << LL_ENDL;
    }
    // There's no guarantee that getVolume()->getNumFaces() == mDrawable->getNumFaces()
	for (S32 i = 0;
		 i < getVolume()->getNumVolumeFaces() && i < mDrawable->getNumFaces() && i < getNumTEs();
		 i++)
	{
		// <FS:ND> There's no guarantee that getVolume()->getNumFaces() == mDrawable->getNumFaces()
		if( mDrawable->getNumFaces() <= i )
			break;
		// </FS:ND>

		LLFace *face = mDrawable->getFace(i);
		if (!face)
		{
			continue;
		}

        BOOL face_res = face->genVolumeBBoxes(*volume, i,
                                              mRelativeXform, 
                                              (mVolumeImpl && mVolumeImpl->isVolumeGlobal()) || force_global);
        res &= face_res; // note that this result is never used
		
        // MAINT-8264 - ignore bboxes of ill-formed faces.
        if (!face_res)
        {
            continue;
        }
		if (rebuild)
		{
            if (getRiggedVolume())
            {
                LL_DEBUGS("RiggedBox") << "rebuilding box, face " << i << " extents " << face->mExtents[0] << ", " << face->mExtents[1] << LL_ENDL;
            }
			if (!any_valid_boxes)
			{
				min = face->mExtents[0];
				max = face->mExtents[1];
                any_valid_boxes = true;
			}
			else
			{
				min.setMin(min, face->mExtents[0]);
				max.setMax(max, face->mExtents[1]);
			}
		}
	}

    if (isRiggedMesh())
    {
        min.set(-1, -1, -1, 0);
        max.set(1, 1, 1, 0);

        mDrawable->setSpatialExtents(min, max);
        mDrawable->setPositionGroup(LLVector4a(0, 0, 0));
        updateRadius();
        mDrawable->movePartition();
    }
    else if (any_valid_boxes)
    {
        if (rebuild)
        {
            if (getRiggedVolume())
            {
                LL_DEBUGS("RiggedBox") << "rebuilding got extents " << min << ", " << max << LL_ENDL;
            }
            mDrawable->setSpatialExtents(min,max);
            min.add(max);
            min.mul(0.5f);
            mDrawable->setPositionGroup(min);	
        }

        updateRadius();
        mDrawable->movePartition();
    }
    else
    {
        LL_DEBUGS("RiggedBox") << "genBBoxes failed to find any valid face boxes" << LL_ENDL;
    }
				
	return res;
}

void LLVOVolume::preRebuild()
{
	if (mVolumeImpl != NULL)
	{
		mVolumeImpl->preRebuild();
	}
}

void LLVOVolume::updateRelativeXform(bool force_identity)
{
	if (mVolumeImpl)
	{
		mVolumeImpl->updateRelativeXform(force_identity);
		return;
	}
	
	LLDrawable* drawable = mDrawable;
	
	if (drawable->isState(LLDrawable::RIGGED) && mRiggedVolume.notNull())
	{ //rigged volume (which is in agent space) is used for generating bounding boxes etc
	  //inverse of render matrix should go to partition space
		mRelativeXform = getRenderMatrix();

		F32* dst = (F32*) mRelativeXformInvTrans.mMatrix;
		F32* src = (F32*) mRelativeXform.mMatrix;
		dst[0] = src[0]; dst[1] = src[1]; dst[2] = src[2];
		dst[3] = src[4]; dst[4] = src[5]; dst[5] = src[6];
		dst[6] = src[8]; dst[7] = src[9]; dst[8] = src[10];
		
		mRelativeXform.invert();
		mRelativeXformInvTrans.transpose();
	}
	else if (drawable->isActive() || force_identity)
	{				
		// setup relative transforms
		LLQuaternion delta_rot;
		LLVector3 delta_pos, delta_scale;
		
		//matrix from local space to parent relative/global space
		bool use_identity = force_identity || drawable->isSpatialRoot();
		delta_rot = use_identity ? LLQuaternion() : mDrawable->getRotation();
		delta_pos = use_identity ? LLVector3(0,0,0) : mDrawable->getPosition();
		delta_scale = mDrawable->getScale();

		// Vertex transform (4x4)
		LLVector3 x_axis = LLVector3(delta_scale.mV[VX], 0.f, 0.f) * delta_rot;
		LLVector3 y_axis = LLVector3(0.f, delta_scale.mV[VY], 0.f) * delta_rot;
		LLVector3 z_axis = LLVector3(0.f, 0.f, delta_scale.mV[VZ]) * delta_rot;

		mRelativeXform.initRows(LLVector4(x_axis, 0.f),
								LLVector4(y_axis, 0.f),
								LLVector4(z_axis, 0.f),
								LLVector4(delta_pos, 1.f));

		
		// compute inverse transpose for normals
		// mRelativeXformInvTrans.setRows(x_axis, y_axis, z_axis);
		// mRelativeXformInvTrans.invert(); 
		// mRelativeXformInvTrans.setRows(x_axis, y_axis, z_axis);
		// grumble - invert is NOT a matrix invert, so we do it by hand:

		LLMatrix3 rot_inverse = LLMatrix3(~delta_rot);

		LLMatrix3 scale_inverse;
		scale_inverse.setRows(LLVector3(1.0, 0.0, 0.0) / delta_scale.mV[VX],
							  LLVector3(0.0, 1.0, 0.0) / delta_scale.mV[VY],
							  LLVector3(0.0, 0.0, 1.0) / delta_scale.mV[VZ]);
							   
		
		mRelativeXformInvTrans = rot_inverse * scale_inverse;

		mRelativeXformInvTrans.transpose();
	}
	else
	{
		LLVector3 pos = getPosition();
		LLVector3 scale = getScale();
		LLQuaternion rot = getRotation();
	
		if (mParent)
		{
			pos *= mParent->getRotation();
			pos += mParent->getPosition();
			rot *= mParent->getRotation();
		}
		
		//LLViewerRegion* region = getRegion();
		//pos += region->getOriginAgent();
		
		LLVector3 x_axis = LLVector3(scale.mV[VX], 0.f, 0.f) * rot;
		LLVector3 y_axis = LLVector3(0.f, scale.mV[VY], 0.f) * rot;
		LLVector3 z_axis = LLVector3(0.f, 0.f, scale.mV[VZ]) * rot;

		mRelativeXform.initRows(LLVector4(x_axis, 0.f),
								LLVector4(y_axis, 0.f),
								LLVector4(z_axis, 0.f),
								LLVector4(pos, 1.f));

		// compute inverse transpose for normals
		LLMatrix3 rot_inverse = LLMatrix3(~rot);

		LLMatrix3 scale_inverse;
		scale_inverse.setRows(LLVector3(1.0, 0.0, 0.0) / scale.mV[VX],
							  LLVector3(0.0, 1.0, 0.0) / scale.mV[VY],
							  LLVector3(0.0, 0.0, 1.0) / scale.mV[VZ]);
							   
		
		mRelativeXformInvTrans = rot_inverse * scale_inverse;

		mRelativeXformInvTrans.transpose();
	}
}

bool LLVOVolume::lodOrSculptChanged(LLDrawable *drawable, BOOL &compiled)
{
    LL_PROFILE_ZONE_SCOPED;
	bool regen_faces = false;

	LLVolume *old_volumep, *new_volumep;
	F32 old_lod, new_lod;
	S32 old_num_faces, new_num_faces;

	old_volumep = getVolume();
	old_lod = old_volumep->getDetail();
	old_num_faces = old_volumep->getNumFaces();
	old_volumep = NULL;

	{
		const LLVolumeParams &volume_params = getVolume()->getParams();
		setVolume(volume_params, 0);
	}

	new_volumep = getVolume();
	new_lod = new_volumep->getDetail();
	new_num_faces = new_volumep->getNumFaces();
	new_volumep = NULL;

	if ((new_lod != old_lod) || mSculptChanged)
	{
        if (mDrawable->isState(LLDrawable::RIGGED))
        {
            updateVisualComplexity();
        }

		compiled = TRUE;
		sNumLODChanges += new_num_faces;

		if ((S32)getNumTEs() != getVolume()->getNumFaces())
		{
			setNumTEs(getVolume()->getNumFaces()); //mesh loading may change number of faces.
		}

		drawable->setState(LLDrawable::REBUILD_VOLUME); // for face->genVolumeTriangles()

		{
			regen_faces = new_num_faces != old_num_faces || mNumFaces != (S32)getNumTEs();
			if (regen_faces)
			{
				regenFaces();
			}

			if (mSculptChanged)
			{ //changes in sculpt maps can thrash an object bounding box without 
				//triggering a spatial group bounding box update -- force spatial group
				//to update bounding boxes
				LLSpatialGroup* group = mDrawable->getSpatialGroup();
				if (group)
				{
					group->unbound();
				}
			}
		}
	}

	return regen_faces;
}

BOOL LLVOVolume::updateGeometry(LLDrawable *drawable)
{
    LL_PROFILE_ZONE_SCOPED;
	
	if (mDrawable->isState(LLDrawable::REBUILD_RIGGED))
	{
		updateRiggedVolume();
		genBBoxes(FALSE);
		mDrawable->clearState(LLDrawable::REBUILD_RIGGED);
	}

	if (mVolumeImpl != NULL)
	{
		BOOL res;
		{
			res = mVolumeImpl->doUpdateGeometry(drawable);
		}
		// NaCl - Graphics crasher protection
		if (enableVolumeSAPProtection())
		{
			mVolumeSurfaceArea = getVolume()->getSurfaceArea();
		}
		// NaCl End
		updateFaceFlags();
		return res;
	}
	
	LLSpatialGroup* group = drawable->getSpatialGroup();
	if (group)
	{
		group->dirtyMesh();
	}

	BOOL compiled = FALSE;
			
	updateRelativeXform();
	
	if (mDrawable.isNull()) // Not sure why this is happening, but it is...
	{
		return TRUE; // No update to complete
	}

	if (mVolumeChanged || mFaceMappingChanged)
	{
		dirtySpatialGroup(drawable->isState(LLDrawable::IN_REBUILD_Q1));

		bool was_regen_faces = false;

		if (mVolumeChanged)
		{
			was_regen_faces = lodOrSculptChanged(drawable, compiled);
			drawable->setState(LLDrawable::REBUILD_VOLUME);
		}
		else if (mSculptChanged || mLODChanged)
		{
			compiled = TRUE;
			was_regen_faces = lodOrSculptChanged(drawable, compiled);
		}

		if (!was_regen_faces) {
			regenFaces();
		}

		genBBoxes(FALSE);
	}
	else if (mLODChanged || mSculptChanged)
	{
		dirtySpatialGroup(drawable->isState(LLDrawable::IN_REBUILD_Q1));
		compiled = TRUE;
		lodOrSculptChanged(drawable, compiled);
		
		if(drawable->isState(LLDrawable::REBUILD_RIGGED | LLDrawable::RIGGED)) 
		{
			updateRiggedVolume(false);
		}
		genBBoxes(FALSE);
	}
	// it has its own drawable (it's moved) or it has changed UVs or it has changed xforms from global<->local
	else
	{
		compiled = TRUE;
		// All it did was move or we changed the texture coordinate offset
		genBBoxes(FALSE);
	}

	// NaCl - Graphics crasher protection
	if (enableVolumeSAPProtection())
	{
		mVolumeSurfaceArea = getVolume()->getSurfaceArea();
	}
	// NaCl End

	// Update face flags
	updateFaceFlags();
	
	if(compiled)
	{
		LLPipeline::sCompiles++;
	}
		
	mVolumeChanged = FALSE;
	mLODChanged = FALSE;
	mSculptChanged = FALSE;
	mFaceMappingChanged = FALSE;
	
	return LLViewerObject::updateGeometry(drawable);
}

void LLVOVolume::updateFaceSize(S32 idx)
{
	if( mDrawable->getNumFaces() <= idx )
	{
		return;
	}

	LLFace* facep = mDrawable->getFace(idx);
	if (facep)
	{
		if (idx >= getVolume()->getNumVolumeFaces())
		{
			facep->setSize(0,0, true);
		}
		else
		{
			const LLVolumeFace& vol_face = getVolume()->getVolumeFace(idx);
			facep->setSize(vol_face.mNumVertices, vol_face.mNumIndices, 
							true); // <--- volume faces should be padded for 16-byte alignment
		
		}
	}
}

BOOL LLVOVolume::isRootEdit() const
{
	if (mParent && !((LLViewerObject*)mParent)->isAvatar())
	{
		return FALSE;
	}
	return TRUE;
}

//virtual
void LLVOVolume::setNumTEs(const U8 num_tes)
{
	const U8 old_num_tes = getNumTEs() ;
	
	if(old_num_tes && old_num_tes < num_tes) //new faces added
	{
		LLViewerObject::setNumTEs(num_tes) ;

		if(mMediaImplList.size() >= old_num_tes && mMediaImplList[old_num_tes -1].notNull())//duplicate the last media textures if exists.
		{
			mMediaImplList.resize(num_tes) ;
			const LLTextureEntry &te = getTEref(old_num_tes - 1) ;
			for(U8 i = old_num_tes; i < num_tes ; i++)
			{
				setTE(i, te) ;
				mMediaImplList[i] = mMediaImplList[old_num_tes -1] ;
			}
			mMediaImplList[old_num_tes -1]->setUpdated(TRUE) ;
		}
	}
	else if(old_num_tes > num_tes && mMediaImplList.size() > num_tes) //old faces removed
	{
		U8 end = (U8)(mMediaImplList.size()) ;
		for(U8 i = num_tes; i < end ; i++)
		{
			removeMediaImpl(i) ;				
		}
		mMediaImplList.resize(num_tes) ;

		LLViewerObject::setNumTEs(num_tes) ;
	}
	else
	{
		LLViewerObject::setNumTEs(num_tes) ;
	}

	return ;
}

//virtual     
void LLVOVolume::changeTEImage(S32 index, LLViewerTexture* imagep)
{
	BOOL changed = (mTEImages[index] != imagep);
	LLViewerObject::changeTEImage(index, imagep);
	if (changed)
	{
		gPipeline.markTextured(mDrawable);
		mFaceMappingChanged = TRUE;
	}
}

void LLVOVolume::setTEImage(const U8 te, LLViewerTexture *imagep)
{
	BOOL changed = (mTEImages[te] != imagep);
	LLViewerObject::setTEImage(te, imagep);
	if (changed)
	{
		gPipeline.markTextured(mDrawable);
		mFaceMappingChanged = TRUE;
	}
}

S32 LLVOVolume::setTETexture(const U8 te, const LLUUID &uuid)
{
	S32 res = LLViewerObject::setTETexture(te, uuid);
	if (res)
	{
		gPipeline.markTextured(mDrawable);
		mFaceMappingChanged = TRUE;
	}
	return res;
}

S32 LLVOVolume::setTEColor(const U8 te, const LLColor3& color)
{
	return setTEColor(te, LLColor4(color));
}

S32 LLVOVolume::setTEColor(const U8 te, const LLColor4& color)
{
	S32 retval = 0;
	const LLTextureEntry *tep = getTE(te);
	if (!tep)
	{
		LL_WARNS("MaterialTEs") << "No texture entry for te " << (S32)te << ", object " << mID << LL_ENDL;
	}
	else if (color != tep->getColor())
	{
		F32 old_alpha = tep->getColor().mV[3];
		if (color.mV[3] != old_alpha)
		{
			gPipeline.markTextured(mDrawable);
			//treat this alpha change as an LoD update since render batches may need to get rebuilt
			mLODChanged = TRUE;
			gPipeline.markRebuild(mDrawable, LLDrawable::REBUILD_VOLUME, FALSE);
		}
		retval = LLPrimitive::setTEColor(te, color);
		if (mDrawable.notNull() && retval)
		{
			// These should only happen on updates which are not the initial update.
			mDrawable->setState(LLDrawable::REBUILD_COLOR);
			dirtyMesh();
		}
	}

	return  retval;
}

S32 LLVOVolume::setTEBumpmap(const U8 te, const U8 bumpmap)
{
	S32 res = LLViewerObject::setTEBumpmap(te, bumpmap);
	if (res)
	{
		gPipeline.markTextured(mDrawable);
		mFaceMappingChanged = TRUE;
	}
	return  res;
}

S32 LLVOVolume::setTETexGen(const U8 te, const U8 texgen)
{
	S32 res = LLViewerObject::setTETexGen(te, texgen);
	if (res)
	{
		gPipeline.markTextured(mDrawable);
		mFaceMappingChanged = TRUE;
	}
	return  res;
}

S32 LLVOVolume::setTEMediaTexGen(const U8 te, const U8 media)
{
	S32 res = LLViewerObject::setTEMediaTexGen(te, media);
	if (res)
	{
		gPipeline.markTextured(mDrawable);
		mFaceMappingChanged = TRUE;
	}
	return  res;
}

S32 LLVOVolume::setTEShiny(const U8 te, const U8 shiny)
{
	S32 res = LLViewerObject::setTEShiny(te, shiny);
	if (res)
	{
		gPipeline.markTextured(mDrawable);
		mFaceMappingChanged = TRUE;
	}
	return  res;
}

S32 LLVOVolume::setTEFullbright(const U8 te, const U8 fullbright)
{
	S32 res = LLViewerObject::setTEFullbright(te, fullbright);
	if (res)
	{
		gPipeline.markTextured(mDrawable);
		mFaceMappingChanged = TRUE;
	}
	return  res;
}

S32 LLVOVolume::setTEBumpShinyFullbright(const U8 te, const U8 bump)
{
	S32 res = LLViewerObject::setTEBumpShinyFullbright(te, bump);
	if (res)
	{
		gPipeline.markTextured(mDrawable);
		mFaceMappingChanged = TRUE;
	}
	return res;
}

S32 LLVOVolume::setTEMediaFlags(const U8 te, const U8 media_flags)
{
	S32 res = LLViewerObject::setTEMediaFlags(te, media_flags);
	if (res)
	{
		gPipeline.markTextured(mDrawable);
		mFaceMappingChanged = TRUE;
	}
	return  res;
}

S32 LLVOVolume::setTEGlow(const U8 te, const F32 glow)
{
	S32 res = LLViewerObject::setTEGlow(te, glow);
	if (res)
	{
		gPipeline.markTextured(mDrawable);
		mFaceMappingChanged = TRUE;
	}
	return  res;
}

void LLVOVolume::setTEMaterialParamsCallbackTE(const LLUUID& objectID, const LLMaterialID &pMaterialID, const LLMaterialPtr pMaterialParams, U32 te)
{
	LLVOVolume* pVol = (LLVOVolume*)gObjectList.findObject(objectID);
	if (pVol)
	{
		LL_DEBUGS("MaterialTEs") << "materialid " << pMaterialID.asString() << " to TE " << te << LL_ENDL;
		if (te >= pVol->getNumTEs())
			return;

		LLTextureEntry* texture_entry = pVol->getTE(te);
		if (texture_entry && (texture_entry->getMaterialID() == pMaterialID))
		{
			pVol->setTEMaterialParams(te, pMaterialParams);
		}
	}
}

S32 LLVOVolume::setTEMaterialID(const U8 te, const LLMaterialID& pMaterialID)
{
	S32 res = LLViewerObject::setTEMaterialID(te, pMaterialID);
	LL_DEBUGS("MaterialTEs") << "te "<< (S32)te << " materialid " << pMaterialID.asString() << " res " << res
								<< ( LLSelectMgr::getInstance()->getSelection()->contains(const_cast<LLVOVolume*>(this), te) ? " selected" : " not selected" )
								<< LL_ENDL;
		
	LL_DEBUGS("MaterialTEs") << " " << pMaterialID.asString() << LL_ENDL;
	if (res)
	{
		LLMaterialMgr::instance().getTE(getRegion()->getRegionID(), pMaterialID, te, boost::bind(&LLVOVolume::setTEMaterialParamsCallbackTE, getID(), _1, _2, _3));

		setChanged(ALL_CHANGED);
		if (!mDrawable.isNull())
		{
			gPipeline.markTextured(mDrawable);
			gPipeline.markRebuild(mDrawable,LLDrawable::REBUILD_ALL);
		}
		mFaceMappingChanged = TRUE;
	}
	return res;
}

bool LLVOVolume::notifyAboutCreatingTexture(LLViewerTexture *texture)
{ //Ok, here we have confirmation about texture creation, check our wait-list
  //and make changes, or return false

	std::pair<mmap_UUID_MAP_t::iterator, mmap_UUID_MAP_t::iterator> range = mWaitingTextureInfo.equal_range(texture->getID());

	typedef std::map<U8, LLMaterialPtr> map_te_material;
	map_te_material new_material;

	for(mmap_UUID_MAP_t::iterator range_it = range.first; range_it != range.second; ++range_it)
	{
		LLMaterialPtr cur_material = getTEMaterialParams(range_it->second.te);

		//here we just interesting in DIFFUSE_MAP only!
		if(NULL != cur_material.get() && LLRender::DIFFUSE_MAP == range_it->second.map && GL_RGBA != texture->getPrimaryFormat())
		{ //ok let's check the diffuse mode
			switch(cur_material->getDiffuseAlphaMode())
			{
			case LLMaterial::DIFFUSE_ALPHA_MODE_BLEND:
			case LLMaterial::DIFFUSE_ALPHA_MODE_EMISSIVE:
			case LLMaterial::DIFFUSE_ALPHA_MODE_MASK:
				{ //uups... we have non 32 bit texture with LLMaterial::DIFFUSE_ALPHA_MODE_* => LLMaterial::DIFFUSE_ALPHA_MODE_NONE

					LLMaterialPtr mat = NULL;
					map_te_material::iterator it = new_material.find(range_it->second.te);
					if(new_material.end() == it) {
						mat = new LLMaterial(cur_material->asLLSD());
						new_material.insert(map_te_material::value_type(range_it->second.te, mat));
					} else {
						mat = it->second;
					}

					mat->setDiffuseAlphaMode(LLMaterial::DIFFUSE_ALPHA_MODE_NONE);

				} break;
			} //switch
		} //if
	} //for

	//setup new materials
	for(map_te_material::const_iterator it = new_material.begin(), end = new_material.end(); it != end; ++it)
	{
		LLMaterialMgr::getInstance()->put(getID(), it->first, *it->second);
		LLViewerObject::setTEMaterialParams(it->first, it->second);
	}

	//clear wait-list
	mWaitingTextureInfo.erase(range.first, range.second);

	return 0 != new_material.size();
}

bool LLVOVolume::notifyAboutMissingAsset(LLViewerTexture *texture)
{ //Ok, here if we wait information about texture and it's missing
  //then depending from the texture map (diffuse, normal, or specular)
  //make changes in material and confirm it. If not return false.
	std::pair<mmap_UUID_MAP_t::iterator, mmap_UUID_MAP_t::iterator> range = mWaitingTextureInfo.equal_range(texture->getID());
	if(range.first == range.second) return false;

	typedef std::map<U8, LLMaterialPtr> map_te_material;
	map_te_material new_material;
	
	for(mmap_UUID_MAP_t::iterator range_it = range.first; range_it != range.second; ++range_it)
	{
		LLMaterialPtr cur_material = getTEMaterialParams(range_it->second.te);
		if (cur_material.isNull())
			continue;

		switch(range_it->second.map)
		{
		case LLRender::DIFFUSE_MAP:
			{
				if(LLMaterial::DIFFUSE_ALPHA_MODE_NONE != cur_material->getDiffuseAlphaMode())
				{ //missing texture + !LLMaterial::DIFFUSE_ALPHA_MODE_NONE => LLMaterial::DIFFUSE_ALPHA_MODE_NONE
					LLMaterialPtr mat = NULL;
					map_te_material::iterator it = new_material.find(range_it->second.te);
					if(new_material.end() == it) {
						mat = new LLMaterial(cur_material->asLLSD());
						new_material.insert(map_te_material::value_type(range_it->second.te, mat));
					} else {
						mat = it->second;
					}

					mat->setDiffuseAlphaMode(LLMaterial::DIFFUSE_ALPHA_MODE_NONE);
				}
			} break;
		case LLRender::NORMAL_MAP:
			{ //missing texture => reset material texture id
				LLMaterialPtr mat = NULL;
				map_te_material::iterator it = new_material.find(range_it->second.te);
				if(new_material.end() == it) {
					mat = new LLMaterial(cur_material->asLLSD());
					new_material.insert(map_te_material::value_type(range_it->second.te, mat));
				} else {
					mat = it->second;
				}

				mat->setNormalID(LLUUID::null);
			} break;
		case LLRender::SPECULAR_MAP:
			{ //missing texture => reset material texture id
				LLMaterialPtr mat = NULL;
				map_te_material::iterator it = new_material.find(range_it->second.te);
				if(new_material.end() == it) {
					mat = new LLMaterial(cur_material->asLLSD());
					new_material.insert(map_te_material::value_type(range_it->second.te, mat));
				} else {
					mat = it->second;
				}

				mat->setSpecularID(LLUUID::null);
			} break;
		case LLRender::NUM_TEXTURE_CHANNELS:
				//nothing to do, make compiler happy
			break;
		} //switch
	} //for

	//setup new materials
	for(map_te_material::const_iterator it = new_material.begin(), end = new_material.end(); it != end; ++it)
	{
		LLMaterialMgr::getInstance()->setLocalMaterial(getRegion()->getRegionID(), it->second);
		LLViewerObject::setTEMaterialParams(it->first, it->second);
	}

	//clear wait-list
	mWaitingTextureInfo.erase(range.first, range.second);

	return 0 != new_material.size();
}

S32 LLVOVolume::setTEMaterialParams(const U8 te, const LLMaterialPtr pMaterialParams)
{
	LLMaterialPtr pMaterial = const_cast<LLMaterialPtr&>(pMaterialParams);

	if(pMaterialParams)
	{ //check all of them according to material settings

		LLViewerTexture *img_diffuse = getTEImage(te);
		LLViewerTexture *img_normal = getTENormalMap(te);
		LLViewerTexture *img_specular = getTESpecularMap(te);

		llassert(NULL != img_diffuse);

		LLMaterialPtr new_material = NULL;

		//diffuse
		if(NULL != img_diffuse)
		{ //guard
			if(0 == img_diffuse->getPrimaryFormat() && !img_diffuse->isMissingAsset())
			{ //ok here we don't have information about texture, let's belief and leave material settings
			  //but we remember this case
				mWaitingTextureInfo.insert(mmap_UUID_MAP_t::value_type(img_diffuse->getID(), material_info(LLRender::DIFFUSE_MAP, te)));
			}
			else
			{
				bool bSetDiffuseNone = false;
				if(img_diffuse->isMissingAsset())
				{
					bSetDiffuseNone = true;
				}
				else
				{
					switch(pMaterialParams->getDiffuseAlphaMode())
					{
					case LLMaterial::DIFFUSE_ALPHA_MODE_BLEND:
					case LLMaterial::DIFFUSE_ALPHA_MODE_EMISSIVE:
					case LLMaterial::DIFFUSE_ALPHA_MODE_MASK:
						{ //all of them modes available only for 32 bit textures
							LLTextureEntry* tex_entry = getTE(te);
							bool bIsBakedImageId = false;
							if (tex_entry && LLAvatarAppearanceDefines::LLAvatarAppearanceDictionary::isBakedImageId(tex_entry->getID()))
							{
								bIsBakedImageId = true;
							}
							if (GL_RGBA != img_diffuse->getPrimaryFormat() && !bIsBakedImageId)
							{
								bSetDiffuseNone = true;
							}
						} break;
					}
				} //else


				if(bSetDiffuseNone)
				{ //upps... we should substitute this material with LLMaterial::DIFFUSE_ALPHA_MODE_NONE
					new_material = new LLMaterial(pMaterialParams->asLLSD());
					new_material->setDiffuseAlphaMode(LLMaterial::DIFFUSE_ALPHA_MODE_NONE);
				}
			}
		}

		//normal
		if(LLUUID::null != pMaterialParams->getNormalID())
		{
			if(img_normal && img_normal->isMissingAsset() && img_normal->getID() == pMaterialParams->getNormalID())
			{
				if(!new_material) {
					new_material = new LLMaterial(pMaterialParams->asLLSD());
				}
				new_material->setNormalID(LLUUID::null);
			}
			else if(NULL == img_normal || 0 == img_normal->getPrimaryFormat())
			{ //ok here we don't have information about texture, let's belief and leave material settings
				//but we remember this case
				mWaitingTextureInfo.insert(mmap_UUID_MAP_t::value_type(pMaterialParams->getNormalID(), material_info(LLRender::NORMAL_MAP,te)));
			}

		}


		//specular
		if(LLUUID::null != pMaterialParams->getSpecularID())
		{
			if(img_specular && img_specular->isMissingAsset() && img_specular->getID() == pMaterialParams->getSpecularID())
			{
				if(!new_material) {
					new_material = new LLMaterial(pMaterialParams->asLLSD());
				}
				new_material->setSpecularID(LLUUID::null);
			}
			else if(NULL == img_specular || 0 == img_specular->getPrimaryFormat())
			{ //ok here we don't have information about texture, let's belief and leave material settings
				//but we remember this case
				mWaitingTextureInfo.insert(mmap_UUID_MAP_t::value_type(pMaterialParams->getSpecularID(), material_info(LLRender::SPECULAR_MAP, te)));
			}
		}

		if(new_material) {
			pMaterial = new_material;
			LLMaterialMgr::getInstance()->setLocalMaterial(getRegion()->getRegionID(), pMaterial);
		}
	}

	S32 res = LLViewerObject::setTEMaterialParams(te, pMaterial);

	LL_DEBUGS("MaterialTEs") << "te " << (S32)te << " material " << ((pMaterial) ? pMaterial->asLLSD() : LLSD("null")) << " res " << res
							 << ( LLSelectMgr::getInstance()->getSelection()->contains(const_cast<LLVOVolume*>(this), te) ? " selected" : " not selected" )
							 << LL_ENDL;
	setChanged(ALL_CHANGED);
	if (!mDrawable.isNull())
	{
		gPipeline.markTextured(mDrawable);
		gPipeline.markRebuild(mDrawable,LLDrawable::REBUILD_ALL);
	}
	mFaceMappingChanged = TRUE;
	return TEM_CHANGE_TEXTURE;
}

S32 LLVOVolume::setTEScale(const U8 te, const F32 s, const F32 t)
{
	S32 res = LLViewerObject::setTEScale(te, s, t);
	if (res)
	{
		gPipeline.markTextured(mDrawable);
		mFaceMappingChanged = TRUE;
	}
	return res;
}

S32 LLVOVolume::setTEScaleS(const U8 te, const F32 s)
{
	S32 res = LLViewerObject::setTEScaleS(te, s);
	if (res)
	{
		gPipeline.markTextured(mDrawable);
		mFaceMappingChanged = TRUE;
	}
	return res;
}

S32 LLVOVolume::setTEScaleT(const U8 te, const F32 t)
{
	S32 res = LLViewerObject::setTEScaleT(te, t);
	if (res)
	{
		gPipeline.markTextured(mDrawable);
		mFaceMappingChanged = TRUE;
	}
	return res;
}

void LLVOVolume::updateTEData()
{
	/*if (mDrawable.notNull())
	{
		mFaceMappingChanged = TRUE;
		gPipeline.markRebuild(mDrawable, LLDrawable::REBUILD_MATERIAL, TRUE);
	}*/
}

bool LLVOVolume::hasMedia() const
{
	bool result = false;
	const U8 numTEs = getNumTEs();
	for (U8 i = 0; i < numTEs; i++)
	{
		const LLTextureEntry* te = getTE(i);
		if( te && te->hasMedia())
		{
			result = true;
			break;
		}
	}
	return result;
}

LLVector3 LLVOVolume::getApproximateFaceNormal(U8 face_id)
{
	LLVolume* volume = getVolume();
	LLVector4a result;
	result.clear();

	LLVector3 ret;

	if (volume && face_id < volume->getNumVolumeFaces())
	{
		const LLVolumeFace& face = volume->getVolumeFace(face_id);
		for (S32 i = 0; i < (S32)face.mNumVertices; ++i)
		{
			result.add(face.mNormals[i]);
		}

		LLVector3 ret(result.getF32ptr());
		ret = volumeDirectionToAgent(ret);
		ret.normVec();
	}
	
	return ret;
}

void LLVOVolume::requestMediaDataUpdate(bool isNew)
{
    if (sObjectMediaClient)
		sObjectMediaClient->fetchMedia(new LLMediaDataClientObjectImpl(this, isNew));
}

bool LLVOVolume::isMediaDataBeingFetched() const
{
	// I know what I'm doing by const_casting this away: this is just 
	// a wrapper class that is only going to do a lookup.
	return (sObjectMediaClient) ? sObjectMediaClient->isInQueue(new LLMediaDataClientObjectImpl(const_cast<LLVOVolume*>(this), false)) : false;
}

void LLVOVolume::cleanUpMediaImpls()
{
	// Iterate through our TEs and remove any Impls that are no longer used
	const U8 numTEs = getNumTEs();
	for (U8 i = 0; i < numTEs; i++)
	{
		const LLTextureEntry* te = getTE(i);
		if( te && ! te->hasMedia())
		{
			// Delete the media IMPL!
			removeMediaImpl(i) ;
		}
	}
}

void LLVOVolume::updateObjectMediaData(const LLSD &media_data_array, const std::string &media_version)
{
	// media_data_array is an array of media entry maps
	// media_version is the version string in the response.
	U32 fetched_version = LLTextureEntry::getVersionFromMediaVersionString(media_version);

	// Only update it if it is newer!
	if ( (S32)fetched_version > mLastFetchedMediaVersion)
	{
		mLastFetchedMediaVersion = fetched_version;
		//LL_INFOS() << "updating:" << this->getID() << " " << ll_pretty_print_sd(media_data_array) << LL_ENDL;
		
		LLSD::array_const_iterator iter = media_data_array.beginArray();
		LLSD::array_const_iterator end = media_data_array.endArray();
		U8 texture_index = 0;
		for (; iter != end; ++iter, ++texture_index)
		{
			syncMediaData(texture_index, *iter, false/*merge*/, false/*ignore_agent*/);
		}
	}
}

void LLVOVolume::syncMediaData(S32 texture_index, const LLSD &media_data, bool merge, bool ignore_agent)
{
	if(mDead)
	{
		// If the object has been marked dead, don't process media updates.
		return;
	}
	
	LLTextureEntry *te = getTE(texture_index);
	if(!te)
	{
		return ;
	}

	LL_DEBUGS("MediaOnAPrim") << "BEFORE: texture_index = " << texture_index
		<< " hasMedia = " << te->hasMedia() << " : " 
		<< ((NULL == te->getMediaData()) ? "NULL MEDIA DATA" : ll_pretty_print_sd(te->getMediaData()->asLLSD())) << LL_ENDL;

	std::string previous_url;
	LLMediaEntry* mep = te->getMediaData();
	if(mep)
	{
		// Save the "current url" from before the update so we can tell if
		// it changes. 
		previous_url = mep->getCurrentURL();
	}

	if (merge)
	{
		te->mergeIntoMediaData(media_data);
	}
	else {
		// XXX Question: what if the media data is undefined LLSD, but the
		// update we got above said that we have media flags??	Here we clobber
		// that, assuming the data from the service is more up-to-date. 
		te->updateMediaData(media_data);
	}

	mep = te->getMediaData();
	if(mep)
	{
		bool update_from_self = false;
		if (!ignore_agent) 
		{
			LLUUID updating_agent = LLTextureEntry::getAgentIDFromMediaVersionString(getMediaURL());
			update_from_self = (updating_agent == gAgent.getID());
		}
		viewer_media_t media_impl = LLViewerMedia::getInstance()->updateMediaImpl(mep, previous_url, update_from_self);
			
		addMediaImpl(media_impl, texture_index) ;
	}
	else
	{
		removeMediaImpl(texture_index);
	}

	LL_DEBUGS("MediaOnAPrim") << "AFTER: texture_index = " << texture_index
		<< " hasMedia = " << te->hasMedia() << " : " 
		<< ((NULL == te->getMediaData()) ? "NULL MEDIA DATA" : ll_pretty_print_sd(te->getMediaData()->asLLSD())) << LL_ENDL;
}

void LLVOVolume::mediaNavigateBounceBack(U8 texture_index)
{
	// Find the media entry for this navigate
	const LLMediaEntry* mep = NULL;
	viewer_media_t impl = getMediaImpl(texture_index);
	LLTextureEntry *te = getTE(texture_index);
	if(te)
	{
		mep = te->getMediaData();
	}
	
	if (mep && impl)
	{
        std::string url = mep->getCurrentURL();
		// Look for a ":", if not there, assume "http://"
		if (!url.empty() && std::string::npos == url.find(':')) 
		{
			url = "http://" + url;
		}
		// If the url we're trying to "bounce back" to is either empty or not
		// allowed by the whitelist, try the home url.  If *that* doesn't work,
		// set the media as failed and unload it
        if (url.empty() || !mep->checkCandidateUrl(url))
        {
            url = mep->getHomeURL();
			// Look for a ":", if not there, assume "http://"
			if (!url.empty() && std::string::npos == url.find(':')) 
			{
				url = "http://" + url;
			}
        }
        if (url.empty() || !mep->checkCandidateUrl(url))
		{
			// The url to navigate back to is not good, and we have nowhere else
			// to go.
			LL_WARNS("MediaOnAPrim") << "FAILED to bounce back URL \"" << url << "\" -- unloading impl" << LL_ENDL;
			impl->setMediaFailed(true);
		}
		// Make sure we are not bouncing to url we came from
		else if (impl->getCurrentMediaURL() != url) 
		{
			// Okay, navigate now
            LL_INFOS("MediaOnAPrim") << "bouncing back to URL: " << url << LL_ENDL;
            impl->navigateTo(url, "", false, true);
        }
    }
}

bool LLVOVolume::hasMediaPermission(const LLMediaEntry* media_entry, MediaPermType perm_type)
{
    // NOTE: This logic ALMOST duplicates the logic in the server (in particular, in llmediaservice.cpp).
    if (NULL == media_entry ) return false; // XXX should we assert here?
    
    // The agent has permissions if:
    // - world permissions are on, or
    // - group permissions are on, and agent_id is in the group, or
    // - agent permissions are on, and agent_id is the owner
    
	// *NOTE: We *used* to check for modify permissions here (i.e. permissions were
	// granted if permModify() was true).  However, this doesn't make sense in the
	// viewer: we don't want to show controls or allow interaction if the author
	// has deemed it so.  See DEV-42115.
	
    U8 media_perms = (perm_type == MEDIA_PERM_INTERACT) ? media_entry->getPermsInteract() : media_entry->getPermsControl();
    
    // World permissions
    if (0 != (media_perms & LLMediaEntry::PERM_ANYONE)) 
    {
        return true;
    }
    
    // Group permissions
    else if (0 != (media_perms & LLMediaEntry::PERM_GROUP))
    {
		LLPermissions* obj_perm = LLSelectMgr::getInstance()->findObjectPermissions(this);
		if (obj_perm && gAgent.isInGroup(obj_perm->getGroup()))
		{
			return true;
		}
    }
    
    // Owner permissions
    else if (0 != (media_perms & LLMediaEntry::PERM_OWNER) && permYouOwner()) 
    {
        return true;
    }
    
    return false;
    
}

void LLVOVolume::mediaNavigated(LLViewerMediaImpl *impl, LLPluginClassMedia* plugin, std::string new_location)
{
	bool block_navigation = false;
	// FIXME: if/when we allow the same media impl to be used by multiple faces, the logic here will need to be fixed
	// to deal with multiple face indices.
	int face_index = getFaceIndexWithMediaImpl(impl, -1);
	
	// Find the media entry for this navigate
	LLMediaEntry* mep = NULL;
	LLTextureEntry *te = getTE(face_index);
	if(te)
	{
		mep = te->getMediaData();
	}
	
	if(mep)
	{
		if(!mep->checkCandidateUrl(new_location))
		{
			block_navigation = true;
		}
		if (!block_navigation && !hasMediaPermission(mep, MEDIA_PERM_INTERACT))
		{
			block_navigation = true;
		}
	}
	else
	{
		LL_WARNS("MediaOnAPrim") << "Couldn't find media entry!" << LL_ENDL;
	}
						
	if(block_navigation)
	{
		LL_INFOS("MediaOnAPrim") << "blocking navigate to URI " << new_location << LL_ENDL;

		// "bounce back" to the current URL from the media entry
		mediaNavigateBounceBack(face_index);
	}
	else if (sObjectMediaNavigateClient)
	{
		
		LL_DEBUGS("MediaOnAPrim") << "broadcasting navigate with URI " << new_location << LL_ENDL;

		sObjectMediaNavigateClient->navigate(new LLMediaDataClientObjectImpl(this, false), face_index, new_location);
	}
}

void LLVOVolume::mediaEvent(LLViewerMediaImpl *impl, LLPluginClassMedia* plugin, LLViewerMediaObserver::EMediaEvent event)
{
	switch(event)
	{
		
		case LLViewerMediaObserver::MEDIA_EVENT_LOCATION_CHANGED:
		{			
			switch(impl->getNavState())
			{
				case LLViewerMediaImpl::MEDIANAVSTATE_FIRST_LOCATION_CHANGED:
				{
					// This is the first location changed event after the start of a non-server-directed nav.  It may need to be broadcast or bounced back.
					mediaNavigated(impl, plugin, plugin->getLocation());
				}
				break;
				
				case LLViewerMediaImpl::MEDIANAVSTATE_FIRST_LOCATION_CHANGED_SPURIOUS:
					// This navigate didn't change the current URL.  
					LL_DEBUGS("MediaOnAPrim") << "	NOT broadcasting navigate (spurious)" << LL_ENDL;
				break;
				
				case LLViewerMediaImpl::MEDIANAVSTATE_SERVER_FIRST_LOCATION_CHANGED:
					// This is the first location changed event after the start of a server-directed nav.  Don't broadcast it.
					LL_INFOS("MediaOnAPrim") << "	NOT broadcasting navigate (server-directed)" << LL_ENDL;
				break;
				
				default:
					// This is a subsequent location-changed due to a redirect.	 Don't broadcast.
					LL_INFOS("MediaOnAPrim") << "	NOT broadcasting navigate (redirect)" << LL_ENDL;
				break;
			}
		}
		break;
		
		case LLViewerMediaObserver::MEDIA_EVENT_NAVIGATE_COMPLETE:
		{
			switch(impl->getNavState())
			{
				case LLViewerMediaImpl::MEDIANAVSTATE_COMPLETE_BEFORE_LOCATION_CHANGED:
				{
					// This is the first location changed event after the start of a non-server-directed nav.  It may need to be broadcast or bounced back.
					mediaNavigated(impl, plugin, plugin->getNavigateURI());
				}
				break;
				
				case LLViewerMediaImpl::MEDIANAVSTATE_COMPLETE_BEFORE_LOCATION_CHANGED_SPURIOUS:
					// This navigate didn't change the current URL.  
					LL_DEBUGS("MediaOnAPrim") << "	NOT broadcasting navigate (spurious)" << LL_ENDL;
				break;

				case LLViewerMediaImpl::MEDIANAVSTATE_SERVER_COMPLETE_BEFORE_LOCATION_CHANGED:
					// This is the the navigate complete event from a server-directed nav.  Don't broadcast it.
					LL_INFOS("MediaOnAPrim") << "	NOT broadcasting navigate (server-directed)" << LL_ENDL;
				break;
				
				default:
					// For all other states, the navigate should have been handled by LOCATION_CHANGED events already.
				break;
			}
		}
		break;
		
		default:
		break;
	}

}

void LLVOVolume::sendMediaDataUpdate()
{
    if (sObjectMediaClient)
		sObjectMediaClient->updateMedia(new LLMediaDataClientObjectImpl(this, false));
}

void LLVOVolume::removeMediaImpl(S32 texture_index)
{
	if(mMediaImplList.size() <= (U32)texture_index || mMediaImplList[texture_index].isNull())
	{
		return ;
	}

	//make the face referencing to mMediaImplList[texture_index] to point back to the old texture.
	if(mDrawable && texture_index < mDrawable->getNumFaces())
	{
		LLFace* facep = mDrawable->getFace(texture_index) ;
		if(facep)
		{
			LLViewerMediaTexture* media_tex = LLViewerTextureManager::findMediaTexture(mMediaImplList[texture_index]->getMediaTextureID()) ;
			if(media_tex)
			{
				media_tex->removeMediaFromFace(facep) ;
			}
		}
	}		
	
	//check if some other face(s) of this object reference(s)to this media impl.
	S32 i ;
	S32 end = (S32)mMediaImplList.size() ;
	for(i = 0; i < end ; i++)
	{
		if( i != texture_index && mMediaImplList[i] == mMediaImplList[texture_index])
		{
			break ;
		}
	}

	if(i == end) //this object does not need this media impl.
	{
		mMediaImplList[texture_index]->removeObject(this) ;
	}

	mMediaImplList[texture_index] = NULL ;
	return ;
}

void LLVOVolume::addMediaImpl(LLViewerMediaImpl* media_impl, S32 texture_index)
{
	if((S32)mMediaImplList.size() < texture_index + 1)
	{
		mMediaImplList.resize(texture_index + 1) ;
	}
	
	if(mMediaImplList[texture_index].notNull())
	{
		if(mMediaImplList[texture_index] == media_impl)
		{
			return ;
		}

		removeMediaImpl(texture_index) ;
	}

	mMediaImplList[texture_index] = media_impl;
	media_impl->addObject(this) ;	

	//add the face to show the media if it is in playing
	if(mDrawable)
	{
		LLFace* facep(NULL);
		if( texture_index < mDrawable->getNumFaces() )
		{
			facep = mDrawable->getFace(texture_index) ;
		}

		if(facep)
		{
			LLViewerMediaTexture* media_tex = LLViewerTextureManager::findMediaTexture(mMediaImplList[texture_index]->getMediaTextureID()) ;
			if(media_tex)
			{
				media_tex->addMediaToFace(facep) ;
			}
		}
		else //the face is not available now, start media on this face later.
		{
			media_impl->setUpdated(TRUE) ;
		}
	}
	return ;
}

viewer_media_t LLVOVolume::getMediaImpl(U8 face_id) const
{
	if(mMediaImplList.size() > face_id)
	{
		return mMediaImplList[face_id];
	}
	return NULL;
}

F64 LLVOVolume::getTotalMediaInterest() const
{
	// If this object is currently focused, this object has "high" interest
	if (LLViewerMediaFocus::getInstance()->getFocusedObjectID() == getID())
		return F64_MAX;
	
	F64 interest = (F64)-1.0;  // means not interested;
    
	// If this object is selected, this object has "high" interest, but since 
	// there can be more than one, we still add in calculated impl interest
	// XXX Sadly, 'contains()' doesn't take a const :(
	if (LLSelectMgr::getInstance()->getSelection()->contains(const_cast<LLVOVolume*>(this)))
		interest = F64_MAX / 2.0;
	
	int i = 0;
	const int end = getNumTEs();
	for ( ; i < end; ++i)
	{
		const viewer_media_t &impl = getMediaImpl(i);
		if (!impl.isNull())
		{
			if (interest == (F64)-1.0) interest = (F64)0.0;
			interest += impl->getInterest();
		}
	}
	return interest;
}

S32 LLVOVolume::getFaceIndexWithMediaImpl(const LLViewerMediaImpl* media_impl, S32 start_face_id)
{
	S32 end = (S32)mMediaImplList.size() ;
	for(S32 face_id = start_face_id + 1; face_id < end; face_id++)
	{
		if(mMediaImplList[face_id] == media_impl)
		{
			return face_id ;
		}
	}
	return -1 ;
}

//----------------------------------------------------------------------------

void LLVOVolume::setLightTextureID(LLUUID id)
{
	LLViewerTexture* old_texturep = getLightTexture(); // same as mLightTexture, but inits if nessesary
	if (id.notNull())
	{
		if (!hasLightTexture())
		{
			setParameterEntryInUse(LLNetworkData::PARAMS_LIGHT_IMAGE, TRUE, true);
		}
		else if (old_texturep)
		{	
			old_texturep->removeVolume(LLRender::LIGHT_TEX, this);
		}
		LLLightImageParams* param_block = (LLLightImageParams*) getParameterEntry(LLNetworkData::PARAMS_LIGHT_IMAGE);
		if (param_block && param_block->getLightTexture() != id)
		{
			param_block->setLightTexture(id);
			parameterChanged(LLNetworkData::PARAMS_LIGHT_IMAGE, true);
		}
		LLViewerTexture* tex = getLightTexture();
		if (tex)
		{
			tex->addVolume(LLRender::LIGHT_TEX, this); // new texture
		}
		else
		{
			LL_WARNS() << "Can't get light texture for ID " << id.asString() << LL_ENDL;
		}
	}
	else if (hasLightTexture())
	{
		if (old_texturep)
		{
			old_texturep->removeVolume(LLRender::LIGHT_TEX, this);
		}
		setParameterEntryInUse(LLNetworkData::PARAMS_LIGHT_IMAGE, FALSE, true);
		parameterChanged(LLNetworkData::PARAMS_LIGHT_IMAGE, true);
		mLightTexture = NULL;
	}		
}

void LLVOVolume::setSpotLightParams(LLVector3 params)
{
	LLLightImageParams* param_block = (LLLightImageParams*) getParameterEntry(LLNetworkData::PARAMS_LIGHT_IMAGE);
	if (param_block && param_block->getParams() != params)
	{
		param_block->setParams(params);
		parameterChanged(LLNetworkData::PARAMS_LIGHT_IMAGE, true);
	}
}
		
void LLVOVolume::setIsLight(BOOL is_light)
{
	BOOL was_light = getIsLight();
	if (is_light != was_light)
	{
		if (is_light)
		{
			setParameterEntryInUse(LLNetworkData::PARAMS_LIGHT, TRUE, true);
		}
		else
		{
			setParameterEntryInUse(LLNetworkData::PARAMS_LIGHT, FALSE, true);
		}

		if (is_light)
		{
			// Add it to the pipeline mLightSet
			gPipeline.setLight(mDrawable, TRUE);
		}
		else
		{
			// Not a light.  Remove it from the pipeline's light set.
			gPipeline.setLight(mDrawable, FALSE);
		}
	}
}

void LLVOVolume::setLightSRGBColor(const LLColor3& color)
{
    setLightLinearColor(linearColor3(color));
}

void LLVOVolume::setLightLinearColor(const LLColor3& color)
{
	LLLightParams *param_block = (LLLightParams *)getParameterEntry(LLNetworkData::PARAMS_LIGHT);
	if (param_block)
	{
		if (param_block->getLinearColor() != color)
		{
			param_block->setLinearColor(LLColor4(color, param_block->getLinearColor().mV[3]));
			parameterChanged(LLNetworkData::PARAMS_LIGHT, true);
			gPipeline.markTextured(mDrawable);
			mFaceMappingChanged = TRUE;
		}
	}
}

void LLVOVolume::setLightIntensity(F32 intensity)
{
	LLLightParams *param_block = (LLLightParams *)getParameterEntry(LLNetworkData::PARAMS_LIGHT);
	if (param_block)
	{
		if (param_block->getLinearColor().mV[3] != intensity)
		{
			param_block->setLinearColor(LLColor4(LLColor3(param_block->getLinearColor()), intensity));
			parameterChanged(LLNetworkData::PARAMS_LIGHT, true);
		}
	}
}

void LLVOVolume::setLightRadius(F32 radius)
{
	LLLightParams *param_block = (LLLightParams *)getParameterEntry(LLNetworkData::PARAMS_LIGHT);
	if (param_block)
	{
		if (param_block->getRadius() != radius)
		{
			param_block->setRadius(radius);
			parameterChanged(LLNetworkData::PARAMS_LIGHT, true);
		}
	}
}

void LLVOVolume::setLightFalloff(F32 falloff)
{
	LLLightParams *param_block = (LLLightParams *)getParameterEntry(LLNetworkData::PARAMS_LIGHT);
	if (param_block)
	{
		if (param_block->getFalloff() != falloff)
		{
			param_block->setFalloff(falloff);
			parameterChanged(LLNetworkData::PARAMS_LIGHT, true);
		}
	}
}

void LLVOVolume::setLightCutoff(F32 cutoff)
{
	LLLightParams *param_block = (LLLightParams *)getParameterEntry(LLNetworkData::PARAMS_LIGHT);
	if (param_block)
	{
		if (param_block->getCutoff() != cutoff)
		{
			param_block->setCutoff(cutoff);
			parameterChanged(LLNetworkData::PARAMS_LIGHT, true);
		}
	}
}

//----------------------------------------------------------------------------

BOOL LLVOVolume::getIsLight() const
{
	return getParameterEntryInUse(LLNetworkData::PARAMS_LIGHT);
}

LLColor3 LLVOVolume::getLightSRGBBaseColor() const
{
    return srgbColor3(getLightLinearBaseColor());
}

LLColor3 LLVOVolume::getLightLinearBaseColor() const
{
	const LLLightParams *param_block = (const LLLightParams *)getParameterEntry(LLNetworkData::PARAMS_LIGHT);
	if (param_block)
	{
		return LLColor3(param_block->getLinearColor());
	}
	else
	{
		return LLColor3(1,1,1);
	}
}

LLColor3 LLVOVolume::getLightLinearColor() const
{
    const LLLightParams *param_block = (const LLLightParams *)getParameterEntry(LLNetworkData::PARAMS_LIGHT);
    if (param_block)
    {
        return LLColor3(param_block->getLinearColor()) * param_block->getLinearColor().mV[3];
    }
    else
    {
        return LLColor3(1, 1, 1);
    }
}

LLColor3 LLVOVolume::getLightSRGBColor() const
{
    LLColor3 ret = getLightLinearColor();
    ret = srgbColor3(ret);
    return ret;
}

LLUUID LLVOVolume::getLightTextureID() const
{
	if (getParameterEntryInUse(LLNetworkData::PARAMS_LIGHT_IMAGE))
	{
		const LLLightImageParams *param_block = (const LLLightImageParams *)getParameterEntry(LLNetworkData::PARAMS_LIGHT_IMAGE);
		if (param_block)
		{
			return param_block->getLightTexture();
		}
	}
	
	return LLUUID::null;
}


LLVector3 LLVOVolume::getSpotLightParams() const
{
	if (getParameterEntryInUse(LLNetworkData::PARAMS_LIGHT_IMAGE))
	{
		const LLLightImageParams *param_block = (const LLLightImageParams *)getParameterEntry(LLNetworkData::PARAMS_LIGHT_IMAGE);
		if (param_block)
		{
			return param_block->getParams();
		}
	}
	
	return LLVector3();
}

F32 LLVOVolume::getSpotLightPriority() const
{
	return mSpotLightPriority;
}

void LLVOVolume::updateSpotLightPriority()
{
    F32 r = getLightRadius();
	LLVector3 pos = mDrawable->getPositionAgent();

	LLVector3 at(0,0,-1);
	at *= getRenderRotation();
	pos += at * r;

	at = LLViewerCamera::getInstance()->getAtAxis();
	pos -= at * r;

	mSpotLightPriority = gPipeline.calcPixelArea(pos, LLVector3(r,r,r), *LLViewerCamera::getInstance());

	if (mLightTexture.notNull())
	{
		mLightTexture->addTextureStats(mSpotLightPriority);
		mLightTexture->setBoostLevel(LLGLTexture::BOOST_CLOUDS);
	}
}


bool LLVOVolume::isLightSpotlight() const
{
	LLLightImageParams* params = (LLLightImageParams*) getParameterEntry(LLNetworkData::PARAMS_LIGHT_IMAGE);
	if (params && getParameterEntryInUse(LLNetworkData::PARAMS_LIGHT_IMAGE))
	{
		return params->isLightSpotlight();
	}
	return false;
}


LLViewerTexture* LLVOVolume::getLightTexture()
{
	LLUUID id = getLightTextureID();

	if (id.notNull())
	{
		if (mLightTexture.isNull() || id != mLightTexture->getID())
		{
			mLightTexture = LLViewerTextureManager::getFetchedTexture(id, FTT_DEFAULT, TRUE, LLGLTexture::BOOST_ALM);
		}
	}
	else
	{
		mLightTexture = NULL;
	}

	return mLightTexture;
}

F32 LLVOVolume::getLightIntensity() const
{
	const LLLightParams *param_block = (const LLLightParams *)getParameterEntry(LLNetworkData::PARAMS_LIGHT);
	if (param_block)
	{
		return param_block->getLinearColor().mV[3];
	}
	else
	{
		return 1.f;
	}
}

F32 LLVOVolume::getLightRadius() const
{
	const LLLightParams *param_block = (const LLLightParams *)getParameterEntry(LLNetworkData::PARAMS_LIGHT);
	if (param_block)
	{
		return param_block->getRadius();
	}
	else
	{
		return 0.f;
	}
}

F32 LLVOVolume::getLightFalloff(const F32 fudge_factor) const
{
	const LLLightParams *param_block = (const LLLightParams *)getParameterEntry(LLNetworkData::PARAMS_LIGHT);
	if (param_block)
	{
		return param_block->getFalloff() * fudge_factor;
	}
	else
	{
		return 0.f;
	}
}

F32 LLVOVolume::getLightCutoff() const
{
	const LLLightParams *param_block = (const LLLightParams *)getParameterEntry(LLNetworkData::PARAMS_LIGHT);
	if (param_block)
	{
		return param_block->getCutoff();
	}
	else
	{
		return 0.f;
	}
}

U32 LLVOVolume::getVolumeInterfaceID() const
{
	if (mVolumeImpl)
	{
		return mVolumeImpl->getID();
	}

	return 0;
}

BOOL LLVOVolume::isFlexible() const
{
	if (getParameterEntryInUse(LLNetworkData::PARAMS_FLEXIBLE))
	{
		LLVolume* volume = getVolume();
		if (volume && volume->getParams().getPathParams().getCurveType() != LL_PCODE_PATH_FLEXIBLE)
		{
			LLVolumeParams volume_params = getVolume()->getParams();
			U8 profile_and_hole = volume_params.getProfileParams().getCurveType();
			volume_params.setType(profile_and_hole, LL_PCODE_PATH_FLEXIBLE);
		}
		return TRUE;
	}
	else
	{
		return FALSE;
	}
}

BOOL LLVOVolume::isSculpted() const
{
	if (getParameterEntryInUse(LLNetworkData::PARAMS_SCULPT))
	{
		return TRUE;
	}
	
	return FALSE;
}

BOOL LLVOVolume::isMesh() const
{
	if (isSculpted())
	{
		LLSculptParams *sculpt_params = (LLSculptParams *)getParameterEntry(LLNetworkData::PARAMS_SCULPT);
		U8 sculpt_type = sculpt_params->getSculptType();

		if ((sculpt_type & LL_SCULPT_TYPE_MASK) == LL_SCULPT_TYPE_MESH)
			// mesh is a mesh
		{
			return TRUE;	
		}
	}

	return FALSE;
}

BOOL LLVOVolume::hasLightTexture() const
{
	if (getParameterEntryInUse(LLNetworkData::PARAMS_LIGHT_IMAGE))
	{
		return TRUE;
	}

	return FALSE;
}

BOOL LLVOVolume::isVolumeGlobal() const
{
	if (mVolumeImpl)
	{
		return mVolumeImpl->isVolumeGlobal() ? TRUE : FALSE;
	}
	else if (mRiggedVolume.notNull())
	{
		return TRUE;
	}

	return FALSE;
}

BOOL LLVOVolume::canBeFlexible() const
{
	U8 path = getVolume()->getParams().getPathParams().getCurveType();
	return (path == LL_PCODE_PATH_FLEXIBLE || path == LL_PCODE_PATH_LINE);
}

BOOL LLVOVolume::setIsFlexible(BOOL is_flexible)
{
	BOOL res = FALSE;
	BOOL was_flexible = isFlexible();
	LLVolumeParams volume_params;
	if (is_flexible)
	{
		if (!was_flexible)
		{
			volume_params = getVolume()->getParams();
			U8 profile_and_hole = volume_params.getProfileParams().getCurveType();
			volume_params.setType(profile_and_hole, LL_PCODE_PATH_FLEXIBLE);
			res = TRUE;
			setFlags(FLAGS_USE_PHYSICS, FALSE);
			setFlags(FLAGS_PHANTOM, TRUE);
			setParameterEntryInUse(LLNetworkData::PARAMS_FLEXIBLE, TRUE, true);
			if (mDrawable)
			{
				mDrawable->makeActive();
			}
		}
	}
	else
	{
		if (was_flexible)
		{
			volume_params = getVolume()->getParams();
			U8 profile_and_hole = volume_params.getProfileParams().getCurveType();
			volume_params.setType(profile_and_hole, LL_PCODE_PATH_LINE);
			res = TRUE;
			setFlags(FLAGS_PHANTOM, FALSE);
			setParameterEntryInUse(LLNetworkData::PARAMS_FLEXIBLE, FALSE, true);
		}
	}
	if (res)
	{
		res = setVolume(volume_params, 1);
		if (res)
		{
			markForUpdate(TRUE);
		}
	}
	return res;
}

const LLMeshSkinInfo* LLVOVolume::getSkinInfo() const
{
    if (getVolume())
    {
        return gMeshRepo.getSkinInfo(getMeshID(), this);
    }
    else
    {
        return NULL;
    }
}

// virtual
BOOL LLVOVolume::isRiggedMesh() const
{
    return isMesh() && getSkinInfo();
}

//----------------------------------------------------------------------------
U32 LLVOVolume::getExtendedMeshFlags() const
{
	const LLExtendedMeshParams *param_block = 
        (const LLExtendedMeshParams *)getParameterEntry(LLNetworkData::PARAMS_EXTENDED_MESH);
	if (param_block)
	{
		return param_block->getFlags();
	}
	else
	{
		return 0;
	}
}

void LLVOVolume::onSetExtendedMeshFlags(U32 flags)
{

    // The isAnySelected() check was needed at one point to prevent
    // graphics problems. These are now believed to be fixed so the
    // check has been disabled.
	if (/*!getRootEdit()->isAnySelected() &&*/ mDrawable.notNull())
    {
        // Need to trigger rebuildGeom(), which is where control avatars get created/removed
        getRootEdit()->recursiveMarkForUpdate(TRUE);
    }
    if (isAttachment() && getAvatarAncestor())
    {
        updateVisualComplexity();
        if (flags & LLExtendedMeshParams::ANIMATED_MESH_ENABLED_FLAG)
        {
            // Making a rigged mesh into an animated object
            getAvatarAncestor()->updateAttachmentOverrides();
        }
        else
        {
            // Making an animated object into a rigged mesh
            getAvatarAncestor()->updateAttachmentOverrides();
        }
    }
}

void LLVOVolume::setExtendedMeshFlags(U32 flags)
{
    U32 curr_flags = getExtendedMeshFlags();
    if (curr_flags != flags)
    {
        bool in_use = true;
        setParameterEntryInUse(LLNetworkData::PARAMS_EXTENDED_MESH, in_use, true);
        LLExtendedMeshParams *param_block = 
            (LLExtendedMeshParams *)getParameterEntry(LLNetworkData::PARAMS_EXTENDED_MESH);
        if (param_block)
        {
            param_block->setFlags(flags);
        }
        parameterChanged(LLNetworkData::PARAMS_EXTENDED_MESH, true);
        LL_DEBUGS("AnimatedObjects") << this
                                     << " new flags " << flags << " curr_flags " << curr_flags
                                     << ", calling onSetExtendedMeshFlags()"
                                     << LL_ENDL;
        onSetExtendedMeshFlags(flags);
    }
}

bool LLVOVolume::canBeAnimatedObject() const
{
    F32 est_tris = recursiveGetEstTrianglesMax();
    if (est_tris < 0 || est_tris > getAnimatedObjectMaxTris())
    {
        return false;
    }
    return true;
}

bool LLVOVolume::isAnimatedObject() const
{
    LLVOVolume *root_vol = (LLVOVolume*)getRootEdit();
    bool root_is_animated_flag = root_vol->getExtendedMeshFlags() & LLExtendedMeshParams::ANIMATED_MESH_ENABLED_FLAG;
    return root_is_animated_flag;
}

// Called any time parenting changes for a volume. Update flags and
// control av accordingly.  This is called after parent has been
// changed to new_parent, but before new_parent's mChildList has changed.

// virtual
void LLVOVolume::onReparent(LLViewerObject *old_parent, LLViewerObject *new_parent)
{
    LLVOVolume *old_volp = dynamic_cast<LLVOVolume*>(old_parent);

    if (new_parent && !new_parent->isAvatar())
    {
        if (mControlAvatar.notNull())
        {
            // Here an animated object is being made the child of some
            // other prim. Should remove the control av from the child.
            LLControlAvatar *av = mControlAvatar;
            mControlAvatar = NULL;
            av->markForDeath();
        }
    }
    if (old_volp && old_volp->isAnimatedObject())
    {
        if (old_volp->getControlAvatar())
        {
            // We have been removed from an animated object, need to do cleanup.
            old_volp->getControlAvatar()->updateAttachmentOverrides();
            old_volp->getControlAvatar()->updateAnimations();
        }
    }
}

// This needs to be called after onReparent(), because mChildList is
// not updated until the end of LLViewerObject::addChild()

// virtual
void LLVOVolume::afterReparent()
{
    {
        LL_DEBUGS("AnimatedObjects") << "new child added for parent " 
            << ((LLViewerObject*)getParent())->getID() << LL_ENDL;
    }
                                                                                             
    if (isAnimatedObject() && getControlAvatar())
    {
        LL_DEBUGS("AnimatedObjects") << "adding attachment overrides, parent is animated object " 
            << ((LLViewerObject*)getParent())->getID() << LL_ENDL;

        // MAINT-8239 - doing a full rebuild whenever parent is set
        // makes the joint overrides load more robustly. In theory,
        // addAttachmentOverrides should be sufficient, but in
        // practice doing a full rebuild helps compensate for
        // notifyMeshLoaded() not being called reliably enough.
        
        // was: getControlAvatar()->addAttachmentOverridesForObject(this);
        //getControlAvatar()->rebuildAttachmentOverrides();
        getControlAvatar()->updateAnimations();
    }
    else
    {
        LL_DEBUGS("AnimatedObjects") << "not adding overrides, parent: " 
                                     << ((LLViewerObject*)getParent())->getID() 
                                     << " isAnimated: "  << isAnimatedObject() << " cav "
                                     << getControlAvatar() << LL_ENDL;
    }
}

//----------------------------------------------------------------------------
void LLVOVolume::updateRiggingInfo()
{
    LL_PROFILE_ZONE_SCOPED;
    if (isRiggedMesh())
    {
        const LLMeshSkinInfo* skin = getSkinInfo();
        LLVOAvatar *avatar = getAvatar();
        LLVolume *volume = getVolume();
        if (skin && avatar && volume)
        {
            LL_DEBUGS("RigSpammish") << "starting, vovol " << this << " lod " << getLOD() << " last " << mLastRiggingInfoLOD << LL_ENDL;
            if (getLOD()>mLastRiggingInfoLOD || getLOD()==3)
            {
                // Rigging info may need update
                mJointRiggingInfoTab.clear();
                for (S32 f = 0; f < volume->getNumVolumeFaces(); ++f)
                {
                    LLVolumeFace& vol_face = volume->getVolumeFace(f);
                    LLSkinningUtil::updateRiggingInfo(skin, avatar, vol_face);
                    if (vol_face.mJointRiggingInfoTab.size()>0)
                    {
                        mJointRiggingInfoTab.merge(vol_face.mJointRiggingInfoTab);
                    }
                }
                // Keep the highest LOD info available.
                mLastRiggingInfoLOD = getLOD();
                LL_DEBUGS("RigSpammish") << "updated rigging info for LLVOVolume " 
                                         << this << " lod " << mLastRiggingInfoLOD 
                                         << LL_ENDL;
            }
        }
    }
}

//----------------------------------------------------------------------------

void LLVOVolume::generateSilhouette(LLSelectNode* nodep, const LLVector3& view_point)
{
	LLVolume *volume = getVolume();

	if (volume)
	{
		LLVector3 view_vector;
		view_vector = view_point; 

		//transform view vector into volume space
		view_vector -= getRenderPosition();
		//mDrawable->mDistanceWRTCamera = view_vector.length();
		LLQuaternion worldRot = getRenderRotation();
		view_vector = view_vector * ~worldRot;
		if (!isVolumeGlobal())
		{
			LLVector3 objScale = getScale();
			LLVector3 invObjScale(1.f / objScale.mV[VX], 1.f / objScale.mV[VY], 1.f / objScale.mV[VZ]);
			view_vector.scaleVec(invObjScale);
		}
		
		updateRelativeXform();
		LLMatrix4 trans_mat = mRelativeXform;
		if (mDrawable->isStatic())
		{
			trans_mat.translate(getRegion()->getOriginAgent());
		}

		volume->generateSilhouetteVertices(nodep->mSilhouetteVertices, nodep->mSilhouetteNormals, view_vector, trans_mat, mRelativeXformInvTrans, nodep->getTESelectMask());

		nodep->mSilhouetteExists = TRUE;
	}
}

void LLVOVolume::deleteFaces()
{
	S32 face_count = mNumFaces;
	if (mDrawable.notNull())
	{
		mDrawable->deleteFaces(0, face_count);
	}

	mNumFaces = 0;
}

void LLVOVolume::updateRadius()
{
	if (mDrawable.isNull())
	{
		return;
	}
	
	mVObjRadius = getScale().length();
	mDrawable->setRadius(mVObjRadius);
}


BOOL LLVOVolume::isAttachment() const
{
	return mAttachmentState != 0 ;
}

BOOL LLVOVolume::isHUDAttachment() const
{
	// *NOTE: we assume hud attachment points are in defined range
	// since this range is constant for backwards compatibility
	// reasons this is probably a reasonable assumption to make
	S32 attachment_id = ATTACHMENT_ID_FROM_STATE(mAttachmentState);
	return ( attachment_id >= 31 && attachment_id <= 38 );
}


const LLMatrix4 LLVOVolume::getRenderMatrix() const
{
	if (mDrawable->isActive() && !mDrawable->isRoot())
	{
		return mDrawable->getParent()->getWorldMatrix();
	}
	return mDrawable->getWorldMatrix();
}

// Returns a base cost and adds textures to passed in set.
// total cost is returned value + 5 * size of the resulting set.
// Cannot include cost of textures, as they may be re-used in linked
// children, and cost should only be increased for unique textures  -Nyx
U32 LLVOVolume::getRenderCost(texture_cost_t &textures) const
{
    /*****************************************************************
     * This calculation should not be modified by third party viewers,
     * since it is used to limit rendering and should be uniform for
     * everyone. If you have suggested improvements, submit them to
     * the official viewer for consideration.
     *****************************************************************/

	// Get access to params we'll need at various points.  
	// Skip if this is object doesn't have a volume (e.g. is an avatar).
	BOOL has_volume = (getVolume() != NULL);
	LLVolumeParams volume_params;
	LLPathParams path_params;
	LLProfileParams profile_params;

	U32 num_triangles = 0;

	// per-prim costs
	static const U32 ARC_PARTICLE_COST = 1; // determined experimentally
	static const U32 ARC_PARTICLE_MAX = 2048; // default values
	static const U32 ARC_TEXTURE_COST = 16; // multiplier for texture resolution - performance tested
	static const U32 ARC_LIGHT_COST = 500; // static cost for light-producing prims 
	static const U32 ARC_MEDIA_FACE_COST = 1500; // static cost per media-enabled face 


	// per-prim multipliers
	static const F32 ARC_GLOW_MULT = 1.5f; // tested based on performance
	static const F32 ARC_BUMP_MULT = 1.25f; // tested based on performance
	static const F32 ARC_FLEXI_MULT = 5; // tested based on performance
	static const F32 ARC_SHINY_MULT = 1.6f; // tested based on performance
	static const F32 ARC_INVISI_COST = 1.2f; // tested based on performance
	static const F32 ARC_WEIGHTED_MESH = 1.2f; // tested based on performance

	static const F32 ARC_PLANAR_COST = 1.0f; // tested based on performance to have negligible impact
	static const F32 ARC_ANIM_TEX_COST = 4.f; // tested based on performance
	static const F32 ARC_ALPHA_COST = 4.f; // 4x max - based on performance

	F32 shame = 0;

	U32 invisi = 0;
	U32 shiny = 0;
	U32 glow = 0;
	U32 alpha = 0;
	U32 flexi = 0;
	U32 animtex = 0;
	U32 particles = 0;
	U32 bump = 0;
	U32 planar = 0;
	U32 weighted_mesh = 0;
	U32 produces_light = 0;
	U32 media_faces = 0;

	const LLDrawable* drawablep = mDrawable;
	U32 num_faces = drawablep->getNumFaces();

	if (has_volume)
	{
		volume_params = getVolume()->getParams();
		path_params = volume_params.getPathParams();
		profile_params = volume_params.getProfileParams();

        LLMeshCostData costs;
		if (getCostData(costs))
		{
            if (isAnimatedObject() && isRiggedMesh())
            {
                // Scaling here is to make animated object vs
                // non-animated object ARC proportional to the
                // corresponding calculations for streaming cost.
                num_triangles = (ANIMATED_OBJECT_COST_PER_KTRI * 0.001 * costs.getEstTrisForStreamingCost())/0.06;
            }
            else
            {
                F32 radius = getScale().length()*0.5f;
                num_triangles = costs.getRadiusWeightedTris(radius);
            }
		}
	}

	if (num_triangles <= 0)
	{
		num_triangles = 4;
	}

	if (isSculpted())
	{
		if (isMesh())
		{
			// base cost is dependent on mesh complexity
			// note that 3 is the highest LOD as of the time of this coding.
			S32 size = gMeshRepo.getMeshSize(volume_params.getSculptID(), getLOD());
			if ( size > 0)
			{
				if (isRiggedMesh())
				{
					// weighted attachment - 1 point for every 3 bytes
					weighted_mesh = 1;
				}
			}
			else
			{
				// something went wrong - user should know their content isn't render-free
				return 0;
			}
		}
		else
		{
			const LLSculptParams *sculpt_params = (LLSculptParams *) getParameterEntry(LLNetworkData::PARAMS_SCULPT);
			LLUUID sculpt_id = sculpt_params->getSculptTexture();
			if (textures.find(sculpt_id) == textures.end())
			{
				LLViewerFetchedTexture *texture = LLViewerTextureManager::getFetchedTexture(sculpt_id);
				if (texture)
				{
					S32 texture_cost = 256 + (S32)(ARC_TEXTURE_COST * (texture->getFullHeight() / 128.f + texture->getFullWidth() / 128.f));
					textures.insert(texture_cost_t::value_type(sculpt_id, texture_cost));
				}
			}
		}
	}

	if (isFlexible())
	{
		flexi = 1;
	}
	if (isParticleSource())
	{
		particles = 1;
	}

	if (getIsLight())
	{
		produces_light = 1;
	}

	for (S32 i = 0; i < num_faces; ++i)
	{
		const LLFace* face = drawablep->getFace(i);
		if (!face) continue;
		const LLTextureEntry* te = face->getTextureEntry();
		const LLViewerTexture* img = face->getTexture();

		if (img)
		{
			if (textures.find(img->getID()) == textures.end())
			{
                S32 texture_cost = 0;
                S8 type = img->getType();
                if (type == LLViewerTexture::FETCHED_TEXTURE || type == LLViewerTexture::LOD_TEXTURE)
                {
                    const LLViewerFetchedTexture* fetched_texturep = static_cast<const LLViewerFetchedTexture*>(img);
                    if (fetched_texturep
                        && fetched_texturep->getFTType() == FTT_LOCAL_FILE
                        && (img->getID() == IMG_ALPHA_GRAD_2D || img->getID() == IMG_ALPHA_GRAD)
                        )
                    {
                        // These two textures appear to switch between each other, but are of different sizes (4x256 and 256x256).
                        // Hardcode cost from larger one to not cause random complexity changes
                        texture_cost = 320;
                    }
                }
                if (texture_cost == 0)
                {
                    texture_cost = 256 + (S32)(ARC_TEXTURE_COST * (img->getFullHeight() / 128.f + img->getFullWidth() / 128.f));
                }
				textures.insert(texture_cost_t::value_type(img->getID(), texture_cost));
			}
		}

		if (face->getPoolType() == LLDrawPool::POOL_ALPHA)
		{
			alpha = 1;
		}
		else if (img && img->getPrimaryFormat() == GL_ALPHA)
		{
			invisi = 1;
		}
		if (face->hasMedia())
		{
			media_faces++;
		}

		if (te)
		{
			if (te->getBumpmap())
			{
				// bump is a multiplier, don't add per-face
				bump = 1;
			}
			if (te->getShiny())
			{
				// shiny is a multiplier, don't add per-face
				shiny = 1;
			}
			if (te->getGlow() > 0.f)
			{
				// glow is a multiplier, don't add per-face
				glow = 1;
			}
			if (face->mTextureMatrix != NULL)
			{
				animtex = 1;
			}
			if (te->getTexGen())
			{
				planar = 1;
			}
		}
	}

	// shame currently has the "base" cost of 1 point per 15 triangles, min 2.
	shame = num_triangles  * 5.f;
	shame = shame < 2.f ? 2.f : shame;

	// multiply by per-face modifiers
	if (planar)
	{
		shame *= planar * ARC_PLANAR_COST;
	}

	if (animtex)
	{
		shame *= animtex * ARC_ANIM_TEX_COST;
	}

	if (alpha)
	{
		shame *= alpha * ARC_ALPHA_COST;
	}

	if(invisi)
	{
		shame *= invisi * ARC_INVISI_COST;
	}

	if (glow)
	{
		shame *= glow * ARC_GLOW_MULT;
	}

	if (bump)
	{
		shame *= bump * ARC_BUMP_MULT;
	}

	if (shiny)
	{
		shame *= shiny * ARC_SHINY_MULT;
	}


	// multiply shame by multipliers
	if (weighted_mesh)
	{
		shame *= weighted_mesh * ARC_WEIGHTED_MESH;
	}

	if (flexi)
	{
		shame *= flexi * ARC_FLEXI_MULT;
	}


	// add additional costs
	if (particles)
	{
		const LLPartSysData *part_sys_data = &(mPartSourcep->mPartSysData);
		const LLPartData *part_data = &(part_sys_data->mPartData);
		U32 num_particles = (U32)(part_sys_data->mBurstPartCount * llceil( part_data->mMaxAge / part_sys_data->mBurstRate));
		num_particles = num_particles > ARC_PARTICLE_MAX ? ARC_PARTICLE_MAX : num_particles;
		F32 part_size = (llmax(part_data->mStartScale[0], part_data->mEndScale[0]) + llmax(part_data->mStartScale[1], part_data->mEndScale[1])) / 2.f;
		shame += num_particles * part_size * ARC_PARTICLE_COST;
	}

	if (produces_light)
	{
		shame += ARC_LIGHT_COST;
	}

	if (media_faces)
	{
		shame += media_faces * ARC_MEDIA_FACE_COST;
	}

    // Streaming cost for animated objects includes a fixed cost
    // per linkset. Add a corresponding charge here translated into
    // triangles, but not weighted by any graphics properties.
    if (isAnimatedObject() && isRootEdit())
    {
        shame += (ANIMATED_OBJECT_BASE_COST/0.06) * 5.0f;
    }

	if (shame > mRenderComplexity_current)
	{
		mRenderComplexity_current = (S32)shame;
	}

	return (U32)shame;
}

F32 LLVOVolume::getEstTrianglesMax() const
{
	if (isMesh() && getVolume())
	{
		return gMeshRepo.getEstTrianglesMax(getVolume()->getParams().getSculptID());
	}
    return 0.f;
}

F32 LLVOVolume::getEstTrianglesStreamingCost() const
{
	if (isMesh() && getVolume())
	{
		return gMeshRepo.getEstTrianglesStreamingCost(getVolume()->getParams().getSculptID());
	}
    return 0.f;
}

F32 LLVOVolume::getStreamingCost() const
{
	F32 radius = getScale().length()*0.5f;
    F32 linkset_base_cost = 0.f;

    LLMeshCostData costs;
    if (getCostData(costs))
    {
        if (isAnimatedObject() && isRootEdit())
        {
            // Root object of an animated object has this to account for skeleton overhead.
            linkset_base_cost = ANIMATED_OBJECT_BASE_COST;
        }
        if (isMesh())
        {
            if (isAnimatedObject() && isRiggedMesh())
            {
                return linkset_base_cost + costs.getTriangleBasedStreamingCost();
            }
            else
            {
                return linkset_base_cost + costs.getRadiusBasedStreamingCost(radius);
            }
        }
        else
        {
            return linkset_base_cost + costs.getRadiusBasedStreamingCost(radius);
        }
    }
    else
    {
        return 0.f;
    }
}

// virtual
bool LLVOVolume::getCostData(LLMeshCostData& costs) const
{
    if (isMesh())
    {
        return gMeshRepo.getCostData(getVolume()->getParams().getSculptID(), costs);
    }
    else
    {
		LLVolume* volume = getVolume();
		S32 counts[4];

		// <FS:ND> try to cache calcuated triangles instead of calculating them over and over again
		//		LLVolume::getLoDTriangleCounts(volume->getParams(), counts);
		LLVolume::getLoDTriangleCounts(volume->getParams(), counts, volume);
		// </FS:ND>

		LLSD header;
		header["lowest_lod"]["size"] = counts[0] * 10;
		header["low_lod"]["size"] = counts[1] * 10;
		header["medium_lod"]["size"] = counts[2] * 10;
		header["high_lod"]["size"] = counts[3] * 10;

		return gMeshRepo.getCostData(header, costs);
    }
}

//static 
void LLVOVolume::updateRenderComplexity()
{
	mRenderComplexity_last = mRenderComplexity_current;
	mRenderComplexity_current = 0;
}

U32 LLVOVolume::getTriangleCount(S32* vcount) const
{
	U32 count = 0;
	LLVolume* volume = getVolume();
	if (volume)
	{
		count = volume->getNumTriangles(vcount);
	}

	return count;
}
// <FS:Beq> Generalise TriangleCount
//U32 LLVOVolume::getHighLODTriangleCount()
//{
//	U32 ret = 0;
//
//	LLVolume* volume = getVolume();
//
//	if (!isSculpted())
//	{
//		LLVolume* ref = LLPrimitive::getVolumeManager()->refVolume(volume->getParams(), 3);
//		ret = ref->getNumTriangles();
//		LLPrimitive::getVolumeManager()->unrefVolume(ref);
//	}
//	else if (isMesh())
//	{
//		LLVolume* ref = LLPrimitive::getVolumeManager()->refVolume(volume->getParams(), 3);
//		if (!ref->isMeshAssetLoaded() || ref->getNumVolumeFaces() == 0)
//		{
//			gMeshRepo.loadMesh(this, volume->getParams(), LLModel::LOD_HIGH);
//		}
//		ret = ref->getNumTriangles();
//		LLPrimitive::getVolumeManager()->unrefVolume(ref);
//	}
//	else
//	{ //default sculpts have a constant number of triangles
//		ret = 31*2*31;  //31 rows of 31 columns of quads for a 32x32 vertex patch
//	}
//
//	return ret;
//}
U32 LLVOVolume::getHighLODTriangleCount()
{
	return (getLODTriangleCount(LLModel::LOD_HIGH));
}

U32 LLVOVolume::getLODTriangleCount(S32 lod)
{
	U32 ret = 0;

	LLVolume* volume = getVolume();

	if (!isSculpted())
	{
		LLVolume* ref = LLPrimitive::getVolumeManager()->refVolume(volume->getParams(), lod);
		ret = ref->getNumTriangles();
		LLPrimitive::getVolumeManager()->unrefVolume(ref);
	}
	else if (isMesh())
	{
		LLVolume* ref = LLPrimitive::getVolumeManager()->refVolume(volume->getParams(), lod);
		if (!ref->isMeshAssetLoaded() || ref->getNumVolumeFaces() == 0)
		{
			gMeshRepo.loadMesh(this, volume->getParams(), lod);
		}
		ret = ref->getNumTriangles();
		LLPrimitive::getVolumeManager()->unrefVolume(ref);
	}
	else
	{ //default sculpts have a constant number of triangles
		ret = (31 * 2 * 31)>>3*(3-lod);  //31 rows of 31 columns of quads for a 32x32 vertex patch (Beq: left shift by 2 for each lower LOD)
	}

	return ret;
}
//</FS:Beq>


//static
void LLVOVolume::preUpdateGeom()
{
	sNumLODChanges = 0;
}

void LLVOVolume::parameterChanged(U16 param_type, bool local_origin)
{
	LLViewerObject::parameterChanged(param_type, local_origin);
}

void LLVOVolume::parameterChanged(U16 param_type, LLNetworkData* data, BOOL in_use, bool local_origin)
{
	LLViewerObject::parameterChanged(param_type, data, in_use, local_origin);
	if (mVolumeImpl)
	{
		mVolumeImpl->onParameterChanged(param_type, data, in_use, local_origin);
	}
    if (!local_origin && param_type == LLNetworkData::PARAMS_EXTENDED_MESH)
    {
        U32 extended_mesh_flags = getExtendedMeshFlags();
        bool enabled =  (extended_mesh_flags & LLExtendedMeshParams::ANIMATED_MESH_ENABLED_FLAG);
        bool was_enabled = (getControlAvatar() != NULL);
        if (enabled != was_enabled)
        {
            LL_DEBUGS("AnimatedObjects") << this
                                         << " calling onSetExtendedMeshFlags, enabled " << (U32) enabled
                                         << " was_enabled " << (U32) was_enabled
                                         << " local_origin " << (U32) local_origin
                                         << LL_ENDL;
            onSetExtendedMeshFlags(extended_mesh_flags);
        }
    }
	if (mDrawable.notNull())
	{
		BOOL is_light = getIsLight();
		if (is_light != mDrawable->isState(LLDrawable::LIGHT))
		{
			gPipeline.setLight(mDrawable, is_light);
		}
	}
}

void LLVOVolume::setSelected(BOOL sel)
{
	LLViewerObject::setSelected(sel);
    if (isAnimatedObject())
    {
        getRootEdit()->recursiveMarkForUpdate(TRUE);
    }
    else
    {
        if (mDrawable.notNull())
        {
            markForUpdate(TRUE);
        }
    }
}

void LLVOVolume::updateSpatialExtents(LLVector4a& newMin, LLVector4a& newMax)
{		
}

F32 LLVOVolume::getBinRadius()
{
	F32 radius;
	
	F32 scale = 1.f;

	static LLCachedControl<S32> octree_size_factor(gSavedSettings, "OctreeStaticObjectSizeFactor", 3);
	static LLCachedControl<S32> octree_attachment_size_factor(gSavedSettings, "OctreeAttachmentSizeFactor", 4);
	static LLCachedControl<LLVector3> octree_distance_factor(gSavedSettings, "OctreeDistanceFactor", LLVector3(0.01f, 0.f, 0.f));
	static LLCachedControl<LLVector3> octree_alpha_distance_factor(gSavedSettings, "OctreeAlphaDistanceFactor", LLVector3(0.1f, 0.f, 0.f));

	S32 size_factor = llmax((S32)octree_size_factor, 1);
	S32 attachment_size_factor = llmax((S32)octree_attachment_size_factor, 1);
	LLVector3 distance_factor = octree_distance_factor;
	LLVector3 alpha_distance_factor = octree_alpha_distance_factor;

	const LLVector4a* ext = mDrawable->getSpatialExtents();
	
	BOOL shrink_wrap = mDrawable->isAnimating();
	BOOL alpha_wrap = FALSE;

	if (!isHUDAttachment())
	{
		for (S32 i = 0; i < mDrawable->getNumFaces(); i++)
		{
			LLFace* face = mDrawable->getFace(i);
			if (!face) continue;
			if (face->getPoolType() == LLDrawPool::POOL_ALPHA &&
			    !face->canRenderAsMask())
			{
				alpha_wrap = TRUE;
				break;
			}
		}
	}
	else
	{
		shrink_wrap = FALSE;
	}

	if (alpha_wrap)
	{
		LLVector3 bounds = getScale();
		radius = llmin(bounds.mV[1], bounds.mV[2]);
		radius = llmin(radius, bounds.mV[0]);
		radius *= 0.5f;
		radius *= 1.f+mDrawable->mDistanceWRTCamera*alpha_distance_factor[1];
		radius += mDrawable->mDistanceWRTCamera*alpha_distance_factor[0];
	}
	else if (shrink_wrap)
	{
		LLVector4a rad;
		rad.setSub(ext[1], ext[0]);
		
		radius = rad.getLength3().getF32()*0.5f;
	}
	else if (mDrawable->isStatic())
	{
		F32 szf = size_factor;

		radius = llmax(mDrawable->getRadius(), szf);
		
		radius = powf(radius, 1.f+szf/radius);

		radius *= 1.f + mDrawable->mDistanceWRTCamera * distance_factor[1];
		radius += mDrawable->mDistanceWRTCamera * distance_factor[0];
	}
	else if (mDrawable->getVObj()->isAttachment())
	{
		radius = llmax((S32) mDrawable->getRadius(),1)*attachment_size_factor;
	}
	else
	{
		radius = mDrawable->getRadius();
		radius *= 1.f + mDrawable->mDistanceWRTCamera * distance_factor[1];
		radius += mDrawable->mDistanceWRTCamera * distance_factor[0];
	}

	return llclamp(radius*scale, 0.5f, 256.f);
}

const LLVector3 LLVOVolume::getPivotPositionAgent() const
{
	if (mVolumeImpl)
	{
		return mVolumeImpl->getPivotPosition();
	}
	return LLViewerObject::getPivotPositionAgent();
}

void LLVOVolume::onShift(const LLVector4a &shift_vector)
{
	if (mVolumeImpl)
	{
		mVolumeImpl->onShift(shift_vector);
	}

	updateRelativeXform();
}

const LLMatrix4& LLVOVolume::getWorldMatrix(LLXformMatrix* xform) const
{
	if (mVolumeImpl)
	{
		return mVolumeImpl->getWorldMatrix(xform);
	}
	return xform->getWorldMatrix();
}

void LLVOVolume::markForUpdate(BOOL priority)
{ 
	//<FS:Beq> avoid unfortunate sleep during trylock by static check
	//if(debugLoggingEnabled("AnimatedObjectsLinkset"))
	static auto debug_logging_on = debugLoggingEnabled("AnimatedObjectsLinkset");
	if (debug_logging_on)
	//</FS:Beq>
	{
        if (isAnimatedObject() && isRiggedMesh())
        {
            std::string vobj_name = llformat("Vol%p", this);
            F32 est_tris = getEstTrianglesMax();
            LL_DEBUGS("AnimatedObjectsLinkset") << vobj_name << " markForUpdate, tris " << est_tris << LL_ENDL; 
        }
    }

    LLViewerObject::markForUpdate(priority); 
    mVolumeChanged = TRUE; 
}

LLVector3 LLVOVolume::agentPositionToVolume(const LLVector3& pos) const
{
	LLVector3 ret = pos - getRenderPosition();
	ret = ret * ~getRenderRotation();
	if (!isVolumeGlobal())
	{
		LLVector3 objScale = getScale();
		LLVector3 invObjScale(1.f / objScale.mV[VX], 1.f / objScale.mV[VY], 1.f / objScale.mV[VZ]);
		ret.scaleVec(invObjScale);
	}
	
	return ret;
}

LLVector3 LLVOVolume::agentDirectionToVolume(const LLVector3& dir) const
{
	LLVector3 ret = dir * ~getRenderRotation();
	
	LLVector3 objScale = isVolumeGlobal() ? LLVector3(1,1,1) : getScale();
	ret.scaleVec(objScale);

	return ret;
}

LLVector3 LLVOVolume::volumePositionToAgent(const LLVector3& dir) const
{
	LLVector3 ret = dir;
	if (!isVolumeGlobal())
	{
		LLVector3 objScale = getScale();
		ret.scaleVec(objScale);
	}

	ret = ret * getRenderRotation();
	ret += getRenderPosition();
	
	return ret;
}

LLVector3 LLVOVolume::volumeDirectionToAgent(const LLVector3& dir) const
{
	LLVector3 ret = dir;
	LLVector3 objScale = isVolumeGlobal() ? LLVector3(1,1,1) : getScale();
	LLVector3 invObjScale(1.f / objScale.mV[VX], 1.f / objScale.mV[VY], 1.f / objScale.mV[VZ]);
	ret.scaleVec(invObjScale);
	ret = ret * getRenderRotation();

	return ret;
}


BOOL LLVOVolume::lineSegmentIntersect(const LLVector4a& start, const LLVector4a& end, S32 face, BOOL pick_transparent, BOOL pick_rigged, S32 *face_hitp,
									  LLVector4a* intersection,LLVector2* tex_coord, LLVector4a* normal, LLVector4a* tangent)
{
	if (!mbCanSelect 
		|| mDrawable->isDead() 
		|| !gPipeline.hasRenderType(mDrawable->getRenderType()))
	{
		return FALSE;
	}

	BOOL ret = FALSE;

	LLVolume* volume = getVolume();

	bool transform = true;

	if (mDrawable->isState(LLDrawable::RIGGED))
	{
		if ((pick_rigged) || (getAvatar() && (getAvatar()->isSelf()) && (LLFloater::isVisible(gFloaterTools))))
		{
			updateRiggedVolume(true);
			volume = mRiggedVolume;
			transform = false;
		}
		else
		{ //cannot pick rigged attachments on other avatars or when not in build mode
			return FALSE;
		}
	}
	
	if (volume)
	{	
		LLVector4a local_start = start;
		LLVector4a local_end = end;
	
		if (transform)
		{
			LLVector3 v_start(start.getF32ptr());
			LLVector3 v_end(end.getF32ptr());
		
			v_start = agentPositionToVolume(v_start);
			v_end = agentPositionToVolume(v_end);

			local_start.load3(v_start.mV);
			local_end.load3(v_end.mV);
		}
		
		LLVector4a p;
		LLVector4a n;
		LLVector2 tc;
		LLVector4a tn;

		if (intersection != NULL)
		{
			p = *intersection;
		}

		if (tex_coord != NULL)
		{
			tc = *tex_coord;
		}

		if (normal != NULL)
		{
			n = *normal;
		}

		if (tangent != NULL)
		{
			tn = *tangent;
		}

		S32 face_hit = -1;

		S32 start_face, end_face;
		if (face == -1)
		{
			start_face = 0;
			end_face = volume->getNumVolumeFaces();
		}
		else
		{
			start_face = face;
			end_face = face+1;
		}
		pick_transparent |= isHiglightedOrBeacon();
		bool special_cursor = specialHoverCursor();
		for (S32 i = start_face; i < end_face; ++i)
		{
			if (!special_cursor && !pick_transparent && getTE(i) && getTE(i)->getColor().mV[3] == 0.f)
			{ //don't attempt to pick completely transparent faces unless
				//pick_transparent is true
				continue;
			}

			face_hit = volume->lineSegmentIntersect(local_start, local_end, i,
													&p, &tc, &n, &tn);
			
			if (face_hit >= 0 && mDrawable->getNumFaces() > face_hit)
			{
				LLFace* face = mDrawable->getFace(face_hit);				

				bool ignore_alpha = false;

				const LLTextureEntry* te = face->getTextureEntry();
				if (te)
				{
					LLMaterial* mat = te->getMaterialParams();
					if (mat)
					{
						U8 mode = mat->getDiffuseAlphaMode();

						if (mode == LLMaterial::DIFFUSE_ALPHA_MODE_EMISSIVE
							|| mode == LLMaterial::DIFFUSE_ALPHA_MODE_NONE
							|| (mode == LLMaterial::DIFFUSE_ALPHA_MODE_MASK && mat->getAlphaMaskCutoff() == 0))
						{
							ignore_alpha = true;
						}
					}
				}

                BOOL no_texture = !face->getTexture() || !face->getTexture()->hasGLTexture();
                BOOL mask       = no_texture ? FALSE : face->getTexture()->getMask(face->surfaceToTexture(tc, p, n));
				if (face &&
					(ignore_alpha || pick_transparent || no_texture || mask))
				{
					local_end = p;
					if (face_hitp != NULL)
					{
						*face_hitp = face_hit;
					}
					
					if (intersection != NULL)
					{
						if (transform)
						{
							LLVector3 v_p(p.getF32ptr());

							intersection->load3(volumePositionToAgent(v_p).mV);  // must map back to agent space
						}
						else
						{
							*intersection = p;
						}
					}

					if (normal != NULL)
					{
						if (transform)
						{
							LLVector3 v_n(n.getF32ptr());
							normal->load3(volumeDirectionToAgent(v_n).mV);
						}
						else
						{
							*normal = n;
						}
						(*normal).normalize3fast();
					}

					if (tangent != NULL)
					{
						if (transform)
						{
							LLVector3 v_tn(tn.getF32ptr());

							LLVector4a trans_tangent;
							trans_tangent.load3(volumeDirectionToAgent(v_tn).mV);

							LLVector4Logical mask;
							mask.clear();
							mask.setElement<3>();

							tangent->setSelectWithMask(mask, tn, trans_tangent);
						}
						else
						{
							*tangent = tn;
						}
						(*tangent).normalize3fast();
					}

					if (tex_coord != NULL)
					{
						*tex_coord = tc;
					}
					
					ret = TRUE;
				}
			}
		}
	}
		
	return ret;
}

bool LLVOVolume::treatAsRigged()
{
	return isSelected() &&
        (isAttachment() || isAnimatedObject()) &&
        mDrawable.notNull() &&
        mDrawable->isState(LLDrawable::RIGGED);
}

LLRiggedVolume* LLVOVolume::getRiggedVolume()
{
	return mRiggedVolume;
}

void LLVOVolume::clearRiggedVolume()
{
	if (mRiggedVolume.notNull())
	{
		mRiggedVolume = NULL;
		updateRelativeXform();
	}
}

void LLVOVolume::updateRiggedVolume(bool force_update)
{
    LL_PROFILE_ZONE_SCOPED;
	//Update mRiggedVolume to match current animation frame of avatar. 
	//Also update position/size in octree.  

	if ((!force_update) && (!treatAsRigged()))
	{
		clearRiggedVolume();
		
		return;
	}

	LLVolume* volume = getVolume();
	const LLMeshSkinInfo* skin = getSkinInfo();
	if (!skin)
	{
		clearRiggedVolume();
		return;
	}

	LLVOAvatar* avatar = getAvatar();
	if (!avatar)
	{
		clearRiggedVolume();
		return;
	}

	if (!mRiggedVolume)
	{
		LLVolumeParams p;
		mRiggedVolume = new LLRiggedVolume(p);
		updateRelativeXform();
	}

	mRiggedVolume->update(skin, avatar, volume);
}

void LLRiggedVolume::update(const LLMeshSkinInfo* skin, LLVOAvatar* avatar, const LLVolume* volume)
{
    LL_PROFILE_ZONE_SCOPED;
	bool copy = false;
	if (volume->getNumVolumeFaces() != getNumVolumeFaces())
	{ 
		copy = true;
	}

	for (S32 i = 0; i < volume->getNumVolumeFaces() && !copy; ++i)
	{
		const LLVolumeFace& src_face = volume->getVolumeFace(i);
		const LLVolumeFace& dst_face = getVolumeFace(i);

		if (src_face.mNumIndices != dst_face.mNumIndices ||
			src_face.mNumVertices != dst_face.mNumVertices)
		{
			copy = true;
		}
	}

	if (copy)
	{
		copyVolumeFaces(volume);	
	}
    else
    {
        bool is_paused = avatar && avatar->areAnimationsPaused();
		if (is_paused)
		{
            S32 frames_paused = LLFrameTimer::getFrameCount() - avatar->getMotionController().getPausedFrame();
            if (frames_paused > 2)
            {
                return;
            }
		}
    }


	//build matrix palette
	static const size_t kMaxJoints = LL_MAX_JOINTS_PER_MESH_OBJECT;

	LLMatrix4a mat[kMaxJoints];
	U32 maxJoints = LLSkinningUtil::getMeshJointCount(skin);
    LLSkinningUtil::initSkinningMatrixPalette(mat, maxJoints, skin, avatar);
    const LLMatrix4a bind_shape_matrix = skin->mBindShapeMatrix;

    S32 rigged_vert_count = 0;
    S32 rigged_face_count = 0;
    LLVector4a box_min, box_max;
	for (S32 i = 0; i < volume->getNumVolumeFaces(); ++i)
	{
		const LLVolumeFace& vol_face = volume->getVolumeFace(i);
		
		LLVolumeFace& dst_face = mVolumeFaces[i];
		
		LLVector4a* weight = vol_face.mWeights;

		if ( weight )
		{
            LLSkinningUtil::checkSkinWeights(weight, dst_face.mNumVertices, skin);

			LLVector4a* pos = dst_face.mPositions;

			if (pos && dst_face.mExtents)
			{
                U32 max_joints = LLSkinningUtil::getMaxJointCount();
                rigged_vert_count += dst_face.mNumVertices;
                rigged_face_count++;

            #if USE_SEPARATE_JOINT_INDICES_AND_WEIGHTS
                if (vol_face.mJointIndices) // fast path with preconditioned joint indices
                {
                    LLMatrix4a src[4];
                    U8* joint_indices_cursor = vol_face.mJointIndices;
                    LLVector4a* just_weights = vol_face.mJustWeights;
                    for (U32 j = 0; j < dst_face.mNumVertices; ++j)
				    {
					    LLMatrix4a final_mat;
                        F32* w = just_weights[j].getF32ptr();
                        LLSkinningUtil::getPerVertexSkinMatrixWithIndices(w, joint_indices_cursor, mat, final_mat, src);
                        joint_indices_cursor += 4;

					    LLVector4a& v = vol_face.mPositions[j];
					    LLVector4a t;
					    LLVector4a dst;
					    bind_shape_matrix.affineTransform(v, t);
					    final_mat.affineTransform(t, dst);
					    pos[j] = dst;
				    }
                }
                else
            #endif
                {
				    for (U32 j = 0; j < dst_face.mNumVertices; ++j)
				    {
					    LLMatrix4a final_mat;
                        // <FS:ND> Use the SSE2 version
                        // LLSkinningUtil::getPerVertexSkinMatrix(weight[j].getF32ptr(), mat, false, final_mat, max_joints);
                        FSSkinningUtil::getPerVertexSkinMatrixSSE(weight[j], mat, false, final_mat, max_joints);
                        // </FS:ND>

					    LLVector4a& v = vol_face.mPositions[j];
					    LLVector4a t;
					    LLVector4a dst;
					    bind_shape_matrix.affineTransform(v, t);
					    final_mat.affineTransform(t, dst);
					    pos[j] = dst;
				    }
                }

				//update bounding box
				// VFExtents change
				LLVector4a& min = dst_face.mExtents[0];
				LLVector4a& max = dst_face.mExtents[1];

				min = pos[0];
				max = pos[1];
                if (i==0)
                {
                    box_min = min;
                    box_max = max;
                }

				for (U32 j = 1; j < dst_face.mNumVertices; ++j)
				{
					min.setMin(min, pos[j]);
					max.setMax(max, pos[j]);
				}

                box_min.setMin(min,box_min);
                box_max.setMax(max,box_max);

				dst_face.mCenter->setAdd(dst_face.mExtents[0], dst_face.mExtents[1]);
				dst_face.mCenter->mul(0.5f);

			}

		// <FS:ND> Crashfix if mExtents is 0
		if( dst_face.mExtents )
		// </FS:ND>

			{
    			delete dst_face.mOctree;
				dst_face.mOctree = NULL;

				LLVector4a size;
				size.setSub(dst_face.mExtents[1], dst_face.mExtents[0]);
				size.splat(size.getLength3().getF32()*0.5f);
			
				// <FS:ND> Create a debug log for octree insertions if requested.
				static LLCachedControl<bool> debugOctree(gSavedSettings,"FSCreateOctreeLog");
				bool _debugOT( debugOctree );
				if( _debugOT )
					nd::octree::debug::gOctreeDebug += 1;
				// </FS:ND>
				
				dst_face.createOctree(1.f);
			
				// <FS:ND> Reset octree log
				if( _debugOT )
					nd::octree::debug::gOctreeDebug -= 1;
				// </FS:ND>
			}
		}
	}
    mExtraDebugText = llformat("rigged %d/%d - box (%f %f %f) (%f %f %f)",
                               rigged_face_count, rigged_vert_count,
                               box_min[0], box_min[1], box_min[2],
                               box_max[0], box_max[1], box_max[2]);
}

U32 LLVOVolume::getPartitionType() const
{
	if (isHUDAttachment())
	{
		return LLViewerRegion::PARTITION_HUD;
	}
	if (isAnimatedObject() && getControlAvatar())
	{
		return LLViewerRegion::PARTITION_CONTROL_AV;
	}
	if (isAttachment())
	{
		return LLViewerRegion::PARTITION_AVATAR;
	}

	return LLViewerRegion::PARTITION_VOLUME;
}

LLVolumePartition::LLVolumePartition(LLViewerRegion* regionp)
: LLSpatialPartition(LLVOVolume::VERTEX_DATA_MASK, TRUE, GL_DYNAMIC_DRAW_ARB, regionp),
LLVolumeGeometryManager()
{
	mLODPeriod = 32;
	mDepthMask = FALSE;
	mDrawableType = LLPipeline::RENDER_TYPE_VOLUME;
	mPartitionType = LLViewerRegion::PARTITION_VOLUME;
	mSlopRatio = 0.25f;
	mBufferUsage = GL_DYNAMIC_DRAW_ARB;
}

LLVolumeBridge::LLVolumeBridge(LLDrawable* drawablep, LLViewerRegion* regionp)
: LLSpatialBridge(drawablep, TRUE, LLVOVolume::VERTEX_DATA_MASK, regionp),
LLVolumeGeometryManager()
{
	mDepthMask = FALSE;
	mLODPeriod = 32;
	mDrawableType = LLPipeline::RENDER_TYPE_VOLUME;
	mPartitionType = LLViewerRegion::PARTITION_BRIDGE;
	
	mBufferUsage = GL_DYNAMIC_DRAW_ARB;

	mSlopRatio = 0.25f;
}

LLAvatarBridge::LLAvatarBridge(LLDrawable* drawablep, LLViewerRegion* regionp)
	: LLVolumeBridge(drawablep, regionp)
{
	mDrawableType = LLPipeline::RENDER_TYPE_AVATAR;
	mPartitionType = LLViewerRegion::PARTITION_AVATAR;
}

LLControlAVBridge::LLControlAVBridge(LLDrawable* drawablep, LLViewerRegion* regionp)
	: LLVolumeBridge(drawablep, regionp)
{
	mDrawableType = LLPipeline::RENDER_TYPE_CONTROL_AV;
	mPartitionType = LLViewerRegion::PARTITION_CONTROL_AV;
}

bool can_batch_texture(LLFace* facep)
{
	if (facep->getTextureEntry()->getBumpmap())
	{ //bump maps aren't worked into texture batching yet
		return false;
	}

	if (facep->getTextureEntry()->getMaterialParams().notNull())
	{ //materials don't work with texture batching yet
		return false;
	}

	if (facep->getTexture() && facep->getTexture()->getPrimaryFormat() == GL_ALPHA)
	{ //can't batch invisiprims
		return false;
	}

	if (facep->isState(LLFace::TEXTURE_ANIM) && facep->getVirtualSize() > MIN_TEX_ANIM_SIZE)
	{ //texture animation breaks batches
		return false;
	}
	
	return true;
}

const static U32 MAX_FACE_COUNT = 4096U;
int32_t LLVolumeGeometryManager::sInstanceCount = 0;
LLFace** LLVolumeGeometryManager::sFullbrightFaces[2] = { NULL };
LLFace** LLVolumeGeometryManager::sBumpFaces[2] = { NULL };
LLFace** LLVolumeGeometryManager::sSimpleFaces[2] = { NULL };
LLFace** LLVolumeGeometryManager::sNormFaces[2] = { NULL };
LLFace** LLVolumeGeometryManager::sSpecFaces[2] = { NULL };
LLFace** LLVolumeGeometryManager::sNormSpecFaces[2] = { NULL };
LLFace** LLVolumeGeometryManager::sAlphaFaces[2] = { NULL };

LLVolumeGeometryManager::LLVolumeGeometryManager()
	: LLGeometryManager()
{
	llassert(sInstanceCount >= 0);
	if (sInstanceCount == 0)
	{
		allocateFaces(MAX_FACE_COUNT);
	}

	++sInstanceCount;
}

LLVolumeGeometryManager::~LLVolumeGeometryManager()
{
	llassert(sInstanceCount > 0);
	--sInstanceCount;

	if (sInstanceCount <= 0)
	{
		freeFaces();
		sInstanceCount = 0;
	}
}

void LLVolumeGeometryManager::allocateFaces(U32 pMaxFaceCount)
{
    for (int i = 0; i < 2; ++i)
    {
        sFullbrightFaces[i] = static_cast<LLFace**>(ll_aligned_malloc<64>(pMaxFaceCount * sizeof(LLFace*)));
        sBumpFaces[i] = static_cast<LLFace**>(ll_aligned_malloc<64>(pMaxFaceCount * sizeof(LLFace*)));
        sSimpleFaces[i] = static_cast<LLFace**>(ll_aligned_malloc<64>(pMaxFaceCount * sizeof(LLFace*)));
        sNormFaces[i] = static_cast<LLFace**>(ll_aligned_malloc<64>(pMaxFaceCount * sizeof(LLFace*)));
        sSpecFaces[i] = static_cast<LLFace**>(ll_aligned_malloc<64>(pMaxFaceCount * sizeof(LLFace*)));
        sNormSpecFaces[i] = static_cast<LLFace**>(ll_aligned_malloc<64>(pMaxFaceCount * sizeof(LLFace*)));
        sAlphaFaces[i] = static_cast<LLFace**>(ll_aligned_malloc<64>(pMaxFaceCount * sizeof(LLFace*)));
    }
}

void LLVolumeGeometryManager::freeFaces()
{
    for (int i = 0; i < 2; ++i)
    {
        ll_aligned_free<64>(sFullbrightFaces[i]);
        ll_aligned_free<64>(sBumpFaces[i]);
        ll_aligned_free<64>(sSimpleFaces[i]);
        ll_aligned_free<64>(sNormFaces[i]);
        ll_aligned_free<64>(sSpecFaces[i]);
        ll_aligned_free<64>(sNormSpecFaces[i]);
        ll_aligned_free<64>(sAlphaFaces[i]);

        sFullbrightFaces[i] = NULL;
        sBumpFaces[i] = NULL;
        sSimpleFaces[i] = NULL;
        sNormFaces[i] = NULL;
        sSpecFaces[i] = NULL;
        sNormSpecFaces[i] = NULL;
        sAlphaFaces[i] = NULL;
    }
}

void LLVolumeGeometryManager::registerFace(LLSpatialGroup* group, LLFace* facep, U32 type)
{
    LL_PROFILE_ZONE_SCOPED;
	// <FS:Ansariel> Can't do anything about it anyway - stop spamming the log
	//if (   type == LLRenderPass::PASS_ALPHA 
	//	&& facep->getTextureEntry()->getMaterialParams().notNull() 
	//	&& !facep->getVertexBuffer()->hasDataType(LLVertexBuffer::TYPE_TANGENT)
	//	&& LLViewerShaderMgr::instance()->getShaderLevel(LLViewerShaderMgr::SHADER_OBJECT) > 1)
	//{
	//	LL_WARNS_ONCE("RenderMaterials") << "Oh no! No binormals for this alpha blended face!" << LL_ENDL;
	//}
	// </FS:Ansariel>

//	bool selected = facep->getViewerObject()->isSelected();
//
//	if (selected && LLSelectMgr::getInstance()->mHideSelectedObjects)
// [RLVa:KB] - Checked: 2010-11-29 (RLVa-1.3.0c) | Modified: RLVa-1.3.0c
	const LLViewerObject* pObj = facep->getViewerObject();
	bool selected = pObj->isSelected();
	if ( (pObj->isSelected() && LLSelectMgr::getInstance()->mHideSelectedObjects) &&
		 ( (!RlvActions::isRlvEnabled()) ||
		   ( ((!pObj->isHUDAttachment()) || (!gRlvAttachmentLocks.isLockedAttachment(pObj->getRootEdit()))) &&
		     (RlvActions::canEdit(pObj)) ) ) )
// [/RVLa:KB]
	{
		return;
	}

    U32 passType = type;

    bool rigged = facep->isState(LLFace::RIGGED);

    if (rigged && type != LLRenderPass::PASS_ALPHA)
    {
        // hacky, should probably clean up -- if this face is rigged, put it in "type + 1"
        // See LLRenderPass PASS_foo enum
        passType += 1;
    }
	//add face to drawmap
	LLSpatialGroup::drawmap_elem_t& draw_vec = group->mDrawMap[passType];

	S32 idx = draw_vec.size()-1;

	BOOL fullbright = (type == LLRenderPass::PASS_FULLBRIGHT) ||
		(type == LLRenderPass::PASS_INVISIBLE) ||
		(type == LLRenderPass::PASS_FULLBRIGHT_ALPHA_MASK) ||
		(type == LLRenderPass::PASS_ALPHA && facep->isState(LLFace::FULLBRIGHT)) ||
		(facep->getTextureEntry()->getFullbright());
	
	if (!fullbright && type != LLRenderPass::PASS_GLOW && !facep->getVertexBuffer()->hasDataType(LLVertexBuffer::TYPE_NORMAL))
	{
		LL_WARNS() << "Non fullbright face has no normals!" << LL_ENDL;
		return;
	}

	const LLMatrix4* tex_mat = NULL;
	if (facep->isState(LLFace::TEXTURE_ANIM) && facep->getVirtualSize() > MIN_TEX_ANIM_SIZE)
	{
		tex_mat = facep->mTextureMatrix;	
	}

	const LLMatrix4* model_mat = NULL;

	LLDrawable* drawable = facep->getDrawable();
	
    if (rigged)
    {
        // rigged meshes ignore their model matrix
        model_mat = nullptr;
    }
	else if (drawable->isState(LLDrawable::ANIMATED_CHILD))
	{
		model_mat = &drawable->getWorldMatrix();
	}
	else if (drawable->isActive())
	{
		model_mat = &drawable->getRenderMatrix();
	}
	else
	{
		model_mat = &(drawable->getRegion()->mRenderMatrix);
	}

	//drawable->getVObj()->setDebugText(llformat("%d", drawable->isState(LLDrawable::ANIMATED_CHILD)));

	U8 bump = (type == LLRenderPass::PASS_BUMP || type == LLRenderPass::PASS_POST_BUMP) ? facep->getTextureEntry()->getBumpmap() : 0;
	U8 shiny = facep->getTextureEntry()->getShiny();
	
	LLViewerTexture* tex = facep->getTexture();

	U8 index = facep->getTextureIndex();

	LLMaterial* mat = facep->getTextureEntry()->getMaterialParams().get(); 
	LLMaterialID mat_id = facep->getTextureEntry()->getMaterialID();

	bool batchable = false;

	U32 shader_mask = 0xFFFFFFFF; //no shader

	if (mat)
	{
		if (type == LLRenderPass::PASS_ALPHA)
		{
			shader_mask = mat->getShaderMask(LLMaterial::DIFFUSE_ALPHA_MODE_BLEND);
		}
		else
		{
			shader_mask = mat->getShaderMask();
		}
	}


	if (index < FACE_DO_NOT_BATCH_TEXTURES && idx >= 0)
	{
		if (mat || draw_vec[idx]->mMaterial)
		{ //can't batch textures when materials are present (yet)
			batchable = false;
		}
		else if (index < draw_vec[idx]->mTextureList.size())
		{
			if (draw_vec[idx]->mTextureList[index].isNull())
			{
				batchable = true;
				draw_vec[idx]->mTextureList[index] = tex;
			}
			else if (draw_vec[idx]->mTextureList[index] == tex)
			{ //this face's texture index can be used with this batch
				batchable = true;
			}
		}
		else
		{ //texture list can be expanded to fit this texture index
			batchable = true;
		}
	}

	if (idx >= 0 && 
		draw_vec[idx]->mVertexBuffer == facep->getVertexBuffer() &&
		draw_vec[idx]->mEnd == facep->getGeomIndex()-1 &&
		(LLPipeline::sTextureBindTest || draw_vec[idx]->mTexture == tex || batchable) &&
#if LL_DARWIN
		draw_vec[idx]->mEnd - draw_vec[idx]->mStart + facep->getGeomCount() <= (U32) gGLManager.mGLMaxVertexRange &&
		draw_vec[idx]->mCount + facep->getIndicesCount() <= (U32) gGLManager.mGLMaxIndexRange &&
#endif
		//draw_vec[idx]->mMaterial == mat &&
		draw_vec[idx]->mMaterialID == mat_id &&
		draw_vec[idx]->mFullbright == fullbright &&
		draw_vec[idx]->mBump == bump &&
		(!mat || (draw_vec[idx]->mShiny == shiny)) && // need to break batches when a material is shared, but legacy settings are different
		draw_vec[idx]->mTextureMatrix == tex_mat &&
		draw_vec[idx]->mModelMatrix == model_mat &&
		draw_vec[idx]->mShaderMask == shader_mask &&
		draw_vec[idx]->mSelected == selected &&
        draw_vec[idx]->mAvatar == facep->mAvatar &&
        draw_vec[idx]->getSkinHash() == facep->getSkinHash())
	{
		draw_vec[idx]->mCount += facep->getIndicesCount();
		draw_vec[idx]->mEnd += facep->getGeomCount();
		draw_vec[idx]->mVSize = llmax(draw_vec[idx]->mVSize, facep->getVirtualSize());

		if (index < FACE_DO_NOT_BATCH_TEXTURES && index >= draw_vec[idx]->mTextureList.size())
		{
			draw_vec[idx]->mTextureList.resize(index+1);
			draw_vec[idx]->mTextureList[index] = tex;
		}
		draw_vec[idx]->validate();
		update_min_max(draw_vec[idx]->mExtents[0], draw_vec[idx]->mExtents[1], facep->mExtents[0]);
		update_min_max(draw_vec[idx]->mExtents[0], draw_vec[idx]->mExtents[1], facep->mExtents[1]);
	}
	else
	{
		U32 start = facep->getGeomIndex();
		U32 end = start + facep->getGeomCount()-1;
		U32 offset = facep->getIndicesStart();
		U32 count = facep->getIndicesCount();
		LLPointer<LLDrawInfo> draw_info = new LLDrawInfo(start,end,count,offset, tex, 
			facep->getVertexBuffer(), selected, fullbright, bump);
		draw_info->mGroup = group;
		draw_info->mVSize = facep->getVirtualSize();
		draw_vec.push_back(draw_info);
		draw_info->mTextureMatrix = tex_mat;
		draw_info->mModelMatrix = model_mat;
		
		draw_info->mBump  = bump;
		draw_info->mShiny = shiny;

		static const float alpha[4] =
		{
			0.00f,
			0.25f,
			0.5f,
			0.75f
		};
		float spec = alpha[shiny & TEM_SHINY_MASK];
		LLVector4 specColor(spec, spec, spec, spec);
		draw_info->mSpecColor = specColor;
		draw_info->mEnvIntensity = spec;
		draw_info->mSpecularMap = NULL;
		draw_info->mMaterial = mat;
		draw_info->mShaderMask = shader_mask;
        draw_info->mAvatar = facep->mAvatar;
        draw_info->mSkinInfo = facep->mSkinInfo;

		if (mat)
		{
			draw_info->mMaterialID = mat_id;

			// We have a material.  Update our draw info accordingly.
				
			if (!mat->getSpecularID().isNull())
			{
				LLVector4 specColor;
				specColor.mV[0] = mat->getSpecularLightColor().mV[0] * (1.f / 255.f);
				specColor.mV[1] = mat->getSpecularLightColor().mV[1] * (1.f / 255.f);
				specColor.mV[2] = mat->getSpecularLightColor().mV[2] * (1.f / 255.f);
				specColor.mV[3] = mat->getSpecularLightExponent() * (1.f / 255.f);
				draw_info->mSpecColor = specColor;
				draw_info->mEnvIntensity = mat->getEnvironmentIntensity() * (1.f / 255.f);
				draw_info->mSpecularMap = facep->getViewerObject()->getTESpecularMap(facep->getTEOffset());
			}

			draw_info->mAlphaMaskCutoff = mat->getAlphaMaskCutoff() * (1.f / 255.f);
			draw_info->mDiffuseAlphaMode = mat->getDiffuseAlphaMode();
			draw_info->mNormalMap = facep->getViewerObject()->getTENormalMap(facep->getTEOffset());
		}
		else 
		{
			if (type == LLRenderPass::PASS_GRASS)
			{
				draw_info->mAlphaMaskCutoff = 0.5f;
			}
			else
			{
				draw_info->mAlphaMaskCutoff = 0.33f;
			}
		}
		
		// if (type == LLRenderPass::PASS_ALPHA) // <FS:Beq> allow tracking through pipeline
		{ //for alpha sorting
			facep->setDrawInfo(draw_info);
		}
		draw_info->mExtents[0] = facep->mExtents[0];
		draw_info->mExtents[1] = facep->mExtents[1];

		if (LLPipeline::sUseTriStrips)
		{
			draw_info->mDrawMode = LLRender::TRIANGLE_STRIP;
		}

		if (index < FACE_DO_NOT_BATCH_TEXTURES)
		{ //initialize texture list for texture batching
			draw_info->mTextureList.resize(index+1);
			draw_info->mTextureList[index] = tex;
		}
		draw_info->validate();
	}
}

void LLVolumeGeometryManager::getGeometry(LLSpatialGroup* group)
{

}

void handleRenderAutoMuteByteLimitChanged(const LLSD& new_value)
{
	static LLCachedControl<U32> render_auto_mute_byte_limit(gSavedSettings, "RenderAutoMuteByteLimit", 0U);

	if (0 != render_auto_mute_byte_limit)
	{
		//for unload
		LLSculptIDSize::container_BY_SIZE_view::iterator
			itL = LLSculptIDSize::instance().getSizeInfo().get<LLSculptIDSize::tag_BY_SIZE>().lower_bound(render_auto_mute_byte_limit),
			itU = LLSculptIDSize::instance().getSizeInfo().get<LLSculptIDSize::tag_BY_SIZE>().end();

		for (; itL != itU; ++itL)
		{
			const LLSculptIDSize::Info &nfo = *itL;
			LLVOVolume *pVVol = nfo.getPtrLLDrawable()->getVOVolume();
			if (pVVol
				&& !pVVol->isDead()
				&& pVVol->isAttachment()
				&& !pVVol->getAvatar()->isSelf()
				&& LLVOVolume::NO_LOD != pVVol->getLOD()
				)
			{
				//postponed
				pVVol->markForUnload();
				LLSculptIDSize::instance().addToUnloaded(nfo.getSculptId());
			}
		}

		//for load if it was unload
		itL = LLSculptIDSize::instance().getSizeInfo().get<LLSculptIDSize::tag_BY_SIZE>().begin();
		itU = LLSculptIDSize::instance().getSizeInfo().get<LLSculptIDSize::tag_BY_SIZE>().upper_bound(render_auto_mute_byte_limit);

		for (; itL != itU; ++itL)
		{
			const LLSculptIDSize::Info &nfo = *itL;
			LLVOVolume *pVVol = nfo.getPtrLLDrawable()->getVOVolume();
			if (pVVol
				&& !pVVol->isDead()
				&& pVVol->isAttachment()
				&& !pVVol->getAvatar()->isSelf()
				&& LLVOVolume::NO_LOD == pVVol->getLOD()
				)
			{
				LLSculptIDSize::instance().remFromUnloaded(nfo.getSculptId());
				pVVol->updateLOD();
				pVVol->markForUpdate(TRUE);
			}
		}
	}
	else
	{
		LLSculptIDSize::instance().clearUnloaded();

		LLSculptIDSize::container_BY_SIZE_view::iterator
			itL = LLSculptIDSize::instance().getSizeInfo().get<LLSculptIDSize::tag_BY_SIZE>().begin(),
			itU = LLSculptIDSize::instance().getSizeInfo().get<LLSculptIDSize::tag_BY_SIZE>().end();

		for (; itL != itU; ++itL)
		{
			const LLSculptIDSize::Info &nfo = *itL;
			LLVOVolume *pVVol = nfo.getPtrLLDrawable()->getVOVolume();
			if (pVVol
				&& !pVVol->isDead()
				&& pVVol->isAttachment()
				&& !pVVol->getAvatar()->isSelf()
				&& LLVOVolume::NO_LOD == pVVol->getLOD()
				) 
			{
				pVVol->updateLOD();
				pVVol->markForUpdate(TRUE);
			}
		}
	}
}

// add a face pointer to a list of face pointers without going over MAX_COUNT faces
template<typename T>
static inline void add_face(T*** list, U32* count, T* face)
{
    if (face->isState(LLFace::RIGGED))
    {
        if (count[1] < MAX_FACE_COUNT)
        {
            list[1][count[1]++] = face;
        }
    }
    else
    {
        if (count[0] < MAX_FACE_COUNT)
        {
            list[0][count[0]++] = face;
        }
    }
}

void LLVolumeGeometryManager::rebuildGeom(LLSpatialGroup* group)
{
    LL_PROFILE_ZONE_SCOPED;
	if (group->changeLOD())
	{
		group->mLastUpdateDistance = group->mDistance;
	}

	group->mLastUpdateViewAngle = group->mViewAngle;

	if (!group->hasState(LLSpatialGroup::GEOM_DIRTY | LLSpatialGroup::ALPHA_DIRTY))
	{
		if (group->hasState(LLSpatialGroup::MESH_DIRTY) && !LLPipeline::sDelayVBUpdate)
		{
			rebuildMesh(group);
		}
		return;
	}

	group->mBuilt = 1.f;
	
	LLSpatialBridge* bridge = group->getSpatialPartition()->asBridge();
    LLViewerObject *vobj = NULL;
    LLVOVolume *vol_obj = NULL;

	if (bridge)
	{
        vobj = bridge->mDrawable->getVObj();
        vol_obj = dynamic_cast<LLVOVolume*>(vobj);
	}
	// <FS:Beq> option to reduce the number of complexity updates
	// if (vol_obj)
	static LLCachedControl< bool >aggressiveComplexityUpdates(gSavedSettings, "FSEnableAggressiveComplexityUpdates", false);
    if (aggressiveComplexityUpdates && vol_obj)
	// </FS:Beq>
    {
        vol_obj->updateVisualComplexity();
    }

	group->mGeometryBytes = 0;
	group->mSurfaceArea = 0;
	
	//cache object box size since it might be used for determining visibility
	const LLVector4a* bounds = group->getObjectBounds();
	group->mObjectBoxSize = bounds[1].getLength3().getF32();

	group->clearDrawMap();

	mFaceList.clear();

    U32 fullbright_count[2] = { 0 };
	U32 bump_count[2] = { 0 };
	U32 simple_count[2] = { 0 };
	U32 alpha_count[2] = { 0 };
	U32 norm_count[2] = { 0 };
	U32 spec_count[2] = { 0 };
	U32 normspec_count[2] = { 0 };

	U32 useage = group->getSpatialPartition()->mBufferUsage;

	static LLCachedControl<S32> max_vbo_size(gSavedSettings, "RenderMaxVBOSize", 512);
	static LLCachedControl<S32> max_node_size(gSavedSettings, "RenderMaxNodeSize", 65536);
	U32 max_vertices = (max_vbo_size * 1024)/LLVertexBuffer::calcVertexSize(group->getSpatialPartition()->mVertexDataMask);
	U32 max_total = (max_node_size * 1024) / LLVertexBuffer::calcVertexSize(group->getSpatialPartition()->mVertexDataMask);
	max_vertices = llmin(max_vertices, (U32) 65535);

	U32 cur_total = 0;

	bool emissive = false;

	//Determine if we've received skininfo that contains an
	//alternate bind matrix - if it does then apply the translational component
	//to the joints of the avatar.
#if 0
	bool pelvisGotSet = false;
#endif

	{
        LL_PROFILE_ZONE_NAMED("rebuildGeom - face list");

		//get all the faces into a list
		std::unique_ptr<FSPerfStats::RecordAttachmentTime> ratPtr{}; // <FS:Beq/> render time capture
		for (LLSpatialGroup::element_iter drawable_iter = group->getDataBegin(); 
             drawable_iter != group->getDataEnd(); ++drawable_iter)
		{
			LLDrawable* drawablep = (LLDrawable*)(*drawable_iter)->getDrawable();
		
			if (!drawablep || drawablep->isDead() || drawablep->isState(LLDrawable::FORCE_INVISIBLE) )
			{
				continue;
			}
	
			if (drawablep->isAnimating())
			{ //fall back to stream draw for animating verts
				useage = GL_STREAM_DRAW_ARB;
			}

			LLVOVolume* vobj = drawablep->getVOVolume();
            
			if (!vobj)
			{
				continue;
			}


//<FS:Beq> Stop doing stupid stuff we don;t need to.
// Moving this inside a debug enabled check
//			std::string vobj_name = llformat("Vol%p", vobj);
//</FS:Beq>

            bool is_mesh = vobj->isMesh();
			if (is_mesh &&

				((vobj->getVolume() && !vobj->getVolume()->isMeshAssetLoaded()) || !gMeshRepo.meshRezEnabled()))
			{
				continue;
			}
			// <FS:Beq> Capture render times
			if(vobj->isAttachment())
			{
				trackAttachments( vobj, drawablep->isState(LLDrawable::RIGGED),&ratPtr);
			}
			// </FS:Beq>

			LLVolume* volume = vobj->getVolume();
			if (volume)
			{
				const LLVector3& scale = vobj->getScale();
				group->mSurfaceArea += volume->getSurfaceArea() * llmax(llmax(scale.mV[0], scale.mV[1]), scale.mV[2]);
			}
            //<FS:Beq> Stop doing stupid stuff we don;t need on the critical path
            //F32 est_tris = vobj->getEstTrianglesMax();

            vobj->updateControlAvatar();
			// Also avoid unfortunate sleep during trylock by static check
			//if(debugLoggingEnabled("AnimatedObjectsLinkset"))
			static auto debug_logging_on = debugLoggingEnabled("AnimatedObjectsLinkset");
			if (debug_logging_on)
			//</FS:Beq>
			{
				std::string vobj_name = llformat("Vol%p", vobj);
				bool is_mesh = vobj->isMesh();
				F32 est_tris = vobj->getEstTrianglesMax();

	            LL_DEBUGS("AnimatedObjectsLinkset") << vobj_name << " rebuilding, isAttachment: " << (U32) vobj->isAttachment()
	                                                << " is_mesh " << is_mesh
	                                                << " est_tris " << est_tris
	                                                << " is_animated " << vobj->isAnimatedObject()
	                                                << " can_animate " << vobj->canBeAnimatedObject() 
	                                                << " cav " << vobj->getControlAvatar() 
	                                                << " lod " << vobj->getLOD()
	                                                << " drawable rigged " << (drawablep->isState(LLDrawable::RIGGED))
	                                                << " drawable state " << drawablep->getState()
	                                                << " playing " << (U32) (vobj->getControlAvatar() ? vobj->getControlAvatar()->mPlaying : false)
	                                                << " frame " << LLFrameTimer::getFrameCount()
	                                                << LL_ENDL;
			}
			//<FS:Beq> Pointless. We already checked this and have used it.
			//llassert_always(vobj);


			// <FS:AO> Z's protection auto-derender code
			if (enableVolumeSAPProtection())
			{
				static LLCachedControl<F32> volume_sa_thresh(gSavedSettings, "RenderVolumeSAThreshold");
				static LLCachedControl<F32> sculpt_sa_thresh(gSavedSettings, "RenderSculptSAThreshold");
				static LLCachedControl<F32> volume_sa_max_frame(gSavedSettings, "RenderVolumeSAFrameMax");
				F32 max_for_this_vol = (vobj->isSculpted()) ? sculpt_sa_thresh : volume_sa_thresh;

				if (vobj->mVolumeSurfaceArea > max_for_this_vol)
				{
					LLPipeline::sVolumeSAFrame += vobj->mVolumeSurfaceArea;
					if (LLPipeline::sVolumeSAFrame > volume_sa_max_frame)
					{
						continue;
					}
				}
			}
			// </FS:AO>

			vobj->updateTextureVirtualSize(true);
			vobj->preRebuild();

			drawablep->clearState(LLDrawable::HAS_ALPHA);

            LLVOAvatar* avatar = nullptr;
            const LLMeshSkinInfo* skinInfo = nullptr;
            if (is_mesh)
            {
                skinInfo = vobj->getSkinInfo();
            }

            if (skinInfo)
            {
                if (vobj->isAnimatedObject())
                {
                    avatar = vobj->getControlAvatar();
                }
                else
                {
                    avatar = vobj->getAvatar();
                }
            }

            if (avatar != nullptr)
            {
                avatar->addAttachmentOverridesForObject(vobj, NULL, false);
            }
            
            // Standard rigged mesh attachments: 
			bool rigged = !vobj->isAnimatedObject() && skinInfo && vobj->isAttachment();
            // Animated objects. Have to check for isRiggedMesh() to
            // exclude static objects in animated object linksets.
			rigged = rigged || (vobj->isAnimatedObject() && vobj->isRiggedMesh() &&
                vobj->getControlAvatar() && vobj->getControlAvatar()->mPlaying);

			bool bake_sunlight = LLPipeline::sBakeSunlight && drawablep->isStatic();
			bool any_rigged_face = false;

			//for each face
			for (S32 i = 0; i < drawablep->getNumFaces(); i++)
			{
				LLFace* facep = drawablep->getFace(i);
				if (!facep)
				{
					continue;
				}

				//ALWAYS null out vertex buffer on rebuild -- if the face lands in a render
				// batch, it will recover its vertex buffer reference from the spatial group
				facep->setVertexBuffer(NULL);
			
				//sum up face verts and indices
				drawablep->updateFaceSize(i);

                if (rigged)
                {
                    if (!facep->isState(LLFace::RIGGED))
                    { //completely reset vertex buffer
                        facep->clearVertexBuffer();
                    }

                    facep->setState(LLFace::RIGGED);
                    facep->mSkinInfo = (LLMeshSkinInfo*) skinInfo; // TODO -- fix ugly de-consting here
                    facep->mAvatar = avatar;
                    any_rigged_face = true;
                }

				if (cur_total > max_total || facep->getIndicesCount() <= 0 || facep->getGeomCount() <= 0)
				{
					facep->clearVertexBuffer();
					continue;
				}

				cur_total += facep->getGeomCount();

				if (facep->hasGeometry() && 
                    (rigged ||  // <-- HACK FIXME -- getPixelArea might be incorrect for rigged objects
                        facep->getPixelArea() > FORCE_CULL_AREA)) // <-- don't render tiny faces
				{
					const LLTextureEntry* te = facep->getTextureEntry();
					LLViewerTexture* tex = facep->getTexture();

					// <FS:ND> More crash avoding ...
					// if (te->getGlow() >= 1.f/255.f)
					if (te && te->getGlow() >= 1.f/255.f)
					// </FS:ND>
					{
						emissive = true;
					}

					if (facep->isState(LLFace::TEXTURE_ANIM))
					{
						if (!vobj->mTexAnimMode)
						{
							facep->clearState(LLFace::TEXTURE_ANIM);
						}
					}

					BOOL force_simple = (facep->getPixelArea() < FORCE_SIMPLE_RENDER_AREA);
					U32 type = gPipeline.getPoolTypeFromTE(te, tex);
					if (type != LLDrawPool::POOL_ALPHA && force_simple)
					{
						type = LLDrawPool::POOL_SIMPLE;
					}
					facep->setPoolType(type);

					if (vobj->isHUDAttachment())
					{
						facep->setState(LLFace::FULLBRIGHT);
					}

					if (vobj->mTextureAnimp && vobj->mTexAnimMode)
					{
						if (vobj->mTextureAnimp->mFace <= -1)
						{
							S32 face;
							for (face = 0; face < vobj->getNumTEs(); face++)
							{
								LLFace * facep = drawablep->getFace(face);
								if (facep)
								{
									facep->setState(LLFace::TEXTURE_ANIM);
								}
							}
						}
						else if (vobj->mTextureAnimp->mFace < vobj->getNumTEs())
						{
							LLFace * facep = drawablep->getFace(vobj->mTextureAnimp->mFace);
							if (facep)
							{
								facep->setState(LLFace::TEXTURE_ANIM);
							}
						}
					}

					if (type == LLDrawPool::POOL_ALPHA)
					{
						if (facep->canRenderAsMask())
						{ //can be treated as alpha mask
                            add_face(sSimpleFaces, simple_count, facep);
						}
						else
						{
<<<<<<< HEAD
                            // <FS:ND> Even more crash avoidance ...
                            // if (te->getColor().mV[3] > 0.f)
                            if (te && te->getColor().mV[3] > 0.f)
                            // </FS:ND>

=======
                            if (te->getColor().mV[3] > 0.f || te->getGlow() > 0.f)
>>>>>>> 8852cb9c
                            { //only treat as alpha in the pipeline if < 100% transparent
                                drawablep->setState(LLDrawable::HAS_ALPHA);
                                add_face(sAlphaFaces, alpha_count, facep);
                            }
                            else if (LLDrawPoolAlpha::sShowDebugAlpha)
                            {
                                add_face(sAlphaFaces, alpha_count, facep);
                            }
						}
					}
					else
					{
						if (drawablep->isState(LLDrawable::REBUILD_VOLUME))
						{
							facep->mLastUpdateTime = gFrameTimeSeconds;
						}

						if (gPipeline.canUseWindLightShadersOnObjects()
							&& LLPipeline::sRenderBump)
						{
							// <FS:ND> We just skip all of this is there is no te entry. This might get some funny results (which would be a face without te anyway).
							// if (LLPipeline::sRenderDeferred && te->getMaterialParams().notNull()  && !te->getMaterialID().isNull())
							if (LLPipeline::sRenderDeferred && te && te->getMaterialParams().notNull()  && !te->getMaterialID().isNull())
							// </FS:ND>
							{
								LLMaterial* mat = te->getMaterialParams().get();
								if (mat->getNormalID().notNull())
								{
									if (mat->getSpecularID().notNull())
									{ //has normal and specular maps (needs texcoord1, texcoord2, and tangent)
                                        add_face(sNormSpecFaces, normspec_count, facep);
									}
									else
									{ //has normal map (needs texcoord1 and tangent)
                                        add_face(sNormFaces, norm_count, facep);
									}
								}
								else if (mat->getSpecularID().notNull())
								{ //has specular map but no normal map, needs texcoord2
                                    add_face(sSpecFaces, spec_count, facep);
								}
								else
								{ //has neither specular map nor normal map, only needs texcoord0
                                    add_face(sSimpleFaces, simple_count, facep);
								}									
							}
							else if (te->getBumpmap())
							{ //needs normal + tangent
                                add_face(sBumpFaces, bump_count, facep);
							}
							else if (te->getShiny() || !te->getFullbright())
							{ //needs normal
                                add_face(sSimpleFaces, simple_count, facep);
							}
							else 
							{ //doesn't need normal
								facep->setState(LLFace::FULLBRIGHT);
                                add_face(sFullbrightFaces, fullbright_count, facep);
							}
						}
						else
						{
							if (te->getBumpmap() && LLPipeline::sRenderBump)
							{ //needs normal + tangent
                                add_face(sBumpFaces, bump_count, facep);
							}
							else if ((te->getShiny() && LLPipeline::sRenderBump) ||
								!(te->getFullbright() || bake_sunlight))
							{ //needs normal
                                add_face(sSimpleFaces, simple_count, facep);
							}
							else 
							{ //doesn't need normal
								facep->setState(LLFace::FULLBRIGHT);
                                add_face(sFullbrightFaces, fullbright_count, facep);
							}
						}
					}
				}
				else
				{	//face has no renderable geometry
					facep->clearVertexBuffer();
				}		
			}
			
			if (any_rigged_face)
			{
				if (!drawablep->isState(LLDrawable::RIGGED))
				{
					drawablep->setState(LLDrawable::RIGGED);

					//first time this is drawable is being marked as rigged,
					// do another LoD update to use avatar bounding box
					vobj->updateLOD();
				}
			}
			else
			{
				drawablep->clearState(LLDrawable::RIGGED);
                vobj->updateRiggedVolume();
			}
		}
	}

	group->mBufferUsage = useage;

	//PROCESS NON-ALPHA FACES
	U32 simple_mask = LLVertexBuffer::MAP_TEXCOORD0 | LLVertexBuffer::MAP_NORMAL | LLVertexBuffer::MAP_VERTEX | LLVertexBuffer::MAP_COLOR;
	U32 alpha_mask = simple_mask | 0x80000000; //hack to give alpha verts their own VBO
	U32 bump_mask = LLVertexBuffer::MAP_TEXCOORD0 | LLVertexBuffer::MAP_TEXCOORD1 | LLVertexBuffer::MAP_NORMAL | LLVertexBuffer::MAP_VERTEX | LLVertexBuffer::MAP_COLOR;
	U32 fullbright_mask = LLVertexBuffer::MAP_TEXCOORD0 | LLVertexBuffer::MAP_VERTEX | LLVertexBuffer::MAP_COLOR;

	U32 norm_mask = simple_mask | LLVertexBuffer::MAP_TEXCOORD1 | LLVertexBuffer::MAP_TANGENT;
	U32 normspec_mask = norm_mask | LLVertexBuffer::MAP_TEXCOORD2;
	U32 spec_mask = simple_mask | LLVertexBuffer::MAP_TEXCOORD2;

	if (emissive)
	{ //emissive faces are present, include emissive byte to preserve batching
		simple_mask = simple_mask | LLVertexBuffer::MAP_EMISSIVE;
		alpha_mask = alpha_mask | LLVertexBuffer::MAP_EMISSIVE;
		bump_mask = bump_mask | LLVertexBuffer::MAP_EMISSIVE;
		fullbright_mask = fullbright_mask | LLVertexBuffer::MAP_EMISSIVE;
		norm_mask = norm_mask | LLVertexBuffer::MAP_EMISSIVE;
		normspec_mask = normspec_mask | LLVertexBuffer::MAP_EMISSIVE;
		spec_mask = spec_mask | LLVertexBuffer::MAP_EMISSIVE;
	}

	BOOL batch_textures = LLViewerShaderMgr::instance()->getShaderLevel(LLViewerShaderMgr::SHADER_OBJECT) > 1;

    // add extra vertex data for deferred rendering (not necessarily for batching textures)
	if (batch_textures)
	{
		bump_mask = bump_mask | LLVertexBuffer::MAP_TANGENT;
		simple_mask = simple_mask | LLVertexBuffer::MAP_TEXTURE_INDEX;
		alpha_mask = alpha_mask | LLVertexBuffer::MAP_TEXTURE_INDEX | LLVertexBuffer::MAP_TANGENT | LLVertexBuffer::MAP_TEXCOORD1 | LLVertexBuffer::MAP_TEXCOORD2;
		fullbright_mask = fullbright_mask | LLVertexBuffer::MAP_TEXTURE_INDEX;
	}

	group->mGeometryBytes = 0;

	U32 geometryBytes = 0;

    U32 extra_mask = LLVertexBuffer::MAP_TEXTURE_INDEX;
	geometryBytes += genDrawInfo(group, simple_mask | extra_mask, sSimpleFaces[0], simple_count[0], FALSE, batch_textures);
	geometryBytes += genDrawInfo(group, fullbright_mask | extra_mask, sFullbrightFaces[0], fullbright_count[0], FALSE, batch_textures);
	geometryBytes += genDrawInfo(group, alpha_mask | extra_mask, sAlphaFaces[0], alpha_count[0], TRUE, batch_textures);
	geometryBytes += genDrawInfo(group, bump_mask | extra_mask, sBumpFaces[0], bump_count[0], FALSE, FALSE);
	geometryBytes += genDrawInfo(group, norm_mask | extra_mask, sNormFaces[0], norm_count[0], FALSE, FALSE);
	geometryBytes += genDrawInfo(group, spec_mask | extra_mask, sSpecFaces[0], spec_count[0], FALSE, FALSE);
	geometryBytes += genDrawInfo(group, normspec_mask | extra_mask, sNormSpecFaces[0], normspec_count[0], FALSE, FALSE);

    extra_mask |= LLVertexBuffer::MAP_WEIGHT4;
    geometryBytes += genDrawInfo(group, simple_mask | extra_mask, sSimpleFaces[1], simple_count[1], FALSE, batch_textures, TRUE);
    geometryBytes += genDrawInfo(group, fullbright_mask | extra_mask, sFullbrightFaces[1], fullbright_count[1], FALSE, batch_textures, TRUE);
    geometryBytes += genDrawInfo(group, alpha_mask | extra_mask, sAlphaFaces[1], alpha_count[1], TRUE, batch_textures, TRUE);
    geometryBytes += genDrawInfo(group, bump_mask | extra_mask, sBumpFaces[1], bump_count[1], FALSE, TRUE);
    geometryBytes += genDrawInfo(group, norm_mask | extra_mask, sNormFaces[1], norm_count[1], FALSE, TRUE);
    geometryBytes += genDrawInfo(group, spec_mask | extra_mask, sSpecFaces[1], spec_count[1], FALSE, TRUE);
    geometryBytes += genDrawInfo(group, normspec_mask | extra_mask, sNormSpecFaces[1], normspec_count[1], FALSE, TRUE);

	group->mGeometryBytes = geometryBytes;

	if (!LLPipeline::sDelayVBUpdate)
	{
		//drawables have been rebuilt, clear rebuild status
		for (LLSpatialGroup::element_iter drawable_iter = group->getDataBegin(); drawable_iter != group->getDataEnd(); ++drawable_iter)
		{
			LLDrawable* drawablep = (LLDrawable*)(*drawable_iter)->getDrawable();
			if(drawablep)
			{
                drawablep->clearState(LLDrawable::REBUILD_ALL);
            }
        }
	}

	group->mLastUpdateTime = gFrameTimeSeconds;
	group->mBuilt = 1.f;
	group->clearState(LLSpatialGroup::GEOM_DIRTY | LLSpatialGroup::ALPHA_DIRTY);

	if (LLPipeline::sDelayVBUpdate)
	{
		group->setState(LLSpatialGroup::MESH_DIRTY | LLSpatialGroup::NEW_DRAWINFO);
	}

	mFaceList.clear();
}

void LLVolumeGeometryManager::rebuildMesh(LLSpatialGroup* group)
{
    LL_PROFILE_ZONE_SCOPED;
	llassert(group);
	if (group && group->hasState(LLSpatialGroup::MESH_DIRTY) && !group->hasState(LLSpatialGroup::GEOM_DIRTY))
	{
		{
            LL_PROFILE_ZONE_NAMED("rebuildMesh - gen draw info");

            group->mBuilt = 1.f;
		
			S32 num_mapped_vertex_buffer = LLVertexBuffer::sMappedCount ;

			const U32 MAX_BUFFER_COUNT = 4096;
			LLVertexBuffer* locked_buffer[MAX_BUFFER_COUNT];

			U32 buffer_count = 0;

			std::unique_ptr<FSPerfStats::RecordAttachmentTime> ratPtr{}; // <FS:Beq/> capture render times
			for (LLSpatialGroup::element_iter drawable_iter = group->getDataBegin(); drawable_iter != group->getDataEnd(); ++drawable_iter)
			{
				LLDrawable* drawablep = (LLDrawable*)(*drawable_iter)->getDrawable();

				if (drawablep && !drawablep->isDead() && drawablep->isState(LLDrawable::REBUILD_ALL) && !drawablep->isState(LLDrawable::RIGGED) )
				{
					LL_PROFILE_ZONE_NAMED("Rebuild all non-Rigged");
					LLVOVolume* vobj = drawablep->getVOVolume();
					// <FS:Beq> capture render times
					if( vobj && vobj->isAttachment() )
					{
						trackAttachments( vobj, drawablep->isState(LLDrawable::RIGGED), &ratPtr );
					}
					// </FS:Beq>
				    //<FS:Beq> avoid unfortunate sleep during trylock by static check
    				//if(debugLoggingEnabled("AnimatedObjectsLinkset"))
				    static auto debug_logging_on = debugLoggingEnabled("AnimatedObjectsLinkset");
				    if (debug_logging_on)
				    //</FS:Beq>
					{
						if (vobj->isAnimatedObject() && vobj->isRiggedMesh())
						{
							std::string vobj_name = llformat("Vol%p", vobj);
							F32 est_tris = vobj->getEstTrianglesMax();
							LL_DEBUGS("AnimatedObjectsLinkset") << vobj_name << " rebuildMesh, tris " << est_tris << LL_ENDL;
						}
					}
					if (vobj->isNoLOD()) continue;

					vobj->preRebuild();

					if (drawablep->isState(LLDrawable::ANIMATED_CHILD))
					{
						vobj->updateRelativeXform(true);
					}

					LLVolume* volume = vobj->getVolume();
					for (S32 i = 0; i < drawablep->getNumFaces(); ++i)
					{
						LLFace* face = drawablep->getFace(i);
						if (face)
						{
							LLVertexBuffer* buff = face->getVertexBuffer();
							if (buff)
							{
								llassert(!face->isState(LLFace::RIGGED));

								if (!face->getGeometryVolume(*volume, face->getTEOffset(), 
									vobj->getRelativeXform(), vobj->getRelativeXformInvTrans(), face->getGeomIndex()))
								{ //something's gone wrong with the vertex buffer accounting, rebuild this group 
									group->dirtyGeom();
									gPipeline.markRebuild(group, TRUE);
								}


								if (buff->isLocked() && buffer_count < MAX_BUFFER_COUNT)
								{
									locked_buffer[buffer_count++] = buff;
								}
							}
						}
					}

					if (drawablep->isState(LLDrawable::ANIMATED_CHILD))
					{
						vobj->updateRelativeXform();
					}

					drawablep->clearState(LLDrawable::REBUILD_ALL);
				}
			}

			{
                LL_PROFILE_ZONE_NAMED("rebuildMesh - flush");
				for (LLVertexBuffer** iter = locked_buffer, ** end_iter = locked_buffer+buffer_count; iter != end_iter; ++iter)
				{
					(*iter)->flush();
				}

				// don't forget alpha
				if(group != NULL &&
				   !group->mVertexBuffer.isNull() &&
				   group->mVertexBuffer->isLocked())
				{
					group->mVertexBuffer->flush();
				}
			}

			//if not all buffers are unmapped
			if(num_mapped_vertex_buffer != LLVertexBuffer::sMappedCount)
			{
				LL_WARNS() << "Not all mapped vertex buffers are unmapped!" << LL_ENDL ;
				for (LLSpatialGroup::element_iter drawable_iter = group->getDataBegin(); drawable_iter != group->getDataEnd(); ++drawable_iter)
				{
					LLDrawable* drawablep = (LLDrawable*)(*drawable_iter)->getDrawable();
					if(!drawablep)
					{
						continue;
					}
					for (S32 i = 0; i < drawablep->getNumFaces(); ++i)
					{
						LLFace* face = drawablep->getFace(i);
						if (face)
						{
							LLVertexBuffer* buff = face->getVertexBuffer();
							if (buff && buff->isLocked())
							{
								buff->flush();
							}
						}
					}
				}
			}

			group->clearState(LLSpatialGroup::MESH_DIRTY | LLSpatialGroup::NEW_DRAWINFO);
		}
	} 
}

struct CompareBatchBreakerModified
{
	bool operator()(const LLFace* const& lhs, const LLFace* const& rhs)
	{
		const LLTextureEntry* lte = lhs->getTextureEntry();
		const LLTextureEntry* rte = rhs->getTextureEntry();

        if (lte->getBumpmap() != rte->getBumpmap())
		{
			return lte->getBumpmap() < rte->getBumpmap();
		}
		else if (lte->getFullbright() != rte->getFullbright())
		{
			return lte->getFullbright() < rte->getFullbright();
		}
		else if (LLPipeline::sRenderDeferred && lte->getMaterialParams() != rte->getMaterialParams())
		{
			return lte->getMaterialParams() < rte->getMaterialParams();
		}
		else if (LLPipeline::sRenderDeferred && (lte->getMaterialParams() == rte->getMaterialParams()) && (lte->getShiny() != rte->getShiny()))
		{
			return lte->getShiny() < rte->getShiny();
		}
		else
		{
			return lhs->getTexture() < rhs->getTexture();
		}
	}
};

struct CompareBatchBreakerRigged
{
    bool operator()(const LLFace* const& lhs, const LLFace* const& rhs)
    {
        const LLTextureEntry* lte = lhs->getTextureEntry();
        const LLTextureEntry* rte = rhs->getTextureEntry();

        if (lhs->mAvatar != rhs->mAvatar)
        {
            return lhs->mAvatar < rhs->mAvatar;
        }
        else if (lhs->mSkinInfo->mHash != rhs->mSkinInfo->mHash)
        {
            return lhs->mSkinInfo->mHash < rhs->mSkinInfo->mHash;
        }
        else if (lhs->getTexture() != rhs->getTexture())
        {
            return lhs->getTexture() < rhs->getTexture();
        }
        else if (lte->getBumpmap() != rte->getBumpmap())
        {
            return lte->getBumpmap() < rte->getBumpmap();
        }
        else if (LLPipeline::sRenderDeferred && lte->getMaterialID() != rte->getMaterialID())
        {
            return lte->getMaterialID() < rte->getMaterialID();
        }
        else // if (LLPipeline::sRenderDeferred && (lte->getMaterialParams() == rte->getMaterialParams()) && (lte->getShiny() != rte->getShiny()))
        {
            return lte->getShiny() < rte->getShiny();
        }
        
    }
};


U32 LLVolumeGeometryManager::genDrawInfo(LLSpatialGroup* group, U32 mask, LLFace** faces, U32 face_count, BOOL distance_sort, BOOL batch_textures, BOOL rigged)
{
    LL_PROFILE_ZONE_SCOPED;

	U32 geometryBytes = 0;
	U32 buffer_usage = group->mBufferUsage;
	
	static LLCachedControl<bool> use_transform_feedback(gSavedSettings, "RenderUseTransformFeedback", false);

	if (use_transform_feedback &&
		gTransformPositionProgram.mProgramObject && //transform shaders are loaded
		buffer_usage == GL_DYNAMIC_DRAW_ARB && //target buffer is in VRAM
		!(mask & LLVertexBuffer::MAP_WEIGHT4)) //TODO: add support for weights
	{
		buffer_usage = GL_DYNAMIC_COPY_ARB;
	}

#if LL_DARWIN
	// HACK from Leslie:
	// Disable VBO usage for alpha on Mac OS X because it kills the framerate
	// due to implicit calls to glTexSubImage that are beyond our control.
	// (this works because the only calls here that sort by distance are alpha)
	if (distance_sort)
	{
		buffer_usage = 0x0;
	}
#endif
	

	static LLCachedControl<S32> max_vbo_size(gSavedSettings, "RenderMaxVBOSize", 512);
	U32 max_vertices = (max_vbo_size * 1024)/LLVertexBuffer::calcVertexSize(group->getSpatialPartition()->mVertexDataMask);
	max_vertices = llmin(max_vertices, (U32) 65535);

	{
        LL_PROFILE_ZONE_NAMED("genDrawInfo - sort");
        
        if (rigged)
        {
            //sort faces by things that break batches, including avatar and mesh id
            std::sort(faces, faces + face_count, CompareBatchBreakerRigged());
        }
        else if (!distance_sort)
        {
            //sort faces by things that break batches, not including avatar and mesh id
            std::sort(faces, faces + face_count, CompareBatchBreakerModified());
        }
		else
		{
			//sort faces by distance
			std::sort(faces, faces+face_count, LLFace::CompareDistanceGreater());
		}
	}
				
	bool hud_group = group->isHUDGroup() ;
	LLFace** face_iter = faces;
	LLFace** end_faces = faces+face_count;
	
	LLSpatialGroup::buffer_map_t buffer_map;

	LLViewerTexture* last_tex = NULL;
	S32 buffer_index = 0;

	S32 texture_index_channels = 1;
	
	if (gGLManager.mGLSLVersionMajor > 1 || gGLManager.mGLSLVersionMinor >= 30)
	{
		texture_index_channels = LLGLSLShader::sIndexedTextureChannels-1; //always reserve one for shiny for now just for simplicity;
	}

	if (LLPipeline::sRenderDeferred && distance_sort)
	{
		texture_index_channels = gDeferredAlphaProgram.mFeatures.mIndexedTextureChannels;
	}
    
    if (rigged)
    { //don't attempt distance sorting on rigged meshes, not likely to succeed and breaks batches
        distance_sort = FALSE;
    }

    if (distance_sort)
    {
        buffer_index = -1;
    }

	static LLCachedControl<U32> max_texture_index(gSavedSettings, "RenderMaxTextureIndex", 16);
	texture_index_channels = llmin(texture_index_channels, (S32) max_texture_index);
	
	//NEVER use more than 16 texture index channels (workaround for prevalent driver bug)
	texture_index_channels = llmin(texture_index_channels, 16);

	bool flexi = false;

	while (face_iter != end_faces)
	{
		//pull off next face
		LLFace* facep = *face_iter;
		LLViewerTexture* tex = facep->getTexture();
        const LLTextureEntry* te = facep->getTextureEntry();
		LLMaterialPtr mat = te->getMaterialParams();
        LLMaterialID matId = te->getMaterialID();

		if (distance_sort)
		{
			tex = NULL;
		}

		if (last_tex == tex)
		{
			buffer_index++;
		}
		else
		{
			last_tex = tex;
			buffer_index = 0;
		}

		bool bake_sunlight = LLPipeline::sBakeSunlight && facep->getDrawable()->isStatic(); 

		U32 index_count = facep->getIndicesCount();
		U32 geom_count = facep->getGeomCount();

		flexi = flexi || facep->getViewerObject()->getVolume()->isUnique();

		//sum up vertices needed for this render batch
		LLFace** i = face_iter;
		++i;
		
		const U32 MAX_TEXTURE_COUNT = 32;
		LLViewerTexture* texture_list[MAX_TEXTURE_COUNT];
		
		U32 texture_count = 0;

		{
            LL_PROFILE_ZONE_NAMED("genDrawInfo - face size");
			if (batch_textures)
			{
				U8 cur_tex = 0;
				facep->setTextureIndex(cur_tex);
				if (texture_count < MAX_TEXTURE_COUNT)
				{
					texture_list[texture_count++] = tex;
				}

				if (can_batch_texture(facep))
				{ //populate texture_list with any textures that can be batched
				  //move i to the next unbatchable face
					while (i != end_faces)
					{
						facep = *i;
						
						if (!can_batch_texture(facep))
						{ //face is bump mapped or has an animated texture matrix -- can't 
							//batch more than 1 texture at a time
							facep->setTextureIndex(0);
							break;
						}

						if (facep->getTexture() != tex)
						{
							if (distance_sort)
							{ //textures might be out of order, see if texture exists in current batch
								bool found = false;
								for (U32 tex_idx = 0; tex_idx < texture_count; ++tex_idx)
								{
									if (facep->getTexture() == texture_list[tex_idx])
									{
										cur_tex = tex_idx;
										found = true;
										break;
									}
								}

								if (!found)
								{
									cur_tex = texture_count;
								}
							}
							else
							{
								cur_tex++;
							}

							if (cur_tex >= texture_index_channels)
							{ //cut batches when index channels are depleted
								break;
							}

							tex = facep->getTexture();

							if (texture_count < MAX_TEXTURE_COUNT)
							{
								texture_list[texture_count++] = tex;
							}
						}

						if (geom_count + facep->getGeomCount() > max_vertices)
						{ //cut batches on geom count too big
							break;
						}

						++i;

						flexi = flexi || facep->getViewerObject()->getVolume()->isUnique();

						index_count += facep->getIndicesCount();
						geom_count += facep->getGeomCount();

						facep->setTextureIndex(cur_tex);
					}
				}
				else
				{
					facep->setTextureIndex(0);
				}

				tex = texture_list[0];
			}
			else
			{
				while (i != end_faces && 
					(LLPipeline::sTextureBindTest || 
						(distance_sort || 
							((*i)->getTexture() == tex))))
				{
					facep = *i;
                    const LLTextureEntry* nextTe = facep->getTextureEntry();
                    if (nextTe->getMaterialID() != matId)
                    {
                        break;
                    }

					//face has no texture index
					facep->mDrawInfo = NULL;
					facep->setTextureIndex(FACE_DO_NOT_BATCH_TEXTURES);

					if (geom_count + facep->getGeomCount() > max_vertices)
					{ //cut batches on geom count too big
						break;
					}

					++i;
					index_count += facep->getIndicesCount();
					geom_count += facep->getGeomCount();

					flexi = flexi || facep->getViewerObject()->getVolume()->isUnique();
				}
			}
		}


		if (flexi && buffer_usage && buffer_usage != GL_STREAM_DRAW_ARB)
		{
			buffer_usage = GL_STREAM_DRAW_ARB;
		}

		//create vertex buffer
		LLPointer<LLVertexBuffer> buffer;

		{
            LL_PROFILE_ZONE_NAMED("genDrawInfo - allocate");
			buffer = createVertexBuffer(mask, buffer_usage);
			if(!buffer->allocateBuffer(geom_count, index_count, TRUE))
			{
				LL_WARNS() << "Failed to allocate group Vertex Buffer to "
					<< geom_count << " vertices and "
					<< index_count << " indices" << LL_ENDL;
				buffer = NULL;
			}
		}

		if (buffer)
		{
			geometryBytes += buffer->getSize() + buffer->getIndicesSize();
			buffer_map[mask][*face_iter].push_back(buffer);
		}

		//add face geometry

		U32 indices_index = 0;
		U16 index_offset = 0;

		std::unique_ptr<FSPerfStats::RecordAttachmentTime> ratPtr; // <FS:Beq/> capture render times
		while (face_iter < i)
		{
			//update face indices for new buffer
			facep = *face_iter;
			LLViewerObject* vobj = facep->getViewerObject();
			// <FS:Beq> capture render times
			if(vobj && vobj->isAttachment())
			{
				trackAttachments(vobj, LLPipeline::sShadowRender, &ratPtr);
			}
			// </FS:Beq>
			if (buffer.isNull())
			{
				// Bulk allocation failed
				facep->setVertexBuffer(buffer);
				facep->setSize(0, 0); // mark as no geometry
				++face_iter;
				continue;
			}
			facep->setIndicesIndex(indices_index);
			facep->setGeomIndex(index_offset);
			facep->setVertexBuffer(buffer);	
			
			if (batch_textures && facep->getTextureIndex() == FACE_DO_NOT_BATCH_TEXTURES)
			{
				LL_ERRS() << "Invalid texture index." << LL_ENDL;
			}
			
			{
				//for debugging, set last time face was updated vs moved
				facep->updateRebuildFlags();

				if (!LLPipeline::sDelayVBUpdate)
				{ //copy face geometry into vertex buffer
					LLDrawable* drawablep = facep->getDrawable();
					LLVOVolume* vobj = drawablep->getVOVolume();
					LLVolume* volume = vobj->getVolume();

					if (drawablep->isState(LLDrawable::ANIMATED_CHILD))
					{
						vobj->updateRelativeXform(true);
					}

					U32 te_idx = facep->getTEOffset();

					if (!facep->getGeometryVolume(*volume, te_idx, 
						vobj->getRelativeXform(), vobj->getRelativeXformInvTrans(), index_offset,true))
					{
						LL_WARNS() << "Failed to get geometry for face!" << LL_ENDL;
					}

					if (drawablep->isState(LLDrawable::ANIMATED_CHILD))
					{
						vobj->updateRelativeXform(false);
					}
				}
			}

			index_offset += facep->getGeomCount();
			indices_index += facep->getIndicesCount();

			//append face to appropriate render batch

			BOOL force_simple = facep->getPixelArea() < FORCE_SIMPLE_RENDER_AREA;
			BOOL fullbright = facep->isState(LLFace::FULLBRIGHT);
			if ((mask & LLVertexBuffer::MAP_NORMAL) == 0)
			{ //paranoia check to make sure GL doesn't try to read non-existant normals
				fullbright = TRUE;
			}

			if (hud_group)
			{ //all hud attachments are fullbright
				fullbright = TRUE;
			}

			const LLTextureEntry* te = facep->getTextureEntry();
			tex = facep->getTexture();

			BOOL is_alpha = (facep->getPoolType() == LLDrawPool::POOL_ALPHA) ? TRUE : FALSE;
		
			LLMaterial* mat = te->getMaterialParams().get();

			bool can_be_shiny = true;
			if (mat)
			{
				U8 mode = mat->getDiffuseAlphaMode();
				can_be_shiny = mode == LLMaterial::DIFFUSE_ALPHA_MODE_NONE ||
								mode == LLMaterial::DIFFUSE_ALPHA_MODE_EMISSIVE;
			}

            F32 te_alpha = te->getColor().mV[3]; 
			bool use_legacy_bump = te->getBumpmap() && (te->getBumpmap() < 18) && (!mat || mat->getNormalID().isNull());
			bool opaque = te_alpha >= 0.999f;
            bool transparent = te_alpha < 0.999f;

            is_alpha = (is_alpha || transparent) ? TRUE : FALSE;

			if (mat && LLPipeline::sRenderDeferred && !hud_group)
			{
				bool material_pass = false;

				// do NOT use 'fullbright' for this logic or you risk sending
				// things without normals down the materials pipeline and will
				// render poorly if not crash NORSPEC-240,314
				//
				if (te->getFullbright())
				{
					if (mat->getDiffuseAlphaMode() == LLMaterial::DIFFUSE_ALPHA_MODE_MASK)
					{
						if (opaque)
						{
							registerFace(group, facep, LLRenderPass::PASS_FULLBRIGHT_ALPHA_MASK);
						}
						else
						{
							registerFace(group, facep, LLRenderPass::PASS_ALPHA);
						}
					}
					else if (is_alpha)
					{
						registerFace(group, facep, LLRenderPass::PASS_ALPHA);
					}
					else
					{
						if (mat->getEnvironmentIntensity() > 0 || te->getShiny() > 0)
						{
							material_pass = true;
						}
						else
						{
                            if (opaque)
						    {
							    registerFace(group, facep, LLRenderPass::PASS_FULLBRIGHT);
                            }
                            else
                            {
                                registerFace(group, facep, LLRenderPass::PASS_ALPHA);
                            }
						}
					}
				}
				else if (transparent)
				{
					registerFace(group, facep, LLRenderPass::PASS_ALPHA);
				}
				else if (use_legacy_bump)
				{
					// we have a material AND legacy bump settings, but no normal map
					registerFace(group, facep, LLRenderPass::PASS_BUMP);
				}
				else
				{
					material_pass = true;
				}

				if (material_pass)
				{
					static const U32 pass[] = 
					{
						LLRenderPass::PASS_MATERIAL,
						LLRenderPass::PASS_ALPHA, //LLRenderPass::PASS_MATERIAL_ALPHA,
						LLRenderPass::PASS_MATERIAL_ALPHA_MASK,
						LLRenderPass::PASS_MATERIAL_ALPHA_EMISSIVE,
						LLRenderPass::PASS_SPECMAP,
						LLRenderPass::PASS_ALPHA, //LLRenderPass::PASS_SPECMAP_BLEND,
						LLRenderPass::PASS_SPECMAP_MASK,
						LLRenderPass::PASS_SPECMAP_EMISSIVE,
						LLRenderPass::PASS_NORMMAP,
						LLRenderPass::PASS_ALPHA, //LLRenderPass::PASS_NORMMAP_BLEND,
						LLRenderPass::PASS_NORMMAP_MASK,
						LLRenderPass::PASS_NORMMAP_EMISSIVE,
						LLRenderPass::PASS_NORMSPEC,
						LLRenderPass::PASS_ALPHA, //LLRenderPass::PASS_NORMSPEC_BLEND,
						LLRenderPass::PASS_NORMSPEC_MASK,
						LLRenderPass::PASS_NORMSPEC_EMISSIVE,
					};

					U32 mask = mat->getShaderMask();

					llassert(mask < sizeof(pass)/sizeof(U32));

					mask = llmin(mask, (U32)(sizeof(pass)/sizeof(U32)-1));

					registerFace(group, facep, pass[mask]);
				}
			}
			else if (mat)
			{
				U8 mode = mat->getDiffuseAlphaMode();

                is_alpha = (is_alpha || (mode == LLMaterial::DIFFUSE_ALPHA_MODE_BLEND));

				if (is_alpha)
				{
					mode = LLMaterial::DIFFUSE_ALPHA_MODE_BLEND;
				}

				if (mode == LLMaterial::DIFFUSE_ALPHA_MODE_MASK)
				{
					registerFace(group, facep, fullbright ? LLRenderPass::PASS_FULLBRIGHT_ALPHA_MASK : LLRenderPass::PASS_ALPHA_MASK);
				}
				else if (is_alpha )
				{
					registerFace(group, facep, LLRenderPass::PASS_ALPHA);
				}
				else if (gPipeline.canUseVertexShaders()
					&& LLPipeline::sRenderBump 
					&& te->getShiny() 
					&& can_be_shiny)
				{
					registerFace(group, facep, fullbright ? LLRenderPass::PASS_FULLBRIGHT_SHINY : LLRenderPass::PASS_SHINY);
				}
				else
				{
					registerFace(group, facep, fullbright ? LLRenderPass::PASS_FULLBRIGHT : LLRenderPass::PASS_SIMPLE);
				}
			}
			else if (is_alpha)
			{
				// can we safely treat this as an alpha mask?
				// <FS:Beq> Nothing actually sets facecolor use the TE alpha instead.
				// if (facep->getFaceColor().mV[3] <= 0.f)
				if (te->getAlpha() <=0.f || facep->getFaceColor().mV[3] <= 0.f)
				// </FS:Beq>
				{ //100% transparent, don't render unless we're highlighting transparent
					LL_PROFILE_ZONE_NAMED("facep->alpha -> invisible");
					registerFace(group, facep, LLRenderPass::PASS_ALPHA_INVISIBLE);
				}
				else if (facep->canRenderAsMask())
				{
					if (te->getFullbright() || LLPipeline::sNoAlpha)
					{
						registerFace(group, facep, LLRenderPass::PASS_FULLBRIGHT_ALPHA_MASK);
					}
					else
					{
						registerFace(group, facep, LLRenderPass::PASS_ALPHA_MASK);
					}
				}
				else
				{
					registerFace(group, facep, LLRenderPass::PASS_ALPHA);
				}
			}
			else if (gPipeline.canUseVertexShaders()
				&& LLPipeline::sRenderBump 
				&& te->getShiny() 
				&& can_be_shiny)
			{ //shiny
				if (tex->getPrimaryFormat() == GL_ALPHA)
				{ //invisiprim+shiny
					registerFace(group, facep, LLRenderPass::PASS_INVISI_SHINY);
					registerFace(group, facep, LLRenderPass::PASS_INVISIBLE);
				}
				else if (LLPipeline::sRenderDeferred && !hud_group)
				{ //deferred rendering
					if (te->getFullbright())
					{ //register in post deferred fullbright shiny pass
						registerFace(group, facep, LLRenderPass::PASS_FULLBRIGHT_SHINY);
						if (te->getBumpmap())
						{ //register in post deferred bump pass
							registerFace(group, facep, LLRenderPass::PASS_POST_BUMP);
						}
					}
					else if (use_legacy_bump)
					{ //register in deferred bump pass
						registerFace(group, facep, LLRenderPass::PASS_BUMP);
					}
					else
					{ //register in deferred simple pass (deferred simple includes shiny)
						llassert(mask & LLVertexBuffer::MAP_NORMAL);
						registerFace(group, facep, LLRenderPass::PASS_SIMPLE);
					}
				}
				else if (fullbright)
				{	//not deferred, register in standard fullbright shiny pass					
					registerFace(group, facep, LLRenderPass::PASS_FULLBRIGHT_SHINY);
				}
				else
				{ //not deferred or fullbright, register in standard shiny pass
					registerFace(group, facep, LLRenderPass::PASS_SHINY);
				}
			}
			else
			{ //not alpha and not shiny
				if (!is_alpha && tex->getPrimaryFormat() == GL_ALPHA)
				{ //invisiprim
					registerFace(group, facep, LLRenderPass::PASS_INVISIBLE);
				}
				else if (fullbright || bake_sunlight)
				{ //fullbright
					if (mat && mat->getDiffuseAlphaMode() == LLMaterial::DIFFUSE_ALPHA_MODE_MASK)
					{
						registerFace(group, facep, LLRenderPass::PASS_FULLBRIGHT_ALPHA_MASK);
					}
					else
					{
						registerFace(group, facep, LLRenderPass::PASS_FULLBRIGHT);
					}
					if (LLPipeline::sRenderDeferred && !hud_group && LLPipeline::sRenderBump && use_legacy_bump)
					{ //if this is the deferred render and a bump map is present, register in post deferred bump
						registerFace(group, facep, LLRenderPass::PASS_POST_BUMP);
					}
				}
				else
				{
					if (LLPipeline::sRenderDeferred && LLPipeline::sRenderBump && use_legacy_bump)
					{ //non-shiny or fullbright deferred bump
						registerFace(group, facep, LLRenderPass::PASS_BUMP);
					}
					else
					{ //all around simple
						llassert(mask & LLVertexBuffer::MAP_NORMAL);
						if (mat && mat->getDiffuseAlphaMode() == LLMaterial::DIFFUSE_ALPHA_MODE_MASK)
						{ //material alpha mask can be respected in non-deferred
							registerFace(group, facep, LLRenderPass::PASS_ALPHA_MASK);
						}
						else
						{
							registerFace(group, facep, LLRenderPass::PASS_SIMPLE);
						}
				    }
				}
				
				
				if (!gPipeline.canUseVertexShaders() && 
					!is_alpha && 
					te->getShiny() && 
					LLPipeline::sRenderBump)
				{ //shiny as an extra pass when shaders are disabled
					registerFace(group, facep, LLRenderPass::PASS_SHINY);
				}
			}
			
			//not sure why this is here, and looks like it might cause bump mapped objects to get rendered redundantly -- davep 5/11/2010
			if (!is_alpha && (hud_group || !LLPipeline::sRenderDeferred))
			{
				llassert((mask & LLVertexBuffer::MAP_NORMAL) || fullbright);
				facep->setPoolType((fullbright) ? LLDrawPool::POOL_FULLBRIGHT : LLDrawPool::POOL_SIMPLE);
				
				if (!force_simple && LLPipeline::sRenderBump && use_legacy_bump)
				{
					registerFace(group, facep, LLRenderPass::PASS_BUMP);
				}
			}

			if (!is_alpha && LLPipeline::sRenderGlow && te->getGlow() > 0.f)
			{
				registerFace(group, facep, LLRenderPass::PASS_GLOW);
			}
						
			++face_iter;
		}

		if (buffer)
		{
			buffer->flush();
		}
	}

	group->mBufferMap[mask].clear();
	for (LLSpatialGroup::buffer_texture_map_t::iterator i = buffer_map[mask].begin(); i != buffer_map[mask].end(); ++i)
	{
		group->mBufferMap[mask][i->first] = i->second;
	}

	return geometryBytes;
}

void LLGeometryManager::addGeometryCount(LLSpatialGroup* group, U32 &vertex_count, U32 &index_count)
{	
    LL_PROFILE_ZONE_SCOPED;

	//initialize to default usage for this partition
	U32 usage = group->getSpatialPartition()->mBufferUsage;
	
	//clear off any old faces
	mFaceList.clear();

	//for each drawable

	for (LLSpatialGroup::element_iter drawable_iter = group->getDataBegin(); drawable_iter != group->getDataEnd(); ++drawable_iter)
	{
		LLDrawable* drawablep = (LLDrawable*)(*drawable_iter)->getDrawable();
		
		if (!drawablep || drawablep->isDead())
		{
			continue;
		}
	
		if (drawablep->isAnimating())
		{ //fall back to stream draw for animating verts
			usage = GL_STREAM_DRAW_ARB;
		}

		//for each face
		for (S32 i = 0; i < drawablep->getNumFaces(); i++)
		{
			//sum up face verts and indices
			drawablep->updateFaceSize(i);
			LLFace* facep = drawablep->getFace(i);
			if (facep)
			{
				if (facep->hasGeometry() && facep->getPixelArea() > FORCE_CULL_AREA && 
					facep->getGeomCount() + vertex_count <= 65536)
				{
					vertex_count += facep->getGeomCount();
					index_count += facep->getIndicesCount();
				
					//remember face (for sorting)
					mFaceList.push_back(facep);
				}
				else
				{
					facep->clearVertexBuffer();
				}
			}
		}
	}
	
	group->mBufferUsage = usage;
}

LLHUDPartition::LLHUDPartition(LLViewerRegion* regionp) : LLBridgePartition(regionp)
{
	mPartitionType = LLViewerRegion::PARTITION_HUD;
	mDrawableType = LLPipeline::RENDER_TYPE_HUD;
	mSlopRatio = 0.f;
	mLODPeriod = 1;
}

void LLHUDPartition::shift(const LLVector4a &offset)
{
	//HUD objects don't shift with region crossing.  That would be silly.
}<|MERGE_RESOLUTION|>--- conflicted
+++ resolved
@@ -6025,15 +6025,10 @@
 						}
 						else
 						{
-<<<<<<< HEAD
                             // <FS:ND> Even more crash avoidance ...
-                            // if (te->getColor().mV[3] > 0.f)
-                            if (te && te->getColor().mV[3] > 0.f)
+                            // if (te->getColor().mV[3] > 0.f || te->getGlow() > 0.f)
+                            if (te && (te->getColor().mV[3] > 0.f || te->getGlow() > 0.f))
                             // </FS:ND>
-
-=======
-                            if (te->getColor().mV[3] > 0.f || te->getGlow() > 0.f)
->>>>>>> 8852cb9c
                             { //only treat as alpha in the pipeline if < 100% transparent
                                 drawablep->setState(LLDrawable::HAS_ALPHA);
                                 add_face(sAlphaFaces, alpha_count, facep);
