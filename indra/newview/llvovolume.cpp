/** 
 * @file llvovolume.cpp
 * @brief LLVOVolume class implementation
 *
 * $LicenseInfo:firstyear=2001&license=viewerlgpl$
 * Second Life Viewer Source Code
 * Copyright (C) 2010, Linden Research, Inc.
 * 
 * This library is free software; you can redistribute it and/or
 * modify it under the terms of the GNU Lesser General Public
 * License as published by the Free Software Foundation;
 * version 2.1 of the License only.
 * 
 * This library is distributed in the hope that it will be useful,
 * but WITHOUT ANY WARRANTY; without even the implied warranty of
 * MERCHANTABILITY or FITNESS FOR A PARTICULAR PURPOSE.  See the GNU
 * Lesser General Public License for more details.
 * 
 * You should have received a copy of the GNU Lesser General Public
 * License along with this library; if not, write to the Free Software
 * Foundation, Inc., 51 Franklin Street, Fifth Floor, Boston, MA  02110-1301  USA
 * 
 * Linden Research, Inc., 945 Battery Street, San Francisco, CA  94111  USA
 * $/LicenseInfo$
 */

// A "volume" is a box, cylinder, sphere, or other primitive shape.

#include "llviewerprecompiledheaders.h"

#include "llvovolume.h"

#include <sstream>

#include "llviewercontrol.h"
#include "lldir.h"
#include "llflexibleobject.h"
#include "llfloatertools.h"
#include "llmaterialid.h"
#include "llmaterialtable.h"
#include "llprimitive.h"
#include "llvolume.h"
#include "llvolumeoctree.h"
#include "llvolumemgr.h"
#include "llvolumemessage.h"
#include "material_codes.h"
#include "message.h"
#include "llpluginclassmedia.h" // for code in the mediaEvent handler
#include "object_flags.h"
#include "lldrawable.h"
#include "lldrawpoolavatar.h"
#include "lldrawpoolbump.h"
#include "llface.h"
#include "llspatialpartition.h"
#include "llhudmanager.h"
#include "llflexibleobject.h"
#include "llskinningutil.h"
#include "llsky.h"
#include "lltexturefetch.h"
#include "llvector4a.h"
#include "llviewercamera.h"
#include "llviewertexturelist.h"
#include "llviewerobjectlist.h"
#include "llviewerregion.h"
#include "llviewertextureanim.h"
#include "llworld.h"
#include "llselectmgr.h"
#include "pipeline.h"
#include "llsdutil.h"
#include "llmatrix4a.h"
#include "llmediaentry.h"
#include "llmediadataclient.h"
#include "llmeshrepository.h"
#include "llnotifications.h"
#include "llnotificationsutil.h"
#include "llagent.h"
#include "llviewermediafocus.h"
#include "lldatapacker.h"
#include "llviewershadermgr.h"
#include "llvoavatar.h"
#include "llcontrolavatar.h"
#include "llvoavatarself.h"
#include "llvocache.h"
#include "llmaterialmgr.h"
#include "llanimationstates.h"
#include "llinventorytype.h"
#include "llviewerinventory.h"
#include "llcallstack.h"
#include "llsculptidsize.h"
#include "llavatarappearancedefines.h"
#include "llgltfmateriallist.h"
// [RLVa:KB] - Checked: RLVa-2.0.0
#include "rlvactions.h"
#include "rlvlocks.h"
// [/RLVa:KB]
#include "llviewernetwork.h"

const F32 FORCE_SIMPLE_RENDER_AREA = 512.f;
const F32 FORCE_CULL_AREA = 8.f;
U32 JOINT_COUNT_REQUIRED_FOR_FULLRIG = 1;

BOOL gAnimateTextures = TRUE;

F32 LLVOVolume::sLODFactor = 1.f;
F32	LLVOVolume::sLODSlopDistanceFactor = 0.5f; //Changing this to zero, effectively disables the LOD transition slop 
F32 LLVOVolume::sDistanceFactor = 1.0f;
S32 LLVOVolume::sNumLODChanges = 0;
S32 LLVOVolume::mRenderComplexity_last = 0;
S32 LLVOVolume::mRenderComplexity_current = 0;
LLPointer<LLObjectMediaDataClient> LLVOVolume::sObjectMediaClient = NULL;
LLPointer<LLObjectMediaNavigateClient> LLVOVolume::sObjectMediaNavigateClient = NULL;

extern BOOL gCubeSnapshot;

// NaCl - Graphics crasher protection
static bool enableVolumeSAPProtection()
{
	static LLCachedControl<bool> protect(gSavedSettings, "RenderVolumeSAProtection");
	return protect;
}
// NaCl End

// Implementation class of LLMediaDataClientObject.  See llmediadataclient.h
class LLMediaDataClientObjectImpl : public LLMediaDataClientObject
{
public:
	LLMediaDataClientObjectImpl(LLVOVolume *obj, bool isNew) : mObject(obj), mNew(isNew) 
	{
		mObject->addMDCImpl();
	}
	~LLMediaDataClientObjectImpl()
	{
		mObject->removeMDCImpl();
	}
	
	virtual U8 getMediaDataCount() const 
		{ return mObject->getNumTEs(); }

	virtual LLSD getMediaDataLLSD(U8 index) const 
		{
			LLSD result;
			LLTextureEntry *te = mObject->getTE(index); 
			if (NULL != te)
			{
				llassert((te->getMediaData() != NULL) == te->hasMedia());
				if (te->getMediaData() != NULL)
				{
					result = te->getMediaData()->asLLSD();
					// XXX HACK: workaround bug in asLLSD() where whitelist is not set properly
					// See DEV-41949
					if (!result.has(LLMediaEntry::WHITELIST_KEY))
					{
						result[LLMediaEntry::WHITELIST_KEY] = LLSD::emptyArray();
					}
				}
			}
			return result;
		}
	virtual bool isCurrentMediaUrl(U8 index, const std::string &url) const
		{
			LLTextureEntry *te = mObject->getTE(index); 
			if (te)
			{
				if (te->getMediaData())
				{
					return (te->getMediaData()->getCurrentURL() == url);
				}
			}
			return url.empty();
		}

	virtual LLUUID getID() const
		{ return mObject->getID(); }

	virtual void mediaNavigateBounceBack(U8 index)
		{ mObject->mediaNavigateBounceBack(index); }
	
	virtual bool hasMedia() const
		{ return mObject->hasMedia(); }
	
	virtual void updateObjectMediaData(LLSD const &data, const std::string &version_string) 
		{ mObject->updateObjectMediaData(data, version_string); }
	
	virtual F64 getMediaInterest() const 
		{ 
			F64 interest = mObject->getTotalMediaInterest();
			if (interest < (F64)0.0)
			{
				// media interest not valid yet, try pixel area
				interest = mObject->getPixelArea();
				// HACK: force recalculation of pixel area if interest is the "magic default" of 1024.
				if (interest == 1024.f)
				{
					const_cast<LLVOVolume*>(static_cast<LLVOVolume*>(mObject))->setPixelAreaAndAngle(gAgent);
					interest = mObject->getPixelArea();
				}
			}
			return interest; 
		}
	
	virtual bool isInterestingEnough() const
		{
			return LLViewerMedia::getInstance()->isInterestingEnough(mObject, getMediaInterest());
		}

	virtual std::string getCapabilityUrl(const std::string &name) const
		{ return mObject->getRegion()->getCapability(name); }
	
	virtual bool isDead() const
		{ return mObject->isDead(); }
	
	virtual U32 getMediaVersion() const
		{ return LLTextureEntry::getVersionFromMediaVersionString(mObject->getMediaURL()); }
	
	virtual bool isNew() const
		{ return mNew; }

private:
	LLPointer<LLVOVolume> mObject;
	bool mNew;
};


LLVOVolume::LLVOVolume(const LLUUID &id, const LLPCode pcode, LLViewerRegion *regionp)
	: LLViewerObject(id, pcode, regionp),
	// NaCl - Graphics crasher protection
	  mVolumeImpl(NULL),
	  mVolumeSurfaceArea(-1.f)
	// NaCl End
{
	mTexAnimMode = 0;
	mRelativeXform.setIdentity();
	mRelativeXformInvTrans.setIdentity();

	mFaceMappingChanged = FALSE;
	mLOD = MIN_LOD;
    mLODDistance = 0.0f;
    mLODAdjustedDistance = 0.0f;
    mLODRadius = 0.0f;
	mTextureAnimp = NULL;
	mVolumeChanged = FALSE;
	mVObjRadius = LLVector3(1,1,0.5f).length();
	mNumFaces = 0;
	mLODChanged = FALSE;
	mSculptChanged = FALSE;
    mColorChanged = FALSE;
	mSpotLightPriority = 0.f;

    mSkinInfoUnavaliable = false;
	mSkinInfo = NULL;

	mMediaImplList.resize(getNumTEs());
	mLastFetchedMediaVersion = -1;
    mServerDrawableUpdateCount = 0;
	memset(&mIndexInTex, 0, sizeof(S32) * LLRender::NUM_VOLUME_TEXTURE_CHANNELS);
	mMDCImplCount = 0;
	mLastRiggingInfoLOD = -1;
	mResetDebugText = false;
	mIsLocalMesh = false;
	mIsLocalMeshUsingScale = false;
}

LLVOVolume::~LLVOVolume()
{
    LL_PROFILE_ZONE_SCOPED;
	delete mTextureAnimp;
	mTextureAnimp = NULL;
	delete mVolumeImpl;
	mVolumeImpl = NULL;
    
    if (mIsMirror)
        gPipeline.mHeroProbeManager.unregisterHeroDrawable(this);

	gMeshRepo.unregisterMesh(this);

	if(!mMediaImplList.empty())
	{
		for(U32 i = 0 ; i < mMediaImplList.size() ; i++)
		{
			if(mMediaImplList[i].notNull())
			{
				mMediaImplList[i]->removeObject(this) ;
			}
		}
	}
}

void LLVOVolume::markDead()
{
	if (!mDead)
	{
        LL_PROFILE_ZONE_SCOPED;
        if (getVolume())
        {
            LLSculptIDSize::instance().rem(getVolume()->getParams().getSculptID());
        }

		if(getMDCImplCount() > 0)
		{
			LLMediaDataClientObject::ptr_t obj = new LLMediaDataClientObjectImpl(const_cast<LLVOVolume*>(this), false);
			if (sObjectMediaClient) sObjectMediaClient->removeFromQueue(obj);
			if (sObjectMediaNavigateClient) sObjectMediaNavigateClient->removeFromQueue(obj);
		}
		
		// Detach all media impls from this object
		for(U32 i = 0 ; i < mMediaImplList.size() ; i++)
		{
			removeMediaImpl(i);
		}

		if (mSculptTexture.notNull())
		{
			mSculptTexture->removeVolume(LLRender::SCULPT_TEX, this);
		}

		if (mLightTexture.notNull())
		{
			mLightTexture->removeVolume(LLRender::LIGHT_TEX, this);
		}
	}
	
	LLViewerObject::markDead();
}


// static
void LLVOVolume::initClass()
{
	// gSavedSettings better be around
	if (gSavedSettings.getBOOL("PrimMediaMasterEnabled"))
	{
		const F32 queue_timer_delay = gSavedSettings.getF32("PrimMediaRequestQueueDelay");
		const F32 retry_timer_delay = gSavedSettings.getF32("PrimMediaRetryTimerDelay");
		const U32 max_retries = gSavedSettings.getU32("PrimMediaMaxRetries");
		const U32 max_sorted_queue_size = gSavedSettings.getU32("PrimMediaMaxSortedQueueSize");
		const U32 max_round_robin_queue_size = gSavedSettings.getU32("PrimMediaMaxRoundRobinQueueSize");
		sObjectMediaClient = new LLObjectMediaDataClient(queue_timer_delay, retry_timer_delay, max_retries, 
														 max_sorted_queue_size, max_round_robin_queue_size);
		sObjectMediaNavigateClient = new LLObjectMediaNavigateClient(queue_timer_delay, retry_timer_delay, 
																	 max_retries, max_sorted_queue_size, max_round_robin_queue_size);
	}
}

// static
void LLVOVolume::cleanupClass()
{
    sObjectMediaClient = NULL;
    sObjectMediaNavigateClient = NULL;
}

U32 LLVOVolume::processUpdateMessage(LLMessageSystem *mesgsys,
										  void **user_data,
										  U32 block_num, EObjectUpdateType update_type,
										  LLDataPacker *dp)
{
	// <FS:Ansariel> Improved bad object handling
	static LLCachedControl<bool> fsEnforceStrictObjectCheck(gSavedSettings, "FSEnforceStrictObjectCheck");
	bool enfore_strict_object_check = LLGridManager::instance().isInSecondLife() && fsEnforceStrictObjectCheck;
	// </FS:Ansariel>

	// local mesh begin
	// rationale: we don't want server updates for a local object, cause the server tends to override things.
	if (mIsLocalMesh)
	{
		return 0;
	}
	// local mesh end

	LLColor4U color;
	const S32 teDirtyBits = (TEM_CHANGE_TEXTURE|TEM_CHANGE_COLOR|TEM_CHANGE_MEDIA);
    const bool previously_volume_changed = mVolumeChanged;
    const bool previously_face_mapping_changed = mFaceMappingChanged;
    const bool previously_color_changed = mColorChanged;

	// Do base class updates...
	U32 retval = LLViewerObject::processUpdateMessage(mesgsys, user_data, block_num, update_type, dp);

	LLUUID sculpt_id;
	U8 sculpt_type = 0;
	if (isSculpted())
	{
		LLSculptParams *sculpt_params = (LLSculptParams *)getParameterEntry(LLNetworkData::PARAMS_SCULPT);
		sculpt_id = sculpt_params->getSculptTexture();
		sculpt_type = sculpt_params->getSculptType();

        LL_DEBUGS("ObjectUpdate") << "uuid " << mID << " set sculpt_id " << sculpt_id << LL_ENDL;
        dumpStack("ObjectUpdateStack");
	}

	if (!dp)
	{
		if (update_type == OUT_FULL)
		{
			////////////////////////////////
			//
			// Unpack texture animation data
			//
			//

			if (mesgsys->getSizeFast(_PREHASH_ObjectData, block_num, _PREHASH_TextureAnim))
			{
				if (!mTextureAnimp)
				{
					mTextureAnimp = new LLViewerTextureAnim(this);
				}
				else
				{
					if (!(mTextureAnimp->mMode & LLTextureAnim::SMOOTH))
					{
						mTextureAnimp->reset();
					}
				}
				mTexAnimMode = 0;
				
				mTextureAnimp->unpackTAMessage(mesgsys, block_num);
			}
			else
			{
				if (mTextureAnimp)
				{
					delete mTextureAnimp;
					mTextureAnimp = NULL;

                    for (S32 i = 0; i < getNumTEs(); i++)
                    {
                        LLFace* facep = mDrawable->getFace(i);
                        if (facep && facep->mTextureMatrix)
                        {
                            // delete or reset
                            delete facep->mTextureMatrix;
                            facep->mTextureMatrix = NULL;
                        }
                    }

					gPipeline.markTextured(mDrawable);
					mFaceMappingChanged = TRUE;
					mTexAnimMode = 0;
				}
			}

			// Unpack volume data
			LLVolumeParams volume_params;
			// <FS:Beq> Extend the bogus volume error handling to the other code path
			//LLVolumeMessage::unpackVolumeParams(&volume_params, mesgsys, _PREHASH_ObjectData, block_num);
			BOOL res = LLVolumeMessage::unpackVolumeParams(&volume_params, mesgsys, _PREHASH_ObjectData, block_num);
			if (!res)
			{
				//<FS:Beq> Improved bad object handling courtesy of Drake.
				std::string region_name = "unknown region";
				if (getRegion())
				{
					region_name = getRegion()->getName();
					if (enfore_strict_object_check)
					{
						LL_WARNS() << "An invalid object (" << getID() << ") has been removed (FSEnforceStrictObjectCheck)" << LL_ENDL;
						getRegion()->addCacheMissFull(getLocalID()); // force cache skip the object
					}
				}
				LL_WARNS() << "Bogus volume parameters in object " << getID() << " @ " << getPositionRegion()
					<< " in " << region_name << LL_ENDL;
				
				if (enfore_strict_object_check)
				{
					gObjectList.killObject(this);
					return (INVALID_UPDATE);
				}
				// </FS:Beq>
			}

			volume_params.setSculptID(sculpt_id, sculpt_type);

			if (setVolume(volume_params, 0))
			{
				markForUpdate();
			}
		}

		// Sigh, this needs to be done AFTER the volume is set as well, otherwise bad stuff happens...
		////////////////////////////
		//
		// Unpack texture entry data
		//

		S32 result = unpackTEMessage(mesgsys, _PREHASH_ObjectData, (S32) block_num);
		//<FS:Beq> Improved bad object handling courtesy of Drake.
		if (TEM_INVALID == result)
		{
			// There's something bogus in the data that we're unpacking.
			std::string region_name = "unknown region";
			if (getRegion())
			{
				region_name = getRegion()->getName();
				if (enfore_strict_object_check)
				{
					LL_WARNS() << "An invalid object (" << getID() << ") has been removed (FSEnforceStrictObjectCheck)" << LL_ENDL;
					getRegion()->addCacheMissFull(getLocalID()); // force cache skip
				}
			}

			LL_WARNS() << "Bogus TE data in object " << getID() << " @ " << getPositionRegion()
				<< " in " << region_name << LL_ENDL;
			if (enfore_strict_object_check)
			{
				gObjectList.killObject(this);
				return (INVALID_UPDATE);
			}
		}
		// </FS:Beq>
		if (result & TEM_CHANGE_MEDIA)
		{
			retval |= MEDIA_FLAGS_CHANGED;
		}
	}
	else
	{
		if (update_type != OUT_TERSE_IMPROVED)
		{
			LLVolumeParams volume_params;
			BOOL res = LLVolumeMessage::unpackVolumeParams(&volume_params, *dp);
			if (!res)
			{
				//<FS:Beq> Improved bad object handling courtesy of Drake.
				//LL_WARNS() << "Bogus volume parameters in object " << getID() << LL_ENDL;
				//LL_WARNS() << getRegion()->getOriginGlobal() << LL_ENDL;
				std::string region_name = "unknown region";
				if (getRegion())
				{
					region_name = getRegion()->getName();
					if (enfore_strict_object_check)
					{
						LL_WARNS() << "An invalid object (" << getID() << ") has been removed (FSEnforceStrictObjectCheck)" << LL_ENDL;
						getRegion()->addCacheMissFull(getLocalID()); // force cache skip the object
					}
				}
				LL_WARNS() << "Bogus volume parameters in object " << getID() << " @ " << getPositionRegion() 
							<< " in " << region_name << LL_ENDL;
				// <FS:Beq> [FIRE-16995] [CRASH] Continuous crashing upon entering 3 adjacent sims incl. Hathian, D8, Devil's Pocket
				// A bad object entry in a .slc simobject cache can result in an unreadable/unusable volume 
				// This leaves the volume in an uncertain state and can result in a crash when later code access an uninitialised pointer
				// return an INVALID_UPDATE instead
				// <FS:Beq> July 2017 Change backed out due to side effects. FIRE-16995 still an exposure. 
				// return(INVALID_UPDATE);
				// NOTE: An option here would be to correctly return the media status using "retval |= INVALID_UPDATE"
				if (enfore_strict_object_check)
				{
					gObjectList.killObject(this);
					return (INVALID_UPDATE);
				}
				// </FS:Beq>
			}

			volume_params.setSculptID(sculpt_id, sculpt_type);

			if (setVolume(volume_params, 0))
			{
				markForUpdate();
			}
			S32 res2 = unpackTEMessage(*dp);
			if (TEM_INVALID == res2)
			{
				// There's something bogus in the data that we're unpacking.
				dp->dumpBufferToLog();
				//<FS:Beq> Improved bad object handling courtesy of Drake.
				//LL_WARNS() << "Flushing cache files" << LL_ENDL;

				//if(LLVOCache::instanceExists() && getRegion())
				//{
				//	LLVOCache::getInstance()->removeEntry(getRegion()->getHandle()) ;
				//}
				//
				//LL_WARNS() << "Bogus TE data in " << getID() << LL_ENDL;
				std::string region_name = "unknown region";
				if (getRegion())
				{
					region_name = getRegion()->getName();
					if (enfore_strict_object_check)
					{
						LL_WARNS() << "An invalid object (" << getID() << ") has been removed (FSEnforceStrictObjectCheck)" << LL_ENDL;
						getRegion()->addCacheMissFull(getLocalID()); // force cache skip
					}
				}
						
				LL_WARNS() << "Bogus TE data in object " << getID() << " @ " << getPositionRegion()
					<< " in " << region_name << LL_ENDL;
				if (enfore_strict_object_check)
				{
					gObjectList.killObject(this);
					return (INVALID_UPDATE);
				}
				// </FS:Beq>
			}
			else 
			{
				if (res2 & TEM_CHANGE_MEDIA)
				{
					retval |= MEDIA_FLAGS_CHANGED;
				}
			}

			U32 value = dp->getPassFlags();

			if (value & 0x40)
			{
				if (!mTextureAnimp)
				{
					mTextureAnimp = new LLViewerTextureAnim(this);
				}
				else
				{
					if (!(mTextureAnimp->mMode & LLTextureAnim::SMOOTH))
					{
						mTextureAnimp->reset();
					}
				}
				mTexAnimMode = 0;
				mTextureAnimp->unpackTAMessage(*dp);
			}
			else if (mTextureAnimp)
			{
				delete mTextureAnimp;
				mTextureAnimp = NULL;

                for (S32 i = 0; i < getNumTEs(); i++)
                {
                    LLFace* facep = mDrawable->getFace(i);
                    if (facep && facep->mTextureMatrix)
                    {
                        // delete or reset
                        delete facep->mTextureMatrix;
                        facep->mTextureMatrix = NULL;
                    }
                }

				gPipeline.markTextured(mDrawable);
				mFaceMappingChanged = TRUE;
				mTexAnimMode = 0;
			}

			if (value & 0x400)
			{ //particle system (new)
				unpackParticleSource(*dp, mOwnerID, false);
			}
		}
		else
		{
			S32 texture_length = mesgsys->getSizeFast(_PREHASH_ObjectData, block_num, _PREHASH_TextureEntry);
			if (texture_length)
			{
				U8							tdpbuffer[1024];
				LLDataPackerBinaryBuffer	tdp(tdpbuffer, 1024);
				mesgsys->getBinaryDataFast(_PREHASH_ObjectData, _PREHASH_TextureEntry, tdpbuffer, 0, block_num, 1024);
				S32 result = unpackTEMessage(tdp);
				if (result & teDirtyBits)
				{
					if (mDrawable)
                    { //on the fly TE updates break batches, isolate in octree
                        shrinkWrap();
                    }
				}
				if (result & TEM_CHANGE_MEDIA)
				{
					retval |= MEDIA_FLAGS_CHANGED;
				}
			}
		}
	}
// <FS:CR> OpenSim returns a zero. Don't request MediaData where MOAP isn't supported
	//if (retval & (MEDIA_URL_REMOVED | MEDIA_URL_ADDED | MEDIA_URL_UPDATED | MEDIA_FLAGS_CHANGED))
	if (retval != 0 && retval & (MEDIA_URL_REMOVED | MEDIA_URL_ADDED | MEDIA_URL_UPDATED | MEDIA_FLAGS_CHANGED))
// </FS:CR>
	{
		// If only the media URL changed, and it isn't a media version URL,
		// ignore it
		if ( ! ( retval & (MEDIA_URL_ADDED | MEDIA_URL_UPDATED) &&
				 mMedia && ! mMedia->mMediaURL.empty() &&
				 ! LLTextureEntry::isMediaVersionString(mMedia->mMediaURL) ) )
		{
			// If the media changed at all, request new media data
			LL_DEBUGS("MediaOnAPrim") << "Media update: " << getID() << ": retval=" << retval << " Media URL: " <<
                ((mMedia) ?  mMedia->mMediaURL : std::string("")) << LL_ENDL;
			requestMediaDataUpdate(retval & MEDIA_FLAGS_CHANGED);
		}
        else {
            LL_INFOS("MediaOnAPrim") << "Ignoring media update for: " << getID() << " Media URL: " <<
                ((mMedia) ?  mMedia->mMediaURL : std::string("")) << LL_ENDL;
        }
	}
	// ...and clean up any media impls
	cleanUpMediaImpls();

    if ((
            (mVolumeChanged && !previously_volume_changed) ||
            (mFaceMappingChanged && !previously_face_mapping_changed) ||
            (mColorChanged && !previously_color_changed)
        )
        && !mLODChanged) {
        onDrawableUpdateFromServer();
    }

	return retval;
}

// Called when a volume, material, etc is updated by the server, possibly by a
// script. If this occurs too often for this object, mark it as active so that
// it doesn't disrupt the octree/render batches, thereby potentially causing a
// big performance penalty.
void LLVOVolume::onDrawableUpdateFromServer()
{
    constexpr U32 UPDATES_UNTIL_ACTIVE = 8;
    ++mServerDrawableUpdateCount;
    if (mDrawable && !mDrawable->isActive() && mServerDrawableUpdateCount > UPDATES_UNTIL_ACTIVE)
    {
        mDrawable->makeActive();
    }
}

void LLVOVolume::animateTextures()
{
	if (!mDead)
	{
        shrinkWrap();
		F32 off_s = 0.f, off_t = 0.f, scale_s = 1.f, scale_t = 1.f, rot = 0.f;
		S32 result = mTextureAnimp->animateTextures(off_s, off_t, scale_s, scale_t, rot);
	
		if (result)
		{
			if (!mTexAnimMode)
			{
				mFaceMappingChanged = TRUE;
				gPipeline.markTextured(mDrawable);
			}
			mTexAnimMode = result | mTextureAnimp->mMode;
				
			S32 start=0, end=mDrawable->getNumFaces()-1;
			if (mTextureAnimp->mFace >= 0 && mTextureAnimp->mFace <= end)
			{
				start = end = mTextureAnimp->mFace;
			}
		
			for (S32 i = start; i <= end; i++)
			{
				LLFace* facep = mDrawable->getFace(i);
				if (!facep) continue;
				if(facep->getVirtualSize() <= MIN_TEX_ANIM_SIZE && facep->mTextureMatrix) continue;

				const LLTextureEntry* te = facep->getTextureEntry();
			
				if (!te)
				{
					continue;
				}
		
				if (!(result & LLViewerTextureAnim::ROTATE))
				{
					te->getRotation(&rot);
				}
				if (!(result & LLViewerTextureAnim::TRANSLATE))
				{
					te->getOffset(&off_s,&off_t);
				}			
				if (!(result & LLViewerTextureAnim::SCALE))
				{
					te->getScale(&scale_s, &scale_t);
				}

				if (!facep->mTextureMatrix)
				{
					facep->mTextureMatrix = new LLMatrix4();
				}

				LLMatrix4& tex_mat = *facep->mTextureMatrix;
				tex_mat.setIdentity();
				LLVector3 trans ;

					trans.set(LLVector3(off_s+0.5f, off_t+0.5f, 0.f));			
					tex_mat.translate(LLVector3(-0.5f, -0.5f, 0.f));

				LLVector3 scale(scale_s, scale_t, 1.f);			
				LLQuaternion quat;
				quat.setQuat(rot, 0, 0, -1.f);
		
				tex_mat.rotate(quat);				

				LLMatrix4 mat;
				mat.initAll(scale, LLQuaternion(), LLVector3());
				tex_mat *= mat;
		
				tex_mat.translate(trans);
			}
		}
		else
		{
			if (mTexAnimMode && mTextureAnimp->mRate == 0)
			{
				U8 start, count;

				if (mTextureAnimp->mFace == -1)
				{
					start = 0;
					count = getNumTEs();
				}
				else
				{
					start = (U8) mTextureAnimp->mFace;
					count = 1;
				}

				for (S32 i = start; i < start + count; i++)
				{
					if (mTexAnimMode & LLViewerTextureAnim::TRANSLATE)
					{
						setTEOffset(i, mTextureAnimp->mOffS, mTextureAnimp->mOffT);				
					}
					if (mTexAnimMode & LLViewerTextureAnim::SCALE)
					{
						setTEScale(i, mTextureAnimp->mScaleS, mTextureAnimp->mScaleT);	
					}
					if (mTexAnimMode & LLViewerTextureAnim::ROTATE)
					{
						setTERotation(i, mTextureAnimp->mRot);
					}
				}

				gPipeline.markTextured(mDrawable);
				mFaceMappingChanged = TRUE;
				mTexAnimMode = 0;
			}
		}
	}
}

void LLVOVolume::updateTextures()
{
    LL_PROFILE_ZONE_SCOPED_CATEGORY_TEXTURE;
    updateTextureVirtualSize();
}

BOOL LLVOVolume::isVisible() const 
{
	if(mDrawable.notNull() && mDrawable->isVisible())
	{
		return TRUE ;
	}

	if(isAttachment())
	{
		LLViewerObject* objp = (LLViewerObject*)getParent() ;
		while(objp && !objp->isAvatar())
		{
			objp = (LLViewerObject*)objp->getParent() ;
		}

		return objp && objp->mDrawable.notNull() && objp->mDrawable->isVisible() ;
	}

	return FALSE ;
}

void LLVOVolume::updateTextureVirtualSize(bool forced)
{
    LL_PROFILE_ZONE_SCOPED_CATEGORY_VOLUME;
	// Update the pixel area of all faces

    if (mDrawable.isNull() || gCubeSnapshot)
    {
        return;
    }

	if(!forced)
	{
		if(!isVisible())
		{ //don't load textures for non-visible faces
			const S32 num_faces = mDrawable->getNumFaces();
			for (S32 i = 0; i < num_faces; i++)
			{
				LLFace* face = mDrawable->getFace(i);
				if (face)
				{
					face->setPixelArea(0.f); 
					face->setVirtualSize(0.f);
				}
			}

			return ;
		}

		if (!gPipeline.hasRenderType(LLPipeline::RENDER_TYPE_SIMPLE))
		{
			return;
		}
	}

	static LLCachedControl<bool> dont_load_textures(gSavedSettings,"TextureDisable", false);
		
	if (dont_load_textures || LLAppViewer::getTextureFetch()->mDebugPause) // || !mDrawable->isVisible())
	{
		return;
	}

	mTextureUpdateTimer.reset();
	
	F32 old_area = mPixelArea;
	mPixelArea = 0.f;

	const S32 num_faces = mDrawable->getNumFaces();
	F32 min_vsize=999999999.f, max_vsize=0.f;
	LLViewerCamera* camera = LLViewerCamera::getInstance();
    std::stringstream debug_text;
	for (S32 i = 0; i < num_faces; i++)
	{
		LLFace* face = mDrawable->getFace(i);
		if (!face) continue;
		const LLTextureEntry *te = face->getTextureEntry();
		LLViewerTexture *imagep = face->getTexture();
		if (!imagep || !te ||			
			face->mExtents[0].equals3(face->mExtents[1]))
		{
			continue;
		}

		F32 vsize;
		F32 old_size = face->getVirtualSize();

		if (isHUDAttachment())
		{
			F32 area = (F32) camera->getScreenPixelArea();
			vsize = area;
			imagep->setBoostLevel(LLGLTexture::BOOST_HUD);
 			face->setPixelArea(area); // treat as full screen
			face->setVirtualSize(vsize);
		}
		else
		{
			vsize = face->getTextureVirtualSize();
		}

		mPixelArea = llmax(mPixelArea, face->getPixelArea());

        // if the face has gotten small enough to turn off texture animation and texture
        // animation is running, rebuild the render batch for this face to turn off
        // texture animation
		if (face->mTextureMatrix != NULL)
		{
			if ((vsize < MIN_TEX_ANIM_SIZE && old_size > MIN_TEX_ANIM_SIZE) ||
				(vsize > MIN_TEX_ANIM_SIZE && old_size < MIN_TEX_ANIM_SIZE))
			{
				gPipeline.markRebuild(mDrawable, LLDrawable::REBUILD_TCOORD);
			}
		}
				
		if (gPipeline.hasRenderDebugMask(LLPipeline::RENDER_DEBUG_TEXTURE_PRIORITY))
		{
			LLViewerFetchedTexture* img = LLViewerTextureManager::staticCastToFetchedTexture(imagep) ;
			if(img)
			{
                debug_text << img->getDiscardLevel() << ":" << img->getDesiredDiscardLevel() << ":" << img->getWidth() << ":" << (S32) sqrtf(vsize) << ":" << (S32) sqrtf(img->getMaxVirtualSize()) << "\n";
				/*F32 pri = img->getDecodePriority();
				pri = llmax(pri, 0.0f);
				if (pri < min_vsize) min_vsize = pri;
				if (pri > max_vsize) max_vsize = pri;*/
			}
		}
		else if (gPipeline.hasRenderDebugMask(LLPipeline::RENDER_DEBUG_FACE_AREA))
		{
			F32 pri = mPixelArea;
			if (pri < min_vsize) min_vsize = pri;
			if (pri > max_vsize) max_vsize = pri;
		}	
	}
	
	if (isSculpted())
	{
        updateSculptTexture();
		
		

		if (mSculptTexture.notNull())
		{
			mSculptTexture->setBoostLevel(llmax((S32)mSculptTexture->getBoostLevel(),
												(S32)LLGLTexture::BOOST_SCULPTED));
			mSculptTexture->setForSculpt() ;
			
			if(!mSculptTexture->isCachedRawImageReady())
			{
				S32 lod = llmin(mLOD, 3);
				F32 lodf = ((F32)(lod + 1.0f)/4.f);
				F32 tex_size = lodf * LLViewerTexture::sMaxSculptRez ;
				mSculptTexture->addTextureStats(2.f * tex_size * tex_size, FALSE);
			}
	
			S32 texture_discard = mSculptTexture->getCachedRawImageLevel(); //try to match the texture
			S32 current_discard = getVolume() ? getVolume()->getSculptLevel() : -2 ;

			if (texture_discard >= 0 && //texture has some data available
				(texture_discard < current_discard || //texture has more data than last rebuild
				current_discard < 0)) //no previous rebuild
			{
				gPipeline.markRebuild(mDrawable, LLDrawable::REBUILD_VOLUME);
				mSculptChanged = TRUE;
			}

			if (gPipeline.hasRenderDebugMask(LLPipeline::RENDER_DEBUG_SCULPTED))
			{
				setDebugText(llformat("T%d C%d V%d\n%dx%d",
										  texture_discard, current_discard, getVolume()->getSculptLevel(),
										  mSculptTexture->getHeight(), mSculptTexture->getWidth()));
			}
		}

	}

	if (getLightTextureID().notNull())
	{
		LLLightImageParams* params = (LLLightImageParams*) getParameterEntry(LLNetworkData::PARAMS_LIGHT_IMAGE);
		LLUUID id = params->getLightTexture();
		mLightTexture = LLViewerTextureManager::getFetchedTexture(id, FTT_DEFAULT, TRUE, LLGLTexture::BOOST_NONE);
		if (mLightTexture.notNull())
		{
			F32 rad = getLightRadius();
			mLightTexture->addTextureStats(gPipeline.calcPixelArea(getPositionAgent(), 
																	LLVector3(rad,rad,rad),
																	*camera));
		}	
	}
	
	if (gPipeline.hasRenderDebugMask(LLPipeline::RENDER_DEBUG_TEXTURE_AREA))
	{
		setDebugText(llformat("%.0f:%.0f", (F32) sqrt(min_vsize),(F32) sqrt(max_vsize)));
	}
 	else if (gPipeline.hasRenderDebugMask(LLPipeline::RENDER_DEBUG_TEXTURE_PRIORITY))
 	{
 		//setDebugText(llformat("%.0f:%.0f", (F32) sqrt(min_vsize),(F32) sqrt(max_vsize)));
        setDebugText(debug_text.str());
 	}
	else if (gPipeline.hasRenderDebugMask(LLPipeline::RENDER_DEBUG_FACE_AREA))
	{
		setDebugText(llformat("%.0f:%.0f", (F32) sqrt(min_vsize),(F32) sqrt(max_vsize)));
	}
	else if (gPipeline.hasRenderDebugMask(LLPipeline::RENDER_DEBUG_TEXTURE_SIZE))
	{
		// mDrawable->getNumFaces();
		std::set<LLViewerFetchedTexture*> tex_list;
		std::string output="";
		for(S32 i = 0 ; i < num_faces; i++)
		{
			LLFace* facep = mDrawable->getFace(i) ;
			if(facep)
			{						
				LLViewerFetchedTexture* tex = dynamic_cast<LLViewerFetchedTexture*>(facep->getTexture()) ;
				if(tex)
				{
					if(tex_list.find(tex) != tex_list.end())
					{
						continue ; //already displayed.
					}
					tex_list.insert(tex);
					S32 width= tex->getWidth();
					S32 height= tex->getHeight();
					output+=llformat("%dx%d\n",width,height);
				}
			}
		}
		setDebugText(output);
	}

	if (mPixelArea == 0)
	{ //flexi phasing issues make this happen
		mPixelArea = old_area;
	}
}

BOOL LLVOVolume::isActive() const
{
	return !mStatic;
}

BOOL LLVOVolume::setMaterial(const U8 material)
{
	BOOL res = LLViewerObject::setMaterial(material);
	
	return res;
}

void LLVOVolume::setTexture(const S32 face)
{
	llassert(face < getNumTEs());
	gGL.getTexUnit(0)->bind(getTEImage(face));
}

void LLVOVolume::setScale(const LLVector3 &scale, BOOL damped)
{
	if (scale != getScale())
	{
		// store local radius
		LLViewerObject::setScale(scale);

		if (mVolumeImpl)
		{
			mVolumeImpl->onSetScale(scale, damped);
		}
		
		updateRadius();

		//since drawable transforms do not include scale, changing volume scale
		//requires an immediate rebuild of volume verts.
		gPipeline.markRebuild(mDrawable, LLDrawable::REBUILD_POSITION);

        if (mDrawable)
        {
            shrinkWrap();
        }
	}
}

LLFace* LLVOVolume::addFace(S32 f)
{
	const LLTextureEntry* te = getTE(f);
	LLViewerTexture* imagep = getTEImage(f);
	if ( te && te->getMaterialParams().notNull())
	{
		LLViewerTexture* normalp = getTENormalMap(f);
		LLViewerTexture* specularp = getTESpecularMap(f);
		return mDrawable->addFace(te, imagep, normalp, specularp);
	}
	return mDrawable->addFace(te, imagep);
}

LLDrawable *LLVOVolume::createDrawable(LLPipeline *pipeline)
{
	pipeline->allocDrawable(this);
		
	mDrawable->setRenderType(LLPipeline::RENDER_TYPE_VOLUME);

	S32 max_tes_to_set = getNumTEs();
	for (S32 i = 0; i < max_tes_to_set; i++)
	{
		addFace(i);
	}
	mNumFaces = max_tes_to_set;

	if (isAttachment())
	{
		mDrawable->makeActive();
	}

	if (getIsLight())
	{
		// Add it to the pipeline mLightSet
		gPipeline.setLight(mDrawable, TRUE);
	}

    if (isReflectionProbe())
    {
        updateReflectionProbePtr();
    }
    
<<<<<<< HEAD
    if (isMirror())
    {
        gPipeline.mHeroProbeManager.registerHeroDrawable(this);
    }
    
=======
>>>>>>> 1552ee3a
	updateRadius();
	bool force_update = true; // avoid non-alpha mDistance update being optimized away
	mDrawable->updateDistance(*LLViewerCamera::getInstance(), force_update);

	return mDrawable;
}

BOOL LLVOVolume::setVolume(const LLVolumeParams &params_in, const S32 detail, bool unique_volume)
{
    LL_PROFILE_ZONE_SCOPED_CATEGORY_VOLUME;
	LLVolumeParams volume_params = params_in;

	S32 last_lod = mVolumep.notNull() ? LLVolumeLODGroup::getVolumeDetailFromScale(mVolumep->getDetail()) : -1;
	S32 lod = mLOD;

	BOOL is404 = FALSE;
	
	if (isSculpted())
	{
		// if it's a mesh
		if ((volume_params.getSculptType() & LL_SCULPT_TYPE_MASK) == LL_SCULPT_TYPE_MESH)
		{ //meshes might not have all LODs, get the force detail to best existing LOD
			if (NO_LOD != lod)
			{
				lod = gMeshRepo.getActualMeshLOD(volume_params, lod);
				if (lod == -1)
				{
					is404 = TRUE;
					lod = 0;
				}
			}
		}
	}

	// Check if we need to change implementations
	bool is_flexible = (volume_params.getPathParams().getCurveType() == LL_PCODE_PATH_FLEXIBLE);
	if (is_flexible)
	{
		setParameterEntryInUse(LLNetworkData::PARAMS_FLEXIBLE, TRUE, false);
		if (!mVolumeImpl)
		{
			LLFlexibleObjectData* data = (LLFlexibleObjectData*)getParameterEntry(LLNetworkData::PARAMS_FLEXIBLE);
			mVolumeImpl = new LLVolumeImplFlexible(this, data);
		}
	}
	else
	{
		// Mark the parameter not in use
		setParameterEntryInUse(LLNetworkData::PARAMS_FLEXIBLE, FALSE, false);
		if (mVolumeImpl)
		{
			delete mVolumeImpl;
			mVolumeImpl = NULL;
			if (mDrawable.notNull())
			{
				// Undo the damage we did to this matrix
				mDrawable->updateXform(FALSE);
			}
		}
	}
	
	if (is404)
	{
		setIcon(LLViewerTextureManager::getFetchedTextureFromFile("icons/Inv_Mesh.png", FTT_LOCAL_FILE, TRUE, LLGLTexture::BOOST_UI));
		//render prim proxy when mesh loading attempts give up
		volume_params.setSculptID(LLUUID::null, LL_SCULPT_TYPE_NONE);

	}

	if ((LLPrimitive::setVolume(volume_params, lod, (mVolumeImpl && mVolumeImpl->isVolumeUnique()))) || mSculptChanged)
	{
		mFaceMappingChanged = TRUE;
		
		if (mVolumeImpl)
		{
			mVolumeImpl->onSetVolume(volume_params, mLOD);
		}
	
		updateSculptTexture();
		// NaCl - Graphics crasher protection
		getVolume()->calcSurfaceArea();
		// NaCl End

		if (isSculpted())
		{
			updateSculptTexture();
			// if it's a mesh
			if ((volume_params.getSculptType() & LL_SCULPT_TYPE_MASK) == LL_SCULPT_TYPE_MESH)
			{
				if (mSkinInfo && mSkinInfo->mMeshID != volume_params.getSculptID())
				{
					mSkinInfo = NULL;
					mSkinInfoUnavaliable = false;
				}

				if (!getVolume()->isMeshAssetLoaded())
				{ 
					//load request not yet issued, request pipeline load this mesh
					S32 available_lod = gMeshRepo.loadMesh(this, volume_params, lod, last_lod);
					if (available_lod != lod)
					{
						LLPrimitive::setVolume(volume_params, available_lod);
					}
				}
				
				if (!mSkinInfo && !mSkinInfoUnavaliable)
				{
                    LLUUID mesh_id = volume_params.getSculptID();
                    if (gMeshRepo.hasHeader(mesh_id) && !gMeshRepo.hasSkinInfo(mesh_id))
                    {
                        // If header is present but has no data about skin,
                        // no point fetching
                        mSkinInfoUnavaliable = true;
                    }

                    if (!mSkinInfoUnavaliable)
                    {
                        const LLMeshSkinInfo* skin_info = gMeshRepo.getSkinInfo(mesh_id, this);
                        if (skin_info)
                        {
                            notifySkinInfoLoaded(skin_info);
                        }
                    }
				}
			}
			else // otherwise is sculptie
			{
				if (mSculptTexture.notNull())
				{
					sculpt();
				}
			}
		}

        return TRUE;
	}
	else if (NO_LOD == lod) 
	{
		LLSculptIDSize::instance().resetSizeSum(volume_params.getSculptID());
	}

	return FALSE;
}

void LLVOVolume::updateSculptTexture()
{
	LLPointer<LLViewerFetchedTexture> old_sculpt = mSculptTexture;

	if (isSculpted() && !isMesh())
	{
		LLSculptParams *sculpt_params = (LLSculptParams *)getParameterEntry(LLNetworkData::PARAMS_SCULPT);
		LLUUID id =  sculpt_params->getSculptTexture();
		if (id.notNull())
		{
			mSculptTexture = LLViewerTextureManager::getFetchedTexture(id, FTT_DEFAULT, TRUE, LLGLTexture::BOOST_NONE, LLViewerTexture::LOD_TEXTURE);
		}

        mSkinInfoUnavaliable = false;
		mSkinInfo = NULL;
	}
	else
	{
		mSculptTexture = NULL;
	}

	if (mSculptTexture != old_sculpt)
	{
		if (old_sculpt.notNull())
		{
			old_sculpt->removeVolume(LLRender::SCULPT_TEX, this);
		}
		if (mSculptTexture.notNull())
		{
			mSculptTexture->addVolume(LLRender::SCULPT_TEX, this);
		}
	}
	
}

void LLVOVolume::updateVisualComplexity()
{
    LLVOAvatar* avatar = getAvatarAncestor();
    if (avatar)
    {
        avatar->updateVisualComplexity();
    }
    LLVOAvatar* rigged_avatar = getAvatar();
    if(rigged_avatar && (rigged_avatar != avatar))
    {
        rigged_avatar->updateVisualComplexity();
    }
}

void LLVOVolume::notifyMeshLoaded()
{ 
	mSculptChanged = TRUE;
	gPipeline.markRebuild(mDrawable, LLDrawable::REBUILD_GEOMETRY);

    if (!mSkinInfo && !mSkinInfoUnavaliable)
    {
        // Header was loaded, update skin info state from header
        LLUUID mesh_id = getVolume()->getParams().getSculptID();
        if (!gMeshRepo.hasSkinInfo(mesh_id))
        {
            mSkinInfoUnavaliable = true;
        }
    }

    LLVOAvatar *av = getAvatar();
    if (av && !isAnimatedObject())
    {
        av->addAttachmentOverridesForObject(this);
        av->notifyAttachmentMeshLoaded();
    }
    LLControlAvatar *cav = getControlAvatar();
    if (cav && isAnimatedObject())
    {
        cav->addAttachmentOverridesForObject(this);
        cav->notifyAttachmentMeshLoaded();
    }
    updateVisualComplexity();
}

void LLVOVolume::notifySkinInfoLoaded(const LLMeshSkinInfo* skin)
{
    mSkinInfoUnavaliable = false;
	mSkinInfo = skin;

	notifyMeshLoaded();
}

void LLVOVolume::notifySkinInfoUnavailable()
{
	mSkinInfoUnavaliable = true;
	mSkinInfo = nullptr;
}

// sculpt replaces generate() for sculpted surfaces
void LLVOVolume::sculpt()
{	
	if (mSculptTexture.notNull())
	{				
		U16 sculpt_height = 0;
		U16 sculpt_width = 0;
		S8 sculpt_components = 0;
		const U8* sculpt_data = NULL;
	
		S32 discard_level = mSculptTexture->getCachedRawImageLevel() ;
		LLImageRaw* raw_image = mSculptTexture->getCachedRawImage() ;
		
		S32 max_discard = mSculptTexture->getMaxDiscardLevel();
		if (discard_level > max_discard)
		{
			discard_level = max_discard;    // clamp to the best we can do			
		}
		if(discard_level > MAX_DISCARD_LEVEL)
		{
			return; //we think data is not ready yet.
		}

		S32 current_discard = getVolume()->getSculptLevel() ;
		if(current_discard < -2)
		{
			static S32 low_sculpty_discard_warning_count = 1;
			S32 exponent = llmax(1, llfloor( log10((F64) low_sculpty_discard_warning_count) ));
			S32 interval = pow(10.0, exponent);
			if ( low_sculpty_discard_warning_count < 10 ||
				(low_sculpty_discard_warning_count % interval) == 0)
			{	// Log first 10 time, then decreasing intervals afterwards otherwise this can flood the logs
				LL_WARNS() << "WARNING!!: Current discard for sculpty " << mSculptTexture->getID() 
					<< " at " << current_discard 
					<< " is less than -2." 
					<< " Hit this " << low_sculpty_discard_warning_count << " times"
					<< LL_ENDL;
			}
			low_sculpty_discard_warning_count++;
			
			// corrupted volume... don't update the sculpty
			return;
		}
		else if (current_discard > MAX_DISCARD_LEVEL)
		{
			static S32 high_sculpty_discard_warning_count = 1;
			S32 exponent = llmax(1, llfloor( log10((F64) high_sculpty_discard_warning_count) ));
			S32 interval = pow(10.0, exponent);
			if ( high_sculpty_discard_warning_count < 10 ||
				(high_sculpty_discard_warning_count % interval) == 0)
			{	// Log first 10 time, then decreasing intervals afterwards otherwise this can flood the logs
				LL_WARNS() << "WARNING!!: Current discard for sculpty " << mSculptTexture->getID() 
					<< " at " << current_discard 
					<< " is more than than allowed max of " << MAX_DISCARD_LEVEL
					<< ".  Hit this " << high_sculpty_discard_warning_count << " times"
					<< LL_ENDL;
			}
			high_sculpty_discard_warning_count++;

			// corrupted volume... don't update the sculpty			
			return;
		}

		if (current_discard == discard_level)  // no work to do here
			return;
		
		if(!raw_image)
		{
			llassert(discard_level < 0) ;

			sculpt_width = 0;
			sculpt_height = 0;
			sculpt_data = NULL ;

			if(LLViewerTextureManager::sTesterp)
			{
				LLViewerTextureManager::sTesterp->updateGrayTextureBinding();
			}
		}
		else
		{					
			sculpt_height = raw_image->getHeight();
			sculpt_width = raw_image->getWidth();
			sculpt_components = raw_image->getComponents();		
					   
			sculpt_data = raw_image->getData();

			if(LLViewerTextureManager::sTesterp)
			{
				mSculptTexture->updateBindStatsForTester() ;
			}
		}
		getVolume()->sculpt(sculpt_width, sculpt_height, sculpt_components, sculpt_data, discard_level, mSculptTexture->isMissingAsset());

		//notify rebuild any other VOVolumes that reference this sculpty volume
		for (S32 i = 0; i < mSculptTexture->getNumVolumes(LLRender::SCULPT_TEX); ++i)
		{
			LLVOVolume* volume = (*(mSculptTexture->getVolumeList(LLRender::SCULPT_TEX)))[i];
			if (volume != this && volume->getVolume() == getVolume())
			{
				gPipeline.markRebuild(volume->mDrawable, LLDrawable::REBUILD_GEOMETRY);
			}
		}
	}
}

S32	LLVOVolume::computeLODDetail(F32 distance, F32 radius, F32 lod_factor)
{
	S32	cur_detail;
	if (LLPipeline::sDynamicLOD)
	{
		// We've got LOD in the profile, and in the twist.  Use radius.
		F32 tan_angle = (lod_factor*radius)/distance;
		cur_detail = LLVolumeLODGroup::getDetailFromTan(ll_round(tan_angle, 0.01f));
	}
	else
	{
		cur_detail = llclamp((S32) (sqrtf(radius)*lod_factor*4.f), 0, 3);
	}
	return cur_detail;
}

std::string get_debug_object_lod_text(LLVOVolume *rootp)
{
    std::string cam_dist_string = "";
    cam_dist_string += LLStringOps::getReadableNumber(rootp->mLODDistance) +  " ";
    std::string lod_string = llformat("%d",rootp->getLOD());
    F32 lod_radius = rootp->mLODRadius;
    S32 cam_dist_count = 0;
    LLViewerObject::const_child_list_t& child_list = rootp->getChildren();
    for (LLViewerObject::const_child_list_t::const_iterator iter = child_list.begin();
         iter != child_list.end(); ++iter)
    {
        LLViewerObject *childp = *iter;
        LLVOVolume *volp = dynamic_cast<LLVOVolume*>(childp);
        if (volp)
        {
            lod_string += llformat("%d",volp->getLOD());
            if (volp->isRiggedMesh())
            {
                // Rigged/animatable mesh. This is computed from the
                // avatar dynamic box, so value from any vol will be
                // the same.
                lod_radius = volp->mLODRadius;
            }
            if (volp->mDrawable)
            {
                if (cam_dist_count < 4)
                {
                    cam_dist_string += LLStringOps::getReadableNumber(volp->mLODDistance) +  " ";
                    cam_dist_count++;
                }
            }
        }
    }
    std::string result = llformat("lod_radius %s dists %s lods %s",
                                  LLStringOps::getReadableNumber(lod_radius).c_str(),
                                  cam_dist_string.c_str(),
                                  lod_string.c_str());
    return result;
}

BOOL LLVOVolume::calcLOD()
{
	if (mDrawable.isNull())
	{
		return FALSE;
	}

	S32 cur_detail = 0;
	
	F32 radius;
	F32 distance;
	F32 lod_factor = LLVOVolume::sLODFactor;

	if (mDrawable->isState(LLDrawable::RIGGED))
	{
		LLVOAvatar* avatar = getAvatar(); 
		
		// Not sure how this can really happen, but alas it does. Better exit here than crashing.
		if( !avatar || !avatar->mDrawable )
		{
			return FALSE;
		}

		distance = avatar->mDrawable->mDistanceWRTCamera;


        if (avatar->isControlAvatar())
        {
            // MAINT-7926 Handle volumes in an animated object as a special case
            const LLVector3* box = avatar->getLastAnimExtents();
            LLVector3 diag = box[1] - box[0];
            radius = diag.magVec() * 0.5f;
            LL_DEBUGS("DynamicBox") << avatar->getFullname() << " diag " << diag << " radius " << radius << LL_ENDL;
        }
        else
        {
            // Volume in a rigged mesh attached to a regular avatar.
            // Note this isn't really a radius, so distance calcs are off by factor of 2
            //radius = avatar->getBinRadius();
            // SL-937: add dynamic box handling for rigged mesh on regular avatars.
            const LLVector3* box = avatar->getLastAnimExtents();
            LLVector3 diag = box[1] - box[0];
            radius = diag.magVec(); // preserve old BinRadius behavior - 2x off
            LL_DEBUGS("DynamicBox") << avatar->getFullname() << " diag " << diag << " radius " << radius << LL_ENDL;
        }
        if (distance <= 0.f || radius <= 0.f)
        {
            LL_DEBUGS("DynamicBox","CalcLOD") << "avatar distance/radius uninitialized, skipping" << LL_ENDL;
            return FALSE;
        }
	}
	else
	{
		distance = mDrawable->mDistanceWRTCamera;
		radius = getVolume() ? getVolume()->mLODScaleBias.scaledVec(getScale()).length() : getScale().length();
        if (distance <= 0.f || radius <= 0.f)
        {
            LL_DEBUGS("DynamicBox","CalcLOD") << "non-avatar distance/radius uninitialized, skipping" << LL_ENDL;
            return FALSE;
        }
	}
	
	//hold onto unmodified distance for debugging
	//F32 debug_distance = distance;

    mLODDistance = distance;
    mLODRadius = radius;

    static LLCachedControl<bool> debug_lods(gSavedSettings, "DebugObjectLODs", false);
    if (debug_lods)
    {
        if (getAvatar() && isRootEdit())
        {
            std::string debug_object_text = get_debug_object_lod_text(this);
            setDebugText(debug_object_text);
            mResetDebugText = true;
        }
    }
    else
    {
        if (mResetDebugText)
        {
            restoreHudText();
            mResetDebugText = false;
        }
    }

    distance *= sDistanceFactor;

	F32 rampDist = LLVOVolume::sLODFactor * 2;
	
	if (distance < rampDist)
	{
		// Boost LOD when you're REALLY close
		distance *= 1.0f/rampDist;
		distance *= distance;
		distance *= rampDist;
	}
	

	distance *= F_PI/3.f;

	static LLCachedControl<bool> ignore_fov_zoom(gSavedSettings,"IgnoreFOVZoomForLODs");
	if(!ignore_fov_zoom)
	{
		lod_factor *= DEFAULT_FIELD_OF_VIEW / LLViewerCamera::getInstance()->getDefaultFOV();
	}

    mLODAdjustedDistance = distance;

    if (isHUDAttachment())
    {
        // HUDs always show at highest detail
        cur_detail = 3;
    }
    else
    {
        cur_detail = computeLODDetail(ll_round(distance, 0.01f), ll_round(radius, 0.01f), lod_factor);
    }

    if (gPipeline.hasRenderDebugMask(LLPipeline::RENDER_DEBUG_TRIANGLE_COUNT) && mDrawable->getFace(0))
    {
        if (isRootEdit())
        {
            S32 total_tris = recursiveGetTriangleCount();
            S32 est_max_tris = recursiveGetEstTrianglesMax();
            setDebugText(llformat("TRIS SHOWN %d EST %d", total_tris, est_max_tris));
        }
    }
	// <FS> FIRE-20191 / STORM-2139 Render Metadata->LOD Info is broken on all "recent" viewer versions
	//if (gPipeline.hasRenderDebugMask(LLPipeline::RENDER_DEBUG_LOD_INFO) &&
	//	mDrawable->getFace(0))
	//{
        //// This is a debug display for LODs. Please don't put the texture index here.
        //setDebugText(llformat("%d", cur_detail));
	//}
	if (gPipeline.hasRenderDebugMask(LLPipeline::RENDER_DEBUG_LOD_INFO))
	{
		// New LOD_INFO debug setting. Shows Distance to object the Biased Radius and the visual Radius
		setDebugText(llformat("Dist=%.2f:\nBiasedR=%.2f\nVisualR=%.2f\nLOD=%d", distance, radius, getScale().length(), cur_detail));
	}
	// </FS>

	if (cur_detail != mLOD)
	{
        LL_DEBUGS("DynamicBox","CalcLOD") << "new LOD " << cur_detail << " change from " << mLOD 
                             << " distance " << distance << " radius " << radius << " rampDist " << rampDist
                             << " drawable rigged? " << (mDrawable ? (S32) mDrawable->isState(LLDrawable::RIGGED) : (S32) -1)
							 << " mRiggedVolume " << (void*)getRiggedVolume()
                             << " distanceWRTCamera " << (mDrawable ? mDrawable->mDistanceWRTCamera : -1.f)
                             << LL_ENDL;
        
		mAppAngle = ll_round((F32) atan2( mDrawable->getRadius(), mDrawable->mDistanceWRTCamera) * RAD_TO_DEG, 0.01f);
		mLOD = cur_detail;		

        return TRUE;
	}

	return FALSE;
}

//<FS:Beq> FIRE-21445
void LLVOVolume::forceLOD(S32 lod)
{
	mLOD = lod;
	gPipeline.markRebuild(mDrawable, LLDrawable::REBUILD_VOLUME);
	mLODChanged = true;
}
//</FS:Beq>

BOOL LLVOVolume::updateLOD()
{
	if (mDrawable.isNull())
	{
		return FALSE;
	}

    LL_PROFILE_ZONE_SCOPED_CATEGORY_VOLUME;

	BOOL lod_changed = FALSE;

	if (!LLSculptIDSize::instance().isUnloaded(getVolume()->getParams().getSculptID())) 
	{
		lod_changed = calcLOD();
	}
	else
	{
		return FALSE;
	}

	if (lod_changed)
	{
		gPipeline.markRebuild(mDrawable, LLDrawable::REBUILD_VOLUME);
		mLODChanged = TRUE;
	}
	else
	{
		F32 new_radius = getBinRadius();
		F32 old_radius = mDrawable->getBinRadius();
		if (new_radius < old_radius * 0.9f || new_radius > old_radius*1.1f)
		{
			gPipeline.markPartitionMove(mDrawable);
		}
	}

	lod_changed = lod_changed || LLViewerObject::updateLOD();
	
	return lod_changed;
}

BOOL LLVOVolume::setDrawableParent(LLDrawable* parentp)
{
	if (!LLViewerObject::setDrawableParent(parentp))
	{
		// no change in drawable parent
		return FALSE;
	}

	if (!mDrawable->isRoot())
	{
		// rebuild vertices in parent relative space
		gPipeline.markRebuild(mDrawable, LLDrawable::REBUILD_VOLUME);

		if (mDrawable->isActive() && !parentp->isActive())
		{
			parentp->makeActive();
		}
		else if (mDrawable->isStatic() && parentp->isActive())
		{
			mDrawable->makeActive();
		}
	}
	
	return TRUE;
}

void LLVOVolume::updateFaceFlags()
{
	// There's no guarantee that getVolume()->getNumFaces() == mDrawable->getNumFaces()
	for (S32 i = 0; i < getVolume()->getNumFaces() && i < mDrawable->getNumFaces(); i++)
	{
		// <FS:ND> There's no guarantee that getVolume()->getNumFaces() == mDrawable->getNumFaces()
		if( mDrawable->getNumFaces() <= i || getNumTEs() <= i )
			return;
		// </FS:ND>

		LLFace *face = mDrawable->getFace(i);
		if (face)
		{
			BOOL fullbright = getTEref(i).getFullbright();
			face->clearState(LLFace::FULLBRIGHT | LLFace::HUD_RENDER | LLFace::LIGHT);

			if (fullbright || (mMaterial == LL_MCODE_LIGHT))
			{
				face->setState(LLFace::FULLBRIGHT);
			}
			if (mDrawable->isLight())
			{
				face->setState(LLFace::LIGHT);
			}
			if (isHUDAttachment())
			{
				face->setState(LLFace::HUD_RENDER);
			}
		}
	}
}

BOOL LLVOVolume::setParent(LLViewerObject* parent)
{
	BOOL ret = FALSE ;
    LLViewerObject *old_parent = (LLViewerObject*) getParent();
	if (parent != old_parent)
	{
		ret = LLViewerObject::setParent(parent);
		if (ret && mDrawable)
		{
			gPipeline.markMoved(mDrawable);
			gPipeline.markRebuild(mDrawable, LLDrawable::REBUILD_VOLUME);
		}
        onReparent(old_parent, parent);
	}

	return ret ;
}

// NOTE: regenFaces() MUST be followed by genTriangles()!
void LLVOVolume::regenFaces()
{
    LL_PROFILE_ZONE_SCOPED_CATEGORY_VOLUME;
	// remove existing faces
	BOOL count_changed = mNumFaces != getNumTEs();
	
	if (count_changed)
	{
		deleteFaces();		
		// add new faces
		mNumFaces = getNumTEs();
	}
		
	for (S32 i = 0; i < mNumFaces; i++)
	{
		LLFace* facep = count_changed ? addFace(i) : mDrawable->getFace(i);
		if (!facep) continue;

		facep->setTEOffset(i);
		facep->setTexture(getTEImage(i));
		if (facep->getTextureEntry()->getMaterialParams().notNull())
		{
			facep->setNormalMap(getTENormalMap(i));
			facep->setSpecularMap(getTESpecularMap(i));
		}
		facep->setViewerObject(this);
		
		// If the face had media on it, this will have broken the link between the LLViewerMediaTexture and the face.
		// Re-establish the link.
		if((int)mMediaImplList.size() > i)
		{
			if(mMediaImplList[i])
			{
				LLViewerMediaTexture* media_tex = LLViewerTextureManager::findMediaTexture(mMediaImplList[i]->getMediaTextureID()) ;
				if(media_tex)
				{
					media_tex->addMediaToFace(facep) ;
				}
			}
		}
	}
	
	if (!count_changed)
	{
		updateFaceFlags();
	}
}

BOOL LLVOVolume::genBBoxes(BOOL force_global, BOOL should_update_octree_bounds)
{
    LL_PROFILE_ZONE_SCOPED;
    BOOL res = TRUE;

    LLVector4a min, max;

    min.clear();
    max.clear();

    BOOL rebuild = mDrawable->isState(LLDrawable::REBUILD_VOLUME | LLDrawable::REBUILD_POSITION | LLDrawable::REBUILD_RIGGED);

    if (getRiggedVolume())
    {
        // MAINT-8264 - better to use the existing call in calling
        // func LLVOVolume::updateGeometry() if we can detect when
        // updates needed, set REBUILD_RIGGED accordingly.

        // Without the flag, this will remove unused rigged volumes, which we are not currently very aggressive about.
        updateRiggedVolume(false);
    }

    LLVolume* volume = mRiggedVolume;
    if (!volume)
    {
        volume = getVolume();
    }

    bool any_valid_boxes = false;

    if (getRiggedVolume())
    {
        LL_DEBUGS("RiggedBox") << "rebuilding box, volume face count " << getVolume()->getNumVolumeFaces() << " drawable face count " << mDrawable->getNumFaces() << LL_ENDL;
    }

    // There's no guarantee that getVolume()->getNumFaces() == mDrawable->getNumFaces()
    for (S32 i = 0;
        i < getVolume()->getNumVolumeFaces() && i < mDrawable->getNumFaces() && i < getNumTEs();
        i++)
    {
        // <FS:ND> There's no guarantee that getVolume()->getNumFaces() == mDrawable->getNumFaces()
        if( mDrawable->getNumFaces() <= i )
            break;
        // </FS:ND>

        LLFace* face = mDrawable->getFace(i);
        if (!face)
        {
            continue;
        }

        BOOL face_res = face->genVolumeBBoxes(*volume, i,
            mRelativeXform,
            (mVolumeImpl && mVolumeImpl->isVolumeGlobal()) || force_global);
        res &= face_res; // note that this result is never used

        // MAINT-8264 - ignore bboxes of ill-formed faces.
        if (!face_res)
        {
            continue;
        }
        if (rebuild)
        {
            if (getRiggedVolume())
            {
                LL_DEBUGS("RiggedBox") << "rebuilding box, face " << i << " extents " << face->mExtents[0] << ", " << face->mExtents[1] << LL_ENDL;
            }
            if (!any_valid_boxes)
            {
                min = face->mExtents[0];
                max = face->mExtents[1];
                any_valid_boxes = true;
            }
            else
            {
                min.setMin(min, face->mExtents[0]);
                max.setMax(max, face->mExtents[1]);
            }
        }
    }

    if (any_valid_boxes)
    {
        if (rebuild && should_update_octree_bounds)
        {
            //get the Avatar associated with this object if it's rigged
            LLVOAvatar* avatar = nullptr;
            if (isRiggedMesh())
            {
                if (!isAnimatedObject())
                {
                    if (isAttachment())
                    {
                        avatar = getAvatar();
                    }
                }
                else
                {
                    LLControlAvatar* controlAvatar = getControlAvatar();
                    if (controlAvatar && controlAvatar->mPlaying)
                    {
                        avatar = controlAvatar;
                    }
                }
            }

            mDrawable->setSpatialExtents(min, max);

            if (avatar)
            {
                // put all rigged drawables in the same octree node for better batching
                mDrawable->setPositionGroup(LLVector4a(0, 0, 0));
            }
            else
            {
                min.add(max);
                min.mul(0.5f);
                mDrawable->setPositionGroup(min);
            }
        }
        
        updateRadius();
        mDrawable->movePartition();
    }
    else
    {
        LL_DEBUGS("RiggedBox") << "genBBoxes failed to find any valid face boxes" << LL_ENDL;
    }

    return res;
}

void LLVOVolume::preRebuild()
{
	if (mVolumeImpl != NULL)
	{
		mVolumeImpl->preRebuild();
	}
}

void LLVOVolume::updateRelativeXform(bool force_identity)
{
	if (mVolumeImpl)
	{
		mVolumeImpl->updateRelativeXform(force_identity);
		return;
	}
	
	LLDrawable* drawable = mDrawable;
	
	if (drawable->isState(LLDrawable::RIGGED) && mRiggedVolume.notNull())
	{ //rigged volume (which is in agent space) is used for generating bounding boxes etc
	  //inverse of render matrix should go to partition space
		mRelativeXform = getRenderMatrix();

		F32* dst = (F32*) mRelativeXformInvTrans.mMatrix;
		F32* src = (F32*) mRelativeXform.mMatrix;
		dst[0] = src[0]; dst[1] = src[1]; dst[2] = src[2];
		dst[3] = src[4]; dst[4] = src[5]; dst[5] = src[6];
		dst[6] = src[8]; dst[7] = src[9]; dst[8] = src[10];
		
		mRelativeXform.invert();
		mRelativeXformInvTrans.transpose();
	}
	else if (drawable->isActive() || force_identity)
	{				
		// setup relative transforms
		LLQuaternion delta_rot;
		LLVector3 delta_pos, delta_scale;
		
		//matrix from local space to parent relative/global space
		bool use_identity = force_identity || drawable->isSpatialRoot();
		delta_rot = use_identity ? LLQuaternion() : mDrawable->getRotation();
		delta_pos = use_identity ? LLVector3(0,0,0) : mDrawable->getPosition();
		delta_scale = mDrawable->getScale();

		// Vertex transform (4x4)
		LLVector3 x_axis = LLVector3(delta_scale.mV[VX], 0.f, 0.f) * delta_rot;
		LLVector3 y_axis = LLVector3(0.f, delta_scale.mV[VY], 0.f) * delta_rot;
		LLVector3 z_axis = LLVector3(0.f, 0.f, delta_scale.mV[VZ]) * delta_rot;

		mRelativeXform.initRows(LLVector4(x_axis, 0.f),
								LLVector4(y_axis, 0.f),
								LLVector4(z_axis, 0.f),
								LLVector4(delta_pos, 1.f));

		
		// compute inverse transpose for normals
		// mRelativeXformInvTrans.setRows(x_axis, y_axis, z_axis);
		// mRelativeXformInvTrans.invert(); 
		// mRelativeXformInvTrans.setRows(x_axis, y_axis, z_axis);
		// grumble - invert is NOT a matrix invert, so we do it by hand:

		LLMatrix3 rot_inverse = LLMatrix3(~delta_rot);

		LLMatrix3 scale_inverse;
		scale_inverse.setRows(LLVector3(1.0, 0.0, 0.0) / delta_scale.mV[VX],
							  LLVector3(0.0, 1.0, 0.0) / delta_scale.mV[VY],
							  LLVector3(0.0, 0.0, 1.0) / delta_scale.mV[VZ]);
							   
		
		mRelativeXformInvTrans = rot_inverse * scale_inverse;

		mRelativeXformInvTrans.transpose();
	}
	else
	{
		LLVector3 pos = getPosition();
		LLVector3 scale = getScale();
		LLQuaternion rot = getRotation();
	
		if (mParent)
		{
			pos *= mParent->getRotation();
			pos += mParent->getPosition();
			rot *= mParent->getRotation();
		}
		
		//LLViewerRegion* region = getRegion();
		//pos += region->getOriginAgent();
		
		LLVector3 x_axis = LLVector3(scale.mV[VX], 0.f, 0.f) * rot;
		LLVector3 y_axis = LLVector3(0.f, scale.mV[VY], 0.f) * rot;
		LLVector3 z_axis = LLVector3(0.f, 0.f, scale.mV[VZ]) * rot;

		mRelativeXform.initRows(LLVector4(x_axis, 0.f),
								LLVector4(y_axis, 0.f),
								LLVector4(z_axis, 0.f),
								LLVector4(pos, 1.f));

		// compute inverse transpose for normals
		LLMatrix3 rot_inverse = LLMatrix3(~rot);

		LLMatrix3 scale_inverse;
		scale_inverse.setRows(LLVector3(1.0, 0.0, 0.0) / scale.mV[VX],
							  LLVector3(0.0, 1.0, 0.0) / scale.mV[VY],
							  LLVector3(0.0, 0.0, 1.0) / scale.mV[VZ]);
							   
		
		mRelativeXformInvTrans = rot_inverse * scale_inverse;

		mRelativeXformInvTrans.transpose();
	}
}

bool LLVOVolume::lodOrSculptChanged(LLDrawable *drawable, BOOL &compiled, BOOL &should_update_octree_bounds)
{
    LL_PROFILE_ZONE_SCOPED_CATEGORY_VOLUME;
	bool regen_faces = false;

	LLVolume *old_volumep, *new_volumep;
	F32 old_lod, new_lod;
	S32 old_num_faces, new_num_faces;

	old_volumep = getVolume();
	old_lod = old_volumep->getDetail();
	old_num_faces = old_volumep->getNumFaces();
	old_volumep = NULL;

	{
		const LLVolumeParams &volume_params = getVolume()->getParams();
		setVolume(volume_params, 0);
	}

	new_volumep = getVolume();
	new_lod = new_volumep->getDetail();
	new_num_faces = new_volumep->getNumFaces();
	new_volumep = NULL;

	if ((new_lod != old_lod) || mSculptChanged)
	{
        if (mDrawable->isState(LLDrawable::RIGGED))
        {
            updateVisualComplexity();
        }

		compiled = TRUE;
        // new_lod > old_lod breaks a feedback loop between LOD updates and
        // bounding box updates.
        should_update_octree_bounds = should_update_octree_bounds || mSculptChanged || new_lod > old_lod;
		sNumLODChanges += new_num_faces;

		if ((S32)getNumTEs() != getVolume()->getNumFaces())
		{
			setNumTEs(getVolume()->getNumFaces()); //mesh loading may change number of faces.
		}

		drawable->setState(LLDrawable::REBUILD_VOLUME); // for face->genVolumeTriangles()

		{
			regen_faces = new_num_faces != old_num_faces || mNumFaces != (S32)getNumTEs();
			if (regen_faces)
			{
				regenFaces();
			}

			if (mSculptChanged)
			{ //changes in sculpt maps can thrash an object bounding box without 
				//triggering a spatial group bounding box update -- force spatial group
				//to update bounding boxes
				LLSpatialGroup* group = mDrawable->getSpatialGroup();
				if (group)
				{
					group->unbound();
				}
			}
		}
	}

	return regen_faces;
}

BOOL LLVOVolume::updateGeometry(LLDrawable *drawable)
{
    LL_PROFILE_ZONE_SCOPED_CATEGORY_VOLUME;
	
	if (mDrawable->isState(LLDrawable::REBUILD_RIGGED))
	{
        updateRiggedVolume(false);
		genBBoxes(FALSE);
		mDrawable->clearState(LLDrawable::REBUILD_RIGGED);
	}

	if (mVolumeImpl != NULL)
	{
		BOOL res;
		{
			res = mVolumeImpl->doUpdateGeometry(drawable);
		}
		// NaCl - Graphics crasher protection
		if (enableVolumeSAPProtection())
		{
			mVolumeSurfaceArea = getVolume()->getSurfaceArea();
		}
		// NaCl End
		updateFaceFlags();
		return res;
	}
	
	LLSpatialGroup* group = drawable->getSpatialGroup();
	if (group)
	{
        group->dirtyMesh();
	}

	updateRelativeXform();
	
	if (mDrawable.isNull()) // Not sure why this is happening, but it is...
	{
		return TRUE; // No update to complete
	}

	BOOL compiled = FALSE;
    // This should be true in most cases, unless we're sure no octree update is
    // needed.
    BOOL should_update_octree_bounds = bool(getRiggedVolume()) || mDrawable->isState(LLDrawable::REBUILD_POSITION) || !mDrawable->getSpatialExtents()->isFinite3();

	if (mVolumeChanged || mFaceMappingChanged)
	{
		dirtySpatialGroup();

		bool was_regen_faces = false;
        should_update_octree_bounds = true;

		if (mVolumeChanged)
		{
            was_regen_faces = lodOrSculptChanged(drawable, compiled, should_update_octree_bounds);
			drawable->setState(LLDrawable::REBUILD_VOLUME);
		}
		else if (mSculptChanged || mLODChanged || mColorChanged)
		{
			compiled = TRUE;
            was_regen_faces = lodOrSculptChanged(drawable, compiled, should_update_octree_bounds);
		}

		if (!was_regen_faces) {
			regenFaces();
		}
	}
	else if (mLODChanged || mSculptChanged || mColorChanged)
	{
		dirtySpatialGroup();
		compiled = TRUE;
        lodOrSculptChanged(drawable, compiled, should_update_octree_bounds);
		
		if(drawable->isState(LLDrawable::REBUILD_RIGGED | LLDrawable::RIGGED)) 
		{
			updateRiggedVolume(false);
		}
	}
	// it has its own drawable (it's moved) or it has changed UVs or it has changed xforms from global<->local
	else
	{
		compiled = TRUE;
		// All it did was move or we changed the texture coordinate offset
	}

	// NaCl - Graphics crasher protection
	if (enableVolumeSAPProtection())
	{
		mVolumeSurfaceArea = getVolume()->getSurfaceArea();
	}
	// NaCl End

    // Generate bounding boxes if needed, and update the object's size in the
    // octree
    genBBoxes(FALSE, should_update_octree_bounds);

	// Update face flags
	updateFaceFlags();
	
	if(compiled)
	{
		LLPipeline::sCompiles++;
	}
		
	mVolumeChanged = FALSE;
	mLODChanged = FALSE;
	mSculptChanged = FALSE;
	mFaceMappingChanged = FALSE;
    mColorChanged = FALSE;
	
	return LLViewerObject::updateGeometry(drawable);
}

void LLVOVolume::updateFaceSize(S32 idx)
{
	if( mDrawable->getNumFaces() <= idx )
	{
		return;
	}

	LLFace* facep = mDrawable->getFace(idx);
	if (facep)
	{
		if (idx >= getVolume()->getNumVolumeFaces())
		{
			facep->setSize(0,0, true);
		}
		else
		{
			const LLVolumeFace& vol_face = getVolume()->getVolumeFace(idx);
			facep->setSize(vol_face.mNumVertices, vol_face.mNumIndices, 
							true); // <--- volume faces should be padded for 16-byte alignment
		
		}
	}
}

BOOL LLVOVolume::isRootEdit() const
{
	if (mParent && !((LLViewerObject*)mParent)->isAvatar())
	{
		return FALSE;
	}
	return TRUE;
}

//virtual
void LLVOVolume::setNumTEs(const U8 num_tes)
{
	const U8 old_num_tes = getNumTEs() ;
	
	if(old_num_tes && old_num_tes < num_tes) //new faces added
	{
		LLViewerObject::setNumTEs(num_tes) ;

		if(mMediaImplList.size() >= old_num_tes && mMediaImplList[old_num_tes -1].notNull())//duplicate the last media textures if exists.
		{
			mMediaImplList.resize(num_tes) ;
			const LLTextureEntry &te = getTEref(old_num_tes - 1) ;
			for(U8 i = old_num_tes; i < num_tes ; i++)
			{
				setTE(i, te) ;
				mMediaImplList[i] = mMediaImplList[old_num_tes -1] ;
			}
			mMediaImplList[old_num_tes -1]->setUpdated(TRUE) ;
		}
	}
	else if(old_num_tes > num_tes && mMediaImplList.size() > num_tes) //old faces removed
	{
		U8 end = (U8)(mMediaImplList.size()) ;
		for(U8 i = num_tes; i < end ; i++)
		{
			removeMediaImpl(i) ;				
		}
		mMediaImplList.resize(num_tes) ;

		LLViewerObject::setNumTEs(num_tes) ;
	}
	else
	{
		LLViewerObject::setNumTEs(num_tes) ;
	}

	return ;
}


//virtual
void LLVOVolume::changeTEImage(S32 index, LLViewerTexture* imagep)
{
	BOOL changed = (mTEImages[index] != imagep);
	LLViewerObject::changeTEImage(index, imagep);
	if (changed)
	{
		gPipeline.markTextured(mDrawable);
		mFaceMappingChanged = TRUE;
	}
}

void LLVOVolume::setTEImage(const U8 te, LLViewerTexture *imagep)
{
	BOOL changed = (mTEImages[te] != imagep);
	LLViewerObject::setTEImage(te, imagep);
	if (changed)
	{
		gPipeline.markTextured(mDrawable);
		mFaceMappingChanged = TRUE;
	}
}

S32 LLVOVolume::setTETexture(const U8 te, const LLUUID &uuid)
{
	S32 res = LLViewerObject::setTETexture(te, uuid);
	if (res)
	{
        if (mDrawable)
        {
            // dynamic texture changes break batches, isolate in octree
            shrinkWrap();
            gPipeline.markTextured(mDrawable);
        }
		mFaceMappingChanged = TRUE;
	}
	return res;
}

S32 LLVOVolume::setTEColor(const U8 te, const LLColor3& color)
{
	return setTEColor(te, LLColor4(color));
}

S32 LLVOVolume::setTEColor(const U8 te, const LLColor4& color)
{
	S32 retval = 0;
	const LLTextureEntry *tep = getTE(te);
	if (!tep)
	{
		LL_WARNS("MaterialTEs") << "No texture entry for te " << (S32)te << ", object " << mID << LL_ENDL;
	}
	else if (color != tep->getColor())
	{
		F32 old_alpha = tep->getColor().mV[3];
		if (color.mV[3] != old_alpha)
		{
			gPipeline.markTextured(mDrawable);
			//treat this alpha change as an LoD update since render batches may need to get rebuilt
			mLODChanged = TRUE;
			gPipeline.markRebuild(mDrawable, LLDrawable::REBUILD_VOLUME);
		}
		retval = LLPrimitive::setTEColor(te, color);
		if (mDrawable.notNull() && retval)
		{
			// These should only happen on updates which are not the initial update.
            mColorChanged = TRUE;
			mDrawable->setState(LLDrawable::REBUILD_COLOR);
            shrinkWrap();
			dirtyMesh();
		}
	}

	return  retval;
}

S32 LLVOVolume::setTEBumpmap(const U8 te, const U8 bumpmap)
{
	S32 res = LLViewerObject::setTEBumpmap(te, bumpmap);
	if (res)
	{
		gPipeline.markTextured(mDrawable);
		mFaceMappingChanged = TRUE;
	}
	return  res;
}

S32 LLVOVolume::setTETexGen(const U8 te, const U8 texgen)
{
	S32 res = LLViewerObject::setTETexGen(te, texgen);
	if (res)
	{
		gPipeline.markTextured(mDrawable);
		mFaceMappingChanged = TRUE;
	}
	return  res;
}

S32 LLVOVolume::setTEMediaTexGen(const U8 te, const U8 media)
{
	S32 res = LLViewerObject::setTEMediaTexGen(te, media);
	if (res)
	{
		gPipeline.markTextured(mDrawable);
		mFaceMappingChanged = TRUE;
	}
	return  res;
}

S32 LLVOVolume::setTEShiny(const U8 te, const U8 shiny)
{
	S32 res = LLViewerObject::setTEShiny(te, shiny);
	if (res)
	{
		gPipeline.markTextured(mDrawable);
		mFaceMappingChanged = TRUE;
	}
	return  res;
}

S32 LLVOVolume::setTEFullbright(const U8 te, const U8 fullbright)
{
	S32 res = LLViewerObject::setTEFullbright(te, fullbright);
	if (res)
	{
		gPipeline.markTextured(mDrawable);
		mFaceMappingChanged = TRUE;
	}
	return  res;
}

S32 LLVOVolume::setTEBumpShinyFullbright(const U8 te, const U8 bump)
{
	S32 res = LLViewerObject::setTEBumpShinyFullbright(te, bump);
	if (res)
	{
		gPipeline.markTextured(mDrawable);
		mFaceMappingChanged = TRUE;
	}
	return res;
}

S32 LLVOVolume::setTEMediaFlags(const U8 te, const U8 media_flags)
{
	S32 res = LLViewerObject::setTEMediaFlags(te, media_flags);
	if (res)
	{
		gPipeline.markTextured(mDrawable);
		mFaceMappingChanged = TRUE;
	}
	return  res;
}

S32 LLVOVolume::setTEGlow(const U8 te, const F32 glow)
{
	S32 res = LLViewerObject::setTEGlow(te, glow);
	if (res)
	{
        if (mDrawable)
        {
            gPipeline.markTextured(mDrawable);
            shrinkWrap();
        }
		mFaceMappingChanged = TRUE;
	}
	return  res;
}

void LLVOVolume::setTEMaterialParamsCallbackTE(const LLUUID& objectID, const LLMaterialID &pMaterialID, const LLMaterialPtr pMaterialParams, U32 te)
{
	LLVOVolume* pVol = (LLVOVolume*)gObjectList.findObject(objectID);
	if (pVol)
	{
		LL_DEBUGS("MaterialTEs") << "materialid " << pMaterialID.asString() << " to TE " << te << LL_ENDL;
		if (te >= pVol->getNumTEs())
			return;

		LLTextureEntry* texture_entry = pVol->getTE(te);
		if (texture_entry && (texture_entry->getMaterialID() == pMaterialID))
		{
			pVol->setTEMaterialParams(te, pMaterialParams);
		}
	}
}

S32 LLVOVolume::setTEMaterialID(const U8 te, const LLMaterialID& pMaterialID)
{
	S32 res = LLViewerObject::setTEMaterialID(te, pMaterialID);
	LL_DEBUGS("MaterialTEs") << "te "<< (S32)te << " materialid " << pMaterialID.asString() << " res " << res
								<< ( LLSelectMgr::getInstance()->getSelection()->contains(const_cast<LLVOVolume*>(this), te) ? " selected" : " not selected" )
								<< LL_ENDL;
		
	LL_DEBUGS("MaterialTEs") << " " << pMaterialID.asString() << LL_ENDL;
	if (res)
	{
		LLMaterialMgr::instance().getTE(getRegion()->getRegionID(), pMaterialID, te, boost::bind(&LLVOVolume::setTEMaterialParamsCallbackTE, getID(), _1, _2, _3));

		setChanged(ALL_CHANGED);
		if (!mDrawable.isNull())
		{
			gPipeline.markTextured(mDrawable);
			gPipeline.markRebuild(mDrawable,LLDrawable::REBUILD_ALL);
		}
		mFaceMappingChanged = TRUE;
	}
	return res;
}

S32 LLVOVolume::setTEMaterialParams(const U8 te, const LLMaterialPtr pMaterialParams)
{
	S32 res = LLViewerObject::setTEMaterialParams(te, pMaterialParams);

	LL_DEBUGS("MaterialTEs") << "te " << (S32)te << " material " << ((pMaterialParams) ? pMaterialParams->asLLSD() : LLSD("null")) << " res " << res
							 << ( LLSelectMgr::getInstance()->getSelection()->contains(const_cast<LLVOVolume*>(this), te) ? " selected" : " not selected" )
							 << LL_ENDL;
	setChanged(ALL_CHANGED);
	if (!mDrawable.isNull())
	{
		gPipeline.markTextured(mDrawable);
		gPipeline.markRebuild(mDrawable,LLDrawable::REBUILD_ALL);
	}
	mFaceMappingChanged = TRUE;
	return TEM_CHANGE_TEXTURE;
}

S32 LLVOVolume::setTEGLTFMaterialOverride(U8 te, LLGLTFMaterial* mat)
{
    S32 retval = LLViewerObject::setTEGLTFMaterialOverride(te, mat);

    if (retval == TEM_CHANGE_TEXTURE)
    {
        if (!mDrawable.isNull())
        {
            gPipeline.markTextured(mDrawable);
            gPipeline.markRebuild(mDrawable, LLDrawable::REBUILD_ALL);
        }
        mFaceMappingChanged = TRUE;
    }

    return retval;
}


S32 LLVOVolume::setTEScale(const U8 te, const F32 s, const F32 t)
{
	S32 res = LLViewerObject::setTEScale(te, s, t);
	if (res)
	{
		gPipeline.markTextured(mDrawable);
		mFaceMappingChanged = TRUE;
	}
	return res;
}

S32 LLVOVolume::setTEScaleS(const U8 te, const F32 s)
{
	S32 res = LLViewerObject::setTEScaleS(te, s);
	if (res)
	{
		gPipeline.markTextured(mDrawable);
		mFaceMappingChanged = TRUE;
	}
	return res;
}

S32 LLVOVolume::setTEScaleT(const U8 te, const F32 t)
{
	S32 res = LLViewerObject::setTEScaleT(te, t);
	if (res)
	{
		gPipeline.markTextured(mDrawable);
		mFaceMappingChanged = TRUE;
	}
	return res;
}

bool LLVOVolume::hasMedia() const
{
	bool result = false;
	const U8 numTEs = getNumTEs();
	for (U8 i = 0; i < numTEs; i++)
	{
		const LLTextureEntry* te = getTE(i);
		if( te && te->hasMedia())
		{
			result = true;
			break;
		}
	}
	return result;
}

LLVector3 LLVOVolume::getApproximateFaceNormal(U8 face_id)
{
	LLVolume* volume = getVolume();
	LLVector4a result;
	result.clear();

	LLVector3 ret;

	if (volume && face_id < volume->getNumVolumeFaces())
	{
		const LLVolumeFace& face = volume->getVolumeFace(face_id);
		for (S32 i = 0; i < (S32)face.mNumVertices; ++i)
		{
			result.add(face.mNormals[i]);
		}

		LLVector3 ret(result.getF32ptr());
		ret = volumeDirectionToAgent(ret);
		ret.normVec();
	}
	
	return ret;
}

void LLVOVolume::requestMediaDataUpdate(bool isNew)
{
    if (sObjectMediaClient)
		sObjectMediaClient->fetchMedia(new LLMediaDataClientObjectImpl(this, isNew));
}

bool LLVOVolume::isMediaDataBeingFetched() const
{
	// I know what I'm doing by const_casting this away: this is just 
	// a wrapper class that is only going to do a lookup.
	return (sObjectMediaClient) ? sObjectMediaClient->isInQueue(new LLMediaDataClientObjectImpl(const_cast<LLVOVolume*>(this), false)) : false;
}

void LLVOVolume::cleanUpMediaImpls()
{
	// Iterate through our TEs and remove any Impls that are no longer used
	const U8 numTEs = getNumTEs();
	for (U8 i = 0; i < numTEs; i++)
	{
		const LLTextureEntry* te = getTE(i);
		if( te && ! te->hasMedia())
		{
			// Delete the media IMPL!
			removeMediaImpl(i) ;
		}
	}
}

void LLVOVolume::updateObjectMediaData(const LLSD &media_data_array, const std::string &media_version)
{
	// media_data_array is an array of media entry maps
	// media_version is the version string in the response.
	U32 fetched_version = LLTextureEntry::getVersionFromMediaVersionString(media_version);

	// Only update it if it is newer!
	if ( (S32)fetched_version > mLastFetchedMediaVersion)
	{
		mLastFetchedMediaVersion = fetched_version;
		//LL_INFOS() << "updating:" << this->getID() << " " << ll_pretty_print_sd(media_data_array) << LL_ENDL;
		
		LLSD::array_const_iterator iter = media_data_array.beginArray();
		LLSD::array_const_iterator end = media_data_array.endArray();
		U8 texture_index = 0;
		for (; iter != end; ++iter, ++texture_index)
		{
			syncMediaData(texture_index, *iter, false/*merge*/, false/*ignore_agent*/);
		}
	}
}

void LLVOVolume::syncMediaData(S32 texture_index, const LLSD &media_data, bool merge, bool ignore_agent)
{
	if(mDead)
	{
		// If the object has been marked dead, don't process media updates.
		return;
	}
	
	LLTextureEntry *te = getTE(texture_index);
	if(!te)
	{
		return ;
	}

	LL_DEBUGS("MediaOnAPrim") << "BEFORE: texture_index = " << texture_index
		<< " hasMedia = " << te->hasMedia() << " : " 
		<< ((NULL == te->getMediaData()) ? "NULL MEDIA DATA" : ll_pretty_print_sd(te->getMediaData()->asLLSD())) << LL_ENDL;

	std::string previous_url;
	LLMediaEntry* mep = te->getMediaData();
	if(mep)
	{
		// Save the "current url" from before the update so we can tell if
		// it changes. 
		previous_url = mep->getCurrentURL();
	}

	if (merge)
	{
		te->mergeIntoMediaData(media_data);
	}
	else {
		// XXX Question: what if the media data is undefined LLSD, but the
		// update we got above said that we have media flags??	Here we clobber
		// that, assuming the data from the service is more up-to-date. 
		te->updateMediaData(media_data);
	}

	mep = te->getMediaData();
	if(mep)
	{
		bool update_from_self = false;
		if (!ignore_agent) 
		{
			LLUUID updating_agent = LLTextureEntry::getAgentIDFromMediaVersionString(getMediaURL());
			update_from_self = (updating_agent == gAgent.getID());
		}
		viewer_media_t media_impl = LLViewerMedia::getInstance()->updateMediaImpl(mep, previous_url, update_from_self);
			
		addMediaImpl(media_impl, texture_index) ;
	}
	else
	{
		removeMediaImpl(texture_index);
	}

	LL_DEBUGS("MediaOnAPrim") << "AFTER: texture_index = " << texture_index
		<< " hasMedia = " << te->hasMedia() << " : " 
		<< ((NULL == te->getMediaData()) ? "NULL MEDIA DATA" : ll_pretty_print_sd(te->getMediaData()->asLLSD())) << LL_ENDL;
}

void LLVOVolume::mediaNavigateBounceBack(U8 texture_index)
{
	// Find the media entry for this navigate
	const LLMediaEntry* mep = NULL;
	viewer_media_t impl = getMediaImpl(texture_index);
	LLTextureEntry *te = getTE(texture_index);
	if(te)
	{
		mep = te->getMediaData();
	}
	
	if (mep && impl)
	{
        std::string url = mep->getCurrentURL();
		// Look for a ":", if not there, assume "http://"
		if (!url.empty() && std::string::npos == url.find(':')) 
		{
			url = "http://" + url;
		}
		// If the url we're trying to "bounce back" to is either empty or not
		// allowed by the whitelist, try the home url.  If *that* doesn't work,
		// set the media as failed and unload it
        if (url.empty() || !mep->checkCandidateUrl(url))
        {
            url = mep->getHomeURL();
			// Look for a ":", if not there, assume "http://"
			if (!url.empty() && std::string::npos == url.find(':')) 
			{
				url = "http://" + url;
			}
        }
        if (url.empty() || !mep->checkCandidateUrl(url))
		{
			// The url to navigate back to is not good, and we have nowhere else
			// to go.
			LL_WARNS("MediaOnAPrim") << "FAILED to bounce back URL \"" << url << "\" -- unloading impl" << LL_ENDL;
			impl->setMediaFailed(true);
		}
		// Make sure we are not bouncing to url we came from
		else if (impl->getCurrentMediaURL() != url) 
		{
			// Okay, navigate now
            LL_INFOS("MediaOnAPrim") << "bouncing back to URL: " << url << LL_ENDL;
            impl->navigateTo(url, "", false, true);
        }
    }
}

bool LLVOVolume::hasMediaPermission(const LLMediaEntry* media_entry, MediaPermType perm_type)
{
    // NOTE: This logic ALMOST duplicates the logic in the server (in particular, in llmediaservice.cpp).
    if (NULL == media_entry ) return false; // XXX should we assert here?
    
    // The agent has permissions if:
    // - world permissions are on, or
    // - group permissions are on, and agent_id is in the group, or
    // - agent permissions are on, and agent_id is the owner
    
	// *NOTE: We *used* to check for modify permissions here (i.e. permissions were
	// granted if permModify() was true).  However, this doesn't make sense in the
	// viewer: we don't want to show controls or allow interaction if the author
	// has deemed it so.  See DEV-42115.
	
    U8 media_perms = (perm_type == MEDIA_PERM_INTERACT) ? media_entry->getPermsInteract() : media_entry->getPermsControl();
    
    // World permissions
    if (0 != (media_perms & LLMediaEntry::PERM_ANYONE)) 
    {
        return true;
    }
    
    // Group permissions
    else if (0 != (media_perms & LLMediaEntry::PERM_GROUP))
    {
		LLPermissions* obj_perm = LLSelectMgr::getInstance()->findObjectPermissions(this);
		if (obj_perm && gAgent.isInGroup(obj_perm->getGroup()))
		{
			return true;
		}
    }
    
    // Owner permissions
    else if (0 != (media_perms & LLMediaEntry::PERM_OWNER) && permYouOwner()) 
    {
        return true;
    }
    
    return false;
    
}

void LLVOVolume::mediaNavigated(LLViewerMediaImpl *impl, LLPluginClassMedia* plugin, std::string new_location)
{
	bool block_navigation = false;
	// FIXME: if/when we allow the same media impl to be used by multiple faces, the logic here will need to be fixed
	// to deal with multiple face indices.
	int face_index = getFaceIndexWithMediaImpl(impl, -1);
	
	// Find the media entry for this navigate
	LLMediaEntry* mep = NULL;
	LLTextureEntry *te = getTE(face_index);
	if(te)
	{
		mep = te->getMediaData();
	}
	
	if(mep)
	{
		if(!mep->checkCandidateUrl(new_location))
		{
			block_navigation = true;
		}
		if (!block_navigation && !hasMediaPermission(mep, MEDIA_PERM_INTERACT))
		{
			block_navigation = true;
		}
	}
	else
	{
		LL_WARNS("MediaOnAPrim") << "Couldn't find media entry!" << LL_ENDL;
	}
						
	if(block_navigation)
	{
		LL_INFOS("MediaOnAPrim") << "blocking navigate to URI " << new_location << LL_ENDL;

		// "bounce back" to the current URL from the media entry
		mediaNavigateBounceBack(face_index);
	}
	else if (sObjectMediaNavigateClient)
	{
		
		LL_DEBUGS("MediaOnAPrim") << "broadcasting navigate with URI " << new_location << LL_ENDL;

		sObjectMediaNavigateClient->navigate(new LLMediaDataClientObjectImpl(this, false), face_index, new_location);
	}
}

void LLVOVolume::mediaEvent(LLViewerMediaImpl *impl, LLPluginClassMedia* plugin, LLViewerMediaObserver::EMediaEvent event)
{
	switch(event)
	{
		
		case LLViewerMediaObserver::MEDIA_EVENT_LOCATION_CHANGED:
		{			
			switch(impl->getNavState())
			{
				case LLViewerMediaImpl::MEDIANAVSTATE_FIRST_LOCATION_CHANGED:
				{
					// This is the first location changed event after the start of a non-server-directed nav.  It may need to be broadcast or bounced back.
					mediaNavigated(impl, plugin, plugin->getLocation());
				}
				break;
				
				case LLViewerMediaImpl::MEDIANAVSTATE_FIRST_LOCATION_CHANGED_SPURIOUS:
					// This navigate didn't change the current URL.  
					LL_DEBUGS("MediaOnAPrim") << "	NOT broadcasting navigate (spurious)" << LL_ENDL;
				break;
				
				case LLViewerMediaImpl::MEDIANAVSTATE_SERVER_FIRST_LOCATION_CHANGED:
					// This is the first location changed event after the start of a server-directed nav.  Don't broadcast it.
					LL_INFOS("MediaOnAPrim") << "	NOT broadcasting navigate (server-directed)" << LL_ENDL;
				break;
				
				default:
					// This is a subsequent location-changed due to a redirect.	 Don't broadcast.
					LL_INFOS("MediaOnAPrim") << "	NOT broadcasting navigate (redirect)" << LL_ENDL;
				break;
			}
		}
		break;
		
		case LLViewerMediaObserver::MEDIA_EVENT_NAVIGATE_COMPLETE:
		{
			switch(impl->getNavState())
			{
				case LLViewerMediaImpl::MEDIANAVSTATE_COMPLETE_BEFORE_LOCATION_CHANGED:
				{
					// This is the first location changed event after the start of a non-server-directed nav.  It may need to be broadcast or bounced back.
					mediaNavigated(impl, plugin, plugin->getNavigateURI());
				}
				break;
				
				case LLViewerMediaImpl::MEDIANAVSTATE_COMPLETE_BEFORE_LOCATION_CHANGED_SPURIOUS:
					// This navigate didn't change the current URL.  
					LL_DEBUGS("MediaOnAPrim") << "	NOT broadcasting navigate (spurious)" << LL_ENDL;
				break;

				case LLViewerMediaImpl::MEDIANAVSTATE_SERVER_COMPLETE_BEFORE_LOCATION_CHANGED:
					// This is the the navigate complete event from a server-directed nav.  Don't broadcast it.
					LL_INFOS("MediaOnAPrim") << "	NOT broadcasting navigate (server-directed)" << LL_ENDL;
				break;
				
				default:
					// For all other states, the navigate should have been handled by LOCATION_CHANGED events already.
				break;
			}
		}
		break;

        case LLViewerMediaObserver::MEDIA_EVENT_FILE_DOWNLOAD:
        {
            // Media might be blocked, waiting for a file,
            // send an empty response to unblock it
            const std::vector<std::string> empty_response;
            plugin->sendPickFileResponse(empty_response);

            LLNotificationsUtil::add("MediaFileDownloadUnsupported");
        }
        break;
		
		default:
		break;
	}

}

void LLVOVolume::sendMediaDataUpdate()
{
    if (sObjectMediaClient)
		sObjectMediaClient->updateMedia(new LLMediaDataClientObjectImpl(this, false));
}

void LLVOVolume::removeMediaImpl(S32 texture_index)
{
	if(mMediaImplList.size() <= (U32)texture_index || mMediaImplList[texture_index].isNull())
	{
		return ;
	}

	//make the face referencing to mMediaImplList[texture_index] to point back to the old texture.
	if(mDrawable && texture_index < mDrawable->getNumFaces())
	{
		LLFace* facep = mDrawable->getFace(texture_index) ;
		if(facep)
		{
			LLViewerMediaTexture* media_tex = LLViewerTextureManager::findMediaTexture(mMediaImplList[texture_index]->getMediaTextureID()) ;
			if(media_tex)
			{
				media_tex->removeMediaFromFace(facep) ;
			}
		}
	}		
	
	//check if some other face(s) of this object reference(s)to this media impl.
	S32 i ;
	S32 end = (S32)mMediaImplList.size() ;
	for(i = 0; i < end ; i++)
	{
		if( i != texture_index && mMediaImplList[i] == mMediaImplList[texture_index])
		{
			break ;
		}
	}

	if(i == end) //this object does not need this media impl.
	{
		mMediaImplList[texture_index]->removeObject(this) ;
	}

	mMediaImplList[texture_index] = NULL ;
	return ;
}

void LLVOVolume::addMediaImpl(LLViewerMediaImpl* media_impl, S32 texture_index)
{
	if((S32)mMediaImplList.size() < texture_index + 1)
	{
		mMediaImplList.resize(texture_index + 1) ;
	}
	
	if(mMediaImplList[texture_index].notNull())
	{
		if(mMediaImplList[texture_index] == media_impl)
		{
			return ;
		}

		removeMediaImpl(texture_index) ;
	}

	mMediaImplList[texture_index] = media_impl;
	media_impl->addObject(this) ;	

	//add the face to show the media if it is in playing
	if(mDrawable)
	{
		LLFace* facep(NULL);
		if( texture_index < mDrawable->getNumFaces() )
		{
			facep = mDrawable->getFace(texture_index) ;
		}

		if(facep)
		{
			LLViewerMediaTexture* media_tex = LLViewerTextureManager::findMediaTexture(mMediaImplList[texture_index]->getMediaTextureID()) ;
			if(media_tex)
			{
				media_tex->addMediaToFace(facep) ;
			}
		}
		else //the face is not available now, start media on this face later.
		{
			media_impl->setUpdated(TRUE) ;
		}
	}
	return ;
}

viewer_media_t LLVOVolume::getMediaImpl(U8 face_id) const
{
	if(mMediaImplList.size() > face_id)
	{
		return mMediaImplList[face_id];
	}
	return NULL;
}

F64 LLVOVolume::getTotalMediaInterest() const
{
	// If this object is currently focused, this object has "high" interest
	if (LLViewerMediaFocus::getInstance()->getFocusedObjectID() == getID())
		return F64_MAX;
	
	F64 interest = (F64)-1.0;  // means not interested;
    
	// If this object is selected, this object has "high" interest, but since 
	// there can be more than one, we still add in calculated impl interest
	// XXX Sadly, 'contains()' doesn't take a const :(
	if (LLSelectMgr::getInstance()->getSelection()->contains(const_cast<LLVOVolume*>(this)))
		interest = F64_MAX / 2.0;
	
	int i = 0;
	const int end = getNumTEs();
	for ( ; i < end; ++i)
	{
		const viewer_media_t &impl = getMediaImpl(i);
		if (!impl.isNull())
		{
			if (interest == (F64)-1.0) interest = (F64)0.0;
			interest += impl->getInterest();
		}
	}
	return interest;
}

S32 LLVOVolume::getFaceIndexWithMediaImpl(const LLViewerMediaImpl* media_impl, S32 start_face_id)
{
	S32 end = (S32)mMediaImplList.size() ;
	for(S32 face_id = start_face_id + 1; face_id < end; face_id++)
	{
		if(mMediaImplList[face_id] == media_impl)
		{
			return face_id ;
		}
	}
	return -1 ;
}

//----------------------------------------------------------------------------

void LLVOVolume::setLightTextureID(LLUUID id)
{
	LLViewerTexture* old_texturep = getLightTexture(); // same as mLightTexture, but inits if nessesary
	if (id.notNull())
	{
		if (!hasLightTexture())
		{
			setParameterEntryInUse(LLNetworkData::PARAMS_LIGHT_IMAGE, TRUE, true);
		}
		else if (old_texturep)
		{	
			old_texturep->removeVolume(LLRender::LIGHT_TEX, this);
		}
		LLLightImageParams* param_block = (LLLightImageParams*) getParameterEntry(LLNetworkData::PARAMS_LIGHT_IMAGE);
		if (param_block && param_block->getLightTexture() != id)
		{
			param_block->setLightTexture(id);
			parameterChanged(LLNetworkData::PARAMS_LIGHT_IMAGE, true);
		}
		LLViewerTexture* tex = getLightTexture();
		if (tex)
		{
			tex->addVolume(LLRender::LIGHT_TEX, this); // new texture
		}
		else
		{
			LL_WARNS() << "Can't get light texture for ID " << id.asString() << LL_ENDL;
		}
	}
	else if (hasLightTexture())
	{
		if (old_texturep)
		{
			old_texturep->removeVolume(LLRender::LIGHT_TEX, this);
		}
		setParameterEntryInUse(LLNetworkData::PARAMS_LIGHT_IMAGE, FALSE, true);
		parameterChanged(LLNetworkData::PARAMS_LIGHT_IMAGE, true);
		mLightTexture = NULL;
	}		
}

void LLVOVolume::setSpotLightParams(LLVector3 params)
{
	LLLightImageParams* param_block = (LLLightImageParams*) getParameterEntry(LLNetworkData::PARAMS_LIGHT_IMAGE);
	if (param_block && param_block->getParams() != params)
	{
		param_block->setParams(params);
		parameterChanged(LLNetworkData::PARAMS_LIGHT_IMAGE, true);
	}
}
		
void LLVOVolume::setIsLight(BOOL is_light)
{
	BOOL was_light = getIsLight();
	if (is_light != was_light)
	{
		if (is_light)
		{
			setParameterEntryInUse(LLNetworkData::PARAMS_LIGHT, TRUE, true);
		}
		else
		{
			setParameterEntryInUse(LLNetworkData::PARAMS_LIGHT, FALSE, true);
		}

		if (is_light)
		{
			// Add it to the pipeline mLightSet
			gPipeline.setLight(mDrawable, TRUE);
		}
		else
		{
			// Not a light.  Remove it from the pipeline's light set.
			gPipeline.setLight(mDrawable, FALSE);
		}
	}
}

void LLVOVolume::setLightSRGBColor(const LLColor3& color)
{
    setLightLinearColor(linearColor3(color));
}

void LLVOVolume::setLightLinearColor(const LLColor3& color)
{
	LLLightParams *param_block = (LLLightParams *)getParameterEntry(LLNetworkData::PARAMS_LIGHT);
	if (param_block)
	{
		if (param_block->getLinearColor() != color)
		{
			param_block->setLinearColor(LLColor4(color, param_block->getLinearColor().mV[3]));
			parameterChanged(LLNetworkData::PARAMS_LIGHT, true);
			gPipeline.markTextured(mDrawable);
			mFaceMappingChanged = TRUE;
		}
	}
}

void LLVOVolume::setLightIntensity(F32 intensity)
{
	LLLightParams *param_block = (LLLightParams *)getParameterEntry(LLNetworkData::PARAMS_LIGHT);
	if (param_block)
	{
		if (param_block->getLinearColor().mV[3] != intensity)
		{
			param_block->setLinearColor(LLColor4(LLColor3(param_block->getLinearColor()), intensity));
			parameterChanged(LLNetworkData::PARAMS_LIGHT, true);
		}
	}
}

void LLVOVolume::setLightRadius(F32 radius)
{
	LLLightParams *param_block = (LLLightParams *)getParameterEntry(LLNetworkData::PARAMS_LIGHT);
	if (param_block)
	{
		if (param_block->getRadius() != radius)
		{
			param_block->setRadius(radius);
			parameterChanged(LLNetworkData::PARAMS_LIGHT, true);
		}
	}
}

void LLVOVolume::setLightFalloff(F32 falloff)
{
	LLLightParams *param_block = (LLLightParams *)getParameterEntry(LLNetworkData::PARAMS_LIGHT);
	if (param_block)
	{
		if (param_block->getFalloff() != falloff)
		{
			param_block->setFalloff(falloff);
			parameterChanged(LLNetworkData::PARAMS_LIGHT, true);
		}
	}
}

void LLVOVolume::setLightCutoff(F32 cutoff)
{
	LLLightParams *param_block = (LLLightParams *)getParameterEntry(LLNetworkData::PARAMS_LIGHT);
	if (param_block)
	{
		if (param_block->getCutoff() != cutoff)
		{
			param_block->setCutoff(cutoff);
			parameterChanged(LLNetworkData::PARAMS_LIGHT, true);
		}
	}
}

//----------------------------------------------------------------------------

BOOL LLVOVolume::getIsLight() const
{
    mIsLight = getParameterEntryInUse(LLNetworkData::PARAMS_LIGHT);
    return mIsLight;
}

bool LLVOVolume::getIsLightFast() const
{
    return mIsLight;
}

LLColor3 LLVOVolume::getLightSRGBBaseColor() const
{
    return srgbColor3(getLightLinearBaseColor());
}

LLColor3 LLVOVolume::getLightLinearBaseColor() const
{
	const LLLightParams *param_block = (const LLLightParams *)getParameterEntry(LLNetworkData::PARAMS_LIGHT);
	if (param_block)
	{
		return LLColor3(param_block->getLinearColor());
	}
	else
	{
		return LLColor3(1,1,1);
	}
}

LLColor3 LLVOVolume::getLightLinearColor() const
{
    const LLLightParams *param_block = (const LLLightParams *)getParameterEntry(LLNetworkData::PARAMS_LIGHT);
    if (param_block)
    {
        return LLColor3(param_block->getLinearColor()) * param_block->getLinearColor().mV[3];
    }
    else
    {
        return LLColor3(1, 1, 1);
    }
}

LLColor3 LLVOVolume::getLightSRGBColor() const
{
    LLColor3 ret = getLightLinearColor();
    ret = srgbColor3(ret);
    return ret;
}

LLUUID LLVOVolume::getLightTextureID() const
{
	if (getParameterEntryInUse(LLNetworkData::PARAMS_LIGHT_IMAGE))
	{
		const LLLightImageParams *param_block = (const LLLightImageParams *)getParameterEntry(LLNetworkData::PARAMS_LIGHT_IMAGE);
		if (param_block)
		{
			return param_block->getLightTexture();
		}
	}
	
	return LLUUID::null;
}


LLVector3 LLVOVolume::getSpotLightParams() const
{
	if (getParameterEntryInUse(LLNetworkData::PARAMS_LIGHT_IMAGE))
	{
		const LLLightImageParams *param_block = (const LLLightImageParams *)getParameterEntry(LLNetworkData::PARAMS_LIGHT_IMAGE);
		if (param_block)
		{
			return param_block->getParams();
		}
	}
	
	return LLVector3();
}

F32 LLVOVolume::getSpotLightPriority() const
{
	return mSpotLightPriority;
}

void LLVOVolume::updateSpotLightPriority()
{
    if (gCubeSnapshot)
    {
        return;
    }

    F32 r = getLightRadius();
	LLVector3 pos = mDrawable->getPositionAgent();

	LLVector3 at(0,0,-1);
	at *= getRenderRotation();
	pos += at * r;

	at = LLViewerCamera::getInstance()->getAtAxis();
	pos -= at * r;

	mSpotLightPriority = gPipeline.calcPixelArea(pos, LLVector3(r,r,r), *LLViewerCamera::getInstance());

	if (mLightTexture.notNull())
	{
		mLightTexture->addTextureStats(mSpotLightPriority);
	}
}


bool LLVOVolume::isLightSpotlight() const
{
	LLLightImageParams* params = (LLLightImageParams*) getParameterEntry(LLNetworkData::PARAMS_LIGHT_IMAGE);
	if (params && getParameterEntryInUse(LLNetworkData::PARAMS_LIGHT_IMAGE))
	{
		return params->isLightSpotlight();
	}
	return false;
}


LLViewerTexture* LLVOVolume::getLightTexture()
{
	LLUUID id = getLightTextureID();

	if (id.notNull())
	{
		if (mLightTexture.isNull() || id != mLightTexture->getID())
		{
			mLightTexture = LLViewerTextureManager::getFetchedTexture(id, FTT_DEFAULT, TRUE, LLGLTexture::BOOST_NONE);
		}
	}
	else
	{
		mLightTexture = NULL;
	}

	return mLightTexture;
}

F32 LLVOVolume::getLightIntensity() const
{
	const LLLightParams *param_block = (const LLLightParams *)getParameterEntry(LLNetworkData::PARAMS_LIGHT);
	if (param_block)
	{
		return param_block->getLinearColor().mV[3];
	}
	else
	{
		return 1.f;
	}
}

F32 LLVOVolume::getLightRadius() const
{
	const LLLightParams *param_block = (const LLLightParams *)getParameterEntry(LLNetworkData::PARAMS_LIGHT);
	if (param_block)
	{
		return param_block->getRadius();
	}
	else
	{
		return 0.f;
	}
}

F32 LLVOVolume::getLightFalloff(const F32 fudge_factor) const
{
	const LLLightParams *param_block = (const LLLightParams *)getParameterEntry(LLNetworkData::PARAMS_LIGHT);
	if (param_block)
	{
		return param_block->getFalloff() * fudge_factor;
	}
	else
	{
		return 0.f;
	}
}

F32 LLVOVolume::getLightCutoff() const
{
	const LLLightParams *param_block = (const LLLightParams *)getParameterEntry(LLNetworkData::PARAMS_LIGHT);
	if (param_block)
	{
		return param_block->getCutoff();
	}
	else
	{
		return 0.f;
	}
}

bool LLVOVolume::setIsMirror(BOOL is_mirror)
{
    BOOL was_mirror = isMirror();
    if (is_mirror != was_mirror)
    {
        if (is_mirror)
        {
            setParameterEntryInUse(LLNetworkData::PARAMS_MIRROR, TRUE, true);
        }
        else
        {
            setParameterEntryInUse(LLNetworkData::PARAMS_MIRROR, FALSE, true);
        }
    }
    
    updateMirrorDrawable();
    
    return was_mirror != is_mirror;
}

void LLVOVolume::updateMirrorDrawable()
{
    if (isMirror())
    {
        gPipeline.mHeroProbeManager.registerHeroDrawable(this);
    }
    else
    {
        gPipeline.mHeroProbeManager.unregisterHeroDrawable(this);
    }
}

BOOL LLVOVolume::isMirror() const
{
    return mIsMirror;
}

U8 LLVOVolume::mirrorFace() const
{
    return mMirrorFace;
}

BOOL LLVOVolume::isReflectionProbe() const
{
    return getParameterEntryInUse(LLNetworkData::PARAMS_REFLECTION_PROBE);
}

bool LLVOVolume::setIsReflectionProbe(BOOL is_probe)
{
    BOOL was_probe = isReflectionProbe();
    if (is_probe != was_probe)
    {
        if (is_probe)
        {
            setParameterEntryInUse(LLNetworkData::PARAMS_REFLECTION_PROBE, TRUE, true);
        }
        else
        {
            setParameterEntryInUse(LLNetworkData::PARAMS_REFLECTION_PROBE, FALSE, true);
        }
    }

    updateReflectionProbePtr();

    return was_probe != is_probe;
}

bool LLVOVolume::setReflectionProbeAmbiance(F32 ambiance)
{
    LLReflectionProbeParams* param_block = (LLReflectionProbeParams*)getParameterEntry(LLNetworkData::PARAMS_REFLECTION_PROBE);
    if (param_block)
    {
        if (param_block->getAmbiance() != ambiance)
        {
            param_block->setAmbiance(ambiance);
            parameterChanged(LLNetworkData::PARAMS_REFLECTION_PROBE, true);
            return true;
        }
    }

    return false;
}

bool LLVOVolume::setReflectionProbeNearClip(F32 near_clip)
{
    LLReflectionProbeParams* param_block = (LLReflectionProbeParams*)getParameterEntry(LLNetworkData::PARAMS_REFLECTION_PROBE);
    if (param_block)
    {
        if (param_block->getClipDistance() != near_clip)
        {
            param_block->setClipDistance(near_clip);
            parameterChanged(LLNetworkData::PARAMS_REFLECTION_PROBE, true);
            return true;
        }
    }

    return false;
}

bool LLVOVolume::setReflectionProbeIsBox(bool is_box)
{
    LLReflectionProbeParams* param_block = (LLReflectionProbeParams*)getParameterEntry(LLNetworkData::PARAMS_REFLECTION_PROBE);
    if (param_block)
    {
        if (param_block->getIsBox() != is_box)
        {
            param_block->setIsBox(is_box);
            parameterChanged(LLNetworkData::PARAMS_REFLECTION_PROBE, true);
            return true;
        }
    }

    return false;
}

bool LLVOVolume::setReflectionProbeIsDynamic(bool is_dynamic)
{
    LLReflectionProbeParams* param_block = (LLReflectionProbeParams*)getParameterEntry(LLNetworkData::PARAMS_REFLECTION_PROBE);
    if (param_block)
    {
        if (param_block->getIsDynamic() != is_dynamic)
        {
            param_block->setIsDynamic(is_dynamic);
            parameterChanged(LLNetworkData::PARAMS_REFLECTION_PROBE, true);
            return true;
        }
    }

    return false;
}

bool LLVOVolume::setReflectionProbeIsMirror(bool is_mirror)
{
    LLReflectionProbeParams *param_block = (LLReflectionProbeParams *) getParameterEntry(LLNetworkData::PARAMS_REFLECTION_PROBE);
    if (param_block)
    {
        if (param_block->getIsMirror() != is_mirror)
        {
            param_block->setIsMirror(is_mirror);
            parameterChanged(LLNetworkData::PARAMS_REFLECTION_PROBE, true);
            return true;
        }
    }

    return false;
}

F32 LLVOVolume::getReflectionProbeAmbiance() const
{
    const LLReflectionProbeParams* param_block = (const LLReflectionProbeParams*)getParameterEntry(LLNetworkData::PARAMS_REFLECTION_PROBE);
    if (param_block)
    {
        return param_block->getAmbiance();
    }
    else
    {
        return 0.f;
    }
}

F32 LLVOVolume::getReflectionProbeNearClip() const
{
    const LLReflectionProbeParams* param_block = (const LLReflectionProbeParams*)getParameterEntry(LLNetworkData::PARAMS_REFLECTION_PROBE);
    if (param_block)
    {
        return param_block->getClipDistance();
    }
    else
    {
        return 0.f;
    }
}

bool LLVOVolume::getReflectionProbeIsBox() const
{
    const LLReflectionProbeParams* param_block = (const LLReflectionProbeParams*)getParameterEntry(LLNetworkData::PARAMS_REFLECTION_PROBE);
    if (param_block)
    {
        return param_block->getIsBox();
    }
    
    return false;
}

bool LLVOVolume::getReflectionProbeIsDynamic() const
{
    const LLReflectionProbeParams* param_block = (const LLReflectionProbeParams*)getParameterEntry(LLNetworkData::PARAMS_REFLECTION_PROBE);
    if (param_block)
    {
        return param_block->getIsDynamic();
    }

    return false;
}

bool LLVOVolume::getReflectionProbeIsMirror() const
{
    const LLReflectionProbeParams *param_block =
        (const LLReflectionProbeParams *) getParameterEntry(LLNetworkData::PARAMS_REFLECTION_PROBE);
    if (param_block)
    {
        return param_block->getIsMirror();
    }

    return false;
}

U32 LLVOVolume::getVolumeInterfaceID() const
{
	if (mVolumeImpl)
	{
		return mVolumeImpl->getID();
	}

	return 0;
}

BOOL LLVOVolume::isFlexible() const
{
	if (getParameterEntryInUse(LLNetworkData::PARAMS_FLEXIBLE))
	{
		LLVolume* volume = getVolume();
		if (volume && volume->getParams().getPathParams().getCurveType() != LL_PCODE_PATH_FLEXIBLE)
		{
			LLVolumeParams volume_params = getVolume()->getParams();
			U8 profile_and_hole = volume_params.getProfileParams().getCurveType();
			volume_params.setType(profile_and_hole, LL_PCODE_PATH_FLEXIBLE);
		}
		return TRUE;
	}
	else
	{
		return FALSE;
	}
}

BOOL LLVOVolume::isSculpted() const
{
	if (getParameterEntryInUse(LLNetworkData::PARAMS_SCULPT))
	{
		return TRUE;
	}
	
	return FALSE;
}

BOOL LLVOVolume::isMesh() const
{
	if (isSculpted())
	{
		LLSculptParams *sculpt_params = (LLSculptParams *)getParameterEntry(LLNetworkData::PARAMS_SCULPT);
		U8 sculpt_type = sculpt_params->getSculptType();

		if ((sculpt_type & LL_SCULPT_TYPE_MASK) == LL_SCULPT_TYPE_MESH)
			// mesh is a mesh
		{
			return TRUE;	
		}
	}

	return FALSE;
}

BOOL LLVOVolume::hasLightTexture() const
{
	if (getParameterEntryInUse(LLNetworkData::PARAMS_LIGHT_IMAGE))
	{
		return TRUE;
	}

	return FALSE;
}

bool LLVOVolume::isFlexibleFast() const
{
    return mVolumep && mVolumep->getParams().getPathParams().getCurveType() == LL_PCODE_PATH_FLEXIBLE;
}

bool LLVOVolume::isSculptedFast() const
{
    return mVolumep && mVolumep->getParams().isSculpt();
}

bool LLVOVolume::isMeshFast() const
{
    return mVolumep && mVolumep->getParams().isMeshSculpt();
}

bool LLVOVolume::isRiggedMeshFast() const
{
    return mSkinInfo.notNull();
}

bool LLVOVolume::isAnimatedObjectFast() const
{
    return mIsAnimatedObject;
}

BOOL LLVOVolume::isVolumeGlobal() const
{
	if (mVolumeImpl)
	{
		return mVolumeImpl->isVolumeGlobal() ? TRUE : FALSE;
	}
	else if (mRiggedVolume.notNull())
	{
		return TRUE;
	}

	return FALSE;
}

BOOL LLVOVolume::canBeFlexible() const
{
	U8 path = getVolume()->getParams().getPathParams().getCurveType();
	return (path == LL_PCODE_PATH_FLEXIBLE || path == LL_PCODE_PATH_LINE);
}

BOOL LLVOVolume::setIsFlexible(BOOL is_flexible)
{
	BOOL res = FALSE;
	BOOL was_flexible = isFlexible();
	LLVolumeParams volume_params;
	if (is_flexible)
	{
		if (!was_flexible)
		{
			volume_params = getVolume()->getParams();
			U8 profile_and_hole = volume_params.getProfileParams().getCurveType();
			volume_params.setType(profile_and_hole, LL_PCODE_PATH_FLEXIBLE);
			res = TRUE;
			setFlags(FLAGS_USE_PHYSICS, FALSE);
			setFlags(FLAGS_PHANTOM, TRUE);
			setParameterEntryInUse(LLNetworkData::PARAMS_FLEXIBLE, TRUE, true);
			if (mDrawable)
			{
				mDrawable->makeActive();
			}
		}
	}
	else
	{
		if (was_flexible)
		{
			volume_params = getVolume()->getParams();
			U8 profile_and_hole = volume_params.getProfileParams().getCurveType();
			volume_params.setType(profile_and_hole, LL_PCODE_PATH_LINE);
			res = TRUE;
			setFlags(FLAGS_PHANTOM, FALSE);
			setParameterEntryInUse(LLNetworkData::PARAMS_FLEXIBLE, FALSE, true);
		}
	}
	if (res)
	{
		res = setVolume(volume_params, 1);
		if (res)
		{
			markForUpdate();
		}
	}
	return res;
}

const LLMeshSkinInfo* LLVOVolume::getSkinInfo() const
{
    if (getVolume())
    {
         return mSkinInfo;
    }
    else
    {
        return NULL;
    }
}

// virtual
BOOL LLVOVolume::isRiggedMesh() const
{
    return isMesh() && getSkinInfo();
}

//----------------------------------------------------------------------------
U32 LLVOVolume::getExtendedMeshFlags() const
{
	const LLExtendedMeshParams *param_block = 
        (const LLExtendedMeshParams *)getParameterEntry(LLNetworkData::PARAMS_EXTENDED_MESH);
	if (param_block)
	{
		return param_block->getFlags();
	}
	else
	{
		return 0;
	}
}

void LLVOVolume::onSetExtendedMeshFlags(U32 flags)
{

    // The isAnySelected() check was needed at one point to prevent
    // graphics problems. These are now believed to be fixed so the
    // check has been disabled.
	if (/*!getRootEdit()->isAnySelected() &&*/ mDrawable.notNull())
    {
        // Need to trigger rebuildGeom(), which is where control avatars get created/removed
        getRootEdit()->recursiveMarkForUpdate();
    }
    if (isAttachment() && getAvatarAncestor())
    {
        updateVisualComplexity();
        if (flags & LLExtendedMeshParams::ANIMATED_MESH_ENABLED_FLAG)
        {
            // Making a rigged mesh into an animated object
            getAvatarAncestor()->updateAttachmentOverrides();
        }
        else
        {
            // Making an animated object into a rigged mesh
            getAvatarAncestor()->updateAttachmentOverrides();
        }
    }
}

void LLVOVolume::setExtendedMeshFlags(U32 flags)
{
    U32 curr_flags = getExtendedMeshFlags();
    if (curr_flags != flags)
    {
        bool in_use = true;
        setParameterEntryInUse(LLNetworkData::PARAMS_EXTENDED_MESH, in_use, true);
        LLExtendedMeshParams *param_block = 
            (LLExtendedMeshParams *)getParameterEntry(LLNetworkData::PARAMS_EXTENDED_MESH);
        if (param_block)
        {
            param_block->setFlags(flags);
        }
        parameterChanged(LLNetworkData::PARAMS_EXTENDED_MESH, true);
        LL_DEBUGS("AnimatedObjects") << this
                                     << " new flags " << flags << " curr_flags " << curr_flags
                                     << ", calling onSetExtendedMeshFlags()"
                                     << LL_ENDL;
        onSetExtendedMeshFlags(flags);
    }
}

bool LLVOVolume::canBeAnimatedObject() const
{
    F32 est_tris = recursiveGetEstTrianglesMax();
    if (est_tris < 0 || est_tris > getAnimatedObjectMaxTris())
    {
        return false;
    }
    return true;
}

bool LLVOVolume::isAnimatedObject() const
{
    LLVOVolume *root_vol = (LLVOVolume*)getRootEdit();
    mIsAnimatedObject = root_vol->getExtendedMeshFlags() & LLExtendedMeshParams::ANIMATED_MESH_ENABLED_FLAG;
    return mIsAnimatedObject;
}

// Called any time parenting changes for a volume. Update flags and
// control av accordingly.  This is called after parent has been
// changed to new_parent, but before new_parent's mChildList has changed.

// virtual
void LLVOVolume::onReparent(LLViewerObject *old_parent, LLViewerObject *new_parent)
{
    LLVOVolume *old_volp = dynamic_cast<LLVOVolume*>(old_parent);

    if (new_parent && !new_parent->isAvatar())
    {
        if (mControlAvatar.notNull())
        {
            // Here an animated object is being made the child of some
            // other prim. Should remove the control av from the child.
            LLControlAvatar *av = mControlAvatar;
            mControlAvatar = NULL;
            av->markForDeath();
        }
    }
    if (old_volp && old_volp->isAnimatedObject())
    {
        if (old_volp->getControlAvatar())
        {
            // We have been removed from an animated object, need to do cleanup.
            old_volp->getControlAvatar()->updateAttachmentOverrides();
            old_volp->getControlAvatar()->updateAnimations();
        }
    }
}

// This needs to be called after onReparent(), because mChildList is
// not updated until the end of LLViewerObject::addChild()

// virtual
void LLVOVolume::afterReparent()
{
    {
        LL_DEBUGS("AnimatedObjects") << "new child added for parent " 
            << ((LLViewerObject*)getParent())->getID() << LL_ENDL;
    }
                                                                                             
    if (isAnimatedObject() && getControlAvatar())
    {
        LL_DEBUGS("AnimatedObjects") << "adding attachment overrides, parent is animated object " 
            << ((LLViewerObject*)getParent())->getID() << LL_ENDL;

        // MAINT-8239 - doing a full rebuild whenever parent is set
        // makes the joint overrides load more robustly. In theory,
        // addAttachmentOverrides should be sufficient, but in
        // practice doing a full rebuild helps compensate for
        // notifyMeshLoaded() not being called reliably enough.
        
        // was: getControlAvatar()->addAttachmentOverridesForObject(this);
        //getControlAvatar()->rebuildAttachmentOverrides();
        getControlAvatar()->updateAnimations();
    }
    else
    {
        LL_DEBUGS("AnimatedObjects") << "not adding overrides, parent: " 
                                     << ((LLViewerObject*)getParent())->getID() 
                                     << " isAnimated: "  << isAnimatedObject() << " cav "
                                     << getControlAvatar() << LL_ENDL;
    }
}

//----------------------------------------------------------------------------
void LLVOVolume::updateRiggingInfo()
{
    LL_PROFILE_ZONE_SCOPED_CATEGORY_VOLUME;
    if (isRiggedMesh())
    {
        const LLMeshSkinInfo* skin = getSkinInfo();
        LLVOAvatar *avatar = getAvatar();
        LLVolume *volume = getVolume();
        if (skin && avatar && volume)
        {
            LL_DEBUGS("RigSpammish") << "starting, vovol " << this << " lod " << getLOD() << " last " << mLastRiggingInfoLOD << LL_ENDL;
            if (getLOD()>mLastRiggingInfoLOD || getLOD()==3)
            {
                // Rigging info may need update
                mJointRiggingInfoTab.clear();
                for (S32 f = 0; f < volume->getNumVolumeFaces(); ++f)
                {
                    LLVolumeFace& vol_face = volume->getVolumeFace(f);
                    LLSkinningUtil::updateRiggingInfo(skin, avatar, vol_face);
                    if (vol_face.mJointRiggingInfoTab.size()>0)
                    {
                        mJointRiggingInfoTab.merge(vol_face.mJointRiggingInfoTab);
                    }
                }
                // Keep the highest LOD info available.
                mLastRiggingInfoLOD = getLOD();
                LL_DEBUGS("RigSpammish") << "updated rigging info for LLVOVolume " 
                                         << this << " lod " << mLastRiggingInfoLOD 
                                         << LL_ENDL;
            }
        }
    }
}

//----------------------------------------------------------------------------

void LLVOVolume::generateSilhouette(LLSelectNode* nodep, const LLVector3& view_point)
{
	LLVolume *volume = getVolume();

	if (volume)
	{
		LLVector3 view_vector;
		view_vector = view_point; 

		//transform view vector into volume space
		view_vector -= getRenderPosition();
		//mDrawable->mDistanceWRTCamera = view_vector.length();
		LLQuaternion worldRot = getRenderRotation();
		view_vector = view_vector * ~worldRot;
		if (!isVolumeGlobal())
		{
			LLVector3 objScale = getScale();
			LLVector3 invObjScale(1.f / objScale.mV[VX], 1.f / objScale.mV[VY], 1.f / objScale.mV[VZ]);
			view_vector.scaleVec(invObjScale);
		}
		
		updateRelativeXform();
		LLMatrix4 trans_mat = mRelativeXform;
		if (mDrawable->isStatic())
		{
			trans_mat.translate(getRegion()->getOriginAgent());
		}

		volume->generateSilhouetteVertices(nodep->mSilhouetteVertices, nodep->mSilhouetteNormals, view_vector, trans_mat, mRelativeXformInvTrans, nodep->getTESelectMask());

		nodep->mSilhouetteExists = TRUE;
	}
}

void LLVOVolume::deleteFaces()
{
	S32 face_count = mNumFaces;
	if (mDrawable.notNull())
	{
		mDrawable->deleteFaces(0, face_count);
	}

	mNumFaces = 0;
}

void LLVOVolume::updateRadius()
{
	if (mDrawable.isNull())
	{
		return;
	}
	
	mVObjRadius = getScale().length();
	mDrawable->setRadius(mVObjRadius);
}


BOOL LLVOVolume::isAttachment() const
{
	return mAttachmentState != 0 ;
}

BOOL LLVOVolume::isHUDAttachment() const
{
	// *NOTE: we assume hud attachment points are in defined range
	// since this range is constant for backwards compatibility
	// reasons this is probably a reasonable assumption to make
	S32 attachment_id = ATTACHMENT_ID_FROM_STATE(mAttachmentState);
	return ( attachment_id >= 31 && attachment_id <= 38 );
}


const LLMatrix4 LLVOVolume::getRenderMatrix() const
{
	if (mDrawable->isActive() && !mDrawable->isRoot())
	{
		return mDrawable->getParent()->getWorldMatrix();
	}
	return mDrawable->getWorldMatrix();
}

//static 
S32 LLVOVolume::getTextureCost(const LLViewerTexture* img)
{
    static const U32 ARC_TEXTURE_COST = 16; // multiplier for texture resolution - performance tested

    S32 texture_cost = 0;
    S8 type = img->getType();
    if (type == LLViewerTexture::FETCHED_TEXTURE || type == LLViewerTexture::LOD_TEXTURE)
    {
        const LLViewerFetchedTexture* fetched_texturep = static_cast<const LLViewerFetchedTexture*>(img);
        if (fetched_texturep
            && fetched_texturep->getFTType() == FTT_LOCAL_FILE
            && (img->getID() == IMG_ALPHA_GRAD_2D || img->getID() == IMG_ALPHA_GRAD)
            )
        {
            // These two textures appear to switch between each other, but are of different sizes (4x256 and 256x256).
            // Hardcode cost from larger one to not cause random complexity changes
            texture_cost = 320;
        }
    }
    if (texture_cost == 0)
    {
        texture_cost = 256 + (S32)(ARC_TEXTURE_COST * (img->getFullHeight() / 128.f + img->getFullWidth() / 128.f));
    }

    return texture_cost;
}

// Returns a base cost and adds textures to passed in set.
// total cost is returned value + 5 * size of the resulting set.
// Cannot include cost of textures, as they may be re-used in linked
// children, and cost should only be increased for unique textures  -Nyx
U32 LLVOVolume::getRenderCost(texture_cost_t &textures) const
{
    LL_PROFILE_ZONE_SCOPED_CATEGORY_VOLUME;
    /*****************************************************************
     * This calculation should not be modified by third party viewers,
     * since it is used to limit rendering and should be uniform for
     * everyone. If you have suggested improvements, submit them to
     * the official viewer for consideration.
     *****************************************************************/

	// Get access to params we'll need at various points.  
	// Skip if this is object doesn't have a volume (e.g. is an avatar).
    if (getVolume() == NULL)
    {
        return 0;
    }

	U32 num_triangles = 0;

	// per-prim costs
	static const U32 ARC_PARTICLE_COST = 1; // determined experimentally
	static const U32 ARC_PARTICLE_MAX = 2048; // default values
	static const U32 ARC_LIGHT_COST = 500; // static cost for light-producing prims 
	static const U32 ARC_MEDIA_FACE_COST = 1500; // static cost per media-enabled face 


	// per-prim multipliers
	static const F32 ARC_GLOW_MULT = 1.5f; // tested based on performance
	static const F32 ARC_BUMP_MULT = 1.25f; // tested based on performance
	static const F32 ARC_FLEXI_MULT = 5; // tested based on performance
	static const F32 ARC_SHINY_MULT = 1.6f; // tested based on performance
	static const F32 ARC_INVISI_COST = 1.2f; // tested based on performance
	static const F32 ARC_WEIGHTED_MESH = 1.2f; // tested based on performance

	static const F32 ARC_PLANAR_COST = 1.0f; // tested based on performance to have negligible impact
	static const F32 ARC_ANIM_TEX_COST = 4.f; // tested based on performance
	static const F32 ARC_ALPHA_COST = 4.f; // 4x max - based on performance

	F32 shame = 0;

	U32 invisi = 0;
	U32 shiny = 0;
	U32 glow = 0;
	U32 alpha = 0;
	U32 flexi = 0;
	U32 animtex = 0;
	U32 particles = 0;
	U32 bump = 0;
	U32 planar = 0;
	U32 weighted_mesh = 0;
	U32 produces_light = 0;
	U32 media_faces = 0;

	const LLDrawable* drawablep = mDrawable;
	U32 num_faces = drawablep->getNumFaces();

	const LLVolumeParams& volume_params = getVolume()->getParams();

    LLMeshCostData costs;
	if (getCostData(costs))
	{
        if (isAnimatedObjectFast() && isRiggedMeshFast())
        {
            // Scaling here is to make animated object vs
            // non-animated object ARC proportional to the
            // corresponding calculations for streaming cost.
            num_triangles = (ANIMATED_OBJECT_COST_PER_KTRI * 0.001 * costs.getEstTrisForStreamingCost())/0.06;
        }
        else
        {
            F32 radius = getScale().length()*0.5f;
            num_triangles = costs.getRadiusWeightedTris(radius);
        }
	}
	

	if (num_triangles <= 0)
	{
		num_triangles = 4;
	}

	if (isSculptedFast())
	{
		if (isMeshFast())
		{
			// base cost is dependent on mesh complexity
			// note that 3 is the highest LOD as of the time of this coding.
			S32 size = gMeshRepo.getMeshSize(volume_params.getSculptID(), getLOD());
			if ( size > 0)
			{
				if (isRiggedMeshFast())
				{
					// weighted attachment - 1 point for every 3 bytes
					weighted_mesh = 1;
				}
			}
			else
			{
				// something went wrong - user should know their content isn't render-free
				return 0;
			}
		}
		else
		{
            LLViewerFetchedTexture* texture = mSculptTexture;
			if (texture && textures.find(texture) == textures.end())
			{
                textures.insert(texture);
			}
		}
	}

	if (isFlexibleFast())
	{
		flexi = 1;
	}
	if (isParticleSource())
	{
		particles = 1;
	}

	if (getIsLightFast())
	{
		produces_light = 1;
	}

    {
        LL_PROFILE_ZONE_NAMED_CATEGORY_VOLUME("ARC - face list");
        for (S32 i = 0; i < num_faces; ++i)
        {
            const LLFace* face = drawablep->getFace(i);
            if (!face) continue;
            const LLTextureEntry* te = face->getTextureEntry();
            const LLViewerTexture* img = face->getTexture();

            if (img)
            {
                textures.insert(img);
            }

            if (face->isInAlphaPool())
            {
                alpha = 1;
            }
            else if (img && img->getPrimaryFormat() == GL_ALPHA)
            {
                invisi = 1;
            }
            if (face->hasMedia())
            {
                media_faces++;
            }

            if (te)
            {
                if (te->getBumpmap())
                {
                    // bump is a multiplier, don't add per-face
                    bump = 1;
                }
                if (te->getShiny())
                {
                    // shiny is a multiplier, don't add per-face
                    shiny = 1;
                }
                if (te->getGlow() > 0.f)
                {
                    // glow is a multiplier, don't add per-face
                    glow = 1;
                }
                if (face->mTextureMatrix != NULL)
                {
                    animtex = 1;
                }
                if (te->getTexGen())
                {
                    planar = 1;
                }
            }
        }
    }

	// shame currently has the "base" cost of 1 point per 15 triangles, min 2.
	shame = num_triangles  * 5.f;
	shame = shame < 2.f ? 2.f : shame;

	// multiply by per-face modifiers
	if (planar)
	{
		shame *= planar * ARC_PLANAR_COST;
	}

	if (animtex)
	{
		shame *= animtex * ARC_ANIM_TEX_COST;
	}

	if (alpha)
	{
		shame *= alpha * ARC_ALPHA_COST;
	}

	if(invisi)
	{
		shame *= invisi * ARC_INVISI_COST;
	}

	if (glow)
	{
		shame *= glow * ARC_GLOW_MULT;
	}

	if (bump)
	{
		shame *= bump * ARC_BUMP_MULT;
	}

	if (shiny)
	{
		shame *= shiny * ARC_SHINY_MULT;
	}


	// multiply shame by multipliers
	if (weighted_mesh)
	{
		shame *= weighted_mesh * ARC_WEIGHTED_MESH;
	}

	if (flexi)
	{
		shame *= flexi * ARC_FLEXI_MULT;
	}


	// add additional costs
	if (particles)
	{
		const LLPartSysData *part_sys_data = &(mPartSourcep->mPartSysData);
		const LLPartData *part_data = &(part_sys_data->mPartData);
		U32 num_particles = (U32)(part_sys_data->mBurstPartCount * llceil( part_data->mMaxAge / part_sys_data->mBurstRate));
		num_particles = num_particles > ARC_PARTICLE_MAX ? ARC_PARTICLE_MAX : num_particles;
		F32 part_size = (llmax(part_data->mStartScale[0], part_data->mEndScale[0]) + llmax(part_data->mStartScale[1], part_data->mEndScale[1])) / 2.f;
		shame += num_particles * part_size * ARC_PARTICLE_COST;
	}

	if (produces_light)
	{
		shame += ARC_LIGHT_COST;
	}

	if (media_faces)
	{
		shame += media_faces * ARC_MEDIA_FACE_COST;
	}

    // Streaming cost for animated objects includes a fixed cost
    // per linkset. Add a corresponding charge here translated into
    // triangles, but not weighted by any graphics properties.
    if (isAnimatedObjectFast() && isRootEdit())
    {
        shame += (ANIMATED_OBJECT_BASE_COST/0.06) * 5.0f;
    }

	if (shame > mRenderComplexity_current)
	{
		mRenderComplexity_current = (S32)shame;
	}

	return (U32)shame;
}

F32 LLVOVolume::getEstTrianglesMax() const
{
	if (isMeshFast() && getVolume())
	{
		return gMeshRepo.getEstTrianglesMax(getVolume()->getParams().getSculptID());
	}
    return 0.f;
}

F32 LLVOVolume::getEstTrianglesStreamingCost() const
{
	if (isMeshFast() && getVolume())
	{
		return gMeshRepo.getEstTrianglesStreamingCost(getVolume()->getParams().getSculptID());
	}
    return 0.f;
}

F32 LLVOVolume::getStreamingCost() const
{
	F32 radius = getScale().length()*0.5f;
    F32 linkset_base_cost = 0.f;

    LLMeshCostData costs;
    if (getCostData(costs))
    {
        if (isRootEdit() && isAnimatedObject())
        {
            // Root object of an animated object has this to account for skeleton overhead.
            linkset_base_cost = ANIMATED_OBJECT_BASE_COST;
        }
        if (isMesh())
        {
            if (isAnimatedObject() && isRiggedMesh())
            {
                return linkset_base_cost + costs.getTriangleBasedStreamingCost();
            }
            else
            {
                return linkset_base_cost + costs.getRadiusBasedStreamingCost(radius);
            }
        }
        else
        {
            return linkset_base_cost + costs.getRadiusBasedStreamingCost(radius);
        }
    }
    else
    {
        return 0.f;
    }
}

// virtual
bool LLVOVolume::getCostData(LLMeshCostData& costs) const
{
    LL_PROFILE_ZONE_SCOPED_CATEGORY_VOLUME;

    if (isMeshFast())
    {
        return gMeshRepo.getCostData(getVolume()->getParams().getSculptID(), costs);
    }
    else
    {
		LLVolume* volume = getVolume();
		S32 counts[4];

		// <FS:ND> try to cache calcuated triangles instead of calculating them over and over again
		//		LLVolume::getLoDTriangleCounts(volume->getParams(), counts);
		LLVolume::getLoDTriangleCounts(volume->getParams(), counts, volume);
		// </FS:ND>

        LLMeshHeader header;
		header.mLodSize[0] = counts[0] * 10;
		header.mLodSize[1] = counts[1] * 10;
		header.mLodSize[2] = counts[2] * 10;
		header.mLodSize[3] = counts[3] * 10;

		return gMeshRepo.getCostData(header, costs);
    }
}

//static 
void LLVOVolume::updateRenderComplexity()
{
	mRenderComplexity_last = mRenderComplexity_current;
	mRenderComplexity_current = 0;
}

U32 LLVOVolume::getTriangleCount(S32* vcount) const
{
	U32 count = 0;
	LLVolume* volume = getVolume();
	if (volume)
	{
		count = volume->getNumTriangles(vcount);
	}

	return count;
}
// <FS:Beq> Generalise TriangleCount
//U32 LLVOVolume::getHighLODTriangleCount()
//{
//	U32 ret = 0;
//
//	LLVolume* volume = getVolume();
//
//	if (!isSculpted())
//	{
//		LLVolume* ref = LLPrimitive::getVolumeManager()->refVolume(volume->getParams(), 3);
//		ret = ref->getNumTriangles();
//		LLPrimitive::getVolumeManager()->unrefVolume(ref);
//	}
//	else if (isMesh())
//	{
//		LLVolume* ref = LLPrimitive::getVolumeManager()->refVolume(volume->getParams(), 3);
//		if (!ref->isMeshAssetLoaded() || ref->getNumVolumeFaces() == 0)
//		{
//			gMeshRepo.loadMesh(this, volume->getParams(), LLModel::LOD_HIGH);
//		}
//		ret = ref->getNumTriangles();
//		LLPrimitive::getVolumeManager()->unrefVolume(ref);
//	}
//	else
//	{ //default sculpts have a constant number of triangles
//		ret = 31*2*31;  //31 rows of 31 columns of quads for a 32x32 vertex patch
//	}
//
//	return ret;
//}
U32 LLVOVolume::getHighLODTriangleCount()
{
	return (getLODTriangleCount(LLModel::LOD_HIGH));
}

U32 LLVOVolume::getLODTriangleCount(S32 lod)
{
	U32 ret = 0;

	LLVolume* volume = getVolume();

	if (!isSculpted())
	{
		LLVolume* ref = LLPrimitive::getVolumeManager()->refVolume(volume->getParams(), lod);
		ret = ref->getNumTriangles();
		LLPrimitive::getVolumeManager()->unrefVolume(ref);
	}
	else if (isMesh())
	{
		LLVolume* ref = LLPrimitive::getVolumeManager()->refVolume(volume->getParams(), lod);
		if (!ref->isMeshAssetLoaded() || ref->getNumVolumeFaces() == 0)
		{
			gMeshRepo.loadMesh(this, volume->getParams(), lod);
		}
		ret = ref->getNumTriangles();
		LLPrimitive::getVolumeManager()->unrefVolume(ref);
	}
	else
	{ //default sculpts have a constant number of triangles
		ret = (31 * 2 * 31)>>3*(3-lod);  //31 rows of 31 columns of quads for a 32x32 vertex patch (Beq: left shift by 2 for each lower LOD)
	}

	return ret;
}
//</FS:Beq>


//static
void LLVOVolume::preUpdateGeom()
{
	sNumLODChanges = 0;
}

void LLVOVolume::parameterChanged(U16 param_type, bool local_origin)
{
	LLViewerObject::parameterChanged(param_type, local_origin);
}

void LLVOVolume::parameterChanged(U16 param_type, LLNetworkData* data, BOOL in_use, bool local_origin)
{
	LLViewerObject::parameterChanged(param_type, data, in_use, local_origin);
	if (mVolumeImpl)
	{
		mVolumeImpl->onParameterChanged(param_type, data, in_use, local_origin);
	}
    if (!local_origin && param_type == LLNetworkData::PARAMS_EXTENDED_MESH)
    {
        U32 extended_mesh_flags = getExtendedMeshFlags();
        bool enabled =  (extended_mesh_flags & LLExtendedMeshParams::ANIMATED_MESH_ENABLED_FLAG);
        bool was_enabled = (getControlAvatar() != NULL);
        if (enabled != was_enabled)
        {
            LL_DEBUGS("AnimatedObjects") << this
                                         << " calling onSetExtendedMeshFlags, enabled " << (U32) enabled
                                         << " was_enabled " << (U32) was_enabled
                                         << " local_origin " << (U32) local_origin
                                         << LL_ENDL;
            onSetExtendedMeshFlags(extended_mesh_flags);
        }
    }
	if (mDrawable.notNull())
	{
		BOOL is_light = getIsLight();
		if (is_light != mDrawable->isState(LLDrawable::LIGHT))
		{
			gPipeline.setLight(mDrawable, is_light);
		}
	}
   
    updateReflectionProbePtr();
    
    if (isMirror())
        gPipeline.mHeroProbeManager.registerHeroDrawable(this);
    else
        gPipeline.mHeroProbeManager.unregisterHeroDrawable(this);
}

void LLVOVolume::updateReflectionProbePtr()
{
    if (isReflectionProbe())
    {
        if (mReflectionProbe.isNull() && !getReflectionProbeIsMirror())
        {
            mReflectionProbe = gPipeline.mReflectionMapManager.registerViewerObject(this);
        }
        else if (mReflectionProbe.isNull() && getReflectionProbeIsMirror())
		{
			// Geenz: This is a special case - what we want here is a hero probe.
			// What we want to do here is instantiate a hero probe from the hero probe manager.
            gPipeline.mHeroProbeManager.registerViewerObject(this);
		}
    }
    else if (mReflectionProbe.notNull() || getReflectionProbeIsMirror())
    {
        if (mReflectionProbe.notNull())
        {
            mReflectionProbe = nullptr;
        }

		if (getReflectionProbeIsMirror())
        {
            gPipeline.mHeroProbeManager.unregisterViewerObject(this);
        }
    }
}

void LLVOVolume::setSelected(BOOL sel)
{
	LLViewerObject::setSelected(sel);
    if (isAnimatedObject())
    {
        getRootEdit()->recursiveMarkForUpdate();
    }
    else
    {
        if (mDrawable.notNull())
        {
            markForUpdate();
        }
    }
}

void LLVOVolume::updateSpatialExtents(LLVector4a& newMin, LLVector4a& newMax)
{		
}

F32 LLVOVolume::getBinRadius()
{
    LL_PROFILE_ZONE_SCOPED_CATEGORY_VOLUME;
    F32 radius;

    static LLCachedControl<S32> octree_size_factor(gSavedSettings, "OctreeStaticObjectSizeFactor", 3);
    static LLCachedControl<S32> octree_attachment_size_factor(gSavedSettings, "OctreeAttachmentSizeFactor", 4);
    static LLCachedControl<LLVector3> octree_distance_factor(gSavedSettings, "OctreeDistanceFactor", LLVector3(0.01f, 0.f, 0.f));
    static LLCachedControl<LLVector3> octree_alpha_distance_factor(gSavedSettings, "OctreeAlphaDistanceFactor", LLVector3(0.1f, 0.f, 0.f));

    S32 size_factor = llmax((S32)octree_size_factor, 1);
    LLVector3 alpha_distance_factor = octree_alpha_distance_factor;

    //const LLVector4a* ext = mDrawable->getSpatialExtents();

    bool shrink_wrap = mShouldShrinkWrap || mDrawable->isAnimating();
    bool alpha_wrap = FALSE;

    if (!isHUDAttachment() && mDrawable->mDistanceWRTCamera < alpha_distance_factor[2])
    {
        for (S32 i = 0; i < mDrawable->getNumFaces(); i++)
        {
            LLFace* face = mDrawable->getFace(i);
            if (!face) continue;
            if (face->isInAlphaPool() &&
                !face->canRenderAsMask())
            {
                alpha_wrap = TRUE;
                break;
            }
        }
    }
    else
    {
        shrink_wrap = FALSE;
    }

    if (alpha_wrap)
    {
        LLVector3 bounds = getScale();
        radius = llmin(bounds.mV[1], bounds.mV[2]);
        radius = llmin(radius, bounds.mV[0]);
        radius *= 0.5f;
        //radius *= 1.f+mDrawable->mDistanceWRTCamera*alpha_distance_factor[1];
        //radius += mDrawable->mDistanceWRTCamera*alpha_distance_factor[0];
    }
    else if (shrink_wrap)
    {
        radius = mDrawable->getRadius() * 0.25f;
    }
    else
    {
        F32 szf = size_factor;
        radius = llmax(mDrawable->getRadius(), szf);
        //radius = llmax(radius, mDrawable->mDistanceWRTCamera * distance_factor[0]);
    }

    return llclamp(radius, 0.5f, 256.f);
}

const LLVector3 LLVOVolume::getPivotPositionAgent() const
{
	if (mVolumeImpl)
	{
		return mVolumeImpl->getPivotPosition();
	}
	return LLViewerObject::getPivotPositionAgent();
}

void LLVOVolume::onShift(const LLVector4a &shift_vector)
{
	if (mVolumeImpl)
	{
		mVolumeImpl->onShift(shift_vector);
	}

	updateRelativeXform();
}

const LLMatrix4& LLVOVolume::getWorldMatrix(LLXformMatrix* xform) const
{
	if (mVolumeImpl)
	{
		return mVolumeImpl->getWorldMatrix(xform);
	}
	return xform->getWorldMatrix();
}

void LLVOVolume::markForUpdate()
{ 
    if (mDrawable)
    {
        shrinkWrap();
    }

    LLViewerObject::markForUpdate(); 
    mVolumeChanged = TRUE; 
}

LLVector3 LLVOVolume::agentPositionToVolume(const LLVector3& pos) const
{
	LLVector3 ret = pos - getRenderPosition();
	ret = ret * ~getRenderRotation();
	if (!isVolumeGlobal())
	{
		LLVector3 objScale = getScale();
		LLVector3 invObjScale(1.f / objScale.mV[VX], 1.f / objScale.mV[VY], 1.f / objScale.mV[VZ]);
		ret.scaleVec(invObjScale);
	}
	
	return ret;
}

LLVector3 LLVOVolume::agentDirectionToVolume(const LLVector3& dir) const
{
	LLVector3 ret = dir * ~getRenderRotation();
	
	LLVector3 objScale = isVolumeGlobal() ? LLVector3(1,1,1) : getScale();
	ret.scaleVec(objScale);

	return ret;
}

LLVector3 LLVOVolume::volumePositionToAgent(const LLVector3& dir) const
{
	LLVector3 ret = dir;
	if (!isVolumeGlobal())
	{
		LLVector3 objScale = getScale();
		ret.scaleVec(objScale);
	}

	ret = ret * getRenderRotation();
	ret += getRenderPosition();
	
	return ret;
}

LLVector3 LLVOVolume::volumeDirectionToAgent(const LLVector3& dir) const
{
	LLVector3 ret = dir;
	LLVector3 objScale = isVolumeGlobal() ? LLVector3(1,1,1) : getScale();
	LLVector3 invObjScale(1.f / objScale.mV[VX], 1.f / objScale.mV[VY], 1.f / objScale.mV[VZ]);
	ret.scaleVec(invObjScale);
	ret = ret * getRenderRotation();

	return ret;
}


BOOL LLVOVolume::lineSegmentIntersect(const LLVector4a& start, const LLVector4a& end, S32 face, BOOL pick_transparent, BOOL pick_rigged, BOOL pick_unselectable, S32 *face_hitp,
									  LLVector4a* intersection,LLVector2* tex_coord, LLVector4a* normal, LLVector4a* tangent)
{
	if (!mbCanSelect 
		|| mDrawable->isDead() 
		|| !gPipeline.hasRenderType(mDrawable->getRenderType()))
	{
		return FALSE;
	}

    if (!pick_unselectable)
    {
        if (!LLSelectMgr::instance().canSelectObject(this, TRUE))
        {
            return FALSE;
        }
    }

	BOOL ret = FALSE;

	LLVolume* volume = getVolume();

	bool transform = true;

	if (mDrawable->isState(LLDrawable::RIGGED))
	{
		if ((pick_rigged) || (getAvatar() && (getAvatar()->isSelf()) && (LLFloater::isVisible(gFloaterTools))))
		{
            updateRiggedVolume(true, LLRiggedVolume::DO_NOT_UPDATE_FACES);
			volume = mRiggedVolume;
			transform = false;
		}
		else
		{ //cannot pick rigged attachments on other avatars or when not in build mode
			return FALSE;
		}
	}
	
	if (volume)
	{	
		LLVector4a local_start = start;
		LLVector4a local_end = end;
	
		if (transform)
		{
			LLVector3 v_start(start.getF32ptr());
			LLVector3 v_end(end.getF32ptr());
		
			v_start = agentPositionToVolume(v_start);
			v_end = agentPositionToVolume(v_end);

			local_start.load3(v_start.mV);
			local_end.load3(v_end.mV);
		}
		
		LLVector4a p;
		LLVector4a n;
		LLVector2 tc;
		LLVector4a tn;

		if (intersection != NULL)
		{
			p = *intersection;
		}

		if (tex_coord != NULL)
		{
			tc = *tex_coord;
		}

		if (normal != NULL)
		{
			n = *normal;
		}

		if (tangent != NULL)
		{
			tn = *tangent;
		}

		S32 face_hit = -1;

		S32 start_face, end_face;
		if (face == -1)
		{
			start_face = 0;
			end_face = volume->getNumVolumeFaces();
		}
		else
		{
			start_face = face;
			end_face = face+1;
		}
		pick_transparent |= isHiglightedOrBeacon();

        // we *probably* shouldn't care about special cursor at all, but we *definitely*
        // don't care about special cursor for reflection probes -- makes alt-zoom
        // go through reflection probes on vehicles
		bool special_cursor = mReflectionProbe.isNull() && specialHoverCursor();

		for (S32 i = start_face; i < end_face; ++i)
		{
			if (!special_cursor && !pick_transparent && getTE(i) && getTE(i)->getColor().mV[3] == 0.f)
			{ //don't attempt to pick completely transparent faces unless
				//pick_transparent is true
				continue;
			}

            // This calculates the bounding box of the skinned mesh from scratch. It's actually quite expensive, but not nearly as expensive as building a full octree.
            // rebuild_face_octrees = false because an octree for this face will be built later only if needed for narrow phase picking.
            updateRiggedVolume(true, i, false);
			face_hit = volume->lineSegmentIntersect(local_start, local_end, i,
													&p, &tc, &n, &tn);
			
			if (face_hit >= 0 && mDrawable->getNumFaces() > face_hit)
			{
				LLFace* face = mDrawable->getFace(face_hit);				

				bool ignore_alpha = false;

				const LLTextureEntry* te = face->getTextureEntry();
				if (te)
				{
					LLMaterial* mat = te->getMaterialParams();
					if (mat)
					{
						U8 mode = mat->getDiffuseAlphaMode();

						if (mode == LLMaterial::DIFFUSE_ALPHA_MODE_EMISSIVE
							|| mode == LLMaterial::DIFFUSE_ALPHA_MODE_NONE
							|| (mode == LLMaterial::DIFFUSE_ALPHA_MODE_MASK && mat->getAlphaMaskCutoff() == 0))
						{
							ignore_alpha = true;
						}
					}
				}

                BOOL no_texture = !face->getTexture() || !face->getTexture()->hasGLTexture();
                BOOL mask       = no_texture ? FALSE : face->getTexture()->getMask(face->surfaceToTexture(tc, p, n));
				if (face &&
					(ignore_alpha || pick_transparent || no_texture || mask))
				{
					local_end = p;
					if (face_hitp != NULL)
					{
						*face_hitp = face_hit;
					}
					
					if (intersection != NULL)
					{
						if (transform)
						{
							LLVector3 v_p(p.getF32ptr());

							intersection->load3(volumePositionToAgent(v_p).mV);  // must map back to agent space
						}
						else
						{
							*intersection = p;
						}
					}

					if (normal != NULL)
					{
						if (transform)
						{
							LLVector3 v_n(n.getF32ptr());
							normal->load3(volumeDirectionToAgent(v_n).mV);
						}
						else
						{
							*normal = n;
						}
						(*normal).normalize3fast();
					}

					if (tangent != NULL)
					{
						if (transform)
						{
							LLVector3 v_tn(tn.getF32ptr());

							LLVector4a trans_tangent;
							trans_tangent.load3(volumeDirectionToAgent(v_tn).mV);

							LLVector4Logical mask;
							mask.clear();
							mask.setElement<3>();

							tangent->setSelectWithMask(mask, tn, trans_tangent);
						}
						else
						{
							*tangent = tn;
						}
						(*tangent).normalize3fast();
					}

					if (tex_coord != NULL)
					{
						*tex_coord = tc;
					}
					
					ret = TRUE;
				}
			}
		}
	}
		
	return ret;
}

bool LLVOVolume::treatAsRigged()
{
	return isSelected() &&
        (isAttachment() || isAnimatedObject()) &&
        mDrawable.notNull() &&
        mDrawable->isState(LLDrawable::RIGGED);
}

LLRiggedVolume* LLVOVolume::getRiggedVolume()
{
	return mRiggedVolume;
}

void LLVOVolume::clearRiggedVolume()
{
	if (mRiggedVolume.notNull())
	{
		mRiggedVolume = NULL;
		updateRelativeXform();
	}
}

void LLVOVolume::updateRiggedVolume(bool force_treat_as_rigged, LLRiggedVolume::FaceIndex face_index, bool rebuild_face_octrees)
{
    LL_PROFILE_ZONE_SCOPED_CATEGORY_VOLUME;
	//Update mRiggedVolume to match current animation frame of avatar. 
	//Also update position/size in octree.  

    if ((!force_treat_as_rigged) && (!treatAsRigged()))
	{
		clearRiggedVolume();
		
		return;
	}

	LLVolume* volume = getVolume();
	const LLMeshSkinInfo* skin = getSkinInfo();
	if (!skin)
	{
		clearRiggedVolume();
		return;
	}

	LLVOAvatar* avatar = getAvatar();
	if (!avatar)
	{
		clearRiggedVolume();
		return;
	}

	if (!mRiggedVolume)
	{
		LLVolumeParams p;
		mRiggedVolume = new LLRiggedVolume(p);
		updateRelativeXform();
	}

    mRiggedVolume->update(skin, avatar, volume, face_index, rebuild_face_octrees);
}

void LLRiggedVolume::update(
    const LLMeshSkinInfo* skin,
    LLVOAvatar* avatar,
    const LLVolume* volume,
    FaceIndex face_index,
    bool rebuild_face_octrees)
{
    LL_PROFILE_ZONE_SCOPED_CATEGORY_VOLUME;
	bool copy = false;
	if (volume->getNumVolumeFaces() != getNumVolumeFaces())
	{ 
		copy = true;
	}

	for (S32 i = 0; i < volume->getNumVolumeFaces() && !copy; ++i)
	{
		const LLVolumeFace& src_face = volume->getVolumeFace(i);
		const LLVolumeFace& dst_face = getVolumeFace(i);

		if (src_face.mNumIndices != dst_face.mNumIndices ||
			src_face.mNumVertices != dst_face.mNumVertices)
		{
			copy = true;
		}
	}

	if (copy)
	{
		copyVolumeFaces(volume);
	}
    else
    {
        bool is_paused = avatar && avatar->areAnimationsPaused();
		if (is_paused)
		{
            S32 frames_paused = LLFrameTimer::getFrameCount() - avatar->getMotionController().getPausedFrame();
            if (frames_paused > 1)
            {
                return;
            }
		}
    }


	//build matrix palette
	static const size_t kMaxJoints = LL_MAX_JOINTS_PER_MESH_OBJECT;

	LLMatrix4a mat[kMaxJoints];
	U32 maxJoints = LLSkinningUtil::getMeshJointCount(skin);
    LLSkinningUtil::initSkinningMatrixPalette(mat, maxJoints, skin, avatar);
    const LLMatrix4a bind_shape_matrix = skin->mBindShapeMatrix;

    S32 rigged_vert_count = 0;
    S32 rigged_face_count = 0;
    LLVector4a box_min, box_max;
    S32 face_begin;
    S32 face_end;
    if (face_index == DO_NOT_UPDATE_FACES)
    {
        face_begin = 0;
        face_end = 0;
    }
    else if (face_index == UPDATE_ALL_FACES)
    {
        face_begin = 0;
        face_end = volume->getNumVolumeFaces();
    }
    else
    {
        face_begin = face_index;
        face_end = face_begin + 1;
    }
    for (S32 i = face_begin; i < face_end; ++i)
	{
		const LLVolumeFace& vol_face = volume->getVolumeFace(i);
		
		LLVolumeFace& dst_face = mVolumeFaces[i];
		
		LLVector4a* weight = vol_face.mWeights;

		if ( weight )
		{
            LLSkinningUtil::checkSkinWeights(weight, dst_face.mNumVertices, skin);

			LLVector4a* pos = dst_face.mPositions;

			if (pos && dst_face.mExtents)
			{
                U32 max_joints = LLSkinningUtil::getMaxJointCount();
                rigged_vert_count += dst_face.mNumVertices;
                rigged_face_count++;

            #if USE_SEPARATE_JOINT_INDICES_AND_WEIGHTS
                if (vol_face.mJointIndices) // fast path with preconditioned joint indices
                {
                    LLMatrix4a src[4];
                    U8* joint_indices_cursor = vol_face.mJointIndices;
                    LLVector4a* just_weights = vol_face.mJustWeights;
                    for (U32 j = 0; j < dst_face.mNumVertices; ++j)
				    {
					    LLMatrix4a final_mat;
                        F32* w = just_weights[j].getF32ptr();
                        LLSkinningUtil::getPerVertexSkinMatrixWithIndices(w, joint_indices_cursor, mat, final_mat, src);
                        joint_indices_cursor += 4;

					    LLVector4a& v = vol_face.mPositions[j];
					    LLVector4a t;
					    LLVector4a dst;
					    bind_shape_matrix.affineTransform(v, t);
					    final_mat.affineTransform(t, dst);
					    pos[j] = dst;
				    }
                }
                else
            #endif
                {
				    for (U32 j = 0; j < dst_face.mNumVertices; ++j)
				    {
					    LLMatrix4a final_mat;
                        // <FS:ND> Use the SSE2 version
                        // LLSkinningUtil::getPerVertexSkinMatrix(weight[j].getF32ptr(), mat, false, final_mat, max_joints);
                        FSSkinningUtil::getPerVertexSkinMatrixSSE(weight[j], mat, false, final_mat, max_joints);
                        // </FS:ND>

					    LLVector4a& v = vol_face.mPositions[j];
					    LLVector4a t;
					    LLVector4a dst;
					    bind_shape_matrix.affineTransform(v, t);
					    final_mat.affineTransform(t, dst);
					    pos[j] = dst;
				    }
                }

				//update bounding box
				// VFExtents change
				LLVector4a& min = dst_face.mExtents[0];
				LLVector4a& max = dst_face.mExtents[1];

				min = pos[0];
				max = pos[1];
                if (i==0)
                {
                    box_min = min;
                    box_max = max;
                }

				for (U32 j = 1; j < dst_face.mNumVertices; ++j)
				{
					min.setMin(min, pos[j]);
					max.setMax(max, pos[j]);
				}

                box_min.setMin(min,box_min);
                box_max.setMax(max,box_max);

				dst_face.mCenter->setAdd(dst_face.mExtents[0], dst_face.mExtents[1]);
				dst_face.mCenter->mul(0.5f);

			}

            if (rebuild_face_octrees)
			{
                dst_face.destroyOctree();
				// <FS:ND> Create a debug log for octree insertions if requested.
				static LLCachedControl<bool> debugOctree(gSavedSettings,"FSCreateOctreeLog");
				bool _debugOT( debugOctree );
				if( _debugOT )
					nd::octree::debug::gOctreeDebug += 1;
				// </FS:ND>

                dst_face.createOctree();

				// <FS:ND> Reset octree log
				if( _debugOT )
					nd::octree::debug::gOctreeDebug -= 1;
				// </FS:ND>
			}
		}
	}
    mExtraDebugText = llformat("rigged %d/%d - box (%f %f %f) (%f %f %f)",
                               rigged_face_count, rigged_vert_count,
                               box_min[0], box_min[1], box_min[2],
                               box_max[0], box_max[1], box_max[2]);
}

U32 LLVOVolume::getPartitionType() const
{
	if (isHUDAttachment())
	{
		return LLViewerRegion::PARTITION_HUD;
	}
	if (isAnimatedObject() && getControlAvatar())
	{
		return LLViewerRegion::PARTITION_CONTROL_AV;
	}
	if (isAttachment())
	{
		return LLViewerRegion::PARTITION_AVATAR;
	}

	return LLViewerRegion::PARTITION_VOLUME;
}

LLVolumePartition::LLVolumePartition(LLViewerRegion* regionp)
: LLSpatialPartition(LLVOVolume::VERTEX_DATA_MASK, TRUE, regionp),
LLVolumeGeometryManager()
{
	mLODPeriod = 32;
	mDepthMask = FALSE;
	mDrawableType = LLPipeline::RENDER_TYPE_VOLUME;
	mPartitionType = LLViewerRegion::PARTITION_VOLUME;
	mSlopRatio = 0.25f;
}

LLVolumeBridge::LLVolumeBridge(LLDrawable* drawablep, LLViewerRegion* regionp)
: LLSpatialBridge(drawablep, TRUE, LLVOVolume::VERTEX_DATA_MASK, regionp),
LLVolumeGeometryManager()
{
	mDepthMask = FALSE;
	mLODPeriod = 32;
	mDrawableType = LLPipeline::RENDER_TYPE_VOLUME;
	mPartitionType = LLViewerRegion::PARTITION_BRIDGE;
	
	mSlopRatio = 0.25f;
}

LLAvatarBridge::LLAvatarBridge(LLDrawable* drawablep, LLViewerRegion* regionp)
	: LLVolumeBridge(drawablep, regionp)
{
	mDrawableType = LLPipeline::RENDER_TYPE_AVATAR;
	mPartitionType = LLViewerRegion::PARTITION_AVATAR;
}

LLControlAVBridge::LLControlAVBridge(LLDrawable* drawablep, LLViewerRegion* regionp)
	: LLVolumeBridge(drawablep, regionp)
{
	mDrawableType = LLPipeline::RENDER_TYPE_CONTROL_AV;
	mPartitionType = LLViewerRegion::PARTITION_CONTROL_AV;
}

void LLControlAVBridge::updateSpatialExtents()
{
	LL_PROFILE_ZONE_SCOPED_CATEGORY_DRAWABLE

	LLSpatialGroup* root = (LLSpatialGroup*)mOctree->getListener(0);

	bool rootWasDirty = root->isDirty();

	super::updateSpatialExtents(); // root becomes non-dirty here

	// SL-18251 "On-screen animesh characters using pelvis offset animations
	// disappear when root goes off-screen"
	//
	// Expand extents to include Control Avatar placed outside of the bounds
    LLControlAvatar* controlAvatar = getVObj() ? getVObj()->getControlAvatar() : NULL;
    if (controlAvatar
        && controlAvatar->mDrawable
        && controlAvatar->mDrawable->getEntry()
        && (rootWasDirty || controlAvatar->mPlaying))
	{
		root->expandExtents(controlAvatar->mDrawable->getSpatialExtents(), *mDrawable->getXform());
	}
}

bool can_batch_texture(LLFace* facep)
{
	if (facep->getTextureEntry()->getBumpmap())
	{ //bump maps aren't worked into texture batching yet
		return false;
	}

	// <FS:Beq> fix batching when materials disabled and alpha none/masked.
	// if (facep->getTextureEntry()->getMaterialParams().notNull())
	// { //materials don't work with texture batching yet
	// 	return false;
	// }
	const auto te = facep->getTextureEntry();
	if ( LLPipeline::sRenderDeferred && te )
	{
		auto mat = te->getMaterialParams();
		// if(mat.notNull() && (mat->getNormalID() != LLUUID::null || mat->getSpecularID() != LLUUID::null || (te->getAlpha() >0.f && te->getAlpha() < 1.f ) ) )
		if( mat.notNull() && ( !mat->isEmpty() || ( (te->getAlpha() >0.f &&  te->getAlpha() < 1.f ) && mat->getDiffuseAlphaMode() != LLMaterial::DIFFUSE_ALPHA_MODE_BLEND) ) )
		{
			// we have a materials block but we cannot batch materials.
			// however, materials blocks can and do exist due to alpha masking and those are batchable, 
			// but we further need to check in case blending is overriding the mask
			// except when the blend is 100% transparent
			return false;
		}
	}
	// </FS:Beq>

	if (facep->getTexture() && facep->getTexture()->getPrimaryFormat() == GL_ALPHA)
	{ //can't batch invisiprims
		return false;
	}

	if (facep->isState(LLFace::TEXTURE_ANIM) && facep->getVirtualSize() > MIN_TEX_ANIM_SIZE)
	{ //texture animation breaks batches
		return false;
	}
	
    if (facep->getTextureEntry()->getGLTFRenderMaterial() != nullptr)
    { // PBR materials break indexed texture batching
        return false;
    }

	return true;
}

const static U32 MAX_FACE_COUNT = 4096U;
int32_t LLVolumeGeometryManager::sInstanceCount = 0;
LLFace** LLVolumeGeometryManager::sFullbrightFaces[2] = { NULL };
LLFace** LLVolumeGeometryManager::sBumpFaces[2] = { NULL };
LLFace** LLVolumeGeometryManager::sSimpleFaces[2] = { NULL };
LLFace** LLVolumeGeometryManager::sNormFaces[2] = { NULL };
LLFace** LLVolumeGeometryManager::sSpecFaces[2] = { NULL };
LLFace** LLVolumeGeometryManager::sNormSpecFaces[2] = { NULL };
LLFace** LLVolumeGeometryManager::sPbrFaces[2] = { NULL };
LLFace** LLVolumeGeometryManager::sAlphaFaces[2] = { NULL };

LLVolumeGeometryManager::LLVolumeGeometryManager()
	: LLGeometryManager()
{
	llassert(sInstanceCount >= 0);
	if (sInstanceCount == 0)
	{
		allocateFaces(MAX_FACE_COUNT);
	}

	++sInstanceCount;
}

LLVolumeGeometryManager::~LLVolumeGeometryManager()
{
	llassert(sInstanceCount > 0);
	--sInstanceCount;

	if (sInstanceCount <= 0)
	{
		freeFaces();
		sInstanceCount = 0;
	}
}

void LLVolumeGeometryManager::allocateFaces(U32 pMaxFaceCount)
{
    for (int i = 0; i < 2; ++i)
    {
        sFullbrightFaces[i] = static_cast<LLFace**>(ll_aligned_malloc<64>(pMaxFaceCount * sizeof(LLFace*)));
        sBumpFaces[i] = static_cast<LLFace**>(ll_aligned_malloc<64>(pMaxFaceCount * sizeof(LLFace*)));
        sSimpleFaces[i] = static_cast<LLFace**>(ll_aligned_malloc<64>(pMaxFaceCount * sizeof(LLFace*)));
        sNormFaces[i] = static_cast<LLFace**>(ll_aligned_malloc<64>(pMaxFaceCount * sizeof(LLFace*)));
        sSpecFaces[i] = static_cast<LLFace**>(ll_aligned_malloc<64>(pMaxFaceCount * sizeof(LLFace*)));
        sNormSpecFaces[i] = static_cast<LLFace**>(ll_aligned_malloc<64>(pMaxFaceCount * sizeof(LLFace*)));
        sPbrFaces[i] = static_cast<LLFace**>(ll_aligned_malloc<64>(pMaxFaceCount * sizeof(LLFace*)));
        sAlphaFaces[i] = static_cast<LLFace**>(ll_aligned_malloc<64>(pMaxFaceCount * sizeof(LLFace*)));
    }
}

void LLVolumeGeometryManager::freeFaces()
{
    for (int i = 0; i < 2; ++i)
    {
        ll_aligned_free<64>(sFullbrightFaces[i]);
        ll_aligned_free<64>(sBumpFaces[i]);
        ll_aligned_free<64>(sSimpleFaces[i]);
        ll_aligned_free<64>(sNormFaces[i]);
        ll_aligned_free<64>(sSpecFaces[i]);
        ll_aligned_free<64>(sNormSpecFaces[i]);
        ll_aligned_free<64>(sPbrFaces[i]);
        ll_aligned_free<64>(sAlphaFaces[i]);

        sFullbrightFaces[i] = NULL;
        sBumpFaces[i] = NULL;
        sSimpleFaces[i] = NULL;
        sNormFaces[i] = NULL;
        sSpecFaces[i] = NULL;
        sNormSpecFaces[i] = NULL;
        sPbrFaces[i] = NULL;
        sAlphaFaces[i] = NULL;
    }
}

void LLVolumeGeometryManager::registerFace(LLSpatialGroup* group, LLFace* facep, U32 type)
{
    LL_PROFILE_ZONE_SCOPED_CATEGORY_VOLUME;
	// <FS:Ansariel> Can't do anything about it anyway - stop spamming the log
	//if (   type == LLRenderPass::PASS_ALPHA 
	//	&& facep->getTextureEntry()->getMaterialParams().notNull() 
	//	&& !facep->getVertexBuffer()->hasDataType(LLVertexBuffer::TYPE_TANGENT)
	//	&& LLViewerShaderMgr::instance()->getShaderLevel(LLViewerShaderMgr::SHADER_OBJECT) > 1)
	//{
	//	LL_WARNS_ONCE("RenderMaterials") << "Oh no! No binormals for this alpha blended face!" << LL_ENDL;
	//}
	// </FS:Ansariel>

//	bool selected = facep->getViewerObject()->isSelected();
//
//	if (selected && LLSelectMgr::getInstance()->mHideSelectedObjects)
// [RLVa:KB] - Checked: 2010-11-29 (RLVa-1.3.0c) | Modified: RLVa-1.3.0c
	const LLViewerObject* pObj = facep->getViewerObject();
	if ( (pObj->isSelected() && LLSelectMgr::getInstance()->mHideSelectedObjects) &&
		 ( (!RlvActions::isRlvEnabled()) ||
		   ( ((!pObj->isHUDAttachment()) || (!gRlvAttachmentLocks.isLockedAttachment(pObj->getRootEdit()))) &&
		     (RlvActions::canEdit(pObj)) ) ) )
// [/RVLa:KB]
	{
		return;
	}

	LL_LABEL_VERTEX_BUFFER(facep->getVertexBuffer(), LLRenderPass::lookupPassName(type));

    U32 passType = type;

    bool rigged = facep->isState(LLFace::RIGGED);

    if (rigged)
    {
        // hacky, should probably clean up -- if this face is rigged, put it in "type + 1"
        // See LLRenderPass PASS_foo enum
        passType += 1;
    }
	//add face to drawmap
	LLSpatialGroup::drawmap_elem_t& draw_vec = group->mDrawMap[passType];

	S32 idx = draw_vec.size()-1;

	bool fullbright = (type == LLRenderPass::PASS_FULLBRIGHT) ||
		(type == LLRenderPass::PASS_INVISIBLE) ||
		(type == LLRenderPass::PASS_FULLBRIGHT_ALPHA_MASK) ||
		(type == LLRenderPass::PASS_ALPHA && facep->isState(LLFace::FULLBRIGHT)) ||
		(facep->getTextureEntry()->getFullbright());
	
	if (!fullbright && 
        type != LLRenderPass::PASS_GLOW && 
        !facep->getVertexBuffer()->hasDataType(LLVertexBuffer::TYPE_NORMAL))
	{
        llassert(false);
		LL_WARNS() << "Non fullbright face has no normals!" << LL_ENDL;
		return;
	}

	const LLMatrix4* tex_mat = NULL;
	if (facep->isState(LLFace::TEXTURE_ANIM) && facep->getVirtualSize() > MIN_TEX_ANIM_SIZE)
	{
		tex_mat = facep->mTextureMatrix;	
	}

	const LLMatrix4* model_mat = NULL;

	LLDrawable* drawable = facep->getDrawable();
	
    if (rigged)
    {
        // rigged meshes ignore their model matrix
        model_mat = nullptr;
    }
	else if (drawable->isState(LLDrawable::ANIMATED_CHILD))
	{
		model_mat = &drawable->getWorldMatrix();
	}
	else if (drawable->isActive())
	{
		model_mat = &drawable->getRenderMatrix();
	}
	else
	{
		model_mat = &(drawable->getRegion()->mRenderMatrix);
	}

	//drawable->getVObj()->setDebugText(llformat("%d", drawable->isState(LLDrawable::ANIMATED_CHILD)));

    const LLTextureEntry* te = facep->getTextureEntry();
	U8 bump = (type == LLRenderPass::PASS_BUMP || type == LLRenderPass::PASS_POST_BUMP) ? te->getBumpmap() : 0;
	U8 shiny = te->getShiny();
	
	LLViewerTexture* tex = facep->getTexture();

	U8 index = facep->getTextureIndex();

    LLMaterial* mat = nullptr;
    
    LLUUID mat_id;

    auto* gltf_mat = (LLFetchedGLTFMaterial*)te->getGLTFRenderMaterial();
    llassert(gltf_mat == nullptr || dynamic_cast<LLFetchedGLTFMaterial*>(te->getGLTFRenderMaterial()) != nullptr);
    if (gltf_mat != nullptr)
    {
        mat_id = gltf_mat->getHash(); // TODO: cache this hash
        if (!facep->hasMedia() || (tex && tex->getType() != LLViewerTexture::MEDIA_TEXTURE))
        { // no media texture, face texture will be unused
            tex = nullptr;
        }
    }
    else
    {
        mat = te->getMaterialParams().get();
        if (mat)
        {
            mat_id = te->getMaterialParams()->getHash();
        }
    }

	bool batchable = false;

	U32 shader_mask = 0xFFFFFFFF; //no shader

	if(mat && mat->isEmpty() && mat->getDiffuseAlphaMode() == LLMaterial::DIFFUSE_ALPHA_MODE_BLEND)
	{
		mat = nullptr;
	}

	if (mat)
	{
		BOOL is_alpha = (facep->getPoolType() == LLDrawPool::POOL_ALPHA) || (te->getColor().mV[3] < 0.999f) ? TRUE : FALSE;
		if (type == LLRenderPass::PASS_ALPHA)
		{
			shader_mask = mat->getShaderMask(LLMaterial::DIFFUSE_ALPHA_MODE_BLEND, is_alpha);
		}
		else
		{
			shader_mask = mat->getShaderMask(LLMaterial::DIFFUSE_ALPHA_MODE_DEFAULT, is_alpha);
		}
	}

	if (index < FACE_DO_NOT_BATCH_TEXTURES && idx >= 0)
	{
		if (mat || gltf_mat || draw_vec[idx]->mMaterial)
		{ //can't batch textures when materials are present (yet)
			batchable = false;
		}
		else if (index < draw_vec[idx]->mTextureList.size())
		{
			if (draw_vec[idx]->mTextureList[index].isNull())
			{
				batchable = true;
				draw_vec[idx]->mTextureList[index] = tex;
			}
			else if (draw_vec[idx]->mTextureList[index] == tex)
			{ //this face's texture index can be used with this batch
				batchable = true;
			}
		}
		else
		{ //texture list can be expanded to fit this texture index
			batchable = true;
		}
	}

    LLDrawInfo* info = idx >= 0 ? draw_vec[idx] : nullptr;

	if (info && 
		info->mVertexBuffer == facep->getVertexBuffer() &&
		info->mEnd == facep->getGeomIndex()-1 &&
		(LLPipeline::sTextureBindTest || draw_vec[idx]->mTexture == tex || batchable) &&
#if LL_DARWIN
		info->mEnd - draw_vec[idx]->mStart + facep->getGeomCount() <= (U32) gGLManager.mGLMaxVertexRange &&
		info->mCount + facep->getIndicesCount() <= (U32) gGLManager.mGLMaxIndexRange &&
#endif
		info->mMaterialID == mat_id &&
		info->mFullbright == fullbright &&
		info->mBump == bump &&
		(!mat || (info->mShiny == shiny)) && // need to break batches when a material is shared, but legacy settings are different
		info->mTextureMatrix == tex_mat &&
		info->mModelMatrix == model_mat &&
		info->mShaderMask == shader_mask &&
        info->mAvatar == facep->mAvatar &&
        info->getSkinHash() == facep->getSkinHash())
	{
		info->mCount += facep->getIndicesCount();
		info->mEnd += facep->getGeomCount();

		if (index < FACE_DO_NOT_BATCH_TEXTURES && index >= info->mTextureList.size())
		{
			info->mTextureList.resize(index+1);
			info->mTextureList[index] = tex;
		}
		info->validate();
	}
	else
	{
		U32 start = facep->getGeomIndex();
		U32 end = start + facep->getGeomCount()-1;
		U32 offset = facep->getIndicesStart();
		U32 count = facep->getIndicesCount();
		LLPointer<LLDrawInfo> draw_info = new LLDrawInfo(start,end,count,offset, tex,
			facep->getVertexBuffer(), fullbright, bump);

        info = draw_info;

		draw_vec.push_back(draw_info);
		draw_info->mTextureMatrix = tex_mat;
		draw_info->mModelMatrix = model_mat;
		
		draw_info->mBump  = bump;
		draw_info->mShiny = shiny;

		static const float alpha[4] =
		{
			0.00f,
			0.25f,
			0.5f,
			0.75f
		};
		float spec = alpha[shiny & TEM_SHINY_MASK];
		LLVector4 specColor(spec, spec, spec, spec);
		draw_info->mSpecColor = specColor;
		draw_info->mEnvIntensity = spec;
		draw_info->mSpecularMap = NULL;
		draw_info->mMaterial = mat;
        draw_info->mGLTFMaterial = gltf_mat;
		draw_info->mShaderMask = shader_mask;
        draw_info->mAvatar = facep->mAvatar;
        draw_info->mSkinInfo = facep->mSkinInfo;

        if (gltf_mat)
        {
            // just remember the material ID, render pools will reference the GLTF material
            draw_info->mMaterialID = mat_id;
        }
        else if (mat)
		{
			draw_info->mMaterialID = mat_id;

			// We have a material.  Update our draw info accordingly.
				
			if (!mat->getSpecularID().isNull())
			{
				LLVector4 specColor;
				specColor.mV[0] = mat->getSpecularLightColor().mV[0] * (1.f / 255.f);
				specColor.mV[1] = mat->getSpecularLightColor().mV[1] * (1.f / 255.f);
				specColor.mV[2] = mat->getSpecularLightColor().mV[2] * (1.f / 255.f);
				specColor.mV[3] = mat->getSpecularLightExponent() * (1.f / 255.f);
				draw_info->mSpecColor = specColor;
				draw_info->mEnvIntensity = mat->getEnvironmentIntensity() * (1.f / 255.f);
				draw_info->mSpecularMap = facep->getViewerObject()->getTESpecularMap(facep->getTEOffset());
			}

			draw_info->mAlphaMaskCutoff = mat->getAlphaMaskCutoff() * (1.f / 255.f);
			draw_info->mDiffuseAlphaMode = mat->getDiffuseAlphaMode();
			draw_info->mNormalMap = facep->getViewerObject()->getTENormalMap(facep->getTEOffset());
		}
		else 
		{
			if (type == LLRenderPass::PASS_GRASS)
			{
				draw_info->mAlphaMaskCutoff = 0.5f;
			}
			else
			{
				draw_info->mAlphaMaskCutoff = 0.33f;
			}
		}
		
		// if (type == LLRenderPass::PASS_ALPHA) // always populate the draw_info ptr
		{ //for alpha sorting
			facep->setDrawInfo(draw_info);
		}

		if (index < FACE_DO_NOT_BATCH_TEXTURES)
		{ //initialize texture list for texture batching
			draw_info->mTextureList.resize(index+1);
			draw_info->mTextureList[index] = tex;
		}
		draw_info->validate();
	}

    llassert(info->mGLTFMaterial == nullptr || (info->mVertexBuffer->getTypeMask() & LLVertexBuffer::MAP_TANGENT) != 0);
    llassert(type != LLPipeline::RENDER_TYPE_PASS_GLTF_PBR || info->mGLTFMaterial != nullptr);
    llassert(type != LLPipeline::RENDER_TYPE_PASS_GLTF_PBR_RIGGED || info->mGLTFMaterial != nullptr);
    llassert(type != LLPipeline::RENDER_TYPE_PASS_GLTF_PBR_ALPHA_MASK || info->mGLTFMaterial != nullptr);
    llassert(type != LLPipeline::RENDER_TYPE_PASS_GLTF_PBR_ALPHA_MASK_RIGGED || info->mGLTFMaterial != nullptr);
    
    llassert(type != LLRenderPass::PASS_BUMP || (info->mVertexBuffer->getTypeMask() & LLVertexBuffer::MAP_TANGENT) != 0);
    llassert(type != LLRenderPass::PASS_NORMSPEC || info->mNormalMap.notNull());
    llassert(type != LLRenderPass::PASS_SPECMAP || (info->mVertexBuffer->getTypeMask() & LLVertexBuffer::MAP_TEXCOORD2) != 0);
}

void LLVolumeGeometryManager::getGeometry(LLSpatialGroup* group)
{

}

// add a face pointer to a list of face pointers without going over MAX_COUNT faces
template<typename T>
static inline void add_face(T*** list, U32* count, T* face)
{
    if (face->isState(LLFace::RIGGED))
    {
        if (count[1] < MAX_FACE_COUNT)
        {
            face->setDrawOrderIndex(count[1]);
            list[1][count[1]++] = face;
        }
    }
    else
    {
        if (count[0] < MAX_FACE_COUNT)
        {
            face->setDrawOrderIndex(count[0]);
            list[0][count[0]++] = face;
        }
    }
}

void LLVolumeGeometryManager::rebuildGeom(LLSpatialGroup* group)
{
    LL_PROFILE_ZONE_SCOPED_CATEGORY_VOLUME;
    llassert(!gCubeSnapshot);

	if (group->changeLOD())
	{
		group->mLastUpdateDistance = group->mDistance;
	}

	group->mLastUpdateViewAngle = group->mViewAngle;

	if (!group->hasState(LLSpatialGroup::GEOM_DIRTY | LLSpatialGroup::ALPHA_DIRTY))
	{
		if (group->hasState(LLSpatialGroup::MESH_DIRTY))
		{
			rebuildMesh(group);
		}
		return;
	}

	group->mBuilt = 1.f;
	
	LLSpatialBridge* bridge = group->getSpatialPartition()->asBridge();
    LLViewerObject *vobj = NULL;
    LLVOVolume *vol_obj = NULL;

	if (bridge)
	{
        vobj = bridge->mDrawable->getVObj();
        vol_obj = dynamic_cast<LLVOVolume*>(vobj);
	}
	// <FS:Beq> option to reduce the number of complexity updates
	// if (vol_obj)
	static LLCachedControl< bool >aggressiveComplexityUpdates(gSavedSettings, "FSEnableAggressiveComplexityUpdates", false);
    if (aggressiveComplexityUpdates && vol_obj)
	// </FS:Beq>
    {
        vol_obj->updateVisualComplexity();
    }

	group->mGeometryBytes = 0;
	group->mSurfaceArea = 0;
	
	//cache object box size since it might be used for determining visibility
	const LLVector4a* bounds = group->getObjectBounds();
	group->mObjectBoxSize = bounds[1].getLength3().getF32();

	group->clearDrawMap();

    U32 fullbright_count[2] = { 0 };
	U32 bump_count[2] = { 0 };
	U32 simple_count[2] = { 0 };
	U32 alpha_count[2] = { 0 };
	U32 norm_count[2] = { 0 };
	U32 spec_count[2] = { 0 };
	U32 normspec_count[2] = { 0 };
	U32 pbr_count[2] = { 0 };

	static LLCachedControl<S32> max_vbo_size(gSavedSettings, "RenderMaxVBOSize", 512);
	static LLCachedControl<S32> max_node_size(gSavedSettings, "RenderMaxNodeSize", 65536);
	U32 max_vertices = (max_vbo_size * 1024)/LLVertexBuffer::calcVertexSize(group->getSpatialPartition()->mVertexDataMask);
	U32 max_total = (max_node_size * 1024) / LLVertexBuffer::calcVertexSize(group->getSpatialPartition()->mVertexDataMask);
	max_vertices = llmin(max_vertices, (U32) 65535);

	U32 cur_total = 0;

	bool emissive = false;

	//Determine if we've received skininfo that contains an
	//alternate bind matrix - if it does then apply the translational component
	//to the joints of the avatar.
#if 0
	bool pelvisGotSet = false;
#endif

	{
		LL_PROFILE_ZONE_NAMED_CATEGORY_VOLUME("rebuildGeom - face list");

		//get all the faces into a list
		for (LLSpatialGroup::element_iter drawable_iter = group->getDataBegin(); 
             drawable_iter != group->getDataEnd(); ++drawable_iter)
		{
			LLDrawable* drawablep = (LLDrawable*)(*drawable_iter)->getDrawable();
		
			if (!drawablep || drawablep->isDead() || drawablep->isState(LLDrawable::FORCE_INVISIBLE) )
			{
				continue;
			}
	
			LLVOVolume* vobj = drawablep->getVOVolume();
            
			if (!vobj)
			{
				continue;
			}

            // HACK -- brute force this check every time a drawable gets rebuilt
            for (S32 i = 0; i < drawablep->getNumFaces(); ++i)
            {
                vobj->updateTEMaterialTextures(i);
            }

            // apply any pending material overrides
            gGLTFMaterialList.applyQueuedOverrides(vobj);

//<FS:Beq> Stop doing stupid stuff we don;t need to.
// Moving this inside a debug enabled check
//			std::string vobj_name = llformat("Vol%p", vobj);
//</FS:Beq>

            bool is_mesh = vobj->isMesh();
            if (is_mesh)
            {
                if ((vobj->getVolume() && !vobj->getVolume()->isMeshAssetLoaded())
                    || !gMeshRepo.meshRezEnabled())
                {
                    // Waiting for asset to fetch
                    continue;
                }

                if (!vobj->getSkinInfo() && !vobj->isSkinInfoUnavaliable())
                {
                     // Waiting for skin info to fetch
                     continue;
                }
            }

			LLVolume* volume = vobj->getVolume();
			if (volume)
			{
				const LLVector3& scale = vobj->getScale();
				group->mSurfaceArea += volume->getSurfaceArea() * llmax(llmax(scale.mV[0], scale.mV[1]), scale.mV[2]);
			}
            //<FS:Beq> Stop doing stupid stuff we don;t need on the critical path
            //F32 est_tris = vobj->getEstTrianglesMax();

            vobj->updateControlAvatar();

#if 0
            std::string vobj_name = llformat("Vol%p", vobj);
            F32 est_tris = vobj->getEstTrianglesMax();

	        LL_DEBUGS("AnimatedObjectsLinkset") << vobj_name << " rebuilding, isAttachment: " << (U32) vobj->isAttachment()
	                                            << " is_mesh " << is_mesh
	                                            << " est_tris " << est_tris
	                                            << " is_animated " << vobj->isAnimatedObject()
	                                            << " can_animate " << vobj->canBeAnimatedObject() 
	                                            << " cav " << vobj->getControlAvatar() 
	                                            << " lod " << vobj->getLOD()
	                                            << " drawable rigged " << (drawablep->isState(LLDrawable::RIGGED))
	                                            << " drawable state " << drawablep->getState()
	                                            << " playing " << (U32) (vobj->getControlAvatar() ? vobj->getControlAvatar()->mPlaying : false)
	                                            << " frame " << LLFrameTimer::getFrameCount()
	                                            << LL_ENDL;
#endif
			//<FS:Beq> Pointless. We already checked this and have used it.
			//llassert_always(vobj);


			// <FS:AO> Z's protection auto-derender code
			if (enableVolumeSAPProtection())
			{
				static LLCachedControl<F32> volume_sa_thresh(gSavedSettings, "RenderVolumeSAThreshold");
				static LLCachedControl<F32> sculpt_sa_thresh(gSavedSettings, "RenderSculptSAThreshold");
				static LLCachedControl<F32> volume_sa_max_frame(gSavedSettings, "RenderVolumeSAFrameMax");
				F32 max_for_this_vol = (vobj->isSculpted()) ? sculpt_sa_thresh : volume_sa_thresh;

				if (vobj->mVolumeSurfaceArea > max_for_this_vol)
				{
					LLPipeline::sVolumeSAFrame += vobj->mVolumeSurfaceArea;
					if (LLPipeline::sVolumeSAFrame > volume_sa_max_frame)
					{
						continue;
					}
				}
			}
			// </FS:AO>

			vobj->updateTextureVirtualSize(true);
			vobj->preRebuild();

			drawablep->clearState(LLDrawable::HAS_ALPHA);

            LLVOAvatar* avatar = nullptr;
            const LLMeshSkinInfo* skinInfo = nullptr;
            if (is_mesh)
            {
                skinInfo = vobj->getSkinInfo();
            }

            if (skinInfo)
            {
                if (vobj->isAnimatedObject())
                {
                    avatar = vobj->getControlAvatar();
                }
                else
                {
                    avatar = vobj->getAvatar();
                }
            }

            if (avatar != nullptr)
            {
                avatar->addAttachmentOverridesForObject(vobj, NULL, false);
            }

            // Standard rigged mesh attachments: 
			bool rigged = !vobj->isAnimatedObject() && skinInfo && vobj->isAttachment();
            // Animated objects. Have to check for isRiggedMesh() to
            // exclude static objects in animated object linksets.
			rigged = rigged || (vobj->isAnimatedObject() && vobj->isRiggedMesh() &&
                vobj->getControlAvatar() && vobj->getControlAvatar()->mPlaying);

			bool any_rigged_face = false;

			//for each face
			for (S32 i = 0; i < drawablep->getNumFaces(); i++)
			{
				LLFace* facep = drawablep->getFace(i);
				if (!facep)
				{
					continue;
				}
#if 0
#if LL_RELEASE_WITH_DEBUG_INFO
                const LLUUID pbr_id( "49c88210-7238-2a6b-70ac-92d4f35963cf" );
                const LLUUID obj_id( vobj->getID() );
                bool is_pbr = (obj_id == pbr_id);
#else
                bool is_pbr = false;
#endif
#else
                LLGLTFMaterial *gltf_mat = facep->getTextureEntry()->getGLTFRenderMaterial();
                bool is_pbr = gltf_mat != nullptr;
#endif

				//ALWAYS null out vertex buffer on rebuild -- if the face lands in a render
				// batch, it will recover its vertex buffer reference from the spatial group
				facep->setVertexBuffer(NULL);
			
				//sum up face verts and indices
				drawablep->updateFaceSize(i);

                if (rigged)
                {
                    if (!facep->isState(LLFace::RIGGED))
                    { //completely reset vertex buffer
                        facep->clearVertexBuffer();
                    }

                    facep->setState(LLFace::RIGGED);
                    facep->mSkinInfo = (LLMeshSkinInfo*) skinInfo; // TODO -- fix ugly de-consting here
                    facep->mAvatar = avatar;
                    any_rigged_face = true;
                }
                else
                {
                    if (facep->isState(LLFace::RIGGED))
                    { 
                        //face is not rigged but used to be, remove from rigged face pool
                        LLDrawPoolAvatar* pool = (LLDrawPoolAvatar*)facep->getPool();
                        if (pool)
                        {
                            pool->removeFace(facep);
                        }
                        facep->clearState(LLFace::RIGGED);
                        facep->mAvatar = NULL;
                        facep->mSkinInfo = NULL;
                    }
                }

				if (cur_total > max_total || facep->getIndicesCount() <= 0 || facep->getGeomCount() <= 0)
				{
					facep->clearVertexBuffer();
					continue;
				}

				if (facep->hasGeometry() &&
                    (rigged ||  // <-- HACK FIXME -- getPixelArea might be incorrect for rigged objects
                        facep->getPixelArea() > FORCE_CULL_AREA)) // <-- don't render tiny faces
				{
                    cur_total += facep->getGeomCount();

					const LLTextureEntry* te = facep->getTextureEntry();
					LLViewerTexture* tex = facep->getTexture();

					// <FS:ND> More crash avoding ...
					// if (te->getGlow() > 0.f)
					if (te && te->getGlow() > 0.f)
					// </FS:ND>
					{
						emissive = true;
					}

					if (facep->isState(LLFace::TEXTURE_ANIM))
					{
						if (!vobj->mTexAnimMode)
						{
							facep->clearState(LLFace::TEXTURE_ANIM);
						}
					}

					BOOL force_simple = (facep->getPixelArea() < FORCE_SIMPLE_RENDER_AREA);
					U32 type = gPipeline.getPoolTypeFromTE(te, tex);
                    if (is_pbr && gltf_mat && gltf_mat->mAlphaMode != LLGLTFMaterial::ALPHA_MODE_BLEND)
                    {
                        type = LLDrawPool::POOL_GLTF_PBR;
                    }
                    else
					if (type != LLDrawPool::POOL_ALPHA && force_simple)
					{
						type = LLDrawPool::POOL_SIMPLE;
					}
					facep->setPoolType(type);

					if (vobj->isHUDAttachment() && !is_pbr)
					{
						facep->setState(LLFace::FULLBRIGHT);
					}

					if (vobj->mTextureAnimp && vobj->mTexAnimMode)
					{
						if (vobj->mTextureAnimp->mFace <= -1)
						{
							S32 face;
							for (face = 0; face < vobj->getNumTEs(); face++)
							{
								LLFace * facep = drawablep->getFace(face);
								if (facep)
								{
									facep->setState(LLFace::TEXTURE_ANIM);
								}
							}
						}
						else if (vobj->mTextureAnimp->mFace < vobj->getNumTEs())
						{
							LLFace * facep = drawablep->getFace(vobj->mTextureAnimp->mFace);
							if (facep)
							{
								facep->setState(LLFace::TEXTURE_ANIM);
							}
						}
					}

					if (type == LLDrawPool::POOL_ALPHA)
					{
						if (facep->canRenderAsMask())
						{ //can be treated as alpha mask
                            add_face(sSimpleFaces, simple_count, facep);
						}
						else
						{
                            F32 alpha;
                            if (is_pbr)
                            {
                                alpha = gltf_mat ? gltf_mat->mBaseColor.mV[3] : 1.0;
                            }
                            else
                            {
                                // <FS:ND> Even more crash avoidance ...
                                //alpha = te->getColor().mV[3];
                                alpha = te ? te->getColor().mV[3] : 1.f;
                            }
                            // <FS:ND> Even more crash avoidance ...
                            //if (alpha > 0.f || te->getGlow() > 0.f)
                            if (alpha > 0.f || (te && te->getGlow() > 0.f))
							{ //only treat as alpha in the pipeline if < 100% transparent
								drawablep->setState(LLDrawable::HAS_ALPHA);
								add_face(sAlphaFaces, alpha_count, facep);
							}
							else if (LLDrawPoolAlpha::sShowDebugAlpha ||
								(gPipeline.sRenderHighlight && !drawablep->getParent() &&
								//only root objects are highlighted with red color in this case
								drawablep->getVObj() && drawablep->getVObj()->flagScripted() &&
								(LLPipeline::getRenderScriptedBeacons() ||
								(LLPipeline::getRenderScriptedTouchBeacons() && drawablep->getVObj()->flagHandleTouch()))))
							{ //draw the transparent face for debugging purposes using a custom texture
								add_face(sAlphaFaces, alpha_count, facep);
							}
						}
					}
					else
					{
						if (drawablep->isState(LLDrawable::REBUILD_VOLUME))
						{
							facep->mLastUpdateTime = gFrameTimeSeconds;
						}

						{
							// <FS> Skip if no te entry
							if (!te)
								continue;

                            LLGLTFMaterial* gltf_mat = te->getGLTFRenderMaterial();

							if (gltf_mat != nullptr || (te->getMaterialParams().notNull()))
							{
                                if (gltf_mat != nullptr)
                                {
                                    add_face(sPbrFaces, pbr_count, facep);
                                }
                                else
                                {
                                    LLMaterial* mat = te->getMaterialParams().get();
                                    if (mat->getNormalID().notNull() || // <-- has a normal map, needs tangents
                                        (te->getBumpmap() && (te->getBumpmap() < 18))) // <-- has an emboss bump map, needs tangents
                                    {
                                        if (mat->getSpecularID().notNull())
                                        { //has normal and specular maps (needs texcoord1, texcoord2, and tangent)
                                            add_face(sNormSpecFaces, normspec_count, facep);
                                        }
                                        else
                                        { //has normal map (needs texcoord1 and tangent)
                                            add_face(sNormFaces, norm_count, facep);
                                        }
                                    }
                                    else if (mat->getSpecularID().notNull())
                                    { //has specular map but no normal map, needs texcoord2
                                        add_face(sSpecFaces, spec_count, facep);
                                    }
                                    else
                                    { //has neither specular map nor normal map, only needs texcoord0
                                        add_face(sSimpleFaces, simple_count, facep);
                                    }
                                }
							}
							else if (te->getBumpmap())
							{ //needs normal + tangent
                                add_face(sBumpFaces, bump_count, facep);
							}
							else if (te->getShiny() || !te->getFullbright())
							{ //needs normal
                                add_face(sSimpleFaces, simple_count, facep);
							}
							else 
							{ //doesn't need normal
								facep->setState(LLFace::FULLBRIGHT);
                                add_face(sFullbrightFaces, fullbright_count, facep);
							}
						}
					}
				}
				else
				{	//face has no renderable geometry
					facep->clearVertexBuffer();
				}		
			}
			
			if (any_rigged_face)
			{
				if (!drawablep->isState(LLDrawable::RIGGED))
				{
					drawablep->setState(LLDrawable::RIGGED);
                    LLDrawable* root = drawablep->getRoot();
                    if (root != drawablep)
                    {
                        root->setState(LLDrawable::RIGGED_CHILD);
                    }

					//first time this is drawable is being marked as rigged,
					// do another LoD update to use avatar bounding box
					vobj->updateLOD();
				}
			}
			else
			{
				drawablep->clearState(LLDrawable::RIGGED);
                vobj->updateRiggedVolume(false);
			}
		}
	}

	//PROCESS NON-ALPHA FACES
	U32 simple_mask = LLVertexBuffer::MAP_TEXCOORD0 | LLVertexBuffer::MAP_NORMAL | LLVertexBuffer::MAP_VERTEX | LLVertexBuffer::MAP_COLOR;
	U32 alpha_mask = simple_mask | 0x80000000; //hack to give alpha verts their own VBO
	U32 bump_mask = LLVertexBuffer::MAP_TEXCOORD0 | LLVertexBuffer::MAP_TEXCOORD1 | LLVertexBuffer::MAP_NORMAL | LLVertexBuffer::MAP_VERTEX | LLVertexBuffer::MAP_COLOR;
	U32 fullbright_mask = LLVertexBuffer::MAP_TEXCOORD0 | LLVertexBuffer::MAP_VERTEX | LLVertexBuffer::MAP_COLOR;

	U32 norm_mask = simple_mask | LLVertexBuffer::MAP_TEXCOORD1 | LLVertexBuffer::MAP_TANGENT;
	U32 normspec_mask = norm_mask | LLVertexBuffer::MAP_TEXCOORD2;
	U32 spec_mask = simple_mask | LLVertexBuffer::MAP_TEXCOORD2;

	U32 pbr_mask = LLVertexBuffer::MAP_TEXCOORD0 | LLVertexBuffer::MAP_NORMAL | LLVertexBuffer::MAP_VERTEX | LLVertexBuffer::MAP_COLOR | LLVertexBuffer::MAP_TANGENT;

	if (emissive)
	{ //emissive faces are present, include emissive byte to preserve batching
		simple_mask = simple_mask | LLVertexBuffer::MAP_EMISSIVE;
		alpha_mask = alpha_mask | LLVertexBuffer::MAP_EMISSIVE;
		bump_mask = bump_mask | LLVertexBuffer::MAP_EMISSIVE;
		fullbright_mask = fullbright_mask | LLVertexBuffer::MAP_EMISSIVE;
		norm_mask = norm_mask | LLVertexBuffer::MAP_EMISSIVE;
		normspec_mask = normspec_mask | LLVertexBuffer::MAP_EMISSIVE;
		spec_mask = spec_mask | LLVertexBuffer::MAP_EMISSIVE;
        pbr_mask = pbr_mask | LLVertexBuffer::MAP_EMISSIVE;
	}

	BOOL batch_textures = LLViewerShaderMgr::instance()->getShaderLevel(LLViewerShaderMgr::SHADER_OBJECT) > 1;

    // add extra vertex data for deferred rendering (not necessarily for batching textures)
	if (batch_textures)
	{
		bump_mask = bump_mask | LLVertexBuffer::MAP_TANGENT;
		simple_mask = simple_mask | LLVertexBuffer::MAP_TEXTURE_INDEX;
		alpha_mask = alpha_mask | LLVertexBuffer::MAP_TEXTURE_INDEX | LLVertexBuffer::MAP_TANGENT | LLVertexBuffer::MAP_TEXCOORD1 | LLVertexBuffer::MAP_TEXCOORD2;
		fullbright_mask = fullbright_mask | LLVertexBuffer::MAP_TEXTURE_INDEX;
	}

	group->mGeometryBytes = 0;

	U32 geometryBytes = 0;

    // generate render batches for static geometry
    U32 extra_mask = LLVertexBuffer::MAP_TEXTURE_INDEX;
    BOOL alpha_sort = TRUE;
    BOOL rigged = FALSE;
    for (int i = 0; i < 2; ++i) //two sets, static and rigged)
    {
        geometryBytes += genDrawInfo(group, simple_mask | extra_mask, sSimpleFaces[i], simple_count[i], FALSE, batch_textures, rigged);
        geometryBytes += genDrawInfo(group, fullbright_mask | extra_mask, sFullbrightFaces[i], fullbright_count[i], FALSE, batch_textures, rigged);
        geometryBytes += genDrawInfo(group, alpha_mask | extra_mask, sAlphaFaces[i], alpha_count[i], alpha_sort, batch_textures, rigged);
        geometryBytes += genDrawInfo(group, bump_mask | extra_mask, sBumpFaces[i], bump_count[i], FALSE, FALSE, rigged);
        geometryBytes += genDrawInfo(group, norm_mask | extra_mask, sNormFaces[i], norm_count[i], FALSE, FALSE, rigged);
        geometryBytes += genDrawInfo(group, spec_mask | extra_mask, sSpecFaces[i], spec_count[i], FALSE, FALSE, rigged);
        geometryBytes += genDrawInfo(group, normspec_mask | extra_mask, sNormSpecFaces[i], normspec_count[i], FALSE, FALSE, rigged);
        geometryBytes += genDrawInfo(group, pbr_mask | extra_mask, sPbrFaces[i], pbr_count[i], FALSE, FALSE, rigged);

        // for rigged set, add weights and disable alpha sorting (rigged items use depth buffer)
        extra_mask |= LLVertexBuffer::MAP_WEIGHT4;
        rigged = TRUE;
    }

	group->mGeometryBytes = geometryBytes;

	{
		//drawables have been rebuilt, clear rebuild status
		for (LLSpatialGroup::element_iter drawable_iter = group->getDataBegin(); drawable_iter != group->getDataEnd(); ++drawable_iter)
		{
			LLDrawable* drawablep = (LLDrawable*)(*drawable_iter)->getDrawable();
			if(drawablep)
			{
                drawablep->clearState(LLDrawable::REBUILD_ALL);
            }
        }
	}

	group->mLastUpdateTime = gFrameTimeSeconds;
	group->mBuilt = 1.f;
	group->clearState(LLSpatialGroup::GEOM_DIRTY | LLSpatialGroup::ALPHA_DIRTY);
}

void LLVolumeGeometryManager::rebuildMesh(LLSpatialGroup* group)
{
    LL_PROFILE_ZONE_SCOPED_CATEGORY_VOLUME;
	llassert(group);
	if (group && group->hasState(LLSpatialGroup::MESH_DIRTY) && !group->hasState(LLSpatialGroup::GEOM_DIRTY))
	{
		{
			LL_PROFILE_ZONE_NAMED_CATEGORY_VOLUME("rebuildMesh - gen draw info");

            group->mBuilt = 1.f;
		
			const U32 MAX_BUFFER_COUNT = 4096;
			LLVertexBuffer* locked_buffer[MAX_BUFFER_COUNT];

			U32 buffer_count = 0;

            for (LLSpatialGroup::element_iter drawable_iter = group->getDataBegin(); drawable_iter != group->getDataEnd(); ++drawable_iter)
			{
				LLDrawable* drawablep = (LLDrawable*)(*drawable_iter)->getDrawable();

				if (drawablep && !drawablep->isDead() && drawablep->isState(LLDrawable::REBUILD_ALL))
				{
					LL_PROFILE_ZONE_NAMED_CATEGORY_VOLUME("Rebuild all non-Rigged");
					LLVOVolume* vobj = drawablep->getVOVolume();

					if (!vobj) continue;

					if (vobj->isNoLOD()) continue;

					vobj->preRebuild();

					if (drawablep->isState(LLDrawable::ANIMATED_CHILD))
					{
						vobj->updateRelativeXform(true);
					}

					LLVolume* volume = vobj->getVolume();
					if (!volume) continue;
					for (S32 i = 0; i < drawablep->getNumFaces(); ++i)
					{
						LLFace* face = drawablep->getFace(i);
						if (face)
						{
							LLVertexBuffer* buff = face->getVertexBuffer();
							if (buff)
							{
                                if (!face->getGeometryVolume(*volume, // volume
                                    face->getTEOffset(),              // face_index
                                    vobj->getRelativeXform(),         // mat_vert_in
                                    vobj->getRelativeXformInvTrans(), // mat_norm_in
                                    face->getGeomIndex(),             // index_offset
                                    false,                            // force_rebuild
                                    true))                            // no_debug_assert
                                {   // Something's gone wrong with the vertex buffer accounting,
                                    // rebuild this group with no debug assert because MESH_DIRTY
                                    group->dirtyGeom();
                                    gPipeline.markRebuild(group);
                                }

                                buff->unmapBuffer();
							}
						}
					}

					if (drawablep->isState(LLDrawable::ANIMATED_CHILD))
					{
						vobj->updateRelativeXform();
					}

					drawablep->clearState(LLDrawable::REBUILD_ALL);
				}
			}

			{
				LL_PROFILE_ZONE_NAMED_CATEGORY_VOLUME("rebuildMesh - flush");
				for (LLVertexBuffer** iter = locked_buffer, ** end_iter = locked_buffer+buffer_count; iter != end_iter; ++iter)
				{
					(*iter)->unmapBuffer();
				}

				// don't forget alpha
				if(group != NULL &&
				   !group->mVertexBuffer.isNull())
				{
					group->mVertexBuffer->unmapBuffer();
				}
			}
			
			group->clearState(LLSpatialGroup::MESH_DIRTY | LLSpatialGroup::NEW_DRAWINFO);
		}
	} 
}

struct CompareBatchBreaker
{
	bool operator()(const LLFace* const& lhs, const LLFace* const& rhs)
	{
		const LLTextureEntry* lte = lhs->getTextureEntry();
		const LLTextureEntry* rte = rhs->getTextureEntry();

        if (lte->getBumpmap() != rte->getBumpmap())
		{
			return lte->getBumpmap() < rte->getBumpmap();
		}
		else if (lte->getFullbright() != rte->getFullbright())
		{
			return lte->getFullbright() < rte->getFullbright();
		}
        else if (lte->getMaterialID() != rte->getMaterialID())
        {
            return lte->getMaterialID() < rte->getMaterialID();
        }
		else if (lte->getShiny() != rte->getShiny())
		{
			return lte->getShiny() < rte->getShiny();
		}
        else if (lhs->getTexture() != rhs->getTexture())
		{
			return lhs->getTexture() < rhs->getTexture();
		}
        else 
        {
            // all else being equal, maintain consistent draw order
            return lhs->getDrawOrderIndex() < rhs->getDrawOrderIndex();
        }
	}
};

struct CompareBatchBreakerRigged
{
    bool operator()(const LLFace* const& lhs, const LLFace* const& rhs)
    {
        if (lhs->mAvatar != rhs->mAvatar)
        {
            return lhs->mAvatar < rhs->mAvatar;
        }
        else if (lhs->mSkinInfo->mHash != rhs->mSkinInfo->mHash)
        {
            return lhs->mSkinInfo->mHash < rhs->mSkinInfo->mHash;
        }
        else
        {
            // "inherit" non-rigged behavior
            CompareBatchBreaker comp;
            return comp(lhs, rhs);
        }
    }
};

U32 LLVolumeGeometryManager::genDrawInfo(LLSpatialGroup* group, U32 mask, LLFace** faces, U32 face_count, BOOL distance_sort, BOOL batch_textures, BOOL rigged)
{
    LL_PROFILE_ZONE_SCOPED_CATEGORY_VOLUME;

	U32 geometryBytes = 0;
	
	//calculate maximum number of vertices to store in a single buffer
	static LLCachedControl<S32> max_vbo_size(gSavedSettings, "RenderMaxVBOSize", 512);
	U32 max_vertices = (max_vbo_size * 1024)/LLVertexBuffer::calcVertexSize(group->getSpatialPartition()->mVertexDataMask);
	max_vertices = llmin(max_vertices, (U32) 65535);

	{
		LL_PROFILE_ZONE_NAMED_CATEGORY_VOLUME("genDrawInfo - sort");
        
        if (rigged)
        {
            if (!distance_sort) // <--- alpha "sort" rigged faces by maintaining original draw order
            {
                //sort faces by things that break batches, including avatar and mesh id
                std::sort(faces, faces + face_count, CompareBatchBreakerRigged());
            }
        }
        else if (!distance_sort)
        {
            //sort faces by things that break batches, not including avatar and mesh id
            std::sort(faces, faces + face_count, CompareBatchBreaker());
        }
		else
		{
			//sort faces by distance
			std::sort(faces, faces+face_count, LLFace::CompareDistanceGreater());
		}
	}
				
	bool hud_group = group->isHUDGroup() ;
	LLFace** face_iter = faces;
	LLFace** end_faces = faces+face_count;
	
	LLSpatialGroup::buffer_map_t buffer_map;

	LLViewerTexture* last_tex = NULL;

	S32 texture_index_channels = 1;
	
	if (gGLManager.mGLSLVersionMajor > 1 || gGLManager.mGLSLVersionMinor >= 30)
	{
		texture_index_channels = LLGLSLShader::sIndexedTextureChannels-1; //always reserve one for shiny for now just for simplicity;
	}

	if (distance_sort)
	{
		texture_index_channels = gDeferredAlphaProgram.mFeatures.mIndexedTextureChannels;
	}

	texture_index_channels = LLGLSLShader::sIndexedTextureChannels;

	bool flexi = false;

	while (face_iter != end_faces)
	{
		//pull off next face
		LLFace* facep = *face_iter;
		LLViewerTexture* tex = facep->getTexture();
        const LLTextureEntry* te = facep->getTextureEntry();
		LLMaterialPtr mat = te->getMaterialParams();
        LLMaterialID matId = te->getMaterialID();

		// if (distance_sort)
		// {
		// 	tex = NULL;
		// }

		if (last_tex != tex)
		{
			last_tex = tex;
		}

		bool bake_sunlight = LLPipeline::sBakeSunlight && facep->getDrawable()->isStatic(); 

		U32 index_count = facep->getIndicesCount();
		U32 geom_count = facep->getGeomCount();

		flexi = flexi || facep->getViewerObject()->getVolume()->isUnique();

		//sum up vertices needed for this render batch
		LLFace** i = face_iter;
		++i;
		
		const U32 MAX_TEXTURE_COUNT = 32;
		LLViewerTexture* texture_list[MAX_TEXTURE_COUNT];
		
		U32 texture_count = 0;

		{
			LL_PROFILE_ZONE_NAMED_CATEGORY_VOLUME("genDrawInfo - face size");
			if (batch_textures)
			{
				U8 cur_tex = 0;
				facep->setTextureIndex(cur_tex);
				if (texture_count < MAX_TEXTURE_COUNT)
				{
					texture_list[texture_count++] = tex;
				}

				if (can_batch_texture(facep))
				{ //populate texture_list with any textures that can be batched
				  //move i to the next unbatchable face
					while (i != end_faces)
					{
						facep = *i;
						
						if (!can_batch_texture(facep))
						{ //face is bump mapped or has an animated texture matrix -- can't 
							//batch more than 1 texture at a time
							facep->setTextureIndex(0);
							break;
						}

						if (facep->getTexture() != tex)
						{
							if (distance_sort)
							{ //textures might be out of order, see if texture exists in current batch
								bool found = false;
								for (U32 tex_idx = 0; tex_idx < texture_count; ++tex_idx)
								{
									if (facep->getTexture() == texture_list[tex_idx])
									{
										cur_tex = tex_idx;
										found = true;
										break;
									}
								}

								if (!found)
								{
									cur_tex = texture_count;
								}
							}
							else
							{
								cur_tex++;
							}

							if (cur_tex >= texture_index_channels)
							{ //cut batches when index channels are depleted
								break;
							}

							tex = facep->getTexture();

							// <FS:Beq> Quick hack test of proper batching logic
							// if (texture_count < MAX_TEXTURE_COUNT)
							// only add to the batch if this is a new texture
							if (cur_tex == texture_count && texture_count < MAX_TEXTURE_COUNT)
							// </FS:Beq>
							{
								texture_list[texture_count++] = tex;
							}
						}

						if (geom_count + facep->getGeomCount() > max_vertices)
						{ //cut batches on geom count too big
							break;
						}

						++i;

						flexi = flexi || facep->getViewerObject()->getVolume()->isUnique();

						index_count += facep->getIndicesCount();
						geom_count += facep->getGeomCount();

						facep->setTextureIndex(cur_tex);
					}
				}
				else
				{
					facep->setTextureIndex(0);
				}

				tex = texture_list[0];
			}
			else
			{
				while (i != end_faces && 
					(LLPipeline::sTextureBindTest || 
						(distance_sort || 
							((*i)->getTexture() == tex))))
				{
					facep = *i;
                    const LLTextureEntry* nextTe = facep->getTextureEntry();
                    if (nextTe->getMaterialID() != matId)
                    {
                        break;
                    }

					//face has no texture index
					facep->mDrawInfo = NULL;
					facep->setTextureIndex(FACE_DO_NOT_BATCH_TEXTURES);

					if (geom_count + facep->getGeomCount() > max_vertices)
					{ //cut batches on geom count too big
						break;
					}

					++i;
					index_count += facep->getIndicesCount();
					geom_count += facep->getGeomCount();

					flexi = flexi || facep->getViewerObject()->getVolume()->isUnique();
				}
			}
		}

		//create vertex buffer
		LLPointer<LLVertexBuffer> buffer;

		{
			LL_PROFILE_ZONE_NAMED_CATEGORY_VOLUME("genDrawInfo - allocate");
			buffer = new LLVertexBuffer(mask);
			if(!buffer->allocateBuffer(geom_count, index_count))
			{
				LL_WARNS() << "Failed to allocate group Vertex Buffer to "
					<< geom_count << " vertices and "
					<< index_count << " indices" << LL_ENDL;
				buffer = NULL;
			}
		}

		if (buffer)
		{
			geometryBytes += buffer->getSize() + buffer->getIndicesSize();
			buffer_map[mask][*face_iter].push_back(buffer);
		}

		//add face geometry

		U32 indices_index = 0;
		U16 index_offset = 0;

        while (face_iter < i)
		{
			//update face indices for new buffer
			facep = *face_iter;

			if (buffer.isNull())
			{
				// Bulk allocation failed
				facep->setVertexBuffer(buffer);
				facep->setSize(0, 0); // mark as no geometry
				++face_iter;
				continue;
			}
			facep->setIndicesIndex(indices_index);
			facep->setGeomIndex(index_offset);
			facep->setVertexBuffer(buffer);	
			
			if (batch_textures && facep->getTextureIndex() == FACE_DO_NOT_BATCH_TEXTURES)
			{
				LL_ERRS() << "Invalid texture index." << LL_ENDL;
			}
			
			{
				//for debugging, set last time face was updated vs moved
				facep->updateRebuildFlags();

				{ //copy face geometry into vertex buffer
					LLDrawable* drawablep = facep->getDrawable();
					LLVOVolume* vobj = drawablep->getVOVolume();
					LLVolume* volume = vobj->getVolume();

					if (drawablep->isState(LLDrawable::ANIMATED_CHILD))
					{
						vobj->updateRelativeXform(true);
					}

					U32 te_idx = facep->getTEOffset();

					if (!facep->getGeometryVolume(*volume, te_idx, 
						vobj->getRelativeXform(), vobj->getRelativeXformInvTrans(), index_offset,true))
					{
						LL_WARNS() << "Failed to get geometry for face!" << LL_ENDL;
					}

					if (drawablep->isState(LLDrawable::ANIMATED_CHILD))
					{
						vobj->updateRelativeXform(false);
					}
				}
			}

			index_offset += facep->getGeomCount();
			indices_index += facep->getIndicesCount();

			//append face to appropriate render batch

			BOOL force_simple = facep->getPixelArea() < FORCE_SIMPLE_RENDER_AREA;
			BOOL fullbright = facep->isState(LLFace::FULLBRIGHT);
			if ((mask & LLVertexBuffer::MAP_NORMAL) == 0)
			{ //paranoia check to make sure GL doesn't try to read non-existant normals
				fullbright = TRUE;
			}

            const LLTextureEntry* te = facep->getTextureEntry();
            LLGLTFMaterial* gltf_mat = te->getGLTFRenderMaterial();

			if (hud_group && gltf_mat == nullptr)
			{ //all hud attachments are fullbright
				fullbright = TRUE;
			}
			
			tex = facep->getTexture();

			BOOL is_alpha = (facep->getPoolType() == LLDrawPool::POOL_ALPHA) ? TRUE : FALSE;

            LLMaterial* mat = nullptr;
            bool can_be_shiny = false;

            // ignore traditional material if GLTF material is present
            if (gltf_mat == nullptr)
            {
                mat = te->getMaterialParams().get();

                can_be_shiny = true;
                if (mat)
                {
                    U8 mode = mat->getDiffuseAlphaMode();
                    can_be_shiny = mode == LLMaterial::DIFFUSE_ALPHA_MODE_NONE ||
                        mode == LLMaterial::DIFFUSE_ALPHA_MODE_EMISSIVE;
                }
            }

            F32 blinn_phong_alpha = te->getColor().mV[3];
			bool use_legacy_bump = te->getBumpmap() && (te->getBumpmap() < 18) && (!mat || mat->getNormalID().isNull());
			bool blinn_phong_opaque = blinn_phong_alpha >= 0.999f;
            bool blinn_phong_transparent = blinn_phong_alpha < 0.999f;

            if (!gltf_mat)
            {
                is_alpha = (is_alpha || blinn_phong_transparent) ? TRUE : FALSE;
            }

			if (gltf_mat || (mat && !hud_group))
			{
				bool material_pass = false;

                if (gltf_mat)
                { // all other parameters ignored if gltf material is present
                    if (gltf_mat->mAlphaMode == LLGLTFMaterial::ALPHA_MODE_BLEND)
                    {
                        registerFace(group, facep, LLRenderPass::PASS_ALPHA);
                    }
                    else if (gltf_mat->mAlphaMode == LLGLTFMaterial::ALPHA_MODE_MASK)
                    {
                        registerFace(group, facep, LLRenderPass::PASS_GLTF_PBR_ALPHA_MASK);
                    }
                    else
                    {
                        registerFace(group, facep, LLRenderPass::PASS_GLTF_PBR);
                    }
                }
                else
				// do NOT use 'fullbright' for this logic or you risk sending
				// things without normals down the materials pipeline and will
				// render poorly if not crash NORSPEC-240,314
				//
				if (te->getFullbright())
				{
					if (mat->getDiffuseAlphaMode() == LLMaterial::DIFFUSE_ALPHA_MODE_MASK)
					{
						if (blinn_phong_opaque)
						{
							registerFace(group, facep, LLRenderPass::PASS_FULLBRIGHT_ALPHA_MASK);
						}
						else
						{
							registerFace(group, facep, LLRenderPass::PASS_ALPHA);
						}
					}
					else if (is_alpha)
					{
						registerFace(group, facep, LLRenderPass::PASS_ALPHA);
					}
					else
					{
						if (mat->getEnvironmentIntensity() > 0 || te->getShiny() > 0)
						{
							material_pass = true;
						}
						else
						{
                            if (blinn_phong_opaque)
						    {
							    registerFace(group, facep, LLRenderPass::PASS_FULLBRIGHT);
                            }
                            else
                            {
                                registerFace(group, facep, LLRenderPass::PASS_ALPHA);
                            }
						}
					}
				}
				else if (blinn_phong_transparent)
				{
					registerFace(group, facep, LLRenderPass::PASS_ALPHA);
				}
				else if (use_legacy_bump)
				{
                    llassert(mask & LLVertexBuffer::MAP_TANGENT);
					// we have a material AND legacy bump settings, but no normal map
					registerFace(group, facep, LLRenderPass::PASS_BUMP);
				}
				else
				{
					material_pass = true;
				}

				if (material_pass)
				{
					static const U32 pass[] = 
					{
						LLRenderPass::PASS_MATERIAL,
						LLRenderPass::PASS_ALPHA, //LLRenderPass::PASS_MATERIAL_ALPHA,
						LLRenderPass::PASS_MATERIAL_ALPHA_MASK,
						LLRenderPass::PASS_MATERIAL_ALPHA_EMISSIVE,
						LLRenderPass::PASS_SPECMAP,
						LLRenderPass::PASS_ALPHA, //LLRenderPass::PASS_SPECMAP_BLEND,
						LLRenderPass::PASS_SPECMAP_MASK,
						LLRenderPass::PASS_SPECMAP_EMISSIVE,
						LLRenderPass::PASS_NORMMAP,
						LLRenderPass::PASS_ALPHA, //LLRenderPass::PASS_NORMMAP_BLEND,
						LLRenderPass::PASS_NORMMAP_MASK,
						LLRenderPass::PASS_NORMMAP_EMISSIVE,
						LLRenderPass::PASS_NORMSPEC,
						LLRenderPass::PASS_ALPHA, //LLRenderPass::PASS_NORMSPEC_BLEND,
						LLRenderPass::PASS_NORMSPEC_MASK,
						LLRenderPass::PASS_NORMSPEC_EMISSIVE,
					};

                    U32 alpha_mode = mat->getDiffuseAlphaMode();
                    if (!distance_sort && alpha_mode == LLMaterial::DIFFUSE_ALPHA_MODE_BLEND)
                    { // HACK - this should never happen, but sometimes we get a material that thinks it has alpha blending when it ought not
                        alpha_mode = LLMaterial::DIFFUSE_ALPHA_MODE_NONE;
                    }
                    U32 mask = mat->getShaderMask(alpha_mode, is_alpha);

                    U32 vb_mask = facep->getVertexBuffer()->getTypeMask();

                    // HACK - this should also never happen, but sometimes we get here and the material thinks it has a specmap now 
                    // even though it didn't appear to have a specmap when the face was added to the list of faces
                    if ((mask & 0x4) && !(vb_mask & LLVertexBuffer::MAP_TEXCOORD2))
                    {
                        mask &= ~0x4;
                    }

					llassert(mask < sizeof(pass)/sizeof(U32));

					mask = llmin(mask, (U32)(sizeof(pass)/sizeof(U32)-1));

                    // if this is going into alpha pool, distance sort MUST be true
                    llassert(pass[mask] == LLRenderPass::PASS_ALPHA ? distance_sort : true);
					registerFace(group, facep, pass[mask]);
				}
			}
			else if (mat)
			{
				U8 mode = mat->getDiffuseAlphaMode();

                is_alpha = (is_alpha || (mode == LLMaterial::DIFFUSE_ALPHA_MODE_BLEND));

				if (is_alpha)
				{
					mode = LLMaterial::DIFFUSE_ALPHA_MODE_BLEND;
				}

				if (mode == LLMaterial::DIFFUSE_ALPHA_MODE_MASK)
				{
					registerFace(group, facep, fullbright ? LLRenderPass::PASS_FULLBRIGHT_ALPHA_MASK : LLRenderPass::PASS_ALPHA_MASK);
				}
				else if (is_alpha )
				{
					registerFace(group, facep, LLRenderPass::PASS_ALPHA);
				}
				else if (gPipeline.shadersLoaded()
					&& te->getShiny() 
					&& can_be_shiny)
				{
					registerFace(group, facep, fullbright ? LLRenderPass::PASS_FULLBRIGHT_SHINY : LLRenderPass::PASS_SHINY);
				}
				else
				{
					registerFace(group, facep, fullbright ? LLRenderPass::PASS_FULLBRIGHT : LLRenderPass::PASS_SIMPLE);
				}
			}
			else if (is_alpha)
			{
				// can we safely treat this as an alpha mask?
				if (facep->getFaceColor().mV[3] <= 0.f)
				{ //100% transparent, don't render unless we're highlighting transparent
					LL_PROFILE_ZONE_NAMED_CATEGORY_VOLUME("facep->alpha -> invisible");
					registerFace(group, facep, LLRenderPass::PASS_ALPHA_INVISIBLE);
				}
				else if (facep->canRenderAsMask() && !hud_group)
				{
					if (te->getFullbright() || LLPipeline::sNoAlpha)
					{
						registerFace(group, facep, LLRenderPass::PASS_FULLBRIGHT_ALPHA_MASK);
					}
					else
					{
						registerFace(group, facep, LLRenderPass::PASS_ALPHA_MASK);
					}
				}
				else
				{
					registerFace(group, facep, LLRenderPass::PASS_ALPHA);
				}
			}
			else if (gPipeline.shadersLoaded()
				&& te->getShiny() 
				&& can_be_shiny)
			{ //shiny
				if (tex->getPrimaryFormat() == GL_ALPHA)
				{ //invisiprim+shiny
					registerFace(group, facep, LLRenderPass::PASS_INVISI_SHINY);
					registerFace(group, facep, LLRenderPass::PASS_INVISIBLE);
				}
				else if (!hud_group)
				{ //deferred rendering
					if (te->getFullbright())
					{ //register in post deferred fullbright shiny pass
						registerFace(group, facep, LLRenderPass::PASS_FULLBRIGHT_SHINY);
						if (te->getBumpmap())
						{ //register in post deferred bump pass
							registerFace(group, facep, LLRenderPass::PASS_POST_BUMP);
						}
					}
					else if (use_legacy_bump)
					{ //register in deferred bump pass
                        llassert(mask& LLVertexBuffer::MAP_TANGENT);
						registerFace(group, facep, LLRenderPass::PASS_BUMP);
					}
					else
					{ //register in deferred simple pass (deferred simple includes shiny)
						llassert(mask & LLVertexBuffer::MAP_NORMAL);
						registerFace(group, facep, LLRenderPass::PASS_SIMPLE);
					}
				}
				else if (fullbright)
				{	//not deferred, register in standard fullbright shiny pass					
					registerFace(group, facep, LLRenderPass::PASS_FULLBRIGHT_SHINY);
				}
				else
				{ //not deferred or fullbright, register in standard shiny pass
					registerFace(group, facep, LLRenderPass::PASS_SHINY);
				}
			}
			else
			{ //not alpha and not shiny
				if (!is_alpha && tex->getPrimaryFormat() == GL_ALPHA)
				{ //invisiprim
					registerFace(group, facep, LLRenderPass::PASS_INVISIBLE);
				}
				else if (fullbright || bake_sunlight)
				{ //fullbright
					if (mat && mat->getDiffuseAlphaMode() == LLMaterial::DIFFUSE_ALPHA_MODE_MASK)
					{
						registerFace(group, facep, LLRenderPass::PASS_FULLBRIGHT_ALPHA_MASK);
					}
					else
					{
						registerFace(group, facep, LLRenderPass::PASS_FULLBRIGHT);
					}
					if (!hud_group && use_legacy_bump)
					{ //if this is the deferred render and a bump map is present, register in post deferred bump
						registerFace(group, facep, LLRenderPass::PASS_POST_BUMP);
					}
				}
				else
				{
					if (use_legacy_bump)
					{ //non-shiny or fullbright deferred bump
                        llassert(mask& LLVertexBuffer::MAP_TANGENT);
						registerFace(group, facep, LLRenderPass::PASS_BUMP);
					}
					else
					{ //all around simple
						llassert(mask & LLVertexBuffer::MAP_NORMAL);
						if (mat && mat->getDiffuseAlphaMode() == LLMaterial::DIFFUSE_ALPHA_MODE_MASK)
						{ //material alpha mask can be respected in non-deferred
							registerFace(group, facep, LLRenderPass::PASS_ALPHA_MASK);
						}
						else
						{
							registerFace(group, facep, LLRenderPass::PASS_SIMPLE);
						}
				    }
				}
				
				
				if (!gPipeline.shadersLoaded() && 
					!is_alpha && 
					te->getShiny())
				{ //shiny as an extra pass when shaders are disabled
					registerFace(group, facep, LLRenderPass::PASS_SHINY);
				}
			}
			
			//not sure why this is here, and looks like it might cause bump mapped objects to get rendered redundantly -- davep 5/11/2010
			if (!is_alpha && hud_group)
			{
				llassert((mask & LLVertexBuffer::MAP_NORMAL) || fullbright);
				facep->setPoolType((fullbright) ? LLDrawPool::POOL_FULLBRIGHT : LLDrawPool::POOL_SIMPLE);
				
				if (!force_simple && use_legacy_bump)
				{
                    llassert(mask & LLVertexBuffer::MAP_TANGENT);
					registerFace(group, facep, LLRenderPass::PASS_BUMP);
				}
			}

			if (!is_alpha && LLPipeline::sRenderGlow && te->getGlow() > 0.f)
			{
                if (gltf_mat)
                {
                    registerFace(group, facep, LLRenderPass::PASS_GLTF_GLOW);
                }
                else
                {
                    registerFace(group, facep, LLRenderPass::PASS_GLOW);
                }
			}
						
			++face_iter;
		}

		if (buffer)
		{
			buffer->unmapBuffer();
		}
	}

	group->mBufferMap[mask].clear();
	for (LLSpatialGroup::buffer_texture_map_t::iterator i = buffer_map[mask].begin(); i != buffer_map[mask].end(); ++i)
	{
		group->mBufferMap[mask][i->first] = i->second;
	}

	return geometryBytes;
}

void LLVolumeGeometryManager::addGeometryCount(LLSpatialGroup* group, U32& vertex_count, U32& index_count)
{
    //for each drawable
    for (LLSpatialGroup::element_iter drawable_iter = group->getDataBegin(); drawable_iter != group->getDataEnd(); ++drawable_iter)
    {
        LLDrawable* drawablep = (LLDrawable*)(*drawable_iter)->getDrawable();

        if (!drawablep || drawablep->isDead())
        {
            continue;
        }
    }
}

void LLGeometryManager::addGeometryCount(LLSpatialGroup* group, U32 &vertex_count, U32 &index_count)
{	
    LL_PROFILE_ZONE_SCOPED_CATEGORY_VOLUME;

    //clear off any old faces
    mFaceList.clear();

	//for each drawable
	for (LLSpatialGroup::element_iter drawable_iter = group->getDataBegin(); drawable_iter != group->getDataEnd(); ++drawable_iter)
	{
		LLDrawable* drawablep = (LLDrawable*)(*drawable_iter)->getDrawable();
		
		if (!drawablep || drawablep->isDead())
		{
			continue;
		}
	
		//for each face
		for (S32 i = 0; i < drawablep->getNumFaces(); i++)
		{
			//sum up face verts and indices
			drawablep->updateFaceSize(i);
			LLFace* facep = drawablep->getFace(i);
			if (facep)
			{
				if (facep->hasGeometry() && facep->getPixelArea() > FORCE_CULL_AREA && 
					facep->getGeomCount() + vertex_count <= 65536)
				{
					vertex_count += facep->getGeomCount();
					index_count += facep->getIndicesCount();
				
					//remember face (for sorting)
					mFaceList.push_back(facep);
				}
				else
				{
					facep->clearVertexBuffer();
				}
			}
		}
	}
}

LLHUDPartition::LLHUDPartition(LLViewerRegion* regionp) : LLBridgePartition(regionp)
{
	mPartitionType = LLViewerRegion::PARTITION_HUD;
	mDrawableType = LLPipeline::RENDER_TYPE_HUD;
	mSlopRatio = 0.f;
	mLODPeriod = 1;
}

void LLHUDPartition::shift(const LLVector4a &offset)
{
	//HUD objects don't shift with region crossing.  That would be silly.
}<|MERGE_RESOLUTION|>--- conflicted
+++ resolved
@@ -267,9 +267,6 @@
 	mTextureAnimp = NULL;
 	delete mVolumeImpl;
 	mVolumeImpl = NULL;
-    
-    if (mIsMirror)
-        gPipeline.mHeroProbeManager.unregisterHeroDrawable(this);
 
 	gMeshRepo.unregisterMesh(this);
 
@@ -1154,14 +1151,6 @@
         updateReflectionProbePtr();
     }
     
-<<<<<<< HEAD
-    if (isMirror())
-    {
-        gPipeline.mHeroProbeManager.registerHeroDrawable(this);
-    }
-    
-=======
->>>>>>> 1552ee3a
 	updateRadius();
 	bool force_update = true; // avoid non-alpha mDistance update being optimized away
 	mDrawable->updateDistance(*LLViewerCamera::getInstance(), force_update);
@@ -3524,48 +3513,6 @@
 	{
 		return 0.f;
 	}
-}
-
-bool LLVOVolume::setIsMirror(BOOL is_mirror)
-{
-    BOOL was_mirror = isMirror();
-    if (is_mirror != was_mirror)
-    {
-        if (is_mirror)
-        {
-            setParameterEntryInUse(LLNetworkData::PARAMS_MIRROR, TRUE, true);
-        }
-        else
-        {
-            setParameterEntryInUse(LLNetworkData::PARAMS_MIRROR, FALSE, true);
-        }
-    }
-    
-    updateMirrorDrawable();
-    
-    return was_mirror != is_mirror;
-}
-
-void LLVOVolume::updateMirrorDrawable()
-{
-    if (isMirror())
-    {
-        gPipeline.mHeroProbeManager.registerHeroDrawable(this);
-    }
-    else
-    {
-        gPipeline.mHeroProbeManager.unregisterHeroDrawable(this);
-    }
-}
-
-BOOL LLVOVolume::isMirror() const
-{
-    return mIsMirror;
-}
-
-U8 LLVOVolume::mirrorFace() const
-{
-    return mMirrorFace;
 }
 
 BOOL LLVOVolume::isReflectionProbe() const
@@ -4686,11 +4633,6 @@
 	}
    
     updateReflectionProbePtr();
-    
-    if (isMirror())
-        gPipeline.mHeroProbeManager.registerHeroDrawable(this);
-    else
-        gPipeline.mHeroProbeManager.unregisterHeroDrawable(this);
 }
 
 void LLVOVolume::updateReflectionProbePtr()
