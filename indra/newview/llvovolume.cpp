--- conflicted
+++ resolved
@@ -6371,19 +6371,13 @@
 			if (drawablep && !drawablep->isDead() && drawablep->isState(LLDrawable::REBUILD_ALL) && !drawablep->isState(LLDrawable::RIGGED) )
 			{
 				LLVOVolume* vobj = drawablep->getVOVolume();
-<<<<<<< HEAD
 				//<FS:Beq> avoid unfortunate sleep during trylock by static check
 				//if(debugLoggingEnabled("AnimatedObjectsLinkset"))
 				static auto debug_logging_on = debugLoggingEnabled("AnimatedObjectsLinkset");
 				if (debug_logging_on)
 				//</FS:Beq>
 				{
-                    if (vobj->isAnimatedObject() && vobj->isRiggedMesh())
-=======
-                if (debugLoggingEnabled("AnimatedObjectsLinkset"))
-                {
                     if (vobj && vobj->isAnimatedObject() && vobj->isRiggedMesh())
->>>>>>> 4bab66a4
                     {
                         std::string vobj_name = llformat("Vol%p", vobj);
                         F32 est_tris = vobj->getEstTrianglesMax();
