--- conflicted
+++ resolved
@@ -63,15 +63,12 @@
 #include "llmediadataclient.h"
 #include "llagent.h"
 #include "llviewermediafocus.h"
-<<<<<<< HEAD
 // [RLVa:KB] - Checked: 2011-05-22 (RLVa-1.3.1a)
 #include "rlvhandler.h"
 #include "rlvlocks.h"
 // [/RLVa:KB]
-=======
 #include "lldatapacker.h"
 #include "llvocache.h"
->>>>>>> 113f532e
 
 const S32 MIN_QUIET_FRAMES_COALESCE = 30;
 const F32 FORCE_SIMPLE_RENDER_AREA = 512.f;
