/** 
 * @file llvovolume.cpp
 * @brief LLVOVolume class implementation
 *
 * $LicenseInfo:firstyear=2001&license=viewerlgpl$
 * Second Life Viewer Source Code
 * Copyright (C) 2010, Linden Research, Inc.
 * 
 * This library is free software; you can redistribute it and/or
 * modify it under the terms of the GNU Lesser General Public
 * License as published by the Free Software Foundation;
 * version 2.1 of the License only.
 * 
 * This library is distributed in the hope that it will be useful,
 * but WITHOUT ANY WARRANTY; without even the implied warranty of
 * MERCHANTABILITY or FITNESS FOR A PARTICULAR PURPOSE.  See the GNU
 * Lesser General Public License for more details.
 * 
 * You should have received a copy of the GNU Lesser General Public
 * License along with this library; if not, write to the Free Software
 * Foundation, Inc., 51 Franklin Street, Fifth Floor, Boston, MA  02110-1301  USA
 * 
 * Linden Research, Inc., 945 Battery Street, San Francisco, CA  94111  USA
 * $/LicenseInfo$
 */

// A "volume" is a box, cylinder, sphere, or other primitive shape.

#include "llviewerprecompiledheaders.h"

#include "llvovolume.h"

#include <sstream>

#include "llviewercontrol.h"
#include "lldir.h"
#include "llflexibleobject.h"
#include "llfloatertools.h"
#include "llmaterialtable.h"
#include "llprimitive.h"
#include "llvolume.h"
#include "llvolumeoctree.h"
#include "llvolumemgr.h"
#include "llvolumemessage.h"
#include "material_codes.h"
#include "message.h"
#include "llpluginclassmedia.h" // for code in the mediaEvent handler
#include "object_flags.h"
#include "llagentconstants.h"
#include "lldrawable.h"
#include "lldrawpoolavatar.h"
#include "lldrawpoolbump.h"
#include "llface.h"
#include "llspatialpartition.h"
#include "llhudmanager.h"
#include "llflexibleobject.h"
#include "llsky.h"
#include "lltexturefetch.h"
#include "llvector4a.h"
#include "llviewercamera.h"
#include "llviewertexturelist.h"
#include "llviewerobjectlist.h"
#include "llviewerregion.h"
#include "llviewertextureanim.h"
#include "llworld.h"
#include "llselectmgr.h"
#include "pipeline.h"
#include "llsdutil.h"
#include "llmatrix4a.h"
#include "llmediaentry.h"
#include "llmediadataclient.h"
#include "llmeshrepository.h"
#include "llagent.h"
#include "llviewermediafocus.h"
// [RLVa:KB] - Checked: 2011-05-22 (RLVa-1.3.1a)
#include "rlvhandler.h"
#include "rlvlocks.h"
// [/RLVa:KB]
#include "lldatapacker.h"
#include "llviewershadermgr.h"
#include "llvoavatar.h"
#include "llvocache.h"
// [RLVa:KB] - Checked: 2011-05-22 (RLVa-1.3.1a)
#include "rlvhandler.h"
#include "rlvlocks.h"
// [/RLVa:KB]

const S32 MIN_QUIET_FRAMES_COALESCE = 30;
const F32 FORCE_SIMPLE_RENDER_AREA = 512.f;
const F32 FORCE_CULL_AREA = 8.f;
const F32 MAX_LOD_DISTANCE = 24.f;


BOOL gAnimateTextures = TRUE;
//extern BOOL gHideSelectedObjects;

F32 LLVOVolume::sLODFactor = 1.f;
F32	LLVOVolume::sLODSlopDistanceFactor = 0.5f; //Changing this to zero, effectively disables the LOD transition slop 
F32 LLVOVolume::sDistanceFactor = 1.0f;
S32 LLVOVolume::sNumLODChanges = 0;
S32 LLVOVolume::mRenderComplexity_last = 0;
S32 LLVOVolume::mRenderComplexity_current = 0;
LLPointer<LLObjectMediaDataClient> LLVOVolume::sObjectMediaClient = NULL;
LLPointer<LLObjectMediaNavigateClient> LLVOVolume::sObjectMediaNavigateClient = NULL;

static LLFastTimer::DeclareTimer FTM_GEN_TRIANGLES("Generate Triangles");
static LLFastTimer::DeclareTimer FTM_GEN_VOLUME("Generate Volumes");
static LLFastTimer::DeclareTimer FTM_VOLUME_TEXTURES("Volume Textures");

// Implementation class of LLMediaDataClientObject.  See llmediadataclient.h
class LLMediaDataClientObjectImpl : public LLMediaDataClientObject
{
public:
	LLMediaDataClientObjectImpl(LLVOVolume *obj, bool isNew) : mObject(obj), mNew(isNew) 
	{
		mObject->addMDCImpl();
	}
	~LLMediaDataClientObjectImpl()
	{
		mObject->removeMDCImpl();
	}
	
	virtual U8 getMediaDataCount() const 
		{ return mObject->getNumTEs(); }

	virtual LLSD getMediaDataLLSD(U8 index) const 
		{
			LLSD result;
			LLTextureEntry *te = mObject->getTE(index); 
			if (NULL != te)
			{
				llassert((te->getMediaData() != NULL) == te->hasMedia());
				if (te->getMediaData() != NULL)
				{
					result = te->getMediaData()->asLLSD();
					// XXX HACK: workaround bug in asLLSD() where whitelist is not set properly
					// See DEV-41949
					if (!result.has(LLMediaEntry::WHITELIST_KEY))
					{
						result[LLMediaEntry::WHITELIST_KEY] = LLSD::emptyArray();
					}
				}
			}
			return result;
		}
	virtual bool isCurrentMediaUrl(U8 index, const std::string &url) const
		{
			LLTextureEntry *te = mObject->getTE(index); 
			if (te)
			{
				if (te->getMediaData())
				{
					return (te->getMediaData()->getCurrentURL() == url);
				}
			}
			return url.empty();
		}

	virtual LLUUID getID() const
		{ return mObject->getID(); }

	virtual void mediaNavigateBounceBack(U8 index)
		{ mObject->mediaNavigateBounceBack(index); }
	
	virtual bool hasMedia() const
		{ return mObject->hasMedia(); }
	
	virtual void updateObjectMediaData(LLSD const &data, const std::string &version_string) 
		{ mObject->updateObjectMediaData(data, version_string); }
	
	virtual F64 getMediaInterest() const 
		{ 
			F64 interest = mObject->getTotalMediaInterest();
			if (interest < (F64)0.0)
			{
				// media interest not valid yet, try pixel area
				interest = mObject->getPixelArea();
				// HACK: force recalculation of pixel area if interest is the "magic default" of 1024.
				if (interest == 1024.f)
				{
					const_cast<LLVOVolume*>(static_cast<LLVOVolume*>(mObject))->setPixelAreaAndAngle(gAgent);
					interest = mObject->getPixelArea();
				}
			}
			return interest; 
		}
	
	virtual bool isInterestingEnough() const
		{
			return LLViewerMedia::isInterestingEnough(mObject, getMediaInterest());
		}

	virtual std::string getCapabilityUrl(const std::string &name) const
		{ return mObject->getRegion()->getCapability(name); }
	
	virtual bool isDead() const
		{ return mObject->isDead(); }
	
	virtual U32 getMediaVersion() const
		{ return LLTextureEntry::getVersionFromMediaVersionString(mObject->getMediaURL()); }
	
	virtual bool isNew() const
		{ return mNew; }

private:
	LLPointer<LLVOVolume> mObject;
	bool mNew;
};


LLVOVolume::LLVOVolume(const LLUUID &id, const LLPCode pcode, LLViewerRegion *regionp)
	: LLViewerObject(id, pcode, regionp),
	  mVolumeImpl(NULL),
	  mVolumeSurfaceArea(-1.0)
{
	mTexAnimMode = 0;
	mRelativeXform.setIdentity();
	mRelativeXformInvTrans.setIdentity();

	mFaceMappingChanged = FALSE;
	mLOD = MIN_LOD;
	mTextureAnimp = NULL;
	mVolumeChanged = FALSE;
	mVObjRadius = LLVector3(1,1,0.5f).length();
	mNumFaces = 0;
	mLODChanged = FALSE;
	mSculptChanged = FALSE;
	mSpotLightPriority = 0.f;

	mMediaImplList.resize(getNumTEs());
	mLastFetchedMediaVersion = -1;
	mIndexInTex = 0;
	mMDCImplCount = 0;
}

LLVOVolume::~LLVOVolume()
{
	delete mTextureAnimp;
	mTextureAnimp = NULL;
	delete mVolumeImpl;
	mVolumeImpl = NULL;

	if(!mMediaImplList.empty())
	{
		for(U32 i = 0 ; i < mMediaImplList.size() ; i++)
		{
			if(mMediaImplList[i].notNull())
			{
				mMediaImplList[i]->removeObject(this) ;
			}
		}
	}
}

void LLVOVolume::markDead()
{
	if (!mDead)
	{
		if(getMDCImplCount() > 0)
		{
			LLMediaDataClientObject::ptr_t obj = new LLMediaDataClientObjectImpl(const_cast<LLVOVolume*>(this), false);
			if (sObjectMediaClient) sObjectMediaClient->removeFromQueue(obj);
			if (sObjectMediaNavigateClient) sObjectMediaNavigateClient->removeFromQueue(obj);
		}
		
		// Detach all media impls from this object
		for(U32 i = 0 ; i < mMediaImplList.size() ; i++)
		{
			removeMediaImpl(i);
		}

		if (mSculptTexture.notNull())
		{
			mSculptTexture->removeVolume(this);
		}
	}
	
	LLViewerObject::markDead();
}


// static
void LLVOVolume::initClass()
{
	// gSavedSettings better be around
	if (gSavedSettings.getBOOL("PrimMediaMasterEnabled"))
	{
		const F32 queue_timer_delay = gSavedSettings.getF32("PrimMediaRequestQueueDelay");
		const F32 retry_timer_delay = gSavedSettings.getF32("PrimMediaRetryTimerDelay");
		const U32 max_retries = gSavedSettings.getU32("PrimMediaMaxRetries");
		const U32 max_sorted_queue_size = gSavedSettings.getU32("PrimMediaMaxSortedQueueSize");
		const U32 max_round_robin_queue_size = gSavedSettings.getU32("PrimMediaMaxRoundRobinQueueSize");
		sObjectMediaClient = new LLObjectMediaDataClient(queue_timer_delay, retry_timer_delay, max_retries, 
														 max_sorted_queue_size, max_round_robin_queue_size);
		sObjectMediaNavigateClient = new LLObjectMediaNavigateClient(queue_timer_delay, retry_timer_delay, 
																	 max_retries, max_sorted_queue_size, max_round_robin_queue_size);
	}
}

// static
void LLVOVolume::cleanupClass()
{
    sObjectMediaClient = NULL;
    sObjectMediaNavigateClient = NULL;
}

U32 LLVOVolume::processUpdateMessage(LLMessageSystem *mesgsys,
										  void **user_data,
										  U32 block_num, EObjectUpdateType update_type,
										  LLDataPacker *dp)
{
	LLColor4U color;
	const S32 teDirtyBits = (TEM_CHANGE_TEXTURE|TEM_CHANGE_COLOR|TEM_CHANGE_MEDIA);

	// Do base class updates...
	U32 retval = LLViewerObject::processUpdateMessage(mesgsys, user_data, block_num, update_type, dp);

	LLUUID sculpt_id;
	U8 sculpt_type = 0;
	if (isSculpted())
	{
		LLSculptParams *sculpt_params = (LLSculptParams *)getParameterEntry(LLNetworkData::PARAMS_SCULPT);
		sculpt_id = sculpt_params->getSculptTexture();
		sculpt_type = sculpt_params->getSculptType();
	}

	if (!dp)
	{
		if (update_type == OUT_FULL)
		{
			////////////////////////////////
			//
			// Unpack texture animation data
			//
			//

			if (mesgsys->getSizeFast(_PREHASH_ObjectData, block_num, _PREHASH_TextureAnim))
			{
				if (!mTextureAnimp)
				{
					mTextureAnimp = new LLViewerTextureAnim();
				}
				else
				{
					if (!(mTextureAnimp->mMode & LLTextureAnim::SMOOTH))
					{
						mTextureAnimp->reset();
					}
				}
				mTexAnimMode = 0;
				mTextureAnimp->unpackTAMessage(mesgsys, block_num);
			}
			else
			{
				if (mTextureAnimp)
				{
					delete mTextureAnimp;
					mTextureAnimp = NULL;
					gPipeline.markTextured(mDrawable);
					mFaceMappingChanged = TRUE;
					mTexAnimMode = 0;
				}
			}

			// Unpack volume data
			LLVolumeParams volume_params;
			LLVolumeMessage::unpackVolumeParams(&volume_params, mesgsys, _PREHASH_ObjectData, block_num);
			volume_params.setSculptID(sculpt_id, sculpt_type);

			if (setVolume(volume_params, 0))
			{
				markForUpdate(TRUE);
			}
		}

		// Sigh, this needs to be done AFTER the volume is set as well, otherwise bad stuff happens...
		////////////////////////////
		//
		// Unpack texture entry data
		//

		S32 result = unpackTEMessage(mesgsys, _PREHASH_ObjectData, block_num);
		if (result & teDirtyBits)
		{
			updateTEData();
		}
		if (result & TEM_CHANGE_MEDIA)
		{
			retval |= MEDIA_FLAGS_CHANGED;
		}
	}
	else
	{
		// CORY TO DO: Figure out how to get the value here
		if (update_type != OUT_TERSE_IMPROVED)
		{
			LLVolumeParams volume_params;
			BOOL res = LLVolumeMessage::unpackVolumeParams(&volume_params, *dp);
			if (!res)
			{
				llwarns << "Bogus volume parameters in object " << getID() << llendl;
				llwarns << getRegion()->getOriginGlobal() << llendl;
			}

			volume_params.setSculptID(sculpt_id, sculpt_type);

			if (setVolume(volume_params, 0))
			{
				markForUpdate(TRUE);
			}
			S32 res2 = unpackTEMessage(*dp);
			if (TEM_INVALID == res2)
			{
				// There's something bogus in the data that we're unpacking.
				dp->dumpBufferToLog();
				llwarns << "Flushing cache files" << llendl;

				if(LLVOCache::hasInstance() && getRegion())
				{
					LLVOCache::getInstance()->removeEntry(getRegion()->getHandle()) ;
				}
				
				llwarns << "Bogus TE data in " << getID() << llendl;
			}
			else 
			{
				if (res2 & teDirtyBits) 
				{
					updateTEData();
				}
				if (res2 & TEM_CHANGE_MEDIA)
				{
					retval |= MEDIA_FLAGS_CHANGED;
				}
			}

			U32 value = dp->getPassFlags();

			if (value & 0x40)
			{
				if (!mTextureAnimp)
				{
					mTextureAnimp = new LLViewerTextureAnim();
				}
				else
				{
					if (!(mTextureAnimp->mMode & LLTextureAnim::SMOOTH))
					{
						mTextureAnimp->reset();
					}
				}
				mTexAnimMode = 0;
				mTextureAnimp->unpackTAMessage(*dp);
			}
			else if (mTextureAnimp)
			{
				delete mTextureAnimp;
				mTextureAnimp = NULL;
				gPipeline.markTextured(mDrawable);
				mFaceMappingChanged = TRUE;
				mTexAnimMode = 0;
			}
		}
		else
		{
			S32 texture_length = mesgsys->getSizeFast(_PREHASH_ObjectData, block_num, _PREHASH_TextureEntry);
			if (texture_length)
			{
				U8							tdpbuffer[1024];
				LLDataPackerBinaryBuffer	tdp(tdpbuffer, 1024);
				mesgsys->getBinaryDataFast(_PREHASH_ObjectData, _PREHASH_TextureEntry, tdpbuffer, 0, block_num);
				S32 result = unpackTEMessage(tdp);
				if (result & teDirtyBits)
				{
					updateTEData();
				}
				if (result & TEM_CHANGE_MEDIA)
				{
					retval |= MEDIA_FLAGS_CHANGED;
				}
			}
		}
	}
	if (retval & (MEDIA_URL_REMOVED | MEDIA_URL_ADDED | MEDIA_URL_UPDATED | MEDIA_FLAGS_CHANGED)) 
	{
		// If only the media URL changed, and it isn't a media version URL,
		// ignore it
		if ( ! ( retval & (MEDIA_URL_ADDED | MEDIA_URL_UPDATED) &&
				 mMedia && ! mMedia->mMediaURL.empty() &&
				 ! LLTextureEntry::isMediaVersionString(mMedia->mMediaURL) ) )
		{
			// If the media changed at all, request new media data
			LL_DEBUGS("MediaOnAPrim") << "Media update: " << getID() << ": retval=" << retval << " Media URL: " <<
                ((mMedia) ?  mMedia->mMediaURL : std::string("")) << LL_ENDL;
			requestMediaDataUpdate(retval & MEDIA_FLAGS_CHANGED);
		}
        else {
            LL_INFOS("MediaOnAPrim") << "Ignoring media update for: " << getID() << " Media URL: " <<
                ((mMedia) ?  mMedia->mMediaURL : std::string("")) << LL_ENDL;
        }
	}
	// ...and clean up any media impls
	cleanUpMediaImpls();

	return retval;
}


void LLVOVolume::animateTextures()
{
	F32 off_s = 0.f, off_t = 0.f, scale_s = 1.f, scale_t = 1.f, rot = 0.f;
	S32 result = mTextureAnimp->animateTextures(off_s, off_t, scale_s, scale_t, rot);
	
	if (result)
	{
		if (!mTexAnimMode)
		{
			mFaceMappingChanged = TRUE;
			gPipeline.markTextured(mDrawable);
		}
		mTexAnimMode = result | mTextureAnimp->mMode;
				
		S32 start=0, end=mDrawable->getNumFaces()-1;
		if (mTextureAnimp->mFace >= 0 && mTextureAnimp->mFace <= end)
		{
			start = end = mTextureAnimp->mFace;
		}
		
		for (S32 i = start; i <= end; i++)
		{
			LLFace* facep = mDrawable->getFace(i);
			if(facep->getVirtualSize() <= MIN_TEX_ANIM_SIZE && facep->mTextureMatrix) continue;

			const LLTextureEntry* te = facep->getTextureEntry();
			
			if (!te)
			{
				continue;
			}
		
			if (!(result & LLViewerTextureAnim::ROTATE))
			{
				te->getRotation(&rot);
			}
			if (!(result & LLViewerTextureAnim::TRANSLATE))
			{
				te->getOffset(&off_s,&off_t);
			}			
			if (!(result & LLViewerTextureAnim::SCALE))
			{
				te->getScale(&scale_s, &scale_t);
			}

			if (!facep->mTextureMatrix)
			{
				facep->mTextureMatrix = new LLMatrix4();
			}

			LLMatrix4& tex_mat = *facep->mTextureMatrix;
			tex_mat.setIdentity();
			LLVector3 trans ;

			if(facep->isAtlasInUse())
			{
				//
				//if use atlas for animated texture
				//apply the following transform to the animation matrix.
				//

				F32 tcoord_xoffset = 0.f ;
				F32 tcoord_yoffset = 0.f ;
				F32 tcoord_xscale = 1.f ;
				F32 tcoord_yscale = 1.f ;			
				if(facep->isAtlasInUse())
				{
					const LLVector2* tmp = facep->getTexCoordOffset() ;
					tcoord_xoffset = tmp->mV[0] ; 
					tcoord_yoffset = tmp->mV[1] ;

					tmp = facep->getTexCoordScale() ;
					tcoord_xscale = tmp->mV[0] ; 
					tcoord_yscale = tmp->mV[1] ;	
				}
				trans.set(LLVector3(tcoord_xoffset + tcoord_xscale * (off_s+0.5f), tcoord_yoffset + tcoord_yscale * (off_t+0.5f), 0.f));

				tex_mat.translate(LLVector3(-(tcoord_xoffset + tcoord_xscale * 0.5f), -(tcoord_yoffset + tcoord_yscale * 0.5f), 0.f));
			}
			else	//non atlas
			{
				trans.set(LLVector3(off_s+0.5f, off_t+0.5f, 0.f));			
				tex_mat.translate(LLVector3(-0.5f, -0.5f, 0.f));
			}

			LLVector3 scale(scale_s, scale_t, 1.f);			
			LLQuaternion quat;
			quat.setQuat(rot, 0, 0, -1.f);
		
			tex_mat.rotate(quat);				

			LLMatrix4 mat;
			mat.initAll(scale, LLQuaternion(), LLVector3());
			tex_mat *= mat;
		
			tex_mat.translate(trans);
		}
	}
	else
	{
		if (mTexAnimMode && mTextureAnimp->mRate == 0)
		{
			U8 start, count;

			if (mTextureAnimp->mFace == -1)
			{
				start = 0;
				count = getNumTEs();
			}
			else
			{
				start = (U8) mTextureAnimp->mFace;
				count = 1;
			}

			for (S32 i = start; i < start + count; i++)
			{
				if (mTexAnimMode & LLViewerTextureAnim::TRANSLATE)
				{
					setTEOffset(i, mTextureAnimp->mOffS, mTextureAnimp->mOffT);				
				}
				if (mTexAnimMode & LLViewerTextureAnim::SCALE)
				{
					setTEScale(i, mTextureAnimp->mScaleS, mTextureAnimp->mScaleT);	
				}
				if (mTexAnimMode & LLViewerTextureAnim::ROTATE)
				{
					setTERotation(i, mTextureAnimp->mRot);
				}
			}

			gPipeline.markTextured(mDrawable);
			mFaceMappingChanged = TRUE;
			mTexAnimMode = 0;
		}
	}
}
BOOL LLVOVolume::idleUpdate(LLAgent &agent, LLWorld &world, const F64 &time)
{
	LLViewerObject::idleUpdate(agent, world, time);

	static LLFastTimer::DeclareTimer ftm("Volume");
	LLFastTimer t(ftm);

	if (mDead || mDrawable.isNull())
	{
		return TRUE;
	}
	
	///////////////////////
	//
	// Do texture animation stuff
	//

	if (mTextureAnimp && gAnimateTextures)
	{
		animateTextures();
	}

	// Dispatch to implementation
	if (mVolumeImpl)
	{
		mVolumeImpl->doIdleUpdate(agent, world, time);
	}

	const S32 MAX_ACTIVE_OBJECT_QUIET_FRAMES = 40;

	if (mDrawable->isActive())
	{
		if (mDrawable->isRoot() && 
			mDrawable->mQuietCount++ > MAX_ACTIVE_OBJECT_QUIET_FRAMES && 
			(!mDrawable->getParent() || !mDrawable->getParent()->isActive()))
		{
			mDrawable->makeStatic();
		}
	}

	return TRUE;
}

void LLVOVolume::updateTextures()
{
	const F32 TEXTURE_AREA_REFRESH_TIME = 5.f; // seconds
	if (mTextureUpdateTimer.getElapsedTimeF32() > TEXTURE_AREA_REFRESH_TIME)
	{
		updateTextureVirtualSize();		
	}
}

BOOL LLVOVolume::isVisible() const 
{
	if(mDrawable.notNull() && mDrawable->isVisible())
	{
		return TRUE ;
	}

	if(isAttachment())
	{
		LLViewerObject* objp = (LLViewerObject*)getParent() ;
		while(objp && !objp->isAvatar())
		{
			objp = (LLViewerObject*)objp->getParent() ;
		}

		return objp && objp->mDrawable.notNull() && objp->mDrawable->isVisible() ;
	}

	return FALSE ;
}

void LLVOVolume::updateTextureVirtualSize(bool forced)
{
	LLFastTimer ftm(FTM_VOLUME_TEXTURES);
	// Update the pixel area of all faces

	if(!forced)
	{
		if(!isVisible())
		{
			return ;
		}

		if (!gPipeline.hasRenderType(LLPipeline::RENDER_TYPE_SIMPLE))
		{
			return;
		}
	}

	static LLCachedControl<bool> dont_load_textures(gSavedSettings,"TextureDisable");
		
	if (dont_load_textures || LLAppViewer::getTextureFetch()->mDebugPause) // || !mDrawable->isVisible())
	{
		return;
	}

	mTextureUpdateTimer.reset();
	
	F32 old_area = mPixelArea;
	mPixelArea = 0.f;

	const S32 num_faces = mDrawable->getNumFaces();
	F32 min_vsize=999999999.f, max_vsize=0.f;
	LLViewerCamera* camera = LLViewerCamera::getInstance();
	for (S32 i = 0; i < num_faces; i++)
	{
		LLFace* face = mDrawable->getFace(i);
		const LLTextureEntry *te = face->getTextureEntry();
		LLViewerTexture *imagep = face->getTexture();
		if (!imagep || !te ||			
			face->mExtents[0].equals3(face->mExtents[1]))
		{
			continue;
		}
		
		F32 vsize;
		F32 old_size = face->getVirtualSize();

		if (isHUDAttachment())
		{
			F32 area = (F32) camera->getScreenPixelArea();
			vsize = area;
			imagep->setBoostLevel(LLViewerTexture::BOOST_HUD);
 			face->setPixelArea(area); // treat as full screen
			face->setVirtualSize(vsize);
		}
		else
		{
			vsize = face->getTextureVirtualSize();
		}

		mPixelArea = llmax(mPixelArea, face->getPixelArea());		

		if (face->mTextureMatrix != NULL)
		{
			if ((vsize < MIN_TEX_ANIM_SIZE && old_size > MIN_TEX_ANIM_SIZE) ||
				(vsize > MIN_TEX_ANIM_SIZE && old_size < MIN_TEX_ANIM_SIZE))
			{
				gPipeline.markRebuild(mDrawable, LLDrawable::REBUILD_TCOORD, FALSE);
			}
		}
				
		if (gPipeline.hasRenderDebugMask(LLPipeline::RENDER_DEBUG_TEXTURE_AREA))
		{
			if (vsize < min_vsize) min_vsize = vsize;
			if (vsize > max_vsize) max_vsize = vsize;
		}
		else if (gPipeline.hasRenderDebugMask(LLPipeline::RENDER_DEBUG_TEXTURE_PRIORITY))
		{
			LLViewerFetchedTexture* img = LLViewerTextureManager::staticCastToFetchedTexture(imagep) ;
			if(img)
			{
				F32 pri = img->getDecodePriority();
				pri = llmax(pri, 0.0f);
				if (pri < min_vsize) min_vsize = pri;
				if (pri > max_vsize) max_vsize = pri;
			}
		}
		else if (gPipeline.hasRenderDebugMask(LLPipeline::RENDER_DEBUG_FACE_AREA))
		{
			F32 pri = mPixelArea;
			if (pri < min_vsize) min_vsize = pri;
			if (pri > max_vsize) max_vsize = pri;
		}	
	}
	
	if (isSculpted())
	{
		LLSculptParams *sculpt_params = (LLSculptParams *)getParameterEntry(LLNetworkData::PARAMS_SCULPT);
		LLUUID id =  sculpt_params->getSculptTexture();
		
		updateSculptTexture();
		
		

		if (mSculptTexture.notNull())
		{
			mSculptTexture->setBoostLevel(llmax((S32)mSculptTexture->getBoostLevel(),
												(S32)LLViewerTexture::BOOST_SCULPTED));
			mSculptTexture->setForSculpt() ;
			
			if(!mSculptTexture->isCachedRawImageReady())
			{
				S32 lod = llmin(mLOD, 3);
				F32 lodf = ((F32)(lod + 1.0f)/4.f);
				F32 tex_size = lodf * LLViewerTexture::sMaxSculptRez ;
				mSculptTexture->addTextureStats(2.f * tex_size * tex_size, FALSE);
			
				//if the sculpty very close to the view point, load first
				{				
					LLVector3 lookAt = getPositionAgent() - camera->getOrigin();
					F32 dist = lookAt.normVec() ;
					F32 cos_angle_to_view_dir = lookAt * camera->getXAxis() ;				
					mSculptTexture->setAdditionalDecodePriority(0.8f * LLFace::calcImportanceToCamera(cos_angle_to_view_dir, dist)) ;
				}
			}
	
			S32 texture_discard = mSculptTexture->getDiscardLevel(); //try to match the texture
			S32 current_discard = getVolume() ? getVolume()->getSculptLevel() : -2 ;

			if (texture_discard >= 0 && //texture has some data available
				(texture_discard < current_discard || //texture has more data than last rebuild
				current_discard < 0)) //no previous rebuild
			{
				gPipeline.markRebuild(mDrawable, LLDrawable::REBUILD_VOLUME, FALSE);
				mSculptChanged = TRUE;
			}

			if (gPipeline.hasRenderDebugMask(LLPipeline::RENDER_DEBUG_SCULPTED))
			{
				setDebugText(llformat("T%d C%d V%d\n%dx%d",
										  texture_discard, current_discard, getVolume()->getSculptLevel(),
										  mSculptTexture->getHeight(), mSculptTexture->getWidth()));
			}
		}

	}

	if (getLightTextureID().notNull())
	{
		LLLightImageParams* params = (LLLightImageParams*) getParameterEntry(LLNetworkData::PARAMS_LIGHT_IMAGE);
		LLUUID id = params->getLightTexture();
		mLightTexture = LLViewerTextureManager::getFetchedTexture(id);
		if (mLightTexture.notNull())
		{
			F32 rad = getLightRadius();
			mLightTexture->addTextureStats(gPipeline.calcPixelArea(getPositionAgent(), 
																	LLVector3(rad,rad,rad),
																	*camera));
		}	
	}
	
	if (gPipeline.hasRenderDebugMask(LLPipeline::RENDER_DEBUG_TEXTURE_AREA))
	{
		setDebugText(llformat("%.0f:%.0f", (F32) sqrt(min_vsize),(F32) sqrt(max_vsize)));
	}
 	else if (gPipeline.hasRenderDebugMask(LLPipeline::RENDER_DEBUG_TEXTURE_PRIORITY))
 	{
 		setDebugText(llformat("%.0f:%.0f", (F32) sqrt(min_vsize),(F32) sqrt(max_vsize)));
 	}
	else if (gPipeline.hasRenderDebugMask(LLPipeline::RENDER_DEBUG_FACE_AREA))
	{
		setDebugText(llformat("%.0f:%.0f", (F32) sqrt(min_vsize),(F32) sqrt(max_vsize)));
	}

	if (mPixelArea == 0)
	{ //flexi phasing issues make this happen
		mPixelArea = old_area;
	}
}

BOOL LLVOVolume::isActive() const
{
	return !mStatic || mTextureAnimp || (mVolumeImpl && mVolumeImpl->isActive()) || 
		(mDrawable.notNull() && mDrawable->isActive());
}

BOOL LLVOVolume::setMaterial(const U8 material)
{
	BOOL res = LLViewerObject::setMaterial(material);
	
	return res;
}

void LLVOVolume::setTexture(const S32 face)
{
	llassert(face < getNumTEs());
	gGL.getTexUnit(0)->bind(getTEImage(face));
}

void LLVOVolume::setScale(const LLVector3 &scale, BOOL damped)
{
	if (scale != getScale())
	{
		// store local radius
		LLViewerObject::setScale(scale);

		if (mVolumeImpl)
		{
			mVolumeImpl->onSetScale(scale, damped);
		}
		
		updateRadius();

		//since drawable transforms do not include scale, changing volume scale
		//requires an immediate rebuild of volume verts.
		gPipeline.markRebuild(mDrawable, LLDrawable::REBUILD_POSITION, TRUE);
	}
}

LLFace* LLVOVolume::addFace(S32 f)
{
	const LLTextureEntry* te = getTE(f);
	LLViewerTexture* imagep = getTEImage(f);
	return mDrawable->addFace(te, imagep);
}

LLDrawable *LLVOVolume::createDrawable(LLPipeline *pipeline)
{
	pipeline->allocDrawable(this);
		
	mDrawable->setRenderType(LLPipeline::RENDER_TYPE_VOLUME);

	S32 max_tes_to_set = getNumTEs();
	for (S32 i = 0; i < max_tes_to_set; i++)
	{
		addFace(i);
	}
	mNumFaces = max_tes_to_set;

	if (isAttachment())
	{
		mDrawable->makeActive();
	}

	if (getIsLight())
	{
		// Add it to the pipeline mLightSet
		gPipeline.setLight(mDrawable, TRUE);
	}
	
	updateRadius();
	bool force_update = true; // avoid non-alpha mDistance update being optimized away
	mDrawable->updateDistance(*LLViewerCamera::getInstance(), force_update);

	return mDrawable;
}

BOOL LLVOVolume::setVolume(const LLVolumeParams &params_in, const S32 detail, bool unique_volume)
{
	LLVolumeParams volume_params = params_in;

	S32 last_lod = mVolumep.notNull() ? LLVolumeLODGroup::getVolumeDetailFromScale(mVolumep->getDetail()) : -1;
	S32 lod = mLOD;

	BOOL is404 = FALSE;
	
	if (isSculpted())
	{
		// if it's a mesh
		if ((volume_params.getSculptType() & LL_SCULPT_TYPE_MASK) == LL_SCULPT_TYPE_MESH)
		{ //meshes might not have all LODs, get the force detail to best existing LOD
			LLUUID mesh_id = volume_params.getSculptID();

			lod = gMeshRepo.getActualMeshLOD(volume_params, lod);
			if (lod == -1)
			{
				is404 = TRUE;
				lod = 0;
			}
		}
	}

	// Check if we need to change implementations
	bool is_flexible = (volume_params.getPathParams().getCurveType() == LL_PCODE_PATH_FLEXIBLE);
	if (is_flexible)
	{
		setParameterEntryInUse(LLNetworkData::PARAMS_FLEXIBLE, TRUE, false);
		if (!mVolumeImpl)
		{
			LLFlexibleObjectData* data = (LLFlexibleObjectData*)getParameterEntry(LLNetworkData::PARAMS_FLEXIBLE);
			mVolumeImpl = new LLVolumeImplFlexible(this, data);
		}
	}
	else
	{
		// Mark the parameter not in use
		setParameterEntryInUse(LLNetworkData::PARAMS_FLEXIBLE, FALSE, false);
		if (mVolumeImpl)
		{
			delete mVolumeImpl;
			mVolumeImpl = NULL;
			if (mDrawable.notNull())
			{
				// Undo the damage we did to this matrix
				mDrawable->updateXform(FALSE);
			}
		}
	}
	
	if (is404)
	{
		setIcon(LLViewerTextureManager::getFetchedTextureFromFile("icons/Inv_Mesh.png", TRUE, LLViewerTexture::BOOST_UI));
		//render prim proxy when mesh loading attempts give up
		volume_params.setSculptID(LLUUID::null, LL_SCULPT_TYPE_NONE);

	}

	if ((LLPrimitive::setVolume(volume_params, lod, (mVolumeImpl && mVolumeImpl->isVolumeUnique()))) || mSculptChanged)
	{
		mFaceMappingChanged = TRUE;
		
		if (mVolumeImpl)
		{
			mVolumeImpl->onSetVolume(volume_params, mLOD);
		}
	
		updateSculptTexture();

		if (isSculpted())
		{
			updateSculptTexture();
			// if it's a mesh
			if ((volume_params.getSculptType() & LL_SCULPT_TYPE_MASK) == LL_SCULPT_TYPE_MESH)
			{
				if (!getVolume()->isMeshAssetLoaded())
				{ 
					//load request not yet issued, request pipeline load this mesh
					LLUUID asset_id = volume_params.getSculptID();
					S32 available_lod = gMeshRepo.loadMesh(this, volume_params, lod, last_lod);
					if (available_lod != lod)
					{
						LLPrimitive::setVolume(volume_params, available_lod);
					}
				}
				
			}
			else // otherwise is sculptie
			{
				if (mSculptTexture.notNull())
				{
					sculpt();
				}
			}
		}

		return TRUE;
	}

	return FALSE;
}

void LLVOVolume::updateSculptTexture()
{
	LLPointer<LLViewerFetchedTexture> old_sculpt = mSculptTexture;

	if (isSculpted() && !isMesh())
	{
		LLSculptParams *sculpt_params = (LLSculptParams *)getParameterEntry(LLNetworkData::PARAMS_SCULPT);
		LLUUID id =  sculpt_params->getSculptTexture();
		if (id.notNull())
		{
			mSculptTexture = LLViewerTextureManager::getFetchedTexture(id, TRUE, LLViewerTexture::BOOST_NONE, LLViewerTexture::LOD_TEXTURE);
		}
	}
	else
	{
		mSculptTexture = NULL;
	}

	if (mSculptTexture != old_sculpt)
	{
		if (old_sculpt.notNull())
		{
			old_sculpt->removeVolume(this);
		}
		if (mSculptTexture.notNull())
		{
			mSculptTexture->addVolume(this);
		}
	}
	
}

void LLVOVolume::notifyMeshLoaded()
{ 
	mSculptChanged = TRUE;
	gPipeline.markRebuild(mDrawable, LLDrawable::REBUILD_GEOMETRY, TRUE);
}

// sculpt replaces generate() for sculpted surfaces
void LLVOVolume::sculpt()
{	
	if (mSculptTexture.notNull())
	{				
		U16 sculpt_height = 0;
		U16 sculpt_width = 0;
		S8 sculpt_components = 0;
		const U8* sculpt_data = NULL;
	
		S32 discard_level = mSculptTexture->getDiscardLevel() ;
		LLImageRaw* raw_image = mSculptTexture->getCachedRawImage() ;
		
		S32 max_discard = mSculptTexture->getMaxDiscardLevel();
		if (discard_level > max_discard)
			discard_level = max_discard;    // clamp to the best we can do

		S32 current_discard = getVolume()->getSculptLevel() ;
		if(current_discard < -2)
		{
			llwarns << "WARNING!!: Current discard of sculpty at " << current_discard 
				<< " is less than -2." << llendl;
			
			// corrupted volume... don't update the sculpty
			return;
		}
		else if (current_discard > MAX_DISCARD_LEVEL)
		{
			llwarns << "WARNING!!: Current discard of sculpty at " << current_discard 
				<< " is more than than allowed max of " << MAX_DISCARD_LEVEL << llendl;
			
			// corrupted volume... don't update the sculpty			
			return;
		}

		if (current_discard == discard_level)  // no work to do here
			return;
		
		if(!raw_image)
		{
			llassert(discard_level < 0) ;

			sculpt_width = 0;
			sculpt_height = 0;
			sculpt_data = NULL ;

			if(LLViewerTextureManager::sTesterp)
			{
				LLViewerTextureManager::sTesterp->updateGrayTextureBinding();
			}
		}
		else
		{					
			sculpt_height = raw_image->getHeight();
			sculpt_width = raw_image->getWidth();
			sculpt_components = raw_image->getComponents();		
					   
			sculpt_data = raw_image->getData();

			if(LLViewerTextureManager::sTesterp)
			{
				mSculptTexture->updateBindStatsForTester() ;
			}
		}
		getVolume()->sculpt(sculpt_width, sculpt_height, sculpt_components, sculpt_data, discard_level);

		//notify rebuild any other VOVolumes that reference this sculpty volume
		for (S32 i = 0; i < mSculptTexture->getNumVolumes(); ++i)
		{
			LLVOVolume* volume = (*(mSculptTexture->getVolumeList()))[i];
			if (volume != this && volume->getVolume() == getVolume())
			{
				gPipeline.markRebuild(volume->mDrawable, LLDrawable::REBUILD_GEOMETRY, FALSE);
			}
		}
	}
}

S32	LLVOVolume::computeLODDetail(F32 distance, F32 radius)
{
	S32	cur_detail;
	if (LLPipeline::sDynamicLOD)
	{
		// We've got LOD in the profile, and in the twist.  Use radius.
		F32 tan_angle = (LLVOVolume::sLODFactor*radius)/distance;
		cur_detail = LLVolumeLODGroup::getDetailFromTan(llround(tan_angle, 0.01f));
	}
	else
	{
		cur_detail = llclamp((S32) (sqrtf(radius)*LLVOVolume::sLODFactor*4.f), 0, 3);		
	}
	return cur_detail;
}

BOOL LLVOVolume::calcLOD()
{
	if (mDrawable.isNull())
	{
		return FALSE;
	}

	S32 cur_detail = 0;
	
	F32 radius;
	F32 distance;

	if (mDrawable->isState(LLDrawable::RIGGED))
	{
		LLVOAvatar* avatar = getAvatar(); 
		distance = avatar->mDrawable->mDistanceWRTCamera;
		radius = avatar->getBinRadius();
	}
	else
	{
		distance = mDrawable->mDistanceWRTCamera;
		radius = getVolume()->mLODScaleBias.scaledVec(getScale()).length();
	}
	
	//hold onto unmodified distance for debugging
	//F32 debug_distance = distance;
	
	distance *= sDistanceFactor;

	F32 rampDist = LLVOVolume::sLODFactor * 2;
	
	if (distance < rampDist)
	{
		// Boost LOD when you're REALLY close
		distance *= 1.0f/rampDist;
		distance *= distance;
		distance *= rampDist;
	}
	
	// DON'T Compensate for field of view changing on FOV zoom.
	distance *= F_PI/3.f;

	cur_detail = computeLODDetail(llround(distance, 0.01f), 
									llround(radius, 0.01f));


	if (gPipeline.hasRenderDebugMask(LLPipeline::RENDER_DEBUG_LOD_INFO))
	{
		//setDebugText(llformat("%.2f:%.2f, %d", debug_distance, radius, cur_detail));

		setDebugText(llformat("%d", mDrawable->getFace(0)->getTextureIndex()));
	}

	if (cur_detail != mLOD)
	{
		mAppAngle = llround((F32) atan2( mDrawable->getRadius(), mDrawable->mDistanceWRTCamera) * RAD_TO_DEG, 0.01f);
		mLOD = cur_detail;		
		return TRUE;
	}
	else
	{
		return FALSE;
	}
}

BOOL LLVOVolume::updateLOD()
{
	if (mDrawable.isNull())
	{
		return FALSE;
	}
	
	BOOL lod_changed = calcLOD();

	if (lod_changed)
	{
		gPipeline.markRebuild(mDrawable, LLDrawable::REBUILD_VOLUME, FALSE);
		mLODChanged = TRUE;
	}
	else
	{
		F32 new_radius = getBinRadius();
		F32 old_radius = mDrawable->getBinRadius();
		if (new_radius < old_radius * 0.9f || new_radius > old_radius*1.1f)
		{
			gPipeline.markPartitionMove(mDrawable);
		}
	}

	lod_changed = lod_changed || LLViewerObject::updateLOD();
	
	return lod_changed;
}

BOOL LLVOVolume::setDrawableParent(LLDrawable* parentp)
{
	if (!LLViewerObject::setDrawableParent(parentp))
	{
		// no change in drawable parent
		return FALSE;
	}

	if (!mDrawable->isRoot())
	{
		// rebuild vertices in parent relative space
		gPipeline.markRebuild(mDrawable, LLDrawable::REBUILD_VOLUME, TRUE);

		if (mDrawable->isActive() && !parentp->isActive())
		{
			parentp->makeActive();
		}
		else if (mDrawable->isStatic() && parentp->isActive())
		{
			mDrawable->makeActive();
		}
	}
	
	return TRUE;
}

void LLVOVolume::updateFaceFlags()
{
	for (S32 i = 0; i < getVolume()->getNumFaces(); i++)
	{
		LLFace *face = mDrawable->getFace(i);
		if (!face)
		{
			return;
		}

		BOOL fullbright = getTE(i)->getFullbright();
		face->clearState(LLFace::FULLBRIGHT | LLFace::HUD_RENDER | LLFace::LIGHT);

		if (fullbright || (mMaterial == LL_MCODE_LIGHT))
		{
			face->setState(LLFace::FULLBRIGHT);
		}
		if (mDrawable->isLight())
		{
			face->setState(LLFace::LIGHT);
		}
		if (isHUDAttachment())
		{
			face->setState(LLFace::HUD_RENDER);
		}
	}
}

BOOL LLVOVolume::setParent(LLViewerObject* parent)
{
	BOOL ret = FALSE ;
	if (parent != getParent())
	{
		ret = LLViewerObject::setParent(parent);
		if (ret && mDrawable)
		{
			gPipeline.markMoved(mDrawable);
			gPipeline.markRebuild(mDrawable, LLDrawable::REBUILD_VOLUME, TRUE);
		}
	}

	return ret ;
}

// NOTE: regenFaces() MUST be followed by genTriangles()!
void LLVOVolume::regenFaces()
{
	// remove existing faces
	BOOL count_changed = mNumFaces != getNumTEs();
	
	if (count_changed)
	{
		deleteFaces();		
		// add new faces
		mNumFaces = getNumTEs();
	}
		
	for (S32 i = 0; i < mNumFaces; i++)
	{
		LLFace* facep = count_changed ? addFace(i) : mDrawable->getFace(i);
		facep->setTEOffset(i);
		facep->setTexture(getTEImage(i));
		facep->setViewerObject(this);
		
		// If the face had media on it, this will have broken the link between the LLViewerMediaTexture and the face.
		// Re-establish the link.
		if((int)mMediaImplList.size() > i)
		{
			if(mMediaImplList[i])
			{
				LLViewerMediaTexture* media_tex = LLViewerTextureManager::findMediaTexture(mMediaImplList[i]->getMediaTextureID()) ;
				if(media_tex)
				{
					media_tex->addMediaToFace(facep) ;
				}
			}
		}
	}
	
	if (!count_changed)
	{
		updateFaceFlags();
	}
}

BOOL LLVOVolume::genBBoxes(BOOL force_global)
{
	BOOL res = TRUE;

	LLVector4a min,max;

	min.clear();
	max.clear();

	BOOL rebuild = mDrawable->isState(LLDrawable::REBUILD_VOLUME | LLDrawable::REBUILD_POSITION | LLDrawable::REBUILD_RIGGED);

//	bool rigged = false;
	LLVolume* volume = mRiggedVolume;
	if (!volume)
	{
		volume = getVolume();
	}

	for (S32 i = 0; i < getVolume()->getNumVolumeFaces(); i++)
	{
		LLFace *face = mDrawable->getFace(i);
		if (!face)
		{
			continue;
		}
		res &= face->genVolumeBBoxes(*volume, i,
										mRelativeXform, mRelativeXformInvTrans,
										(mVolumeImpl && mVolumeImpl->isVolumeGlobal()) || force_global);
		
		if (rebuild)
		{
			if (i == 0)
			{
				min = face->mExtents[0];
				max = face->mExtents[1];
			}
			else
			{
				min.setMin(min, face->mExtents[0]);
				max.setMax(max, face->mExtents[1]);
			}
		}
	}
	
	if (rebuild)
	{
		mDrawable->setSpatialExtents(min,max);
		min.add(max);
		min.mul(0.5f);
		mDrawable->setPositionGroup(min);	
	}

	updateRadius();
	mDrawable->movePartition();
			
	return res;
}

void LLVOVolume::preRebuild()
{
	if (mVolumeImpl != NULL)
	{
		mVolumeImpl->preRebuild();
	}
}

void LLVOVolume::updateRelativeXform()
{
	if (mVolumeImpl)
	{
		mVolumeImpl->updateRelativeXform();
		return;
	}
	
	LLDrawable* drawable = mDrawable;
	
	if (drawable->isState(LLDrawable::RIGGED) && mRiggedVolume.notNull())
	{ //rigged volume (which is in agent space) is used for generating bounding boxes etc
	  //inverse of render matrix should go to partition space
		mRelativeXform = getRenderMatrix();

		F32* dst = (F32*) mRelativeXformInvTrans.mMatrix;
		F32* src = (F32*) mRelativeXform.mMatrix;
		dst[0] = src[0]; dst[1] = src[1]; dst[2] = src[2];
		dst[3] = src[4]; dst[4] = src[5]; dst[5] = src[6];
		dst[6] = src[8]; dst[7] = src[9]; dst[8] = src[10];
		
		mRelativeXform.invert();
		mRelativeXformInvTrans.transpose();
	}
	else if (drawable->isActive())
	{				
		// setup relative transforms
		LLQuaternion delta_rot;
		LLVector3 delta_pos, delta_scale;
		
		//matrix from local space to parent relative/global space
		delta_rot = drawable->isSpatialRoot() ? LLQuaternion() : mDrawable->getRotation();
		delta_pos = drawable->isSpatialRoot() ? LLVector3(0,0,0) : mDrawable->getPosition();
		delta_scale = mDrawable->getScale();

		// Vertex transform (4x4)
		LLVector3 x_axis = LLVector3(delta_scale.mV[VX], 0.f, 0.f) * delta_rot;
		LLVector3 y_axis = LLVector3(0.f, delta_scale.mV[VY], 0.f) * delta_rot;
		LLVector3 z_axis = LLVector3(0.f, 0.f, delta_scale.mV[VZ]) * delta_rot;

		mRelativeXform.initRows(LLVector4(x_axis, 0.f),
								LLVector4(y_axis, 0.f),
								LLVector4(z_axis, 0.f),
								LLVector4(delta_pos, 1.f));

		
		// compute inverse transpose for normals
		// mRelativeXformInvTrans.setRows(x_axis, y_axis, z_axis);
		// mRelativeXformInvTrans.invert(); 
		// mRelativeXformInvTrans.setRows(x_axis, y_axis, z_axis);
		// grumble - invert is NOT a matrix invert, so we do it by hand:

		LLMatrix3 rot_inverse = LLMatrix3(~delta_rot);

		LLMatrix3 scale_inverse;
		scale_inverse.setRows(LLVector3(1.0, 0.0, 0.0) / delta_scale.mV[VX],
							  LLVector3(0.0, 1.0, 0.0) / delta_scale.mV[VY],
							  LLVector3(0.0, 0.0, 1.0) / delta_scale.mV[VZ]);
							   
		
		mRelativeXformInvTrans = rot_inverse * scale_inverse;

		mRelativeXformInvTrans.transpose();
	}
	else
	{
		LLVector3 pos = getPosition();
		LLVector3 scale = getScale();
		LLQuaternion rot = getRotation();
	
		if (mParent)
		{
			pos *= mParent->getRotation();
			pos += mParent->getPosition();
			rot *= mParent->getRotation();
		}
		
		//LLViewerRegion* region = getRegion();
		//pos += region->getOriginAgent();
		
		LLVector3 x_axis = LLVector3(scale.mV[VX], 0.f, 0.f) * rot;
		LLVector3 y_axis = LLVector3(0.f, scale.mV[VY], 0.f) * rot;
		LLVector3 z_axis = LLVector3(0.f, 0.f, scale.mV[VZ]) * rot;

		mRelativeXform.initRows(LLVector4(x_axis, 0.f),
								LLVector4(y_axis, 0.f),
								LLVector4(z_axis, 0.f),
								LLVector4(pos, 1.f));

		// compute inverse transpose for normals
		LLMatrix3 rot_inverse = LLMatrix3(~rot);

		LLMatrix3 scale_inverse;
		scale_inverse.setRows(LLVector3(1.0, 0.0, 0.0) / scale.mV[VX],
							  LLVector3(0.0, 1.0, 0.0) / scale.mV[VY],
							  LLVector3(0.0, 0.0, 1.0) / scale.mV[VZ]);
							   
		
		mRelativeXformInvTrans = rot_inverse * scale_inverse;

		mRelativeXformInvTrans.transpose();
	}
}

static LLFastTimer::DeclareTimer FTM_GEN_FLEX("Generate Flexies");
static LLFastTimer::DeclareTimer FTM_UPDATE_PRIMITIVES("Update Primitives");
static LLFastTimer::DeclareTimer FTM_UPDATE_RIGGED_VOLUME("Update Rigged");

BOOL LLVOVolume::updateGeometry(LLDrawable *drawable)
{
	LLFastTimer t(FTM_UPDATE_PRIMITIVES);
	
	if (mDrawable->isState(LLDrawable::REBUILD_RIGGED))
	{
		{
			LLFastTimer t(FTM_UPDATE_RIGGED_VOLUME);
			updateRiggedVolume();
		}
		genBBoxes(FALSE);
		mDrawable->clearState(LLDrawable::REBUILD_RIGGED);
	}

	if (mVolumeImpl != NULL)
	{
		BOOL res;
		{
			LLFastTimer t(FTM_GEN_FLEX);
			res = mVolumeImpl->doUpdateGeometry(drawable);
		}
		mVolumeSurfaceArea = getVolume()->sculptGetSurfaceArea();
		updateFaceFlags();
		return res;
	}
	
	dirtySpatialGroup(drawable->isState(LLDrawable::IN_REBUILD_Q1));

	BOOL compiled = FALSE;
			
	updateRelativeXform();
	
	if (mDrawable.isNull()) // Not sure why this is happening, but it is...
	{
		return TRUE; // No update to complete
	}

	if (mVolumeChanged || mFaceMappingChanged )
	{
		compiled = TRUE;

		if (mVolumeChanged)
		{
			LLFastTimer ftm(FTM_GEN_VOLUME);
			LLVolumeParams volume_params = getVolume()->getParams();
			setVolume(volume_params, 0);
			drawable->setState(LLDrawable::REBUILD_VOLUME);
		}

		{
			LLFastTimer t(FTM_GEN_TRIANGLES);
			regenFaces();
			genBBoxes(FALSE);
		}
	}
	else if ((mLODChanged) || (mSculptChanged))
	{
		LLVolume *old_volumep, *new_volumep;
		F32 old_lod, new_lod;
		S32 old_num_faces, new_num_faces ;

		old_volumep = getVolume();
		old_lod = old_volumep->getDetail();
		old_num_faces = old_volumep->getNumFaces() ;
		old_volumep = NULL ;

		{
			LLFastTimer ftm(FTM_GEN_VOLUME);
			LLVolumeParams volume_params = getVolume()->getParams();
			setVolume(volume_params, 0);
		}

		new_volumep = getVolume();
		new_lod = new_volumep->getDetail();
		new_num_faces = new_volumep->getNumFaces() ;
		new_volumep = NULL ;

		if ((new_lod != old_lod) || mSculptChanged)
		{
			compiled = TRUE;
			sNumLODChanges += new_num_faces ;
	
			if((S32)getNumTEs() != getVolume()->getNumFaces())
			{
				setNumTEs(getVolume()->getNumFaces()); //mesh loading may change number of faces.
			}

			drawable->setState(LLDrawable::REBUILD_VOLUME); // for face->genVolumeTriangles()

			{
				LLFastTimer t(FTM_GEN_TRIANGLES);
				if (new_num_faces != old_num_faces || mNumFaces != (S32)getNumTEs())
				{
					regenFaces();
				}
				genBBoxes(FALSE);

				if (mSculptChanged)
				{ //changes in sculpt maps can thrash an object bounding box without 
				  //triggering a spatial group bounding box update -- force spatial group
				  //to update bounding boxes
					LLSpatialGroup* group = mDrawable->getSpatialGroup();
					if (group)
					{
						group->unbound();
					}
				}
			}
		}
	}
	// it has its own drawable (it's moved) or it has changed UVs or it has changed xforms from global<->local
	else
	{
		compiled = TRUE;
		// All it did was move or we changed the texture coordinate offset
		LLFastTimer t(FTM_GEN_TRIANGLES);
		genBBoxes(FALSE);
	}

	mVolumeSurfaceArea = getVolume()->sculptGetSurfaceArea();

	// Update face flags
	updateFaceFlags();
	
	if(compiled)
	{
		LLPipeline::sCompiles++;
	}
		
	mVolumeChanged = FALSE;
	mLODChanged = FALSE;
	mSculptChanged = FALSE;
	mFaceMappingChanged = FALSE;
	
	return LLViewerObject::updateGeometry(drawable);
}

void LLVOVolume::updateFaceSize(S32 idx)
{
	LLFace* facep = mDrawable->getFace(idx);
	if (idx >= getVolume()->getNumVolumeFaces())
	{
		facep->setSize(0,0, true);
	}
	else
	{
		const LLVolumeFace& vol_face = getVolume()->getVolumeFace(idx);
		facep->setSize(vol_face.mNumVertices, vol_face.mNumIndices, 
						true); // <--- volume faces should be padded for 16-byte alignment
		
	}
}

BOOL LLVOVolume::isRootEdit() const
{
	if (mParent && !((LLViewerObject*)mParent)->isAvatar())
	{
		return FALSE;
	}
	return TRUE;
}

//virtual
void LLVOVolume::setNumTEs(const U8 num_tes)
{
	const U8 old_num_tes = getNumTEs() ;
	
	if(old_num_tes && old_num_tes < num_tes) //new faces added
	{
		LLViewerObject::setNumTEs(num_tes) ;

		if(mMediaImplList.size() >= old_num_tes && mMediaImplList[old_num_tes -1].notNull())//duplicate the last media textures if exists.
		{
			mMediaImplList.resize(num_tes) ;
			const LLTextureEntry* te = getTE(old_num_tes - 1) ;
			for(U8 i = old_num_tes; i < num_tes ; i++)
			{
				setTE(i, *te) ;
				mMediaImplList[i] = mMediaImplList[old_num_tes -1] ;
			}
			mMediaImplList[old_num_tes -1]->setUpdated(TRUE) ;
		}
	}
	else if(old_num_tes > num_tes && mMediaImplList.size() > num_tes) //old faces removed
	{
		U8 end = mMediaImplList.size() ;
		for(U8 i = num_tes; i < end ; i++)
		{
			removeMediaImpl(i) ;				
		}
		mMediaImplList.resize(num_tes) ;

		LLViewerObject::setNumTEs(num_tes) ;
	}
	else
	{
		LLViewerObject::setNumTEs(num_tes) ;
	}

	return ;
}

void LLVOVolume::setTEImage(const U8 te, LLViewerTexture *imagep)
{
	BOOL changed = (mTEImages[te] != imagep);
	LLViewerObject::setTEImage(te, imagep);
	if (changed)
	{
		gPipeline.markTextured(mDrawable);
		mFaceMappingChanged = TRUE;
	}
}

S32 LLVOVolume::setTETexture(const U8 te, const LLUUID &uuid)
{
	S32 res = LLViewerObject::setTETexture(te, uuid);
	if (res)
	{
		gPipeline.markTextured(mDrawable);
		mFaceMappingChanged = TRUE;
	}
	return res;
}

S32 LLVOVolume::setTEColor(const U8 te, const LLColor3& color)
{
	return setTEColor(te, LLColor4(color));
}

S32 LLVOVolume::setTEColor(const U8 te, const LLColor4& color)
{
	S32 retval = 0;
	const LLTextureEntry *tep = getTE(te);
	if (!tep)
	{
		llwarns << "No texture entry for te " << (S32)te << ", object " << mID << llendl;
	}
	else if (color != tep->getColor())
	{
		if (color.mV[3] != tep->getColor().mV[3])
		{
			gPipeline.markTextured(mDrawable);
		}
		retval = LLPrimitive::setTEColor(te, color);
		if (mDrawable.notNull() && retval)
		{
			// These should only happen on updates which are not the initial update.
			mDrawable->setState(LLDrawable::REBUILD_COLOR);
			dirtyMesh();
		}
	}

	return  retval;
}

S32 LLVOVolume::setTEBumpmap(const U8 te, const U8 bumpmap)
{
	S32 res = LLViewerObject::setTEBumpmap(te, bumpmap);
	if (res)
	{
		gPipeline.markTextured(mDrawable);
		mFaceMappingChanged = TRUE;
	}
	return  res;
}

S32 LLVOVolume::setTETexGen(const U8 te, const U8 texgen)
{
	S32 res = LLViewerObject::setTETexGen(te, texgen);
	if (res)
	{
		gPipeline.markTextured(mDrawable);
		mFaceMappingChanged = TRUE;
	}
	return  res;
}

S32 LLVOVolume::setTEMediaTexGen(const U8 te, const U8 media)
{
	S32 res = LLViewerObject::setTEMediaTexGen(te, media);
	if (res)
	{
		gPipeline.markTextured(mDrawable);
		mFaceMappingChanged = TRUE;
	}
	return  res;
}

S32 LLVOVolume::setTEShiny(const U8 te, const U8 shiny)
{
	S32 res = LLViewerObject::setTEShiny(te, shiny);
	if (res)
	{
		gPipeline.markTextured(mDrawable);
		mFaceMappingChanged = TRUE;
	}
	return  res;
}

S32 LLVOVolume::setTEFullbright(const U8 te, const U8 fullbright)
{
	S32 res = LLViewerObject::setTEFullbright(te, fullbright);
	if (res)
	{
		gPipeline.markTextured(mDrawable);
		mFaceMappingChanged = TRUE;
	}
	return  res;
}

S32 LLVOVolume::setTEBumpShinyFullbright(const U8 te, const U8 bump)
{
	S32 res = LLViewerObject::setTEBumpShinyFullbright(te, bump);
	if (res)
	{
		gPipeline.markTextured(mDrawable);
		mFaceMappingChanged = TRUE;
	}
	return res;
}

S32 LLVOVolume::setTEMediaFlags(const U8 te, const U8 media_flags)
{
	S32 res = LLViewerObject::setTEMediaFlags(te, media_flags);
	if (res)
	{
		gPipeline.markTextured(mDrawable);
		mFaceMappingChanged = TRUE;
	}
	return  res;
}

S32 LLVOVolume::setTEGlow(const U8 te, const F32 glow)
{
	S32 res = LLViewerObject::setTEGlow(te, glow);
	if (res)
	{
		gPipeline.markTextured(mDrawable);
		mFaceMappingChanged = TRUE;
	}
	return  res;
}

S32 LLVOVolume::setTEScale(const U8 te, const F32 s, const F32 t)
{
	S32 res = LLViewerObject::setTEScale(te, s, t);
	if (res)
	{
		gPipeline.markTextured(mDrawable);
		mFaceMappingChanged = TRUE;
	}
	return res;
}

S32 LLVOVolume::setTEScaleS(const U8 te, const F32 s)
{
	S32 res = LLViewerObject::setTEScaleS(te, s);
	if (res)
	{
		gPipeline.markTextured(mDrawable);
		mFaceMappingChanged = TRUE;
	}
	return res;
}

S32 LLVOVolume::setTEScaleT(const U8 te, const F32 t)
{
	S32 res = LLViewerObject::setTEScaleT(te, t);
	if (res)
	{
		gPipeline.markTextured(mDrawable);
		mFaceMappingChanged = TRUE;
	}
	return res;
}

void LLVOVolume::updateTEData()
{
	/*if (mDrawable.notNull())
	{
		mFaceMappingChanged = TRUE;
		gPipeline.markRebuild(mDrawable, LLDrawable::REBUILD_MATERIAL, TRUE);
	}*/
}

bool LLVOVolume::hasMedia() const
{
	bool result = false;
	const U8 numTEs = getNumTEs();
	for (U8 i = 0; i < numTEs; i++)
	{
		const LLTextureEntry* te = getTE(i);
		if(te->hasMedia())
		{
			result = true;
			break;
		}
	}
	return result;
}

LLVector3 LLVOVolume::getApproximateFaceNormal(U8 face_id)
{
	LLVolume* volume = getVolume();
	LLVector4a result;
	result.clear();

	LLVector3 ret;

	if (volume && face_id < volume->getNumVolumeFaces())
	{
		const LLVolumeFace& face = volume->getVolumeFace(face_id);
		for (S32 i = 0; i < (S32)face.mNumVertices; ++i)
		{
			result.add(face.mNormals[i]);
		}

		LLVector3 ret(result.getF32ptr());
		ret = volumeDirectionToAgent(ret);
		ret.normVec();
	}
	
	return ret;
}

void LLVOVolume::requestMediaDataUpdate(bool isNew)
{
    if (sObjectMediaClient)
		sObjectMediaClient->fetchMedia(new LLMediaDataClientObjectImpl(this, isNew));
}

bool LLVOVolume::isMediaDataBeingFetched() const
{
	// I know what I'm doing by const_casting this away: this is just 
	// a wrapper class that is only going to do a lookup.
	return (sObjectMediaClient) ? sObjectMediaClient->isInQueue(new LLMediaDataClientObjectImpl(const_cast<LLVOVolume*>(this), false)) : false;
}

void LLVOVolume::cleanUpMediaImpls()
{
	// Iterate through our TEs and remove any Impls that are no longer used
	const U8 numTEs = getNumTEs();
	for (U8 i = 0; i < numTEs; i++)
	{
		const LLTextureEntry* te = getTE(i);
		if( ! te->hasMedia())
		{
			// Delete the media IMPL!
			removeMediaImpl(i) ;
		}
	}
}

void LLVOVolume::updateObjectMediaData(const LLSD &media_data_array, const std::string &media_version)
{
	// media_data_array is an array of media entry maps
	// media_version is the version string in the response.
	U32 fetched_version = LLTextureEntry::getVersionFromMediaVersionString(media_version);

	// Only update it if it is newer!
	if ( (S32)fetched_version > mLastFetchedMediaVersion)
	{
		mLastFetchedMediaVersion = fetched_version;
		//llinfos << "updating:" << this->getID() << " " << ll_pretty_print_sd(media_data_array) << llendl;
		
		LLSD::array_const_iterator iter = media_data_array.beginArray();
		LLSD::array_const_iterator end = media_data_array.endArray();
		U8 texture_index = 0;
		for (; iter != end; ++iter, ++texture_index)
		{
			syncMediaData(texture_index, *iter, false/*merge*/, false/*ignore_agent*/);
		}
	}
}

void LLVOVolume::syncMediaData(S32 texture_index, const LLSD &media_data, bool merge, bool ignore_agent)
{
	if(mDead)
	{
		// If the object has been marked dead, don't process media updates.
		return;
	}
	
	LLTextureEntry *te = getTE(texture_index);
	if(!te)
	{
		return ;
	}

	LL_DEBUGS("MediaOnAPrim") << "BEFORE: texture_index = " << texture_index
		<< " hasMedia = " << te->hasMedia() << " : " 
		<< ((NULL == te->getMediaData()) ? "NULL MEDIA DATA" : ll_pretty_print_sd(te->getMediaData()->asLLSD())) << llendl;

	std::string previous_url;
	LLMediaEntry* mep = te->getMediaData();
	if(mep)
	{
		// Save the "current url" from before the update so we can tell if
		// it changes. 
		previous_url = mep->getCurrentURL();
	}

	if (merge)
	{
		te->mergeIntoMediaData(media_data);
	}
	else {
		// XXX Question: what if the media data is undefined LLSD, but the
		// update we got above said that we have media flags??	Here we clobber
		// that, assuming the data from the service is more up-to-date. 
		te->updateMediaData(media_data);
	}

	mep = te->getMediaData();
	if(mep)
	{
		bool update_from_self = false;
		if (!ignore_agent) 
		{
			LLUUID updating_agent = LLTextureEntry::getAgentIDFromMediaVersionString(getMediaURL());
			update_from_self = (updating_agent == gAgent.getID());
		}
		viewer_media_t media_impl = LLViewerMedia::updateMediaImpl(mep, previous_url, update_from_self);
			
		addMediaImpl(media_impl, texture_index) ;
	}
	else
	{
		removeMediaImpl(texture_index);
	}

	LL_DEBUGS("MediaOnAPrim") << "AFTER: texture_index = " << texture_index
		<< " hasMedia = " << te->hasMedia() << " : " 
		<< ((NULL == te->getMediaData()) ? "NULL MEDIA DATA" : ll_pretty_print_sd(te->getMediaData()->asLLSD())) << llendl;
}

void LLVOVolume::mediaNavigateBounceBack(U8 texture_index)
{
	// Find the media entry for this navigate
	const LLMediaEntry* mep = NULL;
	viewer_media_t impl = getMediaImpl(texture_index);
	LLTextureEntry *te = getTE(texture_index);
	if(te)
	{
		mep = te->getMediaData();
	}
	
	if (mep && impl)
	{
        std::string url = mep->getCurrentURL();
		// Look for a ":", if not there, assume "http://"
		if (!url.empty() && std::string::npos == url.find(':')) 
		{
			url = "http://" + url;
		}
		// If the url we're trying to "bounce back" to is either empty or not
		// allowed by the whitelist, try the home url.  If *that* doesn't work,
		// set the media as failed and unload it
        if (url.empty() || !mep->checkCandidateUrl(url))
        {
            url = mep->getHomeURL();
			// Look for a ":", if not there, assume "http://"
			if (!url.empty() && std::string::npos == url.find(':')) 
			{
				url = "http://" + url;
			}
        }
        if (url.empty() || !mep->checkCandidateUrl(url))
		{
			// The url to navigate back to is not good, and we have nowhere else
			// to go.
			LL_WARNS("MediaOnAPrim") << "FAILED to bounce back URL \"" << url << "\" -- unloading impl" << LL_ENDL;
			impl->setMediaFailed(true);
		}
		else {
			// Okay, navigate now
            LL_INFOS("MediaOnAPrim") << "bouncing back to URL: " << url << LL_ENDL;
            impl->navigateTo(url, "", false, true);
        }
    }
}

bool LLVOVolume::hasMediaPermission(const LLMediaEntry* media_entry, MediaPermType perm_type)
{
    // NOTE: This logic ALMOST duplicates the logic in the server (in particular, in llmediaservice.cpp).
    if (NULL == media_entry ) return false; // XXX should we assert here?
    
    // The agent has permissions if:
    // - world permissions are on, or
    // - group permissions are on, and agent_id is in the group, or
    // - agent permissions are on, and agent_id is the owner
    
	// *NOTE: We *used* to check for modify permissions here (i.e. permissions were
	// granted if permModify() was true).  However, this doesn't make sense in the
	// viewer: we don't want to show controls or allow interaction if the author
	// has deemed it so.  See DEV-42115.
	
    U8 media_perms = (perm_type == MEDIA_PERM_INTERACT) ? media_entry->getPermsInteract() : media_entry->getPermsControl();
    
    // World permissions
    if (0 != (media_perms & LLMediaEntry::PERM_ANYONE)) 
    {
        return true;
    }
    
    // Group permissions
    else if (0 != (media_perms & LLMediaEntry::PERM_GROUP))
    {
		LLPermissions* obj_perm = LLSelectMgr::getInstance()->findObjectPermissions(this);
		if (obj_perm && gAgent.isInGroup(obj_perm->getGroup()))
		{
			return true;
		}
    }
    
    // Owner permissions
    else if (0 != (media_perms & LLMediaEntry::PERM_OWNER) && permYouOwner()) 
    {
        return true;
    }
    
    return false;
    
}

void LLVOVolume::mediaNavigated(LLViewerMediaImpl *impl, LLPluginClassMedia* plugin, std::string new_location)
{
	bool block_navigation = false;
	// FIXME: if/when we allow the same media impl to be used by multiple faces, the logic here will need to be fixed
	// to deal with multiple face indices.
	int face_index = getFaceIndexWithMediaImpl(impl, -1);
	
	// Find the media entry for this navigate
	LLMediaEntry* mep = NULL;
	LLTextureEntry *te = getTE(face_index);
	if(te)
	{
		mep = te->getMediaData();
	}
	
	if(mep)
	{
		if(!mep->checkCandidateUrl(new_location))
		{
			block_navigation = true;
		}
		if (!block_navigation && !hasMediaPermission(mep, MEDIA_PERM_INTERACT))
		{
			block_navigation = true;
		}
	}
	else
	{
		LL_WARNS("MediaOnAPrim") << "Couldn't find media entry!" << LL_ENDL;
	}
						
	if(block_navigation)
	{
		LL_INFOS("MediaOnAPrim") << "blocking navigate to URI " << new_location << LL_ENDL;

		// "bounce back" to the current URL from the media entry
		mediaNavigateBounceBack(face_index);
	}
	else if (sObjectMediaNavigateClient)
	{
		
		LL_DEBUGS("MediaOnAPrim") << "broadcasting navigate with URI " << new_location << LL_ENDL;

		sObjectMediaNavigateClient->navigate(new LLMediaDataClientObjectImpl(this, false), face_index, new_location);
	}
}

void LLVOVolume::mediaEvent(LLViewerMediaImpl *impl, LLPluginClassMedia* plugin, LLViewerMediaObserver::EMediaEvent event)
{
	switch(event)
	{
		
		case LLViewerMediaObserver::MEDIA_EVENT_LOCATION_CHANGED:
		{			
			switch(impl->getNavState())
			{
				case LLViewerMediaImpl::MEDIANAVSTATE_FIRST_LOCATION_CHANGED:
				{
					// This is the first location changed event after the start of a non-server-directed nav.  It may need to be broadcast or bounced back.
					mediaNavigated(impl, plugin, plugin->getLocation());
				}
				break;
				
				case LLViewerMediaImpl::MEDIANAVSTATE_FIRST_LOCATION_CHANGED_SPURIOUS:
					// This navigate didn't change the current URL.  
					LL_DEBUGS("MediaOnAPrim") << "	NOT broadcasting navigate (spurious)" << LL_ENDL;
				break;
				
				case LLViewerMediaImpl::MEDIANAVSTATE_SERVER_FIRST_LOCATION_CHANGED:
					// This is the first location changed event after the start of a server-directed nav.  Don't broadcast it.
					LL_INFOS("MediaOnAPrim") << "	NOT broadcasting navigate (server-directed)" << LL_ENDL;
				break;
				
				default:
					// This is a subsequent location-changed due to a redirect.	 Don't broadcast.
					LL_INFOS("MediaOnAPrim") << "	NOT broadcasting navigate (redirect)" << LL_ENDL;
				break;
			}
		}
		break;
		
		case LLViewerMediaObserver::MEDIA_EVENT_NAVIGATE_COMPLETE:
		{
			switch(impl->getNavState())
			{
				case LLViewerMediaImpl::MEDIANAVSTATE_COMPLETE_BEFORE_LOCATION_CHANGED:
				{
					// This is the first location changed event after the start of a non-server-directed nav.  It may need to be broadcast or bounced back.
					mediaNavigated(impl, plugin, plugin->getNavigateURI());
				}
				break;
				
				case LLViewerMediaImpl::MEDIANAVSTATE_COMPLETE_BEFORE_LOCATION_CHANGED_SPURIOUS:
					// This navigate didn't change the current URL.  
					LL_DEBUGS("MediaOnAPrim") << "	NOT broadcasting navigate (spurious)" << LL_ENDL;
				break;

				case LLViewerMediaImpl::MEDIANAVSTATE_SERVER_COMPLETE_BEFORE_LOCATION_CHANGED:
					// This is the the navigate complete event from a server-directed nav.  Don't broadcast it.
					LL_INFOS("MediaOnAPrim") << "	NOT broadcasting navigate (server-directed)" << LL_ENDL;
				break;
				
				default:
					// For all other states, the navigate should have been handled by LOCATION_CHANGED events already.
				break;
			}
		}
		break;
		
		default:
		break;
	}

}

void LLVOVolume::sendMediaDataUpdate()
{
    if (sObjectMediaClient)
		sObjectMediaClient->updateMedia(new LLMediaDataClientObjectImpl(this, false));
}

void LLVOVolume::removeMediaImpl(S32 texture_index)
{
	if(mMediaImplList.size() <= (U32)texture_index || mMediaImplList[texture_index].isNull())
	{
		return ;
	}

	//make the face referencing to mMediaImplList[texture_index] to point back to the old texture.
	if(mDrawable && texture_index < mDrawable->getNumFaces())
	{
		LLFace* facep = mDrawable->getFace(texture_index) ;
		if(facep)
		{
			LLViewerMediaTexture* media_tex = LLViewerTextureManager::findMediaTexture(mMediaImplList[texture_index]->getMediaTextureID()) ;
			if(media_tex)
			{
				media_tex->removeMediaFromFace(facep) ;
			}
		}
	}		
	
	//check if some other face(s) of this object reference(s)to this media impl.
	S32 i ;
	S32 end = (S32)mMediaImplList.size() ;
	for(i = 0; i < end ; i++)
	{
		if( i != texture_index && mMediaImplList[i] == mMediaImplList[texture_index])
		{
			break ;
		}
	}

	if(i == end) //this object does not need this media impl.
	{
		mMediaImplList[texture_index]->removeObject(this) ;
	}

	mMediaImplList[texture_index] = NULL ;
	return ;
}

void LLVOVolume::addMediaImpl(LLViewerMediaImpl* media_impl, S32 texture_index)
{
	if((S32)mMediaImplList.size() < texture_index + 1)
	{
		mMediaImplList.resize(texture_index + 1) ;
	}
	
	if(mMediaImplList[texture_index].notNull())
	{
		if(mMediaImplList[texture_index] == media_impl)
		{
			return ;
		}

		removeMediaImpl(texture_index) ;
	}

	mMediaImplList[texture_index] = media_impl;
	media_impl->addObject(this) ;	

	//add the face to show the media if it is in playing
	if(mDrawable)
	{
		LLFace* facep = mDrawable->getFace(texture_index) ;
		if(facep)
		{
			LLViewerMediaTexture* media_tex = LLViewerTextureManager::findMediaTexture(mMediaImplList[texture_index]->getMediaTextureID()) ;
			if(media_tex)
			{
				media_tex->addMediaToFace(facep) ;
			}
		}
		else //the face is not available now, start media on this face later.
		{
			media_impl->setUpdated(TRUE) ;
		}
	}
	return ;
}

viewer_media_t LLVOVolume::getMediaImpl(U8 face_id) const
{
	if(mMediaImplList.size() > face_id)
	{
		return mMediaImplList[face_id];
	}
	return NULL;
}

F64 LLVOVolume::getTotalMediaInterest() const
{
	// If this object is currently focused, this object has "high" interest
	if (LLViewerMediaFocus::getInstance()->getFocusedObjectID() == getID())
		return F64_MAX;
	
	F64 interest = (F64)-1.0;  // means not interested;
    
	// If this object is selected, this object has "high" interest, but since 
	// there can be more than one, we still add in calculated impl interest
	// XXX Sadly, 'contains()' doesn't take a const :(
	if (LLSelectMgr::getInstance()->getSelection()->contains(const_cast<LLVOVolume*>(this)))
		interest = F64_MAX / 2.0;
	
	int i = 0;
	const int end = getNumTEs();
	for ( ; i < end; ++i)
	{
		const viewer_media_t &impl = getMediaImpl(i);
		if (!impl.isNull())
		{
			if (interest == (F64)-1.0) interest = (F64)0.0;
			interest += impl->getInterest();
		}
	}
	return interest;
}

S32 LLVOVolume::getFaceIndexWithMediaImpl(const LLViewerMediaImpl* media_impl, S32 start_face_id)
{
	S32 end = (S32)mMediaImplList.size() ;
	for(S32 face_id = start_face_id + 1; face_id < end; face_id++)
	{
		if(mMediaImplList[face_id] == media_impl)
		{
			return face_id ;
		}
	}
	return -1 ;
}

//----------------------------------------------------------------------------

void LLVOVolume::setLightTextureID(LLUUID id)
{
	if (id.notNull())
	{
		if (!hasLightTexture())
		{
			setParameterEntryInUse(LLNetworkData::PARAMS_LIGHT_IMAGE, TRUE, true);
		}
		LLLightImageParams* param_block = (LLLightImageParams*) getParameterEntry(LLNetworkData::PARAMS_LIGHT_IMAGE);
		if (param_block && param_block->getLightTexture() != id)
		{
			param_block->setLightTexture(id);
			parameterChanged(LLNetworkData::PARAMS_LIGHT_IMAGE, true);
		}
	}
	else
	{
		if (hasLightTexture())
		{
			setParameterEntryInUse(LLNetworkData::PARAMS_LIGHT_IMAGE, FALSE, true);
			mLightTexture = NULL;
		}
	}		
}

void LLVOVolume::setSpotLightParams(LLVector3 params)
{
	LLLightImageParams* param_block = (LLLightImageParams*) getParameterEntry(LLNetworkData::PARAMS_LIGHT_IMAGE);
	if (param_block && param_block->getParams() != params)
	{
		param_block->setParams(params);
		parameterChanged(LLNetworkData::PARAMS_LIGHT_IMAGE, true);
	}
}
		
void LLVOVolume::setIsLight(BOOL is_light)
{
	if (is_light != getIsLight())
	{
		if (is_light)
		{
			setParameterEntryInUse(LLNetworkData::PARAMS_LIGHT, TRUE, true);
		}
		else
		{
			setParameterEntryInUse(LLNetworkData::PARAMS_LIGHT, FALSE, true);
		}

		if (is_light)
		{
			// Add it to the pipeline mLightSet
			gPipeline.setLight(mDrawable, TRUE);
		}
		else
		{
			// Not a light.  Remove it from the pipeline's light set.
			gPipeline.setLight(mDrawable, FALSE);
		}
	}
}

void LLVOVolume::setLightColor(const LLColor3& color)
{
	LLLightParams *param_block = (LLLightParams *)getParameterEntry(LLNetworkData::PARAMS_LIGHT);
	if (param_block)
	{
		if (param_block->getColor() != color)
		{
			param_block->setColor(LLColor4(color, param_block->getColor().mV[3]));
			parameterChanged(LLNetworkData::PARAMS_LIGHT, true);
			gPipeline.markTextured(mDrawable);
			mFaceMappingChanged = TRUE;
		}
	}
}

void LLVOVolume::setLightIntensity(F32 intensity)
{
	LLLightParams *param_block = (LLLightParams *)getParameterEntry(LLNetworkData::PARAMS_LIGHT);
	if (param_block)
	{
		if (param_block->getColor().mV[3] != intensity)
		{
			param_block->setColor(LLColor4(LLColor3(param_block->getColor()), intensity));
			parameterChanged(LLNetworkData::PARAMS_LIGHT, true);
		}
	}
}

void LLVOVolume::setLightRadius(F32 radius)
{
	LLLightParams *param_block = (LLLightParams *)getParameterEntry(LLNetworkData::PARAMS_LIGHT);
	if (param_block)
	{
		if (param_block->getRadius() != radius)
		{
			param_block->setRadius(radius);
			parameterChanged(LLNetworkData::PARAMS_LIGHT, true);
		}
	}
}

void LLVOVolume::setLightFalloff(F32 falloff)
{
	LLLightParams *param_block = (LLLightParams *)getParameterEntry(LLNetworkData::PARAMS_LIGHT);
	if (param_block)
	{
		if (param_block->getFalloff() != falloff)
		{
			param_block->setFalloff(falloff);
			parameterChanged(LLNetworkData::PARAMS_LIGHT, true);
		}
	}
}

void LLVOVolume::setLightCutoff(F32 cutoff)
{
	LLLightParams *param_block = (LLLightParams *)getParameterEntry(LLNetworkData::PARAMS_LIGHT);
	if (param_block)
	{
		if (param_block->getCutoff() != cutoff)
		{
			param_block->setCutoff(cutoff);
			parameterChanged(LLNetworkData::PARAMS_LIGHT, true);
		}
	}
}

//----------------------------------------------------------------------------

BOOL LLVOVolume::getIsLight() const
{
	return getParameterEntryInUse(LLNetworkData::PARAMS_LIGHT);
}

LLColor3 LLVOVolume::getLightBaseColor() const
{
	const LLLightParams *param_block = (const LLLightParams *)getParameterEntry(LLNetworkData::PARAMS_LIGHT);
	if (param_block)
	{
		return LLColor3(param_block->getColor());
	}
	else
	{
		return LLColor3(1,1,1);
	}
}

LLColor3 LLVOVolume::getLightColor() const
{
	const LLLightParams *param_block = (const LLLightParams *)getParameterEntry(LLNetworkData::PARAMS_LIGHT);
	if (param_block)
	{
		return LLColor3(param_block->getColor()) * param_block->getColor().mV[3];
	}
	else
	{
		return LLColor3(1,1,1);
	}
}

LLUUID LLVOVolume::getLightTextureID() const
{
	if (getParameterEntryInUse(LLNetworkData::PARAMS_LIGHT_IMAGE))
	{
		const LLLightImageParams *param_block = (const LLLightImageParams *)getParameterEntry(LLNetworkData::PARAMS_LIGHT_IMAGE);
		if (param_block)
		{
			return param_block->getLightTexture();
		}
	}
	
	return LLUUID::null;
}


LLVector3 LLVOVolume::getSpotLightParams() const
{
	if (getParameterEntryInUse(LLNetworkData::PARAMS_LIGHT_IMAGE))
	{
		const LLLightImageParams *param_block = (const LLLightImageParams *)getParameterEntry(LLNetworkData::PARAMS_LIGHT_IMAGE);
		if (param_block)
		{
			return param_block->getParams();
		}
	}
	
	return LLVector3();
}

F32 LLVOVolume::getSpotLightPriority() const
{
	return mSpotLightPriority;
}

void LLVOVolume::updateSpotLightPriority()
{
	LLVector3 pos = mDrawable->getPositionAgent();
	LLVector3 at(0,0,-1);
	at *= getRenderRotation();

	F32 r = getLightRadius()*0.5f;

	pos += at * r;

	at = LLViewerCamera::getInstance()->getAtAxis();

	pos -= at * r;
	
	mSpotLightPriority = gPipeline.calcPixelArea(pos, LLVector3(r,r,r), *LLViewerCamera::getInstance());

	if (mLightTexture.notNull())
	{
		mLightTexture->addTextureStats(mSpotLightPriority);
		mLightTexture->setBoostLevel(LLViewerTexture::BOOST_CLOUDS);
	}
}


bool LLVOVolume::isLightSpotlight() const
{
	LLLightImageParams* params = (LLLightImageParams*) getParameterEntry(LLNetworkData::PARAMS_LIGHT_IMAGE);
	if (params)
	{
		return params->isLightSpotlight();
	}
	return false;
}


LLViewerTexture* LLVOVolume::getLightTexture()
{
	LLUUID id = getLightTextureID();

	if (id.notNull())
	{
		if (mLightTexture.isNull() || id != mLightTexture->getID())
		{
			mLightTexture = LLViewerTextureManager::getFetchedTexture(id);
		}
	}
	else
	{
		mLightTexture = NULL;
	}

	return mLightTexture;
}

F32 LLVOVolume::getLightIntensity() const
{
	const LLLightParams *param_block = (const LLLightParams *)getParameterEntry(LLNetworkData::PARAMS_LIGHT);
	if (param_block)
	{
		return param_block->getColor().mV[3];
	}
	else
	{
		return 1.f;
	}
}

F32 LLVOVolume::getLightRadius() const
{
	const LLLightParams *param_block = (const LLLightParams *)getParameterEntry(LLNetworkData::PARAMS_LIGHT);
	if (param_block)
	{
		return param_block->getRadius();
	}
	else
	{
		return 0.f;
	}
}

F32 LLVOVolume::getLightFalloff() const
{
	const LLLightParams *param_block = (const LLLightParams *)getParameterEntry(LLNetworkData::PARAMS_LIGHT);
	if (param_block)
	{
		return param_block->getFalloff();
	}
	else
	{
		return 0.f;
	}
}

F32 LLVOVolume::getLightCutoff() const
{
	const LLLightParams *param_block = (const LLLightParams *)getParameterEntry(LLNetworkData::PARAMS_LIGHT);
	if (param_block)
	{
		return param_block->getCutoff();
	}
	else
	{
		return 0.f;
	}
}

U32 LLVOVolume::getVolumeInterfaceID() const
{
	if (mVolumeImpl)
	{
		return mVolumeImpl->getID();
	}

	return 0;
}

BOOL LLVOVolume::isFlexible() const
{
	if (getParameterEntryInUse(LLNetworkData::PARAMS_FLEXIBLE))
	{
		LLVolume* volume = getVolume();
		if (volume && volume->getParams().getPathParams().getCurveType() != LL_PCODE_PATH_FLEXIBLE)
		{
			LLVolumeParams volume_params = getVolume()->getParams();
			U8 profile_and_hole = volume_params.getProfileParams().getCurveType();
			volume_params.setType(profile_and_hole, LL_PCODE_PATH_FLEXIBLE);
		}
		return TRUE;
	}
	else
	{
		return FALSE;
	}
}

BOOL LLVOVolume::isSculpted() const
{
	if (getParameterEntryInUse(LLNetworkData::PARAMS_SCULPT))
	{
		return TRUE;
	}
	
	return FALSE;
}

BOOL LLVOVolume::isMesh() const
{
	if (isSculpted())
	{
		LLSculptParams *sculpt_params = (LLSculptParams *)getParameterEntry(LLNetworkData::PARAMS_SCULPT);
		U8 sculpt_type = sculpt_params->getSculptType();

		if ((sculpt_type & LL_SCULPT_TYPE_MASK) == LL_SCULPT_TYPE_MESH)
			// mesh is a mesh
		{
			return TRUE;	
		}
	}

	return FALSE;
}

BOOL LLVOVolume::hasLightTexture() const
{
	if (getParameterEntryInUse(LLNetworkData::PARAMS_LIGHT_IMAGE))
	{
		return TRUE;
	}

	return FALSE;
}

BOOL LLVOVolume::isVolumeGlobal() const
{
	if (mVolumeImpl)
	{
		return mVolumeImpl->isVolumeGlobal() ? TRUE : FALSE;
	}
	else if (mRiggedVolume.notNull())
	{
		return TRUE;
	}

	return FALSE;
}

BOOL LLVOVolume::canBeFlexible() const
{
	U8 path = getVolume()->getParams().getPathParams().getCurveType();
	return (path == LL_PCODE_PATH_FLEXIBLE || path == LL_PCODE_PATH_LINE);
}

BOOL LLVOVolume::setIsFlexible(BOOL is_flexible)
{
	BOOL res = FALSE;
	BOOL was_flexible = isFlexible();
	LLVolumeParams volume_params;
	if (is_flexible)
	{
		if (!was_flexible)
		{
			volume_params = getVolume()->getParams();
			U8 profile_and_hole = volume_params.getProfileParams().getCurveType();
			volume_params.setType(profile_and_hole, LL_PCODE_PATH_FLEXIBLE);
			res = TRUE;
			setFlags(FLAGS_USE_PHYSICS, FALSE);
			setFlags(FLAGS_PHANTOM, TRUE);
			setParameterEntryInUse(LLNetworkData::PARAMS_FLEXIBLE, TRUE, true);
			if (mDrawable)
			{
				mDrawable->makeActive();
			}
		}
	}
	else
	{
		if (was_flexible)
		{
			volume_params = getVolume()->getParams();
			U8 profile_and_hole = volume_params.getProfileParams().getCurveType();
			volume_params.setType(profile_and_hole, LL_PCODE_PATH_LINE);
			res = TRUE;
			setFlags(FLAGS_PHANTOM, FALSE);
			setParameterEntryInUse(LLNetworkData::PARAMS_FLEXIBLE, FALSE, true);
		}
	}
	if (res)
	{
		res = setVolume(volume_params, 1);
		if (res)
		{
			markForUpdate(TRUE);
		}
	}
	return res;
}

//----------------------------------------------------------------------------

void LLVOVolume::generateSilhouette(LLSelectNode* nodep, const LLVector3& view_point)
{
	LLVolume *volume = getVolume();

	if (volume)
	{
		LLVector3 view_vector;
		view_vector = view_point; 

		//transform view vector into volume space
		view_vector -= getRenderPosition();
		mDrawable->mDistanceWRTCamera = view_vector.length();
		LLQuaternion worldRot = getRenderRotation();
		view_vector = view_vector * ~worldRot;
		if (!isVolumeGlobal())
		{
			LLVector3 objScale = getScale();
			LLVector3 invObjScale(1.f / objScale.mV[VX], 1.f / objScale.mV[VY], 1.f / objScale.mV[VZ]);
			view_vector.scaleVec(invObjScale);
		}
		
		updateRelativeXform();
		LLMatrix4 trans_mat = mRelativeXform;
		if (mDrawable->isStatic())
		{
			trans_mat.translate(getRegion()->getOriginAgent());
		}

		volume->generateSilhouetteVertices(nodep->mSilhouetteVertices, nodep->mSilhouetteNormals, view_vector, trans_mat, mRelativeXformInvTrans, nodep->getTESelectMask());

		nodep->mSilhouetteExists = TRUE;
	}
}

void LLVOVolume::deleteFaces()
{
	S32 face_count = mNumFaces;
	if (mDrawable.notNull())
	{
		mDrawable->deleteFaces(0, face_count);
	}

	mNumFaces = 0;
}

void LLVOVolume::updateRadius()
{
	if (mDrawable.isNull())
	{
		return;
	}
	
	mVObjRadius = getScale().length();
	mDrawable->setRadius(mVObjRadius);
}


BOOL LLVOVolume::isAttachment() const
{
	return mState != 0 ;
}

BOOL LLVOVolume::isHUDAttachment() const
{
	// *NOTE: we assume hud attachment points are in defined range
	// since this range is constant for backwards compatibility
	// reasons this is probably a reasonable assumption to make
	S32 attachment_id = ATTACHMENT_ID_FROM_STATE(mState);
	return ( attachment_id >= 31 && attachment_id <= 38 );
}


const LLMatrix4 LLVOVolume::getRenderMatrix() const
{
	if (mDrawable->isActive() && !mDrawable->isRoot())
	{
		return mDrawable->getParent()->getWorldMatrix();
	}
	return mDrawable->getWorldMatrix();
}

// Returns a base cost and adds textures to passed in set.
// total cost is returned value + 5 * size of the resulting set.
// Cannot include cost of textures, as they may be re-used in linked
// children, and cost should only be increased for unique textures  -Nyx
U32 LLVOVolume::getRenderCost(texture_cost_t &textures) const
{
	// Get access to params we'll need at various points.  
	// Skip if this is object doesn't have a volume (e.g. is an avatar).
	BOOL has_volume = (getVolume() != NULL);
	LLVolumeParams volume_params;
	LLPathParams path_params;
	LLProfileParams profile_params;

	U32 num_triangles = 0;

	// per-prim costs
	static const U32 ARC_PARTICLE_COST = 1; // determined experimentally
	static const U32 ARC_PARTICLE_MAX = 2048; // default values
	static const U32 ARC_TEXTURE_COST = 16; // multiplier for texture resolution - performance tested
	static const U32 ARC_LIGHT_COST = 500; // static cost for light-producing prims 
	static const U32 ARC_MEDIA_FACE_COST = 1500; // static cost per media-enabled face 


	// per-prim multipliers
	static const F32 ARC_GLOW_MULT = 1.5f; // tested based on performance
	static const F32 ARC_BUMP_MULT = 1.25f; // tested based on performance
	static const F32 ARC_FLEXI_MULT = 5; // tested based on performance
	static const F32 ARC_SHINY_MULT = 1.6f; // tested based on performance
	static const F32 ARC_INVISI_COST = 1.2f; // tested based on performance
	static const F32 ARC_WEIGHTED_MESH = 1.2f; // tested based on performance

	static const F32 ARC_PLANAR_COST = 1.0f; // tested based on performance to have negligible impact
	static const F32 ARC_ANIM_TEX_COST = 4.f; // tested based on performance
	static const F32 ARC_ALPHA_COST = 4.f; // 4x max - based on performance

	F32 shame = 0;

	U32 invisi = 0;
	U32 shiny = 0;
	U32 glow = 0;
	U32 alpha = 0;
	U32 flexi = 0;
	U32 animtex = 0;
	U32 particles = 0;
	U32 bump = 0;
	U32 planar = 0;
	U32 weighted_mesh = 0;
	U32 produces_light = 0;
	U32 media_faces = 0;

	const LLDrawable* drawablep = mDrawable;
	U32 num_faces = drawablep->getNumFaces();

	if (has_volume)
	{
		volume_params = getVolume()->getParams();
		path_params = volume_params.getPathParams();
		profile_params = volume_params.getProfileParams();

		F32 weighted_triangles = -1.0;
		getStreamingCost(NULL, NULL, &weighted_triangles);

		if (weighted_triangles > 0.0)
		{
			num_triangles = (U32)(weighted_triangles); 
		}
	}

	if (num_triangles == 0)
	{
		num_triangles = 4;
	}

	if (isSculpted())
	{
		if (isMesh())
		{
			// base cost is dependent on mesh complexity
			// note that 3 is the highest LOD as of the time of this coding.
			S32 size = gMeshRepo.getMeshSize(volume_params.getSculptID(),3);
			if ( size > 0)
			{
				if (gMeshRepo.getSkinInfo(volume_params.getSculptID(), this))
				{
					// weighted attachment - 1 point for every 3 bytes
					weighted_mesh = 1;
				}

			}
			else
			{
				// something went wrong - user should know their content isn't render-free
				return 0;
			}
		}
		else
		{
			const LLSculptParams *sculpt_params = (LLSculptParams *) getParameterEntry(LLNetworkData::PARAMS_SCULPT);
			LLUUID sculpt_id = sculpt_params->getSculptTexture();
			if (textures.find(sculpt_id) == textures.end())
			{
				LLViewerFetchedTexture *texture = LLViewerTextureManager::getFetchedTexture(sculpt_id);
				if (texture)
				{
					S32 texture_cost = 256 + (S32)(ARC_TEXTURE_COST * (texture->getFullHeight() / 128.f + texture->getFullWidth() / 128.f));
					textures.insert(texture_cost_t::value_type(sculpt_id, texture_cost));
				}
			}
		}
	}

	if (isFlexible())
	{
		flexi = 1;
	}
	if (isParticleSource())
	{
		particles = 1;
	}

	if (getIsLight())
	{
		produces_light = 1;
	}

	for (S32 i = 0; i < num_faces; ++i)
	{
		const LLFace* face = drawablep->getFace(i);
		const LLTextureEntry* te = face->getTextureEntry();
		const LLViewerTexture* img = face->getTexture();

		if (img)
		{
			if (textures.find(img->getID()) == textures.end())
			{
				S32 texture_cost = 256 + (S32)(ARC_TEXTURE_COST * (img->getFullHeight() / 128.f + img->getFullWidth() / 128.f));
				textures.insert(texture_cost_t::value_type(img->getID(), texture_cost));
			}
		}

		if (face->getPoolType() == LLDrawPool::POOL_ALPHA)
		{
			alpha = 1;
		}
		else if (img && img->getPrimaryFormat() == GL_ALPHA)
		{
			invisi = 1;
		}
		if (face->hasMedia())
		{
			media_faces++;
		}

		if (te)
		{
			if (te->getBumpmap())
			{
				// bump is a multiplier, don't add per-face
				bump = 1;
			}
			if (te->getShiny())
			{
				// shiny is a multiplier, don't add per-face
				shiny = 1;
			}
			if (te->getGlow() > 0.f)
			{
				// glow is a multiplier, don't add per-face
				glow = 1;
			}
			if (face->mTextureMatrix != NULL)
			{
				animtex = 1;
			}
			if (te->getTexGen())
			{
				planar = 1;
			}
		}
	}

	// shame currently has the "base" cost of 1 point per 15 triangles, min 2.
	shame = num_triangles  * 5.f;
	shame = shame < 2.f ? 2.f : shame;

	// multiply by per-face modifiers
	if (planar)
	{
		shame *= planar * ARC_PLANAR_COST;
	}

	if (animtex)
	{
		shame *= animtex * ARC_ANIM_TEX_COST;
	}

	if (alpha)
	{
		shame *= alpha * ARC_ALPHA_COST;
	}

	if(invisi)
	{
		shame *= invisi * ARC_INVISI_COST;
	}

	if (glow)
	{
		shame *= glow * ARC_GLOW_MULT;
	}

	if (bump)
	{
		shame *= bump * ARC_BUMP_MULT;
	}

	if (shiny)
	{
		shame *= shiny * ARC_SHINY_MULT;
	}


	// multiply shame by multipliers
	if (weighted_mesh)
	{
		shame *= weighted_mesh * ARC_WEIGHTED_MESH;
	}

	if (flexi)
	{
		shame *= flexi * ARC_FLEXI_MULT;
	}


	// add additional costs
	if (particles)
	{
		const LLPartSysData *part_sys_data = &(mPartSourcep->mPartSysData);
		const LLPartData *part_data = &(part_sys_data->mPartData);
		U32 num_particles = (U32)(part_sys_data->mBurstPartCount * llceil( part_data->mMaxAge / part_sys_data->mBurstRate));
		num_particles = num_particles > ARC_PARTICLE_MAX ? ARC_PARTICLE_MAX : num_particles;
		F32 part_size = (llmax(part_data->mStartScale[0], part_data->mEndScale[0]) + llmax(part_data->mStartScale[1], part_data->mEndScale[1])) / 2.f;
		shame += num_particles * part_size * ARC_PARTICLE_COST;
	}

	if (produces_light)
	{
		shame += ARC_LIGHT_COST;
	}

	if (media_faces)
	{
		shame += media_faces * ARC_MEDIA_FACE_COST;
	}

	if (shame > mRenderComplexity_current)
	{
		mRenderComplexity_current = (S32)shame;
	}

	return (U32)shame;
}

F32 LLVOVolume::getStreamingCost(S32* bytes, S32* visible_bytes, F32* unscaled_value) const
{
	F32 radius = getScale().length()*0.5f;

	if (isMesh())
	{	
		LLSD& header = gMeshRepo.getMeshHeader(getVolume()->getParams().getSculptID());

		return LLMeshRepository::getStreamingCost(header, radius, bytes, visible_bytes, mLOD, unscaled_value);
	}
	else
	{
		LLVolume* volume = getVolume();
		S32 counts[4];
		LLVolume::getLoDTriangleCounts(volume->getParams(), counts);

		LLSD header;
		header["lowest_lod"]["size"] = counts[0] * 10;
		header["low_lod"]["size"] = counts[1] * 10;
		header["medium_lod"]["size"] = counts[2] * 10;
		header["high_lod"]["size"] = counts[3] * 10;

		return LLMeshRepository::getStreamingCost(header, radius, NULL, NULL, -1, unscaled_value);
	}	
}

//static 
void LLVOVolume::updateRenderComplexity()
{
	mRenderComplexity_last = mRenderComplexity_current;
	mRenderComplexity_current = 0;
}

U32 LLVOVolume::getTriangleCount() const
{
	U32 count = 0;
	LLVolume* volume = getVolume();
	if (volume)
	{
		count = volume->getNumTriangles();
	}

	return count;
}

U32 LLVOVolume::getHighLODTriangleCount()
{
	U32 ret = 0;

	LLVolume* volume = getVolume();

	if (!isSculpted())
	{
		LLVolume* ref = LLPrimitive::getVolumeManager()->refVolume(volume->getParams(), 3);
		ret = ref->getNumTriangles();
		LLPrimitive::getVolumeManager()->unrefVolume(ref);
	}
	else if (isMesh())
	{
		LLVolume* ref = LLPrimitive::getVolumeManager()->refVolume(volume->getParams(), 3);
		if (!ref->isMeshAssetLoaded() || ref->getNumVolumeFaces() == 0)
		{
			gMeshRepo.loadMesh(this, volume->getParams(), LLModel::LOD_HIGH);
		}
		ret = ref->getNumTriangles();
		LLPrimitive::getVolumeManager()->unrefVolume(ref);
	}
	else
	{ //default sculpts have a constant number of triangles
		ret = 31*2*31;  //31 rows of 31 columns of quads for a 32x32 vertex patch
	}

	return ret;
}

//static
void LLVOVolume::preUpdateGeom()
{
	sNumLODChanges = 0;
}

void LLVOVolume::parameterChanged(U16 param_type, bool local_origin)
{
	LLViewerObject::parameterChanged(param_type, local_origin);
}

void LLVOVolume::parameterChanged(U16 param_type, LLNetworkData* data, BOOL in_use, bool local_origin)
{
	LLViewerObject::parameterChanged(param_type, data, in_use, local_origin);
	if (mVolumeImpl)
	{
		mVolumeImpl->onParameterChanged(param_type, data, in_use, local_origin);
	}
	if (mDrawable.notNull())
	{
		BOOL is_light = getIsLight();
		if (is_light != mDrawable->isState(LLDrawable::LIGHT))
		{
			gPipeline.setLight(mDrawable, is_light);
		}
	}
}

void LLVOVolume::setSelected(BOOL sel)
{
	LLViewerObject::setSelected(sel);
	if (mDrawable.notNull())
	{
		markForUpdate(TRUE);
	}
}

void LLVOVolume::updateSpatialExtents(LLVector4a& newMin, LLVector4a& newMax)
{		
}

F32 LLVOVolume::getBinRadius()
{
	F32 radius;
	
	F32 scale = 1.f;

	S32 size_factor = llmax(gSavedSettings.getS32("OctreeStaticObjectSizeFactor"), 1);
	S32 attachment_size_factor = llmax(gSavedSettings.getS32("OctreeAttachmentSizeFactor"), 1);
	LLVector3 distance_factor = gSavedSettings.getVector3("OctreeDistanceFactor");
	LLVector3 alpha_distance_factor = gSavedSettings.getVector3("OctreeAlphaDistanceFactor");
	const LLVector4a* ext = mDrawable->getSpatialExtents();
	
	BOOL shrink_wrap = mDrawable->isAnimating();
	BOOL alpha_wrap = FALSE;

	if (!isHUDAttachment())
	{
		for (S32 i = 0; i < mDrawable->getNumFaces(); i++)
		{
			LLFace* face = mDrawable->getFace(i);
			if (face->getPoolType() == LLDrawPool::POOL_ALPHA &&
			    !face->canRenderAsMask())
			{
				alpha_wrap = TRUE;
				break;
			}
		}
	}
	else
	{
		shrink_wrap = FALSE;
	}

	if (alpha_wrap)
	{
		LLVector3 bounds = getScale();
		radius = llmin(bounds.mV[1], bounds.mV[2]);
		radius = llmin(radius, bounds.mV[0]);
		radius *= 0.5f;
		radius *= 1.f+mDrawable->mDistanceWRTCamera*alpha_distance_factor[1];
		radius += mDrawable->mDistanceWRTCamera*alpha_distance_factor[0];
	}
	else if (shrink_wrap)
	{
		LLVector4a rad;
		rad.setSub(ext[1], ext[0]);
		
		radius = rad.getLength3().getF32()*0.5f;
	}
	else if (mDrawable->isStatic())
	{
		radius = llmax((S32) mDrawable->getRadius(), 1)*size_factor;
		radius *= 1.f + mDrawable->mDistanceWRTCamera * distance_factor[1];
		radius += mDrawable->mDistanceWRTCamera * distance_factor[0];
	}
	else if (mDrawable->getVObj()->isAttachment())
	{
		radius = llmax((S32) mDrawable->getRadius(),1)*attachment_size_factor;
	}
	else
	{
		radius = mDrawable->getRadius();
		radius *= 1.f + mDrawable->mDistanceWRTCamera * distance_factor[1];
		radius += mDrawable->mDistanceWRTCamera * distance_factor[0];
	}

	return llclamp(radius*scale, 0.5f, 256.f);
}

const LLVector3 LLVOVolume::getPivotPositionAgent() const
{
	if (mVolumeImpl)
	{
		return mVolumeImpl->getPivotPosition();
	}
	return LLViewerObject::getPivotPositionAgent();
}

void LLVOVolume::onShift(const LLVector4a &shift_vector)
{
	if (mVolumeImpl)
	{
		mVolumeImpl->onShift(shift_vector);
	}

	updateRelativeXform();
}

const LLMatrix4& LLVOVolume::getWorldMatrix(LLXformMatrix* xform) const
{
	if (mVolumeImpl)
	{
		return mVolumeImpl->getWorldMatrix(xform);
	}
	return xform->getWorldMatrix();
}

LLVector3 LLVOVolume::agentPositionToVolume(const LLVector3& pos) const
{
	LLVector3 ret = pos - getRenderPosition();
	ret = ret * ~getRenderRotation();
	LLVector3 objScale = isVolumeGlobal() ? LLVector3(1,1,1) : getScale();
	LLVector3 invObjScale(1.f / objScale.mV[VX], 1.f / objScale.mV[VY], 1.f / objScale.mV[VZ]);
	ret.scaleVec(invObjScale);
	
	return ret;
}

LLVector3 LLVOVolume::agentDirectionToVolume(const LLVector3& dir) const
{
	LLVector3 ret = dir * ~getRenderRotation();
	
	LLVector3 objScale = isVolumeGlobal() ? LLVector3(1,1,1) : getScale();
	ret.scaleVec(objScale);

	return ret;
}

LLVector3 LLVOVolume::volumePositionToAgent(const LLVector3& dir) const
{
	LLVector3 ret = dir;
	LLVector3 objScale = isVolumeGlobal() ? LLVector3(1,1,1) : getScale();
	ret.scaleVec(objScale);
	ret = ret * getRenderRotation();
	ret += getRenderPosition();
	
	return ret;
}

LLVector3 LLVOVolume::volumeDirectionToAgent(const LLVector3& dir) const
{
	LLVector3 ret = dir;
	LLVector3 objScale = isVolumeGlobal() ? LLVector3(1,1,1) : getScale();
	LLVector3 invObjScale(1.f / objScale.mV[VX], 1.f / objScale.mV[VY], 1.f / objScale.mV[VZ]);
	ret.scaleVec(invObjScale);
	ret = ret * getRenderRotation();

	return ret;
}


BOOL LLVOVolume::lineSegmentIntersect(const LLVector3& start, const LLVector3& end, S32 face, BOOL pick_transparent, S32 *face_hitp,
									  LLVector3* intersection,LLVector2* tex_coord, LLVector3* normal, LLVector3* bi_normal)
	
{
	if (!mbCanSelect 
		|| mDrawable->isDead() 
		|| !gPipeline.hasRenderType(mDrawable->getRenderType()))
	{
		return FALSE;
	}

	BOOL ret = FALSE;

	LLVolume* volume = getVolume();

	bool transform = true;

	if (mDrawable->isState(LLDrawable::RIGGED))
	{
		if (LLFloater::isVisible(gFloaterTools) && getAvatar()->isSelf())
		{
			updateRiggedVolume();
			genBBoxes(FALSE);
			volume = mRiggedVolume;
			transform = false;
		}
		else
		{ //cannot pick rigged attachments on other avatars or when not in build mode
			return FALSE;
		}
	}
	
	if (volume)
	{	
		LLVector3 v_start, v_end, v_dir;
	
		if (transform)
		{
			v_start = agentPositionToVolume(start);
			v_end = agentPositionToVolume(end);
		}
		else
		{
			v_start = start;
			v_end = end;
		}
		
		LLVector3 p;
		LLVector3 n;
		LLVector2 tc;
		LLVector3 bn;

		if (intersection != NULL)
		{
			p = *intersection;
		}

		if (tex_coord != NULL)
		{
			tc = *tex_coord;
		}

		if (normal != NULL)
		{
			n = *normal;
		}

		if (bi_normal != NULL)
		{
			bn = *bi_normal;
		}

		S32 face_hit = -1;

		S32 start_face, end_face;
		if (face == -1)
		{
			start_face = 0;
			end_face = volume->getNumVolumeFaces();
		}
		else
		{
			start_face = face;
			end_face = face+1;
		}

		bool special_cursor = specialHoverCursor();
		for (S32 i = start_face; i < end_face; ++i)
		{
			if (!special_cursor && !pick_transparent && getTE(i) && getTE(i)->getColor().mV[3] == 0.f)
			{ //don't attempt to pick completely transparent faces unless
				//pick_transparent is true
				continue;
			}

			face_hit = volume->lineSegmentIntersect(v_start, v_end, i,
													&p, &tc, &n, &bn);
			
			if (face_hit >= 0 && mDrawable->getNumFaces() > face_hit)
			{
				LLFace* face = mDrawable->getFace(face_hit);				

				if (pick_transparent || !face->getTexture() || !face->getTexture()->hasGLTexture() || face->getTexture()->getMask(face->surfaceToTexture(tc, p, n)))
				{
					v_end = p;
					if (face_hitp != NULL)
					{
						*face_hitp = face_hit;
					}
					
					if (intersection != NULL)
					{
						if (transform)
						{
							*intersection = volumePositionToAgent(p);  // must map back to agent space
						}
						else
						{
							*intersection = p;
						}
					}

					if (normal != NULL)
					{
						if (transform)
						{
							*normal = volumeDirectionToAgent(n);
						}
						else
						{
							*normal = n;
						}

						(*normal).normVec();
					}

					if (bi_normal != NULL)
					{
						if (transform)
						{
							*bi_normal = volumeDirectionToAgent(bn);
						}
						else
						{
							*bi_normal = bn;
						}
						(*bi_normal).normVec();
					}

					if (tex_coord != NULL)
					{
						*tex_coord = tc;
					}
					
					ret = TRUE;
				}
			}
		}
	}
		
	return ret;
}

bool LLVOVolume::treatAsRigged()
{
	return LLFloater::isVisible(gFloaterTools) && 
			isAttachment() && 
			getAvatar() &&
			getAvatar()->isSelf() &&
			mDrawable.notNull() &&
			mDrawable->isState(LLDrawable::RIGGED);
}

LLRiggedVolume* LLVOVolume::getRiggedVolume()
{
	return mRiggedVolume;
}

void LLVOVolume::clearRiggedVolume()
{
	if (mRiggedVolume.notNull())
	{
		mRiggedVolume = NULL;
		updateRelativeXform();
	}
}

void LLVOVolume::updateRiggedVolume()
{
	//Update mRiggedVolume to match current animation frame of avatar. 
	//Also update position/size in octree.  

	if (!treatAsRigged())
	{
		clearRiggedVolume();
		
		return;
	}

	LLVolume* volume = getVolume();

	const LLMeshSkinInfo* skin = gMeshRepo.getSkinInfo(volume->getParams().getSculptID(), this);

	if (!skin)
	{
		clearRiggedVolume();
		return;
	}

	LLVOAvatar* avatar = getAvatar();

	if (!avatar)
	{
		clearRiggedVolume();
		return;
	}

	if (!mRiggedVolume)
	{
		LLVolumeParams p;
		mRiggedVolume = new LLRiggedVolume(p);
		updateRelativeXform();
	}

	mRiggedVolume->update(skin, avatar, volume);

}

static LLFastTimer::DeclareTimer FTM_SKIN_RIGGED("Skin");
static LLFastTimer::DeclareTimer FTM_RIGGED_OCTREE("Octree");

void LLRiggedVolume::update(const LLMeshSkinInfo* skin, LLVOAvatar* avatar, const LLVolume* volume)
{
	bool copy = false;
	if (volume->getNumVolumeFaces() != getNumVolumeFaces())
	{ 
		copy = true;
	}

	for (S32 i = 0; i < volume->getNumVolumeFaces() && !copy; ++i)
	{
		const LLVolumeFace& src_face = volume->getVolumeFace(i);
		const LLVolumeFace& dst_face = getVolumeFace(i);

		if (src_face.mNumIndices != dst_face.mNumIndices ||
			src_face.mNumVertices != dst_face.mNumVertices)
		{
			copy = true;
		}
	}

	if (copy)
	{
		copyVolumeFaces(volume);	
	}

	//build matrix palette
	LLMatrix4a mp[64];
	LLMatrix4* mat = (LLMatrix4*) mp;
	
	for (U32 j = 0; j < skin->mJointNames.size(); ++j)
	{
		LLJoint* joint = avatar->getJoint(skin->mJointNames[j]);
		if (joint)
		{
			mat[j] = skin->mInvBindMatrix[j];
			mat[j] *= joint->getWorldMatrix();
		}
	}

	for (S32 i = 0; i < volume->getNumVolumeFaces(); ++i)
	{
		const LLVolumeFace& vol_face = volume->getVolumeFace(i);
		
		LLVolumeFace& dst_face = mVolumeFaces[i];
		
		LLVector4a* weight = vol_face.mWeights;

		LLMatrix4a bind_shape_matrix;
		bind_shape_matrix.loadu(skin->mBindShapeMatrix);

		LLVector4a* pos = dst_face.mPositions;

		{
			LLFastTimer t(FTM_SKIN_RIGGED);

			for (U32 j = 0; j < dst_face.mNumVertices; ++j)
			{
				LLMatrix4a final_mat;
				final_mat.clear();

				S32 idx[4];

				LLVector4 wght;

				F32 scale = 0.f;
				for (U32 k = 0; k < 4; k++)
				{
					F32 w = weight[j][k];

					idx[k] = (S32) floorf(w);
					wght[k] = w - floorf(w);
					scale += wght[k];
				}

				wght *= 1.f/scale;

				for (U32 k = 0; k < 4; k++)
				{
					F32 w = wght[k];

					LLMatrix4a src;
					src.setMul(mp[idx[k]], w);

					final_mat.add(src);
				}

				
				LLVector4a& v = vol_face.mPositions[j];
				LLVector4a t;
				LLVector4a dst;
				bind_shape_matrix.affineTransform(v, t);
				final_mat.affineTransform(t, dst);
				pos[j] = dst;
			}

			//update bounding box
			LLVector4a& min = dst_face.mExtents[0];
			LLVector4a& max = dst_face.mExtents[1];

			min = pos[0];
			max = pos[1];

			for (U32 j = 1; j < dst_face.mNumVertices; ++j)
			{
				min.setMin(min, pos[j]);
				max.setMax(max, pos[j]);
			}

			dst_face.mCenter->setAdd(dst_face.mExtents[0], dst_face.mExtents[1]);
			dst_face.mCenter->mul(0.5f);

		}

		{
			LLFastTimer t(FTM_RIGGED_OCTREE);
			delete dst_face.mOctree;
			dst_face.mOctree = NULL;

			LLVector4a size;
			size.setSub(dst_face.mExtents[1], dst_face.mExtents[0]);
			size.splat(size.getLength3().getF32()*0.5f);
			
			dst_face.createOctree(1.f);
		}
	}
}

U32 LLVOVolume::getPartitionType() const
{
	if (isHUDAttachment())
	{
		return LLViewerRegion::PARTITION_HUD;
	}

	return LLViewerRegion::PARTITION_VOLUME;
}

LLVolumePartition::LLVolumePartition()
: LLSpatialPartition(LLVOVolume::VERTEX_DATA_MASK, TRUE, GL_DYNAMIC_DRAW_ARB)
{
	mLODPeriod = 32;
	mDepthMask = FALSE;
	mDrawableType = LLPipeline::RENDER_TYPE_VOLUME;
	mPartitionType = LLViewerRegion::PARTITION_VOLUME;
	mSlopRatio = 0.25f;
	mBufferUsage = GL_DYNAMIC_DRAW_ARB;
}

LLVolumeBridge::LLVolumeBridge(LLDrawable* drawablep)
: LLSpatialBridge(drawablep, TRUE, LLVOVolume::VERTEX_DATA_MASK)
{
	mDepthMask = FALSE;
	mLODPeriod = 32;
	mDrawableType = LLPipeline::RENDER_TYPE_VOLUME;
	mPartitionType = LLViewerRegion::PARTITION_BRIDGE;
	
	mBufferUsage = GL_DYNAMIC_DRAW_ARB;

	mSlopRatio = 0.25f;
}

bool can_batch_texture(LLFace* facep)
{
	if (facep->getTextureEntry()->getBumpmap())
	{ //bump maps aren't worked into texture batching yet
		return false;
	}

	if (facep->getTexture() && facep->getTexture()->getPrimaryFormat() == GL_ALPHA)
	{ //can't batch invisiprims
		return false;
	}

	if (facep->isState(LLFace::TEXTURE_ANIM) && facep->getVirtualSize() > MIN_TEX_ANIM_SIZE)
	{ //texture animation breaks batches
		return false;
	}
	
	return true;
}

void LLVolumeGeometryManager::registerFace(LLSpatialGroup* group, LLFace* facep, U32 type)
{
	LLMemType mt(LLMemType::MTYPE_SPACE_PARTITION);

//	if (facep->getViewerObject()->isSelected() && LLSelectMgr::getInstance()->mHideSelectedObjects)
// [RLVa:KB] - Checked: 2010-11-29 (RLVa-1.3.0c) | Modified: RLVa-1.3.0c
	const LLViewerObject* pObj = facep->getViewerObject();
	if ( (pObj->isSelected() && LLSelectMgr::getInstance()->mHideSelectedObjects) && 
		 ( (!rlv_handler_t::isEnabled()) || 
		   ( ((!pObj->isHUDAttachment()) || (!gRlvAttachmentLocks.isLockedAttachment(pObj->getRootEdit()))) && 
		     (gRlvHandler.canEdit(pObj)) ) ) )
// [/RVLa:KB]
	{
		return;
	}

	//add face to drawmap
	LLSpatialGroup::drawmap_elem_t& draw_vec = group->mDrawMap[type];	

	S32 idx = draw_vec.size()-1;

	BOOL fullbright = (type == LLRenderPass::PASS_FULLBRIGHT) ||
		(type == LLRenderPass::PASS_INVISIBLE) ||
		(type == LLRenderPass::PASS_ALPHA && facep->isState(LLFace::FULLBRIGHT));
	
	if (!fullbright && type != LLRenderPass::PASS_GLOW && !facep->getVertexBuffer()->hasDataType(LLVertexBuffer::TYPE_NORMAL))
	{
		llwarns << "Non fullbright face has no normals!" << llendl;
		return;
	}

	const LLMatrix4* tex_mat = NULL;
	if (facep->isState(LLFace::TEXTURE_ANIM) && facep->getVirtualSize() > MIN_TEX_ANIM_SIZE)
	{
		tex_mat = facep->mTextureMatrix;	
	}

	const LLMatrix4* model_mat = NULL;

	LLDrawable* drawable = facep->getDrawable();
	if (drawable->isActive())
	{
		model_mat = &(drawable->getRenderMatrix());
	}
	else
	{
		model_mat = &(drawable->getRegion()->mRenderMatrix);
		if (model_mat->isIdentity())
		{
			model_mat = NULL;
		}
	}

	U8 bump = (type == LLRenderPass::PASS_BUMP || type == LLRenderPass::PASS_POST_BUMP) ? facep->getTextureEntry()->getBumpmap() : 0;
	
	LLViewerTexture* tex = facep->getTexture();

	U8 index = facep->getTextureIndex();

	bool batchable = false;

	if (index < 255 && idx >= 0)
	{
		if (index < draw_vec[idx]->mTextureList.size())
		{
			if (draw_vec[idx]->mTextureList[index].isNull())
			{
				batchable = true;
				draw_vec[idx]->mTextureList[index] = tex;
			}
			else if (draw_vec[idx]->mTextureList[index] == tex)
			{ //this face's texture index can be used with this batch
				batchable = true;
			}
		}
		else
		{ //texture list can be expanded to fit this texture index
			batchable = true;
		}
	}
	
	U8 glow = (U8) (facep->getTextureEntry()->getGlow() * 255);

	if (idx >= 0 && 
		draw_vec[idx]->mVertexBuffer == facep->getVertexBuffer() &&
		draw_vec[idx]->mEnd == facep->getGeomIndex()-1 &&
		(LLPipeline::sTextureBindTest || draw_vec[idx]->mTexture == tex || batchable) &&
#if LL_DARWIN
		draw_vec[idx]->mEnd - draw_vec[idx]->mStart + facep->getGeomCount() <= (U32) gGLManager.mGLMaxVertexRange &&
		draw_vec[idx]->mCount + facep->getIndicesCount() <= (U32) gGLManager.mGLMaxIndexRange &&
#endif
		draw_vec[idx]->mGlowColor.mV[3] == glow &&
		draw_vec[idx]->mFullbright == fullbright &&
		draw_vec[idx]->mBump == bump &&
		draw_vec[idx]->mTextureMatrix == tex_mat &&
		draw_vec[idx]->mModelMatrix == model_mat)
	{
		draw_vec[idx]->mCount += facep->getIndicesCount();
		draw_vec[idx]->mEnd += facep->getGeomCount();
		draw_vec[idx]->mVSize = llmax(draw_vec[idx]->mVSize, facep->getVirtualSize());

		if (index >= draw_vec[idx]->mTextureList.size())
		{
			draw_vec[idx]->mTextureList.resize(index+1);
			draw_vec[idx]->mTextureList[index] = tex;
		}
		draw_vec[idx]->validate();
		update_min_max(draw_vec[idx]->mExtents[0], draw_vec[idx]->mExtents[1], facep->mExtents[0]);
		update_min_max(draw_vec[idx]->mExtents[0], draw_vec[idx]->mExtents[1], facep->mExtents[1]);
	}
	else
	{
		U32 start = facep->getGeomIndex();
		U32 end = start + facep->getGeomCount()-1;
		U32 offset = facep->getIndicesStart();
		U32 count = facep->getIndicesCount();
		LLPointer<LLDrawInfo> draw_info = new LLDrawInfo(start,end,count,offset, tex, 
			facep->getVertexBuffer(), fullbright, bump); 
		draw_info->mGroup = group;
		draw_info->mVSize = facep->getVirtualSize();
		draw_vec.push_back(draw_info);
		draw_info->mTextureMatrix = tex_mat;
		draw_info->mModelMatrix = model_mat;
		draw_info->mGlowColor.setVec(0,0,0,glow);
		if (type == LLRenderPass::PASS_ALPHA)
		{ //for alpha sorting
			facep->setDrawInfo(draw_info);
		}
		draw_info->mExtents[0] = facep->mExtents[0];
		draw_info->mExtents[1] = facep->mExtents[1];

		if (LLPipeline::sUseTriStrips)
		{
			draw_info->mDrawMode = LLRender::TRIANGLE_STRIP;
		}

		if (index < 255)
		{ //initialize texture list for texture batching
			draw_info->mTextureList.resize(index+1);
			draw_info->mTextureList[index] = tex;
		}
		draw_info->validate();
	}
}

void LLVolumeGeometryManager::getGeometry(LLSpatialGroup* group)
{

}

static LLFastTimer::DeclareTimer FTM_REBUILD_VOLUME_VB("Volume");
static LLFastTimer::DeclareTimer FTM_REBUILD_VBO("VBO Rebuilt");

static LLDrawPoolAvatar* get_avatar_drawpool(LLViewerObject* vobj)
{
	LLVOAvatar* avatar = vobj->getAvatar();
					
	if (avatar)
	{
		LLDrawable* drawable = avatar->mDrawable;
		if (drawable && drawable->getNumFaces() > 0)
		{
			LLFace* face = drawable->getFace(0);
			if (face)
			{
				LLDrawPool* drawpool = face->getPool();
				if (drawpool)
				{
					if (drawpool->getType() == LLDrawPool::POOL_AVATAR)
					{
						return (LLDrawPoolAvatar*) drawpool;
					}
				}
			}
		}
	}

	return NULL;
}

void LLVolumeGeometryManager::rebuildGeom(LLSpatialGroup* group)
{
	if (group->changeLOD())
	{
		group->mLastUpdateDistance = group->mDistance;
	}

	group->mLastUpdateViewAngle = group->mViewAngle;

	if (!group->isState(LLSpatialGroup::GEOM_DIRTY | LLSpatialGroup::ALPHA_DIRTY))
	{
		if (group->isState(LLSpatialGroup::MESH_DIRTY) && !LLPipeline::sDelayVBUpdate)
		{
			LLFastTimer ftm(FTM_REBUILD_VBO);	
			LLFastTimer ftm2(FTM_REBUILD_VOLUME_VB);
		
			rebuildMesh(group);
		}
		return;
	}

	group->mBuilt = 1.f;
	LLFastTimer ftm(FTM_REBUILD_VBO);	

	LLFastTimer ftm2(FTM_REBUILD_VOLUME_VB);

	group->clearDrawMap();

	mFaceList.clear();

	std::vector<LLFace*> fullbright_faces;
	std::vector<LLFace*> bump_faces;
	std::vector<LLFace*> simple_faces;

	std::vector<LLFace*> alpha_faces;
	U32 useage = group->mSpatialPartition->mBufferUsage;

	U32 max_vertices = (gSavedSettings.getS32("RenderMaxVBOSize")*1024)/LLVertexBuffer::calcVertexSize(group->mSpatialPartition->mVertexDataMask);
	U32 max_total = (gSavedSettings.getS32("RenderMaxNodeSize")*1024)/LLVertexBuffer::calcVertexSize(group->mSpatialPartition->mVertexDataMask);
	max_vertices = llmin(max_vertices, (U32) 65535);

	U32 cur_total = 0;

	//get all the faces into a list
	for (LLSpatialGroup::element_iter drawable_iter = group->getData().begin(); drawable_iter != group->getData().end(); ++drawable_iter)
	{
		LLDrawable* drawablep = *drawable_iter;
		
		if (drawablep->isDead() || drawablep->isState(LLDrawable::FORCE_INVISIBLE) )
		{
			continue;
		}
	
		if (drawablep->isAnimating())
		{ //fall back to stream draw for animating verts
			useage = GL_STREAM_DRAW_ARB;
		}

		LLVOVolume* vobj = drawablep->getVOVolume();

		if (vobj->isMesh() &&
			(vobj->getVolume() && !vobj->getVolume()->isMeshAssetLoaded() || !gMeshRepo.meshRezEnabled()))
		{
			continue;
		}

		llassert_always(vobj);
<<<<<<< HEAD

		// AO:  Z's protection auto-derender code
		static LLCachedControl<bool> tex_protect(gSavedSettings,"RenderVolumeSAProtection");
		if (tex_protect)
		{
	   		static LLCachedControl<F32> volume_sa_thresh(gSavedSettings,"RenderVolumeSAThreshold");
    			static LLCachedControl<F32> sculpt_sa_thresh(gSavedSettings, "RenderSculptSAThreshold");
    			static LLCachedControl<F32> volume_sa_max_frame(gSavedSettings, "RenderVolumeSAFrameMax");
    			F32 max_for_this_vol = (vobj->isSculpted()) ? sculpt_sa_thresh : volume_sa_thresh;

    			if (vobj->mVolumeSurfaceArea > max_for_this_vol)
    			{
      				LLPipeline::sVolumeSAFrame += vobj->mVolumeSurfaceArea;
      				if(LLPipeline::sVolumeSAFrame > volume_sa_max_frame)
      				{
        				continue;
      				}
    			}
		}
		// </AO>

		vobj->updateTextureVirtualSize();
=======
		vobj->updateTextureVirtualSize(true);
>>>>>>> 89c28185
		vobj->preRebuild();

		drawablep->clearState(LLDrawable::HAS_ALPHA);

		bool rigged = vobj->isAttachment() && 
					vobj->isMesh() && 
					gMeshRepo.getSkinInfo(vobj->getVolume()->getParams().getSculptID(), vobj);

		bool bake_sunlight = LLPipeline::sBakeSunlight && drawablep->isStatic();

		bool is_rigged = false;

		//for each face
		for (S32 i = 0; i < drawablep->getNumFaces(); i++)
		{
			LLFace* facep = drawablep->getFace(i);

			//ALWAYS null out vertex buffer on rebuild -- if the face lands in a render
			// batch, it will recover its vertex buffer reference from the spatial group
			facep->setVertexBuffer(NULL);
			
			//sum up face verts and indices
			drawablep->updateFaceSize(i);
			
			

			if (rigged) 
			{
				if (!facep->isState(LLFace::RIGGED))
				{ //completely reset vertex buffer
					facep->clearVertexBuffer();
				}
		
				facep->setState(LLFace::RIGGED);
				is_rigged = true;
				
				//get drawpool of avatar with rigged face
				LLDrawPoolAvatar* pool = get_avatar_drawpool(vobj);
				
				//Determine if we've received skininfo that contains an
				//alternate bind matrix - if it does then apply the translational component
				//to the joints of the avatar.
				LLVOAvatar* pAvatarVO = vobj->getAvatar();
				bool pelvisGotSet = false;

				if ( pAvatarVO )
				{
					LLUUID currentId = vobj->getVolume()->getParams().getSculptID();
					const LLMeshSkinInfo*  pSkinData = gMeshRepo.getSkinInfo( currentId, vobj );
					
					if ( pSkinData )
					{
						const int bindCnt = pSkinData->mAlternateBindMatrix.size();								
						if ( bindCnt > 0 )
						{					
							const int jointCnt = pSkinData->mJointNames.size();
							const F32 pelvisZOffset = pSkinData->mPelvisOffset;
							bool fullRig = (jointCnt>=20) ? true : false;
							if ( fullRig )
							{
								for ( int i=0; i<jointCnt; ++i )
								{
									std::string lookingForJoint = pSkinData->mJointNames[i].c_str();
									//llinfos<<"joint name "<<lookingForJoint.c_str()<<llendl;
									LLJoint* pJoint = pAvatarVO->getJoint( lookingForJoint );
									if ( pJoint && pJoint->getId() != currentId )
									{   									
										pJoint->setId( currentId );
										const LLVector3& jointPos = pSkinData->mAlternateBindMatrix[i].getTranslation();									
										//Set the joint position
										pJoint->storeCurrentXform( jointPos );																																
										//If joint is a pelvis then handle old/new pelvis to foot values
										if ( lookingForJoint == "mPelvis" )
										{	
											pJoint->storeCurrentXform( jointPos );																																
											if ( !pAvatarVO->hasPelvisOffset() )
											{										
												pAvatarVO->setPelvisOffset( true, jointPos, pelvisZOffset );
												//Trigger to rebuild viewer AV
												pelvisGotSet = true;											
											}										
										}										
									}
								}
							}							
						}
					}
				}
				//If we've set the pelvis to a new position we need to also rebuild some information that the
				//viewer does at launch (e.g. body size etc.)
				if ( pelvisGotSet )
				{
					pAvatarVO->postPelvisSetRecalc();
				}

				if (pool)
				{
					const LLTextureEntry* te = facep->getTextureEntry();

					//remove face from old pool if it exists
					LLDrawPool* old_pool = facep->getPool();
					if (old_pool && old_pool->getType() == LLDrawPool::POOL_AVATAR)
					{
						((LLDrawPoolAvatar*) old_pool)->removeRiggedFace(facep);
					}

					//add face to new pool
					LLViewerTexture* tex = facep->getTexture();
					U32 type = gPipeline.getPoolTypeFromTE(te, tex);

					if (type == LLDrawPool::POOL_ALPHA)
					{
						if (te->getFullbright())
						{
							pool->addRiggedFace(facep, LLDrawPoolAvatar::RIGGED_FULLBRIGHT_ALPHA);
						}
						else
						{
							pool->addRiggedFace(facep, LLDrawPoolAvatar::RIGGED_ALPHA);
						}
					}
					else if (te->getShiny())
					{
						if (te->getFullbright())
						{
							pool->addRiggedFace(facep, LLDrawPoolAvatar::RIGGED_FULLBRIGHT_SHINY);
						}
						else
						{
							if (LLPipeline::sRenderDeferred)
							{
								pool->addRiggedFace(facep, LLDrawPoolAvatar::RIGGED_SIMPLE);
							}
							else
							{
								pool->addRiggedFace(facep, LLDrawPoolAvatar::RIGGED_SHINY);
							}
						}
					}
					else
					{
						if (te->getFullbright())
						{
							pool->addRiggedFace(facep, LLDrawPoolAvatar::RIGGED_FULLBRIGHT);
						}
						else
						{
							pool->addRiggedFace(facep, LLDrawPoolAvatar::RIGGED_SIMPLE);
						}
					}

					if (te->getGlow())
					{
						pool->addRiggedFace(facep, LLDrawPoolAvatar::RIGGED_GLOW);
					}

					if (LLPipeline::sRenderDeferred)
					{
						if (type != LLDrawPool::POOL_ALPHA && !te->getFullbright())
						{
							if (te->getBumpmap())
							{
								pool->addRiggedFace(facep, LLDrawPoolAvatar::RIGGED_DEFERRED_BUMP);
							}
							else
							{
								pool->addRiggedFace(facep, LLDrawPoolAvatar::RIGGED_DEFERRED_SIMPLE);
							}
						}
					}
				}

				continue;
			}
			else
			{
				if (facep->isState(LLFace::RIGGED))
				{ //face is not rigged but used to be, remove from rigged face pool
					LLDrawPoolAvatar* pool = (LLDrawPoolAvatar*) facep->getPool();
					if (pool)
					{
						pool->removeRiggedFace(facep);
					}
					facep->clearState(LLFace::RIGGED);
				}
			}

			if (cur_total > max_total || facep->getIndicesCount() <= 0 || facep->getGeomCount() <= 0)
			{
				facep->clearVertexBuffer();
				continue;
			}

			cur_total += facep->getGeomCount();

			if (facep->hasGeometry() && facep->getPixelArea() > FORCE_CULL_AREA)
			{
				const LLTextureEntry* te = facep->getTextureEntry();
				LLViewerTexture* tex = facep->getTexture();

				if (facep->isState(LLFace::TEXTURE_ANIM))
				{
					if (!vobj->mTexAnimMode)
					{
						facep->clearState(LLFace::TEXTURE_ANIM);
					}
				}

				BOOL force_simple = (facep->getPixelArea() < FORCE_SIMPLE_RENDER_AREA);
				U32 type = gPipeline.getPoolTypeFromTE(te, tex);
				if (type != LLDrawPool::POOL_ALPHA && force_simple)
				{
					type = LLDrawPool::POOL_SIMPLE;
				}
				facep->setPoolType(type);

				if (vobj->isHUDAttachment())
				{
					facep->setState(LLFace::FULLBRIGHT);
				}

				if (vobj->mTextureAnimp && vobj->mTexAnimMode)
				{
					if (vobj->mTextureAnimp->mFace <= -1)
					{
						S32 face;
						for (face = 0; face < vobj->getNumTEs(); face++)
						{
							drawablep->getFace(face)->setState(LLFace::TEXTURE_ANIM);
						}
					}
					else if (vobj->mTextureAnimp->mFace < vobj->getNumTEs())
					{
						drawablep->getFace(vobj->mTextureAnimp->mFace)->setState(LLFace::TEXTURE_ANIM);
					}
				}

				if (type == LLDrawPool::POOL_ALPHA)
				{
					if (facep->canRenderAsMask())
					{ //can be treated as alpha mask
						simple_faces.push_back(facep);
					}
					else
					{
						drawablep->setState(LLDrawable::HAS_ALPHA);
						alpha_faces.push_back(facep);
					}
				}
				else
				{
					if (drawablep->isState(LLDrawable::REBUILD_VOLUME))
					{
						facep->mLastUpdateTime = gFrameTimeSeconds;
					}

					if (gPipeline.canUseWindLightShadersOnObjects()
						&& LLPipeline::sRenderBump)
					{
						if (te->getBumpmap())
						{ //needs normal + binormal
							bump_faces.push_back(facep);
						}
						else if (te->getShiny() || !te->getFullbright())
						{ //needs normal
							simple_faces.push_back(facep);
						}
						else 
						{ //doesn't need normal
							facep->setState(LLFace::FULLBRIGHT);
							fullbright_faces.push_back(facep);
						}
					}
					else
					{
						if (te->getBumpmap() && LLPipeline::sRenderBump)
						{ //needs normal + binormal
							bump_faces.push_back(facep);
						}
						else if ((te->getShiny() && LLPipeline::sRenderBump) ||
							!(te->getFullbright() || bake_sunlight))
						{ //needs normal
							simple_faces.push_back(facep);
						}
						else 
						{ //doesn't need normal
							facep->setState(LLFace::FULLBRIGHT);
							fullbright_faces.push_back(facep);
						}
					}
				}
			}
			else
			{	//face has no renderable geometry
				facep->clearVertexBuffer();
			}		
		}

		if (is_rigged)
		{
			drawablep->setState(LLDrawable::RIGGED);
		}
		else
		{
			drawablep->clearState(LLDrawable::RIGGED);
		}
	}

	group->mBufferUsage = useage;

	//PROCESS NON-ALPHA FACES
	U32 simple_mask = LLVertexBuffer::MAP_TEXCOORD0 | LLVertexBuffer::MAP_NORMAL | LLVertexBuffer::MAP_VERTEX | LLVertexBuffer::MAP_COLOR;
	U32 alpha_mask = simple_mask | 0x80000000; //hack to give alpha verts their own VBO
	U32 bump_mask = LLVertexBuffer::MAP_TEXCOORD0 | LLVertexBuffer::MAP_TEXCOORD1 | LLVertexBuffer::MAP_NORMAL | LLVertexBuffer::MAP_VERTEX | LLVertexBuffer::MAP_COLOR;
	U32 fullbright_mask = LLVertexBuffer::MAP_TEXCOORD0 | LLVertexBuffer::MAP_VERTEX | LLVertexBuffer::MAP_COLOR;

	bool batch_textures = LLViewerShaderMgr::instance()->getVertexShaderLevel(LLViewerShaderMgr::SHADER_OBJECT) > 1;

	if (batch_textures)
	{
		bump_mask |= LLVertexBuffer::MAP_BINORMAL;
		genDrawInfo(group, simple_mask | LLVertexBuffer::MAP_TEXTURE_INDEX, simple_faces, FALSE, TRUE);
		genDrawInfo(group, fullbright_mask | LLVertexBuffer::MAP_TEXTURE_INDEX, fullbright_faces, FALSE, TRUE);
		genDrawInfo(group, bump_mask | LLVertexBuffer::MAP_TEXTURE_INDEX, bump_faces, FALSE, TRUE);
		genDrawInfo(group, alpha_mask | LLVertexBuffer::MAP_TEXTURE_INDEX, alpha_faces, TRUE, TRUE);
	}
	else
	{
		genDrawInfo(group, simple_mask, simple_faces);
		genDrawInfo(group, fullbright_mask, fullbright_faces);
		genDrawInfo(group, bump_mask, bump_faces, FALSE, TRUE);
		genDrawInfo(group, alpha_mask, alpha_faces, TRUE);
	}
	

	if (!LLPipeline::sDelayVBUpdate)
	{
		//drawables have been rebuilt, clear rebuild status
		for (LLSpatialGroup::element_iter drawable_iter = group->getData().begin(); drawable_iter != group->getData().end(); ++drawable_iter)
		{
			LLDrawable* drawablep = *drawable_iter;
			drawablep->clearState(LLDrawable::REBUILD_ALL);
		}
	}

	group->mLastUpdateTime = gFrameTimeSeconds;
	group->mBuilt = 1.f;
	group->clearState(LLSpatialGroup::GEOM_DIRTY | LLSpatialGroup::ALPHA_DIRTY);

	if (LLPipeline::sDelayVBUpdate)
	{
		group->setState(LLSpatialGroup::MESH_DIRTY | LLSpatialGroup::NEW_DRAWINFO);
	}

	mFaceList.clear();
}

static LLFastTimer::DeclareTimer FTM_VOLUME_GEOM("Volume Geometry");
static LLFastTimer::DeclareTimer FTM_VOLUME_GEOM_PARTIAL("Terse Rebuild");

void LLVolumeGeometryManager::rebuildMesh(LLSpatialGroup* group)
{
	llassert(group);
	if (group && group->isState(LLSpatialGroup::MESH_DIRTY) && !group->isState(LLSpatialGroup::GEOM_DIRTY))
	{
		LLFastTimer tm(FTM_VOLUME_GEOM);
		S32 num_mapped_veretx_buffer = LLVertexBuffer::sMappedCount ;

		group->mBuilt = 1.f;
		
		std::set<LLVertexBuffer*> mapped_buffers;

		for (LLSpatialGroup::element_iter drawable_iter = group->getData().begin(); drawable_iter != group->getData().end(); ++drawable_iter)
		{
			LLFastTimer t(FTM_VOLUME_GEOM_PARTIAL);
			LLDrawable* drawablep = *drawable_iter;

			if (!drawablep->isDead() && drawablep->isState(LLDrawable::REBUILD_ALL) )
			{
				LLVOVolume* vobj = drawablep->getVOVolume();
				vobj->preRebuild();

				LLVolume* volume = vobj->getVolume();
				for (S32 i = 0; i < drawablep->getNumFaces(); ++i)
				{
					LLFace* face = drawablep->getFace(i);
					if (face)
					{
						LLVertexBuffer* buff = face->getVertexBuffer();
						if (buff)
						{
							face->getGeometryVolume(*volume, face->getTEOffset(), 
								vobj->getRelativeXform(), vobj->getRelativeXformInvTrans(), face->getGeomIndex());

							if (buff->isLocked())
							{
								mapped_buffers.insert(buff);
							}
						}
					}
				}
				
				drawablep->clearState(LLDrawable::REBUILD_ALL);
			}
		}
		
		for (std::set<LLVertexBuffer*>::iterator iter = mapped_buffers.begin(); iter != mapped_buffers.end(); ++iter)
		{
			(*iter)->setBuffer(0);
		}

		// don't forget alpha
		if(group != NULL && 
		   !group->mVertexBuffer.isNull() && 
		   group->mVertexBuffer->isLocked())
		{
			group->mVertexBuffer->setBuffer(0);
		}

		//if not all buffers are unmapped
		if(num_mapped_veretx_buffer != LLVertexBuffer::sMappedCount) 
		{
			llwarns << "Not all mapped vertex buffers are unmapped!" << llendl ; 
			for (LLSpatialGroup::element_iter drawable_iter = group->getData().begin(); drawable_iter != group->getData().end(); ++drawable_iter)
			{
				LLDrawable* drawablep = *drawable_iter;
				for (S32 i = 0; i < drawablep->getNumFaces(); ++i)
				{
					LLFace* face = drawablep->getFace(i);
					LLVertexBuffer* buff = face->getVertexBuffer();
					if (face && buff && buff->isLocked())
					{
						buff->setBuffer(0) ;
					}
				}
			} 
		}

		group->clearState(LLSpatialGroup::MESH_DIRTY | LLSpatialGroup::NEW_DRAWINFO);
	}

	llassert(!group || !group->isState(LLSpatialGroup::NEW_DRAWINFO));
}

struct CompareBatchBreakerModified
{
	bool operator()(const LLFace* const& lhs, const LLFace* const& rhs)
	{
		const LLTextureEntry* lte = lhs->getTextureEntry();
		const LLTextureEntry* rte = rhs->getTextureEntry();

		if (lte->getBumpmap() != rte->getBumpmap())
		{
			return lte->getBumpmap() < rte->getBumpmap();
		}
		else if (lte->getFullbright() != rte->getFullbright())
		{
			return lte->getFullbright() < rte->getFullbright();
		}
		else  if (lte->getGlow() != rte->getGlow())
		{
			return lte->getGlow() < rte->getGlow();
		}
		else
		{
			return lhs->getTexture() < rhs->getTexture();
		}
		
	}
};

void LLVolumeGeometryManager::genDrawInfo(LLSpatialGroup* group, U32 mask, std::vector<LLFace*>& faces, BOOL distance_sort, BOOL batch_textures)
{
	//calculate maximum number of vertices to store in a single buffer
	U32 max_vertices = (gSavedSettings.getS32("RenderMaxVBOSize")*1024)/LLVertexBuffer::calcVertexSize(group->mSpatialPartition->mVertexDataMask);
	max_vertices = llmin(max_vertices, (U32) 65535);

	if (!distance_sort)
	{
		//sort faces by things that break batches
		std::sort(faces.begin(), faces.end(), CompareBatchBreakerModified());
	}
	else
	{
		//sort faces by distance
		std::sort(faces.begin(), faces.end(), LLFace::CompareDistanceGreater());
	}
				
	bool hud_group = group->isHUDGroup() ;
	std::vector<LLFace*>::iterator face_iter = faces.begin();
	
	LLSpatialGroup::buffer_map_t buffer_map;

	LLViewerTexture* last_tex = NULL;
	S32 buffer_index = 0;

	if (distance_sort)
	{
		buffer_index = -1;
	}

	S32 texture_index_channels = gGLManager.mNumTextureImageUnits-1; //always reserve one for shiny for now just for simplicity
	
	if (gGLManager.mGLVersion < 3.1f)
	{
		texture_index_channels = 1;
	}

	if (LLPipeline::sRenderDeferred && distance_sort)
	{
		texture_index_channels = gDeferredAlphaProgram.mFeatures.mIndexedTextureChannels;
	}

	texture_index_channels = llmin(texture_index_channels, (S32) gSavedSettings.getU32("RenderMaxTextureIndex"));
	

	while (face_iter != faces.end())
	{
		//pull off next face
		LLFace* facep = *face_iter;
		LLViewerTexture* tex = facep->getTexture();

		if (distance_sort)
		{
			tex = NULL;
		}

		if (last_tex == tex)
		{
			buffer_index++;
		}
		else
		{
			last_tex = tex;
			buffer_index = 0;
		}

		bool bake_sunlight = LLPipeline::sBakeSunlight && facep->getDrawable()->isStatic(); 

		U32 index_count = facep->getIndicesCount();
		U32 geom_count = facep->getGeomCount();

		//sum up vertices needed for this render batch
		std::vector<LLFace*>::iterator i = face_iter;
		++i;
		
		std::vector<LLViewerTexture*> texture_list;

		if (batch_textures)
		{
			U8 cur_tex = 0;
			facep->setTextureIndex(cur_tex);
			texture_list.push_back(tex);

			//if (can_batch_texture(facep))
			{
				while (i != faces.end())
				{
					facep = *i;
					if (facep->getTexture() != tex)
					{
						if (distance_sort)
						{ //textures might be out of order, see if texture exists in current batch
							bool found = false;
							for (U32 tex_idx = 0; tex_idx < texture_list.size(); ++tex_idx)
							{
								if (facep->getTexture() == texture_list[tex_idx])
								{
									cur_tex = tex_idx;
									found = true;
									break;
								}
							}

							if (!found)
							{
								cur_tex = texture_list.size();
							}
						}
						else
						{
							cur_tex++;
						}

						if (!can_batch_texture(facep))
						{ //face is bump mapped or has an animated texture matrix -- can't 
							//batch more than 1 texture at a time
							break;
						}

						if (cur_tex >= texture_index_channels)
						{ //cut batches when index channels are depleted
							break;
						}

						tex = facep->getTexture();

						texture_list.push_back(tex);
					}

					if (geom_count + facep->getGeomCount() > max_vertices)
					{ //cut batches on geom count too big
						break;
					}

					++i;
					index_count += facep->getIndicesCount();
					geom_count += facep->getGeomCount();

					facep->setTextureIndex(cur_tex);
				}
			}

			tex = texture_list[0];
		}
		else
		{
			while (i != faces.end() && 
				(LLPipeline::sTextureBindTest || (distance_sort || (*i)->getTexture() == tex)))
			{
				facep = *i;
			

				//face has no texture index
				facep->mDrawInfo = NULL;
				facep->setTextureIndex(255);

				if (geom_count + facep->getGeomCount() > max_vertices)
				{ //cut batches on geom count too big
					break;
				}

				++i;
				index_count += facep->getIndicesCount();
				geom_count += facep->getGeomCount();
			}
		}
	
		//create/delete/resize vertex buffer if needed
		LLVertexBuffer* buffer = NULL;
		LLSpatialGroup::buffer_texture_map_t::iterator found_iter = group->mBufferMap[mask].find(*face_iter);
		
		if (found_iter != group->mBufferMap[mask].end())
		{
			if ((U32) buffer_index < found_iter->second.size())
			{
				buffer = found_iter->second[buffer_index];
			}
		}
						
		if (!buffer)
		{ //create new buffer if needed
			buffer = createVertexBuffer(mask, 
											group->mBufferUsage);
			buffer->allocateBuffer(geom_count, index_count, TRUE);
		}
		else 
		{ //resize pre-existing buffer
			if (LLVertexBuffer::sEnableVBOs && buffer->getUsage() != group->mBufferUsage ||
				buffer->getTypeMask() != mask)
			{
				buffer = createVertexBuffer(mask, 
											group->mBufferUsage);
				buffer->allocateBuffer(geom_count, index_count, TRUE);
			}
			else
			{
				buffer->resizeBuffer(geom_count, index_count);
			}
		}

		buffer_map[mask][*face_iter].push_back(buffer);

		//add face geometry

		U32 indices_index = 0;
		U16 index_offset = 0;

		while (face_iter < i)
		{ //update face indices for new buffer
			facep = *face_iter;
			facep->setIndicesIndex(indices_index);
			facep->setGeomIndex(index_offset);
			facep->setVertexBuffer(buffer);	
			
			if (batch_textures && facep->getTextureIndex() == 255)
			{
				llerrs << "Invalid texture index." << llendl;
			}
			
			{
				//for debugging, set last time face was updated vs moved
				facep->updateRebuildFlags();

				if (!LLPipeline::sDelayVBUpdate)
				{ //copy face geometry into vertex buffer
					LLDrawable* drawablep = facep->getDrawable();
					LLVOVolume* vobj = drawablep->getVOVolume();
					LLVolume* volume = vobj->getVolume();

					U32 te_idx = facep->getTEOffset();

					facep->getGeometryVolume(*volume, te_idx, 
						vobj->getRelativeXform(), vobj->getRelativeXformInvTrans(), index_offset);
				}
			}

			index_offset += facep->getGeomCount();
			indices_index += facep->getIndicesCount();


			//append face to appropriate render batch

			BOOL force_simple = facep->getPixelArea() < FORCE_SIMPLE_RENDER_AREA;
			BOOL fullbright = facep->isState(LLFace::FULLBRIGHT);
			if ((mask & LLVertexBuffer::MAP_NORMAL) == 0)
			{ //paranoia check to make sure GL doesn't try to read non-existant normals
				fullbright = TRUE;
			}

			const LLTextureEntry* te = facep->getTextureEntry();
			tex = facep->getTexture();

			BOOL is_alpha = (facep->getPoolType() == LLDrawPool::POOL_ALPHA) ? TRUE : FALSE;
		
			if (is_alpha)
			{
				// can we safely treat this as an alpha mask?
				if (facep->canRenderAsMask())
				{
					if (te->getFullbright() || LLPipeline::sNoAlpha)
					{
						registerFace(group, facep, LLRenderPass::PASS_FULLBRIGHT_ALPHA_MASK);
					}
					else
					{
						registerFace(group, facep, LLRenderPass::PASS_ALPHA_MASK);
					}
				}
				else
				{
					registerFace(group, facep, LLRenderPass::PASS_ALPHA);
				}

				if (LLPipeline::sRenderDeferred)
				{
					registerFace(group, facep, LLRenderPass::PASS_ALPHA_SHADOW);
				}
			}
			else if (gPipeline.canUseVertexShaders()
				&& group->mSpatialPartition->mPartitionType != LLViewerRegion::PARTITION_HUD 
				&& LLPipeline::sRenderBump 
				&& te->getShiny())
			{ //shiny
				if (tex->getPrimaryFormat() == GL_ALPHA)
				{ //invisiprim+shiny
					registerFace(group, facep, LLRenderPass::PASS_INVISI_SHINY);
					registerFace(group, facep, LLRenderPass::PASS_INVISIBLE);
				}
				else if (LLPipeline::sRenderDeferred && !hud_group)
				{ //deferred rendering
					if (te->getFullbright())
					{ //register in post deferred fullbright shiny pass
						registerFace(group, facep, LLRenderPass::PASS_FULLBRIGHT_SHINY);
						if (te->getBumpmap())
						{ //register in post deferred bump pass
							registerFace(group, facep, LLRenderPass::PASS_POST_BUMP);
						}
					}
					else if (te->getBumpmap())
					{ //register in deferred bump pass
						registerFace(group, facep, LLRenderPass::PASS_BUMP);
					}
					else
					{ //register in deferred simple pass (deferred simple includes shiny)
						llassert(mask & LLVertexBuffer::MAP_NORMAL);
						registerFace(group, facep, LLRenderPass::PASS_SIMPLE);
					}
				}
				else if (fullbright)
				{	//not deferred, register in standard fullbright shiny pass					
					registerFace(group, facep, LLRenderPass::PASS_FULLBRIGHT_SHINY);
				}
				else
				{ //not deferred or fullbright, register in standard shiny pass
					registerFace(group, facep, LLRenderPass::PASS_SHINY);
				}
			}
			else
			{ //not alpha and not shiny
				if (!is_alpha && tex->getPrimaryFormat() == GL_ALPHA)
				{ //invisiprim
					registerFace(group, facep, LLRenderPass::PASS_INVISIBLE);
				}
				else if (fullbright || bake_sunlight)
				{ //fullbright
					registerFace(group, facep, LLRenderPass::PASS_FULLBRIGHT);
					if (LLPipeline::sRenderDeferred && !hud_group && LLPipeline::sRenderBump && te->getBumpmap())
					{ //if this is the deferred render and a bump map is present, register in post deferred bump
						registerFace(group, facep, LLRenderPass::PASS_POST_BUMP);
					}
				}
				else
				{
					if (LLPipeline::sRenderDeferred && LLPipeline::sRenderBump && te->getBumpmap())
					{ //non-shiny or fullbright deferred bump
						registerFace(group, facep, LLRenderPass::PASS_BUMP);
					}
					else
					{ //all around simple
						llassert(mask & LLVertexBuffer::MAP_NORMAL);
						registerFace(group, facep, LLRenderPass::PASS_SIMPLE);
					}
				}
				
				//not sure why this is here -- shiny HUD attachments maybe?  -- davep 5/11/2010
				if (!is_alpha && te->getShiny() && LLPipeline::sRenderBump)
				{
					registerFace(group, facep, LLRenderPass::PASS_SHINY);
				}
			}
			
			//not sure why this is here, and looks like it might cause bump mapped objects to get rendered redundantly -- davep 5/11/2010
			if (!is_alpha && (hud_group || !LLPipeline::sRenderDeferred))
			{
				llassert((mask & LLVertexBuffer::MAP_NORMAL) || fullbright);
				facep->setPoolType((fullbright) ? LLDrawPool::POOL_FULLBRIGHT : LLDrawPool::POOL_SIMPLE);
				
				if (!force_simple && te->getBumpmap() && LLPipeline::sRenderBump)
				{
					registerFace(group, facep, LLRenderPass::PASS_BUMP);
				}
			}

			if (!is_alpha && LLPipeline::sRenderGlow && te->getGlow() > 0.f)
			{
				registerFace(group, facep, LLRenderPass::PASS_GLOW);
			}
						
			++face_iter;
		}

		buffer->setBuffer(0);
	}

	group->mBufferMap[mask].clear();
	for (LLSpatialGroup::buffer_texture_map_t::iterator i = buffer_map[mask].begin(); i != buffer_map[mask].end(); ++i)
	{
		group->mBufferMap[mask][i->first] = i->second;
	}
}

void LLGeometryManager::addGeometryCount(LLSpatialGroup* group, U32 &vertex_count, U32 &index_count)
{	
	//initialize to default usage for this partition
	U32 usage = group->mSpatialPartition->mBufferUsage;
	
	//clear off any old faces
	mFaceList.clear();

	//for each drawable
	for (LLSpatialGroup::element_iter drawable_iter = group->getData().begin(); drawable_iter != group->getData().end(); ++drawable_iter)
	{
		LLDrawable* drawablep = *drawable_iter;
		
		if (drawablep->isDead())
		{
			continue;
		}
	
		if (drawablep->isAnimating())
		{ //fall back to stream draw for animating verts
			usage = GL_STREAM_DRAW_ARB;
		}

		//for each face
		for (S32 i = 0; i < drawablep->getNumFaces(); i++)
		{
			//sum up face verts and indices
			drawablep->updateFaceSize(i);
			LLFace* facep = drawablep->getFace(i);
			if (facep->hasGeometry() && facep->getPixelArea() > FORCE_CULL_AREA)
			{
				vertex_count += facep->getGeomCount();
				index_count += facep->getIndicesCount();
				llassert(facep->getIndicesCount() < 65536);
				//remember face (for sorting)
				mFaceList.push_back(facep);
			}
			else
			{
				facep->clearVertexBuffer();
			}
		}
	}
	
	group->mBufferUsage = usage;
}

LLHUDPartition::LLHUDPartition()
{
	mPartitionType = LLViewerRegion::PARTITION_HUD;
	mDrawableType = LLPipeline::RENDER_TYPE_HUD;
	mSlopRatio = 0.f;
	mLODPeriod = 1;
}

void LLHUDPartition::shift(const LLVector4a &offset)
{
	//HUD objects don't shift with region crossing.  That would be silly.
}

<|MERGE_RESOLUTION|>--- conflicted
+++ resolved
@@ -4161,7 +4161,6 @@
 		}
 
 		llassert_always(vobj);
-<<<<<<< HEAD
 
 		// AO:  Z's protection auto-derender code
 		static LLCachedControl<bool> tex_protect(gSavedSettings,"RenderVolumeSAProtection");
@@ -4183,10 +4182,7 @@
 		}
 		// </AO>
 
-		vobj->updateTextureVirtualSize();
-=======
 		vobj->updateTextureVirtualSize(true);
->>>>>>> 89c28185
 		vobj->preRebuild();
 
 		drawablep->clearState(LLDrawable::HAS_ALPHA);
