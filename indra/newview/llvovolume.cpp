/** 
 * @file llvovolume.cpp
 * @brief LLVOVolume class implementation
 *
 * $LicenseInfo:firstyear=2001&license=viewerlgpl$
 * Second Life Viewer Source Code
 * Copyright (C) 2010, Linden Research, Inc.
 * 
 * This library is free software; you can redistribute it and/or
 * modify it under the terms of the GNU Lesser General Public
 * License as published by the Free Software Foundation;
 * version 2.1 of the License only.
 * 
 * This library is distributed in the hope that it will be useful,
 * but WITHOUT ANY WARRANTY; without even the implied warranty of
 * MERCHANTABILITY or FITNESS FOR A PARTICULAR PURPOSE.  See the GNU
 * Lesser General Public License for more details.
 * 
 * You should have received a copy of the GNU Lesser General Public
 * License along with this library; if not, write to the Free Software
 * Foundation, Inc., 51 Franklin Street, Fifth Floor, Boston, MA  02110-1301  USA
 * 
 * Linden Research, Inc., 945 Battery Street, San Francisco, CA  94111  USA
 * $/LicenseInfo$
 */

// A "volume" is a box, cylinder, sphere, or other primitive shape.

#include "llviewerprecompiledheaders.h"

#include "llvovolume.h"

#include <sstream>

#include "llviewercontrol.h"
#include "lldir.h"
#include "llflexibleobject.h"
#include "llfloatertools.h"
#include "llmaterialid.h"
#include "llmaterialtable.h"
#include "llprimitive.h"
#include "llvolume.h"
#include "llvolumeoctree.h"
#include "llvolumemgr.h"
#include "llvolumemessage.h"
#include "material_codes.h"
#include "message.h"
#include "llpluginclassmedia.h" // for code in the mediaEvent handler
#include "object_flags.h"
#include "lldrawable.h"
#include "lldrawpoolavatar.h"
#include "lldrawpoolbump.h"
#include "llface.h"
#include "llspatialpartition.h"
#include "llhudmanager.h"
#include "llflexibleobject.h"
#include "llskinningutil.h"
#include "llsky.h"
#include "lltexturefetch.h"
#include "llvector4a.h"
#include "llviewercamera.h"
#include "llviewertexturelist.h"
#include "llviewerobjectlist.h"
#include "llviewerregion.h"
#include "llviewertextureanim.h"
#include "llworld.h"
#include "llselectmgr.h"
#include "pipeline.h"
#include "llsdutil.h"
#include "llmatrix4a.h"
#include "llmediaentry.h"
#include "llmediadataclient.h"
#include "llmeshrepository.h"
#include "llagent.h"
#include "llviewermediafocus.h"
#include "lldatapacker.h"
#include "llviewershadermgr.h"
#include "llvoavatar.h"
#include "llcontrolavatar.h"
#include "llvoavatarself.h"
#include "llvocache.h"
#include "llmaterialmgr.h"
#include "llanimationstates.h"
#include "llinventorytype.h"
#include "llviewerinventory.h"
#include "llcallstack.h"
#include "llsculptidsize.h"
#include "llavatarappearancedefines.h"
// [RLVa:KB] - Checked: RLVa-2.0.0
#include "rlvactions.h"
#include "rlvlocks.h"
// [/RLVa:KB]
#include "llviewernetwork.h"

const F32 FORCE_SIMPLE_RENDER_AREA = 512.f;
const F32 FORCE_CULL_AREA = 8.f;
U32 JOINT_COUNT_REQUIRED_FOR_FULLRIG = 1;

BOOL gAnimateTextures = TRUE;
//extern BOOL gHideSelectedObjects;

F32 LLVOVolume::sLODFactor = 1.f;
F32	LLVOVolume::sLODSlopDistanceFactor = 0.5f; //Changing this to zero, effectively disables the LOD transition slop 
F32 LLVOVolume::sDistanceFactor = 1.0f;
S32 LLVOVolume::sNumLODChanges = 0;
S32 LLVOVolume::mRenderComplexity_last = 0;
S32 LLVOVolume::mRenderComplexity_current = 0;
LLPointer<LLObjectMediaDataClient> LLVOVolume::sObjectMediaClient = NULL;
LLPointer<LLObjectMediaNavigateClient> LLVOVolume::sObjectMediaNavigateClient = NULL;

extern BOOL gGLDebugLoggingEnabled;

// NaCl - Graphics crasher protection
static bool enableVolumeSAPProtection()
{
	static LLCachedControl<bool> protect(gSavedSettings, "RenderVolumeSAProtection");
	return protect;
}
// NaCl End

// Implementation class of LLMediaDataClientObject.  See llmediadataclient.h
class LLMediaDataClientObjectImpl : public LLMediaDataClientObject
{
public:
	LLMediaDataClientObjectImpl(LLVOVolume *obj, bool isNew) : mObject(obj), mNew(isNew) 
	{
		mObject->addMDCImpl();
	}
	~LLMediaDataClientObjectImpl()
	{
		mObject->removeMDCImpl();
	}
	
	virtual U8 getMediaDataCount() const 
		{ return mObject->getNumTEs(); }

	virtual LLSD getMediaDataLLSD(U8 index) const 
		{
			LLSD result;
			LLTextureEntry *te = mObject->getTE(index); 
			if (NULL != te)
			{
				llassert((te->getMediaData() != NULL) == te->hasMedia());
				if (te->getMediaData() != NULL)
				{
					result = te->getMediaData()->asLLSD();
					// XXX HACK: workaround bug in asLLSD() where whitelist is not set properly
					// See DEV-41949
					if (!result.has(LLMediaEntry::WHITELIST_KEY))
					{
						result[LLMediaEntry::WHITELIST_KEY] = LLSD::emptyArray();
					}
				}
			}
			return result;
		}
	virtual bool isCurrentMediaUrl(U8 index, const std::string &url) const
		{
			LLTextureEntry *te = mObject->getTE(index); 
			if (te)
			{
				if (te->getMediaData())
				{
					return (te->getMediaData()->getCurrentURL() == url);
				}
			}
			return url.empty();
		}

	virtual LLUUID getID() const
		{ return mObject->getID(); }

	virtual void mediaNavigateBounceBack(U8 index)
		{ mObject->mediaNavigateBounceBack(index); }
	
	virtual bool hasMedia() const
		{ return mObject->hasMedia(); }
	
	virtual void updateObjectMediaData(LLSD const &data, const std::string &version_string) 
		{ mObject->updateObjectMediaData(data, version_string); }
	
	virtual F64 getMediaInterest() const 
		{ 
			F64 interest = mObject->getTotalMediaInterest();
			if (interest < (F64)0.0)
			{
				// media interest not valid yet, try pixel area
				interest = mObject->getPixelArea();
				// HACK: force recalculation of pixel area if interest is the "magic default" of 1024.
				if (interest == 1024.f)
				{
					const_cast<LLVOVolume*>(static_cast<LLVOVolume*>(mObject))->setPixelAreaAndAngle(gAgent);
					interest = mObject->getPixelArea();
				}
			}
			return interest; 
		}
	
	virtual bool isInterestingEnough() const
		{
			return LLViewerMedia::getInstance()->isInterestingEnough(mObject, getMediaInterest());
		}

	virtual std::string getCapabilityUrl(const std::string &name) const
		{ return mObject->getRegion()->getCapability(name); }
	
	virtual bool isDead() const
		{ return mObject->isDead(); }
	
	virtual U32 getMediaVersion() const
		{ return LLTextureEntry::getVersionFromMediaVersionString(mObject->getMediaURL()); }
	
	virtual bool isNew() const
		{ return mNew; }

private:
	LLPointer<LLVOVolume> mObject;
	bool mNew;
};


LLVOVolume::LLVOVolume(const LLUUID &id, const LLPCode pcode, LLViewerRegion *regionp)
	: LLViewerObject(id, pcode, regionp),
	// NaCl - Graphics crasher protection
	  mVolumeImpl(NULL),
	  mVolumeSurfaceArea(-1.f)
	// NaCl End
{
	mTexAnimMode = 0;
	mRelativeXform.setIdentity();
	mRelativeXformInvTrans.setIdentity();

	mFaceMappingChanged = FALSE;
	mLOD = MIN_LOD;
    mLODDistance = 0.0f;
    mLODAdjustedDistance = 0.0f;
    mLODRadius = 0.0f;
	mTextureAnimp = NULL;
	mVolumeChanged = FALSE;
	mVObjRadius = LLVector3(1,1,0.5f).length();
	mNumFaces = 0;
	mLODChanged = FALSE;
	mSculptChanged = FALSE;
	mSpotLightPriority = 0.f;

	mMediaImplList.resize(getNumTEs());
	mLastFetchedMediaVersion = -1;
	memset(&mIndexInTex, 0, sizeof(S32) * LLRender::NUM_VOLUME_TEXTURE_CHANNELS);
	mMDCImplCount = 0;
	mLastRiggingInfoLOD = -1;
	mResetDebugText = false;
}

LLVOVolume::~LLVOVolume()
{
	delete mTextureAnimp;
	mTextureAnimp = NULL;
	delete mVolumeImpl;
	mVolumeImpl = NULL;

	if(!mMediaImplList.empty())
	{
		for(U32 i = 0 ; i < mMediaImplList.size() ; i++)
		{
			if(mMediaImplList[i].notNull())
			{
				mMediaImplList[i]->removeObject(this) ;
			}
		}
	}
}

void LLVOVolume::markDead()
{
	if (!mDead)
	{
        if (getVolume())
        {
            LLSculptIDSize::instance().rem(getVolume()->getParams().getSculptID());
        }

		if(getMDCImplCount() > 0)
		{
			LLMediaDataClientObject::ptr_t obj = new LLMediaDataClientObjectImpl(const_cast<LLVOVolume*>(this), false);
			if (sObjectMediaClient) sObjectMediaClient->removeFromQueue(obj);
			if (sObjectMediaNavigateClient) sObjectMediaNavigateClient->removeFromQueue(obj);
		}
		
		// Detach all media impls from this object
		for(U32 i = 0 ; i < mMediaImplList.size() ; i++)
		{
			removeMediaImpl(i);
		}

		if (mSculptTexture.notNull())
		{
			mSculptTexture->removeVolume(LLRender::SCULPT_TEX, this);
		}

		if (mLightTexture.notNull())
		{
			mLightTexture->removeVolume(LLRender::LIGHT_TEX, this);
		}
	}
	
	LLViewerObject::markDead();
}


// static
void LLVOVolume::initClass()
{
	// gSavedSettings better be around
	if (gSavedSettings.getBOOL("PrimMediaMasterEnabled"))
	{
		const F32 queue_timer_delay = gSavedSettings.getF32("PrimMediaRequestQueueDelay");
		const F32 retry_timer_delay = gSavedSettings.getF32("PrimMediaRetryTimerDelay");
		const U32 max_retries = gSavedSettings.getU32("PrimMediaMaxRetries");
		const U32 max_sorted_queue_size = gSavedSettings.getU32("PrimMediaMaxSortedQueueSize");
		const U32 max_round_robin_queue_size = gSavedSettings.getU32("PrimMediaMaxRoundRobinQueueSize");
		sObjectMediaClient = new LLObjectMediaDataClient(queue_timer_delay, retry_timer_delay, max_retries, 
														 max_sorted_queue_size, max_round_robin_queue_size);
		sObjectMediaNavigateClient = new LLObjectMediaNavigateClient(queue_timer_delay, retry_timer_delay, 
																	 max_retries, max_sorted_queue_size, max_round_robin_queue_size);
	}
}

// static
void LLVOVolume::cleanupClass()
{
    sObjectMediaClient = NULL;
    sObjectMediaNavigateClient = NULL;
}

U32 LLVOVolume::processUpdateMessage(LLMessageSystem *mesgsys,
										  void **user_data,
										  U32 block_num, EObjectUpdateType update_type,
										  LLDataPacker *dp)
{
	// <FS:Ansariel> Improved bad object handling
	static LLCachedControl<bool> fsEnforceStrictObjectCheck(gSavedSettings, "FSEnforceStrictObjectCheck");
	bool enfore_strict_object_check = LLGridManager::instance().isInSecondLife() && fsEnforceStrictObjectCheck;
	// </FS:Ansariel>

	LLColor4U color;
	const S32 teDirtyBits = (TEM_CHANGE_TEXTURE|TEM_CHANGE_COLOR|TEM_CHANGE_MEDIA);

	// Do base class updates...
	U32 retval = LLViewerObject::processUpdateMessage(mesgsys, user_data, block_num, update_type, dp);

	LLUUID sculpt_id;
	U8 sculpt_type = 0;
	if (isSculpted())
	{
		LLSculptParams *sculpt_params = (LLSculptParams *)getParameterEntry(LLNetworkData::PARAMS_SCULPT);
		sculpt_id = sculpt_params->getSculptTexture();
		sculpt_type = sculpt_params->getSculptType();

        LL_DEBUGS("ObjectUpdate") << "uuid " << mID << " set sculpt_id " << sculpt_id << LL_ENDL;
        dumpStack("ObjectUpdateStack");
	}

	if (!dp)
	{
		if (update_type == OUT_FULL)
		{
			////////////////////////////////
			//
			// Unpack texture animation data
			//
			//

			if (mesgsys->getSizeFast(_PREHASH_ObjectData, block_num, _PREHASH_TextureAnim))
			{
				if (!mTextureAnimp)
				{
					mTextureAnimp = new LLViewerTextureAnim(this);
				}
				else
				{
					if (!(mTextureAnimp->mMode & LLTextureAnim::SMOOTH))
					{
						mTextureAnimp->reset();
					}
				}
				mTexAnimMode = 0;
				
				mTextureAnimp->unpackTAMessage(mesgsys, block_num);
			}
			else
			{
				if (mTextureAnimp)
				{
					delete mTextureAnimp;
					mTextureAnimp = NULL;
					gPipeline.markTextured(mDrawable);
					mFaceMappingChanged = TRUE;
					mTexAnimMode = 0;
				}
			}

			// Unpack volume data
			LLVolumeParams volume_params;
			// <FS:Beq> Extend the bogus volume error handling to the other code path
			//LLVolumeMessage::unpackVolumeParams(&volume_params, mesgsys, _PREHASH_ObjectData, block_num);
			BOOL res = LLVolumeMessage::unpackVolumeParams(&volume_params, mesgsys, _PREHASH_ObjectData, block_num);
			if (!res)
			{
				//<FS:Beq> Improved bad object handling courtesy of Drake.
				std::string region_name = "unknown region";
				if (getRegion())
				{
					region_name = getRegion()->getName();
					if (enfore_strict_object_check)
					{
						LL_WARNS() << "An invalid object (" << getID() << ") has been removed (FSEnforceStrictObjectCheck)" << LL_ENDL;
						getRegion()->addCacheMissFull(getLocalID()); // force cache skip the object
					}
				}
				LL_WARNS() << "Bogus volume parameters in object " << getID() << " @ " << getPositionRegion()
					<< " in " << region_name << LL_ENDL;
				
				if (enfore_strict_object_check)
				{
					gObjectList.killObject(this);
					return (INVALID_UPDATE);
				}
				// </FS:Beq>
			}

			volume_params.setSculptID(sculpt_id, sculpt_type);

			if (setVolume(volume_params, 0))
			{
				markForUpdate(TRUE);
			}
		}

		// Sigh, this needs to be done AFTER the volume is set as well, otherwise bad stuff happens...
		////////////////////////////
		//
		// Unpack texture entry data
		//

		S32 result = unpackTEMessage(mesgsys, _PREHASH_ObjectData, (S32) block_num);
		//<FS:Beq> Improved bad object handling courtesy of Drake.
		if (TEM_INVALID == result)
		{
			// There's something bogus in the data that we're unpacking.
			dp->dumpBufferToLog();
			std::string region_name = "unknown region";
			if (getRegion())
			{
				region_name = getRegion()->getName();
				if (enfore_strict_object_check)
				{
					LL_WARNS() << "An invalid object (" << getID() << ") has been removed (FSEnforceStrictObjectCheck)" << LL_ENDL;
					getRegion()->addCacheMissFull(getLocalID()); // force cache skip
				}
			}

			LL_WARNS() << "Bogus TE data in object " << getID() << " @ " << getPositionRegion()
				<< " in " << region_name << LL_ENDL;
			if (enfore_strict_object_check)
			{
				gObjectList.killObject(this);
				return (INVALID_UPDATE);
			}
		}
		// </FS:Beq>
		if (result & teDirtyBits)
		{
			updateTEData();
		}
		if (result & TEM_CHANGE_MEDIA)
		{
			retval |= MEDIA_FLAGS_CHANGED;
		}
	}
	else
	{
		if (update_type != OUT_TERSE_IMPROVED)
		{
			LLVolumeParams volume_params;
			BOOL res = LLVolumeMessage::unpackVolumeParams(&volume_params, *dp);
			if (!res)
			{
				//<FS:Beq> Improved bad object handling courtesy of Drake.
				//LL_WARNS() << "Bogus volume parameters in object " << getID() << LL_ENDL;
				//LL_WARNS() << getRegion()->getOriginGlobal() << LL_ENDL;
				std::string region_name = "unknown region";
				if (getRegion())
				{
					region_name = getRegion()->getName();
					if (enfore_strict_object_check)
					{
						LL_WARNS() << "An invalid object (" << getID() << ") has been removed (FSEnforceStrictObjectCheck)" << LL_ENDL;
						getRegion()->addCacheMissFull(getLocalID()); // force cache skip the object
					}
				}
				LL_WARNS() << "Bogus volume parameters in object " << getID() << " @ " << getPositionRegion() 
							<< " in " << region_name << LL_ENDL;
				// <FS:Beq> [FIRE-16995] [CRASH] Continuous crashing upon entering 3 adjacent sims incl. Hathian, D8, Devil's Pocket
				// A bad object entry in a .slc simobject cache can result in an unreadable/unusable volume 
				// This leaves the volume in an uncertain state and can result in a crash when later code access an uninitialised pointer
				// return an INVALID_UPDATE instead
				// <FS:Beq> July 2017 Change backed out due to side effects. FIRE-16995 still an exposure. 
				// return(INVALID_UPDATE);
				// NOTE: An option here would be to correctly return the media status using "retval |= INVALID_UPDATE"
				if (enfore_strict_object_check)
				{
					gObjectList.killObject(this);
					return (INVALID_UPDATE);
				}
				// </FS:Beq>
			}

			volume_params.setSculptID(sculpt_id, sculpt_type);

			if (setVolume(volume_params, 0))
			{
				markForUpdate(TRUE);
			}
			S32 res2 = unpackTEMessage(*dp);
			if (TEM_INVALID == res2)
			{
				// There's something bogus in the data that we're unpacking.
				dp->dumpBufferToLog();
				//<FS:Beq> Improved bad object handling courtesy of Drake.
				//LL_WARNS() << "Flushing cache files" << LL_ENDL;

				//if(LLVOCache::instanceExists() && getRegion())
				//{
				//	LLVOCache::getInstance()->removeEntry(getRegion()->getHandle()) ;
				//}
				//
				//LL_WARNS() << "Bogus TE data in " << getID() << LL_ENDL;
				std::string region_name = "unknown region";
				if (getRegion())
				{
					region_name = getRegion()->getName();
					if (enfore_strict_object_check)
					{
						LL_WARNS() << "An invalid object (" << getID() << ") has been removed (FSEnforceStrictObjectCheck)" << LL_ENDL;
						getRegion()->addCacheMissFull(getLocalID()); // force cache skip
					}
				}
						
				LL_WARNS() << "Bogus TE data in object " << getID() << " @ " << getPositionRegion()
					<< " in " << region_name << LL_ENDL;
				if (enfore_strict_object_check)
				{
					gObjectList.killObject(this);
					return (INVALID_UPDATE);
				}
				// </FS:Beq>
			}
			else 
			{
				if (res2 & teDirtyBits) 
				{
					updateTEData();
				}
				if (res2 & TEM_CHANGE_MEDIA)
				{
					retval |= MEDIA_FLAGS_CHANGED;
				}
			}

			U32 value = dp->getPassFlags();

			if (value & 0x40)
			{
				if (!mTextureAnimp)
				{
					mTextureAnimp = new LLViewerTextureAnim(this);
				}
				else
				{
					if (!(mTextureAnimp->mMode & LLTextureAnim::SMOOTH))
					{
						mTextureAnimp->reset();
					}
				}
				mTexAnimMode = 0;
				mTextureAnimp->unpackTAMessage(*dp);
			}
			else if (mTextureAnimp)
			{
				delete mTextureAnimp;
				mTextureAnimp = NULL;
				gPipeline.markTextured(mDrawable);
				mFaceMappingChanged = TRUE;
				mTexAnimMode = 0;
			}

			if (value & 0x400)
			{ //particle system (new)
				unpackParticleSource(*dp, mOwnerID, false);
			}
		}
		else
		{
			S32 texture_length = mesgsys->getSizeFast(_PREHASH_ObjectData, block_num, _PREHASH_TextureEntry);
			if (texture_length)
			{
				U8							tdpbuffer[1024];
				LLDataPackerBinaryBuffer	tdp(tdpbuffer, 1024);
				mesgsys->getBinaryDataFast(_PREHASH_ObjectData, _PREHASH_TextureEntry, tdpbuffer, 0, block_num, 1024);
				S32 result = unpackTEMessage(tdp);
				if (result & teDirtyBits)
				{
					updateTEData();
				}
				if (result & TEM_CHANGE_MEDIA)
				{
					retval |= MEDIA_FLAGS_CHANGED;
				}
			}
		}
	}
// <FS:CR> OpenSim returns a zero. Don't request MediaData where MOAP isn't supported
	//if (retval & (MEDIA_URL_REMOVED | MEDIA_URL_ADDED | MEDIA_URL_UPDATED | MEDIA_FLAGS_CHANGED))
	if (retval != 0 && retval & (MEDIA_URL_REMOVED | MEDIA_URL_ADDED | MEDIA_URL_UPDATED | MEDIA_FLAGS_CHANGED))
// </FS:CR>
	{
		// If only the media URL changed, and it isn't a media version URL,
		// ignore it
		if ( ! ( retval & (MEDIA_URL_ADDED | MEDIA_URL_UPDATED) &&
				 mMedia && ! mMedia->mMediaURL.empty() &&
				 ! LLTextureEntry::isMediaVersionString(mMedia->mMediaURL) ) )
		{
			// If the media changed at all, request new media data
			LL_DEBUGS("MediaOnAPrim") << "Media update: " << getID() << ": retval=" << retval << " Media URL: " <<
                ((mMedia) ?  mMedia->mMediaURL : std::string("")) << LL_ENDL;
			requestMediaDataUpdate(retval & MEDIA_FLAGS_CHANGED);
		}
        else {
            LL_INFOS("MediaOnAPrim") << "Ignoring media update for: " << getID() << " Media URL: " <<
                ((mMedia) ?  mMedia->mMediaURL : std::string("")) << LL_ENDL;
        }
	}
	// ...and clean up any media impls
	cleanUpMediaImpls();

	return retval;
}


void LLVOVolume::animateTextures()
{
	if (!mDead)
	{
		F32 off_s = 0.f, off_t = 0.f, scale_s = 1.f, scale_t = 1.f, rot = 0.f;
		S32 result = mTextureAnimp->animateTextures(off_s, off_t, scale_s, scale_t, rot);
	
		if (result)
		{
			if (!mTexAnimMode)
			{
				mFaceMappingChanged = TRUE;
				gPipeline.markTextured(mDrawable);
			}
			mTexAnimMode = result | mTextureAnimp->mMode;
				
			S32 start=0, end=mDrawable->getNumFaces()-1;
			if (mTextureAnimp->mFace >= 0 && mTextureAnimp->mFace <= end)
			{
				start = end = mTextureAnimp->mFace;
			}
		
			for (S32 i = start; i <= end; i++)
			{
				LLFace* facep = mDrawable->getFace(i);
				if (!facep) continue;
				if(facep->getVirtualSize() <= MIN_TEX_ANIM_SIZE && facep->mTextureMatrix) continue;

				const LLTextureEntry* te = facep->getTextureEntry();
			
				if (!te)
				{
					continue;
				}
		
				if (!(result & LLViewerTextureAnim::ROTATE))
				{
					te->getRotation(&rot);
				}
				if (!(result & LLViewerTextureAnim::TRANSLATE))
				{
					te->getOffset(&off_s,&off_t);
				}			
				if (!(result & LLViewerTextureAnim::SCALE))
				{
					te->getScale(&scale_s, &scale_t);
				}

				if (!facep->mTextureMatrix)
				{
					facep->mTextureMatrix = new LLMatrix4();
				}

				LLMatrix4& tex_mat = *facep->mTextureMatrix;
				tex_mat.setIdentity();
				LLVector3 trans ;

					trans.set(LLVector3(off_s+0.5f, off_t+0.5f, 0.f));			
					tex_mat.translate(LLVector3(-0.5f, -0.5f, 0.f));

				LLVector3 scale(scale_s, scale_t, 1.f);			
				LLQuaternion quat;
				quat.setQuat(rot, 0, 0, -1.f);
		
				tex_mat.rotate(quat);				

				LLMatrix4 mat;
				mat.initAll(scale, LLQuaternion(), LLVector3());
				tex_mat *= mat;
		
				tex_mat.translate(trans);
			}
		}
		else
		{
			if (mTexAnimMode && mTextureAnimp->mRate == 0)
			{
				U8 start, count;

				if (mTextureAnimp->mFace == -1)
				{
					start = 0;
					count = getNumTEs();
				}
				else
				{
					start = (U8) mTextureAnimp->mFace;
					count = 1;
				}

				for (S32 i = start; i < start + count; i++)
				{
					if (mTexAnimMode & LLViewerTextureAnim::TRANSLATE)
					{
						setTEOffset(i, mTextureAnimp->mOffS, mTextureAnimp->mOffT);				
					}
					if (mTexAnimMode & LLViewerTextureAnim::SCALE)
					{
						setTEScale(i, mTextureAnimp->mScaleS, mTextureAnimp->mScaleT);	
					}
					if (mTexAnimMode & LLViewerTextureAnim::ROTATE)
					{
						setTERotation(i, mTextureAnimp->mRot);
					}
				}

				gPipeline.markTextured(mDrawable);
				mFaceMappingChanged = TRUE;
				mTexAnimMode = 0;
			}
		}
	}
}

void LLVOVolume::updateTextures()
{
	const F32 TEXTURE_AREA_REFRESH_TIME = 5.f; // seconds
	if (mTextureUpdateTimer.getElapsedTimeF32() > TEXTURE_AREA_REFRESH_TIME)
	{
		updateTextureVirtualSize();

		if (mDrawable.notNull() && !isVisible() && !mDrawable->isActive())
		{ //delete vertex buffer to free up some VRAM
			LLSpatialGroup* group  = mDrawable->getSpatialGroup();
			if (group && (group->mVertexBuffer.notNull() || !group->mBufferMap.empty() || !group->mDrawMap.empty()))
			{
				group->destroyGL(true);

				//flag the group as having changed geometry so it gets a rebuild next time
				//it becomes visible
				group->setState(LLSpatialGroup::GEOM_DIRTY | LLSpatialGroup::MESH_DIRTY | LLSpatialGroup::NEW_DRAWINFO);
			}
		}


    }
}

BOOL LLVOVolume::isVisible() const 
{
	if(mDrawable.notNull() && mDrawable->isVisible())
	{
		return TRUE ;
	}

	if(isAttachment())
	{
		LLViewerObject* objp = (LLViewerObject*)getParent() ;
		while(objp && !objp->isAvatar())
		{
			objp = (LLViewerObject*)objp->getParent() ;
		}

		return objp && objp->mDrawable.notNull() && objp->mDrawable->isVisible() ;
	}

	return FALSE ;
}

void LLVOVolume::updateTextureVirtualSize(bool forced)
{
    LL_PROFILE_ZONE_SCOPED;
	// Update the pixel area of all faces

    if (mDrawable.isNull())
    {
        return;
    }

	if(!forced)
	{
		if(!isVisible())
		{ //don't load textures for non-visible faces
			const S32 num_faces = mDrawable->getNumFaces();
			for (S32 i = 0; i < num_faces; i++)
			{
				LLFace* face = mDrawable->getFace(i);
				if (face)
				{
					face->setPixelArea(0.f); 
					face->setVirtualSize(0.f);
				}
			}

			return ;
		}

		if (!gPipeline.hasRenderType(LLPipeline::RENDER_TYPE_SIMPLE))
		{
			return;
		}
	}

	static LLCachedControl<bool> dont_load_textures(gSavedSettings,"TextureDisable", false);
		
	if (dont_load_textures || LLAppViewer::getTextureFetch()->mDebugPause) // || !mDrawable->isVisible())
	{
		return;
	}

	mTextureUpdateTimer.reset();
	
	F32 old_area = mPixelArea;
	mPixelArea = 0.f;

	const S32 num_faces = mDrawable->getNumFaces();
	F32 min_vsize=999999999.f, max_vsize=0.f;
	LLViewerCamera* camera = LLViewerCamera::getInstance();
	for (S32 i = 0; i < num_faces; i++)
	{
		LLFace* face = mDrawable->getFace(i);
		if (!face) continue;
		const LLTextureEntry *te = face->getTextureEntry();
		LLViewerTexture *imagep = face->getTexture();
		if (!imagep || !te ||			
			face->mExtents[0].equals3(face->mExtents[1]))
		{
			continue;
		}
		
		F32 vsize;
		F32 old_size = face->getVirtualSize();

		if (isHUDAttachment())
		{
			F32 area = (F32) camera->getScreenPixelArea();
			vsize = area;
			imagep->setBoostLevel(LLGLTexture::BOOST_HUD);
 			face->setPixelArea(area); // treat as full screen
			face->setVirtualSize(vsize);
		}
		else
		{
			vsize = face->getTextureVirtualSize();
		}

		mPixelArea = llmax(mPixelArea, face->getPixelArea());		

		if (face->mTextureMatrix != NULL)
		{
			if ((vsize < MIN_TEX_ANIM_SIZE && old_size > MIN_TEX_ANIM_SIZE) ||
				(vsize > MIN_TEX_ANIM_SIZE && old_size < MIN_TEX_ANIM_SIZE))
			{
				gPipeline.markRebuild(mDrawable, LLDrawable::REBUILD_TCOORD, FALSE);
			}
		}
				
		if (gPipeline.hasRenderDebugMask(LLPipeline::RENDER_DEBUG_TEXTURE_AREA))
		{
			if (vsize < min_vsize) min_vsize = vsize;
			if (vsize > max_vsize) max_vsize = vsize;
		}
		else if (gPipeline.hasRenderDebugMask(LLPipeline::RENDER_DEBUG_TEXTURE_PRIORITY))
		{
			LLViewerFetchedTexture* img = LLViewerTextureManager::staticCastToFetchedTexture(imagep) ;
			if(img)
			{
				F32 pri = img->getDecodePriority();
				pri = llmax(pri, 0.0f);
				if (pri < min_vsize) min_vsize = pri;
				if (pri > max_vsize) max_vsize = pri;
			}
		}
		else if (gPipeline.hasRenderDebugMask(LLPipeline::RENDER_DEBUG_FACE_AREA))
		{
			F32 pri = mPixelArea;
			if (pri < min_vsize) min_vsize = pri;
			if (pri > max_vsize) max_vsize = pri;
		}	
	}
	
	if (isSculpted())
	{
		LLSculptParams *sculpt_params = (LLSculptParams *)getParameterEntry(LLNetworkData::PARAMS_SCULPT);
		LLUUID id =  sculpt_params->getSculptTexture();
		
		updateSculptTexture();
		
		

		if (mSculptTexture.notNull())
		{
			mSculptTexture->setBoostLevel(llmax((S32)mSculptTexture->getBoostLevel(),
												(S32)LLGLTexture::BOOST_SCULPTED));
			mSculptTexture->setForSculpt() ;
			
			if(!mSculptTexture->isCachedRawImageReady())
			{
				S32 lod = llmin(mLOD, 3);
				F32 lodf = ((F32)(lod + 1.0f)/4.f);
				F32 tex_size = lodf * LLViewerTexture::sMaxSculptRez ;
				mSculptTexture->addTextureStats(2.f * tex_size * tex_size, FALSE);
			
				//if the sculpty very close to the view point, load first
				{				
					LLVector3 lookAt = getPositionAgent() - camera->getOrigin();
					F32 dist = lookAt.normVec() ;
					F32 cos_angle_to_view_dir = lookAt * camera->getXAxis() ;				
					mSculptTexture->setAdditionalDecodePriority(0.8f * LLFace::calcImportanceToCamera(cos_angle_to_view_dir, dist)) ;
				}
			}
	
			S32 texture_discard = mSculptTexture->getCachedRawImageLevel(); //try to match the texture
			S32 current_discard = getVolume() ? getVolume()->getSculptLevel() : -2 ;

			if (texture_discard >= 0 && //texture has some data available
				(texture_discard < current_discard || //texture has more data than last rebuild
				current_discard < 0)) //no previous rebuild
			{
				gPipeline.markRebuild(mDrawable, LLDrawable::REBUILD_VOLUME, FALSE);
				mSculptChanged = TRUE;
			}

			if (gPipeline.hasRenderDebugMask(LLPipeline::RENDER_DEBUG_SCULPTED))
			{
				setDebugText(llformat("T%d C%d V%d\n%dx%d",
										  texture_discard, current_discard, getVolume()->getSculptLevel(),
										  mSculptTexture->getHeight(), mSculptTexture->getWidth()));
			}
		}

	}

	if (getLightTextureID().notNull())
	{
		LLLightImageParams* params = (LLLightImageParams*) getParameterEntry(LLNetworkData::PARAMS_LIGHT_IMAGE);
		LLUUID id = params->getLightTexture();
		mLightTexture = LLViewerTextureManager::getFetchedTexture(id, FTT_DEFAULT, TRUE, LLGLTexture::BOOST_ALM);
		if (mLightTexture.notNull())
		{
			F32 rad = getLightRadius();
			mLightTexture->addTextureStats(gPipeline.calcPixelArea(getPositionAgent(), 
																	LLVector3(rad,rad,rad),
																	*camera));
		}	
	}
	
	if (gPipeline.hasRenderDebugMask(LLPipeline::RENDER_DEBUG_TEXTURE_AREA))
	{
		setDebugText(llformat("%.0f:%.0f", (F32) sqrt(min_vsize),(F32) sqrt(max_vsize)));
	}
 	else if (gPipeline.hasRenderDebugMask(LLPipeline::RENDER_DEBUG_TEXTURE_PRIORITY))
 	{
 		setDebugText(llformat("%.0f:%.0f", (F32) sqrt(min_vsize),(F32) sqrt(max_vsize)));
 	}
	else if (gPipeline.hasRenderDebugMask(LLPipeline::RENDER_DEBUG_FACE_AREA))
	{
		setDebugText(llformat("%.0f:%.0f", (F32) sqrt(min_vsize),(F32) sqrt(max_vsize)));
	}
	else if (gPipeline.hasRenderDebugMask(LLPipeline::RENDER_DEBUG_TEXTURE_SIZE))
	{
		// mDrawable->getNumFaces();
		std::set<LLViewerFetchedTexture*> tex_list;
		std::string output="";
		for(S32 i = 0 ; i < num_faces; i++)
		{
			LLFace* facep = mDrawable->getFace(i) ;
			if(facep)
			{						
				LLViewerFetchedTexture* tex = dynamic_cast<LLViewerFetchedTexture*>(facep->getTexture()) ;
				if(tex)
				{
					if(tex_list.find(tex) != tex_list.end())
					{
						continue ; //already displayed.
					}
					tex_list.insert(tex);
					S32 width= tex->getWidth();
					S32 height= tex->getHeight();
					output+=llformat("%dx%d\n",width,height);
				}
			}
		}
		setDebugText(output);
	}

	if (mPixelArea == 0)
	{ //flexi phasing issues make this happen
		mPixelArea = old_area;
	}
}

BOOL LLVOVolume::isActive() const
{
	return !mStatic;
}

BOOL LLVOVolume::setMaterial(const U8 material)
{
	BOOL res = LLViewerObject::setMaterial(material);
	
	return res;
}

void LLVOVolume::setTexture(const S32 face)
{
	llassert(face < getNumTEs());
	gGL.getTexUnit(0)->bind(getTEImage(face));
}

void LLVOVolume::setScale(const LLVector3 &scale, BOOL damped)
{
	if (scale != getScale())
	{
		// store local radius
		LLViewerObject::setScale(scale);

		if (mVolumeImpl)
		{
			mVolumeImpl->onSetScale(scale, damped);
		}
		
		updateRadius();

		//since drawable transforms do not include scale, changing volume scale
		//requires an immediate rebuild of volume verts.
		gPipeline.markRebuild(mDrawable, LLDrawable::REBUILD_POSITION, TRUE);
	}
}

LLFace* LLVOVolume::addFace(S32 f)
{
	const LLTextureEntry* te = getTE(f);
	LLViewerTexture* imagep = getTEImage(f);
	if ( te && te->getMaterialParams().notNull())
	{
		LLViewerTexture* normalp = getTENormalMap(f);
		LLViewerTexture* specularp = getTESpecularMap(f);
		return mDrawable->addFace(te, imagep, normalp, specularp);
	}
	return mDrawable->addFace(te, imagep);
}

LLDrawable *LLVOVolume::createDrawable(LLPipeline *pipeline)
{
	pipeline->allocDrawable(this);
		
	mDrawable->setRenderType(LLPipeline::RENDER_TYPE_VOLUME);

	S32 max_tes_to_set = getNumTEs();
	for (S32 i = 0; i < max_tes_to_set; i++)
	{
		addFace(i);
	}
	mNumFaces = max_tes_to_set;

	if (isAttachment())
	{
		mDrawable->makeActive();
	}

	if (getIsLight())
	{
		// Add it to the pipeline mLightSet
		gPipeline.setLight(mDrawable, TRUE);
	}
	
	updateRadius();
	bool force_update = true; // avoid non-alpha mDistance update being optimized away
	mDrawable->updateDistance(*LLViewerCamera::getInstance(), force_update);

	return mDrawable;
}

BOOL LLVOVolume::setVolume(const LLVolumeParams &params_in, const S32 detail, bool unique_volume)
{
    LL_PROFILE_ZONE_SCOPED;
	LLVolumeParams volume_params = params_in;

	S32 last_lod = mVolumep.notNull() ? LLVolumeLODGroup::getVolumeDetailFromScale(mVolumep->getDetail()) : -1;
	S32 lod = mLOD;

	BOOL is404 = FALSE;
	
	if (isSculpted())
	{
		// if it's a mesh
		if ((volume_params.getSculptType() & LL_SCULPT_TYPE_MASK) == LL_SCULPT_TYPE_MESH)
		{ //meshes might not have all LODs, get the force detail to best existing LOD
			if (NO_LOD != lod)
			{
				lod = gMeshRepo.getActualMeshLOD(volume_params, lod);
				if (lod == -1)
				{
					is404 = TRUE;
					lod = 0;
				}
			}
		}
	}

	// Check if we need to change implementations
	bool is_flexible = (volume_params.getPathParams().getCurveType() == LL_PCODE_PATH_FLEXIBLE);
	if (is_flexible)
	{
		setParameterEntryInUse(LLNetworkData::PARAMS_FLEXIBLE, TRUE, false);
		if (!mVolumeImpl)
		{
			LLFlexibleObjectData* data = (LLFlexibleObjectData*)getParameterEntry(LLNetworkData::PARAMS_FLEXIBLE);
			mVolumeImpl = new LLVolumeImplFlexible(this, data);
		}
	}
	else
	{
		// Mark the parameter not in use
		setParameterEntryInUse(LLNetworkData::PARAMS_FLEXIBLE, FALSE, false);
		if (mVolumeImpl)
		{
			delete mVolumeImpl;
			mVolumeImpl = NULL;
			if (mDrawable.notNull())
			{
				// Undo the damage we did to this matrix
				mDrawable->updateXform(FALSE);
			}
		}
	}
	
	if (is404)
	{
		setIcon(LLViewerTextureManager::getFetchedTextureFromFile("icons/Inv_Mesh.png", FTT_LOCAL_FILE, TRUE, LLGLTexture::BOOST_UI));
		//render prim proxy when mesh loading attempts give up
		volume_params.setSculptID(LLUUID::null, LL_SCULPT_TYPE_NONE);

	}

	if ((LLPrimitive::setVolume(volume_params, lod, (mVolumeImpl && mVolumeImpl->isVolumeUnique()))) || mSculptChanged)
	{
		mFaceMappingChanged = TRUE;
		
		if (mVolumeImpl)
		{
			mVolumeImpl->onSetVolume(volume_params, mLOD);
		}
	
		updateSculptTexture();
		// NaCl - Graphics crasher protection
		getVolume()->calcSurfaceArea();
		// NaCl End

		if (isSculpted())
		{
			updateSculptTexture();
			// if it's a mesh
			if ((volume_params.getSculptType() & LL_SCULPT_TYPE_MASK) == LL_SCULPT_TYPE_MESH)
			{
				if (!getVolume()->isMeshAssetLoaded())
				{ 
					//load request not yet issued, request pipeline load this mesh
					LLUUID asset_id = volume_params.getSculptID();
					S32 available_lod = gMeshRepo.loadMesh(this, volume_params, lod, last_lod);
					if (available_lod != lod)
					{
						LLPrimitive::setVolume(volume_params, available_lod);
					}
				}
				
			}
			else // otherwise is sculptie
			{
				if (mSculptTexture.notNull())
				{
					sculpt();
				}
			}
		}

		static LLCachedControl<bool> use_transform_feedback(gSavedSettings, "RenderUseTransformFeedback", false);

		bool cache_in_vram = use_transform_feedback && gTransformPositionProgram.mProgramObject &&
			(!mVolumeImpl || !mVolumeImpl->isVolumeUnique());

		if (cache_in_vram)
		{ //this volume might be used as source data for a transform object, put it in vram
			LLVolume* volume = getVolume();
			for (S32 i = 0; i < volume->getNumFaces(); ++i)
			{
				const LLVolumeFace& face = volume->getVolumeFace(i);
				if (face.mVertexBuffer.notNull())
				{ //already cached
					break;
				}
				volume->genTangents(i);
				LLFace::cacheFaceInVRAM(face);
			}
		}

		return TRUE;
	}
	else if (NO_LOD == lod) 
	{
		LLSculptIDSize::instance().resetSizeSum(volume_params.getSculptID());
	}

	return FALSE;
}

void LLVOVolume::updateSculptTexture()
{
	LLPointer<LLViewerFetchedTexture> old_sculpt = mSculptTexture;

	if (isSculpted() && !isMesh())
	{
		LLSculptParams *sculpt_params = (LLSculptParams *)getParameterEntry(LLNetworkData::PARAMS_SCULPT);
		LLUUID id =  sculpt_params->getSculptTexture();
		if (id.notNull())
		{
			mSculptTexture = LLViewerTextureManager::getFetchedTexture(id, FTT_DEFAULT, TRUE, LLGLTexture::BOOST_NONE, LLViewerTexture::LOD_TEXTURE);
		}
	}
	else
	{
		mSculptTexture = NULL;
	}

	if (mSculptTexture != old_sculpt)
	{
		if (old_sculpt.notNull())
		{
			old_sculpt->removeVolume(LLRender::SCULPT_TEX, this);
		}
		if (mSculptTexture.notNull())
		{
			mSculptTexture->addVolume(LLRender::SCULPT_TEX, this);
		}
	}
	
}

void LLVOVolume::updateVisualComplexity()
{
    LLVOAvatar* avatar = getAvatarAncestor();
    if (avatar)
    {
        avatar->updateVisualComplexity();
    }
    LLVOAvatar* rigged_avatar = getAvatar();
    if(rigged_avatar && (rigged_avatar != avatar))
    {
        rigged_avatar->updateVisualComplexity();
    }
}

void LLVOVolume::notifyMeshLoaded()
{ 
	mSculptChanged = TRUE;
	gPipeline.markRebuild(mDrawable, LLDrawable::REBUILD_GEOMETRY, TRUE);

    if (getAvatar() && !isAnimatedObject())
    {
        getAvatar()->addAttachmentOverridesForObject(this);
    }
    if (getControlAvatar() && isAnimatedObject())
    {
        getControlAvatar()->addAttachmentOverridesForObject(this);
    }
    updateVisualComplexity();
}

// sculpt replaces generate() for sculpted surfaces
void LLVOVolume::sculpt()
{	
	if (mSculptTexture.notNull())
	{				
		U16 sculpt_height = 0;
		U16 sculpt_width = 0;
		S8 sculpt_components = 0;
		const U8* sculpt_data = NULL;
	
		S32 discard_level = mSculptTexture->getCachedRawImageLevel() ;
		LLImageRaw* raw_image = mSculptTexture->getCachedRawImage() ;
		
		S32 max_discard = mSculptTexture->getMaxDiscardLevel();
		if (discard_level > max_discard)
		{
			discard_level = max_discard;    // clamp to the best we can do			
		}
		if(discard_level > MAX_DISCARD_LEVEL)
		{
			return; //we think data is not ready yet.
		}

		S32 current_discard = getVolume()->getSculptLevel() ;
		if(current_discard < -2)
		{
			static S32 low_sculpty_discard_warning_count = 1;
			S32 exponent = llmax(1, llfloor( log10((F64) low_sculpty_discard_warning_count) ));
			S32 interval = pow(10.0, exponent);
			if ( low_sculpty_discard_warning_count < 10 ||
				(low_sculpty_discard_warning_count % interval) == 0)
			{	// Log first 10 time, then decreasing intervals afterwards otherwise this can flood the logs
				LL_WARNS() << "WARNING!!: Current discard for sculpty " << mSculptTexture->getID() 
					<< " at " << current_discard 
					<< " is less than -2." 
					<< " Hit this " << low_sculpty_discard_warning_count << " times"
					<< LL_ENDL;
			}
			low_sculpty_discard_warning_count++;
			
			// corrupted volume... don't update the sculpty
			return;
		}
		else if (current_discard > MAX_DISCARD_LEVEL)
		{
			static S32 high_sculpty_discard_warning_count = 1;
			S32 exponent = llmax(1, llfloor( log10((F64) high_sculpty_discard_warning_count) ));
			S32 interval = pow(10.0, exponent);
			if ( high_sculpty_discard_warning_count < 10 ||
				(high_sculpty_discard_warning_count % interval) == 0)
			{	// Log first 10 time, then decreasing intervals afterwards otherwise this can flood the logs
				LL_WARNS() << "WARNING!!: Current discard for sculpty " << mSculptTexture->getID() 
					<< " at " << current_discard 
					<< " is more than than allowed max of " << MAX_DISCARD_LEVEL
					<< ".  Hit this " << high_sculpty_discard_warning_count << " times"
					<< LL_ENDL;
			}
			high_sculpty_discard_warning_count++;

			// corrupted volume... don't update the sculpty			
			return;
		}

		if (current_discard == discard_level)  // no work to do here
			return;
		
		if(!raw_image)
		{
			llassert(discard_level < 0) ;

			sculpt_width = 0;
			sculpt_height = 0;
			sculpt_data = NULL ;

			if(LLViewerTextureManager::sTesterp)
			{
				LLViewerTextureManager::sTesterp->updateGrayTextureBinding();
			}
		}
		else
		{					
			sculpt_height = raw_image->getHeight();
			sculpt_width = raw_image->getWidth();
			sculpt_components = raw_image->getComponents();		
					   
			sculpt_data = raw_image->getData();

			if(LLViewerTextureManager::sTesterp)
			{
				mSculptTexture->updateBindStatsForTester() ;
			}
		}
		getVolume()->sculpt(sculpt_width, sculpt_height, sculpt_components, sculpt_data, discard_level, mSculptTexture->isMissingAsset());

		//notify rebuild any other VOVolumes that reference this sculpty volume
		for (S32 i = 0; i < mSculptTexture->getNumVolumes(LLRender::SCULPT_TEX); ++i)
		{
			LLVOVolume* volume = (*(mSculptTexture->getVolumeList(LLRender::SCULPT_TEX)))[i];
			if (volume != this && volume->getVolume() == getVolume())
			{
				gPipeline.markRebuild(volume->mDrawable, LLDrawable::REBUILD_GEOMETRY, FALSE);
			}
		}
	}
}

S32	LLVOVolume::computeLODDetail(F32 distance, F32 radius, F32 lod_factor)
{
	S32	cur_detail;
	if (LLPipeline::sDynamicLOD)
	{
		// We've got LOD in the profile, and in the twist.  Use radius.
		F32 tan_angle = (lod_factor*radius)/distance;
		cur_detail = LLVolumeLODGroup::getDetailFromTan(ll_round(tan_angle, 0.01f));
	}
	else
	{
		cur_detail = llclamp((S32) (sqrtf(radius)*lod_factor*4.f), 0, 3);
	}
	return cur_detail;
}

std::string get_debug_object_lod_text(LLVOVolume *rootp)
{
    std::string cam_dist_string = "";
    cam_dist_string += LLStringOps::getReadableNumber(rootp->mLODDistance) +  " ";
    std::string lod_string = llformat("%d",rootp->getLOD());
    F32 lod_radius = rootp->mLODRadius;
    S32 cam_dist_count = 0;
    LLViewerObject::const_child_list_t& child_list = rootp->getChildren();
    for (LLViewerObject::const_child_list_t::const_iterator iter = child_list.begin();
         iter != child_list.end(); ++iter)
    {
        LLViewerObject *childp = *iter;
        LLVOVolume *volp = dynamic_cast<LLVOVolume*>(childp);
        if (volp)
        {
            lod_string += llformat("%d",volp->getLOD());
            if (volp->isRiggedMesh())
            {
                // Rigged/animatable mesh. This is computed from the
                // avatar dynamic box, so value from any vol will be
                // the same.
                lod_radius = volp->mLODRadius;
            }
            if (volp->mDrawable)
            {
                if (cam_dist_count < 4)
                {
                    cam_dist_string += LLStringOps::getReadableNumber(volp->mLODDistance) +  " ";
                    cam_dist_count++;
                }
            }
        }
    }
    std::string result = llformat("lod_radius %s dists %s lods %s",
                                  LLStringOps::getReadableNumber(lod_radius).c_str(),
                                  cam_dist_string.c_str(),
                                  lod_string.c_str());
    return result;
}

BOOL LLVOVolume::calcLOD()
{
	if (mDrawable.isNull())
	{
		return FALSE;
	}

	S32 cur_detail = 0;
	
	F32 radius;
	F32 distance;
	F32 lod_factor = LLVOVolume::sLODFactor;

	if (mDrawable->isState(LLDrawable::RIGGED))
	{
		LLVOAvatar* avatar = getAvatar(); 
		
		// Not sure how this can really happen, but alas it does. Better exit here than crashing.
		if( !avatar || !avatar->mDrawable )
		{
			return FALSE;
		}

		distance = avatar->mDrawable->mDistanceWRTCamera;


        if (avatar->isControlAvatar())
        {
            // MAINT-7926 Handle volumes in an animated object as a special case
            const LLVector3* box = avatar->getLastAnimExtents();
            LLVector3 diag = box[1] - box[0];
            radius = diag.magVec() * 0.5f;
            LL_DEBUGS("DynamicBox") << avatar->getFullname() << " diag " << diag << " radius " << radius << LL_ENDL;
        }
        else
        {
            // Volume in a rigged mesh attached to a regular avatar.
            // Note this isn't really a radius, so distance calcs are off by factor of 2
            //radius = avatar->getBinRadius();
            // SL-937: add dynamic box handling for rigged mesh on regular avatars.
            const LLVector3* box = avatar->getLastAnimExtents();
            LLVector3 diag = box[1] - box[0];
            radius = diag.magVec(); // preserve old BinRadius behavior - 2x off
            LL_DEBUGS("DynamicBox") << avatar->getFullname() << " diag " << diag << " radius " << radius << LL_ENDL;
        }
        if (distance <= 0.f || radius <= 0.f)
        {
            LL_DEBUGS("DynamicBox","CalcLOD") << "avatar distance/radius uninitialized, skipping" << LL_ENDL;
            return FALSE;
        }
	}
	else
	{
		distance = mDrawable->mDistanceWRTCamera;
		radius = getVolume() ? getVolume()->mLODScaleBias.scaledVec(getScale()).length() : getScale().length();
        if (distance <= 0.f || radius <= 0.f)
        {
            LL_DEBUGS("DynamicBox","CalcLOD") << "non-avatar distance/radius uninitialized, skipping" << LL_ENDL;
            return FALSE;
        }
	}
	
	//hold onto unmodified distance for debugging
	//F32 debug_distance = distance;

    mLODDistance = distance;
    mLODRadius = radius;

    static LLCachedControl<bool> debug_lods(gSavedSettings, "DebugObjectLODs", false);
    if (debug_lods)
    {
        if (getAvatar() && isRootEdit())
        {
            std::string debug_object_text = get_debug_object_lod_text(this);
            setDebugText(debug_object_text);
            mResetDebugText = true;
        }
    }
    else
    {
        if (mResetDebugText)
        {
            restoreHudText();
            mResetDebugText = false;
        }
    }

    distance *= sDistanceFactor;

	F32 rampDist = LLVOVolume::sLODFactor * 2;
	
	if (distance < rampDist)
	{
		// Boost LOD when you're REALLY close
		distance *= 1.0f/rampDist;
		distance *= distance;
		distance *= rampDist;
	}
	

	distance *= F_PI/3.f;

	static LLCachedControl<bool> ignore_fov_zoom(gSavedSettings,"IgnoreFOVZoomForLODs");
	if(!ignore_fov_zoom)
	{
		lod_factor *= DEFAULT_FIELD_OF_VIEW / LLViewerCamera::getInstance()->getDefaultFOV();
	}

    mLODAdjustedDistance = distance;

    if (isHUDAttachment())
    {
        // HUDs always show at highest detail
        cur_detail = 3;
    }
    else
    {
        cur_detail = computeLODDetail(ll_round(distance, 0.01f), ll_round(radius, 0.01f), lod_factor);
    }

    if (gPipeline.hasRenderDebugMask(LLPipeline::RENDER_DEBUG_TRIANGLE_COUNT) && mDrawable->getFace(0))
    {
        if (isRootEdit())
        {
            S32 total_tris = recursiveGetTriangleCount();
            S32 est_max_tris = recursiveGetEstTrianglesMax();
            setDebugText(llformat("TRIS SHOWN %d EST %d", total_tris, est_max_tris));
        }
    }
	// <FS> FIRE-20191 / STORM-2139 Render Metadata->LOD Info is broken on all "recent" viewer versions
	//if (gPipeline.hasRenderDebugMask(LLPipeline::RENDER_DEBUG_LOD_INFO) &&
	//	mDrawable->getFace(0))
	//{
        //// This is a debug display for LODs. Please don't put the texture index here.
        //setDebugText(llformat("%d", cur_detail));
	//}
	if (gPipeline.hasRenderDebugMask(LLPipeline::RENDER_DEBUG_LOD_INFO))
	{
		// New LOD_INFO debug setting. Shows Distance to object the Biased Radius and the visual Radius
		setDebugText(llformat("Dist=%.2f:\nBiasedR=%.2f\nVisualR=%.2f\nLOD=%d", distance, radius, getScale().length(), cur_detail));
	}
	// </FS>

	if (cur_detail != mLOD)
	{
        LL_DEBUGS("DynamicBox","CalcLOD") << "new LOD " << cur_detail << " change from " << mLOD 
                             << " distance " << distance << " radius " << radius << " rampDist " << rampDist
                             << " drawable rigged? " << (mDrawable ? (S32) mDrawable->isState(LLDrawable::RIGGED) : (S32) -1)
							 << " mRiggedVolume " << (void*)getRiggedVolume()
                             << " distanceWRTCamera " << (mDrawable ? mDrawable->mDistanceWRTCamera : -1.f)
                             << LL_ENDL;
        
		mAppAngle = ll_round((F32) atan2( mDrawable->getRadius(), mDrawable->mDistanceWRTCamera) * RAD_TO_DEG, 0.01f);
		mLOD = cur_detail;		

        return TRUE;
	}

	return FALSE;
}

//<FS:Beq> FIRE-21445
void LLVOVolume::forceLOD(S32 lod)
{
	mLOD = lod;
	gPipeline.markRebuild(mDrawable, LLDrawable::REBUILD_VOLUME, FALSE);
	mLODChanged = true;
}
//</FS:Beq>

BOOL LLVOVolume::updateLOD()
{
	if (mDrawable.isNull())
	{
		return FALSE;
	}
	
	BOOL lod_changed = FALSE;

	if (!LLSculptIDSize::instance().isUnloaded(getVolume()->getParams().getSculptID())) 
	{
		lod_changed = calcLOD();
	}
	else
	{
		return FALSE;
	}

	if (lod_changed)
	{
		//<FS:Beq> avoid unfortunate sleep during trylock by static check
		//if(debugLoggingEnabled("AnimatedObjectsLinkset"))
		static auto debug_logging_on = debugLoggingEnabled("AnimatedObjectsLinkset");
        if (debug_logging_on)
		//</FS:Beq>
        {
            if (isAnimatedObject() && isRiggedMesh())
            {
                std::string vobj_name = llformat("Vol%p", this);
                F32 est_tris = getEstTrianglesMax();
                LL_DEBUGS("AnimatedObjectsLinkset") << vobj_name << " updateLOD to " << getLOD() << ", tris " << est_tris << LL_ENDL; 
            }
        }

		gPipeline.markRebuild(mDrawable, LLDrawable::REBUILD_VOLUME, FALSE);
		mLODChanged = TRUE;
	}
	else
	{
		F32 new_radius = getBinRadius();
		F32 old_radius = mDrawable->getBinRadius();
		if (new_radius < old_radius * 0.9f || new_radius > old_radius*1.1f)
		{
			gPipeline.markPartitionMove(mDrawable);
		}
	}

	lod_changed = lod_changed || LLViewerObject::updateLOD();
	
	return lod_changed;
}

BOOL LLVOVolume::setDrawableParent(LLDrawable* parentp)
{
	if (!LLViewerObject::setDrawableParent(parentp))
	{
		// no change in drawable parent
		return FALSE;
	}

	if (!mDrawable->isRoot())
	{
		// rebuild vertices in parent relative space
		gPipeline.markRebuild(mDrawable, LLDrawable::REBUILD_VOLUME, TRUE);

		if (mDrawable->isActive() && !parentp->isActive())
		{
			parentp->makeActive();
		}
		else if (mDrawable->isStatic() && parentp->isActive())
		{
			mDrawable->makeActive();
		}
	}
	
	return TRUE;
}

void LLVOVolume::updateFaceFlags()
{
	// There's no guarantee that getVolume()->getNumFaces() == mDrawable->getNumFaces()
	for (S32 i = 0; i < getVolume()->getNumFaces() && i < mDrawable->getNumFaces(); i++)
	{
		// <FS:ND> There's no guarantee that getVolume()->getNumFaces() == mDrawable->getNumFaces()
		if( mDrawable->getNumFaces() <= i || getNumTEs() <= i )
			return;
		// </FS:ND>

		LLFace *face = mDrawable->getFace(i);
		if (face)
		{
			BOOL fullbright = getTEref(i).getFullbright();
			face->clearState(LLFace::FULLBRIGHT | LLFace::HUD_RENDER | LLFace::LIGHT);

			if (fullbright || (mMaterial == LL_MCODE_LIGHT))
			{
				face->setState(LLFace::FULLBRIGHT);
			}
			if (mDrawable->isLight())
			{
				face->setState(LLFace::LIGHT);
			}
			if (isHUDAttachment())
			{
				face->setState(LLFace::HUD_RENDER);
			}
		}
	}
}

BOOL LLVOVolume::setParent(LLViewerObject* parent)
{
	BOOL ret = FALSE ;
    LLViewerObject *old_parent = (LLViewerObject*) getParent();
	if (parent != old_parent)
	{
		ret = LLViewerObject::setParent(parent);
		if (ret && mDrawable)
		{
			gPipeline.markMoved(mDrawable);
			gPipeline.markRebuild(mDrawable, LLDrawable::REBUILD_VOLUME, TRUE);
		}
        onReparent(old_parent, parent);
	}

	return ret ;
}

// NOTE: regenFaces() MUST be followed by genTriangles()!
void LLVOVolume::regenFaces()
{
    LL_PROFILE_ZONE_SCOPED;
	// remove existing faces
	BOOL count_changed = mNumFaces != getNumTEs();
	
	if (count_changed)
	{
		deleteFaces();		
		// add new faces
		mNumFaces = getNumTEs();
	}
		
	for (S32 i = 0; i < mNumFaces; i++)
	{
		LLFace* facep = count_changed ? addFace(i) : mDrawable->getFace(i);
		if (!facep) continue;

		facep->setTEOffset(i);
		facep->setTexture(getTEImage(i));
		if (facep->getTextureEntry()->getMaterialParams().notNull())
		{
			facep->setNormalMap(getTENormalMap(i));
			facep->setSpecularMap(getTESpecularMap(i));
		}
		facep->setViewerObject(this);
		
		// If the face had media on it, this will have broken the link between the LLViewerMediaTexture and the face.
		// Re-establish the link.
		if((int)mMediaImplList.size() > i)
		{
			if(mMediaImplList[i])
			{
				LLViewerMediaTexture* media_tex = LLViewerTextureManager::findMediaTexture(mMediaImplList[i]->getMediaTextureID()) ;
				if(media_tex)
				{
					media_tex->addMediaToFace(facep) ;
				}
			}
		}
	}
	
	if (!count_changed)
	{
		updateFaceFlags();
	}
}

BOOL LLVOVolume::genBBoxes(BOOL force_global)
{
    LL_PROFILE_ZONE_SCOPED;
	BOOL res = TRUE;

	LLVector4a min,max;

	min.clear();
	max.clear();

	BOOL rebuild = mDrawable->isState(LLDrawable::REBUILD_VOLUME | LLDrawable::REBUILD_POSITION | LLDrawable::REBUILD_RIGGED);

    if (getRiggedVolume())
    {
        // MAINT-8264 - better to use the existing call in calling
        // func LLVOVolume::updateGeometry() if we can detect when
        // updates needed, set REBUILD_RIGGED accordingly.

        // Without the flag, this will remove unused rigged volumes, which we are not currently very aggressive about.
        updateRiggedVolume();
    }
    
	LLVolume* volume = mRiggedVolume;
	if (!volume)
	{
		volume = getVolume();
	}

    bool any_valid_boxes = false;
    
    if (getRiggedVolume())
    {
        LL_DEBUGS("RiggedBox") << "rebuilding box, volume face count " << getVolume()->getNumVolumeFaces() << " drawable face count " << mDrawable->getNumFaces() << LL_ENDL;
    }
    // There's no guarantee that getVolume()->getNumFaces() == mDrawable->getNumFaces()
	for (S32 i = 0;
		 i < getVolume()->getNumVolumeFaces() && i < mDrawable->getNumFaces() && i < getNumTEs();
		 i++)
	{
		// <FS:ND> There's no guarantee that getVolume()->getNumFaces() == mDrawable->getNumFaces()
		if( mDrawable->getNumFaces() <= i )
			break;
		// </FS:ND>

		LLFace *face = mDrawable->getFace(i);
		if (!face)
		{
			continue;
		}

        BOOL face_res = face->genVolumeBBoxes(*volume, i,
                                              mRelativeXform, 
                                              (mVolumeImpl && mVolumeImpl->isVolumeGlobal()) || force_global);
        res &= face_res; // note that this result is never used
		
        // MAINT-8264 - ignore bboxes of ill-formed faces.
        if (!face_res)
        {
            continue;
        }
		if (rebuild)
		{
            if (getRiggedVolume())
            {
                LL_DEBUGS("RiggedBox") << "rebuilding box, face " << i << " extents " << face->mExtents[0] << ", " << face->mExtents[1] << LL_ENDL;
            }
			if (!any_valid_boxes)
			{
				min = face->mExtents[0];
				max = face->mExtents[1];
                any_valid_boxes = true;
			}
			else
			{
				min.setMin(min, face->mExtents[0]);
				max.setMax(max, face->mExtents[1]);
			}
		}
	}

    if (any_valid_boxes)
    {
        if (rebuild)
        {
            if (getRiggedVolume())
            {
                LL_DEBUGS("RiggedBox") << "rebuilding got extents " << min << ", " << max << LL_ENDL;
            }
            mDrawable->setSpatialExtents(min,max);
            min.add(max);
            min.mul(0.5f);
            mDrawable->setPositionGroup(min);	
        }

        updateRadius();
        mDrawable->movePartition();
    }
    else
    {
        LL_DEBUGS("RiggedBox") << "genBBoxes failed to find any valid face boxes" << LL_ENDL;
    }
				
	return res;
}

void LLVOVolume::preRebuild()
{
	if (mVolumeImpl != NULL)
	{
		mVolumeImpl->preRebuild();
	}
}

void LLVOVolume::updateRelativeXform(bool force_identity)
{
	if (mVolumeImpl)
	{
		mVolumeImpl->updateRelativeXform(force_identity);
		return;
	}
	
	LLDrawable* drawable = mDrawable;
	
	if (drawable->isState(LLDrawable::RIGGED) && mRiggedVolume.notNull())
	{ //rigged volume (which is in agent space) is used for generating bounding boxes etc
	  //inverse of render matrix should go to partition space
		mRelativeXform = getRenderMatrix();

		F32* dst = (F32*) mRelativeXformInvTrans.mMatrix;
		F32* src = (F32*) mRelativeXform.mMatrix;
		dst[0] = src[0]; dst[1] = src[1]; dst[2] = src[2];
		dst[3] = src[4]; dst[4] = src[5]; dst[5] = src[6];
		dst[6] = src[8]; dst[7] = src[9]; dst[8] = src[10];
		
		mRelativeXform.invert();
		mRelativeXformInvTrans.transpose();
	}
	else if (drawable->isActive() || force_identity)
	{				
		// setup relative transforms
		LLQuaternion delta_rot;
		LLVector3 delta_pos, delta_scale;
		
		//matrix from local space to parent relative/global space
		bool use_identity = force_identity || drawable->isSpatialRoot();
		delta_rot = use_identity ? LLQuaternion() : mDrawable->getRotation();
		delta_pos = use_identity ? LLVector3(0,0,0) : mDrawable->getPosition();
		delta_scale = mDrawable->getScale();

		// Vertex transform (4x4)
		LLVector3 x_axis = LLVector3(delta_scale.mV[VX], 0.f, 0.f) * delta_rot;
		LLVector3 y_axis = LLVector3(0.f, delta_scale.mV[VY], 0.f) * delta_rot;
		LLVector3 z_axis = LLVector3(0.f, 0.f, delta_scale.mV[VZ]) * delta_rot;

		mRelativeXform.initRows(LLVector4(x_axis, 0.f),
								LLVector4(y_axis, 0.f),
								LLVector4(z_axis, 0.f),
								LLVector4(delta_pos, 1.f));

		
		// compute inverse transpose for normals
		// mRelativeXformInvTrans.setRows(x_axis, y_axis, z_axis);
		// mRelativeXformInvTrans.invert(); 
		// mRelativeXformInvTrans.setRows(x_axis, y_axis, z_axis);
		// grumble - invert is NOT a matrix invert, so we do it by hand:

		LLMatrix3 rot_inverse = LLMatrix3(~delta_rot);

		LLMatrix3 scale_inverse;
		scale_inverse.setRows(LLVector3(1.0, 0.0, 0.0) / delta_scale.mV[VX],
							  LLVector3(0.0, 1.0, 0.0) / delta_scale.mV[VY],
							  LLVector3(0.0, 0.0, 1.0) / delta_scale.mV[VZ]);
							   
		
		mRelativeXformInvTrans = rot_inverse * scale_inverse;

		mRelativeXformInvTrans.transpose();
	}
	else
	{
		LLVector3 pos = getPosition();
		LLVector3 scale = getScale();
		LLQuaternion rot = getRotation();
	
		if (mParent)
		{
			pos *= mParent->getRotation();
			pos += mParent->getPosition();
			rot *= mParent->getRotation();
		}
		
		//LLViewerRegion* region = getRegion();
		//pos += region->getOriginAgent();
		
		LLVector3 x_axis = LLVector3(scale.mV[VX], 0.f, 0.f) * rot;
		LLVector3 y_axis = LLVector3(0.f, scale.mV[VY], 0.f) * rot;
		LLVector3 z_axis = LLVector3(0.f, 0.f, scale.mV[VZ]) * rot;

		mRelativeXform.initRows(LLVector4(x_axis, 0.f),
								LLVector4(y_axis, 0.f),
								LLVector4(z_axis, 0.f),
								LLVector4(pos, 1.f));

		// compute inverse transpose for normals
		LLMatrix3 rot_inverse = LLMatrix3(~rot);

		LLMatrix3 scale_inverse;
		scale_inverse.setRows(LLVector3(1.0, 0.0, 0.0) / scale.mV[VX],
							  LLVector3(0.0, 1.0, 0.0) / scale.mV[VY],
							  LLVector3(0.0, 0.0, 1.0) / scale.mV[VZ]);
							   
		
		mRelativeXformInvTrans = rot_inverse * scale_inverse;

		mRelativeXformInvTrans.transpose();
	}
}

bool LLVOVolume::lodOrSculptChanged(LLDrawable *drawable, BOOL &compiled)
{
    LL_PROFILE_ZONE_SCOPED;
	bool regen_faces = false;

	LLVolume *old_volumep, *new_volumep;
	F32 old_lod, new_lod;
	S32 old_num_faces, new_num_faces;

	old_volumep = getVolume();
	old_lod = old_volumep->getDetail();
	old_num_faces = old_volumep->getNumFaces();
	old_volumep = NULL;

	{
		const LLVolumeParams &volume_params = getVolume()->getParams();
		setVolume(volume_params, 0);
	}

	new_volumep = getVolume();
	new_lod = new_volumep->getDetail();
	new_num_faces = new_volumep->getNumFaces();
	new_volumep = NULL;

	if ((new_lod != old_lod) || mSculptChanged)
	{
        if (mDrawable->isState(LLDrawable::RIGGED))
        {
            updateVisualComplexity();
        }

		compiled = TRUE;
		sNumLODChanges += new_num_faces;

		if ((S32)getNumTEs() != getVolume()->getNumFaces())
		{
			setNumTEs(getVolume()->getNumFaces()); //mesh loading may change number of faces.
		}

		drawable->setState(LLDrawable::REBUILD_VOLUME); // for face->genVolumeTriangles()

		{
			regen_faces = new_num_faces != old_num_faces || mNumFaces != (S32)getNumTEs();
			if (regen_faces)
			{
				regenFaces();
			}

			if (mSculptChanged)
			{ //changes in sculpt maps can thrash an object bounding box without 
				//triggering a spatial group bounding box update -- force spatial group
				//to update bounding boxes
				LLSpatialGroup* group = mDrawable->getSpatialGroup();
				if (group)
				{
					group->unbound();
				}
			}
		}
	}

	return regen_faces;
}

BOOL LLVOVolume::updateGeometry(LLDrawable *drawable)
{
    LL_PROFILE_ZONE_SCOPED;
	
	if (mDrawable->isState(LLDrawable::REBUILD_RIGGED))
	{
		updateRiggedVolume();
		genBBoxes(FALSE);
		mDrawable->clearState(LLDrawable::REBUILD_RIGGED);
	}

	if (mVolumeImpl != NULL)
	{
		BOOL res;
		{
			res = mVolumeImpl->doUpdateGeometry(drawable);
		}
		// NaCl - Graphics crasher protection
		if (enableVolumeSAPProtection())
		{
			mVolumeSurfaceArea = getVolume()->getSurfaceArea();
		}
		// NaCl End
		updateFaceFlags();
		return res;
	}
	
	LLSpatialGroup* group = drawable->getSpatialGroup();
	if (group)
	{
		group->dirtyMesh();
	}

	BOOL compiled = FALSE;
			
	updateRelativeXform();
	
	if (mDrawable.isNull()) // Not sure why this is happening, but it is...
	{
		return TRUE; // No update to complete
	}

	if (mVolumeChanged || mFaceMappingChanged)
	{
		dirtySpatialGroup(drawable->isState(LLDrawable::IN_REBUILD_Q1));

		bool was_regen_faces = false;

		if (mVolumeChanged)
		{
			was_regen_faces = lodOrSculptChanged(drawable, compiled);
			drawable->setState(LLDrawable::REBUILD_VOLUME);
		}
		else if (mSculptChanged || mLODChanged)
		{
			compiled = TRUE;
			was_regen_faces = lodOrSculptChanged(drawable, compiled);
		}

		if (!was_regen_faces) {
			regenFaces();
		}

		genBBoxes(FALSE);
	}
	else if (mLODChanged || mSculptChanged)
	{
		dirtySpatialGroup(drawable->isState(LLDrawable::IN_REBUILD_Q1));
		compiled = TRUE;
		lodOrSculptChanged(drawable, compiled);
		
		if(drawable->isState(LLDrawable::REBUILD_RIGGED | LLDrawable::RIGGED)) 
		{
			updateRiggedVolume(false);
		}
		genBBoxes(FALSE);
	}
	// it has its own drawable (it's moved) or it has changed UVs or it has changed xforms from global<->local
	else
	{
		compiled = TRUE;
		// All it did was move or we changed the texture coordinate offset
		genBBoxes(FALSE);
	}

	// NaCl - Graphics crasher protection
	if (enableVolumeSAPProtection())
	{
		mVolumeSurfaceArea = getVolume()->getSurfaceArea();
	}
	// NaCl End

	// Update face flags
	updateFaceFlags();
	
	if(compiled)
	{
		LLPipeline::sCompiles++;
	}
		
	mVolumeChanged = FALSE;
	mLODChanged = FALSE;
	mSculptChanged = FALSE;
	mFaceMappingChanged = FALSE;
	
	return LLViewerObject::updateGeometry(drawable);
}

void LLVOVolume::updateFaceSize(S32 idx)
{
	if( mDrawable->getNumFaces() <= idx )
	{
		return;
	}

	LLFace* facep = mDrawable->getFace(idx);
	if (facep)
	{
		if (idx >= getVolume()->getNumVolumeFaces())
		{
			facep->setSize(0,0, true);
		}
		else
		{
			const LLVolumeFace& vol_face = getVolume()->getVolumeFace(idx);
			facep->setSize(vol_face.mNumVertices, vol_face.mNumIndices, 
							true); // <--- volume faces should be padded for 16-byte alignment
		
		}
	}
}

BOOL LLVOVolume::isRootEdit() const
{
	if (mParent && !((LLViewerObject*)mParent)->isAvatar())
	{
		return FALSE;
	}
	return TRUE;
}

//virtual
void LLVOVolume::setNumTEs(const U8 num_tes)
{
	const U8 old_num_tes = getNumTEs() ;
	
	if(old_num_tes && old_num_tes < num_tes) //new faces added
	{
		LLViewerObject::setNumTEs(num_tes) ;

		if(mMediaImplList.size() >= old_num_tes && mMediaImplList[old_num_tes -1].notNull())//duplicate the last media textures if exists.
		{
			mMediaImplList.resize(num_tes) ;
			const LLTextureEntry &te = getTEref(old_num_tes - 1) ;
			for(U8 i = old_num_tes; i < num_tes ; i++)
			{
				setTE(i, te) ;
				mMediaImplList[i] = mMediaImplList[old_num_tes -1] ;
			}
			mMediaImplList[old_num_tes -1]->setUpdated(TRUE) ;
		}
	}
	else if(old_num_tes > num_tes && mMediaImplList.size() > num_tes) //old faces removed
	{
		U8 end = (U8)(mMediaImplList.size()) ;
		for(U8 i = num_tes; i < end ; i++)
		{
			removeMediaImpl(i) ;				
		}
		mMediaImplList.resize(num_tes) ;

		LLViewerObject::setNumTEs(num_tes) ;
	}
	else
	{
		LLViewerObject::setNumTEs(num_tes) ;
	}

	return ;
}

//virtual     
void LLVOVolume::changeTEImage(S32 index, LLViewerTexture* imagep)
{
	BOOL changed = (mTEImages[index] != imagep);
	LLViewerObject::changeTEImage(index, imagep);
	if (changed)
	{
		gPipeline.markTextured(mDrawable);
		mFaceMappingChanged = TRUE;
	}
}

void LLVOVolume::setTEImage(const U8 te, LLViewerTexture *imagep)
{
	BOOL changed = (mTEImages[te] != imagep);
	LLViewerObject::setTEImage(te, imagep);
	if (changed)
	{
		gPipeline.markTextured(mDrawable);
		mFaceMappingChanged = TRUE;
	}
}

S32 LLVOVolume::setTETexture(const U8 te, const LLUUID &uuid)
{
	S32 res = LLViewerObject::setTETexture(te, uuid);
	if (res)
	{
		gPipeline.markTextured(mDrawable);
		mFaceMappingChanged = TRUE;
	}
	return res;
}

S32 LLVOVolume::setTEColor(const U8 te, const LLColor3& color)
{
	return setTEColor(te, LLColor4(color));
}

S32 LLVOVolume::setTEColor(const U8 te, const LLColor4& color)
{
	S32 retval = 0;
	const LLTextureEntry *tep = getTE(te);
	if (!tep)
	{
		LL_WARNS("MaterialTEs") << "No texture entry for te " << (S32)te << ", object " << mID << LL_ENDL;
	}
	else if (color != tep->getColor())
	{
		F32 old_alpha = tep->getColor().mV[3];
		if (color.mV[3] != old_alpha)
		{
			gPipeline.markTextured(mDrawable);
			//treat this alpha change as an LoD update since render batches may need to get rebuilt
			mLODChanged = TRUE;
			gPipeline.markRebuild(mDrawable, LLDrawable::REBUILD_VOLUME, FALSE);
		}
		retval = LLPrimitive::setTEColor(te, color);
		if (mDrawable.notNull() && retval)
		{
			// These should only happen on updates which are not the initial update.
			mDrawable->setState(LLDrawable::REBUILD_COLOR);
			dirtyMesh();
		}
	}

	return  retval;
}

S32 LLVOVolume::setTEBumpmap(const U8 te, const U8 bumpmap)
{
	S32 res = LLViewerObject::setTEBumpmap(te, bumpmap);
	if (res)
	{
		gPipeline.markTextured(mDrawable);
		mFaceMappingChanged = TRUE;
	}
	return  res;
}

S32 LLVOVolume::setTETexGen(const U8 te, const U8 texgen)
{
	S32 res = LLViewerObject::setTETexGen(te, texgen);
	if (res)
	{
		gPipeline.markTextured(mDrawable);
		mFaceMappingChanged = TRUE;
	}
	return  res;
}

S32 LLVOVolume::setTEMediaTexGen(const U8 te, const U8 media)
{
	S32 res = LLViewerObject::setTEMediaTexGen(te, media);
	if (res)
	{
		gPipeline.markTextured(mDrawable);
		mFaceMappingChanged = TRUE;
	}
	return  res;
}

S32 LLVOVolume::setTEShiny(const U8 te, const U8 shiny)
{
	S32 res = LLViewerObject::setTEShiny(te, shiny);
	if (res)
	{
		gPipeline.markTextured(mDrawable);
		mFaceMappingChanged = TRUE;
	}
	return  res;
}

S32 LLVOVolume::setTEFullbright(const U8 te, const U8 fullbright)
{
	S32 res = LLViewerObject::setTEFullbright(te, fullbright);
	if (res)
	{
		gPipeline.markTextured(mDrawable);
		mFaceMappingChanged = TRUE;
	}
	return  res;
}

S32 LLVOVolume::setTEBumpShinyFullbright(const U8 te, const U8 bump)
{
	S32 res = LLViewerObject::setTEBumpShinyFullbright(te, bump);
	if (res)
	{
		gPipeline.markTextured(mDrawable);
		mFaceMappingChanged = TRUE;
	}
	return res;
}

S32 LLVOVolume::setTEMediaFlags(const U8 te, const U8 media_flags)
{
	S32 res = LLViewerObject::setTEMediaFlags(te, media_flags);
	if (res)
	{
		gPipeline.markTextured(mDrawable);
		mFaceMappingChanged = TRUE;
	}
	return  res;
}

S32 LLVOVolume::setTEGlow(const U8 te, const F32 glow)
{
	S32 res = LLViewerObject::setTEGlow(te, glow);
	if (res)
	{
		gPipeline.markTextured(mDrawable);
		mFaceMappingChanged = TRUE;
	}
	return  res;
}

void LLVOVolume::setTEMaterialParamsCallbackTE(const LLUUID& objectID, const LLMaterialID &pMaterialID, const LLMaterialPtr pMaterialParams, U32 te)
{
	LLVOVolume* pVol = (LLVOVolume*)gObjectList.findObject(objectID);
	if (pVol)
	{
		LL_DEBUGS("MaterialTEs") << "materialid " << pMaterialID.asString() << " to TE " << te << LL_ENDL;
		if (te >= pVol->getNumTEs())
			return;

		LLTextureEntry* texture_entry = pVol->getTE(te);
		if (texture_entry && (texture_entry->getMaterialID() == pMaterialID))
		{
			pVol->setTEMaterialParams(te, pMaterialParams);
		}
	}
}

S32 LLVOVolume::setTEMaterialID(const U8 te, const LLMaterialID& pMaterialID)
{
	S32 res = LLViewerObject::setTEMaterialID(te, pMaterialID);
	LL_DEBUGS("MaterialTEs") << "te "<< (S32)te << " materialid " << pMaterialID.asString() << " res " << res
								<< ( LLSelectMgr::getInstance()->getSelection()->contains(const_cast<LLVOVolume*>(this), te) ? " selected" : " not selected" )
								<< LL_ENDL;
		
	LL_DEBUGS("MaterialTEs") << " " << pMaterialID.asString() << LL_ENDL;
	if (res)
	{
		LLMaterialMgr::instance().getTE(getRegion()->getRegionID(), pMaterialID, te, boost::bind(&LLVOVolume::setTEMaterialParamsCallbackTE, getID(), _1, _2, _3));

		setChanged(ALL_CHANGED);
		if (!mDrawable.isNull())
		{
			gPipeline.markTextured(mDrawable);
			gPipeline.markRebuild(mDrawable,LLDrawable::REBUILD_ALL);
		}
		mFaceMappingChanged = TRUE;
	}
	return res;
}

bool LLVOVolume::notifyAboutCreatingTexture(LLViewerTexture *texture)
{ //Ok, here we have confirmation about texture creation, check our wait-list
  //and make changes, or return false

	std::pair<mmap_UUID_MAP_t::iterator, mmap_UUID_MAP_t::iterator> range = mWaitingTextureInfo.equal_range(texture->getID());

	typedef std::map<U8, LLMaterialPtr> map_te_material;
	map_te_material new_material;

	for(mmap_UUID_MAP_t::iterator range_it = range.first; range_it != range.second; ++range_it)
	{
		LLMaterialPtr cur_material = getTEMaterialParams(range_it->second.te);

		//here we just interesting in DIFFUSE_MAP only!
		if(NULL != cur_material.get() && LLRender::DIFFUSE_MAP == range_it->second.map && GL_RGBA != texture->getPrimaryFormat())
		{ //ok let's check the diffuse mode
			switch(cur_material->getDiffuseAlphaMode())
			{
			case LLMaterial::DIFFUSE_ALPHA_MODE_BLEND:
			case LLMaterial::DIFFUSE_ALPHA_MODE_EMISSIVE:
			case LLMaterial::DIFFUSE_ALPHA_MODE_MASK:
				{ //uups... we have non 32 bit texture with LLMaterial::DIFFUSE_ALPHA_MODE_* => LLMaterial::DIFFUSE_ALPHA_MODE_NONE

					LLMaterialPtr mat = NULL;
					map_te_material::iterator it = new_material.find(range_it->second.te);
					if(new_material.end() == it) {
						mat = new LLMaterial(cur_material->asLLSD());
						new_material.insert(map_te_material::value_type(range_it->second.te, mat));
					} else {
						mat = it->second;
					}

					mat->setDiffuseAlphaMode(LLMaterial::DIFFUSE_ALPHA_MODE_NONE);

				} break;
			} //switch
		} //if
	} //for

	//setup new materials
	for(map_te_material::const_iterator it = new_material.begin(), end = new_material.end(); it != end; ++it)
	{
		LLMaterialMgr::getInstance()->put(getID(), it->first, *it->second);
		LLViewerObject::setTEMaterialParams(it->first, it->second);
	}

	//clear wait-list
	mWaitingTextureInfo.erase(range.first, range.second);

	return 0 != new_material.size();
}

bool LLVOVolume::notifyAboutMissingAsset(LLViewerTexture *texture)
{ //Ok, here if we wait information about texture and it's missing
  //then depending from the texture map (diffuse, normal, or specular)
  //make changes in material and confirm it. If not return false.
	std::pair<mmap_UUID_MAP_t::iterator, mmap_UUID_MAP_t::iterator> range = mWaitingTextureInfo.equal_range(texture->getID());
	if(range.first == range.second) return false;

	typedef std::map<U8, LLMaterialPtr> map_te_material;
	map_te_material new_material;
	
	for(mmap_UUID_MAP_t::iterator range_it = range.first; range_it != range.second; ++range_it)
	{
		LLMaterialPtr cur_material = getTEMaterialParams(range_it->second.te);
		if (cur_material.isNull())
			continue;

		switch(range_it->second.map)
		{
		case LLRender::DIFFUSE_MAP:
			{
				if(LLMaterial::DIFFUSE_ALPHA_MODE_NONE != cur_material->getDiffuseAlphaMode())
				{ //missing texture + !LLMaterial::DIFFUSE_ALPHA_MODE_NONE => LLMaterial::DIFFUSE_ALPHA_MODE_NONE
					LLMaterialPtr mat = NULL;
					map_te_material::iterator it = new_material.find(range_it->second.te);
					if(new_material.end() == it) {
						mat = new LLMaterial(cur_material->asLLSD());
						new_material.insert(map_te_material::value_type(range_it->second.te, mat));
					} else {
						mat = it->second;
					}

					mat->setDiffuseAlphaMode(LLMaterial::DIFFUSE_ALPHA_MODE_NONE);
				}
			} break;
		case LLRender::NORMAL_MAP:
			{ //missing texture => reset material texture id
				LLMaterialPtr mat = NULL;
				map_te_material::iterator it = new_material.find(range_it->second.te);
				if(new_material.end() == it) {
					mat = new LLMaterial(cur_material->asLLSD());
					new_material.insert(map_te_material::value_type(range_it->second.te, mat));
				} else {
					mat = it->second;
				}

				mat->setNormalID(LLUUID::null);
			} break;
		case LLRender::SPECULAR_MAP:
			{ //missing texture => reset material texture id
				LLMaterialPtr mat = NULL;
				map_te_material::iterator it = new_material.find(range_it->second.te);
				if(new_material.end() == it) {
					mat = new LLMaterial(cur_material->asLLSD());
					new_material.insert(map_te_material::value_type(range_it->second.te, mat));
				} else {
					mat = it->second;
				}

				mat->setSpecularID(LLUUID::null);
			} break;
		case LLRender::NUM_TEXTURE_CHANNELS:
				//nothing to do, make compiler happy
			break;
		} //switch
	} //for

	//setup new materials
	for(map_te_material::const_iterator it = new_material.begin(), end = new_material.end(); it != end; ++it)
	{
		LLMaterialMgr::getInstance()->setLocalMaterial(getRegion()->getRegionID(), it->second);
		LLViewerObject::setTEMaterialParams(it->first, it->second);
	}

	//clear wait-list
	mWaitingTextureInfo.erase(range.first, range.second);

	return 0 != new_material.size();
}

S32 LLVOVolume::setTEMaterialParams(const U8 te, const LLMaterialPtr pMaterialParams)
{
	LLMaterialPtr pMaterial = const_cast<LLMaterialPtr&>(pMaterialParams);

	if(pMaterialParams)
	{ //check all of them according to material settings

		LLViewerTexture *img_diffuse = getTEImage(te);
		LLViewerTexture *img_normal = getTENormalMap(te);
		LLViewerTexture *img_specular = getTESpecularMap(te);

		llassert(NULL != img_diffuse);

		LLMaterialPtr new_material = NULL;

		//diffuse
		if(NULL != img_diffuse)
		{ //guard
			if(0 == img_diffuse->getPrimaryFormat() && !img_diffuse->isMissingAsset())
			{ //ok here we don't have information about texture, let's belief and leave material settings
			  //but we remember this case
				mWaitingTextureInfo.insert(mmap_UUID_MAP_t::value_type(img_diffuse->getID(), material_info(LLRender::DIFFUSE_MAP, te)));
			}
			else
			{
				bool bSetDiffuseNone = false;
				if(img_diffuse->isMissingAsset())
				{
					bSetDiffuseNone = true;
				}
				else
				{
					switch(pMaterialParams->getDiffuseAlphaMode())
					{
					case LLMaterial::DIFFUSE_ALPHA_MODE_BLEND:
					case LLMaterial::DIFFUSE_ALPHA_MODE_EMISSIVE:
					case LLMaterial::DIFFUSE_ALPHA_MODE_MASK:
						{ //all of them modes available only for 32 bit textures
							LLTextureEntry* tex_entry = getTE(te);
							bool bIsBakedImageId = false;
							if (tex_entry && LLAvatarAppearanceDefines::LLAvatarAppearanceDictionary::isBakedImageId(tex_entry->getID()))
							{
								bIsBakedImageId = true;
							}
							if (GL_RGBA != img_diffuse->getPrimaryFormat() && !bIsBakedImageId)
							{
								bSetDiffuseNone = true;
							}
						} break;
					}
				} //else


				if(bSetDiffuseNone)
				{ //upps... we should substitute this material with LLMaterial::DIFFUSE_ALPHA_MODE_NONE
					new_material = new LLMaterial(pMaterialParams->asLLSD());
					new_material->setDiffuseAlphaMode(LLMaterial::DIFFUSE_ALPHA_MODE_NONE);
				}
			}
		}

		//normal
		if(LLUUID::null != pMaterialParams->getNormalID())
		{
			if(img_normal && img_normal->isMissingAsset() && img_normal->getID() == pMaterialParams->getNormalID())
			{
				if(!new_material) {
					new_material = new LLMaterial(pMaterialParams->asLLSD());
				}
				new_material->setNormalID(LLUUID::null);
			}
			else if(NULL == img_normal || 0 == img_normal->getPrimaryFormat())
			{ //ok here we don't have information about texture, let's belief and leave material settings
				//but we remember this case
				mWaitingTextureInfo.insert(mmap_UUID_MAP_t::value_type(pMaterialParams->getNormalID(), material_info(LLRender::NORMAL_MAP,te)));
			}

		}


		//specular
		if(LLUUID::null != pMaterialParams->getSpecularID())
		{
			if(img_specular && img_specular->isMissingAsset() && img_specular->getID() == pMaterialParams->getSpecularID())
			{
				if(!new_material) {
					new_material = new LLMaterial(pMaterialParams->asLLSD());
				}
				new_material->setSpecularID(LLUUID::null);
			}
			else if(NULL == img_specular || 0 == img_specular->getPrimaryFormat())
			{ //ok here we don't have information about texture, let's belief and leave material settings
				//but we remember this case
				mWaitingTextureInfo.insert(mmap_UUID_MAP_t::value_type(pMaterialParams->getSpecularID(), material_info(LLRender::SPECULAR_MAP, te)));
			}
		}

		if(new_material) {
			pMaterial = new_material;
			LLMaterialMgr::getInstance()->setLocalMaterial(getRegion()->getRegionID(), pMaterial);
		}
	}

	S32 res = LLViewerObject::setTEMaterialParams(te, pMaterial);

	LL_DEBUGS("MaterialTEs") << "te " << (S32)te << " material " << ((pMaterial) ? pMaterial->asLLSD() : LLSD("null")) << " res " << res
							 << ( LLSelectMgr::getInstance()->getSelection()->contains(const_cast<LLVOVolume*>(this), te) ? " selected" : " not selected" )
							 << LL_ENDL;
	setChanged(ALL_CHANGED);
	if (!mDrawable.isNull())
	{
		gPipeline.markTextured(mDrawable);
		gPipeline.markRebuild(mDrawable,LLDrawable::REBUILD_ALL);
	}
	mFaceMappingChanged = TRUE;
	return TEM_CHANGE_TEXTURE;
}

S32 LLVOVolume::setTEScale(const U8 te, const F32 s, const F32 t)
{
	S32 res = LLViewerObject::setTEScale(te, s, t);
	if (res)
	{
		gPipeline.markTextured(mDrawable);
		mFaceMappingChanged = TRUE;
	}
	return res;
}

S32 LLVOVolume::setTEScaleS(const U8 te, const F32 s)
{
	S32 res = LLViewerObject::setTEScaleS(te, s);
	if (res)
	{
		gPipeline.markTextured(mDrawable);
		mFaceMappingChanged = TRUE;
	}
	return res;
}

S32 LLVOVolume::setTEScaleT(const U8 te, const F32 t)
{
	S32 res = LLViewerObject::setTEScaleT(te, t);
	if (res)
	{
		gPipeline.markTextured(mDrawable);
		mFaceMappingChanged = TRUE;
	}
	return res;
}

void LLVOVolume::updateTEData()
{
	/*if (mDrawable.notNull())
	{
		mFaceMappingChanged = TRUE;
		gPipeline.markRebuild(mDrawable, LLDrawable::REBUILD_MATERIAL, TRUE);
	}*/
}

bool LLVOVolume::hasMedia() const
{
	bool result = false;
	const U8 numTEs = getNumTEs();
	for (U8 i = 0; i < numTEs; i++)
	{
		const LLTextureEntry* te = getTE(i);
		if( te && te->hasMedia())
		{
			result = true;
			break;
		}
	}
	return result;
}

LLVector3 LLVOVolume::getApproximateFaceNormal(U8 face_id)
{
	LLVolume* volume = getVolume();
	LLVector4a result;
	result.clear();

	LLVector3 ret;

	if (volume && face_id < volume->getNumVolumeFaces())
	{
		const LLVolumeFace& face = volume->getVolumeFace(face_id);
		for (S32 i = 0; i < (S32)face.mNumVertices; ++i)
		{
			result.add(face.mNormals[i]);
		}

		LLVector3 ret(result.getF32ptr());
		ret = volumeDirectionToAgent(ret);
		ret.normVec();
	}
	
	return ret;
}

void LLVOVolume::requestMediaDataUpdate(bool isNew)
{
    if (sObjectMediaClient)
		sObjectMediaClient->fetchMedia(new LLMediaDataClientObjectImpl(this, isNew));
}

bool LLVOVolume::isMediaDataBeingFetched() const
{
	// I know what I'm doing by const_casting this away: this is just 
	// a wrapper class that is only going to do a lookup.
	return (sObjectMediaClient) ? sObjectMediaClient->isInQueue(new LLMediaDataClientObjectImpl(const_cast<LLVOVolume*>(this), false)) : false;
}

void LLVOVolume::cleanUpMediaImpls()
{
	// Iterate through our TEs and remove any Impls that are no longer used
	const U8 numTEs = getNumTEs();
	for (U8 i = 0; i < numTEs; i++)
	{
		const LLTextureEntry* te = getTE(i);
		if( te && ! te->hasMedia())
		{
			// Delete the media IMPL!
			removeMediaImpl(i) ;
		}
	}
}

void LLVOVolume::updateObjectMediaData(const LLSD &media_data_array, const std::string &media_version)
{
	// media_data_array is an array of media entry maps
	// media_version is the version string in the response.
	U32 fetched_version = LLTextureEntry::getVersionFromMediaVersionString(media_version);

	// Only update it if it is newer!
	if ( (S32)fetched_version > mLastFetchedMediaVersion)
	{
		mLastFetchedMediaVersion = fetched_version;
		//LL_INFOS() << "updating:" << this->getID() << " " << ll_pretty_print_sd(media_data_array) << LL_ENDL;
		
		LLSD::array_const_iterator iter = media_data_array.beginArray();
		LLSD::array_const_iterator end = media_data_array.endArray();
		U8 texture_index = 0;
		for (; iter != end; ++iter, ++texture_index)
		{
			syncMediaData(texture_index, *iter, false/*merge*/, false/*ignore_agent*/);
		}
	}
}

void LLVOVolume::syncMediaData(S32 texture_index, const LLSD &media_data, bool merge, bool ignore_agent)
{
	if(mDead)
	{
		// If the object has been marked dead, don't process media updates.
		return;
	}
	
	LLTextureEntry *te = getTE(texture_index);
	if(!te)
	{
		return ;
	}

	LL_DEBUGS("MediaOnAPrim") << "BEFORE: texture_index = " << texture_index
		<< " hasMedia = " << te->hasMedia() << " : " 
		<< ((NULL == te->getMediaData()) ? "NULL MEDIA DATA" : ll_pretty_print_sd(te->getMediaData()->asLLSD())) << LL_ENDL;

	std::string previous_url;
	LLMediaEntry* mep = te->getMediaData();
	if(mep)
	{
		// Save the "current url" from before the update so we can tell if
		// it changes. 
		previous_url = mep->getCurrentURL();
	}

	if (merge)
	{
		te->mergeIntoMediaData(media_data);
	}
	else {
		// XXX Question: what if the media data is undefined LLSD, but the
		// update we got above said that we have media flags??	Here we clobber
		// that, assuming the data from the service is more up-to-date. 
		te->updateMediaData(media_data);
	}

	mep = te->getMediaData();
	if(mep)
	{
		bool update_from_self = false;
		if (!ignore_agent) 
		{
			LLUUID updating_agent = LLTextureEntry::getAgentIDFromMediaVersionString(getMediaURL());
			update_from_self = (updating_agent == gAgent.getID());
		}
		viewer_media_t media_impl = LLViewerMedia::getInstance()->updateMediaImpl(mep, previous_url, update_from_self);
			
		addMediaImpl(media_impl, texture_index) ;
	}
	else
	{
		removeMediaImpl(texture_index);
	}

	LL_DEBUGS("MediaOnAPrim") << "AFTER: texture_index = " << texture_index
		<< " hasMedia = " << te->hasMedia() << " : " 
		<< ((NULL == te->getMediaData()) ? "NULL MEDIA DATA" : ll_pretty_print_sd(te->getMediaData()->asLLSD())) << LL_ENDL;
}

void LLVOVolume::mediaNavigateBounceBack(U8 texture_index)
{
	// Find the media entry for this navigate
	const LLMediaEntry* mep = NULL;
	viewer_media_t impl = getMediaImpl(texture_index);
	LLTextureEntry *te = getTE(texture_index);
	if(te)
	{
		mep = te->getMediaData();
	}
	
	if (mep && impl)
	{
        std::string url = mep->getCurrentURL();
		// Look for a ":", if not there, assume "http://"
		if (!url.empty() && std::string::npos == url.find(':')) 
		{
			url = "http://" + url;
		}
		// If the url we're trying to "bounce back" to is either empty or not
		// allowed by the whitelist, try the home url.  If *that* doesn't work,
		// set the media as failed and unload it
        if (url.empty() || !mep->checkCandidateUrl(url))
        {
            url = mep->getHomeURL();
			// Look for a ":", if not there, assume "http://"
			if (!url.empty() && std::string::npos == url.find(':')) 
			{
				url = "http://" + url;
			}
        }
        if (url.empty() || !mep->checkCandidateUrl(url))
		{
			// The url to navigate back to is not good, and we have nowhere else
			// to go.
			LL_WARNS("MediaOnAPrim") << "FAILED to bounce back URL \"" << url << "\" -- unloading impl" << LL_ENDL;
			impl->setMediaFailed(true);
		}
		// Make sure we are not bouncing to url we came from
		else if (impl->getCurrentMediaURL() != url) 
		{
			// Okay, navigate now
            LL_INFOS("MediaOnAPrim") << "bouncing back to URL: " << url << LL_ENDL;
            impl->navigateTo(url, "", false, true);
        }
    }
}

bool LLVOVolume::hasMediaPermission(const LLMediaEntry* media_entry, MediaPermType perm_type)
{
    // NOTE: This logic ALMOST duplicates the logic in the server (in particular, in llmediaservice.cpp).
    if (NULL == media_entry ) return false; // XXX should we assert here?
    
    // The agent has permissions if:
    // - world permissions are on, or
    // - group permissions are on, and agent_id is in the group, or
    // - agent permissions are on, and agent_id is the owner
    
	// *NOTE: We *used* to check for modify permissions here (i.e. permissions were
	// granted if permModify() was true).  However, this doesn't make sense in the
	// viewer: we don't want to show controls or allow interaction if the author
	// has deemed it so.  See DEV-42115.
	
    U8 media_perms = (perm_type == MEDIA_PERM_INTERACT) ? media_entry->getPermsInteract() : media_entry->getPermsControl();
    
    // World permissions
    if (0 != (media_perms & LLMediaEntry::PERM_ANYONE)) 
    {
        return true;
    }
    
    // Group permissions
    else if (0 != (media_perms & LLMediaEntry::PERM_GROUP))
    {
		LLPermissions* obj_perm = LLSelectMgr::getInstance()->findObjectPermissions(this);
		if (obj_perm && gAgent.isInGroup(obj_perm->getGroup()))
		{
			return true;
		}
    }
    
    // Owner permissions
    else if (0 != (media_perms & LLMediaEntry::PERM_OWNER) && permYouOwner()) 
    {
        return true;
    }
    
    return false;
    
}

void LLVOVolume::mediaNavigated(LLViewerMediaImpl *impl, LLPluginClassMedia* plugin, std::string new_location)
{
	bool block_navigation = false;
	// FIXME: if/when we allow the same media impl to be used by multiple faces, the logic here will need to be fixed
	// to deal with multiple face indices.
	int face_index = getFaceIndexWithMediaImpl(impl, -1);
	
	// Find the media entry for this navigate
	LLMediaEntry* mep = NULL;
	LLTextureEntry *te = getTE(face_index);
	if(te)
	{
		mep = te->getMediaData();
	}
	
	if(mep)
	{
		if(!mep->checkCandidateUrl(new_location))
		{
			block_navigation = true;
		}
		if (!block_navigation && !hasMediaPermission(mep, MEDIA_PERM_INTERACT))
		{
			block_navigation = true;
		}
	}
	else
	{
		LL_WARNS("MediaOnAPrim") << "Couldn't find media entry!" << LL_ENDL;
	}
						
	if(block_navigation)
	{
		LL_INFOS("MediaOnAPrim") << "blocking navigate to URI " << new_location << LL_ENDL;

		// "bounce back" to the current URL from the media entry
		mediaNavigateBounceBack(face_index);
	}
	else if (sObjectMediaNavigateClient)
	{
		
		LL_DEBUGS("MediaOnAPrim") << "broadcasting navigate with URI " << new_location << LL_ENDL;

		sObjectMediaNavigateClient->navigate(new LLMediaDataClientObjectImpl(this, false), face_index, new_location);
	}
}

void LLVOVolume::mediaEvent(LLViewerMediaImpl *impl, LLPluginClassMedia* plugin, LLViewerMediaObserver::EMediaEvent event)
{
	switch(event)
	{
		
		case LLViewerMediaObserver::MEDIA_EVENT_LOCATION_CHANGED:
		{			
			switch(impl->getNavState())
			{
				case LLViewerMediaImpl::MEDIANAVSTATE_FIRST_LOCATION_CHANGED:
				{
					// This is the first location changed event after the start of a non-server-directed nav.  It may need to be broadcast or bounced back.
					mediaNavigated(impl, plugin, plugin->getLocation());
				}
				break;
				
				case LLViewerMediaImpl::MEDIANAVSTATE_FIRST_LOCATION_CHANGED_SPURIOUS:
					// This navigate didn't change the current URL.  
					LL_DEBUGS("MediaOnAPrim") << "	NOT broadcasting navigate (spurious)" << LL_ENDL;
				break;
				
				case LLViewerMediaImpl::MEDIANAVSTATE_SERVER_FIRST_LOCATION_CHANGED:
					// This is the first location changed event after the start of a server-directed nav.  Don't broadcast it.
					LL_INFOS("MediaOnAPrim") << "	NOT broadcasting navigate (server-directed)" << LL_ENDL;
				break;
				
				default:
					// This is a subsequent location-changed due to a redirect.	 Don't broadcast.
					LL_INFOS("MediaOnAPrim") << "	NOT broadcasting navigate (redirect)" << LL_ENDL;
				break;
			}
		}
		break;
		
		case LLViewerMediaObserver::MEDIA_EVENT_NAVIGATE_COMPLETE:
		{
			switch(impl->getNavState())
			{
				case LLViewerMediaImpl::MEDIANAVSTATE_COMPLETE_BEFORE_LOCATION_CHANGED:
				{
					// This is the first location changed event after the start of a non-server-directed nav.  It may need to be broadcast or bounced back.
					mediaNavigated(impl, plugin, plugin->getNavigateURI());
				}
				break;
				
				case LLViewerMediaImpl::MEDIANAVSTATE_COMPLETE_BEFORE_LOCATION_CHANGED_SPURIOUS:
					// This navigate didn't change the current URL.  
					LL_DEBUGS("MediaOnAPrim") << "	NOT broadcasting navigate (spurious)" << LL_ENDL;
				break;

				case LLViewerMediaImpl::MEDIANAVSTATE_SERVER_COMPLETE_BEFORE_LOCATION_CHANGED:
					// This is the the navigate complete event from a server-directed nav.  Don't broadcast it.
					LL_INFOS("MediaOnAPrim") << "	NOT broadcasting navigate (server-directed)" << LL_ENDL;
				break;
				
				default:
					// For all other states, the navigate should have been handled by LOCATION_CHANGED events already.
				break;
			}
		}
		break;
		
		default:
		break;
	}

}

void LLVOVolume::sendMediaDataUpdate()
{
    if (sObjectMediaClient)
		sObjectMediaClient->updateMedia(new LLMediaDataClientObjectImpl(this, false));
}

void LLVOVolume::removeMediaImpl(S32 texture_index)
{
	if(mMediaImplList.size() <= (U32)texture_index || mMediaImplList[texture_index].isNull())
	{
		return ;
	}

	//make the face referencing to mMediaImplList[texture_index] to point back to the old texture.
	if(mDrawable && texture_index < mDrawable->getNumFaces())
	{
		LLFace* facep = mDrawable->getFace(texture_index) ;
		if(facep)
		{
			LLViewerMediaTexture* media_tex = LLViewerTextureManager::findMediaTexture(mMediaImplList[texture_index]->getMediaTextureID()) ;
			if(media_tex)
			{
				media_tex->removeMediaFromFace(facep) ;
			}
		}
	}		
	
	//check if some other face(s) of this object reference(s)to this media impl.
	S32 i ;
	S32 end = (S32)mMediaImplList.size() ;
	for(i = 0; i < end ; i++)
	{
		if( i != texture_index && mMediaImplList[i] == mMediaImplList[texture_index])
		{
			break ;
		}
	}

	if(i == end) //this object does not need this media impl.
	{
		mMediaImplList[texture_index]->removeObject(this) ;
	}

	mMediaImplList[texture_index] = NULL ;
	return ;
}

void LLVOVolume::addMediaImpl(LLViewerMediaImpl* media_impl, S32 texture_index)
{
	if((S32)mMediaImplList.size() < texture_index + 1)
	{
		mMediaImplList.resize(texture_index + 1) ;
	}
	
	if(mMediaImplList[texture_index].notNull())
	{
		if(mMediaImplList[texture_index] == media_impl)
		{
			return ;
		}

		removeMediaImpl(texture_index) ;
	}

	mMediaImplList[texture_index] = media_impl;
	media_impl->addObject(this) ;	

	//add the face to show the media if it is in playing
	if(mDrawable)
	{
		LLFace* facep(NULL);
		if( texture_index < mDrawable->getNumFaces() )
		{
			facep = mDrawable->getFace(texture_index) ;
		}

		if(facep)
		{
			LLViewerMediaTexture* media_tex = LLViewerTextureManager::findMediaTexture(mMediaImplList[texture_index]->getMediaTextureID()) ;
			if(media_tex)
			{
				media_tex->addMediaToFace(facep) ;
			}
		}
		else //the face is not available now, start media on this face later.
		{
			media_impl->setUpdated(TRUE) ;
		}
	}
	return ;
}

viewer_media_t LLVOVolume::getMediaImpl(U8 face_id) const
{
	if(mMediaImplList.size() > face_id)
	{
		return mMediaImplList[face_id];
	}
	return NULL;
}

F64 LLVOVolume::getTotalMediaInterest() const
{
	// If this object is currently focused, this object has "high" interest
	if (LLViewerMediaFocus::getInstance()->getFocusedObjectID() == getID())
		return F64_MAX;
	
	F64 interest = (F64)-1.0;  // means not interested;
    
	// If this object is selected, this object has "high" interest, but since 
	// there can be more than one, we still add in calculated impl interest
	// XXX Sadly, 'contains()' doesn't take a const :(
	if (LLSelectMgr::getInstance()->getSelection()->contains(const_cast<LLVOVolume*>(this)))
		interest = F64_MAX / 2.0;
	
	int i = 0;
	const int end = getNumTEs();
	for ( ; i < end; ++i)
	{
		const viewer_media_t &impl = getMediaImpl(i);
		if (!impl.isNull())
		{
			if (interest == (F64)-1.0) interest = (F64)0.0;
			interest += impl->getInterest();
		}
	}
	return interest;
}

S32 LLVOVolume::getFaceIndexWithMediaImpl(const LLViewerMediaImpl* media_impl, S32 start_face_id)
{
	S32 end = (S32)mMediaImplList.size() ;
	for(S32 face_id = start_face_id + 1; face_id < end; face_id++)
	{
		if(mMediaImplList[face_id] == media_impl)
		{
			return face_id ;
		}
	}
	return -1 ;
}

//----------------------------------------------------------------------------

void LLVOVolume::setLightTextureID(LLUUID id)
{
	LLViewerTexture* old_texturep = getLightTexture(); // same as mLightTexture, but inits if nessesary
	if (id.notNull())
	{
		if (!hasLightTexture())
		{
			setParameterEntryInUse(LLNetworkData::PARAMS_LIGHT_IMAGE, TRUE, true);
		}
		else if (old_texturep)
		{	
			old_texturep->removeVolume(LLRender::LIGHT_TEX, this);
		}
		LLLightImageParams* param_block = (LLLightImageParams*) getParameterEntry(LLNetworkData::PARAMS_LIGHT_IMAGE);
		if (param_block && param_block->getLightTexture() != id)
		{
			param_block->setLightTexture(id);
			parameterChanged(LLNetworkData::PARAMS_LIGHT_IMAGE, true);
		}
		LLViewerTexture* tex = getLightTexture();
		if (tex)
		{
			tex->addVolume(LLRender::LIGHT_TEX, this); // new texture
		}
		else
		{
			LL_WARNS() << "Can't get light texture for ID " << id.asString() << LL_ENDL;
		}
	}
	else if (hasLightTexture())
	{
		if (old_texturep)
		{
			old_texturep->removeVolume(LLRender::LIGHT_TEX, this);
		}
		setParameterEntryInUse(LLNetworkData::PARAMS_LIGHT_IMAGE, FALSE, true);
		parameterChanged(LLNetworkData::PARAMS_LIGHT_IMAGE, true);
		mLightTexture = NULL;
	}		
}

void LLVOVolume::setSpotLightParams(LLVector3 params)
{
	LLLightImageParams* param_block = (LLLightImageParams*) getParameterEntry(LLNetworkData::PARAMS_LIGHT_IMAGE);
	if (param_block && param_block->getParams() != params)
	{
		param_block->setParams(params);
		parameterChanged(LLNetworkData::PARAMS_LIGHT_IMAGE, true);
	}
}
		
void LLVOVolume::setIsLight(BOOL is_light)
{
	BOOL was_light = getIsLight();
	if (is_light != was_light)
	{
		if (is_light)
		{
			setParameterEntryInUse(LLNetworkData::PARAMS_LIGHT, TRUE, true);
		}
		else
		{
			setParameterEntryInUse(LLNetworkData::PARAMS_LIGHT, FALSE, true);
		}

		if (is_light)
		{
			// Add it to the pipeline mLightSet
			gPipeline.setLight(mDrawable, TRUE);
		}
		else
		{
			// Not a light.  Remove it from the pipeline's light set.
			gPipeline.setLight(mDrawable, FALSE);
		}
	}
}

void LLVOVolume::setLightSRGBColor(const LLColor3& color)
{
    setLightLinearColor(linearColor3(color));
}

void LLVOVolume::setLightLinearColor(const LLColor3& color)
{
	LLLightParams *param_block = (LLLightParams *)getParameterEntry(LLNetworkData::PARAMS_LIGHT);
	if (param_block)
	{
		if (param_block->getLinearColor() != color)
		{
			param_block->setLinearColor(LLColor4(color, param_block->getLinearColor().mV[3]));
			parameterChanged(LLNetworkData::PARAMS_LIGHT, true);
			gPipeline.markTextured(mDrawable);
			mFaceMappingChanged = TRUE;
		}
	}
}

void LLVOVolume::setLightIntensity(F32 intensity)
{
	LLLightParams *param_block = (LLLightParams *)getParameterEntry(LLNetworkData::PARAMS_LIGHT);
	if (param_block)
	{
		if (param_block->getLinearColor().mV[3] != intensity)
		{
			param_block->setLinearColor(LLColor4(LLColor3(param_block->getLinearColor()), intensity));
			parameterChanged(LLNetworkData::PARAMS_LIGHT, true);
		}
	}
}

void LLVOVolume::setLightRadius(F32 radius)
{
	LLLightParams *param_block = (LLLightParams *)getParameterEntry(LLNetworkData::PARAMS_LIGHT);
	if (param_block)
	{
		if (param_block->getRadius() != radius)
		{
			param_block->setRadius(radius);
			parameterChanged(LLNetworkData::PARAMS_LIGHT, true);
		}
	}
}

void LLVOVolume::setLightFalloff(F32 falloff)
{
	LLLightParams *param_block = (LLLightParams *)getParameterEntry(LLNetworkData::PARAMS_LIGHT);
	if (param_block)
	{
		if (param_block->getFalloff() != falloff)
		{
			param_block->setFalloff(falloff);
			parameterChanged(LLNetworkData::PARAMS_LIGHT, true);
		}
	}
}

void LLVOVolume::setLightCutoff(F32 cutoff)
{
	LLLightParams *param_block = (LLLightParams *)getParameterEntry(LLNetworkData::PARAMS_LIGHT);
	if (param_block)
	{
		if (param_block->getCutoff() != cutoff)
		{
			param_block->setCutoff(cutoff);
			parameterChanged(LLNetworkData::PARAMS_LIGHT, true);
		}
	}
}

//----------------------------------------------------------------------------

BOOL LLVOVolume::getIsLight() const
{
	return getParameterEntryInUse(LLNetworkData::PARAMS_LIGHT);
}

LLColor3 LLVOVolume::getLightSRGBBaseColor() const
{
    return srgbColor3(getLightLinearBaseColor());
}

LLColor3 LLVOVolume::getLightLinearBaseColor() const
{
	const LLLightParams *param_block = (const LLLightParams *)getParameterEntry(LLNetworkData::PARAMS_LIGHT);
	if (param_block)
	{
		return LLColor3(param_block->getLinearColor());
	}
	else
	{
		return LLColor3(1,1,1);
	}
}

LLColor3 LLVOVolume::getLightLinearColor() const
{
    const LLLightParams *param_block = (const LLLightParams *)getParameterEntry(LLNetworkData::PARAMS_LIGHT);
    if (param_block)
    {
        return LLColor3(param_block->getLinearColor()) * param_block->getLinearColor().mV[3];
    }
    else
    {
        return LLColor3(1, 1, 1);
    }
}

LLColor3 LLVOVolume::getLightSRGBColor() const
{
    LLColor3 ret = getLightLinearColor();
    ret = srgbColor3(ret);
    return ret;
}

LLUUID LLVOVolume::getLightTextureID() const
{
	if (getParameterEntryInUse(LLNetworkData::PARAMS_LIGHT_IMAGE))
	{
		const LLLightImageParams *param_block = (const LLLightImageParams *)getParameterEntry(LLNetworkData::PARAMS_LIGHT_IMAGE);
		if (param_block)
		{
			return param_block->getLightTexture();
		}
	}
	
	return LLUUID::null;
}


LLVector3 LLVOVolume::getSpotLightParams() const
{
	if (getParameterEntryInUse(LLNetworkData::PARAMS_LIGHT_IMAGE))
	{
		const LLLightImageParams *param_block = (const LLLightImageParams *)getParameterEntry(LLNetworkData::PARAMS_LIGHT_IMAGE);
		if (param_block)
		{
			return param_block->getParams();
		}
	}
	
	return LLVector3();
}

F32 LLVOVolume::getSpotLightPriority() const
{
	return mSpotLightPriority;
}

void LLVOVolume::updateSpotLightPriority()
{
    F32 r = getLightRadius();
	LLVector3 pos = mDrawable->getPositionAgent();

	LLVector3 at(0,0,-1);
	at *= getRenderRotation();
	pos += at * r;

	at = LLViewerCamera::getInstance()->getAtAxis();
	pos -= at * r;

	mSpotLightPriority = gPipeline.calcPixelArea(pos, LLVector3(r,r,r), *LLViewerCamera::getInstance());

	if (mLightTexture.notNull())
	{
		mLightTexture->addTextureStats(mSpotLightPriority);
		mLightTexture->setBoostLevel(LLGLTexture::BOOST_CLOUDS);
	}
}


bool LLVOVolume::isLightSpotlight() const
{
	LLLightImageParams* params = (LLLightImageParams*) getParameterEntry(LLNetworkData::PARAMS_LIGHT_IMAGE);
	if (params && getParameterEntryInUse(LLNetworkData::PARAMS_LIGHT_IMAGE))
	{
		return params->isLightSpotlight();
	}
	return false;
}


LLViewerTexture* LLVOVolume::getLightTexture()
{
	LLUUID id = getLightTextureID();

	if (id.notNull())
	{
		if (mLightTexture.isNull() || id != mLightTexture->getID())
		{
			mLightTexture = LLViewerTextureManager::getFetchedTexture(id, FTT_DEFAULT, TRUE, LLGLTexture::BOOST_ALM);
		}
	}
	else
	{
		mLightTexture = NULL;
	}

	return mLightTexture;
}

F32 LLVOVolume::getLightIntensity() const
{
	const LLLightParams *param_block = (const LLLightParams *)getParameterEntry(LLNetworkData::PARAMS_LIGHT);
	if (param_block)
	{
		return param_block->getLinearColor().mV[3];
	}
	else
	{
		return 1.f;
	}
}

F32 LLVOVolume::getLightRadius() const
{
	const LLLightParams *param_block = (const LLLightParams *)getParameterEntry(LLNetworkData::PARAMS_LIGHT);
	if (param_block)
	{
		return param_block->getRadius();
	}
	else
	{
		return 0.f;
	}
}

F32 LLVOVolume::getLightFalloff(const F32 fudge_factor) const
{
	const LLLightParams *param_block = (const LLLightParams *)getParameterEntry(LLNetworkData::PARAMS_LIGHT);
	if (param_block)
	{
		return param_block->getFalloff() * fudge_factor;
	}
	else
	{
		return 0.f;
	}
}

F32 LLVOVolume::getLightCutoff() const
{
	const LLLightParams *param_block = (const LLLightParams *)getParameterEntry(LLNetworkData::PARAMS_LIGHT);
	if (param_block)
	{
		return param_block->getCutoff();
	}
	else
	{
		return 0.f;
	}
}

U32 LLVOVolume::getVolumeInterfaceID() const
{
	if (mVolumeImpl)
	{
		return mVolumeImpl->getID();
	}

	return 0;
}

BOOL LLVOVolume::isFlexible() const
{
	if (getParameterEntryInUse(LLNetworkData::PARAMS_FLEXIBLE))
	{
		LLVolume* volume = getVolume();
		if (volume && volume->getParams().getPathParams().getCurveType() != LL_PCODE_PATH_FLEXIBLE)
		{
			LLVolumeParams volume_params = getVolume()->getParams();
			U8 profile_and_hole = volume_params.getProfileParams().getCurveType();
			volume_params.setType(profile_and_hole, LL_PCODE_PATH_FLEXIBLE);
		}
		return TRUE;
	}
	else
	{
		return FALSE;
	}
}

BOOL LLVOVolume::isSculpted() const
{
	if (getParameterEntryInUse(LLNetworkData::PARAMS_SCULPT))
	{
		return TRUE;
	}
	
	return FALSE;
}

BOOL LLVOVolume::isMesh() const
{
	if (isSculpted())
	{
		LLSculptParams *sculpt_params = (LLSculptParams *)getParameterEntry(LLNetworkData::PARAMS_SCULPT);
		U8 sculpt_type = sculpt_params->getSculptType();

		if ((sculpt_type & LL_SCULPT_TYPE_MASK) == LL_SCULPT_TYPE_MESH)
			// mesh is a mesh
		{
			return TRUE;	
		}
	}

	return FALSE;
}

BOOL LLVOVolume::hasLightTexture() const
{
	if (getParameterEntryInUse(LLNetworkData::PARAMS_LIGHT_IMAGE))
	{
		return TRUE;
	}

	return FALSE;
}

BOOL LLVOVolume::isVolumeGlobal() const
{
	if (mVolumeImpl)
	{
		return mVolumeImpl->isVolumeGlobal() ? TRUE : FALSE;
	}
	else if (mRiggedVolume.notNull())
	{
		return TRUE;
	}

	return FALSE;
}

BOOL LLVOVolume::canBeFlexible() const
{
	U8 path = getVolume()->getParams().getPathParams().getCurveType();
	return (path == LL_PCODE_PATH_FLEXIBLE || path == LL_PCODE_PATH_LINE);
}

BOOL LLVOVolume::setIsFlexible(BOOL is_flexible)
{
	BOOL res = FALSE;
	BOOL was_flexible = isFlexible();
	LLVolumeParams volume_params;
	if (is_flexible)
	{
		if (!was_flexible)
		{
			volume_params = getVolume()->getParams();
			U8 profile_and_hole = volume_params.getProfileParams().getCurveType();
			volume_params.setType(profile_and_hole, LL_PCODE_PATH_FLEXIBLE);
			res = TRUE;
			setFlags(FLAGS_USE_PHYSICS, FALSE);
			setFlags(FLAGS_PHANTOM, TRUE);
			setParameterEntryInUse(LLNetworkData::PARAMS_FLEXIBLE, TRUE, true);
			if (mDrawable)
			{
				mDrawable->makeActive();
			}
		}
	}
	else
	{
		if (was_flexible)
		{
			volume_params = getVolume()->getParams();
			U8 profile_and_hole = volume_params.getProfileParams().getCurveType();
			volume_params.setType(profile_and_hole, LL_PCODE_PATH_LINE);
			res = TRUE;
			setFlags(FLAGS_PHANTOM, FALSE);
			setParameterEntryInUse(LLNetworkData::PARAMS_FLEXIBLE, FALSE, true);
		}
	}
	if (res)
	{
		res = setVolume(volume_params, 1);
		if (res)
		{
			markForUpdate(TRUE);
		}
	}
	return res;
}

const LLMeshSkinInfo* LLVOVolume::getSkinInfo() const
{
    if (getVolume())
    {
        return gMeshRepo.getSkinInfo(getMeshID(), this);
    }
    else
    {
        return NULL;
    }
}

// virtual
BOOL LLVOVolume::isRiggedMesh() const
{
    return isMesh() && getSkinInfo();
}

//----------------------------------------------------------------------------
U32 LLVOVolume::getExtendedMeshFlags() const
{
	const LLExtendedMeshParams *param_block = 
        (const LLExtendedMeshParams *)getParameterEntry(LLNetworkData::PARAMS_EXTENDED_MESH);
	if (param_block)
	{
		return param_block->getFlags();
	}
	else
	{
		return 0;
	}
}

void LLVOVolume::onSetExtendedMeshFlags(U32 flags)
{

    // The isAnySelected() check was needed at one point to prevent
    // graphics problems. These are now believed to be fixed so the
    // check has been disabled.
	if (/*!getRootEdit()->isAnySelected() &&*/ mDrawable.notNull())
    {
        // Need to trigger rebuildGeom(), which is where control avatars get created/removed
        getRootEdit()->recursiveMarkForUpdate(TRUE);
    }
    if (isAttachment() && getAvatarAncestor())
    {
        updateVisualComplexity();
        if (flags & LLExtendedMeshParams::ANIMATED_MESH_ENABLED_FLAG)
        {
            // Making a rigged mesh into an animated object
            getAvatarAncestor()->updateAttachmentOverrides();
        }
        else
        {
            // Making an animated object into a rigged mesh
            getAvatarAncestor()->updateAttachmentOverrides();
        }
    }
}

void LLVOVolume::setExtendedMeshFlags(U32 flags)
{
    U32 curr_flags = getExtendedMeshFlags();
    if (curr_flags != flags)
    {
        bool in_use = true;
        setParameterEntryInUse(LLNetworkData::PARAMS_EXTENDED_MESH, in_use, true);
        LLExtendedMeshParams *param_block = 
            (LLExtendedMeshParams *)getParameterEntry(LLNetworkData::PARAMS_EXTENDED_MESH);
        if (param_block)
        {
            param_block->setFlags(flags);
        }
        parameterChanged(LLNetworkData::PARAMS_EXTENDED_MESH, true);
        LL_DEBUGS("AnimatedObjects") << this
                                     << " new flags " << flags << " curr_flags " << curr_flags
                                     << ", calling onSetExtendedMeshFlags()"
                                     << LL_ENDL;
        onSetExtendedMeshFlags(flags);
    }
}

bool LLVOVolume::canBeAnimatedObject() const
{
    F32 est_tris = recursiveGetEstTrianglesMax();
    if (est_tris < 0 || est_tris > getAnimatedObjectMaxTris())
    {
        return false;
    }
    return true;
}

bool LLVOVolume::isAnimatedObject() const
{
    LLVOVolume *root_vol = (LLVOVolume*)getRootEdit();
    bool root_is_animated_flag = root_vol->getExtendedMeshFlags() & LLExtendedMeshParams::ANIMATED_MESH_ENABLED_FLAG;
    return root_is_animated_flag;
}

// Called any time parenting changes for a volume. Update flags and
// control av accordingly.  This is called after parent has been
// changed to new_parent, but before new_parent's mChildList has changed.

// virtual
void LLVOVolume::onReparent(LLViewerObject *old_parent, LLViewerObject *new_parent)
{
    LLVOVolume *old_volp = dynamic_cast<LLVOVolume*>(old_parent);

    if (new_parent && !new_parent->isAvatar())
    {
        if (mControlAvatar.notNull())
        {
            // Here an animated object is being made the child of some
            // other prim. Should remove the control av from the child.
            LLControlAvatar *av = mControlAvatar;
            mControlAvatar = NULL;
            av->markForDeath();
        }
    }
    if (old_volp && old_volp->isAnimatedObject())
    {
        if (old_volp->getControlAvatar())
        {
            // We have been removed from an animated object, need to do cleanup.
            old_volp->getControlAvatar()->updateAttachmentOverrides();
            old_volp->getControlAvatar()->updateAnimations();
        }
    }
}

// This needs to be called after onReparent(), because mChildList is
// not updated until the end of LLViewerObject::addChild()

// virtual
void LLVOVolume::afterReparent()
{
    {
        LL_DEBUGS("AnimatedObjects") << "new child added for parent " 
            << ((LLViewerObject*)getParent())->getID() << LL_ENDL;
    }
                                                                                             
    if (isAnimatedObject() && getControlAvatar())
    {
        LL_DEBUGS("AnimatedObjects") << "adding attachment overrides, parent is animated object " 
            << ((LLViewerObject*)getParent())->getID() << LL_ENDL;

        // MAINT-8239 - doing a full rebuild whenever parent is set
        // makes the joint overrides load more robustly. In theory,
        // addAttachmentOverrides should be sufficient, but in
        // practice doing a full rebuild helps compensate for
        // notifyMeshLoaded() not being called reliably enough.
        
        // was: getControlAvatar()->addAttachmentOverridesForObject(this);
        //getControlAvatar()->rebuildAttachmentOverrides();
        getControlAvatar()->updateAnimations();
    }
    else
    {
        LL_DEBUGS("AnimatedObjects") << "not adding overrides, parent: " 
                                     << ((LLViewerObject*)getParent())->getID() 
                                     << " isAnimated: "  << isAnimatedObject() << " cav "
                                     << getControlAvatar() << LL_ENDL;
    }
}

//----------------------------------------------------------------------------
void LLVOVolume::updateRiggingInfo()
{
    LL_PROFILE_ZONE_SCOPED;
    if (isRiggedMesh())
    {
        const LLMeshSkinInfo* skin = getSkinInfo();
        LLVOAvatar *avatar = getAvatar();
        LLVolume *volume = getVolume();
        if (skin && avatar && volume)
        {
            LL_DEBUGS("RigSpammish") << "starting, vovol " << this << " lod " << getLOD() << " last " << mLastRiggingInfoLOD << LL_ENDL;
            if (getLOD()>mLastRiggingInfoLOD || getLOD()==3)
            {
                // Rigging info may need update
                mJointRiggingInfoTab.clear();
                for (S32 f = 0; f < volume->getNumVolumeFaces(); ++f)
                {
                    LLVolumeFace& vol_face = volume->getVolumeFace(f);
                    LLSkinningUtil::updateRiggingInfo(skin, avatar, vol_face);
                    if (vol_face.mJointRiggingInfoTab.size()>0)
                    {
                        mJointRiggingInfoTab.merge(vol_face.mJointRiggingInfoTab);
                    }
                }
                // Keep the highest LOD info available.
                mLastRiggingInfoLOD = getLOD();
                LL_DEBUGS("RigSpammish") << "updated rigging info for LLVOVolume " 
                                         << this << " lod " << mLastRiggingInfoLOD 
                                         << LL_ENDL;
            }
        }
    }
}

//----------------------------------------------------------------------------

void LLVOVolume::generateSilhouette(LLSelectNode* nodep, const LLVector3& view_point)
{
	LLVolume *volume = getVolume();

	if (volume)
	{
		LLVector3 view_vector;
		view_vector = view_point; 

		//transform view vector into volume space
		view_vector -= getRenderPosition();
		//mDrawable->mDistanceWRTCamera = view_vector.length();
		LLQuaternion worldRot = getRenderRotation();
		view_vector = view_vector * ~worldRot;
		if (!isVolumeGlobal())
		{
			LLVector3 objScale = getScale();
			LLVector3 invObjScale(1.f / objScale.mV[VX], 1.f / objScale.mV[VY], 1.f / objScale.mV[VZ]);
			view_vector.scaleVec(invObjScale);
		}
		
		updateRelativeXform();
		LLMatrix4 trans_mat = mRelativeXform;
		if (mDrawable->isStatic())
		{
			trans_mat.translate(getRegion()->getOriginAgent());
		}

		volume->generateSilhouetteVertices(nodep->mSilhouetteVertices, nodep->mSilhouetteNormals, view_vector, trans_mat, mRelativeXformInvTrans, nodep->getTESelectMask());

		nodep->mSilhouetteExists = TRUE;
	}
}

void LLVOVolume::deleteFaces()
{
	S32 face_count = mNumFaces;
	if (mDrawable.notNull())
	{
		mDrawable->deleteFaces(0, face_count);
	}

	mNumFaces = 0;
}

void LLVOVolume::updateRadius()
{
	if (mDrawable.isNull())
	{
		return;
	}
	
	mVObjRadius = getScale().length();
	mDrawable->setRadius(mVObjRadius);
}


BOOL LLVOVolume::isAttachment() const
{
	return mAttachmentState != 0 ;
}

BOOL LLVOVolume::isHUDAttachment() const
{
	// *NOTE: we assume hud attachment points are in defined range
	// since this range is constant for backwards compatibility
	// reasons this is probably a reasonable assumption to make
	S32 attachment_id = ATTACHMENT_ID_FROM_STATE(mAttachmentState);
	return ( attachment_id >= 31 && attachment_id <= 38 );
}


const LLMatrix4 LLVOVolume::getRenderMatrix() const
{
	if (mDrawable->isActive() && !mDrawable->isRoot())
	{
		return mDrawable->getParent()->getWorldMatrix();
	}
	return mDrawable->getWorldMatrix();
}

// Returns a base cost and adds textures to passed in set.
// total cost is returned value + 5 * size of the resulting set.
// Cannot include cost of textures, as they may be re-used in linked
// children, and cost should only be increased for unique textures  -Nyx
U32 LLVOVolume::getRenderCost(texture_cost_t &textures) const
{
    /*****************************************************************
     * This calculation should not be modified by third party viewers,
     * since it is used to limit rendering and should be uniform for
     * everyone. If you have suggested improvements, submit them to
     * the official viewer for consideration.
     *****************************************************************/

	// Get access to params we'll need at various points.  
	// Skip if this is object doesn't have a volume (e.g. is an avatar).
	BOOL has_volume = (getVolume() != NULL);
	LLVolumeParams volume_params;
	LLPathParams path_params;
	LLProfileParams profile_params;

	U32 num_triangles = 0;

	// per-prim costs
	static const U32 ARC_PARTICLE_COST = 1; // determined experimentally
	static const U32 ARC_PARTICLE_MAX = 2048; // default values
	static const U32 ARC_TEXTURE_COST = 16; // multiplier for texture resolution - performance tested
	static const U32 ARC_LIGHT_COST = 500; // static cost for light-producing prims 
	static const U32 ARC_MEDIA_FACE_COST = 1500; // static cost per media-enabled face 


	// per-prim multipliers
	static const F32 ARC_GLOW_MULT = 1.5f; // tested based on performance
	static const F32 ARC_BUMP_MULT = 1.25f; // tested based on performance
	static const F32 ARC_FLEXI_MULT = 5; // tested based on performance
	static const F32 ARC_SHINY_MULT = 1.6f; // tested based on performance
	static const F32 ARC_INVISI_COST = 1.2f; // tested based on performance
	static const F32 ARC_WEIGHTED_MESH = 1.2f; // tested based on performance

	static const F32 ARC_PLANAR_COST = 1.0f; // tested based on performance to have negligible impact
	static const F32 ARC_ANIM_TEX_COST = 4.f; // tested based on performance
	static const F32 ARC_ALPHA_COST = 4.f; // 4x max - based on performance

	F32 shame = 0;

	U32 invisi = 0;
	U32 shiny = 0;
	U32 glow = 0;
	U32 alpha = 0;
	U32 flexi = 0;
	U32 animtex = 0;
	U32 particles = 0;
	U32 bump = 0;
	U32 planar = 0;
	U32 weighted_mesh = 0;
	U32 produces_light = 0;
	U32 media_faces = 0;

	const LLDrawable* drawablep = mDrawable;
	U32 num_faces = drawablep->getNumFaces();

	if (has_volume)
	{
		volume_params = getVolume()->getParams();
		path_params = volume_params.getPathParams();
		profile_params = volume_params.getProfileParams();

        LLMeshCostData costs;
		if (getCostData(costs))
		{
            if (isAnimatedObject() && isRiggedMesh())
            {
                // Scaling here is to make animated object vs
                // non-animated object ARC proportional to the
                // corresponding calculations for streaming cost.
                num_triangles = (ANIMATED_OBJECT_COST_PER_KTRI * 0.001 * costs.getEstTrisForStreamingCost())/0.06;
            }
            else
            {
                F32 radius = getScale().length()*0.5f;
                num_triangles = costs.getRadiusWeightedTris(radius);
            }
		}
	}

	if (num_triangles <= 0)
	{
		num_triangles = 4;
	}

	if (isSculpted())
	{
		if (isMesh())
		{
			// base cost is dependent on mesh complexity
			// note that 3 is the highest LOD as of the time of this coding.
			S32 size = gMeshRepo.getMeshSize(volume_params.getSculptID(), getLOD());
			if ( size > 0)
			{
				if (isRiggedMesh())
				{
					// weighted attachment - 1 point for every 3 bytes
					weighted_mesh = 1;
				}
			}
			else
			{
				// something went wrong - user should know their content isn't render-free
				return 0;
			}
		}
		else
		{
			const LLSculptParams *sculpt_params = (LLSculptParams *) getParameterEntry(LLNetworkData::PARAMS_SCULPT);
			LLUUID sculpt_id = sculpt_params->getSculptTexture();
			if (textures.find(sculpt_id) == textures.end())
			{
				LLViewerFetchedTexture *texture = LLViewerTextureManager::getFetchedTexture(sculpt_id);
				if (texture)
				{
					S32 texture_cost = 256 + (S32)(ARC_TEXTURE_COST * (texture->getFullHeight() / 128.f + texture->getFullWidth() / 128.f));
					textures.insert(texture_cost_t::value_type(sculpt_id, texture_cost));
				}
			}
		}
	}

	if (isFlexible())
	{
		flexi = 1;
	}
	if (isParticleSource())
	{
		particles = 1;
	}

	if (getIsLight())
	{
		produces_light = 1;
	}

	for (S32 i = 0; i < num_faces; ++i)
	{
		const LLFace* face = drawablep->getFace(i);
		if (!face) continue;
		const LLTextureEntry* te = face->getTextureEntry();
		const LLViewerTexture* img = face->getTexture();

		if (img)
		{
			if (textures.find(img->getID()) == textures.end())
			{
                S32 texture_cost = 0;
                S8 type = img->getType();
                if (type == LLViewerTexture::FETCHED_TEXTURE || type == LLViewerTexture::LOD_TEXTURE)
                {
                    const LLViewerFetchedTexture* fetched_texturep = static_cast<const LLViewerFetchedTexture*>(img);
                    if (fetched_texturep
                        && fetched_texturep->getFTType() == FTT_LOCAL_FILE
                        && (img->getID() == IMG_ALPHA_GRAD_2D || img->getID() == IMG_ALPHA_GRAD)
                        )
                    {
                        // These two textures appear to switch between each other, but are of different sizes (4x256 and 256x256).
                        // Hardcode cost from larger one to not cause random complexity changes
                        texture_cost = 320;
                    }
                }
                if (texture_cost == 0)
                {
                    texture_cost = 256 + (S32)(ARC_TEXTURE_COST * (img->getFullHeight() / 128.f + img->getFullWidth() / 128.f));
                }
				textures.insert(texture_cost_t::value_type(img->getID(), texture_cost));
			}
		}

		if (face->getPoolType() == LLDrawPool::POOL_ALPHA)
		{
			alpha = 1;
		}
		else if (img && img->getPrimaryFormat() == GL_ALPHA)
		{
			invisi = 1;
		}
		if (face->hasMedia())
		{
			media_faces++;
		}

		if (te)
		{
			if (te->getBumpmap())
			{
				// bump is a multiplier, don't add per-face
				bump = 1;
			}
			if (te->getShiny())
			{
				// shiny is a multiplier, don't add per-face
				shiny = 1;
			}
			if (te->getGlow() > 0.f)
			{
				// glow is a multiplier, don't add per-face
				glow = 1;
			}
			if (face->mTextureMatrix != NULL)
			{
				animtex = 1;
			}
			if (te->getTexGen())
			{
				planar = 1;
			}
		}
	}

	// shame currently has the "base" cost of 1 point per 15 triangles, min 2.
	shame = num_triangles  * 5.f;
	shame = shame < 2.f ? 2.f : shame;

	// multiply by per-face modifiers
	if (planar)
	{
		shame *= planar * ARC_PLANAR_COST;
	}

	if (animtex)
	{
		shame *= animtex * ARC_ANIM_TEX_COST;
	}

	if (alpha)
	{
		shame *= alpha * ARC_ALPHA_COST;
	}

	if(invisi)
	{
		shame *= invisi * ARC_INVISI_COST;
	}

	if (glow)
	{
		shame *= glow * ARC_GLOW_MULT;
	}

	if (bump)
	{
		shame *= bump * ARC_BUMP_MULT;
	}

	if (shiny)
	{
		shame *= shiny * ARC_SHINY_MULT;
	}


	// multiply shame by multipliers
	if (weighted_mesh)
	{
		shame *= weighted_mesh * ARC_WEIGHTED_MESH;
	}

	if (flexi)
	{
		shame *= flexi * ARC_FLEXI_MULT;
	}


	// add additional costs
	if (particles)
	{
		const LLPartSysData *part_sys_data = &(mPartSourcep->mPartSysData);
		const LLPartData *part_data = &(part_sys_data->mPartData);
		U32 num_particles = (U32)(part_sys_data->mBurstPartCount * llceil( part_data->mMaxAge / part_sys_data->mBurstRate));
		num_particles = num_particles > ARC_PARTICLE_MAX ? ARC_PARTICLE_MAX : num_particles;
		F32 part_size = (llmax(part_data->mStartScale[0], part_data->mEndScale[0]) + llmax(part_data->mStartScale[1], part_data->mEndScale[1])) / 2.f;
		shame += num_particles * part_size * ARC_PARTICLE_COST;
	}

	if (produces_light)
	{
		shame += ARC_LIGHT_COST;
	}

	if (media_faces)
	{
		shame += media_faces * ARC_MEDIA_FACE_COST;
	}

    // Streaming cost for animated objects includes a fixed cost
    // per linkset. Add a corresponding charge here translated into
    // triangles, but not weighted by any graphics properties.
    if (isAnimatedObject() && isRootEdit())
    {
        shame += (ANIMATED_OBJECT_BASE_COST/0.06) * 5.0f;
    }

	if (shame > mRenderComplexity_current)
	{
		mRenderComplexity_current = (S32)shame;
	}

	return (U32)shame;
}

F32 LLVOVolume::getEstTrianglesMax() const
{
	if (isMesh() && getVolume())
	{
		return gMeshRepo.getEstTrianglesMax(getVolume()->getParams().getSculptID());
	}
    return 0.f;
}

F32 LLVOVolume::getEstTrianglesStreamingCost() const
{
	if (isMesh() && getVolume())
	{
		return gMeshRepo.getEstTrianglesStreamingCost(getVolume()->getParams().getSculptID());
	}
    return 0.f;
}

F32 LLVOVolume::getStreamingCost() const
{
	F32 radius = getScale().length()*0.5f;
    F32 linkset_base_cost = 0.f;

    LLMeshCostData costs;
    if (getCostData(costs))
    {
        if (isAnimatedObject() && isRootEdit())
        {
            // Root object of an animated object has this to account for skeleton overhead.
            linkset_base_cost = ANIMATED_OBJECT_BASE_COST;
        }
        if (isMesh())
        {
            if (isAnimatedObject() && isRiggedMesh())
            {
                return linkset_base_cost + costs.getTriangleBasedStreamingCost();
            }
            else
            {
                return linkset_base_cost + costs.getRadiusBasedStreamingCost(radius);
            }
        }
        else
        {
            return linkset_base_cost + costs.getRadiusBasedStreamingCost(radius);
        }
    }
    else
    {
        return 0.f;
    }
}

// virtual
bool LLVOVolume::getCostData(LLMeshCostData& costs) const
{
    if (isMesh())
    {
        return gMeshRepo.getCostData(getVolume()->getParams().getSculptID(), costs);
    }
    else
    {
		LLVolume* volume = getVolume();
		S32 counts[4];

		// <FS:ND> try to cache calcuated triangles instead of calculating them over and over again
		//		LLVolume::getLoDTriangleCounts(volume->getParams(), counts);
		LLVolume::getLoDTriangleCounts(volume->getParams(), counts, volume);
		// </FS:ND>

		LLSD header;
		header["lowest_lod"]["size"] = counts[0] * 10;
		header["low_lod"]["size"] = counts[1] * 10;
		header["medium_lod"]["size"] = counts[2] * 10;
		header["high_lod"]["size"] = counts[3] * 10;

		return gMeshRepo.getCostData(header, costs);
    }
}

//static 
void LLVOVolume::updateRenderComplexity()
{
	mRenderComplexity_last = mRenderComplexity_current;
	mRenderComplexity_current = 0;
}

U32 LLVOVolume::getTriangleCount(S32* vcount) const
{
	U32 count = 0;
	LLVolume* volume = getVolume();
	if (volume)
	{
		count = volume->getNumTriangles(vcount);
	}

	return count;
}
// <FS:Beq> Generalise TriangleCount
//U32 LLVOVolume::getHighLODTriangleCount()
//{
//	U32 ret = 0;
//
//	LLVolume* volume = getVolume();
//
//	if (!isSculpted())
//	{
//		LLVolume* ref = LLPrimitive::getVolumeManager()->refVolume(volume->getParams(), 3);
//		ret = ref->getNumTriangles();
//		LLPrimitive::getVolumeManager()->unrefVolume(ref);
//	}
//	else if (isMesh())
//	{
//		LLVolume* ref = LLPrimitive::getVolumeManager()->refVolume(volume->getParams(), 3);
//		if (!ref->isMeshAssetLoaded() || ref->getNumVolumeFaces() == 0)
//		{
//			gMeshRepo.loadMesh(this, volume->getParams(), LLModel::LOD_HIGH);
//		}
//		ret = ref->getNumTriangles();
//		LLPrimitive::getVolumeManager()->unrefVolume(ref);
//	}
//	else
//	{ //default sculpts have a constant number of triangles
//		ret = 31*2*31;  //31 rows of 31 columns of quads for a 32x32 vertex patch
//	}
//
//	return ret;
//}
U32 LLVOVolume::getHighLODTriangleCount()
{
	return (getLODTriangleCount(LLModel::LOD_HIGH));
}

U32 LLVOVolume::getLODTriangleCount(S32 lod)
{
	U32 ret = 0;

	LLVolume* volume = getVolume();

	if (!isSculpted())
	{
		LLVolume* ref = LLPrimitive::getVolumeManager()->refVolume(volume->getParams(), lod);
		ret = ref->getNumTriangles();
		LLPrimitive::getVolumeManager()->unrefVolume(ref);
	}
	else if (isMesh())
	{
		LLVolume* ref = LLPrimitive::getVolumeManager()->refVolume(volume->getParams(), lod);
		if (!ref->isMeshAssetLoaded() || ref->getNumVolumeFaces() == 0)
		{
			gMeshRepo.loadMesh(this, volume->getParams(), lod);
		}
		ret = ref->getNumTriangles();
		LLPrimitive::getVolumeManager()->unrefVolume(ref);
	}
	else
	{ //default sculpts have a constant number of triangles
		ret = (31 * 2 * 31)>>3*(3-lod);  //31 rows of 31 columns of quads for a 32x32 vertex patch (Beq: left shift by 2 for each lower LOD)
	}

	return ret;
}
//</FS:Beq>


//static
void LLVOVolume::preUpdateGeom()
{
	sNumLODChanges = 0;
}

void LLVOVolume::parameterChanged(U16 param_type, bool local_origin)
{
	LLViewerObject::parameterChanged(param_type, local_origin);
}

void LLVOVolume::parameterChanged(U16 param_type, LLNetworkData* data, BOOL in_use, bool local_origin)
{
	LLViewerObject::parameterChanged(param_type, data, in_use, local_origin);
	if (mVolumeImpl)
	{
		mVolumeImpl->onParameterChanged(param_type, data, in_use, local_origin);
	}
    if (!local_origin && param_type == LLNetworkData::PARAMS_EXTENDED_MESH)
    {
        U32 extended_mesh_flags = getExtendedMeshFlags();
        bool enabled =  (extended_mesh_flags & LLExtendedMeshParams::ANIMATED_MESH_ENABLED_FLAG);
        bool was_enabled = (getControlAvatar() != NULL);
        if (enabled != was_enabled)
        {
            LL_DEBUGS("AnimatedObjects") << this
                                         << " calling onSetExtendedMeshFlags, enabled " << (U32) enabled
                                         << " was_enabled " << (U32) was_enabled
                                         << " local_origin " << (U32) local_origin
                                         << LL_ENDL;
            onSetExtendedMeshFlags(extended_mesh_flags);
        }
    }
	if (mDrawable.notNull())
	{
		BOOL is_light = getIsLight();
		if (is_light != mDrawable->isState(LLDrawable::LIGHT))
		{
			gPipeline.setLight(mDrawable, is_light);
		}
	}
}

void LLVOVolume::setSelected(BOOL sel)
{
	LLViewerObject::setSelected(sel);
    if (isAnimatedObject())
    {
        getRootEdit()->recursiveMarkForUpdate(TRUE);
    }
    else
    {
        if (mDrawable.notNull())
        {
            markForUpdate(TRUE);
        }
    }
}

void LLVOVolume::updateSpatialExtents(LLVector4a& newMin, LLVector4a& newMax)
{		
}

F32 LLVOVolume::getBinRadius()
{
	F32 radius;
	
	F32 scale = 1.f;

	static LLCachedControl<S32> octree_size_factor(gSavedSettings, "OctreeStaticObjectSizeFactor", 3);
	static LLCachedControl<S32> octree_attachment_size_factor(gSavedSettings, "OctreeAttachmentSizeFactor", 4);
	static LLCachedControl<LLVector3> octree_distance_factor(gSavedSettings, "OctreeDistanceFactor", LLVector3(0.01f, 0.f, 0.f));
	static LLCachedControl<LLVector3> octree_alpha_distance_factor(gSavedSettings, "OctreeAlphaDistanceFactor", LLVector3(0.1f, 0.f, 0.f));

	S32 size_factor = llmax((S32)octree_size_factor, 1);
	S32 attachment_size_factor = llmax((S32)octree_attachment_size_factor, 1);
	LLVector3 distance_factor = octree_distance_factor;
	LLVector3 alpha_distance_factor = octree_alpha_distance_factor;

	const LLVector4a* ext = mDrawable->getSpatialExtents();
	
	BOOL shrink_wrap = mDrawable->isAnimating();
	BOOL alpha_wrap = FALSE;

	if (!isHUDAttachment())
	{
		for (S32 i = 0; i < mDrawable->getNumFaces(); i++)
		{
			LLFace* face = mDrawable->getFace(i);
			if (!face) continue;
			if (face->getPoolType() == LLDrawPool::POOL_ALPHA &&
			    !face->canRenderAsMask())
			{
				alpha_wrap = TRUE;
				break;
			}
		}
	}
	else
	{
		shrink_wrap = FALSE;
	}

	if (alpha_wrap)
	{
		LLVector3 bounds = getScale();
		radius = llmin(bounds.mV[1], bounds.mV[2]);
		radius = llmin(radius, bounds.mV[0]);
		radius *= 0.5f;
		radius *= 1.f+mDrawable->mDistanceWRTCamera*alpha_distance_factor[1];
		radius += mDrawable->mDistanceWRTCamera*alpha_distance_factor[0];
	}
	else if (shrink_wrap)
	{
		LLVector4a rad;
		rad.setSub(ext[1], ext[0]);
		
		radius = rad.getLength3().getF32()*0.5f;
	}
	else if (mDrawable->isStatic())
	{
		F32 szf = size_factor;

		radius = llmax(mDrawable->getRadius(), szf);
		
		radius = powf(radius, 1.f+szf/radius);

		radius *= 1.f + mDrawable->mDistanceWRTCamera * distance_factor[1];
		radius += mDrawable->mDistanceWRTCamera * distance_factor[0];
	}
	else if (mDrawable->getVObj()->isAttachment())
	{
		radius = llmax((S32) mDrawable->getRadius(),1)*attachment_size_factor;
	}
	else
	{
		radius = mDrawable->getRadius();
		radius *= 1.f + mDrawable->mDistanceWRTCamera * distance_factor[1];
		radius += mDrawable->mDistanceWRTCamera * distance_factor[0];
	}

	return llclamp(radius*scale, 0.5f, 256.f);
}

const LLVector3 LLVOVolume::getPivotPositionAgent() const
{
	if (mVolumeImpl)
	{
		return mVolumeImpl->getPivotPosition();
	}
	return LLViewerObject::getPivotPositionAgent();
}

void LLVOVolume::onShift(const LLVector4a &shift_vector)
{
	if (mVolumeImpl)
	{
		mVolumeImpl->onShift(shift_vector);
	}

	updateRelativeXform();
}

const LLMatrix4& LLVOVolume::getWorldMatrix(LLXformMatrix* xform) const
{
	if (mVolumeImpl)
	{
		return mVolumeImpl->getWorldMatrix(xform);
	}
	return xform->getWorldMatrix();
}

void LLVOVolume::markForUpdate(BOOL priority)
{ 
	//<FS:Beq> avoid unfortunate sleep during trylock by static check
	//if(debugLoggingEnabled("AnimatedObjectsLinkset"))
	static auto debug_logging_on = debugLoggingEnabled("AnimatedObjectsLinkset");
	if (debug_logging_on)
	//</FS:Beq>
	{
        if (isAnimatedObject() && isRiggedMesh())
        {
            std::string vobj_name = llformat("Vol%p", this);
            F32 est_tris = getEstTrianglesMax();
            LL_DEBUGS("AnimatedObjectsLinkset") << vobj_name << " markForUpdate, tris " << est_tris << LL_ENDL; 
        }
    }

    LLViewerObject::markForUpdate(priority); 
    mVolumeChanged = TRUE; 
}

LLVector3 LLVOVolume::agentPositionToVolume(const LLVector3& pos) const
{
	LLVector3 ret = pos - getRenderPosition();
	ret = ret * ~getRenderRotation();
	if (!isVolumeGlobal())
	{
		LLVector3 objScale = getScale();
		LLVector3 invObjScale(1.f / objScale.mV[VX], 1.f / objScale.mV[VY], 1.f / objScale.mV[VZ]);
		ret.scaleVec(invObjScale);
	}
	
	return ret;
}

LLVector3 LLVOVolume::agentDirectionToVolume(const LLVector3& dir) const
{
	LLVector3 ret = dir * ~getRenderRotation();
	
	LLVector3 objScale = isVolumeGlobal() ? LLVector3(1,1,1) : getScale();
	ret.scaleVec(objScale);

	return ret;
}

LLVector3 LLVOVolume::volumePositionToAgent(const LLVector3& dir) const
{
	LLVector3 ret = dir;
	if (!isVolumeGlobal())
	{
		LLVector3 objScale = getScale();
		ret.scaleVec(objScale);
	}

	ret = ret * getRenderRotation();
	ret += getRenderPosition();
	
	return ret;
}

LLVector3 LLVOVolume::volumeDirectionToAgent(const LLVector3& dir) const
{
	LLVector3 ret = dir;
	LLVector3 objScale = isVolumeGlobal() ? LLVector3(1,1,1) : getScale();
	LLVector3 invObjScale(1.f / objScale.mV[VX], 1.f / objScale.mV[VY], 1.f / objScale.mV[VZ]);
	ret.scaleVec(invObjScale);
	ret = ret * getRenderRotation();

	return ret;
}


BOOL LLVOVolume::lineSegmentIntersect(const LLVector4a& start, const LLVector4a& end, S32 face, BOOL pick_transparent, BOOL pick_rigged, S32 *face_hitp,
									  LLVector4a* intersection,LLVector2* tex_coord, LLVector4a* normal, LLVector4a* tangent)
{
	if (!mbCanSelect 
		|| mDrawable->isDead() 
		|| !gPipeline.hasRenderType(mDrawable->getRenderType()))
	{
		return FALSE;
	}

	BOOL ret = FALSE;

	LLVolume* volume = getVolume();

	bool transform = true;

	if (mDrawable->isState(LLDrawable::RIGGED))
	{
		if ((pick_rigged) || (getAvatar() && (getAvatar()->isSelf()) && (LLFloater::isVisible(gFloaterTools))))
		{
			updateRiggedVolume(true);
			volume = mRiggedVolume;
			transform = false;
		}
		else
		{ //cannot pick rigged attachments on other avatars or when not in build mode
			return FALSE;
		}
	}
	
	if (volume)
	{	
		LLVector4a local_start = start;
		LLVector4a local_end = end;
	
		if (transform)
		{
			LLVector3 v_start(start.getF32ptr());
			LLVector3 v_end(end.getF32ptr());
		
			v_start = agentPositionToVolume(v_start);
			v_end = agentPositionToVolume(v_end);

			local_start.load3(v_start.mV);
			local_end.load3(v_end.mV);
		}
		
		LLVector4a p;
		LLVector4a n;
		LLVector2 tc;
		LLVector4a tn;

		if (intersection != NULL)
		{
			p = *intersection;
		}

		if (tex_coord != NULL)
		{
			tc = *tex_coord;
		}

		if (normal != NULL)
		{
			n = *normal;
		}

		if (tangent != NULL)
		{
			tn = *tangent;
		}

		S32 face_hit = -1;

		S32 start_face, end_face;
		if (face == -1)
		{
			start_face = 0;
			end_face = volume->getNumVolumeFaces();
		}
		else
		{
			start_face = face;
			end_face = face+1;
		}
		pick_transparent |= isHiglightedOrBeacon();
		bool special_cursor = specialHoverCursor();
		for (S32 i = start_face; i < end_face; ++i)
		{
			if (!special_cursor && !pick_transparent && getTE(i) && getTE(i)->getColor().mV[3] == 0.f)
			{ //don't attempt to pick completely transparent faces unless
				//pick_transparent is true
				continue;
			}

			face_hit = volume->lineSegmentIntersect(local_start, local_end, i,
													&p, &tc, &n, &tn);
			
			if (face_hit >= 0 && mDrawable->getNumFaces() > face_hit)
			{
				LLFace* face = mDrawable->getFace(face_hit);				

				bool ignore_alpha = false;

				const LLTextureEntry* te = face->getTextureEntry();
				if (te)
				{
					LLMaterial* mat = te->getMaterialParams();
					if (mat)
					{
						U8 mode = mat->getDiffuseAlphaMode();

						if (mode == LLMaterial::DIFFUSE_ALPHA_MODE_EMISSIVE
							|| mode == LLMaterial::DIFFUSE_ALPHA_MODE_NONE
							|| (mode == LLMaterial::DIFFUSE_ALPHA_MODE_MASK && mat->getAlphaMaskCutoff() == 0))
						{
							ignore_alpha = true;
						}
					}
				}

                BOOL no_texture = !face->getTexture() || !face->getTexture()->hasGLTexture();
                BOOL mask       = no_texture ? FALSE : face->getTexture()->getMask(face->surfaceToTexture(tc, p, n));
				if (face &&
					(ignore_alpha || pick_transparent || no_texture || mask))
				{
					local_end = p;
					if (face_hitp != NULL)
					{
						*face_hitp = face_hit;
					}
					
					if (intersection != NULL)
					{
						if (transform)
						{
							LLVector3 v_p(p.getF32ptr());

							intersection->load3(volumePositionToAgent(v_p).mV);  // must map back to agent space
						}
						else
						{
							*intersection = p;
						}
					}

					if (normal != NULL)
					{
						if (transform)
						{
							LLVector3 v_n(n.getF32ptr());
							normal->load3(volumeDirectionToAgent(v_n).mV);
						}
						else
						{
							*normal = n;
						}
						(*normal).normalize3fast();
					}

					if (tangent != NULL)
					{
						if (transform)
						{
							LLVector3 v_tn(tn.getF32ptr());

							LLVector4a trans_tangent;
							trans_tangent.load3(volumeDirectionToAgent(v_tn).mV);

							LLVector4Logical mask;
							mask.clear();
							mask.setElement<3>();

							tangent->setSelectWithMask(mask, tn, trans_tangent);
						}
						else
						{
							*tangent = tn;
						}
						(*tangent).normalize3fast();
					}

					if (tex_coord != NULL)
					{
						*tex_coord = tc;
					}
					
					ret = TRUE;
				}
			}
		}
	}
		
	return ret;
}

bool LLVOVolume::treatAsRigged()
{
	return isSelected() &&
        (isAttachment() || isAnimatedObject()) &&
        mDrawable.notNull() &&
        mDrawable->isState(LLDrawable::RIGGED);
}

LLRiggedVolume* LLVOVolume::getRiggedVolume()
{
	return mRiggedVolume;
}

void LLVOVolume::clearRiggedVolume()
{
	if (mRiggedVolume.notNull())
	{
		mRiggedVolume = NULL;
		updateRelativeXform();
	}
}

void LLVOVolume::updateRiggedVolume(bool force_update)
{
    LL_PROFILE_ZONE_SCOPED;
	//Update mRiggedVolume to match current animation frame of avatar. 
	//Also update position/size in octree.  

	if ((!force_update) && (!treatAsRigged()))
	{
		clearRiggedVolume();
		
		return;
	}

	LLVolume* volume = getVolume();
	const LLMeshSkinInfo* skin = getSkinInfo();
	if (!skin)
	{
		clearRiggedVolume();
		return;
	}

	LLVOAvatar* avatar = getAvatar();
	if (!avatar)
	{
		clearRiggedVolume();
		return;
	}

	if (!mRiggedVolume)
	{
		LLVolumeParams p;
		mRiggedVolume = new LLRiggedVolume(p);
		updateRelativeXform();
	}

	mRiggedVolume->update(skin, avatar, volume);
}

void LLRiggedVolume::update(const LLMeshSkinInfo* skin, LLVOAvatar* avatar, const LLVolume* volume)
{
<<<<<<< HEAD

=======
    LL_PROFILE_ZONE_SCOPED;
>>>>>>> 28cefb3a
	bool copy = false;
	if (volume->getNumVolumeFaces() != getNumVolumeFaces())
	{ 
		copy = true;
	}

	for (S32 i = 0; i < volume->getNumVolumeFaces() && !copy; ++i)
	{
		const LLVolumeFace& src_face = volume->getVolumeFace(i);
		const LLVolumeFace& dst_face = getVolumeFace(i);

		if (src_face.mNumIndices != dst_face.mNumIndices ||
			src_face.mNumVertices != dst_face.mNumVertices)
		{
			copy = true;
		}
	}

	if (copy)
	{
		copyVolumeFaces(volume);	
	}
    else
    {
        bool is_paused = avatar && avatar->areAnimationsPaused();
		if (is_paused)
		{
            S32 frames_paused = LLFrameTimer::getFrameCount() - avatar->getMotionController().getPausedFrame();
            if (frames_paused > 2)
            {
                return;
            }
		}
    }


	//build matrix palette
	static const size_t kMaxJoints = LL_MAX_JOINTS_PER_MESH_OBJECT;

	LLMatrix4a mat[kMaxJoints];
	U32 maxJoints = LLSkinningUtil::getMeshJointCount(skin);
    LLSkinningUtil::initSkinningMatrixPalette(mat, maxJoints, skin, avatar);

    S32 rigged_vert_count = 0;
    S32 rigged_face_count = 0;
    LLVector4a box_min, box_max;
	for (S32 i = 0; i < volume->getNumVolumeFaces(); ++i)
	{
		const LLVolumeFace& vol_face = volume->getVolumeFace(i);
		
		LLVolumeFace& dst_face = mVolumeFaces[i];
		
		LLVector4a* weight = vol_face.mWeights;

		if ( weight )
		{
            LLSkinningUtil::checkSkinWeights(weight, dst_face.mNumVertices, skin);
			const LLMatrix4a& bind_shape_matrix = skin->mBindShapeMatrix;

			LLVector4a* pos = dst_face.mPositions;

			if (pos && dst_face.mExtents)
			{
                U32 max_joints = LLSkinningUtil::getMaxJointCount();
                rigged_vert_count += dst_face.mNumVertices;
                rigged_face_count++;

            #if USE_SEPARATE_JOINT_INDICES_AND_WEIGHTS
                if (vol_face.mJointIndices) // fast path with preconditioned joint indices
                {
                    LLMatrix4a src[4];
                    U8* joint_indices_cursor = vol_face.mJointIndices;
                    LLVector4a* just_weights = vol_face.mJustWeights;
                    for (U32 j = 0; j < dst_face.mNumVertices; ++j)
				    {
					    LLMatrix4a final_mat;
                        F32* w = just_weights[j].getF32ptr();
                        LLSkinningUtil::getPerVertexSkinMatrixWithIndices(w, joint_indices_cursor, mat, final_mat, src);
                        joint_indices_cursor += 4;

					    LLVector4a& v = vol_face.mPositions[j];
					    LLVector4a t;
					    LLVector4a dst;
					    bind_shape_matrix.affineTransform(v, t);
					    final_mat.affineTransform(t, dst);
					    pos[j] = dst;
				    }
                }
                else
            #endif
                {
				    for (U32 j = 0; j < dst_face.mNumVertices; ++j)
				    {
					    LLMatrix4a final_mat;
                        // <FS:ND> Use the SSE2 version
                        // LLSkinningUtil::getPerVertexSkinMatrix(weight[j].getF32ptr(), mat, false, final_mat, max_joints);
                        FSSkinningUtil::getPerVertexSkinMatrixSSE(weight[j], mat, false, final_mat, max_joints);
                        // </FS:ND>

					    LLVector4a& v = vol_face.mPositions[j];
					    LLVector4a t;
					    LLVector4a dst;
					    bind_shape_matrix.affineTransform(v, t);
					    final_mat.affineTransform(t, dst);
					    pos[j] = dst;
				    }
                }

				//update bounding box
				// VFExtents change
				LLVector4a& min = dst_face.mExtents[0];
				LLVector4a& max = dst_face.mExtents[1];

				min = pos[0];
				max = pos[1];
                if (i==0)
                {
                    box_min = min;
                    box_max = max;
                }

				for (U32 j = 1; j < dst_face.mNumVertices; ++j)
				{
					min.setMin(min, pos[j]);
					max.setMax(max, pos[j]);
				}

                box_min.setMin(min,box_min);
                box_max.setMax(max,box_max);

				dst_face.mCenter->setAdd(dst_face.mExtents[0], dst_face.mExtents[1]);
				dst_face.mCenter->mul(0.5f);

			}

		// <FS:ND> Crashfix if mExtents is 0
		if( dst_face.mExtents )
		// </FS:ND>

			{
    			delete dst_face.mOctree;
				dst_face.mOctree = NULL;

				LLVector4a size;
				size.setSub(dst_face.mExtents[1], dst_face.mExtents[0]);
				size.splat(size.getLength3().getF32()*0.5f);
			
				// <FS:ND> Create a debug log for octree insertions if requested.
				static LLCachedControl<bool> debugOctree(gSavedSettings,"FSCreateOctreeLog");
				bool _debugOT( debugOctree );
				if( _debugOT )
					nd::octree::debug::gOctreeDebug += 1;
				// </FS:ND>
				
				dst_face.createOctree(1.f);
			
				// <FS:ND> Reset octree log
				if( _debugOT )
					nd::octree::debug::gOctreeDebug -= 1;
				// </FS:ND>
			}
		}
	}
    mExtraDebugText = llformat("rigged %d/%d - box (%f %f %f) (%f %f %f)",
                               rigged_face_count, rigged_vert_count,
                               box_min[0], box_min[1], box_min[2],
                               box_max[0], box_max[1], box_max[2]);
}

U32 LLVOVolume::getPartitionType() const
{
	if (isHUDAttachment())
	{
		return LLViewerRegion::PARTITION_HUD;
	}
	if (isAnimatedObject() && getControlAvatar())
	{
		return LLViewerRegion::PARTITION_CONTROL_AV;
	}
	if (isAttachment())
	{
		return LLViewerRegion::PARTITION_AVATAR;
	}

	return LLViewerRegion::PARTITION_VOLUME;
}

LLVolumePartition::LLVolumePartition(LLViewerRegion* regionp)
: LLSpatialPartition(LLVOVolume::VERTEX_DATA_MASK, TRUE, GL_DYNAMIC_DRAW_ARB, regionp),
LLVolumeGeometryManager()
{
	mLODPeriod = 32;
	mDepthMask = FALSE;
	mDrawableType = LLPipeline::RENDER_TYPE_VOLUME;
	mPartitionType = LLViewerRegion::PARTITION_VOLUME;
	mSlopRatio = 0.25f;
	mBufferUsage = GL_DYNAMIC_DRAW_ARB;
}

LLVolumeBridge::LLVolumeBridge(LLDrawable* drawablep, LLViewerRegion* regionp)
: LLSpatialBridge(drawablep, TRUE, LLVOVolume::VERTEX_DATA_MASK, regionp),
LLVolumeGeometryManager()
{
	mDepthMask = FALSE;
	mLODPeriod = 32;
	mDrawableType = LLPipeline::RENDER_TYPE_VOLUME;
	mPartitionType = LLViewerRegion::PARTITION_BRIDGE;
	
	mBufferUsage = GL_DYNAMIC_DRAW_ARB;

	mSlopRatio = 0.25f;
}

LLAvatarBridge::LLAvatarBridge(LLDrawable* drawablep, LLViewerRegion* regionp)
	: LLVolumeBridge(drawablep, regionp)
{
	mDrawableType = LLPipeline::RENDER_TYPE_AVATAR;
	mPartitionType = LLViewerRegion::PARTITION_AVATAR;
}

LLControlAVBridge::LLControlAVBridge(LLDrawable* drawablep, LLViewerRegion* regionp)
	: LLVolumeBridge(drawablep, regionp)
{
	mDrawableType = LLPipeline::RENDER_TYPE_CONTROL_AV;
	mPartitionType = LLViewerRegion::PARTITION_CONTROL_AV;
}

bool can_batch_texture(LLFace* facep)
{
	if (facep->getTextureEntry()->getBumpmap())
	{ //bump maps aren't worked into texture batching yet
		return false;
	}

	if (facep->getTextureEntry()->getMaterialParams().notNull())
	{ //materials don't work with texture batching yet
		return false;
	}

	if (facep->getTexture() && facep->getTexture()->getPrimaryFormat() == GL_ALPHA)
	{ //can't batch invisiprims
		return false;
	}

	if (facep->isState(LLFace::TEXTURE_ANIM) && facep->getVirtualSize() > MIN_TEX_ANIM_SIZE)
	{ //texture animation breaks batches
		return false;
	}
	
	return true;
}

const static U32 MAX_FACE_COUNT = 4096U;
int32_t LLVolumeGeometryManager::sInstanceCount = 0;
LLFace** LLVolumeGeometryManager::sFullbrightFaces = NULL;
LLFace** LLVolumeGeometryManager::sBumpFaces = NULL;
LLFace** LLVolumeGeometryManager::sSimpleFaces = NULL;
LLFace** LLVolumeGeometryManager::sNormFaces = NULL;
LLFace** LLVolumeGeometryManager::sSpecFaces = NULL;
LLFace** LLVolumeGeometryManager::sNormSpecFaces = NULL;
LLFace** LLVolumeGeometryManager::sAlphaFaces = NULL;

LLVolumeGeometryManager::LLVolumeGeometryManager()
	: LLGeometryManager()
{
	llassert(sInstanceCount >= 0);
	if (sInstanceCount == 0)
	{
		allocateFaces(MAX_FACE_COUNT);
	}

	++sInstanceCount;
}

LLVolumeGeometryManager::~LLVolumeGeometryManager()
{
	llassert(sInstanceCount > 0);
	--sInstanceCount;

	if (sInstanceCount <= 0)
	{
		freeFaces();
		sInstanceCount = 0;
	}
}

void LLVolumeGeometryManager::allocateFaces(U32 pMaxFaceCount)
{
	sFullbrightFaces = static_cast<LLFace**>(ll_aligned_malloc<64>(pMaxFaceCount*sizeof(LLFace*)));
	sBumpFaces = static_cast<LLFace**>(ll_aligned_malloc<64>(pMaxFaceCount*sizeof(LLFace*)));
	sSimpleFaces = static_cast<LLFace**>(ll_aligned_malloc<64>(pMaxFaceCount*sizeof(LLFace*)));
	sNormFaces = static_cast<LLFace**>(ll_aligned_malloc<64>(pMaxFaceCount*sizeof(LLFace*)));
	sSpecFaces = static_cast<LLFace**>(ll_aligned_malloc<64>(pMaxFaceCount*sizeof(LLFace*)));
	sNormSpecFaces = static_cast<LLFace**>(ll_aligned_malloc<64>(pMaxFaceCount*sizeof(LLFace*)));
	sAlphaFaces = static_cast<LLFace**>(ll_aligned_malloc<64>(pMaxFaceCount*sizeof(LLFace*)));
}

void LLVolumeGeometryManager::freeFaces()
{
	ll_aligned_free<64>(sFullbrightFaces);
	ll_aligned_free<64>(sBumpFaces);
	ll_aligned_free<64>(sSimpleFaces);
	ll_aligned_free<64>(sNormFaces);
	ll_aligned_free<64>(sSpecFaces);
	ll_aligned_free<64>(sNormSpecFaces);
	ll_aligned_free<64>(sAlphaFaces);

	sFullbrightFaces = NULL;
	sBumpFaces = NULL;
	sSimpleFaces = NULL;
	sNormFaces = NULL;
	sSpecFaces = NULL;
	sNormSpecFaces = NULL;
	sAlphaFaces = NULL;
}

void LLVolumeGeometryManager::registerFace(LLSpatialGroup* group, LLFace* facep, U32 type)
{
<<<<<<< HEAD
	LL_RECORD_BLOCK_TIME(FTM_REGISTER_FACE);
	// <FS:Ansariel> Can't do anything about it anyway - stop spamming the log
	//if (   type == LLRenderPass::PASS_ALPHA 
	//	&& facep->getTextureEntry()->getMaterialParams().notNull() 
	//	&& !facep->getVertexBuffer()->hasDataType(LLVertexBuffer::TYPE_TANGENT)
	//	&& LLViewerShaderMgr::instance()->getShaderLevel(LLViewerShaderMgr::SHADER_OBJECT) > 1)
	//{
	//	LL_WARNS_ONCE("RenderMaterials") << "Oh no! No binormals for this alpha blended face!" << LL_ENDL;
	//}
	// </FS:Ansariel>

//	bool selected = facep->getViewerObject()->isSelected();
//
//	if (selected && LLSelectMgr::getInstance()->mHideSelectedObjects)
// [RLVa:KB] - Checked: 2010-11-29 (RLVa-1.3.0c) | Modified: RLVa-1.3.0c
	const LLViewerObject* pObj = facep->getViewerObject();
	bool selected = pObj->isSelected();
	if ( (pObj->isSelected() && LLSelectMgr::getInstance()->mHideSelectedObjects) &&
		 ( (!RlvActions::isRlvEnabled()) ||
		   ( ((!pObj->isHUDAttachment()) || (!gRlvAttachmentLocks.isLockedAttachment(pObj->getRootEdit()))) &&
		     (RlvActions::canEdit(pObj)) ) ) )
// [/RVLa:KB]
=======
    LL_PROFILE_ZONE_SCOPED;
	if (   type == LLRenderPass::PASS_ALPHA 
		&& facep->getTextureEntry()->getMaterialParams().notNull() 
		&& !facep->getVertexBuffer()->hasDataType(LLVertexBuffer::TYPE_TANGENT)
		&& LLViewerShaderMgr::instance()->getShaderLevel(LLViewerShaderMgr::SHADER_OBJECT) > 1)
	{
		LL_WARNS_ONCE("RenderMaterials") << "Oh no! No binormals for this alpha blended face!" << LL_ENDL;
	}

	bool selected = facep->getViewerObject()->isSelected();

	if (selected && LLSelectMgr::getInstance()->mHideSelectedObjects)
>>>>>>> 28cefb3a
	{
		return;
	}

	//add face to drawmap
	LLSpatialGroup::drawmap_elem_t& draw_vec = group->mDrawMap[type];	

	S32 idx = draw_vec.size()-1;

	BOOL fullbright = (type == LLRenderPass::PASS_FULLBRIGHT) ||
		(type == LLRenderPass::PASS_INVISIBLE) ||
		(type == LLRenderPass::PASS_FULLBRIGHT_ALPHA_MASK) ||
		(type == LLRenderPass::PASS_ALPHA && facep->isState(LLFace::FULLBRIGHT)) ||
		(facep->getTextureEntry()->getFullbright());
	
	if (!fullbright && type != LLRenderPass::PASS_GLOW && !facep->getVertexBuffer()->hasDataType(LLVertexBuffer::TYPE_NORMAL))
	{
		LL_WARNS() << "Non fullbright face has no normals!" << LL_ENDL;
		return;
	}

	const LLMatrix4* tex_mat = NULL;
	if (facep->isState(LLFace::TEXTURE_ANIM) && facep->getVirtualSize() > MIN_TEX_ANIM_SIZE)
	{
		tex_mat = facep->mTextureMatrix;	
	}

	const LLMatrix4* model_mat = NULL;

	LLDrawable* drawable = facep->getDrawable();
	
	if (drawable->isState(LLDrawable::ANIMATED_CHILD))
	{
		model_mat = &drawable->getWorldMatrix();
	}
	else if (drawable->isActive())
	{
		model_mat = &drawable->getRenderMatrix();
	}
	else
	{
		model_mat = &(drawable->getRegion()->mRenderMatrix);
	}

	//drawable->getVObj()->setDebugText(llformat("%d", drawable->isState(LLDrawable::ANIMATED_CHILD)));

	U8 bump = (type == LLRenderPass::PASS_BUMP || type == LLRenderPass::PASS_POST_BUMP) ? facep->getTextureEntry()->getBumpmap() : 0;
	U8 shiny = facep->getTextureEntry()->getShiny();
	
	LLViewerTexture* tex = facep->getTexture();

	U8 index = facep->getTextureIndex();

	LLMaterial* mat = facep->getTextureEntry()->getMaterialParams().get(); 
	LLMaterialID mat_id = facep->getTextureEntry()->getMaterialID();

	bool batchable = false;

	U32 shader_mask = 0xFFFFFFFF; //no shader

	if (mat)
	{
		if (type == LLRenderPass::PASS_ALPHA)
		{
			shader_mask = mat->getShaderMask(LLMaterial::DIFFUSE_ALPHA_MODE_BLEND);
		}
		else
		{
			shader_mask = mat->getShaderMask();
		}
	}


	if (index < FACE_DO_NOT_BATCH_TEXTURES && idx >= 0)
	{
		if (mat || draw_vec[idx]->mMaterial)
		{ //can't batch textures when materials are present (yet)
			batchable = false;
		}
		else if (index < draw_vec[idx]->mTextureList.size())
		{
			if (draw_vec[idx]->mTextureList[index].isNull())
			{
				batchable = true;
				draw_vec[idx]->mTextureList[index] = tex;
			}
			else if (draw_vec[idx]->mTextureList[index] == tex)
			{ //this face's texture index can be used with this batch
				batchable = true;
			}
		}
		else
		{ //texture list can be expanded to fit this texture index
			batchable = true;
		}
	}

	if (idx >= 0 && 
		draw_vec[idx]->mVertexBuffer == facep->getVertexBuffer() &&
		draw_vec[idx]->mEnd == facep->getGeomIndex()-1 &&
		(LLPipeline::sTextureBindTest || draw_vec[idx]->mTexture == tex || batchable) &&
#if LL_DARWIN
		draw_vec[idx]->mEnd - draw_vec[idx]->mStart + facep->getGeomCount() <= (U32) gGLManager.mGLMaxVertexRange &&
		draw_vec[idx]->mCount + facep->getIndicesCount() <= (U32) gGLManager.mGLMaxIndexRange &&
#endif
		draw_vec[idx]->mMaterial == mat &&
		draw_vec[idx]->mMaterialID == mat_id &&
		draw_vec[idx]->mFullbright == fullbright &&
		draw_vec[idx]->mBump == bump &&
		(!mat || (draw_vec[idx]->mShiny == shiny)) && // need to break batches when a material is shared, but legacy settings are different
		draw_vec[idx]->mTextureMatrix == tex_mat &&
		draw_vec[idx]->mModelMatrix == model_mat &&
		draw_vec[idx]->mShaderMask == shader_mask &&
		draw_vec[idx]->mSelected == selected)
	{
		draw_vec[idx]->mCount += facep->getIndicesCount();
		draw_vec[idx]->mEnd += facep->getGeomCount();
		draw_vec[idx]->mVSize = llmax(draw_vec[idx]->mVSize, facep->getVirtualSize());

		if (index < FACE_DO_NOT_BATCH_TEXTURES && index >= draw_vec[idx]->mTextureList.size())
		{
			draw_vec[idx]->mTextureList.resize(index+1);
			draw_vec[idx]->mTextureList[index] = tex;
		}
		draw_vec[idx]->validate();
		update_min_max(draw_vec[idx]->mExtents[0], draw_vec[idx]->mExtents[1], facep->mExtents[0]);
		update_min_max(draw_vec[idx]->mExtents[0], draw_vec[idx]->mExtents[1], facep->mExtents[1]);
	}
	else
	{
		U32 start = facep->getGeomIndex();
		U32 end = start + facep->getGeomCount()-1;
		U32 offset = facep->getIndicesStart();
		U32 count = facep->getIndicesCount();
		LLPointer<LLDrawInfo> draw_info = new LLDrawInfo(start,end,count,offset, tex, 
			facep->getVertexBuffer(), selected, fullbright, bump);
		draw_info->mGroup = group;
		draw_info->mVSize = facep->getVirtualSize();
		draw_vec.push_back(draw_info);
		draw_info->mTextureMatrix = tex_mat;
		draw_info->mModelMatrix = model_mat;
		
		draw_info->mBump  = bump;
		draw_info->mShiny = shiny;

		static const float alpha[4] =
		{
			0.00f,
			0.25f,
			0.5f,
			0.75f
		};
		float spec = alpha[shiny & TEM_SHINY_MASK];
		LLVector4 specColor(spec, spec, spec, spec);
		draw_info->mSpecColor = specColor;
		draw_info->mEnvIntensity = spec;
		draw_info->mSpecularMap = NULL;
		draw_info->mMaterial = mat;
		draw_info->mShaderMask = shader_mask;

		if (mat)
		{
			draw_info->mMaterialID = mat_id;

			// We have a material.  Update our draw info accordingly.
				
			if (!mat->getSpecularID().isNull())
			{
				LLVector4 specColor;
				specColor.mV[0] = mat->getSpecularLightColor().mV[0] * (1.f / 255.f);
				specColor.mV[1] = mat->getSpecularLightColor().mV[1] * (1.f / 255.f);
				specColor.mV[2] = mat->getSpecularLightColor().mV[2] * (1.f / 255.f);
				specColor.mV[3] = mat->getSpecularLightExponent() * (1.f / 255.f);
				draw_info->mSpecColor = specColor;
				draw_info->mEnvIntensity = mat->getEnvironmentIntensity() * (1.f / 255.f);
				draw_info->mSpecularMap = facep->getViewerObject()->getTESpecularMap(facep->getTEOffset());
			}

			draw_info->mAlphaMaskCutoff = mat->getAlphaMaskCutoff() * (1.f / 255.f);
			draw_info->mDiffuseAlphaMode = mat->getDiffuseAlphaMode();
			draw_info->mNormalMap = facep->getViewerObject()->getTENormalMap(facep->getTEOffset());
		}
		else 
		{
			if (type == LLRenderPass::PASS_GRASS)
			{
				draw_info->mAlphaMaskCutoff = 0.5f;
			}
			else
			{
				draw_info->mAlphaMaskCutoff = 0.33f;
			}
		}
		
		if (type == LLRenderPass::PASS_ALPHA)
		{ //for alpha sorting
			facep->setDrawInfo(draw_info);
		}
		draw_info->mExtents[0] = facep->mExtents[0];
		draw_info->mExtents[1] = facep->mExtents[1];

		if (LLPipeline::sUseTriStrips)
		{
			draw_info->mDrawMode = LLRender::TRIANGLE_STRIP;
		}

		if (index < FACE_DO_NOT_BATCH_TEXTURES)
		{ //initialize texture list for texture batching
			draw_info->mTextureList.resize(index+1);
			draw_info->mTextureList[index] = tex;
		}
		draw_info->validate();
	}
}

void LLVolumeGeometryManager::getGeometry(LLSpatialGroup* group)
{

}

static LLDrawPoolAvatar* get_avatar_drawpool(LLViewerObject* vobj)
{
	LLVOAvatar* avatar = vobj->getAvatar();
					
	if (avatar)
	{
		LLDrawable* drawable = avatar->mDrawable;
		if (drawable && drawable->getNumFaces() > 0)
		{
			LLFace* face = drawable->getFace(0);
			if (face)
			{
				LLDrawPool* drawpool = face->getPool();
				if (drawpool)
				{
					if (drawpool->getType() == LLDrawPool::POOL_AVATAR
						|| drawpool->getType() == LLDrawPool::POOL_CONTROL_AV)
					{
						return (LLDrawPoolAvatar*) drawpool;
					}
				}
			}
		}
	}

	return NULL;
}

void handleRenderAutoMuteByteLimitChanged(const LLSD& new_value)
{
	static LLCachedControl<U32> render_auto_mute_byte_limit(gSavedSettings, "RenderAutoMuteByteLimit", 0U);

	if (0 != render_auto_mute_byte_limit)
	{
		//for unload
		LLSculptIDSize::container_BY_SIZE_view::iterator
			itL = LLSculptIDSize::instance().getSizeInfo().get<LLSculptIDSize::tag_BY_SIZE>().lower_bound(render_auto_mute_byte_limit),
			itU = LLSculptIDSize::instance().getSizeInfo().get<LLSculptIDSize::tag_BY_SIZE>().end();

		for (; itL != itU; ++itL)
		{
			const LLSculptIDSize::Info &nfo = *itL;
			LLVOVolume *pVVol = nfo.getPtrLLDrawable()->getVOVolume();
			if (pVVol
				&& !pVVol->isDead()
				&& pVVol->isAttachment()
				&& !pVVol->getAvatar()->isSelf()
				&& LLVOVolume::NO_LOD != pVVol->getLOD()
				)
			{
				//postponed
				pVVol->markForUnload();
				LLSculptIDSize::instance().addToUnloaded(nfo.getSculptId());
			}
		}

		//for load if it was unload
		itL = LLSculptIDSize::instance().getSizeInfo().get<LLSculptIDSize::tag_BY_SIZE>().begin();
		itU = LLSculptIDSize::instance().getSizeInfo().get<LLSculptIDSize::tag_BY_SIZE>().upper_bound(render_auto_mute_byte_limit);

		for (; itL != itU; ++itL)
		{
			const LLSculptIDSize::Info &nfo = *itL;
			LLVOVolume *pVVol = nfo.getPtrLLDrawable()->getVOVolume();
			if (pVVol
				&& !pVVol->isDead()
				&& pVVol->isAttachment()
				&& !pVVol->getAvatar()->isSelf()
				&& LLVOVolume::NO_LOD == pVVol->getLOD()
				)
			{
				LLSculptIDSize::instance().remFromUnloaded(nfo.getSculptId());
				pVVol->updateLOD();
				pVVol->markForUpdate(TRUE);
			}
		}
	}
	else
	{
		LLSculptIDSize::instance().clearUnloaded();

		LLSculptIDSize::container_BY_SIZE_view::iterator
			itL = LLSculptIDSize::instance().getSizeInfo().get<LLSculptIDSize::tag_BY_SIZE>().begin(),
			itU = LLSculptIDSize::instance().getSizeInfo().get<LLSculptIDSize::tag_BY_SIZE>().end();

		for (; itL != itU; ++itL)
		{
			const LLSculptIDSize::Info &nfo = *itL;
			LLVOVolume *pVVol = nfo.getPtrLLDrawable()->getVOVolume();
			if (pVVol
				&& !pVVol->isDead()
				&& pVVol->isAttachment()
				&& !pVVol->getAvatar()->isSelf()
				&& LLVOVolume::NO_LOD == pVVol->getLOD()
				) 
			{
				pVVol->updateLOD();
				pVVol->markForUpdate(TRUE);
			}
		}
	}
}

// add a face pointer to a list of face pointers without going over MAX_COUNT faces
template<typename T>
static inline void add_face(T** list, U32& count, T* face)
{
    if (count < MAX_FACE_COUNT)
    {
        list[count++] = face;
    }
}

void LLVolumeGeometryManager::rebuildGeom(LLSpatialGroup* group)
{
    LL_PROFILE_ZONE_SCOPED;
	if (group->changeLOD())
	{
		group->mLastUpdateDistance = group->mDistance;
	}

	group->mLastUpdateViewAngle = group->mViewAngle;

	if (!group->hasState(LLSpatialGroup::GEOM_DIRTY | LLSpatialGroup::ALPHA_DIRTY))
	{
		if (group->hasState(LLSpatialGroup::MESH_DIRTY) && !LLPipeline::sDelayVBUpdate)
		{
			rebuildMesh(group);
		}
		return;
	}

	group->mBuilt = 1.f;
	
	LLSpatialBridge* bridge = group->getSpatialPartition()->asBridge();
    LLViewerObject *vobj = NULL;
    LLVOVolume *vol_obj = NULL;

	if (bridge)
	{
        vobj = bridge->mDrawable->getVObj();
        vol_obj = dynamic_cast<LLVOVolume*>(vobj);
	}
	// <FS:Beq> option to reduce the number of complexity updates
	// if (vol_obj)
	static LLCachedControl< bool >aggressiveComplexityUpdates(gSavedSettings, "FSEnableAggressiveComplexityUpdates", false);
    if (aggressiveComplexityUpdates && vol_obj)
	// </FS:Beq>
    {
        vol_obj->updateVisualComplexity();
    }

	group->mGeometryBytes = 0;
	group->mSurfaceArea = 0;
	
	//cache object box size since it might be used for determining visibility
	const LLVector4a* bounds = group->getObjectBounds();
	group->mObjectBoxSize = bounds[1].getLength3().getF32();

	group->clearDrawMap();

	mFaceList.clear();

	U32 fullbright_count = 0;
	U32 bump_count = 0;
	U32 simple_count = 0;
	U32 alpha_count = 0;
	U32 norm_count = 0;
	U32 spec_count = 0;
	U32 normspec_count = 0;


	U32 useage = group->getSpatialPartition()->mBufferUsage;

	static LLCachedControl<S32> max_vbo_size(gSavedSettings, "RenderMaxVBOSize", 512);
	static LLCachedControl<S32> max_node_size(gSavedSettings, "RenderMaxNodeSize", 65536);
	U32 max_vertices = (max_vbo_size * 1024)/LLVertexBuffer::calcVertexSize(group->getSpatialPartition()->mVertexDataMask);
	U32 max_total = (max_node_size * 1024) / LLVertexBuffer::calcVertexSize(group->getSpatialPartition()->mVertexDataMask);
	max_vertices = llmin(max_vertices, (U32) 65535);

	U32 cur_total = 0;

	bool emissive = false;

	//Determine if we've received skininfo that contains an
	//alternate bind matrix - if it does then apply the translational component
	//to the joints of the avatar.
#if 0
	bool pelvisGotSet = false;
#endif

	{
        LL_PROFILE_ZONE_NAMED("rebuildGeom - face list");

		//get all the faces into a list
		for (LLSpatialGroup::element_iter drawable_iter = group->getDataBegin(); 
             drawable_iter != group->getDataEnd(); ++drawable_iter)
		{
			LLDrawable* drawablep = (LLDrawable*)(*drawable_iter)->getDrawable();
		
			if (!drawablep || drawablep->isDead() || drawablep->isState(LLDrawable::FORCE_INVISIBLE) )
			{
				continue;
			}
	
			if (drawablep->isAnimating())
			{ //fall back to stream draw for animating verts
				useage = GL_STREAM_DRAW_ARB;
			}

			LLVOVolume* vobj = drawablep->getVOVolume();
            
			if (!vobj)
			{
				continue;
			}

//<FS:Beq> Stop doing stupid stuff we don;t need to.
// Moving this inside a debug enabled check
//			std::string vobj_name = llformat("Vol%p", vobj);
//</FS:Beq>

			if (vobj->isMesh() &&
				((vobj->getVolume() && !vobj->getVolume()->isMeshAssetLoaded()) || !gMeshRepo.meshRezEnabled()))
			{
				continue;
			}

			LLVolume* volume = vobj->getVolume();
			if (volume)
			{
				const LLVector3& scale = vobj->getScale();
				group->mSurfaceArea += volume->getSurfaceArea() * llmax(llmax(scale.mV[0], scale.mV[1]), scale.mV[2]);
			}
//<FS:Beq> Stop doing stupid stuff we don;t need on the critical path
            //bool is_mesh = vobj->isMesh();
            //F32 est_tris = vobj->getEstTrianglesMax();

            vobj->updateControlAvatar();
			// Also avoid unfortunate sleep during trylock by static check
			//if(debugLoggingEnabled("AnimatedObjectsLinkset"))
			static auto debug_logging_on = debugLoggingEnabled("AnimatedObjectsLinkset");
			if (debug_logging_on)
			//</FS:Beq>
			{
				std::string vobj_name = llformat("Vol%p", vobj);
				bool is_mesh = vobj->isMesh();
				F32 est_tris = vobj->getEstTrianglesMax();

	            LL_DEBUGS("AnimatedObjectsLinkset") << vobj_name << " rebuilding, isAttachment: " << (U32) vobj->isAttachment()
	                                                << " is_mesh " << is_mesh
	                                                << " est_tris " << est_tris
	                                                << " is_animated " << vobj->isAnimatedObject()
	                                                << " can_animate " << vobj->canBeAnimatedObject() 
	                                                << " cav " << vobj->getControlAvatar() 
	                                                << " lod " << vobj->getLOD()
	                                                << " drawable rigged " << (drawablep->isState(LLDrawable::RIGGED))
	                                                << " drawable state " << drawablep->getState()
	                                                << " playing " << (U32) (vobj->getControlAvatar() ? vobj->getControlAvatar()->mPlaying : false)
	                                                << " frame " << LLFrameTimer::getFrameCount()
	                                                << LL_ENDL;
			}
			//<FS:Beq> Pointless. We already checked this and have used it.
			//llassert_always(vobj);


			// <FS:AO> Z's protection auto-derender code
			if (enableVolumeSAPProtection())
			{
				static LLCachedControl<F32> volume_sa_thresh(gSavedSettings, "RenderVolumeSAThreshold");
				static LLCachedControl<F32> sculpt_sa_thresh(gSavedSettings, "RenderSculptSAThreshold");
				static LLCachedControl<F32> volume_sa_max_frame(gSavedSettings, "RenderVolumeSAFrameMax");
				F32 max_for_this_vol = (vobj->isSculpted()) ? sculpt_sa_thresh : volume_sa_thresh;

				if (vobj->mVolumeSurfaceArea > max_for_this_vol)
				{
					LLPipeline::sVolumeSAFrame += vobj->mVolumeSurfaceArea;
					if (LLPipeline::sVolumeSAFrame > volume_sa_max_frame)
					{
						continue;
					}
				}
			}
			// </FS:AO>

			vobj->updateTextureVirtualSize(true);
			vobj->preRebuild();

			drawablep->clearState(LLDrawable::HAS_ALPHA);

            if (vobj->isRiggedMesh() &&
                ((vobj->isAnimatedObject() && vobj->getControlAvatar()) ||
                 (!vobj->isAnimatedObject() && vobj->getAvatar())))
            {
                vobj->getAvatar()->addAttachmentOverridesForObject(vobj, NULL, false);
            }
            
            // Standard rigged mesh attachments: 
			bool rigged = !vobj->isAnimatedObject() && vobj->isRiggedMesh() && vobj->isAttachment();
            // Animated objects. Have to check for isRiggedMesh() to
            // exclude static objects in animated object linksets.
			rigged = rigged || (vobj->isAnimatedObject() && vobj->isRiggedMesh() &&
                vobj->getControlAvatar() && vobj->getControlAvatar()->mPlaying);

			bool bake_sunlight = LLPipeline::sBakeSunlight && drawablep->isStatic();
			bool any_rigged_face = false;

			//for each face
			for (S32 i = 0; i < drawablep->getNumFaces(); i++)
			{
				LLFace* facep = drawablep->getFace(i);
				if (!facep)
				{
					continue;
				}

				//ALWAYS null out vertex buffer on rebuild -- if the face lands in a render
				// batch, it will recover its vertex buffer reference from the spatial group
				facep->setVertexBuffer(NULL);
			
				//sum up face verts and indices
				drawablep->updateFaceSize(i);
			
				if (rigged)
				{
					if (!facep->isState(LLFace::RIGGED))
					{ //completely reset vertex buffer
						facep->clearVertexBuffer();
					}
		
					facep->setState(LLFace::RIGGED);
					any_rigged_face = true;
				
					//get drawpool of avatar with rigged face
					LLDrawPoolAvatar* pool = get_avatar_drawpool(vobj);				
					
					// <FS:ND> need an texture entry, or we crash
					// if (pool)
					if (pool && facep->getTextureEntry())
					// </FS:ND>
					{
						const LLTextureEntry* te = facep->getTextureEntry();

						//remove face from old pool if it exists
						LLDrawPool* old_pool = facep->getPool();
						if (old_pool
							&& (old_pool->getType() == LLDrawPool::POOL_AVATAR || old_pool->getType() == LLDrawPool::POOL_CONTROL_AV))
						{
							((LLDrawPoolAvatar*) old_pool)->removeRiggedFace(facep);
						}

						//add face to new pool
						LLViewerTexture* tex = facep->getTexture();
						U32 type = gPipeline.getPoolTypeFromTE(te, tex);

                        F32 te_alpha = te->getColor().mV[3];

						if (te->getGlow())
						{
							pool->addRiggedFace(facep, LLDrawPoolAvatar::RIGGED_GLOW);
						}

						LLMaterial* mat = te->getMaterialParams().get();
                        bool fullbright = te->getFullbright();

						if (mat && LLPipeline::sRenderDeferred)
						{
							U8 alpha_mode = mat->getDiffuseAlphaMode();

							bool is_alpha = type == LLDrawPool::POOL_ALPHA &&
								(alpha_mode == LLMaterial::DIFFUSE_ALPHA_MODE_BLEND ||
								te_alpha < 0.999f);

							if (is_alpha)
							{ //this face needs alpha blending, override alpha mode
								alpha_mode = LLMaterial::DIFFUSE_ALPHA_MODE_BLEND;
							}

                            if (fullbright && (alpha_mode == LLMaterial::DIFFUSE_ALPHA_MODE_NONE))
                            {
                                pool->addRiggedFace(facep, LLDrawPoolAvatar::RIGGED_FULLBRIGHT);
                            }
							else if (!is_alpha || te_alpha > 0.f)  // //only add the face if it will actually be visible
							{ 
								U32 mask = mat->getShaderMask(alpha_mode);
								pool->addRiggedFace(facep, mask);
							}

							if(vobj->isAnimatedObject() && vobj->isRiggedMesh())
							{
								pool->updateRiggedVertexBuffers(vobj->getAvatar());
							}
						}
						else if (mat)
						{							
							bool is_alpha = type == LLDrawPool::POOL_ALPHA;
							U8 mode = mat->getDiffuseAlphaMode();
							bool can_be_shiny = mode == LLMaterial::DIFFUSE_ALPHA_MODE_NONE ||
												mode == LLMaterial::DIFFUSE_ALPHA_MODE_EMISSIVE;
							
							if (mode == LLMaterial::DIFFUSE_ALPHA_MODE_MASK && te->getColor().mV[3] >= 0.999f)
							{
								pool->addRiggedFace(facep, fullbright ? LLDrawPoolAvatar::RIGGED_FULLBRIGHT : LLDrawPoolAvatar::RIGGED_SIMPLE);
							}
							else if (is_alpha || (te->getColor().mV[3] < 0.999f))
							{
								if (te->getColor().mV[3] > 0.f)
								{
									pool->addRiggedFace(facep, fullbright ? LLDrawPoolAvatar::RIGGED_FULLBRIGHT_ALPHA : LLDrawPoolAvatar::RIGGED_ALPHA);
								}
							}
							else if (gPipeline.canUseVertexShaders()
								&& LLPipeline::sRenderBump 
								&& te->getShiny() 
								&& can_be_shiny)
							{
								pool->addRiggedFace(facep, fullbright ? LLDrawPoolAvatar::RIGGED_FULLBRIGHT_SHINY : LLDrawPoolAvatar::RIGGED_SHINY);
							}
							else
							{
								pool->addRiggedFace(facep, fullbright ? LLDrawPoolAvatar::RIGGED_FULLBRIGHT : LLDrawPoolAvatar::RIGGED_SIMPLE);
							}
						}
						else
						{
						if (type == LLDrawPool::POOL_ALPHA)
						{
							if (te->getColor().mV[3] > 0.f)
							{
								if (te->getFullbright())
								{
									pool->addRiggedFace(facep, LLDrawPoolAvatar::RIGGED_FULLBRIGHT_ALPHA);
								}
								else
								{
									pool->addRiggedFace(facep, LLDrawPoolAvatar::RIGGED_ALPHA);
								}
							}
						}
						else if (te->getShiny())
						{
							if (te->getFullbright())
							{
								pool->addRiggedFace(facep, LLDrawPoolAvatar::RIGGED_FULLBRIGHT_SHINY);
							}
							else
							{
								if (LLPipeline::sRenderDeferred)
								{
									pool->addRiggedFace(facep, LLDrawPoolAvatar::RIGGED_SIMPLE);
								}
								else
								{
									pool->addRiggedFace(facep, LLDrawPoolAvatar::RIGGED_SHINY);
								}
							}
						}
						else
						{
							if (te->getFullbright())
							{
								pool->addRiggedFace(facep, LLDrawPoolAvatar::RIGGED_FULLBRIGHT);
							}
							else
							{
								pool->addRiggedFace(facep, LLDrawPoolAvatar::RIGGED_SIMPLE);
							}
						}


						if (LLPipeline::sRenderDeferred)
						{
							if (type != LLDrawPool::POOL_ALPHA && !te->getFullbright())
							{
								if (te->getBumpmap())
								{
									pool->addRiggedFace(facep, LLDrawPoolAvatar::RIGGED_DEFERRED_BUMP);
								}
								else
								{
									pool->addRiggedFace(facep, LLDrawPoolAvatar::RIGGED_DEFERRED_SIMPLE);
								}
							}
						}
					}
					}

					continue;
				}
				else
				{
					if (facep->isState(LLFace::RIGGED))
					{ //face is not rigged but used to be, remove from rigged face pool
						LLDrawPoolAvatar* pool = (LLDrawPoolAvatar*) facep->getPool();
						if (pool)
						{
							pool->removeRiggedFace(facep);
						}
						facep->clearState(LLFace::RIGGED);
					}
				}


				if (cur_total > max_total || facep->getIndicesCount() <= 0 || facep->getGeomCount() <= 0)
				{
					facep->clearVertexBuffer();
					continue;
				}

				cur_total += facep->getGeomCount();

				if (facep->hasGeometry() && facep->getPixelArea() > FORCE_CULL_AREA)
				{
					const LLTextureEntry* te = facep->getTextureEntry();
					LLViewerTexture* tex = facep->getTexture();

					// <FS:ND> More crash avoding ...
					// if (te->getGlow() >= 1.f/255.f)
					if (te && te->getGlow() >= 1.f/255.f)
					// </FS:ND>
					{
						emissive = true;
					}

					if (facep->isState(LLFace::TEXTURE_ANIM))
					{
						if (!vobj->mTexAnimMode)
						{
							facep->clearState(LLFace::TEXTURE_ANIM);
						}
					}

					BOOL force_simple = (facep->getPixelArea() < FORCE_SIMPLE_RENDER_AREA);
					U32 type = gPipeline.getPoolTypeFromTE(te, tex);
					if (type != LLDrawPool::POOL_ALPHA && force_simple)
					{
						type = LLDrawPool::POOL_SIMPLE;
					}
					facep->setPoolType(type);

					if (vobj->isHUDAttachment())
					{
						facep->setState(LLFace::FULLBRIGHT);
					}

					if (vobj->mTextureAnimp && vobj->mTexAnimMode)
					{
						if (vobj->mTextureAnimp->mFace <= -1)
						{
							S32 face;
							for (face = 0; face < vobj->getNumTEs(); face++)
							{
								LLFace * facep = drawablep->getFace(face);
								if (facep)
								{
									facep->setState(LLFace::TEXTURE_ANIM);
								}
							}
						}
						else if (vobj->mTextureAnimp->mFace < vobj->getNumTEs())
						{
							LLFace * facep = drawablep->getFace(vobj->mTextureAnimp->mFace);
							if (facep)
							{
								facep->setState(LLFace::TEXTURE_ANIM);
							}
						}
					}

					if (type == LLDrawPool::POOL_ALPHA)
					{
						if (facep->canRenderAsMask())
						{ //can be treated as alpha mask
                            add_face(sSimpleFaces, simple_count, facep);
						}
						else
						{
<<<<<<< HEAD
							// <FS:ND> Even more crash avoidance ...
							// if (te->getColor().mV[3] > 0.f)
							if (te && te->getColor().mV[3] > 0.f)
							// </FS:ND>
							{ //only treat as alpha in the pipeline if < 100% transparent
								drawablep->setState(LLDrawable::HAS_ALPHA);
							}
							if (alpha_count < MAX_FACE_COUNT)
							{
								sAlphaFaces[alpha_count++] = facep;
							}
=======
                            if (te->getColor().mV[3] > 0.f)
                            { //only treat as alpha in the pipeline if < 100% transparent
                                drawablep->setState(LLDrawable::HAS_ALPHA);
                                add_face(sAlphaFaces, alpha_count, facep);
                            }
                            else if (LLDrawPoolAlpha::sShowDebugAlpha)
                            {
                                add_face(sAlphaFaces, alpha_count, facep);
                            }
>>>>>>> 28cefb3a
						}
					}
					else
					{
						if (drawablep->isState(LLDrawable::REBUILD_VOLUME))
						{
							facep->mLastUpdateTime = gFrameTimeSeconds;
						}

						if (gPipeline.canUseWindLightShadersOnObjects()
							&& LLPipeline::sRenderBump)
						{
							// <FS:ND> We just skip all of this is there is no te entry. This might get some funny results (which would be a face without te anyway).
							// if (LLPipeline::sRenderDeferred && te->getMaterialParams().notNull()  && !te->getMaterialID().isNull())
							if (LLPipeline::sRenderDeferred && te && te->getMaterialParams().notNull()  && !te->getMaterialID().isNull())
							// </FS:ND>
							{
								LLMaterial* mat = te->getMaterialParams().get();
								if (mat->getNormalID().notNull())
								{
									if (mat->getSpecularID().notNull())
									{ //has normal and specular maps (needs texcoord1, texcoord2, and tangent)
                                        add_face(sNormSpecFaces, normspec_count, facep);
									}
									else
									{ //has normal map (needs texcoord1 and tangent)
                                        add_face(sNormFaces, norm_count, facep);
									}
								}
								else if (mat->getSpecularID().notNull())
								{ //has specular map but no normal map, needs texcoord2
                                    add_face(sSpecFaces, spec_count, facep);
								}
								else
								{ //has neither specular map nor normal map, only needs texcoord0
                                    add_face(sSimpleFaces, simple_count, facep);
								}									
							}
							else if (te->getBumpmap())
							{ //needs normal + tangent
                                add_face(sBumpFaces, bump_count, facep);
							}
							else if (te->getShiny() || !te->getFullbright())
							{ //needs normal
                                add_face(sSimpleFaces, simple_count, facep);
							}
							else 
							{ //doesn't need normal
								facep->setState(LLFace::FULLBRIGHT);
                                add_face(sFullbrightFaces, fullbright_count, facep);
							}
						}
						else
						{
							if (te->getBumpmap() && LLPipeline::sRenderBump)
							{ //needs normal + tangent
                                add_face(sBumpFaces, bump_count, facep);
							}
							else if ((te->getShiny() && LLPipeline::sRenderBump) ||
								!(te->getFullbright() || bake_sunlight))
							{ //needs normal
                                add_face(sSimpleFaces, simple_count, facep);
							}
							else 
							{ //doesn't need normal
								facep->setState(LLFace::FULLBRIGHT);
                                add_face(sFullbrightFaces, fullbright_count, facep);
							}
						}
					}
				}
				else
				{	//face has no renderable geometry
					facep->clearVertexBuffer();
				}		
			}
			
			if (any_rigged_face)
			{
				if (!drawablep->isState(LLDrawable::RIGGED))
				{
					drawablep->setState(LLDrawable::RIGGED);

					//first time this is drawable is being marked as rigged,
					// do another LoD update to use avatar bounding box
					vobj->updateLOD();
				}
			}
			else
			{
				drawablep->clearState(LLDrawable::RIGGED);
                vobj->updateRiggedVolume();
			}
		}
	}

	group->mBufferUsage = useage;

	//PROCESS NON-ALPHA FACES
	U32 simple_mask = LLVertexBuffer::MAP_TEXCOORD0 | LLVertexBuffer::MAP_NORMAL | LLVertexBuffer::MAP_VERTEX | LLVertexBuffer::MAP_COLOR;
	U32 alpha_mask = simple_mask | 0x80000000; //hack to give alpha verts their own VBO
	U32 bump_mask = LLVertexBuffer::MAP_TEXCOORD0 | LLVertexBuffer::MAP_TEXCOORD1 | LLVertexBuffer::MAP_NORMAL | LLVertexBuffer::MAP_VERTEX | LLVertexBuffer::MAP_COLOR;
	U32 fullbright_mask = LLVertexBuffer::MAP_TEXCOORD0 | LLVertexBuffer::MAP_VERTEX | LLVertexBuffer::MAP_COLOR;

	U32 norm_mask = simple_mask | LLVertexBuffer::MAP_TEXCOORD1 | LLVertexBuffer::MAP_TANGENT;
	U32 normspec_mask = norm_mask | LLVertexBuffer::MAP_TEXCOORD2;
	U32 spec_mask = simple_mask | LLVertexBuffer::MAP_TEXCOORD2;

	if (emissive)
	{ //emissive faces are present, include emissive byte to preserve batching
		simple_mask = simple_mask | LLVertexBuffer::MAP_EMISSIVE;
		alpha_mask = alpha_mask | LLVertexBuffer::MAP_EMISSIVE;
		bump_mask = bump_mask | LLVertexBuffer::MAP_EMISSIVE;
		fullbright_mask = fullbright_mask | LLVertexBuffer::MAP_EMISSIVE;
		norm_mask = norm_mask | LLVertexBuffer::MAP_EMISSIVE;
		normspec_mask = normspec_mask | LLVertexBuffer::MAP_EMISSIVE;
		spec_mask = spec_mask | LLVertexBuffer::MAP_EMISSIVE;
	}

	BOOL batch_textures = LLViewerShaderMgr::instance()->getShaderLevel(LLViewerShaderMgr::SHADER_OBJECT) > 1;

	if (batch_textures)
	{
		bump_mask = bump_mask | LLVertexBuffer::MAP_TANGENT;
		simple_mask = simple_mask | LLVertexBuffer::MAP_TEXTURE_INDEX;
		alpha_mask = alpha_mask | LLVertexBuffer::MAP_TEXTURE_INDEX | LLVertexBuffer::MAP_TANGENT | LLVertexBuffer::MAP_TEXCOORD1 | LLVertexBuffer::MAP_TEXCOORD2;
		fullbright_mask = fullbright_mask | LLVertexBuffer::MAP_TEXTURE_INDEX;
	}

	group->mGeometryBytes = 0;

	U32 geometryBytes = 0;

	geometryBytes += genDrawInfo(group, simple_mask | LLVertexBuffer::MAP_TEXTURE_INDEX, sSimpleFaces, simple_count, FALSE, batch_textures, FALSE);
	geometryBytes += genDrawInfo(group, fullbright_mask | LLVertexBuffer::MAP_TEXTURE_INDEX, sFullbrightFaces, fullbright_count, FALSE, batch_textures);
	geometryBytes += genDrawInfo(group, alpha_mask | LLVertexBuffer::MAP_TEXTURE_INDEX, sAlphaFaces, alpha_count, TRUE, batch_textures);
	geometryBytes += genDrawInfo(group, bump_mask | LLVertexBuffer::MAP_TEXTURE_INDEX, sBumpFaces, bump_count, FALSE, FALSE);
	geometryBytes += genDrawInfo(group, norm_mask | LLVertexBuffer::MAP_TEXTURE_INDEX, sNormFaces, norm_count, FALSE, FALSE);
	geometryBytes += genDrawInfo(group, spec_mask | LLVertexBuffer::MAP_TEXTURE_INDEX, sSpecFaces, spec_count, FALSE, FALSE);
	geometryBytes += genDrawInfo(group, normspec_mask | LLVertexBuffer::MAP_TEXTURE_INDEX, sNormSpecFaces, normspec_count, FALSE, FALSE);

	group->mGeometryBytes = geometryBytes;

	if (!LLPipeline::sDelayVBUpdate)
	{
		//drawables have been rebuilt, clear rebuild status
		for (LLSpatialGroup::element_iter drawable_iter = group->getDataBegin(); drawable_iter != group->getDataEnd(); ++drawable_iter)
		{
			LLDrawable* drawablep = (LLDrawable*)(*drawable_iter)->getDrawable();
			if(drawablep)
			{
                drawablep->clearState(LLDrawable::REBUILD_ALL);
            }
        }
	}

	group->mLastUpdateTime = gFrameTimeSeconds;
	group->mBuilt = 1.f;
	group->clearState(LLSpatialGroup::GEOM_DIRTY | LLSpatialGroup::ALPHA_DIRTY);

	if (LLPipeline::sDelayVBUpdate)
	{
		group->setState(LLSpatialGroup::MESH_DIRTY | LLSpatialGroup::NEW_DRAWINFO);
	}

	mFaceList.clear();
}

void LLVolumeGeometryManager::rebuildMesh(LLSpatialGroup* group)
{
    LL_PROFILE_ZONE_SCOPED;
	llassert(group);
	LL_RECORD_BLOCK_TIME(FTM_REBUILD_VOLUME_VB);// <FS:Beq> move out one scope (but are these even useful as dupes?)
	if (group && group->hasState(LLSpatialGroup::MESH_DIRTY) && !group->hasState(LLSpatialGroup::GEOM_DIRTY))
	{
		{
            LL_PROFILE_ZONE_NAMED("rebuildMesh - gen draw info");

            group->mBuilt = 1.f;
		
			S32 num_mapped_vertex_buffer = LLVertexBuffer::sMappedCount ;

			const U32 MAX_BUFFER_COUNT = 4096;
			LLVertexBuffer* locked_buffer[MAX_BUFFER_COUNT];

			U32 buffer_count = 0;

			for (LLSpatialGroup::element_iter drawable_iter = group->getDataBegin(); drawable_iter != group->getDataEnd(); ++drawable_iter)
			{
				LLDrawable* drawablep = (LLDrawable*)(*drawable_iter)->getDrawable();

				if (drawablep && !drawablep->isDead() && drawablep->isState(LLDrawable::REBUILD_ALL) && !drawablep->isState(LLDrawable::RIGGED) )
				{
					LLVOVolume* vobj = drawablep->getVOVolume();
				    //<FS:Beq> avoid unfortunate sleep during trylock by static check
    				//if(debugLoggingEnabled("AnimatedObjectsLinkset"))
				    static auto debug_logging_on = debugLoggingEnabled("AnimatedObjectsLinkset");
				    if (debug_logging_on)
				    //</FS:Beq>
					{
						if (vobj->isAnimatedObject() && vobj->isRiggedMesh())
						{
							std::string vobj_name = llformat("Vol%p", vobj);
							F32 est_tris = vobj->getEstTrianglesMax();
							LL_DEBUGS("AnimatedObjectsLinkset") << vobj_name << " rebuildMesh, tris " << est_tris << LL_ENDL;
						}
					}
					if (vobj->isNoLOD()) continue;

					vobj->preRebuild();

					if (drawablep->isState(LLDrawable::ANIMATED_CHILD))
					{
						vobj->updateRelativeXform(true);
					}

					LLVolume* volume = vobj->getVolume();
					for (S32 i = 0; i < drawablep->getNumFaces(); ++i)
					{
						LLFace* face = drawablep->getFace(i);
						if (face)
						{
							LLVertexBuffer* buff = face->getVertexBuffer();
							if (buff)
							{
								llassert(!face->isState(LLFace::RIGGED));

								if (!face->getGeometryVolume(*volume, face->getTEOffset(), 
									vobj->getRelativeXform(), vobj->getRelativeXformInvTrans(), face->getGeomIndex()))
								{ //something's gone wrong with the vertex buffer accounting, rebuild this group 
									group->dirtyGeom();
									gPipeline.markRebuild(group, TRUE);
								}


								if (buff->isLocked() && buffer_count < MAX_BUFFER_COUNT)
								{
									locked_buffer[buffer_count++] = buff;
								}
							}
						}
					}

					if (drawablep->isState(LLDrawable::ANIMATED_CHILD))
					{
						vobj->updateRelativeXform();
					}

					drawablep->clearState(LLDrawable::REBUILD_ALL);
				}
			}

			{
                LL_PROFILE_ZONE_NAMED("rebuildMesh - flush");
				for (LLVertexBuffer** iter = locked_buffer, ** end_iter = locked_buffer+buffer_count; iter != end_iter; ++iter)
				{
					(*iter)->flush();
				}

				// don't forget alpha
				if(group != NULL &&
				   !group->mVertexBuffer.isNull() &&
				   group->mVertexBuffer->isLocked())
				{
					group->mVertexBuffer->flush();
				}
			}

			//if not all buffers are unmapped
			if(num_mapped_vertex_buffer != LLVertexBuffer::sMappedCount)
			{
				LL_WARNS() << "Not all mapped vertex buffers are unmapped!" << LL_ENDL ;
				for (LLSpatialGroup::element_iter drawable_iter = group->getDataBegin(); drawable_iter != group->getDataEnd(); ++drawable_iter)
				{
					LLDrawable* drawablep = (LLDrawable*)(*drawable_iter)->getDrawable();
					if(!drawablep)
					{
						continue;
					}
					for (S32 i = 0; i < drawablep->getNumFaces(); ++i)
					{
						LLFace* face = drawablep->getFace(i);
						if (face)
						{
							LLVertexBuffer* buff = face->getVertexBuffer();
							if (buff && buff->isLocked())
							{
								buff->flush();
							}
						}
					}
				}
			}

			group->clearState(LLSpatialGroup::MESH_DIRTY | LLSpatialGroup::NEW_DRAWINFO);
		}
	} 
}

struct CompareBatchBreakerModified
{
	bool operator()(const LLFace* const& lhs, const LLFace* const& rhs)
	{
		const LLTextureEntry* lte = lhs->getTextureEntry();
		const LLTextureEntry* rte = rhs->getTextureEntry();

		if (lte->getBumpmap() != rte->getBumpmap())
		{
			return lte->getBumpmap() < rte->getBumpmap();
		}
		else if (lte->getFullbright() != rte->getFullbright())
		{
			return lte->getFullbright() < rte->getFullbright();
		}
		else if (LLPipeline::sRenderDeferred && lte->getMaterialParams() != rte->getMaterialParams())
		{
			return lte->getMaterialParams() < rte->getMaterialParams();
		}
		else if (LLPipeline::sRenderDeferred && (lte->getMaterialParams() == rte->getMaterialParams()) && (lte->getShiny() != rte->getShiny()))
		{
			return lte->getShiny() < rte->getShiny();
		}
		else
		{
			return lhs->getTexture() < rhs->getTexture();
		}
	}
};


U32 LLVolumeGeometryManager::genDrawInfo(LLSpatialGroup* group, U32 mask, LLFace** faces, U32 face_count, BOOL distance_sort, BOOL batch_textures, BOOL no_materials)
{
    LL_PROFILE_ZONE_SCOPED;

	U32 geometryBytes = 0;
	U32 buffer_usage = group->mBufferUsage;
	
	static LLCachedControl<bool> use_transform_feedback(gSavedSettings, "RenderUseTransformFeedback", false);

	if (use_transform_feedback &&
		gTransformPositionProgram.mProgramObject && //transform shaders are loaded
		buffer_usage == GL_DYNAMIC_DRAW_ARB && //target buffer is in VRAM
		!(mask & LLVertexBuffer::MAP_WEIGHT4)) //TODO: add support for weights
	{
		buffer_usage = GL_DYNAMIC_COPY_ARB;
	}

#if LL_DARWIN
	// HACK from Leslie:
	// Disable VBO usage for alpha on Mac OS X because it kills the framerate
	// due to implicit calls to glTexSubImage that are beyond our control.
	// (this works because the only calls here that sort by distance are alpha)
	if (distance_sort)
	{
		buffer_usage = 0x0;
	}
#endif
	

	static LLCachedControl<S32> max_vbo_size(gSavedSettings, "RenderMaxVBOSize", 512);
	U32 max_vertices = (max_vbo_size * 1024)/LLVertexBuffer::calcVertexSize(group->getSpatialPartition()->mVertexDataMask);
	max_vertices = llmin(max_vertices, (U32) 65535);

	{
        LL_PROFILE_ZONE_NAMED("genDrawInfo - sort");
		if (!distance_sort)
		{
			//sort faces by things that break batches
			std::sort(faces, faces+face_count, CompareBatchBreakerModified());
		}
		else
		{
			//sort faces by distance
			std::sort(faces, faces+face_count, LLFace::CompareDistanceGreater());
		}
	}
				
	bool hud_group = group->isHUDGroup() ;
	LLFace** face_iter = faces;
	LLFace** end_faces = faces+face_count;
	
	LLSpatialGroup::buffer_map_t buffer_map;

	LLViewerTexture* last_tex = NULL;
	S32 buffer_index = 0;

	if (distance_sort)
	{
		buffer_index = -1;
	}

	S32 texture_index_channels = 1;
	
	if (gGLManager.mGLSLVersionMajor > 1 || gGLManager.mGLSLVersionMinor >= 30)
	{
		texture_index_channels = LLGLSLShader::sIndexedTextureChannels-1; //always reserve one for shiny for now just for simplicity;
	}

	if (LLPipeline::sRenderDeferred && distance_sort)
	{
		texture_index_channels = gDeferredAlphaProgram.mFeatures.mIndexedTextureChannels;
	}

	static LLCachedControl<U32> max_texture_index(gSavedSettings, "RenderMaxTextureIndex", 16);
	texture_index_channels = llmin(texture_index_channels, (S32) max_texture_index);
	
	//NEVER use more than 16 texture index channels (workaround for prevalent driver bug)
	texture_index_channels = llmin(texture_index_channels, 16);

	bool flexi = false;

	while (face_iter != end_faces)
	{
		//pull off next face
		LLFace* facep = *face_iter;
		LLViewerTexture* tex = facep->getTexture();
		LLMaterialPtr mat = facep->getTextureEntry()->getMaterialParams();

		if (distance_sort)
		{
			tex = NULL;
		}

		if (last_tex == tex)
		{
			buffer_index++;
		}
		else
		{
			last_tex = tex;
			buffer_index = 0;
		}

		bool bake_sunlight = LLPipeline::sBakeSunlight && facep->getDrawable()->isStatic(); 

		U32 index_count = facep->getIndicesCount();
		U32 geom_count = facep->getGeomCount();

		flexi = flexi || facep->getViewerObject()->getVolume()->isUnique();

		//sum up vertices needed for this render batch
		LLFace** i = face_iter;
		++i;
		
		const U32 MAX_TEXTURE_COUNT = 32;
		LLViewerTexture* texture_list[MAX_TEXTURE_COUNT];
		
		U32 texture_count = 0;

		{
            LL_PROFILE_ZONE_NAMED("genDrawInfo - face size");
			if (batch_textures)
			{
				U8 cur_tex = 0;
				facep->setTextureIndex(cur_tex);
				if (texture_count < MAX_TEXTURE_COUNT)
				{
					texture_list[texture_count++] = tex;
				}

				if (can_batch_texture(facep))
				{ //populate texture_list with any textures that can be batched
				  //move i to the next unbatchable face
					while (i != end_faces)
					{
						facep = *i;
						
						if (!can_batch_texture(facep))
						{ //face is bump mapped or has an animated texture matrix -- can't 
							//batch more than 1 texture at a time
							facep->setTextureIndex(0);
							break;
						}

						if (facep->getTexture() != tex)
						{
							if (distance_sort)
							{ //textures might be out of order, see if texture exists in current batch
								bool found = false;
								for (U32 tex_idx = 0; tex_idx < texture_count; ++tex_idx)
								{
									if (facep->getTexture() == texture_list[tex_idx])
									{
										cur_tex = tex_idx;
										found = true;
										break;
									}
								}

								if (!found)
								{
									cur_tex = texture_count;
								}
							}
							else
							{
								cur_tex++;
							}

							if (cur_tex >= texture_index_channels)
							{ //cut batches when index channels are depleted
								break;
							}

							tex = facep->getTexture();

							if (texture_count < MAX_TEXTURE_COUNT)
							{
								texture_list[texture_count++] = tex;
							}
						}

						if (geom_count + facep->getGeomCount() > max_vertices)
						{ //cut batches on geom count too big
							break;
						}

						++i;

						flexi = flexi || facep->getViewerObject()->getVolume()->isUnique();

						index_count += facep->getIndicesCount();
						geom_count += facep->getGeomCount();

						facep->setTextureIndex(cur_tex);
					}
				}
				else
				{
					facep->setTextureIndex(0);
				}

				tex = texture_list[0];
			}
			else
			{
				while (i != end_faces && 
					(LLPipeline::sTextureBindTest || 
						(distance_sort || 
							((*i)->getTexture() == tex &&
							((*i)->getTextureEntry()->getMaterialParams() == mat)))))
				{
					facep = *i;
			

					//face has no texture index
					facep->mDrawInfo = NULL;
					facep->setTextureIndex(FACE_DO_NOT_BATCH_TEXTURES);

					if (geom_count + facep->getGeomCount() > max_vertices)
					{ //cut batches on geom count too big
						break;
					}

					++i;
					index_count += facep->getIndicesCount();
					geom_count += facep->getGeomCount();

					flexi = flexi || facep->getViewerObject()->getVolume()->isUnique();
				}
			}
		}


		if (flexi && buffer_usage && buffer_usage != GL_STREAM_DRAW_ARB)
		{
			buffer_usage = GL_STREAM_DRAW_ARB;
		}

		//create vertex buffer
		LLPointer<LLVertexBuffer> buffer;

		{
            LL_PROFILE_ZONE_NAMED("genDrawInfo - allocate");
			buffer = createVertexBuffer(mask, buffer_usage);
			if(!buffer->allocateBuffer(geom_count, index_count, TRUE))
			{
				LL_WARNS() << "Failed to allocate group Vertex Buffer to "
					<< geom_count << " vertices and "
					<< index_count << " indices" << LL_ENDL;
				buffer = NULL;
			}
		}

		if (buffer)
		{
			geometryBytes += buffer->getSize() + buffer->getIndicesSize();
			buffer_map[mask][*face_iter].push_back(buffer);
		}

		//add face geometry

		U32 indices_index = 0;
		U16 index_offset = 0;

		while (face_iter < i)
		{
			//update face indices for new buffer
			facep = *face_iter;
			if (buffer.isNull())
			{
				// Bulk allocation failed
				facep->setVertexBuffer(buffer);
				facep->setSize(0, 0); // mark as no geometry
				++face_iter;
				continue;
			}
			facep->setIndicesIndex(indices_index);
			facep->setGeomIndex(index_offset);
			facep->setVertexBuffer(buffer);	
			
			if (batch_textures && facep->getTextureIndex() == FACE_DO_NOT_BATCH_TEXTURES)
			{
				LL_ERRS() << "Invalid texture index." << LL_ENDL;
			}
			
			{
				//for debugging, set last time face was updated vs moved
				facep->updateRebuildFlags();

				if (!LLPipeline::sDelayVBUpdate)
				{ //copy face geometry into vertex buffer
					LLDrawable* drawablep = facep->getDrawable();
					LLVOVolume* vobj = drawablep->getVOVolume();
					LLVolume* volume = vobj->getVolume();

					if (drawablep->isState(LLDrawable::ANIMATED_CHILD))
					{
						vobj->updateRelativeXform(true);
					}

					U32 te_idx = facep->getTEOffset();

					llassert(!facep->isState(LLFace::RIGGED));

					if (!facep->getGeometryVolume(*volume, te_idx, 
						vobj->getRelativeXform(), vobj->getRelativeXformInvTrans(), index_offset,true))
					{
						LL_WARNS() << "Failed to get geometry for face!" << LL_ENDL;
					}

					if (drawablep->isState(LLDrawable::ANIMATED_CHILD))
					{
						vobj->updateRelativeXform(false);
					}
				}
			}

			index_offset += facep->getGeomCount();
			indices_index += facep->getIndicesCount();

			//append face to appropriate render batch

			BOOL force_simple = facep->getPixelArea() < FORCE_SIMPLE_RENDER_AREA;
			BOOL fullbright = facep->isState(LLFace::FULLBRIGHT);
			if ((mask & LLVertexBuffer::MAP_NORMAL) == 0)
			{ //paranoia check to make sure GL doesn't try to read non-existant normals
				fullbright = TRUE;
			}

			if (hud_group)
			{ //all hud attachments are fullbright
				fullbright = TRUE;
			}

			const LLTextureEntry* te = facep->getTextureEntry();
			tex = facep->getTexture();

			BOOL is_alpha = (facep->getPoolType() == LLDrawPool::POOL_ALPHA) ? TRUE : FALSE;
		
			LLMaterial* mat = te->getMaterialParams().get();

			bool can_be_shiny = true;
			if (mat)
			{
				U8 mode = mat->getDiffuseAlphaMode();
				can_be_shiny = mode == LLMaterial::DIFFUSE_ALPHA_MODE_NONE ||
								mode == LLMaterial::DIFFUSE_ALPHA_MODE_EMISSIVE;
			}

            F32 te_alpha = te->getColor().mV[3]; 
			bool use_legacy_bump = te->getBumpmap() && (te->getBumpmap() < 18) && (!mat || mat->getNormalID().isNull());
			bool opaque = te_alpha >= 0.999f;
            bool transparent = te_alpha < 0.999f;

            is_alpha = (is_alpha || transparent) ? TRUE : FALSE;

			if (mat && LLPipeline::sRenderDeferred && !hud_group)
			{
				bool material_pass = false;

				// do NOT use 'fullbright' for this logic or you risk sending
				// things without normals down the materials pipeline and will
				// render poorly if not crash NORSPEC-240,314
				//
				if (te->getFullbright())
				{
					if (mat->getDiffuseAlphaMode() == LLMaterial::DIFFUSE_ALPHA_MODE_MASK)
					{
						if (opaque)
						{
							registerFace(group, facep, LLRenderPass::PASS_FULLBRIGHT_ALPHA_MASK);
						}
						else
						{
							registerFace(group, facep, LLRenderPass::PASS_ALPHA);
						}
					}
					else if (is_alpha)
					{
						registerFace(group, facep, LLRenderPass::PASS_ALPHA);
					}
					else
					{
						if (mat->getEnvironmentIntensity() > 0 || te->getShiny() > 0)
						{
							material_pass = true;
						}
						else
						{
                            if (opaque)
						    {
							    registerFace(group, facep, LLRenderPass::PASS_FULLBRIGHT);
                            }
                            else
                            {
                                registerFace(group, facep, LLRenderPass::PASS_ALPHA);
                            }
						}
					}
				}
				else if (no_materials)
				{
					registerFace(group, facep, LLRenderPass::PASS_SIMPLE);
				}
				else if (transparent)
				{
					registerFace(group, facep, LLRenderPass::PASS_ALPHA);
				}
				else if (use_legacy_bump)
				{
					// we have a material AND legacy bump settings, but no normal map
					registerFace(group, facep, LLRenderPass::PASS_BUMP);
				}
				else
				{
					material_pass = true;
				}

				if (material_pass)
				{
					static const U32 pass[] = 
					{
						LLRenderPass::PASS_MATERIAL,
						LLRenderPass::PASS_ALPHA, //LLRenderPass::PASS_MATERIAL_ALPHA,
						LLRenderPass::PASS_MATERIAL_ALPHA_MASK,
						LLRenderPass::PASS_MATERIAL_ALPHA_EMISSIVE,
						LLRenderPass::PASS_SPECMAP,
						LLRenderPass::PASS_ALPHA, //LLRenderPass::PASS_SPECMAP_BLEND,
						LLRenderPass::PASS_SPECMAP_MASK,
						LLRenderPass::PASS_SPECMAP_EMISSIVE,
						LLRenderPass::PASS_NORMMAP,
						LLRenderPass::PASS_ALPHA, //LLRenderPass::PASS_NORMMAP_BLEND,
						LLRenderPass::PASS_NORMMAP_MASK,
						LLRenderPass::PASS_NORMMAP_EMISSIVE,
						LLRenderPass::PASS_NORMSPEC,
						LLRenderPass::PASS_ALPHA, //LLRenderPass::PASS_NORMSPEC_BLEND,
						LLRenderPass::PASS_NORMSPEC_MASK,
						LLRenderPass::PASS_NORMSPEC_EMISSIVE,
					};

					U32 mask = mat->getShaderMask();

					llassert(mask < sizeof(pass)/sizeof(U32));

					mask = llmin(mask, (U32)(sizeof(pass)/sizeof(U32)-1));

					registerFace(group, facep, pass[mask]);
				}
			}
			else if (mat)
			{
				U8 mode = mat->getDiffuseAlphaMode();

                is_alpha = (is_alpha || (mode == LLMaterial::DIFFUSE_ALPHA_MODE_BLEND));

				if (is_alpha)
				{
					mode = LLMaterial::DIFFUSE_ALPHA_MODE_BLEND;
				}

				if (mode == LLMaterial::DIFFUSE_ALPHA_MODE_MASK)
				{
					registerFace(group, facep, fullbright ? LLRenderPass::PASS_FULLBRIGHT_ALPHA_MASK : LLRenderPass::PASS_ALPHA_MASK);
				}
				else if (is_alpha )
				{
					registerFace(group, facep, LLRenderPass::PASS_ALPHA);
				}
				else if (gPipeline.canUseVertexShaders()
					&& LLPipeline::sRenderBump 
					&& te->getShiny() 
					&& can_be_shiny)
				{
					registerFace(group, facep, fullbright ? LLRenderPass::PASS_FULLBRIGHT_SHINY : LLRenderPass::PASS_SHINY);
				}
				else
				{
					registerFace(group, facep, fullbright ? LLRenderPass::PASS_FULLBRIGHT : LLRenderPass::PASS_SIMPLE);
				}
			}
			else if (is_alpha)
			{
				// can we safely treat this as an alpha mask?
				if (facep->getFaceColor().mV[3] <= 0.f)
				{ //100% transparent, don't render unless we're highlighting transparent
					registerFace(group, facep, LLRenderPass::PASS_ALPHA_INVISIBLE);
				}
				else if (facep->canRenderAsMask())
				{
					if (te->getFullbright() || LLPipeline::sNoAlpha)
					{
						registerFace(group, facep, LLRenderPass::PASS_FULLBRIGHT_ALPHA_MASK);
					}
					else
					{
						registerFace(group, facep, LLRenderPass::PASS_ALPHA_MASK);
					}
				}
				else
				{
					registerFace(group, facep, LLRenderPass::PASS_ALPHA);
				}
			}
			else if (gPipeline.canUseVertexShaders()
				&& LLPipeline::sRenderBump 
				&& te->getShiny() 
				&& can_be_shiny)
			{ //shiny
				if (tex->getPrimaryFormat() == GL_ALPHA)
				{ //invisiprim+shiny
					registerFace(group, facep, LLRenderPass::PASS_INVISI_SHINY);
					registerFace(group, facep, LLRenderPass::PASS_INVISIBLE);
				}
				else if (LLPipeline::sRenderDeferred && !hud_group)
				{ //deferred rendering
					if (te->getFullbright())
					{ //register in post deferred fullbright shiny pass
						registerFace(group, facep, LLRenderPass::PASS_FULLBRIGHT_SHINY);
						if (te->getBumpmap())
						{ //register in post deferred bump pass
							registerFace(group, facep, LLRenderPass::PASS_POST_BUMP);
						}
					}
					else if (use_legacy_bump)
					{ //register in deferred bump pass
						registerFace(group, facep, LLRenderPass::PASS_BUMP);
					}
					else
					{ //register in deferred simple pass (deferred simple includes shiny)
						llassert(mask & LLVertexBuffer::MAP_NORMAL);
						registerFace(group, facep, LLRenderPass::PASS_SIMPLE);
					}
				}
				else if (fullbright)
				{	//not deferred, register in standard fullbright shiny pass					
					registerFace(group, facep, LLRenderPass::PASS_FULLBRIGHT_SHINY);
				}
				else
				{ //not deferred or fullbright, register in standard shiny pass
					registerFace(group, facep, LLRenderPass::PASS_SHINY);
				}
			}
			else
			{ //not alpha and not shiny
				if (!is_alpha && tex->getPrimaryFormat() == GL_ALPHA)
				{ //invisiprim
					registerFace(group, facep, LLRenderPass::PASS_INVISIBLE);
				}
				else if (fullbright || bake_sunlight)
				{ //fullbright
					if (mat && mat->getDiffuseAlphaMode() == LLMaterial::DIFFUSE_ALPHA_MODE_MASK)
					{
						registerFace(group, facep, LLRenderPass::PASS_FULLBRIGHT_ALPHA_MASK);
					}
					else
					{
						registerFace(group, facep, LLRenderPass::PASS_FULLBRIGHT);
					}
					if (LLPipeline::sRenderDeferred && !hud_group && LLPipeline::sRenderBump && use_legacy_bump)
					{ //if this is the deferred render and a bump map is present, register in post deferred bump
						registerFace(group, facep, LLRenderPass::PASS_POST_BUMP);
					}
				}
				else
				{
					if (LLPipeline::sRenderDeferred && LLPipeline::sRenderBump && use_legacy_bump)
					{ //non-shiny or fullbright deferred bump
						registerFace(group, facep, LLRenderPass::PASS_BUMP);
					}
					else
					{ //all around simple
						llassert(mask & LLVertexBuffer::MAP_NORMAL);
						if (mat && mat->getDiffuseAlphaMode() == LLMaterial::DIFFUSE_ALPHA_MODE_MASK)
						{ //material alpha mask can be respected in non-deferred
							registerFace(group, facep, LLRenderPass::PASS_ALPHA_MASK);
						}
						else
						{
							registerFace(group, facep, LLRenderPass::PASS_SIMPLE);
						}
				    }
				}
				
				
				if (!gPipeline.canUseVertexShaders() && 
					!is_alpha && 
					te->getShiny() && 
					LLPipeline::sRenderBump)
				{ //shiny as an extra pass when shaders are disabled
					registerFace(group, facep, LLRenderPass::PASS_SHINY);
				}
			}
			
			//not sure why this is here, and looks like it might cause bump mapped objects to get rendered redundantly -- davep 5/11/2010
			if (!is_alpha && (hud_group || !LLPipeline::sRenderDeferred))
			{
				llassert((mask & LLVertexBuffer::MAP_NORMAL) || fullbright);
				facep->setPoolType((fullbright) ? LLDrawPool::POOL_FULLBRIGHT : LLDrawPool::POOL_SIMPLE);
				
				if (!force_simple && LLPipeline::sRenderBump && use_legacy_bump)
				{
					registerFace(group, facep, LLRenderPass::PASS_BUMP);
				}
			}

			if (!is_alpha && LLPipeline::sRenderGlow && te->getGlow() > 0.f)
			{
				registerFace(group, facep, LLRenderPass::PASS_GLOW);
			}
						
			++face_iter;
		}

		if (buffer)
		{
			buffer->flush();
		}
	}

	group->mBufferMap[mask].clear();
	for (LLSpatialGroup::buffer_texture_map_t::iterator i = buffer_map[mask].begin(); i != buffer_map[mask].end(); ++i)
	{
		group->mBufferMap[mask][i->first] = i->second;
	}

	return geometryBytes;
}

void LLGeometryManager::addGeometryCount(LLSpatialGroup* group, U32 &vertex_count, U32 &index_count)
{	
    LL_PROFILE_ZONE_SCOPED;

	//initialize to default usage for this partition
	U32 usage = group->getSpatialPartition()->mBufferUsage;
	
	//clear off any old faces
	mFaceList.clear();

	//for each drawable

	for (LLSpatialGroup::element_iter drawable_iter = group->getDataBegin(); drawable_iter != group->getDataEnd(); ++drawable_iter)
	{
		LLDrawable* drawablep = (LLDrawable*)(*drawable_iter)->getDrawable();
		
		if (!drawablep || drawablep->isDead())
		{
			continue;
		}
	
		if (drawablep->isAnimating())
		{ //fall back to stream draw for animating verts
			usage = GL_STREAM_DRAW_ARB;
		}

		//for each face
		for (S32 i = 0; i < drawablep->getNumFaces(); i++)
		{
			//sum up face verts and indices
			drawablep->updateFaceSize(i);
			LLFace* facep = drawablep->getFace(i);
			if (facep)
			{
				if (facep->hasGeometry() && facep->getPixelArea() > FORCE_CULL_AREA && 
					facep->getGeomCount() + vertex_count <= 65536)
				{
					vertex_count += facep->getGeomCount();
					index_count += facep->getIndicesCount();
				
					//remember face (for sorting)
					mFaceList.push_back(facep);
				}
				else
				{
					facep->clearVertexBuffer();
				}
			}
		}
	}
	
	group->mBufferUsage = usage;
}

LLHUDPartition::LLHUDPartition(LLViewerRegion* regionp) : LLBridgePartition(regionp)
{
	mPartitionType = LLViewerRegion::PARTITION_HUD;
	mDrawableType = LLPipeline::RENDER_TYPE_HUD;
	mSlopRatio = 0.f;
	mLODPeriod = 1;
}

void LLHUDPartition::shift(const LLVector4a &offset)
{
	//HUD objects don't shift with region crossing.  That would be silly.
}<|MERGE_RESOLUTION|>--- conflicted
+++ resolved
@@ -4985,11 +4985,7 @@
 
 void LLRiggedVolume::update(const LLMeshSkinInfo* skin, LLVOAvatar* avatar, const LLVolume* volume)
 {
-<<<<<<< HEAD
-
-=======
     LL_PROFILE_ZONE_SCOPED;
->>>>>>> 28cefb3a
 	bool copy = false;
 	if (volume->getNumVolumeFaces() != getNumVolumeFaces())
 	{ 
@@ -5308,8 +5304,7 @@
 
 void LLVolumeGeometryManager::registerFace(LLSpatialGroup* group, LLFace* facep, U32 type)
 {
-<<<<<<< HEAD
-	LL_RECORD_BLOCK_TIME(FTM_REGISTER_FACE);
+    LL_PROFILE_ZONE_SCOPED;
 	// <FS:Ansariel> Can't do anything about it anyway - stop spamming the log
 	//if (   type == LLRenderPass::PASS_ALPHA 
 	//	&& facep->getTextureEntry()->getMaterialParams().notNull() 
@@ -5331,20 +5326,6 @@
 		   ( ((!pObj->isHUDAttachment()) || (!gRlvAttachmentLocks.isLockedAttachment(pObj->getRootEdit()))) &&
 		     (RlvActions::canEdit(pObj)) ) ) )
 // [/RVLa:KB]
-=======
-    LL_PROFILE_ZONE_SCOPED;
-	if (   type == LLRenderPass::PASS_ALPHA 
-		&& facep->getTextureEntry()->getMaterialParams().notNull() 
-		&& !facep->getVertexBuffer()->hasDataType(LLVertexBuffer::TYPE_TANGENT)
-		&& LLViewerShaderMgr::instance()->getShaderLevel(LLViewerShaderMgr::SHADER_OBJECT) > 1)
-	{
-		LL_WARNS_ONCE("RenderMaterials") << "Oh no! No binormals for this alpha blended face!" << LL_ENDL;
-	}
-
-	bool selected = facep->getViewerObject()->isSelected();
-
-	if (selected && LLSelectMgr::getInstance()->mHideSelectedObjects)
->>>>>>> 28cefb3a
 	{
 		return;
 	}
@@ -6142,20 +6123,11 @@
 						}
 						else
 						{
-<<<<<<< HEAD
-							// <FS:ND> Even more crash avoidance ...
-							// if (te->getColor().mV[3] > 0.f)
-							if (te && te->getColor().mV[3] > 0.f)
-							// </FS:ND>
-							{ //only treat as alpha in the pipeline if < 100% transparent
-								drawablep->setState(LLDrawable::HAS_ALPHA);
-							}
-							if (alpha_count < MAX_FACE_COUNT)
-							{
-								sAlphaFaces[alpha_count++] = facep;
-							}
-=======
-                            if (te->getColor().mV[3] > 0.f)
+                            // <FS:ND> Even more crash avoidance ...
+                            // if (te->getColor().mV[3] > 0.f)
+                            if (te && te->getColor().mV[3] > 0.f)
+                            // </FS:ND>
+
                             { //only treat as alpha in the pipeline if < 100% transparent
                                 drawablep->setState(LLDrawable::HAS_ALPHA);
                                 add_face(sAlphaFaces, alpha_count, facep);
@@ -6164,7 +6136,6 @@
                             {
                                 add_face(sAlphaFaces, alpha_count, facep);
                             }
->>>>>>> 28cefb3a
 						}
 					}
 					else
@@ -6337,7 +6308,6 @@
 {
     LL_PROFILE_ZONE_SCOPED;
 	llassert(group);
-	LL_RECORD_BLOCK_TIME(FTM_REBUILD_VOLUME_VB);// <FS:Beq> move out one scope (but are these even useful as dupes?)
 	if (group && group->hasState(LLSpatialGroup::MESH_DIRTY) && !group->hasState(LLSpatialGroup::GEOM_DIRTY))
 	{
 		{
