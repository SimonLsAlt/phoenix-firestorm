--- conflicted
+++ resolved
@@ -1980,11 +1980,7 @@
 		return;
 
 	LLTextureEntry* texture_entry = getTE(te);
-<<<<<<< HEAD
-	if (texture_entry)
-=======
 	if (texture_entry && (texture_entry->getMaterialID() == pMaterialID))
->>>>>>> d4f2a2df
 	{
 		setTEMaterialParams(te, pMaterialParams);
 	}
@@ -2013,11 +2009,7 @@
 	if (res)
 	{
 #if USE_TE_SPECIFIC_REGISTRATION
-<<<<<<< HEAD
-		LLMaterialMgr::instance().getTE(getRegion()->getRegionID(), pMaterialID, te, boost::bind(&LLVOVolume::setTEMaterialParamsCallback, this, _1, _2, _3));			
-=======
 		LLMaterialMgr::instance().getTE(getRegion()->getRegionID(), pMaterialID, te, boost::bind(&LLVOVolume::setTEMaterialParamsCallbackTE, this, _1, _2, _3));			
->>>>>>> d4f2a2df
 #else
 		LLMaterialMgr::instance().get(getRegion()->getRegionID(), pMaterialID, boost::bind(&LLVOVolume::setTEMaterialParamsCallback, this, _1, _2));
 #endif
@@ -4539,11 +4531,7 @@
 							pool->addRiggedFace(facep, LLDrawPoolAvatar::RIGGED_GLOW);
 						}
 
-<<<<<<< HEAD
-						LLMaterial* mat = LLPipeline::sRenderDeferred ? te->getMaterialParams().get() : NULL;
-=======
 						LLMaterial* mat = te->getMaterialParams().get();
->>>>>>> d4f2a2df
 
 						if (mat)
 						{
@@ -4561,30 +4549,6 @@
 								{
 									pool->addRiggedFace(facep, LLDrawPoolAvatar::RIGGED_FULLBRIGHT);
 								}
-<<<<<<< HEAD
-							}
-							else
-							{
-								U32 mask = mat->getShaderMask();
-								pool->addRiggedFace(facep, mask);
-							}
-						}
-						else
-						{
-							if (type == LLDrawPool::POOL_ALPHA)
-							{
-								if (te->getColor().mV[3] > 0.f)
-								{
-									if (te->getFullbright())
-									{
-										pool->addRiggedFace(facep, LLDrawPoolAvatar::RIGGED_FULLBRIGHT_ALPHA);
-									}
-									else
-									{
-										pool->addRiggedFace(facep, LLDrawPoolAvatar::RIGGED_ALPHA);
-									}
-								}
-=======
 							}
 							else if (mat->getDiffuseAlphaMode() == LLMaterial::DIFFUSE_ALPHA_MODE_MASK)
 							{
@@ -4592,31 +4556,9 @@
 								// with masking correctly in both deferred and non-deferred paths. NORSPEC-191
 								//
 								pool->addRiggedFace(facep, LLPipeline::sRenderDeferred ? LLDrawPoolAvatar::RIGGED_MATERIAL_ALPHA_MASK : LLDrawPoolAvatar::RIGGED_ALPHA);
->>>>>>> d4f2a2df
-							}
-							else if (te->getShiny())
-							{
-<<<<<<< HEAD
-								if (te->getFullbright())
-								{
-									pool->addRiggedFace(facep, LLDrawPoolAvatar::RIGGED_FULLBRIGHT_SHINY);
-								}
-								else
-								{
-									if (LLPipeline::sRenderDeferred)
-									{
-										pool->addRiggedFace(facep, LLDrawPoolAvatar::RIGGED_SIMPLE);
-									}
-									else
-									{
-										pool->addRiggedFace(facep, LLDrawPoolAvatar::RIGGED_SHINY);
-									}
-								}
 							}
 							else
 							{
-								if (te->getFullbright())
-=======
 								U32 mask = mat->getShaderMask();
 								pool->addRiggedFace(facep, mask);
 							}
@@ -4658,7 +4600,6 @@
 							else
 							{
 								if (te->getFullbright())
->>>>>>> d4f2a2df
 								{
 									pool->addRiggedFace(facep, LLDrawPoolAvatar::RIGGED_FULLBRIGHT);
 								}
@@ -5427,8 +5368,6 @@
 					registerFace(group, facep, pass[mask]);
 				}
 			}
-<<<<<<< HEAD
-=======
 			else if (mat)
 			{
 				if (mat->getDiffuseAlphaMode() == LLMaterial::DIFFUSE_ALPHA_MODE_MASK)
@@ -5451,7 +5390,6 @@
 					registerFace(group, facep, fullbright ? LLRenderPass::PASS_FULLBRIGHT : LLRenderPass::PASS_SIMPLE);
 				}
 			}
->>>>>>> d4f2a2df
 			else if (is_alpha)
 			{
 				// can we safely treat this as an alpha mask?
