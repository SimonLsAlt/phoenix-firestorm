/** 
 * @file llvovolume.cpp
 * @brief LLVOVolume class implementation
 *
 * $LicenseInfo:firstyear=2001&license=viewerlgpl$
 * Second Life Viewer Source Code
 * Copyright (C) 2010, Linden Research, Inc.
 * 
 * This library is free software; you can redistribute it and/or
 * modify it under the terms of the GNU Lesser General Public
 * License as published by the Free Software Foundation;
 * version 2.1 of the License only.
 * 
 * This library is distributed in the hope that it will be useful,
 * but WITHOUT ANY WARRANTY; without even the implied warranty of
 * MERCHANTABILITY or FITNESS FOR A PARTICULAR PURPOSE.  See the GNU
 * Lesser General Public License for more details.
 * 
 * You should have received a copy of the GNU Lesser General Public
 * License along with this library; if not, write to the Free Software
 * Foundation, Inc., 51 Franklin Street, Fifth Floor, Boston, MA  02110-1301  USA
 * 
 * Linden Research, Inc., 945 Battery Street, San Francisco, CA  94111  USA
 * $/LicenseInfo$
 */

// A "volume" is a box, cylinder, sphere, or other primitive shape.

#include "llviewerprecompiledheaders.h"

#include "llvovolume.h"

#include <sstream>

#include "llviewercontrol.h"
#include "lldir.h"
#include "llflexibleobject.h"
#include "llfloatertools.h"
#include "llmaterialid.h"
#include "llmaterialtable.h"
#include "llprimitive.h"
#include "llvolume.h"
#include "llvolumeoctree.h"
#include "llvolumemgr.h"
#include "llvolumemessage.h"
#include "material_codes.h"
#include "message.h"
#include "llpluginclassmedia.h" // for code in the mediaEvent handler
#include "object_flags.h"
#include "lldrawable.h"
#include "lldrawpoolavatar.h"
#include "lldrawpoolbump.h"
#include "llface.h"
#include "llspatialpartition.h"
#include "llhudmanager.h"
#include "llflexibleobject.h"
#include "llsky.h"
#include "lltexturefetch.h"
#include "llvector4a.h"
#include "llviewercamera.h"
#include "llviewertexturelist.h"
#include "llviewerobjectlist.h"
#include "llviewerregion.h"
#include "llviewertextureanim.h"
#include "llworld.h"
#include "llselectmgr.h"
#include "pipeline.h"
#include "llsdutil.h"
#include "llmatrix4a.h"
#include "llmediaentry.h"
#include "llmediadataclient.h"
#include "llmeshrepository.h"
#include "llagent.h"
#include "llviewermediafocus.h"
#include "lldatapacker.h"
#include "llviewershadermgr.h"
#include "llvoavatar.h"
#include "llvocache.h"
#include "llmaterialmgr.h"
// [RLVa:KB] - Checked: 2011-05-22 (RLVa-1.3.1a)
#include "rlvhandler.h"
#include "rlvlocks.h"
// [/RLVa:KB]

const F32 FORCE_SIMPLE_RENDER_AREA = 512.f;
const F32 FORCE_CULL_AREA = 8.f;
U32 JOINT_COUNT_REQUIRED_FOR_FULLRIG = 20;

BOOL gAnimateTextures = TRUE;
//extern BOOL gHideSelectedObjects;

F32 LLVOVolume::sLODFactor = 1.f;
F32	LLVOVolume::sLODSlopDistanceFactor = 0.5f; //Changing this to zero, effectively disables the LOD transition slop 
F32 LLVOVolume::sDistanceFactor = 1.0f;
S32 LLVOVolume::sNumLODChanges = 0;
S32 LLVOVolume::mRenderComplexity_last = 0;
S32 LLVOVolume::mRenderComplexity_current = 0;
LLPointer<LLObjectMediaDataClient> LLVOVolume::sObjectMediaClient = NULL;
LLPointer<LLObjectMediaNavigateClient> LLVOVolume::sObjectMediaNavigateClient = NULL;

static LLTrace::BlockTimerStatHandle FTM_GEN_TRIANGLES("Generate Triangles");
static LLTrace::BlockTimerStatHandle FTM_GEN_VOLUME("Generate Volumes");
static LLTrace::BlockTimerStatHandle FTM_VOLUME_TEXTURES("Volume Textures");

extern BOOL gGLDebugLoggingEnabled;

static bool enableVolumeSAPProtection()
{
	static LLCachedControl<bool> protect(gSavedSettings,"RenderVolumeSAProtection");
	return protect;
}

// Implementation class of LLMediaDataClientObject.  See llmediadataclient.h
class LLMediaDataClientObjectImpl : public LLMediaDataClientObject
{
public:
	LLMediaDataClientObjectImpl(LLVOVolume *obj, bool isNew) : mObject(obj), mNew(isNew) 
	{
		mObject->addMDCImpl();
	}
	~LLMediaDataClientObjectImpl()
	{
		mObject->removeMDCImpl();
	}
	
	virtual U8 getMediaDataCount() const 
		{ return mObject->getNumTEs(); }

	virtual LLSD getMediaDataLLSD(U8 index) const 
		{
			LLSD result;
			LLTextureEntry *te = mObject->getTE(index); 
			if (NULL != te)
			{
				llassert((te->getMediaData() != NULL) == te->hasMedia());
				if (te->getMediaData() != NULL)
				{
					result = te->getMediaData()->asLLSD();
					// XXX HACK: workaround bug in asLLSD() where whitelist is not set properly
					// See DEV-41949
					if (!result.has(LLMediaEntry::WHITELIST_KEY))
					{
						result[LLMediaEntry::WHITELIST_KEY] = LLSD::emptyArray();
					}
				}
			}
			return result;
		}
	virtual bool isCurrentMediaUrl(U8 index, const std::string &url) const
		{
			LLTextureEntry *te = mObject->getTE(index); 
			if (te)
			{
				if (te->getMediaData())
				{
					return (te->getMediaData()->getCurrentURL() == url);
				}
			}
			return url.empty();
		}

	virtual LLUUID getID() const
		{ return mObject->getID(); }

	virtual void mediaNavigateBounceBack(U8 index)
		{ mObject->mediaNavigateBounceBack(index); }
	
	virtual bool hasMedia() const
		{ return mObject->hasMedia(); }
	
	virtual void updateObjectMediaData(LLSD const &data, const std::string &version_string) 
		{ mObject->updateObjectMediaData(data, version_string); }
	
	virtual F64 getMediaInterest() const 
		{ 
			F64 interest = mObject->getTotalMediaInterest();
			if (interest < (F64)0.0)
			{
				// media interest not valid yet, try pixel area
				interest = mObject->getPixelArea();
				// HACK: force recalculation of pixel area if interest is the "magic default" of 1024.
				if (interest == 1024.f)
				{
					const_cast<LLVOVolume*>(static_cast<LLVOVolume*>(mObject))->setPixelAreaAndAngle(gAgent);
					interest = mObject->getPixelArea();
				}
			}
			return interest; 
		}
	
	virtual bool isInterestingEnough() const
		{
			return LLViewerMedia::isInterestingEnough(mObject, getMediaInterest());
		}

	virtual std::string getCapabilityUrl(const std::string &name) const
		{ return mObject->getRegion()->getCapability(name); }
	
	virtual bool isDead() const
		{ return mObject->isDead(); }
	
	virtual U32 getMediaVersion() const
		{ return LLTextureEntry::getVersionFromMediaVersionString(mObject->getMediaURL()); }
	
	virtual bool isNew() const
		{ return mNew; }

private:
	LLPointer<LLVOVolume> mObject;
	bool mNew;
};


LLVOVolume::LLVOVolume(const LLUUID &id, const LLPCode pcode, LLViewerRegion *regionp)
	: LLViewerObject(id, pcode, regionp),
	// NaCl - Graphics crasher protection
	  mVolumeImpl(NULL),
	  mVolumeSurfaceArea(-1.0)
	// NaCl End
{
	mTexAnimMode = 0;
	mRelativeXform.setIdentity();
	mRelativeXformInvTrans.setIdentity();

	mFaceMappingChanged = FALSE;
	mLOD = MIN_LOD;
	mTextureAnimp = NULL;
	mVolumeChanged = FALSE;
	mVObjRadius = LLVector3(1,1,0.5f).length();
	mNumFaces = 0;
	mLODChanged = FALSE;
	mSculptChanged = FALSE;
	mSpotLightPriority = 0.f;

	mMediaImplList.resize(getNumTEs());
	mLastFetchedMediaVersion = -1;
	mIndexInTex = 0;
	mMDCImplCount = 0;
}

LLVOVolume::~LLVOVolume()
{
	delete mTextureAnimp;
	mTextureAnimp = NULL;
	delete mVolumeImpl;
	mVolumeImpl = NULL;

	if(!mMediaImplList.empty())
	{
		for(U32 i = 0 ; i < mMediaImplList.size() ; i++)
		{
			if(mMediaImplList[i].notNull())
			{
				mMediaImplList[i]->removeObject(this) ;
			}
		}
	}
}

void LLVOVolume::markDead()
{
	if (!mDead)
	{
		if(getMDCImplCount() > 0)
		{
			LLMediaDataClientObject::ptr_t obj = new LLMediaDataClientObjectImpl(const_cast<LLVOVolume*>(this), false);
			if (sObjectMediaClient) sObjectMediaClient->removeFromQueue(obj);
			if (sObjectMediaNavigateClient) sObjectMediaNavigateClient->removeFromQueue(obj);
		}
		
		// Detach all media impls from this object
		for(U32 i = 0 ; i < mMediaImplList.size() ; i++)
		{
			removeMediaImpl(i);
		}

		if (mSculptTexture.notNull())
		{
			mSculptTexture->removeVolume(this);
		}
	}
	
	LLViewerObject::markDead();
}


// static
void LLVOVolume::initClass()
{
	// gSavedSettings better be around
	if (gSavedSettings.getBOOL("PrimMediaMasterEnabled"))
	{
		const F32 queue_timer_delay = gSavedSettings.getF32("PrimMediaRequestQueueDelay");
		const F32 retry_timer_delay = gSavedSettings.getF32("PrimMediaRetryTimerDelay");
		const U32 max_retries = gSavedSettings.getU32("PrimMediaMaxRetries");
		const U32 max_sorted_queue_size = gSavedSettings.getU32("PrimMediaMaxSortedQueueSize");
		const U32 max_round_robin_queue_size = gSavedSettings.getU32("PrimMediaMaxRoundRobinQueueSize");
		sObjectMediaClient = new LLObjectMediaDataClient(queue_timer_delay, retry_timer_delay, max_retries, 
														 max_sorted_queue_size, max_round_robin_queue_size);
		sObjectMediaNavigateClient = new LLObjectMediaNavigateClient(queue_timer_delay, retry_timer_delay, 
																	 max_retries, max_sorted_queue_size, max_round_robin_queue_size);
	}
}

// static
void LLVOVolume::cleanupClass()
{
    sObjectMediaClient = NULL;
    sObjectMediaNavigateClient = NULL;
}

U32 LLVOVolume::processUpdateMessage(LLMessageSystem *mesgsys,
										  void **user_data,
										  U32 block_num, EObjectUpdateType update_type,
										  LLDataPacker *dp)
{
	LLColor4U color;
	const S32 teDirtyBits = (TEM_CHANGE_TEXTURE|TEM_CHANGE_COLOR|TEM_CHANGE_MEDIA);

	// Do base class updates...
	U32 retval = LLViewerObject::processUpdateMessage(mesgsys, user_data, block_num, update_type, dp);

	LLUUID sculpt_id;
	U8 sculpt_type = 0;
	if (isSculpted())
	{
		LLSculptParams *sculpt_params = (LLSculptParams *)getParameterEntry(LLNetworkData::PARAMS_SCULPT);
		sculpt_id = sculpt_params->getSculptTexture();
		sculpt_type = sculpt_params->getSculptType();
	}

	if (!dp)
	{
		if (update_type == OUT_FULL)
		{
			////////////////////////////////
			//
			// Unpack texture animation data
			//
			//

			if (mesgsys->getSizeFast(_PREHASH_ObjectData, block_num, _PREHASH_TextureAnim))
			{
				if (!mTextureAnimp)
				{
					mTextureAnimp = new LLViewerTextureAnim(this);
				}
				else
				{
					if (!(mTextureAnimp->mMode & LLTextureAnim::SMOOTH))
					{
						mTextureAnimp->reset();
					}
				}
				mTexAnimMode = 0;
				
				mTextureAnimp->unpackTAMessage(mesgsys, block_num);
			}
			else
			{
				if (mTextureAnimp)
				{
					delete mTextureAnimp;
					mTextureAnimp = NULL;
					gPipeline.markTextured(mDrawable);
					mFaceMappingChanged = TRUE;
					mTexAnimMode = 0;
				}
			}

			// Unpack volume data
			LLVolumeParams volume_params;
			LLVolumeMessage::unpackVolumeParams(&volume_params, mesgsys, _PREHASH_ObjectData, block_num);
			volume_params.setSculptID(sculpt_id, sculpt_type);

			if (setVolume(volume_params, 0))
			{
				markForUpdate(TRUE);
			}
		}

		// Sigh, this needs to be done AFTER the volume is set as well, otherwise bad stuff happens...
		////////////////////////////
		//
		// Unpack texture entry data
		//

		S32 result = unpackTEMessage(mesgsys, _PREHASH_ObjectData, (S32) block_num);
		if (result & teDirtyBits)
		{
			updateTEData();
		}
		if (result & TEM_CHANGE_MEDIA)
		{
			retval |= MEDIA_FLAGS_CHANGED;
		}
	}
	else
	{
		if (update_type != OUT_TERSE_IMPROVED)
		{
			LLVolumeParams volume_params;
			BOOL res = LLVolumeMessage::unpackVolumeParams(&volume_params, *dp);
			if (!res)
			{
				LL_WARNS() << "Bogus volume parameters in object " << getID() << LL_ENDL;
				LL_WARNS() << getRegion()->getOriginGlobal() << LL_ENDL;
			}

			volume_params.setSculptID(sculpt_id, sculpt_type);

			if (setVolume(volume_params, 0))
			{
				markForUpdate(TRUE);
			}
			S32 res2 = unpackTEMessage(*dp);
			if (TEM_INVALID == res2)
			{
				// There's something bogus in the data that we're unpacking.
				dp->dumpBufferToLog();
				LL_WARNS() << "Flushing cache files" << LL_ENDL;

				if(LLVOCache::instanceExists() && getRegion())
				{
					LLVOCache::getInstance()->removeEntry(getRegion()->getHandle()) ;
				}
				
				LL_WARNS() << "Bogus TE data in " << getID() << LL_ENDL;
			}
			else 
			{
				if (res2 & teDirtyBits) 
				{
					updateTEData();
				}
				if (res2 & TEM_CHANGE_MEDIA)
				{
					retval |= MEDIA_FLAGS_CHANGED;
				}
			}

			U32 value = dp->getPassFlags();

			if (value & 0x40)
			{
				if (!mTextureAnimp)
				{
					mTextureAnimp = new LLViewerTextureAnim(this);
				}
				else
				{
					if (!(mTextureAnimp->mMode & LLTextureAnim::SMOOTH))
					{
						mTextureAnimp->reset();
					}
				}
				mTexAnimMode = 0;
				mTextureAnimp->unpackTAMessage(*dp);
			}
			else if (mTextureAnimp)
			{
				delete mTextureAnimp;
				mTextureAnimp = NULL;
				gPipeline.markTextured(mDrawable);
				mFaceMappingChanged = TRUE;
				mTexAnimMode = 0;
			}

			if (value & 0x400)
			{ //particle system (new)
				unpackParticleSource(*dp, mOwnerID, false);
			}
		}
		else
		{
			S32 texture_length = mesgsys->getSizeFast(_PREHASH_ObjectData, block_num, _PREHASH_TextureEntry);
			if (texture_length)
			{
				U8							tdpbuffer[1024];
				LLDataPackerBinaryBuffer	tdp(tdpbuffer, 1024);
				mesgsys->getBinaryDataFast(_PREHASH_ObjectData, _PREHASH_TextureEntry, tdpbuffer, 0, block_num);
				S32 result = unpackTEMessage(tdp);
				if (result & teDirtyBits)
				{
					updateTEData();
				}
				if (result & TEM_CHANGE_MEDIA)
				{
					retval |= MEDIA_FLAGS_CHANGED;
				}
			}
		}
	}
// <FS:CR> OpenSim returns a zero. Don't request MediaData where MOAP isn't supported
	//if (retval & (MEDIA_URL_REMOVED | MEDIA_URL_ADDED | MEDIA_URL_UPDATED | MEDIA_FLAGS_CHANGED))
	if (retval != 0 && retval & (MEDIA_URL_REMOVED | MEDIA_URL_ADDED | MEDIA_URL_UPDATED | MEDIA_FLAGS_CHANGED))
// </FS:CR>
	{
		// If only the media URL changed, and it isn't a media version URL,
		// ignore it
		if ( ! ( retval & (MEDIA_URL_ADDED | MEDIA_URL_UPDATED) &&
				 mMedia && ! mMedia->mMediaURL.empty() &&
				 ! LLTextureEntry::isMediaVersionString(mMedia->mMediaURL) ) )
		{
			// If the media changed at all, request new media data
			LL_DEBUGS("MediaOnAPrim") << "Media update: " << getID() << ": retval=" << retval << " Media URL: " <<
                ((mMedia) ?  mMedia->mMediaURL : std::string("")) << LL_ENDL;
			requestMediaDataUpdate(retval & MEDIA_FLAGS_CHANGED);
		}
        else {
            LL_INFOS("MediaOnAPrim") << "Ignoring media update for: " << getID() << " Media URL: " <<
                ((mMedia) ?  mMedia->mMediaURL : std::string("")) << LL_ENDL;
        }
	}
	// ...and clean up any media impls
	cleanUpMediaImpls();

	return retval;
}


void LLVOVolume::animateTextures()
{
	if (!mDead)
	{
		F32 off_s = 0.f, off_t = 0.f, scale_s = 1.f, scale_t = 1.f, rot = 0.f;
		S32 result = mTextureAnimp->animateTextures(off_s, off_t, scale_s, scale_t, rot);
	
		if (result)
		{
			if (!mTexAnimMode)
			{
				mFaceMappingChanged = TRUE;
				gPipeline.markTextured(mDrawable);
			}
			mTexAnimMode = result | mTextureAnimp->mMode;
				
			S32 start=0, end=mDrawable->getNumFaces()-1;
			if (mTextureAnimp->mFace >= 0 && mTextureAnimp->mFace <= end)
			{
				start = end = mTextureAnimp->mFace;
			}
		
			for (S32 i = start; i <= end; i++)
			{
				LLFace* facep = mDrawable->getFace(i);
				if (!facep) continue;
				if(facep->getVirtualSize() <= MIN_TEX_ANIM_SIZE && facep->mTextureMatrix) continue;

				const LLTextureEntry* te = facep->getTextureEntry();
			
				if (!te)
				{
					continue;
				}
		
				if (!(result & LLViewerTextureAnim::ROTATE))
				{
					te->getRotation(&rot);
				}
				if (!(result & LLViewerTextureAnim::TRANSLATE))
				{
					te->getOffset(&off_s,&off_t);
				}			
				if (!(result & LLViewerTextureAnim::SCALE))
				{
					te->getScale(&scale_s, &scale_t);
				}

				if (!facep->mTextureMatrix)
				{
					facep->mTextureMatrix = new LLMatrix4();
				}

				LLMatrix4& tex_mat = *facep->mTextureMatrix;
				tex_mat.setIdentity();
				LLVector3 trans ;

					trans.set(LLVector3(off_s+0.5f, off_t+0.5f, 0.f));			
					tex_mat.translate(LLVector3(-0.5f, -0.5f, 0.f));

				LLVector3 scale(scale_s, scale_t, 1.f);			
				LLQuaternion quat;
				quat.setQuat(rot, 0, 0, -1.f);
		
				tex_mat.rotate(quat);				

				LLMatrix4 mat;
				mat.initAll(scale, LLQuaternion(), LLVector3());
				tex_mat *= mat;
		
				tex_mat.translate(trans);
			}
		}
		else
		{
			if (mTexAnimMode && mTextureAnimp->mRate == 0)
			{
				U8 start, count;

				if (mTextureAnimp->mFace == -1)
				{
					start = 0;
					count = getNumTEs();
				}
				else
				{
					start = (U8) mTextureAnimp->mFace;
					count = 1;
				}

				for (S32 i = start; i < start + count; i++)
				{
					if (mTexAnimMode & LLViewerTextureAnim::TRANSLATE)
					{
						setTEOffset(i, mTextureAnimp->mOffS, mTextureAnimp->mOffT);				
					}
					if (mTexAnimMode & LLViewerTextureAnim::SCALE)
					{
						setTEScale(i, mTextureAnimp->mScaleS, mTextureAnimp->mScaleT);	
					}
					if (mTexAnimMode & LLViewerTextureAnim::ROTATE)
					{
						setTERotation(i, mTextureAnimp->mRot);
					}
				}

				gPipeline.markTextured(mDrawable);
				mFaceMappingChanged = TRUE;
				mTexAnimMode = 0;
			}
		}
	}
}

void LLVOVolume::updateTextures()
{
	const F32 TEXTURE_AREA_REFRESH_TIME = 5.f; // seconds
	if (mTextureUpdateTimer.getElapsedTimeF32() > TEXTURE_AREA_REFRESH_TIME)
	{
		updateTextureVirtualSize();

		if (mDrawable.notNull() && !isVisible() && !mDrawable->isActive())
		{ //delete vertex buffer to free up some VRAM
			LLSpatialGroup* group  = mDrawable->getSpatialGroup();
			if (group)
			{
				group->destroyGL(true);

				//flag the group as having changed geometry so it gets a rebuild next time
				//it becomes visible
				group->setState(LLSpatialGroup::GEOM_DIRTY | LLSpatialGroup::MESH_DIRTY | LLSpatialGroup::NEW_DRAWINFO);
			}
		}


    }
}

BOOL LLVOVolume::isVisible() const 
{
	if(mDrawable.notNull() && mDrawable->isVisible())
	{
		return TRUE ;
	}

	if(isAttachment())
	{
		LLViewerObject* objp = (LLViewerObject*)getParent() ;
		while(objp && !objp->isAvatar())
		{
			objp = (LLViewerObject*)objp->getParent() ;
		}

		return objp && objp->mDrawable.notNull() && objp->mDrawable->isVisible() ;
	}

	return FALSE ;
}

void LLVOVolume::updateTextureVirtualSize(bool forced)
{
	LL_RECORD_BLOCK_TIME(FTM_VOLUME_TEXTURES);
	// Update the pixel area of all faces

	if(!forced)
	{
		if(!isVisible())
		{ //don't load textures for non-visible faces
			const S32 num_faces = mDrawable->getNumFaces();
			for (S32 i = 0; i < num_faces; i++)
			{
				LLFace* face = mDrawable->getFace(i);
				if (face)
				{
					face->setPixelArea(0.f); 
					face->setVirtualSize(0.f);
				}
			}

			return ;
		}

		if (!gPipeline.hasRenderType(LLPipeline::RENDER_TYPE_SIMPLE))
		{
			return;
		}
	}

	static LLCachedControl<bool> dont_load_textures(gSavedSettings,"TextureDisable", false);
		
	if (dont_load_textures || LLAppViewer::getTextureFetch()->mDebugPause) // || !mDrawable->isVisible())
	{
		return;
	}

	mTextureUpdateTimer.reset();
	
	F32 old_area = mPixelArea;
	mPixelArea = 0.f;

	const S32 num_faces = mDrawable->getNumFaces();
	F32 min_vsize=999999999.f, max_vsize=0.f;
	LLViewerCamera* camera = LLViewerCamera::getInstance();
	for (S32 i = 0; i < num_faces; i++)
	{
		LLFace* face = mDrawable->getFace(i);
		if (!face) continue;
		const LLTextureEntry *te = face->getTextureEntry();
		LLViewerTexture *imagep = face->getTexture();
		if (!imagep || !te ||			
			face->mExtents[0].equals3(face->mExtents[1]))
		{
			continue;
		}
		
		F32 vsize;
		F32 old_size = face->getVirtualSize();

		if (isHUDAttachment())
		{
			F32 area = (F32) camera->getScreenPixelArea();
			vsize = area;
			imagep->setBoostLevel(LLGLTexture::BOOST_HUD);
 			face->setPixelArea(area); // treat as full screen
			face->setVirtualSize(vsize);
		}
		else
		{
			vsize = face->getTextureVirtualSize();
		}

		mPixelArea = llmax(mPixelArea, face->getPixelArea());		

		if (face->mTextureMatrix != NULL)
		{
			if ((vsize < MIN_TEX_ANIM_SIZE && old_size > MIN_TEX_ANIM_SIZE) ||
				(vsize > MIN_TEX_ANIM_SIZE && old_size < MIN_TEX_ANIM_SIZE))
			{
				gPipeline.markRebuild(mDrawable, LLDrawable::REBUILD_TCOORD, FALSE);
			}
		}
				
		if (gPipeline.hasRenderDebugMask(LLPipeline::RENDER_DEBUG_TEXTURE_AREA))
		{
			if (vsize < min_vsize) min_vsize = vsize;
			if (vsize > max_vsize) max_vsize = vsize;
		}
		else if (gPipeline.hasRenderDebugMask(LLPipeline::RENDER_DEBUG_TEXTURE_PRIORITY))
		{
			LLViewerFetchedTexture* img = LLViewerTextureManager::staticCastToFetchedTexture(imagep) ;
			if(img)
			{
				F32 pri = img->getDecodePriority();
				pri = llmax(pri, 0.0f);
				if (pri < min_vsize) min_vsize = pri;
				if (pri > max_vsize) max_vsize = pri;
			}
		}
		else if (gPipeline.hasRenderDebugMask(LLPipeline::RENDER_DEBUG_FACE_AREA))
		{
			F32 pri = mPixelArea;
			if (pri < min_vsize) min_vsize = pri;
			if (pri > max_vsize) max_vsize = pri;
		}	
	}
	
	if (isSculpted())
	{
		LLSculptParams *sculpt_params = (LLSculptParams *)getParameterEntry(LLNetworkData::PARAMS_SCULPT);
		LLUUID id =  sculpt_params->getSculptTexture();
		
		updateSculptTexture();
		
		

		if (mSculptTexture.notNull())
		{
			mSculptTexture->setBoostLevel(llmax((S32)mSculptTexture->getBoostLevel(),
												(S32)LLGLTexture::BOOST_SCULPTED));
			mSculptTexture->setForSculpt() ;
			
			if(!mSculptTexture->isCachedRawImageReady())
			{
				S32 lod = llmin(mLOD, 3);
				F32 lodf = ((F32)(lod + 1.0f)/4.f);
				F32 tex_size = lodf * LLViewerTexture::sMaxSculptRez ;
				mSculptTexture->addTextureStats(2.f * tex_size * tex_size, FALSE);
			
				//if the sculpty very close to the view point, load first
				{				
					LLVector3 lookAt = getPositionAgent() - camera->getOrigin();
					F32 dist = lookAt.normVec() ;
					F32 cos_angle_to_view_dir = lookAt * camera->getXAxis() ;				
					mSculptTexture->setAdditionalDecodePriority(0.8f * LLFace::calcImportanceToCamera(cos_angle_to_view_dir, dist)) ;
				}
			}
	
			S32 texture_discard = mSculptTexture->getCachedRawImageLevel(); //try to match the texture
			S32 current_discard = getVolume() ? getVolume()->getSculptLevel() : -2 ;

			if (texture_discard >= 0 && //texture has some data available
				(texture_discard < current_discard || //texture has more data than last rebuild
				current_discard < 0)) //no previous rebuild
			{
				gPipeline.markRebuild(mDrawable, LLDrawable::REBUILD_VOLUME, FALSE);
				mSculptChanged = TRUE;
			}

			if (gPipeline.hasRenderDebugMask(LLPipeline::RENDER_DEBUG_SCULPTED))
			{
				setDebugText(llformat("T%d C%d V%d\n%dx%d",
										  texture_discard, current_discard, getVolume()->getSculptLevel(),
										  mSculptTexture->getHeight(), mSculptTexture->getWidth()));
			}
		}

	}

	if (getLightTextureID().notNull())
	{
		LLLightImageParams* params = (LLLightImageParams*) getParameterEntry(LLNetworkData::PARAMS_LIGHT_IMAGE);
		LLUUID id = params->getLightTexture();
		mLightTexture = LLViewerTextureManager::getFetchedTexture(id);
		if (mLightTexture.notNull())
		{
			F32 rad = getLightRadius();
			mLightTexture->addTextureStats(gPipeline.calcPixelArea(getPositionAgent(), 
																	LLVector3(rad,rad,rad),
																	*camera));
		}	
	}
	
	if (gPipeline.hasRenderDebugMask(LLPipeline::RENDER_DEBUG_TEXTURE_AREA))
	{
		setDebugText(llformat("%.0f:%.0f", (F32) sqrt(min_vsize),(F32) sqrt(max_vsize)));
	}
 	else if (gPipeline.hasRenderDebugMask(LLPipeline::RENDER_DEBUG_TEXTURE_PRIORITY))
 	{
 		setDebugText(llformat("%.0f:%.0f", (F32) sqrt(min_vsize),(F32) sqrt(max_vsize)));
 	}
	else if (gPipeline.hasRenderDebugMask(LLPipeline::RENDER_DEBUG_FACE_AREA))
	{
		setDebugText(llformat("%.0f:%.0f", (F32) sqrt(min_vsize),(F32) sqrt(max_vsize)));
	}
	else if (gPipeline.hasRenderDebugMask(LLPipeline::RENDER_DEBUG_TEXTURE_SIZE))
	{
		// mDrawable->getNumFaces();
		std::set<LLViewerFetchedTexture*> tex_list;
		std::string output="";
		for(S32 i = 0 ; i < num_faces; i++)
		{
			LLFace* facep = mDrawable->getFace(i) ;
			if(facep)
			{						
				LLViewerFetchedTexture* tex = dynamic_cast<LLViewerFetchedTexture*>(facep->getTexture()) ;
				if(tex)
				{
					if(tex_list.find(tex) != tex_list.end())
					{
						continue ; //already displayed.
					}
					tex_list.insert(tex);
					S32 width= tex->getWidth();
					S32 height= tex->getHeight();
					output+=llformat("%dx%d\n",width,height);
				}
			}
		}
		setDebugText(output);
	}

	if (mPixelArea == 0)
	{ //flexi phasing issues make this happen
		mPixelArea = old_area;
	}
}

BOOL LLVOVolume::isActive() const
{
	return !mStatic;
}

BOOL LLVOVolume::setMaterial(const U8 material)
{
	BOOL res = LLViewerObject::setMaterial(material);
	
	return res;
}

void LLVOVolume::setTexture(const S32 face)
{
	llassert(face < getNumTEs());
	gGL.getTexUnit(0)->bind(getTEImage(face));
}

void LLVOVolume::setScale(const LLVector3 &scale, BOOL damped)
{
	if (scale != getScale())
	{
		// store local radius
		LLViewerObject::setScale(scale);

		if (mVolumeImpl)
		{
			mVolumeImpl->onSetScale(scale, damped);
		}
		
		updateRadius();

		//since drawable transforms do not include scale, changing volume scale
		//requires an immediate rebuild of volume verts.
		gPipeline.markRebuild(mDrawable, LLDrawable::REBUILD_POSITION, TRUE);
	}
}

LLFace* LLVOVolume::addFace(S32 f)
{
	const LLTextureEntry* te = getTE(f);
	LLViewerTexture* imagep = getTEImage(f);
	if (te->getMaterialParams().notNull())
	{
		LLViewerTexture* normalp = getTENormalMap(f);
		LLViewerTexture* specularp = getTESpecularMap(f);
		return mDrawable->addFace(te, imagep, normalp, specularp);
	}
	return mDrawable->addFace(te, imagep);
}

LLDrawable *LLVOVolume::createDrawable(LLPipeline *pipeline)
{
	pipeline->allocDrawable(this);
		
	mDrawable->setRenderType(LLPipeline::RENDER_TYPE_VOLUME);

	S32 max_tes_to_set = getNumTEs();
	for (S32 i = 0; i < max_tes_to_set; i++)
	{
		addFace(i);
	}
	mNumFaces = max_tes_to_set;

	if (isAttachment())
	{
		mDrawable->makeActive();
	}

	if (getIsLight())
	{
		// Add it to the pipeline mLightSet
		gPipeline.setLight(mDrawable, TRUE);
	}
	
	updateRadius();
	bool force_update = true; // avoid non-alpha mDistance update being optimized away
	mDrawable->updateDistance(*LLViewerCamera::getInstance(), force_update);

	return mDrawable;
}

BOOL LLVOVolume::setVolume(const LLVolumeParams &params_in, const S32 detail, bool unique_volume)
{
	LLVolumeParams volume_params = params_in;

	S32 last_lod = mVolumep.notNull() ? LLVolumeLODGroup::getVolumeDetailFromScale(mVolumep->getDetail()) : -1;
	S32 lod = mLOD;

	BOOL is404 = FALSE;
	
	if (isSculpted())
	{
		// if it's a mesh
		if ((volume_params.getSculptType() & LL_SCULPT_TYPE_MASK) == LL_SCULPT_TYPE_MESH)
		{ //meshes might not have all LODs, get the force detail to best existing LOD
			LLUUID mesh_id = volume_params.getSculptID();

			lod = gMeshRepo.getActualMeshLOD(volume_params, lod);
			if (lod == -1)
			{
				is404 = TRUE;
				lod = 0;
			}
		}
	}

	// Check if we need to change implementations
	bool is_flexible = (volume_params.getPathParams().getCurveType() == LL_PCODE_PATH_FLEXIBLE);
	if (is_flexible)
	{
		setParameterEntryInUse(LLNetworkData::PARAMS_FLEXIBLE, TRUE, false);
		if (!mVolumeImpl)
		{
			LLFlexibleObjectData* data = (LLFlexibleObjectData*)getParameterEntry(LLNetworkData::PARAMS_FLEXIBLE);
			mVolumeImpl = new LLVolumeImplFlexible(this, data);
		}
	}
	else
	{
		// Mark the parameter not in use
		setParameterEntryInUse(LLNetworkData::PARAMS_FLEXIBLE, FALSE, false);
		if (mVolumeImpl)
		{
			delete mVolumeImpl;
			mVolumeImpl = NULL;
			if (mDrawable.notNull())
			{
				// Undo the damage we did to this matrix
				mDrawable->updateXform(FALSE);
			}
		}
	}
	
	if (is404)
	{
		setIcon(LLViewerTextureManager::getFetchedTextureFromFile("icons/Inv_Mesh.png", FTT_LOCAL_FILE, TRUE, LLGLTexture::BOOST_UI));
		//render prim proxy when mesh loading attempts give up
		volume_params.setSculptID(LLUUID::null, LL_SCULPT_TYPE_NONE);

	}

	if ((LLPrimitive::setVolume(volume_params, lod, (mVolumeImpl && mVolumeImpl->isVolumeUnique()))) || mSculptChanged)
	{
		mFaceMappingChanged = TRUE;
		
		if (mVolumeImpl)
		{
			mVolumeImpl->onSetVolume(volume_params, mLOD);
		}
	
		updateSculptTexture();
		// NaCl - Graphics crasher protection
		getVolume()->calcSurfaceArea();
		// NaCl End

		if (isSculpted())
		{
			updateSculptTexture();
			// if it's a mesh
			if ((volume_params.getSculptType() & LL_SCULPT_TYPE_MASK) == LL_SCULPT_TYPE_MESH)
			{
				if (!getVolume()->isMeshAssetLoaded())
				{ 
					//load request not yet issued, request pipeline load this mesh
					LLUUID asset_id = volume_params.getSculptID();
					S32 available_lod = gMeshRepo.loadMesh(this, volume_params, lod, last_lod);
					if (available_lod != lod)
					{
						LLPrimitive::setVolume(volume_params, available_lod);
					}
				}
				
			}
			else // otherwise is sculptie
			{
				if (mSculptTexture.notNull())
				{
					sculpt();
				}
			}
		}

		static LLCachedControl<bool> use_transform_feedback(gSavedSettings, "RenderUseTransformFeedback", false);

		bool cache_in_vram = use_transform_feedback && gTransformPositionProgram.mProgramObject &&
			(!mVolumeImpl || !mVolumeImpl->isVolumeUnique());

		if (cache_in_vram)
		{ //this volume might be used as source data for a transform object, put it in vram
			LLVolume* volume = getVolume();
			for (S32 i = 0; i < volume->getNumFaces(); ++i)
			{
				const LLVolumeFace& face = volume->getVolumeFace(i);
				if (face.mVertexBuffer.notNull())
				{ //already cached
					break;
				}
				volume->genTangents(i);
				LLFace::cacheFaceInVRAM(face);
			}
		}
		

		return TRUE;
	}



	return FALSE;
}

void LLVOVolume::updateSculptTexture()
{
	LLPointer<LLViewerFetchedTexture> old_sculpt = mSculptTexture;

	if (isSculpted() && !isMesh())
	{
		LLSculptParams *sculpt_params = (LLSculptParams *)getParameterEntry(LLNetworkData::PARAMS_SCULPT);
		LLUUID id =  sculpt_params->getSculptTexture();
		if (id.notNull())
		{
			mSculptTexture = LLViewerTextureManager::getFetchedTexture(id, FTT_DEFAULT, TRUE, LLGLTexture::BOOST_NONE, LLViewerTexture::LOD_TEXTURE);
		}
	}
	else
	{
		mSculptTexture = NULL;
	}

	if (mSculptTexture != old_sculpt)
	{
		if (old_sculpt.notNull())
		{
			old_sculpt->removeVolume(this);
		}
		if (mSculptTexture.notNull())
		{
			mSculptTexture->addVolume(this);
		}
	}
	
}

void LLVOVolume::notifyMeshLoaded()
{ 
	mSculptChanged = TRUE;
	gPipeline.markRebuild(mDrawable, LLDrawable::REBUILD_GEOMETRY, TRUE);

	LLVOAvatar* avatar = getAvatar();
	if (avatar)
	{
		avatar->updateVisualComplexity();
	}
}

// sculpt replaces generate() for sculpted surfaces
void LLVOVolume::sculpt()
{	
	if (mSculptTexture.notNull())
	{				
		U16 sculpt_height = 0;
		U16 sculpt_width = 0;
		S8 sculpt_components = 0;
		const U8* sculpt_data = NULL;
	
		S32 discard_level = mSculptTexture->getCachedRawImageLevel() ;
		LLImageRaw* raw_image = mSculptTexture->getCachedRawImage() ;
		
		S32 max_discard = mSculptTexture->getMaxDiscardLevel();
		if (discard_level > max_discard)
		{
			discard_level = max_discard;    // clamp to the best we can do			
		}
		if(discard_level > MAX_DISCARD_LEVEL)
		{
			return; //we think data is not ready yet.
		}

		S32 current_discard = getVolume()->getSculptLevel() ;
		if(current_discard < -2)
		{
			static S32 low_sculpty_discard_warning_count = 1;
			S32 exponent = llmax(1, llfloor( log10((F64) low_sculpty_discard_warning_count) ));
			S32 interval = pow(10.0, exponent);
			if ( low_sculpty_discard_warning_count < 10 ||
				(low_sculpty_discard_warning_count % interval) == 0)
			{	// Log first 10 time, then decreasing intervals afterwards otherwise this can flood the logs
				LL_WARNS() << "WARNING!!: Current discard for sculpty " << mSculptTexture->getID() 
					<< " at " << current_discard 
					<< " is less than -2." 
					<< " Hit this " << low_sculpty_discard_warning_count << " times"
					<< LL_ENDL;
			}
			low_sculpty_discard_warning_count++;
			
			// corrupted volume... don't update the sculpty
			return;
		}
		else if (current_discard > MAX_DISCARD_LEVEL)
		{
			static S32 high_sculpty_discard_warning_count = 1;
			S32 exponent = llmax(1, llfloor( log10((F64) high_sculpty_discard_warning_count) ));
			S32 interval = pow(10.0, exponent);
			if ( high_sculpty_discard_warning_count < 10 ||
				(high_sculpty_discard_warning_count % interval) == 0)
			{	// Log first 10 time, then decreasing intervals afterwards otherwise this can flood the logs
				LL_WARNS() << "WARNING!!: Current discard for sculpty " << mSculptTexture->getID() 
					<< " at " << current_discard 
					<< " is more than than allowed max of " << MAX_DISCARD_LEVEL
					<< ".  Hit this " << high_sculpty_discard_warning_count << " times"
					<< LL_ENDL;
			}
			high_sculpty_discard_warning_count++;

			// corrupted volume... don't update the sculpty			
			return;
		}

		if (current_discard == discard_level)  // no work to do here
			return;
		
		if(!raw_image)
		{
			llassert(discard_level < 0) ;

			sculpt_width = 0;
			sculpt_height = 0;
			sculpt_data = NULL ;

			if(LLViewerTextureManager::sTesterp)
			{
				LLViewerTextureManager::sTesterp->updateGrayTextureBinding();
			}
		}
		else
		{					
			sculpt_height = raw_image->getHeight();
			sculpt_width = raw_image->getWidth();
			sculpt_components = raw_image->getComponents();		
					   
			sculpt_data = raw_image->getData();

			if(LLViewerTextureManager::sTesterp)
			{
				mSculptTexture->updateBindStatsForTester() ;
			}
		}
		getVolume()->sculpt(sculpt_width, sculpt_height, sculpt_components, sculpt_data, discard_level);

		//notify rebuild any other VOVolumes that reference this sculpty volume
		for (S32 i = 0; i < mSculptTexture->getNumVolumes(); ++i)
		{
			LLVOVolume* volume = (*(mSculptTexture->getVolumeList()))[i];
			if (volume != this && volume->getVolume() == getVolume())
			{
				gPipeline.markRebuild(volume->mDrawable, LLDrawable::REBUILD_GEOMETRY, FALSE);
			}
		}
	}
}

S32	LLVOVolume::computeLODDetail(F32 distance, F32 radius)
{
	S32	cur_detail;
	if (LLPipeline::sDynamicLOD)
	{
		// We've got LOD in the profile, and in the twist.  Use radius.
		F32 tan_angle = (LLVOVolume::sLODFactor*radius)/distance;
		cur_detail = LLVolumeLODGroup::getDetailFromTan(ll_round(tan_angle, 0.01f));
	}
	else
	{
		cur_detail = llclamp((S32) (sqrtf(radius)*LLVOVolume::sLODFactor*4.f), 0, 3);		
	}
	return cur_detail;
}

BOOL LLVOVolume::calcLOD()
{
	if (mDrawable.isNull())
	{
		return FALSE;
	}

	S32 cur_detail = 0;
	
	F32 radius;
	F32 distance;

	if (mDrawable->isState(LLDrawable::RIGGED))
	{
		LLVOAvatar* avatar = getAvatar(); 
		
		// Not sure how this can really happen, but alas it does. Better exit here than crashing.
		if( !avatar || !avatar->mDrawable )
		{
			return FALSE;
		}

		distance = avatar->mDrawable->mDistanceWRTCamera;
		radius = avatar->getBinRadius();
	}
	else
	{
		distance = mDrawable->mDistanceWRTCamera;
		radius = getVolume() ? getVolume()->mLODScaleBias.scaledVec(getScale()).length() : getScale().length();
	}
	
	//hold onto unmodified distance for debugging
	//F32 debug_distance = distance;
	
	distance *= sDistanceFactor;

	F32 rampDist = LLVOVolume::sLODFactor * 2;
	
	if (distance < rampDist)
	{
		// Boost LOD when you're REALLY close
		distance *= 1.0f/rampDist;
		distance *= distance;
		distance *= rampDist;
	}
	
	// DON'T Compensate for field of view changing on FOV zoom.
	distance *= F_PI/3.f;

	cur_detail = computeLODDetail(ll_round(distance, 0.01f), 
									ll_round(radius, 0.01f));


	if (gPipeline.hasRenderDebugMask(LLPipeline::RENDER_DEBUG_LOD_INFO) &&
		mDrawable->getFace(0))
	{
		//setDebugText(llformat("%.2f:%.2f, %d", mDrawable->mDistanceWRTCamera, radius, cur_detail));

		setDebugText(llformat("%d", mDrawable->getFace(0)->getTextureIndex()));
	}

	if (cur_detail != mLOD)
	{
		mAppAngle = ll_round((F32) atan2( mDrawable->getRadius(), mDrawable->mDistanceWRTCamera) * RAD_TO_DEG, 0.01f);
		mLOD = cur_detail;		
		return TRUE;
	}

	return FALSE;
}

BOOL LLVOVolume::updateLOD()
{
	if (mDrawable.isNull())
	{
		return FALSE;
	}
	
	BOOL lod_changed = calcLOD();

	if (lod_changed)
	{
		gPipeline.markRebuild(mDrawable, LLDrawable::REBUILD_VOLUME, FALSE);
		mLODChanged = TRUE;
	}
	else
	{
		F32 new_radius = getBinRadius();
		F32 old_radius = mDrawable->getBinRadius();
		if (new_radius < old_radius * 0.9f || new_radius > old_radius*1.1f)
		{
			gPipeline.markPartitionMove(mDrawable);
		}
	}

	lod_changed = lod_changed || LLViewerObject::updateLOD();
	
	return lod_changed;
}

BOOL LLVOVolume::setDrawableParent(LLDrawable* parentp)
{
	if (!LLViewerObject::setDrawableParent(parentp))
	{
		// no change in drawable parent
		return FALSE;
	}

	if (!mDrawable->isRoot())
	{
		// rebuild vertices in parent relative space
		gPipeline.markRebuild(mDrawable, LLDrawable::REBUILD_VOLUME, TRUE);

		if (mDrawable->isActive() && !parentp->isActive())
		{
			parentp->makeActive();
		}
		else if (mDrawable->isStatic() && parentp->isActive())
		{
			mDrawable->makeActive();
		}
	}
	
	return TRUE;
}

void LLVOVolume::updateFaceFlags()
{
	// There's no guarantee that getVolume()->getNumFaces() == mDrawable->getNumFaces()
	for (S32 i = 0; i < getVolume()->getNumFaces() && i < mDrawable->getNumFaces(); i++)
	{
		// <FS:ND> There's no guarantee that getVolume()->getNumFaces() == mDrawable->getNumFaces()
		if( mDrawable->getNumFaces() <= i || getNumTEs() <= i )
			return;
		// </FS:ND>

		LLFace *face = mDrawable->getFace(i);
		if (face)
		{
			BOOL fullbright = getTE(i)->getFullbright();
			face->clearState(LLFace::FULLBRIGHT | LLFace::HUD_RENDER | LLFace::LIGHT);

			if (fullbright || (mMaterial == LL_MCODE_LIGHT))
			{
				face->setState(LLFace::FULLBRIGHT);
			}
			if (mDrawable->isLight())
			{
				face->setState(LLFace::LIGHT);
			}
			if (isHUDAttachment())
			{
				face->setState(LLFace::HUD_RENDER);
			}
		}
	}
}

BOOL LLVOVolume::setParent(LLViewerObject* parent)
{
	BOOL ret = FALSE ;
	if (parent != getParent())
	{
		ret = LLViewerObject::setParent(parent);
		if (ret && mDrawable)
		{
			gPipeline.markMoved(mDrawable);
			gPipeline.markRebuild(mDrawable, LLDrawable::REBUILD_VOLUME, TRUE);
		}
	}

	return ret ;
}

// NOTE: regenFaces() MUST be followed by genTriangles()!
void LLVOVolume::regenFaces()
{
	// remove existing faces
	BOOL count_changed = mNumFaces != getNumTEs();
	
	if (count_changed)
	{
		deleteFaces();		
		// add new faces
		mNumFaces = getNumTEs();
	}
		
	for (S32 i = 0; i < mNumFaces; i++)
	{
		LLFace* facep = count_changed ? addFace(i) : mDrawable->getFace(i);
		if (!facep) continue;

		facep->setTEOffset(i);
		facep->setTexture(getTEImage(i));
		if (facep->getTextureEntry()->getMaterialParams().notNull())
		{
			facep->setNormalMap(getTENormalMap(i));
			facep->setSpecularMap(getTESpecularMap(i));
		}
		facep->setViewerObject(this);
		
		// If the face had media on it, this will have broken the link between the LLViewerMediaTexture and the face.
		// Re-establish the link.
		if((int)mMediaImplList.size() > i)
		{
			if(mMediaImplList[i])
			{
				LLViewerMediaTexture* media_tex = LLViewerTextureManager::findMediaTexture(mMediaImplList[i]->getMediaTextureID()) ;
				if(media_tex)
				{
					media_tex->addMediaToFace(facep) ;
				}
			}
		}
	}
	
	if (!count_changed)
	{
		updateFaceFlags();
	}
}

BOOL LLVOVolume::genBBoxes(BOOL force_global)
{
	BOOL res = TRUE;

	LLVector4a min,max;

	min.clear();
	max.clear();

	BOOL rebuild = mDrawable->isState(LLDrawable::REBUILD_VOLUME | LLDrawable::REBUILD_POSITION | LLDrawable::REBUILD_RIGGED);

	//	bool rigged = false;
	LLVolume* volume = mRiggedVolume;
	if (!volume)
	{
		volume = getVolume();
	}

	// There's no guarantee that getVolume()->getNumFaces() == mDrawable->getNumFaces()
	for (S32 i = 0;
		 i < getVolume()->getNumVolumeFaces() && i < mDrawable->getNumFaces() && i < getNumTEs();
		 i++)
	{
		// <FS:ND> There's no guarantee that getVolume()->getNumFaces() == mDrawable->getNumFaces()
		if( mDrawable->getNumFaces() <= i )
			break;
		// </FS:ND>

		LLFace *face = mDrawable->getFace(i);
		if (!face)
		{
			continue;
		}
		res &= face->genVolumeBBoxes(*volume, i,
										mRelativeXform, 
										(mVolumeImpl && mVolumeImpl->isVolumeGlobal()) || force_global);
		
		if (rebuild)
		{
			if (i == 0)
			{
				min = face->mExtents[0];
				max = face->mExtents[1];
			}
			else
			{
				min.setMin(min, face->mExtents[0]);
				max.setMax(max, face->mExtents[1]);
			}
		}
	}
	
	if (rebuild)
	{
		mDrawable->setSpatialExtents(min,max);
		min.add(max);
		min.mul(0.5f);
		mDrawable->setPositionGroup(min);	
	}

	updateRadius();
	mDrawable->movePartition();
				
	return res;
}

void LLVOVolume::preRebuild()
{
	if (mVolumeImpl != NULL)
	{
		mVolumeImpl->preRebuild();
	}
}

void LLVOVolume::updateRelativeXform(bool force_identity)
{
	if (mVolumeImpl)
	{
		mVolumeImpl->updateRelativeXform(force_identity);
		return;
	}
	
	LLDrawable* drawable = mDrawable;
	
	if (drawable->isState(LLDrawable::RIGGED) && mRiggedVolume.notNull())
	{ //rigged volume (which is in agent space) is used for generating bounding boxes etc
	  //inverse of render matrix should go to partition space
		mRelativeXform = getRenderMatrix();

		F32* dst = (F32*) mRelativeXformInvTrans.mMatrix;
		F32* src = (F32*) mRelativeXform.mMatrix;
		dst[0] = src[0]; dst[1] = src[1]; dst[2] = src[2];
		dst[3] = src[4]; dst[4] = src[5]; dst[5] = src[6];
		dst[6] = src[8]; dst[7] = src[9]; dst[8] = src[10];
		
		mRelativeXform.invert();
		mRelativeXformInvTrans.transpose();
	}
	else if (drawable->isActive() || force_identity)
	{				
		// setup relative transforms
		LLQuaternion delta_rot;
		LLVector3 delta_pos, delta_scale;
		
		//matrix from local space to parent relative/global space
		bool use_identity = force_identity || drawable->isSpatialRoot();
		delta_rot = use_identity ? LLQuaternion() : mDrawable->getRotation();
		delta_pos = use_identity ? LLVector3(0,0,0) : mDrawable->getPosition();
		delta_scale = mDrawable->getScale();

		// Vertex transform (4x4)
		LLVector3 x_axis = LLVector3(delta_scale.mV[VX], 0.f, 0.f) * delta_rot;
		LLVector3 y_axis = LLVector3(0.f, delta_scale.mV[VY], 0.f) * delta_rot;
		LLVector3 z_axis = LLVector3(0.f, 0.f, delta_scale.mV[VZ]) * delta_rot;

		mRelativeXform.initRows(LLVector4(x_axis, 0.f),
								LLVector4(y_axis, 0.f),
								LLVector4(z_axis, 0.f),
								LLVector4(delta_pos, 1.f));

		
		// compute inverse transpose for normals
		// mRelativeXformInvTrans.setRows(x_axis, y_axis, z_axis);
		// mRelativeXformInvTrans.invert(); 
		// mRelativeXformInvTrans.setRows(x_axis, y_axis, z_axis);
		// grumble - invert is NOT a matrix invert, so we do it by hand:

		LLMatrix3 rot_inverse = LLMatrix3(~delta_rot);

		LLMatrix3 scale_inverse;
		scale_inverse.setRows(LLVector3(1.0, 0.0, 0.0) / delta_scale.mV[VX],
							  LLVector3(0.0, 1.0, 0.0) / delta_scale.mV[VY],
							  LLVector3(0.0, 0.0, 1.0) / delta_scale.mV[VZ]);
							   
		
		mRelativeXformInvTrans = rot_inverse * scale_inverse;

		mRelativeXformInvTrans.transpose();
	}
	else
	{
		LLVector3 pos = getPosition();
		LLVector3 scale = getScale();
		LLQuaternion rot = getRotation();
	
		if (mParent)
		{
			pos *= mParent->getRotation();
			pos += mParent->getPosition();
			rot *= mParent->getRotation();
		}
		
		//LLViewerRegion* region = getRegion();
		//pos += region->getOriginAgent();
		
		LLVector3 x_axis = LLVector3(scale.mV[VX], 0.f, 0.f) * rot;
		LLVector3 y_axis = LLVector3(0.f, scale.mV[VY], 0.f) * rot;
		LLVector3 z_axis = LLVector3(0.f, 0.f, scale.mV[VZ]) * rot;

		mRelativeXform.initRows(LLVector4(x_axis, 0.f),
								LLVector4(y_axis, 0.f),
								LLVector4(z_axis, 0.f),
								LLVector4(pos, 1.f));

		// compute inverse transpose for normals
		LLMatrix3 rot_inverse = LLMatrix3(~rot);

		LLMatrix3 scale_inverse;
		scale_inverse.setRows(LLVector3(1.0, 0.0, 0.0) / scale.mV[VX],
							  LLVector3(0.0, 1.0, 0.0) / scale.mV[VY],
							  LLVector3(0.0, 0.0, 1.0) / scale.mV[VZ]);
							   
		
		mRelativeXformInvTrans = rot_inverse * scale_inverse;

		mRelativeXformInvTrans.transpose();
	}
}

static LLTrace::BlockTimerStatHandle FTM_GEN_FLEX("Generate Flexies");
static LLTrace::BlockTimerStatHandle FTM_UPDATE_PRIMITIVES("Update Primitives");
static LLTrace::BlockTimerStatHandle FTM_UPDATE_RIGGED_VOLUME("Update Rigged");

bool LLVOVolume::lodOrSculptChanged(LLDrawable *drawable, BOOL &compiled)
{
	bool regen_faces = false;

	LLVolume *old_volumep, *new_volumep;
	F32 old_lod, new_lod;
	S32 old_num_faces, new_num_faces;

	old_volumep = getVolume();
	old_lod = old_volumep->getDetail();
	old_num_faces = old_volumep->getNumFaces();
	old_volumep = NULL;

	{
		LL_RECORD_BLOCK_TIME(FTM_GEN_VOLUME);
		const LLVolumeParams &volume_params = getVolume()->getParams();
		setVolume(volume_params, 0);
	}

	new_volumep = getVolume();
	new_lod = new_volumep->getDetail();
	new_num_faces = new_volumep->getNumFaces();
	new_volumep = NULL;

	if ((new_lod != old_lod) || mSculptChanged)
	{
		compiled = TRUE;
		sNumLODChanges += new_num_faces;

		if ((S32)getNumTEs() != getVolume()->getNumFaces())
		{
			setNumTEs(getVolume()->getNumFaces()); //mesh loading may change number of faces.
		}

		drawable->setState(LLDrawable::REBUILD_VOLUME); // for face->genVolumeTriangles()

		{
			LL_RECORD_BLOCK_TIME(FTM_GEN_TRIANGLES);
			regen_faces = new_num_faces != old_num_faces || mNumFaces != (S32)getNumTEs();
			if (regen_faces)
			{
				regenFaces();
			}

			if (mSculptChanged)
			{ //changes in sculpt maps can thrash an object bounding box without 
				//triggering a spatial group bounding box update -- force spatial group
				//to update bounding boxes
				LLSpatialGroup* group = mDrawable->getSpatialGroup();
				if (group)
				{
					group->unbound();
				}
			}
		}
	}

	return regen_faces;
}

BOOL LLVOVolume::updateGeometry(LLDrawable *drawable)
{
	LL_RECORD_BLOCK_TIME(FTM_UPDATE_PRIMITIVES);
	
	if (mDrawable->isState(LLDrawable::REBUILD_RIGGED))
	{
		{
			LL_RECORD_BLOCK_TIME(FTM_UPDATE_RIGGED_VOLUME);
			updateRiggedVolume();
		}
		genBBoxes(FALSE);
		mDrawable->clearState(LLDrawable::REBUILD_RIGGED);
	}

	if (mVolumeImpl != NULL)
	{
		BOOL res;
		{
			LL_RECORD_BLOCK_TIME(FTM_GEN_FLEX);
			res = mVolumeImpl->doUpdateGeometry(drawable);
		}
		// NaCl - Graphics crasher protection
		if( enableVolumeSAPProtection() )
			mVolumeSurfaceArea = getVolume()->getSurfaceArea();
		// NaCl End
		updateFaceFlags();
		return res;
	}
	
	LLSpatialGroup* group = drawable->getSpatialGroup();
	if (group)
	{
		group->dirtyMesh();
	}

	BOOL compiled = FALSE;
			
	updateRelativeXform();
	
	if (mDrawable.isNull()) // Not sure why this is happening, but it is...
	{
		return TRUE; // No update to complete
	}

	if (mVolumeChanged || mFaceMappingChanged)
	{
		dirtySpatialGroup(drawable->isState(LLDrawable::IN_REBUILD_Q1));

		bool was_regen_faces = false;

		if (mVolumeChanged)
		{
			was_regen_faces = lodOrSculptChanged(drawable, compiled);
			drawable->setState(LLDrawable::REBUILD_VOLUME);
		}
		else if (mSculptChanged || mLODChanged)
		{
			compiled = TRUE;
			was_regen_faces = lodOrSculptChanged(drawable, compiled);
		}

		if (!was_regen_faces) {
			LL_RECORD_BLOCK_TIME(FTM_GEN_TRIANGLES);
			regenFaces();
		}

		genBBoxes(FALSE);
	}
	else if (mLODChanged || mSculptChanged)
	{
		dirtySpatialGroup(drawable->isState(LLDrawable::IN_REBUILD_Q1));
		compiled = TRUE;
		lodOrSculptChanged(drawable, compiled);
		genBBoxes(FALSE);
	}
	// it has its own drawable (it's moved) or it has changed UVs or it has changed xforms from global<->local
	else
	{
		compiled = TRUE;
		// All it did was move or we changed the texture coordinate offset
		LL_RECORD_BLOCK_TIME(FTM_GEN_TRIANGLES);
		genBBoxes(FALSE);
	}
	// NaCl - Graphics crasher protection
	if( enableVolumeSAPProtection() )
		mVolumeSurfaceArea = getVolume()->getSurfaceArea();
	// NaCl End
	// Update face flags
	updateFaceFlags();
	
	if(compiled)
	{
		LLPipeline::sCompiles++;
	}
		
	mVolumeChanged = FALSE;
	mLODChanged = FALSE;
	mSculptChanged = FALSE;
	mFaceMappingChanged = FALSE;
	
	return LLViewerObject::updateGeometry(drawable);
}

void LLVOVolume::updateFaceSize(S32 idx)
{
	if( mDrawable->getNumFaces() <= idx )
	{
		return;
	}

	LLFace* facep = mDrawable->getFace(idx);
	if (facep)
	{
		if (idx >= getVolume()->getNumVolumeFaces())
		{
			facep->setSize(0,0, true);
		}
		else
		{
			const LLVolumeFace& vol_face = getVolume()->getVolumeFace(idx);
			facep->setSize(vol_face.mNumVertices, vol_face.mNumIndices, 
							true); // <--- volume faces should be padded for 16-byte alignment
		
		}
	}
}

BOOL LLVOVolume::isRootEdit() const
{
	if (mParent && !((LLViewerObject*)mParent)->isAvatar())
	{
		return FALSE;
	}
	return TRUE;
}

//virtual
void LLVOVolume::setNumTEs(const U8 num_tes)
{
	const U8 old_num_tes = getNumTEs() ;
	
	if(old_num_tes && old_num_tes < num_tes) //new faces added
	{
		LLViewerObject::setNumTEs(num_tes) ;

		if(mMediaImplList.size() >= old_num_tes && mMediaImplList[old_num_tes -1].notNull())//duplicate the last media textures if exists.
		{
			mMediaImplList.resize(num_tes) ;
			const LLTextureEntry* te = getTE(old_num_tes - 1) ;
			for(U8 i = old_num_tes; i < num_tes ; i++)
			{
				setTE(i, *te) ;
				mMediaImplList[i] = mMediaImplList[old_num_tes -1] ;
			}
			mMediaImplList[old_num_tes -1]->setUpdated(TRUE) ;
		}
	}
	else if(old_num_tes > num_tes && mMediaImplList.size() > num_tes) //old faces removed
	{
		U8 end = mMediaImplList.size() ;
		for(U8 i = num_tes; i < end ; i++)
		{
			removeMediaImpl(i) ;				
		}
		mMediaImplList.resize(num_tes) ;

		LLViewerObject::setNumTEs(num_tes) ;
	}
	else
	{
		LLViewerObject::setNumTEs(num_tes) ;
	}

	return ;
}

//virtual     
void LLVOVolume::changeTEImage(S32 index, LLViewerTexture* imagep)
{
	BOOL changed = (mTEImages[index] != imagep);
	LLViewerObject::changeTEImage(index, imagep);
	if (changed)
	{
		gPipeline.markTextured(mDrawable);
		mFaceMappingChanged = TRUE;
	}
}

void LLVOVolume::setTEImage(const U8 te, LLViewerTexture *imagep)
{
	BOOL changed = (mTEImages[te] != imagep);
	LLViewerObject::setTEImage(te, imagep);
	if (changed)
	{
		gPipeline.markTextured(mDrawable);
		mFaceMappingChanged = TRUE;
	}
}

S32 LLVOVolume::setTETexture(const U8 te, const LLUUID &uuid)
{
	S32 res = LLViewerObject::setTETexture(te, uuid);
	if (res)
	{
		gPipeline.markTextured(mDrawable);
		mFaceMappingChanged = TRUE;
	}
	return res;
}

S32 LLVOVolume::setTEColor(const U8 te, const LLColor3& color)
{
	return setTEColor(te, LLColor4(color));
}

S32 LLVOVolume::setTEColor(const U8 te, const LLColor4& color)
{
	S32 retval = 0;
	const LLTextureEntry *tep = getTE(te);
	if (!tep)
	{
		LL_WARNS("MaterialTEs") << "No texture entry for te " << (S32)te << ", object " << mID << LL_ENDL;
	}
	else if (color != tep->getColor())
	{
		F32 old_alpha = tep->getColor().mV[3];
		if (color.mV[3] != old_alpha)
		{
			gPipeline.markTextured(mDrawable);
			//treat this alpha change as an LoD update since render batches may need to get rebuilt
			mLODChanged = TRUE;
			gPipeline.markRebuild(mDrawable, LLDrawable::REBUILD_VOLUME, FALSE);
		}
		retval = LLPrimitive::setTEColor(te, color);
		if (mDrawable.notNull() && retval)
		{
			// These should only happen on updates which are not the initial update.
			mDrawable->setState(LLDrawable::REBUILD_COLOR);
			dirtyMesh();
		}
	}

	return  retval;
}

S32 LLVOVolume::setTEBumpmap(const U8 te, const U8 bumpmap)
{
	S32 res = LLViewerObject::setTEBumpmap(te, bumpmap);
	if (res)
	{
		gPipeline.markTextured(mDrawable);
		mFaceMappingChanged = TRUE;
	}
	return  res;
}

S32 LLVOVolume::setTETexGen(const U8 te, const U8 texgen)
{
	S32 res = LLViewerObject::setTETexGen(te, texgen);
	if (res)
	{
		gPipeline.markTextured(mDrawable);
		mFaceMappingChanged = TRUE;
	}
	return  res;
}

S32 LLVOVolume::setTEMediaTexGen(const U8 te, const U8 media)
{
	S32 res = LLViewerObject::setTEMediaTexGen(te, media);
	if (res)
	{
		gPipeline.markTextured(mDrawable);
		mFaceMappingChanged = TRUE;
	}
	return  res;
}

S32 LLVOVolume::setTEShiny(const U8 te, const U8 shiny)
{
	S32 res = LLViewerObject::setTEShiny(te, shiny);
	if (res)
	{
		gPipeline.markTextured(mDrawable);
		mFaceMappingChanged = TRUE;
	}
	return  res;
}

S32 LLVOVolume::setTEFullbright(const U8 te, const U8 fullbright)
{
	S32 res = LLViewerObject::setTEFullbright(te, fullbright);
	if (res)
	{
		gPipeline.markTextured(mDrawable);
		mFaceMappingChanged = TRUE;
	}
	return  res;
}

S32 LLVOVolume::setTEBumpShinyFullbright(const U8 te, const U8 bump)
{
	S32 res = LLViewerObject::setTEBumpShinyFullbright(te, bump);
	if (res)
	{
		gPipeline.markTextured(mDrawable);
		mFaceMappingChanged = TRUE;
	}
	return res;
}

S32 LLVOVolume::setTEMediaFlags(const U8 te, const U8 media_flags)
{
	S32 res = LLViewerObject::setTEMediaFlags(te, media_flags);
	if (res)
	{
		gPipeline.markTextured(mDrawable);
		mFaceMappingChanged = TRUE;
	}
	return  res;
}

S32 LLVOVolume::setTEGlow(const U8 te, const F32 glow)
{
	S32 res = LLViewerObject::setTEGlow(te, glow);
	if (res)
	{
		gPipeline.markTextured(mDrawable);
		mFaceMappingChanged = TRUE;
	}
	return  res;
}

void LLVOVolume::setTEMaterialParamsCallbackTE(const LLUUID& objectID, const LLMaterialID &pMaterialID, const LLMaterialPtr pMaterialParams, U32 te)
{
	LLVOVolume* pVol = (LLVOVolume*)gObjectList.findObject(objectID);
	if (pVol)
	{
		LL_DEBUGS("MaterialTEs") << "materialid " << pMaterialID.asString() << " to TE " << te << LL_ENDL;
		if (te >= pVol->getNumTEs())
			return;

		LLTextureEntry* texture_entry = pVol->getTE(te);
		if (texture_entry && (texture_entry->getMaterialID() == pMaterialID))
		{
			pVol->setTEMaterialParams(te, pMaterialParams, FALSE);
		}
	}
}

S32 LLVOVolume::setTEMaterialID(const U8 te, const LLMaterialID& pMaterialID)
{
	S32 res = LLViewerObject::setTEMaterialID(te, pMaterialID);
	LL_DEBUGS("MaterialTEs") << "te "<< (S32)te << " materialid " << pMaterialID.asString() << " res " << res
								<< ( LLSelectMgr::getInstance()->getSelection()->contains(const_cast<LLVOVolume*>(this), te) ? " selected" : " not selected" )
								<< LL_ENDL;
		
	LL_DEBUGS("MaterialTEs") << " " << pMaterialID.asString() << LL_ENDL;
	if (res)
	{
		LLMaterialMgr::instance().getTE(getRegion()->getRegionID(), pMaterialID, te, boost::bind(&LLVOVolume::setTEMaterialParamsCallbackTE, getID(), _1, _2, _3));

		setChanged(ALL_CHANGED);
		if (!mDrawable.isNull())
		{
			gPipeline.markTextured(mDrawable);
			gPipeline.markRebuild(mDrawable,LLDrawable::REBUILD_ALL);
		}
		mFaceMappingChanged = TRUE;
	}
	return res;
}

bool LLVOVolume::notifyAboutCreatingTexture(LLViewerTexture *texture)
{ //Ok, here we have confirmation about texture creation, check our wait-list
  //and make changes, or return false

	std::pair<mmap_UUID_MAP_t::iterator, mmap_UUID_MAP_t::iterator> range = mWaitingTextureInfo.equal_range(texture->getID());

	typedef std::map<U8, LLMaterialPtr> map_te_material;
	map_te_material new_material;

	for(mmap_UUID_MAP_t::iterator range_it = range.first; range_it != range.second; ++range_it)
	{
		LLMaterialPtr cur_material = getTEMaterialParams(range_it->second.te);

		//here we just interesting in DIFFUSE_MAP only!
		if(NULL != cur_material.get() && LLRender::DIFFUSE_MAP == range_it->second.map && GL_RGBA != texture->getPrimaryFormat())
		{ //ok let's check the diffuse mode
			switch(cur_material->getDiffuseAlphaMode())
			{
			case LLMaterial::DIFFUSE_ALPHA_MODE_BLEND:
			case LLMaterial::DIFFUSE_ALPHA_MODE_EMISSIVE:
			case LLMaterial::DIFFUSE_ALPHA_MODE_MASK:
				{ //uups... we have non 32 bit texture with LLMaterial::DIFFUSE_ALPHA_MODE_* => LLMaterial::DIFFUSE_ALPHA_MODE_NONE

					LLMaterialPtr mat = NULL;
					map_te_material::iterator it = new_material.find(range_it->second.te);
					if(new_material.end() == it) {
						mat = new LLMaterial(cur_material->asLLSD());
						new_material.insert(map_te_material::value_type(range_it->second.te, mat));
					} else {
						mat = it->second;
					}

					mat->setDiffuseAlphaMode(LLMaterial::DIFFUSE_ALPHA_MODE_NONE);

				} break;
			} //switch
		} //if
	} //for

	//setup new materials
	for(map_te_material::const_iterator it = new_material.begin(), end = new_material.end(); it != end; ++it)
	{
		LLMaterialMgr::getInstance()->put(getID(), it->first, *it->second);
		LLViewerObject::setTEMaterialParams(it->first, it->second, FALSE);
	}

	//clear wait-list
	mWaitingTextureInfo.erase(range.first, range.second);

	return 0 != new_material.size();
}

bool LLVOVolume::notifyAboutMissingAsset(LLViewerTexture *texture)
{ //Ok, here if we wait information about texture and it's missing
  //then depending from the texture map (diffuse, normal, or specular)
  //make changes in material and confirm it. If not return false.
	std::pair<mmap_UUID_MAP_t::iterator, mmap_UUID_MAP_t::iterator> range = mWaitingTextureInfo.equal_range(texture->getID());
	if(range.first == range.second) return false;

	typedef std::map<U8, LLMaterialPtr> map_te_material;
	map_te_material new_material;
	
	for(mmap_UUID_MAP_t::iterator range_it = range.first; range_it != range.second; ++range_it)
	{
		LLMaterialPtr cur_material = getTEMaterialParams(range_it->second.te);
		//<FS:Ansariel> Possible crash fix by Drake Arconis
		if (cur_material.isNull())
		{
			continue;
		}
		// </FS:Ansariel>
		switch(range_it->second.map)
		{
		case LLRender::DIFFUSE_MAP:
			{
				if(LLMaterial::DIFFUSE_ALPHA_MODE_NONE != cur_material->getDiffuseAlphaMode())
				{ //missing texture + !LLMaterial::DIFFUSE_ALPHA_MODE_NONE => LLMaterial::DIFFUSE_ALPHA_MODE_NONE
					LLMaterialPtr mat = NULL;
					map_te_material::iterator it = new_material.find(range_it->second.te);
					if(new_material.end() == it) {
						mat = new LLMaterial(cur_material->asLLSD());
						new_material.insert(map_te_material::value_type(range_it->second.te, mat));
					} else {
						mat = it->second;
					}

					mat->setDiffuseAlphaMode(LLMaterial::DIFFUSE_ALPHA_MODE_NONE);
				}
			} break;
		case LLRender::NORMAL_MAP:
			{ //missing texture => reset material texture id
				LLMaterialPtr mat = NULL;
				map_te_material::iterator it = new_material.find(range_it->second.te);
				if(new_material.end() == it) {
					mat = new LLMaterial(cur_material->asLLSD());
					new_material.insert(map_te_material::value_type(range_it->second.te, mat));
				} else {
					mat = it->second;
				}

				mat->setNormalID(LLUUID::null);
			} break;
		case LLRender::SPECULAR_MAP:
			{ //missing texture => reset material texture id
				LLMaterialPtr mat = NULL;
				map_te_material::iterator it = new_material.find(range_it->second.te);
				if(new_material.end() == it) {
					mat = new LLMaterial(cur_material->asLLSD());
					new_material.insert(map_te_material::value_type(range_it->second.te, mat));
				} else {
					mat = it->second;
				}

				mat->setSpecularID(LLUUID::null);
			} break;
		case LLRender::NUM_TEXTURE_CHANNELS:
				//nothing to do, make compiler happy
			break;
		} //switch
	} //for

	//setup new materials
	for(map_te_material::const_iterator it = new_material.begin(), end = new_material.end(); it != end; ++it)
	{
		LLMaterialMgr::getInstance()->put(getID(), it->first, *it->second);
		LLViewerObject::setTEMaterialParams(it->first, it->second, FALSE);
	}

	//clear wait-list
	mWaitingTextureInfo.erase(range.first, range.second);

	return 0 != new_material.size();
}

S32 LLVOVolume::setTEMaterialParams(const U8 te, const LLMaterialPtr pMaterialParams, bool isInitFromServer)
{
	LLMaterialPtr pMaterial = const_cast<LLMaterialPtr&>(pMaterialParams);

	if(pMaterialParams)
	{ //check all of them according to material settings

		LLViewerTexture *img_diffuse = getTEImage(te);
		LLViewerTexture *img_normal = getTENormalMap(te);
		LLViewerTexture *img_specular = getTESpecularMap(te);

		llassert(NULL != img_diffuse);

		LLMaterialPtr new_material = NULL;

		//diffuse
		if(NULL != img_diffuse)
		{ //guard
			if(0 == img_diffuse->getPrimaryFormat() && !img_diffuse->isMissingAsset())
			{ //ok here we don't have information about texture, let's belief and leave material settings
			  //but we remember this case
				mWaitingTextureInfo.insert(mmap_UUID_MAP_t::value_type(img_diffuse->getID(), material_info(LLRender::DIFFUSE_MAP, te)));
			}
			else
			{
				bool bSetDiffuseNone = false;
				if(img_diffuse->isMissingAsset())
				{
					bSetDiffuseNone = true;
				}
				else
				{
					switch(pMaterialParams->getDiffuseAlphaMode())
					{
					case LLMaterial::DIFFUSE_ALPHA_MODE_BLEND:
					case LLMaterial::DIFFUSE_ALPHA_MODE_EMISSIVE:
					case LLMaterial::DIFFUSE_ALPHA_MODE_MASK:
						{ //all of them modes available only for 32 bit textures
							if(GL_RGBA != img_diffuse->getPrimaryFormat())
							{
								bSetDiffuseNone = true;
							}
						} break;
					}
				} //else


				if(bSetDiffuseNone)
				{ //upps... we should substitute this material with LLMaterial::DIFFUSE_ALPHA_MODE_NONE
					new_material = new LLMaterial(pMaterialParams->asLLSD());
					new_material->setDiffuseAlphaMode(LLMaterial::DIFFUSE_ALPHA_MODE_NONE);
				}
			}
		}

		//normal
		if(LLUUID::null != pMaterialParams->getNormalID())
		{
			if(img_normal && img_normal->isMissingAsset() && img_normal->getID() == pMaterialParams->getNormalID())
			{
				if(!new_material) {
					new_material = new LLMaterial(pMaterialParams->asLLSD());
				}
				new_material->setNormalID(LLUUID::null);
			}
			else if(NULL == img_normal || 0 == img_normal->getPrimaryFormat())
			{ //ok here we don't have information about texture, let's belief and leave material settings
				//but we remember this case
				mWaitingTextureInfo.insert(mmap_UUID_MAP_t::value_type(pMaterialParams->getNormalID(), material_info(LLRender::NORMAL_MAP,te)));
			}

		}


		//specular
		if(LLUUID::null != pMaterialParams->getSpecularID())
		{
			if(img_specular && img_specular->isMissingAsset() && img_specular->getID() == pMaterialParams->getSpecularID())
			{
				if(!new_material) {
					new_material = new LLMaterial(pMaterialParams->asLLSD());
				}
				new_material->setSpecularID(LLUUID::null);
			}
			else if(NULL == img_specular || 0 == img_specular->getPrimaryFormat())
			{ //ok here we don't have information about texture, let's belief and leave material settings
				//but we remember this case
				mWaitingTextureInfo.insert(mmap_UUID_MAP_t::value_type(pMaterialParams->getSpecularID(), material_info(LLRender::SPECULAR_MAP, te)));
			}
		}

		if(new_material) {
			pMaterial = new_material;
			LLMaterialMgr::getInstance()->put(getID(),te,*pMaterial);
		}
	}

	S32 res = LLViewerObject::setTEMaterialParams(te, pMaterial, isInitFromServer);

	LL_DEBUGS("MaterialTEs") << "te " << (S32)te << " material " << ((pMaterial) ? pMaterial->asLLSD() : LLSD("null")) << " res " << res
							 << ( LLSelectMgr::getInstance()->getSelection()->contains(const_cast<LLVOVolume*>(this), te) ? " selected" : " not selected" )
							 << LL_ENDL;
	setChanged(ALL_CHANGED);
	if (!mDrawable.isNull())
	{
		gPipeline.markTextured(mDrawable);
		gPipeline.markRebuild(mDrawable,LLDrawable::REBUILD_ALL);
	}
	mFaceMappingChanged = TRUE;
	return TEM_CHANGE_TEXTURE;
}

S32 LLVOVolume::setTEScale(const U8 te, const F32 s, const F32 t)
{
	S32 res = LLViewerObject::setTEScale(te, s, t);
	if (res)
	{
		gPipeline.markTextured(mDrawable);
		mFaceMappingChanged = TRUE;
	}
	return res;
}

S32 LLVOVolume::setTEScaleS(const U8 te, const F32 s)
{
	S32 res = LLViewerObject::setTEScaleS(te, s);
	if (res)
	{
		gPipeline.markTextured(mDrawable);
		mFaceMappingChanged = TRUE;
	}
	return res;
}

S32 LLVOVolume::setTEScaleT(const U8 te, const F32 t)
{
	S32 res = LLViewerObject::setTEScaleT(te, t);
	if (res)
	{
		gPipeline.markTextured(mDrawable);
		mFaceMappingChanged = TRUE;
	}
	return res;
}

void LLVOVolume::updateTEData()
{
	/*if (mDrawable.notNull())
	{
		mFaceMappingChanged = TRUE;
		gPipeline.markRebuild(mDrawable, LLDrawable::REBUILD_MATERIAL, TRUE);
	}*/
}

bool LLVOVolume::hasMedia() const
{
	bool result = false;
	const U8 numTEs = getNumTEs();
	for (U8 i = 0; i < numTEs; i++)
	{
		const LLTextureEntry* te = getTE(i);
		if(te->hasMedia())
		{
			result = true;
			break;
		}
	}
	return result;
}

LLVector3 LLVOVolume::getApproximateFaceNormal(U8 face_id)
{
	LLVolume* volume = getVolume();
	LLVector4a result;
	result.clear();

	LLVector3 ret;

	if (volume && face_id < volume->getNumVolumeFaces())
	{
		const LLVolumeFace& face = volume->getVolumeFace(face_id);
		for (S32 i = 0; i < (S32)face.mNumVertices; ++i)
		{
			result.add(face.mNormals[i]);
		}

		LLVector3 ret(result.getF32ptr());
		ret = volumeDirectionToAgent(ret);
		ret.normVec();
	}
	
	return ret;
}

void LLVOVolume::requestMediaDataUpdate(bool isNew)
{
    if (sObjectMediaClient)
		sObjectMediaClient->fetchMedia(new LLMediaDataClientObjectImpl(this, isNew));
}

bool LLVOVolume::isMediaDataBeingFetched() const
{
	// I know what I'm doing by const_casting this away: this is just 
	// a wrapper class that is only going to do a lookup.
	return (sObjectMediaClient) ? sObjectMediaClient->isInQueue(new LLMediaDataClientObjectImpl(const_cast<LLVOVolume*>(this), false)) : false;
}

void LLVOVolume::cleanUpMediaImpls()
{
	// Iterate through our TEs and remove any Impls that are no longer used
	const U8 numTEs = getNumTEs();
	for (U8 i = 0; i < numTEs; i++)
	{
		const LLTextureEntry* te = getTE(i);
		if( ! te->hasMedia())
		{
			// Delete the media IMPL!
			removeMediaImpl(i) ;
		}
	}
}

void LLVOVolume::updateObjectMediaData(const LLSD &media_data_array, const std::string &media_version)
{
	// media_data_array is an array of media entry maps
	// media_version is the version string in the response.
	U32 fetched_version = LLTextureEntry::getVersionFromMediaVersionString(media_version);

	// Only update it if it is newer!
	if ( (S32)fetched_version > mLastFetchedMediaVersion)
	{
		mLastFetchedMediaVersion = fetched_version;
		//LL_INFOS() << "updating:" << this->getID() << " " << ll_pretty_print_sd(media_data_array) << LL_ENDL;
		
		LLSD::array_const_iterator iter = media_data_array.beginArray();
		LLSD::array_const_iterator end = media_data_array.endArray();
		U8 texture_index = 0;
		for (; iter != end; ++iter, ++texture_index)
		{
			syncMediaData(texture_index, *iter, false/*merge*/, false/*ignore_agent*/);
		}
	}
}

void LLVOVolume::syncMediaData(S32 texture_index, const LLSD &media_data, bool merge, bool ignore_agent)
{
	if(mDead)
	{
		// If the object has been marked dead, don't process media updates.
		return;
	}
	
	LLTextureEntry *te = getTE(texture_index);
	if(!te)
	{
		return ;
	}

	LL_DEBUGS("MediaOnAPrim") << "BEFORE: texture_index = " << texture_index
		<< " hasMedia = " << te->hasMedia() << " : " 
		<< ((NULL == te->getMediaData()) ? "NULL MEDIA DATA" : ll_pretty_print_sd(te->getMediaData()->asLLSD())) << LL_ENDL;

	std::string previous_url;
	LLMediaEntry* mep = te->getMediaData();
	if(mep)
	{
		// Save the "current url" from before the update so we can tell if
		// it changes. 
		previous_url = mep->getCurrentURL();
	}

	if (merge)
	{
		te->mergeIntoMediaData(media_data);
	}
	else {
		// XXX Question: what if the media data is undefined LLSD, but the
		// update we got above said that we have media flags??	Here we clobber
		// that, assuming the data from the service is more up-to-date. 
		te->updateMediaData(media_data);
	}

	mep = te->getMediaData();
	if(mep)
	{
		bool update_from_self = false;
		if (!ignore_agent) 
		{
			LLUUID updating_agent = LLTextureEntry::getAgentIDFromMediaVersionString(getMediaURL());
			update_from_self = (updating_agent == gAgent.getID());
		}
		viewer_media_t media_impl = LLViewerMedia::updateMediaImpl(mep, previous_url, update_from_self);
			
		addMediaImpl(media_impl, texture_index) ;
	}
	else
	{
		removeMediaImpl(texture_index);
	}

	LL_DEBUGS("MediaOnAPrim") << "AFTER: texture_index = " << texture_index
		<< " hasMedia = " << te->hasMedia() << " : " 
		<< ((NULL == te->getMediaData()) ? "NULL MEDIA DATA" : ll_pretty_print_sd(te->getMediaData()->asLLSD())) << LL_ENDL;
}

void LLVOVolume::mediaNavigateBounceBack(U8 texture_index)
{
	// Find the media entry for this navigate
	const LLMediaEntry* mep = NULL;
	viewer_media_t impl = getMediaImpl(texture_index);
	LLTextureEntry *te = getTE(texture_index);
	if(te)
	{
		mep = te->getMediaData();
	}
	
	if (mep && impl)
	{
        std::string url = mep->getCurrentURL();
		// Look for a ":", if not there, assume "http://"
		if (!url.empty() && std::string::npos == url.find(':')) 
		{
			url = "http://" + url;
		}
		// If the url we're trying to "bounce back" to is either empty or not
		// allowed by the whitelist, try the home url.  If *that* doesn't work,
		// set the media as failed and unload it
        if (url.empty() || !mep->checkCandidateUrl(url))
        {
            url = mep->getHomeURL();
			// Look for a ":", if not there, assume "http://"
			if (!url.empty() && std::string::npos == url.find(':')) 
			{
				url = "http://" + url;
			}
        }
        if (url.empty() || !mep->checkCandidateUrl(url))
		{
			// The url to navigate back to is not good, and we have nowhere else
			// to go.
			LL_WARNS("MediaOnAPrim") << "FAILED to bounce back URL \"" << url << "\" -- unloading impl" << LL_ENDL;
			impl->setMediaFailed(true);
		}
		else {
			// Okay, navigate now
            LL_INFOS("MediaOnAPrim") << "bouncing back to URL: " << url << LL_ENDL;
            impl->navigateTo(url, "", false, true);
        }
    }
}

bool LLVOVolume::hasMediaPermission(const LLMediaEntry* media_entry, MediaPermType perm_type)
{
    // NOTE: This logic ALMOST duplicates the logic in the server (in particular, in llmediaservice.cpp).
    if (NULL == media_entry ) return false; // XXX should we assert here?
    
    // The agent has permissions if:
    // - world permissions are on, or
    // - group permissions are on, and agent_id is in the group, or
    // - agent permissions are on, and agent_id is the owner
    
	// *NOTE: We *used* to check for modify permissions here (i.e. permissions were
	// granted if permModify() was true).  However, this doesn't make sense in the
	// viewer: we don't want to show controls or allow interaction if the author
	// has deemed it so.  See DEV-42115.
	
    U8 media_perms = (perm_type == MEDIA_PERM_INTERACT) ? media_entry->getPermsInteract() : media_entry->getPermsControl();
    
    // World permissions
    if (0 != (media_perms & LLMediaEntry::PERM_ANYONE)) 
    {
        return true;
    }
    
    // Group permissions
    else if (0 != (media_perms & LLMediaEntry::PERM_GROUP))
    {
		LLPermissions* obj_perm = LLSelectMgr::getInstance()->findObjectPermissions(this);
		if (obj_perm && gAgent.isInGroup(obj_perm->getGroup()))
		{
			return true;
		}
    }
    
    // Owner permissions
    else if (0 != (media_perms & LLMediaEntry::PERM_OWNER) && permYouOwner()) 
    {
        return true;
    }
    
    return false;
    
}

void LLVOVolume::mediaNavigated(LLViewerMediaImpl *impl, LLPluginClassMedia* plugin, std::string new_location)
{
	bool block_navigation = false;
	// FIXME: if/when we allow the same media impl to be used by multiple faces, the logic here will need to be fixed
	// to deal with multiple face indices.
	int face_index = getFaceIndexWithMediaImpl(impl, -1);
	
	// Find the media entry for this navigate
	LLMediaEntry* mep = NULL;
	LLTextureEntry *te = getTE(face_index);
	if(te)
	{
		mep = te->getMediaData();
	}
	
	if(mep)
	{
		if(!mep->checkCandidateUrl(new_location))
		{
			block_navigation = true;
		}
		if (!block_navigation && !hasMediaPermission(mep, MEDIA_PERM_INTERACT))
		{
			block_navigation = true;
		}
	}
	else
	{
		LL_WARNS("MediaOnAPrim") << "Couldn't find media entry!" << LL_ENDL;
	}
						
	if(block_navigation)
	{
		LL_INFOS("MediaOnAPrim") << "blocking navigate to URI " << new_location << LL_ENDL;

		// "bounce back" to the current URL from the media entry
		mediaNavigateBounceBack(face_index);
	}
	else if (sObjectMediaNavigateClient)
	{
		
		LL_DEBUGS("MediaOnAPrim") << "broadcasting navigate with URI " << new_location << LL_ENDL;

		sObjectMediaNavigateClient->navigate(new LLMediaDataClientObjectImpl(this, false), face_index, new_location);
	}
}

void LLVOVolume::mediaEvent(LLViewerMediaImpl *impl, LLPluginClassMedia* plugin, LLViewerMediaObserver::EMediaEvent event)
{
	switch(event)
	{
		
		case LLViewerMediaObserver::MEDIA_EVENT_LOCATION_CHANGED:
		{			
			switch(impl->getNavState())
			{
				case LLViewerMediaImpl::MEDIANAVSTATE_FIRST_LOCATION_CHANGED:
				{
					// This is the first location changed event after the start of a non-server-directed nav.  It may need to be broadcast or bounced back.
					mediaNavigated(impl, plugin, plugin->getLocation());
				}
				break;
				
				case LLViewerMediaImpl::MEDIANAVSTATE_FIRST_LOCATION_CHANGED_SPURIOUS:
					// This navigate didn't change the current URL.  
					LL_DEBUGS("MediaOnAPrim") << "	NOT broadcasting navigate (spurious)" << LL_ENDL;
				break;
				
				case LLViewerMediaImpl::MEDIANAVSTATE_SERVER_FIRST_LOCATION_CHANGED:
					// This is the first location changed event after the start of a server-directed nav.  Don't broadcast it.
					LL_INFOS("MediaOnAPrim") << "	NOT broadcasting navigate (server-directed)" << LL_ENDL;
				break;
				
				default:
					// This is a subsequent location-changed due to a redirect.	 Don't broadcast.
					LL_INFOS("MediaOnAPrim") << "	NOT broadcasting navigate (redirect)" << LL_ENDL;
				break;
			}
		}
		break;
		
		case LLViewerMediaObserver::MEDIA_EVENT_NAVIGATE_COMPLETE:
		{
			switch(impl->getNavState())
			{
				case LLViewerMediaImpl::MEDIANAVSTATE_COMPLETE_BEFORE_LOCATION_CHANGED:
				{
					// This is the first location changed event after the start of a non-server-directed nav.  It may need to be broadcast or bounced back.
					mediaNavigated(impl, plugin, plugin->getNavigateURI());
				}
				break;
				
				case LLViewerMediaImpl::MEDIANAVSTATE_COMPLETE_BEFORE_LOCATION_CHANGED_SPURIOUS:
					// This navigate didn't change the current URL.  
					LL_DEBUGS("MediaOnAPrim") << "	NOT broadcasting navigate (spurious)" << LL_ENDL;
				break;

				case LLViewerMediaImpl::MEDIANAVSTATE_SERVER_COMPLETE_BEFORE_LOCATION_CHANGED:
					// This is the the navigate complete event from a server-directed nav.  Don't broadcast it.
					LL_INFOS("MediaOnAPrim") << "	NOT broadcasting navigate (server-directed)" << LL_ENDL;
				break;
				
				default:
					// For all other states, the navigate should have been handled by LOCATION_CHANGED events already.
				break;
			}
		}
		break;
		
		default:
		break;
	}

}

void LLVOVolume::sendMediaDataUpdate()
{
    if (sObjectMediaClient)
		sObjectMediaClient->updateMedia(new LLMediaDataClientObjectImpl(this, false));
}

void LLVOVolume::removeMediaImpl(S32 texture_index)
{
	if(mMediaImplList.size() <= (U32)texture_index || mMediaImplList[texture_index].isNull())
	{
		return ;
	}

	//make the face referencing to mMediaImplList[texture_index] to point back to the old texture.
	if(mDrawable && texture_index < mDrawable->getNumFaces())
	{
		LLFace* facep = mDrawable->getFace(texture_index) ;
		if(facep)
		{
			LLViewerMediaTexture* media_tex = LLViewerTextureManager::findMediaTexture(mMediaImplList[texture_index]->getMediaTextureID()) ;
			if(media_tex)
			{
				media_tex->removeMediaFromFace(facep) ;
			}
		}
	}		
	
	//check if some other face(s) of this object reference(s)to this media impl.
	S32 i ;
	S32 end = (S32)mMediaImplList.size() ;
	for(i = 0; i < end ; i++)
	{
		if( i != texture_index && mMediaImplList[i] == mMediaImplList[texture_index])
		{
			break ;
		}
	}

	if(i == end) //this object does not need this media impl.
	{
		mMediaImplList[texture_index]->removeObject(this) ;
	}

	mMediaImplList[texture_index] = NULL ;
	return ;
}

void LLVOVolume::addMediaImpl(LLViewerMediaImpl* media_impl, S32 texture_index)
{
	if((S32)mMediaImplList.size() < texture_index + 1)
	{
		mMediaImplList.resize(texture_index + 1) ;
	}
	
	if(mMediaImplList[texture_index].notNull())
	{
		if(mMediaImplList[texture_index] == media_impl)
		{
			return ;
		}

		removeMediaImpl(texture_index) ;
	}

	mMediaImplList[texture_index] = media_impl;
	media_impl->addObject(this) ;	

	//add the face to show the media if it is in playing
	if(mDrawable)
	{
		LLFace* facep(NULL);
		if( texture_index < mDrawable->getNumFaces() )
		{
			facep = mDrawable->getFace(texture_index) ;
		}

		if(facep)
		{
			LLViewerMediaTexture* media_tex = LLViewerTextureManager::findMediaTexture(mMediaImplList[texture_index]->getMediaTextureID()) ;
			if(media_tex)
			{
				media_tex->addMediaToFace(facep) ;
			}
		}
		else //the face is not available now, start media on this face later.
		{
			media_impl->setUpdated(TRUE) ;
		}
	}
	return ;
}

viewer_media_t LLVOVolume::getMediaImpl(U8 face_id) const
{
	if(mMediaImplList.size() > face_id)
	{
		return mMediaImplList[face_id];
	}
	return NULL;
}

F64 LLVOVolume::getTotalMediaInterest() const
{
	// If this object is currently focused, this object has "high" interest
	if (LLViewerMediaFocus::getInstance()->getFocusedObjectID() == getID())
		return F64_MAX;
	
	F64 interest = (F64)-1.0;  // means not interested;
    
	// If this object is selected, this object has "high" interest, but since 
	// there can be more than one, we still add in calculated impl interest
	// XXX Sadly, 'contains()' doesn't take a const :(
	if (LLSelectMgr::getInstance()->getSelection()->contains(const_cast<LLVOVolume*>(this)))
		interest = F64_MAX / 2.0;
	
	int i = 0;
	const int end = getNumTEs();
	for ( ; i < end; ++i)
	{
		const viewer_media_t &impl = getMediaImpl(i);
		if (!impl.isNull())
		{
			if (interest == (F64)-1.0) interest = (F64)0.0;
			interest += impl->getInterest();
		}
	}
	return interest;
}

S32 LLVOVolume::getFaceIndexWithMediaImpl(const LLViewerMediaImpl* media_impl, S32 start_face_id)
{
	S32 end = (S32)mMediaImplList.size() ;
	for(S32 face_id = start_face_id + 1; face_id < end; face_id++)
	{
		if(mMediaImplList[face_id] == media_impl)
		{
			return face_id ;
		}
	}
	return -1 ;
}

//----------------------------------------------------------------------------

void LLVOVolume::setLightTextureID(LLUUID id)
{
	if (id.notNull())
	{
		if (!hasLightTexture())
		{
			setParameterEntryInUse(LLNetworkData::PARAMS_LIGHT_IMAGE, TRUE, true);
		}
		LLLightImageParams* param_block = (LLLightImageParams*) getParameterEntry(LLNetworkData::PARAMS_LIGHT_IMAGE);
		if (param_block && param_block->getLightTexture() != id)
		{
			param_block->setLightTexture(id);
			parameterChanged(LLNetworkData::PARAMS_LIGHT_IMAGE, true);
		}
	}
	else
	{
		if (hasLightTexture())
		{
			setParameterEntryInUse(LLNetworkData::PARAMS_LIGHT_IMAGE, FALSE, true);
			parameterChanged(LLNetworkData::PARAMS_LIGHT_IMAGE, true);
			mLightTexture = NULL;
		}
	}		
}

void LLVOVolume::setSpotLightParams(LLVector3 params)
{
	LLLightImageParams* param_block = (LLLightImageParams*) getParameterEntry(LLNetworkData::PARAMS_LIGHT_IMAGE);
	if (param_block && param_block->getParams() != params)
	{
		param_block->setParams(params);
		parameterChanged(LLNetworkData::PARAMS_LIGHT_IMAGE, true);
	}
}
		
void LLVOVolume::setIsLight(BOOL is_light)
{
	BOOL was_light = getIsLight();
	if (is_light != was_light)
	{
		if (is_light)
		{
			setParameterEntryInUse(LLNetworkData::PARAMS_LIGHT, TRUE, true);
		}
		else
		{
			setParameterEntryInUse(LLNetworkData::PARAMS_LIGHT, FALSE, true);
		}

		if (is_light)
		{
			// Add it to the pipeline mLightSet
			gPipeline.setLight(mDrawable, TRUE);
		}
		else
		{
			// Not a light.  Remove it from the pipeline's light set.
			gPipeline.setLight(mDrawable, FALSE);
		}
	}
}

void LLVOVolume::setLightColor(const LLColor3& color)
{
	LLLightParams *param_block = (LLLightParams *)getParameterEntry(LLNetworkData::PARAMS_LIGHT);
	if (param_block)
	{
		if (param_block->getColor() != color)
		{
			param_block->setColor(LLColor4(color, param_block->getColor().mV[3]));
			parameterChanged(LLNetworkData::PARAMS_LIGHT, true);
			gPipeline.markTextured(mDrawable);
			mFaceMappingChanged = TRUE;
		}
	}
}

void LLVOVolume::setLightIntensity(F32 intensity)
{
	LLLightParams *param_block = (LLLightParams *)getParameterEntry(LLNetworkData::PARAMS_LIGHT);
	if (param_block)
	{
		if (param_block->getColor().mV[3] != intensity)
		{
			param_block->setColor(LLColor4(LLColor3(param_block->getColor()), intensity));
			parameterChanged(LLNetworkData::PARAMS_LIGHT, true);
		}
	}
}

void LLVOVolume::setLightRadius(F32 radius)
{
	LLLightParams *param_block = (LLLightParams *)getParameterEntry(LLNetworkData::PARAMS_LIGHT);
	if (param_block)
	{
		if (param_block->getRadius() != radius)
		{
			param_block->setRadius(radius);
			parameterChanged(LLNetworkData::PARAMS_LIGHT, true);
		}
	}
}

void LLVOVolume::setLightFalloff(F32 falloff)
{
	LLLightParams *param_block = (LLLightParams *)getParameterEntry(LLNetworkData::PARAMS_LIGHT);
	if (param_block)
	{
		if (param_block->getFalloff() != falloff)
		{
			param_block->setFalloff(falloff);
			parameterChanged(LLNetworkData::PARAMS_LIGHT, true);
		}
	}
}

void LLVOVolume::setLightCutoff(F32 cutoff)
{
	LLLightParams *param_block = (LLLightParams *)getParameterEntry(LLNetworkData::PARAMS_LIGHT);
	if (param_block)
	{
		if (param_block->getCutoff() != cutoff)
		{
			param_block->setCutoff(cutoff);
			parameterChanged(LLNetworkData::PARAMS_LIGHT, true);
		}
	}
}

//----------------------------------------------------------------------------

BOOL LLVOVolume::getIsLight() const
{
	return getParameterEntryInUse(LLNetworkData::PARAMS_LIGHT);
}

LLColor3 LLVOVolume::getLightBaseColor() const
{
	const LLLightParams *param_block = (const LLLightParams *)getParameterEntry(LLNetworkData::PARAMS_LIGHT);
	if (param_block)
	{
		return LLColor3(param_block->getColor());
	}
	else
	{
		return LLColor3(1,1,1);
	}
}

LLColor3 LLVOVolume::getLightColor() const
{
	const LLLightParams *param_block = (const LLLightParams *)getParameterEntry(LLNetworkData::PARAMS_LIGHT);
	if (param_block)
	{
		return LLColor3(param_block->getColor()) * param_block->getColor().mV[3];
	}
	else
	{
		return LLColor3(1,1,1);
	}
}

LLUUID LLVOVolume::getLightTextureID() const
{
	if (getParameterEntryInUse(LLNetworkData::PARAMS_LIGHT_IMAGE))
	{
		const LLLightImageParams *param_block = (const LLLightImageParams *)getParameterEntry(LLNetworkData::PARAMS_LIGHT_IMAGE);
		if (param_block)
		{
			return param_block->getLightTexture();
		}
	}
	
	return LLUUID::null;
}


LLVector3 LLVOVolume::getSpotLightParams() const
{
	if (getParameterEntryInUse(LLNetworkData::PARAMS_LIGHT_IMAGE))
	{
		const LLLightImageParams *param_block = (const LLLightImageParams *)getParameterEntry(LLNetworkData::PARAMS_LIGHT_IMAGE);
		if (param_block)
		{
			return param_block->getParams();
		}
	}
	
	return LLVector3();
}

F32 LLVOVolume::getSpotLightPriority() const
{
	return mSpotLightPriority;
}

void LLVOVolume::updateSpotLightPriority()
{
	LLVector3 pos = mDrawable->getPositionAgent();
	LLVector3 at(0,0,-1);
	at *= getRenderRotation();

	F32 r = getLightRadius()*0.5f;

	pos += at * r;

	at = LLViewerCamera::getInstance()->getAtAxis();

	pos -= at * r;
	
	mSpotLightPriority = gPipeline.calcPixelArea(pos, LLVector3(r,r,r), *LLViewerCamera::getInstance());

	if (mLightTexture.notNull())
	{
		mLightTexture->addTextureStats(mSpotLightPriority);
		mLightTexture->setBoostLevel(LLGLTexture::BOOST_CLOUDS);
	}
}


bool LLVOVolume::isLightSpotlight() const
{
	LLLightImageParams* params = (LLLightImageParams*) getParameterEntry(LLNetworkData::PARAMS_LIGHT_IMAGE);
	if (params && getParameterEntryInUse(LLNetworkData::PARAMS_LIGHT_IMAGE))
	{
		return params->isLightSpotlight();
	}
	return false;
}


LLViewerTexture* LLVOVolume::getLightTexture()
{
	LLUUID id = getLightTextureID();

	if (id.notNull())
	{
		if (mLightTexture.isNull() || id != mLightTexture->getID())
		{
			mLightTexture = LLViewerTextureManager::getFetchedTexture(id);
		}
	}
	else
	{
		mLightTexture = NULL;
	}

	return mLightTexture;
}

F32 LLVOVolume::getLightIntensity() const
{
	const LLLightParams *param_block = (const LLLightParams *)getParameterEntry(LLNetworkData::PARAMS_LIGHT);
	if (param_block)
	{
		return param_block->getColor().mV[3];
	}
	else
	{
		return 1.f;
	}
}

F32 LLVOVolume::getLightRadius() const
{
	const LLLightParams *param_block = (const LLLightParams *)getParameterEntry(LLNetworkData::PARAMS_LIGHT);
	if (param_block)
	{
		return param_block->getRadius();
	}
	else
	{
		return 0.f;
	}
}

F32 LLVOVolume::getLightFalloff() const
{
	const LLLightParams *param_block = (const LLLightParams *)getParameterEntry(LLNetworkData::PARAMS_LIGHT);
	if (param_block)
	{
		return param_block->getFalloff();
	}
	else
	{
		return 0.f;
	}
}

F32 LLVOVolume::getLightCutoff() const
{
	const LLLightParams *param_block = (const LLLightParams *)getParameterEntry(LLNetworkData::PARAMS_LIGHT);
	if (param_block)
	{
		return param_block->getCutoff();
	}
	else
	{
		return 0.f;
	}
}

U32 LLVOVolume::getVolumeInterfaceID() const
{
	if (mVolumeImpl)
	{
		return mVolumeImpl->getID();
	}

	return 0;
}

BOOL LLVOVolume::isFlexible() const
{
	if (getParameterEntryInUse(LLNetworkData::PARAMS_FLEXIBLE))
	{
		LLVolume* volume = getVolume();
		if (volume && volume->getParams().getPathParams().getCurveType() != LL_PCODE_PATH_FLEXIBLE)
		{
			LLVolumeParams volume_params = getVolume()->getParams();
			U8 profile_and_hole = volume_params.getProfileParams().getCurveType();
			volume_params.setType(profile_and_hole, LL_PCODE_PATH_FLEXIBLE);
		}
		return TRUE;
	}
	else
	{
		return FALSE;
	}
}

BOOL LLVOVolume::isSculpted() const
{
	if (getParameterEntryInUse(LLNetworkData::PARAMS_SCULPT))
	{
		return TRUE;
	}
	
	return FALSE;
}

BOOL LLVOVolume::isMesh() const
{
	if (isSculpted())
	{
		LLSculptParams *sculpt_params = (LLSculptParams *)getParameterEntry(LLNetworkData::PARAMS_SCULPT);
		U8 sculpt_type = sculpt_params->getSculptType();

		if ((sculpt_type & LL_SCULPT_TYPE_MASK) == LL_SCULPT_TYPE_MESH)
			// mesh is a mesh
		{
			return TRUE;	
		}
	}

	return FALSE;
}

BOOL LLVOVolume::hasLightTexture() const
{
	if (getParameterEntryInUse(LLNetworkData::PARAMS_LIGHT_IMAGE))
	{
		return TRUE;
	}

	return FALSE;
}

BOOL LLVOVolume::isVolumeGlobal() const
{
	if (mVolumeImpl)
	{
		return mVolumeImpl->isVolumeGlobal() ? TRUE : FALSE;
	}
	else if (mRiggedVolume.notNull())
	{
		return TRUE;
	}

	return FALSE;
}

BOOL LLVOVolume::canBeFlexible() const
{
	U8 path = getVolume()->getParams().getPathParams().getCurveType();
	return (path == LL_PCODE_PATH_FLEXIBLE || path == LL_PCODE_PATH_LINE);
}

BOOL LLVOVolume::setIsFlexible(BOOL is_flexible)
{
	BOOL res = FALSE;
	BOOL was_flexible = isFlexible();
	LLVolumeParams volume_params;
	if (is_flexible)
	{
		if (!was_flexible)
		{
			volume_params = getVolume()->getParams();
			U8 profile_and_hole = volume_params.getProfileParams().getCurveType();
			volume_params.setType(profile_and_hole, LL_PCODE_PATH_FLEXIBLE);
			res = TRUE;
			setFlags(FLAGS_USE_PHYSICS, FALSE);
			setFlags(FLAGS_PHANTOM, TRUE);
			setParameterEntryInUse(LLNetworkData::PARAMS_FLEXIBLE, TRUE, true);
			if (mDrawable)
			{
				mDrawable->makeActive();
			}
		}
	}
	else
	{
		if (was_flexible)
		{
			volume_params = getVolume()->getParams();
			U8 profile_and_hole = volume_params.getProfileParams().getCurveType();
			volume_params.setType(profile_and_hole, LL_PCODE_PATH_LINE);
			res = TRUE;
			setFlags(FLAGS_PHANTOM, FALSE);
			setParameterEntryInUse(LLNetworkData::PARAMS_FLEXIBLE, FALSE, true);
		}
	}
	if (res)
	{
		res = setVolume(volume_params, 1);
		if (res)
		{
			markForUpdate(TRUE);
		}
	}
	return res;
}

//----------------------------------------------------------------------------

void LLVOVolume::generateSilhouette(LLSelectNode* nodep, const LLVector3& view_point)
{
	LLVolume *volume = getVolume();

	if (volume)
	{
		LLVector3 view_vector;
		view_vector = view_point; 

		//transform view vector into volume space
		view_vector -= getRenderPosition();
		//mDrawable->mDistanceWRTCamera = view_vector.length();
		LLQuaternion worldRot = getRenderRotation();
		view_vector = view_vector * ~worldRot;
		if (!isVolumeGlobal())
		{
			LLVector3 objScale = getScale();
			LLVector3 invObjScale(1.f / objScale.mV[VX], 1.f / objScale.mV[VY], 1.f / objScale.mV[VZ]);
			view_vector.scaleVec(invObjScale);
		}
		
		updateRelativeXform();
		LLMatrix4 trans_mat = mRelativeXform;
		if (mDrawable->isStatic())
		{
			trans_mat.translate(getRegion()->getOriginAgent());
		}

		volume->generateSilhouetteVertices(nodep->mSilhouetteVertices, nodep->mSilhouetteNormals, view_vector, trans_mat, mRelativeXformInvTrans, nodep->getTESelectMask());

		nodep->mSilhouetteExists = TRUE;
	}
}

void LLVOVolume::deleteFaces()
{
	S32 face_count = mNumFaces;
	if (mDrawable.notNull())
	{
		mDrawable->deleteFaces(0, face_count);
	}

	mNumFaces = 0;
}

void LLVOVolume::updateRadius()
{
	if (mDrawable.isNull())
	{
		return;
	}
	
	mVObjRadius = getScale().length();
	mDrawable->setRadius(mVObjRadius);
}


BOOL LLVOVolume::isAttachment() const
{
	return mState != 0 ;
}

BOOL LLVOVolume::isHUDAttachment() const
{
	// *NOTE: we assume hud attachment points are in defined range
	// since this range is constant for backwards compatibility
	// reasons this is probably a reasonable assumption to make
	S32 attachment_id = ATTACHMENT_ID_FROM_STATE(mState);
	return ( attachment_id >= 31 && attachment_id <= 38 );
}


const LLMatrix4 LLVOVolume::getRenderMatrix() const
{
	if (mDrawable->isActive() && !mDrawable->isRoot())
	{
		return mDrawable->getParent()->getWorldMatrix();
	}
	return mDrawable->getWorldMatrix();
}

// Returns a base cost and adds textures to passed in set.
// total cost is returned value + 5 * size of the resulting set.
// Cannot include cost of textures, as they may be re-used in linked
// children, and cost should only be increased for unique textures  -Nyx
U32 LLVOVolume::getRenderCost(texture_cost_t &textures) const
{
	// Get access to params we'll need at various points.  
	// Skip if this is object doesn't have a volume (e.g. is an avatar).
	BOOL has_volume = (getVolume() != NULL);
	LLVolumeParams volume_params;
	LLPathParams path_params;
	LLProfileParams profile_params;

	U32 num_triangles = 0;

	// per-prim costs
	static const U32 ARC_PARTICLE_COST = 1; // determined experimentally
	static const U32 ARC_PARTICLE_MAX = 2048; // default values
	static const U32 ARC_TEXTURE_COST = 16; // multiplier for texture resolution - performance tested
	static const U32 ARC_LIGHT_COST = 500; // static cost for light-producing prims 
	static const U32 ARC_MEDIA_FACE_COST = 1500; // static cost per media-enabled face 


	// per-prim multipliers
	static const F32 ARC_GLOW_MULT = 1.5f; // tested based on performance
	static const F32 ARC_BUMP_MULT = 1.25f; // tested based on performance
	static const F32 ARC_FLEXI_MULT = 5; // tested based on performance
	static const F32 ARC_SHINY_MULT = 1.6f; // tested based on performance
	static const F32 ARC_INVISI_COST = 1.2f; // tested based on performance
	static const F32 ARC_WEIGHTED_MESH = 1.2f; // tested based on performance

	static const F32 ARC_PLANAR_COST = 1.0f; // tested based on performance to have negligible impact
	static const F32 ARC_ANIM_TEX_COST = 4.f; // tested based on performance
	static const F32 ARC_ALPHA_COST = 4.f; // 4x max - based on performance

	F32 shame = 0;

	U32 invisi = 0;
	U32 shiny = 0;
	U32 glow = 0;
	U32 alpha = 0;
	U32 flexi = 0;
	U32 animtex = 0;
	U32 particles = 0;
	U32 bump = 0;
	U32 planar = 0;
	U32 weighted_mesh = 0;
	U32 produces_light = 0;
	U32 media_faces = 0;

	const LLDrawable* drawablep = mDrawable;
	U32 num_faces = drawablep->getNumFaces();

	if (has_volume)
	{
		volume_params = getVolume()->getParams();
		path_params = volume_params.getPathParams();
		profile_params = volume_params.getProfileParams();

		F32 weighted_triangles = -1.0;
		getStreamingCost(NULL, NULL, &weighted_triangles);

		if (weighted_triangles > 0.0)
		{
			num_triangles = (U32)(weighted_triangles); 
		}
	}

	if (num_triangles == 0)
	{
		num_triangles = 4;
	}

	if (isSculpted())
	{
		if (isMesh())
		{
			// base cost is dependent on mesh complexity
			// note that 3 is the highest LOD as of the time of this coding.
			S32 size = gMeshRepo.getMeshSize(volume_params.getSculptID(),3);
			if ( size > 0)
			{
				if (gMeshRepo.getSkinInfo(volume_params.getSculptID(), this))
				{
					// weighted attachment - 1 point for every 3 bytes
					weighted_mesh = 1;
				}

			}
			else
			{
				// something went wrong - user should know their content isn't render-free
				return 0;
			}
		}
		else
		{
			const LLSculptParams *sculpt_params = (LLSculptParams *) getParameterEntry(LLNetworkData::PARAMS_SCULPT);
			LLUUID sculpt_id = sculpt_params->getSculptTexture();
			if (textures.find(sculpt_id) == textures.end())
			{
				LLViewerFetchedTexture *texture = LLViewerTextureManager::getFetchedTexture(sculpt_id);
				if (texture)
				{
					S32 texture_cost = 256 + (S32)(ARC_TEXTURE_COST * (texture->getFullHeight() / 128.f + texture->getFullWidth() / 128.f));
					textures.insert(texture_cost_t::value_type(sculpt_id, texture_cost));
				}
			}
		}
	}

	if (isFlexible())
	{
		flexi = 1;
	}
	if (isParticleSource())
	{
		particles = 1;
	}

	if (getIsLight())
	{
		produces_light = 1;
	}

	for (S32 i = 0; i < num_faces; ++i)
	{
		const LLFace* face = drawablep->getFace(i);
		if (!face) continue;
		const LLTextureEntry* te = face->getTextureEntry();
		const LLViewerTexture* img = face->getTexture();

		if (img)
		{
			if (textures.find(img->getID()) == textures.end())
			{
				S32 texture_cost = 256 + (S32)(ARC_TEXTURE_COST * (img->getFullHeight() / 128.f + img->getFullWidth() / 128.f));
				textures.insert(texture_cost_t::value_type(img->getID(), texture_cost));
			}
		}

		if (face->getPoolType() == LLDrawPool::POOL_ALPHA)
		{
			alpha = 1;
		}
		else if (img && img->getPrimaryFormat() == GL_ALPHA)
		{
			invisi = 1;
		}
		if (face->hasMedia())
		{
			media_faces++;
		}

		if (te)
		{
			if (te->getBumpmap())
			{
				// bump is a multiplier, don't add per-face
				bump = 1;
			}
			if (te->getShiny())
			{
				// shiny is a multiplier, don't add per-face
				shiny = 1;
			}
			if (te->getGlow() > 0.f)
			{
				// glow is a multiplier, don't add per-face
				glow = 1;
			}
			if (face->mTextureMatrix != NULL)
			{
				animtex = 1;
			}
			if (te->getTexGen())
			{
				planar = 1;
			}
		}
	}

	// shame currently has the "base" cost of 1 point per 15 triangles, min 2.
	shame = num_triangles  * 5.f;
	shame = shame < 2.f ? 2.f : shame;

	// multiply by per-face modifiers
	if (planar)
	{
		shame *= planar * ARC_PLANAR_COST;
	}

	if (animtex)
	{
		shame *= animtex * ARC_ANIM_TEX_COST;
	}

	if (alpha)
	{
		shame *= alpha * ARC_ALPHA_COST;
	}

	if(invisi)
	{
		shame *= invisi * ARC_INVISI_COST;
	}

	if (glow)
	{
		shame *= glow * ARC_GLOW_MULT;
	}

	if (bump)
	{
		shame *= bump * ARC_BUMP_MULT;
	}

	if (shiny)
	{
		shame *= shiny * ARC_SHINY_MULT;
	}


	// multiply shame by multipliers
	if (weighted_mesh)
	{
		shame *= weighted_mesh * ARC_WEIGHTED_MESH;
	}

	if (flexi)
	{
		shame *= flexi * ARC_FLEXI_MULT;
	}


	// add additional costs
	if (particles)
	{
		const LLPartSysData *part_sys_data = &(mPartSourcep->mPartSysData);
		const LLPartData *part_data = &(part_sys_data->mPartData);
		U32 num_particles = (U32)(part_sys_data->mBurstPartCount * llceil( part_data->mMaxAge / part_sys_data->mBurstRate));
		num_particles = num_particles > ARC_PARTICLE_MAX ? ARC_PARTICLE_MAX : num_particles;
		F32 part_size = (llmax(part_data->mStartScale[0], part_data->mEndScale[0]) + llmax(part_data->mStartScale[1], part_data->mEndScale[1])) / 2.f;
		shame += num_particles * part_size * ARC_PARTICLE_COST;
	}

	if (produces_light)
	{
		shame += ARC_LIGHT_COST;
	}

	if (media_faces)
	{
		shame += media_faces * ARC_MEDIA_FACE_COST;
	}

	if (shame > mRenderComplexity_current)
	{
		mRenderComplexity_current = (S32)shame;
	}

	return (U32)shame;
}

F32 LLVOVolume::getStreamingCost(S32* bytes, S32* visible_bytes, F32* unscaled_value) const
{
	F32 radius = getScale().length()*0.5f;

	if (isMesh())
	{	
		LLSD& header = gMeshRepo.getMeshHeader(getVolume()->getParams().getSculptID());

		return LLMeshRepository::getStreamingCost(header, radius, bytes, visible_bytes, mLOD, unscaled_value);
	}
	else
	{
		LLVolume* volume = getVolume();
		S32 counts[4];

		// <FS:ND> try to cache calcuated triangles instead of calculating them over and over again
		//		LLVolume::getLoDTriangleCounts(volume->getParams(), counts);
		LLVolume::getLoDTriangleCounts(volume->getParams(), counts, volume);
		// </FS:ND>

		LLSD header;
		header["lowest_lod"]["size"] = counts[0] * 10;
		header["low_lod"]["size"] = counts[1] * 10;
		header["medium_lod"]["size"] = counts[2] * 10;
		header["high_lod"]["size"] = counts[3] * 10;

		return LLMeshRepository::getStreamingCost(header, radius, NULL, NULL, -1, unscaled_value);
	}	
}

//static 
void LLVOVolume::updateRenderComplexity()
{
	mRenderComplexity_last = mRenderComplexity_current;
	mRenderComplexity_current = 0;
}

U32 LLVOVolume::getTriangleCount(S32* vcount) const
{
	U32 count = 0;
	LLVolume* volume = getVolume();
	if (volume)
	{
		count = volume->getNumTriangles(vcount);
	}

	return count;
}

U32 LLVOVolume::getHighLODTriangleCount()
{
	U32 ret = 0;

	LLVolume* volume = getVolume();

	if (!isSculpted())
	{
		LLVolume* ref = LLPrimitive::getVolumeManager()->refVolume(volume->getParams(), 3);
		ret = ref->getNumTriangles();
		LLPrimitive::getVolumeManager()->unrefVolume(ref);
	}
	else if (isMesh())
	{
		LLVolume* ref = LLPrimitive::getVolumeManager()->refVolume(volume->getParams(), 3);
		if (!ref->isMeshAssetLoaded() || ref->getNumVolumeFaces() == 0)
		{
			gMeshRepo.loadMesh(this, volume->getParams(), LLModel::LOD_HIGH);
		}
		ret = ref->getNumTriangles();
		LLPrimitive::getVolumeManager()->unrefVolume(ref);
	}
	else
	{ //default sculpts have a constant number of triangles
		ret = 31*2*31;  //31 rows of 31 columns of quads for a 32x32 vertex patch
	}

	return ret;
}

//static
void LLVOVolume::preUpdateGeom()
{
	sNumLODChanges = 0;
}

void LLVOVolume::parameterChanged(U16 param_type, bool local_origin)
{
	LLViewerObject::parameterChanged(param_type, local_origin);
}

void LLVOVolume::parameterChanged(U16 param_type, LLNetworkData* data, BOOL in_use, bool local_origin)
{
	LLViewerObject::parameterChanged(param_type, data, in_use, local_origin);
	if (mVolumeImpl)
	{
		mVolumeImpl->onParameterChanged(param_type, data, in_use, local_origin);
	}
	if (mDrawable.notNull())
	{
		BOOL is_light = getIsLight();
		if (is_light != mDrawable->isState(LLDrawable::LIGHT))
		{
			gPipeline.setLight(mDrawable, is_light);
		}
	}
}

void LLVOVolume::setSelected(BOOL sel)
{
	LLViewerObject::setSelected(sel);
	if (mDrawable.notNull())
	{
		markForUpdate(TRUE);
	}
}

void LLVOVolume::updateSpatialExtents(LLVector4a& newMin, LLVector4a& newMax)
{		
}

F32 LLVOVolume::getBinRadius()
{
	F32 radius;
	
	F32 scale = 1.f;

	// <FS:Ansariel> Use faster LLCachedControls for frequently visited locations
	//S32 size_factor = llmax(gSavedSettings.getS32("OctreeStaticObjectSizeFactor"), 1);
	//S32 attachment_size_factor = llmax(gSavedSettings.getS32("OctreeAttachmentSizeFactor"), 1);
	//LLVector3 distance_factor = gSavedSettings.getVector3("OctreeDistanceFactor");
	//LLVector3 alpha_distance_factor = gSavedSettings.getVector3("OctreeAlphaDistanceFactor");

	static LLCachedControl<S32> octreeStaticObjectSizeFactor(gSavedSettings, "OctreeStaticObjectSizeFactor");
	static LLCachedControl<S32> octreeAttachmentSizeFactor(gSavedSettings, "OctreeAttachmentSizeFactor");
	static LLCachedControl<LLVector3> octreeDistanceFactor(gSavedSettings, "OctreeDistanceFactor");
	static LLCachedControl<LLVector3> octreeAlphaDistanceFactor(gSavedSettings, "OctreeAlphaDistanceFactor");

	S32 size_factor = (S32)octreeStaticObjectSizeFactor;
	S32 attachment_size_factor = (S32)octreeAttachmentSizeFactor;
	LLVector3 distance_factor = (LLVector3)octreeDistanceFactor;
	LLVector3 alpha_distance_factor = (LLVector3)octreeAlphaDistanceFactor;
	// </FS:Ansariel>
	const LLVector4a* ext = mDrawable->getSpatialExtents();
	
	BOOL shrink_wrap = mDrawable->isAnimating();
	BOOL alpha_wrap = FALSE;

	if (!isHUDAttachment())
	{
		for (S32 i = 0; i < mDrawable->getNumFaces(); i++)
		{
			LLFace* face = mDrawable->getFace(i);
			if (!face) continue;
			if (face->getPoolType() == LLDrawPool::POOL_ALPHA &&
			    !face->canRenderAsMask())
			{
				alpha_wrap = TRUE;
				break;
			}
		}
	}
	else
	{
		shrink_wrap = FALSE;
	}

	if (alpha_wrap)
	{
		LLVector3 bounds = getScale();
		radius = llmin(bounds.mV[1], bounds.mV[2]);
		radius = llmin(radius, bounds.mV[0]);
		radius *= 0.5f;
		radius *= 1.f+mDrawable->mDistanceWRTCamera*alpha_distance_factor[1];
		radius += mDrawable->mDistanceWRTCamera*alpha_distance_factor[0];
	}
	else if (shrink_wrap)
	{
		LLVector4a rad;
		rad.setSub(ext[1], ext[0]);
		
		radius = rad.getLength3().getF32()*0.5f;
	}
	else if (mDrawable->isStatic())
	{
		F32 szf = size_factor;

		radius = llmax(mDrawable->getRadius(), szf);
		
		radius = powf(radius, 1.f+szf/radius);

		radius *= 1.f + mDrawable->mDistanceWRTCamera * distance_factor[1];
		radius += mDrawable->mDistanceWRTCamera * distance_factor[0];
	}
	else if (mDrawable->getVObj()->isAttachment())
	{
		radius = llmax((S32) mDrawable->getRadius(),1)*attachment_size_factor;
	}
	else
	{
		radius = mDrawable->getRadius();
		radius *= 1.f + mDrawable->mDistanceWRTCamera * distance_factor[1];
		radius += mDrawable->mDistanceWRTCamera * distance_factor[0];
	}

	return llclamp(radius*scale, 0.5f, 256.f);
}

const LLVector3 LLVOVolume::getPivotPositionAgent() const
{
	if (mVolumeImpl)
	{
		return mVolumeImpl->getPivotPosition();
	}
	return LLViewerObject::getPivotPositionAgent();
}

void LLVOVolume::onShift(const LLVector4a &shift_vector)
{
	if (mVolumeImpl)
	{
		mVolumeImpl->onShift(shift_vector);
	}

	updateRelativeXform();
}

const LLMatrix4& LLVOVolume::getWorldMatrix(LLXformMatrix* xform) const
{
	if (mVolumeImpl)
	{
		return mVolumeImpl->getWorldMatrix(xform);
	}
	return xform->getWorldMatrix();
}

LLVector3 LLVOVolume::agentPositionToVolume(const LLVector3& pos) const
{
	LLVector3 ret = pos - getRenderPosition();
	ret = ret * ~getRenderRotation();
	if (!isVolumeGlobal())
	{
		LLVector3 objScale = getScale();
		LLVector3 invObjScale(1.f / objScale.mV[VX], 1.f / objScale.mV[VY], 1.f / objScale.mV[VZ]);
		ret.scaleVec(invObjScale);
	}
	
	return ret;
}

LLVector3 LLVOVolume::agentDirectionToVolume(const LLVector3& dir) const
{
	LLVector3 ret = dir * ~getRenderRotation();
	
	LLVector3 objScale = isVolumeGlobal() ? LLVector3(1,1,1) : getScale();
	ret.scaleVec(objScale);

	return ret;
}

LLVector3 LLVOVolume::volumePositionToAgent(const LLVector3& dir) const
{
	LLVector3 ret = dir;
	if (!isVolumeGlobal())
	{
		LLVector3 objScale = getScale();
		ret.scaleVec(objScale);
	}

	ret = ret * getRenderRotation();
	ret += getRenderPosition();
	
	return ret;
}

LLVector3 LLVOVolume::volumeDirectionToAgent(const LLVector3& dir) const
{
	LLVector3 ret = dir;
	LLVector3 objScale = isVolumeGlobal() ? LLVector3(1,1,1) : getScale();
	LLVector3 invObjScale(1.f / objScale.mV[VX], 1.f / objScale.mV[VY], 1.f / objScale.mV[VZ]);
	ret.scaleVec(invObjScale);
	ret = ret * getRenderRotation();

	return ret;
}


//BOOL LLVOVolume::lineSegmentIntersect(const LLVector4a& start, const LLVector4a& end, S32 face, BOOL pick_transparent, S32 *face_hitp,
//									  LLVector4a* intersection,LLVector2* tex_coord, LLVector4a* normal, LLVector4a* tangent)
// [SL:KB] - Patch: UI-PickRiggedAttachment | Checked: 2012-07-12 (Catznip-3.3)
BOOL LLVOVolume::lineSegmentIntersect(const LLVector4a& start, const LLVector4a& end, S32 face, BOOL pick_transparent, BOOL pick_rigged, S32 *face_hitp,
									  LLVector4a* intersection,LLVector2* tex_coord, LLVector4a* normal, LLVector4a* tangent)
									  
// [/SL:KB]
{
	if (!mbCanSelect 
		|| mDrawable->isDead() 
		|| !gPipeline.hasRenderType(mDrawable->getRenderType()))
	{
		return FALSE;
	}

	BOOL ret = FALSE;

	LLVolume* volume = getVolume();

	bool transform = true;

	if (mDrawable->isState(LLDrawable::RIGGED))
	{
//		if (LLFloater::isVisible(gFloaterTools) && getAvatar()->isSelf())
// [SL:KB] - Patch: UI-PickRiggedAttachment | Checked: 2012-07-12 (Catznip-3.3)
		if ( (pick_rigged) || ( getAvatar() && getAvatar()->isSelf() && (LLFloater::isVisible(gFloaterTools)))  )
// [/SL:KB]
		{
//			updateRiggedVolume();
// [SL:KB] - Patch: UI-PickRiggedAttachment | Checked: 2012-07-12 (Catznip-3.3)
			updateRiggedVolume(true);
// [/SL:KB]
			volume = mRiggedVolume;
			transform = false;
		}
		else
		{ //cannot pick rigged attachments on other avatars or when not in build mode
			return FALSE;
		}
	}
	
	if (volume)
	{	
		LLVector4a local_start = start;
		LLVector4a local_end = end;
	
		if (transform)
		{
			LLVector3 v_start(start.getF32ptr());
			LLVector3 v_end(end.getF32ptr());
		
			v_start = agentPositionToVolume(v_start);
			v_end = agentPositionToVolume(v_end);

			local_start.load3(v_start.mV);
			local_end.load3(v_end.mV);
		}
		
		LLVector4a p;
		LLVector4a n;
		LLVector2 tc;
		LLVector4a tn;

		if (intersection != NULL)
		{
			p = *intersection;
		}

		if (tex_coord != NULL)
		{
			tc = *tex_coord;
		}

		if (normal != NULL)
		{
			n = *normal;
		}

		if (tangent != NULL)
		{
			tn = *tangent;
		}

		S32 face_hit = -1;

		S32 start_face, end_face;
		if (face == -1)
		{
			start_face = 0;
			end_face = volume->getNumVolumeFaces();
		}
		else
		{
			start_face = face;
			end_face = face+1;
		}

		bool special_cursor = specialHoverCursor();
		for (S32 i = start_face; i < end_face; ++i)
		{
			if (!special_cursor && !pick_transparent && getTE(i) && getTE(i)->getColor().mV[3] == 0.f)
			{ //don't attempt to pick completely transparent faces unless
				//pick_transparent is true
				continue;
			}

			face_hit = volume->lineSegmentIntersect(local_start, local_end, i,
													&p, &tc, &n, &tn);
			
			if (face_hit >= 0 && mDrawable->getNumFaces() > face_hit)
			{
				LLFace* face = mDrawable->getFace(face_hit);				

				bool ignore_alpha = false;

				const LLTextureEntry* te = face->getTextureEntry();
				if (te)
				{
					LLMaterial* mat = te->getMaterialParams();
					if (mat)
					{
						U8 mode = mat->getDiffuseAlphaMode();

						if (mode == LLMaterial::DIFFUSE_ALPHA_MODE_EMISSIVE ||
							mode == LLMaterial::DIFFUSE_ALPHA_MODE_NONE)
						{
							ignore_alpha = true;
						}
					}
				}

				if (face &&
					(ignore_alpha ||
					pick_transparent || 
					!face->getTexture() || 
					!face->getTexture()->hasGLTexture() || 
					face->getTexture()->getMask(face->surfaceToTexture(tc, p, n))))
				{
					local_end = p;
					if (face_hitp != NULL)
					{
						*face_hitp = face_hit;
					}
					
					if (intersection != NULL)
					{
						if (transform)
						{
							LLVector3 v_p(p.getF32ptr());

							intersection->load3(volumePositionToAgent(v_p).mV);  // must map back to agent space
						}
						else
						{
							*intersection = p;
						}
					}

					if (normal != NULL)
					{
						if (transform)
						{
							LLVector3 v_n(n.getF32ptr());
							normal->load3(volumeDirectionToAgent(v_n).mV);
						}
						else
						{
							*normal = n;
						}
						(*normal).normalize3fast();
					}

					if (tangent != NULL)
					{
						if (transform)
						{
							LLVector3 v_tn(tn.getF32ptr());

							LLVector4a trans_tangent;
							trans_tangent.load3(volumeDirectionToAgent(v_tn).mV);

							LLVector4Logical mask;
							mask.clear();
							mask.setElement<3>();

							tangent->setSelectWithMask(mask, tn, trans_tangent);
						}
						else
						{
							*tangent = tn;
						}
						(*tangent).normalize3fast();
					}

					if (tex_coord != NULL)
					{
						*tex_coord = tc;
					}
					
					ret = TRUE;
				}
			}
		}
	}
		
	return ret;
}

bool LLVOVolume::treatAsRigged()
{
//	return LLFloater::isVisible(gFloaterTools) && 
// [SL:KB] - Patch: UI-PickRiggedAttachment | Checked: 2012-07-12 (Catznip-3.3)
	return isSelected() &&
// [/SL:KB]
			isAttachment() && 
//			getAvatar() &&
//			getAvatar()->isSelf() &&
			mDrawable.notNull() &&
			mDrawable->isState(LLDrawable::RIGGED);
}

LLRiggedVolume* LLVOVolume::getRiggedVolume()
{
	return mRiggedVolume;
}

void LLVOVolume::clearRiggedVolume()
{
	if (mRiggedVolume.notNull())
	{
		mRiggedVolume = NULL;
		updateRelativeXform();
	}
}

//void LLVOVolume::updateRiggedVolume()
// [SL:KB]
void LLVOVolume::updateRiggedVolume(bool force_update)
// [/SL:KB]
{
	//Update mRiggedVolume to match current animation frame of avatar. 
	//Also update position/size in octree.  

//	if (!treatAsRigged())
// [SL:KB]
	if ( (!force_update) && (!treatAsRigged()) )
// [/SL:KB]
	{
		clearRiggedVolume();
		
		return;
	}

	LLVolume* volume = getVolume();

	const LLMeshSkinInfo* skin = gMeshRepo.getSkinInfo(volume->getParams().getSculptID(), this);

	if (!skin)
	{
		clearRiggedVolume();
		return;
	}

	LLVOAvatar* avatar = getAvatar();

	if (!avatar)
	{
		clearRiggedVolume();
		return;
	}

	if (!mRiggedVolume)
	{
		LLVolumeParams p;
		mRiggedVolume = new LLRiggedVolume(p);
		updateRelativeXform();
	}

	mRiggedVolume->update(skin, avatar, volume);

}

static LLTrace::BlockTimerStatHandle FTM_SKIN_RIGGED("Skin");
static LLTrace::BlockTimerStatHandle FTM_RIGGED_OCTREE("Octree");

void LLRiggedVolume::update(const LLMeshSkinInfo* skin, LLVOAvatar* avatar, const LLVolume* volume)
{
	bool copy = false;
	if (volume->getNumVolumeFaces() != getNumVolumeFaces())
	{ 
		copy = true;
	}

	for (S32 i = 0; i < volume->getNumVolumeFaces() && !copy; ++i)
	{
		const LLVolumeFace& src_face = volume->getVolumeFace(i);
		const LLVolumeFace& dst_face = getVolumeFace(i);

		if (src_face.mNumIndices != dst_face.mNumIndices ||
			src_face.mNumVertices != dst_face.mNumVertices)
		{
			copy = true;
		}
	}

	if (copy)
	{
		copyVolumeFaces(volume);	
	}

	//build matrix palette
<<<<<<< HEAD
	// <FS:Ansariel> Proper matrix array length for fitted mesh
	//static const size_t kMaxJoints = 64;
	static const size_t kMaxJoints = 52;
	// </FS:Ansariel>
=======
	static const size_t kMaxJoints = 52;
>>>>>>> ec0804a5

	LLMatrix4a mp[kMaxJoints];
	LLMatrix4* mat = (LLMatrix4*) mp;
	
	U32 maxJoints = llmin(skin->mJointNames.size(), kMaxJoints);
	for (U32 j = 0; j < maxJoints; ++j)
	{
		LLJoint* joint = avatar->getJoint(skin->mJointNames[j]);
        if (!joint)
        {
            // Fall back to a point inside the avatar if mesh is
            // rigged to an unknown joint.
            joint = avatar->getJoint("mPelvis");
        }
		if (joint)
		{
			mat[j] = skin->mInvBindMatrix[j];
			mat[j] *= joint->getWorldMatrix();
		}
	}

	__m128 _mZero = _mm_set_ps1( 0.0f ); // <FS:ND/> For SSE comparison below.

	for (S32 i = 0; i < volume->getNumVolumeFaces(); ++i)
	{
		const LLVolumeFace& vol_face = volume->getVolumeFace(i);
		
		LLVolumeFace& dst_face = mVolumeFaces[i];
		
		LLVector4a* weight = vol_face.mWeights;

		if ( weight )
		{
			LLMatrix4a bind_shape_matrix;
			bind_shape_matrix.loadu(skin->mBindShapeMatrix);

			LLVector4a* pos = dst_face.mPositions;

			if( pos && weight && dst_face.mExtents )
			{
				LL_RECORD_BLOCK_TIME(FTM_SKIN_RIGGED);

				for (U32 j = 0; j < dst_face.mNumVertices; ++j)
				{
					LLMatrix4a final_mat;
					final_mat.clear();

					// <FS:ND> Avoid the 8 floorf by using SSE2.
					// Using _mm_cvttps_epi32 (truncate) under the assumption that the index can never be negative.
					
					// S32 idx[4];
					// 
					// LLVector4 wght;
					// 
					// F32 scale = 0.f;
					// for (U32 k = 0; k < 4; k++)
					// {
					// 	F32 w = weight[j][k];
					// 
					// 	idx[k] = (S32) floorf(w);
					// 	wght[k] = w - floorf(w);
					// 	scale += wght[k];
					// }
					// 
					//if (scale > 0.f)
					//{
					//	wght *= 1.f / scale;
					//}

					LL_ALIGN_16( S32 idx[4] );
					LL_ALIGN_16( F32 wght[4] );

					__m128i _mIdx = _mm_cvttps_epi32( weight[j] );
					__m128 _mWeight = _mm_sub_ps( weight[j], _mm_cvtepi32_ps( _mIdx ) );

					_mm_store_si128( (__m128i*)idx, _mIdx );

					__m128 _mScale = _mm_add_ps( _mWeight, _mm_movehl_ps( _mWeight, _mWeight ));
					_mScale = _mm_add_ss( _mScale, _mm_shuffle_ps( _mScale, _mScale, 1) );
					_mScale = _mm_shuffle_ps( _mScale, _mScale, 0 );

					if ( _mm_comigt_ss( _mScale, _mZero ) == 1 )
					{
						_mWeight = _mm_div_ps( _mWeight, _mScale );

<<<<<<< HEAD
						_mm_store_ps( wght, _mWeight );
					}
					// </FS:ND>
                    else
                    {
                        // Complete weighting fail - all zeroes.  Just
                        // pick some values that add up to 1.0 so we
                        // don't wind up with garbage vertices
                        // pointing off at (0,0,0)
                        wght[0] = 1.f;
                        wght[1] = 0.f;
                        wght[2] = 0.f;
                        wght[3] = 0.f;
                    }
					
=======
						idx[k] = (S32) floorf(w);
						wght[k] = w - floorf(w);
						scale += wght[k];
					}
                    // This is enforced  in unpackVolumeFaces()
                    llassert(scale>0.f);
                    wght *= 1.f / scale;

>>>>>>> ec0804a5
					for (U32 k = 0; k < 4; k++)
					{
						F32 w = wght[k];

						LLMatrix4a src;
						// Insure ref'd bone is in our clamped array of mats
						// clamp idx to maxJoints to avoid reading garbage off stack in release
                        S32 index = llclamp((S32)idx[k],(S32)0,(S32)kMaxJoints-1);
						src.setMul(mp[index], w);
						final_mat.add(src);
					}

				
					LLVector4a& v = vol_face.mPositions[j];
					LLVector4a t;
					LLVector4a dst;
					bind_shape_matrix.affineTransform(v, t);
					final_mat.affineTransform(t, dst);
					pos[j] = dst;
				}

				//update bounding box
				LLVector4a& min = dst_face.mExtents[0];
				LLVector4a& max = dst_face.mExtents[1];

				min = pos[0];
				max = pos[1];

				for (U32 j = 1; j < dst_face.mNumVertices; ++j)
				{
					min.setMin(min, pos[j]);
					max.setMax(max, pos[j]);
				}

				dst_face.mCenter->setAdd(dst_face.mExtents[0], dst_face.mExtents[1]);
				dst_face.mCenter->mul(0.5f);

			}

		// <FS:ND> Crashfix if mExtents is 0
		if( dst_face.mExtents )
		// </FS:ND>

			{
				LL_RECORD_BLOCK_TIME(FTM_RIGGED_OCTREE);
				delete dst_face.mOctree;
				dst_face.mOctree = NULL;

				LLVector4a size;
				size.setSub(dst_face.mExtents[1], dst_face.mExtents[0]);
				size.splat(size.getLength3().getF32()*0.5f);
			
				// <FS:ND> Create a debug log for octree insertions if requested.
				static LLCachedControl<bool> debugOctree(gSavedSettings,"FSCreateOctreeLog");
				bool _debugOT( debugOctree );
				if( _debugOT )
					nd::octree::debug::gOctreeDebug += 1;
				// </FS:ND>
				
				dst_face.createOctree(1.f);
			
				// <FS:ND> Reset octree log
				if( _debugOT )
					nd::octree::debug::gOctreeDebug -= 1;
				// </FS:ND>
			}
		}
	}
}

U32 LLVOVolume::getPartitionType() const
{
	if (isHUDAttachment())
	{
		return LLViewerRegion::PARTITION_HUD;
	}

	return LLViewerRegion::PARTITION_VOLUME;
}

LLVolumePartition::LLVolumePartition(LLViewerRegion* regionp)
: LLSpatialPartition(LLVOVolume::VERTEX_DATA_MASK, TRUE, GL_DYNAMIC_DRAW_ARB, regionp),
LLVolumeGeometryManager()
{
	mLODPeriod = 32;
	mDepthMask = FALSE;
	mDrawableType = LLPipeline::RENDER_TYPE_VOLUME;
	mPartitionType = LLViewerRegion::PARTITION_VOLUME;
	mSlopRatio = 0.25f;
	mBufferUsage = GL_DYNAMIC_DRAW_ARB;
}

LLVolumeBridge::LLVolumeBridge(LLDrawable* drawablep, LLViewerRegion* regionp)
: LLSpatialBridge(drawablep, TRUE, LLVOVolume::VERTEX_DATA_MASK, regionp),
LLVolumeGeometryManager()
{
	mDepthMask = FALSE;
	mLODPeriod = 32;
	mDrawableType = LLPipeline::RENDER_TYPE_VOLUME;
	mPartitionType = LLViewerRegion::PARTITION_BRIDGE;
	
	mBufferUsage = GL_DYNAMIC_DRAW_ARB;

	mSlopRatio = 0.25f;
}

bool can_batch_texture(LLFace* facep)
{
	if (facep->getTextureEntry()->getBumpmap())
	{ //bump maps aren't worked into texture batching yet
		return false;
	}

	if (facep->getTextureEntry()->getMaterialParams().notNull())
	{ //materials don't work with texture batching yet
		return false;
	}

	if (facep->getTexture() && facep->getTexture()->getPrimaryFormat() == GL_ALPHA)
	{ //can't batch invisiprims
		return false;
	}

	if (facep->isState(LLFace::TEXTURE_ANIM) && facep->getVirtualSize() > MIN_TEX_ANIM_SIZE)
	{ //texture animation breaks batches
		return false;
	}
	
	return true;
}

const static U32 MAX_FACE_COUNT = 4096U;
int32_t LLVolumeGeometryManager::sInstanceCount = 0;
LLFace** LLVolumeGeometryManager::sFullbrightFaces = NULL;
LLFace** LLVolumeGeometryManager::sBumpFaces = NULL;
LLFace** LLVolumeGeometryManager::sSimpleFaces = NULL;
LLFace** LLVolumeGeometryManager::sNormFaces = NULL;
LLFace** LLVolumeGeometryManager::sSpecFaces = NULL;
LLFace** LLVolumeGeometryManager::sNormSpecFaces = NULL;
LLFace** LLVolumeGeometryManager::sAlphaFaces = NULL;

LLVolumeGeometryManager::LLVolumeGeometryManager()
	: LLGeometryManager()
{
	llassert(sInstanceCount >= 0);
	if (sInstanceCount == 0)
	{
		allocateFaces(MAX_FACE_COUNT);
	}

	++sInstanceCount;
}

LLVolumeGeometryManager::~LLVolumeGeometryManager()
{
	llassert(sInstanceCount > 0);
	--sInstanceCount;

	if (sInstanceCount <= 0)
	{
		freeFaces();
		sInstanceCount = 0;
	}
}

void LLVolumeGeometryManager::allocateFaces(U32 pMaxFaceCount)
{
	sFullbrightFaces = static_cast<LLFace**>(ll_aligned_malloc<64>(pMaxFaceCount*sizeof(LLFace*)));
	sBumpFaces = static_cast<LLFace**>(ll_aligned_malloc<64>(pMaxFaceCount*sizeof(LLFace*)));
	sSimpleFaces = static_cast<LLFace**>(ll_aligned_malloc<64>(pMaxFaceCount*sizeof(LLFace*)));
	sNormFaces = static_cast<LLFace**>(ll_aligned_malloc<64>(pMaxFaceCount*sizeof(LLFace*)));
	sSpecFaces = static_cast<LLFace**>(ll_aligned_malloc<64>(pMaxFaceCount*sizeof(LLFace*)));
	sNormSpecFaces = static_cast<LLFace**>(ll_aligned_malloc<64>(pMaxFaceCount*sizeof(LLFace*)));
	sAlphaFaces = static_cast<LLFace**>(ll_aligned_malloc<64>(pMaxFaceCount*sizeof(LLFace*)));
}

void LLVolumeGeometryManager::freeFaces()
{
	ll_aligned_free<64>(sFullbrightFaces);
	ll_aligned_free<64>(sBumpFaces);
	ll_aligned_free<64>(sSimpleFaces);
	ll_aligned_free<64>(sNormFaces);
	ll_aligned_free<64>(sSpecFaces);
	ll_aligned_free<64>(sNormSpecFaces);
	ll_aligned_free<64>(sAlphaFaces);

	sFullbrightFaces = NULL;
	sBumpFaces = NULL;
	sSimpleFaces = NULL;
	sNormFaces = NULL;
	sSpecFaces = NULL;
	sNormSpecFaces = NULL;
	sAlphaFaces = NULL;
}

static LLTrace::BlockTimerStatHandle FTM_REGISTER_FACE("Register Face");

void LLVolumeGeometryManager::registerFace(LLSpatialGroup* group, LLFace* facep, U32 type)
{
	LL_RECORD_BLOCK_TIME(FTM_REGISTER_FACE);
	if (type == LLRenderPass::PASS_ALPHA && facep->getTextureEntry()->getMaterialParams().notNull() && !facep->getVertexBuffer()->hasDataType(LLVertexBuffer::TYPE_TANGENT))
	{
		LL_WARNS("RenderMaterials") << "Oh no! No binormals for this alpha blended face!" << LL_ENDL;
	}

//	if (facep->getViewerObject()->isSelected() && LLSelectMgr::getInstance()->mHideSelectedObjects)
// [RLVa:KB] - Checked: 2010-11-29 (RLVa-1.3.0c) | Modified: RLVa-1.3.0c
	const LLViewerObject* pObj = facep->getViewerObject();
	if ( (pObj->isSelected() && LLSelectMgr::getInstance()->mHideSelectedObjects) && 
		 ( (!rlv_handler_t::isEnabled()) || 
		   ( ((!pObj->isHUDAttachment()) || (!gRlvAttachmentLocks.isLockedAttachment(pObj->getRootEdit()))) && 
		     (gRlvHandler.canEdit(pObj)) ) ) )
// [/RVLa:KB]
	{
		return;
	}

	//add face to drawmap
	LLSpatialGroup::drawmap_elem_t& draw_vec = group->mDrawMap[type];	

	S32 idx = draw_vec.size()-1;

	BOOL fullbright = (type == LLRenderPass::PASS_FULLBRIGHT) ||
		(type == LLRenderPass::PASS_INVISIBLE) ||
		(type == LLRenderPass::PASS_FULLBRIGHT_ALPHA_MASK) ||
		(type == LLRenderPass::PASS_ALPHA && facep->isState(LLFace::FULLBRIGHT)) ||
		(facep->getTextureEntry()->getFullbright());
	
	if (!fullbright && type != LLRenderPass::PASS_GLOW && !facep->getVertexBuffer()->hasDataType(LLVertexBuffer::TYPE_NORMAL))
	{
		LL_WARNS() << "Non fullbright face has no normals!" << LL_ENDL;
		return;
	}

	const LLMatrix4* tex_mat = NULL;
	if (facep->isState(LLFace::TEXTURE_ANIM) && facep->getVirtualSize() > MIN_TEX_ANIM_SIZE)
	{
		tex_mat = facep->mTextureMatrix;	
	}

	const LLMatrix4* model_mat = NULL;

	LLDrawable* drawable = facep->getDrawable();
	
	if (drawable->isState(LLDrawable::ANIMATED_CHILD))
	{
		model_mat = &drawable->getWorldMatrix();
	}
	else if (drawable->isActive())
	{
		model_mat = &drawable->getRenderMatrix();
	}
	else
	{
		model_mat = &(drawable->getRegion()->mRenderMatrix);
	}

	//drawable->getVObj()->setDebugText(llformat("%d", drawable->isState(LLDrawable::ANIMATED_CHILD)));

	U8 bump = (type == LLRenderPass::PASS_BUMP || type == LLRenderPass::PASS_POST_BUMP) ? facep->getTextureEntry()->getBumpmap() : 0;
	U8 shiny = facep->getTextureEntry()->getShiny();
	
	LLViewerTexture* tex = facep->getTexture();

	U8 index = facep->getTextureIndex();

	LLMaterial* mat = facep->getTextureEntry()->getMaterialParams().get(); 
	LLMaterialID mat_id = facep->getTextureEntry()->getMaterialID();

	bool batchable = false;

	U32 shader_mask = 0xFFFFFFFF; //no shader

	if (mat)
	{
		if (type == LLRenderPass::PASS_ALPHA)
		{
			shader_mask = mat->getShaderMask(LLMaterial::DIFFUSE_ALPHA_MODE_BLEND);
		}
		else
		{
			shader_mask = mat->getShaderMask();
		}
	}


	if (index < 255 && idx >= 0)
	{
		if (mat || draw_vec[idx]->mMaterial)
		{ //can't batch textures when materials are present (yet)
			batchable = false;
		}
		else if (index < draw_vec[idx]->mTextureList.size())
		{
			if (draw_vec[idx]->mTextureList[index].isNull())
			{
				batchable = true;
				draw_vec[idx]->mTextureList[index] = tex;
			}
			else if (draw_vec[idx]->mTextureList[index] == tex)
			{ //this face's texture index can be used with this batch
				batchable = true;
			}
		}
		else
		{ //texture list can be expanded to fit this texture index
			batchable = true;
		}
	}
	
	if (idx >= 0 && 
		draw_vec[idx]->mVertexBuffer == facep->getVertexBuffer() &&
		draw_vec[idx]->mEnd == facep->getGeomIndex()-1 &&
		(LLPipeline::sTextureBindTest || draw_vec[idx]->mTexture == tex || batchable) &&
#if LL_DARWIN
		draw_vec[idx]->mEnd - draw_vec[idx]->mStart + facep->getGeomCount() <= (U32) gGLManager.mGLMaxVertexRange &&
		draw_vec[idx]->mCount + facep->getIndicesCount() <= (U32) gGLManager.mGLMaxIndexRange &&
#endif
		draw_vec[idx]->mMaterial == mat &&
		draw_vec[idx]->mMaterialID == mat_id &&
		draw_vec[idx]->mFullbright == fullbright &&
		draw_vec[idx]->mBump == bump &&
		(!mat || (draw_vec[idx]->mShiny == shiny)) && // need to break batches when a material is shared, but legacy settings are different
		draw_vec[idx]->mTextureMatrix == tex_mat &&
		draw_vec[idx]->mModelMatrix == model_mat &&
		draw_vec[idx]->mShaderMask == shader_mask)
	{
		draw_vec[idx]->mCount += facep->getIndicesCount();
		draw_vec[idx]->mEnd += facep->getGeomCount();
		draw_vec[idx]->mVSize = llmax(draw_vec[idx]->mVSize, facep->getVirtualSize());

		if (index < 255 && index >= draw_vec[idx]->mTextureList.size())
		{
			draw_vec[idx]->mTextureList.resize(index+1);
			draw_vec[idx]->mTextureList[index] = tex;
		}
		draw_vec[idx]->validate();
		update_min_max(draw_vec[idx]->mExtents[0], draw_vec[idx]->mExtents[1], facep->mExtents[0]);
		update_min_max(draw_vec[idx]->mExtents[0], draw_vec[idx]->mExtents[1], facep->mExtents[1]);
	}
	else
	{
		U32 start = facep->getGeomIndex();
		U32 end = start + facep->getGeomCount()-1;
		U32 offset = facep->getIndicesStart();
		U32 count = facep->getIndicesCount();
		LLPointer<LLDrawInfo> draw_info = new LLDrawInfo(start,end,count,offset, tex, 
			facep->getVertexBuffer(), fullbright, bump); 
		draw_info->mGroup = group;
		draw_info->mVSize = facep->getVirtualSize();
		draw_vec.push_back(draw_info);
		draw_info->mTextureMatrix = tex_mat;
		draw_info->mModelMatrix = model_mat;
		
		draw_info->mBump  = bump;
		draw_info->mShiny = shiny;

		static const float alpha[4] =
		{
			0.00f,
			0.25f,
			0.5f,
			0.75f
		};
		float spec = alpha[shiny & TEM_SHINY_MASK];
		LLVector4 specColor(spec, spec, spec, spec);
		draw_info->mSpecColor = specColor;
		draw_info->mEnvIntensity = spec;
		draw_info->mSpecularMap = NULL;
		draw_info->mMaterial = mat;
		draw_info->mShaderMask = shader_mask;

		if (mat)
		{
				draw_info->mMaterialID = mat_id;

				// We have a material.  Update our draw info accordingly.
				
				if (!mat->getSpecularID().isNull())
				{
					LLVector4 specColor;
					specColor.mV[0] = mat->getSpecularLightColor().mV[0] * (1.f / 255.f);
					specColor.mV[1] = mat->getSpecularLightColor().mV[1] * (1.f / 255.f);
					specColor.mV[2] = mat->getSpecularLightColor().mV[2] * (1.f / 255.f);
					specColor.mV[3] = mat->getSpecularLightExponent() * (1.f / 255.f);
					draw_info->mSpecColor = specColor;
					draw_info->mEnvIntensity = mat->getEnvironmentIntensity() * (1.f / 255.f);
					draw_info->mSpecularMap = facep->getViewerObject()->getTESpecularMap(facep->getTEOffset());
				}

				draw_info->mAlphaMaskCutoff = mat->getAlphaMaskCutoff() * (1.f / 255.f);
				draw_info->mDiffuseAlphaMode = mat->getDiffuseAlphaMode();
				draw_info->mNormalMap = facep->getViewerObject()->getTENormalMap(facep->getTEOffset());
				
		}
		else 
		{
			if (type == LLRenderPass::PASS_GRASS)
			{
				draw_info->mAlphaMaskCutoff = 0.5f;
			}
			else
			{
				draw_info->mAlphaMaskCutoff = 0.33f;
			}
		}
		
		if (type == LLRenderPass::PASS_ALPHA)
		{ //for alpha sorting
			facep->setDrawInfo(draw_info);
		}
		draw_info->mExtents[0] = facep->mExtents[0];
		draw_info->mExtents[1] = facep->mExtents[1];

		if (LLPipeline::sUseTriStrips)
		{
			draw_info->mDrawMode = LLRender::TRIANGLE_STRIP;
		}

		if (index < 255)
		{ //initialize texture list for texture batching
			draw_info->mTextureList.resize(index+1);
			draw_info->mTextureList[index] = tex;
		}
		draw_info->validate();
	}
}

void LLVolumeGeometryManager::getGeometry(LLSpatialGroup* group)
{

}

static LLTrace::BlockTimerStatHandle FTM_REBUILD_VOLUME_VB("Volume VB");
static LLTrace::BlockTimerStatHandle FTM_REBUILD_VOLUME_FACE_LIST("Build Face List");
static LLTrace::BlockTimerStatHandle FTM_REBUILD_VOLUME_GEN_DRAW_INFO("Gen Draw Info");

static LLDrawPoolAvatar* get_avatar_drawpool(LLViewerObject* vobj)
{
	LLVOAvatar* avatar = vobj->getAvatar();
					
	if (avatar)
	{
		LLDrawable* drawable = avatar->mDrawable;
		if (drawable && drawable->getNumFaces() > 0)
		{
			LLFace* face = drawable->getFace(0);
			if (face)
			{
				LLDrawPool* drawpool = face->getPool();
				if (drawpool)
				{
					if (drawpool->getType() == LLDrawPool::POOL_AVATAR)
					{
						return (LLDrawPoolAvatar*) drawpool;
					}
				}
			}
		}
	}

	return NULL;
}

void LLVolumeGeometryManager::rebuildGeom(LLSpatialGroup* group)
{
	

	if (group->changeLOD())
	{
		group->mLastUpdateDistance = group->mDistance;
	}

	group->mLastUpdateViewAngle = group->mViewAngle;

	if (!group->hasState(LLSpatialGroup::GEOM_DIRTY | LLSpatialGroup::ALPHA_DIRTY))
	{
		if (group->hasState(LLSpatialGroup::MESH_DIRTY) && !LLPipeline::sDelayVBUpdate)
		{
			rebuildMesh(group);
		}
		return;
	}

	LL_RECORD_BLOCK_TIME(FTM_REBUILD_VOLUME_VB);

	group->mBuilt = 1.f;
	
	LLVOAvatar* pAvatarVO = NULL;

	LLSpatialBridge* bridge = group->getSpatialPartition()->asBridge();
	if (bridge)
	{
		if (bridge->mAvatar.isNull())
		{
			LLViewerObject* vobj = bridge->mDrawable->getVObj();
			if (vobj)
			{
				bridge->mAvatar = vobj->getAvatar();
			}
		}

		pAvatarVO = bridge->mAvatar;
	}

	if (pAvatarVO)
	{
		pAvatarVO->mAttachmentGeometryBytes -= group->mGeometryBytes;
		pAvatarVO->mAttachmentGeometryBytes = llmax(pAvatarVO->mAttachmentGeometryBytes, 0);
		pAvatarVO->mAttachmentSurfaceArea -= group->mSurfaceArea;
		pAvatarVO->mAttachmentSurfaceArea = llmax(pAvatarVO->mAttachmentSurfaceArea, 0.f);
	}

	group->mGeometryBytes = 0;
	group->mSurfaceArea = 0;
	
	//cache object box size since it might be used for determining visibility
	const LLVector4a* bounds = group->getObjectBounds();
	group->mObjectBoxSize = bounds[1].getLength3().getF32();

	group->clearDrawMap();

	mFaceList.clear();

	U32 fullbright_count = 0;
	U32 bump_count = 0;
	U32 simple_count = 0;
	U32 alpha_count = 0;
	U32 norm_count = 0;
	U32 spec_count = 0;
	U32 normspec_count = 0;


	U32 useage = group->getSpatialPartition()->mBufferUsage;

	// <FS:ND> replace frequent calls to saved settings with LLCachedControl
	//U32 max_vertices = (gSavedSettings.getS32("RenderMaxVBOSize")*1024)/LLVertexBuffer::calcVertexSize(group->getSpatialPartition()->mVertexDataMask);
	//U32 max_total = (gSavedSettings.getS32("RenderMaxNodeSize")*1024)/LLVertexBuffer::calcVertexSize(group->getSpatialPartition()->mVertexDataMask);

	static LLCachedControl< S32 > RenderMaxVBOSize( gSavedSettings, "RenderMaxVBOSize");
	static LLCachedControl< S32 > RenderMaxNodeSize( gSavedSettings, "RenderMaxNodeSize");

	U32 max_vertices = (RenderMaxVBOSize*1024)/LLVertexBuffer::calcVertexSize(group->getSpatialPartition()->mVertexDataMask);
	U32 max_total = (RenderMaxNodeSize*1024)/LLVertexBuffer::calcVertexSize(group->getSpatialPartition()->mVertexDataMask);

	// </FS:ND>

	max_vertices = llmin(max_vertices, (U32) 65535);

	U32 cur_total = 0;

	bool emissive = false;

	//Determine if we've received skininfo that contains an
	//alternate bind matrix - if it does then apply the translational component
	//to the joints of the avatar.
#if 0
	bool pelvisGotSet = false;
#endif

	{
		LL_RECORD_BLOCK_TIME(FTM_REBUILD_VOLUME_FACE_LIST);

		//get all the faces into a list
		for (LLSpatialGroup::element_iter drawable_iter = group->getDataBegin(); drawable_iter != group->getDataEnd(); ++drawable_iter)
		{
			LLDrawable* drawablep = (LLDrawable*)(*drawable_iter)->getDrawable();
		
			if (!drawablep || drawablep->isDead() || drawablep->isState(LLDrawable::FORCE_INVISIBLE) )
			{
				continue;
			}
	
			if (drawablep->isAnimating())
			{ //fall back to stream draw for animating verts
				useage = GL_STREAM_DRAW_ARB;
			}

			LLVOVolume* vobj = drawablep->getVOVolume();

			if (!vobj)
			{
				continue;
			}

			if (vobj->isMesh() &&
				((vobj->getVolume() && !vobj->getVolume()->isMeshAssetLoaded()) || !gMeshRepo.meshRezEnabled()))
			{
				continue;
			}

			LLVolume* volume = vobj->getVolume();
			if (volume)
			{
				const LLVector3& scale = vobj->getScale();
				group->mSurfaceArea += volume->getSurfaceArea() * llmax(llmax(scale.mV[0], scale.mV[1]), scale.mV[2]);
			}

			llassert_always(vobj);

		// AO:  Z's protection auto-derender code
		if (enableVolumeSAPProtection())
		{
			// NaCl - Graphics crasher protection
	   		static LLCachedControl<F32> volume_sa_thresh(gSavedSettings,"RenderVolumeSAThreshold");
			static LLCachedControl<F32> sculpt_sa_thresh(gSavedSettings, "RenderSculptSAThreshold");
			static LLCachedControl<F32> volume_sa_max_frame(gSavedSettings, "RenderVolumeSAFrameMax");
			F32 max_for_this_vol = (vobj->isSculpted()) ? sculpt_sa_thresh : volume_sa_thresh;

			if (vobj->mVolumeSurfaceArea > max_for_this_vol)
			{
				LLPipeline::sVolumeSAFrame += vobj->mVolumeSurfaceArea;
				if(LLPipeline::sVolumeSAFrame > volume_sa_max_frame)
				{
					continue;
				}
			}
			// NaCl End
		}
		// </AO>

			vobj->updateTextureVirtualSize(true);
			vobj->preRebuild();

			drawablep->clearState(LLDrawable::HAS_ALPHA);

			bool rigged = vobj->isAttachment() && 
						vobj->isMesh() && 
						gMeshRepo.getSkinInfo(vobj->getVolume()->getParams().getSculptID(), vobj);

			bool bake_sunlight = LLPipeline::sBakeSunlight && drawablep->isStatic();

			bool is_rigged = false;

			//for each face
			for (S32 i = 0; i < drawablep->getNumFaces(); i++)
			{
				LLFace* facep = drawablep->getFace(i);
				if (!facep)
				{
					continue;
				}

				//ALWAYS null out vertex buffer on rebuild -- if the face lands in a render
				// batch, it will recover its vertex buffer reference from the spatial group
				facep->setVertexBuffer(NULL);
			
				//sum up face verts and indices
				drawablep->updateFaceSize(i);
			
			

				if (rigged) 
				{
					if (!facep->isState(LLFace::RIGGED))
					{ //completely reset vertex buffer
						facep->clearVertexBuffer();
					}
		
					facep->setState(LLFace::RIGGED);
					is_rigged = true;
				
					//get drawpool of avatar with rigged face
					LLDrawPoolAvatar* pool = get_avatar_drawpool(vobj);				
					
					// FIXME should this be inside the face loop?
					// doesn't seem to depend on any per-face state.
					if ( pAvatarVO )
					{
						pAvatarVO->addAttachmentPosOverridesForObject(vobj);
					}

					// <FS:ND> need an texture entry, or we crash
					// if (pool)
					if (pool && facep->getTextureEntry() )
					// </FS:ND>
					{
						const LLTextureEntry* te = facep->getTextureEntry();

						//remove face from old pool if it exists
						LLDrawPool* old_pool = facep->getPool();
						if (old_pool && old_pool->getType() == LLDrawPool::POOL_AVATAR)
						{
							((LLDrawPoolAvatar*) old_pool)->removeRiggedFace(facep);
						}

						//add face to new pool
						LLViewerTexture* tex = facep->getTexture();
						U32 type = gPipeline.getPoolTypeFromTE(te, tex);


						if (te->getGlow())
						{
							pool->addRiggedFace(facep, LLDrawPoolAvatar::RIGGED_GLOW);
						}

						LLMaterial* mat = te->getMaterialParams().get();

						if (mat && LLPipeline::sRenderDeferred)
						{
							U8 alpha_mode = mat->getDiffuseAlphaMode();

							bool is_alpha = type == LLDrawPool::POOL_ALPHA &&
								(alpha_mode == LLMaterial::DIFFUSE_ALPHA_MODE_BLEND ||
								te->getColor().mV[3] < 0.999f);

							if (is_alpha)
							{ //this face needs alpha blending, override alpha mode
								alpha_mode = LLMaterial::DIFFUSE_ALPHA_MODE_BLEND;
							}

							if (!is_alpha || te->getColor().mV[3] > 0.f)  // //only add the face if it will actually be visible
							{ 
								U32 mask = mat->getShaderMask(alpha_mode);
								pool->addRiggedFace(facep, mask);
							}
						}
						else if (mat)
						{
							bool fullbright = te->getFullbright();
							bool is_alpha = type == LLDrawPool::POOL_ALPHA;
							U8 mode = mat->getDiffuseAlphaMode();
							bool can_be_shiny = mode == LLMaterial::DIFFUSE_ALPHA_MODE_NONE ||
												mode == LLMaterial::DIFFUSE_ALPHA_MODE_EMISSIVE;
							
							if (mode == LLMaterial::DIFFUSE_ALPHA_MODE_MASK && te->getColor().mV[3] >= 0.999f)
							{
								pool->addRiggedFace(facep, fullbright ? LLDrawPoolAvatar::RIGGED_FULLBRIGHT : LLDrawPoolAvatar::RIGGED_SIMPLE);
							}
							else if (is_alpha || (te->getColor().mV[3] < 0.999f))
							{
								if (te->getColor().mV[3] > 0.f)
								{
									pool->addRiggedFace(facep, fullbright ? LLDrawPoolAvatar::RIGGED_FULLBRIGHT_ALPHA : LLDrawPoolAvatar::RIGGED_ALPHA);
								}
							}
							else if (gPipeline.canUseVertexShaders()
								&& LLPipeline::sRenderBump 
								&& te->getShiny() 
								&& can_be_shiny)
							{
								pool->addRiggedFace(facep, fullbright ? LLDrawPoolAvatar::RIGGED_FULLBRIGHT_SHINY : LLDrawPoolAvatar::RIGGED_SHINY);
							}
							else
							{
								pool->addRiggedFace(facep, fullbright ? LLDrawPoolAvatar::RIGGED_FULLBRIGHT : LLDrawPoolAvatar::RIGGED_SIMPLE);
							}
						}
						else
						{
						if (type == LLDrawPool::POOL_ALPHA)
						{
							if (te->getColor().mV[3] > 0.f)
							{
								if (te->getFullbright())
								{
									pool->addRiggedFace(facep, LLDrawPoolAvatar::RIGGED_FULLBRIGHT_ALPHA);
								}
								else
								{
									pool->addRiggedFace(facep, LLDrawPoolAvatar::RIGGED_ALPHA);
								}
							}
						}
						else if (te->getShiny())
						{
							if (te->getFullbright())
							{
								pool->addRiggedFace(facep, LLDrawPoolAvatar::RIGGED_FULLBRIGHT_SHINY);
							}
							else
							{
								if (LLPipeline::sRenderDeferred)
								{
									pool->addRiggedFace(facep, LLDrawPoolAvatar::RIGGED_SIMPLE);
								}
								else
								{
									pool->addRiggedFace(facep, LLDrawPoolAvatar::RIGGED_SHINY);
								}
							}
						}
						else
						{
							if (te->getFullbright())
							{
								pool->addRiggedFace(facep, LLDrawPoolAvatar::RIGGED_FULLBRIGHT);
							}
							else
							{
								pool->addRiggedFace(facep, LLDrawPoolAvatar::RIGGED_SIMPLE);
							}
						}


						if (LLPipeline::sRenderDeferred)
						{
							if (type != LLDrawPool::POOL_ALPHA && !te->getFullbright())
							{
								if (te->getBumpmap())
								{
									pool->addRiggedFace(facep, LLDrawPoolAvatar::RIGGED_DEFERRED_BUMP);
								}
								else
								{
									pool->addRiggedFace(facep, LLDrawPoolAvatar::RIGGED_DEFERRED_SIMPLE);
								}
							}
						}
					}
					}

					continue;
				}
				else
				{
					if (facep->isState(LLFace::RIGGED))
					{ //face is not rigged but used to be, remove from rigged face pool
						LLDrawPoolAvatar* pool = (LLDrawPoolAvatar*) facep->getPool();
						if (pool)
						{
							pool->removeRiggedFace(facep);
						}
						facep->clearState(LLFace::RIGGED);
					}
				}


				if (cur_total > max_total || facep->getIndicesCount() <= 0 || facep->getGeomCount() <= 0)
				{
					facep->clearVertexBuffer();
					continue;
				}

				cur_total += facep->getGeomCount();

				if (facep->hasGeometry() && facep->getPixelArea() > FORCE_CULL_AREA)
				{
					const LLTextureEntry* te = facep->getTextureEntry();
					LLViewerTexture* tex = facep->getTexture();

					// <FS:ND> More crash avoding ...
					// if (te->getGlow() >= 1.f/255.f)
					if (te && te->getGlow() >= 1.f/255.f)
					// </FS:ND>
					{
						emissive = true;
					}

					if (facep->isState(LLFace::TEXTURE_ANIM))
					{
						if (!vobj->mTexAnimMode)
						{
							facep->clearState(LLFace::TEXTURE_ANIM);
						}
					}

					BOOL force_simple = (facep->getPixelArea() < FORCE_SIMPLE_RENDER_AREA);
					U32 type = gPipeline.getPoolTypeFromTE(te, tex);
					if (type != LLDrawPool::POOL_ALPHA && force_simple)
					{
						type = LLDrawPool::POOL_SIMPLE;
					}
					facep->setPoolType(type);

					if (vobj->isHUDAttachment())
					{
						facep->setState(LLFace::FULLBRIGHT);
					}

					if (vobj->mTextureAnimp && vobj->mTexAnimMode)
					{
						if (vobj->mTextureAnimp->mFace <= -1)
						{
							S32 face;
							for (face = 0; face < vobj->getNumTEs(); face++)
							{
								LLFace * facep = drawablep->getFace(face);
								if (facep)
								{
									facep->setState(LLFace::TEXTURE_ANIM);
								}
							}
						}
						else if (vobj->mTextureAnimp->mFace < vobj->getNumTEs())
						{
							LLFace * facep = drawablep->getFace(vobj->mTextureAnimp->mFace);
							if (facep)
							{
								facep->setState(LLFace::TEXTURE_ANIM);
							}
						}
					}

					if (type == LLDrawPool::POOL_ALPHA)
					{
						if (facep->canRenderAsMask())
						{ //can be treated as alpha mask
							if (simple_count < MAX_FACE_COUNT)
							{
								sSimpleFaces[simple_count++] = facep;
							}
						}
						else
						{
							// <FS:NS> Even more crash avoidance ...
							// if (te->getColor().mV[3] > 0.f)
							if (te && te->getColor().mV[3] > 0.f)
							// </FS:ND>
							{ //only treat as alpha in the pipeline if < 100% transparent
								drawablep->setState(LLDrawable::HAS_ALPHA);
							}
							if (alpha_count < MAX_FACE_COUNT)
							{
								sAlphaFaces[alpha_count++] = facep;
							}
						}
					}
					else
					{
						if (drawablep->isState(LLDrawable::REBUILD_VOLUME))
						{
							facep->mLastUpdateTime = gFrameTimeSeconds;
						}

						if (gPipeline.canUseWindLightShadersOnObjects()
							&& LLPipeline::sRenderBump)
						{
							// <FS:ND> We just skip all of this is there is no te entry. This might get some funny results (which would be a face without te anyway).
							// if (LLPipeline::sRenderDeferred && te->getMaterialParams().notNull()  && !te->getMaterialID().isNull())
							if (LLPipeline::sRenderDeferred && te && te->getMaterialParams().notNull()  && !te->getMaterialID().isNull())
							// </FS:ND>
							{
								LLMaterial* mat = te->getMaterialParams().get();
								if (mat->getNormalID().notNull())
								{
									if (mat->getSpecularID().notNull())
									{ //has normal and specular maps (needs texcoord1, texcoord2, and tangent)
										if (normspec_count < MAX_FACE_COUNT)
										{
											sNormSpecFaces[normspec_count++] = facep;
										}
									}
									else
									{ //has normal map (needs texcoord1 and tangent)
										if (norm_count < MAX_FACE_COUNT)
										{
											sNormFaces[norm_count++] = facep;
										}
									}
								}
								else if (mat->getSpecularID().notNull())
								{ //has specular map but no normal map, needs texcoord2
									if (spec_count < MAX_FACE_COUNT)
									{
										sSpecFaces[spec_count++] = facep;
									}
								}
								else
								{ //has neither specular map nor normal map, only needs texcoord0
									if (simple_count < MAX_FACE_COUNT)
									{
										sSimpleFaces[simple_count++] = facep;
									}
								}									
							}
							else if (te->getBumpmap())
							{ //needs normal + tangent
								if (bump_count < MAX_FACE_COUNT)
								{
									sBumpFaces[bump_count++] = facep;
								}
							}
							else if (te->getShiny() || !te->getFullbright())
							{ //needs normal
								if (simple_count < MAX_FACE_COUNT)
								{
									sSimpleFaces[simple_count++] = facep;
								}
							}
							else 
							{ //doesn't need normal
								facep->setState(LLFace::FULLBRIGHT);
								if (fullbright_count < MAX_FACE_COUNT)
								{
									sFullbrightFaces[fullbright_count++] = facep;
								}
							}
						}
						else
						{
							if (te->getBumpmap() && LLPipeline::sRenderBump)
							{ //needs normal + tangent
								if (bump_count < MAX_FACE_COUNT)
								{
									sBumpFaces[bump_count++] = facep;
								}
							}
							else if ((te->getShiny() && LLPipeline::sRenderBump) ||
								!(te->getFullbright() || bake_sunlight))
							{ //needs normal
								if (simple_count < MAX_FACE_COUNT)
								{
									sSimpleFaces[simple_count++] = facep;
								}
							}
							else 
							{ //doesn't need normal
								facep->setState(LLFace::FULLBRIGHT);
								if (fullbright_count < MAX_FACE_COUNT)
								{
									sFullbrightFaces[fullbright_count++] = facep;
								}
							}
						}
					}
				}
				else
				{	//face has no renderable geometry
					facep->clearVertexBuffer();
				}		
			}
			
			if (is_rigged)
			{
				if (!drawablep->isState(LLDrawable::RIGGED))
				{
					drawablep->setState(LLDrawable::RIGGED);

					//first time this is drawable is being marked as rigged,
					// do another LoD update to use avatar bounding box
					vobj->updateLOD();
				}
			}
			else
			{
				drawablep->clearState(LLDrawable::RIGGED);
			}
		}
	}

	group->mBufferUsage = useage;

	//PROCESS NON-ALPHA FACES
	U32 simple_mask = LLVertexBuffer::MAP_TEXCOORD0 | LLVertexBuffer::MAP_NORMAL | LLVertexBuffer::MAP_VERTEX | LLVertexBuffer::MAP_COLOR;
	U32 alpha_mask = simple_mask | 0x80000000; //hack to give alpha verts their own VBO
	U32 bump_mask = LLVertexBuffer::MAP_TEXCOORD0 | LLVertexBuffer::MAP_TEXCOORD1 | LLVertexBuffer::MAP_NORMAL | LLVertexBuffer::MAP_VERTEX | LLVertexBuffer::MAP_COLOR;
	U32 fullbright_mask = LLVertexBuffer::MAP_TEXCOORD0 | LLVertexBuffer::MAP_VERTEX | LLVertexBuffer::MAP_COLOR;

	U32 norm_mask = simple_mask | LLVertexBuffer::MAP_TEXCOORD1 | LLVertexBuffer::MAP_TANGENT;
	U32 normspec_mask = norm_mask | LLVertexBuffer::MAP_TEXCOORD2;
	U32 spec_mask = simple_mask | LLVertexBuffer::MAP_TEXCOORD2;

	if (emissive)
	{ //emissive faces are present, include emissive byte to preserve batching
		simple_mask = simple_mask | LLVertexBuffer::MAP_EMISSIVE;
		alpha_mask = alpha_mask | LLVertexBuffer::MAP_EMISSIVE;
		bump_mask = bump_mask | LLVertexBuffer::MAP_EMISSIVE;
		fullbright_mask = fullbright_mask | LLVertexBuffer::MAP_EMISSIVE;
		norm_mask = norm_mask | LLVertexBuffer::MAP_EMISSIVE;
		normspec_mask = normspec_mask | LLVertexBuffer::MAP_EMISSIVE;
		spec_mask = spec_mask | LLVertexBuffer::MAP_EMISSIVE;
	}

	BOOL batch_textures = LLViewerShaderMgr::instance()->getVertexShaderLevel(LLViewerShaderMgr::SHADER_OBJECT) > 1;

	if (batch_textures)
	{
		bump_mask = bump_mask | LLVertexBuffer::MAP_TANGENT;
		simple_mask = simple_mask | LLVertexBuffer::MAP_TEXTURE_INDEX;
		alpha_mask = alpha_mask | LLVertexBuffer::MAP_TEXTURE_INDEX | LLVertexBuffer::MAP_TANGENT | LLVertexBuffer::MAP_TEXCOORD1 | LLVertexBuffer::MAP_TEXCOORD2;
		fullbright_mask = fullbright_mask | LLVertexBuffer::MAP_TEXTURE_INDEX;
	}

	genDrawInfo(group, simple_mask | LLVertexBuffer::MAP_TEXTURE_INDEX, sSimpleFaces, simple_count, FALSE, batch_textures, FALSE);
	genDrawInfo(group, fullbright_mask | LLVertexBuffer::MAP_TEXTURE_INDEX, sFullbrightFaces, fullbright_count, FALSE, batch_textures);
	genDrawInfo(group, alpha_mask | LLVertexBuffer::MAP_TEXTURE_INDEX, sAlphaFaces, alpha_count, TRUE, batch_textures);
	genDrawInfo(group, bump_mask | LLVertexBuffer::MAP_TEXTURE_INDEX, sBumpFaces, bump_count, FALSE, FALSE);
	genDrawInfo(group, norm_mask | LLVertexBuffer::MAP_TEXTURE_INDEX, sNormFaces, norm_count, FALSE, FALSE);
	genDrawInfo(group, spec_mask | LLVertexBuffer::MAP_TEXTURE_INDEX, sSpecFaces, spec_count, FALSE, FALSE);
	genDrawInfo(group, normspec_mask | LLVertexBuffer::MAP_TEXTURE_INDEX, sNormSpecFaces, normspec_count, FALSE, FALSE);

	if (!LLPipeline::sDelayVBUpdate)
	{
		//drawables have been rebuilt, clear rebuild status
		for (LLSpatialGroup::element_iter drawable_iter = group->getDataBegin(); drawable_iter != group->getDataEnd(); ++drawable_iter)
		{
			LLDrawable* drawablep = (LLDrawable*)(*drawable_iter)->getDrawable();
			if(drawablep)
			{
			drawablep->clearState(LLDrawable::REBUILD_ALL);
		}
	}
	}

	group->mLastUpdateTime = gFrameTimeSeconds;
	group->mBuilt = 1.f;
	group->clearState(LLSpatialGroup::GEOM_DIRTY | LLSpatialGroup::ALPHA_DIRTY);

	if (LLPipeline::sDelayVBUpdate)
	{
		group->setState(LLSpatialGroup::MESH_DIRTY | LLSpatialGroup::NEW_DRAWINFO);
	}

	mFaceList.clear();

	if (pAvatarVO)
	{
		if (pAvatarVO->mAttachmentGeometryBytes < 0)
		{	// First time through value is -1
			pAvatarVO->mAttachmentGeometryBytes = group->mGeometryBytes;
		}
		else
		{
		pAvatarVO->mAttachmentGeometryBytes += group->mGeometryBytes;
		}
		if (pAvatarVO->mAttachmentSurfaceArea < 0.f)
		{	// First time through value is -1
			pAvatarVO->mAttachmentSurfaceArea = group->mSurfaceArea;
		}
		else
		{
		pAvatarVO->mAttachmentSurfaceArea += group->mSurfaceArea;
	}
}
}

static LLTrace::BlockTimerStatHandle FTM_REBUILD_MESH_FLUSH("Flush Mesh");

void LLVolumeGeometryManager::rebuildMesh(LLSpatialGroup* group)
{
	llassert(group);
	if (group && group->hasState(LLSpatialGroup::MESH_DIRTY) && !group->hasState(LLSpatialGroup::GEOM_DIRTY))
	{
		LL_RECORD_BLOCK_TIME(FTM_REBUILD_VOLUME_VB);
		LL_RECORD_BLOCK_TIME(FTM_REBUILD_VOLUME_GEN_DRAW_INFO); //make sure getgeometryvolume shows up in the right place in timers

		group->mBuilt = 1.f;
		
		S32 num_mapped_vertex_buffer = LLVertexBuffer::sMappedCount ;

		const U32 MAX_BUFFER_COUNT = 4096;
		LLVertexBuffer* locked_buffer[MAX_BUFFER_COUNT];
		
		U32 buffer_count = 0;

		for (LLSpatialGroup::element_iter drawable_iter = group->getDataBegin(); drawable_iter != group->getDataEnd(); ++drawable_iter)
		{
			LLDrawable* drawablep = (LLDrawable*)(*drawable_iter)->getDrawable();

			if (drawablep && !drawablep->isDead() && drawablep->isState(LLDrawable::REBUILD_ALL) && !drawablep->isState(LLDrawable::RIGGED) )
			{
				LLVOVolume* vobj = drawablep->getVOVolume();
				vobj->preRebuild();

				if (drawablep->isState(LLDrawable::ANIMATED_CHILD))
				{
					vobj->updateRelativeXform(true);
				}

				LLVolume* volume = vobj->getVolume();
				for (S32 i = 0; i < drawablep->getNumFaces(); ++i)
				{
					LLFace* face = drawablep->getFace(i);
					if (face)
					{
						LLVertexBuffer* buff = face->getVertexBuffer();
						if (buff)
						{
							llassert(!face->isState(LLFace::RIGGED));

							if (!face->getGeometryVolume(*volume, face->getTEOffset(), 
								vobj->getRelativeXform(), vobj->getRelativeXformInvTrans(), face->getGeomIndex()))
							{ //something's gone wrong with the vertex buffer accounting, rebuild this group 
								group->dirtyGeom();
								gPipeline.markRebuild(group, TRUE);
							}


							if (buff->isLocked() && buffer_count < MAX_BUFFER_COUNT)
							{
								locked_buffer[buffer_count++] = buff;
							}
						}
					}
				}

				if (drawablep->isState(LLDrawable::ANIMATED_CHILD))
				{
					vobj->updateRelativeXform();
				}

				
				drawablep->clearState(LLDrawable::REBUILD_ALL);
			}
		}
		
		{
			LL_RECORD_BLOCK_TIME(FTM_REBUILD_MESH_FLUSH);
			for (LLVertexBuffer** iter = locked_buffer, ** end_iter = locked_buffer+buffer_count; iter != end_iter; ++iter)
		{
			(*iter)->flush();
		}

		// don't forget alpha
		if(group != NULL && 
		   !group->mVertexBuffer.isNull() && 
		   group->mVertexBuffer->isLocked())
		{
			group->mVertexBuffer->flush();
		}
		}

		//if not all buffers are unmapped
		if(num_mapped_vertex_buffer != LLVertexBuffer::sMappedCount) 
		{
			LL_WARNS() << "Not all mapped vertex buffers are unmapped!" << LL_ENDL ; 
			for (LLSpatialGroup::element_iter drawable_iter = group->getDataBegin(); drawable_iter != group->getDataEnd(); ++drawable_iter)
			{
				LLDrawable* drawablep = (LLDrawable*)(*drawable_iter)->getDrawable();
				if(!drawablep)
				{
					continue;
				}
				for (S32 i = 0; i < drawablep->getNumFaces(); ++i)
				{
					LLFace* face = drawablep->getFace(i);
					if (face)
					{
						LLVertexBuffer* buff = face->getVertexBuffer();
						if (buff && buff->isLocked())
						{
							buff->flush();
						}
					}
				}
			} 
		}

		group->clearState(LLSpatialGroup::MESH_DIRTY | LLSpatialGroup::NEW_DRAWINFO);
	}

//	llassert(!group || !group->isState(LLSpatialGroup::NEW_DRAWINFO));
}

struct CompareBatchBreakerModified
{
	bool operator()(const LLFace* const& lhs, const LLFace* const& rhs)
	{
		const LLTextureEntry* lte = lhs->getTextureEntry();
		const LLTextureEntry* rte = rhs->getTextureEntry();

		if (lte->getBumpmap() != rte->getBumpmap())
		{
			return lte->getBumpmap() < rte->getBumpmap();
		}
		else if (lte->getFullbright() != rte->getFullbright())
		{
			return lte->getFullbright() < rte->getFullbright();
		}
		else if (LLPipeline::sRenderDeferred && lte->getMaterialParams() != rte->getMaterialParams())
		{
			return lte->getMaterialParams() < rte->getMaterialParams();
		}
		else if (LLPipeline::sRenderDeferred && (lte->getMaterialParams() == rte->getMaterialParams()) && (lte->getShiny() != rte->getShiny()))
		{
			return lte->getShiny() < rte->getShiny();
		}
		else
		{
			return lhs->getTexture() < rhs->getTexture();
		}
	}
};

static LLTrace::BlockTimerStatHandle FTM_GEN_DRAW_INFO_SORT("Draw Info Face Sort");
static LLTrace::BlockTimerStatHandle FTM_GEN_DRAW_INFO_FACE_SIZE("Face Sizing");
static LLTrace::BlockTimerStatHandle FTM_GEN_DRAW_INFO_ALLOCATE("Allocate VB");
static LLTrace::BlockTimerStatHandle FTM_GEN_DRAW_INFO_FIND_VB("Find VB");
static LLTrace::BlockTimerStatHandle FTM_GEN_DRAW_INFO_RESIZE_VB("Resize VB");





void LLVolumeGeometryManager::genDrawInfo(LLSpatialGroup* group, U32 mask, LLFace** faces, U32 face_count, BOOL distance_sort, BOOL batch_textures, BOOL no_materials)
{
	LL_RECORD_BLOCK_TIME(FTM_REBUILD_VOLUME_GEN_DRAW_INFO);

	U32 buffer_usage = group->mBufferUsage;
	
	static LLCachedControl<bool> use_transform_feedback(gSavedSettings, "RenderUseTransformFeedback", false);

	if (use_transform_feedback &&
		gTransformPositionProgram.mProgramObject && //transform shaders are loaded
		buffer_usage == GL_DYNAMIC_DRAW_ARB && //target buffer is in VRAM
		!(mask & LLVertexBuffer::MAP_WEIGHT4)) //TODO: add support for weights
	{
		buffer_usage = GL_DYNAMIC_COPY_ARB;
	}

#if LL_DARWIN
	// HACK from Leslie:
	// Disable VBO usage for alpha on Mac OS X because it kills the framerate
	// due to implicit calls to glTexSubImage that are beyond our control.
	// (this works because the only calls here that sort by distance are alpha)
	if (distance_sort)
	{
		buffer_usage = 0x0;
	}
#endif
	

	// <FS:ND> replace frequent calls to saved settings with LLCachedControl
	//U32 max_vertices = (gSavedSettings.getS32("RenderMaxVBOSize")*1024)/LLVertexBuffer::calcVertexSize(group->getSpatialPartition()->mVertexDataMask);

	static LLCachedControl< S32 > RenderMaxVBOSize( gSavedSettings, "RenderMaxVBOSize");
	U32 max_vertices = (RenderMaxVBOSize*1024)/LLVertexBuffer::calcVertexSize(group->getSpatialPartition()->mVertexDataMask);

	// </FS:ND>

	max_vertices = llmin(max_vertices, (U32) 65535);

	{
		LL_RECORD_BLOCK_TIME(FTM_GEN_DRAW_INFO_SORT);
		if (!distance_sort)
		{
			//sort faces by things that break batches
			std::sort(faces, faces+face_count, CompareBatchBreakerModified());
		}
		else
		{
			//sort faces by distance
			std::sort(faces, faces+face_count, LLFace::CompareDistanceGreater());
		}
	}
				
	bool hud_group = group->isHUDGroup() ;
	LLFace** face_iter = faces;
	LLFace** end_faces = faces+face_count;
	
	LLSpatialGroup::buffer_map_t buffer_map;

	LLViewerTexture* last_tex = NULL;
	S32 buffer_index = 0;

	if (distance_sort)
	{
		buffer_index = -1;
	}

	S32 texture_index_channels = 1;
	
	if (gGLManager.mGLSLVersionMajor > 1 || gGLManager.mGLSLVersionMinor >= 30)
	{
		texture_index_channels = LLGLSLShader::sIndexedTextureChannels-1; //always reserve one for shiny for now just for simplicity;
	}

	if (LLPipeline::sRenderDeferred && distance_sort)
	{
		texture_index_channels = gDeferredAlphaProgram.mFeatures.mIndexedTextureChannels;
	}

	// <FS:ND> replace frequent calls to saved settings with LLCachedControl
	// texture_index_channels = llmin(texture_index_channels, (S32) gSavedSettings.getU32("RenderMaxTextureIndex"));

	static LLCachedControl< U32 > RenderMaxTextureIndex( gSavedSettings, "RenderMaxTextureIndex");
	texture_index_channels = llmin(texture_index_channels, (S32) RenderMaxTextureIndex);

	// </FS:ND>
	
	//NEVER use more than 16 texture index channels (workaround for prevalent driver bug)
	texture_index_channels = llmin(texture_index_channels, 16);

	bool flexi = false;

	while (face_iter != end_faces)
	{
		//pull off next face
		LLFace* facep = *face_iter;
		LLViewerTexture* tex = facep->getTexture();
		LLMaterialPtr mat = facep->getTextureEntry()->getMaterialParams();

		if (distance_sort)
		{
			tex = NULL;
		}

		if (last_tex == tex)
		{
			buffer_index++;
		}
		else
		{
			last_tex = tex;
			buffer_index = 0;
		}

		bool bake_sunlight = LLPipeline::sBakeSunlight && facep->getDrawable()->isStatic(); 

		U32 index_count = facep->getIndicesCount();
		U32 geom_count = facep->getGeomCount();

		flexi = flexi || facep->getViewerObject()->getVolume()->isUnique();

		//sum up vertices needed for this render batch
		LLFace** i = face_iter;
		++i;
		
		const U32 MAX_TEXTURE_COUNT = 32;
		LLViewerTexture* texture_list[MAX_TEXTURE_COUNT];
		
		U32 texture_count = 0;

		{
			LL_RECORD_BLOCK_TIME(FTM_GEN_DRAW_INFO_FACE_SIZE);
			if (batch_textures)
			{
				U8 cur_tex = 0;
				facep->setTextureIndex(cur_tex);
				if (texture_count < MAX_TEXTURE_COUNT)
				{
					texture_list[texture_count++] = tex;
				}

				if (can_batch_texture(facep))
				{ //populate texture_list with any textures that can be batched
				  //move i to the next unbatchable face
					while (i != end_faces)
					{
						facep = *i;
						
						if (!can_batch_texture(facep))
						{ //face is bump mapped or has an animated texture matrix -- can't 
							//batch more than 1 texture at a time
							facep->setTextureIndex(0);
							break;
						}

						if (facep->getTexture() != tex)
						{
							if (distance_sort)
							{ //textures might be out of order, see if texture exists in current batch
								bool found = false;
								for (U32 tex_idx = 0; tex_idx < texture_count; ++tex_idx)
								{
									if (facep->getTexture() == texture_list[tex_idx])
									{
										cur_tex = tex_idx;
										found = true;
										break;
									}
								}

								if (!found)
								{
									cur_tex = texture_count;
								}
							}
							else
							{
								cur_tex++;
							}

							if (cur_tex >= texture_index_channels)
							{ //cut batches when index channels are depleted
								break;
							}

							tex = facep->getTexture();

							if (texture_count < MAX_TEXTURE_COUNT)
							{
								texture_list[texture_count++] = tex;
							}
						}

						if (geom_count + facep->getGeomCount() > max_vertices)
						{ //cut batches on geom count too big
							break;
						}

						++i;

						flexi = flexi || facep->getViewerObject()->getVolume()->isUnique();

						index_count += facep->getIndicesCount();
						geom_count += facep->getGeomCount();

						facep->setTextureIndex(cur_tex);
					}
				}
				else
				{
					facep->setTextureIndex(0);
				}

				tex = texture_list[0];
			}
			else
			{
				while (i != end_faces && 
					(LLPipeline::sTextureBindTest || 
						(distance_sort || 
							((*i)->getTexture() == tex &&
							((*i)->getTextureEntry()->getMaterialParams() == mat)))))
				{
					facep = *i;
			

					//face has no texture index
					facep->mDrawInfo = NULL;
					facep->setTextureIndex(255);

					if (geom_count + facep->getGeomCount() > max_vertices)
					{ //cut batches on geom count too big
						break;
					}

					++i;
					index_count += facep->getIndicesCount();
					geom_count += facep->getGeomCount();

					flexi = flexi || facep->getViewerObject()->getVolume()->isUnique();
				}
			}
		}


		if (flexi && buffer_usage && buffer_usage != GL_STREAM_DRAW_ARB)
		{
			buffer_usage = GL_STREAM_DRAW_ARB;
		}

		//create vertex buffer
		LLVertexBuffer* buffer = NULL;

		{
			LL_RECORD_BLOCK_TIME(FTM_GEN_DRAW_INFO_ALLOCATE);
			buffer = createVertexBuffer(mask, buffer_usage);
			buffer->allocateBuffer(geom_count, index_count, TRUE);
		}

		group->mGeometryBytes += buffer->getSize() + buffer->getIndicesSize();


		buffer_map[mask][*face_iter].push_back(buffer);

		//add face geometry

		U32 indices_index = 0;
		U16 index_offset = 0;

		while (face_iter < i)
		{ //update face indices for new buffer
			facep = *face_iter;
			facep->setIndicesIndex(indices_index);
			facep->setGeomIndex(index_offset);
			facep->setVertexBuffer(buffer);	
			
			if (batch_textures && facep->getTextureIndex() == 255)
			{
				LL_ERRS() << "Invalid texture index." << LL_ENDL;
			}
			
			{
				//for debugging, set last time face was updated vs moved
				facep->updateRebuildFlags();

				if (!LLPipeline::sDelayVBUpdate)
				{ //copy face geometry into vertex buffer
					LLDrawable* drawablep = facep->getDrawable();
					LLVOVolume* vobj = drawablep->getVOVolume();
					LLVolume* volume = vobj->getVolume();

					if (drawablep->isState(LLDrawable::ANIMATED_CHILD))
					{
						vobj->updateRelativeXform(true);
					}

					U32 te_idx = facep->getTEOffset();

					llassert(!facep->isState(LLFace::RIGGED));

					if (!facep->getGeometryVolume(*volume, te_idx, 
						vobj->getRelativeXform(), vobj->getRelativeXformInvTrans(), index_offset,true))
					{
						LL_WARNS() << "Failed to get geometry for face!" << LL_ENDL;
					}

					if (drawablep->isState(LLDrawable::ANIMATED_CHILD))
					{
						vobj->updateRelativeXform(false);
					}
				}
			}

			index_offset += facep->getGeomCount();
			indices_index += facep->getIndicesCount();

			//append face to appropriate render batch

			BOOL force_simple = facep->getPixelArea() < FORCE_SIMPLE_RENDER_AREA;
			BOOL fullbright = facep->isState(LLFace::FULLBRIGHT);
			if ((mask & LLVertexBuffer::MAP_NORMAL) == 0)
			{ //paranoia check to make sure GL doesn't try to read non-existant normals
				fullbright = TRUE;
			}

			if (hud_group)
			{ //all hud attachments are fullbright
				fullbright = TRUE;
			}

			const LLTextureEntry* te = facep->getTextureEntry();
			tex = facep->getTexture();

			BOOL is_alpha = (facep->getPoolType() == LLDrawPool::POOL_ALPHA) ? TRUE : FALSE;
		
			LLMaterial* mat = te->getMaterialParams().get();

			bool can_be_shiny = true;
			if (mat)
			{
				U8 mode = mat->getDiffuseAlphaMode();
				can_be_shiny = mode == LLMaterial::DIFFUSE_ALPHA_MODE_NONE ||
								mode == LLMaterial::DIFFUSE_ALPHA_MODE_EMISSIVE;
			}

			bool use_legacy_bump = te->getBumpmap() && (te->getBumpmap() < 18) && (!mat || mat->getNormalID().isNull());
			bool opaque = te->getColor().mV[3] >= 0.999f;

			if (mat && LLPipeline::sRenderDeferred && !hud_group)
			{
				bool material_pass = false;

				// do NOT use 'fullbright' for this logic or you risk sending
				// things without normals down the materials pipeline and will
				// render poorly if not crash NORSPEC-240,314
				//
				if (te->getFullbright())
				{
					if (mat->getDiffuseAlphaMode() == LLMaterial::DIFFUSE_ALPHA_MODE_MASK)
					{
						if (opaque)
						{
							registerFace(group, facep, LLRenderPass::PASS_FULLBRIGHT_ALPHA_MASK);
						}
						else
						{
							registerFace(group, facep, LLRenderPass::PASS_ALPHA);
						}
					}
					else if (is_alpha)
					{
						registerFace(group, facep, LLRenderPass::PASS_ALPHA);
					}
					else
					{
						if (mat->getEnvironmentIntensity() > 0 ||
							te->getShiny() > 0)
						{
							material_pass = true;
						}
						else
						{
							registerFace(group, facep, LLRenderPass::PASS_FULLBRIGHT);
						}
					}
				}
				else if (no_materials)
				{
					registerFace(group, facep, LLRenderPass::PASS_SIMPLE);
				}
				else if (te->getColor().mV[3] < 0.999f)
				{
					registerFace(group, facep, LLRenderPass::PASS_ALPHA);
				}
				else if (use_legacy_bump)
				{
					// we have a material AND legacy bump settings, but no normal map
					registerFace(group, facep, LLRenderPass::PASS_BUMP);
				}
				else
				{
					material_pass = true;
				}

				if (material_pass)
				{
					static const U32 pass[] = 
					{
						LLRenderPass::PASS_MATERIAL,
						LLRenderPass::PASS_ALPHA, //LLRenderPass::PASS_MATERIAL_ALPHA,
						LLRenderPass::PASS_MATERIAL_ALPHA_MASK,
						LLRenderPass::PASS_MATERIAL_ALPHA_EMISSIVE,
						LLRenderPass::PASS_SPECMAP,
						LLRenderPass::PASS_ALPHA, //LLRenderPass::PASS_SPECMAP_BLEND,
						LLRenderPass::PASS_SPECMAP_MASK,
						LLRenderPass::PASS_SPECMAP_EMISSIVE,
						LLRenderPass::PASS_NORMMAP,
						LLRenderPass::PASS_ALPHA, //LLRenderPass::PASS_NORMMAP_BLEND,
						LLRenderPass::PASS_NORMMAP_MASK,
						LLRenderPass::PASS_NORMMAP_EMISSIVE,
						LLRenderPass::PASS_NORMSPEC,
						LLRenderPass::PASS_ALPHA, //LLRenderPass::PASS_NORMSPEC_BLEND,
						LLRenderPass::PASS_NORMSPEC_MASK,
						LLRenderPass::PASS_NORMSPEC_EMISSIVE,
					};

					U32 mask = mat->getShaderMask();

					llassert(mask < sizeof(pass)/sizeof(U32));

					mask = llmin(mask, (U32)(sizeof(pass)/sizeof(U32)-1));

					registerFace(group, facep, pass[mask]);
				}
			}
			else if (mat)
			{
				U8 mode = mat->getDiffuseAlphaMode();
				if (te->getColor().mV[3] < 0.999f)
				{
					mode = LLMaterial::DIFFUSE_ALPHA_MODE_BLEND;
				}

				if (mode == LLMaterial::DIFFUSE_ALPHA_MODE_MASK)
				{
					registerFace(group, facep, fullbright ? LLRenderPass::PASS_FULLBRIGHT_ALPHA_MASK : LLRenderPass::PASS_ALPHA_MASK);
				}
				else if (is_alpha || (te->getColor().mV[3] < 0.999f))
				{
					registerFace(group, facep, LLRenderPass::PASS_ALPHA);
				}
				else if (gPipeline.canUseVertexShaders()
					&& LLPipeline::sRenderBump 
					&& te->getShiny() 
					&& can_be_shiny)
				{
					registerFace(group, facep, fullbright ? LLRenderPass::PASS_FULLBRIGHT_SHINY : LLRenderPass::PASS_SHINY);
				}
				else
				{
					registerFace(group, facep, fullbright ? LLRenderPass::PASS_FULLBRIGHT : LLRenderPass::PASS_SIMPLE);
				}
			}
			else if (is_alpha)
			{
				// can we safely treat this as an alpha mask?
				if (facep->getFaceColor().mV[3] <= 0.f)
				{ //100% transparent, don't render unless we're highlighting transparent
					registerFace(group, facep, LLRenderPass::PASS_ALPHA_INVISIBLE);
				}
				else if (facep->canRenderAsMask())
				{
					if (te->getFullbright() || LLPipeline::sNoAlpha)
					{
						registerFace(group, facep, LLRenderPass::PASS_FULLBRIGHT_ALPHA_MASK);
					}
					else
					{
						registerFace(group, facep, LLRenderPass::PASS_ALPHA_MASK);
					}
				}
				else
				{
					registerFace(group, facep, LLRenderPass::PASS_ALPHA);
				}
			}
			else if (gPipeline.canUseVertexShaders()
				&& LLPipeline::sRenderBump 
				&& te->getShiny() 
				&& can_be_shiny)
			{ //shiny
				if (tex->getPrimaryFormat() == GL_ALPHA)
				{ //invisiprim+shiny
					registerFace(group, facep, LLRenderPass::PASS_INVISI_SHINY);
					registerFace(group, facep, LLRenderPass::PASS_INVISIBLE);
				}
				else if (LLPipeline::sRenderDeferred && !hud_group)
				{ //deferred rendering
					if (te->getFullbright())
					{ //register in post deferred fullbright shiny pass
						registerFace(group, facep, LLRenderPass::PASS_FULLBRIGHT_SHINY);
						if (te->getBumpmap())
						{ //register in post deferred bump pass
							registerFace(group, facep, LLRenderPass::PASS_POST_BUMP);
						}
					}
					else if (use_legacy_bump)
					{ //register in deferred bump pass
						registerFace(group, facep, LLRenderPass::PASS_BUMP);
					}
					else
					{ //register in deferred simple pass (deferred simple includes shiny)
						llassert(mask & LLVertexBuffer::MAP_NORMAL);
						registerFace(group, facep, LLRenderPass::PASS_SIMPLE);
					}
				}
				else if (fullbright)
				{	//not deferred, register in standard fullbright shiny pass					
					registerFace(group, facep, LLRenderPass::PASS_FULLBRIGHT_SHINY);
				}
				else
				{ //not deferred or fullbright, register in standard shiny pass
					registerFace(group, facep, LLRenderPass::PASS_SHINY);
				}
			}
			else
			{ //not alpha and not shiny
				if (!is_alpha && tex->getPrimaryFormat() == GL_ALPHA)
				{ //invisiprim
					registerFace(group, facep, LLRenderPass::PASS_INVISIBLE);
				}
				else if (fullbright || bake_sunlight)
				{ //fullbright
					if (mat && mat->getDiffuseAlphaMode() == LLMaterial::DIFFUSE_ALPHA_MODE_MASK)
					{
						registerFace(group, facep, LLRenderPass::PASS_FULLBRIGHT_ALPHA_MASK);
					}
					else
					{
					registerFace(group, facep, LLRenderPass::PASS_FULLBRIGHT);
					}
					if (LLPipeline::sRenderDeferred && !hud_group && LLPipeline::sRenderBump && use_legacy_bump)
					{ //if this is the deferred render and a bump map is present, register in post deferred bump
						registerFace(group, facep, LLRenderPass::PASS_POST_BUMP);
					}
				}
				else
				{
					if (LLPipeline::sRenderDeferred && LLPipeline::sRenderBump && use_legacy_bump)
					{ //non-shiny or fullbright deferred bump
						registerFace(group, facep, LLRenderPass::PASS_BUMP);
					}
					else
					{ //all around simple
						llassert(mask & LLVertexBuffer::MAP_NORMAL);
						if (mat && mat->getDiffuseAlphaMode() == LLMaterial::DIFFUSE_ALPHA_MODE_MASK)
						{ //material alpha mask can be respected in non-deferred
							registerFace(group, facep, LLRenderPass::PASS_ALPHA_MASK);
						}
						else
						{
						registerFace(group, facep, LLRenderPass::PASS_SIMPLE);
					}
				}
				}
				
				
				if (!gPipeline.canUseVertexShaders() && 
					!is_alpha && 
					te->getShiny() && 
					LLPipeline::sRenderBump)
				{ //shiny as an extra pass when shaders are disabled
					registerFace(group, facep, LLRenderPass::PASS_SHINY);
				}
			}
			
			//not sure why this is here, and looks like it might cause bump mapped objects to get rendered redundantly -- davep 5/11/2010
			if (!is_alpha && (hud_group || !LLPipeline::sRenderDeferred))
			{
				llassert((mask & LLVertexBuffer::MAP_NORMAL) || fullbright);
				facep->setPoolType((fullbright) ? LLDrawPool::POOL_FULLBRIGHT : LLDrawPool::POOL_SIMPLE);
				
				if (!force_simple && LLPipeline::sRenderBump && use_legacy_bump)
				{
					registerFace(group, facep, LLRenderPass::PASS_BUMP);
				}
			}

			if (!is_alpha && LLPipeline::sRenderGlow && te->getGlow() > 0.f)
			{
				registerFace(group, facep, LLRenderPass::PASS_GLOW);
			}
						
			++face_iter;
		}

		buffer->flush();
	}

	group->mBufferMap[mask].clear();
	for (LLSpatialGroup::buffer_texture_map_t::iterator i = buffer_map[mask].begin(); i != buffer_map[mask].end(); ++i)
	{
		group->mBufferMap[mask][i->first] = i->second;
	}
}

void LLGeometryManager::addGeometryCount(LLSpatialGroup* group, U32 &vertex_count, U32 &index_count)
{	
	//initialize to default usage for this partition
	U32 usage = group->getSpatialPartition()->mBufferUsage;
	
	//clear off any old faces
	mFaceList.clear();

	//for each drawable

	for (LLSpatialGroup::element_iter drawable_iter = group->getDataBegin(); drawable_iter != group->getDataEnd(); ++drawable_iter)
	{
		LLDrawable* drawablep = (LLDrawable*)(*drawable_iter)->getDrawable();
		
		if (!drawablep || drawablep->isDead())
		{
			continue;
		}
	
		if (drawablep->isAnimating())
		{ //fall back to stream draw for animating verts
			usage = GL_STREAM_DRAW_ARB;
		}

		//for each face
		for (S32 i = 0; i < drawablep->getNumFaces(); i++)
		{
			//sum up face verts and indices
			drawablep->updateFaceSize(i);
			LLFace* facep = drawablep->getFace(i);
			if (facep)
			{
				if (facep->hasGeometry() && facep->getPixelArea() > FORCE_CULL_AREA && 
					facep->getGeomCount() + vertex_count <= 65536)
				{
					vertex_count += facep->getGeomCount();
					index_count += facep->getIndicesCount();
				
					//remember face (for sorting)
					mFaceList.push_back(facep);
				}
				else
				{
					facep->clearVertexBuffer();
				}
			}
		}
	}
	
	group->mBufferUsage = usage;
}

LLHUDPartition::LLHUDPartition(LLViewerRegion* regionp) : LLBridgePartition(regionp)
{
	mPartitionType = LLViewerRegion::PARTITION_HUD;
	mDrawableType = LLPipeline::RENDER_TYPE_HUD;
	mSlopRatio = 0.f;
	mLODPeriod = 1;
}

void LLHUDPartition::shift(const LLVector4a &offset)
{
	//HUD objects don't shift with region crossing.  That would be silly.
}
<|MERGE_RESOLUTION|>--- conflicted
+++ resolved
@@ -4277,14 +4277,7 @@
 	}
 
 	//build matrix palette
-<<<<<<< HEAD
-	// <FS:Ansariel> Proper matrix array length for fitted mesh
-	//static const size_t kMaxJoints = 64;
 	static const size_t kMaxJoints = 52;
-	// </FS:Ansariel>
-=======
-	static const size_t kMaxJoints = 52;
->>>>>>> ec0804a5
 
 	LLMatrix4a mp[kMaxJoints];
 	LLMatrix4* mat = (LLMatrix4*) mp;
@@ -4305,8 +4298,6 @@
 			mat[j] *= joint->getWorldMatrix();
 		}
 	}
-
-	__m128 _mZero = _mm_set_ps1( 0.0f ); // <FS:ND/> For SSE comparison below.
 
 	for (S32 i = 0; i < volume->getNumVolumeFaces(); ++i)
 	{
@@ -4348,11 +4339,9 @@
 					// 	wght[k] = w - floorf(w);
 					// 	scale += wght[k];
 					// }
-					// 
-					//if (scale > 0.f)
-					//{
-					//	wght *= 1.f / scale;
-					//}
+                    //// This is enforced  in unpackVolumeFaces()
+                    //llassert(scale>0.f);
+                    //wght *= 1.f / scale;
 
 					LL_ALIGN_16( S32 idx[4] );
 					LL_ALIGN_16( F32 wght[4] );
@@ -4366,36 +4355,10 @@
 					_mScale = _mm_add_ss( _mScale, _mm_shuffle_ps( _mScale, _mScale, 1) );
 					_mScale = _mm_shuffle_ps( _mScale, _mScale, 0 );
 
-					if ( _mm_comigt_ss( _mScale, _mZero ) == 1 )
-					{
-						_mWeight = _mm_div_ps( _mWeight, _mScale );
-
-<<<<<<< HEAD
-						_mm_store_ps( wght, _mWeight );
-					}
+					_mWeight = _mm_div_ps( _mWeight, _mScale );
+					_mm_store_ps( wght, _mWeight );
 					// </FS:ND>
-                    else
-                    {
-                        // Complete weighting fail - all zeroes.  Just
-                        // pick some values that add up to 1.0 so we
-                        // don't wind up with garbage vertices
-                        // pointing off at (0,0,0)
-                        wght[0] = 1.f;
-                        wght[1] = 0.f;
-                        wght[2] = 0.f;
-                        wght[3] = 0.f;
-                    }
 					
-=======
-						idx[k] = (S32) floorf(w);
-						wght[k] = w - floorf(w);
-						scale += wght[k];
-					}
-                    // This is enforced  in unpackVolumeFaces()
-                    llassert(scale>0.f);
-                    wght *= 1.f / scale;
-
->>>>>>> ec0804a5
 					for (U32 k = 0; k < 4; k++)
 					{
 						F32 w = wght[k];
