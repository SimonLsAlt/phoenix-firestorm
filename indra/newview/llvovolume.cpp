/** 
 * @file llvovolume.cpp
 * @brief LLVOVolume class implementation
 *
 * $LicenseInfo:firstyear=2001&license=viewerlgpl$
 * Second Life Viewer Source Code
 * Copyright (C) 2010, Linden Research, Inc.
 * 
 * This library is free software; you can redistribute it and/or
 * modify it under the terms of the GNU Lesser General Public
 * License as published by the Free Software Foundation;
 * version 2.1 of the License only.
 * 
 * This library is distributed in the hope that it will be useful,
 * but WITHOUT ANY WARRANTY; without even the implied warranty of
 * MERCHANTABILITY or FITNESS FOR A PARTICULAR PURPOSE.  See the GNU
 * Lesser General Public License for more details.
 * 
 * You should have received a copy of the GNU Lesser General Public
 * License along with this library; if not, write to the Free Software
 * Foundation, Inc., 51 Franklin Street, Fifth Floor, Boston, MA  02110-1301  USA
 * 
 * Linden Research, Inc., 945 Battery Street, San Francisco, CA  94111  USA
 * $/LicenseInfo$
 */

// A "volume" is a box, cylinder, sphere, or other primitive shape.

#include "llviewerprecompiledheaders.h"

#include "llvovolume.h"

#include <sstream>

#include "llviewercontrol.h"
#include "lldir.h"
#include "llflexibleobject.h"
#include "llfloatertools.h"
#include "llmaterialid.h"
#include "llmaterialtable.h"
#include "llprimitive.h"
#include "llvolume.h"
#include "llvolumeoctree.h"
#include "llvolumemgr.h"
#include "llvolumemessage.h"
#include "material_codes.h"
#include "message.h"
#include "llpluginclassmedia.h" // for code in the mediaEvent handler
#include "object_flags.h"
#include "lldrawable.h"
#include "lldrawpoolavatar.h"
#include "lldrawpoolbump.h"
#include "llface.h"
#include "llspatialpartition.h"
#include "llhudmanager.h"
#include "llflexibleobject.h"
#include "llskinningutil.h"
#include "llsky.h"
#include "lltexturefetch.h"
#include "llvector4a.h"
#include "llviewercamera.h"
#include "llviewertexturelist.h"
#include "llviewerobjectlist.h"
#include "llviewerregion.h"
#include "llviewertextureanim.h"
#include "llworld.h"
#include "llselectmgr.h"
#include "pipeline.h"
#include "llsdutil.h"
#include "llmatrix4a.h"
#include "llmediaentry.h"
#include "llmediadataclient.h"
#include "llmeshrepository.h"
#include "llagent.h"
#include "llviewermediafocus.h"
#include "lldatapacker.h"
#include "llviewershadermgr.h"
#include "llvoavatar.h"
#include "llcontrolavatar.h"
#include "llvoavatarself.h"
#include "llvocache.h"
#include "llmaterialmgr.h"
#include "llanimationstates.h"
#include "llinventorytype.h"
#include "llviewerinventory.h"
#include "llcallstack.h"
#include "llsculptidsize.h"
#include "llavatarappearancedefines.h"
// [RLVa:KB] - Checked: RLVa-2.0.0
#include "rlvactions.h"
#include "rlvlocks.h"
// [/RLVa:KB]
#include "llviewernetwork.h"

const F32 FORCE_SIMPLE_RENDER_AREA = 512.f;
const F32 FORCE_CULL_AREA = 8.f;
U32 JOINT_COUNT_REQUIRED_FOR_FULLRIG = 1;

BOOL gAnimateTextures = TRUE;
//extern BOOL gHideSelectedObjects;

F32 LLVOVolume::sLODFactor = 1.f;
F32	LLVOVolume::sLODSlopDistanceFactor = 0.5f; //Changing this to zero, effectively disables the LOD transition slop 
F32 LLVOVolume::sDistanceFactor = 1.0f;
S32 LLVOVolume::sNumLODChanges = 0;
S32 LLVOVolume::mRenderComplexity_last = 0;
S32 LLVOVolume::mRenderComplexity_current = 0;
LLPointer<LLObjectMediaDataClient> LLVOVolume::sObjectMediaClient = NULL;
LLPointer<LLObjectMediaNavigateClient> LLVOVolume::sObjectMediaNavigateClient = NULL;

static LLTrace::BlockTimerStatHandle FTM_GEN_TRIANGLES("Generate Triangles");
static LLTrace::BlockTimerStatHandle FTM_GEN_VOLUME("Generate Volumes");
static LLTrace::BlockTimerStatHandle FTM_VOLUME_TEXTURES("Volume Textures");

extern BOOL gGLDebugLoggingEnabled;

// NaCl - Graphics crasher protection
static bool enableVolumeSAPProtection()
{
	static LLCachedControl<bool> protect(gSavedSettings, "RenderVolumeSAProtection");
	return protect;
}
// NaCl End

// Implementation class of LLMediaDataClientObject.  See llmediadataclient.h
class LLMediaDataClientObjectImpl : public LLMediaDataClientObject
{
public:
	LLMediaDataClientObjectImpl(LLVOVolume *obj, bool isNew) : mObject(obj), mNew(isNew) 
	{
		mObject->addMDCImpl();
	}
	~LLMediaDataClientObjectImpl()
	{
		mObject->removeMDCImpl();
	}
	
	virtual U8 getMediaDataCount() const 
		{ return mObject->getNumTEs(); }

	virtual LLSD getMediaDataLLSD(U8 index) const 
		{
			LLSD result;
			LLTextureEntry *te = mObject->getTE(index); 
			if (NULL != te)
			{
				llassert((te->getMediaData() != NULL) == te->hasMedia());
				if (te->getMediaData() != NULL)
				{
					result = te->getMediaData()->asLLSD();
					// XXX HACK: workaround bug in asLLSD() where whitelist is not set properly
					// See DEV-41949
					if (!result.has(LLMediaEntry::WHITELIST_KEY))
					{
						result[LLMediaEntry::WHITELIST_KEY] = LLSD::emptyArray();
					}
				}
			}
			return result;
		}
	virtual bool isCurrentMediaUrl(U8 index, const std::string &url) const
		{
			LLTextureEntry *te = mObject->getTE(index); 
			if (te)
			{
				if (te->getMediaData())
				{
					return (te->getMediaData()->getCurrentURL() == url);
				}
			}
			return url.empty();
		}

	virtual LLUUID getID() const
		{ return mObject->getID(); }

	virtual void mediaNavigateBounceBack(U8 index)
		{ mObject->mediaNavigateBounceBack(index); }
	
	virtual bool hasMedia() const
		{ return mObject->hasMedia(); }
	
	virtual void updateObjectMediaData(LLSD const &data, const std::string &version_string) 
		{ mObject->updateObjectMediaData(data, version_string); }
	
	virtual F64 getMediaInterest() const 
		{ 
			F64 interest = mObject->getTotalMediaInterest();
			if (interest < (F64)0.0)
			{
				// media interest not valid yet, try pixel area
				interest = mObject->getPixelArea();
				// HACK: force recalculation of pixel area if interest is the "magic default" of 1024.
				if (interest == 1024.f)
				{
					const_cast<LLVOVolume*>(static_cast<LLVOVolume*>(mObject))->setPixelAreaAndAngle(gAgent);
					interest = mObject->getPixelArea();
				}
			}
			return interest; 
		}
	
	virtual bool isInterestingEnough() const
		{
			return LLViewerMedia::getInstance()->isInterestingEnough(mObject, getMediaInterest());
		}

	virtual std::string getCapabilityUrl(const std::string &name) const
		{ return mObject->getRegion()->getCapability(name); }
	
	virtual bool isDead() const
		{ return mObject->isDead(); }
	
	virtual U32 getMediaVersion() const
		{ return LLTextureEntry::getVersionFromMediaVersionString(mObject->getMediaURL()); }
	
	virtual bool isNew() const
		{ return mNew; }

private:
	LLPointer<LLVOVolume> mObject;
	bool mNew;
};


LLVOVolume::LLVOVolume(const LLUUID &id, const LLPCode pcode, LLViewerRegion *regionp)
	: LLViewerObject(id, pcode, regionp),
	// NaCl - Graphics crasher protection
	  mVolumeImpl(NULL),
	  mVolumeSurfaceArea(-1.f)
	// NaCl End
{
	mTexAnimMode = 0;
	mRelativeXform.setIdentity();
	mRelativeXformInvTrans.setIdentity();

	mFaceMappingChanged = FALSE;
	mLOD = MIN_LOD;
    mLODDistance = 0.0f;
    mLODAdjustedDistance = 0.0f;
    mLODRadius = 0.0f;
	mTextureAnimp = NULL;
	mVolumeChanged = FALSE;
	mVObjRadius = LLVector3(1,1,0.5f).length();
	mNumFaces = 0;
	mLODChanged = FALSE;
	mSculptChanged = FALSE;
	mSpotLightPriority = 0.f;

	mMediaImplList.resize(getNumTEs());
	mLastFetchedMediaVersion = -1;
	memset(&mIndexInTex, 0, sizeof(S32) * LLRender::NUM_VOLUME_TEXTURE_CHANNELS);
	mMDCImplCount = 0;
    mLastRiggingInfoLOD = -1;
}

LLVOVolume::~LLVOVolume()
{
	delete mTextureAnimp;
	mTextureAnimp = NULL;
	delete mVolumeImpl;
	mVolumeImpl = NULL;

	if(!mMediaImplList.empty())
	{
		for(U32 i = 0 ; i < mMediaImplList.size() ; i++)
		{
			if(mMediaImplList[i].notNull())
			{
				mMediaImplList[i]->removeObject(this) ;
			}
		}
	}
}

void LLVOVolume::markDead()
{
	if (!mDead)
	{
        if (getVolume())
        {
            LLSculptIDSize::instance().rem(getVolume()->getParams().getSculptID());
        }

		if(getMDCImplCount() > 0)
		{
			LLMediaDataClientObject::ptr_t obj = new LLMediaDataClientObjectImpl(const_cast<LLVOVolume*>(this), false);
			if (sObjectMediaClient) sObjectMediaClient->removeFromQueue(obj);
			if (sObjectMediaNavigateClient) sObjectMediaNavigateClient->removeFromQueue(obj);
		}
		
		// Detach all media impls from this object
		for(U32 i = 0 ; i < mMediaImplList.size() ; i++)
		{
			removeMediaImpl(i);
		}

		if (mSculptTexture.notNull())
		{
			mSculptTexture->removeVolume(LLRender::SCULPT_TEX, this);
		}

		if (mLightTexture.notNull())
		{
			mLightTexture->removeVolume(LLRender::LIGHT_TEX, this);
		}
	}
	
	LLViewerObject::markDead();
}


// static
void LLVOVolume::initClass()
{
	// gSavedSettings better be around
	if (gSavedSettings.getBOOL("PrimMediaMasterEnabled"))
	{
		const F32 queue_timer_delay = gSavedSettings.getF32("PrimMediaRequestQueueDelay");
		const F32 retry_timer_delay = gSavedSettings.getF32("PrimMediaRetryTimerDelay");
		const U32 max_retries = gSavedSettings.getU32("PrimMediaMaxRetries");
		const U32 max_sorted_queue_size = gSavedSettings.getU32("PrimMediaMaxSortedQueueSize");
		const U32 max_round_robin_queue_size = gSavedSettings.getU32("PrimMediaMaxRoundRobinQueueSize");
		sObjectMediaClient = new LLObjectMediaDataClient(queue_timer_delay, retry_timer_delay, max_retries, 
														 max_sorted_queue_size, max_round_robin_queue_size);
		sObjectMediaNavigateClient = new LLObjectMediaNavigateClient(queue_timer_delay, retry_timer_delay, 
																	 max_retries, max_sorted_queue_size, max_round_robin_queue_size);
	}
}

// static
void LLVOVolume::cleanupClass()
{
    sObjectMediaClient = NULL;
    sObjectMediaNavigateClient = NULL;
}

U32 LLVOVolume::processUpdateMessage(LLMessageSystem *mesgsys,
										  void **user_data,
										  U32 block_num, EObjectUpdateType update_type,
										  LLDataPacker *dp)
{
	// <FS:Ansariel> Improved bad object handling
	static LLCachedControl<bool> fsEnforceStrictObjectCheck(gSavedSettings, "FSEnforceStrictObjectCheck");
	bool enfore_strict_object_check = LLGridManager::instance().isInSecondLife() && fsEnforceStrictObjectCheck;
	// </FS:Ansariel>

	LLColor4U color;
	const S32 teDirtyBits = (TEM_CHANGE_TEXTURE|TEM_CHANGE_COLOR|TEM_CHANGE_MEDIA);

	// Do base class updates...
	U32 retval = LLViewerObject::processUpdateMessage(mesgsys, user_data, block_num, update_type, dp);

	LLUUID sculpt_id;
	U8 sculpt_type = 0;
	if (isSculpted())
	{
		LLSculptParams *sculpt_params = (LLSculptParams *)getParameterEntry(LLNetworkData::PARAMS_SCULPT);
		sculpt_id = sculpt_params->getSculptTexture();
		sculpt_type = sculpt_params->getSculptType();

        LL_DEBUGS("ObjectUpdate") << "uuid " << mID << " set sculpt_id " << sculpt_id << LL_ENDL;
        dumpStack("ObjectUpdateStack");
	}

	if (!dp)
	{
		if (update_type == OUT_FULL)
		{
			////////////////////////////////
			//
			// Unpack texture animation data
			//
			//

			if (mesgsys->getSizeFast(_PREHASH_ObjectData, block_num, _PREHASH_TextureAnim))
			{
				if (!mTextureAnimp)
				{
					mTextureAnimp = new LLViewerTextureAnim(this);
				}
				else
				{
					if (!(mTextureAnimp->mMode & LLTextureAnim::SMOOTH))
					{
						mTextureAnimp->reset();
					}
				}
				mTexAnimMode = 0;
				
				mTextureAnimp->unpackTAMessage(mesgsys, block_num);
			}
			else
			{
				if (mTextureAnimp)
				{
					delete mTextureAnimp;
					mTextureAnimp = NULL;
					gPipeline.markTextured(mDrawable);
					mFaceMappingChanged = TRUE;
					mTexAnimMode = 0;
				}
			}

			// Unpack volume data
			LLVolumeParams volume_params;
			// <FS:Beq> Extend the bogus volume error handling to the other code path
			//LLVolumeMessage::unpackVolumeParams(&volume_params, mesgsys, _PREHASH_ObjectData, block_num);
			BOOL res = LLVolumeMessage::unpackVolumeParams(&volume_params, mesgsys, _PREHASH_ObjectData, block_num);
			if (!res)
			{
				//<FS:Beq> Improved bad object handling courtesy of Drake.
				std::string region_name = "unknown region";
				if (getRegion())
				{
					region_name = getRegion()->getName();
					if (enfore_strict_object_check)
					{
						LL_WARNS() << "An invalid object (" << getID() << ") has been removed (FSEnforceStrictObjectCheck)" << LL_ENDL;
						getRegion()->addCacheMissFull(getLocalID()); // force cache skip the object
					}
				}
				LL_WARNS() << "Bogus volume parameters in object " << getID() << " @ " << getPositionRegion()
					<< " in " << region_name << LL_ENDL;
				
				if (enfore_strict_object_check)
				{
					gObjectList.killObject(this);
					return (INVALID_UPDATE);
				}
				// </FS:Beq>
			}

			volume_params.setSculptID(sculpt_id, sculpt_type);

			if (setVolume(volume_params, 0))
			{
				markForUpdate(TRUE);
			}
		}

		// Sigh, this needs to be done AFTER the volume is set as well, otherwise bad stuff happens...
		////////////////////////////
		//
		// Unpack texture entry data
		//

		S32 result = unpackTEMessage(mesgsys, _PREHASH_ObjectData, (S32) block_num);
		//<FS:Beq> Improved bad object handling courtesy of Drake.
		if (TEM_INVALID == result)
		{
			// There's something bogus in the data that we're unpacking.
			dp->dumpBufferToLog();
			std::string region_name = "unknown region";
			if (getRegion())
			{
				region_name = getRegion()->getName();
				if (enfore_strict_object_check)
				{
					LL_WARNS() << "An invalid object (" << getID() << ") has been removed (FSEnforceStrictObjectCheck)" << LL_ENDL;
					getRegion()->addCacheMissFull(getLocalID()); // force cache skip
				}
			}

			LL_WARNS() << "Bogus TE data in object " << getID() << " @ " << getPositionRegion()
				<< " in " << region_name << LL_ENDL;
			if (enfore_strict_object_check)
			{
				gObjectList.killObject(this);
				return (INVALID_UPDATE);
			}
		}
		// </FS:Beq>
		if (result & teDirtyBits)
		{
			updateTEData();
		}
		if (result & TEM_CHANGE_MEDIA)
		{
			retval |= MEDIA_FLAGS_CHANGED;
		}
	}
	else
	{
		if (update_type != OUT_TERSE_IMPROVED)
		{
			LLVolumeParams volume_params;
			BOOL res = LLVolumeMessage::unpackVolumeParams(&volume_params, *dp);
			if (!res)
			{
				//<FS:Beq> Improved bad object handling courtesy of Drake.
				//LL_WARNS() << "Bogus volume parameters in object " << getID() << LL_ENDL;
				//LL_WARNS() << getRegion()->getOriginGlobal() << LL_ENDL;
				std::string region_name = "unknown region";
				if (getRegion())
				{
					region_name = getRegion()->getName();
					if (enfore_strict_object_check)
					{
						LL_WARNS() << "An invalid object (" << getID() << ") has been removed (FSEnforceStrictObjectCheck)" << LL_ENDL;
						getRegion()->addCacheMissFull(getLocalID()); // force cache skip the object
					}
				}
				LL_WARNS() << "Bogus volume parameters in object " << getID() << " @ " << getPositionRegion() 
							<< " in " << region_name << LL_ENDL;
				// <FS:Beq> [FIRE-16995] [CRASH] Continuous crashing upon entering 3 adjacent sims incl. Hathian, D8, Devil's Pocket
				// A bad object entry in a .slc simobject cache can result in an unreadable/unusable volume 
				// This leaves the volume in an uncertain state and can result in a crash when later code access an uninitialised pointer
				// return an INVALID_UPDATE instead
				// <FS:Beq> July 2017 Change backed out due to side effects. FIRE-16995 still an exposure. 
				// return(INVALID_UPDATE);
				// NOTE: An option here would be to correctly return the media status using "retval |= INVALID_UPDATE"
				if (enfore_strict_object_check)
				{
					gObjectList.killObject(this);
					return (INVALID_UPDATE);
				}
				// </FS:Beq>
			}

			volume_params.setSculptID(sculpt_id, sculpt_type);

			if (setVolume(volume_params, 0))
			{
				markForUpdate(TRUE);
			}
			S32 res2 = unpackTEMessage(*dp);
			if (TEM_INVALID == res2)
			{
				// There's something bogus in the data that we're unpacking.
				dp->dumpBufferToLog();
				//<FS:Beq> Improved bad object handling courtesy of Drake.
				//LL_WARNS() << "Flushing cache files" << LL_ENDL;

				//if(LLVOCache::instanceExists() && getRegion())
				//{
				//	LLVOCache::getInstance()->removeEntry(getRegion()->getHandle()) ;
				//}
				//
				//LL_WARNS() << "Bogus TE data in " << getID() << LL_ENDL;
				std::string region_name = "unknown region";
				if (getRegion())
				{
					region_name = getRegion()->getName();
					if (enfore_strict_object_check)
					{
						LL_WARNS() << "An invalid object (" << getID() << ") has been removed (FSEnforceStrictObjectCheck)" << LL_ENDL;
						getRegion()->addCacheMissFull(getLocalID()); // force cache skip
					}
				}
						
				LL_WARNS() << "Bogus TE data in object " << getID() << " @ " << getPositionRegion()
					<< " in " << region_name << LL_ENDL;
				if (enfore_strict_object_check)
				{
					gObjectList.killObject(this);
					return (INVALID_UPDATE);
				}
				// </FS:Beq>
			}
			else 
			{
				if (res2 & teDirtyBits) 
				{
					updateTEData();
				}
				if (res2 & TEM_CHANGE_MEDIA)
				{
					retval |= MEDIA_FLAGS_CHANGED;
				}
			}

			U32 value = dp->getPassFlags();

			if (value & 0x40)
			{
				if (!mTextureAnimp)
				{
					mTextureAnimp = new LLViewerTextureAnim(this);
				}
				else
				{
					if (!(mTextureAnimp->mMode & LLTextureAnim::SMOOTH))
					{
						mTextureAnimp->reset();
					}
				}
				mTexAnimMode = 0;
				mTextureAnimp->unpackTAMessage(*dp);
			}
			else if (mTextureAnimp)
			{
				delete mTextureAnimp;
				mTextureAnimp = NULL;
				gPipeline.markTextured(mDrawable);
				mFaceMappingChanged = TRUE;
				mTexAnimMode = 0;
			}

			if (value & 0x400)
			{ //particle system (new)
				unpackParticleSource(*dp, mOwnerID, false);
			}
		}
		else
		{
			S32 texture_length = mesgsys->getSizeFast(_PREHASH_ObjectData, block_num, _PREHASH_TextureEntry);
			if (texture_length)
			{
				U8							tdpbuffer[1024];
				LLDataPackerBinaryBuffer	tdp(tdpbuffer, 1024);
				mesgsys->getBinaryDataFast(_PREHASH_ObjectData, _PREHASH_TextureEntry, tdpbuffer, 0, block_num, 1024);
				S32 result = unpackTEMessage(tdp);
				if (result & teDirtyBits)
				{
					updateTEData();
				}
				if (result & TEM_CHANGE_MEDIA)
				{
					retval |= MEDIA_FLAGS_CHANGED;
				}
			}
		}
	}
// <FS:CR> OpenSim returns a zero. Don't request MediaData where MOAP isn't supported
	//if (retval & (MEDIA_URL_REMOVED | MEDIA_URL_ADDED | MEDIA_URL_UPDATED | MEDIA_FLAGS_CHANGED))
	if (retval != 0 && retval & (MEDIA_URL_REMOVED | MEDIA_URL_ADDED | MEDIA_URL_UPDATED | MEDIA_FLAGS_CHANGED))
// </FS:CR>
	{
		// If only the media URL changed, and it isn't a media version URL,
		// ignore it
		if ( ! ( retval & (MEDIA_URL_ADDED | MEDIA_URL_UPDATED) &&
				 mMedia && ! mMedia->mMediaURL.empty() &&
				 ! LLTextureEntry::isMediaVersionString(mMedia->mMediaURL) ) )
		{
			// If the media changed at all, request new media data
			LL_DEBUGS("MediaOnAPrim") << "Media update: " << getID() << ": retval=" << retval << " Media URL: " <<
                ((mMedia) ?  mMedia->mMediaURL : std::string("")) << LL_ENDL;
			requestMediaDataUpdate(retval & MEDIA_FLAGS_CHANGED);
		}
        else {
            LL_INFOS("MediaOnAPrim") << "Ignoring media update for: " << getID() << " Media URL: " <<
                ((mMedia) ?  mMedia->mMediaURL : std::string("")) << LL_ENDL;
        }
	}
	// ...and clean up any media impls
	cleanUpMediaImpls();

	return retval;
}


void LLVOVolume::animateTextures()
{
	if (!mDead)
	{
		F32 off_s = 0.f, off_t = 0.f, scale_s = 1.f, scale_t = 1.f, rot = 0.f;
		S32 result = mTextureAnimp->animateTextures(off_s, off_t, scale_s, scale_t, rot);
	
		if (result)
		{
			if (!mTexAnimMode)
			{
				mFaceMappingChanged = TRUE;
				gPipeline.markTextured(mDrawable);
			}
			mTexAnimMode = result | mTextureAnimp->mMode;
				
			S32 start=0, end=mDrawable->getNumFaces()-1;
			if (mTextureAnimp->mFace >= 0 && mTextureAnimp->mFace <= end)
			{
				start = end = mTextureAnimp->mFace;
			}
		
			for (S32 i = start; i <= end; i++)
			{
				LLFace* facep = mDrawable->getFace(i);
				if (!facep) continue;
				if(facep->getVirtualSize() <= MIN_TEX_ANIM_SIZE && facep->mTextureMatrix) continue;

				const LLTextureEntry* te = facep->getTextureEntry();
			
				if (!te)
				{
					continue;
				}
		
				if (!(result & LLViewerTextureAnim::ROTATE))
				{
					te->getRotation(&rot);
				}
				if (!(result & LLViewerTextureAnim::TRANSLATE))
				{
					te->getOffset(&off_s,&off_t);
				}			
				if (!(result & LLViewerTextureAnim::SCALE))
				{
					te->getScale(&scale_s, &scale_t);
				}

				if (!facep->mTextureMatrix)
				{
					facep->mTextureMatrix = new LLMatrix4();
				}

				LLMatrix4& tex_mat = *facep->mTextureMatrix;
				tex_mat.setIdentity();
				LLVector3 trans ;

					trans.set(LLVector3(off_s+0.5f, off_t+0.5f, 0.f));			
					tex_mat.translate(LLVector3(-0.5f, -0.5f, 0.f));

				LLVector3 scale(scale_s, scale_t, 1.f);			
				LLQuaternion quat;
				quat.setQuat(rot, 0, 0, -1.f);
		
				tex_mat.rotate(quat);				

				LLMatrix4 mat;
				mat.initAll(scale, LLQuaternion(), LLVector3());
				tex_mat *= mat;
		
				tex_mat.translate(trans);
			}
		}
		else
		{
			if (mTexAnimMode && mTextureAnimp->mRate == 0)
			{
				U8 start, count;

				if (mTextureAnimp->mFace == -1)
				{
					start = 0;
					count = getNumTEs();
				}
				else
				{
					start = (U8) mTextureAnimp->mFace;
					count = 1;
				}

				for (S32 i = start; i < start + count; i++)
				{
					if (mTexAnimMode & LLViewerTextureAnim::TRANSLATE)
					{
						setTEOffset(i, mTextureAnimp->mOffS, mTextureAnimp->mOffT);				
					}
					if (mTexAnimMode & LLViewerTextureAnim::SCALE)
					{
						setTEScale(i, mTextureAnimp->mScaleS, mTextureAnimp->mScaleT);	
					}
					if (mTexAnimMode & LLViewerTextureAnim::ROTATE)
					{
						setTERotation(i, mTextureAnimp->mRot);
					}
				}

				gPipeline.markTextured(mDrawable);
				mFaceMappingChanged = TRUE;
				mTexAnimMode = 0;
			}
		}
	}
}

void LLVOVolume::updateTextures()
{
	const F32 TEXTURE_AREA_REFRESH_TIME = 5.f; // seconds
	if (mTextureUpdateTimer.getElapsedTimeF32() > TEXTURE_AREA_REFRESH_TIME)
	{
		updateTextureVirtualSize();

		if (mDrawable.notNull() && !isVisible() && !mDrawable->isActive())
		{ //delete vertex buffer to free up some VRAM
			LLSpatialGroup* group  = mDrawable->getSpatialGroup();
			if (group && (group->mVertexBuffer.notNull() || !group->mBufferMap.empty() || !group->mDrawMap.empty()))
			{
				group->destroyGL(true);

				//flag the group as having changed geometry so it gets a rebuild next time
				//it becomes visible
				group->setState(LLSpatialGroup::GEOM_DIRTY | LLSpatialGroup::MESH_DIRTY | LLSpatialGroup::NEW_DRAWINFO);
			}
		}


    }
}

BOOL LLVOVolume::isVisible() const 
{
	if(mDrawable.notNull() && mDrawable->isVisible())
	{
		return TRUE ;
	}

	if(isAttachment())
	{
		LLViewerObject* objp = (LLViewerObject*)getParent() ;
		while(objp && !objp->isAvatar())
		{
			objp = (LLViewerObject*)objp->getParent() ;
		}

		return objp && objp->mDrawable.notNull() && objp->mDrawable->isVisible() ;
	}

	return FALSE ;
}

void LLVOVolume::updateTextureVirtualSize(bool forced)
{
	LL_RECORD_BLOCK_TIME(FTM_VOLUME_TEXTURES);
	// Update the pixel area of all faces

	if(!forced)
	{
		if(!isVisible())
		{ //don't load textures for non-visible faces
			const S32 num_faces = mDrawable->getNumFaces();
			for (S32 i = 0; i < num_faces; i++)
			{
				LLFace* face = mDrawable->getFace(i);
				if (face)
				{
					face->setPixelArea(0.f); 
					face->setVirtualSize(0.f);
				}
			}

			return ;
		}

		if (!gPipeline.hasRenderType(LLPipeline::RENDER_TYPE_SIMPLE))
		{
			return;
		}
	}

	static LLCachedControl<bool> dont_load_textures(gSavedSettings,"TextureDisable", false);
		
	if (dont_load_textures || LLAppViewer::getTextureFetch()->mDebugPause) // || !mDrawable->isVisible())
	{
		return;
	}

	mTextureUpdateTimer.reset();
	
	F32 old_area = mPixelArea;
	mPixelArea = 0.f;

	const S32 num_faces = mDrawable->getNumFaces();
	F32 min_vsize=999999999.f, max_vsize=0.f;
	LLViewerCamera* camera = LLViewerCamera::getInstance();
	for (S32 i = 0; i < num_faces; i++)
	{
		LLFace* face = mDrawable->getFace(i);
		if (!face) continue;
		const LLTextureEntry *te = face->getTextureEntry();
		LLViewerTexture *imagep = face->getTexture();
		if (!imagep || !te ||			
			face->mExtents[0].equals3(face->mExtents[1]))
		{
			continue;
		}
		
		F32 vsize;
		F32 old_size = face->getVirtualSize();

		if (isHUDAttachment())
		{
			F32 area = (F32) camera->getScreenPixelArea();
			vsize = area;
			imagep->setBoostLevel(LLGLTexture::BOOST_HUD);
 			face->setPixelArea(area); // treat as full screen
			face->setVirtualSize(vsize);
		}
		else
		{
			vsize = face->getTextureVirtualSize();
		}

		mPixelArea = llmax(mPixelArea, face->getPixelArea());		

		if (face->mTextureMatrix != NULL)
		{
			if ((vsize < MIN_TEX_ANIM_SIZE && old_size > MIN_TEX_ANIM_SIZE) ||
				(vsize > MIN_TEX_ANIM_SIZE && old_size < MIN_TEX_ANIM_SIZE))
			{
				gPipeline.markRebuild(mDrawable, LLDrawable::REBUILD_TCOORD, FALSE);
			}
		}
				
		if (gPipeline.hasRenderDebugMask(LLPipeline::RENDER_DEBUG_TEXTURE_AREA))
		{
			if (vsize < min_vsize) min_vsize = vsize;
			if (vsize > max_vsize) max_vsize = vsize;
		}
		else if (gPipeline.hasRenderDebugMask(LLPipeline::RENDER_DEBUG_TEXTURE_PRIORITY))
		{
			LLViewerFetchedTexture* img = LLViewerTextureManager::staticCastToFetchedTexture(imagep) ;
			if(img)
			{
				F32 pri = img->getDecodePriority();
				pri = llmax(pri, 0.0f);
				if (pri < min_vsize) min_vsize = pri;
				if (pri > max_vsize) max_vsize = pri;
			}
		}
		else if (gPipeline.hasRenderDebugMask(LLPipeline::RENDER_DEBUG_FACE_AREA))
		{
			F32 pri = mPixelArea;
			if (pri < min_vsize) min_vsize = pri;
			if (pri > max_vsize) max_vsize = pri;
		}	
	}
	
	if (isSculpted())
	{
		LLSculptParams *sculpt_params = (LLSculptParams *)getParameterEntry(LLNetworkData::PARAMS_SCULPT);
		LLUUID id =  sculpt_params->getSculptTexture();
		
		updateSculptTexture();
		
		

		if (mSculptTexture.notNull())
		{
			mSculptTexture->setBoostLevel(llmax((S32)mSculptTexture->getBoostLevel(),
												(S32)LLGLTexture::BOOST_SCULPTED));
			mSculptTexture->setForSculpt() ;
			
			if(!mSculptTexture->isCachedRawImageReady())
			{
				S32 lod = llmin(mLOD, 3);
				F32 lodf = ((F32)(lod + 1.0f)/4.f);
				F32 tex_size = lodf * LLViewerTexture::sMaxSculptRez ;
				mSculptTexture->addTextureStats(2.f * tex_size * tex_size, FALSE);
			
				//if the sculpty very close to the view point, load first
				{				
					LLVector3 lookAt = getPositionAgent() - camera->getOrigin();
					F32 dist = lookAt.normVec() ;
					F32 cos_angle_to_view_dir = lookAt * camera->getXAxis() ;				
					mSculptTexture->setAdditionalDecodePriority(0.8f * LLFace::calcImportanceToCamera(cos_angle_to_view_dir, dist)) ;
				}
			}
	
			S32 texture_discard = mSculptTexture->getCachedRawImageLevel(); //try to match the texture
			S32 current_discard = getVolume() ? getVolume()->getSculptLevel() : -2 ;

			if (texture_discard >= 0 && //texture has some data available
				(texture_discard < current_discard || //texture has more data than last rebuild
				current_discard < 0)) //no previous rebuild
			{
				gPipeline.markRebuild(mDrawable, LLDrawable::REBUILD_VOLUME, FALSE);
				mSculptChanged = TRUE;
			}

			if (gPipeline.hasRenderDebugMask(LLPipeline::RENDER_DEBUG_SCULPTED))
			{
				setDebugText(llformat("T%d C%d V%d\n%dx%d",
										  texture_discard, current_discard, getVolume()->getSculptLevel(),
										  mSculptTexture->getHeight(), mSculptTexture->getWidth()));
			}
		}

	}

	if (getLightTextureID().notNull())
	{
		LLLightImageParams* params = (LLLightImageParams*) getParameterEntry(LLNetworkData::PARAMS_LIGHT_IMAGE);
		LLUUID id = params->getLightTexture();
		mLightTexture = LLViewerTextureManager::getFetchedTexture(id, FTT_DEFAULT, TRUE, LLGLTexture::BOOST_ALM);
		if (mLightTexture.notNull())
		{
			F32 rad = getLightRadius();
			mLightTexture->addTextureStats(gPipeline.calcPixelArea(getPositionAgent(), 
																	LLVector3(rad,rad,rad),
																	*camera));
		}	
	}
	
	if (gPipeline.hasRenderDebugMask(LLPipeline::RENDER_DEBUG_TEXTURE_AREA))
	{
		setDebugText(llformat("%.0f:%.0f", (F32) sqrt(min_vsize),(F32) sqrt(max_vsize)));
	}
 	else if (gPipeline.hasRenderDebugMask(LLPipeline::RENDER_DEBUG_TEXTURE_PRIORITY))
 	{
 		setDebugText(llformat("%.0f:%.0f", (F32) sqrt(min_vsize),(F32) sqrt(max_vsize)));
 	}
	else if (gPipeline.hasRenderDebugMask(LLPipeline::RENDER_DEBUG_FACE_AREA))
	{
		setDebugText(llformat("%.0f:%.0f", (F32) sqrt(min_vsize),(F32) sqrt(max_vsize)));
	}
	else if (gPipeline.hasRenderDebugMask(LLPipeline::RENDER_DEBUG_TEXTURE_SIZE))
	{
		// mDrawable->getNumFaces();
		std::set<LLViewerFetchedTexture*> tex_list;
		std::string output="";
		for(S32 i = 0 ; i < num_faces; i++)
		{
			LLFace* facep = mDrawable->getFace(i) ;
			if(facep)
			{						
				LLViewerFetchedTexture* tex = dynamic_cast<LLViewerFetchedTexture*>(facep->getTexture()) ;
				if(tex)
				{
					if(tex_list.find(tex) != tex_list.end())
					{
						continue ; //already displayed.
					}
					tex_list.insert(tex);
					S32 width= tex->getWidth();
					S32 height= tex->getHeight();
					output+=llformat("%dx%d\n",width,height);
				}
			}
		}
		setDebugText(output);
	}

	if (mPixelArea == 0)
	{ //flexi phasing issues make this happen
		mPixelArea = old_area;
	}
}

BOOL LLVOVolume::isActive() const
{
	return !mStatic;
}

BOOL LLVOVolume::setMaterial(const U8 material)
{
	BOOL res = LLViewerObject::setMaterial(material);
	
	return res;
}

void LLVOVolume::setTexture(const S32 face)
{
	llassert(face < getNumTEs());
	gGL.getTexUnit(0)->bind(getTEImage(face));
}

void LLVOVolume::setScale(const LLVector3 &scale, BOOL damped)
{
	if (scale != getScale())
	{
		// store local radius
		LLViewerObject::setScale(scale);

		if (mVolumeImpl)
		{
			mVolumeImpl->onSetScale(scale, damped);
		}
		
		updateRadius();

		//since drawable transforms do not include scale, changing volume scale
		//requires an immediate rebuild of volume verts.
		gPipeline.markRebuild(mDrawable, LLDrawable::REBUILD_POSITION, TRUE);
	}
}

LLFace* LLVOVolume::addFace(S32 f)
{
	const LLTextureEntry* te = getTE(f);
	LLViewerTexture* imagep = getTEImage(f);
	if ( te && te->getMaterialParams().notNull())
	{
		LLViewerTexture* normalp = getTENormalMap(f);
		LLViewerTexture* specularp = getTESpecularMap(f);
		return mDrawable->addFace(te, imagep, normalp, specularp);
	}
	return mDrawable->addFace(te, imagep);
}

LLDrawable *LLVOVolume::createDrawable(LLPipeline *pipeline)
{
	pipeline->allocDrawable(this);
		
	mDrawable->setRenderType(LLPipeline::RENDER_TYPE_VOLUME);

	S32 max_tes_to_set = getNumTEs();
	for (S32 i = 0; i < max_tes_to_set; i++)
	{
		addFace(i);
	}
	mNumFaces = max_tes_to_set;

	if (isAttachment())
	{
		mDrawable->makeActive();
	}

	if (getIsLight())
	{
		// Add it to the pipeline mLightSet
		gPipeline.setLight(mDrawable, TRUE);
	}
	
	updateRadius();
	bool force_update = true; // avoid non-alpha mDistance update being optimized away
	mDrawable->updateDistance(*LLViewerCamera::getInstance(), force_update);

	return mDrawable;
}

BOOL LLVOVolume::setVolume(const LLVolumeParams &params_in, const S32 detail, bool unique_volume)
{
	LLVolumeParams volume_params = params_in;

	S32 last_lod = mVolumep.notNull() ? LLVolumeLODGroup::getVolumeDetailFromScale(mVolumep->getDetail()) : -1;
	S32 lod = mLOD;

	BOOL is404 = FALSE;
	
	if (isSculpted())
	{
		// if it's a mesh
		if ((volume_params.getSculptType() & LL_SCULPT_TYPE_MASK) == LL_SCULPT_TYPE_MESH)
		{ //meshes might not have all LODs, get the force detail to best existing LOD
			if (NO_LOD != lod)
			{
				lod = gMeshRepo.getActualMeshLOD(volume_params, lod);
				if (lod == -1)
				{
					is404 = TRUE;
					lod = 0;
				}
			}
		}
	}

	// Check if we need to change implementations
	bool is_flexible = (volume_params.getPathParams().getCurveType() == LL_PCODE_PATH_FLEXIBLE);
	if (is_flexible)
	{
		setParameterEntryInUse(LLNetworkData::PARAMS_FLEXIBLE, TRUE, false);
		if (!mVolumeImpl)
		{
			LLFlexibleObjectData* data = (LLFlexibleObjectData*)getParameterEntry(LLNetworkData::PARAMS_FLEXIBLE);
			mVolumeImpl = new LLVolumeImplFlexible(this, data);
		}
	}
	else
	{
		// Mark the parameter not in use
		setParameterEntryInUse(LLNetworkData::PARAMS_FLEXIBLE, FALSE, false);
		if (mVolumeImpl)
		{
			delete mVolumeImpl;
			mVolumeImpl = NULL;
			if (mDrawable.notNull())
			{
				// Undo the damage we did to this matrix
				mDrawable->updateXform(FALSE);
			}
		}
	}
	
	if (is404)
	{
		setIcon(LLViewerTextureManager::getFetchedTextureFromFile("icons/Inv_Mesh.png", FTT_LOCAL_FILE, TRUE, LLGLTexture::BOOST_UI));
		//render prim proxy when mesh loading attempts give up
		volume_params.setSculptID(LLUUID::null, LL_SCULPT_TYPE_NONE);

	}

	if ((LLPrimitive::setVolume(volume_params, lod, (mVolumeImpl && mVolumeImpl->isVolumeUnique()))) || mSculptChanged)
	{
		mFaceMappingChanged = TRUE;
		
		if (mVolumeImpl)
		{
			mVolumeImpl->onSetVolume(volume_params, mLOD);
		}
	
		updateSculptTexture();
		// NaCl - Graphics crasher protection
		getVolume()->calcSurfaceArea();
		// NaCl End

		if (isSculpted())
		{
			updateSculptTexture();
			// if it's a mesh
			if ((volume_params.getSculptType() & LL_SCULPT_TYPE_MASK) == LL_SCULPT_TYPE_MESH)
			{
				if (!getVolume()->isMeshAssetLoaded())
				{ 
					//load request not yet issued, request pipeline load this mesh
					LLUUID asset_id = volume_params.getSculptID();
					S32 available_lod = gMeshRepo.loadMesh(this, volume_params, lod, last_lod);
					if (available_lod != lod)
					{
						LLPrimitive::setVolume(volume_params, available_lod);
					}
				}
				
			}
			else // otherwise is sculptie
			{
				if (mSculptTexture.notNull())
				{
					sculpt();
				}
			}
		}

		static LLCachedControl<bool> use_transform_feedback(gSavedSettings, "RenderUseTransformFeedback", false);

		bool cache_in_vram = use_transform_feedback && gTransformPositionProgram.mProgramObject &&
			(!mVolumeImpl || !mVolumeImpl->isVolumeUnique());

		if (cache_in_vram)
		{ //this volume might be used as source data for a transform object, put it in vram
			LLVolume* volume = getVolume();
			for (S32 i = 0; i < volume->getNumFaces(); ++i)
			{
				const LLVolumeFace& face = volume->getVolumeFace(i);
				if (face.mVertexBuffer.notNull())
				{ //already cached
					break;
				}
				volume->genTangents(i);
				LLFace::cacheFaceInVRAM(face);
			}
		}

		return TRUE;
	}
	else if (NO_LOD == lod) 
	{
		LLSculptIDSize::instance().resetSizeSum(volume_params.getSculptID());
	}

	return FALSE;
}

void LLVOVolume::updateSculptTexture()
{
	LLPointer<LLViewerFetchedTexture> old_sculpt = mSculptTexture;

	if (isSculpted() && !isMesh())
	{
		LLSculptParams *sculpt_params = (LLSculptParams *)getParameterEntry(LLNetworkData::PARAMS_SCULPT);
		LLUUID id =  sculpt_params->getSculptTexture();
		if (id.notNull())
		{
			mSculptTexture = LLViewerTextureManager::getFetchedTexture(id, FTT_DEFAULT, TRUE, LLGLTexture::BOOST_NONE, LLViewerTexture::LOD_TEXTURE);
		}
	}
	else
	{
		mSculptTexture = NULL;
	}

	if (mSculptTexture != old_sculpt)
	{
		if (old_sculpt.notNull())
		{
			old_sculpt->removeVolume(LLRender::SCULPT_TEX, this);
		}
		if (mSculptTexture.notNull())
		{
			mSculptTexture->addVolume(LLRender::SCULPT_TEX, this);
		}
	}
	
}

void LLVOVolume::updateVisualComplexity()
{
    LLVOAvatar* avatar = getAvatarAncestor();
    if (avatar)
    {
        avatar->updateVisualComplexity();
    }
    LLVOAvatar* rigged_avatar = getAvatar();
    if(rigged_avatar && (rigged_avatar != avatar))
    {
        rigged_avatar->updateVisualComplexity();
    }
}

void LLVOVolume::notifyMeshLoaded()
{ 
	mSculptChanged = TRUE;
	gPipeline.markRebuild(mDrawable, LLDrawable::REBUILD_GEOMETRY, TRUE);

    if (getAvatar() && !isAnimatedObject())
    {
        getAvatar()->addAttachmentOverridesForObject(this);
    }
    if (getControlAvatar() && isAnimatedObject())
    {
        getControlAvatar()->addAttachmentOverridesForObject(this);
    }
    updateVisualComplexity();
}

// sculpt replaces generate() for sculpted surfaces
void LLVOVolume::sculpt()
{	
	if (mSculptTexture.notNull())
	{				
		U16 sculpt_height = 0;
		U16 sculpt_width = 0;
		S8 sculpt_components = 0;
		const U8* sculpt_data = NULL;
	
		S32 discard_level = mSculptTexture->getCachedRawImageLevel() ;
		LLImageRaw* raw_image = mSculptTexture->getCachedRawImage() ;
		
		S32 max_discard = mSculptTexture->getMaxDiscardLevel();
		if (discard_level > max_discard)
		{
			discard_level = max_discard;    // clamp to the best we can do			
		}
		if(discard_level > MAX_DISCARD_LEVEL)
		{
			return; //we think data is not ready yet.
		}

		S32 current_discard = getVolume()->getSculptLevel() ;
		if(current_discard < -2)
		{
			static S32 low_sculpty_discard_warning_count = 1;
			S32 exponent = llmax(1, llfloor( log10((F64) low_sculpty_discard_warning_count) ));
			S32 interval = pow(10.0, exponent);
			if ( low_sculpty_discard_warning_count < 10 ||
				(low_sculpty_discard_warning_count % interval) == 0)
			{	// Log first 10 time, then decreasing intervals afterwards otherwise this can flood the logs
				LL_WARNS() << "WARNING!!: Current discard for sculpty " << mSculptTexture->getID() 
					<< " at " << current_discard 
					<< " is less than -2." 
					<< " Hit this " << low_sculpty_discard_warning_count << " times"
					<< LL_ENDL;
			}
			low_sculpty_discard_warning_count++;
			
			// corrupted volume... don't update the sculpty
			return;
		}
		else if (current_discard > MAX_DISCARD_LEVEL)
		{
			static S32 high_sculpty_discard_warning_count = 1;
			S32 exponent = llmax(1, llfloor( log10((F64) high_sculpty_discard_warning_count) ));
			S32 interval = pow(10.0, exponent);
			if ( high_sculpty_discard_warning_count < 10 ||
				(high_sculpty_discard_warning_count % interval) == 0)
			{	// Log first 10 time, then decreasing intervals afterwards otherwise this can flood the logs
				LL_WARNS() << "WARNING!!: Current discard for sculpty " << mSculptTexture->getID() 
					<< " at " << current_discard 
					<< " is more than than allowed max of " << MAX_DISCARD_LEVEL
					<< ".  Hit this " << high_sculpty_discard_warning_count << " times"
					<< LL_ENDL;
			}
			high_sculpty_discard_warning_count++;

			// corrupted volume... don't update the sculpty			
			return;
		}

		if (current_discard == discard_level)  // no work to do here
			return;
		
		if(!raw_image)
		{
			llassert(discard_level < 0) ;

			sculpt_width = 0;
			sculpt_height = 0;
			sculpt_data = NULL ;

			if(LLViewerTextureManager::sTesterp)
			{
				LLViewerTextureManager::sTesterp->updateGrayTextureBinding();
			}
		}
		else
		{					
			sculpt_height = raw_image->getHeight();
			sculpt_width = raw_image->getWidth();
			sculpt_components = raw_image->getComponents();		
					   
			sculpt_data = raw_image->getData();

			if(LLViewerTextureManager::sTesterp)
			{
				mSculptTexture->updateBindStatsForTester() ;
			}
		}
		getVolume()->sculpt(sculpt_width, sculpt_height, sculpt_components, sculpt_data, discard_level, mSculptTexture->isMissingAsset());

		//notify rebuild any other VOVolumes that reference this sculpty volume
		for (S32 i = 0; i < mSculptTexture->getNumVolumes(LLRender::SCULPT_TEX); ++i)
		{
			LLVOVolume* volume = (*(mSculptTexture->getVolumeList(LLRender::SCULPT_TEX)))[i];
			if (volume != this && volume->getVolume() == getVolume())
			{
				gPipeline.markRebuild(volume->mDrawable, LLDrawable::REBUILD_GEOMETRY, FALSE);
			}
		}
	}
}

S32	LLVOVolume::computeLODDetail(F32 distance, F32 radius, F32 lod_factor)
{
	S32	cur_detail;
	if (LLPipeline::sDynamicLOD)
	{
		// We've got LOD in the profile, and in the twist.  Use radius.
		F32 tan_angle = (lod_factor*radius)/distance;
		cur_detail = LLVolumeLODGroup::getDetailFromTan(ll_round(tan_angle, 0.01f));
	}
	else
	{
		cur_detail = llclamp((S32) (sqrtf(radius)*lod_factor*4.f), 0, 3);
	}
	return cur_detail;
}

std::string get_debug_object_lod_text(LLVOVolume *rootp)
{
    std::string cam_dist_string = "";
    cam_dist_string += LLStringOps::getReadableNumber(rootp->mLODDistance) +  " ";
    std::string lod_string = llformat("%d",rootp->getLOD());
    F32 lod_radius = rootp->mLODRadius;
    S32 cam_dist_count = 0;
    LLViewerObject::const_child_list_t& child_list = rootp->getChildren();
    for (LLViewerObject::const_child_list_t::const_iterator iter = child_list.begin();
         iter != child_list.end(); ++iter)
    {
        LLViewerObject *childp = *iter;
        LLVOVolume *volp = dynamic_cast<LLVOVolume*>(childp);
        if (volp)
        {
            lod_string += llformat("%d",volp->getLOD());
            if (volp->isRiggedMesh())
            {
                // Rigged/animatable mesh. This is computed from the
                // avatar dynamic box, so value from any vol will be
                // the same.
                lod_radius = volp->mLODRadius;
            }
            if (volp->mDrawable)
            {
                if (cam_dist_count < 4)
                {
                    cam_dist_string += LLStringOps::getReadableNumber(volp->mLODDistance) +  " ";
                    cam_dist_count++;
                }
            }
        }
    }
    std::string result = llformat("lod_radius %s dists %s lods %s",
                                  LLStringOps::getReadableNumber(lod_radius).c_str(),
                                  cam_dist_string.c_str(),
                                  lod_string.c_str());
    return result;
}

BOOL LLVOVolume::calcLOD()
{
	if (mDrawable.isNull())
	{
		return FALSE;
	}

	S32 cur_detail = 0;
	
	F32 radius;
	F32 distance;
	F32 lod_factor = LLVOVolume::sLODFactor;

	if (mDrawable->isState(LLDrawable::RIGGED))
	{
		LLVOAvatar* avatar = getAvatar(); 
		
		// Not sure how this can really happen, but alas it does. Better exit here than crashing.
		if( !avatar || !avatar->mDrawable )
		{
			return FALSE;
		}

		distance = avatar->mDrawable->mDistanceWRTCamera;


        if (avatar->isControlAvatar())
        {
            // MAINT-7926 Handle volumes in an animated object as a special case
            const LLVector3* box = avatar->getLastAnimExtents();
            LLVector3 diag = box[1] - box[0];
            radius = diag.magVec() * 0.5f;
            LL_DEBUGS("DynamicBox") << avatar->getFullname() << " diag " << diag << " radius " << radius << LL_ENDL;
        }
        else
        {
            // Volume in a rigged mesh attached to a regular avatar.
            // Note this isn't really a radius, so distance calcs are off by factor of 2
            //radius = avatar->getBinRadius();
            // SL-937: add dynamic box handling for rigged mesh on regular avatars.
            const LLVector3* box = avatar->getLastAnimExtents();
            LLVector3 diag = box[1] - box[0];
            radius = diag.magVec(); // preserve old BinRadius behavior - 2x off
            LL_DEBUGS("DynamicBox") << avatar->getFullname() << " diag " << diag << " radius " << radius << LL_ENDL;
        }
        if (distance <= 0.f || radius <= 0.f)
        {
            LL_DEBUGS("DynamicBox","CalcLOD") << "avatar distance/radius uninitialized, skipping" << LL_ENDL;
            return FALSE;
        }
	}
	else
	{
		distance = mDrawable->mDistanceWRTCamera;
		radius = getVolume() ? getVolume()->mLODScaleBias.scaledVec(getScale()).length() : getScale().length();
        if (distance <= 0.f || radius <= 0.f)
        {
            LL_DEBUGS("DynamicBox","CalcLOD") << "non-avatar distance/radius uninitialized, skipping" << LL_ENDL;
            return FALSE;
        }
	}
	
	//hold onto unmodified distance for debugging
	//F32 debug_distance = distance;

    mLODDistance = distance;
    mLODRadius = radius;

    static LLCachedControl<bool> debug_lods(gSavedSettings, "DebugObjectLODs", false);
    if (debug_lods)
    {
        if (getAvatar() && isRootEdit())
        {
            std::string debug_object_text = get_debug_object_lod_text(this);
            setDebugText(debug_object_text);
        }
    }

    distance *= sDistanceFactor;

	F32 rampDist = LLVOVolume::sLODFactor * 2;
	
	if (distance < rampDist)
	{
		// Boost LOD when you're REALLY close
		distance *= 1.0f/rampDist;
		distance *= distance;
		distance *= rampDist;
	}
	

	distance *= F_PI/3.f;

	static LLCachedControl<bool> ignore_fov_zoom(gSavedSettings,"IgnoreFOVZoomForLODs");
	if(!ignore_fov_zoom)
	{
		lod_factor *= DEFAULT_FIELD_OF_VIEW / LLViewerCamera::getInstance()->getDefaultFOV();
	}

    mLODAdjustedDistance = distance;

    if (isHUDAttachment())
    {
        // HUDs always show at highest detail
        cur_detail = 3;
    }
    else
    {
        cur_detail = computeLODDetail(ll_round(distance, 0.01f), ll_round(radius, 0.01f), lod_factor);
    }

    if (gPipeline.hasRenderDebugMask(LLPipeline::RENDER_DEBUG_TRIANGLE_COUNT) && mDrawable->getFace(0))
    {
        if (isRootEdit())
        {
            S32 total_tris = recursiveGetTriangleCount();
            S32 est_max_tris = recursiveGetEstTrianglesMax();
            setDebugText(llformat("TRIS SHOWN %d EST %d", total_tris, est_max_tris));
        }
    }
	// <FS> FIRE-20191 / STORM-2139 Render Metadata->LOD Info is broken on all "recent" viewer versions
	//if (gPipeline.hasRenderDebugMask(LLPipeline::RENDER_DEBUG_LOD_INFO) &&
	//	mDrawable->getFace(0))
	//{
        //// This is a debug display for LODs. Please don't put the texture index here.
        //setDebugText(llformat("%d", cur_detail));
	//}
	if (gPipeline.hasRenderDebugMask(LLPipeline::RENDER_DEBUG_LOD_INFO))
	{
		// New LOD_INFO debug setting. Shows Distance to object the Biased Radius and the visual Radius
		setDebugText(llformat("Dist=%.2f:\nBiasedR=%.2f\nVisualR=%.2f\nLOD=%d", distance, radius, getScale().length(), cur_detail));
	}
	// </FS>

	if (cur_detail != mLOD)
	{
        LL_DEBUGS("DynamicBox","CalcLOD") << "new LOD " << cur_detail << " change from " << mLOD 
                             << " distance " << distance << " radius " << radius << " rampDist " << rampDist
                             << " drawable rigged? " << (mDrawable ? (S32) mDrawable->isState(LLDrawable::RIGGED) : (S32) -1)
							 << " mRiggedVolume " << (void*)getRiggedVolume()
                             << " distanceWRTCamera " << (mDrawable ? mDrawable->mDistanceWRTCamera : -1.f)
                             << LL_ENDL;
        
		mAppAngle = ll_round((F32) atan2( mDrawable->getRadius(), mDrawable->mDistanceWRTCamera) * RAD_TO_DEG, 0.01f);
		mLOD = cur_detail;		

        return TRUE;
	}

	return FALSE;
}

//<FS:Beq> FIRE-21445
void LLVOVolume::forceLOD(S32 lod)
{
	mLOD = lod;
	gPipeline.markRebuild(mDrawable, LLDrawable::REBUILD_VOLUME, FALSE);
	mLODChanged = true;
}
//</FS:Beq>

BOOL LLVOVolume::updateLOD()
{
	if (mDrawable.isNull())
	{
		return FALSE;
	}
	
	BOOL lod_changed = FALSE;

	if (!LLSculptIDSize::instance().isUnloaded(getVolume()->getParams().getSculptID())) 
	{
		lod_changed = calcLOD();
	}
	else
	{
		return FALSE;
	}

	if (lod_changed)
	{
		//<FS:Beq> avoid unfortunate sleep during trylock by static check
		//if(debugLoggingEnabled("AnimatedObjectsLinkset"))
		static auto debug_logging_on = debugLoggingEnabled("AnimatedObjectsLinkset");
        if (debug_logging_on)
		//</FS:Beq>
        {
            if (isAnimatedObject() && isRiggedMesh())
            {
                std::string vobj_name = llformat("Vol%p", this);
                F32 est_tris = getEstTrianglesMax();
                LL_DEBUGS("AnimatedObjectsLinkset") << vobj_name << " updateLOD to " << getLOD() << ", tris " << est_tris << LL_ENDL; 
            }
        }

		gPipeline.markRebuild(mDrawable, LLDrawable::REBUILD_VOLUME, FALSE);
		mLODChanged = TRUE;
	}
	else
	{
		F32 new_radius = getBinRadius();
		F32 old_radius = mDrawable->getBinRadius();
		if (new_radius < old_radius * 0.9f || new_radius > old_radius*1.1f)
		{
			gPipeline.markPartitionMove(mDrawable);
		}
	}

	lod_changed = lod_changed || LLViewerObject::updateLOD();
	
	return lod_changed;
}

BOOL LLVOVolume::setDrawableParent(LLDrawable* parentp)
{
	if (!LLViewerObject::setDrawableParent(parentp))
	{
		// no change in drawable parent
		return FALSE;
	}

	if (!mDrawable->isRoot())
	{
		// rebuild vertices in parent relative space
		gPipeline.markRebuild(mDrawable, LLDrawable::REBUILD_VOLUME, TRUE);

		if (mDrawable->isActive() && !parentp->isActive())
		{
			parentp->makeActive();
		}
		else if (mDrawable->isStatic() && parentp->isActive())
		{
			mDrawable->makeActive();
		}
	}
	
	return TRUE;
}

void LLVOVolume::updateFaceFlags()
{
	// There's no guarantee that getVolume()->getNumFaces() == mDrawable->getNumFaces()
	for (S32 i = 0; i < getVolume()->getNumFaces() && i < mDrawable->getNumFaces(); i++)
	{
		// <FS:ND> There's no guarantee that getVolume()->getNumFaces() == mDrawable->getNumFaces()
		if( mDrawable->getNumFaces() <= i || getNumTEs() <= i )
			return;
		// </FS:ND>

		LLFace *face = mDrawable->getFace(i);
		if (face)
		{
			BOOL fullbright = getTEref(i).getFullbright();
			face->clearState(LLFace::FULLBRIGHT | LLFace::HUD_RENDER | LLFace::LIGHT);

			if (fullbright || (mMaterial == LL_MCODE_LIGHT))
			{
				face->setState(LLFace::FULLBRIGHT);
			}
			if (mDrawable->isLight())
			{
				face->setState(LLFace::LIGHT);
			}
			if (isHUDAttachment())
			{
				face->setState(LLFace::HUD_RENDER);
			}
		}
	}
}

BOOL LLVOVolume::setParent(LLViewerObject* parent)
{
	BOOL ret = FALSE ;
    LLViewerObject *old_parent = (LLViewerObject*) getParent();
	if (parent != old_parent)
	{
		ret = LLViewerObject::setParent(parent);
		if (ret && mDrawable)
		{
			gPipeline.markMoved(mDrawable);
			gPipeline.markRebuild(mDrawable, LLDrawable::REBUILD_VOLUME, TRUE);
		}
        onReparent(old_parent, parent);
	}

	return ret ;
}

// NOTE: regenFaces() MUST be followed by genTriangles()!
void LLVOVolume::regenFaces()
{
	// remove existing faces
	BOOL count_changed = mNumFaces != getNumTEs();
	
	if (count_changed)
	{
		deleteFaces();		
		// add new faces
		mNumFaces = getNumTEs();
	}
		
	for (S32 i = 0; i < mNumFaces; i++)
	{
		LLFace* facep = count_changed ? addFace(i) : mDrawable->getFace(i);
		if (!facep) continue;

		facep->setTEOffset(i);
		facep->setTexture(getTEImage(i));
		if (facep->getTextureEntry()->getMaterialParams().notNull())
		{
			facep->setNormalMap(getTENormalMap(i));
			facep->setSpecularMap(getTESpecularMap(i));
		}
		facep->setViewerObject(this);
		
		// If the face had media on it, this will have broken the link between the LLViewerMediaTexture and the face.
		// Re-establish the link.
		if((int)mMediaImplList.size() > i)
		{
			if(mMediaImplList[i])
			{
				LLViewerMediaTexture* media_tex = LLViewerTextureManager::findMediaTexture(mMediaImplList[i]->getMediaTextureID()) ;
				if(media_tex)
				{
					media_tex->addMediaToFace(facep) ;
				}
			}
		}
	}
	
	if (!count_changed)
	{
		updateFaceFlags();
	}
}

BOOL LLVOVolume::genBBoxes(BOOL force_global)
{
	BOOL res = TRUE;

	LLVector4a min,max;

	min.clear();
	max.clear();

	BOOL rebuild = mDrawable->isState(LLDrawable::REBUILD_VOLUME | LLDrawable::REBUILD_POSITION | LLDrawable::REBUILD_RIGGED);

    if (getRiggedVolume())
    {
        // MAINT-8264 - better to use the existing call in calling
        // func LLVOVolume::updateGeometry() if we can detect when
        // updates needed, set REBUILD_RIGGED accordingly.

        // Without the flag, this will remove unused rigged volumes, which we are not currently very aggressive about.
        updateRiggedVolume();
    }
    
	LLVolume* volume = mRiggedVolume;
	if (!volume)
	{
		volume = getVolume();
	}

    bool any_valid_boxes = false;
    
    if (getRiggedVolume())
    {
        LL_DEBUGS("RiggedBox") << "rebuilding box, volume face count " << getVolume()->getNumVolumeFaces() << " drawable face count " << mDrawable->getNumFaces() << LL_ENDL;
    }
    // There's no guarantee that getVolume()->getNumFaces() == mDrawable->getNumFaces()
	for (S32 i = 0;
		 i < getVolume()->getNumVolumeFaces() && i < mDrawable->getNumFaces() && i < getNumTEs();
		 i++)
	{
		// <FS:ND> There's no guarantee that getVolume()->getNumFaces() == mDrawable->getNumFaces()
		if( mDrawable->getNumFaces() <= i )
			break;
		// </FS:ND>

		LLFace *face = mDrawable->getFace(i);
		if (!face)
		{
			continue;
		}

        BOOL face_res = face->genVolumeBBoxes(*volume, i,
                                              mRelativeXform, 
                                              (mVolumeImpl && mVolumeImpl->isVolumeGlobal()) || force_global);
        res &= face_res; // note that this result is never used
		
        // MAINT-8264 - ignore bboxes of ill-formed faces.
        if (!face_res)
        {
            continue;
        }
		if (rebuild)
		{
            if (getRiggedVolume())
            {
                LL_DEBUGS("RiggedBox") << "rebuilding box, face " << i << " extents " << face->mExtents[0] << ", " << face->mExtents[1] << LL_ENDL;
            }
			if (!any_valid_boxes)
			{
				min = face->mExtents[0];
				max = face->mExtents[1];
                any_valid_boxes = true;
			}
			else
			{
				min.setMin(min, face->mExtents[0]);
				max.setMax(max, face->mExtents[1]);
			}
		}
	}

    if (any_valid_boxes)
    {
        if (rebuild)
        {
            if (getRiggedVolume())
            {
                LL_DEBUGS("RiggedBox") << "rebuilding got extents " << min << ", " << max << LL_ENDL;
            }
            mDrawable->setSpatialExtents(min,max);
            min.add(max);
            min.mul(0.5f);
            mDrawable->setPositionGroup(min);	
        }

        updateRadius();
        mDrawable->movePartition();
    }
    else
    {
        LL_DEBUGS("RiggedBox") << "genBBoxes failed to find any valid face boxes" << LL_ENDL;
    }
				
	return res;
}

void LLVOVolume::preRebuild()
{
	if (mVolumeImpl != NULL)
	{
		mVolumeImpl->preRebuild();
	}
}

void LLVOVolume::updateRelativeXform(bool force_identity)
{
	if (mVolumeImpl)
	{
		mVolumeImpl->updateRelativeXform(force_identity);
		return;
	}
	
	LLDrawable* drawable = mDrawable;
	
	if (drawable->isState(LLDrawable::RIGGED) && mRiggedVolume.notNull())
	{ //rigged volume (which is in agent space) is used for generating bounding boxes etc
	  //inverse of render matrix should go to partition space
		mRelativeXform = getRenderMatrix();

		F32* dst = (F32*) mRelativeXformInvTrans.mMatrix;
		F32* src = (F32*) mRelativeXform.mMatrix;
		dst[0] = src[0]; dst[1] = src[1]; dst[2] = src[2];
		dst[3] = src[4]; dst[4] = src[5]; dst[5] = src[6];
		dst[6] = src[8]; dst[7] = src[9]; dst[8] = src[10];
		
		mRelativeXform.invert();
		mRelativeXformInvTrans.transpose();
	}
	else if (drawable->isActive() || force_identity)
	{				
		// setup relative transforms
		LLQuaternion delta_rot;
		LLVector3 delta_pos, delta_scale;
		
		//matrix from local space to parent relative/global space
		bool use_identity = force_identity || drawable->isSpatialRoot();
		delta_rot = use_identity ? LLQuaternion() : mDrawable->getRotation();
		delta_pos = use_identity ? LLVector3(0,0,0) : mDrawable->getPosition();
		delta_scale = mDrawable->getScale();

		// Vertex transform (4x4)
		LLVector3 x_axis = LLVector3(delta_scale.mV[VX], 0.f, 0.f) * delta_rot;
		LLVector3 y_axis = LLVector3(0.f, delta_scale.mV[VY], 0.f) * delta_rot;
		LLVector3 z_axis = LLVector3(0.f, 0.f, delta_scale.mV[VZ]) * delta_rot;

		mRelativeXform.initRows(LLVector4(x_axis, 0.f),
								LLVector4(y_axis, 0.f),
								LLVector4(z_axis, 0.f),
								LLVector4(delta_pos, 1.f));

		
		// compute inverse transpose for normals
		// mRelativeXformInvTrans.setRows(x_axis, y_axis, z_axis);
		// mRelativeXformInvTrans.invert(); 
		// mRelativeXformInvTrans.setRows(x_axis, y_axis, z_axis);
		// grumble - invert is NOT a matrix invert, so we do it by hand:

		LLMatrix3 rot_inverse = LLMatrix3(~delta_rot);

		LLMatrix3 scale_inverse;
		scale_inverse.setRows(LLVector3(1.0, 0.0, 0.0) / delta_scale.mV[VX],
							  LLVector3(0.0, 1.0, 0.0) / delta_scale.mV[VY],
							  LLVector3(0.0, 0.0, 1.0) / delta_scale.mV[VZ]);
							   
		
		mRelativeXformInvTrans = rot_inverse * scale_inverse;

		mRelativeXformInvTrans.transpose();
	}
	else
	{
		LLVector3 pos = getPosition();
		LLVector3 scale = getScale();
		LLQuaternion rot = getRotation();
	
		if (mParent)
		{
			pos *= mParent->getRotation();
			pos += mParent->getPosition();
			rot *= mParent->getRotation();
		}
		
		//LLViewerRegion* region = getRegion();
		//pos += region->getOriginAgent();
		
		LLVector3 x_axis = LLVector3(scale.mV[VX], 0.f, 0.f) * rot;
		LLVector3 y_axis = LLVector3(0.f, scale.mV[VY], 0.f) * rot;
		LLVector3 z_axis = LLVector3(0.f, 0.f, scale.mV[VZ]) * rot;

		mRelativeXform.initRows(LLVector4(x_axis, 0.f),
								LLVector4(y_axis, 0.f),
								LLVector4(z_axis, 0.f),
								LLVector4(pos, 1.f));

		// compute inverse transpose for normals
		LLMatrix3 rot_inverse = LLMatrix3(~rot);

		LLMatrix3 scale_inverse;
		scale_inverse.setRows(LLVector3(1.0, 0.0, 0.0) / scale.mV[VX],
							  LLVector3(0.0, 1.0, 0.0) / scale.mV[VY],
							  LLVector3(0.0, 0.0, 1.0) / scale.mV[VZ]);
							   
		
		mRelativeXformInvTrans = rot_inverse * scale_inverse;

		mRelativeXformInvTrans.transpose();
	}
}

static LLTrace::BlockTimerStatHandle FTM_GEN_FLEX("Generate Flexies");
static LLTrace::BlockTimerStatHandle FTM_UPDATE_PRIMITIVES("Update Primitives");
static LLTrace::BlockTimerStatHandle FTM_UPDATE_RIGGED_VOLUME("Update Rigged");

bool LLVOVolume::lodOrSculptChanged(LLDrawable *drawable, BOOL &compiled)
{
	bool regen_faces = false;

	LLVolume *old_volumep, *new_volumep;
	F32 old_lod, new_lod;
	S32 old_num_faces, new_num_faces;

	old_volumep = getVolume();
	old_lod = old_volumep->getDetail();
	old_num_faces = old_volumep->getNumFaces();
	old_volumep = NULL;

	{
		LL_RECORD_BLOCK_TIME(FTM_GEN_VOLUME);
		const LLVolumeParams &volume_params = getVolume()->getParams();
		setVolume(volume_params, 0);
	}

	new_volumep = getVolume();
	new_lod = new_volumep->getDetail();
	new_num_faces = new_volumep->getNumFaces();
	new_volumep = NULL;

	if ((new_lod != old_lod) || mSculptChanged)
	{
        if (mDrawable->isState(LLDrawable::RIGGED))
        {
            updateVisualComplexity();
        }

		compiled = TRUE;
		sNumLODChanges += new_num_faces;

		if ((S32)getNumTEs() != getVolume()->getNumFaces())
		{
			setNumTEs(getVolume()->getNumFaces()); //mesh loading may change number of faces.
		}

		drawable->setState(LLDrawable::REBUILD_VOLUME); // for face->genVolumeTriangles()

		{
			LL_RECORD_BLOCK_TIME(FTM_GEN_TRIANGLES);
			regen_faces = new_num_faces != old_num_faces || mNumFaces != (S32)getNumTEs();
			if (regen_faces)
			{
				regenFaces();
			}

			if (mSculptChanged)
			{ //changes in sculpt maps can thrash an object bounding box without 
				//triggering a spatial group bounding box update -- force spatial group
				//to update bounding boxes
				LLSpatialGroup* group = mDrawable->getSpatialGroup();
				if (group)
				{
					group->unbound();
				}
			}
		}
	}

	return regen_faces;
}

BOOL LLVOVolume::updateGeometry(LLDrawable *drawable)
{
	LL_RECORD_BLOCK_TIME(FTM_UPDATE_PRIMITIVES);
	
	if (mDrawable->isState(LLDrawable::REBUILD_RIGGED))
	{
		{
			LL_RECORD_BLOCK_TIME(FTM_UPDATE_RIGGED_VOLUME);
			updateRiggedVolume();
		}
		genBBoxes(FALSE);
		mDrawable->clearState(LLDrawable::REBUILD_RIGGED);
	}

	if (mVolumeImpl != NULL)
	{
		BOOL res;
		{
			LL_RECORD_BLOCK_TIME(FTM_GEN_FLEX);
			res = mVolumeImpl->doUpdateGeometry(drawable);
		}
		// NaCl - Graphics crasher protection
		if (enableVolumeSAPProtection())
		{
			mVolumeSurfaceArea = getVolume()->getSurfaceArea();
		}
		// NaCl End
		updateFaceFlags();
		return res;
	}
	
	LLSpatialGroup* group = drawable->getSpatialGroup();
	if (group)
	{
		group->dirtyMesh();
	}

	BOOL compiled = FALSE;
			
	updateRelativeXform();
	
	if (mDrawable.isNull()) // Not sure why this is happening, but it is...
	{
		return TRUE; // No update to complete
	}

	if (mVolumeChanged || mFaceMappingChanged)
	{
		dirtySpatialGroup(drawable->isState(LLDrawable::IN_REBUILD_Q1));

		bool was_regen_faces = false;

		if (mVolumeChanged)
		{
			was_regen_faces = lodOrSculptChanged(drawable, compiled);
			drawable->setState(LLDrawable::REBUILD_VOLUME);
		}
		else if (mSculptChanged || mLODChanged)
		{
			compiled = TRUE;
			was_regen_faces = lodOrSculptChanged(drawable, compiled);
		}

		if (!was_regen_faces) {
			LL_RECORD_BLOCK_TIME(FTM_GEN_TRIANGLES);
			regenFaces();
		}

		genBBoxes(FALSE);
	}
	else if (mLODChanged || mSculptChanged)
	{
		dirtySpatialGroup(drawable->isState(LLDrawable::IN_REBUILD_Q1));
		compiled = TRUE;
		lodOrSculptChanged(drawable, compiled);
		
		if(drawable->isState(LLDrawable::REBUILD_RIGGED | LLDrawable::RIGGED)) 
		{
			updateRiggedVolume(false);
		}
		genBBoxes(FALSE);
	}
	// it has its own drawable (it's moved) or it has changed UVs or it has changed xforms from global<->local
	else
	{
		compiled = TRUE;
		// All it did was move or we changed the texture coordinate offset
		LL_RECORD_BLOCK_TIME(FTM_GEN_TRIANGLES);
		genBBoxes(FALSE);
	}

	// NaCl - Graphics crasher protection
	if (enableVolumeSAPProtection())
	{
		mVolumeSurfaceArea = getVolume()->getSurfaceArea();
	}
	// NaCl End

	// Update face flags
	updateFaceFlags();
	
	if(compiled)
	{
		LLPipeline::sCompiles++;
	}
		
	mVolumeChanged = FALSE;
	mLODChanged = FALSE;
	mSculptChanged = FALSE;
	mFaceMappingChanged = FALSE;
	
	return LLViewerObject::updateGeometry(drawable);
}

void LLVOVolume::updateFaceSize(S32 idx)
{
	if( mDrawable->getNumFaces() <= idx )
	{
		return;
	}

	LLFace* facep = mDrawable->getFace(idx);
	if (facep)
	{
		if (idx >= getVolume()->getNumVolumeFaces())
		{
			facep->setSize(0,0, true);
		}
		else
		{
			const LLVolumeFace& vol_face = getVolume()->getVolumeFace(idx);
			facep->setSize(vol_face.mNumVertices, vol_face.mNumIndices, 
							true); // <--- volume faces should be padded for 16-byte alignment
		
		}
	}
}

BOOL LLVOVolume::isRootEdit() const
{
	if (mParent && !((LLViewerObject*)mParent)->isAvatar())
	{
		return FALSE;
	}
	return TRUE;
}

//virtual
void LLVOVolume::setNumTEs(const U8 num_tes)
{
	const U8 old_num_tes = getNumTEs() ;
	
	if(old_num_tes && old_num_tes < num_tes) //new faces added
	{
		LLViewerObject::setNumTEs(num_tes) ;

		if(mMediaImplList.size() >= old_num_tes && mMediaImplList[old_num_tes -1].notNull())//duplicate the last media textures if exists.
		{
			mMediaImplList.resize(num_tes) ;
			const LLTextureEntry &te = getTEref(old_num_tes - 1) ;
			for(U8 i = old_num_tes; i < num_tes ; i++)
			{
				setTE(i, te) ;
				mMediaImplList[i] = mMediaImplList[old_num_tes -1] ;
			}
			mMediaImplList[old_num_tes -1]->setUpdated(TRUE) ;
		}
	}
	else if(old_num_tes > num_tes && mMediaImplList.size() > num_tes) //old faces removed
	{
		U8 end = (U8)(mMediaImplList.size()) ;
		for(U8 i = num_tes; i < end ; i++)
		{
			removeMediaImpl(i) ;				
		}
		mMediaImplList.resize(num_tes) ;

		LLViewerObject::setNumTEs(num_tes) ;
	}
	else
	{
		LLViewerObject::setNumTEs(num_tes) ;
	}

	return ;
}

//virtual     
void LLVOVolume::changeTEImage(S32 index, LLViewerTexture* imagep)
{
	BOOL changed = (mTEImages[index] != imagep);
	LLViewerObject::changeTEImage(index, imagep);
	if (changed)
	{
		gPipeline.markTextured(mDrawable);
		mFaceMappingChanged = TRUE;
	}
}

void LLVOVolume::setTEImage(const U8 te, LLViewerTexture *imagep)
{
	BOOL changed = (mTEImages[te] != imagep);
	LLViewerObject::setTEImage(te, imagep);
	if (changed)
	{
		gPipeline.markTextured(mDrawable);
		mFaceMappingChanged = TRUE;
	}
}

S32 LLVOVolume::setTETexture(const U8 te, const LLUUID &uuid)
{
	S32 res = LLViewerObject::setTETexture(te, uuid);
	if (res)
	{
		gPipeline.markTextured(mDrawable);
		mFaceMappingChanged = TRUE;
	}
	return res;
}

S32 LLVOVolume::setTEColor(const U8 te, const LLColor3& color)
{
	return setTEColor(te, LLColor4(color));
}

S32 LLVOVolume::setTEColor(const U8 te, const LLColor4& color)
{
	S32 retval = 0;
	const LLTextureEntry *tep = getTE(te);
	if (!tep)
	{
		LL_WARNS("MaterialTEs") << "No texture entry for te " << (S32)te << ", object " << mID << LL_ENDL;
	}
	else if (color != tep->getColor())
	{
		F32 old_alpha = tep->getColor().mV[3];
		if (color.mV[3] != old_alpha)
		{
			gPipeline.markTextured(mDrawable);
			//treat this alpha change as an LoD update since render batches may need to get rebuilt
			mLODChanged = TRUE;
			gPipeline.markRebuild(mDrawable, LLDrawable::REBUILD_VOLUME, FALSE);
		}
		retval = LLPrimitive::setTEColor(te, color);
		if (mDrawable.notNull() && retval)
		{
			// These should only happen on updates which are not the initial update.
			mDrawable->setState(LLDrawable::REBUILD_COLOR);
			dirtyMesh();
		}
	}

	return  retval;
}

S32 LLVOVolume::setTEBumpmap(const U8 te, const U8 bumpmap)
{
	S32 res = LLViewerObject::setTEBumpmap(te, bumpmap);
	if (res)
	{
		gPipeline.markTextured(mDrawable);
		mFaceMappingChanged = TRUE;
	}
	return  res;
}

S32 LLVOVolume::setTETexGen(const U8 te, const U8 texgen)
{
	S32 res = LLViewerObject::setTETexGen(te, texgen);
	if (res)
	{
		gPipeline.markTextured(mDrawable);
		mFaceMappingChanged = TRUE;
	}
	return  res;
}

S32 LLVOVolume::setTEMediaTexGen(const U8 te, const U8 media)
{
	S32 res = LLViewerObject::setTEMediaTexGen(te, media);
	if (res)
	{
		gPipeline.markTextured(mDrawable);
		mFaceMappingChanged = TRUE;
	}
	return  res;
}

S32 LLVOVolume::setTEShiny(const U8 te, const U8 shiny)
{
	S32 res = LLViewerObject::setTEShiny(te, shiny);
	if (res)
	{
		gPipeline.markTextured(mDrawable);
		mFaceMappingChanged = TRUE;
	}
	return  res;
}

S32 LLVOVolume::setTEFullbright(const U8 te, const U8 fullbright)
{
	S32 res = LLViewerObject::setTEFullbright(te, fullbright);
	if (res)
	{
		gPipeline.markTextured(mDrawable);
		mFaceMappingChanged = TRUE;
	}
	return  res;
}

S32 LLVOVolume::setTEBumpShinyFullbright(const U8 te, const U8 bump)
{
	S32 res = LLViewerObject::setTEBumpShinyFullbright(te, bump);
	if (res)
	{
		gPipeline.markTextured(mDrawable);
		mFaceMappingChanged = TRUE;
	}
	return res;
}

S32 LLVOVolume::setTEMediaFlags(const U8 te, const U8 media_flags)
{
	S32 res = LLViewerObject::setTEMediaFlags(te, media_flags);
	if (res)
	{
		gPipeline.markTextured(mDrawable);
		mFaceMappingChanged = TRUE;
	}
	return  res;
}

S32 LLVOVolume::setTEGlow(const U8 te, const F32 glow)
{
	S32 res = LLViewerObject::setTEGlow(te, glow);
	if (res)
	{
		gPipeline.markTextured(mDrawable);
		mFaceMappingChanged = TRUE;
	}
	return  res;
}

void LLVOVolume::setTEMaterialParamsCallbackTE(const LLUUID& objectID, const LLMaterialID &pMaterialID, const LLMaterialPtr pMaterialParams, U32 te)
{
	LLVOVolume* pVol = (LLVOVolume*)gObjectList.findObject(objectID);
	if (pVol)
	{
		LL_DEBUGS("MaterialTEs") << "materialid " << pMaterialID.asString() << " to TE " << te << LL_ENDL;
		if (te >= pVol->getNumTEs())
			return;

		LLTextureEntry* texture_entry = pVol->getTE(te);
		if (texture_entry && (texture_entry->getMaterialID() == pMaterialID))
		{
			pVol->setTEMaterialParams(te, pMaterialParams);
		}
	}
}

S32 LLVOVolume::setTEMaterialID(const U8 te, const LLMaterialID& pMaterialID)
{
	S32 res = LLViewerObject::setTEMaterialID(te, pMaterialID);
	LL_DEBUGS("MaterialTEs") << "te "<< (S32)te << " materialid " << pMaterialID.asString() << " res " << res
								<< ( LLSelectMgr::getInstance()->getSelection()->contains(const_cast<LLVOVolume*>(this), te) ? " selected" : " not selected" )
								<< LL_ENDL;
		
	LL_DEBUGS("MaterialTEs") << " " << pMaterialID.asString() << LL_ENDL;
	if (res)
	{
		LLMaterialMgr::instance().getTE(getRegion()->getRegionID(), pMaterialID, te, boost::bind(&LLVOVolume::setTEMaterialParamsCallbackTE, getID(), _1, _2, _3));

		setChanged(ALL_CHANGED);
		if (!mDrawable.isNull())
		{
			gPipeline.markTextured(mDrawable);
			gPipeline.markRebuild(mDrawable,LLDrawable::REBUILD_ALL);
		}
		mFaceMappingChanged = TRUE;
	}
	return res;
}

bool LLVOVolume::notifyAboutCreatingTexture(LLViewerTexture *texture)
{ //Ok, here we have confirmation about texture creation, check our wait-list
  //and make changes, or return false

	std::pair<mmap_UUID_MAP_t::iterator, mmap_UUID_MAP_t::iterator> range = mWaitingTextureInfo.equal_range(texture->getID());

	typedef std::map<U8, LLMaterialPtr> map_te_material;
	map_te_material new_material;

	for(mmap_UUID_MAP_t::iterator range_it = range.first; range_it != range.second; ++range_it)
	{
		LLMaterialPtr cur_material = getTEMaterialParams(range_it->second.te);

		//here we just interesting in DIFFUSE_MAP only!
		if(NULL != cur_material.get() && LLRender::DIFFUSE_MAP == range_it->second.map && GL_RGBA != texture->getPrimaryFormat())
		{ //ok let's check the diffuse mode
			switch(cur_material->getDiffuseAlphaMode())
			{
			case LLMaterial::DIFFUSE_ALPHA_MODE_BLEND:
			case LLMaterial::DIFFUSE_ALPHA_MODE_EMISSIVE:
			case LLMaterial::DIFFUSE_ALPHA_MODE_MASK:
				{ //uups... we have non 32 bit texture with LLMaterial::DIFFUSE_ALPHA_MODE_* => LLMaterial::DIFFUSE_ALPHA_MODE_NONE

					LLMaterialPtr mat = NULL;
					map_te_material::iterator it = new_material.find(range_it->second.te);
					if(new_material.end() == it) {
						mat = new LLMaterial(cur_material->asLLSD());
						new_material.insert(map_te_material::value_type(range_it->second.te, mat));
					} else {
						mat = it->second;
					}

					mat->setDiffuseAlphaMode(LLMaterial::DIFFUSE_ALPHA_MODE_NONE);

				} break;
			} //switch
		} //if
	} //for

	//setup new materials
	for(map_te_material::const_iterator it = new_material.begin(), end = new_material.end(); it != end; ++it)
	{
		LLMaterialMgr::getInstance()->put(getID(), it->first, *it->second);
		LLViewerObject::setTEMaterialParams(it->first, it->second);
	}

	//clear wait-list
	mWaitingTextureInfo.erase(range.first, range.second);

	return 0 != new_material.size();
}

bool LLVOVolume::notifyAboutMissingAsset(LLViewerTexture *texture)
{ //Ok, here if we wait information about texture and it's missing
  //then depending from the texture map (diffuse, normal, or specular)
  //make changes in material and confirm it. If not return false.
	std::pair<mmap_UUID_MAP_t::iterator, mmap_UUID_MAP_t::iterator> range = mWaitingTextureInfo.equal_range(texture->getID());
	if(range.first == range.second) return false;

	typedef std::map<U8, LLMaterialPtr> map_te_material;
	map_te_material new_material;
	
	for(mmap_UUID_MAP_t::iterator range_it = range.first; range_it != range.second; ++range_it)
	{
		LLMaterialPtr cur_material = getTEMaterialParams(range_it->second.te);
		if (cur_material.isNull())
			continue;

		switch(range_it->second.map)
		{
		    case LLRender::DIFFUSE_MAP:
			{
				if(LLMaterial::DIFFUSE_ALPHA_MODE_NONE != cur_material->getDiffuseAlphaMode())
				{ //missing texture + !LLMaterial::DIFFUSE_ALPHA_MODE_NONE => LLMaterial::DIFFUSE_ALPHA_MODE_NONE
					LLMaterialPtr mat = NULL;
					map_te_material::iterator it = new_material.find(range_it->second.te);
					if(new_material.end() == it) {
						mat = new LLMaterial(cur_material->asLLSD());
						new_material.insert(map_te_material::value_type(range_it->second.te, mat));
					} else {
						mat = it->second;
					}

					mat->setDiffuseAlphaMode(LLMaterial::DIFFUSE_ALPHA_MODE_NONE);
				}
			} break;
		case LLRender::NORMAL_MAP:
			{ //missing texture => reset material texture id
				LLMaterialPtr mat = NULL;
				map_te_material::iterator it = new_material.find(range_it->second.te);
				if(new_material.end() == it) {
					mat = new LLMaterial(cur_material->asLLSD());
					new_material.insert(map_te_material::value_type(range_it->second.te, mat));
				} else {
					mat = it->second;
				}

				mat->setNormalID(LLUUID::null);
			} break;
		case LLRender::SPECULAR_MAP:
			{ //missing texture => reset material texture id
				LLMaterialPtr mat = NULL;
				map_te_material::iterator it = new_material.find(range_it->second.te);
				if(new_material.end() == it) {
					mat = new LLMaterial(cur_material->asLLSD());
					new_material.insert(map_te_material::value_type(range_it->second.te, mat));
				} else {
					mat = it->second;
				}

				mat->setSpecularID(LLUUID::null);
			} break;
		case LLRender::NUM_TEXTURE_CHANNELS:
				//nothing to do, make compiler happy
			break;
		} //switch
	} //for

	//setup new materials
	for(map_te_material::const_iterator it = new_material.begin(), end = new_material.end(); it != end; ++it)
	{
		LLMaterialMgr::getInstance()->setLocalMaterial(getRegion()->getRegionID(), it->second);
		LLViewerObject::setTEMaterialParams(it->first, it->second);
	}

	//clear wait-list
	mWaitingTextureInfo.erase(range.first, range.second);

	return 0 != new_material.size();
}

S32 LLVOVolume::setTEMaterialParams(const U8 te, const LLMaterialPtr pMaterialParams)
{
	LLMaterialPtr pMaterial = const_cast<LLMaterialPtr&>(pMaterialParams);

	if(pMaterialParams)
	{ //check all of them according to material settings

		LLViewerTexture *img_diffuse = getTEImage(te);
		LLViewerTexture *img_normal = getTENormalMap(te);
		LLViewerTexture *img_specular = getTESpecularMap(te);

		llassert(NULL != img_diffuse);

		LLMaterialPtr new_material = NULL;

		//diffuse
		if(NULL != img_diffuse)
		{ //guard
			if(0 == img_diffuse->getPrimaryFormat() && !img_diffuse->isMissingAsset())
			{ //ok here we don't have information about texture, let's belief and leave material settings
			  //but we remember this case
				mWaitingTextureInfo.insert(mmap_UUID_MAP_t::value_type(img_diffuse->getID(), material_info(LLRender::DIFFUSE_MAP, te)));
			}
			else
			{
				bool bSetDiffuseNone = false;
				if(img_diffuse->isMissingAsset())
				{
					bSetDiffuseNone = true;
				}
				else
				{
					switch(pMaterialParams->getDiffuseAlphaMode())
					{
					case LLMaterial::DIFFUSE_ALPHA_MODE_BLEND:
					case LLMaterial::DIFFUSE_ALPHA_MODE_EMISSIVE:
					case LLMaterial::DIFFUSE_ALPHA_MODE_MASK:
						{ //all of them modes available only for 32 bit textures
							LLTextureEntry* tex_entry = getTE(te);
							bool bIsBakedImageId = false;
							if (tex_entry && LLAvatarAppearanceDefines::LLAvatarAppearanceDictionary::isBakedImageId(tex_entry->getID()))
							{
								bIsBakedImageId = true;
							}
							if (GL_RGBA != img_diffuse->getPrimaryFormat() && !bIsBakedImageId)
							{
								bSetDiffuseNone = true;
							}
						} break;
					}
				} //else


				if(bSetDiffuseNone)
				{ //upps... we should substitute this material with LLMaterial::DIFFUSE_ALPHA_MODE_NONE
					new_material = new LLMaterial(pMaterialParams->asLLSD());
					new_material->setDiffuseAlphaMode(LLMaterial::DIFFUSE_ALPHA_MODE_NONE);
				}
			}
		}

		//normal
		if(LLUUID::null != pMaterialParams->getNormalID())
		{
			if(img_normal && img_normal->isMissingAsset() && img_normal->getID() == pMaterialParams->getNormalID())
			{
				if(!new_material) {
					new_material = new LLMaterial(pMaterialParams->asLLSD());
				}
				new_material->setNormalID(LLUUID::null);
			}
			else if(NULL == img_normal || 0 == img_normal->getPrimaryFormat())
			{ //ok here we don't have information about texture, let's belief and leave material settings
				//but we remember this case
				mWaitingTextureInfo.insert(mmap_UUID_MAP_t::value_type(pMaterialParams->getNormalID(), material_info(LLRender::NORMAL_MAP,te)));
			}

		}


		//specular
		if(LLUUID::null != pMaterialParams->getSpecularID())
		{
			if(img_specular && img_specular->isMissingAsset() && img_specular->getID() == pMaterialParams->getSpecularID())
			{
				if(!new_material) {
					new_material = new LLMaterial(pMaterialParams->asLLSD());
				}
				new_material->setSpecularID(LLUUID::null);
			}
			else if(NULL == img_specular || 0 == img_specular->getPrimaryFormat())
			{ //ok here we don't have information about texture, let's belief and leave material settings
				//but we remember this case
				mWaitingTextureInfo.insert(mmap_UUID_MAP_t::value_type(pMaterialParams->getSpecularID(), material_info(LLRender::SPECULAR_MAP, te)));
			}
		}

		if(new_material) {
			pMaterial = new_material;
			LLMaterialMgr::getInstance()->setLocalMaterial(getRegion()->getRegionID(), pMaterial);
		}
	}

	S32 res = LLViewerObject::setTEMaterialParams(te, pMaterial);

	LL_DEBUGS("MaterialTEs") << "te " << (S32)te << " material " << ((pMaterial) ? pMaterial->asLLSD() : LLSD("null")) << " res " << res
							 << ( LLSelectMgr::getInstance()->getSelection()->contains(const_cast<LLVOVolume*>(this), te) ? " selected" : " not selected" )
							 << LL_ENDL;
	setChanged(ALL_CHANGED);
	if (!mDrawable.isNull())
	{
		gPipeline.markTextured(mDrawable);
		gPipeline.markRebuild(mDrawable,LLDrawable::REBUILD_ALL);
	}
	mFaceMappingChanged = TRUE;
	return TEM_CHANGE_TEXTURE;
}

S32 LLVOVolume::setTEScale(const U8 te, const F32 s, const F32 t)
{
	S32 res = LLViewerObject::setTEScale(te, s, t);
	if (res)
	{
		gPipeline.markTextured(mDrawable);
		mFaceMappingChanged = TRUE;
	}
	return res;
}

S32 LLVOVolume::setTEScaleS(const U8 te, const F32 s)
{
	S32 res = LLViewerObject::setTEScaleS(te, s);
	if (res)
	{
		gPipeline.markTextured(mDrawable);
		mFaceMappingChanged = TRUE;
	}
	return res;
}

S32 LLVOVolume::setTEScaleT(const U8 te, const F32 t)
{
	S32 res = LLViewerObject::setTEScaleT(te, t);
	if (res)
	{
		gPipeline.markTextured(mDrawable);
		mFaceMappingChanged = TRUE;
	}
	return res;
}

void LLVOVolume::updateTEData()
{
	/*if (mDrawable.notNull())
	{
		mFaceMappingChanged = TRUE;
		gPipeline.markRebuild(mDrawable, LLDrawable::REBUILD_MATERIAL, TRUE);
	}*/
}

bool LLVOVolume::hasMedia() const
{
	bool result = false;
	const U8 numTEs = getNumTEs();
	for (U8 i = 0; i < numTEs; i++)
	{
		const LLTextureEntry* te = getTE(i);
		if( te && te->hasMedia())
		{
			result = true;
			break;
		}
	}
	return result;
}

LLVector3 LLVOVolume::getApproximateFaceNormal(U8 face_id)
{
	LLVolume* volume = getVolume();
	LLVector4a result;
	result.clear();

	LLVector3 ret;

	if (volume && face_id < volume->getNumVolumeFaces())
	{
		const LLVolumeFace& face = volume->getVolumeFace(face_id);
		for (S32 i = 0; i < (S32)face.mNumVertices; ++i)
		{
			result.add(face.mNormals[i]);
		}

		LLVector3 ret(result.getF32ptr());
		ret = volumeDirectionToAgent(ret);
		ret.normVec();
	}
	
	return ret;
}

void LLVOVolume::requestMediaDataUpdate(bool isNew)
{
    if (sObjectMediaClient)
		sObjectMediaClient->fetchMedia(new LLMediaDataClientObjectImpl(this, isNew));
}

bool LLVOVolume::isMediaDataBeingFetched() const
{
	// I know what I'm doing by const_casting this away: this is just 
	// a wrapper class that is only going to do a lookup.
	return (sObjectMediaClient) ? sObjectMediaClient->isInQueue(new LLMediaDataClientObjectImpl(const_cast<LLVOVolume*>(this), false)) : false;
}

void LLVOVolume::cleanUpMediaImpls()
{
	// Iterate through our TEs and remove any Impls that are no longer used
	const U8 numTEs = getNumTEs();
	for (U8 i = 0; i < numTEs; i++)
	{
		const LLTextureEntry* te = getTE(i);
		if( te && ! te->hasMedia())
		{
			// Delete the media IMPL!
			removeMediaImpl(i) ;
		}
	}
}

void LLVOVolume::updateObjectMediaData(const LLSD &media_data_array, const std::string &media_version)
{
	// media_data_array is an array of media entry maps
	// media_version is the version string in the response.
	U32 fetched_version = LLTextureEntry::getVersionFromMediaVersionString(media_version);

	// Only update it if it is newer!
	if ( (S32)fetched_version > mLastFetchedMediaVersion)
	{
		mLastFetchedMediaVersion = fetched_version;
		//LL_INFOS() << "updating:" << this->getID() << " " << ll_pretty_print_sd(media_data_array) << LL_ENDL;
		
		LLSD::array_const_iterator iter = media_data_array.beginArray();
		LLSD::array_const_iterator end = media_data_array.endArray();
		U8 texture_index = 0;
		for (; iter != end; ++iter, ++texture_index)
		{
			syncMediaData(texture_index, *iter, false/*merge*/, false/*ignore_agent*/);
		}
	}
}

void LLVOVolume::syncMediaData(S32 texture_index, const LLSD &media_data, bool merge, bool ignore_agent)
{
	if(mDead)
	{
		// If the object has been marked dead, don't process media updates.
		return;
	}
	
	LLTextureEntry *te = getTE(texture_index);
	if(!te)
	{
		return ;
	}

	LL_DEBUGS("MediaOnAPrim") << "BEFORE: texture_index = " << texture_index
		<< " hasMedia = " << te->hasMedia() << " : " 
		<< ((NULL == te->getMediaData()) ? "NULL MEDIA DATA" : ll_pretty_print_sd(te->getMediaData()->asLLSD())) << LL_ENDL;

	std::string previous_url;
	LLMediaEntry* mep = te->getMediaData();
	if(mep)
	{
		// Save the "current url" from before the update so we can tell if
		// it changes. 
		previous_url = mep->getCurrentURL();
	}

	if (merge)
	{
		te->mergeIntoMediaData(media_data);
	}
	else {
		// XXX Question: what if the media data is undefined LLSD, but the
		// update we got above said that we have media flags??	Here we clobber
		// that, assuming the data from the service is more up-to-date. 
		te->updateMediaData(media_data);
	}

	mep = te->getMediaData();
	if(mep)
	{
		bool update_from_self = false;
		if (!ignore_agent) 
		{
			LLUUID updating_agent = LLTextureEntry::getAgentIDFromMediaVersionString(getMediaURL());
			update_from_self = (updating_agent == gAgent.getID());
		}
		viewer_media_t media_impl = LLViewerMedia::getInstance()->updateMediaImpl(mep, previous_url, update_from_self);
			
		addMediaImpl(media_impl, texture_index) ;
	}
	else
	{
		removeMediaImpl(texture_index);
	}

	LL_DEBUGS("MediaOnAPrim") << "AFTER: texture_index = " << texture_index
		<< " hasMedia = " << te->hasMedia() << " : " 
		<< ((NULL == te->getMediaData()) ? "NULL MEDIA DATA" : ll_pretty_print_sd(te->getMediaData()->asLLSD())) << LL_ENDL;
}

void LLVOVolume::mediaNavigateBounceBack(U8 texture_index)
{
	// Find the media entry for this navigate
	const LLMediaEntry* mep = NULL;
	viewer_media_t impl = getMediaImpl(texture_index);
	LLTextureEntry *te = getTE(texture_index);
	if(te)
	{
		mep = te->getMediaData();
	}
	
	if (mep && impl)
	{
        std::string url = mep->getCurrentURL();
		// Look for a ":", if not there, assume "http://"
		if (!url.empty() && std::string::npos == url.find(':')) 
		{
			url = "http://" + url;
		}
		// If the url we're trying to "bounce back" to is either empty or not
		// allowed by the whitelist, try the home url.  If *that* doesn't work,
		// set the media as failed and unload it
        if (url.empty() || !mep->checkCandidateUrl(url))
        {
            url = mep->getHomeURL();
			// Look for a ":", if not there, assume "http://"
			if (!url.empty() && std::string::npos == url.find(':')) 
			{
				url = "http://" + url;
			}
        }
        if (url.empty() || !mep->checkCandidateUrl(url))
		{
			// The url to navigate back to is not good, and we have nowhere else
			// to go.
			LL_WARNS("MediaOnAPrim") << "FAILED to bounce back URL \"" << url << "\" -- unloading impl" << LL_ENDL;
			impl->setMediaFailed(true);
		}
		// Make sure we are not bouncing to url we came from
		else if (impl->getCurrentMediaURL() != url) 
		{
			// Okay, navigate now
            LL_INFOS("MediaOnAPrim") << "bouncing back to URL: " << url << LL_ENDL;
            impl->navigateTo(url, "", false, true);
        }
    }
}

bool LLVOVolume::hasMediaPermission(const LLMediaEntry* media_entry, MediaPermType perm_type)
{
    // NOTE: This logic ALMOST duplicates the logic in the server (in particular, in llmediaservice.cpp).
    if (NULL == media_entry ) return false; // XXX should we assert here?
    
    // The agent has permissions if:
    // - world permissions are on, or
    // - group permissions are on, and agent_id is in the group, or
    // - agent permissions are on, and agent_id is the owner
    
	// *NOTE: We *used* to check for modify permissions here (i.e. permissions were
	// granted if permModify() was true).  However, this doesn't make sense in the
	// viewer: we don't want to show controls or allow interaction if the author
	// has deemed it so.  See DEV-42115.
	
    U8 media_perms = (perm_type == MEDIA_PERM_INTERACT) ? media_entry->getPermsInteract() : media_entry->getPermsControl();
    
    // World permissions
    if (0 != (media_perms & LLMediaEntry::PERM_ANYONE)) 
    {
        return true;
    }
    
    // Group permissions
    else if (0 != (media_perms & LLMediaEntry::PERM_GROUP))
    {
		LLPermissions* obj_perm = LLSelectMgr::getInstance()->findObjectPermissions(this);
		if (obj_perm && gAgent.isInGroup(obj_perm->getGroup()))
		{
			return true;
		}
    }
    
    // Owner permissions
    else if (0 != (media_perms & LLMediaEntry::PERM_OWNER) && permYouOwner()) 
    {
        return true;
    }
    
    return false;
    
}

void LLVOVolume::mediaNavigated(LLViewerMediaImpl *impl, LLPluginClassMedia* plugin, std::string new_location)
{
	bool block_navigation = false;
	// FIXME: if/when we allow the same media impl to be used by multiple faces, the logic here will need to be fixed
	// to deal with multiple face indices.
	int face_index = getFaceIndexWithMediaImpl(impl, -1);
	
	// Find the media entry for this navigate
	LLMediaEntry* mep = NULL;
	LLTextureEntry *te = getTE(face_index);
	if(te)
	{
		mep = te->getMediaData();
	}
	
	if(mep)
	{
		if(!mep->checkCandidateUrl(new_location))
		{
			block_navigation = true;
		}
		if (!block_navigation && !hasMediaPermission(mep, MEDIA_PERM_INTERACT))
		{
			block_navigation = true;
		}
	}
	else
	{
		LL_WARNS("MediaOnAPrim") << "Couldn't find media entry!" << LL_ENDL;
	}
						
	if(block_navigation)
	{
		LL_INFOS("MediaOnAPrim") << "blocking navigate to URI " << new_location << LL_ENDL;

		// "bounce back" to the current URL from the media entry
		mediaNavigateBounceBack(face_index);
	}
	else if (sObjectMediaNavigateClient)
	{
		
		LL_DEBUGS("MediaOnAPrim") << "broadcasting navigate with URI " << new_location << LL_ENDL;

		sObjectMediaNavigateClient->navigate(new LLMediaDataClientObjectImpl(this, false), face_index, new_location);
	}
}

void LLVOVolume::mediaEvent(LLViewerMediaImpl *impl, LLPluginClassMedia* plugin, LLViewerMediaObserver::EMediaEvent event)
{
	switch(event)
	{
		
		case LLViewerMediaObserver::MEDIA_EVENT_LOCATION_CHANGED:
		{			
			switch(impl->getNavState())
			{
				case LLViewerMediaImpl::MEDIANAVSTATE_FIRST_LOCATION_CHANGED:
				{
					// This is the first location changed event after the start of a non-server-directed nav.  It may need to be broadcast or bounced back.
					mediaNavigated(impl, plugin, plugin->getLocation());
				}
				break;
				
				case LLViewerMediaImpl::MEDIANAVSTATE_FIRST_LOCATION_CHANGED_SPURIOUS:
					// This navigate didn't change the current URL.  
					LL_DEBUGS("MediaOnAPrim") << "	NOT broadcasting navigate (spurious)" << LL_ENDL;
				break;
				
				case LLViewerMediaImpl::MEDIANAVSTATE_SERVER_FIRST_LOCATION_CHANGED:
					// This is the first location changed event after the start of a server-directed nav.  Don't broadcast it.
					LL_INFOS("MediaOnAPrim") << "	NOT broadcasting navigate (server-directed)" << LL_ENDL;
				break;
				
				default:
					// This is a subsequent location-changed due to a redirect.	 Don't broadcast.
					LL_INFOS("MediaOnAPrim") << "	NOT broadcasting navigate (redirect)" << LL_ENDL;
				break;
			}
		}
		break;
		
		case LLViewerMediaObserver::MEDIA_EVENT_NAVIGATE_COMPLETE:
		{
			switch(impl->getNavState())
			{
				case LLViewerMediaImpl::MEDIANAVSTATE_COMPLETE_BEFORE_LOCATION_CHANGED:
				{
					// This is the first location changed event after the start of a non-server-directed nav.  It may need to be broadcast or bounced back.
					mediaNavigated(impl, plugin, plugin->getNavigateURI());
				}
				break;
				
				case LLViewerMediaImpl::MEDIANAVSTATE_COMPLETE_BEFORE_LOCATION_CHANGED_SPURIOUS:
					// This navigate didn't change the current URL.  
					LL_DEBUGS("MediaOnAPrim") << "	NOT broadcasting navigate (spurious)" << LL_ENDL;
				break;

				case LLViewerMediaImpl::MEDIANAVSTATE_SERVER_COMPLETE_BEFORE_LOCATION_CHANGED:
					// This is the the navigate complete event from a server-directed nav.  Don't broadcast it.
					LL_INFOS("MediaOnAPrim") << "	NOT broadcasting navigate (server-directed)" << LL_ENDL;
				break;
				
				default:
					// For all other states, the navigate should have been handled by LOCATION_CHANGED events already.
				break;
			}
		}
		break;
		
		default:
		break;
	}

}

void LLVOVolume::sendMediaDataUpdate()
{
    if (sObjectMediaClient)
		sObjectMediaClient->updateMedia(new LLMediaDataClientObjectImpl(this, false));
}

void LLVOVolume::removeMediaImpl(S32 texture_index)
{
	if(mMediaImplList.size() <= (U32)texture_index || mMediaImplList[texture_index].isNull())
	{
		return ;
	}

	//make the face referencing to mMediaImplList[texture_index] to point back to the old texture.
	if(mDrawable && texture_index < mDrawable->getNumFaces())
	{
		LLFace* facep = mDrawable->getFace(texture_index) ;
		if(facep)
		{
			LLViewerMediaTexture* media_tex = LLViewerTextureManager::findMediaTexture(mMediaImplList[texture_index]->getMediaTextureID()) ;
			if(media_tex)
			{
				media_tex->removeMediaFromFace(facep) ;
			}
		}
	}		
	
	//check if some other face(s) of this object reference(s)to this media impl.
	S32 i ;
	S32 end = (S32)mMediaImplList.size() ;
	for(i = 0; i < end ; i++)
	{
		if( i != texture_index && mMediaImplList[i] == mMediaImplList[texture_index])
		{
			break ;
		}
	}

	if(i == end) //this object does not need this media impl.
	{
		mMediaImplList[texture_index]->removeObject(this) ;
	}

	mMediaImplList[texture_index] = NULL ;
	return ;
}

void LLVOVolume::addMediaImpl(LLViewerMediaImpl* media_impl, S32 texture_index)
{
	if((S32)mMediaImplList.size() < texture_index + 1)
	{
		mMediaImplList.resize(texture_index + 1) ;
	}
	
	if(mMediaImplList[texture_index].notNull())
	{
		if(mMediaImplList[texture_index] == media_impl)
		{
			return ;
		}

		removeMediaImpl(texture_index) ;
	}

	mMediaImplList[texture_index] = media_impl;
	media_impl->addObject(this) ;	

	//add the face to show the media if it is in playing
	if(mDrawable)
	{
		LLFace* facep(NULL);
		if( texture_index < mDrawable->getNumFaces() )
		{
			facep = mDrawable->getFace(texture_index) ;
		}

		if(facep)
		{
			LLViewerMediaTexture* media_tex = LLViewerTextureManager::findMediaTexture(mMediaImplList[texture_index]->getMediaTextureID()) ;
			if(media_tex)
			{
				media_tex->addMediaToFace(facep) ;
			}
		}
		else //the face is not available now, start media on this face later.
		{
			media_impl->setUpdated(TRUE) ;
		}
	}
	return ;
}

viewer_media_t LLVOVolume::getMediaImpl(U8 face_id) const
{
	if(mMediaImplList.size() > face_id)
	{
		return mMediaImplList[face_id];
	}
	return NULL;
}

F64 LLVOVolume::getTotalMediaInterest() const
{
	// If this object is currently focused, this object has "high" interest
	if (LLViewerMediaFocus::getInstance()->getFocusedObjectID() == getID())
		return F64_MAX;
	
	F64 interest = (F64)-1.0;  // means not interested;
    
	// If this object is selected, this object has "high" interest, but since 
	// there can be more than one, we still add in calculated impl interest
	// XXX Sadly, 'contains()' doesn't take a const :(
	if (LLSelectMgr::getInstance()->getSelection()->contains(const_cast<LLVOVolume*>(this)))
		interest = F64_MAX / 2.0;
	
	int i = 0;
	const int end = getNumTEs();
	for ( ; i < end; ++i)
	{
		const viewer_media_t &impl = getMediaImpl(i);
		if (!impl.isNull())
		{
			if (interest == (F64)-1.0) interest = (F64)0.0;
			interest += impl->getInterest();
		}
	}
	return interest;
}

S32 LLVOVolume::getFaceIndexWithMediaImpl(const LLViewerMediaImpl* media_impl, S32 start_face_id)
{
	S32 end = (S32)mMediaImplList.size() ;
	for(S32 face_id = start_face_id + 1; face_id < end; face_id++)
	{
		if(mMediaImplList[face_id] == media_impl)
		{
			return face_id ;
		}
	}
	return -1 ;
}

//----------------------------------------------------------------------------

void LLVOVolume::setLightTextureID(LLUUID id)
{
	LLViewerTexture* old_texturep = getLightTexture(); // same as mLightTexture, but inits if nessesary
	if (id.notNull())
	{
		if (!hasLightTexture())
		{
			setParameterEntryInUse(LLNetworkData::PARAMS_LIGHT_IMAGE, TRUE, true);
		}
		else if (old_texturep)
		{	
			old_texturep->removeVolume(LLRender::LIGHT_TEX, this);
		}
		LLLightImageParams* param_block = (LLLightImageParams*) getParameterEntry(LLNetworkData::PARAMS_LIGHT_IMAGE);
		if (param_block && param_block->getLightTexture() != id)
		{
			param_block->setLightTexture(id);
			parameterChanged(LLNetworkData::PARAMS_LIGHT_IMAGE, true);
		}
		LLViewerTexture* tex = getLightTexture();
		if (tex)
		{
			tex->addVolume(LLRender::LIGHT_TEX, this); // new texture
		}
		else
		{
			LL_WARNS() << "Can't get light texture for ID " << id.asString() << LL_ENDL;
		}
	}
	else if (hasLightTexture())
	{
		if (old_texturep)
		{
			old_texturep->removeVolume(LLRender::LIGHT_TEX, this);
		}
		setParameterEntryInUse(LLNetworkData::PARAMS_LIGHT_IMAGE, FALSE, true);
		parameterChanged(LLNetworkData::PARAMS_LIGHT_IMAGE, true);
		mLightTexture = NULL;
	}		
}

void LLVOVolume::setSpotLightParams(LLVector3 params)
{
	LLLightImageParams* param_block = (LLLightImageParams*) getParameterEntry(LLNetworkData::PARAMS_LIGHT_IMAGE);
	if (param_block && param_block->getParams() != params)
	{
		param_block->setParams(params);
		parameterChanged(LLNetworkData::PARAMS_LIGHT_IMAGE, true);
	}
}
		
void LLVOVolume::setIsLight(BOOL is_light)
{
	BOOL was_light = getIsLight();
	if (is_light != was_light)
	{
		if (is_light)
		{
			setParameterEntryInUse(LLNetworkData::PARAMS_LIGHT, TRUE, true);
		}
		else
		{
			setParameterEntryInUse(LLNetworkData::PARAMS_LIGHT, FALSE, true);
		}

		if (is_light)
		{
			// Add it to the pipeline mLightSet
			gPipeline.setLight(mDrawable, TRUE);
		}
		else
		{
			// Not a light.  Remove it from the pipeline's light set.
			gPipeline.setLight(mDrawable, FALSE);
		}
	}
}

void LLVOVolume::setLightSRGBColor(const LLColor3& color)
{
    setLightLinearColor(linearColor3(color));
}

void LLVOVolume::setLightLinearColor(const LLColor3& color)
{
	LLLightParams *param_block = (LLLightParams *)getParameterEntry(LLNetworkData::PARAMS_LIGHT);
	if (param_block)
	{
		if (param_block->getLinearColor() != color)
		{
			param_block->setLinearColor(LLColor4(color, param_block->getLinearColor().mV[3]));
			parameterChanged(LLNetworkData::PARAMS_LIGHT, true);
			gPipeline.markTextured(mDrawable);
			mFaceMappingChanged = TRUE;
		}
	}
}

void LLVOVolume::setLightIntensity(F32 intensity)
{
	LLLightParams *param_block = (LLLightParams *)getParameterEntry(LLNetworkData::PARAMS_LIGHT);
	if (param_block)
	{
		if (param_block->getLinearColor().mV[3] != intensity)
		{
			param_block->setLinearColor(LLColor4(LLColor3(param_block->getLinearColor()), intensity));
			parameterChanged(LLNetworkData::PARAMS_LIGHT, true);
		}
	}
}

void LLVOVolume::setLightRadius(F32 radius)
{
	LLLightParams *param_block = (LLLightParams *)getParameterEntry(LLNetworkData::PARAMS_LIGHT);
	if (param_block)
	{
		if (param_block->getRadius() != radius)
		{
			param_block->setRadius(radius);
			parameterChanged(LLNetworkData::PARAMS_LIGHT, true);
		}
	}
}

void LLVOVolume::setLightFalloff(F32 falloff)
{
	LLLightParams *param_block = (LLLightParams *)getParameterEntry(LLNetworkData::PARAMS_LIGHT);
	if (param_block)
	{
		if (param_block->getFalloff() != falloff)
		{
			param_block->setFalloff(falloff);
			parameterChanged(LLNetworkData::PARAMS_LIGHT, true);
		}
	}
}

void LLVOVolume::setLightCutoff(F32 cutoff)
{
	LLLightParams *param_block = (LLLightParams *)getParameterEntry(LLNetworkData::PARAMS_LIGHT);
	if (param_block)
	{
		if (param_block->getCutoff() != cutoff)
		{
			param_block->setCutoff(cutoff);
			parameterChanged(LLNetworkData::PARAMS_LIGHT, true);
		}
	}
}

//----------------------------------------------------------------------------

BOOL LLVOVolume::getIsLight() const
{
	return getParameterEntryInUse(LLNetworkData::PARAMS_LIGHT);
}

LLColor3 LLVOVolume::getLightSRGBBaseColor() const
{
    return srgbColor3(getLightLinearBaseColor());
}

LLColor3 LLVOVolume::getLightLinearBaseColor() const
{
	const LLLightParams *param_block = (const LLLightParams *)getParameterEntry(LLNetworkData::PARAMS_LIGHT);
	if (param_block)
	{
		return LLColor3(param_block->getLinearColor());
	}
	else
	{
		return LLColor3(1,1,1);
	}
}

LLColor3 LLVOVolume::getLightLinearColor() const
{
    const LLLightParams *param_block = (const LLLightParams *)getParameterEntry(LLNetworkData::PARAMS_LIGHT);
    if (param_block)
    {
        return LLColor3(param_block->getLinearColor()) * param_block->getLinearColor().mV[3];
    }
    else
    {
        return LLColor3(1, 1, 1);
    }
}

LLColor3 LLVOVolume::getLightSRGBColor() const
{
    LLColor3 ret = getLightLinearColor();
    ret = srgbColor3(ret);
    return ret;
}

LLUUID LLVOVolume::getLightTextureID() const
{
	if (getParameterEntryInUse(LLNetworkData::PARAMS_LIGHT_IMAGE))
	{
		const LLLightImageParams *param_block = (const LLLightImageParams *)getParameterEntry(LLNetworkData::PARAMS_LIGHT_IMAGE);
		if (param_block)
		{
			return param_block->getLightTexture();
		}
	}
	
	return LLUUID::null;
}


LLVector3 LLVOVolume::getSpotLightParams() const
{
	if (getParameterEntryInUse(LLNetworkData::PARAMS_LIGHT_IMAGE))
	{
		const LLLightImageParams *param_block = (const LLLightImageParams *)getParameterEntry(LLNetworkData::PARAMS_LIGHT_IMAGE);
		if (param_block)
		{
			return param_block->getParams();
		}
	}
	
	return LLVector3();
}

F32 LLVOVolume::getSpotLightPriority() const
{
	return mSpotLightPriority;
}

void LLVOVolume::updateSpotLightPriority()
{
    F32 r = getLightRadius();
	LLVector3 pos = mDrawable->getPositionAgent();

	LLVector3 at(0,0,-1);
	at *= getRenderRotation();
	pos += at * r;

	at = LLViewerCamera::getInstance()->getAtAxis();
	pos -= at * r;

	mSpotLightPriority = gPipeline.calcPixelArea(pos, LLVector3(r,r,r), *LLViewerCamera::getInstance());

	if (mLightTexture.notNull())
	{
		mLightTexture->addTextureStats(mSpotLightPriority);
		mLightTexture->setBoostLevel(LLGLTexture::BOOST_CLOUDS);
	}
}


bool LLVOVolume::isLightSpotlight() const
{
	LLLightImageParams* params = (LLLightImageParams*) getParameterEntry(LLNetworkData::PARAMS_LIGHT_IMAGE);
	if (params && getParameterEntryInUse(LLNetworkData::PARAMS_LIGHT_IMAGE))
	{
		return params->isLightSpotlight();
	}
	return false;
}


LLViewerTexture* LLVOVolume::getLightTexture()
{
	LLUUID id = getLightTextureID();

	if (id.notNull())
	{
		if (mLightTexture.isNull() || id != mLightTexture->getID())
		{
			mLightTexture = LLViewerTextureManager::getFetchedTexture(id, FTT_DEFAULT, TRUE, LLGLTexture::BOOST_ALM);
		}
	}
	else
	{
		mLightTexture = NULL;
	}

	return mLightTexture;
}

F32 LLVOVolume::getLightIntensity() const
{
	const LLLightParams *param_block = (const LLLightParams *)getParameterEntry(LLNetworkData::PARAMS_LIGHT);
	if (param_block)
	{
		return param_block->getLinearColor().mV[3];
	}
	else
	{
		return 1.f;
	}
}

F32 LLVOVolume::getLightRadius() const
{
	const LLLightParams *param_block = (const LLLightParams *)getParameterEntry(LLNetworkData::PARAMS_LIGHT);
	if (param_block)
	{
		return param_block->getRadius();
	}
	else
	{
		return 0.f;
	}
}

F32 LLVOVolume::getLightFalloff(const F32 fudge_factor) const
{
	const LLLightParams *param_block = (const LLLightParams *)getParameterEntry(LLNetworkData::PARAMS_LIGHT);
	if (param_block)
	{
		return param_block->getFalloff() * fudge_factor;
	}
	else
	{
		return 0.f;
	}
}

F32 LLVOVolume::getLightCutoff() const
{
	const LLLightParams *param_block = (const LLLightParams *)getParameterEntry(LLNetworkData::PARAMS_LIGHT);
	if (param_block)
	{
		return param_block->getCutoff();
	}
	else
	{
		return 0.f;
	}
}

U32 LLVOVolume::getVolumeInterfaceID() const
{
	if (mVolumeImpl)
	{
		return mVolumeImpl->getID();
	}

	return 0;
}

BOOL LLVOVolume::isFlexible() const
{
	if (getParameterEntryInUse(LLNetworkData::PARAMS_FLEXIBLE))
	{
		LLVolume* volume = getVolume();
		if (volume && volume->getParams().getPathParams().getCurveType() != LL_PCODE_PATH_FLEXIBLE)
		{
			LLVolumeParams volume_params = getVolume()->getParams();
			U8 profile_and_hole = volume_params.getProfileParams().getCurveType();
			volume_params.setType(profile_and_hole, LL_PCODE_PATH_FLEXIBLE);
		}
		return TRUE;
	}
	else
	{
		return FALSE;
	}
}

BOOL LLVOVolume::isSculpted() const
{
	if (getParameterEntryInUse(LLNetworkData::PARAMS_SCULPT))
	{
		return TRUE;
	}
	
	return FALSE;
}

BOOL LLVOVolume::isMesh() const
{
	if (isSculpted())
	{
		LLSculptParams *sculpt_params = (LLSculptParams *)getParameterEntry(LLNetworkData::PARAMS_SCULPT);
		U8 sculpt_type = sculpt_params->getSculptType();

		if ((sculpt_type & LL_SCULPT_TYPE_MASK) == LL_SCULPT_TYPE_MESH)
			// mesh is a mesh
		{
			return TRUE;	
		}
	}

	return FALSE;
}

BOOL LLVOVolume::hasLightTexture() const
{
	if (getParameterEntryInUse(LLNetworkData::PARAMS_LIGHT_IMAGE))
	{
		return TRUE;
	}

	return FALSE;
}

BOOL LLVOVolume::isVolumeGlobal() const
{
	if (mVolumeImpl)
	{
		return mVolumeImpl->isVolumeGlobal() ? TRUE : FALSE;
	}
	else if (mRiggedVolume.notNull())
	{
		return TRUE;
	}

	return FALSE;
}

BOOL LLVOVolume::canBeFlexible() const
{
	U8 path = getVolume()->getParams().getPathParams().getCurveType();
	return (path == LL_PCODE_PATH_FLEXIBLE || path == LL_PCODE_PATH_LINE);
}

BOOL LLVOVolume::setIsFlexible(BOOL is_flexible)
{
	BOOL res = FALSE;
	BOOL was_flexible = isFlexible();
	LLVolumeParams volume_params;
	if (is_flexible)
	{
		if (!was_flexible)
		{
			volume_params = getVolume()->getParams();
			U8 profile_and_hole = volume_params.getProfileParams().getCurveType();
			volume_params.setType(profile_and_hole, LL_PCODE_PATH_FLEXIBLE);
			res = TRUE;
			setFlags(FLAGS_USE_PHYSICS, FALSE);
			setFlags(FLAGS_PHANTOM, TRUE);
			setParameterEntryInUse(LLNetworkData::PARAMS_FLEXIBLE, TRUE, true);
			if (mDrawable)
			{
				mDrawable->makeActive();
			}
		}
	}
	else
	{
		if (was_flexible)
		{
			volume_params = getVolume()->getParams();
			U8 profile_and_hole = volume_params.getProfileParams().getCurveType();
			volume_params.setType(profile_and_hole, LL_PCODE_PATH_LINE);
			res = TRUE;
			setFlags(FLAGS_PHANTOM, FALSE);
			setParameterEntryInUse(LLNetworkData::PARAMS_FLEXIBLE, FALSE, true);
		}
	}
	if (res)
	{
		res = setVolume(volume_params, 1);
		if (res)
		{
			markForUpdate(TRUE);
		}
	}
	return res;
}

const LLMeshSkinInfo* LLVOVolume::getSkinInfo() const
{
    if (getVolume())
    {
        return gMeshRepo.getSkinInfo(getVolume()->getParams().getSculptID(), this);
    }
    else
    {
        return NULL;
    }
}

// virtual
BOOL LLVOVolume::isRiggedMesh() const
{
    return isMesh() && getSkinInfo();
}

//----------------------------------------------------------------------------
U32 LLVOVolume::getExtendedMeshFlags() const
{
	const LLExtendedMeshParams *param_block = 
        (const LLExtendedMeshParams *)getParameterEntry(LLNetworkData::PARAMS_EXTENDED_MESH);
	if (param_block)
	{
		return param_block->getFlags();
	}
	else
	{
		return 0;
	}
}

void LLVOVolume::onSetExtendedMeshFlags(U32 flags)
{

    // The isAnySelected() check was needed at one point to prevent
    // graphics problems. These are now believed to be fixed so the
    // check has been disabled.
	if (/*!getRootEdit()->isAnySelected() &&*/ mDrawable.notNull())
    {
        // Need to trigger rebuildGeom(), which is where control avatars get created/removed
        getRootEdit()->recursiveMarkForUpdate(TRUE);
    }
    if (isAttachment() && getAvatarAncestor())
    {
        updateVisualComplexity();
        if (flags & LLExtendedMeshParams::ANIMATED_MESH_ENABLED_FLAG)
        {
            // Making a rigged mesh into an animated object
            getAvatarAncestor()->updateAttachmentOverrides();
        }
        else
        {
            // Making an animated object into a rigged mesh
            getAvatarAncestor()->updateAttachmentOverrides();
        }
    }
}

void LLVOVolume::setExtendedMeshFlags(U32 flags)
{
    U32 curr_flags = getExtendedMeshFlags();
    if (curr_flags != flags)
    {
        bool in_use = true;
        setParameterEntryInUse(LLNetworkData::PARAMS_EXTENDED_MESH, in_use, true);
        LLExtendedMeshParams *param_block = 
            (LLExtendedMeshParams *)getParameterEntry(LLNetworkData::PARAMS_EXTENDED_MESH);
        if (param_block)
        {
            param_block->setFlags(flags);
        }
        parameterChanged(LLNetworkData::PARAMS_EXTENDED_MESH, true);
        LL_DEBUGS("AnimatedObjects") << this
                                     << " new flags " << flags << " curr_flags " << curr_flags
                                     << ", calling onSetExtendedMeshFlags()"
                                     << LL_ENDL;
        onSetExtendedMeshFlags(flags);
    }
}

bool LLVOVolume::canBeAnimatedObject() const
{
    F32 est_tris = recursiveGetEstTrianglesMax();
    if (est_tris < 0 || est_tris > getAnimatedObjectMaxTris())
    {
        return false;
    }
    return true;
}

bool LLVOVolume::isAnimatedObject() const
{
    LLVOVolume *root_vol = (LLVOVolume*)getRootEdit();
    bool root_is_animated_flag = root_vol->getExtendedMeshFlags() & LLExtendedMeshParams::ANIMATED_MESH_ENABLED_FLAG;
    return root_is_animated_flag;
}

// Called any time parenting changes for a volume. Update flags and
// control av accordingly.  This is called after parent has been
// changed to new_parent, but before new_parent's mChildList has changed.

// virtual
void LLVOVolume::onReparent(LLViewerObject *old_parent, LLViewerObject *new_parent)
{
    LLVOVolume *old_volp = dynamic_cast<LLVOVolume*>(old_parent);

    if (new_parent && !new_parent->isAvatar())
    {
        if (mControlAvatar.notNull())
        {
            // Here an animated object is being made the child of some
            // other prim. Should remove the control av from the child.
            LLControlAvatar *av = mControlAvatar;
            mControlAvatar = NULL;
            av->markForDeath();
        }
    }
    if (old_volp && old_volp->isAnimatedObject())
    {
        if (old_volp->getControlAvatar())
        {
            // We have been removed from an animated object, need to do cleanup.
            old_volp->getControlAvatar()->updateAttachmentOverrides();
            old_volp->getControlAvatar()->updateAnimations();
        }
    }
}

// This needs to be called after onReparent(), because mChildList is
// not updated until the end of LLViewerObject::addChild()

// virtual
void LLVOVolume::afterReparent()
{
    {
        LL_DEBUGS("AnimatedObjects") << "new child added for parent " 
            << ((LLViewerObject*)getParent())->getID() << LL_ENDL;
    }
                                                                                             
    if (isAnimatedObject() && getControlAvatar())
    {
        LL_DEBUGS("AnimatedObjects") << "adding attachment overrides, parent is animated object " 
            << ((LLViewerObject*)getParent())->getID() << LL_ENDL;

        // MAINT-8239 - doing a full rebuild whenever parent is set
        // makes the joint overrides load more robustly. In theory,
        // addAttachmentOverrides should be sufficient, but in
        // practice doing a full rebuild helps compensate for
        // notifyMeshLoaded() not being called reliably enough.
        
        // was: getControlAvatar()->addAttachmentOverridesForObject(this);
        //getControlAvatar()->rebuildAttachmentOverrides();
        getControlAvatar()->updateAnimations();
    }
    else
    {
        LL_DEBUGS("AnimatedObjects") << "not adding overrides, parent: " 
                                     << ((LLViewerObject*)getParent())->getID() 
                                     << " isAnimated: "  << isAnimatedObject() << " cav "
                                     << getControlAvatar() << LL_ENDL;
    }
}

//----------------------------------------------------------------------------
static LLTrace::BlockTimerStatHandle FTM_VOVOL_RIGGING_INFO("VOVol Rigging Info");

void LLVOVolume::updateRiggingInfo()
{
    LL_RECORD_BLOCK_TIME(FTM_VOVOL_RIGGING_INFO);
    if (isRiggedMesh())
    {
        const LLMeshSkinInfo* skin = getSkinInfo();
        LLVOAvatar *avatar = getAvatar();
        LLVolume *volume = getVolume();
        if (skin && avatar && volume)
        {
            LL_DEBUGS("RigSpammish") << "starting, vovol " << this << " lod " << getLOD() << " last " << mLastRiggingInfoLOD << LL_ENDL;
            if (getLOD()>mLastRiggingInfoLOD || getLOD()==3)
            {
                // Rigging info may need update
                mJointRiggingInfoTab.clear();
                for (S32 f = 0; f < volume->getNumVolumeFaces(); ++f)
                {
                    LLVolumeFace& vol_face = volume->getVolumeFace(f);
                    LLSkinningUtil::updateRiggingInfo(skin, avatar, vol_face);
                    if (vol_face.mJointRiggingInfoTab.size()>0)
                    {
                        mJointRiggingInfoTab.merge(vol_face.mJointRiggingInfoTab);
                    }
                }
                // Keep the highest LOD info available.
                mLastRiggingInfoLOD = getLOD();
                LL_DEBUGS("RigSpammish") << "updated rigging info for LLVOVolume " 
                                         << this << " lod " << mLastRiggingInfoLOD 
                                         << LL_ENDL;
            }
        }
    }
}

//----------------------------------------------------------------------------

void LLVOVolume::generateSilhouette(LLSelectNode* nodep, const LLVector3& view_point)
{
	LLVolume *volume = getVolume();

	if (volume)
	{
		LLVector3 view_vector;
		view_vector = view_point; 

		//transform view vector into volume space
		view_vector -= getRenderPosition();
		//mDrawable->mDistanceWRTCamera = view_vector.length();
		LLQuaternion worldRot = getRenderRotation();
		view_vector = view_vector * ~worldRot;
		if (!isVolumeGlobal())
		{
			LLVector3 objScale = getScale();
			LLVector3 invObjScale(1.f / objScale.mV[VX], 1.f / objScale.mV[VY], 1.f / objScale.mV[VZ]);
			view_vector.scaleVec(invObjScale);
		}
		
		updateRelativeXform();
		LLMatrix4 trans_mat = mRelativeXform;
		if (mDrawable->isStatic())
		{
			trans_mat.translate(getRegion()->getOriginAgent());
		}

		volume->generateSilhouetteVertices(nodep->mSilhouetteVertices, nodep->mSilhouetteNormals, view_vector, trans_mat, mRelativeXformInvTrans, nodep->getTESelectMask());

		nodep->mSilhouetteExists = TRUE;
	}
}

void LLVOVolume::deleteFaces()
{
	S32 face_count = mNumFaces;
	if (mDrawable.notNull())
	{
		mDrawable->deleteFaces(0, face_count);
	}

	mNumFaces = 0;
}

void LLVOVolume::updateRadius()
{
	if (mDrawable.isNull())
	{
		return;
	}
	
	mVObjRadius = getScale().length();
	mDrawable->setRadius(mVObjRadius);
}


BOOL LLVOVolume::isAttachment() const
{
	return mAttachmentState != 0 ;
}

BOOL LLVOVolume::isHUDAttachment() const
{
	// *NOTE: we assume hud attachment points are in defined range
	// since this range is constant for backwards compatibility
	// reasons this is probably a reasonable assumption to make
	S32 attachment_id = ATTACHMENT_ID_FROM_STATE(mAttachmentState);
	return ( attachment_id >= 31 && attachment_id <= 38 );
}


const LLMatrix4 LLVOVolume::getRenderMatrix() const
{
	if (mDrawable->isActive() && !mDrawable->isRoot())
	{
		return mDrawable->getParent()->getWorldMatrix();
	}
	return mDrawable->getWorldMatrix();
}

// Returns a base cost and adds textures to passed in set.
// total cost is returned value + 5 * size of the resulting set.
// Cannot include cost of textures, as they may be re-used in linked
// children, and cost should only be increased for unique textures  -Nyx
U32 LLVOVolume::getRenderCost(texture_cost_t &textures) const
{
    /*****************************************************************
     * This calculation should not be modified by third party viewers,
     * since it is used to limit rendering and should be uniform for
     * everyone. If you have suggested improvements, submit them to
     * the official viewer for consideration.
     *****************************************************************/

	// Get access to params we'll need at various points.  
	// Skip if this is object doesn't have a volume (e.g. is an avatar).
	BOOL has_volume = (getVolume() != NULL);
	LLVolumeParams volume_params;
	LLPathParams path_params;
	LLProfileParams profile_params;

	U32 num_triangles = 0;

	// per-prim costs
	static const U32 ARC_PARTICLE_COST = 1; // determined experimentally
	static const U32 ARC_PARTICLE_MAX = 2048; // default values
	static const U32 ARC_TEXTURE_COST = 16; // multiplier for texture resolution - performance tested
	static const U32 ARC_LIGHT_COST = 500; // static cost for light-producing prims 
	static const U32 ARC_MEDIA_FACE_COST = 1500; // static cost per media-enabled face 


	// per-prim multipliers
	static const F32 ARC_GLOW_MULT = 1.5f; // tested based on performance
	static const F32 ARC_BUMP_MULT = 1.25f; // tested based on performance
	static const F32 ARC_FLEXI_MULT = 5; // tested based on performance
	static const F32 ARC_SHINY_MULT = 1.6f; // tested based on performance
	static const F32 ARC_INVISI_COST = 1.2f; // tested based on performance
	static const F32 ARC_WEIGHTED_MESH = 1.2f; // tested based on performance

	static const F32 ARC_PLANAR_COST = 1.0f; // tested based on performance to have negligible impact
	static const F32 ARC_ANIM_TEX_COST = 4.f; // tested based on performance
	static const F32 ARC_ALPHA_COST = 4.f; // 4x max - based on performance

	F32 shame = 0;

	U32 invisi = 0;
	U32 shiny = 0;
	U32 glow = 0;
	U32 alpha = 0;
	U32 flexi = 0;
	U32 animtex = 0;
	U32 particles = 0;
	U32 bump = 0;
	U32 planar = 0;
	U32 weighted_mesh = 0;
	U32 produces_light = 0;
	U32 media_faces = 0;

	const LLDrawable* drawablep = mDrawable;
	U32 num_faces = drawablep->getNumFaces();

	if (has_volume)
	{
		volume_params = getVolume()->getParams();
		path_params = volume_params.getPathParams();
		profile_params = volume_params.getProfileParams();

        LLMeshCostData costs;
		if (getCostData(costs))
		{
            if (isAnimatedObject() && isRiggedMesh())
            {
                // Scaling here is to make animated object vs
                // non-animated object ARC proportional to the
                // corresponding calculations for streaming cost.
                num_triangles = (ANIMATED_OBJECT_COST_PER_KTRI * 0.001 * costs.getEstTrisForStreamingCost())/0.06;
            }
            else
            {
                F32 radius = getScale().length()*0.5f;
                num_triangles = costs.getRadiusWeightedTris(radius);
            }
		}
	}

	if (num_triangles <= 0)
	{
		num_triangles = 4;
	}

	if (isSculpted())
	{
		if (isMesh())
		{
			// base cost is dependent on mesh complexity
			// note that 3 is the highest LOD as of the time of this coding.
			S32 size = gMeshRepo.getMeshSize(volume_params.getSculptID(), getLOD());
			if ( size > 0)
			{
				if (isRiggedMesh())
				{
					// weighted attachment - 1 point for every 3 bytes
					weighted_mesh = 1;
				}
			}
			else
			{
				// something went wrong - user should know their content isn't render-free
				return 0;
			}
		}
		else
		{
			const LLSculptParams *sculpt_params = (LLSculptParams *) getParameterEntry(LLNetworkData::PARAMS_SCULPT);
			LLUUID sculpt_id = sculpt_params->getSculptTexture();
			if (textures.find(sculpt_id) == textures.end())
			{
				LLViewerFetchedTexture *texture = LLViewerTextureManager::getFetchedTexture(sculpt_id);
				if (texture)
				{
					S32 texture_cost = 256 + (S32)(ARC_TEXTURE_COST * (texture->getFullHeight() / 128.f + texture->getFullWidth() / 128.f));
					textures.insert(texture_cost_t::value_type(sculpt_id, texture_cost));
				}
			}
		}
	}

	if (isFlexible())
	{
		flexi = 1;
	}
	if (isParticleSource())
	{
		particles = 1;
	}

	if (getIsLight())
	{
		produces_light = 1;
	}

	for (S32 i = 0; i < num_faces; ++i)
	{
		const LLFace* face = drawablep->getFace(i);
		if (!face) continue;
		const LLTextureEntry* te = face->getTextureEntry();
		const LLViewerTexture* img = face->getTexture();

		if (img)
		{
			if (textures.find(img->getID()) == textures.end())
			{
                S32 texture_cost = 0;
                S8 type = img->getType();
                if (type == LLViewerTexture::FETCHED_TEXTURE || type == LLViewerTexture::LOD_TEXTURE)
                {
                    const LLViewerFetchedTexture* fetched_texturep = static_cast<const LLViewerFetchedTexture*>(img);
                    if (fetched_texturep
                        && fetched_texturep->getFTType() == FTT_LOCAL_FILE
                        && (img->getID() == IMG_ALPHA_GRAD_2D || img->getID() == IMG_ALPHA_GRAD)
                        )
                    {
                        // These two textures appear to switch between each other, but are of different sizes (4x256 and 256x256).
                        // Hardcode cost from larger one to not cause random complexity changes
                        texture_cost = 320;
                    }
                }
                if (texture_cost == 0)
                {
                    texture_cost = 256 + (S32)(ARC_TEXTURE_COST * (img->getFullHeight() / 128.f + img->getFullWidth() / 128.f));
                }
				textures.insert(texture_cost_t::value_type(img->getID(), texture_cost));
			}
		}

		if (face->getPoolType() == LLDrawPool::POOL_ALPHA)
		{
			alpha = 1;
		}
		else if (img && img->getPrimaryFormat() == GL_ALPHA)
		{
			invisi = 1;
		}
		if (face->hasMedia())
		{
			media_faces++;
		}

		if (te)
		{
			if (te->getBumpmap())
			{
				// bump is a multiplier, don't add per-face
				bump = 1;
			}
			if (te->getShiny())
			{
				// shiny is a multiplier, don't add per-face
				shiny = 1;
			}
			if (te->getGlow() > 0.f)
			{
				// glow is a multiplier, don't add per-face
				glow = 1;
			}
			if (face->mTextureMatrix != NULL)
			{
				animtex = 1;
			}
			if (te->getTexGen())
			{
				planar = 1;
			}
		}
	}

	// shame currently has the "base" cost of 1 point per 15 triangles, min 2.
	shame = num_triangles  * 5.f;
	shame = shame < 2.f ? 2.f : shame;

	// multiply by per-face modifiers
	if (planar)
	{
		shame *= planar * ARC_PLANAR_COST;
	}

	if (animtex)
	{
		shame *= animtex * ARC_ANIM_TEX_COST;
	}

	if (alpha)
	{
		shame *= alpha * ARC_ALPHA_COST;
	}

	if(invisi)
	{
		shame *= invisi * ARC_INVISI_COST;
	}

	if (glow)
	{
		shame *= glow * ARC_GLOW_MULT;
	}

	if (bump)
	{
		shame *= bump * ARC_BUMP_MULT;
	}

	if (shiny)
	{
		shame *= shiny * ARC_SHINY_MULT;
	}


	// multiply shame by multipliers
	if (weighted_mesh)
	{
		shame *= weighted_mesh * ARC_WEIGHTED_MESH;
	}

	if (flexi)
	{
		shame *= flexi * ARC_FLEXI_MULT;
	}


	// add additional costs
	if (particles)
	{
		const LLPartSysData *part_sys_data = &(mPartSourcep->mPartSysData);
		const LLPartData *part_data = &(part_sys_data->mPartData);
		U32 num_particles = (U32)(part_sys_data->mBurstPartCount * llceil( part_data->mMaxAge / part_sys_data->mBurstRate));
		num_particles = num_particles > ARC_PARTICLE_MAX ? ARC_PARTICLE_MAX : num_particles;
		F32 part_size = (llmax(part_data->mStartScale[0], part_data->mEndScale[0]) + llmax(part_data->mStartScale[1], part_data->mEndScale[1])) / 2.f;
		shame += num_particles * part_size * ARC_PARTICLE_COST;
	}

	if (produces_light)
	{
		shame += ARC_LIGHT_COST;
	}

	if (media_faces)
	{
		shame += media_faces * ARC_MEDIA_FACE_COST;
	}

    // Streaming cost for animated objects includes a fixed cost
    // per linkset. Add a corresponding charge here translated into
    // triangles, but not weighted by any graphics properties.
    if (isAnimatedObject() && isRootEdit())
    {
        shame += (ANIMATED_OBJECT_BASE_COST/0.06) * 5.0f;
    }

	if (shame > mRenderComplexity_current)
	{
		mRenderComplexity_current = (S32)shame;
	}

	return (U32)shame;
}

F32 LLVOVolume::getEstTrianglesMax() const
{
	if (isMesh() && getVolume())
	{
		return gMeshRepo.getEstTrianglesMax(getVolume()->getParams().getSculptID());
	}
    return 0.f;
}

F32 LLVOVolume::getEstTrianglesStreamingCost() const
{
	if (isMesh() && getVolume())
	{
		return gMeshRepo.getEstTrianglesStreamingCost(getVolume()->getParams().getSculptID());
	}
    return 0.f;
}

F32 LLVOVolume::getStreamingCost() const
{
	F32 radius = getScale().length()*0.5f;
    F32 linkset_base_cost = 0.f;

    LLMeshCostData costs;
    if (getCostData(costs))
    {
        if (isAnimatedObject() && isRootEdit())
        {
            // Root object of an animated object has this to account for skeleton overhead.
            linkset_base_cost = ANIMATED_OBJECT_BASE_COST;
        }
        if (isMesh())
        {
            if (isAnimatedObject() && isRiggedMesh())
            {
                return linkset_base_cost + costs.getTriangleBasedStreamingCost();
            }
            else
            {
                return linkset_base_cost + costs.getRadiusBasedStreamingCost(radius);
            }
        }
        else
        {
            return linkset_base_cost + costs.getRadiusBasedStreamingCost(radius);
        }
    }
    else
    {
        return 0.f;
    }
}

// virtual
bool LLVOVolume::getCostData(LLMeshCostData& costs) const
{
    if (isMesh())
    {
        return gMeshRepo.getCostData(getVolume()->getParams().getSculptID(), costs);
    }
    else
    {
		LLVolume* volume = getVolume();
		S32 counts[4];

		// <FS:ND> try to cache calcuated triangles instead of calculating them over and over again
		//		LLVolume::getLoDTriangleCounts(volume->getParams(), counts);
		LLVolume::getLoDTriangleCounts(volume->getParams(), counts, volume);
		// </FS:ND>

		LLSD header;
		header["lowest_lod"]["size"] = counts[0] * 10;
		header["low_lod"]["size"] = counts[1] * 10;
		header["medium_lod"]["size"] = counts[2] * 10;
		header["high_lod"]["size"] = counts[3] * 10;

		return gMeshRepo.getCostData(header, costs);
    }
}

//static 
void LLVOVolume::updateRenderComplexity()
{
	mRenderComplexity_last = mRenderComplexity_current;
	mRenderComplexity_current = 0;
}

U32 LLVOVolume::getTriangleCount(S32* vcount) const
{
	U32 count = 0;
	LLVolume* volume = getVolume();
	if (volume)
	{
		count = volume->getNumTriangles(vcount);
	}

	return count;
}
// <FS:Beq> Generalise TriangleCount
//U32 LLVOVolume::getHighLODTriangleCount()
//{
//	U32 ret = 0;
//
//	LLVolume* volume = getVolume();
//
//	if (!isSculpted())
//	{
//		LLVolume* ref = LLPrimitive::getVolumeManager()->refVolume(volume->getParams(), 3);
//		ret = ref->getNumTriangles();
//		LLPrimitive::getVolumeManager()->unrefVolume(ref);
//	}
//	else if (isMesh())
//	{
//		LLVolume* ref = LLPrimitive::getVolumeManager()->refVolume(volume->getParams(), 3);
//		if (!ref->isMeshAssetLoaded() || ref->getNumVolumeFaces() == 0)
//		{
//			gMeshRepo.loadMesh(this, volume->getParams(), LLModel::LOD_HIGH);
//		}
//		ret = ref->getNumTriangles();
//		LLPrimitive::getVolumeManager()->unrefVolume(ref);
//	}
//	else
//	{ //default sculpts have a constant number of triangles
//		ret = 31*2*31;  //31 rows of 31 columns of quads for a 32x32 vertex patch
//	}
//
//	return ret;
//}
U32 LLVOVolume::getHighLODTriangleCount()
{
	return (getLODTriangleCount(LLModel::LOD_HIGH));
}

U32 LLVOVolume::getLODTriangleCount(S32 lod)
{
	U32 ret = 0;

	LLVolume* volume = getVolume();

	if (!isSculpted())
	{
		LLVolume* ref = LLPrimitive::getVolumeManager()->refVolume(volume->getParams(), lod);
		ret = ref->getNumTriangles();
		LLPrimitive::getVolumeManager()->unrefVolume(ref);
	}
	else if (isMesh())
	{
		LLVolume* ref = LLPrimitive::getVolumeManager()->refVolume(volume->getParams(), lod);
		if (!ref->isMeshAssetLoaded() || ref->getNumVolumeFaces() == 0)
		{
			gMeshRepo.loadMesh(this, volume->getParams(), lod);
		}
		ret = ref->getNumTriangles();
		LLPrimitive::getVolumeManager()->unrefVolume(ref);
	}
	else
	{ //default sculpts have a constant number of triangles
		ret = (31 * 2 * 31)>>3*(3-lod);  //31 rows of 31 columns of quads for a 32x32 vertex patch (Beq: left shift by 2 for each lower LOD)
	}

	return ret;
}
//</FS:Beq>


//static
void LLVOVolume::preUpdateGeom()
{
	sNumLODChanges = 0;
}

void LLVOVolume::parameterChanged(U16 param_type, bool local_origin)
{
	LLViewerObject::parameterChanged(param_type, local_origin);
}

void LLVOVolume::parameterChanged(U16 param_type, LLNetworkData* data, BOOL in_use, bool local_origin)
{
	LLViewerObject::parameterChanged(param_type, data, in_use, local_origin);
	if (mVolumeImpl)
	{
		mVolumeImpl->onParameterChanged(param_type, data, in_use, local_origin);
	}
    if (!local_origin && param_type == LLNetworkData::PARAMS_EXTENDED_MESH)
    {
        U32 extended_mesh_flags = getExtendedMeshFlags();
        bool enabled =  (extended_mesh_flags & LLExtendedMeshParams::ANIMATED_MESH_ENABLED_FLAG);
        bool was_enabled = (getControlAvatar() != NULL);
        if (enabled != was_enabled)
        {
            LL_DEBUGS("AnimatedObjects") << this
                                         << " calling onSetExtendedMeshFlags, enabled " << (U32) enabled
                                         << " was_enabled " << (U32) was_enabled
                                         << " local_origin " << (U32) local_origin
                                         << LL_ENDL;
            onSetExtendedMeshFlags(extended_mesh_flags);
        }
    }
	if (mDrawable.notNull())
	{
		BOOL is_light = getIsLight();
		if (is_light != mDrawable->isState(LLDrawable::LIGHT))
		{
			gPipeline.setLight(mDrawable, is_light);
		}
	}
}

void LLVOVolume::setSelected(BOOL sel)
{
	LLViewerObject::setSelected(sel);
    if (isAnimatedObject())
    {
        getRootEdit()->recursiveMarkForUpdate(TRUE);
    }
    else
    {
        if (mDrawable.notNull())
        {
            markForUpdate(TRUE);
        }
    }
}

void LLVOVolume::updateSpatialExtents(LLVector4a& newMin, LLVector4a& newMax)
{		
}

F32 LLVOVolume::getBinRadius()
{
	F32 radius;
	
	F32 scale = 1.f;

	static LLCachedControl<S32> octree_size_factor(gSavedSettings, "OctreeStaticObjectSizeFactor", 3);
	static LLCachedControl<S32> octree_attachment_size_factor(gSavedSettings, "OctreeAttachmentSizeFactor", 4);
	static LLCachedControl<LLVector3> octree_distance_factor(gSavedSettings, "OctreeDistanceFactor", LLVector3(0.01f, 0.f, 0.f));
	static LLCachedControl<LLVector3> octree_alpha_distance_factor(gSavedSettings, "OctreeAlphaDistanceFactor", LLVector3(0.1f, 0.f, 0.f));

	S32 size_factor = llmax((S32)octree_size_factor, 1);
	S32 attachment_size_factor = llmax((S32)octree_attachment_size_factor, 1);
	LLVector3 distance_factor = octree_distance_factor;
	LLVector3 alpha_distance_factor = octree_alpha_distance_factor;

	const LLVector4a* ext = mDrawable->getSpatialExtents();
	
	BOOL shrink_wrap = mDrawable->isAnimating();
	BOOL alpha_wrap = FALSE;

	if (!isHUDAttachment())
	{
		for (S32 i = 0; i < mDrawable->getNumFaces(); i++)
		{
			LLFace* face = mDrawable->getFace(i);
			if (!face) continue;
			if (face->getPoolType() == LLDrawPool::POOL_ALPHA &&
			    !face->canRenderAsMask())
			{
				alpha_wrap = TRUE;
				break;
			}
		}
	}
	else
	{
		shrink_wrap = FALSE;
	}

	if (alpha_wrap)
	{
		LLVector3 bounds = getScale();
		radius = llmin(bounds.mV[1], bounds.mV[2]);
		radius = llmin(radius, bounds.mV[0]);
		radius *= 0.5f;
		radius *= 1.f+mDrawable->mDistanceWRTCamera*alpha_distance_factor[1];
		radius += mDrawable->mDistanceWRTCamera*alpha_distance_factor[0];
	}
	else if (shrink_wrap)
	{
		LLVector4a rad;
		rad.setSub(ext[1], ext[0]);
		
		radius = rad.getLength3().getF32()*0.5f;
	}
	else if (mDrawable->isStatic())
	{
		F32 szf = size_factor;

		radius = llmax(mDrawable->getRadius(), szf);
		
		radius = powf(radius, 1.f+szf/radius);

		radius *= 1.f + mDrawable->mDistanceWRTCamera * distance_factor[1];
		radius += mDrawable->mDistanceWRTCamera * distance_factor[0];
	}
	else if (mDrawable->getVObj()->isAttachment())
	{
		radius = llmax((S32) mDrawable->getRadius(),1)*attachment_size_factor;
	}
	else
	{
		radius = mDrawable->getRadius();
		radius *= 1.f + mDrawable->mDistanceWRTCamera * distance_factor[1];
		radius += mDrawable->mDistanceWRTCamera * distance_factor[0];
	}

	return llclamp(radius*scale, 0.5f, 256.f);
}

const LLVector3 LLVOVolume::getPivotPositionAgent() const
{
	if (mVolumeImpl)
	{
		return mVolumeImpl->getPivotPosition();
	}
	return LLViewerObject::getPivotPositionAgent();
}

void LLVOVolume::onShift(const LLVector4a &shift_vector)
{
	if (mVolumeImpl)
	{
		mVolumeImpl->onShift(shift_vector);
	}

	updateRelativeXform();
}

const LLMatrix4& LLVOVolume::getWorldMatrix(LLXformMatrix* xform) const
{
	if (mVolumeImpl)
	{
		return mVolumeImpl->getWorldMatrix(xform);
	}
	return xform->getWorldMatrix();
}

void LLVOVolume::markForUpdate(BOOL priority)
{ 
	//<FS:Beq> avoid unfortunate sleep during trylock by static check
	//if(debugLoggingEnabled("AnimatedObjectsLinkset"))
	static auto debug_logging_on = debugLoggingEnabled("AnimatedObjectsLinkset");
	if (debug_logging_on)
	//</FS:Beq>
	{
        if (isAnimatedObject() && isRiggedMesh())
        {
            std::string vobj_name = llformat("Vol%p", this);
            F32 est_tris = getEstTrianglesMax();
            LL_DEBUGS("AnimatedObjectsLinkset") << vobj_name << " markForUpdate, tris " << est_tris << LL_ENDL; 
        }
    }

    LLViewerObject::markForUpdate(priority); 
    mVolumeChanged = TRUE; 
}

LLVector3 LLVOVolume::agentPositionToVolume(const LLVector3& pos) const
{
	LLVector3 ret = pos - getRenderPosition();
	ret = ret * ~getRenderRotation();
	if (!isVolumeGlobal())
	{
		LLVector3 objScale = getScale();
		LLVector3 invObjScale(1.f / objScale.mV[VX], 1.f / objScale.mV[VY], 1.f / objScale.mV[VZ]);
		ret.scaleVec(invObjScale);
	}
	
	return ret;
}

LLVector3 LLVOVolume::agentDirectionToVolume(const LLVector3& dir) const
{
	LLVector3 ret = dir * ~getRenderRotation();
	
	LLVector3 objScale = isVolumeGlobal() ? LLVector3(1,1,1) : getScale();
	ret.scaleVec(objScale);

	return ret;
}

LLVector3 LLVOVolume::volumePositionToAgent(const LLVector3& dir) const
{
	LLVector3 ret = dir;
	if (!isVolumeGlobal())
	{
		LLVector3 objScale = getScale();
		ret.scaleVec(objScale);
	}

	ret = ret * getRenderRotation();
	ret += getRenderPosition();
	
	return ret;
}

LLVector3 LLVOVolume::volumeDirectionToAgent(const LLVector3& dir) const
{
	LLVector3 ret = dir;
	LLVector3 objScale = isVolumeGlobal() ? LLVector3(1,1,1) : getScale();
	LLVector3 invObjScale(1.f / objScale.mV[VX], 1.f / objScale.mV[VY], 1.f / objScale.mV[VZ]);
	ret.scaleVec(invObjScale);
	ret = ret * getRenderRotation();

	return ret;
}


BOOL LLVOVolume::lineSegmentIntersect(const LLVector4a& start, const LLVector4a& end, S32 face, BOOL pick_transparent, BOOL pick_rigged, S32 *face_hitp,
									  LLVector4a* intersection,LLVector2* tex_coord, LLVector4a* normal, LLVector4a* tangent)
{
	if (!mbCanSelect 
		|| mDrawable->isDead() 
		|| !gPipeline.hasRenderType(mDrawable->getRenderType()))
	{
		return FALSE;
	}

	BOOL ret = FALSE;

	LLVolume* volume = getVolume();

	bool transform = true;

	if (mDrawable->isState(LLDrawable::RIGGED))
	{
		if ((pick_rigged) || (getAvatar() && (getAvatar()->isSelf()) && (LLFloater::isVisible(gFloaterTools))))
		{
			updateRiggedVolume(true);
			volume = mRiggedVolume;
			transform = false;
		}
		else
		{ //cannot pick rigged attachments on other avatars or when not in build mode
			return FALSE;
		}
	}
	
	if (volume)
	{	
		LLVector4a local_start = start;
		LLVector4a local_end = end;
	
		if (transform)
		{
			LLVector3 v_start(start.getF32ptr());
			LLVector3 v_end(end.getF32ptr());
		
			v_start = agentPositionToVolume(v_start);
			v_end = agentPositionToVolume(v_end);

			local_start.load3(v_start.mV);
			local_end.load3(v_end.mV);
		}
		
		LLVector4a p;
		LLVector4a n;
		LLVector2 tc;
		LLVector4a tn;

		if (intersection != NULL)
		{
			p = *intersection;
		}

		if (tex_coord != NULL)
		{
			tc = *tex_coord;
		}

		if (normal != NULL)
		{
			n = *normal;
		}

		if (tangent != NULL)
		{
			tn = *tangent;
		}

		S32 face_hit = -1;

		S32 start_face, end_face;
		if (face == -1)
		{
			start_face = 0;
			end_face = volume->getNumVolumeFaces();
		}
		else
		{
			start_face = face;
			end_face = face+1;
		}
		pick_transparent |= isHiglightedOrBeacon();
		bool special_cursor = specialHoverCursor();
		for (S32 i = start_face; i < end_face; ++i)
		{
			if (!special_cursor && !pick_transparent && getTE(i) && getTE(i)->getColor().mV[3] == 0.f)
			{ //don't attempt to pick completely transparent faces unless
				//pick_transparent is true
				continue;
			}

			face_hit = volume->lineSegmentIntersect(local_start, local_end, i,
													&p, &tc, &n, &tn);
			
			if (face_hit >= 0 && mDrawable->getNumFaces() > face_hit)
			{
				LLFace* face = mDrawable->getFace(face_hit);				

				bool ignore_alpha = false;

				const LLTextureEntry* te = face->getTextureEntry();
				if (te)
				{
					LLMaterial* mat = te->getMaterialParams();
					if (mat)
					{
						U8 mode = mat->getDiffuseAlphaMode();

						if (mode == LLMaterial::DIFFUSE_ALPHA_MODE_EMISSIVE
							|| mode == LLMaterial::DIFFUSE_ALPHA_MODE_NONE
							|| (mode == LLMaterial::DIFFUSE_ALPHA_MODE_MASK && mat->getAlphaMaskCutoff() == 0))
						{
							ignore_alpha = true;
						}
					}
				}

                BOOL no_texture = !face->getTexture() || !face->getTexture()->hasGLTexture();
                BOOL mask       = no_texture ? FALSE : face->getTexture()->getMask(face->surfaceToTexture(tc, p, n));
				if (face &&
					(ignore_alpha || pick_transparent || no_texture || mask))
				{
					local_end = p;
					if (face_hitp != NULL)
					{
						*face_hitp = face_hit;
					}
					
					if (intersection != NULL)
					{
						if (transform)
						{
							LLVector3 v_p(p.getF32ptr());

							intersection->load3(volumePositionToAgent(v_p).mV);  // must map back to agent space
						}
						else
						{
							*intersection = p;
						}
					}

					if (normal != NULL)
					{
						if (transform)
						{
							LLVector3 v_n(n.getF32ptr());
							normal->load3(volumeDirectionToAgent(v_n).mV);
						}
						else
						{
							*normal = n;
						}
						(*normal).normalize3fast();
					}

					if (tangent != NULL)
					{
						if (transform)
						{
							LLVector3 v_tn(tn.getF32ptr());

							LLVector4a trans_tangent;
							trans_tangent.load3(volumeDirectionToAgent(v_tn).mV);

							LLVector4Logical mask;
							mask.clear();
							mask.setElement<3>();

							tangent->setSelectWithMask(mask, tn, trans_tangent);
						}
						else
						{
							*tangent = tn;
						}
						(*tangent).normalize3fast();
					}

					if (tex_coord != NULL)
					{
						*tex_coord = tc;
					}
					
					ret = TRUE;
				}
			}
		}
	}
		
	return ret;
}

bool LLVOVolume::treatAsRigged()
{
	return isSelected() &&
        (isAttachment() || isAnimatedObject()) &&
        mDrawable.notNull() &&
        mDrawable->isState(LLDrawable::RIGGED);
}

LLRiggedVolume* LLVOVolume::getRiggedVolume()
{
	return mRiggedVolume;
}

void LLVOVolume::clearRiggedVolume()
{
	if (mRiggedVolume.notNull())
	{
		mRiggedVolume = NULL;
		updateRelativeXform();
	}
}

void LLVOVolume::updateRiggedVolume(bool force_update)
{
	//Update mRiggedVolume to match current animation frame of avatar. 
	//Also update position/size in octree.  

	if ((!force_update) && (!treatAsRigged()))
	{
		clearRiggedVolume();
		
		return;
	}

	LLVolume* volume = getVolume();
	const LLMeshSkinInfo* skin = getSkinInfo();
	if (!skin)
	{
		clearRiggedVolume();
		return;
	}

	LLVOAvatar* avatar = getAvatar();
	if (!avatar)
	{
		clearRiggedVolume();
		return;
	}

	if (!mRiggedVolume)
	{
		LLVolumeParams p;
		mRiggedVolume = new LLRiggedVolume(p);
		updateRelativeXform();
	}

	mRiggedVolume->update(skin, avatar, volume);
}

static LLTrace::BlockTimerStatHandle FTM_SKIN_RIGGED("Skin");
static LLTrace::BlockTimerStatHandle FTM_RIGGED_OCTREE("Octree");

void LLRiggedVolume::update(const LLMeshSkinInfo* skin, LLVOAvatar* avatar, const LLVolume* volume)
{

	bool copy = false;
	if (volume->getNumVolumeFaces() != getNumVolumeFaces())
	{ 
		copy = true;
	}

	for (S32 i = 0; i < volume->getNumVolumeFaces() && !copy; ++i)
	{
		const LLVolumeFace& src_face = volume->getVolumeFace(i);
		const LLVolumeFace& dst_face = getVolumeFace(i);

		if (src_face.mNumIndices != dst_face.mNumIndices ||
			src_face.mNumVertices != dst_face.mNumVertices)
		{
			copy = true;
		}
	}

	if (copy)
	{
		copyVolumeFaces(volume);	
	}
    else
    {
        bool is_paused = avatar && avatar->areAnimationsPaused();
		if (is_paused)
		{
            S32 frames_paused = LLFrameTimer::getFrameCount() - avatar->getMotionController().getPausedFrame();
            if (frames_paused > 2)
            {
                return;
            }
		}
    }


	//build matrix palette
	static const size_t kMaxJoints = LL_MAX_JOINTS_PER_MESH_OBJECT;

	LLMatrix4a mat[kMaxJoints];
	U32 maxJoints = LLSkinningUtil::getMeshJointCount(skin);
	//<FS:Beq> Skinning Matrix caching
	//LLSkinningUtil::initSkinningMatrixPalette((LLMatrix4)mat, maxJoints, skin, avatar);
	LLSkinningUtil::initSkinningMatrixPalette(mat, maxJoints, skin, avatar);
	//</FS:Beq>

    S32 rigged_vert_count = 0;
    S32 rigged_face_count = 0;
    LLVector4a box_min, box_max;
	for (S32 i = 0; i < volume->getNumVolumeFaces(); ++i)
	{
		const LLVolumeFace& vol_face = volume->getVolumeFace(i);
		
		LLVolumeFace& dst_face = mVolumeFaces[i];
		
		LLVector4a* weight = vol_face.mWeights;

		if ( weight )
		{
            LLSkinningUtil::checkSkinWeights(weight, dst_face.mNumVertices, skin);
			LLMatrix4a bind_shape_matrix;
			bind_shape_matrix.loadu(skin->mBindShapeMatrix);

			LLVector4a* pos = dst_face.mPositions;

			if (pos && dst_face.mExtents)
			{
				LL_RECORD_BLOCK_TIME(FTM_SKIN_RIGGED);

                U32 max_joints = LLSkinningUtil::getMaxJointCount();
                rigged_vert_count += dst_face.mNumVertices;
                rigged_face_count++;

            #if USE_SEPARATE_JOINT_INDICES_AND_WEIGHTS
                if (vol_face.mJointIndices) // fast path with preconditioned joint indices
                {
                    LLMatrix4a src[4];
                    U8* joint_indices_cursor = vol_face.mJointIndices;
                    LLVector4a* just_weights = vol_face.mJustWeights;
                    for (U32 j = 0; j < dst_face.mNumVertices; ++j)
				    {
					    LLMatrix4a final_mat;
                        F32* w = just_weights[j].getF32ptr();
                        LLSkinningUtil::getPerVertexSkinMatrixWithIndices(w, joint_indices_cursor, mat, final_mat, src);
                        joint_indices_cursor += 4;

					    LLVector4a& v = vol_face.mPositions[j];
					    LLVector4a t;
					    LLVector4a dst;
					    bind_shape_matrix.affineTransform(v, t);
					    final_mat.affineTransform(t, dst);
					    pos[j] = dst;
				    }
                }
                else
            #endif
                {
				    for (U32 j = 0; j < dst_face.mNumVertices; ++j)
				    {
					    LLMatrix4a final_mat;
                        // <FS:ND> Use the SSE2 version
                        // LLSkinningUtil::getPerVertexSkinMatrix(weight[j].getF32ptr(), mat, false, final_mat, max_joints);
                        FSSkinningUtil::getPerVertexSkinMatrixSSE(weight[j], mat, false, final_mat, max_joints);
                        // </FS:ND>

					    LLVector4a& v = vol_face.mPositions[j];
					    LLVector4a t;
					    LLVector4a dst;
					    bind_shape_matrix.affineTransform(v, t);
					    final_mat.affineTransform(t, dst);
					    pos[j] = dst;
				    }
                }

				//update bounding box
				// VFExtents change
				LLVector4a& min = dst_face.mExtents[0];
				LLVector4a& max = dst_face.mExtents[1];

				min = pos[0];
				max = pos[1];
                if (i==0)
                {
                    box_min = min;
                    box_max = max;
                }

				for (U32 j = 1; j < dst_face.mNumVertices; ++j)
				{
					min.setMin(min, pos[j]);
					max.setMax(max, pos[j]);
				}

                box_min.setMin(min,box_min);
                box_max.setMax(max,box_max);

				dst_face.mCenter->setAdd(dst_face.mExtents[0], dst_face.mExtents[1]);
				dst_face.mCenter->mul(0.5f);

			}

		// <FS:ND> Crashfix if mExtents is 0
		if( dst_face.mExtents )
		// </FS:ND>

			{
				LL_RECORD_BLOCK_TIME(FTM_RIGGED_OCTREE);
				delete dst_face.mOctree;
				dst_face.mOctree = NULL;

				LLVector4a size;
				size.setSub(dst_face.mExtents[1], dst_face.mExtents[0]);
				size.splat(size.getLength3().getF32()*0.5f);
			
				// <FS:ND> Create a debug log for octree insertions if requested.
				static LLCachedControl<bool> debugOctree(gSavedSettings,"FSCreateOctreeLog");
				bool _debugOT( debugOctree );
				if( _debugOT )
					nd::octree::debug::gOctreeDebug += 1;
				// </FS:ND>
				
				dst_face.createOctree(1.f);
			
				// <FS:ND> Reset octree log
				if( _debugOT )
					nd::octree::debug::gOctreeDebug -= 1;
				// </FS:ND>
			}
		}
	}
    mExtraDebugText = llformat("rigged %d/%d - box (%f %f %f) (%f %f %f)",
                               rigged_face_count, rigged_vert_count,
                               box_min[0], box_min[1], box_min[2],
                               box_max[0], box_max[1], box_max[2]);
}

U32 LLVOVolume::getPartitionType() const
{
	if (isHUDAttachment())
	{
		return LLViewerRegion::PARTITION_HUD;
	}

	return LLViewerRegion::PARTITION_VOLUME;
}

LLVolumePartition::LLVolumePartition(LLViewerRegion* regionp)
: LLSpatialPartition(LLVOVolume::VERTEX_DATA_MASK, TRUE, GL_DYNAMIC_DRAW_ARB, regionp),
LLVolumeGeometryManager()
{
	mLODPeriod = 32;
	mDepthMask = FALSE;
	mDrawableType = LLPipeline::RENDER_TYPE_VOLUME;
	mPartitionType = LLViewerRegion::PARTITION_VOLUME;
	mSlopRatio = 0.25f;
	mBufferUsage = GL_DYNAMIC_DRAW_ARB;
}

LLVolumeBridge::LLVolumeBridge(LLDrawable* drawablep, LLViewerRegion* regionp)
: LLSpatialBridge(drawablep, TRUE, LLVOVolume::VERTEX_DATA_MASK, regionp),
LLVolumeGeometryManager()
{
	mDepthMask = FALSE;
	mLODPeriod = 32;
	mDrawableType = LLPipeline::RENDER_TYPE_VOLUME;
	mPartitionType = LLViewerRegion::PARTITION_BRIDGE;
	
	mBufferUsage = GL_DYNAMIC_DRAW_ARB;

	mSlopRatio = 0.25f;
}

bool can_batch_texture(LLFace* facep)
{
	if (facep->getTextureEntry()->getBumpmap())
	{ //bump maps aren't worked into texture batching yet
		return false;
	}

	if (facep->getTextureEntry()->getMaterialParams().notNull())
	{ //materials don't work with texture batching yet
		return false;
	}

	if (facep->getTexture() && facep->getTexture()->getPrimaryFormat() == GL_ALPHA)
	{ //can't batch invisiprims
		return false;
	}

	if (facep->isState(LLFace::TEXTURE_ANIM) && facep->getVirtualSize() > MIN_TEX_ANIM_SIZE)
	{ //texture animation breaks batches
		return false;
	}
	
	return true;
}

const static U32 MAX_FACE_COUNT = 4096U;
int32_t LLVolumeGeometryManager::sInstanceCount = 0;
LLFace** LLVolumeGeometryManager::sFullbrightFaces = NULL;
LLFace** LLVolumeGeometryManager::sBumpFaces = NULL;
LLFace** LLVolumeGeometryManager::sSimpleFaces = NULL;
LLFace** LLVolumeGeometryManager::sNormFaces = NULL;
LLFace** LLVolumeGeometryManager::sSpecFaces = NULL;
LLFace** LLVolumeGeometryManager::sNormSpecFaces = NULL;
LLFace** LLVolumeGeometryManager::sAlphaFaces = NULL;

LLVolumeGeometryManager::LLVolumeGeometryManager()
	: LLGeometryManager()
{
	llassert(sInstanceCount >= 0);
	if (sInstanceCount == 0)
	{
		allocateFaces(MAX_FACE_COUNT);
	}

	++sInstanceCount;
}

LLVolumeGeometryManager::~LLVolumeGeometryManager()
{
	llassert(sInstanceCount > 0);
	--sInstanceCount;

	if (sInstanceCount <= 0)
	{
		freeFaces();
		sInstanceCount = 0;
	}
}

void LLVolumeGeometryManager::allocateFaces(U32 pMaxFaceCount)
{
	sFullbrightFaces = static_cast<LLFace**>(ll_aligned_malloc<64>(pMaxFaceCount*sizeof(LLFace*)));
	sBumpFaces = static_cast<LLFace**>(ll_aligned_malloc<64>(pMaxFaceCount*sizeof(LLFace*)));
	sSimpleFaces = static_cast<LLFace**>(ll_aligned_malloc<64>(pMaxFaceCount*sizeof(LLFace*)));
	sNormFaces = static_cast<LLFace**>(ll_aligned_malloc<64>(pMaxFaceCount*sizeof(LLFace*)));
	sSpecFaces = static_cast<LLFace**>(ll_aligned_malloc<64>(pMaxFaceCount*sizeof(LLFace*)));
	sNormSpecFaces = static_cast<LLFace**>(ll_aligned_malloc<64>(pMaxFaceCount*sizeof(LLFace*)));
	sAlphaFaces = static_cast<LLFace**>(ll_aligned_malloc<64>(pMaxFaceCount*sizeof(LLFace*)));
}

void LLVolumeGeometryManager::freeFaces()
{
	ll_aligned_free<64>(sFullbrightFaces);
	ll_aligned_free<64>(sBumpFaces);
	ll_aligned_free<64>(sSimpleFaces);
	ll_aligned_free<64>(sNormFaces);
	ll_aligned_free<64>(sSpecFaces);
	ll_aligned_free<64>(sNormSpecFaces);
	ll_aligned_free<64>(sAlphaFaces);

	sFullbrightFaces = NULL;
	sBumpFaces = NULL;
	sSimpleFaces = NULL;
	sNormFaces = NULL;
	sSpecFaces = NULL;
	sNormSpecFaces = NULL;
	sAlphaFaces = NULL;
}

static LLTrace::BlockTimerStatHandle FTM_REGISTER_FACE("Register Face");

void LLVolumeGeometryManager::registerFace(LLSpatialGroup* group, LLFace* facep, U32 type)
{
	LL_RECORD_BLOCK_TIME(FTM_REGISTER_FACE);
	if (   type == LLRenderPass::PASS_ALPHA 
		&& facep->getTextureEntry()->getMaterialParams().notNull() 
		&& !facep->getVertexBuffer()->hasDataType(LLVertexBuffer::TYPE_TANGENT)
		&& LLViewerShaderMgr::instance()->getShaderLevel(LLViewerShaderMgr::SHADER_OBJECT) > 1)
	{
		LL_WARNS_ONCE("RenderMaterials") << "Oh no! No binormals for this alpha blended face!" << LL_ENDL;
	}

//	bool selected = facep->getViewerObject()->isSelected();
//
//	if (selected && LLSelectMgr::getInstance()->mHideSelectedObjects)
// [RLVa:KB] - Checked: 2010-11-29 (RLVa-1.3.0c) | Modified: RLVa-1.3.0c
	const LLViewerObject* pObj = facep->getViewerObject();
	bool selected = pObj->isSelected();
	if ( (pObj->isSelected() && LLSelectMgr::getInstance()->mHideSelectedObjects) &&
		 ( (!RlvActions::isRlvEnabled()) ||
		   ( ((!pObj->isHUDAttachment()) || (!gRlvAttachmentLocks.isLockedAttachment(pObj->getRootEdit()))) &&
		     (RlvActions::canEdit(pObj)) ) ) )
// [/RVLa:KB]
	{
		return;
	}

	//add face to drawmap
	LLSpatialGroup::drawmap_elem_t& draw_vec = group->mDrawMap[type];	

	S32 idx = draw_vec.size()-1;

	BOOL fullbright = (type == LLRenderPass::PASS_FULLBRIGHT) ||
		(type == LLRenderPass::PASS_INVISIBLE) ||
		(type == LLRenderPass::PASS_FULLBRIGHT_ALPHA_MASK) ||
		(type == LLRenderPass::PASS_ALPHA && facep->isState(LLFace::FULLBRIGHT)) ||
		(facep->getTextureEntry()->getFullbright());
	
	if (!fullbright && type != LLRenderPass::PASS_GLOW && !facep->getVertexBuffer()->hasDataType(LLVertexBuffer::TYPE_NORMAL))
	{
		LL_WARNS() << "Non fullbright face has no normals!" << LL_ENDL;
		return;
	}

	const LLMatrix4* tex_mat = NULL;
	if (facep->isState(LLFace::TEXTURE_ANIM) && facep->getVirtualSize() > MIN_TEX_ANIM_SIZE)
	{
		tex_mat = facep->mTextureMatrix;	
	}

	const LLMatrix4* model_mat = NULL;

	LLDrawable* drawable = facep->getDrawable();
	
	if (drawable->isState(LLDrawable::ANIMATED_CHILD))
	{
		model_mat = &drawable->getWorldMatrix();
	}
	else if (drawable->isActive())
	{
		model_mat = &drawable->getRenderMatrix();
	}
	else
	{
		model_mat = &(drawable->getRegion()->mRenderMatrix);
	}

	//drawable->getVObj()->setDebugText(llformat("%d", drawable->isState(LLDrawable::ANIMATED_CHILD)));

	U8 bump = (type == LLRenderPass::PASS_BUMP || type == LLRenderPass::PASS_POST_BUMP) ? facep->getTextureEntry()->getBumpmap() : 0;
	U8 shiny = facep->getTextureEntry()->getShiny();
	
	LLViewerTexture* tex = facep->getTexture();

	U8 index = facep->getTextureIndex();

	LLMaterial* mat = facep->getTextureEntry()->getMaterialParams().get(); 
	LLMaterialID mat_id = facep->getTextureEntry()->getMaterialID();

	bool batchable = false;

	U32 shader_mask = 0xFFFFFFFF; //no shader

	if (mat)
	{
		if (type == LLRenderPass::PASS_ALPHA)
		{
			shader_mask = mat->getShaderMask(LLMaterial::DIFFUSE_ALPHA_MODE_BLEND);
		}
		else
		{
			shader_mask = mat->getShaderMask();
		}
	}


	if (index < FACE_DO_NOT_BATCH_TEXTURES && idx >= 0)
	{
		if (mat || draw_vec[idx]->mMaterial)
		{ //can't batch textures when materials are present (yet)
			batchable = false;
		}
		else if (index < draw_vec[idx]->mTextureList.size())
		{
			if (draw_vec[idx]->mTextureList[index].isNull())
			{
				batchable = true;
				draw_vec[idx]->mTextureList[index] = tex;
			}
			else if (draw_vec[idx]->mTextureList[index] == tex)
			{ //this face's texture index can be used with this batch
				batchable = true;
			}
		}
		else
		{ //texture list can be expanded to fit this texture index
			batchable = true;
		}
	}

	if (idx >= 0 && 
		draw_vec[idx]->mVertexBuffer == facep->getVertexBuffer() &&
		draw_vec[idx]->mEnd == facep->getGeomIndex()-1 &&
		(LLPipeline::sTextureBindTest || draw_vec[idx]->mTexture == tex || batchable) &&
#if LL_DARWIN
		draw_vec[idx]->mEnd - draw_vec[idx]->mStart + facep->getGeomCount() <= (U32) gGLManager.mGLMaxVertexRange &&
		draw_vec[idx]->mCount + facep->getIndicesCount() <= (U32) gGLManager.mGLMaxIndexRange &&
#endif
		draw_vec[idx]->mMaterial == mat &&
		draw_vec[idx]->mMaterialID == mat_id &&
		draw_vec[idx]->mFullbright == fullbright &&
		draw_vec[idx]->mBump == bump &&
		(!mat || (draw_vec[idx]->mShiny == shiny)) && // need to break batches when a material is shared, but legacy settings are different
		draw_vec[idx]->mTextureMatrix == tex_mat &&
		draw_vec[idx]->mModelMatrix == model_mat &&
		draw_vec[idx]->mShaderMask == shader_mask &&
		draw_vec[idx]->mSelected == selected)
	{
		draw_vec[idx]->mCount += facep->getIndicesCount();
		draw_vec[idx]->mEnd += facep->getGeomCount();
		draw_vec[idx]->mVSize = llmax(draw_vec[idx]->mVSize, facep->getVirtualSize());

		if (index < FACE_DO_NOT_BATCH_TEXTURES && index >= draw_vec[idx]->mTextureList.size())
		{
			draw_vec[idx]->mTextureList.resize(index+1);
			draw_vec[idx]->mTextureList[index] = tex;
		}
		draw_vec[idx]->validate();
		update_min_max(draw_vec[idx]->mExtents[0], draw_vec[idx]->mExtents[1], facep->mExtents[0]);
		update_min_max(draw_vec[idx]->mExtents[0], draw_vec[idx]->mExtents[1], facep->mExtents[1]);
	}
	else
	{
		U32 start = facep->getGeomIndex();
		U32 end = start + facep->getGeomCount()-1;
		U32 offset = facep->getIndicesStart();
		U32 count = facep->getIndicesCount();
		LLPointer<LLDrawInfo> draw_info = new LLDrawInfo(start,end,count,offset, tex, 
			facep->getVertexBuffer(), selected, fullbright, bump);
		draw_info->mGroup = group;
		draw_info->mVSize = facep->getVirtualSize();
		draw_vec.push_back(draw_info);
		draw_info->mTextureMatrix = tex_mat;
		draw_info->mModelMatrix = model_mat;
		
		draw_info->mBump  = bump;
		draw_info->mShiny = shiny;

		static const float alpha[4] =
		{
			0.00f,
			0.25f,
			0.5f,
			0.75f
		};
		float spec = alpha[shiny & TEM_SHINY_MASK];
		LLVector4 specColor(spec, spec, spec, spec);
		draw_info->mSpecColor = specColor;
		draw_info->mEnvIntensity = spec;
		draw_info->mSpecularMap = NULL;
		draw_info->mMaterial = mat;
		draw_info->mShaderMask = shader_mask;

		if (mat)
		{
			draw_info->mMaterialID = mat_id;

			// We have a material.  Update our draw info accordingly.
				
			if (!mat->getSpecularID().isNull())
			{
				LLVector4 specColor;
				specColor.mV[0] = mat->getSpecularLightColor().mV[0] * (1.f / 255.f);
				specColor.mV[1] = mat->getSpecularLightColor().mV[1] * (1.f / 255.f);
				specColor.mV[2] = mat->getSpecularLightColor().mV[2] * (1.f / 255.f);
				specColor.mV[3] = mat->getSpecularLightExponent() * (1.f / 255.f);
				draw_info->mSpecColor = specColor;
				draw_info->mEnvIntensity = mat->getEnvironmentIntensity() * (1.f / 255.f);
				draw_info->mSpecularMap = facep->getViewerObject()->getTESpecularMap(facep->getTEOffset());
			}

			draw_info->mAlphaMaskCutoff = mat->getAlphaMaskCutoff() * (1.f / 255.f);
			draw_info->mDiffuseAlphaMode = mat->getDiffuseAlphaMode();
			draw_info->mNormalMap = facep->getViewerObject()->getTENormalMap(facep->getTEOffset());
		}
		else 
		{
			if (type == LLRenderPass::PASS_GRASS)
			{
				draw_info->mAlphaMaskCutoff = 0.5f;
			}
			else
			{
				draw_info->mAlphaMaskCutoff = 0.33f;
			}
		}
		
		if (type == LLRenderPass::PASS_ALPHA)
		{ //for alpha sorting
			facep->setDrawInfo(draw_info);
		}
		draw_info->mExtents[0] = facep->mExtents[0];
		draw_info->mExtents[1] = facep->mExtents[1];

		if (LLPipeline::sUseTriStrips)
		{
			draw_info->mDrawMode = LLRender::TRIANGLE_STRIP;
		}

		if (index < FACE_DO_NOT_BATCH_TEXTURES)
		{ //initialize texture list for texture batching
			draw_info->mTextureList.resize(index+1);
			draw_info->mTextureList[index] = tex;
		}
		draw_info->validate();
	}
}

void LLVolumeGeometryManager::getGeometry(LLSpatialGroup* group)
{

}

static LLTrace::BlockTimerStatHandle FTM_REBUILD_VOLUME_VB("Volume VB");
static LLTrace::BlockTimerStatHandle FTM_REBUILD_VOLUME_FACE_LIST("Build Face List");
static LLTrace::BlockTimerStatHandle FTM_REBUILD_VOLUME_GEN_DRAW_INFO("Gen Draw Info");

static LLDrawPoolAvatar* get_avatar_drawpool(LLViewerObject* vobj)
{
	LLVOAvatar* avatar = vobj->getAvatar();
					
	if (avatar)
	{
		LLDrawable* drawable = avatar->mDrawable;
		if (drawable && drawable->getNumFaces() > 0)
		{
			LLFace* face = drawable->getFace(0);
			if (face)
			{
				LLDrawPool* drawpool = face->getPool();
				if (drawpool)
				{
					if (drawpool->getType() == LLDrawPool::POOL_AVATAR)
					{
						return (LLDrawPoolAvatar*) drawpool;
					}
				}
			}
		}
	}

	return NULL;
}

void handleRenderAutoMuteByteLimitChanged(const LLSD& new_value)
{
	static LLCachedControl<U32> render_auto_mute_byte_limit(gSavedSettings, "RenderAutoMuteByteLimit", 0U);

	if (0 != render_auto_mute_byte_limit)
	{
		//for unload
		LLSculptIDSize::container_BY_SIZE_view::iterator
			itL = LLSculptIDSize::instance().getSizeInfo().get<LLSculptIDSize::tag_BY_SIZE>().lower_bound(render_auto_mute_byte_limit),
			itU = LLSculptIDSize::instance().getSizeInfo().get<LLSculptIDSize::tag_BY_SIZE>().end();

		for (; itL != itU; ++itL)
		{
			const LLSculptIDSize::Info &nfo = *itL;
			LLVOVolume *pVVol = nfo.getPtrLLDrawable()->getVOVolume();
			if (pVVol
				&& !pVVol->isDead()
				&& pVVol->isAttachment()
				&& !pVVol->getAvatar()->isSelf()
				&& LLVOVolume::NO_LOD != pVVol->getLOD()
				)
			{
				//postponed
				pVVol->markForUnload();
				LLSculptIDSize::instance().addToUnloaded(nfo.getSculptId());
			}
		}

		//for load if it was unload
		itL = LLSculptIDSize::instance().getSizeInfo().get<LLSculptIDSize::tag_BY_SIZE>().begin();
		itU = LLSculptIDSize::instance().getSizeInfo().get<LLSculptIDSize::tag_BY_SIZE>().upper_bound(render_auto_mute_byte_limit);

		for (; itL != itU; ++itL)
		{
			const LLSculptIDSize::Info &nfo = *itL;
			LLVOVolume *pVVol = nfo.getPtrLLDrawable()->getVOVolume();
			if (pVVol
				&& !pVVol->isDead()
				&& pVVol->isAttachment()
				&& !pVVol->getAvatar()->isSelf()
				&& LLVOVolume::NO_LOD == pVVol->getLOD()
				)
			{
				LLSculptIDSize::instance().remFromUnloaded(nfo.getSculptId());
				pVVol->updateLOD();
				pVVol->markForUpdate(TRUE);
			}
		}
	}
	else
	{
		LLSculptIDSize::instance().clearUnloaded();

		LLSculptIDSize::container_BY_SIZE_view::iterator
			itL = LLSculptIDSize::instance().getSizeInfo().get<LLSculptIDSize::tag_BY_SIZE>().begin(),
			itU = LLSculptIDSize::instance().getSizeInfo().get<LLSculptIDSize::tag_BY_SIZE>().end();

		for (; itL != itU; ++itL)
		{
			const LLSculptIDSize::Info &nfo = *itL;
			LLVOVolume *pVVol = nfo.getPtrLLDrawable()->getVOVolume();
			if (pVVol
				&& !pVVol->isDead()
				&& pVVol->isAttachment()
				&& !pVVol->getAvatar()->isSelf()
				&& LLVOVolume::NO_LOD == pVVol->getLOD()
				) 
			{
				pVVol->updateLOD();
				pVVol->markForUpdate(TRUE);
			}
		}
	}
}

void LLVolumeGeometryManager::rebuildGeom(LLSpatialGroup* group)
{
	if (group->changeLOD())
	{
		group->mLastUpdateDistance = group->mDistance;
	}

	group->mLastUpdateViewAngle = group->mViewAngle;

	if (!group->hasState(LLSpatialGroup::GEOM_DIRTY | LLSpatialGroup::ALPHA_DIRTY))
	{
		if (group->hasState(LLSpatialGroup::MESH_DIRTY) && !LLPipeline::sDelayVBUpdate)
		{
			rebuildMesh(group);
		}
		return;
	}

	LL_RECORD_BLOCK_TIME(FTM_REBUILD_VOLUME_VB);

	group->mBuilt = 1.f;
	
	LLSpatialBridge* bridge = group->getSpatialPartition()->asBridge();
    LLViewerObject *vobj = NULL;
    LLVOVolume *vol_obj = NULL;

	if (bridge)
	{
        vobj = bridge->mDrawable->getVObj();
        vol_obj = dynamic_cast<LLVOVolume*>(vobj);
	}
	// <FS:Beq> option to reduce the number of complexity updates
	// if (vol_obj)
	static LLCachedControl< bool >aggressiveComplexityUpdates(gSavedSettings, "FSEnableAggressiveComplexityUpdates", false);
    if (aggressiveComplexityUpdates && vol_obj)
	// </FS:Beq>
    {
        vol_obj->updateVisualComplexity();
    }

	group->mGeometryBytes = 0;
	group->mSurfaceArea = 0;
	
	//cache object box size since it might be used for determining visibility
	const LLVector4a* bounds = group->getObjectBounds();
	group->mObjectBoxSize = bounds[1].getLength3().getF32();

	group->clearDrawMap();

	mFaceList.clear();

	U32 fullbright_count = 0;
	U32 bump_count = 0;
	U32 simple_count = 0;
	U32 alpha_count = 0;
	U32 norm_count = 0;
	U32 spec_count = 0;
	U32 normspec_count = 0;


	U32 useage = group->getSpatialPartition()->mBufferUsage;

	static LLCachedControl<S32> max_vbo_size(gSavedSettings, "RenderMaxVBOSize", 512);
	static LLCachedControl<S32> max_node_size(gSavedSettings, "RenderMaxNodeSize", 65536);
	U32 max_vertices = (max_vbo_size * 1024)/LLVertexBuffer::calcVertexSize(group->getSpatialPartition()->mVertexDataMask);
	U32 max_total = (max_node_size * 1024) / LLVertexBuffer::calcVertexSize(group->getSpatialPartition()->mVertexDataMask);
	max_vertices = llmin(max_vertices, (U32) 65535);

	U32 cur_total = 0;

	bool emissive = false;

	//Determine if we've received skininfo that contains an
	//alternate bind matrix - if it does then apply the translational component
	//to the joints of the avatar.
#if 0
	bool pelvisGotSet = false;
#endif

	{
		LL_RECORD_BLOCK_TIME(FTM_REBUILD_VOLUME_FACE_LIST);

		//get all the faces into a list
		for (LLSpatialGroup::element_iter drawable_iter = group->getDataBegin(); 
             drawable_iter != group->getDataEnd(); ++drawable_iter)
		{
			LLDrawable* drawablep = (LLDrawable*)(*drawable_iter)->getDrawable();
		
			if (!drawablep || drawablep->isDead() || drawablep->isState(LLDrawable::FORCE_INVISIBLE) )
			{
				continue;
			}
	
			if (drawablep->isAnimating())
			{ //fall back to stream draw for animating verts
				useage = GL_STREAM_DRAW_ARB;
			}

			LLVOVolume* vobj = drawablep->getVOVolume();
            
			if (!vobj)
			{
				continue;
			}

//<FS:Beq> Stop doing stupid stuff we don;t need to.
// Moving this inside a debug enabled check
//			std::string vobj_name = llformat("Vol%p", vobj);
//</FS:Beq>

			if (vobj->isMesh() &&
				((vobj->getVolume() && !vobj->getVolume()->isMeshAssetLoaded()) || !gMeshRepo.meshRezEnabled()))
			{
				continue;
			}

			LLVolume* volume = vobj->getVolume();
			if (volume)
			{
				const LLVector3& scale = vobj->getScale();
				group->mSurfaceArea += volume->getSurfaceArea() * llmax(llmax(scale.mV[0], scale.mV[1]), scale.mV[2]);
			}
//<FS:Beq> Stop doing stupid stuff we don;t need on the critical path
            //bool is_mesh = vobj->isMesh();
            //F32 est_tris = vobj->getEstTrianglesMax();

            vobj->updateControlAvatar();
			// Also avoid unfortunate sleep during trylock by static check
			//if(debugLoggingEnabled("AnimatedObjectsLinkset"))
			static auto debug_logging_on = debugLoggingEnabled("AnimatedObjectsLinkset");
			if (debug_logging_on)
			//</FS:Beq>
			{
				std::string vobj_name = llformat("Vol%p", vobj);
				bool is_mesh = vobj->isMesh();
				F32 est_tris = vobj->getEstTrianglesMax();

	            LL_DEBUGS("AnimatedObjectsLinkset") << vobj_name << " rebuilding, isAttachment: " << (U32) vobj->isAttachment()
	                                                << " is_mesh " << is_mesh
	                                                << " est_tris " << est_tris
	                                                << " is_animated " << vobj->isAnimatedObject()
	                                                << " can_animate " << vobj->canBeAnimatedObject() 
	                                                << " cav " << vobj->getControlAvatar() 
	                                                << " lod " << vobj->getLOD()
	                                                << " drawable rigged " << (drawablep->isState(LLDrawable::RIGGED))
	                                                << " drawable state " << drawablep->getState()
	                                                << " playing " << (U32) (vobj->getControlAvatar() ? vobj->getControlAvatar()->mPlaying : false)
	                                                << " frame " << LLFrameTimer::getFrameCount()
	                                                << LL_ENDL;
			}
			//<FS:Beq> Pointless. We already checked this and have used it.
			//llassert_always(vobj);


			// <FS:AO> Z's protection auto-derender code
			if (enableVolumeSAPProtection())
			{
				static LLCachedControl<F32> volume_sa_thresh(gSavedSettings, "RenderVolumeSAThreshold");
				static LLCachedControl<F32> sculpt_sa_thresh(gSavedSettings, "RenderSculptSAThreshold");
				static LLCachedControl<F32> volume_sa_max_frame(gSavedSettings, "RenderVolumeSAFrameMax");
				F32 max_for_this_vol = (vobj->isSculpted()) ? sculpt_sa_thresh : volume_sa_thresh;

				if (vobj->mVolumeSurfaceArea > max_for_this_vol)
				{
					LLPipeline::sVolumeSAFrame += vobj->mVolumeSurfaceArea;
					if (LLPipeline::sVolumeSAFrame > volume_sa_max_frame)
					{
						continue;
					}
				}
			}
			// </FS:AO>

			vobj->updateTextureVirtualSize(true);
			vobj->preRebuild();

			drawablep->clearState(LLDrawable::HAS_ALPHA);

            if (vobj->isRiggedMesh() &&
                ((vobj->isAnimatedObject() && vobj->getControlAvatar()) ||
                 (!vobj->isAnimatedObject() && vobj->getAvatar())))
            {
                vobj->getAvatar()->addAttachmentOverridesForObject(vobj, NULL, false);
            }
            
            // Standard rigged mesh attachments: 
			bool rigged = !vobj->isAnimatedObject() && vobj->isRiggedMesh() && vobj->isAttachment();
            // Animated objects. Have to check for isRiggedMesh() to
            // exclude static objects in animated object linksets.
			rigged = rigged || (vobj->isAnimatedObject() && vobj->isRiggedMesh() &&
                vobj->getControlAvatar() && vobj->getControlAvatar()->mPlaying);

			bool bake_sunlight = LLPipeline::sBakeSunlight && drawablep->isStatic();
			bool any_rigged_face = false;

			//for each face
			for (S32 i = 0; i < drawablep->getNumFaces(); i++)
			{
				LLFace* facep = drawablep->getFace(i);
				if (!facep)
				{
					continue;
				}

				//ALWAYS null out vertex buffer on rebuild -- if the face lands in a render
				// batch, it will recover its vertex buffer reference from the spatial group
				facep->setVertexBuffer(NULL);
			
				//sum up face verts and indices
				drawablep->updateFaceSize(i);
			
				if (rigged)
				{
					if (!facep->isState(LLFace::RIGGED))
					{ //completely reset vertex buffer
						facep->clearVertexBuffer();
					}
		
					facep->setState(LLFace::RIGGED);
					any_rigged_face = true;
				
					//get drawpool of avatar with rigged face
					LLDrawPoolAvatar* pool = get_avatar_drawpool(vobj);				
					
					// <FS:ND> need an texture entry, or we crash
					// if (pool)
					if (pool && facep->getTextureEntry())
					// </FS:ND>
					{
						const LLTextureEntry* te = facep->getTextureEntry();

						//remove face from old pool if it exists
						LLDrawPool* old_pool = facep->getPool();
						if (old_pool && old_pool->getType() == LLDrawPool::POOL_AVATAR)
						{
							((LLDrawPoolAvatar*) old_pool)->removeRiggedFace(facep);
						}

						//add face to new pool
						LLViewerTexture* tex = facep->getTexture();
						U32 type = gPipeline.getPoolTypeFromTE(te, tex);

                        F32 te_alpha = te->getColor().mV[3];

						if (te->getGlow())
						{
							pool->addRiggedFace(facep, LLDrawPoolAvatar::RIGGED_GLOW);
						}

						LLMaterial* mat = te->getMaterialParams().get();
                        bool fullbright = te->getFullbright();

						if (mat && LLPipeline::sRenderDeferred)
						{
							U8 alpha_mode = mat->getDiffuseAlphaMode();

							bool is_alpha = type == LLDrawPool::POOL_ALPHA &&
								(alpha_mode == LLMaterial::DIFFUSE_ALPHA_MODE_BLEND ||
								te_alpha < 0.999f);

							if (is_alpha)
							{ //this face needs alpha blending, override alpha mode
								alpha_mode = LLMaterial::DIFFUSE_ALPHA_MODE_BLEND;
							}

                            if (fullbright && (alpha_mode == LLMaterial::DIFFUSE_ALPHA_MODE_NONE))
                            {
                                pool->addRiggedFace(facep, LLDrawPoolAvatar::RIGGED_FULLBRIGHT);
                            }
							else if (!is_alpha || te_alpha > 0.f)  // //only add the face if it will actually be visible
							{ 
								U32 mask = mat->getShaderMask(alpha_mode);
								pool->addRiggedFace(facep, mask);
							}

							if(vobj->isAnimatedObject() && vobj->isRiggedMesh())
							{
								pool->updateRiggedVertexBuffers(vobj->getAvatar());
							}
						}
						else if (mat)
						{							
							bool is_alpha = type == LLDrawPool::POOL_ALPHA;
							U8 mode = mat->getDiffuseAlphaMode();
							bool can_be_shiny = mode == LLMaterial::DIFFUSE_ALPHA_MODE_NONE ||
												mode == LLMaterial::DIFFUSE_ALPHA_MODE_EMISSIVE;
							
							if (mode == LLMaterial::DIFFUSE_ALPHA_MODE_MASK && te->getColor().mV[3] >= 0.999f)
							{
								pool->addRiggedFace(facep, fullbright ? LLDrawPoolAvatar::RIGGED_FULLBRIGHT : LLDrawPoolAvatar::RIGGED_SIMPLE);
							}
							else if (is_alpha || (te->getColor().mV[3] < 0.999f))
							{
								if (te->getColor().mV[3] > 0.f)
								{
									pool->addRiggedFace(facep, fullbright ? LLDrawPoolAvatar::RIGGED_FULLBRIGHT_ALPHA : LLDrawPoolAvatar::RIGGED_ALPHA);
								}
							}
							else if (gPipeline.canUseVertexShaders()
								&& LLPipeline::sRenderBump 
								&& te->getShiny() 
								&& can_be_shiny)
							{
								pool->addRiggedFace(facep, fullbright ? LLDrawPoolAvatar::RIGGED_FULLBRIGHT_SHINY : LLDrawPoolAvatar::RIGGED_SHINY);
							}
							else
							{
								pool->addRiggedFace(facep, fullbright ? LLDrawPoolAvatar::RIGGED_FULLBRIGHT : LLDrawPoolAvatar::RIGGED_SIMPLE);
							}
						}
						else
						{
						if (type == LLDrawPool::POOL_ALPHA)
						{
							if (te->getColor().mV[3] > 0.f)
							{
								if (te->getFullbright())
								{
									pool->addRiggedFace(facep, LLDrawPoolAvatar::RIGGED_FULLBRIGHT_ALPHA);
								}
								else
								{
									pool->addRiggedFace(facep, LLDrawPoolAvatar::RIGGED_ALPHA);
								}
							}
						}
						else if (te->getShiny())
						{
							if (te->getFullbright())
							{
								pool->addRiggedFace(facep, LLDrawPoolAvatar::RIGGED_FULLBRIGHT_SHINY);
							}
							else
							{
								if (LLPipeline::sRenderDeferred)
								{
									pool->addRiggedFace(facep, LLDrawPoolAvatar::RIGGED_SIMPLE);
								}
								else
								{
									pool->addRiggedFace(facep, LLDrawPoolAvatar::RIGGED_SHINY);
								}
							}
						}
						else
						{
							if (te->getFullbright())
							{
								pool->addRiggedFace(facep, LLDrawPoolAvatar::RIGGED_FULLBRIGHT);
							}
							else
							{
								pool->addRiggedFace(facep, LLDrawPoolAvatar::RIGGED_SIMPLE);
							}
						}


						if (LLPipeline::sRenderDeferred)
						{
							if (type != LLDrawPool::POOL_ALPHA && !te->getFullbright())
							{
								if (te->getBumpmap())
								{
									pool->addRiggedFace(facep, LLDrawPoolAvatar::RIGGED_DEFERRED_BUMP);
								}
								else
								{
									pool->addRiggedFace(facep, LLDrawPoolAvatar::RIGGED_DEFERRED_SIMPLE);
								}
							}
						}
					}
					}

					continue;
				}
				else
				{
					if (facep->isState(LLFace::RIGGED))
					{ //face is not rigged but used to be, remove from rigged face pool
						LLDrawPoolAvatar* pool = (LLDrawPoolAvatar*) facep->getPool();
						if (pool)
						{
							pool->removeRiggedFace(facep);
						}
						facep->clearState(LLFace::RIGGED);
					}
				}


				if (cur_total > max_total || facep->getIndicesCount() <= 0 || facep->getGeomCount() <= 0)
				{
					facep->clearVertexBuffer();
					continue;
				}

				cur_total += facep->getGeomCount();

				if (facep->hasGeometry() && facep->getPixelArea() > FORCE_CULL_AREA)
				{
					const LLTextureEntry* te = facep->getTextureEntry();
					LLViewerTexture* tex = facep->getTexture();

					// <FS:ND> More crash avoding ...
					// if (te->getGlow() >= 1.f/255.f)
					if (te && te->getGlow() >= 1.f/255.f)
					// </FS:ND>
					{
						emissive = true;
					}

					if (facep->isState(LLFace::TEXTURE_ANIM))
					{
						if (!vobj->mTexAnimMode)
						{
							facep->clearState(LLFace::TEXTURE_ANIM);
						}
					}

					BOOL force_simple = (facep->getPixelArea() < FORCE_SIMPLE_RENDER_AREA);
					U32 type = gPipeline.getPoolTypeFromTE(te, tex);
					if (type != LLDrawPool::POOL_ALPHA && force_simple)
					{
						type = LLDrawPool::POOL_SIMPLE;
					}
					facep->setPoolType(type);

					if (vobj->isHUDAttachment())
					{
						facep->setState(LLFace::FULLBRIGHT);
					}

					if (vobj->mTextureAnimp && vobj->mTexAnimMode)
					{
						if (vobj->mTextureAnimp->mFace <= -1)
						{
							S32 face;
							for (face = 0; face < vobj->getNumTEs(); face++)
							{
								LLFace * facep = drawablep->getFace(face);
								if (facep)
								{
									facep->setState(LLFace::TEXTURE_ANIM);
								}
							}
						}
						else if (vobj->mTextureAnimp->mFace < vobj->getNumTEs())
						{
							LLFace * facep = drawablep->getFace(vobj->mTextureAnimp->mFace);
							if (facep)
							{
								facep->setState(LLFace::TEXTURE_ANIM);
							}
						}
					}

					if (type == LLDrawPool::POOL_ALPHA)
					{
						if (facep->canRenderAsMask())
						{ //can be treated as alpha mask
							if (simple_count < MAX_FACE_COUNT)
							{
								sSimpleFaces[simple_count++] = facep;
							}
						}
						else
						{
							// <FS:ND> Even more crash avoidance ...
							// if (te->getColor().mV[3] > 0.f)
							if (te && te->getColor().mV[3] > 0.f)
							// </FS:ND>
							{ //only treat as alpha in the pipeline if < 100% transparent
								drawablep->setState(LLDrawable::HAS_ALPHA);
							}
							if (alpha_count < MAX_FACE_COUNT)
							{
								sAlphaFaces[alpha_count++] = facep;
							}
						}
					}
					else
					{
						if (drawablep->isState(LLDrawable::REBUILD_VOLUME))
						{
							facep->mLastUpdateTime = gFrameTimeSeconds;
						}

						if (gPipeline.canUseWindLightShadersOnObjects()
							&& LLPipeline::sRenderBump)
						{
							// <FS:ND> We just skip all of this is there is no te entry. This might get some funny results (which would be a face without te anyway).
							// if (LLPipeline::sRenderDeferred && te->getMaterialParams().notNull()  && !te->getMaterialID().isNull())
							if (LLPipeline::sRenderDeferred && te && te->getMaterialParams().notNull()  && !te->getMaterialID().isNull())
							// </FS:ND>
							{
								LLMaterial* mat = te->getMaterialParams().get();
								if (mat->getNormalID().notNull())
								{
									if (mat->getSpecularID().notNull())
									{ //has normal and specular maps (needs texcoord1, texcoord2, and tangent)
										if (normspec_count < MAX_FACE_COUNT)
										{
											sNormSpecFaces[normspec_count++] = facep;
										}
									}
									else
									{ //has normal map (needs texcoord1 and tangent)
										if (norm_count < MAX_FACE_COUNT)
										{
											sNormFaces[norm_count++] = facep;
										}
									}
								}
								else if (mat->getSpecularID().notNull())
								{ //has specular map but no normal map, needs texcoord2
									if (spec_count < MAX_FACE_COUNT)
									{
										sSpecFaces[spec_count++] = facep;
									}
								}
								else
								{ //has neither specular map nor normal map, only needs texcoord0
									if (simple_count < MAX_FACE_COUNT)
									{
										sSimpleFaces[simple_count++] = facep;
									}
								}									
							}
							else if (te->getBumpmap())
							{ //needs normal + tangent
								if (bump_count < MAX_FACE_COUNT)
								{
									sBumpFaces[bump_count++] = facep;
								}
							}
							else if (te->getShiny() || !te->getFullbright())
							{ //needs normal
								if (simple_count < MAX_FACE_COUNT)
								{
									sSimpleFaces[simple_count++] = facep;
								}
							}
							else 
							{ //doesn't need normal
								facep->setState(LLFace::FULLBRIGHT);
								if (fullbright_count < MAX_FACE_COUNT)
								{
									sFullbrightFaces[fullbright_count++] = facep;
								}
							}
						}
						else
						{
							if (te->getBumpmap() && LLPipeline::sRenderBump)
							{ //needs normal + tangent
								if (bump_count < MAX_FACE_COUNT)
								{
									sBumpFaces[bump_count++] = facep;
								}
							}
							else if ((te->getShiny() && LLPipeline::sRenderBump) ||
								!(te->getFullbright() || bake_sunlight))
							{ //needs normal
								if (simple_count < MAX_FACE_COUNT)
								{
									sSimpleFaces[simple_count++] = facep;
								}
							}
							else 
							{ //doesn't need normal
								facep->setState(LLFace::FULLBRIGHT);
								if (fullbright_count < MAX_FACE_COUNT)
								{
									sFullbrightFaces[fullbright_count++] = facep;
								}
							}
						}
					}
				}
				else
				{	//face has no renderable geometry
					facep->clearVertexBuffer();
				}		
			}
			
			if (any_rigged_face)
			{
				if (!drawablep->isState(LLDrawable::RIGGED))
				{
					drawablep->setState(LLDrawable::RIGGED);

					//first time this is drawable is being marked as rigged,
					// do another LoD update to use avatar bounding box
					vobj->updateLOD();
				}
			}
			else
			{
				drawablep->clearState(LLDrawable::RIGGED);
                vobj->updateRiggedVolume();
			}
		}
	}

	group->mBufferUsage = useage;

	//PROCESS NON-ALPHA FACES
	U32 simple_mask = LLVertexBuffer::MAP_TEXCOORD0 | LLVertexBuffer::MAP_NORMAL | LLVertexBuffer::MAP_VERTEX | LLVertexBuffer::MAP_COLOR;
	U32 alpha_mask = simple_mask | 0x80000000; //hack to give alpha verts their own VBO
	U32 bump_mask = LLVertexBuffer::MAP_TEXCOORD0 | LLVertexBuffer::MAP_TEXCOORD1 | LLVertexBuffer::MAP_NORMAL | LLVertexBuffer::MAP_VERTEX | LLVertexBuffer::MAP_COLOR;
	U32 fullbright_mask = LLVertexBuffer::MAP_TEXCOORD0 | LLVertexBuffer::MAP_VERTEX | LLVertexBuffer::MAP_COLOR;

	U32 norm_mask = simple_mask | LLVertexBuffer::MAP_TEXCOORD1 | LLVertexBuffer::MAP_TANGENT;
	U32 normspec_mask = norm_mask | LLVertexBuffer::MAP_TEXCOORD2;
	U32 spec_mask = simple_mask | LLVertexBuffer::MAP_TEXCOORD2;

	if (emissive)
	{ //emissive faces are present, include emissive byte to preserve batching
		simple_mask = simple_mask | LLVertexBuffer::MAP_EMISSIVE;
		alpha_mask = alpha_mask | LLVertexBuffer::MAP_EMISSIVE;
		bump_mask = bump_mask | LLVertexBuffer::MAP_EMISSIVE;
		fullbright_mask = fullbright_mask | LLVertexBuffer::MAP_EMISSIVE;
		norm_mask = norm_mask | LLVertexBuffer::MAP_EMISSIVE;
		normspec_mask = normspec_mask | LLVertexBuffer::MAP_EMISSIVE;
		spec_mask = spec_mask | LLVertexBuffer::MAP_EMISSIVE;
	}

	BOOL batch_textures = LLViewerShaderMgr::instance()->getShaderLevel(LLViewerShaderMgr::SHADER_OBJECT) > 1;

	if (batch_textures)
	{
		bump_mask = bump_mask | LLVertexBuffer::MAP_TANGENT;
		simple_mask = simple_mask | LLVertexBuffer::MAP_TEXTURE_INDEX;
		alpha_mask = alpha_mask | LLVertexBuffer::MAP_TEXTURE_INDEX | LLVertexBuffer::MAP_TANGENT | LLVertexBuffer::MAP_TEXCOORD1 | LLVertexBuffer::MAP_TEXCOORD2;
		fullbright_mask = fullbright_mask | LLVertexBuffer::MAP_TEXTURE_INDEX;
	}

	group->mGeometryBytes = 0;

	U32 geometryBytes = 0;

	geometryBytes += genDrawInfo(group, simple_mask | LLVertexBuffer::MAP_TEXTURE_INDEX, sSimpleFaces, simple_count, FALSE, batch_textures, FALSE);
	geometryBytes += genDrawInfo(group, fullbright_mask | LLVertexBuffer::MAP_TEXTURE_INDEX, sFullbrightFaces, fullbright_count, FALSE, batch_textures);
	geometryBytes += genDrawInfo(group, alpha_mask | LLVertexBuffer::MAP_TEXTURE_INDEX, sAlphaFaces, alpha_count, TRUE, batch_textures);
	geometryBytes += genDrawInfo(group, bump_mask | LLVertexBuffer::MAP_TEXTURE_INDEX, sBumpFaces, bump_count, FALSE, FALSE);
	geometryBytes += genDrawInfo(group, norm_mask | LLVertexBuffer::MAP_TEXTURE_INDEX, sNormFaces, norm_count, FALSE, FALSE);
	geometryBytes += genDrawInfo(group, spec_mask | LLVertexBuffer::MAP_TEXTURE_INDEX, sSpecFaces, spec_count, FALSE, FALSE);
	geometryBytes += genDrawInfo(group, normspec_mask | LLVertexBuffer::MAP_TEXTURE_INDEX, sNormSpecFaces, normspec_count, FALSE, FALSE);

	group->mGeometryBytes = geometryBytes;

	if (!LLPipeline::sDelayVBUpdate)
	{
		//drawables have been rebuilt, clear rebuild status
		for (LLSpatialGroup::element_iter drawable_iter = group->getDataBegin(); drawable_iter != group->getDataEnd(); ++drawable_iter)
		{
			LLDrawable* drawablep = (LLDrawable*)(*drawable_iter)->getDrawable();
			if(drawablep)
			{
                drawablep->clearState(LLDrawable::REBUILD_ALL);
            }
        }
	}

	group->mLastUpdateTime = gFrameTimeSeconds;
	group->mBuilt = 1.f;
	group->clearState(LLSpatialGroup::GEOM_DIRTY | LLSpatialGroup::ALPHA_DIRTY);

	if (LLPipeline::sDelayVBUpdate)
	{
		group->setState(LLSpatialGroup::MESH_DIRTY | LLSpatialGroup::NEW_DRAWINFO);
	}

	mFaceList.clear();
}

static LLTrace::BlockTimerStatHandle FTM_REBUILD_MESH_FLUSH("Flush Mesh");

void LLVolumeGeometryManager::rebuildMesh(LLSpatialGroup* group)
{
	llassert(group);
	if (group && group->hasState(LLSpatialGroup::MESH_DIRTY) && !group->hasState(LLSpatialGroup::GEOM_DIRTY))
	{
		LL_RECORD_BLOCK_TIME(FTM_REBUILD_VOLUME_VB);
		LL_RECORD_BLOCK_TIME(FTM_REBUILD_VOLUME_GEN_DRAW_INFO); //make sure getgeometryvolume shows up in the right place in timers

		group->mBuilt = 1.f;
		
		S32 num_mapped_vertex_buffer = LLVertexBuffer::sMappedCount ;

		const U32 MAX_BUFFER_COUNT = 4096;
		LLVertexBuffer* locked_buffer[MAX_BUFFER_COUNT];
		
		U32 buffer_count = 0;

		for (LLSpatialGroup::element_iter drawable_iter = group->getDataBegin(); drawable_iter != group->getDataEnd(); ++drawable_iter)
		{
			LLDrawable* drawablep = (LLDrawable*)(*drawable_iter)->getDrawable();

			if (drawablep && !drawablep->isDead() && drawablep->isState(LLDrawable::REBUILD_ALL) && !drawablep->isState(LLDrawable::RIGGED) )
			{
				LLVOVolume* vobj = drawablep->getVOVolume();
				//<FS:Beq> avoid unfortunate sleep during trylock by static check
				//if(debugLoggingEnabled("AnimatedObjectsLinkset"))
				static auto debug_logging_on = debugLoggingEnabled("AnimatedObjectsLinkset");
				if (debug_logging_on)
				//</FS:Beq>
				{
                    if (vobj->isAnimatedObject() && vobj->isRiggedMesh())
                    {
                        std::string vobj_name = llformat("Vol%p", vobj);
                        F32 est_tris = vobj->getEstTrianglesMax();
                        LL_DEBUGS("AnimatedObjectsLinkset") << vobj_name << " rebuildMesh, tris " << est_tris << LL_ENDL; 
                    }
                }
				if (vobj->isNoLOD()) continue;

				vobj->preRebuild();

				if (drawablep->isState(LLDrawable::ANIMATED_CHILD))
				{
					vobj->updateRelativeXform(true);
				}

				LLVolume* volume = vobj->getVolume();
				for (S32 i = 0; i < drawablep->getNumFaces(); ++i)
				{
					LLFace* face = drawablep->getFace(i);
					if (face)
					{
						LLVertexBuffer* buff = face->getVertexBuffer();
						if (buff)
						{
							llassert(!face->isState(LLFace::RIGGED));

							if (!face->getGeometryVolume(*volume, face->getTEOffset(), 
								vobj->getRelativeXform(), vobj->getRelativeXformInvTrans(), face->getGeomIndex()))
							{ //something's gone wrong with the vertex buffer accounting, rebuild this group 
								group->dirtyGeom();
								gPipeline.markRebuild(group, TRUE);
							}


							if (buff->isLocked() && buffer_count < MAX_BUFFER_COUNT)
							{
								locked_buffer[buffer_count++] = buff;
							}
						}
					}
				}

				if (drawablep->isState(LLDrawable::ANIMATED_CHILD))
				{
					vobj->updateRelativeXform();
				}

				
				drawablep->clearState(LLDrawable::REBUILD_ALL);
			}
		}
		
		{
			LL_RECORD_BLOCK_TIME(FTM_REBUILD_MESH_FLUSH);
			for (LLVertexBuffer** iter = locked_buffer, ** end_iter = locked_buffer+buffer_count; iter != end_iter; ++iter)
		{
			(*iter)->flush();
		}

		// don't forget alpha
		if(group != NULL && 
		   !group->mVertexBuffer.isNull() && 
		   group->mVertexBuffer->isLocked())
		{
			group->mVertexBuffer->flush();
		}
		}

		//if not all buffers are unmapped
		if(num_mapped_vertex_buffer != LLVertexBuffer::sMappedCount) 
		{
			LL_WARNS() << "Not all mapped vertex buffers are unmapped!" << LL_ENDL ; 
			for (LLSpatialGroup::element_iter drawable_iter = group->getDataBegin(); drawable_iter != group->getDataEnd(); ++drawable_iter)
			{
				LLDrawable* drawablep = (LLDrawable*)(*drawable_iter)->getDrawable();
				if(!drawablep)
				{
					continue;
				}
				for (S32 i = 0; i < drawablep->getNumFaces(); ++i)
				{
					LLFace* face = drawablep->getFace(i);
					if (face)
					{
						LLVertexBuffer* buff = face->getVertexBuffer();
						if (buff && buff->isLocked())
						{
							buff->flush();
						}
					}
				}
			} 
		}

		group->clearState(LLSpatialGroup::MESH_DIRTY | LLSpatialGroup::NEW_DRAWINFO);
	}

//	llassert(!group || !group->isState(LLSpatialGroup::NEW_DRAWINFO));
}

struct CompareBatchBreakerModified
{
	bool operator()(const LLFace* const& lhs, const LLFace* const& rhs)
	{
		const LLTextureEntry* lte = lhs->getTextureEntry();
		const LLTextureEntry* rte = rhs->getTextureEntry();

		if (lte->getBumpmap() != rte->getBumpmap())
		{
			return lte->getBumpmap() < rte->getBumpmap();
		}
		else if (lte->getFullbright() != rte->getFullbright())
		{
			return lte->getFullbright() < rte->getFullbright();
		}
		else if (LLPipeline::sRenderDeferred && lte->getMaterialParams() != rte->getMaterialParams())
		{
			return lte->getMaterialParams() < rte->getMaterialParams();
		}
		else if (LLPipeline::sRenderDeferred && (lte->getMaterialParams() == rte->getMaterialParams()) && (lte->getShiny() != rte->getShiny()))
		{
			return lte->getShiny() < rte->getShiny();
		}
		else
		{
			return lhs->getTexture() < rhs->getTexture();
		}
	}
};

static LLTrace::BlockTimerStatHandle FTM_GEN_DRAW_INFO_SORT("Draw Info Face Sort");
static LLTrace::BlockTimerStatHandle FTM_GEN_DRAW_INFO_FACE_SIZE("Face Sizing");
static LLTrace::BlockTimerStatHandle FTM_GEN_DRAW_INFO_ALLOCATE("Allocate VB");
static LLTrace::BlockTimerStatHandle FTM_GEN_DRAW_INFO_FIND_VB("Find VB");
static LLTrace::BlockTimerStatHandle FTM_GEN_DRAW_INFO_RESIZE_VB("Resize VB");





U32 LLVolumeGeometryManager::genDrawInfo(LLSpatialGroup* group, U32 mask, LLFace** faces, U32 face_count, BOOL distance_sort, BOOL batch_textures, BOOL no_materials)
{
	LL_RECORD_BLOCK_TIME(FTM_REBUILD_VOLUME_GEN_DRAW_INFO);

	U32 geometryBytes = 0;
	U32 buffer_usage = group->mBufferUsage;
	
	static LLCachedControl<bool> use_transform_feedback(gSavedSettings, "RenderUseTransformFeedback", false);

	if (use_transform_feedback &&
		gTransformPositionProgram.mProgramObject && //transform shaders are loaded
		buffer_usage == GL_DYNAMIC_DRAW_ARB && //target buffer is in VRAM
		!(mask & LLVertexBuffer::MAP_WEIGHT4)) //TODO: add support for weights
	{
		buffer_usage = GL_DYNAMIC_COPY_ARB;
	}

#if LL_DARWIN
	// HACK from Leslie:
	// Disable VBO usage for alpha on Mac OS X because it kills the framerate
	// due to implicit calls to glTexSubImage that are beyond our control.
	// (this works because the only calls here that sort by distance are alpha)
	if (distance_sort)
	{
		buffer_usage = 0x0;
	}
#endif
	
<<<<<<< HEAD

	LLCachedControl<S32> max_vbo_size(gSavedSettings, "RenderMaxVBOSize", 512);
=======
	//calculate maximum number of vertices to store in a single buffer
	static LLCachedControl<S32> max_vbo_size(gSavedSettings, "RenderMaxVBOSize", 512);
>>>>>>> bf8cc6b2
	U32 max_vertices = (max_vbo_size * 1024)/LLVertexBuffer::calcVertexSize(group->getSpatialPartition()->mVertexDataMask);
	max_vertices = llmin(max_vertices, (U32) 65535);

	{
		LL_RECORD_BLOCK_TIME(FTM_GEN_DRAW_INFO_SORT);
		if (!distance_sort)
		{
			//sort faces by things that break batches
			std::sort(faces, faces+face_count, CompareBatchBreakerModified());
		}
		else
		{
			//sort faces by distance
			std::sort(faces, faces+face_count, LLFace::CompareDistanceGreater());
		}
	}
				
	bool hud_group = group->isHUDGroup() ;
	LLFace** face_iter = faces;
	LLFace** end_faces = faces+face_count;
	
	LLSpatialGroup::buffer_map_t buffer_map;

	LLViewerTexture* last_tex = NULL;
	S32 buffer_index = 0;

	if (distance_sort)
	{
		buffer_index = -1;
	}

	S32 texture_index_channels = 1;
	
	if (gGLManager.mGLSLVersionMajor > 1 || gGLManager.mGLSLVersionMinor >= 30)
	{
		texture_index_channels = LLGLSLShader::sIndexedTextureChannels-1; //always reserve one for shiny for now just for simplicity;
	}

	if (LLPipeline::sRenderDeferred && distance_sort)
	{
		texture_index_channels = gDeferredAlphaProgram.mFeatures.mIndexedTextureChannels;
	}

	static LLCachedControl<U32> max_texture_index(gSavedSettings, "RenderMaxTextureIndex", 16);
	texture_index_channels = llmin(texture_index_channels, (S32) max_texture_index);
	
	//NEVER use more than 16 texture index channels (workaround for prevalent driver bug)
	texture_index_channels = llmin(texture_index_channels, 16);

	bool flexi = false;

	while (face_iter != end_faces)
	{
		//pull off next face
		LLFace* facep = *face_iter;
		LLViewerTexture* tex = facep->getTexture();
		LLMaterialPtr mat = facep->getTextureEntry()->getMaterialParams();

		if (distance_sort)
		{
			tex = NULL;
		}

		if (last_tex == tex)
		{
			buffer_index++;
		}
		else
		{
			last_tex = tex;
			buffer_index = 0;
		}

		bool bake_sunlight = LLPipeline::sBakeSunlight && facep->getDrawable()->isStatic(); 

		U32 index_count = facep->getIndicesCount();
		U32 geom_count = facep->getGeomCount();

		flexi = flexi || facep->getViewerObject()->getVolume()->isUnique();

		//sum up vertices needed for this render batch
		LLFace** i = face_iter;
		++i;
		
		const U32 MAX_TEXTURE_COUNT = 32;
		LLViewerTexture* texture_list[MAX_TEXTURE_COUNT];
		
		U32 texture_count = 0;

		{
			LL_RECORD_BLOCK_TIME(FTM_GEN_DRAW_INFO_FACE_SIZE);
			if (batch_textures)
			{
				U8 cur_tex = 0;
				facep->setTextureIndex(cur_tex);
				if (texture_count < MAX_TEXTURE_COUNT)
				{
					texture_list[texture_count++] = tex;
				}

				if (can_batch_texture(facep))
				{ //populate texture_list with any textures that can be batched
				  //move i to the next unbatchable face
					while (i != end_faces)
					{
						facep = *i;
						
						if (!can_batch_texture(facep))
						{ //face is bump mapped or has an animated texture matrix -- can't 
							//batch more than 1 texture at a time
							facep->setTextureIndex(0);
							break;
						}

						if (facep->getTexture() != tex)
						{
							if (distance_sort)
							{ //textures might be out of order, see if texture exists in current batch
								bool found = false;
								for (U32 tex_idx = 0; tex_idx < texture_count; ++tex_idx)
								{
									if (facep->getTexture() == texture_list[tex_idx])
									{
										cur_tex = tex_idx;
										found = true;
										break;
									}
								}

								if (!found)
								{
									cur_tex = texture_count;
								}
							}
							else
							{
								cur_tex++;
							}

							if (cur_tex >= texture_index_channels)
							{ //cut batches when index channels are depleted
								break;
							}

							tex = facep->getTexture();

							if (texture_count < MAX_TEXTURE_COUNT)
							{
								texture_list[texture_count++] = tex;
							}
						}

						if (geom_count + facep->getGeomCount() > max_vertices)
						{ //cut batches on geom count too big
							break;
						}

						++i;

						flexi = flexi || facep->getViewerObject()->getVolume()->isUnique();

						index_count += facep->getIndicesCount();
						geom_count += facep->getGeomCount();

						facep->setTextureIndex(cur_tex);
					}
				}
				else
				{
					facep->setTextureIndex(0);
				}

				tex = texture_list[0];
			}
			else
			{
				while (i != end_faces && 
					(LLPipeline::sTextureBindTest || 
						(distance_sort || 
							((*i)->getTexture() == tex &&
							((*i)->getTextureEntry()->getMaterialParams() == mat)))))
				{
					facep = *i;
			

					//face has no texture index
					facep->mDrawInfo = NULL;
					facep->setTextureIndex(FACE_DO_NOT_BATCH_TEXTURES);

					if (geom_count + facep->getGeomCount() > max_vertices)
					{ //cut batches on geom count too big
						break;
					}

					++i;
					index_count += facep->getIndicesCount();
					geom_count += facep->getGeomCount();

					flexi = flexi || facep->getViewerObject()->getVolume()->isUnique();
				}
			}
		}


		if (flexi && buffer_usage && buffer_usage != GL_STREAM_DRAW_ARB)
		{
			buffer_usage = GL_STREAM_DRAW_ARB;
		}

		//create vertex buffer
		LLPointer<LLVertexBuffer> buffer;

		{
			LL_RECORD_BLOCK_TIME(FTM_GEN_DRAW_INFO_ALLOCATE);
			buffer = createVertexBuffer(mask, buffer_usage);
			if(!buffer->allocateBuffer(geom_count, index_count, TRUE))
			{
				LL_WARNS() << "Failed to allocate group Vertex Buffer to "
					<< geom_count << " vertices and "
					<< index_count << " indices" << LL_ENDL;
				buffer = NULL;
			}
		}

		if (buffer)
		{
			geometryBytes += buffer->getSize() + buffer->getIndicesSize();
			buffer_map[mask][*face_iter].push_back(buffer);
		}

		//add face geometry

		U32 indices_index = 0;
		U16 index_offset = 0;

		while (face_iter < i)
		{
			//update face indices for new buffer
			facep = *face_iter;
			if (buffer.isNull())
			{
				// Bulk allocation failed
				facep->setVertexBuffer(buffer);
				facep->setSize(0, 0); // mark as no geometry
				++face_iter;
				continue;
			}
			facep->setIndicesIndex(indices_index);
			facep->setGeomIndex(index_offset);
			facep->setVertexBuffer(buffer);	
			
			if (batch_textures && facep->getTextureIndex() == FACE_DO_NOT_BATCH_TEXTURES)
			{
				LL_ERRS() << "Invalid texture index." << LL_ENDL;
			}
			
			{
				//for debugging, set last time face was updated vs moved
				facep->updateRebuildFlags();

				if (!LLPipeline::sDelayVBUpdate)
				{ //copy face geometry into vertex buffer
					LLDrawable* drawablep = facep->getDrawable();
					LLVOVolume* vobj = drawablep->getVOVolume();
					LLVolume* volume = vobj->getVolume();

					if (drawablep->isState(LLDrawable::ANIMATED_CHILD))
					{
						vobj->updateRelativeXform(true);
					}

					U32 te_idx = facep->getTEOffset();

					llassert(!facep->isState(LLFace::RIGGED));

					if (!facep->getGeometryVolume(*volume, te_idx, 
						vobj->getRelativeXform(), vobj->getRelativeXformInvTrans(), index_offset,true))
					{
						LL_WARNS() << "Failed to get geometry for face!" << LL_ENDL;
					}

					if (drawablep->isState(LLDrawable::ANIMATED_CHILD))
					{
						vobj->updateRelativeXform(false);
					}
				}
			}

			index_offset += facep->getGeomCount();
			indices_index += facep->getIndicesCount();

			//append face to appropriate render batch

			BOOL force_simple = facep->getPixelArea() < FORCE_SIMPLE_RENDER_AREA;
			BOOL fullbright = facep->isState(LLFace::FULLBRIGHT);
			if ((mask & LLVertexBuffer::MAP_NORMAL) == 0)
			{ //paranoia check to make sure GL doesn't try to read non-existant normals
				fullbright = TRUE;
			}

			if (hud_group)
			{ //all hud attachments are fullbright
				fullbright = TRUE;
			}

			const LLTextureEntry* te = facep->getTextureEntry();
			tex = facep->getTexture();

			BOOL is_alpha = (facep->getPoolType() == LLDrawPool::POOL_ALPHA) ? TRUE : FALSE;
		
			LLMaterial* mat = te->getMaterialParams().get();

			bool can_be_shiny = true;
			if (mat)
			{
				U8 mode = mat->getDiffuseAlphaMode();
				can_be_shiny = mode == LLMaterial::DIFFUSE_ALPHA_MODE_NONE ||
								mode == LLMaterial::DIFFUSE_ALPHA_MODE_EMISSIVE;
			}

            F32 te_alpha = te->getColor().mV[3]; 
			bool use_legacy_bump = te->getBumpmap() && (te->getBumpmap() < 18) && (!mat || mat->getNormalID().isNull());
			bool opaque = te_alpha >= 0.999f;
            bool transparent = te_alpha < 0.999f;

            is_alpha = (is_alpha || transparent) ? TRUE : FALSE;

			if (mat && LLPipeline::sRenderDeferred && !hud_group)
			{
				bool material_pass = false;

				// do NOT use 'fullbright' for this logic or you risk sending
				// things without normals down the materials pipeline and will
				// render poorly if not crash NORSPEC-240,314
				//
				if (te->getFullbright())
				{
					if (mat->getDiffuseAlphaMode() == LLMaterial::DIFFUSE_ALPHA_MODE_MASK)
					{
						if (opaque)
						{
							registerFace(group, facep, LLRenderPass::PASS_FULLBRIGHT_ALPHA_MASK);
						}
						else
						{
							registerFace(group, facep, LLRenderPass::PASS_ALPHA);
						}
					}
					else if (is_alpha)
					{
						registerFace(group, facep, LLRenderPass::PASS_ALPHA);
					}
					else
					{
						if (mat->getEnvironmentIntensity() > 0 || te->getShiny() > 0)
						{
							material_pass = true;
						}
						else
						{
                            if (opaque)
						    {
							    registerFace(group, facep, LLRenderPass::PASS_FULLBRIGHT);
                            }
                            else
                            {
                                registerFace(group, facep, LLRenderPass::PASS_ALPHA);
                            }
						}
					}
				}
				else if (no_materials)
				{
					registerFace(group, facep, LLRenderPass::PASS_SIMPLE);
				}
				else if (transparent)
				{
					registerFace(group, facep, LLRenderPass::PASS_ALPHA);
				}
				else if (use_legacy_bump)
				{
					// we have a material AND legacy bump settings, but no normal map
					registerFace(group, facep, LLRenderPass::PASS_BUMP);
				}
				else
				{
					material_pass = true;
				}

				if (material_pass)
				{
					static const U32 pass[] = 
					{
						LLRenderPass::PASS_MATERIAL,
						LLRenderPass::PASS_ALPHA, //LLRenderPass::PASS_MATERIAL_ALPHA,
						LLRenderPass::PASS_MATERIAL_ALPHA_MASK,
						LLRenderPass::PASS_MATERIAL_ALPHA_EMISSIVE,
						LLRenderPass::PASS_SPECMAP,
						LLRenderPass::PASS_ALPHA, //LLRenderPass::PASS_SPECMAP_BLEND,
						LLRenderPass::PASS_SPECMAP_MASK,
						LLRenderPass::PASS_SPECMAP_EMISSIVE,
						LLRenderPass::PASS_NORMMAP,
						LLRenderPass::PASS_ALPHA, //LLRenderPass::PASS_NORMMAP_BLEND,
						LLRenderPass::PASS_NORMMAP_MASK,
						LLRenderPass::PASS_NORMMAP_EMISSIVE,
						LLRenderPass::PASS_NORMSPEC,
						LLRenderPass::PASS_ALPHA, //LLRenderPass::PASS_NORMSPEC_BLEND,
						LLRenderPass::PASS_NORMSPEC_MASK,
						LLRenderPass::PASS_NORMSPEC_EMISSIVE,
					};

					U32 mask = mat->getShaderMask();

					llassert(mask < sizeof(pass)/sizeof(U32));

					mask = llmin(mask, (U32)(sizeof(pass)/sizeof(U32)-1));

					registerFace(group, facep, pass[mask]);
				}
			}
			else if (mat)
			{
				U8 mode = mat->getDiffuseAlphaMode();

                is_alpha = (is_alpha || (mode == LLMaterial::DIFFUSE_ALPHA_MODE_BLEND));

				if (is_alpha)
				{
					mode = LLMaterial::DIFFUSE_ALPHA_MODE_BLEND;
				}

				if (mode == LLMaterial::DIFFUSE_ALPHA_MODE_MASK)
				{
					registerFace(group, facep, fullbright ? LLRenderPass::PASS_FULLBRIGHT_ALPHA_MASK : LLRenderPass::PASS_ALPHA_MASK);
				}
				else if (is_alpha )
				{
					registerFace(group, facep, LLRenderPass::PASS_ALPHA);
				}
				else if (gPipeline.canUseVertexShaders()
					&& LLPipeline::sRenderBump 
					&& te->getShiny() 
					&& can_be_shiny)
				{
					registerFace(group, facep, fullbright ? LLRenderPass::PASS_FULLBRIGHT_SHINY : LLRenderPass::PASS_SHINY);
				}
				else
				{
					registerFace(group, facep, fullbright ? LLRenderPass::PASS_FULLBRIGHT : LLRenderPass::PASS_SIMPLE);
				}
			}
			else if (is_alpha)
			{
				// can we safely treat this as an alpha mask?
				if (facep->getFaceColor().mV[3] <= 0.f)
				{ //100% transparent, don't render unless we're highlighting transparent
					registerFace(group, facep, LLRenderPass::PASS_ALPHA_INVISIBLE);
				}
				else if (facep->canRenderAsMask())
				{
					if (te->getFullbright() || LLPipeline::sNoAlpha)
					{
						registerFace(group, facep, LLRenderPass::PASS_FULLBRIGHT_ALPHA_MASK);
					}
					else
					{
						registerFace(group, facep, LLRenderPass::PASS_ALPHA_MASK);
					}
				}
				else
				{
					registerFace(group, facep, LLRenderPass::PASS_ALPHA);
				}
			}
			else if (gPipeline.canUseVertexShaders()
				&& LLPipeline::sRenderBump 
				&& te->getShiny() 
				&& can_be_shiny)
			{ //shiny
				if (tex->getPrimaryFormat() == GL_ALPHA)
				{ //invisiprim+shiny
					registerFace(group, facep, LLRenderPass::PASS_INVISI_SHINY);
					registerFace(group, facep, LLRenderPass::PASS_INVISIBLE);
				}
				else if (LLPipeline::sRenderDeferred && !hud_group)
				{ //deferred rendering
					if (te->getFullbright())
					{ //register in post deferred fullbright shiny pass
						registerFace(group, facep, LLRenderPass::PASS_FULLBRIGHT_SHINY);
						if (te->getBumpmap())
						{ //register in post deferred bump pass
							registerFace(group, facep, LLRenderPass::PASS_POST_BUMP);
						}
					}
					else if (use_legacy_bump)
					{ //register in deferred bump pass
						registerFace(group, facep, LLRenderPass::PASS_BUMP);
					}
					else
					{ //register in deferred simple pass (deferred simple includes shiny)
						llassert(mask & LLVertexBuffer::MAP_NORMAL);
						registerFace(group, facep, LLRenderPass::PASS_SIMPLE);
					}
				}
				else if (fullbright)
				{	//not deferred, register in standard fullbright shiny pass					
					registerFace(group, facep, LLRenderPass::PASS_FULLBRIGHT_SHINY);
				}
				else
				{ //not deferred or fullbright, register in standard shiny pass
					registerFace(group, facep, LLRenderPass::PASS_SHINY);
				}
			}
			else
			{ //not alpha and not shiny
				if (!is_alpha && tex->getPrimaryFormat() == GL_ALPHA)
				{ //invisiprim
					registerFace(group, facep, LLRenderPass::PASS_INVISIBLE);
				}
				else if (fullbright || bake_sunlight)
				{ //fullbright
					if (mat && mat->getDiffuseAlphaMode() == LLMaterial::DIFFUSE_ALPHA_MODE_MASK)
					{
						registerFace(group, facep, LLRenderPass::PASS_FULLBRIGHT_ALPHA_MASK);
					}
					else
					{
						registerFace(group, facep, LLRenderPass::PASS_FULLBRIGHT);
					}
					if (LLPipeline::sRenderDeferred && !hud_group && LLPipeline::sRenderBump && use_legacy_bump)
					{ //if this is the deferred render and a bump map is present, register in post deferred bump
						registerFace(group, facep, LLRenderPass::PASS_POST_BUMP);
					}
				}
				else
				{
					if (LLPipeline::sRenderDeferred && LLPipeline::sRenderBump && use_legacy_bump)
					{ //non-shiny or fullbright deferred bump
						registerFace(group, facep, LLRenderPass::PASS_BUMP);
					}
					else
					{ //all around simple
						llassert(mask & LLVertexBuffer::MAP_NORMAL);
						if (mat && mat->getDiffuseAlphaMode() == LLMaterial::DIFFUSE_ALPHA_MODE_MASK)
						{ //material alpha mask can be respected in non-deferred
							registerFace(group, facep, LLRenderPass::PASS_ALPHA_MASK);
						}
						else
						{
							registerFace(group, facep, LLRenderPass::PASS_SIMPLE);
						}
				    }
				}
				
				
				if (!gPipeline.canUseVertexShaders() && 
					!is_alpha && 
					te->getShiny() && 
					LLPipeline::sRenderBump)
				{ //shiny as an extra pass when shaders are disabled
					registerFace(group, facep, LLRenderPass::PASS_SHINY);
				}
			}
			
			//not sure why this is here, and looks like it might cause bump mapped objects to get rendered redundantly -- davep 5/11/2010
			if (!is_alpha && (hud_group || !LLPipeline::sRenderDeferred))
			{
				llassert((mask & LLVertexBuffer::MAP_NORMAL) || fullbright);
				facep->setPoolType((fullbright) ? LLDrawPool::POOL_FULLBRIGHT : LLDrawPool::POOL_SIMPLE);
				
				if (!force_simple && LLPipeline::sRenderBump && use_legacy_bump)
				{
					registerFace(group, facep, LLRenderPass::PASS_BUMP);
				}
			}

			if (!is_alpha && LLPipeline::sRenderGlow && te->getGlow() > 0.f)
			{
				registerFace(group, facep, LLRenderPass::PASS_GLOW);
			}
						
			++face_iter;
		}

		if (buffer)
		{
			buffer->flush();
		}
	}

	group->mBufferMap[mask].clear();
	for (LLSpatialGroup::buffer_texture_map_t::iterator i = buffer_map[mask].begin(); i != buffer_map[mask].end(); ++i)
	{
		group->mBufferMap[mask][i->first] = i->second;
	}

	return geometryBytes;
}

void LLGeometryManager::addGeometryCount(LLSpatialGroup* group, U32 &vertex_count, U32 &index_count)
{	
	//initialize to default usage for this partition
	U32 usage = group->getSpatialPartition()->mBufferUsage;
	
	//clear off any old faces
	mFaceList.clear();

	//for each drawable

	for (LLSpatialGroup::element_iter drawable_iter = group->getDataBegin(); drawable_iter != group->getDataEnd(); ++drawable_iter)
	{
		LLDrawable* drawablep = (LLDrawable*)(*drawable_iter)->getDrawable();
		
		if (!drawablep || drawablep->isDead())
		{
			continue;
		}
	
		if (drawablep->isAnimating())
		{ //fall back to stream draw for animating verts
			usage = GL_STREAM_DRAW_ARB;
		}

		//for each face
		for (S32 i = 0; i < drawablep->getNumFaces(); i++)
		{
			//sum up face verts and indices
			drawablep->updateFaceSize(i);
			LLFace* facep = drawablep->getFace(i);
			if (facep)
			{
				if (facep->hasGeometry() && facep->getPixelArea() > FORCE_CULL_AREA && 
					facep->getGeomCount() + vertex_count <= 65536)
				{
					vertex_count += facep->getGeomCount();
					index_count += facep->getIndicesCount();
				
					//remember face (for sorting)
					mFaceList.push_back(facep);
				}
				else
				{
					facep->clearVertexBuffer();
				}
			}
		}
	}
	
	group->mBufferUsage = usage;
}

LLHUDPartition::LLHUDPartition(LLViewerRegion* regionp) : LLBridgePartition(regionp)
{
	mPartitionType = LLViewerRegion::PARTITION_HUD;
	mDrawableType = LLPipeline::RENDER_TYPE_HUD;
	mSlopRatio = 0.f;
	mLODPeriod = 1;
}

void LLHUDPartition::shift(const LLVector4a &offset)
{
	//HUD objects don't shift with region crossing.  That would be silly.
}<|MERGE_RESOLUTION|>--- conflicted
+++ resolved
@@ -6515,13 +6515,8 @@
 	}
 #endif
 	
-<<<<<<< HEAD
-
-	LLCachedControl<S32> max_vbo_size(gSavedSettings, "RenderMaxVBOSize", 512);
-=======
-	//calculate maximum number of vertices to store in a single buffer
+
 	static LLCachedControl<S32> max_vbo_size(gSavedSettings, "RenderMaxVBOSize", 512);
->>>>>>> bf8cc6b2
 	U32 max_vertices = (max_vbo_size * 1024)/LLVertexBuffer::calcVertexSize(group->getSpatialPartition()->mVertexDataMask);
 	max_vertices = llmin(max_vertices, (U32) 65535);
 
