--- conflicted
+++ resolved
@@ -477,7 +477,6 @@
 		//
 
 		S32 result = unpackTEMessage(mesgsys, _PREHASH_ObjectData, (S32) block_num);
-<<<<<<< HEAD
 		//<FS:Beq> Improved bad object handling courtesy of Drake.
 		if (TEM_INVALID == result)
 		{
@@ -502,13 +501,6 @@
 			}
 		}
 		// </FS:Beq>
-		if (result & teDirtyBits)
-		{
-			updateTEData();
-		}
-=======
-		
->>>>>>> a2e418f2
 		if (result & TEM_CHANGE_MEDIA)
 		{
 			retval |= MEDIA_FLAGS_CHANGED;
@@ -1748,7 +1740,7 @@
 void LLVOVolume::forceLOD(S32 lod)
 {
 	mLOD = lod;
-	gPipeline.markRebuild(mDrawable, LLDrawable::REBUILD_VOLUME, FALSE);
+	gPipeline.markRebuild(mDrawable, LLDrawable::REBUILD_VOLUME);
 	mLODChanged = true;
 }
 //</FS:Beq>
