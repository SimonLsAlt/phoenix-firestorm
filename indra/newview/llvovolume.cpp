/** 
 * @file llvovolume.cpp
 * @brief LLVOVolume class implementation
 *
 * $LicenseInfo:firstyear=2001&license=viewerlgpl$
 * Second Life Viewer Source Code
 * Copyright (C) 2010, Linden Research, Inc.
 * 
 * This library is free software; you can redistribute it and/or
 * modify it under the terms of the GNU Lesser General Public
 * License as published by the Free Software Foundation;
 * version 2.1 of the License only.
 * 
 * This library is distributed in the hope that it will be useful,
 * but WITHOUT ANY WARRANTY; without even the implied warranty of
 * MERCHANTABILITY or FITNESS FOR A PARTICULAR PURPOSE.  See the GNU
 * Lesser General Public License for more details.
 * 
 * You should have received a copy of the GNU Lesser General Public
 * License along with this library; if not, write to the Free Software
 * Foundation, Inc., 51 Franklin Street, Fifth Floor, Boston, MA  02110-1301  USA
 * 
 * Linden Research, Inc., 945 Battery Street, San Francisco, CA  94111  USA
 * $/LicenseInfo$
 */

// A "volume" is a box, cylinder, sphere, or other primitive shape.

#include "llviewerprecompiledheaders.h"

#include "llvovolume.h"

#include <sstream>

#include "llviewercontrol.h"
#include "lldir.h"
#include "llflexibleobject.h"
#include "llfloatertools.h"
#include "llmaterialid.h"
#include "llmaterialtable.h"
#include "llprimitive.h"
#include "llvolume.h"
#include "llvolumeoctree.h"
#include "llvolumemgr.h"
#include "llvolumemessage.h"
#include "material_codes.h"
#include "message.h"
#include "llpluginclassmedia.h" // for code in the mediaEvent handler
#include "object_flags.h"
#include "lldrawable.h"
#include "lldrawpoolavatar.h"
#include "lldrawpoolbump.h"
#include "llface.h"
#include "llspatialpartition.h"
#include "llhudmanager.h"
#include "llflexibleobject.h"
#include "llskinningutil.h"
#include "llsky.h"
#include "lltexturefetch.h"
#include "llvector4a.h"
#include "llviewercamera.h"
#include "llviewertexturelist.h"
#include "llviewerobjectlist.h"
#include "llviewerregion.h"
#include "llviewertextureanim.h"
#include "llworld.h"
#include "llselectmgr.h"
#include "pipeline.h"
#include "llsdutil.h"
#include "llmatrix4a.h"
#include "llmediaentry.h"
#include "llmediadataclient.h"
#include "llmeshrepository.h"
#include "llnotifications.h"
#include "llnotificationsutil.h"
#include "llagent.h"
#include "llviewermediafocus.h"
#include "lldatapacker.h"
#include "llviewershadermgr.h"
#include "llvoavatar.h"
#include "llcontrolavatar.h"
#include "llvoavatarself.h"
#include "llvocache.h"
#include "llmaterialmgr.h"
#include "llanimationstates.h"
#include "llinventorytype.h"
#include "llviewerinventory.h"
#include "llcallstack.h"
#include "llsculptidsize.h"
#include "llavatarappearancedefines.h"
// [RLVa:KB] - Checked: RLVa-2.0.0
#include "rlvactions.h"
#include "rlvlocks.h"
// [/RLVa:KB]
#include "llviewernetwork.h"
#include "fsperfstats.h" // <FS:Beq> performance stats support

const F32 FORCE_SIMPLE_RENDER_AREA = 512.f;
const F32 FORCE_CULL_AREA = 8.f;
U32 JOINT_COUNT_REQUIRED_FOR_FULLRIG = 1;

BOOL gAnimateTextures = TRUE;
//extern BOOL gHideSelectedObjects;

F32 LLVOVolume::sLODFactor = 1.f;
F32	LLVOVolume::sLODSlopDistanceFactor = 0.5f; //Changing this to zero, effectively disables the LOD transition slop 
F32 LLVOVolume::sDistanceFactor = 1.0f;
S32 LLVOVolume::sNumLODChanges = 0;
S32 LLVOVolume::mRenderComplexity_last = 0;
S32 LLVOVolume::mRenderComplexity_current = 0;
LLPointer<LLObjectMediaDataClient> LLVOVolume::sObjectMediaClient = NULL;
LLPointer<LLObjectMediaNavigateClient> LLVOVolume::sObjectMediaNavigateClient = NULL;

// NaCl - Graphics crasher protection
static bool enableVolumeSAPProtection()
{
	static LLCachedControl<bool> protect(gSavedSettings, "RenderVolumeSAProtection");
	return protect;
}
// NaCl End

// Implementation class of LLMediaDataClientObject.  See llmediadataclient.h
class LLMediaDataClientObjectImpl : public LLMediaDataClientObject
{
public:
	LLMediaDataClientObjectImpl(LLVOVolume *obj, bool isNew) : mObject(obj), mNew(isNew) 
	{
		mObject->addMDCImpl();
	}
	~LLMediaDataClientObjectImpl()
	{
		mObject->removeMDCImpl();
	}
	
	virtual U8 getMediaDataCount() const 
		{ return mObject->getNumTEs(); }

	virtual LLSD getMediaDataLLSD(U8 index) const 
		{
			LLSD result;
			LLTextureEntry *te = mObject->getTE(index); 
			if (NULL != te)
			{
				llassert((te->getMediaData() != NULL) == te->hasMedia());
				if (te->getMediaData() != NULL)
				{
					result = te->getMediaData()->asLLSD();
					// XXX HACK: workaround bug in asLLSD() where whitelist is not set properly
					// See DEV-41949
					if (!result.has(LLMediaEntry::WHITELIST_KEY))
					{
						result[LLMediaEntry::WHITELIST_KEY] = LLSD::emptyArray();
					}
				}
			}
			return result;
		}
	virtual bool isCurrentMediaUrl(U8 index, const std::string &url) const
		{
			LLTextureEntry *te = mObject->getTE(index); 
			if (te)
			{
				if (te->getMediaData())
				{
					return (te->getMediaData()->getCurrentURL() == url);
				}
			}
			return url.empty();
		}

	virtual LLUUID getID() const
		{ return mObject->getID(); }

	virtual void mediaNavigateBounceBack(U8 index)
		{ mObject->mediaNavigateBounceBack(index); }
	
	virtual bool hasMedia() const
		{ return mObject->hasMedia(); }
	
	virtual void updateObjectMediaData(LLSD const &data, const std::string &version_string) 
		{ mObject->updateObjectMediaData(data, version_string); }
	
	virtual F64 getMediaInterest() const 
		{ 
			F64 interest = mObject->getTotalMediaInterest();
			if (interest < (F64)0.0)
			{
				// media interest not valid yet, try pixel area
				interest = mObject->getPixelArea();
				// HACK: force recalculation of pixel area if interest is the "magic default" of 1024.
				if (interest == 1024.f)
				{
					const_cast<LLVOVolume*>(static_cast<LLVOVolume*>(mObject))->setPixelAreaAndAngle(gAgent);
					interest = mObject->getPixelArea();
				}
			}
			return interest; 
		}
	
	virtual bool isInterestingEnough() const
		{
			return LLViewerMedia::getInstance()->isInterestingEnough(mObject, getMediaInterest());
		}

	virtual std::string getCapabilityUrl(const std::string &name) const
		{ return mObject->getRegion()->getCapability(name); }
	
	virtual bool isDead() const
		{ return mObject->isDead(); }
	
	virtual U32 getMediaVersion() const
		{ return LLTextureEntry::getVersionFromMediaVersionString(mObject->getMediaURL()); }
	
	virtual bool isNew() const
		{ return mNew; }

private:
	LLPointer<LLVOVolume> mObject;
	bool mNew;
};


LLVOVolume::LLVOVolume(const LLUUID &id, const LLPCode pcode, LLViewerRegion *regionp)
	: LLViewerObject(id, pcode, regionp),
	// NaCl - Graphics crasher protection
	  mVolumeImpl(NULL),
	  mVolumeSurfaceArea(-1.f)
	// NaCl End
{
	mTexAnimMode = 0;
	mRelativeXform.setIdentity();
	mRelativeXformInvTrans.setIdentity();

	mFaceMappingChanged = FALSE;
	mLOD = MIN_LOD;
    mLODDistance = 0.0f;
    mLODAdjustedDistance = 0.0f;
    mLODRadius = 0.0f;
	mTextureAnimp = NULL;
	mVolumeChanged = FALSE;
	mVObjRadius = LLVector3(1,1,0.5f).length();
	mNumFaces = 0;
	mLODChanged = FALSE;
	mSculptChanged = FALSE;
    mColorChanged = FALSE;
	mSpotLightPriority = 0.f;

	mSkinInfoFailed = false;
	mSkinInfo = NULL;

	mMediaImplList.resize(getNumTEs());
	mLastFetchedMediaVersion = -1;
    mServerDrawableUpdateCount = 0;
	memset(&mIndexInTex, 0, sizeof(S32) * LLRender::NUM_VOLUME_TEXTURE_CHANNELS);
	mMDCImplCount = 0;
	mLastRiggingInfoLOD = -1;
	mResetDebugText = false;
	mIsLocalMesh = false;
	mIsLocalMeshUsingScale = false;
}

LLVOVolume::~LLVOVolume()
{
	delete mTextureAnimp;
	mTextureAnimp = NULL;
	delete mVolumeImpl;
	mVolumeImpl = NULL;

	gMeshRepo.unregisterMesh(this);

	if(!mMediaImplList.empty())
	{
		for(U32 i = 0 ; i < mMediaImplList.size() ; i++)
		{
			if(mMediaImplList[i].notNull())
			{
				mMediaImplList[i]->removeObject(this) ;
			}
		}
	}
}

void LLVOVolume::markDead()
{
	if (!mDead)
	{
        if (getVolume())
        {
            LLSculptIDSize::instance().rem(getVolume()->getParams().getSculptID());
        }

		if(getMDCImplCount() > 0)
		{
			LLMediaDataClientObject::ptr_t obj = new LLMediaDataClientObjectImpl(const_cast<LLVOVolume*>(this), false);
			if (sObjectMediaClient) sObjectMediaClient->removeFromQueue(obj);
			if (sObjectMediaNavigateClient) sObjectMediaNavigateClient->removeFromQueue(obj);
		}
		
		// Detach all media impls from this object
		for(U32 i = 0 ; i < mMediaImplList.size() ; i++)
		{
			removeMediaImpl(i);
		}

		if (mSculptTexture.notNull())
		{
			mSculptTexture->removeVolume(LLRender::SCULPT_TEX, this);
		}

		if (mLightTexture.notNull())
		{
			mLightTexture->removeVolume(LLRender::LIGHT_TEX, this);
		}
	}
	
	LLViewerObject::markDead();
}


// static
void LLVOVolume::initClass()
{
	// gSavedSettings better be around
	if (gSavedSettings.getBOOL("PrimMediaMasterEnabled"))
	{
		const F32 queue_timer_delay = gSavedSettings.getF32("PrimMediaRequestQueueDelay");
		const F32 retry_timer_delay = gSavedSettings.getF32("PrimMediaRetryTimerDelay");
		const U32 max_retries = gSavedSettings.getU32("PrimMediaMaxRetries");
		const U32 max_sorted_queue_size = gSavedSettings.getU32("PrimMediaMaxSortedQueueSize");
		const U32 max_round_robin_queue_size = gSavedSettings.getU32("PrimMediaMaxRoundRobinQueueSize");
		sObjectMediaClient = new LLObjectMediaDataClient(queue_timer_delay, retry_timer_delay, max_retries, 
														 max_sorted_queue_size, max_round_robin_queue_size);
		sObjectMediaNavigateClient = new LLObjectMediaNavigateClient(queue_timer_delay, retry_timer_delay, 
																	 max_retries, max_sorted_queue_size, max_round_robin_queue_size);
	}
}

// static
void LLVOVolume::cleanupClass()
{
    sObjectMediaClient = NULL;
    sObjectMediaNavigateClient = NULL;
}

U32 LLVOVolume::processUpdateMessage(LLMessageSystem *mesgsys,
										  void **user_data,
										  U32 block_num, EObjectUpdateType update_type,
										  LLDataPacker *dp)
{
	// <FS:Ansariel> Improved bad object handling
	static LLCachedControl<bool> fsEnforceStrictObjectCheck(gSavedSettings, "FSEnforceStrictObjectCheck");
	bool enfore_strict_object_check = LLGridManager::instance().isInSecondLife() && fsEnforceStrictObjectCheck;
	// </FS:Ansariel>

	// local mesh begin
	// rationale: we don't want server updates for a local object, cause the server tends to override things.
	if (mIsLocalMesh)
	{
		return 0;
	}
	// local mesh end

	LLColor4U color;
	const S32 teDirtyBits = (TEM_CHANGE_TEXTURE|TEM_CHANGE_COLOR|TEM_CHANGE_MEDIA);
    const bool previously_volume_changed = mVolumeChanged;
    const bool previously_face_mapping_changed = mFaceMappingChanged;
    const bool previously_color_changed = mColorChanged;

	// Do base class updates...
	U32 retval = LLViewerObject::processUpdateMessage(mesgsys, user_data, block_num, update_type, dp);

	LLUUID sculpt_id;
	U8 sculpt_type = 0;
	if (isSculpted())
	{
		LLSculptParams *sculpt_params = (LLSculptParams *)getParameterEntry(LLNetworkData::PARAMS_SCULPT);
		sculpt_id = sculpt_params->getSculptTexture();
		sculpt_type = sculpt_params->getSculptType();

        LL_DEBUGS("ObjectUpdate") << "uuid " << mID << " set sculpt_id " << sculpt_id << LL_ENDL;
        dumpStack("ObjectUpdateStack");
	}

	if (!dp)
	{
		if (update_type == OUT_FULL)
		{
			////////////////////////////////
			//
			// Unpack texture animation data
			//
			//

			if (mesgsys->getSizeFast(_PREHASH_ObjectData, block_num, _PREHASH_TextureAnim))
			{
				if (!mTextureAnimp)
				{
					mTextureAnimp = new LLViewerTextureAnim(this);
				}
				else
				{
					if (!(mTextureAnimp->mMode & LLTextureAnim::SMOOTH))
					{
						mTextureAnimp->reset();
					}
				}
				mTexAnimMode = 0;
				
				mTextureAnimp->unpackTAMessage(mesgsys, block_num);
			}
			else
			{
				if (mTextureAnimp)
				{
					delete mTextureAnimp;
					mTextureAnimp = NULL;

                    for (S32 i = 0; i < getNumTEs(); i++)
                    {
                        LLFace* facep = mDrawable->getFace(i);
                        if (facep && facep->mTextureMatrix)
                        {
                            // delete or reset
                            delete facep->mTextureMatrix;
                            facep->mTextureMatrix = NULL;
                        }
                    }

					gPipeline.markTextured(mDrawable);
					mFaceMappingChanged = TRUE;
					mTexAnimMode = 0;
				}
			}

			// Unpack volume data
			LLVolumeParams volume_params;
			// <FS:Beq> Extend the bogus volume error handling to the other code path
			//LLVolumeMessage::unpackVolumeParams(&volume_params, mesgsys, _PREHASH_ObjectData, block_num);
			BOOL res = LLVolumeMessage::unpackVolumeParams(&volume_params, mesgsys, _PREHASH_ObjectData, block_num);
			if (!res)
			{
				//<FS:Beq> Improved bad object handling courtesy of Drake.
				std::string region_name = "unknown region";
				if (getRegion())
				{
					region_name = getRegion()->getName();
					if (enfore_strict_object_check)
					{
						LL_WARNS() << "An invalid object (" << getID() << ") has been removed (FSEnforceStrictObjectCheck)" << LL_ENDL;
						getRegion()->addCacheMissFull(getLocalID()); // force cache skip the object
					}
				}
				LL_WARNS() << "Bogus volume parameters in object " << getID() << " @ " << getPositionRegion()
					<< " in " << region_name << LL_ENDL;
				
				if (enfore_strict_object_check)
				{
					gObjectList.killObject(this);
					return (INVALID_UPDATE);
				}
				// </FS:Beq>
			}

			volume_params.setSculptID(sculpt_id, sculpt_type);

			if (setVolume(volume_params, 0))
			{
				markForUpdate(TRUE);
			}
		}

		// Sigh, this needs to be done AFTER the volume is set as well, otherwise bad stuff happens...
		////////////////////////////
		//
		// Unpack texture entry data
		//

		S32 result = unpackTEMessage(mesgsys, _PREHASH_ObjectData, (S32) block_num);
		//<FS:Beq> Improved bad object handling courtesy of Drake.
		if (TEM_INVALID == result)
		{
			// There's something bogus in the data that we're unpacking.
			std::string region_name = "unknown region";
			if (getRegion())
			{
				region_name = getRegion()->getName();
				if (enfore_strict_object_check)
				{
					LL_WARNS() << "An invalid object (" << getID() << ") has been removed (FSEnforceStrictObjectCheck)" << LL_ENDL;
					getRegion()->addCacheMissFull(getLocalID()); // force cache skip
				}
			}

			LL_WARNS() << "Bogus TE data in object " << getID() << " @ " << getPositionRegion()
				<< " in " << region_name << LL_ENDL;
			if (enfore_strict_object_check)
			{
				gObjectList.killObject(this);
				return (INVALID_UPDATE);
			}
		}
		// </FS:Beq>
		if (result & teDirtyBits)
		{
			updateTEData();
		}
		if (result & TEM_CHANGE_MEDIA)
		{
			retval |= MEDIA_FLAGS_CHANGED;
		}
	}
	else
	{
		if (update_type != OUT_TERSE_IMPROVED)
		{
			LLVolumeParams volume_params;
			BOOL res = LLVolumeMessage::unpackVolumeParams(&volume_params, *dp);
			if (!res)
			{
				//<FS:Beq> Improved bad object handling courtesy of Drake.
				//LL_WARNS() << "Bogus volume parameters in object " << getID() << LL_ENDL;
				//LL_WARNS() << getRegion()->getOriginGlobal() << LL_ENDL;
				std::string region_name = "unknown region";
				if (getRegion())
				{
					region_name = getRegion()->getName();
					if (enfore_strict_object_check)
					{
						LL_WARNS() << "An invalid object (" << getID() << ") has been removed (FSEnforceStrictObjectCheck)" << LL_ENDL;
						getRegion()->addCacheMissFull(getLocalID()); // force cache skip the object
					}
				}
				LL_WARNS() << "Bogus volume parameters in object " << getID() << " @ " << getPositionRegion() 
							<< " in " << region_name << LL_ENDL;
				// <FS:Beq> [FIRE-16995] [CRASH] Continuous crashing upon entering 3 adjacent sims incl. Hathian, D8, Devil's Pocket
				// A bad object entry in a .slc simobject cache can result in an unreadable/unusable volume 
				// This leaves the volume in an uncertain state and can result in a crash when later code access an uninitialised pointer
				// return an INVALID_UPDATE instead
				// <FS:Beq> July 2017 Change backed out due to side effects. FIRE-16995 still an exposure. 
				// return(INVALID_UPDATE);
				// NOTE: An option here would be to correctly return the media status using "retval |= INVALID_UPDATE"
				if (enfore_strict_object_check)
				{
					gObjectList.killObject(this);
					return (INVALID_UPDATE);
				}
				// </FS:Beq>
			}

			volume_params.setSculptID(sculpt_id, sculpt_type);

			if (setVolume(volume_params, 0))
			{
				markForUpdate(TRUE);
			}
			S32 res2 = unpackTEMessage(*dp);
			if (TEM_INVALID == res2)
			{
				// There's something bogus in the data that we're unpacking.
				dp->dumpBufferToLog();
				//<FS:Beq> Improved bad object handling courtesy of Drake.
				//LL_WARNS() << "Flushing cache files" << LL_ENDL;

				//if(LLVOCache::instanceExists() && getRegion())
				//{
				//	LLVOCache::getInstance()->removeEntry(getRegion()->getHandle()) ;
				//}
				//
				//LL_WARNS() << "Bogus TE data in " << getID() << LL_ENDL;
				std::string region_name = "unknown region";
				if (getRegion())
				{
					region_name = getRegion()->getName();
					if (enfore_strict_object_check)
					{
						LL_WARNS() << "An invalid object (" << getID() << ") has been removed (FSEnforceStrictObjectCheck)" << LL_ENDL;
						getRegion()->addCacheMissFull(getLocalID()); // force cache skip
					}
				}
						
				LL_WARNS() << "Bogus TE data in object " << getID() << " @ " << getPositionRegion()
					<< " in " << region_name << LL_ENDL;
				if (enfore_strict_object_check)
				{
					gObjectList.killObject(this);
					return (INVALID_UPDATE);
				}
				// </FS:Beq>
			}
			else 
			{
				if (res2 & teDirtyBits) 
				{
					updateTEData();
				}
				if (res2 & TEM_CHANGE_MEDIA)
				{
					retval |= MEDIA_FLAGS_CHANGED;
				}
			}

			U32 value = dp->getPassFlags();

			if (value & 0x40)
			{
				if (!mTextureAnimp)
				{
					mTextureAnimp = new LLViewerTextureAnim(this);
				}
				else
				{
					if (!(mTextureAnimp->mMode & LLTextureAnim::SMOOTH))
					{
						mTextureAnimp->reset();
					}
				}
				mTexAnimMode = 0;
				mTextureAnimp->unpackTAMessage(*dp);
			}
			else if (mTextureAnimp)
			{
				delete mTextureAnimp;
				mTextureAnimp = NULL;

                for (S32 i = 0; i < getNumTEs(); i++)
                {
                    LLFace* facep = mDrawable->getFace(i);
                    if (facep && facep->mTextureMatrix)
                    {
                        // delete or reset
                        delete facep->mTextureMatrix;
                        facep->mTextureMatrix = NULL;
                    }
                }

				gPipeline.markTextured(mDrawable);
				mFaceMappingChanged = TRUE;
				mTexAnimMode = 0;
			}

			if (value & 0x400)
			{ //particle system (new)
				unpackParticleSource(*dp, mOwnerID, false);
			}
		}
		else
		{
			S32 texture_length = mesgsys->getSizeFast(_PREHASH_ObjectData, block_num, _PREHASH_TextureEntry);
			if (texture_length)
			{
				U8							tdpbuffer[1024];
				LLDataPackerBinaryBuffer	tdp(tdpbuffer, 1024);
				mesgsys->getBinaryDataFast(_PREHASH_ObjectData, _PREHASH_TextureEntry, tdpbuffer, 0, block_num, 1024);
				S32 result = unpackTEMessage(tdp);
				if (result & teDirtyBits)
				{
					updateTEData();
				}
				if (result & TEM_CHANGE_MEDIA)
				{
					retval |= MEDIA_FLAGS_CHANGED;
				}
			}
		}
	}
// <FS:CR> OpenSim returns a zero. Don't request MediaData where MOAP isn't supported
	//if (retval & (MEDIA_URL_REMOVED | MEDIA_URL_ADDED | MEDIA_URL_UPDATED | MEDIA_FLAGS_CHANGED))
	if (retval != 0 && retval & (MEDIA_URL_REMOVED | MEDIA_URL_ADDED | MEDIA_URL_UPDATED | MEDIA_FLAGS_CHANGED))
// </FS:CR>
	{
		// If only the media URL changed, and it isn't a media version URL,
		// ignore it
		if ( ! ( retval & (MEDIA_URL_ADDED | MEDIA_URL_UPDATED) &&
				 mMedia && ! mMedia->mMediaURL.empty() &&
				 ! LLTextureEntry::isMediaVersionString(mMedia->mMediaURL) ) )
		{
			// If the media changed at all, request new media data
			LL_DEBUGS("MediaOnAPrim") << "Media update: " << getID() << ": retval=" << retval << " Media URL: " <<
                ((mMedia) ?  mMedia->mMediaURL : std::string("")) << LL_ENDL;
			requestMediaDataUpdate(retval & MEDIA_FLAGS_CHANGED);
		}
        else {
            LL_INFOS("MediaOnAPrim") << "Ignoring media update for: " << getID() << " Media URL: " <<
                ((mMedia) ?  mMedia->mMediaURL : std::string("")) << LL_ENDL;
        }
	}
	// ...and clean up any media impls
	cleanUpMediaImpls();

    if ((
            (mVolumeChanged && !previously_volume_changed) ||
            (mFaceMappingChanged && !previously_face_mapping_changed) ||
            (mColorChanged && !previously_color_changed)
        )
        && !mLODChanged) {
        onDrawableUpdateFromServer();
    }

	return retval;
}

// Called when a volume, material, etc is updated by the server, possibly by a
// script. If this occurs too often for this object, mark it as active so that
// it doesn't disrupt the octree/render batches, thereby potentially causing a
// big performance penalty.
void LLVOVolume::onDrawableUpdateFromServer()
{
    constexpr U32 UPDATES_UNTIL_ACTIVE = 8;
    ++mServerDrawableUpdateCount;
    if (mDrawable && !mDrawable->isActive() && mServerDrawableUpdateCount > UPDATES_UNTIL_ACTIVE)
    {
        mDrawable->makeActive();
    }
}

void LLVOVolume::animateTextures()
{
	if (!mDead)
	{
		F32 off_s = 0.f, off_t = 0.f, scale_s = 1.f, scale_t = 1.f, rot = 0.f;
		S32 result = mTextureAnimp->animateTextures(off_s, off_t, scale_s, scale_t, rot);
	
		if (result)
		{
			if (!mTexAnimMode)
			{
				mFaceMappingChanged = TRUE;
				gPipeline.markTextured(mDrawable);
			}
			mTexAnimMode = result | mTextureAnimp->mMode;
				
			S32 start=0, end=mDrawable->getNumFaces()-1;
			if (mTextureAnimp->mFace >= 0 && mTextureAnimp->mFace <= end)
			{
				start = end = mTextureAnimp->mFace;
			}
		
			for (S32 i = start; i <= end; i++)
			{
				LLFace* facep = mDrawable->getFace(i);
				if (!facep) continue;
				if(facep->getVirtualSize() <= MIN_TEX_ANIM_SIZE && facep->mTextureMatrix) continue;

				const LLTextureEntry* te = facep->getTextureEntry();
			
				if (!te)
				{
					continue;
				}
		
				if (!(result & LLViewerTextureAnim::ROTATE))
				{
					te->getRotation(&rot);
				}
				if (!(result & LLViewerTextureAnim::TRANSLATE))
				{
					te->getOffset(&off_s,&off_t);
				}			
				if (!(result & LLViewerTextureAnim::SCALE))
				{
					te->getScale(&scale_s, &scale_t);
				}

				if (!facep->mTextureMatrix)
				{
					facep->mTextureMatrix = new LLMatrix4();
				}

				LLMatrix4& tex_mat = *facep->mTextureMatrix;
				tex_mat.setIdentity();
				LLVector3 trans ;

					trans.set(LLVector3(off_s+0.5f, off_t+0.5f, 0.f));			
					tex_mat.translate(LLVector3(-0.5f, -0.5f, 0.f));

				LLVector3 scale(scale_s, scale_t, 1.f);			
				LLQuaternion quat;
				quat.setQuat(rot, 0, 0, -1.f);
		
				tex_mat.rotate(quat);				

				LLMatrix4 mat;
				mat.initAll(scale, LLQuaternion(), LLVector3());
				tex_mat *= mat;
		
				tex_mat.translate(trans);
			}
		}
		else
		{
			if (mTexAnimMode && mTextureAnimp->mRate == 0)
			{
				U8 start, count;

				if (mTextureAnimp->mFace == -1)
				{
					start = 0;
					count = getNumTEs();
				}
				else
				{
					start = (U8) mTextureAnimp->mFace;
					count = 1;
				}

				for (S32 i = start; i < start + count; i++)
				{
					if (mTexAnimMode & LLViewerTextureAnim::TRANSLATE)
					{
						setTEOffset(i, mTextureAnimp->mOffS, mTextureAnimp->mOffT);				
					}
					if (mTexAnimMode & LLViewerTextureAnim::SCALE)
					{
						setTEScale(i, mTextureAnimp->mScaleS, mTextureAnimp->mScaleT);	
					}
					if (mTexAnimMode & LLViewerTextureAnim::ROTATE)
					{
						setTERotation(i, mTextureAnimp->mRot);
					}
				}

				gPipeline.markTextured(mDrawable);
				mFaceMappingChanged = TRUE;
				mTexAnimMode = 0;
			}
		}
	}
}

void LLVOVolume::updateTextures()
{
	const F32 TEXTURE_AREA_REFRESH_TIME = 5.f; // seconds
	if (mTextureUpdateTimer.getElapsedTimeF32() > TEXTURE_AREA_REFRESH_TIME)
	{
		updateTextureVirtualSize();

		if (mDrawable.notNull() && !isVisible() && !mDrawable->isActive())
		{ //delete vertex buffer to free up some VRAM
			LLSpatialGroup* group  = mDrawable->getSpatialGroup();
			if (group && (group->mVertexBuffer.notNull() || !group->mBufferMap.empty() || !group->mDrawMap.empty()))
			{
				group->destroyGL(true);

				//flag the group as having changed geometry so it gets a rebuild next time
				//it becomes visible
				group->setState(LLSpatialGroup::GEOM_DIRTY | LLSpatialGroup::MESH_DIRTY | LLSpatialGroup::NEW_DRAWINFO);
			}
		}


    }
}

BOOL LLVOVolume::isVisible() const 
{
	if(mDrawable.notNull() && mDrawable->isVisible())
	{
		return TRUE ;
	}

	if(isAttachment())
	{
		LLViewerObject* objp = (LLViewerObject*)getParent() ;
		while(objp && !objp->isAvatar())
		{
			objp = (LLViewerObject*)objp->getParent() ;
		}

		return objp && objp->mDrawable.notNull() && objp->mDrawable->isVisible() ;
	}

	return FALSE ;
}

void LLVOVolume::updateTextureVirtualSize(bool forced)
{
    LL_PROFILE_ZONE_SCOPED_CATEGORY_VOLUME;
	// Update the pixel area of all faces

    if (mDrawable.isNull())
    {
        return;
    }

	if(!forced)
	{
		if(!isVisible())
		{ //don't load textures for non-visible faces
			const S32 num_faces = mDrawable->getNumFaces();
			for (S32 i = 0; i < num_faces; i++)
			{
				LLFace* face = mDrawable->getFace(i);
				if (face)
				{
					face->setPixelArea(0.f); 
					face->setVirtualSize(0.f);
				}
			}

			return ;
		}

		if (!gPipeline.hasRenderType(LLPipeline::RENDER_TYPE_SIMPLE))
		{
			return;
		}
	}

	static LLCachedControl<bool> dont_load_textures(gSavedSettings,"TextureDisable", false);
		
	if (dont_load_textures || LLAppViewer::getTextureFetch()->mDebugPause) // || !mDrawable->isVisible())
	{
		return;
	}

	mTextureUpdateTimer.reset();
	
	F32 old_area = mPixelArea;
	mPixelArea = 0.f;

	const S32 num_faces = mDrawable->getNumFaces();
	F32 min_vsize=999999999.f, max_vsize=0.f;
	LLViewerCamera* camera = LLViewerCamera::getInstance();
	for (S32 i = 0; i < num_faces; i++)
	{
		LLFace* face = mDrawable->getFace(i);
		if (!face) continue;
		const LLTextureEntry *te = face->getTextureEntry();
		LLViewerTexture *imagep = face->getTexture();
		if (!imagep || !te ||			
			face->mExtents[0].equals3(face->mExtents[1]))
		{
			continue;
		}
		
		F32 vsize;
		F32 old_size = face->getVirtualSize();

		if (isHUDAttachment())
		{
			F32 area = (F32) camera->getScreenPixelArea();
			vsize = area;
			imagep->setBoostLevel(LLGLTexture::BOOST_HUD);
 			face->setPixelArea(area); // treat as full screen
			face->setVirtualSize(vsize);
		}
		else
		{
			vsize = face->getTextureVirtualSize();
		}

		mPixelArea = llmax(mPixelArea, face->getPixelArea());		

		if (face->mTextureMatrix != NULL)
		{
			if ((vsize < MIN_TEX_ANIM_SIZE && old_size > MIN_TEX_ANIM_SIZE) ||
				(vsize > MIN_TEX_ANIM_SIZE && old_size < MIN_TEX_ANIM_SIZE))
			{
				gPipeline.markRebuild(mDrawable, LLDrawable::REBUILD_TCOORD, FALSE);
			}
		}
				
		if (gPipeline.hasRenderDebugMask(LLPipeline::RENDER_DEBUG_TEXTURE_AREA))
		{
			if (vsize < min_vsize) min_vsize = vsize;
			if (vsize > max_vsize) max_vsize = vsize;
		}
		else if (gPipeline.hasRenderDebugMask(LLPipeline::RENDER_DEBUG_TEXTURE_PRIORITY))
		{
			LLViewerFetchedTexture* img = LLViewerTextureManager::staticCastToFetchedTexture(imagep) ;
			if(img)
			{
				F32 pri = img->getDecodePriority();
				pri = llmax(pri, 0.0f);
				if (pri < min_vsize) min_vsize = pri;
				if (pri > max_vsize) max_vsize = pri;
			}
		}
		else if (gPipeline.hasRenderDebugMask(LLPipeline::RENDER_DEBUG_FACE_AREA))
		{
			F32 pri = mPixelArea;
			if (pri < min_vsize) min_vsize = pri;
			if (pri > max_vsize) max_vsize = pri;
		}	
	}
	
	if (isSculpted())
	{
        updateSculptTexture();
		
		

		if (mSculptTexture.notNull())
		{
			mSculptTexture->setBoostLevel(llmax((S32)mSculptTexture->getBoostLevel(),
												(S32)LLGLTexture::BOOST_SCULPTED));
			mSculptTexture->setForSculpt() ;
			
			if(!mSculptTexture->isCachedRawImageReady())
			{
				S32 lod = llmin(mLOD, 3);
				F32 lodf = ((F32)(lod + 1.0f)/4.f);
				F32 tex_size = lodf * LLViewerTexture::sMaxSculptRez ;
				mSculptTexture->addTextureStats(2.f * tex_size * tex_size, FALSE);
			
				//if the sculpty very close to the view point, load first
				{				
					LLVector3 lookAt = getPositionAgent() - camera->getOrigin();
					F32 dist = lookAt.normVec() ;
					F32 cos_angle_to_view_dir = lookAt * camera->getXAxis() ;				
					mSculptTexture->setAdditionalDecodePriority(0.8f * LLFace::calcImportanceToCamera(cos_angle_to_view_dir, dist)) ;
				}
			}
	
			S32 texture_discard = mSculptTexture->getCachedRawImageLevel(); //try to match the texture
			S32 current_discard = getVolume() ? getVolume()->getSculptLevel() : -2 ;

			if (texture_discard >= 0 && //texture has some data available
				(texture_discard < current_discard || //texture has more data than last rebuild
				current_discard < 0)) //no previous rebuild
			{
				gPipeline.markRebuild(mDrawable, LLDrawable::REBUILD_VOLUME, FALSE);
				mSculptChanged = TRUE;
			}

			if (gPipeline.hasRenderDebugMask(LLPipeline::RENDER_DEBUG_SCULPTED))
			{
				setDebugText(llformat("T%d C%d V%d\n%dx%d",
										  texture_discard, current_discard, getVolume()->getSculptLevel(),
										  mSculptTexture->getHeight(), mSculptTexture->getWidth()));
			}
		}

	}

	if (getLightTextureID().notNull())
	{
		LLLightImageParams* params = (LLLightImageParams*) getParameterEntry(LLNetworkData::PARAMS_LIGHT_IMAGE);
		LLUUID id = params->getLightTexture();
		mLightTexture = LLViewerTextureManager::getFetchedTexture(id, FTT_DEFAULT, TRUE, LLGLTexture::BOOST_ALM);
		if (mLightTexture.notNull())
		{
			F32 rad = getLightRadius();
			mLightTexture->addTextureStats(gPipeline.calcPixelArea(getPositionAgent(), 
																	LLVector3(rad,rad,rad),
																	*camera));
		}	
	}
	
	if (gPipeline.hasRenderDebugMask(LLPipeline::RENDER_DEBUG_TEXTURE_AREA))
	{
		setDebugText(llformat("%.0f:%.0f", (F32) sqrt(min_vsize),(F32) sqrt(max_vsize)));
	}
 	else if (gPipeline.hasRenderDebugMask(LLPipeline::RENDER_DEBUG_TEXTURE_PRIORITY))
 	{
 		setDebugText(llformat("%.0f:%.0f", (F32) sqrt(min_vsize),(F32) sqrt(max_vsize)));
 	}
	else if (gPipeline.hasRenderDebugMask(LLPipeline::RENDER_DEBUG_FACE_AREA))
	{
		setDebugText(llformat("%.0f:%.0f", (F32) sqrt(min_vsize),(F32) sqrt(max_vsize)));
	}
	else if (gPipeline.hasRenderDebugMask(LLPipeline::RENDER_DEBUG_TEXTURE_SIZE))
	{
		// mDrawable->getNumFaces();
		std::set<LLViewerFetchedTexture*> tex_list;
		std::string output="";
		for(S32 i = 0 ; i < num_faces; i++)
		{
			LLFace* facep = mDrawable->getFace(i) ;
			if(facep)
			{						
				LLViewerFetchedTexture* tex = dynamic_cast<LLViewerFetchedTexture*>(facep->getTexture()) ;
				if(tex)
				{
					if(tex_list.find(tex) != tex_list.end())
					{
						continue ; //already displayed.
					}
					tex_list.insert(tex);
					S32 width= tex->getWidth();
					S32 height= tex->getHeight();
					output+=llformat("%dx%d\n",width,height);
				}
			}
		}
		setDebugText(output);
	}

	if (mPixelArea == 0)
	{ //flexi phasing issues make this happen
		mPixelArea = old_area;
	}
}

BOOL LLVOVolume::isActive() const
{
	return !mStatic;
}

BOOL LLVOVolume::setMaterial(const U8 material)
{
	BOOL res = LLViewerObject::setMaterial(material);
	
	return res;
}

void LLVOVolume::setTexture(const S32 face)
{
	llassert(face < getNumTEs());
	gGL.getTexUnit(0)->bind(getTEImage(face));
}

void LLVOVolume::setScale(const LLVector3 &scale, BOOL damped)
{
	if (scale != getScale())
	{
		// store local radius
		LLViewerObject::setScale(scale);

		if (mVolumeImpl)
		{
			mVolumeImpl->onSetScale(scale, damped);
		}
		
		updateRadius();

		//since drawable transforms do not include scale, changing volume scale
		//requires an immediate rebuild of volume verts.
		gPipeline.markRebuild(mDrawable, LLDrawable::REBUILD_POSITION, TRUE);
	}
}

LLFace* LLVOVolume::addFace(S32 f)
{
	const LLTextureEntry* te = getTE(f);
	LLViewerTexture* imagep = getTEImage(f);
	if ( te && te->getMaterialParams().notNull())
	{
		LLViewerTexture* normalp = getTENormalMap(f);
		LLViewerTexture* specularp = getTESpecularMap(f);
		return mDrawable->addFace(te, imagep, normalp, specularp);
	}
	return mDrawable->addFace(te, imagep);
}

LLDrawable *LLVOVolume::createDrawable(LLPipeline *pipeline)
{
	pipeline->allocDrawable(this);
		
	mDrawable->setRenderType(LLPipeline::RENDER_TYPE_VOLUME);

	S32 max_tes_to_set = getNumTEs();
	for (S32 i = 0; i < max_tes_to_set; i++)
	{
		addFace(i);
	}
	mNumFaces = max_tes_to_set;

	if (isAttachment())
	{
		mDrawable->makeActive();
	}

	if (getIsLight())
	{
		// Add it to the pipeline mLightSet
		gPipeline.setLight(mDrawable, TRUE);
	}
	
	updateRadius();
	bool force_update = true; // avoid non-alpha mDistance update being optimized away
	mDrawable->updateDistance(*LLViewerCamera::getInstance(), force_update);

	return mDrawable;
}

BOOL LLVOVolume::setVolume(const LLVolumeParams &params_in, const S32 detail, bool unique_volume)
{
    LL_PROFILE_ZONE_SCOPED_CATEGORY_VOLUME;
	LLVolumeParams volume_params = params_in;

	S32 last_lod = mVolumep.notNull() ? LLVolumeLODGroup::getVolumeDetailFromScale(mVolumep->getDetail()) : -1;
	S32 lod = mLOD;

	BOOL is404 = FALSE;
	
	if (isSculpted())
	{
		// if it's a mesh
		if ((volume_params.getSculptType() & LL_SCULPT_TYPE_MASK) == LL_SCULPT_TYPE_MESH)
		{ //meshes might not have all LODs, get the force detail to best existing LOD
			if (NO_LOD != lod)
			{
				lod = gMeshRepo.getActualMeshLOD(volume_params, lod);
				if (lod == -1)
				{
					is404 = TRUE;
					lod = 0;
				}
			}
		}
	}

	// Check if we need to change implementations
	bool is_flexible = (volume_params.getPathParams().getCurveType() == LL_PCODE_PATH_FLEXIBLE);
	if (is_flexible)
	{
		setParameterEntryInUse(LLNetworkData::PARAMS_FLEXIBLE, TRUE, false);
		if (!mVolumeImpl)
		{
			LLFlexibleObjectData* data = (LLFlexibleObjectData*)getParameterEntry(LLNetworkData::PARAMS_FLEXIBLE);
			mVolumeImpl = new LLVolumeImplFlexible(this, data);
		}
	}
	else
	{
		// Mark the parameter not in use
		setParameterEntryInUse(LLNetworkData::PARAMS_FLEXIBLE, FALSE, false);
		if (mVolumeImpl)
		{
			delete mVolumeImpl;
			mVolumeImpl = NULL;
			if (mDrawable.notNull())
			{
				// Undo the damage we did to this matrix
				mDrawable->updateXform(FALSE);
			}
		}
	}
	
	if (is404)
	{
		setIcon(LLViewerTextureManager::getFetchedTextureFromFile("icons/Inv_Mesh.png", FTT_LOCAL_FILE, TRUE, LLGLTexture::BOOST_UI));
		//render prim proxy when mesh loading attempts give up
		volume_params.setSculptID(LLUUID::null, LL_SCULPT_TYPE_NONE);

	}

	if ((LLPrimitive::setVolume(volume_params, lod, (mVolumeImpl && mVolumeImpl->isVolumeUnique()))) || mSculptChanged)
	{
		mFaceMappingChanged = TRUE;
		
		if (mVolumeImpl)
		{
			mVolumeImpl->onSetVolume(volume_params, mLOD);
		}
	
		updateSculptTexture();
		// NaCl - Graphics crasher protection
		getVolume()->calcSurfaceArea();
		// NaCl End

		if (isSculpted())
		{
			updateSculptTexture();
			// if it's a mesh
			if ((volume_params.getSculptType() & LL_SCULPT_TYPE_MASK) == LL_SCULPT_TYPE_MESH)
			{
				if (mSkinInfo && mSkinInfo->mMeshID != volume_params.getSculptID())
				{
					mSkinInfo = NULL;
					mSkinInfoFailed = false;
				}

				if (!getVolume()->isMeshAssetLoaded())
				{ 
					//load request not yet issued, request pipeline load this mesh
					S32 available_lod = gMeshRepo.loadMesh(this, volume_params, lod, last_lod);
					if (available_lod != lod)
					{
						LLPrimitive::setVolume(volume_params, available_lod);
					}
				}
				
				if (!mSkinInfo && !mSkinInfoFailed)
				{
					const LLMeshSkinInfo* skin_info = gMeshRepo.getSkinInfo(volume_params.getSculptID(), this);
					if (skin_info)
					{
						notifySkinInfoLoaded(skin_info);
					}
				}
			}
			else // otherwise is sculptie
			{
				if (mSculptTexture.notNull())
				{
					sculpt();
				}
			}
		}

		static LLCachedControl<bool> use_transform_feedback(gSavedSettings, "RenderUseTransformFeedback", false);

		bool cache_in_vram = use_transform_feedback && gTransformPositionProgram.mProgramObject &&
			(!mVolumeImpl || !mVolumeImpl->isVolumeUnique());

		if (cache_in_vram)
		{ //this volume might be used as source data for a transform object, put it in vram
			LLVolume* volume = getVolume();
			for (S32 i = 0; i < volume->getNumFaces(); ++i)
			{
				const LLVolumeFace& face = volume->getVolumeFace(i);
				if (face.mVertexBuffer.notNull())
				{ //already cached
					break;
				}
				volume->genTangents(i);
				LLFace::cacheFaceInVRAM(face);
			}
		}

		return TRUE;
	}
	else if (NO_LOD == lod) 
	{
		LLSculptIDSize::instance().resetSizeSum(volume_params.getSculptID());
	}

	return FALSE;
}

void LLVOVolume::updateSculptTexture()
{
	LLPointer<LLViewerFetchedTexture> old_sculpt = mSculptTexture;

	if (isSculpted() && !isMesh())
	{
		LLSculptParams *sculpt_params = (LLSculptParams *)getParameterEntry(LLNetworkData::PARAMS_SCULPT);
		LLUUID id =  sculpt_params->getSculptTexture();
		if (id.notNull())
		{
			mSculptTexture = LLViewerTextureManager::getFetchedTexture(id, FTT_DEFAULT, TRUE, LLGLTexture::BOOST_NONE, LLViewerTexture::LOD_TEXTURE);
		}

		mSkinInfoFailed = false;
		mSkinInfo = NULL;
	}
	else
	{
		mSculptTexture = NULL;
	}

	if (mSculptTexture != old_sculpt)
	{
		if (old_sculpt.notNull())
		{
			old_sculpt->removeVolume(LLRender::SCULPT_TEX, this);
		}
		if (mSculptTexture.notNull())
		{
			mSculptTexture->addVolume(LLRender::SCULPT_TEX, this);
		}
	}
	
}

void LLVOVolume::updateVisualComplexity()
{
    LLVOAvatar* avatar = getAvatarAncestor();
    if (avatar)
    {
        avatar->updateVisualComplexity();
    }
    LLVOAvatar* rigged_avatar = getAvatar();
    if(rigged_avatar && (rigged_avatar != avatar))
    {
        rigged_avatar->updateVisualComplexity();
    }
}

void LLVOVolume::notifyMeshLoaded()
{ 
	mSculptChanged = TRUE;
	gPipeline.markRebuild(mDrawable, LLDrawable::REBUILD_GEOMETRY, TRUE);

    LLVOAvatar *av = getAvatar();
    if (av && !isAnimatedObject())
    {
        av->addAttachmentOverridesForObject(this);
        av->notifyAttachmentMeshLoaded();
    }
    LLControlAvatar *cav = getControlAvatar();
    if (cav && isAnimatedObject())
    {
        cav->addAttachmentOverridesForObject(this);
        cav->notifyAttachmentMeshLoaded();
    }
    updateVisualComplexity();
}

void LLVOVolume::notifySkinInfoLoaded(const LLMeshSkinInfo* skin)
{
	mSkinInfoFailed = false;
	mSkinInfo = skin;

	notifyMeshLoaded();
}

void LLVOVolume::notifySkinInfoUnavailable()
{
	mSkinInfoFailed = true;
	mSkinInfo = nullptr;
}

// sculpt replaces generate() for sculpted surfaces
void LLVOVolume::sculpt()
{	
	if (mSculptTexture.notNull())
	{				
		U16 sculpt_height = 0;
		U16 sculpt_width = 0;
		S8 sculpt_components = 0;
		const U8* sculpt_data = NULL;
	
		S32 discard_level = mSculptTexture->getCachedRawImageLevel() ;
		LLImageRaw* raw_image = mSculptTexture->getCachedRawImage() ;
		
		S32 max_discard = mSculptTexture->getMaxDiscardLevel();
		if (discard_level > max_discard)
		{
			discard_level = max_discard;    // clamp to the best we can do			
		}
		if(discard_level > MAX_DISCARD_LEVEL)
		{
			return; //we think data is not ready yet.
		}

		S32 current_discard = getVolume()->getSculptLevel() ;
		if(current_discard < -2)
		{
			static S32 low_sculpty_discard_warning_count = 1;
			S32 exponent = llmax(1, llfloor( log10((F64) low_sculpty_discard_warning_count) ));
			S32 interval = pow(10.0, exponent);
			if ( low_sculpty_discard_warning_count < 10 ||
				(low_sculpty_discard_warning_count % interval) == 0)
			{	// Log first 10 time, then decreasing intervals afterwards otherwise this can flood the logs
				LL_WARNS() << "WARNING!!: Current discard for sculpty " << mSculptTexture->getID() 
					<< " at " << current_discard 
					<< " is less than -2." 
					<< " Hit this " << low_sculpty_discard_warning_count << " times"
					<< LL_ENDL;
			}
			low_sculpty_discard_warning_count++;
			
			// corrupted volume... don't update the sculpty
			return;
		}
		else if (current_discard > MAX_DISCARD_LEVEL)
		{
			static S32 high_sculpty_discard_warning_count = 1;
			S32 exponent = llmax(1, llfloor( log10((F64) high_sculpty_discard_warning_count) ));
			S32 interval = pow(10.0, exponent);
			if ( high_sculpty_discard_warning_count < 10 ||
				(high_sculpty_discard_warning_count % interval) == 0)
			{	// Log first 10 time, then decreasing intervals afterwards otherwise this can flood the logs
				LL_WARNS() << "WARNING!!: Current discard for sculpty " << mSculptTexture->getID() 
					<< " at " << current_discard 
					<< " is more than than allowed max of " << MAX_DISCARD_LEVEL
					<< ".  Hit this " << high_sculpty_discard_warning_count << " times"
					<< LL_ENDL;
			}
			high_sculpty_discard_warning_count++;

			// corrupted volume... don't update the sculpty			
			return;
		}

		if (current_discard == discard_level)  // no work to do here
			return;
		
		if(!raw_image)
		{
			llassert(discard_level < 0) ;

			sculpt_width = 0;
			sculpt_height = 0;
			sculpt_data = NULL ;

			if(LLViewerTextureManager::sTesterp)
			{
				LLViewerTextureManager::sTesterp->updateGrayTextureBinding();
			}
		}
		else
		{					
			sculpt_height = raw_image->getHeight();
			sculpt_width = raw_image->getWidth();
			sculpt_components = raw_image->getComponents();		
					   
			sculpt_data = raw_image->getData();

			if(LLViewerTextureManager::sTesterp)
			{
				mSculptTexture->updateBindStatsForTester() ;
			}
		}
		getVolume()->sculpt(sculpt_width, sculpt_height, sculpt_components, sculpt_data, discard_level, mSculptTexture->isMissingAsset());

		//notify rebuild any other VOVolumes that reference this sculpty volume
		for (S32 i = 0; i < mSculptTexture->getNumVolumes(LLRender::SCULPT_TEX); ++i)
		{
			LLVOVolume* volume = (*(mSculptTexture->getVolumeList(LLRender::SCULPT_TEX)))[i];
			if (volume != this && volume->getVolume() == getVolume())
			{
				gPipeline.markRebuild(volume->mDrawable, LLDrawable::REBUILD_GEOMETRY, FALSE);
			}
		}
	}
}

S32	LLVOVolume::computeLODDetail(F32 distance, F32 radius, F32 lod_factor)
{
	S32	cur_detail;
	if (LLPipeline::sDynamicLOD)
	{
		// We've got LOD in the profile, and in the twist.  Use radius.
		F32 tan_angle = (lod_factor*radius)/distance;
		cur_detail = LLVolumeLODGroup::getDetailFromTan(ll_round(tan_angle, 0.01f));
	}
	else
	{
		cur_detail = llclamp((S32) (sqrtf(radius)*lod_factor*4.f), 0, 3);
	}
	return cur_detail;
}

std::string get_debug_object_lod_text(LLVOVolume *rootp)
{
    std::string cam_dist_string = "";
    cam_dist_string += LLStringOps::getReadableNumber(rootp->mLODDistance) +  " ";
    std::string lod_string = llformat("%d",rootp->getLOD());
    F32 lod_radius = rootp->mLODRadius;
    S32 cam_dist_count = 0;
    LLViewerObject::const_child_list_t& child_list = rootp->getChildren();
    for (LLViewerObject::const_child_list_t::const_iterator iter = child_list.begin();
         iter != child_list.end(); ++iter)
    {
        LLViewerObject *childp = *iter;
        LLVOVolume *volp = dynamic_cast<LLVOVolume*>(childp);
        if (volp)
        {
            lod_string += llformat("%d",volp->getLOD());
            if (volp->isRiggedMesh())
            {
                // Rigged/animatable mesh. This is computed from the
                // avatar dynamic box, so value from any vol will be
                // the same.
                lod_radius = volp->mLODRadius;
            }
            if (volp->mDrawable)
            {
                if (cam_dist_count < 4)
                {
                    cam_dist_string += LLStringOps::getReadableNumber(volp->mLODDistance) +  " ";
                    cam_dist_count++;
                }
            }
        }
    }
    std::string result = llformat("lod_radius %s dists %s lods %s",
                                  LLStringOps::getReadableNumber(lod_radius).c_str(),
                                  cam_dist_string.c_str(),
                                  lod_string.c_str());
    return result;
}

BOOL LLVOVolume::calcLOD()
{
	if (mDrawable.isNull())
	{
		return FALSE;
	}

	S32 cur_detail = 0;
	
	F32 radius;
	F32 distance;
	F32 lod_factor = LLVOVolume::sLODFactor;

	if (mDrawable->isState(LLDrawable::RIGGED))
	{
		LLVOAvatar* avatar = getAvatar(); 
		
		// Not sure how this can really happen, but alas it does. Better exit here than crashing.
		if( !avatar || !avatar->mDrawable )
		{
			return FALSE;
		}

		distance = avatar->mDrawable->mDistanceWRTCamera;


        if (avatar->isControlAvatar())
        {
            // MAINT-7926 Handle volumes in an animated object as a special case
            const LLVector3* box = avatar->getLastAnimExtents();
            LLVector3 diag = box[1] - box[0];
            radius = diag.magVec() * 0.5f;
            LL_DEBUGS("DynamicBox") << avatar->getFullname() << " diag " << diag << " radius " << radius << LL_ENDL;
        }
        else
        {
            // Volume in a rigged mesh attached to a regular avatar.
            // Note this isn't really a radius, so distance calcs are off by factor of 2
            //radius = avatar->getBinRadius();
            // SL-937: add dynamic box handling for rigged mesh on regular avatars.
            const LLVector3* box = avatar->getLastAnimExtents();
            LLVector3 diag = box[1] - box[0];
            radius = diag.magVec(); // preserve old BinRadius behavior - 2x off
            LL_DEBUGS("DynamicBox") << avatar->getFullname() << " diag " << diag << " radius " << radius << LL_ENDL;
        }
        if (distance <= 0.f || radius <= 0.f)
        {
            LL_DEBUGS("DynamicBox","CalcLOD") << "avatar distance/radius uninitialized, skipping" << LL_ENDL;
            return FALSE;
        }
	}
	else
	{
		distance = mDrawable->mDistanceWRTCamera;
		radius = getVolume() ? getVolume()->mLODScaleBias.scaledVec(getScale()).length() : getScale().length();
        if (distance <= 0.f || radius <= 0.f)
        {
            LL_DEBUGS("DynamicBox","CalcLOD") << "non-avatar distance/radius uninitialized, skipping" << LL_ENDL;
            return FALSE;
        }
	}
	
	//hold onto unmodified distance for debugging
	//F32 debug_distance = distance;

    mLODDistance = distance;
    mLODRadius = radius;

    static LLCachedControl<bool> debug_lods(gSavedSettings, "DebugObjectLODs", false);
    if (debug_lods)
    {
        if (getAvatar() && isRootEdit())
        {
            std::string debug_object_text = get_debug_object_lod_text(this);
            setDebugText(debug_object_text);
            mResetDebugText = true;
        }
    }
    else
    {
        if (mResetDebugText)
        {
            restoreHudText();
            mResetDebugText = false;
        }
    }

    distance *= sDistanceFactor;

	F32 rampDist = LLVOVolume::sLODFactor * 2;
	
	if (distance < rampDist)
	{
		// Boost LOD when you're REALLY close
		distance *= 1.0f/rampDist;
		distance *= distance;
		distance *= rampDist;
	}
	

	distance *= F_PI/3.f;

	static LLCachedControl<bool> ignore_fov_zoom(gSavedSettings,"IgnoreFOVZoomForLODs");
	if(!ignore_fov_zoom)
	{
		lod_factor *= DEFAULT_FIELD_OF_VIEW / LLViewerCamera::getInstance()->getDefaultFOV();
	}

    mLODAdjustedDistance = distance;

    if (isHUDAttachment())
    {
        // HUDs always show at highest detail
        cur_detail = 3;
    }
    else
    {
        cur_detail = computeLODDetail(ll_round(distance, 0.01f), ll_round(radius, 0.01f), lod_factor);
    }

    if (gPipeline.hasRenderDebugMask(LLPipeline::RENDER_DEBUG_TRIANGLE_COUNT) && mDrawable->getFace(0))
    {
        if (isRootEdit())
        {
            S32 total_tris = recursiveGetTriangleCount();
            S32 est_max_tris = recursiveGetEstTrianglesMax();
            setDebugText(llformat("TRIS SHOWN %d EST %d", total_tris, est_max_tris));
        }
    }
	// <FS> FIRE-20191 / STORM-2139 Render Metadata->LOD Info is broken on all "recent" viewer versions
	//if (gPipeline.hasRenderDebugMask(LLPipeline::RENDER_DEBUG_LOD_INFO) &&
	//	mDrawable->getFace(0))
	//{
        //// This is a debug display for LODs. Please don't put the texture index here.
        //setDebugText(llformat("%d", cur_detail));
	//}
	if (gPipeline.hasRenderDebugMask(LLPipeline::RENDER_DEBUG_LOD_INFO))
	{
		// New LOD_INFO debug setting. Shows Distance to object the Biased Radius and the visual Radius
		setDebugText(llformat("Dist=%.2f:\nBiasedR=%.2f\nVisualR=%.2f\nLOD=%d", distance, radius, getScale().length(), cur_detail));
	}
	// </FS>

	if (cur_detail != mLOD)
	{
        LL_DEBUGS("DynamicBox","CalcLOD") << "new LOD " << cur_detail << " change from " << mLOD 
                             << " distance " << distance << " radius " << radius << " rampDist " << rampDist
                             << " drawable rigged? " << (mDrawable ? (S32) mDrawable->isState(LLDrawable::RIGGED) : (S32) -1)
							 << " mRiggedVolume " << (void*)getRiggedVolume()
                             << " distanceWRTCamera " << (mDrawable ? mDrawable->mDistanceWRTCamera : -1.f)
                             << LL_ENDL;
        
		mAppAngle = ll_round((F32) atan2( mDrawable->getRadius(), mDrawable->mDistanceWRTCamera) * RAD_TO_DEG, 0.01f);
		mLOD = cur_detail;		

        return TRUE;
	}

	return FALSE;
}

//<FS:Beq> FIRE-21445
void LLVOVolume::forceLOD(S32 lod)
{
	mLOD = lod;
	gPipeline.markRebuild(mDrawable, LLDrawable::REBUILD_VOLUME, FALSE);
	mLODChanged = true;
}
//</FS:Beq>

BOOL LLVOVolume::updateLOD()
{
	if (mDrawable.isNull())
	{
		return FALSE;
	}
	
	BOOL lod_changed = FALSE;

	if (!LLSculptIDSize::instance().isUnloaded(getVolume()->getParams().getSculptID())) 
	{
		lod_changed = calcLOD();
	}
	else
	{
		return FALSE;
	}

	if (lod_changed)
	{
		//<FS:Beq> avoid unfortunate sleep during trylock by static check
		//if(debugLoggingEnabled("AnimatedObjectsLinkset"))
		static auto debug_logging_on = debugLoggingEnabled("AnimatedObjectsLinkset");
        if (debug_logging_on)
		//</FS:Beq>
        {
            if (isAnimatedObject() && isRiggedMesh())
            {
                std::string vobj_name = llformat("Vol%p", this);
                F32 est_tris = getEstTrianglesMax();
                LL_DEBUGS("AnimatedObjectsLinkset") << vobj_name << " updateLOD to " << getLOD() << ", tris " << est_tris << LL_ENDL; 
            }
        }

		gPipeline.markRebuild(mDrawable, LLDrawable::REBUILD_VOLUME, FALSE);
		mLODChanged = TRUE;
	}
	else
	{
		F32 new_radius = getBinRadius();
		F32 old_radius = mDrawable->getBinRadius();
		if (new_radius < old_radius * 0.9f || new_radius > old_radius*1.1f)
		{
			gPipeline.markPartitionMove(mDrawable);
		}
	}

	lod_changed = lod_changed || LLViewerObject::updateLOD();
	
	return lod_changed;
}

BOOL LLVOVolume::setDrawableParent(LLDrawable* parentp)
{
	if (!LLViewerObject::setDrawableParent(parentp))
	{
		// no change in drawable parent
		return FALSE;
	}

	if (!mDrawable->isRoot())
	{
		// rebuild vertices in parent relative space
		gPipeline.markRebuild(mDrawable, LLDrawable::REBUILD_VOLUME, TRUE);

		if (mDrawable->isActive() && !parentp->isActive())
		{
			parentp->makeActive();
		}
		else if (mDrawable->isStatic() && parentp->isActive())
		{
			mDrawable->makeActive();
		}
	}
	
	return TRUE;
}

void LLVOVolume::updateFaceFlags()
{
	// There's no guarantee that getVolume()->getNumFaces() == mDrawable->getNumFaces()
	for (S32 i = 0; i < getVolume()->getNumFaces() && i < mDrawable->getNumFaces(); i++)
	{
		// <FS:ND> There's no guarantee that getVolume()->getNumFaces() == mDrawable->getNumFaces()
		if( mDrawable->getNumFaces() <= i || getNumTEs() <= i )
			return;
		// </FS:ND>

		LLFace *face = mDrawable->getFace(i);
		if (face)
		{
			BOOL fullbright = getTEref(i).getFullbright();
			face->clearState(LLFace::FULLBRIGHT | LLFace::HUD_RENDER | LLFace::LIGHT);

			if (fullbright || (mMaterial == LL_MCODE_LIGHT))
			{
				face->setState(LLFace::FULLBRIGHT);
			}
			if (mDrawable->isLight())
			{
				face->setState(LLFace::LIGHT);
			}
			if (isHUDAttachment())
			{
				face->setState(LLFace::HUD_RENDER);
			}
		}
	}
}

BOOL LLVOVolume::setParent(LLViewerObject* parent)
{
	BOOL ret = FALSE ;
    LLViewerObject *old_parent = (LLViewerObject*) getParent();
	if (parent != old_parent)
	{
		ret = LLViewerObject::setParent(parent);
		if (ret && mDrawable)
		{
			gPipeline.markMoved(mDrawable);
			gPipeline.markRebuild(mDrawable, LLDrawable::REBUILD_VOLUME, TRUE);
		}
        onReparent(old_parent, parent);
	}

	return ret ;
}

// NOTE: regenFaces() MUST be followed by genTriangles()!
void LLVOVolume::regenFaces()
{
    LL_PROFILE_ZONE_SCOPED_CATEGORY_VOLUME;
	// remove existing faces
	BOOL count_changed = mNumFaces != getNumTEs();
	
	if (count_changed)
	{
		deleteFaces();		
		// add new faces
		mNumFaces = getNumTEs();
	}
		
	for (S32 i = 0; i < mNumFaces; i++)
	{
		LLFace* facep = count_changed ? addFace(i) : mDrawable->getFace(i);
		if (!facep) continue;

		facep->setTEOffset(i);
		facep->setTexture(getTEImage(i));
		if (facep->getTextureEntry()->getMaterialParams().notNull())
		{
			facep->setNormalMap(getTENormalMap(i));
			facep->setSpecularMap(getTESpecularMap(i));
		}
		facep->setViewerObject(this);
		
		// If the face had media on it, this will have broken the link between the LLViewerMediaTexture and the face.
		// Re-establish the link.
		if((int)mMediaImplList.size() > i)
		{
			if(mMediaImplList[i])
			{
				LLViewerMediaTexture* media_tex = LLViewerTextureManager::findMediaTexture(mMediaImplList[i]->getMediaTextureID()) ;
				if(media_tex)
				{
					media_tex->addMediaToFace(facep) ;
				}
			}
		}
	}
	
	if (!count_changed)
	{
		updateFaceFlags();
	}
}

BOOL LLVOVolume::genBBoxes(BOOL force_global, BOOL should_update_octree_bounds)
{
    LL_PROFILE_ZONE_SCOPED;
    BOOL res = TRUE;

    LLVector4a min, max;

    min.clear();
    max.clear();

    BOOL rebuild = mDrawable->isState(LLDrawable::REBUILD_VOLUME | LLDrawable::REBUILD_POSITION | LLDrawable::REBUILD_RIGGED);

    if (getRiggedVolume())
    {
        // MAINT-8264 - better to use the existing call in calling
        // func LLVOVolume::updateGeometry() if we can detect when
        // updates needed, set REBUILD_RIGGED accordingly.

        // Without the flag, this will remove unused rigged volumes, which we are not currently very aggressive about.
        updateRiggedVolume(false);
    }

    LLVolume* volume = mRiggedVolume;
    if (!volume)
    {
        volume = getVolume();
    }

    bool any_valid_boxes = false;

    if (getRiggedVolume())
    {
        LL_DEBUGS("RiggedBox") << "rebuilding box, volume face count " << getVolume()->getNumVolumeFaces() << " drawable face count " << mDrawable->getNumFaces() << LL_ENDL;
    }

    // There's no guarantee that getVolume()->getNumFaces() == mDrawable->getNumFaces()
    for (S32 i = 0;
        i < getVolume()->getNumVolumeFaces() && i < mDrawable->getNumFaces() && i < getNumTEs();
        i++)
    {
        // <FS:ND> There's no guarantee that getVolume()->getNumFaces() == mDrawable->getNumFaces()
        if( mDrawable->getNumFaces() <= i )
            break;
        // </FS:ND>

        LLFace* face = mDrawable->getFace(i);
        if (!face)
        {
            continue;
        }

        BOOL face_res = face->genVolumeBBoxes(*volume, i,
            mRelativeXform,
            (mVolumeImpl && mVolumeImpl->isVolumeGlobal()) || force_global);
        res &= face_res; // note that this result is never used

        // MAINT-8264 - ignore bboxes of ill-formed faces.
        if (!face_res)
        {
            continue;
        }
        if (rebuild)
        {
            if (getRiggedVolume())
            {
                LL_DEBUGS("RiggedBox") << "rebuilding box, face " << i << " extents " << face->mExtents[0] << ", " << face->mExtents[1] << LL_ENDL;
            }
            if (!any_valid_boxes)
            {
                min = face->mExtents[0];
                max = face->mExtents[1];
                any_valid_boxes = true;
            }
            else
            {
                min.setMin(min, face->mExtents[0]);
                max.setMax(max, face->mExtents[1]);
            }
        }
    }

    if (any_valid_boxes)
    {
        if (rebuild && should_update_octree_bounds)
        {
            //get the Avatar associated with this object if it's rigged
            LLVOAvatar* avatar = nullptr;
            if (isRiggedMesh())
            {
                if (!isAnimatedObject())
                {
                    if (isAttachment())
                    {
                        avatar = getAvatar();
                    }
                }
                else
                {
                    LLControlAvatar* controlAvatar = getControlAvatar();
                    if (controlAvatar && controlAvatar->mPlaying)
                    {
                        avatar = controlAvatar;
                    }
                }
            }

            mDrawable->setSpatialExtents(min, max);

            if (avatar)
            {
                // put all rigged drawables in the same octree node for better batching
                mDrawable->setPositionGroup(LLVector4a(0, 0, 0));
            }
            else
            {
                min.add(max);
                min.mul(0.5f);
                mDrawable->setPositionGroup(min);
            }
        }
        
        updateRadius();
        mDrawable->movePartition();
    }
    else
    {
        LL_DEBUGS("RiggedBox") << "genBBoxes failed to find any valid face boxes" << LL_ENDL;
    }

    return res;
}

void LLVOVolume::preRebuild()
{
	if (mVolumeImpl != NULL)
	{
		mVolumeImpl->preRebuild();
	}
}

void LLVOVolume::updateRelativeXform(bool force_identity)
{
	if (mVolumeImpl)
	{
		mVolumeImpl->updateRelativeXform(force_identity);
		return;
	}
	
	LLDrawable* drawable = mDrawable;
	
	if (drawable->isState(LLDrawable::RIGGED) && mRiggedVolume.notNull())
	{ //rigged volume (which is in agent space) is used for generating bounding boxes etc
	  //inverse of render matrix should go to partition space
		mRelativeXform = getRenderMatrix();

		F32* dst = (F32*) mRelativeXformInvTrans.mMatrix;
		F32* src = (F32*) mRelativeXform.mMatrix;
		dst[0] = src[0]; dst[1] = src[1]; dst[2] = src[2];
		dst[3] = src[4]; dst[4] = src[5]; dst[5] = src[6];
		dst[6] = src[8]; dst[7] = src[9]; dst[8] = src[10];
		
		mRelativeXform.invert();
		mRelativeXformInvTrans.transpose();
	}
	else if (drawable->isActive() || force_identity)
	{				
		// setup relative transforms
		LLQuaternion delta_rot;
		LLVector3 delta_pos, delta_scale;
		
		//matrix from local space to parent relative/global space
		bool use_identity = force_identity || drawable->isSpatialRoot();
		delta_rot = use_identity ? LLQuaternion() : mDrawable->getRotation();
		delta_pos = use_identity ? LLVector3(0,0,0) : mDrawable->getPosition();
		delta_scale = mDrawable->getScale();

		// Vertex transform (4x4)
		LLVector3 x_axis = LLVector3(delta_scale.mV[VX], 0.f, 0.f) * delta_rot;
		LLVector3 y_axis = LLVector3(0.f, delta_scale.mV[VY], 0.f) * delta_rot;
		LLVector3 z_axis = LLVector3(0.f, 0.f, delta_scale.mV[VZ]) * delta_rot;

		mRelativeXform.initRows(LLVector4(x_axis, 0.f),
								LLVector4(y_axis, 0.f),
								LLVector4(z_axis, 0.f),
								LLVector4(delta_pos, 1.f));

		
		// compute inverse transpose for normals
		// mRelativeXformInvTrans.setRows(x_axis, y_axis, z_axis);
		// mRelativeXformInvTrans.invert(); 
		// mRelativeXformInvTrans.setRows(x_axis, y_axis, z_axis);
		// grumble - invert is NOT a matrix invert, so we do it by hand:

		LLMatrix3 rot_inverse = LLMatrix3(~delta_rot);

		LLMatrix3 scale_inverse;
		scale_inverse.setRows(LLVector3(1.0, 0.0, 0.0) / delta_scale.mV[VX],
							  LLVector3(0.0, 1.0, 0.0) / delta_scale.mV[VY],
							  LLVector3(0.0, 0.0, 1.0) / delta_scale.mV[VZ]);
							   
		
		mRelativeXformInvTrans = rot_inverse * scale_inverse;

		mRelativeXformInvTrans.transpose();
	}
	else
	{
		LLVector3 pos = getPosition();
		LLVector3 scale = getScale();
		LLQuaternion rot = getRotation();
	
		if (mParent)
		{
			pos *= mParent->getRotation();
			pos += mParent->getPosition();
			rot *= mParent->getRotation();
		}
		
		//LLViewerRegion* region = getRegion();
		//pos += region->getOriginAgent();
		
		LLVector3 x_axis = LLVector3(scale.mV[VX], 0.f, 0.f) * rot;
		LLVector3 y_axis = LLVector3(0.f, scale.mV[VY], 0.f) * rot;
		LLVector3 z_axis = LLVector3(0.f, 0.f, scale.mV[VZ]) * rot;

		mRelativeXform.initRows(LLVector4(x_axis, 0.f),
								LLVector4(y_axis, 0.f),
								LLVector4(z_axis, 0.f),
								LLVector4(pos, 1.f));

		// compute inverse transpose for normals
		LLMatrix3 rot_inverse = LLMatrix3(~rot);

		LLMatrix3 scale_inverse;
		scale_inverse.setRows(LLVector3(1.0, 0.0, 0.0) / scale.mV[VX],
							  LLVector3(0.0, 1.0, 0.0) / scale.mV[VY],
							  LLVector3(0.0, 0.0, 1.0) / scale.mV[VZ]);
							   
		
		mRelativeXformInvTrans = rot_inverse * scale_inverse;

		mRelativeXformInvTrans.transpose();
	}
}

bool LLVOVolume::lodOrSculptChanged(LLDrawable *drawable, BOOL &compiled, BOOL &should_update_octree_bounds)
{
    LL_PROFILE_ZONE_SCOPED_CATEGORY_VOLUME;
	bool regen_faces = false;

	LLVolume *old_volumep, *new_volumep;
	F32 old_lod, new_lod;
	S32 old_num_faces, new_num_faces;

	old_volumep = getVolume();
	old_lod = old_volumep->getDetail();
	old_num_faces = old_volumep->getNumFaces();
	old_volumep = NULL;

	{
		const LLVolumeParams &volume_params = getVolume()->getParams();
		setVolume(volume_params, 0);
	}

	new_volumep = getVolume();
	new_lod = new_volumep->getDetail();
	new_num_faces = new_volumep->getNumFaces();
	new_volumep = NULL;

	if ((new_lod != old_lod) || mSculptChanged)
	{
        if (mDrawable->isState(LLDrawable::RIGGED))
        {
            updateVisualComplexity();
        }

		compiled = TRUE;
        // new_lod > old_lod breaks a feedback loop between LOD updates and
        // bounding box updates.
        should_update_octree_bounds = should_update_octree_bounds || mSculptChanged || new_lod > old_lod;
		sNumLODChanges += new_num_faces;

		if ((S32)getNumTEs() != getVolume()->getNumFaces())
		{
			setNumTEs(getVolume()->getNumFaces()); //mesh loading may change number of faces.
		}

		drawable->setState(LLDrawable::REBUILD_VOLUME); // for face->genVolumeTriangles()

		{
			regen_faces = new_num_faces != old_num_faces || mNumFaces != (S32)getNumTEs();
			if (regen_faces)
			{
				regenFaces();
			}

			if (mSculptChanged)
			{ //changes in sculpt maps can thrash an object bounding box without 
				//triggering a spatial group bounding box update -- force spatial group
				//to update bounding boxes
				LLSpatialGroup* group = mDrawable->getSpatialGroup();
				if (group)
				{
					group->unbound();
				}
			}
		}
	}

	return regen_faces;
}

BOOL LLVOVolume::updateGeometry(LLDrawable *drawable)
{
    LL_PROFILE_ZONE_SCOPED_CATEGORY_VOLUME;
	
	if (mDrawable->isState(LLDrawable::REBUILD_RIGGED))
	{
        updateRiggedVolume(false);
		genBBoxes(FALSE);
		mDrawable->clearState(LLDrawable::REBUILD_RIGGED);
	}

	if (mVolumeImpl != NULL)
	{
		BOOL res;
		{
			res = mVolumeImpl->doUpdateGeometry(drawable);
		}
		// NaCl - Graphics crasher protection
		if (enableVolumeSAPProtection())
		{
			mVolumeSurfaceArea = getVolume()->getSurfaceArea();
		}
		// NaCl End
		updateFaceFlags();
		return res;
	}
	
	LLSpatialGroup* group = drawable->getSpatialGroup();
	if (group)
	{
		group->dirtyMesh();
	}

	updateRelativeXform();
	
	if (mDrawable.isNull()) // Not sure why this is happening, but it is...
	{
		return TRUE; // No update to complete
	}

	BOOL compiled = FALSE;
    // This should be true in most cases, unless we're sure no octree update is
    // needed.
    BOOL should_update_octree_bounds = bool(getRiggedVolume()) || mDrawable->isState(LLDrawable::REBUILD_POSITION) || !mDrawable->getSpatialExtents()->isFinite3();

	if (mVolumeChanged || mFaceMappingChanged)
	{
		dirtySpatialGroup(drawable->isState(LLDrawable::IN_REBUILD_Q1));

		bool was_regen_faces = false;
        should_update_octree_bounds = true;

		if (mVolumeChanged)
		{
            was_regen_faces = lodOrSculptChanged(drawable, compiled, should_update_octree_bounds);
			drawable->setState(LLDrawable::REBUILD_VOLUME);
		}
		else if (mSculptChanged || mLODChanged || mColorChanged)
		{
			compiled = TRUE;
            was_regen_faces = lodOrSculptChanged(drawable, compiled, should_update_octree_bounds);
		}

		if (!was_regen_faces) {
			regenFaces();
		}
	}
	else if (mLODChanged || mSculptChanged || mColorChanged)
	{
		dirtySpatialGroup(drawable->isState(LLDrawable::IN_REBUILD_Q1));
		compiled = TRUE;
        lodOrSculptChanged(drawable, compiled, should_update_octree_bounds);
		
		if(drawable->isState(LLDrawable::REBUILD_RIGGED | LLDrawable::RIGGED)) 
		{
			updateRiggedVolume(false);
		}
	}
	// it has its own drawable (it's moved) or it has changed UVs or it has changed xforms from global<->local
	else
	{
		compiled = TRUE;
		// All it did was move or we changed the texture coordinate offset
	}

	// NaCl - Graphics crasher protection
	if (enableVolumeSAPProtection())
	{
		mVolumeSurfaceArea = getVolume()->getSurfaceArea();
	}
	// NaCl End

    // Generate bounding boxes if needed, and update the object's size in the
    // octree
    genBBoxes(FALSE, should_update_octree_bounds);

	// Update face flags
	updateFaceFlags();
	
	if(compiled)
	{
		LLPipeline::sCompiles++;
	}
		
	mVolumeChanged = FALSE;
	mLODChanged = FALSE;
	mSculptChanged = FALSE;
	mFaceMappingChanged = FALSE;
    mColorChanged = FALSE;
	
	return LLViewerObject::updateGeometry(drawable);
}

void LLVOVolume::updateFaceSize(S32 idx)
{
	if( mDrawable->getNumFaces() <= idx )
	{
		return;
	}

	LLFace* facep = mDrawable->getFace(idx);
	if (facep)
	{
		if (idx >= getVolume()->getNumVolumeFaces())
		{
			facep->setSize(0,0, true);
		}
		else
		{
			const LLVolumeFace& vol_face = getVolume()->getVolumeFace(idx);
			facep->setSize(vol_face.mNumVertices, vol_face.mNumIndices, 
							true); // <--- volume faces should be padded for 16-byte alignment
		
		}
	}
}

BOOL LLVOVolume::isRootEdit() const
{
	if (mParent && !((LLViewerObject*)mParent)->isAvatar())
	{
		return FALSE;
	}
	return TRUE;
}

//virtual
void LLVOVolume::setNumTEs(const U8 num_tes)
{
	const U8 old_num_tes = getNumTEs() ;
	
	if(old_num_tes && old_num_tes < num_tes) //new faces added
	{
		LLViewerObject::setNumTEs(num_tes) ;

		if(mMediaImplList.size() >= old_num_tes && mMediaImplList[old_num_tes -1].notNull())//duplicate the last media textures if exists.
		{
			mMediaImplList.resize(num_tes) ;
			const LLTextureEntry &te = getTEref(old_num_tes - 1) ;
			for(U8 i = old_num_tes; i < num_tes ; i++)
			{
				setTE(i, te) ;
				mMediaImplList[i] = mMediaImplList[old_num_tes -1] ;
			}
			mMediaImplList[old_num_tes -1]->setUpdated(TRUE) ;
		}
	}
	else if(old_num_tes > num_tes && mMediaImplList.size() > num_tes) //old faces removed
	{
		U8 end = (U8)(mMediaImplList.size()) ;
		for(U8 i = num_tes; i < end ; i++)
		{
			removeMediaImpl(i) ;				
		}
		mMediaImplList.resize(num_tes) ;

		LLViewerObject::setNumTEs(num_tes) ;
	}
	else
	{
		LLViewerObject::setNumTEs(num_tes) ;
	}

	return ;
}

//virtual     
void LLVOVolume::changeTEImage(S32 index, LLViewerTexture* imagep)
{
	BOOL changed = (mTEImages[index] != imagep);
	LLViewerObject::changeTEImage(index, imagep);
	if (changed)
	{
		gPipeline.markTextured(mDrawable);
		mFaceMappingChanged = TRUE;
	}
}

void LLVOVolume::setTEImage(const U8 te, LLViewerTexture *imagep)
{
	BOOL changed = (mTEImages[te] != imagep);
	LLViewerObject::setTEImage(te, imagep);
	if (changed)
	{
		gPipeline.markTextured(mDrawable);
		mFaceMappingChanged = TRUE;
	}
}

S32 LLVOVolume::setTETexture(const U8 te, const LLUUID &uuid)
{
	S32 res = LLViewerObject::setTETexture(te, uuid);
	if (res)
	{
		gPipeline.markTextured(mDrawable);
		mFaceMappingChanged = TRUE;
	}
	return res;
}

S32 LLVOVolume::setTEColor(const U8 te, const LLColor3& color)
{
	return setTEColor(te, LLColor4(color));
}

S32 LLVOVolume::setTEColor(const U8 te, const LLColor4& color)
{
	S32 retval = 0;
	const LLTextureEntry *tep = getTE(te);
	if (!tep)
	{
		LL_WARNS("MaterialTEs") << "No texture entry for te " << (S32)te << ", object " << mID << LL_ENDL;
	}
	else if (color != tep->getColor())
	{
		F32 old_alpha = tep->getColor().mV[3];
		if (color.mV[3] != old_alpha)
		{
			gPipeline.markTextured(mDrawable);
			//treat this alpha change as an LoD update since render batches may need to get rebuilt
			mLODChanged = TRUE;
			gPipeline.markRebuild(mDrawable, LLDrawable::REBUILD_VOLUME, FALSE);
		}
		retval = LLPrimitive::setTEColor(te, color);
		if (mDrawable.notNull() && retval)
		{
			// These should only happen on updates which are not the initial update.
            mColorChanged = TRUE;
			mDrawable->setState(LLDrawable::REBUILD_COLOR);
			dirtyMesh();
		}
	}

	return  retval;
}

S32 LLVOVolume::setTEBumpmap(const U8 te, const U8 bumpmap)
{
	S32 res = LLViewerObject::setTEBumpmap(te, bumpmap);
	if (res)
	{
		gPipeline.markTextured(mDrawable);
		mFaceMappingChanged = TRUE;
	}
	return  res;
}

S32 LLVOVolume::setTETexGen(const U8 te, const U8 texgen)
{
	S32 res = LLViewerObject::setTETexGen(te, texgen);
	if (res)
	{
		gPipeline.markTextured(mDrawable);
		mFaceMappingChanged = TRUE;
	}
	return  res;
}

S32 LLVOVolume::setTEMediaTexGen(const U8 te, const U8 media)
{
	S32 res = LLViewerObject::setTEMediaTexGen(te, media);
	if (res)
	{
		gPipeline.markTextured(mDrawable);
		mFaceMappingChanged = TRUE;
	}
	return  res;
}

S32 LLVOVolume::setTEShiny(const U8 te, const U8 shiny)
{
	S32 res = LLViewerObject::setTEShiny(te, shiny);
	if (res)
	{
		gPipeline.markTextured(mDrawable);
		mFaceMappingChanged = TRUE;
	}
	return  res;
}

S32 LLVOVolume::setTEFullbright(const U8 te, const U8 fullbright)
{
	S32 res = LLViewerObject::setTEFullbright(te, fullbright);
	if (res)
	{
		gPipeline.markTextured(mDrawable);
		mFaceMappingChanged = TRUE;
	}
	return  res;
}

S32 LLVOVolume::setTEBumpShinyFullbright(const U8 te, const U8 bump)
{
	S32 res = LLViewerObject::setTEBumpShinyFullbright(te, bump);
	if (res)
	{
		gPipeline.markTextured(mDrawable);
		mFaceMappingChanged = TRUE;
	}
	return res;
}

S32 LLVOVolume::setTEMediaFlags(const U8 te, const U8 media_flags)
{
	S32 res = LLViewerObject::setTEMediaFlags(te, media_flags);
	if (res)
	{
		gPipeline.markTextured(mDrawable);
		mFaceMappingChanged = TRUE;
	}
	return  res;
}

S32 LLVOVolume::setTEGlow(const U8 te, const F32 glow)
{
	S32 res = LLViewerObject::setTEGlow(te, glow);
	if (res)
	{
		gPipeline.markTextured(mDrawable);
		mFaceMappingChanged = TRUE;
	}
	return  res;
}

void LLVOVolume::setTEMaterialParamsCallbackTE(const LLUUID& objectID, const LLMaterialID &pMaterialID, const LLMaterialPtr pMaterialParams, U32 te)
{
	LLVOVolume* pVol = (LLVOVolume*)gObjectList.findObject(objectID);
	if (pVol)
	{
		LL_DEBUGS("MaterialTEs") << "materialid " << pMaterialID.asString() << " to TE " << te << LL_ENDL;
		if (te >= pVol->getNumTEs())
			return;

		LLTextureEntry* texture_entry = pVol->getTE(te);
		if (texture_entry && (texture_entry->getMaterialID() == pMaterialID))
		{
			pVol->setTEMaterialParams(te, pMaterialParams);
		}
	}
}

S32 LLVOVolume::setTEMaterialID(const U8 te, const LLMaterialID& pMaterialID)
{
	S32 res = LLViewerObject::setTEMaterialID(te, pMaterialID);
	LL_DEBUGS("MaterialTEs") << "te "<< (S32)te << " materialid " << pMaterialID.asString() << " res " << res
								<< ( LLSelectMgr::getInstance()->getSelection()->contains(const_cast<LLVOVolume*>(this), te) ? " selected" : " not selected" )
								<< LL_ENDL;
		
	LL_DEBUGS("MaterialTEs") << " " << pMaterialID.asString() << LL_ENDL;
	if (res)
	{
		LLMaterialMgr::instance().getTE(getRegion()->getRegionID(), pMaterialID, te, boost::bind(&LLVOVolume::setTEMaterialParamsCallbackTE, getID(), _1, _2, _3));

		setChanged(ALL_CHANGED);
		if (!mDrawable.isNull())
		{
			gPipeline.markTextured(mDrawable);
			gPipeline.markRebuild(mDrawable,LLDrawable::REBUILD_ALL);
		}
		mFaceMappingChanged = TRUE;
	}
	return res;
}

bool LLVOVolume::notifyAboutCreatingTexture(LLViewerTexture *texture)
{ //Ok, here we have confirmation about texture creation, check our wait-list
  //and make changes, or return false

	std::pair<mmap_UUID_MAP_t::iterator, mmap_UUID_MAP_t::iterator> range = mWaitingTextureInfo.equal_range(texture->getID());

	typedef std::map<U8, LLMaterialPtr> map_te_material;
	map_te_material new_material;

	for(mmap_UUID_MAP_t::iterator range_it = range.first; range_it != range.second; ++range_it)
	{
		LLMaterialPtr cur_material = getTEMaterialParams(range_it->second.te);

		//here we just interesting in DIFFUSE_MAP only!
		if(NULL != cur_material.get() && LLRender::DIFFUSE_MAP == range_it->second.map && GL_RGBA != texture->getPrimaryFormat())
		{ //ok let's check the diffuse mode
			switch(cur_material->getDiffuseAlphaMode())
			{
			case LLMaterial::DIFFUSE_ALPHA_MODE_BLEND:
			case LLMaterial::DIFFUSE_ALPHA_MODE_EMISSIVE:
			case LLMaterial::DIFFUSE_ALPHA_MODE_MASK:
				{ //uups... we have non 32 bit texture with LLMaterial::DIFFUSE_ALPHA_MODE_* => LLMaterial::DIFFUSE_ALPHA_MODE_NONE

					LLMaterialPtr mat = NULL;
					map_te_material::iterator it = new_material.find(range_it->second.te);
					if(new_material.end() == it) {
						mat = new LLMaterial(cur_material->asLLSD());
						new_material.insert(map_te_material::value_type(range_it->second.te, mat));
					} else {
						mat = it->second;
					}

					mat->setDiffuseAlphaMode(LLMaterial::DIFFUSE_ALPHA_MODE_NONE);

				} break;
			} //switch
		} //if
	} //for

	//setup new materials
	for(map_te_material::const_iterator it = new_material.begin(), end = new_material.end(); it != end; ++it)
	{
		LLMaterialMgr::getInstance()->put(getID(), it->first, *it->second);
		LLViewerObject::setTEMaterialParams(it->first, it->second);
	}

	//clear wait-list
	mWaitingTextureInfo.erase(range.first, range.second);

	return 0 != new_material.size();
}

bool LLVOVolume::notifyAboutMissingAsset(LLViewerTexture *texture)
{ //Ok, here if we wait information about texture and it's missing
  //then depending from the texture map (diffuse, normal, or specular)
  //make changes in material and confirm it. If not return false.
	std::pair<mmap_UUID_MAP_t::iterator, mmap_UUID_MAP_t::iterator> range = mWaitingTextureInfo.equal_range(texture->getID());
	if(range.first == range.second) return false;

	typedef std::map<U8, LLMaterialPtr> map_te_material;
	map_te_material new_material;
	
	for(mmap_UUID_MAP_t::iterator range_it = range.first; range_it != range.second; ++range_it)
	{
		LLMaterialPtr cur_material = getTEMaterialParams(range_it->second.te);
		if (cur_material.isNull())
			continue;

		switch(range_it->second.map)
		{
		case LLRender::DIFFUSE_MAP:
			{
				if(LLMaterial::DIFFUSE_ALPHA_MODE_NONE != cur_material->getDiffuseAlphaMode())
				{ //missing texture + !LLMaterial::DIFFUSE_ALPHA_MODE_NONE => LLMaterial::DIFFUSE_ALPHA_MODE_NONE
					LLMaterialPtr mat = NULL;
					map_te_material::iterator it = new_material.find(range_it->second.te);
					if(new_material.end() == it) {
						mat = new LLMaterial(cur_material->asLLSD());
						new_material.insert(map_te_material::value_type(range_it->second.te, mat));
					} else {
						mat = it->second;
					}

					mat->setDiffuseAlphaMode(LLMaterial::DIFFUSE_ALPHA_MODE_NONE);
				}
			} break;
		case LLRender::NORMAL_MAP:
			{ //missing texture => reset material texture id
				LLMaterialPtr mat = NULL;
				map_te_material::iterator it = new_material.find(range_it->second.te);
				if(new_material.end() == it) {
					mat = new LLMaterial(cur_material->asLLSD());
					new_material.insert(map_te_material::value_type(range_it->second.te, mat));
				} else {
					mat = it->second;
				}

				mat->setNormalID(LLUUID::null);
			} break;
		case LLRender::SPECULAR_MAP:
			{ //missing texture => reset material texture id
				LLMaterialPtr mat = NULL;
				map_te_material::iterator it = new_material.find(range_it->second.te);
				if(new_material.end() == it) {
					mat = new LLMaterial(cur_material->asLLSD());
					new_material.insert(map_te_material::value_type(range_it->second.te, mat));
				} else {
					mat = it->second;
				}

				mat->setSpecularID(LLUUID::null);
			} break;
		case LLRender::NUM_TEXTURE_CHANNELS:
				//nothing to do, make compiler happy
			break;
		} //switch
	} //for

	//setup new materials
	for(map_te_material::const_iterator it = new_material.begin(), end = new_material.end(); it != end; ++it)
	{
		LLMaterialMgr::getInstance()->setLocalMaterial(getRegion()->getRegionID(), it->second);
		LLViewerObject::setTEMaterialParams(it->first, it->second);
	}

	//clear wait-list
	mWaitingTextureInfo.erase(range.first, range.second);

	return 0 != new_material.size();
}

S32 LLVOVolume::setTEMaterialParams(const U8 te, const LLMaterialPtr pMaterialParams)
{
	LLMaterialPtr pMaterial = const_cast<LLMaterialPtr&>(pMaterialParams);

	if(pMaterialParams)
	{ //check all of them according to material settings

		LLViewerTexture *img_diffuse = getTEImage(te);
		LLViewerTexture *img_normal = getTENormalMap(te);
		LLViewerTexture *img_specular = getTESpecularMap(te);

		llassert(NULL != img_diffuse);

		LLMaterialPtr new_material = NULL;

		//diffuse
		if(NULL != img_diffuse)
		{ //guard
			if(0 == img_diffuse->getPrimaryFormat() && !img_diffuse->isMissingAsset())
			{ //ok here we don't have information about texture, let's belief and leave material settings
			  //but we remember this case
				mWaitingTextureInfo.insert(mmap_UUID_MAP_t::value_type(img_diffuse->getID(), material_info(LLRender::DIFFUSE_MAP, te)));
			}
			else
			{
				bool bSetDiffuseNone = false;
				if(img_diffuse->isMissingAsset())
				{
					bSetDiffuseNone = true;
				}
				else
				{
					switch(pMaterialParams->getDiffuseAlphaMode())
					{
					case LLMaterial::DIFFUSE_ALPHA_MODE_BLEND:
					case LLMaterial::DIFFUSE_ALPHA_MODE_EMISSIVE:
					case LLMaterial::DIFFUSE_ALPHA_MODE_MASK:
						{ //all of them modes available only for 32 bit textures
							LLTextureEntry* tex_entry = getTE(te);
							bool bIsBakedImageId = false;
							if (tex_entry && LLAvatarAppearanceDefines::LLAvatarAppearanceDictionary::isBakedImageId(tex_entry->getID()))
							{
								bIsBakedImageId = true;
							}
							if (GL_RGBA != img_diffuse->getPrimaryFormat() && !bIsBakedImageId)
							{
								bSetDiffuseNone = true;
							}
						} break;
					}
				} //else


				if(bSetDiffuseNone)
				{ //upps... we should substitute this material with LLMaterial::DIFFUSE_ALPHA_MODE_NONE
					new_material = new LLMaterial(pMaterialParams->asLLSD());
					new_material->setDiffuseAlphaMode(LLMaterial::DIFFUSE_ALPHA_MODE_NONE);
				}
			}
		}

		//normal
		if(LLUUID::null != pMaterialParams->getNormalID())
		{
			if(img_normal && img_normal->isMissingAsset() && img_normal->getID() == pMaterialParams->getNormalID())
			{
				if(!new_material) {
					new_material = new LLMaterial(pMaterialParams->asLLSD());
				}
				new_material->setNormalID(LLUUID::null);
			}
			else if(NULL == img_normal || 0 == img_normal->getPrimaryFormat())
			{ //ok here we don't have information about texture, let's belief and leave material settings
				//but we remember this case
				mWaitingTextureInfo.insert(mmap_UUID_MAP_t::value_type(pMaterialParams->getNormalID(), material_info(LLRender::NORMAL_MAP,te)));
			}

		}


		//specular
		if(LLUUID::null != pMaterialParams->getSpecularID())
		{
			if(img_specular && img_specular->isMissingAsset() && img_specular->getID() == pMaterialParams->getSpecularID())
			{
				if(!new_material) {
					new_material = new LLMaterial(pMaterialParams->asLLSD());
				}
				new_material->setSpecularID(LLUUID::null);
			}
			else if(NULL == img_specular || 0 == img_specular->getPrimaryFormat())
			{ //ok here we don't have information about texture, let's belief and leave material settings
				//but we remember this case
				mWaitingTextureInfo.insert(mmap_UUID_MAP_t::value_type(pMaterialParams->getSpecularID(), material_info(LLRender::SPECULAR_MAP, te)));
			}
		}

		if(new_material) {
			pMaterial = new_material;
			LLMaterialMgr::getInstance()->setLocalMaterial(getRegion()->getRegionID(), pMaterial);
		}
	}

	S32 res = LLViewerObject::setTEMaterialParams(te, pMaterial);

	LL_DEBUGS("MaterialTEs") << "te " << (S32)te << " material " << ((pMaterial) ? pMaterial->asLLSD() : LLSD("null")) << " res " << res
							 << ( LLSelectMgr::getInstance()->getSelection()->contains(const_cast<LLVOVolume*>(this), te) ? " selected" : " not selected" )
							 << LL_ENDL;
	setChanged(ALL_CHANGED);
	if (!mDrawable.isNull())
	{
		gPipeline.markTextured(mDrawable);
		gPipeline.markRebuild(mDrawable,LLDrawable::REBUILD_ALL);
	}
	mFaceMappingChanged = TRUE;
	return TEM_CHANGE_TEXTURE;
}

S32 LLVOVolume::setTEScale(const U8 te, const F32 s, const F32 t)
{
	S32 res = LLViewerObject::setTEScale(te, s, t);
	if (res)
	{
		gPipeline.markTextured(mDrawable);
		mFaceMappingChanged = TRUE;
	}
	return res;
}

S32 LLVOVolume::setTEScaleS(const U8 te, const F32 s)
{
	S32 res = LLViewerObject::setTEScaleS(te, s);
	if (res)
	{
		gPipeline.markTextured(mDrawable);
		mFaceMappingChanged = TRUE;
	}
	return res;
}

S32 LLVOVolume::setTEScaleT(const U8 te, const F32 t)
{
	S32 res = LLViewerObject::setTEScaleT(te, t);
	if (res)
	{
		gPipeline.markTextured(mDrawable);
		mFaceMappingChanged = TRUE;
	}
	return res;
}

void LLVOVolume::updateTEData()
{
	/*if (mDrawable.notNull())
	{
		mFaceMappingChanged = TRUE;
		gPipeline.markRebuild(mDrawable, LLDrawable::REBUILD_MATERIAL, TRUE);
	}*/
}

bool LLVOVolume::hasMedia() const
{
	bool result = false;
	const U8 numTEs = getNumTEs();
	for (U8 i = 0; i < numTEs; i++)
	{
		const LLTextureEntry* te = getTE(i);
		if( te && te->hasMedia())
		{
			result = true;
			break;
		}
	}
	return result;
}

LLVector3 LLVOVolume::getApproximateFaceNormal(U8 face_id)
{
	LLVolume* volume = getVolume();
	LLVector4a result;
	result.clear();

	LLVector3 ret;

	if (volume && face_id < volume->getNumVolumeFaces())
	{
		const LLVolumeFace& face = volume->getVolumeFace(face_id);
		for (S32 i = 0; i < (S32)face.mNumVertices; ++i)
		{
			result.add(face.mNormals[i]);
		}

		LLVector3 ret(result.getF32ptr());
		ret = volumeDirectionToAgent(ret);
		ret.normVec();
	}
	
	return ret;
}

void LLVOVolume::requestMediaDataUpdate(bool isNew)
{
    if (sObjectMediaClient)
		sObjectMediaClient->fetchMedia(new LLMediaDataClientObjectImpl(this, isNew));
}

bool LLVOVolume::isMediaDataBeingFetched() const
{
	// I know what I'm doing by const_casting this away: this is just 
	// a wrapper class that is only going to do a lookup.
	return (sObjectMediaClient) ? sObjectMediaClient->isInQueue(new LLMediaDataClientObjectImpl(const_cast<LLVOVolume*>(this), false)) : false;
}

void LLVOVolume::cleanUpMediaImpls()
{
	// Iterate through our TEs and remove any Impls that are no longer used
	const U8 numTEs = getNumTEs();
	for (U8 i = 0; i < numTEs; i++)
	{
		const LLTextureEntry* te = getTE(i);
		if( te && ! te->hasMedia())
		{
			// Delete the media IMPL!
			removeMediaImpl(i) ;
		}
	}
}

void LLVOVolume::updateObjectMediaData(const LLSD &media_data_array, const std::string &media_version)
{
	// media_data_array is an array of media entry maps
	// media_version is the version string in the response.
	U32 fetched_version = LLTextureEntry::getVersionFromMediaVersionString(media_version);

	// Only update it if it is newer!
	if ( (S32)fetched_version > mLastFetchedMediaVersion)
	{
		mLastFetchedMediaVersion = fetched_version;
		//LL_INFOS() << "updating:" << this->getID() << " " << ll_pretty_print_sd(media_data_array) << LL_ENDL;
		
		LLSD::array_const_iterator iter = media_data_array.beginArray();
		LLSD::array_const_iterator end = media_data_array.endArray();
		U8 texture_index = 0;
		for (; iter != end; ++iter, ++texture_index)
		{
			syncMediaData(texture_index, *iter, false/*merge*/, false/*ignore_agent*/);
		}
	}
}

void LLVOVolume::syncMediaData(S32 texture_index, const LLSD &media_data, bool merge, bool ignore_agent)
{
	if(mDead)
	{
		// If the object has been marked dead, don't process media updates.
		return;
	}
	
	LLTextureEntry *te = getTE(texture_index);
	if(!te)
	{
		return ;
	}

	LL_DEBUGS("MediaOnAPrim") << "BEFORE: texture_index = " << texture_index
		<< " hasMedia = " << te->hasMedia() << " : " 
		<< ((NULL == te->getMediaData()) ? "NULL MEDIA DATA" : ll_pretty_print_sd(te->getMediaData()->asLLSD())) << LL_ENDL;

	std::string previous_url;
	LLMediaEntry* mep = te->getMediaData();
	if(mep)
	{
		// Save the "current url" from before the update so we can tell if
		// it changes. 
		previous_url = mep->getCurrentURL();
	}

	if (merge)
	{
		te->mergeIntoMediaData(media_data);
	}
	else {
		// XXX Question: what if the media data is undefined LLSD, but the
		// update we got above said that we have media flags??	Here we clobber
		// that, assuming the data from the service is more up-to-date. 
		te->updateMediaData(media_data);
	}

	mep = te->getMediaData();
	if(mep)
	{
		bool update_from_self = false;
		if (!ignore_agent) 
		{
			LLUUID updating_agent = LLTextureEntry::getAgentIDFromMediaVersionString(getMediaURL());
			update_from_self = (updating_agent == gAgent.getID());
		}
		viewer_media_t media_impl = LLViewerMedia::getInstance()->updateMediaImpl(mep, previous_url, update_from_self);
			
		addMediaImpl(media_impl, texture_index) ;
	}
	else
	{
		removeMediaImpl(texture_index);
	}

	LL_DEBUGS("MediaOnAPrim") << "AFTER: texture_index = " << texture_index
		<< " hasMedia = " << te->hasMedia() << " : " 
		<< ((NULL == te->getMediaData()) ? "NULL MEDIA DATA" : ll_pretty_print_sd(te->getMediaData()->asLLSD())) << LL_ENDL;
}

void LLVOVolume::mediaNavigateBounceBack(U8 texture_index)
{
	// Find the media entry for this navigate
	const LLMediaEntry* mep = NULL;
	viewer_media_t impl = getMediaImpl(texture_index);
	LLTextureEntry *te = getTE(texture_index);
	if(te)
	{
		mep = te->getMediaData();
	}
	
	if (mep && impl)
	{
        std::string url = mep->getCurrentURL();
		// Look for a ":", if not there, assume "http://"
		if (!url.empty() && std::string::npos == url.find(':')) 
		{
			url = "http://" + url;
		}
		// If the url we're trying to "bounce back" to is either empty or not
		// allowed by the whitelist, try the home url.  If *that* doesn't work,
		// set the media as failed and unload it
        if (url.empty() || !mep->checkCandidateUrl(url))
        {
            url = mep->getHomeURL();
			// Look for a ":", if not there, assume "http://"
			if (!url.empty() && std::string::npos == url.find(':')) 
			{
				url = "http://" + url;
			}
        }
        if (url.empty() || !mep->checkCandidateUrl(url))
		{
			// The url to navigate back to is not good, and we have nowhere else
			// to go.
			LL_WARNS("MediaOnAPrim") << "FAILED to bounce back URL \"" << url << "\" -- unloading impl" << LL_ENDL;
			impl->setMediaFailed(true);
		}
		// Make sure we are not bouncing to url we came from
		else if (impl->getCurrentMediaURL() != url) 
		{
			// Okay, navigate now
            LL_INFOS("MediaOnAPrim") << "bouncing back to URL: " << url << LL_ENDL;
            impl->navigateTo(url, "", false, true);
        }
    }
}

bool LLVOVolume::hasMediaPermission(const LLMediaEntry* media_entry, MediaPermType perm_type)
{
    // NOTE: This logic ALMOST duplicates the logic in the server (in particular, in llmediaservice.cpp).
    if (NULL == media_entry ) return false; // XXX should we assert here?
    
    // The agent has permissions if:
    // - world permissions are on, or
    // - group permissions are on, and agent_id is in the group, or
    // - agent permissions are on, and agent_id is the owner
    
	// *NOTE: We *used* to check for modify permissions here (i.e. permissions were
	// granted if permModify() was true).  However, this doesn't make sense in the
	// viewer: we don't want to show controls or allow interaction if the author
	// has deemed it so.  See DEV-42115.
	
    U8 media_perms = (perm_type == MEDIA_PERM_INTERACT) ? media_entry->getPermsInteract() : media_entry->getPermsControl();
    
    // World permissions
    if (0 != (media_perms & LLMediaEntry::PERM_ANYONE)) 
    {
        return true;
    }
    
    // Group permissions
    else if (0 != (media_perms & LLMediaEntry::PERM_GROUP))
    {
		LLPermissions* obj_perm = LLSelectMgr::getInstance()->findObjectPermissions(this);
		if (obj_perm && gAgent.isInGroup(obj_perm->getGroup()))
		{
			return true;
		}
    }
    
    // Owner permissions
    else if (0 != (media_perms & LLMediaEntry::PERM_OWNER) && permYouOwner()) 
    {
        return true;
    }
    
    return false;
    
}

void LLVOVolume::mediaNavigated(LLViewerMediaImpl *impl, LLPluginClassMedia* plugin, std::string new_location)
{
	bool block_navigation = false;
	// FIXME: if/when we allow the same media impl to be used by multiple faces, the logic here will need to be fixed
	// to deal with multiple face indices.
	int face_index = getFaceIndexWithMediaImpl(impl, -1);
	
	// Find the media entry for this navigate
	LLMediaEntry* mep = NULL;
	LLTextureEntry *te = getTE(face_index);
	if(te)
	{
		mep = te->getMediaData();
	}
	
	if(mep)
	{
		if(!mep->checkCandidateUrl(new_location))
		{
			block_navigation = true;
		}
		if (!block_navigation && !hasMediaPermission(mep, MEDIA_PERM_INTERACT))
		{
			block_navigation = true;
		}
	}
	else
	{
		LL_WARNS("MediaOnAPrim") << "Couldn't find media entry!" << LL_ENDL;
	}
						
	if(block_navigation)
	{
		LL_INFOS("MediaOnAPrim") << "blocking navigate to URI " << new_location << LL_ENDL;

		// "bounce back" to the current URL from the media entry
		mediaNavigateBounceBack(face_index);
	}
	else if (sObjectMediaNavigateClient)
	{
		
		LL_DEBUGS("MediaOnAPrim") << "broadcasting navigate with URI " << new_location << LL_ENDL;

		sObjectMediaNavigateClient->navigate(new LLMediaDataClientObjectImpl(this, false), face_index, new_location);
	}
}

void LLVOVolume::mediaEvent(LLViewerMediaImpl *impl, LLPluginClassMedia* plugin, LLViewerMediaObserver::EMediaEvent event)
{
	switch(event)
	{
		
		case LLViewerMediaObserver::MEDIA_EVENT_LOCATION_CHANGED:
		{			
			switch(impl->getNavState())
			{
				case LLViewerMediaImpl::MEDIANAVSTATE_FIRST_LOCATION_CHANGED:
				{
					// This is the first location changed event after the start of a non-server-directed nav.  It may need to be broadcast or bounced back.
					mediaNavigated(impl, plugin, plugin->getLocation());
				}
				break;
				
				case LLViewerMediaImpl::MEDIANAVSTATE_FIRST_LOCATION_CHANGED_SPURIOUS:
					// This navigate didn't change the current URL.  
					LL_DEBUGS("MediaOnAPrim") << "	NOT broadcasting navigate (spurious)" << LL_ENDL;
				break;
				
				case LLViewerMediaImpl::MEDIANAVSTATE_SERVER_FIRST_LOCATION_CHANGED:
					// This is the first location changed event after the start of a server-directed nav.  Don't broadcast it.
					LL_INFOS("MediaOnAPrim") << "	NOT broadcasting navigate (server-directed)" << LL_ENDL;
				break;
				
				default:
					// This is a subsequent location-changed due to a redirect.	 Don't broadcast.
					LL_INFOS("MediaOnAPrim") << "	NOT broadcasting navigate (redirect)" << LL_ENDL;
				break;
			}
		}
		break;
		
		case LLViewerMediaObserver::MEDIA_EVENT_NAVIGATE_COMPLETE:
		{
			switch(impl->getNavState())
			{
				case LLViewerMediaImpl::MEDIANAVSTATE_COMPLETE_BEFORE_LOCATION_CHANGED:
				{
					// This is the first location changed event after the start of a non-server-directed nav.  It may need to be broadcast or bounced back.
					mediaNavigated(impl, plugin, plugin->getNavigateURI());
				}
				break;
				
				case LLViewerMediaImpl::MEDIANAVSTATE_COMPLETE_BEFORE_LOCATION_CHANGED_SPURIOUS:
					// This navigate didn't change the current URL.  
					LL_DEBUGS("MediaOnAPrim") << "	NOT broadcasting navigate (spurious)" << LL_ENDL;
				break;

				case LLViewerMediaImpl::MEDIANAVSTATE_SERVER_COMPLETE_BEFORE_LOCATION_CHANGED:
					// This is the the navigate complete event from a server-directed nav.  Don't broadcast it.
					LL_INFOS("MediaOnAPrim") << "	NOT broadcasting navigate (server-directed)" << LL_ENDL;
				break;
				
				default:
					// For all other states, the navigate should have been handled by LOCATION_CHANGED events already.
				break;
			}
		}
		break;

        case LLViewerMediaObserver::MEDIA_EVENT_FILE_DOWNLOAD:
        {
            // Media might be blocked, waiting for a file,
            // send an empty response to unblock it
            const std::vector<std::string> empty_response;
            plugin->sendPickFileResponse(empty_response);

            LLNotificationsUtil::add("MediaFileDownloadUnsupported");
        }
        break;
		
		default:
		break;
	}

}

void LLVOVolume::sendMediaDataUpdate()
{
    if (sObjectMediaClient)
		sObjectMediaClient->updateMedia(new LLMediaDataClientObjectImpl(this, false));
}

void LLVOVolume::removeMediaImpl(S32 texture_index)
{
	if(mMediaImplList.size() <= (U32)texture_index || mMediaImplList[texture_index].isNull())
	{
		return ;
	}

	//make the face referencing to mMediaImplList[texture_index] to point back to the old texture.
	if(mDrawable && texture_index < mDrawable->getNumFaces())
	{
		LLFace* facep = mDrawable->getFace(texture_index) ;
		if(facep)
		{
			LLViewerMediaTexture* media_tex = LLViewerTextureManager::findMediaTexture(mMediaImplList[texture_index]->getMediaTextureID()) ;
			if(media_tex)
			{
				media_tex->removeMediaFromFace(facep) ;
			}
		}
	}		
	
	//check if some other face(s) of this object reference(s)to this media impl.
	S32 i ;
	S32 end = (S32)mMediaImplList.size() ;
	for(i = 0; i < end ; i++)
	{
		if( i != texture_index && mMediaImplList[i] == mMediaImplList[texture_index])
		{
			break ;
		}
	}

	if(i == end) //this object does not need this media impl.
	{
		mMediaImplList[texture_index]->removeObject(this) ;
	}

	mMediaImplList[texture_index] = NULL ;
	return ;
}

void LLVOVolume::addMediaImpl(LLViewerMediaImpl* media_impl, S32 texture_index)
{
	if((S32)mMediaImplList.size() < texture_index + 1)
	{
		mMediaImplList.resize(texture_index + 1) ;
	}
	
	if(mMediaImplList[texture_index].notNull())
	{
		if(mMediaImplList[texture_index] == media_impl)
		{
			return ;
		}

		removeMediaImpl(texture_index) ;
	}

	mMediaImplList[texture_index] = media_impl;
	media_impl->addObject(this) ;	

	//add the face to show the media if it is in playing
	if(mDrawable)
	{
		LLFace* facep(NULL);
		if( texture_index < mDrawable->getNumFaces() )
		{
			facep = mDrawable->getFace(texture_index) ;
		}

		if(facep)
		{
			LLViewerMediaTexture* media_tex = LLViewerTextureManager::findMediaTexture(mMediaImplList[texture_index]->getMediaTextureID()) ;
			if(media_tex)
			{
				media_tex->addMediaToFace(facep) ;
			}
		}
		else //the face is not available now, start media on this face later.
		{
			media_impl->setUpdated(TRUE) ;
		}
	}
	return ;
}

viewer_media_t LLVOVolume::getMediaImpl(U8 face_id) const
{
	if(mMediaImplList.size() > face_id)
	{
		return mMediaImplList[face_id];
	}
	return NULL;
}

F64 LLVOVolume::getTotalMediaInterest() const
{
	// If this object is currently focused, this object has "high" interest
	if (LLViewerMediaFocus::getInstance()->getFocusedObjectID() == getID())
		return F64_MAX;
	
	F64 interest = (F64)-1.0;  // means not interested;
    
	// If this object is selected, this object has "high" interest, but since 
	// there can be more than one, we still add in calculated impl interest
	// XXX Sadly, 'contains()' doesn't take a const :(
	if (LLSelectMgr::getInstance()->getSelection()->contains(const_cast<LLVOVolume*>(this)))
		interest = F64_MAX / 2.0;
	
	int i = 0;
	const int end = getNumTEs();
	for ( ; i < end; ++i)
	{
		const viewer_media_t &impl = getMediaImpl(i);
		if (!impl.isNull())
		{
			if (interest == (F64)-1.0) interest = (F64)0.0;
			interest += impl->getInterest();
		}
	}
	return interest;
}

S32 LLVOVolume::getFaceIndexWithMediaImpl(const LLViewerMediaImpl* media_impl, S32 start_face_id)
{
	S32 end = (S32)mMediaImplList.size() ;
	for(S32 face_id = start_face_id + 1; face_id < end; face_id++)
	{
		if(mMediaImplList[face_id] == media_impl)
		{
			return face_id ;
		}
	}
	return -1 ;
}

//----------------------------------------------------------------------------

void LLVOVolume::setLightTextureID(LLUUID id)
{
	LLViewerTexture* old_texturep = getLightTexture(); // same as mLightTexture, but inits if nessesary
	if (id.notNull())
	{
		if (!hasLightTexture())
		{
			setParameterEntryInUse(LLNetworkData::PARAMS_LIGHT_IMAGE, TRUE, true);
		}
		else if (old_texturep)
		{	
			old_texturep->removeVolume(LLRender::LIGHT_TEX, this);
		}
		LLLightImageParams* param_block = (LLLightImageParams*) getParameterEntry(LLNetworkData::PARAMS_LIGHT_IMAGE);
		if (param_block && param_block->getLightTexture() != id)
		{
			param_block->setLightTexture(id);
			parameterChanged(LLNetworkData::PARAMS_LIGHT_IMAGE, true);
		}
		LLViewerTexture* tex = getLightTexture();
		if (tex)
		{
			tex->addVolume(LLRender::LIGHT_TEX, this); // new texture
		}
		else
		{
			LL_WARNS() << "Can't get light texture for ID " << id.asString() << LL_ENDL;
		}
	}
	else if (hasLightTexture())
	{
		if (old_texturep)
		{
			old_texturep->removeVolume(LLRender::LIGHT_TEX, this);
		}
		setParameterEntryInUse(LLNetworkData::PARAMS_LIGHT_IMAGE, FALSE, true);
		parameterChanged(LLNetworkData::PARAMS_LIGHT_IMAGE, true);
		mLightTexture = NULL;
	}		
}

void LLVOVolume::setSpotLightParams(LLVector3 params)
{
	LLLightImageParams* param_block = (LLLightImageParams*) getParameterEntry(LLNetworkData::PARAMS_LIGHT_IMAGE);
	if (param_block && param_block->getParams() != params)
	{
		param_block->setParams(params);
		parameterChanged(LLNetworkData::PARAMS_LIGHT_IMAGE, true);
	}
}
		
void LLVOVolume::setIsLight(BOOL is_light)
{
	BOOL was_light = getIsLight();
	if (is_light != was_light)
	{
		if (is_light)
		{
			setParameterEntryInUse(LLNetworkData::PARAMS_LIGHT, TRUE, true);
		}
		else
		{
			setParameterEntryInUse(LLNetworkData::PARAMS_LIGHT, FALSE, true);
		}

		if (is_light)
		{
			// Add it to the pipeline mLightSet
			gPipeline.setLight(mDrawable, TRUE);
		}
		else
		{
			// Not a light.  Remove it from the pipeline's light set.
			gPipeline.setLight(mDrawable, FALSE);
		}
	}
}

void LLVOVolume::setLightSRGBColor(const LLColor3& color)
{
    setLightLinearColor(linearColor3(color));
}

void LLVOVolume::setLightLinearColor(const LLColor3& color)
{
	LLLightParams *param_block = (LLLightParams *)getParameterEntry(LLNetworkData::PARAMS_LIGHT);
	if (param_block)
	{
		if (param_block->getLinearColor() != color)
		{
			param_block->setLinearColor(LLColor4(color, param_block->getLinearColor().mV[3]));
			parameterChanged(LLNetworkData::PARAMS_LIGHT, true);
			gPipeline.markTextured(mDrawable);
			mFaceMappingChanged = TRUE;
		}
	}
}

void LLVOVolume::setLightIntensity(F32 intensity)
{
	LLLightParams *param_block = (LLLightParams *)getParameterEntry(LLNetworkData::PARAMS_LIGHT);
	if (param_block)
	{
		if (param_block->getLinearColor().mV[3] != intensity)
		{
			param_block->setLinearColor(LLColor4(LLColor3(param_block->getLinearColor()), intensity));
			parameterChanged(LLNetworkData::PARAMS_LIGHT, true);
		}
	}
}

void LLVOVolume::setLightRadius(F32 radius)
{
	LLLightParams *param_block = (LLLightParams *)getParameterEntry(LLNetworkData::PARAMS_LIGHT);
	if (param_block)
	{
		if (param_block->getRadius() != radius)
		{
			param_block->setRadius(radius);
			parameterChanged(LLNetworkData::PARAMS_LIGHT, true);
		}
	}
}

void LLVOVolume::setLightFalloff(F32 falloff)
{
	LLLightParams *param_block = (LLLightParams *)getParameterEntry(LLNetworkData::PARAMS_LIGHT);
	if (param_block)
	{
		if (param_block->getFalloff() != falloff)
		{
			param_block->setFalloff(falloff);
			parameterChanged(LLNetworkData::PARAMS_LIGHT, true);
		}
	}
}

void LLVOVolume::setLightCutoff(F32 cutoff)
{
	LLLightParams *param_block = (LLLightParams *)getParameterEntry(LLNetworkData::PARAMS_LIGHT);
	if (param_block)
	{
		if (param_block->getCutoff() != cutoff)
		{
			param_block->setCutoff(cutoff);
			parameterChanged(LLNetworkData::PARAMS_LIGHT, true);
		}
	}
}

//----------------------------------------------------------------------------

BOOL LLVOVolume::getIsLight() const
{
	return getParameterEntryInUse(LLNetworkData::PARAMS_LIGHT);
}

LLColor3 LLVOVolume::getLightSRGBBaseColor() const
{
    return srgbColor3(getLightLinearBaseColor());
}

LLColor3 LLVOVolume::getLightLinearBaseColor() const
{
	const LLLightParams *param_block = (const LLLightParams *)getParameterEntry(LLNetworkData::PARAMS_LIGHT);
	if (param_block)
	{
		return LLColor3(param_block->getLinearColor());
	}
	else
	{
		return LLColor3(1,1,1);
	}
}

LLColor3 LLVOVolume::getLightLinearColor() const
{
    const LLLightParams *param_block = (const LLLightParams *)getParameterEntry(LLNetworkData::PARAMS_LIGHT);
    if (param_block)
    {
        return LLColor3(param_block->getLinearColor()) * param_block->getLinearColor().mV[3];
    }
    else
    {
        return LLColor3(1, 1, 1);
    }
}

LLColor3 LLVOVolume::getLightSRGBColor() const
{
    LLColor3 ret = getLightLinearColor();
    ret = srgbColor3(ret);
    return ret;
}

LLUUID LLVOVolume::getLightTextureID() const
{
	if (getParameterEntryInUse(LLNetworkData::PARAMS_LIGHT_IMAGE))
	{
		const LLLightImageParams *param_block = (const LLLightImageParams *)getParameterEntry(LLNetworkData::PARAMS_LIGHT_IMAGE);
		if (param_block)
		{
			return param_block->getLightTexture();
		}
	}
	
	return LLUUID::null;
}


LLVector3 LLVOVolume::getSpotLightParams() const
{
	if (getParameterEntryInUse(LLNetworkData::PARAMS_LIGHT_IMAGE))
	{
		const LLLightImageParams *param_block = (const LLLightImageParams *)getParameterEntry(LLNetworkData::PARAMS_LIGHT_IMAGE);
		if (param_block)
		{
			return param_block->getParams();
		}
	}
	
	return LLVector3();
}

F32 LLVOVolume::getSpotLightPriority() const
{
	return mSpotLightPriority;
}

void LLVOVolume::updateSpotLightPriority()
{
    F32 r = getLightRadius();
	LLVector3 pos = mDrawable->getPositionAgent();

	LLVector3 at(0,0,-1);
	at *= getRenderRotation();
	pos += at * r;

	at = LLViewerCamera::getInstance()->getAtAxis();
	pos -= at * r;

	mSpotLightPriority = gPipeline.calcPixelArea(pos, LLVector3(r,r,r), *LLViewerCamera::getInstance());

	if (mLightTexture.notNull())
	{
		mLightTexture->addTextureStats(mSpotLightPriority);
		mLightTexture->setBoostLevel(LLGLTexture::BOOST_CLOUDS);
	}
}


bool LLVOVolume::isLightSpotlight() const
{
	LLLightImageParams* params = (LLLightImageParams*) getParameterEntry(LLNetworkData::PARAMS_LIGHT_IMAGE);
	if (params && getParameterEntryInUse(LLNetworkData::PARAMS_LIGHT_IMAGE))
	{
		return params->isLightSpotlight();
	}
	return false;
}


LLViewerTexture* LLVOVolume::getLightTexture()
{
	LLUUID id = getLightTextureID();

	if (id.notNull())
	{
		if (mLightTexture.isNull() || id != mLightTexture->getID())
		{
			mLightTexture = LLViewerTextureManager::getFetchedTexture(id, FTT_DEFAULT, TRUE, LLGLTexture::BOOST_ALM);
		}
	}
	else
	{
		mLightTexture = NULL;
	}

	return mLightTexture;
}

F32 LLVOVolume::getLightIntensity() const
{
	const LLLightParams *param_block = (const LLLightParams *)getParameterEntry(LLNetworkData::PARAMS_LIGHT);
	if (param_block)
	{
		return param_block->getLinearColor().mV[3];
	}
	else
	{
		return 1.f;
	}
}

F32 LLVOVolume::getLightRadius() const
{
	const LLLightParams *param_block = (const LLLightParams *)getParameterEntry(LLNetworkData::PARAMS_LIGHT);
	if (param_block)
	{
		return param_block->getRadius();
	}
	else
	{
		return 0.f;
	}
}

F32 LLVOVolume::getLightFalloff(const F32 fudge_factor) const
{
	const LLLightParams *param_block = (const LLLightParams *)getParameterEntry(LLNetworkData::PARAMS_LIGHT);
	if (param_block)
	{
		return param_block->getFalloff() * fudge_factor;
	}
	else
	{
		return 0.f;
	}
}

F32 LLVOVolume::getLightCutoff() const
{
	const LLLightParams *param_block = (const LLLightParams *)getParameterEntry(LLNetworkData::PARAMS_LIGHT);
	if (param_block)
	{
		return param_block->getCutoff();
	}
	else
	{
		return 0.f;
	}
}

U32 LLVOVolume::getVolumeInterfaceID() const
{
	if (mVolumeImpl)
	{
		return mVolumeImpl->getID();
	}

	return 0;
}

BOOL LLVOVolume::isFlexible() const
{
	if (getParameterEntryInUse(LLNetworkData::PARAMS_FLEXIBLE))
	{
		LLVolume* volume = getVolume();
		if (volume && volume->getParams().getPathParams().getCurveType() != LL_PCODE_PATH_FLEXIBLE)
		{
			LLVolumeParams volume_params = getVolume()->getParams();
			U8 profile_and_hole = volume_params.getProfileParams().getCurveType();
			volume_params.setType(profile_and_hole, LL_PCODE_PATH_FLEXIBLE);
		}
		return TRUE;
	}
	else
	{
		return FALSE;
	}
}

BOOL LLVOVolume::isSculpted() const
{
	if (getParameterEntryInUse(LLNetworkData::PARAMS_SCULPT))
	{
		return TRUE;
	}
	
	return FALSE;
}

BOOL LLVOVolume::isMesh() const
{
	if (isSculpted())
	{
		LLSculptParams *sculpt_params = (LLSculptParams *)getParameterEntry(LLNetworkData::PARAMS_SCULPT);
		U8 sculpt_type = sculpt_params->getSculptType();

		if ((sculpt_type & LL_SCULPT_TYPE_MASK) == LL_SCULPT_TYPE_MESH)
			// mesh is a mesh
		{
			return TRUE;	
		}
	}

	return FALSE;
}

BOOL LLVOVolume::hasLightTexture() const
{
	if (getParameterEntryInUse(LLNetworkData::PARAMS_LIGHT_IMAGE))
	{
		return TRUE;
	}

	return FALSE;
}

BOOL LLVOVolume::isVolumeGlobal() const
{
	if (mVolumeImpl)
	{
		return mVolumeImpl->isVolumeGlobal() ? TRUE : FALSE;
	}
	else if (mRiggedVolume.notNull())
	{
		return TRUE;
	}

	return FALSE;
}

BOOL LLVOVolume::canBeFlexible() const
{
	U8 path = getVolume()->getParams().getPathParams().getCurveType();
	return (path == LL_PCODE_PATH_FLEXIBLE || path == LL_PCODE_PATH_LINE);
}

BOOL LLVOVolume::setIsFlexible(BOOL is_flexible)
{
	BOOL res = FALSE;
	BOOL was_flexible = isFlexible();
	LLVolumeParams volume_params;
	if (is_flexible)
	{
		if (!was_flexible)
		{
			volume_params = getVolume()->getParams();
			U8 profile_and_hole = volume_params.getProfileParams().getCurveType();
			volume_params.setType(profile_and_hole, LL_PCODE_PATH_FLEXIBLE);
			res = TRUE;
			setFlags(FLAGS_USE_PHYSICS, FALSE);
			setFlags(FLAGS_PHANTOM, TRUE);
			setParameterEntryInUse(LLNetworkData::PARAMS_FLEXIBLE, TRUE, true);
			if (mDrawable)
			{
				mDrawable->makeActive();
			}
		}
	}
	else
	{
		if (was_flexible)
		{
			volume_params = getVolume()->getParams();
			U8 profile_and_hole = volume_params.getProfileParams().getCurveType();
			volume_params.setType(profile_and_hole, LL_PCODE_PATH_LINE);
			res = TRUE;
			setFlags(FLAGS_PHANTOM, FALSE);
			setParameterEntryInUse(LLNetworkData::PARAMS_FLEXIBLE, FALSE, true);
		}
	}
	if (res)
	{
		res = setVolume(volume_params, 1);
		if (res)
		{
			markForUpdate(TRUE);
		}
	}
	return res;
}

const LLMeshSkinInfo* LLVOVolume::getSkinInfo() const
{
    if (getVolume())
    {
         return mSkinInfo;
    }
    else
    {
        return NULL;
    }
}

// virtual
BOOL LLVOVolume::isRiggedMesh() const
{
    return isMesh() && getSkinInfo();
}

//----------------------------------------------------------------------------
U32 LLVOVolume::getExtendedMeshFlags() const
{
	const LLExtendedMeshParams *param_block = 
        (const LLExtendedMeshParams *)getParameterEntry(LLNetworkData::PARAMS_EXTENDED_MESH);
	if (param_block)
	{
		return param_block->getFlags();
	}
	else
	{
		return 0;
	}
}

void LLVOVolume::onSetExtendedMeshFlags(U32 flags)
{

    // The isAnySelected() check was needed at one point to prevent
    // graphics problems. These are now believed to be fixed so the
    // check has been disabled.
	if (/*!getRootEdit()->isAnySelected() &&*/ mDrawable.notNull())
    {
        // Need to trigger rebuildGeom(), which is where control avatars get created/removed
        getRootEdit()->recursiveMarkForUpdate(TRUE);
    }
    if (isAttachment() && getAvatarAncestor())
    {
        updateVisualComplexity();
        if (flags & LLExtendedMeshParams::ANIMATED_MESH_ENABLED_FLAG)
        {
            // Making a rigged mesh into an animated object
            getAvatarAncestor()->updateAttachmentOverrides();
        }
        else
        {
            // Making an animated object into a rigged mesh
            getAvatarAncestor()->updateAttachmentOverrides();
        }
    }
}

void LLVOVolume::setExtendedMeshFlags(U32 flags)
{
    U32 curr_flags = getExtendedMeshFlags();
    if (curr_flags != flags)
    {
        bool in_use = true;
        setParameterEntryInUse(LLNetworkData::PARAMS_EXTENDED_MESH, in_use, true);
        LLExtendedMeshParams *param_block = 
            (LLExtendedMeshParams *)getParameterEntry(LLNetworkData::PARAMS_EXTENDED_MESH);
        if (param_block)
        {
            param_block->setFlags(flags);
        }
        parameterChanged(LLNetworkData::PARAMS_EXTENDED_MESH, true);
        LL_DEBUGS("AnimatedObjects") << this
                                     << " new flags " << flags << " curr_flags " << curr_flags
                                     << ", calling onSetExtendedMeshFlags()"
                                     << LL_ENDL;
        onSetExtendedMeshFlags(flags);
    }
}

bool LLVOVolume::canBeAnimatedObject() const
{
    F32 est_tris = recursiveGetEstTrianglesMax();
    if (est_tris < 0 || est_tris > getAnimatedObjectMaxTris())
    {
        return false;
    }
    return true;
}

bool LLVOVolume::isAnimatedObject() const
{
    LLVOVolume *root_vol = (LLVOVolume*)getRootEdit();
    bool root_is_animated_flag = root_vol->getExtendedMeshFlags() & LLExtendedMeshParams::ANIMATED_MESH_ENABLED_FLAG;
    return root_is_animated_flag;
}

// Called any time parenting changes for a volume. Update flags and
// control av accordingly.  This is called after parent has been
// changed to new_parent, but before new_parent's mChildList has changed.

// virtual
void LLVOVolume::onReparent(LLViewerObject *old_parent, LLViewerObject *new_parent)
{
    LLVOVolume *old_volp = dynamic_cast<LLVOVolume*>(old_parent);

    if (new_parent && !new_parent->isAvatar())
    {
        if (mControlAvatar.notNull())
        {
            // Here an animated object is being made the child of some
            // other prim. Should remove the control av from the child.
            LLControlAvatar *av = mControlAvatar;
            mControlAvatar = NULL;
            av->markForDeath();
        }
    }
    if (old_volp && old_volp->isAnimatedObject())
    {
        if (old_volp->getControlAvatar())
        {
            // We have been removed from an animated object, need to do cleanup.
            old_volp->getControlAvatar()->updateAttachmentOverrides();
            old_volp->getControlAvatar()->updateAnimations();
        }
    }
}

// This needs to be called after onReparent(), because mChildList is
// not updated until the end of LLViewerObject::addChild()

// virtual
void LLVOVolume::afterReparent()
{
    {
        LL_DEBUGS("AnimatedObjects") << "new child added for parent " 
            << ((LLViewerObject*)getParent())->getID() << LL_ENDL;
    }
                                                                                             
    if (isAnimatedObject() && getControlAvatar())
    {
        LL_DEBUGS("AnimatedObjects") << "adding attachment overrides, parent is animated object " 
            << ((LLViewerObject*)getParent())->getID() << LL_ENDL;

        // MAINT-8239 - doing a full rebuild whenever parent is set
        // makes the joint overrides load more robustly. In theory,
        // addAttachmentOverrides should be sufficient, but in
        // practice doing a full rebuild helps compensate for
        // notifyMeshLoaded() not being called reliably enough.
        
        // was: getControlAvatar()->addAttachmentOverridesForObject(this);
        //getControlAvatar()->rebuildAttachmentOverrides();
        getControlAvatar()->updateAnimations();
    }
    else
    {
        LL_DEBUGS("AnimatedObjects") << "not adding overrides, parent: " 
                                     << ((LLViewerObject*)getParent())->getID() 
                                     << " isAnimated: "  << isAnimatedObject() << " cav "
                                     << getControlAvatar() << LL_ENDL;
    }
}

//----------------------------------------------------------------------------
void LLVOVolume::updateRiggingInfo()
{
    LL_PROFILE_ZONE_SCOPED_CATEGORY_VOLUME;
    if (isRiggedMesh())
    {
        const LLMeshSkinInfo* skin = getSkinInfo();
        LLVOAvatar *avatar = getAvatar();
        LLVolume *volume = getVolume();
        if (skin && avatar && volume)
        {
            LL_DEBUGS("RigSpammish") << "starting, vovol " << this << " lod " << getLOD() << " last " << mLastRiggingInfoLOD << LL_ENDL;
            if (getLOD()>mLastRiggingInfoLOD || getLOD()==3)
            {
                // Rigging info may need update
                mJointRiggingInfoTab.clear();
                for (S32 f = 0; f < volume->getNumVolumeFaces(); ++f)
                {
                    LLVolumeFace& vol_face = volume->getVolumeFace(f);
                    LLSkinningUtil::updateRiggingInfo(skin, avatar, vol_face);
                    if (vol_face.mJointRiggingInfoTab.size()>0)
                    {
                        mJointRiggingInfoTab.merge(vol_face.mJointRiggingInfoTab);
                    }
                }
                // Keep the highest LOD info available.
                mLastRiggingInfoLOD = getLOD();
                LL_DEBUGS("RigSpammish") << "updated rigging info for LLVOVolume " 
                                         << this << " lod " << mLastRiggingInfoLOD 
                                         << LL_ENDL;
            }
        }
    }
}

//----------------------------------------------------------------------------

void LLVOVolume::generateSilhouette(LLSelectNode* nodep, const LLVector3& view_point)
{
	LLVolume *volume = getVolume();

	if (volume)
	{
		LLVector3 view_vector;
		view_vector = view_point; 

		//transform view vector into volume space
		view_vector -= getRenderPosition();
		//mDrawable->mDistanceWRTCamera = view_vector.length();
		LLQuaternion worldRot = getRenderRotation();
		view_vector = view_vector * ~worldRot;
		if (!isVolumeGlobal())
		{
			LLVector3 objScale = getScale();
			LLVector3 invObjScale(1.f / objScale.mV[VX], 1.f / objScale.mV[VY], 1.f / objScale.mV[VZ]);
			view_vector.scaleVec(invObjScale);
		}
		
		updateRelativeXform();
		LLMatrix4 trans_mat = mRelativeXform;
		if (mDrawable->isStatic())
		{
			trans_mat.translate(getRegion()->getOriginAgent());
		}

		volume->generateSilhouetteVertices(nodep->mSilhouetteVertices, nodep->mSilhouetteNormals, view_vector, trans_mat, mRelativeXformInvTrans, nodep->getTESelectMask());

		nodep->mSilhouetteExists = TRUE;
	}
}

void LLVOVolume::deleteFaces()
{
	S32 face_count = mNumFaces;
	if (mDrawable.notNull())
	{
		mDrawable->deleteFaces(0, face_count);
	}

	mNumFaces = 0;
}

void LLVOVolume::updateRadius()
{
	if (mDrawable.isNull())
	{
		return;
	}
	
	mVObjRadius = getScale().length();
	mDrawable->setRadius(mVObjRadius);
}


BOOL LLVOVolume::isAttachment() const
{
	return mAttachmentState != 0 ;
}

BOOL LLVOVolume::isHUDAttachment() const
{
	// *NOTE: we assume hud attachment points are in defined range
	// since this range is constant for backwards compatibility
	// reasons this is probably a reasonable assumption to make
	S32 attachment_id = ATTACHMENT_ID_FROM_STATE(mAttachmentState);
	return ( attachment_id >= 31 && attachment_id <= 38 );
}


const LLMatrix4 LLVOVolume::getRenderMatrix() const
{
	if (mDrawable->isActive() && !mDrawable->isRoot())
	{
		return mDrawable->getParent()->getWorldMatrix();
	}
	return mDrawable->getWorldMatrix();
}

// Returns a base cost and adds textures to passed in set.
// total cost is returned value + 5 * size of the resulting set.
// Cannot include cost of textures, as they may be re-used in linked
// children, and cost should only be increased for unique textures  -Nyx
U32 LLVOVolume::getRenderCost(texture_cost_t &textures) const
{
    /*****************************************************************
     * This calculation should not be modified by third party viewers,
     * since it is used to limit rendering and should be uniform for
     * everyone. If you have suggested improvements, submit them to
     * the official viewer for consideration.
     *****************************************************************/

	// Get access to params we'll need at various points.  
	// Skip if this is object doesn't have a volume (e.g. is an avatar).
	BOOL has_volume = (getVolume() != NULL);
	LLVolumeParams volume_params;
	LLPathParams path_params;
	LLProfileParams profile_params;

	U32 num_triangles = 0;

	// per-prim costs
	static const U32 ARC_PARTICLE_COST = 1; // determined experimentally
	static const U32 ARC_PARTICLE_MAX = 2048; // default values
	static const U32 ARC_TEXTURE_COST = 16; // multiplier for texture resolution - performance tested
	static const U32 ARC_LIGHT_COST = 500; // static cost for light-producing prims 
	static const U32 ARC_MEDIA_FACE_COST = 1500; // static cost per media-enabled face 


	// per-prim multipliers
	static const F32 ARC_GLOW_MULT = 1.5f; // tested based on performance
	static const F32 ARC_BUMP_MULT = 1.25f; // tested based on performance
	static const F32 ARC_FLEXI_MULT = 5; // tested based on performance
	static const F32 ARC_SHINY_MULT = 1.6f; // tested based on performance
	static const F32 ARC_INVISI_COST = 1.2f; // tested based on performance
	static const F32 ARC_WEIGHTED_MESH = 1.2f; // tested based on performance

	static const F32 ARC_PLANAR_COST = 1.0f; // tested based on performance to have negligible impact
	static const F32 ARC_ANIM_TEX_COST = 4.f; // tested based on performance
	static const F32 ARC_ALPHA_COST = 4.f; // 4x max - based on performance

	F32 shame = 0;

	U32 invisi = 0;
	U32 shiny = 0;
	U32 glow = 0;
	U32 alpha = 0;
	U32 flexi = 0;
	U32 animtex = 0;
	U32 particles = 0;
	U32 bump = 0;
	U32 planar = 0;
	U32 weighted_mesh = 0;
	U32 produces_light = 0;
	U32 media_faces = 0;

	const LLDrawable* drawablep = mDrawable;
	U32 num_faces = drawablep->getNumFaces();

	if (has_volume)
	{
		volume_params = getVolume()->getParams();
		path_params = volume_params.getPathParams();
		profile_params = volume_params.getProfileParams();

        LLMeshCostData costs;
		if (getCostData(costs))
		{
            if (isAnimatedObject() && isRiggedMesh())
            {
                // Scaling here is to make animated object vs
                // non-animated object ARC proportional to the
                // corresponding calculations for streaming cost.
                num_triangles = (ANIMATED_OBJECT_COST_PER_KTRI * 0.001 * costs.getEstTrisForStreamingCost())/0.06;
            }
            else
            {
                F32 radius = getScale().length()*0.5f;
                num_triangles = costs.getRadiusWeightedTris(radius);
            }
		}
	}

	if (num_triangles <= 0)
	{
		num_triangles = 4;
	}

	if (isSculpted())
	{
		if (isMesh())
		{
			// base cost is dependent on mesh complexity
			// note that 3 is the highest LOD as of the time of this coding.
			S32 size = gMeshRepo.getMeshSize(volume_params.getSculptID(), getLOD());
			if ( size > 0)
			{
				if (isRiggedMesh())
				{
					// weighted attachment - 1 point for every 3 bytes
					weighted_mesh = 1;
				}
			}
			else
			{
				// something went wrong - user should know their content isn't render-free
				return 0;
			}
		}
		else
		{
			const LLSculptParams *sculpt_params = (LLSculptParams *) getParameterEntry(LLNetworkData::PARAMS_SCULPT);
			LLUUID sculpt_id = sculpt_params->getSculptTexture();
			if (textures.find(sculpt_id) == textures.end())
			{
				LLViewerFetchedTexture *texture = LLViewerTextureManager::getFetchedTexture(sculpt_id);
				if (texture)
				{
					S32 texture_cost = 256 + (S32)(ARC_TEXTURE_COST * (texture->getFullHeight() / 128.f + texture->getFullWidth() / 128.f));
					textures.insert(texture_cost_t::value_type(sculpt_id, texture_cost));
				}
			}
		}
	}

	if (isFlexible())
	{
		flexi = 1;
	}
	if (isParticleSource())
	{
		particles = 1;
	}

	if (getIsLight())
	{
		produces_light = 1;
	}

	for (S32 i = 0; i < num_faces; ++i)
	{
		const LLFace* face = drawablep->getFace(i);
		if (!face) continue;
		const LLTextureEntry* te = face->getTextureEntry();
		const LLViewerTexture* img = face->getTexture();

		if (img)
		{
			if (textures.find(img->getID()) == textures.end())
			{
                S32 texture_cost = 0;
                S8 type = img->getType();
                if (type == LLViewerTexture::FETCHED_TEXTURE || type == LLViewerTexture::LOD_TEXTURE)
                {
                    const LLViewerFetchedTexture* fetched_texturep = static_cast<const LLViewerFetchedTexture*>(img);
                    if (fetched_texturep
                        && fetched_texturep->getFTType() == FTT_LOCAL_FILE
                        && (img->getID() == IMG_ALPHA_GRAD_2D || img->getID() == IMG_ALPHA_GRAD)
                        )
                    {
                        // These two textures appear to switch between each other, but are of different sizes (4x256 and 256x256).
                        // Hardcode cost from larger one to not cause random complexity changes
                        texture_cost = 320;
                    }
                }
                if (texture_cost == 0)
                {
                    texture_cost = 256 + (S32)(ARC_TEXTURE_COST * (img->getFullHeight() / 128.f + img->getFullWidth() / 128.f));
                }
				textures.insert(texture_cost_t::value_type(img->getID(), texture_cost));
			}
		}

		if (face->getPoolType() == LLDrawPool::POOL_ALPHA)
		{
			alpha = 1;
		}
		else if (img && img->getPrimaryFormat() == GL_ALPHA)
		{
			invisi = 1;
		}
		if (face->hasMedia())
		{
			media_faces++;
		}

		if (te)
		{
			if (te->getBumpmap())
			{
				// bump is a multiplier, don't add per-face
				bump = 1;
			}
			if (te->getShiny())
			{
				// shiny is a multiplier, don't add per-face
				shiny = 1;
			}
			if (te->getGlow() > 0.f)
			{
				// glow is a multiplier, don't add per-face
				glow = 1;
			}
			if (face->mTextureMatrix != NULL)
			{
				animtex = 1;
			}
			if (te->getTexGen())
			{
				planar = 1;
			}
		}
	}

	// shame currently has the "base" cost of 1 point per 15 triangles, min 2.
	shame = num_triangles  * 5.f;
	shame = shame < 2.f ? 2.f : shame;

	// multiply by per-face modifiers
	if (planar)
	{
		shame *= planar * ARC_PLANAR_COST;
	}

	if (animtex)
	{
		shame *= animtex * ARC_ANIM_TEX_COST;
	}

	if (alpha)
	{
		shame *= alpha * ARC_ALPHA_COST;
	}

	if(invisi)
	{
		shame *= invisi * ARC_INVISI_COST;
	}

	if (glow)
	{
		shame *= glow * ARC_GLOW_MULT;
	}

	if (bump)
	{
		shame *= bump * ARC_BUMP_MULT;
	}

	if (shiny)
	{
		shame *= shiny * ARC_SHINY_MULT;
	}


	// multiply shame by multipliers
	if (weighted_mesh)
	{
		shame *= weighted_mesh * ARC_WEIGHTED_MESH;
	}

	if (flexi)
	{
		shame *= flexi * ARC_FLEXI_MULT;
	}


	// add additional costs
	if (particles)
	{
		const LLPartSysData *part_sys_data = &(mPartSourcep->mPartSysData);
		const LLPartData *part_data = &(part_sys_data->mPartData);
		U32 num_particles = (U32)(part_sys_data->mBurstPartCount * llceil( part_data->mMaxAge / part_sys_data->mBurstRate));
		num_particles = num_particles > ARC_PARTICLE_MAX ? ARC_PARTICLE_MAX : num_particles;
		F32 part_size = (llmax(part_data->mStartScale[0], part_data->mEndScale[0]) + llmax(part_data->mStartScale[1], part_data->mEndScale[1])) / 2.f;
		shame += num_particles * part_size * ARC_PARTICLE_COST;
	}

	if (produces_light)
	{
		shame += ARC_LIGHT_COST;
	}

	if (media_faces)
	{
		shame += media_faces * ARC_MEDIA_FACE_COST;
	}

    // Streaming cost for animated objects includes a fixed cost
    // per linkset. Add a corresponding charge here translated into
    // triangles, but not weighted by any graphics properties.
    if (isAnimatedObject() && isRootEdit())
    {
        shame += (ANIMATED_OBJECT_BASE_COST/0.06) * 5.0f;
    }

	if (shame > mRenderComplexity_current)
	{
		mRenderComplexity_current = (S32)shame;
	}

	return (U32)shame;
}

F32 LLVOVolume::getEstTrianglesMax() const
{
	if (isMesh() && getVolume())
	{
		return gMeshRepo.getEstTrianglesMax(getVolume()->getParams().getSculptID());
	}
    return 0.f;
}

F32 LLVOVolume::getEstTrianglesStreamingCost() const
{
	if (isMesh() && getVolume())
	{
		return gMeshRepo.getEstTrianglesStreamingCost(getVolume()->getParams().getSculptID());
	}
    return 0.f;
}

F32 LLVOVolume::getStreamingCost() const
{
	F32 radius = getScale().length()*0.5f;
    F32 linkset_base_cost = 0.f;

    LLMeshCostData costs;
    if (getCostData(costs))
    {
        if (isAnimatedObject() && isRootEdit())
        {
            // Root object of an animated object has this to account for skeleton overhead.
            linkset_base_cost = ANIMATED_OBJECT_BASE_COST;
        }
        if (isMesh())
        {
            if (isAnimatedObject() && isRiggedMesh())
            {
                return linkset_base_cost + costs.getTriangleBasedStreamingCost();
            }
            else
            {
                return linkset_base_cost + costs.getRadiusBasedStreamingCost(radius);
            }
        }
        else
        {
            return linkset_base_cost + costs.getRadiusBasedStreamingCost(radius);
        }
    }
    else
    {
        return 0.f;
    }
}

// virtual
bool LLVOVolume::getCostData(LLMeshCostData& costs) const
{
    if (isMesh())
    {
        return gMeshRepo.getCostData(getVolume()->getParams().getSculptID(), costs);
    }
    else
    {
		LLVolume* volume = getVolume();
		S32 counts[4];

		// <FS:ND> try to cache calcuated triangles instead of calculating them over and over again
		//		LLVolume::getLoDTriangleCounts(volume->getParams(), counts);
		LLVolume::getLoDTriangleCounts(volume->getParams(), counts, volume);
		// </FS:ND>

		LLSD header;
		header["lowest_lod"]["size"] = counts[0] * 10;
		header["low_lod"]["size"] = counts[1] * 10;
		header["medium_lod"]["size"] = counts[2] * 10;
		header["high_lod"]["size"] = counts[3] * 10;

		return gMeshRepo.getCostData(header, costs);
    }
}

//static 
void LLVOVolume::updateRenderComplexity()
{
	mRenderComplexity_last = mRenderComplexity_current;
	mRenderComplexity_current = 0;
}

U32 LLVOVolume::getTriangleCount(S32* vcount) const
{
	U32 count = 0;
	LLVolume* volume = getVolume();
	if (volume)
	{
		count = volume->getNumTriangles(vcount);
	}

	return count;
}
// <FS:Beq> Generalise TriangleCount
//U32 LLVOVolume::getHighLODTriangleCount()
//{
//	U32 ret = 0;
//
//	LLVolume* volume = getVolume();
//
//	if (!isSculpted())
//	{
//		LLVolume* ref = LLPrimitive::getVolumeManager()->refVolume(volume->getParams(), 3);
//		ret = ref->getNumTriangles();
//		LLPrimitive::getVolumeManager()->unrefVolume(ref);
//	}
//	else if (isMesh())
//	{
//		LLVolume* ref = LLPrimitive::getVolumeManager()->refVolume(volume->getParams(), 3);
//		if (!ref->isMeshAssetLoaded() || ref->getNumVolumeFaces() == 0)
//		{
//			gMeshRepo.loadMesh(this, volume->getParams(), LLModel::LOD_HIGH);
//		}
//		ret = ref->getNumTriangles();
//		LLPrimitive::getVolumeManager()->unrefVolume(ref);
//	}
//	else
//	{ //default sculpts have a constant number of triangles
//		ret = 31*2*31;  //31 rows of 31 columns of quads for a 32x32 vertex patch
//	}
//
//	return ret;
//}
U32 LLVOVolume::getHighLODTriangleCount()
{
	return (getLODTriangleCount(LLModel::LOD_HIGH));
}

U32 LLVOVolume::getLODTriangleCount(S32 lod)
{
	U32 ret = 0;

	LLVolume* volume = getVolume();

	if (!isSculpted())
	{
		LLVolume* ref = LLPrimitive::getVolumeManager()->refVolume(volume->getParams(), lod);
		ret = ref->getNumTriangles();
		LLPrimitive::getVolumeManager()->unrefVolume(ref);
	}
	else if (isMesh())
	{
		LLVolume* ref = LLPrimitive::getVolumeManager()->refVolume(volume->getParams(), lod);
		if (!ref->isMeshAssetLoaded() || ref->getNumVolumeFaces() == 0)
		{
			gMeshRepo.loadMesh(this, volume->getParams(), lod);
		}
		ret = ref->getNumTriangles();
		LLPrimitive::getVolumeManager()->unrefVolume(ref);
	}
	else
	{ //default sculpts have a constant number of triangles
		ret = (31 * 2 * 31)>>3*(3-lod);  //31 rows of 31 columns of quads for a 32x32 vertex patch (Beq: left shift by 2 for each lower LOD)
	}

	return ret;
}
//</FS:Beq>


//static
void LLVOVolume::preUpdateGeom()
{
	sNumLODChanges = 0;
}

void LLVOVolume::parameterChanged(U16 param_type, bool local_origin)
{
	LLViewerObject::parameterChanged(param_type, local_origin);
}

void LLVOVolume::parameterChanged(U16 param_type, LLNetworkData* data, BOOL in_use, bool local_origin)
{
	LLViewerObject::parameterChanged(param_type, data, in_use, local_origin);
	if (mVolumeImpl)
	{
		mVolumeImpl->onParameterChanged(param_type, data, in_use, local_origin);
	}
    if (!local_origin && param_type == LLNetworkData::PARAMS_EXTENDED_MESH)
    {
        U32 extended_mesh_flags = getExtendedMeshFlags();
        bool enabled =  (extended_mesh_flags & LLExtendedMeshParams::ANIMATED_MESH_ENABLED_FLAG);
        bool was_enabled = (getControlAvatar() != NULL);
        if (enabled != was_enabled)
        {
            LL_DEBUGS("AnimatedObjects") << this
                                         << " calling onSetExtendedMeshFlags, enabled " << (U32) enabled
                                         << " was_enabled " << (U32) was_enabled
                                         << " local_origin " << (U32) local_origin
                                         << LL_ENDL;
            onSetExtendedMeshFlags(extended_mesh_flags);
        }
    }
	if (mDrawable.notNull())
	{
		BOOL is_light = getIsLight();
		if (is_light != mDrawable->isState(LLDrawable::LIGHT))
		{
			gPipeline.setLight(mDrawable, is_light);
		}
	}
}

void LLVOVolume::setSelected(BOOL sel)
{
	LLViewerObject::setSelected(sel);
    if (isAnimatedObject())
    {
        getRootEdit()->recursiveMarkForUpdate(TRUE);
    }
    else
    {
        if (mDrawable.notNull())
        {
            markForUpdate(TRUE);
        }
    }
}

void LLVOVolume::updateSpatialExtents(LLVector4a& newMin, LLVector4a& newMax)
{		
}

F32 LLVOVolume::getBinRadius()
{
    LL_PROFILE_ZONE_SCOPED_CATEGORY_VOLUME;
	F32 radius;
	
	F32 scale = 1.f;

	static LLCachedControl<S32> octree_size_factor(gSavedSettings, "OctreeStaticObjectSizeFactor", 3);
	static LLCachedControl<S32> octree_attachment_size_factor(gSavedSettings, "OctreeAttachmentSizeFactor", 4);
	static LLCachedControl<LLVector3> octree_distance_factor(gSavedSettings, "OctreeDistanceFactor", LLVector3(0.01f, 0.f, 0.f));
	static LLCachedControl<LLVector3> octree_alpha_distance_factor(gSavedSettings, "OctreeAlphaDistanceFactor", LLVector3(0.1f, 0.f, 0.f));

	S32 size_factor = llmax((S32)octree_size_factor, 1);
	S32 attachment_size_factor = llmax((S32)octree_attachment_size_factor, 1);
	LLVector3 distance_factor = octree_distance_factor;
	LLVector3 alpha_distance_factor = octree_alpha_distance_factor;

	const LLVector4a* ext = mDrawable->getSpatialExtents();
	
	BOOL shrink_wrap = mDrawable->isAnimating();
	BOOL alpha_wrap = FALSE;

	if (!isHUDAttachment())
	{
		for (S32 i = 0; i < mDrawable->getNumFaces(); i++)
		{
			LLFace* face = mDrawable->getFace(i);
			if (!face) continue;
			if (face->getPoolType() == LLDrawPool::POOL_ALPHA &&
			    !face->canRenderAsMask())
			{
				alpha_wrap = TRUE;
				break;
			}
		}
	}
	else
	{
		shrink_wrap = FALSE;
	}

	if (alpha_wrap)
	{
		LLVector3 bounds = getScale();
		radius = llmin(bounds.mV[1], bounds.mV[2]);
		radius = llmin(radius, bounds.mV[0]);
		radius *= 0.5f;
		radius *= 1.f+mDrawable->mDistanceWRTCamera*alpha_distance_factor[1];
		radius += mDrawable->mDistanceWRTCamera*alpha_distance_factor[0];
	}
	else if (shrink_wrap)
	{
		LLVector4a rad;
		rad.setSub(ext[1], ext[0]);
		
		radius = rad.getLength3().getF32()*0.5f;
	}
	else if (mDrawable->isStatic())
	{
		F32 szf = size_factor;

		radius = llmax(mDrawable->getRadius(), szf);
		
		radius = powf(radius, 1.f+szf/radius);

		radius *= 1.f + mDrawable->mDistanceWRTCamera * distance_factor[1];
		radius += mDrawable->mDistanceWRTCamera * distance_factor[0];
	}
	else if (mDrawable->getVObj()->isAttachment())
	{
		radius = llmax((S32) mDrawable->getRadius(),1)*attachment_size_factor;
	}
	else
	{
		radius = mDrawable->getRadius();
		radius *= 1.f + mDrawable->mDistanceWRTCamera * distance_factor[1];
		radius += mDrawable->mDistanceWRTCamera * distance_factor[0];
	}

	return llclamp(radius*scale, 0.5f, 256.f);
}

const LLVector3 LLVOVolume::getPivotPositionAgent() const
{
	if (mVolumeImpl)
	{
		return mVolumeImpl->getPivotPosition();
	}
	return LLViewerObject::getPivotPositionAgent();
}

void LLVOVolume::onShift(const LLVector4a &shift_vector)
{
	if (mVolumeImpl)
	{
		mVolumeImpl->onShift(shift_vector);
	}

	updateRelativeXform();
}

const LLMatrix4& LLVOVolume::getWorldMatrix(LLXformMatrix* xform) const
{
	if (mVolumeImpl)
	{
		return mVolumeImpl->getWorldMatrix(xform);
	}
	return xform->getWorldMatrix();
}

void LLVOVolume::markForUpdate(BOOL priority)
{ 
	//<FS:Beq> avoid unfortunate sleep during trylock by static check
	//if(debugLoggingEnabled("AnimatedObjectsLinkset"))
	static auto debug_logging_on = debugLoggingEnabled("AnimatedObjectsLinkset");
	if (debug_logging_on)
	//</FS:Beq>
	{
        if (isAnimatedObject() && isRiggedMesh())
        {
            std::string vobj_name = llformat("Vol%p", this);
            F32 est_tris = getEstTrianglesMax();
            LL_DEBUGS("AnimatedObjectsLinkset") << vobj_name << " markForUpdate, tris " << est_tris << LL_ENDL; 
        }
    }

    LLViewerObject::markForUpdate(priority); 
    mVolumeChanged = TRUE; 
}

LLVector3 LLVOVolume::agentPositionToVolume(const LLVector3& pos) const
{
	LLVector3 ret = pos - getRenderPosition();
	ret = ret * ~getRenderRotation();
	if (!isVolumeGlobal())
	{
		LLVector3 objScale = getScale();
		LLVector3 invObjScale(1.f / objScale.mV[VX], 1.f / objScale.mV[VY], 1.f / objScale.mV[VZ]);
		ret.scaleVec(invObjScale);
	}
	
	return ret;
}

LLVector3 LLVOVolume::agentDirectionToVolume(const LLVector3& dir) const
{
	LLVector3 ret = dir * ~getRenderRotation();
	
	LLVector3 objScale = isVolumeGlobal() ? LLVector3(1,1,1) : getScale();
	ret.scaleVec(objScale);

	return ret;
}

LLVector3 LLVOVolume::volumePositionToAgent(const LLVector3& dir) const
{
	LLVector3 ret = dir;
	if (!isVolumeGlobal())
	{
		LLVector3 objScale = getScale();
		ret.scaleVec(objScale);
	}

	ret = ret * getRenderRotation();
	ret += getRenderPosition();
	
	return ret;
}

LLVector3 LLVOVolume::volumeDirectionToAgent(const LLVector3& dir) const
{
	LLVector3 ret = dir;
	LLVector3 objScale = isVolumeGlobal() ? LLVector3(1,1,1) : getScale();
	LLVector3 invObjScale(1.f / objScale.mV[VX], 1.f / objScale.mV[VY], 1.f / objScale.mV[VZ]);
	ret.scaleVec(invObjScale);
	ret = ret * getRenderRotation();

	return ret;
}


BOOL LLVOVolume::lineSegmentIntersect(const LLVector4a& start, const LLVector4a& end, S32 face, BOOL pick_transparent, BOOL pick_rigged, S32 *face_hitp,
									  LLVector4a* intersection,LLVector2* tex_coord, LLVector4a* normal, LLVector4a* tangent)
{
	if (!mbCanSelect 
		|| mDrawable->isDead() 
		|| !gPipeline.hasRenderType(mDrawable->getRenderType()))
	{
		return FALSE;
	}

	BOOL ret = FALSE;

	LLVolume* volume = getVolume();

	bool transform = true;

	if (mDrawable->isState(LLDrawable::RIGGED))
	{
		if ((pick_rigged) || (getAvatar() && (getAvatar()->isSelf()) && (LLFloater::isVisible(gFloaterTools))))
		{
            updateRiggedVolume(true, LLRiggedVolume::DO_NOT_UPDATE_FACES);
			volume = mRiggedVolume;
			transform = false;
		}
		else
		{ //cannot pick rigged attachments on other avatars or when not in build mode
			return FALSE;
		}
	}
	
	if (volume)
	{	
		LLVector4a local_start = start;
		LLVector4a local_end = end;
	
		if (transform)
		{
			LLVector3 v_start(start.getF32ptr());
			LLVector3 v_end(end.getF32ptr());
		
			v_start = agentPositionToVolume(v_start);
			v_end = agentPositionToVolume(v_end);

			local_start.load3(v_start.mV);
			local_end.load3(v_end.mV);
		}
		
		LLVector4a p;
		LLVector4a n;
		LLVector2 tc;
		LLVector4a tn;

		if (intersection != NULL)
		{
			p = *intersection;
		}

		if (tex_coord != NULL)
		{
			tc = *tex_coord;
		}

		if (normal != NULL)
		{
			n = *normal;
		}

		if (tangent != NULL)
		{
			tn = *tangent;
		}

		S32 face_hit = -1;

		S32 start_face, end_face;
		if (face == -1)
		{
			start_face = 0;
			end_face = volume->getNumVolumeFaces();
		}
		else
		{
			start_face = face;
			end_face = face+1;
		}
		pick_transparent |= isHiglightedOrBeacon();
		bool special_cursor = specialHoverCursor();
		for (S32 i = start_face; i < end_face; ++i)
		{
			if (!special_cursor && !pick_transparent && getTE(i) && getTE(i)->getColor().mV[3] == 0.f)
			{ //don't attempt to pick completely transparent faces unless
				//pick_transparent is true
				continue;
			}

            // This calculates the bounding box of the skinned mesh from scratch. It's actually quite expensive, but not nearly as expensive as building a full octree.
            // rebuild_face_octrees = false because an octree for this face will be built later only if needed for narrow phase picking.
            updateRiggedVolume(true, i, false);
			face_hit = volume->lineSegmentIntersect(local_start, local_end, i,
													&p, &tc, &n, &tn);
			
			if (face_hit >= 0 && mDrawable->getNumFaces() > face_hit)
			{
				LLFace* face = mDrawable->getFace(face_hit);				

				bool ignore_alpha = false;

				const LLTextureEntry* te = face->getTextureEntry();
				if (te)
				{
					LLMaterial* mat = te->getMaterialParams();
					if (mat)
					{
						U8 mode = mat->getDiffuseAlphaMode();

						if (mode == LLMaterial::DIFFUSE_ALPHA_MODE_EMISSIVE
							|| mode == LLMaterial::DIFFUSE_ALPHA_MODE_NONE
							|| (mode == LLMaterial::DIFFUSE_ALPHA_MODE_MASK && mat->getAlphaMaskCutoff() == 0))
						{
							ignore_alpha = true;
						}
					}
				}

                BOOL no_texture = !face->getTexture() || !face->getTexture()->hasGLTexture();
                BOOL mask       = no_texture ? FALSE : face->getTexture()->getMask(face->surfaceToTexture(tc, p, n));
				if (face &&
					(ignore_alpha || pick_transparent || no_texture || mask))
				{
					local_end = p;
					if (face_hitp != NULL)
					{
						*face_hitp = face_hit;
					}
					
					if (intersection != NULL)
					{
						if (transform)
						{
							LLVector3 v_p(p.getF32ptr());

							intersection->load3(volumePositionToAgent(v_p).mV);  // must map back to agent space
						}
						else
						{
							*intersection = p;
						}
					}

					if (normal != NULL)
					{
						if (transform)
						{
							LLVector3 v_n(n.getF32ptr());
							normal->load3(volumeDirectionToAgent(v_n).mV);
						}
						else
						{
							*normal = n;
						}
						(*normal).normalize3fast();
					}

					if (tangent != NULL)
					{
						if (transform)
						{
							LLVector3 v_tn(tn.getF32ptr());

							LLVector4a trans_tangent;
							trans_tangent.load3(volumeDirectionToAgent(v_tn).mV);

							LLVector4Logical mask;
							mask.clear();
							mask.setElement<3>();

							tangent->setSelectWithMask(mask, tn, trans_tangent);
						}
						else
						{
							*tangent = tn;
						}
						(*tangent).normalize3fast();
					}

					if (tex_coord != NULL)
					{
						*tex_coord = tc;
					}
					
					ret = TRUE;
				}
			}
		}
	}
		
	return ret;
}

bool LLVOVolume::treatAsRigged()
{
	return isSelected() &&
        (isAttachment() || isAnimatedObject()) &&
        mDrawable.notNull() &&
        mDrawable->isState(LLDrawable::RIGGED);
}

LLRiggedVolume* LLVOVolume::getRiggedVolume()
{
	return mRiggedVolume;
}

void LLVOVolume::clearRiggedVolume()
{
	if (mRiggedVolume.notNull())
	{
		mRiggedVolume = NULL;
		updateRelativeXform();
	}
}

void LLVOVolume::updateRiggedVolume(bool force_treat_as_rigged, LLRiggedVolume::FaceIndex face_index, bool rebuild_face_octrees)
{
    LL_PROFILE_ZONE_SCOPED_CATEGORY_VOLUME;
	//Update mRiggedVolume to match current animation frame of avatar. 
	//Also update position/size in octree.  

    if ((!force_treat_as_rigged) && (!treatAsRigged()))
	{
		clearRiggedVolume();
		
		return;
	}

	LLVolume* volume = getVolume();
	const LLMeshSkinInfo* skin = getSkinInfo();
	if (!skin)
	{
		clearRiggedVolume();
		return;
	}

	LLVOAvatar* avatar = getAvatar();
	if (!avatar)
	{
		clearRiggedVolume();
		return;
	}

	if (!mRiggedVolume)
	{
		LLVolumeParams p;
		mRiggedVolume = new LLRiggedVolume(p);
		updateRelativeXform();
	}

    mRiggedVolume->update(skin, avatar, volume, face_index, rebuild_face_octrees);
}

void LLRiggedVolume::update(const LLMeshSkinInfo* skin, LLVOAvatar* avatar, const LLVolume* volume, FaceIndex face_index, bool rebuild_face_octrees)
{
    LL_PROFILE_ZONE_SCOPED_CATEGORY_VOLUME;
	bool copy = false;
	if (volume->getNumVolumeFaces() != getNumVolumeFaces())
	{ 
		copy = true;
	}

	for (S32 i = 0; i < volume->getNumVolumeFaces() && !copy; ++i)
	{
		const LLVolumeFace& src_face = volume->getVolumeFace(i);
		const LLVolumeFace& dst_face = getVolumeFace(i);

		if (src_face.mNumIndices != dst_face.mNumIndices ||
			src_face.mNumVertices != dst_face.mNumVertices)
		{
			copy = true;
		}
	}

	if (copy)
	{
		copyVolumeFaces(volume);
	}
    else
    {
        bool is_paused = avatar && avatar->areAnimationsPaused();
		if (is_paused)
		{
            S32 frames_paused = LLFrameTimer::getFrameCount() - avatar->getMotionController().getPausedFrame();
            if (frames_paused > 1)
            {
                return;
            }
		}
    }


	//build matrix palette
	static const size_t kMaxJoints = LL_MAX_JOINTS_PER_MESH_OBJECT;

	LLMatrix4a mat[kMaxJoints];
	U32 maxJoints = LLSkinningUtil::getMeshJointCount(skin);
    LLSkinningUtil::initSkinningMatrixPalette(mat, maxJoints, skin, avatar);
    const LLMatrix4a bind_shape_matrix = skin->mBindShapeMatrix;

    S32 rigged_vert_count = 0;
    S32 rigged_face_count = 0;
    LLVector4a box_min, box_max;
    S32 face_begin;
    S32 face_end;
    if (face_index == DO_NOT_UPDATE_FACES)
    {
        face_begin = 0;
        face_end = 0;
    }
    else if (face_index == UPDATE_ALL_FACES)
    {
        face_begin = 0;
        face_end = volume->getNumVolumeFaces();
    }
    else
    {
        face_begin = face_index;
        face_end = face_begin + 1;
    }
    for (S32 i = face_begin; i < face_end; ++i)
	{
		const LLVolumeFace& vol_face = volume->getVolumeFace(i);
		
		LLVolumeFace& dst_face = mVolumeFaces[i];
		
		LLVector4a* weight = vol_face.mWeights;

		if ( weight )
		{
            LLSkinningUtil::checkSkinWeights(weight, dst_face.mNumVertices, skin);

			LLVector4a* pos = dst_face.mPositions;

			if (pos && dst_face.mExtents)
			{
                U32 max_joints = LLSkinningUtil::getMaxJointCount();
                rigged_vert_count += dst_face.mNumVertices;
                rigged_face_count++;

            #if USE_SEPARATE_JOINT_INDICES_AND_WEIGHTS
                if (vol_face.mJointIndices) // fast path with preconditioned joint indices
                {
                    LLMatrix4a src[4];
                    U8* joint_indices_cursor = vol_face.mJointIndices;
                    LLVector4a* just_weights = vol_face.mJustWeights;
                    for (U32 j = 0; j < dst_face.mNumVertices; ++j)
				    {
					    LLMatrix4a final_mat;
                        F32* w = just_weights[j].getF32ptr();
                        LLSkinningUtil::getPerVertexSkinMatrixWithIndices(w, joint_indices_cursor, mat, final_mat, src);
                        joint_indices_cursor += 4;

					    LLVector4a& v = vol_face.mPositions[j];
					    LLVector4a t;
					    LLVector4a dst;
					    bind_shape_matrix.affineTransform(v, t);
					    final_mat.affineTransform(t, dst);
					    pos[j] = dst;
				    }
                }
                else
            #endif
                {
				    for (U32 j = 0; j < dst_face.mNumVertices; ++j)
				    {
					    LLMatrix4a final_mat;
                        // <FS:ND> Use the SSE2 version
                        // LLSkinningUtil::getPerVertexSkinMatrix(weight[j].getF32ptr(), mat, false, final_mat, max_joints);
                        FSSkinningUtil::getPerVertexSkinMatrixSSE(weight[j], mat, false, final_mat, max_joints);
                        // </FS:ND>

					    LLVector4a& v = vol_face.mPositions[j];
					    LLVector4a t;
					    LLVector4a dst;
					    bind_shape_matrix.affineTransform(v, t);
					    final_mat.affineTransform(t, dst);
					    pos[j] = dst;
				    }
                }

				//update bounding box
				// VFExtents change
				LLVector4a& min = dst_face.mExtents[0];
				LLVector4a& max = dst_face.mExtents[1];

				min = pos[0];
				max = pos[1];
                if (i==0)
                {
                    box_min = min;
                    box_max = max;
                }

				for (U32 j = 1; j < dst_face.mNumVertices; ++j)
				{
					min.setMin(min, pos[j]);
					max.setMax(max, pos[j]);
				}

                box_min.setMin(min,box_min);
                box_max.setMax(max,box_max);

				dst_face.mCenter->setAdd(dst_face.mExtents[0], dst_face.mExtents[1]);
				dst_face.mCenter->mul(0.5f);

			}

            if (rebuild_face_octrees)
			{
                dst_face.destroyOctree();
				// <FS:ND> Create a debug log for octree insertions if requested.
				static LLCachedControl<bool> debugOctree(gSavedSettings,"FSCreateOctreeLog");
				bool _debugOT( debugOctree );
				if( _debugOT )
					nd::octree::debug::gOctreeDebug += 1;
				// </FS:ND>

                dst_face.createOctree();

				// <FS:ND> Reset octree log
				if( _debugOT )
					nd::octree::debug::gOctreeDebug -= 1;
				// </FS:ND>
			}
		}
	}
    mExtraDebugText = llformat("rigged %d/%d - box (%f %f %f) (%f %f %f)",
                               rigged_face_count, rigged_vert_count,
                               box_min[0], box_min[1], box_min[2],
                               box_max[0], box_max[1], box_max[2]);
}

U32 LLVOVolume::getPartitionType() const
{
	if (isHUDAttachment())
	{
		return LLViewerRegion::PARTITION_HUD;
	}
	if (isAnimatedObject() && getControlAvatar())
	{
		return LLViewerRegion::PARTITION_CONTROL_AV;
	}
	if (isAttachment())
	{
		return LLViewerRegion::PARTITION_AVATAR;
	}

	return LLViewerRegion::PARTITION_VOLUME;
}

LLVolumePartition::LLVolumePartition(LLViewerRegion* regionp)
: LLSpatialPartition(LLVOVolume::VERTEX_DATA_MASK, TRUE, GL_DYNAMIC_DRAW_ARB, regionp),
LLVolumeGeometryManager()
{
	mLODPeriod = 32;
	mDepthMask = FALSE;
	mDrawableType = LLPipeline::RENDER_TYPE_VOLUME;
	mPartitionType = LLViewerRegion::PARTITION_VOLUME;
	mSlopRatio = 0.25f;
	mBufferUsage = GL_DYNAMIC_DRAW_ARB;
}

LLVolumeBridge::LLVolumeBridge(LLDrawable* drawablep, LLViewerRegion* regionp)
: LLSpatialBridge(drawablep, TRUE, LLVOVolume::VERTEX_DATA_MASK, regionp),
LLVolumeGeometryManager()
{
	mDepthMask = FALSE;
	mLODPeriod = 32;
	mDrawableType = LLPipeline::RENDER_TYPE_VOLUME;
	mPartitionType = LLViewerRegion::PARTITION_BRIDGE;
	
	mBufferUsage = GL_DYNAMIC_DRAW_ARB;

	mSlopRatio = 0.25f;
}

LLAvatarBridge::LLAvatarBridge(LLDrawable* drawablep, LLViewerRegion* regionp)
	: LLVolumeBridge(drawablep, regionp)
{
	mDrawableType = LLPipeline::RENDER_TYPE_AVATAR;
	mPartitionType = LLViewerRegion::PARTITION_AVATAR;
}

LLControlAVBridge::LLControlAVBridge(LLDrawable* drawablep, LLViewerRegion* regionp)
	: LLVolumeBridge(drawablep, regionp)
{
	mDrawableType = LLPipeline::RENDER_TYPE_CONTROL_AV;
	mPartitionType = LLViewerRegion::PARTITION_CONTROL_AV;
}

bool can_batch_texture(LLFace* facep)
{
	if (facep->getTextureEntry()->getBumpmap())
	{ //bump maps aren't worked into texture batching yet
		return false;
	}

	// <FS:Beq> fix batching when materials disabled and alpha none/masked.
	// if (facep->getTextureEntry()->getMaterialParams().notNull())
	// { //materials don't work with texture batching yet
	// 	return false;
	// }
	const auto te = facep->getTextureEntry();
	if ( LLPipeline::sRenderDeferred && te )
	{
		auto mat = te->getMaterialParams();
		// if(mat.notNull() && (mat->getNormalID() != LLUUID::null || mat->getSpecularID() != LLUUID::null || (te->getAlpha() >0.f && te->getAlpha() < 1.f ) ) )
		if( mat.notNull() && ( !mat->isEmpty() || ( (te->getAlpha() >0.f &&  te->getAlpha() < 1.f ) && mat->getDiffuseAlphaMode() != LLMaterial::DIFFUSE_ALPHA_MODE_BLEND) ) )
		{
			// we have a materials block but we cannot batch materials.
			// however, materials blocks can and do exist due to alpha masking and those are batchable, 
			// but we further need to check in case blending is overriding the mask
			// except when the blend is 100% transparent
			return false;
		}
	}
	// </FS:Beq>

	if (facep->getTexture() && facep->getTexture()->getPrimaryFormat() == GL_ALPHA)
	{ //can't batch invisiprims
		return false;
	}

	if (facep->isState(LLFace::TEXTURE_ANIM) && facep->getVirtualSize() > MIN_TEX_ANIM_SIZE)
	{ //texture animation breaks batches
		return false;
	}
	
	return true;
}

const static U32 MAX_FACE_COUNT = 4096U;
int32_t LLVolumeGeometryManager::sInstanceCount = 0;
LLFace** LLVolumeGeometryManager::sFullbrightFaces[2] = { NULL };
LLFace** LLVolumeGeometryManager::sBumpFaces[2] = { NULL };
LLFace** LLVolumeGeometryManager::sSimpleFaces[2] = { NULL };
LLFace** LLVolumeGeometryManager::sNormFaces[2] = { NULL };
LLFace** LLVolumeGeometryManager::sSpecFaces[2] = { NULL };
LLFace** LLVolumeGeometryManager::sNormSpecFaces[2] = { NULL };
LLFace** LLVolumeGeometryManager::sAlphaFaces[2] = { NULL };

LLVolumeGeometryManager::LLVolumeGeometryManager()
	: LLGeometryManager()
{
	llassert(sInstanceCount >= 0);
	if (sInstanceCount == 0)
	{
		allocateFaces(MAX_FACE_COUNT);
	}

	++sInstanceCount;
}

LLVolumeGeometryManager::~LLVolumeGeometryManager()
{
	llassert(sInstanceCount > 0);
	--sInstanceCount;

	if (sInstanceCount <= 0)
	{
		freeFaces();
		sInstanceCount = 0;
	}
}

void LLVolumeGeometryManager::allocateFaces(U32 pMaxFaceCount)
{
    for (int i = 0; i < 2; ++i)
    {
        sFullbrightFaces[i] = static_cast<LLFace**>(ll_aligned_malloc<64>(pMaxFaceCount * sizeof(LLFace*)));
        sBumpFaces[i] = static_cast<LLFace**>(ll_aligned_malloc<64>(pMaxFaceCount * sizeof(LLFace*)));
        sSimpleFaces[i] = static_cast<LLFace**>(ll_aligned_malloc<64>(pMaxFaceCount * sizeof(LLFace*)));
        sNormFaces[i] = static_cast<LLFace**>(ll_aligned_malloc<64>(pMaxFaceCount * sizeof(LLFace*)));
        sSpecFaces[i] = static_cast<LLFace**>(ll_aligned_malloc<64>(pMaxFaceCount * sizeof(LLFace*)));
        sNormSpecFaces[i] = static_cast<LLFace**>(ll_aligned_malloc<64>(pMaxFaceCount * sizeof(LLFace*)));
        sAlphaFaces[i] = static_cast<LLFace**>(ll_aligned_malloc<64>(pMaxFaceCount * sizeof(LLFace*)));
    }
}

void LLVolumeGeometryManager::freeFaces()
{
    for (int i = 0; i < 2; ++i)
    {
        ll_aligned_free<64>(sFullbrightFaces[i]);
        ll_aligned_free<64>(sBumpFaces[i]);
        ll_aligned_free<64>(sSimpleFaces[i]);
        ll_aligned_free<64>(sNormFaces[i]);
        ll_aligned_free<64>(sSpecFaces[i]);
        ll_aligned_free<64>(sNormSpecFaces[i]);
        ll_aligned_free<64>(sAlphaFaces[i]);

        sFullbrightFaces[i] = NULL;
        sBumpFaces[i] = NULL;
        sSimpleFaces[i] = NULL;
        sNormFaces[i] = NULL;
        sSpecFaces[i] = NULL;
        sNormSpecFaces[i] = NULL;
        sAlphaFaces[i] = NULL;
    }
}

void LLVolumeGeometryManager::registerFace(LLSpatialGroup* group, LLFace* facep, U32 type)
{
    LL_PROFILE_ZONE_SCOPED_CATEGORY_VOLUME;
	// <FS:Ansariel> Can't do anything about it anyway - stop spamming the log
	//if (   type == LLRenderPass::PASS_ALPHA 
	//	&& facep->getTextureEntry()->getMaterialParams().notNull() 
	//	&& !facep->getVertexBuffer()->hasDataType(LLVertexBuffer::TYPE_TANGENT)
	//	&& LLViewerShaderMgr::instance()->getShaderLevel(LLViewerShaderMgr::SHADER_OBJECT) > 1)
	//{
	//	LL_WARNS_ONCE("RenderMaterials") << "Oh no! No binormals for this alpha blended face!" << LL_ENDL;
	//}
	// </FS:Ansariel>

//	bool selected = facep->getViewerObject()->isSelected();
//
//	if (selected && LLSelectMgr::getInstance()->mHideSelectedObjects)
// [RLVa:KB] - Checked: 2010-11-29 (RLVa-1.3.0c) | Modified: RLVa-1.3.0c
	const LLViewerObject* pObj = facep->getViewerObject();
	bool selected = pObj->isSelected();
	if ( (pObj->isSelected() && LLSelectMgr::getInstance()->mHideSelectedObjects) &&
		 ( (!RlvActions::isRlvEnabled()) ||
		   ( ((!pObj->isHUDAttachment()) || (!gRlvAttachmentLocks.isLockedAttachment(pObj->getRootEdit()))) &&
		     (RlvActions::canEdit(pObj)) ) ) )
// [/RVLa:KB]
	{
		return;
	}

    U32 passType = type;

    bool rigged = facep->isState(LLFace::RIGGED);

    if (rigged)
    {
        // hacky, should probably clean up -- if this face is rigged, put it in "type + 1"
        // See LLRenderPass PASS_foo enum
        passType += 1;
    }
	//add face to drawmap
	LLSpatialGroup::drawmap_elem_t& draw_vec = group->mDrawMap[passType];

	S32 idx = draw_vec.size()-1;

	BOOL fullbright = (type == LLRenderPass::PASS_FULLBRIGHT) ||
		(type == LLRenderPass::PASS_INVISIBLE) ||
		(type == LLRenderPass::PASS_FULLBRIGHT_ALPHA_MASK) ||
		(type == LLRenderPass::PASS_ALPHA && facep->isState(LLFace::FULLBRIGHT)) ||
		(facep->getTextureEntry()->getFullbright());
	
	if (!fullbright && type != LLRenderPass::PASS_GLOW && !facep->getVertexBuffer()->hasDataType(LLVertexBuffer::TYPE_NORMAL))
	{
		LL_WARNS() << "Non fullbright face has no normals!" << LL_ENDL;
		return;
	}

	const LLMatrix4* tex_mat = NULL;
	if (facep->isState(LLFace::TEXTURE_ANIM) && facep->getVirtualSize() > MIN_TEX_ANIM_SIZE)
	{
		tex_mat = facep->mTextureMatrix;	
	}

	const LLMatrix4* model_mat = NULL;

	LLDrawable* drawable = facep->getDrawable();
	
    if (rigged)
    {
        // rigged meshes ignore their model matrix
        model_mat = nullptr;
    }
	else if (drawable->isState(LLDrawable::ANIMATED_CHILD))
	{
		model_mat = &drawable->getWorldMatrix();
	}
	else if (drawable->isActive())
	{
		model_mat = &drawable->getRenderMatrix();
	}
	else
	{
		model_mat = &(drawable->getRegion()->mRenderMatrix);
	}

	//drawable->getVObj()->setDebugText(llformat("%d", drawable->isState(LLDrawable::ANIMATED_CHILD)));

	U8 bump = (type == LLRenderPass::PASS_BUMP || type == LLRenderPass::PASS_POST_BUMP) ? facep->getTextureEntry()->getBumpmap() : 0;
	U8 shiny = facep->getTextureEntry()->getShiny();
	
	LLViewerTexture* tex = facep->getTexture();

	U8 index = facep->getTextureIndex();

	LLMaterial* mat = facep->getTextureEntry()->getMaterialParams().get(); 
	LLMaterialID mat_id = facep->getTextureEntry()->getMaterialID();

	bool batchable = false;

	U32 shader_mask = 0xFFFFFFFF; //no shader

	if(mat && mat->isEmpty() && mat->getDiffuseAlphaMode() == LLMaterial::DIFFUSE_ALPHA_MODE_BLEND)
	{
		mat = nullptr;
	}

	if (mat)
	{
		BOOL is_alpha = (facep->getPoolType() == LLDrawPool::POOL_ALPHA) || (facep->getTextureEntry()->getColor().mV[3] < 0.999f) ? TRUE : FALSE;
		if (type == LLRenderPass::PASS_ALPHA)
		{
			shader_mask = mat->getShaderMask(LLMaterial::DIFFUSE_ALPHA_MODE_BLEND, is_alpha);
		}
		else
		{
			shader_mask = mat->getShaderMask(LLMaterial::DIFFUSE_ALPHA_MODE_DEFAULT, is_alpha);
		}
	}

    F32 vsize = facep->getVirtualSize(); //TODO -- adjust by texture scale?

	if (index < FACE_DO_NOT_BATCH_TEXTURES && idx >= 0)
	{
		if (mat || draw_vec[idx]->mMaterial)
		{ //can't batch textures when materials are present (yet)
			batchable = false;
		}
		else if (index < draw_vec[idx]->mTextureList.size())
		{
			if (draw_vec[idx]->mTextureList[index].isNull())
			{
				batchable = true;
				draw_vec[idx]->mTextureList[index] = tex;
                draw_vec[idx]->mTextureListVSize[index] = vsize;
			}
			else if (draw_vec[idx]->mTextureList[index] == tex)
			{ //this face's texture index can be used with this batch
				batchable = true;
                draw_vec[idx]->mTextureListVSize[index] = llmax(vsize, draw_vec[idx]->mTextureListVSize[index]);
			}
		}
		else
		{ //texture list can be expanded to fit this texture index
			batchable = true;
		}
	}

	if (idx >= 0 && 
		draw_vec[idx]->mVertexBuffer == facep->getVertexBuffer() &&
		draw_vec[idx]->mEnd == facep->getGeomIndex()-1 &&
		(LLPipeline::sTextureBindTest || draw_vec[idx]->mTexture == tex || batchable) &&
#if LL_DARWIN
		draw_vec[idx]->mEnd - draw_vec[idx]->mStart + facep->getGeomCount() <= (U32) gGLManager.mGLMaxVertexRange &&
		draw_vec[idx]->mCount + facep->getIndicesCount() <= (U32) gGLManager.mGLMaxIndexRange &&
#endif
		//draw_vec[idx]->mMaterial == mat &&
		draw_vec[idx]->mMaterialID == mat_id &&
		draw_vec[idx]->mFullbright == fullbright &&
		draw_vec[idx]->mBump == bump &&
		(!mat || (draw_vec[idx]->mShiny == shiny)) && // need to break batches when a material is shared, but legacy settings are different
		draw_vec[idx]->mTextureMatrix == tex_mat &&
		draw_vec[idx]->mModelMatrix == model_mat &&
		draw_vec[idx]->mShaderMask == shader_mask &&
		draw_vec[idx]->mSelected == selected &&
        draw_vec[idx]->mAvatar == facep->mAvatar &&
        draw_vec[idx]->getSkinHash() == facep->getSkinHash())
	{
		draw_vec[idx]->mCount += facep->getIndicesCount();
		draw_vec[idx]->mEnd += facep->getGeomCount();
		draw_vec[idx]->mVSize = llmax(draw_vec[idx]->mVSize, vsize);

		if (index < FACE_DO_NOT_BATCH_TEXTURES && index >= draw_vec[idx]->mTextureList.size())
		{
			draw_vec[idx]->mTextureList.resize(index+1);
			draw_vec[idx]->mTextureList[index] = tex;
            draw_vec[idx]->mTextureListVSize.resize(index + 1);
            draw_vec[idx]->mTextureListVSize[index] = vsize;
		}
		draw_vec[idx]->validate();
		update_min_max(draw_vec[idx]->mExtents[0], draw_vec[idx]->mExtents[1], facep->mExtents[0]);
		update_min_max(draw_vec[idx]->mExtents[0], draw_vec[idx]->mExtents[1], facep->mExtents[1]);
	}
	else
	{
		U32 start = facep->getGeomIndex();
		U32 end = start + facep->getGeomCount()-1;
		U32 offset = facep->getIndicesStart();
		U32 count = facep->getIndicesCount();
		LLPointer<LLDrawInfo> draw_info = new LLDrawInfo(start,end,count,offset, tex, 
			facep->getVertexBuffer(), selected, fullbright, bump);
		draw_info->mGroup = group;
		draw_info->mVSize = vsize;
		draw_vec.push_back(draw_info);
		draw_info->mTextureMatrix = tex_mat;
		draw_info->mModelMatrix = model_mat;
		
		draw_info->mBump  = bump;
		draw_info->mShiny = shiny;

		static const float alpha[4] =
		{
			0.00f,
			0.25f,
			0.5f,
			0.75f
		};
		float spec = alpha[shiny & TEM_SHINY_MASK];
		LLVector4 specColor(spec, spec, spec, spec);
		draw_info->mSpecColor = specColor;
		draw_info->mEnvIntensity = spec;
		draw_info->mSpecularMap = NULL;
		draw_info->mMaterial = mat;
		draw_info->mShaderMask = shader_mask;
        draw_info->mAvatar = facep->mAvatar;
        draw_info->mSkinInfo = facep->mSkinInfo;

		if (mat)
		{
			draw_info->mMaterialID = mat_id;

			// We have a material.  Update our draw info accordingly.
				
			if (!mat->getSpecularID().isNull())
			{
				LLVector4 specColor;
				specColor.mV[0] = mat->getSpecularLightColor().mV[0] * (1.f / 255.f);
				specColor.mV[1] = mat->getSpecularLightColor().mV[1] * (1.f / 255.f);
				specColor.mV[2] = mat->getSpecularLightColor().mV[2] * (1.f / 255.f);
				specColor.mV[3] = mat->getSpecularLightExponent() * (1.f / 255.f);
				draw_info->mSpecColor = specColor;
				draw_info->mEnvIntensity = mat->getEnvironmentIntensity() * (1.f / 255.f);
				draw_info->mSpecularMap = facep->getViewerObject()->getTESpecularMap(facep->getTEOffset());
			}

			draw_info->mAlphaMaskCutoff = mat->getAlphaMaskCutoff() * (1.f / 255.f);
			draw_info->mDiffuseAlphaMode = mat->getDiffuseAlphaMode();
			draw_info->mNormalMap = facep->getViewerObject()->getTENormalMap(facep->getTEOffset());
		}
		else 
		{
			if (type == LLRenderPass::PASS_GRASS)
			{
				draw_info->mAlphaMaskCutoff = 0.5f;
			}
			else
			{
				draw_info->mAlphaMaskCutoff = 0.33f;
			}
		}
		
		// if (type == LLRenderPass::PASS_ALPHA) // <FS:Beq/> always populate the draw_info ptr
		{ //for alpha sorting
			facep->setDrawInfo(draw_info);
		}
		draw_info->mExtents[0] = facep->mExtents[0];
		draw_info->mExtents[1] = facep->mExtents[1];

		if (LLPipeline::sUseTriStrips)
		{
			draw_info->mDrawMode = LLRender::TRIANGLE_STRIP;
		}

		if (index < FACE_DO_NOT_BATCH_TEXTURES)
		{ //initialize texture list for texture batching
			draw_info->mTextureList.resize(index+1);
			draw_info->mTextureList[index] = tex;
            draw_info->mTextureListVSize.resize(index + 1);
            draw_info->mTextureListVSize[index] = vsize;
		}
		draw_info->validate();
	}
}

void LLVolumeGeometryManager::getGeometry(LLSpatialGroup* group)
{

}

void handleRenderAutoMuteByteLimitChanged(const LLSD& new_value)
{
	static LLCachedControl<U32> render_auto_mute_byte_limit(gSavedSettings, "RenderAutoMuteByteLimit", 0U);

	if (0 != render_auto_mute_byte_limit)
	{
		//for unload
		LLSculptIDSize::container_BY_SIZE_view::iterator
			itL = LLSculptIDSize::instance().getSizeInfo().get<LLSculptIDSize::tag_BY_SIZE>().lower_bound(render_auto_mute_byte_limit),
			itU = LLSculptIDSize::instance().getSizeInfo().get<LLSculptIDSize::tag_BY_SIZE>().end();

		for (; itL != itU; ++itL)
		{
			const LLSculptIDSize::Info &nfo = *itL;
			LLVOVolume *pVVol = nfo.getPtrLLDrawable()->getVOVolume();
			if (pVVol
				&& !pVVol->isDead()
				&& pVVol->isAttachment()
				&& !pVVol->getAvatar()->isSelf()
				&& LLVOVolume::NO_LOD != pVVol->getLOD()
				)
			{
				//postponed
				pVVol->markForUnload();
				LLSculptIDSize::instance().addToUnloaded(nfo.getSculptId());
			}
		}

		//for load if it was unload
		itL = LLSculptIDSize::instance().getSizeInfo().get<LLSculptIDSize::tag_BY_SIZE>().begin();
		itU = LLSculptIDSize::instance().getSizeInfo().get<LLSculptIDSize::tag_BY_SIZE>().upper_bound(render_auto_mute_byte_limit);

		for (; itL != itU; ++itL)
		{
			const LLSculptIDSize::Info &nfo = *itL;
			LLVOVolume *pVVol = nfo.getPtrLLDrawable()->getVOVolume();
			if (pVVol
				&& !pVVol->isDead()
				&& pVVol->isAttachment()
				&& !pVVol->getAvatar()->isSelf()
				&& LLVOVolume::NO_LOD == pVVol->getLOD()
				)
			{
				LLSculptIDSize::instance().remFromUnloaded(nfo.getSculptId());
				pVVol->updateLOD();
				pVVol->markForUpdate(TRUE);
			}
		}
	}
	else
	{
		LLSculptIDSize::instance().clearUnloaded();

		LLSculptIDSize::container_BY_SIZE_view::iterator
			itL = LLSculptIDSize::instance().getSizeInfo().get<LLSculptIDSize::tag_BY_SIZE>().begin(),
			itU = LLSculptIDSize::instance().getSizeInfo().get<LLSculptIDSize::tag_BY_SIZE>().end();

		for (; itL != itU; ++itL)
		{
			const LLSculptIDSize::Info &nfo = *itL;
			LLVOVolume *pVVol = nfo.getPtrLLDrawable()->getVOVolume();
			if (pVVol
				&& !pVVol->isDead()
				&& pVVol->isAttachment()
				&& !pVVol->getAvatar()->isSelf()
				&& LLVOVolume::NO_LOD == pVVol->getLOD()
				) 
			{
				pVVol->updateLOD();
				pVVol->markForUpdate(TRUE);
			}
		}
	}
}

// add a face pointer to a list of face pointers without going over MAX_COUNT faces
template<typename T>
static inline void add_face(T*** list, U32* count, T* face)
{
    if (face->isState(LLFace::RIGGED))
    {
        if (count[1] < MAX_FACE_COUNT)
        {
            face->setDrawOrderIndex(count[1]);
            list[1][count[1]++] = face;
        }
    }
    else
    {
        if (count[0] < MAX_FACE_COUNT)
        {
            face->setDrawOrderIndex(count[0]);
            list[0][count[0]++] = face;
        }
    }
}

void LLVolumeGeometryManager::rebuildGeom(LLSpatialGroup* group)
{
    LL_PROFILE_ZONE_SCOPED_CATEGORY_VOLUME;

	if (group->changeLOD())
	{
		group->mLastUpdateDistance = group->mDistance;
	}

	group->mLastUpdateViewAngle = group->mViewAngle;

	if (!group->hasState(LLSpatialGroup::GEOM_DIRTY | LLSpatialGroup::ALPHA_DIRTY))
	{
		if (group->hasState(LLSpatialGroup::MESH_DIRTY) && !LLPipeline::sDelayVBUpdate)
		{
			rebuildMesh(group);
		}
		return;
	}

	group->mBuilt = 1.f;
	
	LLSpatialBridge* bridge = group->getSpatialPartition()->asBridge();
    LLViewerObject *vobj = NULL;
    LLVOVolume *vol_obj = NULL;

	if (bridge)
	{
        vobj = bridge->mDrawable->getVObj();
        vol_obj = dynamic_cast<LLVOVolume*>(vobj);
	}
	// <FS:Beq> option to reduce the number of complexity updates
	// if (vol_obj)
	static LLCachedControl< bool >aggressiveComplexityUpdates(gSavedSettings, "FSEnableAggressiveComplexityUpdates", false);
    if (aggressiveComplexityUpdates && vol_obj)
	// </FS:Beq>
    {
        vol_obj->updateVisualComplexity();
    }

	group->mGeometryBytes = 0;
	group->mSurfaceArea = 0;
	
	//cache object box size since it might be used for determining visibility
	const LLVector4a* bounds = group->getObjectBounds();
	group->mObjectBoxSize = bounds[1].getLength3().getF32();

	group->clearDrawMap();

    U32 fullbright_count[2] = { 0 };
	U32 bump_count[2] = { 0 };
	U32 simple_count[2] = { 0 };
	U32 alpha_count[2] = { 0 };
	U32 norm_count[2] = { 0 };
	U32 spec_count[2] = { 0 };
	U32 normspec_count[2] = { 0 };

	U32 useage = group->getSpatialPartition()->mBufferUsage;

	static LLCachedControl<S32> max_vbo_size(gSavedSettings, "RenderMaxVBOSize", 512);
	static LLCachedControl<S32> max_node_size(gSavedSettings, "RenderMaxNodeSize", 65536);
	U32 max_vertices = (max_vbo_size * 1024)/LLVertexBuffer::calcVertexSize(group->getSpatialPartition()->mVertexDataMask);
	U32 max_total = (max_node_size * 1024) / LLVertexBuffer::calcVertexSize(group->getSpatialPartition()->mVertexDataMask);
	max_vertices = llmin(max_vertices, (U32) 65535);

	U32 cur_total = 0;

	bool emissive = false;

	//Determine if we've received skininfo that contains an
	//alternate bind matrix - if it does then apply the translational component
	//to the joints of the avatar.
#if 0
	bool pelvisGotSet = false;
#endif

	{
		LL_PROFILE_ZONE_NAMED_CATEGORY_VOLUME("rebuildGeom - face list");

		//get all the faces into a list
		std::unique_ptr<FSPerfStats::RecordAttachmentTime> ratPtr{}; // <FS:Beq/> render time capture
		for (LLSpatialGroup::element_iter drawable_iter = group->getDataBegin(); 
             drawable_iter != group->getDataEnd(); ++drawable_iter)
		{
			LLDrawable* drawablep = (LLDrawable*)(*drawable_iter)->getDrawable();
		
			if (!drawablep || drawablep->isDead() || drawablep->isState(LLDrawable::FORCE_INVISIBLE) )
			{
				continue;
			}
	
			if (drawablep->isAnimating())
			{ //fall back to stream draw for animating verts
				useage = GL_STREAM_DRAW_ARB;
			}

			LLVOVolume* vobj = drawablep->getVOVolume();
            
			if (!vobj)
			{
				continue;
			}


//<FS:Beq> Stop doing stupid stuff we don;t need to.
// Moving this inside a debug enabled check
//			std::string vobj_name = llformat("Vol%p", vobj);
//</FS:Beq>

            bool is_mesh = vobj->isMesh();
			if (is_mesh &&

				((vobj->getVolume() && !vobj->getVolume()->isMeshAssetLoaded()) || !gMeshRepo.meshRezEnabled()))
			{
				continue;
			}
			// <FS:Beq> Capture render times
			if(vobj->isAttachment())
			{
				trackAttachments( vobj, drawablep->isState(LLDrawable::RIGGED),&ratPtr);
			}
			// </FS:Beq>

			LLVolume* volume = vobj->getVolume();
			if (volume)
			{
				const LLVector3& scale = vobj->getScale();
				group->mSurfaceArea += volume->getSurfaceArea() * llmax(llmax(scale.mV[0], scale.mV[1]), scale.mV[2]);
			}
            //<FS:Beq> Stop doing stupid stuff we don;t need on the critical path
            //F32 est_tris = vobj->getEstTrianglesMax();

            vobj->updateControlAvatar();
			// Also avoid unfortunate sleep during trylock by static check
			//if(debugLoggingEnabled("AnimatedObjectsLinkset"))
			static auto debug_logging_on = debugLoggingEnabled("AnimatedObjectsLinkset");
			if (debug_logging_on)
			//</FS:Beq>
			{
				std::string vobj_name = llformat("Vol%p", vobj);
				bool is_mesh = vobj->isMesh();
				F32 est_tris = vobj->getEstTrianglesMax();

	            LL_DEBUGS("AnimatedObjectsLinkset") << vobj_name << " rebuilding, isAttachment: " << (U32) vobj->isAttachment()
	                                                << " is_mesh " << is_mesh
	                                                << " est_tris " << est_tris
	                                                << " is_animated " << vobj->isAnimatedObject()
	                                                << " can_animate " << vobj->canBeAnimatedObject() 
	                                                << " cav " << vobj->getControlAvatar() 
	                                                << " lod " << vobj->getLOD()
	                                                << " drawable rigged " << (drawablep->isState(LLDrawable::RIGGED))
	                                                << " drawable state " << drawablep->getState()
	                                                << " playing " << (U32) (vobj->getControlAvatar() ? vobj->getControlAvatar()->mPlaying : false)
	                                                << " frame " << LLFrameTimer::getFrameCount()
	                                                << LL_ENDL;
			}
			//<FS:Beq> Pointless. We already checked this and have used it.
			//llassert_always(vobj);


			// <FS:AO> Z's protection auto-derender code
			if (enableVolumeSAPProtection())
			{
				static LLCachedControl<F32> volume_sa_thresh(gSavedSettings, "RenderVolumeSAThreshold");
				static LLCachedControl<F32> sculpt_sa_thresh(gSavedSettings, "RenderSculptSAThreshold");
				static LLCachedControl<F32> volume_sa_max_frame(gSavedSettings, "RenderVolumeSAFrameMax");
				F32 max_for_this_vol = (vobj->isSculpted()) ? sculpt_sa_thresh : volume_sa_thresh;

				if (vobj->mVolumeSurfaceArea > max_for_this_vol)
				{
					LLPipeline::sVolumeSAFrame += vobj->mVolumeSurfaceArea;
					if (LLPipeline::sVolumeSAFrame > volume_sa_max_frame)
					{
						continue;
					}
				}
			}
			// </FS:AO>

			vobj->updateTextureVirtualSize(true);
			vobj->preRebuild();

			drawablep->clearState(LLDrawable::HAS_ALPHA);

            LLVOAvatar* avatar = nullptr;
            const LLMeshSkinInfo* skinInfo = nullptr;
            if (is_mesh)
            {
                skinInfo = vobj->getSkinInfo();
            }

            if (skinInfo)
            {
                if (vobj->isAnimatedObject())
                {
                    avatar = vobj->getControlAvatar();
                }
                else
                {
                    avatar = vobj->getAvatar();
                }
            }

            if (avatar != nullptr)
            {
                avatar->addAttachmentOverridesForObject(vobj, NULL, false);
            }

            // Standard rigged mesh attachments: 
			bool rigged = !vobj->isAnimatedObject() && skinInfo && vobj->isAttachment();
            // Animated objects. Have to check for isRiggedMesh() to
            // exclude static objects in animated object linksets.
			rigged = rigged || (vobj->isAnimatedObject() && vobj->isRiggedMesh() &&
                vobj->getControlAvatar() && vobj->getControlAvatar()->mPlaying);

			bool bake_sunlight = LLPipeline::sBakeSunlight && drawablep->isStatic();
			bool any_rigged_face = false;

			//for each face
			for (S32 i = 0; i < drawablep->getNumFaces(); i++)
			{
				LLFace* facep = drawablep->getFace(i);
				if (!facep)
				{
					continue;
				}

				//ALWAYS null out vertex buffer on rebuild -- if the face lands in a render
				// batch, it will recover its vertex buffer reference from the spatial group
				facep->setVertexBuffer(NULL);
			
				//sum up face verts and indices
				drawablep->updateFaceSize(i);

                if (rigged)
                {
                    if (!facep->isState(LLFace::RIGGED))
                    { //completely reset vertex buffer
                        facep->clearVertexBuffer();
                    }

                    facep->setState(LLFace::RIGGED);
                    facep->mSkinInfo = (LLMeshSkinInfo*) skinInfo; // TODO -- fix ugly de-consting here
                    facep->mAvatar = avatar;
                    any_rigged_face = true;
                }
                else
                {
                    if (facep->isState(LLFace::RIGGED))
                    { 
                        //face is not rigged but used to be, remove from rigged face pool
                        LLDrawPoolAvatar* pool = (LLDrawPoolAvatar*)facep->getPool();
                        if (pool)
                        {
                            pool->removeFace(facep);
                        }
                        facep->clearState(LLFace::RIGGED);
                        facep->mAvatar = NULL;
                        facep->mSkinInfo = NULL;
                    }
                }

				if (cur_total > max_total || facep->getIndicesCount() <= 0 || facep->getGeomCount() <= 0)
				{
					facep->clearVertexBuffer();
					continue;
				}

				if (facep->hasGeometry() &&
                    (rigged ||  // <-- HACK FIXME -- getPixelArea might be incorrect for rigged objects
                        facep->getPixelArea() > FORCE_CULL_AREA)) // <-- don't render tiny faces
				{
                    cur_total += facep->getGeomCount();

					const LLTextureEntry* te = facep->getTextureEntry();
					LLViewerTexture* tex = facep->getTexture();

					// <FS:ND> More crash avoding ...
					// if (te->getGlow() >= 1.f/255.f)
					if (te && te->getGlow() >= 1.f/255.f)
					// </FS:ND>
					{
						emissive = true;
					}

					if (facep->isState(LLFace::TEXTURE_ANIM))
					{
						if (!vobj->mTexAnimMode)
						{
							facep->clearState(LLFace::TEXTURE_ANIM);
						}
					}

					BOOL force_simple = (facep->getPixelArea() < FORCE_SIMPLE_RENDER_AREA);
					U32 type = gPipeline.getPoolTypeFromTE(te, tex);
					if (type != LLDrawPool::POOL_ALPHA && force_simple)
					{
						type = LLDrawPool::POOL_SIMPLE;
					}
					facep->setPoolType(type);

					if (vobj->isHUDAttachment())
					{
						facep->setState(LLFace::FULLBRIGHT);
					}

					if (vobj->mTextureAnimp && vobj->mTexAnimMode)
					{
						if (vobj->mTextureAnimp->mFace <= -1)
						{
							S32 face;
							for (face = 0; face < vobj->getNumTEs(); face++)
							{
								LLFace * facep = drawablep->getFace(face);
								if (facep)
								{
									facep->setState(LLFace::TEXTURE_ANIM);
								}
							}
						}
						else if (vobj->mTextureAnimp->mFace < vobj->getNumTEs())
						{
							LLFace * facep = drawablep->getFace(vobj->mTextureAnimp->mFace);
							if (facep)
							{
								facep->setState(LLFace::TEXTURE_ANIM);
							}
						}
					}

					if (type == LLDrawPool::POOL_ALPHA)
					{
						if (facep->canRenderAsMask())
						{ //can be treated as alpha mask
                            add_face(sSimpleFaces, simple_count, facep);
						}
						else
						{
<<<<<<< HEAD
                            // <FS:ND> Even more crash avoidance ...
                            // if (te->getColor().mV[3] > 0.f || te->getGlow() > 0.f)
                            if (te && (te->getColor().mV[3] > 0.f || te->getGlow() > 0.f))
                            // </FS:ND>
                            { //only treat as alpha in the pipeline if < 100% transparent
                                drawablep->setState(LLDrawable::HAS_ALPHA);
                                add_face(sAlphaFaces, alpha_count, facep);
                            }
                            else if (LLDrawPoolAlpha::sShowDebugAlpha)
                            {
                                add_face(sAlphaFaces, alpha_count, facep);
                            }
=======
							if (te->getColor().mV[3] > 0.f || te->getGlow() > 0.f)
							{ //only treat as alpha in the pipeline if < 100% transparent
								drawablep->setState(LLDrawable::HAS_ALPHA);
								add_face(sAlphaFaces, alpha_count, facep);
							}
							else if (LLDrawPoolAlpha::sShowDebugAlpha ||
								(gPipeline.sRenderHighlight &&
								(LLPipeline::getRenderScriptedBeacons() || LLPipeline::getRenderScriptedTouchBeacons()) &&
								drawablep->getVObj() && drawablep->getVObj()->flagScripted()))
							{ //draw the transparent face for debugging purposes using a custom texture
								add_face(sAlphaFaces, alpha_count, facep);
							}
>>>>>>> 275ad3fd
						}
					}
					else
					{
						if (drawablep->isState(LLDrawable::REBUILD_VOLUME))
						{
							facep->mLastUpdateTime = gFrameTimeSeconds;
						}

						if (gPipeline.canUseWindLightShadersOnObjects()
							&& LLPipeline::sRenderBump)
						{
							// <FS:ND> We just skip all of this is there is no te entry. This might get some funny results (which would be a face without te anyway).
							// if (LLPipeline::sRenderDeferred && te->getMaterialParams().notNull()  && !te->getMaterialID().isNull())
							if (LLPipeline::sRenderDeferred && te && te->getMaterialParams().notNull()  && !te->getMaterialID().isNull())
							// </FS:ND>
							{
								LLMaterial* mat = te->getMaterialParams().get();
								if (mat->getNormalID().notNull())
								{
									if (mat->getSpecularID().notNull())
									{ //has normal and specular maps (needs texcoord1, texcoord2, and tangent)
                                        add_face(sNormSpecFaces, normspec_count, facep);
									}
									else
									{ //has normal map (needs texcoord1 and tangent)
                                        add_face(sNormFaces, norm_count, facep);
									}
								}
								else if (mat->getSpecularID().notNull())
								{ //has specular map but no normal map, needs texcoord2
                                    add_face(sSpecFaces, spec_count, facep);
								}
								else
								{ //has neither specular map nor normal map, only needs texcoord0
                                    add_face(sSimpleFaces, simple_count, facep);
								}									
							}
							else if (te->getBumpmap())
							{ //needs normal + tangent
                                add_face(sBumpFaces, bump_count, facep);
							}
							else if (te->getShiny() || !te->getFullbright())
							{ //needs normal
                                add_face(sSimpleFaces, simple_count, facep);
							}
							else 
							{ //doesn't need normal
								facep->setState(LLFace::FULLBRIGHT);
                                add_face(sFullbrightFaces, fullbright_count, facep);
							}
						}
						else
						{
							if (te->getBumpmap() && LLPipeline::sRenderBump)
							{ //needs normal + tangent
                                add_face(sBumpFaces, bump_count, facep);
							}
							else if ((te->getShiny() && LLPipeline::sRenderBump) ||
								!(te->getFullbright() || bake_sunlight))
							{ //needs normal
                                add_face(sSimpleFaces, simple_count, facep);
							}
							else 
							{ //doesn't need normal
								facep->setState(LLFace::FULLBRIGHT);
                                add_face(sFullbrightFaces, fullbright_count, facep);
							}
						}
					}
				}
				else
				{	//face has no renderable geometry
					facep->clearVertexBuffer();
				}		
			}
			
			if (any_rigged_face)
			{
				if (!drawablep->isState(LLDrawable::RIGGED))
				{
					drawablep->setState(LLDrawable::RIGGED);
                    LLDrawable* root = drawablep->getRoot();
                    if (root != drawablep)
                    {
                        root->setState(LLDrawable::RIGGED_CHILD);
                    }

					//first time this is drawable is being marked as rigged,
					// do another LoD update to use avatar bounding box
					vobj->updateLOD();
				}
			}
			else
			{
				drawablep->clearState(LLDrawable::RIGGED);
                vobj->updateRiggedVolume(false);
			}
		}
	}

	group->mBufferUsage = useage;

	//PROCESS NON-ALPHA FACES
	U32 simple_mask = LLVertexBuffer::MAP_TEXCOORD0 | LLVertexBuffer::MAP_NORMAL | LLVertexBuffer::MAP_VERTEX | LLVertexBuffer::MAP_COLOR;
	U32 alpha_mask = simple_mask | 0x80000000; //hack to give alpha verts their own VBO
	U32 bump_mask = LLVertexBuffer::MAP_TEXCOORD0 | LLVertexBuffer::MAP_TEXCOORD1 | LLVertexBuffer::MAP_NORMAL | LLVertexBuffer::MAP_VERTEX | LLVertexBuffer::MAP_COLOR;
	U32 fullbright_mask = LLVertexBuffer::MAP_TEXCOORD0 | LLVertexBuffer::MAP_VERTEX | LLVertexBuffer::MAP_COLOR;

	U32 norm_mask = simple_mask | LLVertexBuffer::MAP_TEXCOORD1 | LLVertexBuffer::MAP_TANGENT;
	U32 normspec_mask = norm_mask | LLVertexBuffer::MAP_TEXCOORD2;
	U32 spec_mask = simple_mask | LLVertexBuffer::MAP_TEXCOORD2;

	if (emissive)
	{ //emissive faces are present, include emissive byte to preserve batching
		simple_mask = simple_mask | LLVertexBuffer::MAP_EMISSIVE;
		alpha_mask = alpha_mask | LLVertexBuffer::MAP_EMISSIVE;
		bump_mask = bump_mask | LLVertexBuffer::MAP_EMISSIVE;
		fullbright_mask = fullbright_mask | LLVertexBuffer::MAP_EMISSIVE;
		norm_mask = norm_mask | LLVertexBuffer::MAP_EMISSIVE;
		normspec_mask = normspec_mask | LLVertexBuffer::MAP_EMISSIVE;
		spec_mask = spec_mask | LLVertexBuffer::MAP_EMISSIVE;
	}

	BOOL batch_textures = LLViewerShaderMgr::instance()->getShaderLevel(LLViewerShaderMgr::SHADER_OBJECT) > 1;

    // add extra vertex data for deferred rendering (not necessarily for batching textures)
	if (batch_textures)
	{
		bump_mask = bump_mask | LLVertexBuffer::MAP_TANGENT;
		simple_mask = simple_mask | LLVertexBuffer::MAP_TEXTURE_INDEX;
		alpha_mask = alpha_mask | LLVertexBuffer::MAP_TEXTURE_INDEX | LLVertexBuffer::MAP_TANGENT | LLVertexBuffer::MAP_TEXCOORD1 | LLVertexBuffer::MAP_TEXCOORD2;
		fullbright_mask = fullbright_mask | LLVertexBuffer::MAP_TEXTURE_INDEX;
	}

	group->mGeometryBytes = 0;

	U32 geometryBytes = 0;

    // generate render batches for static geometry
    U32 extra_mask = LLVertexBuffer::MAP_TEXTURE_INDEX;
    BOOL alpha_sort = TRUE;
    BOOL rigged = FALSE;
    for (int i = 0; i < 2; ++i) //two sets, static and rigged)
    {
        geometryBytes += genDrawInfo(group, simple_mask | extra_mask, sSimpleFaces[i], simple_count[i], FALSE, batch_textures, rigged);
        geometryBytes += genDrawInfo(group, fullbright_mask | extra_mask, sFullbrightFaces[i], fullbright_count[i], FALSE, batch_textures, rigged);
        geometryBytes += genDrawInfo(group, alpha_mask | extra_mask, sAlphaFaces[i], alpha_count[i], alpha_sort, batch_textures, rigged);
        geometryBytes += genDrawInfo(group, bump_mask | extra_mask, sBumpFaces[i], bump_count[i], FALSE, FALSE, rigged);
        geometryBytes += genDrawInfo(group, norm_mask | extra_mask, sNormFaces[i], norm_count[i], FALSE, FALSE, rigged);
        geometryBytes += genDrawInfo(group, spec_mask | extra_mask, sSpecFaces[i], spec_count[i], FALSE, FALSE, rigged);
        geometryBytes += genDrawInfo(group, normspec_mask | extra_mask, sNormSpecFaces[i], normspec_count[i], FALSE, FALSE, rigged);

        // for rigged set, add weights and disable alpha sorting (rigged items use depth buffer)
        extra_mask |= LLVertexBuffer::MAP_WEIGHT4;
        rigged = TRUE;
    }

	group->mGeometryBytes = geometryBytes;

	if (!LLPipeline::sDelayVBUpdate)
	{
		//drawables have been rebuilt, clear rebuild status
		for (LLSpatialGroup::element_iter drawable_iter = group->getDataBegin(); drawable_iter != group->getDataEnd(); ++drawable_iter)
		{
			LLDrawable* drawablep = (LLDrawable*)(*drawable_iter)->getDrawable();
			if(drawablep)
			{
                drawablep->clearState(LLDrawable::REBUILD_ALL);
            }
        }
	}

	group->mLastUpdateTime = gFrameTimeSeconds;
	group->mBuilt = 1.f;
	group->clearState(LLSpatialGroup::GEOM_DIRTY | LLSpatialGroup::ALPHA_DIRTY);

	if (LLPipeline::sDelayVBUpdate)
	{
		group->setState(LLSpatialGroup::MESH_DIRTY | LLSpatialGroup::NEW_DRAWINFO);
	}

}

void LLVolumeGeometryManager::rebuildMesh(LLSpatialGroup* group)
{
    LL_PROFILE_ZONE_SCOPED_CATEGORY_VOLUME;
	llassert(group);
	if (group && group->hasState(LLSpatialGroup::MESH_DIRTY) && !group->hasState(LLSpatialGroup::GEOM_DIRTY))
	{
		{
			LL_PROFILE_ZONE_NAMED_CATEGORY_VOLUME("rebuildMesh - gen draw info");

            group->mBuilt = 1.f;
		
			S32 num_mapped_vertex_buffer = LLVertexBuffer::sMappedCount ;

			const U32 MAX_BUFFER_COUNT = 4096;
			LLVertexBuffer* locked_buffer[MAX_BUFFER_COUNT];

			U32 buffer_count = 0;

			std::unique_ptr<FSPerfStats::RecordAttachmentTime> ratPtr{}; // <FS:Beq/> capture render times
			for (LLSpatialGroup::element_iter drawable_iter = group->getDataBegin(); drawable_iter != group->getDataEnd(); ++drawable_iter)
			{
				LLDrawable* drawablep = (LLDrawable*)(*drawable_iter)->getDrawable();

				if (drawablep && !drawablep->isDead() && drawablep->isState(LLDrawable::REBUILD_ALL))
				{
					LL_PROFILE_ZONE_NAMED_CATEGORY_VOLUME("Rebuild all non-Rigged");
					LLVOVolume* vobj = drawablep->getVOVolume();

					if (!vobj) continue;

					// <FS:Beq> capture render times
					if (vobj->isAttachment())
					{
						trackAttachments( vobj, drawablep->isState(LLDrawable::RIGGED), &ratPtr );
					}
					// </FS:Beq>
				    //<FS:Beq> avoid unfortunate sleep during trylock by static check
    				//if(debugLoggingEnabled("AnimatedObjectsLinkset"))
				    static auto debug_logging_on = debugLoggingEnabled("AnimatedObjectsLinkset");
				    if (debug_logging_on)
				    //</FS:Beq>
					{
						if (vobj->isAnimatedObject() && vobj->isRiggedMesh())
						{
							std::string vobj_name = llformat("Vol%p", vobj);
							F32 est_tris = vobj->getEstTrianglesMax();
							LL_DEBUGS("AnimatedObjectsLinkset") << vobj_name << " rebuildMesh, tris " << est_tris << LL_ENDL;
						}
					}
					if (vobj->isNoLOD()) continue;

					vobj->preRebuild();

					if (drawablep->isState(LLDrawable::ANIMATED_CHILD))
					{
						vobj->updateRelativeXform(true);
					}

					LLVolume* volume = vobj->getVolume();
					if (!volume) continue;
					for (S32 i = 0; i < drawablep->getNumFaces(); ++i)
					{
						LLFace* face = drawablep->getFace(i);
						if (face)
						{
							LLVertexBuffer* buff = face->getVertexBuffer();
							if (buff)
							{
								if (!face->getGeometryVolume(*volume, face->getTEOffset(), 
									vobj->getRelativeXform(), vobj->getRelativeXformInvTrans(), face->getGeomIndex()))
								{ //something's gone wrong with the vertex buffer accounting, rebuild this group 
									group->dirtyGeom();
									gPipeline.markRebuild(group, TRUE);
								}


								if (buff->isLocked() && buffer_count < MAX_BUFFER_COUNT)
								{
									locked_buffer[buffer_count++] = buff;
								}
							}
						}
					}

					if (drawablep->isState(LLDrawable::ANIMATED_CHILD))
					{
						vobj->updateRelativeXform();
					}

					drawablep->clearState(LLDrawable::REBUILD_ALL);
				}
			}

			{
				LL_PROFILE_ZONE_NAMED_CATEGORY_VOLUME("rebuildMesh - flush");
				for (LLVertexBuffer** iter = locked_buffer, ** end_iter = locked_buffer+buffer_count; iter != end_iter; ++iter)
				{
					(*iter)->flush();
				}

				// don't forget alpha
				if(group != NULL &&
				   !group->mVertexBuffer.isNull() &&
				   group->mVertexBuffer->isLocked())
				{
					group->mVertexBuffer->flush();
				}
			}

			//if not all buffers are unmapped
			if(num_mapped_vertex_buffer != LLVertexBuffer::sMappedCount)
			{
				LL_WARNS() << "Not all mapped vertex buffers are unmapped!" << LL_ENDL ;
				for (LLSpatialGroup::element_iter drawable_iter = group->getDataBegin(); drawable_iter != group->getDataEnd(); ++drawable_iter)
				{
					LLDrawable* drawablep = (LLDrawable*)(*drawable_iter)->getDrawable();
					if(!drawablep)
					{
						continue;
					}
					for (S32 i = 0; i < drawablep->getNumFaces(); ++i)
					{
						LLFace* face = drawablep->getFace(i);
						if (face)
						{
							LLVertexBuffer* buff = face->getVertexBuffer();
							if (buff && buff->isLocked())
							{
								buff->flush();
							}
						}
					}
				}
			}

			group->clearState(LLSpatialGroup::MESH_DIRTY | LLSpatialGroup::NEW_DRAWINFO);
		}
	} 
}

struct CompareBatchBreaker
{
	bool operator()(const LLFace* const& lhs, const LLFace* const& rhs)
	{
		const LLTextureEntry* lte = lhs->getTextureEntry();
		const LLTextureEntry* rte = rhs->getTextureEntry();

        if (lte->getBumpmap() != rte->getBumpmap())
		{
			return lte->getBumpmap() < rte->getBumpmap();
		}
		else if (lte->getFullbright() != rte->getFullbright())
		{
			return lte->getFullbright() < rte->getFullbright();
		}
        else if (LLPipeline::sRenderDeferred && lte->getMaterialID() != rte->getMaterialID())
        {
            return lte->getMaterialID() < rte->getMaterialID();
        }
		else if (lte->getShiny() != rte->getShiny())
		{
			return lte->getShiny() < rte->getShiny();
		}
        else if (lhs->getTexture() != rhs->getTexture())
		{
			return lhs->getTexture() < rhs->getTexture();
		}
        else 
        {
            // all else being equal, maintain consistent draw order
            return lhs->getDrawOrderIndex() < rhs->getDrawOrderIndex();
        }
	}
};

struct CompareBatchBreakerRigged
{
    bool operator()(const LLFace* const& lhs, const LLFace* const& rhs)
    {
        if (lhs->mAvatar != rhs->mAvatar)
        {
            return lhs->mAvatar < rhs->mAvatar;
        }
        else if (lhs->mSkinInfo->mHash != rhs->mSkinInfo->mHash)
        {
            return lhs->mSkinInfo->mHash < rhs->mSkinInfo->mHash;
        }
        else
        {
            // "inherit" non-rigged behavior
            CompareBatchBreaker comp;
            return comp(lhs, rhs);
        }
    }
};

U32 LLVolumeGeometryManager::genDrawInfo(LLSpatialGroup* group, U32 mask, LLFace** faces, U32 face_count, BOOL distance_sort, BOOL batch_textures, BOOL rigged)
{
    LL_PROFILE_ZONE_SCOPED_CATEGORY_VOLUME;

	U32 geometryBytes = 0;
	U32 buffer_usage = group->mBufferUsage;
	
	static LLCachedControl<bool> use_transform_feedback(gSavedSettings, "RenderUseTransformFeedback", false);

	if (use_transform_feedback &&
		gTransformPositionProgram.mProgramObject && //transform shaders are loaded
		buffer_usage == GL_DYNAMIC_DRAW_ARB && //target buffer is in VRAM
		!(mask & LLVertexBuffer::MAP_WEIGHT4)) //TODO: add support for weights
	{
		buffer_usage = GL_DYNAMIC_COPY_ARB;
	}

#if LL_DARWIN
	// HACK from Leslie:
	// Disable VBO usage for alpha on Mac OS X because it kills the framerate
	// due to implicit calls to glTexSubImage that are beyond our control.
	// (this works because the only calls here that sort by distance are alpha)
	if (distance_sort)
	{
		buffer_usage = 0x0;
	}
#endif
	
	//calculate maximum number of vertices to store in a single buffer
	static LLCachedControl<S32> max_vbo_size(gSavedSettings, "RenderMaxVBOSize", 512);
	U32 max_vertices = (max_vbo_size * 1024)/LLVertexBuffer::calcVertexSize(group->getSpatialPartition()->mVertexDataMask);
	max_vertices = llmin(max_vertices, (U32) 65535);

	{
		LL_PROFILE_ZONE_NAMED_CATEGORY_VOLUME("genDrawInfo - sort");
        
        if (rigged)
        {
            if (!distance_sort) // <--- alpha "sort" rigged faces by maintaining original draw order
            {
                //sort faces by things that break batches, including avatar and mesh id
                std::sort(faces, faces + face_count, CompareBatchBreakerRigged());
            }
        }
        else if (!distance_sort)
        {
            //sort faces by things that break batches, not including avatar and mesh id
            std::sort(faces, faces + face_count, CompareBatchBreaker());
        }
		else
		{
			//sort faces by distance
			std::sort(faces, faces+face_count, LLFace::CompareDistanceGreater());
		}
	}
				
	bool hud_group = group->isHUDGroup() ;
	LLFace** face_iter = faces;
	LLFace** end_faces = faces+face_count;
	
	LLSpatialGroup::buffer_map_t buffer_map;

	LLViewerTexture* last_tex = NULL;
	S32 buffer_index = 0;

	S32 texture_index_channels = 1;
	
	if (gGLManager.mGLSLVersionMajor > 1 || gGLManager.mGLSLVersionMinor >= 30)
	{
		texture_index_channels = LLGLSLShader::sIndexedTextureChannels-1; //always reserve one for shiny for now just for simplicity;
	}

	if (LLPipeline::sRenderDeferred && distance_sort)
	{
		texture_index_channels = gDeferredAlphaProgram.mFeatures.mIndexedTextureChannels;
	}
    
    if (distance_sort)
    {
        buffer_index = -1;
    }

	static LLCachedControl<U32> max_texture_index(gSavedSettings, "RenderMaxTextureIndex", 16);
	texture_index_channels = llmin(texture_index_channels, (S32) max_texture_index);
	
	//NEVER use more than 16 texture index channels (workaround for prevalent driver bug)
	texture_index_channels = llmin(texture_index_channels, 16);

	bool flexi = false;

	while (face_iter != end_faces)
	{
		//pull off next face
		LLFace* facep = *face_iter;
		LLViewerTexture* tex = facep->getTexture();
        const LLTextureEntry* te = facep->getTextureEntry();
		LLMaterialPtr mat = te->getMaterialParams();
        LLMaterialID matId = te->getMaterialID();

		// if (distance_sort)
		// {
		// 	tex = NULL;
		// }

		if (last_tex == tex)
		{
			buffer_index++;
		}
		else
		{
			last_tex = tex;
			buffer_index = 0;
		}

		bool bake_sunlight = LLPipeline::sBakeSunlight && facep->getDrawable()->isStatic(); 

		U32 index_count = facep->getIndicesCount();
		U32 geom_count = facep->getGeomCount();

		flexi = flexi || facep->getViewerObject()->getVolume()->isUnique();

		//sum up vertices needed for this render batch
		LLFace** i = face_iter;
		++i;
		
		const U32 MAX_TEXTURE_COUNT = 32;
		LLViewerTexture* texture_list[MAX_TEXTURE_COUNT];
		
		U32 texture_count = 0;

		{
			LL_PROFILE_ZONE_NAMED_CATEGORY_VOLUME("genDrawInfo - face size");
			if (batch_textures)
			{
				U8 cur_tex = 0;
				facep->setTextureIndex(cur_tex);
				if (texture_count < MAX_TEXTURE_COUNT)
				{
					texture_list[texture_count++] = tex;
				}

				if (can_batch_texture(facep))
				{ //populate texture_list with any textures that can be batched
				  //move i to the next unbatchable face
					while (i != end_faces)
					{
						facep = *i;
						
						if (!can_batch_texture(facep))
						{ //face is bump mapped or has an animated texture matrix -- can't 
							//batch more than 1 texture at a time
							facep->setTextureIndex(0);
							break;
						}

						if (facep->getTexture() != tex)
						{
							if (distance_sort)
							{ //textures might be out of order, see if texture exists in current batch
								bool found = false;
								for (U32 tex_idx = 0; tex_idx < texture_count; ++tex_idx)
								{
									if (facep->getTexture() == texture_list[tex_idx])
									{
										cur_tex = tex_idx;
										found = true;
										break;
									}
								}

								if (!found)
								{
									cur_tex = texture_count;
								}
							}
							else
							{
								cur_tex++;
							}

							if (cur_tex >= texture_index_channels)
							{ //cut batches when index channels are depleted
								break;
							}

							tex = facep->getTexture();

							// <FS:Beq> Quick hack test of proper batching logic
							// if (texture_count < MAX_TEXTURE_COUNT)
							// only add to the batch if this is a new texture
							if (cur_tex == texture_count && texture_count < MAX_TEXTURE_COUNT)
							// </FS:Beq>
							{
								texture_list[texture_count++] = tex;
							}
						}

						if (geom_count + facep->getGeomCount() > max_vertices)
						{ //cut batches on geom count too big
							break;
						}

						++i;

						flexi = flexi || facep->getViewerObject()->getVolume()->isUnique();

						index_count += facep->getIndicesCount();
						geom_count += facep->getGeomCount();

						facep->setTextureIndex(cur_tex);
					}
				}
				else
				{
					facep->setTextureIndex(0);
				}

				tex = texture_list[0];
			}
			else
			{
				while (i != end_faces && 
					(LLPipeline::sTextureBindTest || 
						(distance_sort || 
							((*i)->getTexture() == tex))))
				{
					facep = *i;
                    const LLTextureEntry* nextTe = facep->getTextureEntry();
                    if (nextTe->getMaterialID() != matId)
                    {
                        break;
                    }

					//face has no texture index
					facep->mDrawInfo = NULL;
					facep->setTextureIndex(FACE_DO_NOT_BATCH_TEXTURES);

					if (geom_count + facep->getGeomCount() > max_vertices)
					{ //cut batches on geom count too big
						break;
					}

					++i;
					index_count += facep->getIndicesCount();
					geom_count += facep->getGeomCount();

					flexi = flexi || facep->getViewerObject()->getVolume()->isUnique();
				}
			}
		}


		if (flexi && buffer_usage && buffer_usage != GL_STREAM_DRAW_ARB)
		{
			buffer_usage = GL_STREAM_DRAW_ARB;
		}

		//create vertex buffer
		LLPointer<LLVertexBuffer> buffer;

		{
			LL_PROFILE_ZONE_NAMED_CATEGORY_VOLUME("genDrawInfo - allocate");
			buffer = createVertexBuffer(mask, buffer_usage);
			if(!buffer->allocateBuffer(geom_count, index_count, TRUE))
			{
				LL_WARNS() << "Failed to allocate group Vertex Buffer to "
					<< geom_count << " vertices and "
					<< index_count << " indices" << LL_ENDL;
				buffer = NULL;
			}
		}

		if (buffer)
		{
			geometryBytes += buffer->getSize() + buffer->getIndicesSize();
			buffer_map[mask][*face_iter].push_back(buffer);
		}

		//add face geometry

		U32 indices_index = 0;
		U16 index_offset = 0;

		std::unique_ptr<FSPerfStats::RecordAttachmentTime> ratPtr; // <FS:Beq/> capture render times
		while (face_iter < i)
		{
			//update face indices for new buffer
			facep = *face_iter;
			LLViewerObject* vobj = facep->getViewerObject();
			// <FS:Beq> capture render times
			if(vobj && vobj->isAttachment())
			{
				trackAttachments(vobj, LLPipeline::sShadowRender, &ratPtr);
			}
			// </FS:Beq>
			if (buffer.isNull())
			{
				// Bulk allocation failed
				facep->setVertexBuffer(buffer);
				facep->setSize(0, 0); // mark as no geometry
				++face_iter;
				continue;
			}
			facep->setIndicesIndex(indices_index);
			facep->setGeomIndex(index_offset);
			facep->setVertexBuffer(buffer);	
			
			if (batch_textures && facep->getTextureIndex() == FACE_DO_NOT_BATCH_TEXTURES)
			{
				LL_ERRS() << "Invalid texture index." << LL_ENDL;
			}
			
			{
				//for debugging, set last time face was updated vs moved
				facep->updateRebuildFlags();

				if (!LLPipeline::sDelayVBUpdate)
				{ //copy face geometry into vertex buffer
					LLDrawable* drawablep = facep->getDrawable();
					LLVOVolume* vobj = drawablep->getVOVolume();
					LLVolume* volume = vobj->getVolume();

					if (drawablep->isState(LLDrawable::ANIMATED_CHILD))
					{
						vobj->updateRelativeXform(true);
					}

					U32 te_idx = facep->getTEOffset();

					if (!facep->getGeometryVolume(*volume, te_idx, 
						vobj->getRelativeXform(), vobj->getRelativeXformInvTrans(), index_offset,true))
					{
						LL_WARNS() << "Failed to get geometry for face!" << LL_ENDL;
					}

					if (drawablep->isState(LLDrawable::ANIMATED_CHILD))
					{
						vobj->updateRelativeXform(false);
					}
				}
			}

			index_offset += facep->getGeomCount();
			indices_index += facep->getIndicesCount();

			//append face to appropriate render batch

			BOOL force_simple = facep->getPixelArea() < FORCE_SIMPLE_RENDER_AREA;
			BOOL fullbright = facep->isState(LLFace::FULLBRIGHT);
			if ((mask & LLVertexBuffer::MAP_NORMAL) == 0)
			{ //paranoia check to make sure GL doesn't try to read non-existant normals
				fullbright = TRUE;
			}

			if (hud_group)
			{ //all hud attachments are fullbright
				fullbright = TRUE;
			}

			const LLTextureEntry* te = facep->getTextureEntry();
			tex = facep->getTexture();

			BOOL is_alpha = (facep->getPoolType() == LLDrawPool::POOL_ALPHA) ? TRUE : FALSE;
		
			LLMaterial* mat = te->getMaterialParams().get();

			bool can_be_shiny = true;
			if (mat)
			{
				U8 mode = mat->getDiffuseAlphaMode();
				can_be_shiny = mode == LLMaterial::DIFFUSE_ALPHA_MODE_NONE ||
								mode == LLMaterial::DIFFUSE_ALPHA_MODE_EMISSIVE;
			}

            F32 te_alpha = te->getColor().mV[3]; 
			bool use_legacy_bump = te->getBumpmap() && (te->getBumpmap() < 18) && (!mat || mat->getNormalID().isNull());
			bool opaque = te_alpha >= 0.999f;
            bool transparent = te_alpha < 0.999f;

            is_alpha = (is_alpha || transparent) ? TRUE : FALSE;

			if (mat && LLPipeline::sRenderDeferred && !hud_group)
			{
				bool material_pass = false;

				// do NOT use 'fullbright' for this logic or you risk sending
				// things without normals down the materials pipeline and will
				// render poorly if not crash NORSPEC-240,314
				//
				if (te->getFullbright())
				{
					if (mat->getDiffuseAlphaMode() == LLMaterial::DIFFUSE_ALPHA_MODE_MASK)
					{
						if (opaque)
						{
							registerFace(group, facep, LLRenderPass::PASS_FULLBRIGHT_ALPHA_MASK);
						}
						else
						{
							registerFace(group, facep, LLRenderPass::PASS_ALPHA);
						}
					}
					else if (is_alpha)
					{
						registerFace(group, facep, LLRenderPass::PASS_ALPHA);
					}
					else
					{
						if (mat->getEnvironmentIntensity() > 0 || te->getShiny() > 0)
						{
							material_pass = true;
						}
						else
						{
                            if (opaque)
						    {
							    registerFace(group, facep, LLRenderPass::PASS_FULLBRIGHT);
                            }
                            else
                            {
                                registerFace(group, facep, LLRenderPass::PASS_ALPHA);
                            }
						}
					}
				}
				else if (transparent)
				{
					registerFace(group, facep, LLRenderPass::PASS_ALPHA);
				}
				else if (use_legacy_bump)
				{
					// we have a material AND legacy bump settings, but no normal map
					registerFace(group, facep, LLRenderPass::PASS_BUMP);
				}
				else
				{
					material_pass = true;
				}

				if (material_pass)
				{
					static const U32 pass[] = 
					{
						LLRenderPass::PASS_MATERIAL,
						LLRenderPass::PASS_ALPHA, //LLRenderPass::PASS_MATERIAL_ALPHA,
						LLRenderPass::PASS_MATERIAL_ALPHA_MASK,
						LLRenderPass::PASS_MATERIAL_ALPHA_EMISSIVE,
						LLRenderPass::PASS_SPECMAP,
						LLRenderPass::PASS_ALPHA, //LLRenderPass::PASS_SPECMAP_BLEND,
						LLRenderPass::PASS_SPECMAP_MASK,
						LLRenderPass::PASS_SPECMAP_EMISSIVE,
						LLRenderPass::PASS_NORMMAP,
						LLRenderPass::PASS_ALPHA, //LLRenderPass::PASS_NORMMAP_BLEND,
						LLRenderPass::PASS_NORMMAP_MASK,
						LLRenderPass::PASS_NORMMAP_EMISSIVE,
						LLRenderPass::PASS_NORMSPEC,
						LLRenderPass::PASS_ALPHA, //LLRenderPass::PASS_NORMSPEC_BLEND,
						LLRenderPass::PASS_NORMSPEC_MASK,
						LLRenderPass::PASS_NORMSPEC_EMISSIVE,
					};

					U32 mask = mat->getShaderMask(LLMaterial::DIFFUSE_ALPHA_MODE_DEFAULT, is_alpha);

					llassert(mask < sizeof(pass)/sizeof(U32));

					mask = llmin(mask, (U32)(sizeof(pass)/sizeof(U32)-1));

					registerFace(group, facep, pass[mask]);
				}
			}
			else if (mat)
			{
				U8 mode = mat->getDiffuseAlphaMode();

                is_alpha = (is_alpha || (mode == LLMaterial::DIFFUSE_ALPHA_MODE_BLEND));

				if (is_alpha)
				{
					mode = LLMaterial::DIFFUSE_ALPHA_MODE_BLEND;
				}

				if (mode == LLMaterial::DIFFUSE_ALPHA_MODE_MASK)
				{
					registerFace(group, facep, fullbright ? LLRenderPass::PASS_FULLBRIGHT_ALPHA_MASK : LLRenderPass::PASS_ALPHA_MASK);
				}
				else if (is_alpha )
				{
					registerFace(group, facep, LLRenderPass::PASS_ALPHA);
				}
				else if (gPipeline.shadersLoaded()
					&& LLPipeline::sRenderBump 
					&& te->getShiny() 
					&& can_be_shiny)
				{
					registerFace(group, facep, fullbright ? LLRenderPass::PASS_FULLBRIGHT_SHINY : LLRenderPass::PASS_SHINY);
				}
				else
				{
					registerFace(group, facep, fullbright ? LLRenderPass::PASS_FULLBRIGHT : LLRenderPass::PASS_SIMPLE);
				}
			}
			else if (is_alpha)
			{
				// can we safely treat this as an alpha mask?
				if (facep->getFaceColor().mV[3] <= 0.f)
				{ //100% transparent, don't render unless we're highlighting transparent
					LL_PROFILE_ZONE_NAMED_CATEGORY_VOLUME("facep->alpha -> invisible");
					registerFace(group, facep, LLRenderPass::PASS_ALPHA_INVISIBLE);
				}
				else if (facep->canRenderAsMask())
				{
					if (te->getFullbright() || LLPipeline::sNoAlpha)
					{
						registerFace(group, facep, LLRenderPass::PASS_FULLBRIGHT_ALPHA_MASK);
					}
					else
					{
						registerFace(group, facep, LLRenderPass::PASS_ALPHA_MASK);
					}
				}
				else
				{
					registerFace(group, facep, LLRenderPass::PASS_ALPHA);
				}
			}
			else if (gPipeline.shadersLoaded()
				&& LLPipeline::sRenderBump 
				&& te->getShiny() 
				&& can_be_shiny)
			{ //shiny
				if (tex->getPrimaryFormat() == GL_ALPHA)
				{ //invisiprim+shiny
					registerFace(group, facep, LLRenderPass::PASS_INVISI_SHINY);
					registerFace(group, facep, LLRenderPass::PASS_INVISIBLE);
				}
				else if (LLPipeline::sRenderDeferred && !hud_group)
				{ //deferred rendering
					if (te->getFullbright())
					{ //register in post deferred fullbright shiny pass
						registerFace(group, facep, LLRenderPass::PASS_FULLBRIGHT_SHINY);
						if (te->getBumpmap())
						{ //register in post deferred bump pass
							registerFace(group, facep, LLRenderPass::PASS_POST_BUMP);
						}
					}
					else if (use_legacy_bump)
					{ //register in deferred bump pass
						registerFace(group, facep, LLRenderPass::PASS_BUMP);
					}
					else
					{ //register in deferred simple pass (deferred simple includes shiny)
						llassert(mask & LLVertexBuffer::MAP_NORMAL);
						registerFace(group, facep, LLRenderPass::PASS_SIMPLE);
					}
				}
				else if (fullbright)
				{	//not deferred, register in standard fullbright shiny pass					
					registerFace(group, facep, LLRenderPass::PASS_FULLBRIGHT_SHINY);
				}
				else
				{ //not deferred or fullbright, register in standard shiny pass
					registerFace(group, facep, LLRenderPass::PASS_SHINY);
				}
			}
			else
			{ //not alpha and not shiny
				if (!is_alpha && tex->getPrimaryFormat() == GL_ALPHA)
				{ //invisiprim
					registerFace(group, facep, LLRenderPass::PASS_INVISIBLE);
				}
				else if (fullbright || bake_sunlight)
				{ //fullbright
					if (mat && mat->getDiffuseAlphaMode() == LLMaterial::DIFFUSE_ALPHA_MODE_MASK)
					{
						registerFace(group, facep, LLRenderPass::PASS_FULLBRIGHT_ALPHA_MASK);
					}
					else
					{
						registerFace(group, facep, LLRenderPass::PASS_FULLBRIGHT);
					}
					if (LLPipeline::sRenderDeferred && !hud_group && LLPipeline::sRenderBump && use_legacy_bump)
					{ //if this is the deferred render and a bump map is present, register in post deferred bump
						registerFace(group, facep, LLRenderPass::PASS_POST_BUMP);
					}
				}
				else
				{
					if (LLPipeline::sRenderDeferred && LLPipeline::sRenderBump && use_legacy_bump)
					{ //non-shiny or fullbright deferred bump
						registerFace(group, facep, LLRenderPass::PASS_BUMP);
					}
					else
					{ //all around simple
						llassert(mask & LLVertexBuffer::MAP_NORMAL);
						if (mat && mat->getDiffuseAlphaMode() == LLMaterial::DIFFUSE_ALPHA_MODE_MASK)
						{ //material alpha mask can be respected in non-deferred
							registerFace(group, facep, LLRenderPass::PASS_ALPHA_MASK);
						}
						else
						{
							registerFace(group, facep, LLRenderPass::PASS_SIMPLE);
						}
				    }
				}
				
				
				if (!gPipeline.shadersLoaded() && 
					!is_alpha && 
					te->getShiny() && 
					LLPipeline::sRenderBump)
				{ //shiny as an extra pass when shaders are disabled
					registerFace(group, facep, LLRenderPass::PASS_SHINY);
				}
			}
			
			//not sure why this is here, and looks like it might cause bump mapped objects to get rendered redundantly -- davep 5/11/2010
			if (!is_alpha && (hud_group || !LLPipeline::sRenderDeferred))
			{
				llassert((mask & LLVertexBuffer::MAP_NORMAL) || fullbright);
				facep->setPoolType((fullbright) ? LLDrawPool::POOL_FULLBRIGHT : LLDrawPool::POOL_SIMPLE);
				
				if (!force_simple && LLPipeline::sRenderBump && use_legacy_bump)
				{
					registerFace(group, facep, LLRenderPass::PASS_BUMP);
				}
			}

			if (!is_alpha && LLPipeline::sRenderGlow && te->getGlow() > 0.f)
			{
				registerFace(group, facep, LLRenderPass::PASS_GLOW);
			}
						
			++face_iter;
		}

		if (buffer)
		{
			buffer->flush();
		}
	}

	group->mBufferMap[mask].clear();
	for (LLSpatialGroup::buffer_texture_map_t::iterator i = buffer_map[mask].begin(); i != buffer_map[mask].end(); ++i)
	{
		group->mBufferMap[mask][i->first] = i->second;
	}

	return geometryBytes;
}

void LLVolumeGeometryManager::addGeometryCount(LLSpatialGroup* group, U32& vertex_count, U32& index_count)
{
    //initialize to default usage for this partition
    U32 usage = group->getSpatialPartition()->mBufferUsage;

    //for each drawable
    for (LLSpatialGroup::element_iter drawable_iter = group->getDataBegin(); drawable_iter != group->getDataEnd(); ++drawable_iter)
    {
        LLDrawable* drawablep = (LLDrawable*)(*drawable_iter)->getDrawable();

        if (!drawablep || drawablep->isDead())
        {
            continue;
        }

        if (drawablep->isAnimating())
        { //fall back to stream draw for animating verts
            usage = GL_STREAM_DRAW_ARB;
        }
    }

    group->mBufferUsage = usage;
}

void LLGeometryManager::addGeometryCount(LLSpatialGroup* group, U32 &vertex_count, U32 &index_count)
{	
    LL_PROFILE_ZONE_SCOPED_CATEGORY_VOLUME;

	//initialize to default usage for this partition
	U32 usage = group->getSpatialPartition()->mBufferUsage;
	
    //clear off any old faces
    mFaceList.clear();

	//for each drawable
	for (LLSpatialGroup::element_iter drawable_iter = group->getDataBegin(); drawable_iter != group->getDataEnd(); ++drawable_iter)
	{
		LLDrawable* drawablep = (LLDrawable*)(*drawable_iter)->getDrawable();
		
		if (!drawablep || drawablep->isDead())
		{
			continue;
		}
	
		if (drawablep->isAnimating())
		{ //fall back to stream draw for animating verts
			usage = GL_STREAM_DRAW_ARB;
		}

		//for each face
		for (S32 i = 0; i < drawablep->getNumFaces(); i++)
		{
			//sum up face verts and indices
			drawablep->updateFaceSize(i);
			LLFace* facep = drawablep->getFace(i);
			if (facep)
			{
				if (facep->hasGeometry() && facep->getPixelArea() > FORCE_CULL_AREA && 
					facep->getGeomCount() + vertex_count <= 65536)
				{
					vertex_count += facep->getGeomCount();
					index_count += facep->getIndicesCount();
				
					//remember face (for sorting)
					mFaceList.push_back(facep);
				}
				else
				{
					facep->clearVertexBuffer();
				}
			}
		}
	}
	
	group->mBufferUsage = usage;
}

LLHUDPartition::LLHUDPartition(LLViewerRegion* regionp) : LLBridgePartition(regionp)
{
	mPartitionType = LLViewerRegion::PARTITION_HUD;
	mDrawableType = LLPipeline::RENDER_TYPE_HUD;
	mSlopRatio = 0.f;
	mLODPeriod = 1;
}

void LLHUDPartition::shift(const LLVector4a &offset)
{
	//HUD objects don't shift with region crossing.  That would be silly.
}<|MERGE_RESOLUTION|>--- conflicted
+++ resolved
@@ -6191,21 +6191,10 @@
 						}
 						else
 						{
-<<<<<<< HEAD
-                            // <FS:ND> Even more crash avoidance ...
-                            // if (te->getColor().mV[3] > 0.f || te->getGlow() > 0.f)
-                            if (te && (te->getColor().mV[3] > 0.f || te->getGlow() > 0.f))
-                            // </FS:ND>
-                            { //only treat as alpha in the pipeline if < 100% transparent
-                                drawablep->setState(LLDrawable::HAS_ALPHA);
-                                add_face(sAlphaFaces, alpha_count, facep);
-                            }
-                            else if (LLDrawPoolAlpha::sShowDebugAlpha)
-                            {
-                                add_face(sAlphaFaces, alpha_count, facep);
-                            }
-=======
-							if (te->getColor().mV[3] > 0.f || te->getGlow() > 0.f)
+							// <FS:ND> Even more crash avoidance ...
+							//if (te->getColor().mV[3] > 0.f || te->getGlow() > 0.f)
+							if (te && (te->getColor().mV[3] > 0.f || te->getGlow() > 0.f))
+							// </FS:ND>
 							{ //only treat as alpha in the pipeline if < 100% transparent
 								drawablep->setState(LLDrawable::HAS_ALPHA);
 								add_face(sAlphaFaces, alpha_count, facep);
@@ -6217,7 +6206,6 @@
 							{ //draw the transparent face for debugging purposes using a custom texture
 								add_face(sAlphaFaces, alpha_count, facep);
 							}
->>>>>>> 275ad3fd
 						}
 					}
 					else
