/** 
 * @file llvovolume.cpp
 * @brief LLVOVolume class implementation
 *
 * $LicenseInfo:firstyear=2001&license=viewerlgpl$
 * Second Life Viewer Source Code
 * Copyright (C) 2010, Linden Research, Inc.
 * 
 * This library is free software; you can redistribute it and/or
 * modify it under the terms of the GNU Lesser General Public
 * License as published by the Free Software Foundation;
 * version 2.1 of the License only.
 * 
 * This library is distributed in the hope that it will be useful,
 * but WITHOUT ANY WARRANTY; without even the implied warranty of
 * MERCHANTABILITY or FITNESS FOR A PARTICULAR PURPOSE.  See the GNU
 * Lesser General Public License for more details.
 * 
 * You should have received a copy of the GNU Lesser General Public
 * License along with this library; if not, write to the Free Software
 * Foundation, Inc., 51 Franklin Street, Fifth Floor, Boston, MA  02110-1301  USA
 * 
 * Linden Research, Inc., 945 Battery Street, San Francisco, CA  94111  USA
 * $/LicenseInfo$
 */

// A "volume" is a box, cylinder, sphere, or other primitive shape.

#include "llviewerprecompiledheaders.h"

#include "llvovolume.h"

#include <sstream>

#include "llviewercontrol.h"
#include "lldir.h"
#include "llflexibleobject.h"
#include "llfloatertools.h"
#include "llmaterialid.h"
#include "llmaterialtable.h"
#include "llprimitive.h"
#include "llvolume.h"
#include "llvolumeoctree.h"
#include "llvolumemgr.h"
#include "llvolumemessage.h"
#include "material_codes.h"
#include "message.h"
#include "llpluginclassmedia.h" // for code in the mediaEvent handler
#include "object_flags.h"
#include "lldrawable.h"
#include "lldrawpoolavatar.h"
#include "lldrawpoolbump.h"
#include "llface.h"
#include "llspatialpartition.h"
#include "llhudmanager.h"
#include "llflexibleobject.h"
#include "llskinningutil.h"
#include "llsky.h"
#include "lltexturefetch.h"
#include "llvector4a.h"
#include "llviewercamera.h"
#include "llviewertexturelist.h"
#include "llviewerobjectlist.h"
#include "llviewerregion.h"
#include "llviewertextureanim.h"
#include "llworld.h"
#include "llselectmgr.h"
#include "pipeline.h"
#include "llsdutil.h"
#include "llmatrix4a.h"
#include "llmediaentry.h"
#include "llmediadataclient.h"
#include "llmeshrepository.h"
#include "llnotifications.h"
#include "llnotificationsutil.h"
#include "llagent.h"
#include "llviewermediafocus.h"
#include "lldatapacker.h"
#include "llviewershadermgr.h"
#include "llvoavatar.h"
#include "llcontrolavatar.h"
#include "llvoavatarself.h"
#include "llvocache.h"
#include "llmaterialmgr.h"
#include "llanimationstates.h"
#include "llinventorytype.h"
#include "llviewerinventory.h"
#include "llcallstack.h"
#include "llsculptidsize.h"
#include "llavatarappearancedefines.h"
#include "llgltfmateriallist.h"
// [RLVa:KB] - Checked: RLVa-2.0.0
#include "rlvactions.h"
#include "rlvlocks.h"
// [/RLVa:KB]
#include "llviewernetwork.h"

const F32 FORCE_SIMPLE_RENDER_AREA = 512.f;
const F32 FORCE_CULL_AREA = 8.f;
U32 JOINT_COUNT_REQUIRED_FOR_FULLRIG = 1;

BOOL gAnimateTextures = TRUE;

F32 LLVOVolume::sLODFactor = 1.f;
F32	LLVOVolume::sLODSlopDistanceFactor = 0.5f; //Changing this to zero, effectively disables the LOD transition slop 
F32 LLVOVolume::sDistanceFactor = 1.0f;
S32 LLVOVolume::sNumLODChanges = 0;
S32 LLVOVolume::mRenderComplexity_last = 0;
S32 LLVOVolume::mRenderComplexity_current = 0;
LLPointer<LLObjectMediaDataClient> LLVOVolume::sObjectMediaClient = NULL;
LLPointer<LLObjectMediaNavigateClient> LLVOVolume::sObjectMediaNavigateClient = NULL;

extern BOOL gCubeSnapshot;

// NaCl - Graphics crasher protection
static bool enableVolumeSAPProtection()
{
	static LLCachedControl<bool> protect(gSavedSettings, "RenderVolumeSAProtection");
	return protect;
}
// NaCl End

// Implementation class of LLMediaDataClientObject.  See llmediadataclient.h
class LLMediaDataClientObjectImpl : public LLMediaDataClientObject
{
public:
	LLMediaDataClientObjectImpl(LLVOVolume *obj, bool isNew) : mObject(obj), mNew(isNew) 
	{
		mObject->addMDCImpl();
	}
	~LLMediaDataClientObjectImpl()
	{
		mObject->removeMDCImpl();
	}
	
	virtual U8 getMediaDataCount() const 
		{ return mObject->getNumTEs(); }

	virtual LLSD getMediaDataLLSD(U8 index) const 
		{
			LLSD result;
			LLTextureEntry *te = mObject->getTE(index); 
			if (NULL != te)
			{
				llassert((te->getMediaData() != NULL) == te->hasMedia());
				if (te->getMediaData() != NULL)
				{
					result = te->getMediaData()->asLLSD();
					// XXX HACK: workaround bug in asLLSD() where whitelist is not set properly
					// See DEV-41949
					if (!result.has(LLMediaEntry::WHITELIST_KEY))
					{
						result[LLMediaEntry::WHITELIST_KEY] = LLSD::emptyArray();
					}
				}
			}
			return result;
		}
	virtual bool isCurrentMediaUrl(U8 index, const std::string &url) const
		{
			LLTextureEntry *te = mObject->getTE(index); 
			if (te)
			{
				if (te->getMediaData())
				{
					return (te->getMediaData()->getCurrentURL() == url);
				}
			}
			return url.empty();
		}

	virtual LLUUID getID() const
		{ return mObject->getID(); }

	virtual void mediaNavigateBounceBack(U8 index)
		{ mObject->mediaNavigateBounceBack(index); }
	
	virtual bool hasMedia() const
		{ return mObject->hasMedia(); }
	
	virtual void updateObjectMediaData(LLSD const &data, const std::string &version_string) 
		{ mObject->updateObjectMediaData(data, version_string); }
	
	virtual F64 getMediaInterest() const 
		{ 
			F64 interest = mObject->getTotalMediaInterest();
			if (interest < (F64)0.0)
			{
				// media interest not valid yet, try pixel area
				interest = mObject->getPixelArea();
				// HACK: force recalculation of pixel area if interest is the "magic default" of 1024.
				if (interest == 1024.f)
				{
					const_cast<LLVOVolume*>(static_cast<LLVOVolume*>(mObject))->setPixelAreaAndAngle(gAgent);
					interest = mObject->getPixelArea();
				}
			}
			return interest; 
		}
	
	virtual bool isInterestingEnough() const
		{
			return LLViewerMedia::getInstance()->isInterestingEnough(mObject, getMediaInterest());
		}

	virtual std::string getCapabilityUrl(const std::string &name) const
		{ return mObject->getRegion()->getCapability(name); }
	
	virtual bool isDead() const
		{ return mObject->isDead(); }
	
	virtual U32 getMediaVersion() const
		{ return LLTextureEntry::getVersionFromMediaVersionString(mObject->getMediaURL()); }
	
	virtual bool isNew() const
		{ return mNew; }

private:
	LLPointer<LLVOVolume> mObject;
	bool mNew;
};


LLVOVolume::LLVOVolume(const LLUUID &id, const LLPCode pcode, LLViewerRegion *regionp)
	: LLViewerObject(id, pcode, regionp),
	// NaCl - Graphics crasher protection
	  mVolumeImpl(NULL),
	  mVolumeSurfaceArea(-1.f)
	// NaCl End
{
	mTexAnimMode = 0;
	mRelativeXform.setIdentity();
	mRelativeXformInvTrans.setIdentity();

	mFaceMappingChanged = FALSE;
	mLOD = MIN_LOD;
    mLODDistance = 0.0f;
    mLODAdjustedDistance = 0.0f;
    mLODRadius = 0.0f;
	mTextureAnimp = NULL;
	mVolumeChanged = FALSE;
	mVObjRadius = LLVector3(1,1,0.5f).length();
	mNumFaces = 0;
	mLODChanged = FALSE;
	mSculptChanged = FALSE;
    mColorChanged = FALSE;
	mSpotLightPriority = 0.f;

    mSkinInfoUnavaliable = false;
	mSkinInfo = NULL;

	mMediaImplList.resize(getNumTEs());
	mLastFetchedMediaVersion = -1;
    mServerDrawableUpdateCount = 0;
	memset(&mIndexInTex, 0, sizeof(S32) * LLRender::NUM_VOLUME_TEXTURE_CHANNELS);
	mMDCImplCount = 0;
	mLastRiggingInfoLOD = -1;
	mResetDebugText = false;
	mIsLocalMesh = false;
	mIsLocalMeshUsingScale = false;
}

LLVOVolume::~LLVOVolume()
{
    LL_PROFILE_ZONE_SCOPED;
	delete mTextureAnimp;
	mTextureAnimp = NULL;
	delete mVolumeImpl;
	mVolumeImpl = NULL;

	gMeshRepo.unregisterMesh(this);

	if(!mMediaImplList.empty())
	{
		for(U32 i = 0 ; i < mMediaImplList.size() ; i++)
		{
			if(mMediaImplList[i].notNull())
			{
				mMediaImplList[i]->removeObject(this) ;
			}
		}
	}
}

void LLVOVolume::markDead()
{
	if (!mDead)
	{
        LL_PROFILE_ZONE_SCOPED;
        if (getVolume())
        {
            LLSculptIDSize::instance().rem(getVolume()->getParams().getSculptID());
        }

		if(getMDCImplCount() > 0)
		{
			LLMediaDataClientObject::ptr_t obj = new LLMediaDataClientObjectImpl(const_cast<LLVOVolume*>(this), false);
			if (sObjectMediaClient) sObjectMediaClient->removeFromQueue(obj);
			if (sObjectMediaNavigateClient) sObjectMediaNavigateClient->removeFromQueue(obj);
		}
		
		// Detach all media impls from this object
		for(U32 i = 0 ; i < mMediaImplList.size() ; i++)
		{
			removeMediaImpl(i);
		}

		if (mSculptTexture.notNull())
		{
			mSculptTexture->removeVolume(LLRender::SCULPT_TEX, this);
		}

		if (mLightTexture.notNull())
		{
			mLightTexture->removeVolume(LLRender::LIGHT_TEX, this);
		}
	}
	
	LLViewerObject::markDead();
}


// static
void LLVOVolume::initClass()
{
	// gSavedSettings better be around
	if (gSavedSettings.getBOOL("PrimMediaMasterEnabled"))
	{
		const F32 queue_timer_delay = gSavedSettings.getF32("PrimMediaRequestQueueDelay");
		const F32 retry_timer_delay = gSavedSettings.getF32("PrimMediaRetryTimerDelay");
		const U32 max_retries = gSavedSettings.getU32("PrimMediaMaxRetries");
		const U32 max_sorted_queue_size = gSavedSettings.getU32("PrimMediaMaxSortedQueueSize");
		const U32 max_round_robin_queue_size = gSavedSettings.getU32("PrimMediaMaxRoundRobinQueueSize");
		sObjectMediaClient = new LLObjectMediaDataClient(queue_timer_delay, retry_timer_delay, max_retries, 
														 max_sorted_queue_size, max_round_robin_queue_size);
		sObjectMediaNavigateClient = new LLObjectMediaNavigateClient(queue_timer_delay, retry_timer_delay, 
																	 max_retries, max_sorted_queue_size, max_round_robin_queue_size);
	}
}

// static
void LLVOVolume::cleanupClass()
{
    sObjectMediaClient = NULL;
    sObjectMediaNavigateClient = NULL;
}

U32 LLVOVolume::processUpdateMessage(LLMessageSystem *mesgsys,
										  void **user_data,
										  U32 block_num, EObjectUpdateType update_type,
										  LLDataPacker *dp)
{
	// <FS:Ansariel> Improved bad object handling
	static LLCachedControl<bool> fsEnforceStrictObjectCheck(gSavedSettings, "FSEnforceStrictObjectCheck");
	bool enfore_strict_object_check = LLGridManager::instance().isInSecondLife() && fsEnforceStrictObjectCheck;
	// </FS:Ansariel>

	// local mesh begin
	// rationale: we don't want server updates for a local object, cause the server tends to override things.
	if (mIsLocalMesh)
	{
		return 0;
	}
	// local mesh end

	LLColor4U color;
	const S32 teDirtyBits = (TEM_CHANGE_TEXTURE|TEM_CHANGE_COLOR|TEM_CHANGE_MEDIA);
    const bool previously_volume_changed = mVolumeChanged;
    const bool previously_face_mapping_changed = mFaceMappingChanged;
    const bool previously_color_changed = mColorChanged;

	// Do base class updates...
	U32 retval = LLViewerObject::processUpdateMessage(mesgsys, user_data, block_num, update_type, dp);

	LLUUID sculpt_id;
	U8 sculpt_type = 0;
	if (isSculpted())
	{
		LLSculptParams *sculpt_params = (LLSculptParams *)getParameterEntry(LLNetworkData::PARAMS_SCULPT);
		sculpt_id = sculpt_params->getSculptTexture();
		sculpt_type = sculpt_params->getSculptType();

        LL_DEBUGS("ObjectUpdate") << "uuid " << mID << " set sculpt_id " << sculpt_id << LL_ENDL;
        dumpStack("ObjectUpdateStack");
	}

	if (!dp)
	{
		if (update_type == OUT_FULL)
		{
			////////////////////////////////
			//
			// Unpack texture animation data
			//
			//

			if (mesgsys->getSizeFast(_PREHASH_ObjectData, block_num, _PREHASH_TextureAnim))
			{
				if (!mTextureAnimp)
				{
					mTextureAnimp = new LLViewerTextureAnim(this);
				}
				else
				{
					if (!(mTextureAnimp->mMode & LLTextureAnim::SMOOTH))
					{
						mTextureAnimp->reset();
					}
				}
				mTexAnimMode = 0;
				
				mTextureAnimp->unpackTAMessage(mesgsys, block_num);
			}
			else
			{
				if (mTextureAnimp)
				{
					delete mTextureAnimp;
					mTextureAnimp = NULL;

                    for (S32 i = 0; i < getNumTEs(); i++)
                    {
                        LLFace* facep = mDrawable->getFace(i);
                        if (facep && facep->mTextureMatrix)
                        {
                            // delete or reset
                            delete facep->mTextureMatrix;
                            facep->mTextureMatrix = NULL;
                        }
                    }

					gPipeline.markTextured(mDrawable);
					mFaceMappingChanged = TRUE;
					mTexAnimMode = 0;
				}
			}

			// Unpack volume data
			LLVolumeParams volume_params;
			// <FS:Beq> Extend the bogus volume error handling to the other code path
			//LLVolumeMessage::unpackVolumeParams(&volume_params, mesgsys, _PREHASH_ObjectData, block_num);
			BOOL res = LLVolumeMessage::unpackVolumeParams(&volume_params, mesgsys, _PREHASH_ObjectData, block_num);
			if (!res)
			{
				//<FS:Beq> Improved bad object handling courtesy of Drake.
				std::string region_name = "unknown region";
				if (getRegion())
				{
					region_name = getRegion()->getName();
					if (enfore_strict_object_check)
					{
						LL_WARNS() << "An invalid object (" << getID() << ") has been removed (FSEnforceStrictObjectCheck)" << LL_ENDL;
						getRegion()->addCacheMissFull(getLocalID()); // force cache skip the object
					}
				}
				LL_WARNS() << "Bogus volume parameters in object " << getID() << " @ " << getPositionRegion()
					<< " in " << region_name << LL_ENDL;
				
				if (enfore_strict_object_check)
				{
					gObjectList.killObject(this);
					return (INVALID_UPDATE);
				}
				// </FS:Beq>
			}

			volume_params.setSculptID(sculpt_id, sculpt_type);

			if (setVolume(volume_params, 0))
			{
				markForUpdate();
			}
		}

		// Sigh, this needs to be done AFTER the volume is set as well, otherwise bad stuff happens...
		////////////////////////////
		//
		// Unpack texture entry data
		//

		S32 result = unpackTEMessage(mesgsys, _PREHASH_ObjectData, (S32) block_num);
		//<FS:Beq> Improved bad object handling courtesy of Drake.
		if (TEM_INVALID == result)
		{
			// There's something bogus in the data that we're unpacking.
			std::string region_name = "unknown region";
			if (getRegion())
			{
				region_name = getRegion()->getName();
				if (enfore_strict_object_check)
				{
					LL_WARNS() << "An invalid object (" << getID() << ") has been removed (FSEnforceStrictObjectCheck)" << LL_ENDL;
					getRegion()->addCacheMissFull(getLocalID()); // force cache skip
				}
			}

			LL_WARNS() << "Bogus TE data in object " << getID() << " @ " << getPositionRegion()
				<< " in " << region_name << LL_ENDL;
			if (enfore_strict_object_check)
			{
				gObjectList.killObject(this);
				return (INVALID_UPDATE);
			}
		}
		// </FS:Beq>
		if (result & TEM_CHANGE_MEDIA)
		{
			retval |= MEDIA_FLAGS_CHANGED;
		}
	}
	else
	{
		if (update_type != OUT_TERSE_IMPROVED)
		{
			LLVolumeParams volume_params;
			BOOL res = LLVolumeMessage::unpackVolumeParams(&volume_params, *dp);
			if (!res)
			{
				//<FS:Beq> Improved bad object handling courtesy of Drake.
				//LL_WARNS() << "Bogus volume parameters in object " << getID() << LL_ENDL;
				//LL_WARNS() << getRegion()->getOriginGlobal() << LL_ENDL;
				std::string region_name = "unknown region";
				if (getRegion())
				{
					region_name = getRegion()->getName();
					if (enfore_strict_object_check)
					{
						LL_WARNS() << "An invalid object (" << getID() << ") has been removed (FSEnforceStrictObjectCheck)" << LL_ENDL;
						getRegion()->addCacheMissFull(getLocalID()); // force cache skip the object
					}
				}
				LL_WARNS() << "Bogus volume parameters in object " << getID() << " @ " << getPositionRegion() 
							<< " in " << region_name << LL_ENDL;
				// <FS:Beq> [FIRE-16995] [CRASH] Continuous crashing upon entering 3 adjacent sims incl. Hathian, D8, Devil's Pocket
				// A bad object entry in a .slc simobject cache can result in an unreadable/unusable volume 
				// This leaves the volume in an uncertain state and can result in a crash when later code access an uninitialised pointer
				// return an INVALID_UPDATE instead
				// <FS:Beq> July 2017 Change backed out due to side effects. FIRE-16995 still an exposure. 
				// return(INVALID_UPDATE);
				// NOTE: An option here would be to correctly return the media status using "retval |= INVALID_UPDATE"
				if (enfore_strict_object_check)
				{
					gObjectList.killObject(this);
					return (INVALID_UPDATE);
				}
				// </FS:Beq>
			}

			volume_params.setSculptID(sculpt_id, sculpt_type);

			if (setVolume(volume_params, 0))
			{
				markForUpdate();
			}
			S32 res2 = unpackTEMessage(*dp);
			if (TEM_INVALID == res2)
			{
				// There's something bogus in the data that we're unpacking.
				dp->dumpBufferToLog();
				//<FS:Beq> Improved bad object handling courtesy of Drake.
				//LL_WARNS() << "Flushing cache files" << LL_ENDL;

				//if(LLVOCache::instanceExists() && getRegion())
				//{
				//	LLVOCache::getInstance()->removeEntry(getRegion()->getHandle()) ;
				//}
				//
				//LL_WARNS() << "Bogus TE data in " << getID() << LL_ENDL;
				std::string region_name = "unknown region";
				if (getRegion())
				{
					region_name = getRegion()->getName();
					if (enfore_strict_object_check)
					{
						LL_WARNS() << "An invalid object (" << getID() << ") has been removed (FSEnforceStrictObjectCheck)" << LL_ENDL;
						getRegion()->addCacheMissFull(getLocalID()); // force cache skip
					}
				}
						
				LL_WARNS() << "Bogus TE data in object " << getID() << " @ " << getPositionRegion()
					<< " in " << region_name << LL_ENDL;
				if (enfore_strict_object_check)
				{
					gObjectList.killObject(this);
					return (INVALID_UPDATE);
				}
				// </FS:Beq>
			}
			else 
			{
				if (res2 & TEM_CHANGE_MEDIA)
				{
					retval |= MEDIA_FLAGS_CHANGED;
				}
			}

			U32 value = dp->getPassFlags();

			if (value & 0x40)
			{
				if (!mTextureAnimp)
				{
					mTextureAnimp = new LLViewerTextureAnim(this);
				}
				else
				{
					if (!(mTextureAnimp->mMode & LLTextureAnim::SMOOTH))
					{
						mTextureAnimp->reset();
					}
				}
				mTexAnimMode = 0;
				mTextureAnimp->unpackTAMessage(*dp);
			}
			else if (mTextureAnimp)
			{
				delete mTextureAnimp;
				mTextureAnimp = NULL;

                for (S32 i = 0; i < getNumTEs(); i++)
                {
                    LLFace* facep = mDrawable->getFace(i);
                    if (facep && facep->mTextureMatrix)
                    {
                        // delete or reset
                        delete facep->mTextureMatrix;
                        facep->mTextureMatrix = NULL;
                    }
                }

				gPipeline.markTextured(mDrawable);
				mFaceMappingChanged = TRUE;
				mTexAnimMode = 0;
			}

			if (value & 0x400)
			{ //particle system (new)
				unpackParticleSource(*dp, mOwnerID, false);
			}
		}
		else
		{
			S32 texture_length = mesgsys->getSizeFast(_PREHASH_ObjectData, block_num, _PREHASH_TextureEntry);
			if (texture_length)
			{
				U8							tdpbuffer[1024];
				LLDataPackerBinaryBuffer	tdp(tdpbuffer, 1024);
				mesgsys->getBinaryDataFast(_PREHASH_ObjectData, _PREHASH_TextureEntry, tdpbuffer, 0, block_num, 1024);
				S32 result = unpackTEMessage(tdp);
				if (result & teDirtyBits)
				{
					if (mDrawable)
                    { //on the fly TE updates break batches, isolate in octree
                        shrinkWrap();
                    }
				}
				if (result & TEM_CHANGE_MEDIA)
				{
					retval |= MEDIA_FLAGS_CHANGED;
				}
			}
		}
	}
// <FS:CR> OpenSim returns a zero. Don't request MediaData where MOAP isn't supported
	//if (retval & (MEDIA_URL_REMOVED | MEDIA_URL_ADDED | MEDIA_URL_UPDATED | MEDIA_FLAGS_CHANGED))
	if (retval != 0 && retval & (MEDIA_URL_REMOVED | MEDIA_URL_ADDED | MEDIA_URL_UPDATED | MEDIA_FLAGS_CHANGED))
// </FS:CR>
	{
		// If only the media URL changed, and it isn't a media version URL,
		// ignore it
		if ( ! ( retval & (MEDIA_URL_ADDED | MEDIA_URL_UPDATED) &&
				 mMedia && ! mMedia->mMediaURL.empty() &&
				 ! LLTextureEntry::isMediaVersionString(mMedia->mMediaURL) ) )
		{
			// If the media changed at all, request new media data
			LL_DEBUGS("MediaOnAPrim") << "Media update: " << getID() << ": retval=" << retval << " Media URL: " <<
                ((mMedia) ?  mMedia->mMediaURL : std::string("")) << LL_ENDL;
			requestMediaDataUpdate(retval & MEDIA_FLAGS_CHANGED);
		}
        else {
            LL_INFOS("MediaOnAPrim") << "Ignoring media update for: " << getID() << " Media URL: " <<
                ((mMedia) ?  mMedia->mMediaURL : std::string("")) << LL_ENDL;
        }
	}
	// ...and clean up any media impls
	cleanUpMediaImpls();

    if ((
            (mVolumeChanged && !previously_volume_changed) ||
            (mFaceMappingChanged && !previously_face_mapping_changed) ||
            (mColorChanged && !previously_color_changed)
        )
        && !mLODChanged) {
        onDrawableUpdateFromServer();
    }

	return retval;
}

// Called when a volume, material, etc is updated by the server, possibly by a
// script. If this occurs too often for this object, mark it as active so that
// it doesn't disrupt the octree/render batches, thereby potentially causing a
// big performance penalty.
void LLVOVolume::onDrawableUpdateFromServer()
{
    constexpr U32 UPDATES_UNTIL_ACTIVE = 8;
    ++mServerDrawableUpdateCount;
    if (mDrawable && !mDrawable->isActive() && mServerDrawableUpdateCount > UPDATES_UNTIL_ACTIVE)
    {
        mDrawable->makeActive();
    }
}

void LLVOVolume::animateTextures()
{
	if (!mDead)
	{
        shrinkWrap();
		F32 off_s = 0.f, off_t = 0.f, scale_s = 1.f, scale_t = 1.f, rot = 0.f;
		S32 result = mTextureAnimp->animateTextures(off_s, off_t, scale_s, scale_t, rot);
	
		if (result)
		{
			if (!mTexAnimMode)
			{
				mFaceMappingChanged = TRUE;
				gPipeline.markTextured(mDrawable);
			}
			mTexAnimMode = result | mTextureAnimp->mMode;
				
			S32 start=0, end=mDrawable->getNumFaces()-1;
			if (mTextureAnimp->mFace >= 0 && mTextureAnimp->mFace <= end)
			{
				start = end = mTextureAnimp->mFace;
			}
		
			for (S32 i = start; i <= end; i++)
			{
				LLFace* facep = mDrawable->getFace(i);
				if (!facep) continue;
				if(facep->getVirtualSize() <= MIN_TEX_ANIM_SIZE && facep->mTextureMatrix) continue;

				const LLTextureEntry* te = facep->getTextureEntry();
			
				if (!te)
				{
					continue;
				}
		
				if (!(result & LLViewerTextureAnim::ROTATE))
				{
					te->getRotation(&rot);
				}
				if (!(result & LLViewerTextureAnim::TRANSLATE))
				{
					te->getOffset(&off_s,&off_t);
				}			
				if (!(result & LLViewerTextureAnim::SCALE))
				{
					te->getScale(&scale_s, &scale_t);
				}

				if (!facep->mTextureMatrix)
				{
					facep->mTextureMatrix = new LLMatrix4();
				}

				LLMatrix4& tex_mat = *facep->mTextureMatrix;
				tex_mat.setIdentity();
				LLVector3 trans ;

					trans.set(LLVector3(off_s+0.5f, off_t+0.5f, 0.f));			
					tex_mat.translate(LLVector3(-0.5f, -0.5f, 0.f));

				LLVector3 scale(scale_s, scale_t, 1.f);			
				LLQuaternion quat;
				quat.setQuat(rot, 0, 0, -1.f);
		
				tex_mat.rotate(quat);				

				LLMatrix4 mat;
				mat.initAll(scale, LLQuaternion(), LLVector3());
				tex_mat *= mat;
		
				tex_mat.translate(trans);
			}
		}
		else
		{
			if (mTexAnimMode && mTextureAnimp->mRate == 0)
			{
				U8 start, count;

				if (mTextureAnimp->mFace == -1)
				{
					start = 0;
					count = getNumTEs();
				}
				else
				{
					start = (U8) mTextureAnimp->mFace;
					count = 1;
				}

				for (S32 i = start; i < start + count; i++)
				{
					if (mTexAnimMode & LLViewerTextureAnim::TRANSLATE)
					{
						setTEOffset(i, mTextureAnimp->mOffS, mTextureAnimp->mOffT);				
					}
					if (mTexAnimMode & LLViewerTextureAnim::SCALE)
					{
						setTEScale(i, mTextureAnimp->mScaleS, mTextureAnimp->mScaleT);	
					}
					if (mTexAnimMode & LLViewerTextureAnim::ROTATE)
					{
						setTERotation(i, mTextureAnimp->mRot);
					}
				}

				gPipeline.markTextured(mDrawable);
				mFaceMappingChanged = TRUE;
				mTexAnimMode = 0;
			}
		}
	}
}

void LLVOVolume::updateTextures()
{
    LL_PROFILE_ZONE_SCOPED_CATEGORY_TEXTURE;
    updateTextureVirtualSize();
}

BOOL LLVOVolume::isVisible() const 
{
	if(mDrawable.notNull() && mDrawable->isVisible())
	{
		return TRUE ;
	}

	if(isAttachment())
	{
		LLViewerObject* objp = (LLViewerObject*)getParent() ;
		while(objp && !objp->isAvatar())
		{
			objp = (LLViewerObject*)objp->getParent() ;
		}

		return objp && objp->mDrawable.notNull() && objp->mDrawable->isVisible() ;
	}

	return FALSE ;
}

void LLVOVolume::updateTextureVirtualSize(bool forced)
{
    LL_PROFILE_ZONE_SCOPED_CATEGORY_VOLUME;
	// Update the pixel area of all faces

    if (mDrawable.isNull() || gCubeSnapshot)
    {
        return;
    }

	if(!forced)
	{
		if(!isVisible())
		{ //don't load textures for non-visible faces
			const S32 num_faces = mDrawable->getNumFaces();
			for (S32 i = 0; i < num_faces; i++)
			{
				LLFace* face = mDrawable->getFace(i);
				if (face)
				{
					face->setPixelArea(0.f); 
					face->setVirtualSize(0.f);
				}
			}

			return ;
		}

		if (!gPipeline.hasRenderType(LLPipeline::RENDER_TYPE_SIMPLE))
		{
			return;
		}
	}

	static LLCachedControl<bool> dont_load_textures(gSavedSettings,"TextureDisable", false);
		
	if (dont_load_textures || LLAppViewer::getTextureFetch()->mDebugPause) // || !mDrawable->isVisible())
	{
		return;
	}

	mTextureUpdateTimer.reset();
	
	F32 old_area = mPixelArea;
	mPixelArea = 0.f;

	const S32 num_faces = mDrawable->getNumFaces();
	F32 min_vsize=999999999.f, max_vsize=0.f;
	LLViewerCamera* camera = LLViewerCamera::getInstance();
    std::stringstream debug_text;
	for (S32 i = 0; i < num_faces; i++)
	{
		LLFace* face = mDrawable->getFace(i);
		if (!face) continue;
		const LLTextureEntry *te = face->getTextureEntry();
		LLViewerTexture *imagep = face->getTexture();
		if (!imagep || !te ||			
			face->mExtents[0].equals3(face->mExtents[1]))
		{
			continue;
		}

		F32 vsize;
		F32 old_size = face->getVirtualSize();

		if (isHUDAttachment())
		{
			F32 area = (F32) camera->getScreenPixelArea();
			vsize = area;
			imagep->setBoostLevel(LLGLTexture::BOOST_HUD);
 			face->setPixelArea(area); // treat as full screen
			face->setVirtualSize(vsize);
		}
		else
		{
			vsize = face->getTextureVirtualSize();
		}

		mPixelArea = llmax(mPixelArea, face->getPixelArea());

        // if the face has gotten small enough to turn off texture animation and texture
        // animation is running, rebuild the render batch for this face to turn off
        // texture animation
		if (face->mTextureMatrix != NULL)
		{
			if ((vsize < MIN_TEX_ANIM_SIZE && old_size > MIN_TEX_ANIM_SIZE) ||
				(vsize > MIN_TEX_ANIM_SIZE && old_size < MIN_TEX_ANIM_SIZE))
			{
				gPipeline.markRebuild(mDrawable, LLDrawable::REBUILD_TCOORD);
			}
		}
				
		if (gPipeline.hasRenderDebugMask(LLPipeline::RENDER_DEBUG_TEXTURE_PRIORITY))
		{
			LLViewerFetchedTexture* img = LLViewerTextureManager::staticCastToFetchedTexture(imagep) ;
			if(img)
			{
                debug_text << img->getDiscardLevel() << ":" << img->getDesiredDiscardLevel() << ":" << img->getWidth() << ":" << (S32) sqrtf(vsize) << ":" << (S32) sqrtf(img->getMaxVirtualSize()) << "\n";
				/*F32 pri = img->getDecodePriority();
				pri = llmax(pri, 0.0f);
				if (pri < min_vsize) min_vsize = pri;
				if (pri > max_vsize) max_vsize = pri;*/
			}
		}
		else if (gPipeline.hasRenderDebugMask(LLPipeline::RENDER_DEBUG_FACE_AREA))
		{
			F32 pri = mPixelArea;
			if (pri < min_vsize) min_vsize = pri;
			if (pri > max_vsize) max_vsize = pri;
		}	
	}
	
	if (isSculpted())
	{
        updateSculptTexture();
		
		

		if (mSculptTexture.notNull())
		{
			mSculptTexture->setBoostLevel(llmax((S32)mSculptTexture->getBoostLevel(),
												(S32)LLGLTexture::BOOST_SCULPTED));
			mSculptTexture->setForSculpt() ;
			
			if(!mSculptTexture->isCachedRawImageReady())
			{
				S32 lod = llmin(mLOD, 3);
				F32 lodf = ((F32)(lod + 1.0f)/4.f);
				F32 tex_size = lodf * LLViewerTexture::sMaxSculptRez ;
				mSculptTexture->addTextureStats(2.f * tex_size * tex_size, FALSE);
			}
	
			S32 texture_discard = mSculptTexture->getCachedRawImageLevel(); //try to match the texture
			S32 current_discard = getVolume() ? getVolume()->getSculptLevel() : -2 ;

			if (texture_discard >= 0 && //texture has some data available
				(texture_discard < current_discard || //texture has more data than last rebuild
				current_discard < 0)) //no previous rebuild
			{
				gPipeline.markRebuild(mDrawable, LLDrawable::REBUILD_VOLUME);
				mSculptChanged = TRUE;
			}

			if (gPipeline.hasRenderDebugMask(LLPipeline::RENDER_DEBUG_SCULPTED))
			{
				setDebugText(llformat("T%d C%d V%d\n%dx%d",
										  texture_discard, current_discard, getVolume()->getSculptLevel(),
										  mSculptTexture->getHeight(), mSculptTexture->getWidth()));
			}
		}

	}

	if (getLightTextureID().notNull())
	{
		LLLightImageParams* params = (LLLightImageParams*) getParameterEntry(LLNetworkData::PARAMS_LIGHT_IMAGE);
		LLUUID id = params->getLightTexture();
		mLightTexture = LLViewerTextureManager::getFetchedTexture(id, FTT_DEFAULT, TRUE, LLGLTexture::BOOST_NONE);
		if (mLightTexture.notNull())
		{
			F32 rad = getLightRadius();
			mLightTexture->addTextureStats(gPipeline.calcPixelArea(getPositionAgent(), 
																	LLVector3(rad,rad,rad),
																	*camera));
		}	
	}
	
	if (gPipeline.hasRenderDebugMask(LLPipeline::RENDER_DEBUG_TEXTURE_AREA))
	{
		setDebugText(llformat("%.0f:%.0f", (F32) sqrt(min_vsize),(F32) sqrt(max_vsize)));
	}
 	else if (gPipeline.hasRenderDebugMask(LLPipeline::RENDER_DEBUG_TEXTURE_PRIORITY))
 	{
 		//setDebugText(llformat("%.0f:%.0f", (F32) sqrt(min_vsize),(F32) sqrt(max_vsize)));
        setDebugText(debug_text.str());
 	}
	else if (gPipeline.hasRenderDebugMask(LLPipeline::RENDER_DEBUG_FACE_AREA))
	{
		setDebugText(llformat("%.0f:%.0f", (F32) sqrt(min_vsize),(F32) sqrt(max_vsize)));
	}
	else if (gPipeline.hasRenderDebugMask(LLPipeline::RENDER_DEBUG_TEXTURE_SIZE))
	{
		// mDrawable->getNumFaces();
		std::set<LLViewerFetchedTexture*> tex_list;
		std::string output="";
		for(S32 i = 0 ; i < num_faces; i++)
		{
			LLFace* facep = mDrawable->getFace(i) ;
			if(facep)
			{						
				LLViewerFetchedTexture* tex = dynamic_cast<LLViewerFetchedTexture*>(facep->getTexture()) ;
				if(tex)
				{
					if(tex_list.find(tex) != tex_list.end())
					{
						continue ; //already displayed.
					}
					tex_list.insert(tex);
					S32 width= tex->getWidth();
					S32 height= tex->getHeight();
					output+=llformat("%dx%d\n",width,height);
				}
			}
		}
		setDebugText(output);
	}

	if (mPixelArea == 0)
	{ //flexi phasing issues make this happen
		mPixelArea = old_area;
	}
}

BOOL LLVOVolume::isActive() const
{
	return !mStatic;
}

BOOL LLVOVolume::setMaterial(const U8 material)
{
	BOOL res = LLViewerObject::setMaterial(material);
	
	return res;
}

void LLVOVolume::setTexture(const S32 face)
{
	llassert(face < getNumTEs());
	gGL.getTexUnit(0)->bind(getTEImage(face));
}

void LLVOVolume::setScale(const LLVector3 &scale, BOOL damped)
{
	if (scale != getScale())
	{
		// store local radius
		LLViewerObject::setScale(scale);

		if (mVolumeImpl)
		{
			mVolumeImpl->onSetScale(scale, damped);
		}
		
		updateRadius();

		//since drawable transforms do not include scale, changing volume scale
		//requires an immediate rebuild of volume verts.
		gPipeline.markRebuild(mDrawable, LLDrawable::REBUILD_POSITION);

        if (mDrawable)
        {
            shrinkWrap();
        }
	}
}

LLFace* LLVOVolume::addFace(S32 f)
{
	const LLTextureEntry* te = getTE(f);
	LLViewerTexture* imagep = getTEImage(f);
	if ( te && te->getMaterialParams().notNull())
	{
		LLViewerTexture* normalp = getTENormalMap(f);
		LLViewerTexture* specularp = getTESpecularMap(f);
		return mDrawable->addFace(te, imagep, normalp, specularp);
	}
	return mDrawable->addFace(te, imagep);
}

LLDrawable *LLVOVolume::createDrawable(LLPipeline *pipeline)
{
	pipeline->allocDrawable(this);
		
	mDrawable->setRenderType(LLPipeline::RENDER_TYPE_VOLUME);

	S32 max_tes_to_set = getNumTEs();
	for (S32 i = 0; i < max_tes_to_set; i++)
	{
		addFace(i);
	}
	mNumFaces = max_tes_to_set;

	if (isAttachment())
	{
		mDrawable->makeActive();
	}

	if (getIsLight())
	{
		// Add it to the pipeline mLightSet
		gPipeline.setLight(mDrawable, TRUE);
	}

    if (isReflectionProbe())
    {
        updateReflectionProbePtr();
    }

	updateRadius();
	bool force_update = true; // avoid non-alpha mDistance update being optimized away
	mDrawable->updateDistance(*LLViewerCamera::getInstance(), force_update);

	return mDrawable;
}

BOOL LLVOVolume::setVolume(const LLVolumeParams &params_in, const S32 detail, bool unique_volume)
{
    LL_PROFILE_ZONE_SCOPED_CATEGORY_VOLUME;
	LLVolumeParams volume_params = params_in;

	S32 last_lod = mVolumep.notNull() ? LLVolumeLODGroup::getVolumeDetailFromScale(mVolumep->getDetail()) : -1;
	S32 lod = mLOD;

	BOOL is404 = FALSE;
	
	if (isSculpted())
	{
		// if it's a mesh
		if ((volume_params.getSculptType() & LL_SCULPT_TYPE_MASK) == LL_SCULPT_TYPE_MESH)
		{ //meshes might not have all LODs, get the force detail to best existing LOD
			if (NO_LOD != lod)
			{
				lod = gMeshRepo.getActualMeshLOD(volume_params, lod);
				if (lod == -1)
				{
					is404 = TRUE;
					lod = 0;
				}
			}
		}
	}

	// Check if we need to change implementations
	bool is_flexible = (volume_params.getPathParams().getCurveType() == LL_PCODE_PATH_FLEXIBLE);
	if (is_flexible)
	{
		setParameterEntryInUse(LLNetworkData::PARAMS_FLEXIBLE, TRUE, false);
		if (!mVolumeImpl)
		{
			LLFlexibleObjectData* data = (LLFlexibleObjectData*)getParameterEntry(LLNetworkData::PARAMS_FLEXIBLE);
			mVolumeImpl = new LLVolumeImplFlexible(this, data);
		}
	}
	else
	{
		// Mark the parameter not in use
		setParameterEntryInUse(LLNetworkData::PARAMS_FLEXIBLE, FALSE, false);
		if (mVolumeImpl)
		{
			delete mVolumeImpl;
			mVolumeImpl = NULL;
			if (mDrawable.notNull())
			{
				// Undo the damage we did to this matrix
				mDrawable->updateXform(FALSE);
			}
		}
	}
	
	if (is404)
	{
		setIcon(LLViewerTextureManager::getFetchedTextureFromFile("icons/Inv_Mesh.png", FTT_LOCAL_FILE, TRUE, LLGLTexture::BOOST_UI));
		//render prim proxy when mesh loading attempts give up
		volume_params.setSculptID(LLUUID::null, LL_SCULPT_TYPE_NONE);

	}

	if ((LLPrimitive::setVolume(volume_params, lod, (mVolumeImpl && mVolumeImpl->isVolumeUnique()))) || mSculptChanged)
	{
		mFaceMappingChanged = TRUE;
		
		if (mVolumeImpl)
		{
			mVolumeImpl->onSetVolume(volume_params, mLOD);
		}
	
		updateSculptTexture();
		// NaCl - Graphics crasher protection
		getVolume()->calcSurfaceArea();
		// NaCl End

		if (isSculpted())
		{
			updateSculptTexture();
			// if it's a mesh
			if ((volume_params.getSculptType() & LL_SCULPT_TYPE_MASK) == LL_SCULPT_TYPE_MESH)
			{
				if (mSkinInfo && mSkinInfo->mMeshID != volume_params.getSculptID())
				{
					mSkinInfo = NULL;
					mSkinInfoUnavaliable = false;
				}

				if (!getVolume()->isMeshAssetLoaded())
				{ 
					//load request not yet issued, request pipeline load this mesh
					S32 available_lod = gMeshRepo.loadMesh(this, volume_params, lod, last_lod);
					if (available_lod != lod)
					{
						LLPrimitive::setVolume(volume_params, available_lod);
					}
				}
				
				if (!mSkinInfo && !mSkinInfoUnavaliable)
				{
                    LLUUID mesh_id = volume_params.getSculptID();
                    if (gMeshRepo.hasHeader(mesh_id) && !gMeshRepo.hasSkinInfo(mesh_id))
                    {
                        // If header is present but has no data about skin,
                        // no point fetching
                        mSkinInfoUnavaliable = true;
                    }

                    if (!mSkinInfoUnavaliable)
                    {
                        const LLMeshSkinInfo* skin_info = gMeshRepo.getSkinInfo(mesh_id, this);
                        if (skin_info)
                        {
                            notifySkinInfoLoaded(skin_info);
                        }
                    }
				}
			}
			else // otherwise is sculptie
			{
				if (mSculptTexture.notNull())
				{
					sculpt();
				}
			}
		}

        return TRUE;
	}
	else if (NO_LOD == lod) 
	{
		LLSculptIDSize::instance().resetSizeSum(volume_params.getSculptID());
	}

	return FALSE;
}

void LLVOVolume::updateSculptTexture()
{
	LLPointer<LLViewerFetchedTexture> old_sculpt = mSculptTexture;

	if (isSculpted() && !isMesh())
	{
		LLSculptParams *sculpt_params = (LLSculptParams *)getParameterEntry(LLNetworkData::PARAMS_SCULPT);
		LLUUID id =  sculpt_params->getSculptTexture();
		if (id.notNull())
		{
			mSculptTexture = LLViewerTextureManager::getFetchedTexture(id, FTT_DEFAULT, TRUE, LLGLTexture::BOOST_NONE, LLViewerTexture::LOD_TEXTURE);
		}

        mSkinInfoUnavaliable = false;
		mSkinInfo = NULL;
	}
	else
	{
		mSculptTexture = NULL;
	}

	if (mSculptTexture != old_sculpt)
	{
		if (old_sculpt.notNull())
		{
			old_sculpt->removeVolume(LLRender::SCULPT_TEX, this);
		}
		if (mSculptTexture.notNull())
		{
			mSculptTexture->addVolume(LLRender::SCULPT_TEX, this);
		}
	}
	
}

void LLVOVolume::updateVisualComplexity()
{
    LLVOAvatar* avatar = getAvatarAncestor();
    if (avatar)
    {
        avatar->updateVisualComplexity();
    }
    LLVOAvatar* rigged_avatar = getAvatar();
    if(rigged_avatar && (rigged_avatar != avatar))
    {
        rigged_avatar->updateVisualComplexity();
    }
}

void LLVOVolume::notifyMeshLoaded()
{ 
	mSculptChanged = TRUE;
	gPipeline.markRebuild(mDrawable, LLDrawable::REBUILD_GEOMETRY);

    if (!mSkinInfo && !mSkinInfoUnavaliable)
    {
        // Header was loaded, update skin info state from header
        LLUUID mesh_id = getVolume()->getParams().getSculptID();
        if (!gMeshRepo.hasSkinInfo(mesh_id))
        {
            mSkinInfoUnavaliable = true;
        }
    }

    LLVOAvatar *av = getAvatar();
    if (av && !isAnimatedObject())
    {
        av->addAttachmentOverridesForObject(this);
        av->notifyAttachmentMeshLoaded();
    }
    LLControlAvatar *cav = getControlAvatar();
    if (cav && isAnimatedObject())
    {
        cav->addAttachmentOverridesForObject(this);
        cav->notifyAttachmentMeshLoaded();
    }
    updateVisualComplexity();
}

void LLVOVolume::notifySkinInfoLoaded(const LLMeshSkinInfo* skin)
{
    mSkinInfoUnavaliable = false;
	mSkinInfo = skin;

	notifyMeshLoaded();
}

void LLVOVolume::notifySkinInfoUnavailable()
{
	mSkinInfoUnavaliable = true;
	mSkinInfo = nullptr;
}

// sculpt replaces generate() for sculpted surfaces
void LLVOVolume::sculpt()
{	
	if (mSculptTexture.notNull())
	{				
		U16 sculpt_height = 0;
		U16 sculpt_width = 0;
		S8 sculpt_components = 0;
		const U8* sculpt_data = NULL;
	
		S32 discard_level = mSculptTexture->getCachedRawImageLevel() ;
		LLImageRaw* raw_image = mSculptTexture->getCachedRawImage() ;
		
		S32 max_discard = mSculptTexture->getMaxDiscardLevel();
		if (discard_level > max_discard)
		{
			discard_level = max_discard;    // clamp to the best we can do			
		}
		if(discard_level > MAX_DISCARD_LEVEL)
		{
			return; //we think data is not ready yet.
		}

		S32 current_discard = getVolume()->getSculptLevel() ;
		if(current_discard < -2)
		{
			static S32 low_sculpty_discard_warning_count = 1;
			S32 exponent = llmax(1, llfloor( log10((F64) low_sculpty_discard_warning_count) ));
			S32 interval = pow(10.0, exponent);
			if ( low_sculpty_discard_warning_count < 10 ||
				(low_sculpty_discard_warning_count % interval) == 0)
			{	// Log first 10 time, then decreasing intervals afterwards otherwise this can flood the logs
				LL_WARNS() << "WARNING!!: Current discard for sculpty " << mSculptTexture->getID() 
					<< " at " << current_discard 
					<< " is less than -2." 
					<< " Hit this " << low_sculpty_discard_warning_count << " times"
					<< LL_ENDL;
			}
			low_sculpty_discard_warning_count++;
			
			// corrupted volume... don't update the sculpty
			return;
		}
		else if (current_discard > MAX_DISCARD_LEVEL)
		{
			static S32 high_sculpty_discard_warning_count = 1;
			S32 exponent = llmax(1, llfloor( log10((F64) high_sculpty_discard_warning_count) ));
			S32 interval = pow(10.0, exponent);
			if ( high_sculpty_discard_warning_count < 10 ||
				(high_sculpty_discard_warning_count % interval) == 0)
			{	// Log first 10 time, then decreasing intervals afterwards otherwise this can flood the logs
				LL_WARNS() << "WARNING!!: Current discard for sculpty " << mSculptTexture->getID() 
					<< " at " << current_discard 
					<< " is more than than allowed max of " << MAX_DISCARD_LEVEL
					<< ".  Hit this " << high_sculpty_discard_warning_count << " times"
					<< LL_ENDL;
			}
			high_sculpty_discard_warning_count++;

			// corrupted volume... don't update the sculpty			
			return;
		}

		if (current_discard == discard_level)  // no work to do here
			return;
		
		if(!raw_image)
		{
			llassert(discard_level < 0) ;

			sculpt_width = 0;
			sculpt_height = 0;
			sculpt_data = NULL ;

			if(LLViewerTextureManager::sTesterp)
			{
				LLViewerTextureManager::sTesterp->updateGrayTextureBinding();
			}
		}
		else
		{					
			sculpt_height = raw_image->getHeight();
			sculpt_width = raw_image->getWidth();
			sculpt_components = raw_image->getComponents();		
					   
			sculpt_data = raw_image->getData();

			if(LLViewerTextureManager::sTesterp)
			{
				mSculptTexture->updateBindStatsForTester() ;
			}
		}
		getVolume()->sculpt(sculpt_width, sculpt_height, sculpt_components, sculpt_data, discard_level, mSculptTexture->isMissingAsset());

		//notify rebuild any other VOVolumes that reference this sculpty volume
		for (S32 i = 0; i < mSculptTexture->getNumVolumes(LLRender::SCULPT_TEX); ++i)
		{
			LLVOVolume* volume = (*(mSculptTexture->getVolumeList(LLRender::SCULPT_TEX)))[i];
			if (volume != this && volume->getVolume() == getVolume())
			{
				gPipeline.markRebuild(volume->mDrawable, LLDrawable::REBUILD_GEOMETRY);
			}
		}
	}
}

S32	LLVOVolume::computeLODDetail(F32 distance, F32 radius, F32 lod_factor)
{
	S32	cur_detail;
	if (LLPipeline::sDynamicLOD)
	{
		// We've got LOD in the profile, and in the twist.  Use radius.
		F32 tan_angle = (lod_factor*radius)/distance;
		cur_detail = LLVolumeLODGroup::getDetailFromTan(ll_round(tan_angle, 0.01f));
	}
	else
	{
		cur_detail = llclamp((S32) (sqrtf(radius)*lod_factor*4.f), 0, 3);
	}
	return cur_detail;
}

std::string get_debug_object_lod_text(LLVOVolume *rootp)
{
    std::string cam_dist_string = "";
    cam_dist_string += LLStringOps::getReadableNumber(rootp->mLODDistance) +  " ";
    std::string lod_string = llformat("%d",rootp->getLOD());
    F32 lod_radius = rootp->mLODRadius;
    S32 cam_dist_count = 0;
    LLViewerObject::const_child_list_t& child_list = rootp->getChildren();
    for (LLViewerObject::const_child_list_t::const_iterator iter = child_list.begin();
         iter != child_list.end(); ++iter)
    {
        LLViewerObject *childp = *iter;
        LLVOVolume *volp = dynamic_cast<LLVOVolume*>(childp);
        if (volp)
        {
            lod_string += llformat("%d",volp->getLOD());
            if (volp->isRiggedMesh())
            {
                // Rigged/animatable mesh. This is computed from the
                // avatar dynamic box, so value from any vol will be
                // the same.
                lod_radius = volp->mLODRadius;
            }
            if (volp->mDrawable)
            {
                if (cam_dist_count < 4)
                {
                    cam_dist_string += LLStringOps::getReadableNumber(volp->mLODDistance) +  " ";
                    cam_dist_count++;
                }
            }
        }
    }
    std::string result = llformat("lod_radius %s dists %s lods %s",
                                  LLStringOps::getReadableNumber(lod_radius).c_str(),
                                  cam_dist_string.c_str(),
                                  lod_string.c_str());
    return result;
}

BOOL LLVOVolume::calcLOD()
{
	if (mDrawable.isNull())
	{
		return FALSE;
	}

	S32 cur_detail = 0;
	
	F32 radius;
	F32 distance;
	F32 lod_factor = LLVOVolume::sLODFactor;

	if (mDrawable->isState(LLDrawable::RIGGED))
	{
		LLVOAvatar* avatar = getAvatar(); 
		
		// Not sure how this can really happen, but alas it does. Better exit here than crashing.
		if( !avatar || !avatar->mDrawable )
		{
			return FALSE;
		}

		distance = avatar->mDrawable->mDistanceWRTCamera;


        if (avatar->isControlAvatar())
        {
            // MAINT-7926 Handle volumes in an animated object as a special case
            const LLVector3* box = avatar->getLastAnimExtents();
            LLVector3 diag = box[1] - box[0];
            radius = diag.magVec() * 0.5f;
            LL_DEBUGS("DynamicBox") << avatar->getFullname() << " diag " << diag << " radius " << radius << LL_ENDL;
        }
        else
        {
            // Volume in a rigged mesh attached to a regular avatar.
            // Note this isn't really a radius, so distance calcs are off by factor of 2
            //radius = avatar->getBinRadius();
            // SL-937: add dynamic box handling for rigged mesh on regular avatars.
            const LLVector3* box = avatar->getLastAnimExtents();
            LLVector3 diag = box[1] - box[0];
            radius = diag.magVec(); // preserve old BinRadius behavior - 2x off
            LL_DEBUGS("DynamicBox") << avatar->getFullname() << " diag " << diag << " radius " << radius << LL_ENDL;
        }
        if (distance <= 0.f || radius <= 0.f)
        {
            LL_DEBUGS("DynamicBox","CalcLOD") << "avatar distance/radius uninitialized, skipping" << LL_ENDL;
            return FALSE;
        }
	}
	else
	{
		distance = mDrawable->mDistanceWRTCamera;
		radius = getVolume() ? getVolume()->mLODScaleBias.scaledVec(getScale()).length() : getScale().length();
        if (distance <= 0.f || radius <= 0.f)
        {
            LL_DEBUGS("DynamicBox","CalcLOD") << "non-avatar distance/radius uninitialized, skipping" << LL_ENDL;
            return FALSE;
        }
	}
	
	//hold onto unmodified distance for debugging
	//F32 debug_distance = distance;

    mLODDistance = distance;
    mLODRadius = radius;

    static LLCachedControl<bool> debug_lods(gSavedSettings, "DebugObjectLODs", false);
    if (debug_lods)
    {
        if (getAvatar() && isRootEdit())
        {
            std::string debug_object_text = get_debug_object_lod_text(this);
            setDebugText(debug_object_text);
            mResetDebugText = true;
        }
    }
    else
    {
        if (mResetDebugText)
        {
            restoreHudText();
            mResetDebugText = false;
        }
    }

    distance *= sDistanceFactor;

	F32 rampDist = LLVOVolume::sLODFactor * 2;
	
	if (distance < rampDist)
	{
		// Boost LOD when you're REALLY close
		distance *= 1.0f/rampDist;
		distance *= distance;
		distance *= rampDist;
	}
	

	distance *= F_PI/3.f;

	static LLCachedControl<bool> ignore_fov_zoom(gSavedSettings,"IgnoreFOVZoomForLODs");
	if(!ignore_fov_zoom)
	{
		lod_factor *= DEFAULT_FIELD_OF_VIEW / LLViewerCamera::getInstance()->getDefaultFOV();
	}

    mLODAdjustedDistance = distance;

    if (isHUDAttachment())
    {
        // HUDs always show at highest detail
        cur_detail = 3;
    }
    else
    {
        cur_detail = computeLODDetail(ll_round(distance, 0.01f), ll_round(radius, 0.01f), lod_factor);
    }

    if (gPipeline.hasRenderDebugMask(LLPipeline::RENDER_DEBUG_TRIANGLE_COUNT) && mDrawable->getFace(0))
    {
        if (isRootEdit())
        {
            S32 total_tris = recursiveGetTriangleCount();
            S32 est_max_tris = recursiveGetEstTrianglesMax();
            setDebugText(llformat("TRIS SHOWN %d EST %d", total_tris, est_max_tris));
        }
    }
	// <FS> FIRE-20191 / STORM-2139 Render Metadata->LOD Info is broken on all "recent" viewer versions
	//if (gPipeline.hasRenderDebugMask(LLPipeline::RENDER_DEBUG_LOD_INFO) &&
	//	mDrawable->getFace(0))
	//{
        //// This is a debug display for LODs. Please don't put the texture index here.
        //setDebugText(llformat("%d", cur_detail));
	//}
	if (gPipeline.hasRenderDebugMask(LLPipeline::RENDER_DEBUG_LOD_INFO))
	{
		// New LOD_INFO debug setting. Shows Distance to object the Biased Radius and the visual Radius
		setDebugText(llformat("Dist=%.2f:\nBiasedR=%.2f\nVisualR=%.2f\nLOD=%d", distance, radius, getScale().length(), cur_detail));
	}
	// </FS>

	if (cur_detail != mLOD)
	{
        LL_DEBUGS("DynamicBox","CalcLOD") << "new LOD " << cur_detail << " change from " << mLOD 
                             << " distance " << distance << " radius " << radius << " rampDist " << rampDist
                             << " drawable rigged? " << (mDrawable ? (S32) mDrawable->isState(LLDrawable::RIGGED) : (S32) -1)
							 << " mRiggedVolume " << (void*)getRiggedVolume()
                             << " distanceWRTCamera " << (mDrawable ? mDrawable->mDistanceWRTCamera : -1.f)
                             << LL_ENDL;
        
		mAppAngle = ll_round((F32) atan2( mDrawable->getRadius(), mDrawable->mDistanceWRTCamera) * RAD_TO_DEG, 0.01f);
		mLOD = cur_detail;		

        return TRUE;
	}

	return FALSE;
}

//<FS:Beq> FIRE-21445
void LLVOVolume::forceLOD(S32 lod)
{
	mLOD = lod;
	gPipeline.markRebuild(mDrawable, LLDrawable::REBUILD_VOLUME);
	mLODChanged = true;
}
//</FS:Beq>

BOOL LLVOVolume::updateLOD()
{
	if (mDrawable.isNull())
	{
		return FALSE;
	}

    LL_PROFILE_ZONE_SCOPED_CATEGORY_VOLUME;

	BOOL lod_changed = FALSE;

	if (!LLSculptIDSize::instance().isUnloaded(getVolume()->getParams().getSculptID())) 
	{
		lod_changed = calcLOD();
	}
	else
	{
		return FALSE;
	}

	if (lod_changed)
	{
		gPipeline.markRebuild(mDrawable, LLDrawable::REBUILD_VOLUME);
		mLODChanged = TRUE;
	}
	else
	{
		F32 new_radius = getBinRadius();
		F32 old_radius = mDrawable->getBinRadius();
		if (new_radius < old_radius * 0.9f || new_radius > old_radius*1.1f)
		{
			gPipeline.markPartitionMove(mDrawable);
		}
	}

	lod_changed = lod_changed || LLViewerObject::updateLOD();
	
	return lod_changed;
}

BOOL LLVOVolume::setDrawableParent(LLDrawable* parentp)
{
	if (!LLViewerObject::setDrawableParent(parentp))
	{
		// no change in drawable parent
		return FALSE;
	}

	if (!mDrawable->isRoot())
	{
		// rebuild vertices in parent relative space
		gPipeline.markRebuild(mDrawable, LLDrawable::REBUILD_VOLUME);

		if (mDrawable->isActive() && !parentp->isActive())
		{
			parentp->makeActive();
		}
		else if (mDrawable->isStatic() && parentp->isActive())
		{
			mDrawable->makeActive();
		}
	}
	
	return TRUE;
}

void LLVOVolume::updateFaceFlags()
{
	// There's no guarantee that getVolume()->getNumFaces() == mDrawable->getNumFaces()
	for (S32 i = 0; i < getVolume()->getNumFaces() && i < mDrawable->getNumFaces(); i++)
	{
		// <FS:ND> There's no guarantee that getVolume()->getNumFaces() == mDrawable->getNumFaces()
		if( mDrawable->getNumFaces() <= i || getNumTEs() <= i )
			return;
		// </FS:ND>

		LLFace *face = mDrawable->getFace(i);
		if (face)
		{
			BOOL fullbright = getTEref(i).getFullbright();
			face->clearState(LLFace::FULLBRIGHT | LLFace::HUD_RENDER | LLFace::LIGHT);

			if (fullbright || (mMaterial == LL_MCODE_LIGHT))
			{
				face->setState(LLFace::FULLBRIGHT);
			}
			if (mDrawable->isLight())
			{
				face->setState(LLFace::LIGHT);
			}
			if (isHUDAttachment())
			{
				face->setState(LLFace::HUD_RENDER);
			}
		}
	}
}

BOOL LLVOVolume::setParent(LLViewerObject* parent)
{
	BOOL ret = FALSE ;
    LLViewerObject *old_parent = (LLViewerObject*) getParent();
	if (parent != old_parent)
	{
		ret = LLViewerObject::setParent(parent);
		if (ret && mDrawable)
		{
			gPipeline.markMoved(mDrawable);
			gPipeline.markRebuild(mDrawable, LLDrawable::REBUILD_VOLUME);
		}
        onReparent(old_parent, parent);
	}

	return ret ;
}

// NOTE: regenFaces() MUST be followed by genTriangles()!
void LLVOVolume::regenFaces()
{
    LL_PROFILE_ZONE_SCOPED_CATEGORY_VOLUME;
	// remove existing faces
	BOOL count_changed = mNumFaces != getNumTEs();
	
	if (count_changed)
	{
		deleteFaces();		
		// add new faces
		mNumFaces = getNumTEs();
	}
		
	for (S32 i = 0; i < mNumFaces; i++)
	{
		LLFace* facep = count_changed ? addFace(i) : mDrawable->getFace(i);
		if (!facep) continue;

		facep->setTEOffset(i);
		facep->setTexture(getTEImage(i));
		if (facep->getTextureEntry()->getMaterialParams().notNull())
		{
			facep->setNormalMap(getTENormalMap(i));
			facep->setSpecularMap(getTESpecularMap(i));
		}
		facep->setViewerObject(this);
		
		// If the face had media on it, this will have broken the link between the LLViewerMediaTexture and the face.
		// Re-establish the link.
		if((int)mMediaImplList.size() > i)
		{
			if(mMediaImplList[i])
			{
				LLViewerMediaTexture* media_tex = LLViewerTextureManager::findMediaTexture(mMediaImplList[i]->getMediaTextureID()) ;
				if(media_tex)
				{
					media_tex->addMediaToFace(facep) ;
				}
			}
		}
	}
	
	if (!count_changed)
	{
		updateFaceFlags();
	}
}

BOOL LLVOVolume::genBBoxes(BOOL force_global, BOOL should_update_octree_bounds)
{
    LL_PROFILE_ZONE_SCOPED;
    BOOL res = TRUE;

    LLVector4a min, max;

    min.clear();
    max.clear();

    BOOL rebuild = mDrawable->isState(LLDrawable::REBUILD_VOLUME | LLDrawable::REBUILD_POSITION | LLDrawable::REBUILD_RIGGED);

    if (getRiggedVolume())
    {
        // MAINT-8264 - better to use the existing call in calling
        // func LLVOVolume::updateGeometry() if we can detect when
        // updates needed, set REBUILD_RIGGED accordingly.

        // Without the flag, this will remove unused rigged volumes, which we are not currently very aggressive about.
        updateRiggedVolume(false);
    }

    LLVolume* volume = mRiggedVolume;
    if (!volume)
    {
        volume = getVolume();
    }

    bool any_valid_boxes = false;

    if (getRiggedVolume())
    {
        LL_DEBUGS("RiggedBox") << "rebuilding box, volume face count " << getVolume()->getNumVolumeFaces() << " drawable face count " << mDrawable->getNumFaces() << LL_ENDL;
    }

    // There's no guarantee that getVolume()->getNumFaces() == mDrawable->getNumFaces()
    for (S32 i = 0;
        i < getVolume()->getNumVolumeFaces() && i < mDrawable->getNumFaces() && i < getNumTEs();
        i++)
    {
        // <FS:ND> There's no guarantee that getVolume()->getNumFaces() == mDrawable->getNumFaces()
        if( mDrawable->getNumFaces() <= i )
            break;
        // </FS:ND>

        LLFace* face = mDrawable->getFace(i);
        if (!face)
        {
            continue;
        }

        BOOL face_res = face->genVolumeBBoxes(*volume, i,
            mRelativeXform,
            (mVolumeImpl && mVolumeImpl->isVolumeGlobal()) || force_global);
        res &= face_res; // note that this result is never used

        // MAINT-8264 - ignore bboxes of ill-formed faces.
        if (!face_res)
        {
            continue;
        }
        if (rebuild)
        {
            if (getRiggedVolume())
            {
                LL_DEBUGS("RiggedBox") << "rebuilding box, face " << i << " extents " << face->mExtents[0] << ", " << face->mExtents[1] << LL_ENDL;
            }
            if (!any_valid_boxes)
            {
                min = face->mExtents[0];
                max = face->mExtents[1];
                any_valid_boxes = true;
            }
            else
            {
                min.setMin(min, face->mExtents[0]);
                max.setMax(max, face->mExtents[1]);
            }
        }
    }

    if (any_valid_boxes)
    {
        if (rebuild && should_update_octree_bounds)
        {
            //get the Avatar associated with this object if it's rigged
            LLVOAvatar* avatar = nullptr;
            if (isRiggedMesh())
            {
                if (!isAnimatedObject())
                {
                    if (isAttachment())
                    {
                        avatar = getAvatar();
                    }
                }
                else
                {
                    LLControlAvatar* controlAvatar = getControlAvatar();
                    if (controlAvatar && controlAvatar->mPlaying)
                    {
                        avatar = controlAvatar;
                    }
                }
            }

            mDrawable->setSpatialExtents(min, max);

            if (avatar)
            {
                // put all rigged drawables in the same octree node for better batching
                mDrawable->setPositionGroup(LLVector4a(0, 0, 0));
            }
            else
            {
                min.add(max);
                min.mul(0.5f);
                mDrawable->setPositionGroup(min);
            }
        }
        
        updateRadius();
        mDrawable->movePartition();
    }
    else
    {
        LL_DEBUGS("RiggedBox") << "genBBoxes failed to find any valid face boxes" << LL_ENDL;
    }

    return res;
}

void LLVOVolume::preRebuild()
{
	if (mVolumeImpl != NULL)
	{
		mVolumeImpl->preRebuild();
	}
}

void LLVOVolume::updateRelativeXform(bool force_identity)
{
	if (mVolumeImpl)
	{
		mVolumeImpl->updateRelativeXform(force_identity);
		return;
	}
	
	LLDrawable* drawable = mDrawable;
	
	if (drawable->isState(LLDrawable::RIGGED) && mRiggedVolume.notNull())
	{ //rigged volume (which is in agent space) is used for generating bounding boxes etc
	  //inverse of render matrix should go to partition space
		mRelativeXform = getRenderMatrix();

		F32* dst = (F32*) mRelativeXformInvTrans.mMatrix;
		F32* src = (F32*) mRelativeXform.mMatrix;
		dst[0] = src[0]; dst[1] = src[1]; dst[2] = src[2];
		dst[3] = src[4]; dst[4] = src[5]; dst[5] = src[6];
		dst[6] = src[8]; dst[7] = src[9]; dst[8] = src[10];
		
		mRelativeXform.invert();
		mRelativeXformInvTrans.transpose();
	}
	else if (drawable->isActive() || force_identity)
	{				
		// setup relative transforms
		LLQuaternion delta_rot;
		LLVector3 delta_pos, delta_scale;
		
		//matrix from local space to parent relative/global space
		bool use_identity = force_identity || drawable->isSpatialRoot();
		delta_rot = use_identity ? LLQuaternion() : mDrawable->getRotation();
		delta_pos = use_identity ? LLVector3(0,0,0) : mDrawable->getPosition();
		delta_scale = mDrawable->getScale();

		// Vertex transform (4x4)
		LLVector3 x_axis = LLVector3(delta_scale.mV[VX], 0.f, 0.f) * delta_rot;
		LLVector3 y_axis = LLVector3(0.f, delta_scale.mV[VY], 0.f) * delta_rot;
		LLVector3 z_axis = LLVector3(0.f, 0.f, delta_scale.mV[VZ]) * delta_rot;

		mRelativeXform.initRows(LLVector4(x_axis, 0.f),
								LLVector4(y_axis, 0.f),
								LLVector4(z_axis, 0.f),
								LLVector4(delta_pos, 1.f));

		
		// compute inverse transpose for normals
		// mRelativeXformInvTrans.setRows(x_axis, y_axis, z_axis);
		// mRelativeXformInvTrans.invert(); 
		// mRelativeXformInvTrans.setRows(x_axis, y_axis, z_axis);
		// grumble - invert is NOT a matrix invert, so we do it by hand:

		LLMatrix3 rot_inverse = LLMatrix3(~delta_rot);

		LLMatrix3 scale_inverse;
		scale_inverse.setRows(LLVector3(1.0, 0.0, 0.0) / delta_scale.mV[VX],
							  LLVector3(0.0, 1.0, 0.0) / delta_scale.mV[VY],
							  LLVector3(0.0, 0.0, 1.0) / delta_scale.mV[VZ]);
							   
		
		mRelativeXformInvTrans = rot_inverse * scale_inverse;

		mRelativeXformInvTrans.transpose();
	}
	else
	{
		LLVector3 pos = getPosition();
		LLVector3 scale = getScale();
		LLQuaternion rot = getRotation();
	
		if (mParent)
		{
			pos *= mParent->getRotation();
			pos += mParent->getPosition();
			rot *= mParent->getRotation();
		}
		
		//LLViewerRegion* region = getRegion();
		//pos += region->getOriginAgent();
		
		LLVector3 x_axis = LLVector3(scale.mV[VX], 0.f, 0.f) * rot;
		LLVector3 y_axis = LLVector3(0.f, scale.mV[VY], 0.f) * rot;
		LLVector3 z_axis = LLVector3(0.f, 0.f, scale.mV[VZ]) * rot;

		mRelativeXform.initRows(LLVector4(x_axis, 0.f),
								LLVector4(y_axis, 0.f),
								LLVector4(z_axis, 0.f),
								LLVector4(pos, 1.f));

		// compute inverse transpose for normals
		LLMatrix3 rot_inverse = LLMatrix3(~rot);

		LLMatrix3 scale_inverse;
		scale_inverse.setRows(LLVector3(1.0, 0.0, 0.0) / scale.mV[VX],
							  LLVector3(0.0, 1.0, 0.0) / scale.mV[VY],
							  LLVector3(0.0, 0.0, 1.0) / scale.mV[VZ]);
							   
		
		mRelativeXformInvTrans = rot_inverse * scale_inverse;

		mRelativeXformInvTrans.transpose();
	}
}

bool LLVOVolume::lodOrSculptChanged(LLDrawable *drawable, BOOL &compiled, BOOL &should_update_octree_bounds)
{
    LL_PROFILE_ZONE_SCOPED_CATEGORY_VOLUME;
	bool regen_faces = false;

	LLVolume *old_volumep, *new_volumep;
	F32 old_lod, new_lod;
	S32 old_num_faces, new_num_faces;

	old_volumep = getVolume();
	old_lod = old_volumep->getDetail();
	old_num_faces = old_volumep->getNumFaces();
	old_volumep = NULL;

	{
		const LLVolumeParams &volume_params = getVolume()->getParams();
		setVolume(volume_params, 0);
	}

	new_volumep = getVolume();
	new_lod = new_volumep->getDetail();
	new_num_faces = new_volumep->getNumFaces();
	new_volumep = NULL;

	if ((new_lod != old_lod) || mSculptChanged)
	{
        if (mDrawable->isState(LLDrawable::RIGGED))
        {
            updateVisualComplexity();
        }

		compiled = TRUE;
        // new_lod > old_lod breaks a feedback loop between LOD updates and
        // bounding box updates.
        should_update_octree_bounds = should_update_octree_bounds || mSculptChanged || new_lod > old_lod;
		sNumLODChanges += new_num_faces;

		if ((S32)getNumTEs() != getVolume()->getNumFaces())
		{
			setNumTEs(getVolume()->getNumFaces()); //mesh loading may change number of faces.
		}

		drawable->setState(LLDrawable::REBUILD_VOLUME); // for face->genVolumeTriangles()

		{
			regen_faces = new_num_faces != old_num_faces || mNumFaces != (S32)getNumTEs();
			if (regen_faces)
			{
				regenFaces();
			}

			if (mSculptChanged)
			{ //changes in sculpt maps can thrash an object bounding box without 
				//triggering a spatial group bounding box update -- force spatial group
				//to update bounding boxes
				LLSpatialGroup* group = mDrawable->getSpatialGroup();
				if (group)
				{
					group->unbound();
				}
			}
		}
	}

	return regen_faces;
}

BOOL LLVOVolume::updateGeometry(LLDrawable *drawable)
{
    LL_PROFILE_ZONE_SCOPED_CATEGORY_VOLUME;
	
	if (mDrawable->isState(LLDrawable::REBUILD_RIGGED))
	{
        updateRiggedVolume(false);
		genBBoxes(FALSE);
		mDrawable->clearState(LLDrawable::REBUILD_RIGGED);
	}

	if (mVolumeImpl != NULL)
	{
		BOOL res;
		{
			res = mVolumeImpl->doUpdateGeometry(drawable);
		}
		// NaCl - Graphics crasher protection
		if (enableVolumeSAPProtection())
		{
			mVolumeSurfaceArea = getVolume()->getSurfaceArea();
		}
		// NaCl End
		updateFaceFlags();
		return res;
	}
	
	LLSpatialGroup* group = drawable->getSpatialGroup();
	if (group)
	{
        group->dirtyMesh();
	}

	updateRelativeXform();
	
	if (mDrawable.isNull()) // Not sure why this is happening, but it is...
	{
		return TRUE; // No update to complete
	}

	BOOL compiled = FALSE;
    // This should be true in most cases, unless we're sure no octree update is
    // needed.
    BOOL should_update_octree_bounds = bool(getRiggedVolume()) || mDrawable->isState(LLDrawable::REBUILD_POSITION) || !mDrawable->getSpatialExtents()->isFinite3();

	if (mVolumeChanged || mFaceMappingChanged)
	{
		dirtySpatialGroup();

		bool was_regen_faces = false;
        should_update_octree_bounds = true;

		if (mVolumeChanged)
		{
            was_regen_faces = lodOrSculptChanged(drawable, compiled, should_update_octree_bounds);
			drawable->setState(LLDrawable::REBUILD_VOLUME);
		}
		else if (mSculptChanged || mLODChanged || mColorChanged)
		{
			compiled = TRUE;
            was_regen_faces = lodOrSculptChanged(drawable, compiled, should_update_octree_bounds);
		}

		if (!was_regen_faces) {
			regenFaces();
		}
	}
	else if (mLODChanged || mSculptChanged || mColorChanged)
	{
		dirtySpatialGroup();
		compiled = TRUE;
        lodOrSculptChanged(drawable, compiled, should_update_octree_bounds);
		
		if(drawable->isState(LLDrawable::REBUILD_RIGGED | LLDrawable::RIGGED)) 
		{
			updateRiggedVolume(false);
		}
	}
	// it has its own drawable (it's moved) or it has changed UVs or it has changed xforms from global<->local
	else
	{
		compiled = TRUE;
		// All it did was move or we changed the texture coordinate offset
	}

	// NaCl - Graphics crasher protection
	if (enableVolumeSAPProtection())
	{
		mVolumeSurfaceArea = getVolume()->getSurfaceArea();
	}
	// NaCl End

    // Generate bounding boxes if needed, and update the object's size in the
    // octree
    genBBoxes(FALSE, should_update_octree_bounds);

	// Update face flags
	updateFaceFlags();
	
	if(compiled)
	{
		LLPipeline::sCompiles++;
	}
		
	mVolumeChanged = FALSE;
	mLODChanged = FALSE;
	mSculptChanged = FALSE;
	mFaceMappingChanged = FALSE;
    mColorChanged = FALSE;
	
	return LLViewerObject::updateGeometry(drawable);
}

void LLVOVolume::updateFaceSize(S32 idx)
{
	if( mDrawable->getNumFaces() <= idx )
	{
		return;
	}

	LLFace* facep = mDrawable->getFace(idx);
	if (facep)
	{
		if (idx >= getVolume()->getNumVolumeFaces())
		{
			facep->setSize(0,0, true);
		}
		else
		{
			const LLVolumeFace& vol_face = getVolume()->getVolumeFace(idx);
			facep->setSize(vol_face.mNumVertices, vol_face.mNumIndices, 
							true); // <--- volume faces should be padded for 16-byte alignment
		
		}
	}
}

BOOL LLVOVolume::isRootEdit() const
{
	if (mParent && !((LLViewerObject*)mParent)->isAvatar())
	{
		return FALSE;
	}
	return TRUE;
}

//virtual
void LLVOVolume::setNumTEs(const U8 num_tes)
{
	const U8 old_num_tes = getNumTEs() ;
	
	if(old_num_tes && old_num_tes < num_tes) //new faces added
	{
		LLViewerObject::setNumTEs(num_tes) ;

		if(mMediaImplList.size() >= old_num_tes && mMediaImplList[old_num_tes -1].notNull())//duplicate the last media textures if exists.
		{
			mMediaImplList.resize(num_tes) ;
			const LLTextureEntry &te = getTEref(old_num_tes - 1) ;
			for(U8 i = old_num_tes; i < num_tes ; i++)
			{
				setTE(i, te) ;
				mMediaImplList[i] = mMediaImplList[old_num_tes -1] ;
			}
			mMediaImplList[old_num_tes -1]->setUpdated(TRUE) ;
		}
	}
	else if(old_num_tes > num_tes && mMediaImplList.size() > num_tes) //old faces removed
	{
		U8 end = (U8)(mMediaImplList.size()) ;
		for(U8 i = num_tes; i < end ; i++)
		{
			removeMediaImpl(i) ;				
		}
		mMediaImplList.resize(num_tes) ;

		LLViewerObject::setNumTEs(num_tes) ;
	}
	else
	{
		LLViewerObject::setNumTEs(num_tes) ;
	}

	return ;
}


//virtual
void LLVOVolume::changeTEImage(S32 index, LLViewerTexture* imagep)
{
	BOOL changed = (mTEImages[index] != imagep);
	LLViewerObject::changeTEImage(index, imagep);
	if (changed)
	{
		gPipeline.markTextured(mDrawable);
		mFaceMappingChanged = TRUE;
	}
}

void LLVOVolume::setTEImage(const U8 te, LLViewerTexture *imagep)
{
	BOOL changed = (mTEImages[te] != imagep);
	LLViewerObject::setTEImage(te, imagep);
	if (changed)
	{
		gPipeline.markTextured(mDrawable);
		mFaceMappingChanged = TRUE;
	}
}

S32 LLVOVolume::setTETexture(const U8 te, const LLUUID &uuid)
{
	S32 res = LLViewerObject::setTETexture(te, uuid);
	if (res)
	{
        if (mDrawable)
        {
            // dynamic texture changes break batches, isolate in octree
            shrinkWrap();
            gPipeline.markTextured(mDrawable);
        }
		mFaceMappingChanged = TRUE;
	}
	return res;
}

S32 LLVOVolume::setTEColor(const U8 te, const LLColor3& color)
{
	return setTEColor(te, LLColor4(color));
}

S32 LLVOVolume::setTEColor(const U8 te, const LLColor4& color)
{
	S32 retval = 0;
	const LLTextureEntry *tep = getTE(te);
	if (!tep)
	{
		LL_WARNS("MaterialTEs") << "No texture entry for te " << (S32)te << ", object " << mID << LL_ENDL;
	}
	else if (color != tep->getColor())
	{
		F32 old_alpha = tep->getColor().mV[3];
		if (color.mV[3] != old_alpha)
		{
			gPipeline.markTextured(mDrawable);
			//treat this alpha change as an LoD update since render batches may need to get rebuilt
			mLODChanged = TRUE;
			gPipeline.markRebuild(mDrawable, LLDrawable::REBUILD_VOLUME);
		}
		retval = LLPrimitive::setTEColor(te, color);
		if (mDrawable.notNull() && retval)
		{
			// These should only happen on updates which are not the initial update.
            mColorChanged = TRUE;
			mDrawable->setState(LLDrawable::REBUILD_COLOR);
            shrinkWrap();
			dirtyMesh();
		}
	}

	return  retval;
}

S32 LLVOVolume::setTEBumpmap(const U8 te, const U8 bumpmap)
{
	S32 res = LLViewerObject::setTEBumpmap(te, bumpmap);
	if (res)
	{
		gPipeline.markTextured(mDrawable);
		mFaceMappingChanged = TRUE;
	}
	return  res;
}

S32 LLVOVolume::setTETexGen(const U8 te, const U8 texgen)
{
	S32 res = LLViewerObject::setTETexGen(te, texgen);
	if (res)
	{
		gPipeline.markTextured(mDrawable);
		mFaceMappingChanged = TRUE;
	}
	return  res;
}

S32 LLVOVolume::setTEMediaTexGen(const U8 te, const U8 media)
{
	S32 res = LLViewerObject::setTEMediaTexGen(te, media);
	if (res)
	{
		gPipeline.markTextured(mDrawable);
		mFaceMappingChanged = TRUE;
	}
	return  res;
}

S32 LLVOVolume::setTEShiny(const U8 te, const U8 shiny)
{
	S32 res = LLViewerObject::setTEShiny(te, shiny);
	if (res)
	{
		gPipeline.markTextured(mDrawable);
		mFaceMappingChanged = TRUE;
	}
	return  res;
}

S32 LLVOVolume::setTEFullbright(const U8 te, const U8 fullbright)
{
	S32 res = LLViewerObject::setTEFullbright(te, fullbright);
	if (res)
	{
		gPipeline.markTextured(mDrawable);
		mFaceMappingChanged = TRUE;
	}
	return  res;
}

S32 LLVOVolume::setTEBumpShinyFullbright(const U8 te, const U8 bump)
{
	S32 res = LLViewerObject::setTEBumpShinyFullbright(te, bump);
	if (res)
	{
		gPipeline.markTextured(mDrawable);
		mFaceMappingChanged = TRUE;
	}
	return res;
}

S32 LLVOVolume::setTEMediaFlags(const U8 te, const U8 media_flags)
{
	S32 res = LLViewerObject::setTEMediaFlags(te, media_flags);
	if (res)
	{
		gPipeline.markTextured(mDrawable);
		mFaceMappingChanged = TRUE;
	}
	return  res;
}

S32 LLVOVolume::setTEGlow(const U8 te, const F32 glow)
{
	S32 res = LLViewerObject::setTEGlow(te, glow);
	if (res)
	{
        if (mDrawable)
        {
            gPipeline.markTextured(mDrawable);
            shrinkWrap();
        }
		mFaceMappingChanged = TRUE;
	}
	return  res;
}

void LLVOVolume::setTEMaterialParamsCallbackTE(const LLUUID& objectID, const LLMaterialID &pMaterialID, const LLMaterialPtr pMaterialParams, U32 te)
{
	LLVOVolume* pVol = (LLVOVolume*)gObjectList.findObject(objectID);
	if (pVol)
	{
		LL_DEBUGS("MaterialTEs") << "materialid " << pMaterialID.asString() << " to TE " << te << LL_ENDL;
		if (te >= pVol->getNumTEs())
			return;

		LLTextureEntry* texture_entry = pVol->getTE(te);
		if (texture_entry && (texture_entry->getMaterialID() == pMaterialID))
		{
			pVol->setTEMaterialParams(te, pMaterialParams);
		}
	}
}

S32 LLVOVolume::setTEMaterialID(const U8 te, const LLMaterialID& pMaterialID)
{
	S32 res = LLViewerObject::setTEMaterialID(te, pMaterialID);
	LL_DEBUGS("MaterialTEs") << "te "<< (S32)te << " materialid " << pMaterialID.asString() << " res " << res
								<< ( LLSelectMgr::getInstance()->getSelection()->contains(const_cast<LLVOVolume*>(this), te) ? " selected" : " not selected" )
								<< LL_ENDL;
		
	LL_DEBUGS("MaterialTEs") << " " << pMaterialID.asString() << LL_ENDL;
	if (res)
	{
		LLMaterialMgr::instance().getTE(getRegion()->getRegionID(), pMaterialID, te, boost::bind(&LLVOVolume::setTEMaterialParamsCallbackTE, getID(), _1, _2, _3));

		setChanged(ALL_CHANGED);
		if (!mDrawable.isNull())
		{
			gPipeline.markTextured(mDrawable);
			gPipeline.markRebuild(mDrawable,LLDrawable::REBUILD_ALL);
		}
		mFaceMappingChanged = TRUE;
	}
	return res;
}

S32 LLVOVolume::setTEMaterialParams(const U8 te, const LLMaterialPtr pMaterialParams)
{
	S32 res = LLViewerObject::setTEMaterialParams(te, pMaterialParams);

	LL_DEBUGS("MaterialTEs") << "te " << (S32)te << " material " << ((pMaterialParams) ? pMaterialParams->asLLSD() : LLSD("null")) << " res " << res
							 << ( LLSelectMgr::getInstance()->getSelection()->contains(const_cast<LLVOVolume*>(this), te) ? " selected" : " not selected" )
							 << LL_ENDL;
	setChanged(ALL_CHANGED);
	if (!mDrawable.isNull())
	{
		gPipeline.markTextured(mDrawable);
		gPipeline.markRebuild(mDrawable,LLDrawable::REBUILD_ALL);
	}
	mFaceMappingChanged = TRUE;
	return TEM_CHANGE_TEXTURE;
}

S32 LLVOVolume::setTEGLTFMaterialOverride(U8 te, LLGLTFMaterial* mat)
{
    S32 retval = LLViewerObject::setTEGLTFMaterialOverride(te, mat);

    if (retval == TEM_CHANGE_TEXTURE)
    {
        if (!mDrawable.isNull())
        {
            gPipeline.markTextured(mDrawable);
            gPipeline.markRebuild(mDrawable, LLDrawable::REBUILD_ALL);
        }
        mFaceMappingChanged = TRUE;
    }

    return retval;
}


S32 LLVOVolume::setTEScale(const U8 te, const F32 s, const F32 t)
{
	S32 res = LLViewerObject::setTEScale(te, s, t);
	if (res)
	{
		gPipeline.markTextured(mDrawable);
		mFaceMappingChanged = TRUE;
	}
	return res;
}

S32 LLVOVolume::setTEScaleS(const U8 te, const F32 s)
{
	S32 res = LLViewerObject::setTEScaleS(te, s);
	if (res)
	{
		gPipeline.markTextured(mDrawable);
		mFaceMappingChanged = TRUE;
	}
	return res;
}

S32 LLVOVolume::setTEScaleT(const U8 te, const F32 t)
{
	S32 res = LLViewerObject::setTEScaleT(te, t);
	if (res)
	{
		gPipeline.markTextured(mDrawable);
		mFaceMappingChanged = TRUE;
	}
	return res;
}

bool LLVOVolume::hasMedia() const
{
	bool result = false;
	const U8 numTEs = getNumTEs();
	for (U8 i = 0; i < numTEs; i++)
	{
		const LLTextureEntry* te = getTE(i);
		if( te && te->hasMedia())
		{
			result = true;
			break;
		}
	}
	return result;
}

LLVector3 LLVOVolume::getApproximateFaceNormal(U8 face_id)
{
	LLVolume* volume = getVolume();
	LLVector4a result;
	result.clear();

	LLVector3 ret;

	if (volume && face_id < volume->getNumVolumeFaces())
	{
		const LLVolumeFace& face = volume->getVolumeFace(face_id);
		for (S32 i = 0; i < (S32)face.mNumVertices; ++i)
		{
			result.add(face.mNormals[i]);
		}

		LLVector3 ret(result.getF32ptr());
		ret = volumeDirectionToAgent(ret);
		ret.normVec();
	}
	
	return ret;
}

void LLVOVolume::requestMediaDataUpdate(bool isNew)
{
    if (sObjectMediaClient)
		sObjectMediaClient->fetchMedia(new LLMediaDataClientObjectImpl(this, isNew));
}

bool LLVOVolume::isMediaDataBeingFetched() const
{
	// I know what I'm doing by const_casting this away: this is just 
	// a wrapper class that is only going to do a lookup.
	return (sObjectMediaClient) ? sObjectMediaClient->isInQueue(new LLMediaDataClientObjectImpl(const_cast<LLVOVolume*>(this), false)) : false;
}

void LLVOVolume::cleanUpMediaImpls()
{
	// Iterate through our TEs and remove any Impls that are no longer used
	const U8 numTEs = getNumTEs();
	for (U8 i = 0; i < numTEs; i++)
	{
		const LLTextureEntry* te = getTE(i);
		if( te && ! te->hasMedia())
		{
			// Delete the media IMPL!
			removeMediaImpl(i) ;
		}
	}
}

void LLVOVolume::updateObjectMediaData(const LLSD &media_data_array, const std::string &media_version)
{
	// media_data_array is an array of media entry maps
	// media_version is the version string in the response.
	U32 fetched_version = LLTextureEntry::getVersionFromMediaVersionString(media_version);

	// Only update it if it is newer!
	if ( (S32)fetched_version > mLastFetchedMediaVersion)
	{
		mLastFetchedMediaVersion = fetched_version;
		//LL_INFOS() << "updating:" << this->getID() << " " << ll_pretty_print_sd(media_data_array) << LL_ENDL;
		
		LLSD::array_const_iterator iter = media_data_array.beginArray();
		LLSD::array_const_iterator end = media_data_array.endArray();
		U8 texture_index = 0;
		for (; iter != end; ++iter, ++texture_index)
		{
			syncMediaData(texture_index, *iter, false/*merge*/, false/*ignore_agent*/);
		}
	}
}

void LLVOVolume::syncMediaData(S32 texture_index, const LLSD &media_data, bool merge, bool ignore_agent)
{
	if(mDead)
	{
		// If the object has been marked dead, don't process media updates.
		return;
	}
	
	LLTextureEntry *te = getTE(texture_index);
	if(!te)
	{
		return ;
	}

	LL_DEBUGS("MediaOnAPrim") << "BEFORE: texture_index = " << texture_index
		<< " hasMedia = " << te->hasMedia() << " : " 
		<< ((NULL == te->getMediaData()) ? "NULL MEDIA DATA" : ll_pretty_print_sd(te->getMediaData()->asLLSD())) << LL_ENDL;

	std::string previous_url;
	LLMediaEntry* mep = te->getMediaData();
	if(mep)
	{
		// Save the "current url" from before the update so we can tell if
		// it changes. 
		previous_url = mep->getCurrentURL();
	}

	if (merge)
	{
		te->mergeIntoMediaData(media_data);
	}
	else {
		// XXX Question: what if the media data is undefined LLSD, but the
		// update we got above said that we have media flags??	Here we clobber
		// that, assuming the data from the service is more up-to-date. 
		te->updateMediaData(media_data);
	}

	mep = te->getMediaData();
	if(mep)
	{
		bool update_from_self = false;
		if (!ignore_agent) 
		{
			LLUUID updating_agent = LLTextureEntry::getAgentIDFromMediaVersionString(getMediaURL());
			update_from_self = (updating_agent == gAgent.getID());
		}
		viewer_media_t media_impl = LLViewerMedia::getInstance()->updateMediaImpl(mep, previous_url, update_from_self);
			
		addMediaImpl(media_impl, texture_index) ;
	}
	else
	{
		removeMediaImpl(texture_index);
	}

	LL_DEBUGS("MediaOnAPrim") << "AFTER: texture_index = " << texture_index
		<< " hasMedia = " << te->hasMedia() << " : " 
		<< ((NULL == te->getMediaData()) ? "NULL MEDIA DATA" : ll_pretty_print_sd(te->getMediaData()->asLLSD())) << LL_ENDL;
}

void LLVOVolume::mediaNavigateBounceBack(U8 texture_index)
{
	// Find the media entry for this navigate
	const LLMediaEntry* mep = NULL;
	viewer_media_t impl = getMediaImpl(texture_index);
	LLTextureEntry *te = getTE(texture_index);
	if(te)
	{
		mep = te->getMediaData();
	}
	
	if (mep && impl)
	{
        std::string url = mep->getCurrentURL();
		// Look for a ":", if not there, assume "http://"
		if (!url.empty() && std::string::npos == url.find(':')) 
		{
			url = "http://" + url;
		}
		// If the url we're trying to "bounce back" to is either empty or not
		// allowed by the whitelist, try the home url.  If *that* doesn't work,
		// set the media as failed and unload it
        if (url.empty() || !mep->checkCandidateUrl(url))
        {
            url = mep->getHomeURL();
			// Look for a ":", if not there, assume "http://"
			if (!url.empty() && std::string::npos == url.find(':')) 
			{
				url = "http://" + url;
			}
        }
        if (url.empty() || !mep->checkCandidateUrl(url))
		{
			// The url to navigate back to is not good, and we have nowhere else
			// to go.
			LL_WARNS("MediaOnAPrim") << "FAILED to bounce back URL \"" << url << "\" -- unloading impl" << LL_ENDL;
			impl->setMediaFailed(true);
		}
		// Make sure we are not bouncing to url we came from
		else if (impl->getCurrentMediaURL() != url) 
		{
			// Okay, navigate now
            LL_INFOS("MediaOnAPrim") << "bouncing back to URL: " << url << LL_ENDL;
            impl->navigateTo(url, "", false, true);
        }
    }
}

bool LLVOVolume::hasMediaPermission(const LLMediaEntry* media_entry, MediaPermType perm_type)
{
    // NOTE: This logic ALMOST duplicates the logic in the server (in particular, in llmediaservice.cpp).
    if (NULL == media_entry ) return false; // XXX should we assert here?
    
    // The agent has permissions if:
    // - world permissions are on, or
    // - group permissions are on, and agent_id is in the group, or
    // - agent permissions are on, and agent_id is the owner
    
	// *NOTE: We *used* to check for modify permissions here (i.e. permissions were
	// granted if permModify() was true).  However, this doesn't make sense in the
	// viewer: we don't want to show controls or allow interaction if the author
	// has deemed it so.  See DEV-42115.
	
    U8 media_perms = (perm_type == MEDIA_PERM_INTERACT) ? media_entry->getPermsInteract() : media_entry->getPermsControl();
    
    // World permissions
    if (0 != (media_perms & LLMediaEntry::PERM_ANYONE)) 
    {
        return true;
    }
    
    // Group permissions
    else if (0 != (media_perms & LLMediaEntry::PERM_GROUP))
    {
		LLPermissions* obj_perm = LLSelectMgr::getInstance()->findObjectPermissions(this);
		if (obj_perm && gAgent.isInGroup(obj_perm->getGroup()))
		{
			return true;
		}
    }
    
    // Owner permissions
    else if (0 != (media_perms & LLMediaEntry::PERM_OWNER) && permYouOwner()) 
    {
        return true;
    }
    
    return false;
    
}

void LLVOVolume::mediaNavigated(LLViewerMediaImpl *impl, LLPluginClassMedia* plugin, std::string new_location)
{
	bool block_navigation = false;
	// FIXME: if/when we allow the same media impl to be used by multiple faces, the logic here will need to be fixed
	// to deal with multiple face indices.
	int face_index = getFaceIndexWithMediaImpl(impl, -1);
	
	// Find the media entry for this navigate
	LLMediaEntry* mep = NULL;
	LLTextureEntry *te = getTE(face_index);
	if(te)
	{
		mep = te->getMediaData();
	}
	
	if(mep)
	{
		if(!mep->checkCandidateUrl(new_location))
		{
			block_navigation = true;
		}
		if (!block_navigation && !hasMediaPermission(mep, MEDIA_PERM_INTERACT))
		{
			block_navigation = true;
		}
	}
	else
	{
		LL_WARNS("MediaOnAPrim") << "Couldn't find media entry!" << LL_ENDL;
	}
						
	if(block_navigation)
	{
		LL_INFOS("MediaOnAPrim") << "blocking navigate to URI " << new_location << LL_ENDL;

		// "bounce back" to the current URL from the media entry
		mediaNavigateBounceBack(face_index);
	}
	else if (sObjectMediaNavigateClient)
	{
		
		LL_DEBUGS("MediaOnAPrim") << "broadcasting navigate with URI " << new_location << LL_ENDL;

		sObjectMediaNavigateClient->navigate(new LLMediaDataClientObjectImpl(this, false), face_index, new_location);
	}
}

void LLVOVolume::mediaEvent(LLViewerMediaImpl *impl, LLPluginClassMedia* plugin, LLViewerMediaObserver::EMediaEvent event)
{
	switch(event)
	{
		
		case LLViewerMediaObserver::MEDIA_EVENT_LOCATION_CHANGED:
		{			
			switch(impl->getNavState())
			{
				case LLViewerMediaImpl::MEDIANAVSTATE_FIRST_LOCATION_CHANGED:
				{
					// This is the first location changed event after the start of a non-server-directed nav.  It may need to be broadcast or bounced back.
					mediaNavigated(impl, plugin, plugin->getLocation());
				}
				break;
				
				case LLViewerMediaImpl::MEDIANAVSTATE_FIRST_LOCATION_CHANGED_SPURIOUS:
					// This navigate didn't change the current URL.  
					LL_DEBUGS("MediaOnAPrim") << "	NOT broadcasting navigate (spurious)" << LL_ENDL;
				break;
				
				case LLViewerMediaImpl::MEDIANAVSTATE_SERVER_FIRST_LOCATION_CHANGED:
					// This is the first location changed event after the start of a server-directed nav.  Don't broadcast it.
					LL_INFOS("MediaOnAPrim") << "	NOT broadcasting navigate (server-directed)" << LL_ENDL;
				break;
				
				default:
					// This is a subsequent location-changed due to a redirect.	 Don't broadcast.
					LL_INFOS("MediaOnAPrim") << "	NOT broadcasting navigate (redirect)" << LL_ENDL;
				break;
			}
		}
		break;
		
		case LLViewerMediaObserver::MEDIA_EVENT_NAVIGATE_COMPLETE:
		{
			switch(impl->getNavState())
			{
				case LLViewerMediaImpl::MEDIANAVSTATE_COMPLETE_BEFORE_LOCATION_CHANGED:
				{
					// This is the first location changed event after the start of a non-server-directed nav.  It may need to be broadcast or bounced back.
					mediaNavigated(impl, plugin, plugin->getNavigateURI());
				}
				break;
				
				case LLViewerMediaImpl::MEDIANAVSTATE_COMPLETE_BEFORE_LOCATION_CHANGED_SPURIOUS:
					// This navigate didn't change the current URL.  
					LL_DEBUGS("MediaOnAPrim") << "	NOT broadcasting navigate (spurious)" << LL_ENDL;
				break;

				case LLViewerMediaImpl::MEDIANAVSTATE_SERVER_COMPLETE_BEFORE_LOCATION_CHANGED:
					// This is the the navigate complete event from a server-directed nav.  Don't broadcast it.
					LL_INFOS("MediaOnAPrim") << "	NOT broadcasting navigate (server-directed)" << LL_ENDL;
				break;
				
				default:
					// For all other states, the navigate should have been handled by LOCATION_CHANGED events already.
				break;
			}
		}
		break;

        case LLViewerMediaObserver::MEDIA_EVENT_FILE_DOWNLOAD:
        {
            // Media might be blocked, waiting for a file,
            // send an empty response to unblock it
            const std::vector<std::string> empty_response;
            plugin->sendPickFileResponse(empty_response);

            LLNotificationsUtil::add("MediaFileDownloadUnsupported");
        }
        break;
		
		default:
		break;
	}

}

void LLVOVolume::sendMediaDataUpdate()
{
    if (sObjectMediaClient)
		sObjectMediaClient->updateMedia(new LLMediaDataClientObjectImpl(this, false));
}

void LLVOVolume::removeMediaImpl(S32 texture_index)
{
	if(mMediaImplList.size() <= (U32)texture_index || mMediaImplList[texture_index].isNull())
	{
		return ;
	}

	//make the face referencing to mMediaImplList[texture_index] to point back to the old texture.
	if(mDrawable && texture_index < mDrawable->getNumFaces())
	{
		LLFace* facep = mDrawable->getFace(texture_index) ;
		if(facep)
		{
			LLViewerMediaTexture* media_tex = LLViewerTextureManager::findMediaTexture(mMediaImplList[texture_index]->getMediaTextureID()) ;
			if(media_tex)
			{
				media_tex->removeMediaFromFace(facep) ;
			}
		}
	}		
	
	//check if some other face(s) of this object reference(s)to this media impl.
	S32 i ;
	S32 end = (S32)mMediaImplList.size() ;
	for(i = 0; i < end ; i++)
	{
		if( i != texture_index && mMediaImplList[i] == mMediaImplList[texture_index])
		{
			break ;
		}
	}

	if(i == end) //this object does not need this media impl.
	{
		mMediaImplList[texture_index]->removeObject(this) ;
	}

	mMediaImplList[texture_index] = NULL ;
	return ;
}

void LLVOVolume::addMediaImpl(LLViewerMediaImpl* media_impl, S32 texture_index)
{
	if((S32)mMediaImplList.size() < texture_index + 1)
	{
		mMediaImplList.resize(texture_index + 1) ;
	}
	
	if(mMediaImplList[texture_index].notNull())
	{
		if(mMediaImplList[texture_index] == media_impl)
		{
			return ;
		}

		removeMediaImpl(texture_index) ;
	}

	mMediaImplList[texture_index] = media_impl;
	media_impl->addObject(this) ;	

	//add the face to show the media if it is in playing
	if(mDrawable)
	{
		LLFace* facep(NULL);
		if( texture_index < mDrawable->getNumFaces() )
		{
			facep = mDrawable->getFace(texture_index) ;
		}

		if(facep)
		{
			LLViewerMediaTexture* media_tex = LLViewerTextureManager::findMediaTexture(mMediaImplList[texture_index]->getMediaTextureID()) ;
			if(media_tex)
			{
				media_tex->addMediaToFace(facep) ;
			}
		}
		else //the face is not available now, start media on this face later.
		{
			media_impl->setUpdated(TRUE) ;
		}
	}
	return ;
}

viewer_media_t LLVOVolume::getMediaImpl(U8 face_id) const
{
	if(mMediaImplList.size() > face_id)
	{
		return mMediaImplList[face_id];
	}
	return NULL;
}

F64 LLVOVolume::getTotalMediaInterest() const
{
	// If this object is currently focused, this object has "high" interest
	if (LLViewerMediaFocus::getInstance()->getFocusedObjectID() == getID())
		return F64_MAX;
	
	F64 interest = (F64)-1.0;  // means not interested;
    
	// If this object is selected, this object has "high" interest, but since 
	// there can be more than one, we still add in calculated impl interest
	// XXX Sadly, 'contains()' doesn't take a const :(
	if (LLSelectMgr::getInstance()->getSelection()->contains(const_cast<LLVOVolume*>(this)))
		interest = F64_MAX / 2.0;
	
	int i = 0;
	const int end = getNumTEs();
	for ( ; i < end; ++i)
	{
		const viewer_media_t &impl = getMediaImpl(i);
		if (!impl.isNull())
		{
			if (interest == (F64)-1.0) interest = (F64)0.0;
			interest += impl->getInterest();
		}
	}
	return interest;
}

S32 LLVOVolume::getFaceIndexWithMediaImpl(const LLViewerMediaImpl* media_impl, S32 start_face_id)
{
	S32 end = (S32)mMediaImplList.size() ;
	for(S32 face_id = start_face_id + 1; face_id < end; face_id++)
	{
		if(mMediaImplList[face_id] == media_impl)
		{
			return face_id ;
		}
	}
	return -1 ;
}

//----------------------------------------------------------------------------

void LLVOVolume::setLightTextureID(LLUUID id)
{
	LLViewerTexture* old_texturep = getLightTexture(); // same as mLightTexture, but inits if nessesary
	if (id.notNull())
	{
		if (!hasLightTexture())
		{
			setParameterEntryInUse(LLNetworkData::PARAMS_LIGHT_IMAGE, TRUE, true);
		}
		else if (old_texturep)
		{	
			old_texturep->removeVolume(LLRender::LIGHT_TEX, this);
		}
		LLLightImageParams* param_block = (LLLightImageParams*) getParameterEntry(LLNetworkData::PARAMS_LIGHT_IMAGE);
		if (param_block && param_block->getLightTexture() != id)
		{
			param_block->setLightTexture(id);
			parameterChanged(LLNetworkData::PARAMS_LIGHT_IMAGE, true);
		}
		LLViewerTexture* tex = getLightTexture();
		if (tex)
		{
			tex->addVolume(LLRender::LIGHT_TEX, this); // new texture
		}
		else
		{
			LL_WARNS() << "Can't get light texture for ID " << id.asString() << LL_ENDL;
		}
	}
	else if (hasLightTexture())
	{
		if (old_texturep)
		{
			old_texturep->removeVolume(LLRender::LIGHT_TEX, this);
		}
		setParameterEntryInUse(LLNetworkData::PARAMS_LIGHT_IMAGE, FALSE, true);
		parameterChanged(LLNetworkData::PARAMS_LIGHT_IMAGE, true);
		mLightTexture = NULL;
	}		
}

void LLVOVolume::setSpotLightParams(LLVector3 params)
{
	LLLightImageParams* param_block = (LLLightImageParams*) getParameterEntry(LLNetworkData::PARAMS_LIGHT_IMAGE);
	if (param_block && param_block->getParams() != params)
	{
		param_block->setParams(params);
		parameterChanged(LLNetworkData::PARAMS_LIGHT_IMAGE, true);
	}
}
		
void LLVOVolume::setIsLight(BOOL is_light)
{
	BOOL was_light = getIsLight();
	if (is_light != was_light)
	{
		if (is_light)
		{
			setParameterEntryInUse(LLNetworkData::PARAMS_LIGHT, TRUE, true);
		}
		else
		{
			setParameterEntryInUse(LLNetworkData::PARAMS_LIGHT, FALSE, true);
		}

		if (is_light)
		{
			// Add it to the pipeline mLightSet
			gPipeline.setLight(mDrawable, TRUE);
		}
		else
		{
			// Not a light.  Remove it from the pipeline's light set.
			gPipeline.setLight(mDrawable, FALSE);
		}
	}
}

void LLVOVolume::setLightSRGBColor(const LLColor3& color)
{
    setLightLinearColor(linearColor3(color));
}

void LLVOVolume::setLightLinearColor(const LLColor3& color)
{
	LLLightParams *param_block = (LLLightParams *)getParameterEntry(LLNetworkData::PARAMS_LIGHT);
	if (param_block)
	{
		if (param_block->getLinearColor() != color)
		{
			param_block->setLinearColor(LLColor4(color, param_block->getLinearColor().mV[3]));
			parameterChanged(LLNetworkData::PARAMS_LIGHT, true);
			gPipeline.markTextured(mDrawable);
			mFaceMappingChanged = TRUE;
		}
	}
}

void LLVOVolume::setLightIntensity(F32 intensity)
{
	LLLightParams *param_block = (LLLightParams *)getParameterEntry(LLNetworkData::PARAMS_LIGHT);
	if (param_block)
	{
		if (param_block->getLinearColor().mV[3] != intensity)
		{
			param_block->setLinearColor(LLColor4(LLColor3(param_block->getLinearColor()), intensity));
			parameterChanged(LLNetworkData::PARAMS_LIGHT, true);
		}
	}
}

void LLVOVolume::setLightRadius(F32 radius)
{
	LLLightParams *param_block = (LLLightParams *)getParameterEntry(LLNetworkData::PARAMS_LIGHT);
	if (param_block)
	{
		if (param_block->getRadius() != radius)
		{
			param_block->setRadius(radius);
			parameterChanged(LLNetworkData::PARAMS_LIGHT, true);
		}
	}
}

void LLVOVolume::setLightFalloff(F32 falloff)
{
	LLLightParams *param_block = (LLLightParams *)getParameterEntry(LLNetworkData::PARAMS_LIGHT);
	if (param_block)
	{
		if (param_block->getFalloff() != falloff)
		{
			param_block->setFalloff(falloff);
			parameterChanged(LLNetworkData::PARAMS_LIGHT, true);
		}
	}
}

void LLVOVolume::setLightCutoff(F32 cutoff)
{
	LLLightParams *param_block = (LLLightParams *)getParameterEntry(LLNetworkData::PARAMS_LIGHT);
	if (param_block)
	{
		if (param_block->getCutoff() != cutoff)
		{
			param_block->setCutoff(cutoff);
			parameterChanged(LLNetworkData::PARAMS_LIGHT, true);
		}
	}
}

//----------------------------------------------------------------------------

BOOL LLVOVolume::getIsLight() const
{
    mIsLight = getParameterEntryInUse(LLNetworkData::PARAMS_LIGHT);
    return mIsLight;
}

bool LLVOVolume::getIsLightFast() const
{
    return mIsLight;
}

LLColor3 LLVOVolume::getLightSRGBBaseColor() const
{
    return srgbColor3(getLightLinearBaseColor());
}

LLColor3 LLVOVolume::getLightLinearBaseColor() const
{
	const LLLightParams *param_block = (const LLLightParams *)getParameterEntry(LLNetworkData::PARAMS_LIGHT);
	if (param_block)
	{
		return LLColor3(param_block->getLinearColor());
	}
	else
	{
		return LLColor3(1,1,1);
	}
}

LLColor3 LLVOVolume::getLightLinearColor() const
{
    const LLLightParams *param_block = (const LLLightParams *)getParameterEntry(LLNetworkData::PARAMS_LIGHT);
    if (param_block)
    {
        return LLColor3(param_block->getLinearColor()) * param_block->getLinearColor().mV[3];
    }
    else
    {
        return LLColor3(1, 1, 1);
    }
}

LLColor3 LLVOVolume::getLightSRGBColor() const
{
    LLColor3 ret = getLightLinearColor();
    ret = srgbColor3(ret);
    return ret;
}

LLUUID LLVOVolume::getLightTextureID() const
{
	if (getParameterEntryInUse(LLNetworkData::PARAMS_LIGHT_IMAGE))
	{
		const LLLightImageParams *param_block = (const LLLightImageParams *)getParameterEntry(LLNetworkData::PARAMS_LIGHT_IMAGE);
		if (param_block)
		{
			return param_block->getLightTexture();
		}
	}
	
	return LLUUID::null;
}


LLVector3 LLVOVolume::getSpotLightParams() const
{
	if (getParameterEntryInUse(LLNetworkData::PARAMS_LIGHT_IMAGE))
	{
		const LLLightImageParams *param_block = (const LLLightImageParams *)getParameterEntry(LLNetworkData::PARAMS_LIGHT_IMAGE);
		if (param_block)
		{
			return param_block->getParams();
		}
	}
	
	return LLVector3();
}

F32 LLVOVolume::getSpotLightPriority() const
{
	return mSpotLightPriority;
}

void LLVOVolume::updateSpotLightPriority()
{
    if (gCubeSnapshot)
    {
        return;
    }

    F32 r = getLightRadius();
	LLVector3 pos = mDrawable->getPositionAgent();

	LLVector3 at(0,0,-1);
	at *= getRenderRotation();
	pos += at * r;

	at = LLViewerCamera::getInstance()->getAtAxis();
	pos -= at * r;

	mSpotLightPriority = gPipeline.calcPixelArea(pos, LLVector3(r,r,r), *LLViewerCamera::getInstance());

	if (mLightTexture.notNull())
	{
		mLightTexture->addTextureStats(mSpotLightPriority);
	}
}


bool LLVOVolume::isLightSpotlight() const
{
	LLLightImageParams* params = (LLLightImageParams*) getParameterEntry(LLNetworkData::PARAMS_LIGHT_IMAGE);
	if (params && getParameterEntryInUse(LLNetworkData::PARAMS_LIGHT_IMAGE))
	{
		return params->isLightSpotlight();
	}
	return false;
}


LLViewerTexture* LLVOVolume::getLightTexture()
{
	LLUUID id = getLightTextureID();

	if (id.notNull())
	{
		if (mLightTexture.isNull() || id != mLightTexture->getID())
		{
			mLightTexture = LLViewerTextureManager::getFetchedTexture(id, FTT_DEFAULT, TRUE, LLGLTexture::BOOST_NONE);
		}
	}
	else
	{
		mLightTexture = NULL;
	}

	return mLightTexture;
}

F32 LLVOVolume::getLightIntensity() const
{
	const LLLightParams *param_block = (const LLLightParams *)getParameterEntry(LLNetworkData::PARAMS_LIGHT);
	if (param_block)
	{
		return param_block->getLinearColor().mV[3];
	}
	else
	{
		return 1.f;
	}
}

F32 LLVOVolume::getLightRadius() const
{
	const LLLightParams *param_block = (const LLLightParams *)getParameterEntry(LLNetworkData::PARAMS_LIGHT);
	if (param_block)
	{
		return param_block->getRadius();
	}
	else
	{
		return 0.f;
	}
}

F32 LLVOVolume::getLightFalloff(const F32 fudge_factor) const
{
	const LLLightParams *param_block = (const LLLightParams *)getParameterEntry(LLNetworkData::PARAMS_LIGHT);
	if (param_block)
	{
		return param_block->getFalloff() * fudge_factor;
	}
	else
	{
		return 0.f;
	}
}

F32 LLVOVolume::getLightCutoff() const
{
	const LLLightParams *param_block = (const LLLightParams *)getParameterEntry(LLNetworkData::PARAMS_LIGHT);
	if (param_block)
	{
		return param_block->getCutoff();
	}
	else
	{
		return 0.f;
	}
}

BOOL LLVOVolume::isReflectionProbe() const
{
    return getParameterEntryInUse(LLNetworkData::PARAMS_REFLECTION_PROBE);
}

bool LLVOVolume::setIsReflectionProbe(BOOL is_probe)
{
    BOOL was_probe = isReflectionProbe();
    if (is_probe != was_probe)
    {
        if (is_probe)
        {
            setParameterEntryInUse(LLNetworkData::PARAMS_REFLECTION_PROBE, TRUE, true);
        }
        else
        {
            setParameterEntryInUse(LLNetworkData::PARAMS_REFLECTION_PROBE, FALSE, true);
        }
    }

    updateReflectionProbePtr();

    return was_probe != is_probe;
}

bool LLVOVolume::setReflectionProbeAmbiance(F32 ambiance)
{
    LLReflectionProbeParams* param_block = (LLReflectionProbeParams*)getParameterEntry(LLNetworkData::PARAMS_REFLECTION_PROBE);
    if (param_block)
    {
        if (param_block->getAmbiance() != ambiance)
        {
            param_block->setAmbiance(ambiance);
            parameterChanged(LLNetworkData::PARAMS_REFLECTION_PROBE, true);
            return true;
        }
    }

    return false;
}

bool LLVOVolume::setReflectionProbeNearClip(F32 near_clip)
{
    LLReflectionProbeParams* param_block = (LLReflectionProbeParams*)getParameterEntry(LLNetworkData::PARAMS_REFLECTION_PROBE);
    if (param_block)
    {
        if (param_block->getClipDistance() != near_clip)
        {
            param_block->setClipDistance(near_clip);
            parameterChanged(LLNetworkData::PARAMS_REFLECTION_PROBE, true);
            return true;
        }
    }

    return false;
}

bool LLVOVolume::setReflectionProbeIsBox(bool is_box)
{
    LLReflectionProbeParams* param_block = (LLReflectionProbeParams*)getParameterEntry(LLNetworkData::PARAMS_REFLECTION_PROBE);
    if (param_block)
    {
        if (param_block->getIsBox() != is_box)
        {
            param_block->setIsBox(is_box);
            parameterChanged(LLNetworkData::PARAMS_REFLECTION_PROBE, true);
            return true;
        }
    }

    return false;
}

bool LLVOVolume::setReflectionProbeIsDynamic(bool is_dynamic)
{
    LLReflectionProbeParams* param_block = (LLReflectionProbeParams*)getParameterEntry(LLNetworkData::PARAMS_REFLECTION_PROBE);
    if (param_block)
    {
        if (param_block->getIsDynamic() != is_dynamic)
        {
            param_block->setIsDynamic(is_dynamic);
            parameterChanged(LLNetworkData::PARAMS_REFLECTION_PROBE, true);
            return true;
        }
    }

    return false;
}

F32 LLVOVolume::getReflectionProbeAmbiance() const
{
    const LLReflectionProbeParams* param_block = (const LLReflectionProbeParams*)getParameterEntry(LLNetworkData::PARAMS_REFLECTION_PROBE);
    if (param_block)
    {
        return param_block->getAmbiance();
    }
    else
    {
        return 0.f;
    }
}

F32 LLVOVolume::getReflectionProbeNearClip() const
{
    const LLReflectionProbeParams* param_block = (const LLReflectionProbeParams*)getParameterEntry(LLNetworkData::PARAMS_REFLECTION_PROBE);
    if (param_block)
    {
        return param_block->getClipDistance();
    }
    else
    {
        return 0.f;
    }
}

bool LLVOVolume::getReflectionProbeIsBox() const
{
    const LLReflectionProbeParams* param_block = (const LLReflectionProbeParams*)getParameterEntry(LLNetworkData::PARAMS_REFLECTION_PROBE);
    if (param_block)
    {
        return param_block->getIsBox();
    }
    
    return false;
}

bool LLVOVolume::getReflectionProbeIsDynamic() const
{
    const LLReflectionProbeParams* param_block = (const LLReflectionProbeParams*)getParameterEntry(LLNetworkData::PARAMS_REFLECTION_PROBE);
    if (param_block)
    {
        return param_block->getIsDynamic();
    }

    return false;
}

U32 LLVOVolume::getVolumeInterfaceID() const
{
	if (mVolumeImpl)
	{
		return mVolumeImpl->getID();
	}

	return 0;
}

BOOL LLVOVolume::isFlexible() const
{
	if (getParameterEntryInUse(LLNetworkData::PARAMS_FLEXIBLE))
	{
		LLVolume* volume = getVolume();
		if (volume && volume->getParams().getPathParams().getCurveType() != LL_PCODE_PATH_FLEXIBLE)
		{
			LLVolumeParams volume_params = getVolume()->getParams();
			U8 profile_and_hole = volume_params.getProfileParams().getCurveType();
			volume_params.setType(profile_and_hole, LL_PCODE_PATH_FLEXIBLE);
		}
		return TRUE;
	}
	else
	{
		return FALSE;
	}
}

BOOL LLVOVolume::isSculpted() const
{
	if (getParameterEntryInUse(LLNetworkData::PARAMS_SCULPT))
	{
		return TRUE;
	}
	
	return FALSE;
}

BOOL LLVOVolume::isMesh() const
{
	if (isSculpted())
	{
		LLSculptParams *sculpt_params = (LLSculptParams *)getParameterEntry(LLNetworkData::PARAMS_SCULPT);
		U8 sculpt_type = sculpt_params->getSculptType();

		if ((sculpt_type & LL_SCULPT_TYPE_MASK) == LL_SCULPT_TYPE_MESH)
			// mesh is a mesh
		{
			return TRUE;	
		}
	}

	return FALSE;
}

BOOL LLVOVolume::hasLightTexture() const
{
	if (getParameterEntryInUse(LLNetworkData::PARAMS_LIGHT_IMAGE))
	{
		return TRUE;
	}

	return FALSE;
}

bool LLVOVolume::isFlexibleFast() const
{
    return mVolumep && mVolumep->getParams().getPathParams().getCurveType() == LL_PCODE_PATH_FLEXIBLE;
}

bool LLVOVolume::isSculptedFast() const
{
    return mVolumep && mVolumep->getParams().isSculpt();
}

bool LLVOVolume::isMeshFast() const
{
    return mVolumep && mVolumep->getParams().isMeshSculpt();
}

bool LLVOVolume::isRiggedMeshFast() const
{
    return mSkinInfo.notNull();
}

bool LLVOVolume::isAnimatedObjectFast() const
{
    return mIsAnimatedObject;
}

BOOL LLVOVolume::isVolumeGlobal() const
{
	if (mVolumeImpl)
	{
		return mVolumeImpl->isVolumeGlobal() ? TRUE : FALSE;
	}
	else if (mRiggedVolume.notNull())
	{
		return TRUE;
	}

	return FALSE;
}

BOOL LLVOVolume::canBeFlexible() const
{
	U8 path = getVolume()->getParams().getPathParams().getCurveType();
	return (path == LL_PCODE_PATH_FLEXIBLE || path == LL_PCODE_PATH_LINE);
}

BOOL LLVOVolume::setIsFlexible(BOOL is_flexible)
{
	BOOL res = FALSE;
	BOOL was_flexible = isFlexible();
	LLVolumeParams volume_params;
	if (is_flexible)
	{
		if (!was_flexible)
		{
			volume_params = getVolume()->getParams();
			U8 profile_and_hole = volume_params.getProfileParams().getCurveType();
			volume_params.setType(profile_and_hole, LL_PCODE_PATH_FLEXIBLE);
			res = TRUE;
			setFlags(FLAGS_USE_PHYSICS, FALSE);
			setFlags(FLAGS_PHANTOM, TRUE);
			setParameterEntryInUse(LLNetworkData::PARAMS_FLEXIBLE, TRUE, true);
			if (mDrawable)
			{
				mDrawable->makeActive();
			}
		}
	}
	else
	{
		if (was_flexible)
		{
			volume_params = getVolume()->getParams();
			U8 profile_and_hole = volume_params.getProfileParams().getCurveType();
			volume_params.setType(profile_and_hole, LL_PCODE_PATH_LINE);
			res = TRUE;
			setFlags(FLAGS_PHANTOM, FALSE);
			setParameterEntryInUse(LLNetworkData::PARAMS_FLEXIBLE, FALSE, true);
		}
	}
	if (res)
	{
		res = setVolume(volume_params, 1);
		if (res)
		{
			markForUpdate();
		}
	}
	return res;
}

const LLMeshSkinInfo* LLVOVolume::getSkinInfo() const
{
    if (getVolume())
    {
         return mSkinInfo;
    }
    else
    {
        return NULL;
    }
}

// virtual
BOOL LLVOVolume::isRiggedMesh() const
{
    return isMesh() && getSkinInfo();
}

//----------------------------------------------------------------------------
U32 LLVOVolume::getExtendedMeshFlags() const
{
	const LLExtendedMeshParams *param_block = 
        (const LLExtendedMeshParams *)getParameterEntry(LLNetworkData::PARAMS_EXTENDED_MESH);
	if (param_block)
	{
		return param_block->getFlags();
	}
	else
	{
		return 0;
	}
}

void LLVOVolume::onSetExtendedMeshFlags(U32 flags)
{

    // The isAnySelected() check was needed at one point to prevent
    // graphics problems. These are now believed to be fixed so the
    // check has been disabled.
	if (/*!getRootEdit()->isAnySelected() &&*/ mDrawable.notNull())
    {
        // Need to trigger rebuildGeom(), which is where control avatars get created/removed
        getRootEdit()->recursiveMarkForUpdate();
    }
    if (isAttachment() && getAvatarAncestor())
    {
        updateVisualComplexity();
        if (flags & LLExtendedMeshParams::ANIMATED_MESH_ENABLED_FLAG)
        {
            // Making a rigged mesh into an animated object
            getAvatarAncestor()->updateAttachmentOverrides();
        }
        else
        {
            // Making an animated object into a rigged mesh
            getAvatarAncestor()->updateAttachmentOverrides();
        }
    }
}

void LLVOVolume::setExtendedMeshFlags(U32 flags)
{
    U32 curr_flags = getExtendedMeshFlags();
    if (curr_flags != flags)
    {
        bool in_use = true;
        setParameterEntryInUse(LLNetworkData::PARAMS_EXTENDED_MESH, in_use, true);
        LLExtendedMeshParams *param_block = 
            (LLExtendedMeshParams *)getParameterEntry(LLNetworkData::PARAMS_EXTENDED_MESH);
        if (param_block)
        {
            param_block->setFlags(flags);
        }
        parameterChanged(LLNetworkData::PARAMS_EXTENDED_MESH, true);
        LL_DEBUGS("AnimatedObjects") << this
                                     << " new flags " << flags << " curr_flags " << curr_flags
                                     << ", calling onSetExtendedMeshFlags()"
                                     << LL_ENDL;
        onSetExtendedMeshFlags(flags);
    }
}

bool LLVOVolume::canBeAnimatedObject() const
{
    F32 est_tris = recursiveGetEstTrianglesMax();
    if (est_tris < 0 || est_tris > getAnimatedObjectMaxTris())
    {
        return false;
    }
    return true;
}

bool LLVOVolume::isAnimatedObject() const
{
    LLVOVolume *root_vol = (LLVOVolume*)getRootEdit();
    mIsAnimatedObject = root_vol->getExtendedMeshFlags() & LLExtendedMeshParams::ANIMATED_MESH_ENABLED_FLAG;
    return mIsAnimatedObject;
}

// Called any time parenting changes for a volume. Update flags and
// control av accordingly.  This is called after parent has been
// changed to new_parent, but before new_parent's mChildList has changed.

// virtual
void LLVOVolume::onReparent(LLViewerObject *old_parent, LLViewerObject *new_parent)
{
    LLVOVolume *old_volp = dynamic_cast<LLVOVolume*>(old_parent);

    if (new_parent && !new_parent->isAvatar())
    {
        if (mControlAvatar.notNull())
        {
            // Here an animated object is being made the child of some
            // other prim. Should remove the control av from the child.
            LLControlAvatar *av = mControlAvatar;
            mControlAvatar = NULL;
            av->markForDeath();
        }
    }
    if (old_volp && old_volp->isAnimatedObject())
    {
        if (old_volp->getControlAvatar())
        {
            // We have been removed from an animated object, need to do cleanup.
            old_volp->getControlAvatar()->updateAttachmentOverrides();
            old_volp->getControlAvatar()->updateAnimations();
        }
    }
}

// This needs to be called after onReparent(), because mChildList is
// not updated until the end of LLViewerObject::addChild()

// virtual
void LLVOVolume::afterReparent()
{
    {
        LL_DEBUGS("AnimatedObjects") << "new child added for parent " 
            << ((LLViewerObject*)getParent())->getID() << LL_ENDL;
    }
                                                                                             
    if (isAnimatedObject() && getControlAvatar())
    {
        LL_DEBUGS("AnimatedObjects") << "adding attachment overrides, parent is animated object " 
            << ((LLViewerObject*)getParent())->getID() << LL_ENDL;

        // MAINT-8239 - doing a full rebuild whenever parent is set
        // makes the joint overrides load more robustly. In theory,
        // addAttachmentOverrides should be sufficient, but in
        // practice doing a full rebuild helps compensate for
        // notifyMeshLoaded() not being called reliably enough.
        
        // was: getControlAvatar()->addAttachmentOverridesForObject(this);
        //getControlAvatar()->rebuildAttachmentOverrides();
        getControlAvatar()->updateAnimations();
    }
    else
    {
        LL_DEBUGS("AnimatedObjects") << "not adding overrides, parent: " 
                                     << ((LLViewerObject*)getParent())->getID() 
                                     << " isAnimated: "  << isAnimatedObject() << " cav "
                                     << getControlAvatar() << LL_ENDL;
    }
}

//----------------------------------------------------------------------------
void LLVOVolume::updateRiggingInfo()
{
    LL_PROFILE_ZONE_SCOPED_CATEGORY_VOLUME;
    if (isRiggedMesh())
    {
        const LLMeshSkinInfo* skin = getSkinInfo();
        LLVOAvatar *avatar = getAvatar();
        LLVolume *volume = getVolume();
        if (skin && avatar && volume)
        {
            LL_DEBUGS("RigSpammish") << "starting, vovol " << this << " lod " << getLOD() << " last " << mLastRiggingInfoLOD << LL_ENDL;
            if (getLOD()>mLastRiggingInfoLOD || getLOD()==3)
            {
                // Rigging info may need update
                mJointRiggingInfoTab.clear();
                for (S32 f = 0; f < volume->getNumVolumeFaces(); ++f)
                {
                    LLVolumeFace& vol_face = volume->getVolumeFace(f);
                    LLSkinningUtil::updateRiggingInfo(skin, avatar, vol_face);
                    if (vol_face.mJointRiggingInfoTab.size()>0)
                    {
                        mJointRiggingInfoTab.merge(vol_face.mJointRiggingInfoTab);
                    }
                }
                // Keep the highest LOD info available.
                mLastRiggingInfoLOD = getLOD();
                LL_DEBUGS("RigSpammish") << "updated rigging info for LLVOVolume " 
                                         << this << " lod " << mLastRiggingInfoLOD 
                                         << LL_ENDL;
            }
        }
    }
}

//----------------------------------------------------------------------------

void LLVOVolume::generateSilhouette(LLSelectNode* nodep, const LLVector3& view_point)
{
	LLVolume *volume = getVolume();

	if (volume)
	{
		LLVector3 view_vector;
		view_vector = view_point; 

		//transform view vector into volume space
		view_vector -= getRenderPosition();
		//mDrawable->mDistanceWRTCamera = view_vector.length();
		LLQuaternion worldRot = getRenderRotation();
		view_vector = view_vector * ~worldRot;
		if (!isVolumeGlobal())
		{
			LLVector3 objScale = getScale();
			LLVector3 invObjScale(1.f / objScale.mV[VX], 1.f / objScale.mV[VY], 1.f / objScale.mV[VZ]);
			view_vector.scaleVec(invObjScale);
		}
		
		updateRelativeXform();
		LLMatrix4 trans_mat = mRelativeXform;
		if (mDrawable->isStatic())
		{
			trans_mat.translate(getRegion()->getOriginAgent());
		}

		volume->generateSilhouetteVertices(nodep->mSilhouetteVertices, nodep->mSilhouetteNormals, view_vector, trans_mat, mRelativeXformInvTrans, nodep->getTESelectMask());

		nodep->mSilhouetteExists = TRUE;
	}
}

void LLVOVolume::deleteFaces()
{
	S32 face_count = mNumFaces;
	if (mDrawable.notNull())
	{
		mDrawable->deleteFaces(0, face_count);
	}

	mNumFaces = 0;
}

void LLVOVolume::updateRadius()
{
	if (mDrawable.isNull())
	{
		return;
	}
	
	mVObjRadius = getScale().length();
	mDrawable->setRadius(mVObjRadius);
}


BOOL LLVOVolume::isAttachment() const
{
	return mAttachmentState != 0 ;
}

BOOL LLVOVolume::isHUDAttachment() const
{
	// *NOTE: we assume hud attachment points are in defined range
	// since this range is constant for backwards compatibility
	// reasons this is probably a reasonable assumption to make
	S32 attachment_id = ATTACHMENT_ID_FROM_STATE(mAttachmentState);
	return ( attachment_id >= 31 && attachment_id <= 38 );
}


const LLMatrix4 LLVOVolume::getRenderMatrix() const
{
	if (mDrawable->isActive() && !mDrawable->isRoot())
	{
		return mDrawable->getParent()->getWorldMatrix();
	}
	return mDrawable->getWorldMatrix();
}

//static 
S32 LLVOVolume::getTextureCost(const LLViewerTexture* img)
{
    static const U32 ARC_TEXTURE_COST = 16; // multiplier for texture resolution - performance tested

    S32 texture_cost = 0;
    S8 type = img->getType();
    if (type == LLViewerTexture::FETCHED_TEXTURE || type == LLViewerTexture::LOD_TEXTURE)
    {
        const LLViewerFetchedTexture* fetched_texturep = static_cast<const LLViewerFetchedTexture*>(img);
        if (fetched_texturep
            && fetched_texturep->getFTType() == FTT_LOCAL_FILE
            && (img->getID() == IMG_ALPHA_GRAD_2D || img->getID() == IMG_ALPHA_GRAD)
            )
        {
            // These two textures appear to switch between each other, but are of different sizes (4x256 and 256x256).
            // Hardcode cost from larger one to not cause random complexity changes
            texture_cost = 320;
        }
    }
    if (texture_cost == 0)
    {
        texture_cost = 256 + (S32)(ARC_TEXTURE_COST * (img->getFullHeight() / 128.f + img->getFullWidth() / 128.f));
    }

    return texture_cost;
}

// Returns a base cost and adds textures to passed in set.
// total cost is returned value + 5 * size of the resulting set.
// Cannot include cost of textures, as they may be re-used in linked
// children, and cost should only be increased for unique textures  -Nyx
U32 LLVOVolume::getRenderCost(texture_cost_t &textures) const
{
    LL_PROFILE_ZONE_SCOPED_CATEGORY_VOLUME;
    /*****************************************************************
     * This calculation should not be modified by third party viewers,
     * since it is used to limit rendering and should be uniform for
     * everyone. If you have suggested improvements, submit them to
     * the official viewer for consideration.
     *****************************************************************/

	// Get access to params we'll need at various points.  
	// Skip if this is object doesn't have a volume (e.g. is an avatar).
    if (getVolume() == NULL)
    {
        return 0;
    }

	U32 num_triangles = 0;

	// per-prim costs
	static const U32 ARC_PARTICLE_COST = 1; // determined experimentally
	static const U32 ARC_PARTICLE_MAX = 2048; // default values
	static const U32 ARC_LIGHT_COST = 500; // static cost for light-producing prims 
	static const U32 ARC_MEDIA_FACE_COST = 1500; // static cost per media-enabled face 


	// per-prim multipliers
	static const F32 ARC_GLOW_MULT = 1.5f; // tested based on performance
	static const F32 ARC_BUMP_MULT = 1.25f; // tested based on performance
	static const F32 ARC_FLEXI_MULT = 5; // tested based on performance
	static const F32 ARC_SHINY_MULT = 1.6f; // tested based on performance
	static const F32 ARC_INVISI_COST = 1.2f; // tested based on performance
	static const F32 ARC_WEIGHTED_MESH = 1.2f; // tested based on performance

	static const F32 ARC_PLANAR_COST = 1.0f; // tested based on performance to have negligible impact
	static const F32 ARC_ANIM_TEX_COST = 4.f; // tested based on performance
	static const F32 ARC_ALPHA_COST = 4.f; // 4x max - based on performance

	F32 shame = 0;

	U32 invisi = 0;
	U32 shiny = 0;
	U32 glow = 0;
	U32 alpha = 0;
	U32 flexi = 0;
	U32 animtex = 0;
	U32 particles = 0;
	U32 bump = 0;
	U32 planar = 0;
	U32 weighted_mesh = 0;
	U32 produces_light = 0;
	U32 media_faces = 0;

	const LLDrawable* drawablep = mDrawable;
	U32 num_faces = drawablep->getNumFaces();

	const LLVolumeParams& volume_params = getVolume()->getParams();

    LLMeshCostData costs;
	if (getCostData(costs))
	{
        if (isAnimatedObjectFast() && isRiggedMeshFast())
        {
            // Scaling here is to make animated object vs
            // non-animated object ARC proportional to the
            // corresponding calculations for streaming cost.
            num_triangles = (ANIMATED_OBJECT_COST_PER_KTRI * 0.001 * costs.getEstTrisForStreamingCost())/0.06;
        }
        else
        {
            F32 radius = getScale().length()*0.5f;
            num_triangles = costs.getRadiusWeightedTris(radius);
        }
	}
	

	if (num_triangles <= 0)
	{
		num_triangles = 4;
	}

	if (isSculptedFast())
	{
		if (isMeshFast())
		{
			// base cost is dependent on mesh complexity
			// note that 3 is the highest LOD as of the time of this coding.
			S32 size = gMeshRepo.getMeshSize(volume_params.getSculptID(), getLOD());
			if ( size > 0)
			{
				if (isRiggedMeshFast())
				{
					// weighted attachment - 1 point for every 3 bytes
					weighted_mesh = 1;
				}
			}
			else
			{
				// something went wrong - user should know their content isn't render-free
				return 0;
			}
		}
		else
		{
            LLViewerFetchedTexture* texture = mSculptTexture;
			if (texture && textures.find(texture) == textures.end())
			{
                textures.insert(texture);
			}
		}
	}

	if (isFlexibleFast())
	{
		flexi = 1;
	}
	if (isParticleSource())
	{
		particles = 1;
	}

	if (getIsLightFast())
	{
		produces_light = 1;
	}

    {
        LL_PROFILE_ZONE_NAMED_CATEGORY_VOLUME("ARC - face list");
        for (S32 i = 0; i < num_faces; ++i)
        {
            const LLFace* face = drawablep->getFace(i);
            if (!face) continue;
            const LLTextureEntry* te = face->getTextureEntry();
            const LLViewerTexture* img = face->getTexture();

            if (img)
            {
                textures.insert(img);
            }

            if (face->isInAlphaPool())
            {
                alpha = 1;
            }
            else if (img && img->getPrimaryFormat() == GL_ALPHA)
            {
                invisi = 1;
            }
            if (face->hasMedia())
            {
                media_faces++;
            }

            if (te)
            {
                if (te->getBumpmap())
                {
                    // bump is a multiplier, don't add per-face
                    bump = 1;
                }
                if (te->getShiny())
                {
                    // shiny is a multiplier, don't add per-face
                    shiny = 1;
                }
                if (te->getGlow() > 0.f)
                {
                    // glow is a multiplier, don't add per-face
                    glow = 1;
                }
                if (face->mTextureMatrix != NULL)
                {
                    animtex = 1;
                }
                if (te->getTexGen())
                {
                    planar = 1;
                }
            }
        }
    }

	// shame currently has the "base" cost of 1 point per 15 triangles, min 2.
	shame = num_triangles  * 5.f;
	shame = shame < 2.f ? 2.f : shame;

	// multiply by per-face modifiers
	if (planar)
	{
		shame *= planar * ARC_PLANAR_COST;
	}

	if (animtex)
	{
		shame *= animtex * ARC_ANIM_TEX_COST;
	}

	if (alpha)
	{
		shame *= alpha * ARC_ALPHA_COST;
	}

	if(invisi)
	{
		shame *= invisi * ARC_INVISI_COST;
	}

	if (glow)
	{
		shame *= glow * ARC_GLOW_MULT;
	}

	if (bump)
	{
		shame *= bump * ARC_BUMP_MULT;
	}

	if (shiny)
	{
		shame *= shiny * ARC_SHINY_MULT;
	}


	// multiply shame by multipliers
	if (weighted_mesh)
	{
		shame *= weighted_mesh * ARC_WEIGHTED_MESH;
	}

	if (flexi)
	{
		shame *= flexi * ARC_FLEXI_MULT;
	}


	// add additional costs
	if (particles)
	{
		const LLPartSysData *part_sys_data = &(mPartSourcep->mPartSysData);
		const LLPartData *part_data = &(part_sys_data->mPartData);
		U32 num_particles = (U32)(part_sys_data->mBurstPartCount * llceil( part_data->mMaxAge / part_sys_data->mBurstRate));
		num_particles = num_particles > ARC_PARTICLE_MAX ? ARC_PARTICLE_MAX : num_particles;
		F32 part_size = (llmax(part_data->mStartScale[0], part_data->mEndScale[0]) + llmax(part_data->mStartScale[1], part_data->mEndScale[1])) / 2.f;
		shame += num_particles * part_size * ARC_PARTICLE_COST;
	}

	if (produces_light)
	{
		shame += ARC_LIGHT_COST;
	}

	if (media_faces)
	{
		shame += media_faces * ARC_MEDIA_FACE_COST;
	}

    // Streaming cost for animated objects includes a fixed cost
    // per linkset. Add a corresponding charge here translated into
    // triangles, but not weighted by any graphics properties.
    if (isAnimatedObjectFast() && isRootEdit())
    {
        shame += (ANIMATED_OBJECT_BASE_COST/0.06) * 5.0f;
    }

	if (shame > mRenderComplexity_current)
	{
		mRenderComplexity_current = (S32)shame;
	}

	return (U32)shame;
}

F32 LLVOVolume::getEstTrianglesMax() const
{
	if (isMeshFast() && getVolume())
	{
		return gMeshRepo.getEstTrianglesMax(getVolume()->getParams().getSculptID());
	}
    return 0.f;
}

F32 LLVOVolume::getEstTrianglesStreamingCost() const
{
	if (isMeshFast() && getVolume())
	{
		return gMeshRepo.getEstTrianglesStreamingCost(getVolume()->getParams().getSculptID());
	}
    return 0.f;
}

F32 LLVOVolume::getStreamingCost() const
{
	F32 radius = getScale().length()*0.5f;
    F32 linkset_base_cost = 0.f;

    LLMeshCostData costs;
    if (getCostData(costs))
    {
        if (isRootEdit() && isAnimatedObject())
        {
            // Root object of an animated object has this to account for skeleton overhead.
            linkset_base_cost = ANIMATED_OBJECT_BASE_COST;
        }
        if (isMesh())
        {
            if (isAnimatedObject() && isRiggedMesh())
            {
                return linkset_base_cost + costs.getTriangleBasedStreamingCost();
            }
            else
            {
                return linkset_base_cost + costs.getRadiusBasedStreamingCost(radius);
            }
        }
        else
        {
            return linkset_base_cost + costs.getRadiusBasedStreamingCost(radius);
        }
    }
    else
    {
        return 0.f;
    }
}

// virtual
bool LLVOVolume::getCostData(LLMeshCostData& costs) const
{
    LL_PROFILE_ZONE_SCOPED_CATEGORY_VOLUME;

    if (isMeshFast())
    {
        return gMeshRepo.getCostData(getVolume()->getParams().getSculptID(), costs);
    }
    else
    {
		LLVolume* volume = getVolume();
		S32 counts[4];

		// <FS:ND> try to cache calcuated triangles instead of calculating them over and over again
		//		LLVolume::getLoDTriangleCounts(volume->getParams(), counts);
		LLVolume::getLoDTriangleCounts(volume->getParams(), counts, volume);
		// </FS:ND>

        LLMeshHeader header;
		header.mLodSize[0] = counts[0] * 10;
		header.mLodSize[1] = counts[1] * 10;
		header.mLodSize[2] = counts[2] * 10;
		header.mLodSize[3] = counts[3] * 10;

		return gMeshRepo.getCostData(header, costs);
    }
}

//static 
void LLVOVolume::updateRenderComplexity()
{
	mRenderComplexity_last = mRenderComplexity_current;
	mRenderComplexity_current = 0;
}

U32 LLVOVolume::getTriangleCount(S32* vcount) const
{
	U32 count = 0;
	LLVolume* volume = getVolume();
	if (volume)
	{
		count = volume->getNumTriangles(vcount);
	}

	return count;
}
// <FS:Beq> Generalise TriangleCount
//U32 LLVOVolume::getHighLODTriangleCount()
//{
//	U32 ret = 0;
//
//	LLVolume* volume = getVolume();
//
//	if (!isSculpted())
//	{
//		LLVolume* ref = LLPrimitive::getVolumeManager()->refVolume(volume->getParams(), 3);
//		ret = ref->getNumTriangles();
//		LLPrimitive::getVolumeManager()->unrefVolume(ref);
//	}
//	else if (isMesh())
//	{
//		LLVolume* ref = LLPrimitive::getVolumeManager()->refVolume(volume->getParams(), 3);
//		if (!ref->isMeshAssetLoaded() || ref->getNumVolumeFaces() == 0)
//		{
//			gMeshRepo.loadMesh(this, volume->getParams(), LLModel::LOD_HIGH);
//		}
//		ret = ref->getNumTriangles();
//		LLPrimitive::getVolumeManager()->unrefVolume(ref);
//	}
//	else
//	{ //default sculpts have a constant number of triangles
//		ret = 31*2*31;  //31 rows of 31 columns of quads for a 32x32 vertex patch
//	}
//
//	return ret;
//}
U32 LLVOVolume::getHighLODTriangleCount()
{
	return (getLODTriangleCount(LLModel::LOD_HIGH));
}

U32 LLVOVolume::getLODTriangleCount(S32 lod)
{
	U32 ret = 0;

	LLVolume* volume = getVolume();

	if (!isSculpted())
	{
		LLVolume* ref = LLPrimitive::getVolumeManager()->refVolume(volume->getParams(), lod);
		ret = ref->getNumTriangles();
		LLPrimitive::getVolumeManager()->unrefVolume(ref);
	}
	else if (isMesh())
	{
		LLVolume* ref = LLPrimitive::getVolumeManager()->refVolume(volume->getParams(), lod);
		if (!ref->isMeshAssetLoaded() || ref->getNumVolumeFaces() == 0)
		{
			gMeshRepo.loadMesh(this, volume->getParams(), lod);
		}
		ret = ref->getNumTriangles();
		LLPrimitive::getVolumeManager()->unrefVolume(ref);
	}
	else
	{ //default sculpts have a constant number of triangles
		ret = (31 * 2 * 31)>>3*(3-lod);  //31 rows of 31 columns of quads for a 32x32 vertex patch (Beq: left shift by 2 for each lower LOD)
	}

	return ret;
}
//</FS:Beq>


//static
void LLVOVolume::preUpdateGeom()
{
	sNumLODChanges = 0;
}

void LLVOVolume::parameterChanged(U16 param_type, bool local_origin)
{
	LLViewerObject::parameterChanged(param_type, local_origin);
}

void LLVOVolume::parameterChanged(U16 param_type, LLNetworkData* data, BOOL in_use, bool local_origin)
{
	LLViewerObject::parameterChanged(param_type, data, in_use, local_origin);
	if (mVolumeImpl)
	{
		mVolumeImpl->onParameterChanged(param_type, data, in_use, local_origin);
	}
    if (!local_origin && param_type == LLNetworkData::PARAMS_EXTENDED_MESH)
    {
        U32 extended_mesh_flags = getExtendedMeshFlags();
        bool enabled =  (extended_mesh_flags & LLExtendedMeshParams::ANIMATED_MESH_ENABLED_FLAG);
        bool was_enabled = (getControlAvatar() != NULL);
        if (enabled != was_enabled)
        {
            LL_DEBUGS("AnimatedObjects") << this
                                         << " calling onSetExtendedMeshFlags, enabled " << (U32) enabled
                                         << " was_enabled " << (U32) was_enabled
                                         << " local_origin " << (U32) local_origin
                                         << LL_ENDL;
            onSetExtendedMeshFlags(extended_mesh_flags);
        }
    }
	if (mDrawable.notNull())
	{
		BOOL is_light = getIsLight();
		if (is_light != mDrawable->isState(LLDrawable::LIGHT))
		{
			gPipeline.setLight(mDrawable, is_light);
		}
	}
   
    updateReflectionProbePtr();
}

void LLVOVolume::updateReflectionProbePtr()
{
    if (isReflectionProbe())
    {
        if (mReflectionProbe.isNull())
        {
            mReflectionProbe = gPipeline.mReflectionMapManager.registerViewerObject(this);
        }
    }
    else if (mReflectionProbe.notNull())
    {
        mReflectionProbe = nullptr;
    }
}

void LLVOVolume::setSelected(BOOL sel)
{
	LLViewerObject::setSelected(sel);
    if (isAnimatedObject())
    {
        getRootEdit()->recursiveMarkForUpdate();
    }
    else
    {
        if (mDrawable.notNull())
        {
            markForUpdate();
        }
    }
}

void LLVOVolume::updateSpatialExtents(LLVector4a& newMin, LLVector4a& newMax)
{		
}

F32 LLVOVolume::getBinRadius()
{
    LL_PROFILE_ZONE_SCOPED_CATEGORY_VOLUME;
    F32 radius;

    static LLCachedControl<S32> octree_size_factor(gSavedSettings, "OctreeStaticObjectSizeFactor", 3);
    static LLCachedControl<S32> octree_attachment_size_factor(gSavedSettings, "OctreeAttachmentSizeFactor", 4);
    static LLCachedControl<LLVector3> octree_distance_factor(gSavedSettings, "OctreeDistanceFactor", LLVector3(0.01f, 0.f, 0.f));
    static LLCachedControl<LLVector3> octree_alpha_distance_factor(gSavedSettings, "OctreeAlphaDistanceFactor", LLVector3(0.1f, 0.f, 0.f));

    S32 size_factor = llmax((S32)octree_size_factor, 1);
    LLVector3 alpha_distance_factor = octree_alpha_distance_factor;

    //const LLVector4a* ext = mDrawable->getSpatialExtents();

    bool shrink_wrap = mShouldShrinkWrap || mDrawable->isAnimating();
    bool alpha_wrap = FALSE;

    if (!isHUDAttachment() && mDrawable->mDistanceWRTCamera < alpha_distance_factor[2])
    {
        for (S32 i = 0; i < mDrawable->getNumFaces(); i++)
        {
            LLFace* face = mDrawable->getFace(i);
            if (!face) continue;
            if (face->isInAlphaPool() &&
                !face->canRenderAsMask())
            {
                alpha_wrap = TRUE;
                break;
            }
        }
    }
    else
    {
        shrink_wrap = FALSE;
    }

    if (alpha_wrap)
    {
        LLVector3 bounds = getScale();
        radius = llmin(bounds.mV[1], bounds.mV[2]);
        radius = llmin(radius, bounds.mV[0]);
        radius *= 0.5f;
        //radius *= 1.f+mDrawable->mDistanceWRTCamera*alpha_distance_factor[1];
        //radius += mDrawable->mDistanceWRTCamera*alpha_distance_factor[0];
    }
    else if (shrink_wrap)
    {
        radius = mDrawable->getRadius() * 0.25f;
    }
    else
    {
        F32 szf = size_factor;
        radius = llmax(mDrawable->getRadius(), szf);
        //radius = llmax(radius, mDrawable->mDistanceWRTCamera * distance_factor[0]);
    }

    return llclamp(radius, 0.5f, 256.f);
}

const LLVector3 LLVOVolume::getPivotPositionAgent() const
{
	if (mVolumeImpl)
	{
		return mVolumeImpl->getPivotPosition();
	}
	return LLViewerObject::getPivotPositionAgent();
}

void LLVOVolume::onShift(const LLVector4a &shift_vector)
{
	if (mVolumeImpl)
	{
		mVolumeImpl->onShift(shift_vector);
	}

	updateRelativeXform();
}

const LLMatrix4& LLVOVolume::getWorldMatrix(LLXformMatrix* xform) const
{
	if (mVolumeImpl)
	{
		return mVolumeImpl->getWorldMatrix(xform);
	}
	return xform->getWorldMatrix();
}

void LLVOVolume::markForUpdate()
{ 
    if (mDrawable)
    {
        shrinkWrap();
    }

    LLViewerObject::markForUpdate(); 
    mVolumeChanged = TRUE; 
}

LLVector3 LLVOVolume::agentPositionToVolume(const LLVector3& pos) const
{
	LLVector3 ret = pos - getRenderPosition();
	ret = ret * ~getRenderRotation();
	if (!isVolumeGlobal())
	{
		LLVector3 objScale = getScale();
		LLVector3 invObjScale(1.f / objScale.mV[VX], 1.f / objScale.mV[VY], 1.f / objScale.mV[VZ]);
		ret.scaleVec(invObjScale);
	}
	
	return ret;
}

LLVector3 LLVOVolume::agentDirectionToVolume(const LLVector3& dir) const
{
	LLVector3 ret = dir * ~getRenderRotation();
	
	LLVector3 objScale = isVolumeGlobal() ? LLVector3(1,1,1) : getScale();
	ret.scaleVec(objScale);

	return ret;
}

LLVector3 LLVOVolume::volumePositionToAgent(const LLVector3& dir) const
{
	LLVector3 ret = dir;
	if (!isVolumeGlobal())
	{
		LLVector3 objScale = getScale();
		ret.scaleVec(objScale);
	}

	ret = ret * getRenderRotation();
	ret += getRenderPosition();
	
	return ret;
}

LLVector3 LLVOVolume::volumeDirectionToAgent(const LLVector3& dir) const
{
	LLVector3 ret = dir;
	LLVector3 objScale = isVolumeGlobal() ? LLVector3(1,1,1) : getScale();
	LLVector3 invObjScale(1.f / objScale.mV[VX], 1.f / objScale.mV[VY], 1.f / objScale.mV[VZ]);
	ret.scaleVec(invObjScale);
	ret = ret * getRenderRotation();

	return ret;
}


BOOL LLVOVolume::lineSegmentIntersect(const LLVector4a& start, const LLVector4a& end, S32 face, BOOL pick_transparent, BOOL pick_rigged, BOOL pick_unselectable, S32 *face_hitp,
									  LLVector4a* intersection,LLVector2* tex_coord, LLVector4a* normal, LLVector4a* tangent)
{
	if (!mbCanSelect 
		|| mDrawable->isDead() 
		|| !gPipeline.hasRenderType(mDrawable->getRenderType()))
	{
		return FALSE;
	}

    if (!pick_unselectable)
    {
        if (!LLSelectMgr::instance().canSelectObject(this, TRUE))
        {
            return FALSE;
        }
    }

	BOOL ret = FALSE;

	LLVolume* volume = getVolume();

	bool transform = true;

	if (mDrawable->isState(LLDrawable::RIGGED))
	{
		if ((pick_rigged) || (getAvatar() && (getAvatar()->isSelf()) && (LLFloater::isVisible(gFloaterTools))))
		{
            updateRiggedVolume(true, LLRiggedVolume::DO_NOT_UPDATE_FACES);
			volume = mRiggedVolume;
			transform = false;
		}
		else
		{ //cannot pick rigged attachments on other avatars or when not in build mode
			return FALSE;
		}
	}
	
	if (volume)
	{	
		LLVector4a local_start = start;
		LLVector4a local_end = end;
	
		if (transform)
		{
			LLVector3 v_start(start.getF32ptr());
			LLVector3 v_end(end.getF32ptr());
		
			v_start = agentPositionToVolume(v_start);
			v_end = agentPositionToVolume(v_end);

			local_start.load3(v_start.mV);
			local_end.load3(v_end.mV);
		}
		
		LLVector4a p;
		LLVector4a n;
		LLVector2 tc;
		LLVector4a tn;

		if (intersection != NULL)
		{
			p = *intersection;
		}

		if (tex_coord != NULL)
		{
			tc = *tex_coord;
		}

		if (normal != NULL)
		{
			n = *normal;
		}

		if (tangent != NULL)
		{
			tn = *tangent;
		}

		S32 face_hit = -1;

		S32 start_face, end_face;
		if (face == -1)
		{
			start_face = 0;
			end_face = volume->getNumVolumeFaces();
		}
		else
		{
			start_face = face;
			end_face = face+1;
		}
		pick_transparent |= isHiglightedOrBeacon();

        // we *probably* shouldn't care about special cursor at all, but we *definitely*
        // don't care about special cursor for reflection probes -- makes alt-zoom
        // go through reflection probes on vehicles
		bool special_cursor = mReflectionProbe.isNull() && specialHoverCursor();

		for (S32 i = start_face; i < end_face; ++i)
		{
			if (!special_cursor && !pick_transparent && getTE(i) && getTE(i)->getColor().mV[3] == 0.f)
			{ //don't attempt to pick completely transparent faces unless
				//pick_transparent is true
				continue;
			}

            // This calculates the bounding box of the skinned mesh from scratch. It's actually quite expensive, but not nearly as expensive as building a full octree.
            // rebuild_face_octrees = false because an octree for this face will be built later only if needed for narrow phase picking.
            updateRiggedVolume(true, i, false);
			face_hit = volume->lineSegmentIntersect(local_start, local_end, i,
													&p, &tc, &n, &tn);
			
			if (face_hit >= 0 && mDrawable->getNumFaces() > face_hit)
			{
				LLFace* face = mDrawable->getFace(face_hit);				

				bool ignore_alpha = false;

				const LLTextureEntry* te = face->getTextureEntry();
				if (te)
				{
					LLMaterial* mat = te->getMaterialParams();
					if (mat)
					{
						U8 mode = mat->getDiffuseAlphaMode();

						if (mode == LLMaterial::DIFFUSE_ALPHA_MODE_EMISSIVE
							|| mode == LLMaterial::DIFFUSE_ALPHA_MODE_NONE
							|| (mode == LLMaterial::DIFFUSE_ALPHA_MODE_MASK && mat->getAlphaMaskCutoff() == 0))
						{
							ignore_alpha = true;
						}
					}
				}

                BOOL no_texture = !face->getTexture() || !face->getTexture()->hasGLTexture();
                BOOL mask       = no_texture ? FALSE : face->getTexture()->getMask(face->surfaceToTexture(tc, p, n));
				if (face &&
					(ignore_alpha || pick_transparent || no_texture || mask))
				{
					local_end = p;
					if (face_hitp != NULL)
					{
						*face_hitp = face_hit;
					}
					
					if (intersection != NULL)
					{
						if (transform)
						{
							LLVector3 v_p(p.getF32ptr());

							intersection->load3(volumePositionToAgent(v_p).mV);  // must map back to agent space
						}
						else
						{
							*intersection = p;
						}
					}

					if (normal != NULL)
					{
						if (transform)
						{
							LLVector3 v_n(n.getF32ptr());
							normal->load3(volumeDirectionToAgent(v_n).mV);
						}
						else
						{
							*normal = n;
						}
						(*normal).normalize3fast();
					}

					if (tangent != NULL)
					{
						if (transform)
						{
							LLVector3 v_tn(tn.getF32ptr());

							LLVector4a trans_tangent;
							trans_tangent.load3(volumeDirectionToAgent(v_tn).mV);

							LLVector4Logical mask;
							mask.clear();
							mask.setElement<3>();

							tangent->setSelectWithMask(mask, tn, trans_tangent);
						}
						else
						{
							*tangent = tn;
						}
						(*tangent).normalize3fast();
					}

					if (tex_coord != NULL)
					{
						*tex_coord = tc;
					}
					
					ret = TRUE;
				}
			}
		}
	}
		
	return ret;
}

bool LLVOVolume::treatAsRigged()
{
	return isSelected() &&
        (isAttachment() || isAnimatedObject()) &&
        mDrawable.notNull() &&
        mDrawable->isState(LLDrawable::RIGGED);
}

LLRiggedVolume* LLVOVolume::getRiggedVolume()
{
	return mRiggedVolume;
}

void LLVOVolume::clearRiggedVolume()
{
	if (mRiggedVolume.notNull())
	{
		mRiggedVolume = NULL;
		updateRelativeXform();
	}
}

void LLVOVolume::updateRiggedVolume(bool force_treat_as_rigged, LLRiggedVolume::FaceIndex face_index, bool rebuild_face_octrees)
{
    LL_PROFILE_ZONE_SCOPED_CATEGORY_VOLUME;
	//Update mRiggedVolume to match current animation frame of avatar. 
	//Also update position/size in octree.  

    if ((!force_treat_as_rigged) && (!treatAsRigged()))
	{
		clearRiggedVolume();
		
		return;
	}

	LLVolume* volume = getVolume();
	const LLMeshSkinInfo* skin = getSkinInfo();
	if (!skin)
	{
		clearRiggedVolume();
		return;
	}

	LLVOAvatar* avatar = getAvatar();
	if (!avatar)
	{
		clearRiggedVolume();
		return;
	}

	if (!mRiggedVolume)
	{
		LLVolumeParams p;
		mRiggedVolume = new LLRiggedVolume(p);
		updateRelativeXform();
	}

    mRiggedVolume->update(skin, avatar, volume, face_index, rebuild_face_octrees);
}

void LLRiggedVolume::update(
    const LLMeshSkinInfo* skin,
    LLVOAvatar* avatar,
    const LLVolume* volume,
    FaceIndex face_index,
    bool rebuild_face_octrees)
{
    LL_PROFILE_ZONE_SCOPED_CATEGORY_VOLUME;
	bool copy = false;
	if (volume->getNumVolumeFaces() != getNumVolumeFaces())
	{ 
		copy = true;
	}

	for (S32 i = 0; i < volume->getNumVolumeFaces() && !copy; ++i)
	{
		const LLVolumeFace& src_face = volume->getVolumeFace(i);
		const LLVolumeFace& dst_face = getVolumeFace(i);

		if (src_face.mNumIndices != dst_face.mNumIndices ||
			src_face.mNumVertices != dst_face.mNumVertices)
		{
			copy = true;
		}
	}

	if (copy)
	{
		copyVolumeFaces(volume);
	}
    else
    {
        bool is_paused = avatar && avatar->areAnimationsPaused();
		if (is_paused)
		{
            S32 frames_paused = LLFrameTimer::getFrameCount() - avatar->getMotionController().getPausedFrame();
            if (frames_paused > 1)
            {
                return;
            }
		}
    }


	//build matrix palette
	static const size_t kMaxJoints = LL_MAX_JOINTS_PER_MESH_OBJECT;

	LLMatrix4a mat[kMaxJoints];
	U32 maxJoints = LLSkinningUtil::getMeshJointCount(skin);
    LLSkinningUtil::initSkinningMatrixPalette(mat, maxJoints, skin, avatar);
    const LLMatrix4a bind_shape_matrix = skin->mBindShapeMatrix;

    S32 rigged_vert_count = 0;
    S32 rigged_face_count = 0;
    LLVector4a box_min, box_max;
    S32 face_begin;
    S32 face_end;
    if (face_index == DO_NOT_UPDATE_FACES)
    {
        face_begin = 0;
        face_end = 0;
    }
    else if (face_index == UPDATE_ALL_FACES)
    {
        face_begin = 0;
        face_end = volume->getNumVolumeFaces();
    }
    else
    {
        face_begin = face_index;
        face_end = face_begin + 1;
    }
    for (S32 i = face_begin; i < face_end; ++i)
	{
		const LLVolumeFace& vol_face = volume->getVolumeFace(i);
		
		LLVolumeFace& dst_face = mVolumeFaces[i];
		
		LLVector4a* weight = vol_face.mWeights;

		if ( weight )
		{
            LLSkinningUtil::checkSkinWeights(weight, dst_face.mNumVertices, skin);

			LLVector4a* pos = dst_face.mPositions;

			if (pos && dst_face.mExtents)
			{
                U32 max_joints = LLSkinningUtil::getMaxJointCount();
                rigged_vert_count += dst_face.mNumVertices;
                rigged_face_count++;

            #if USE_SEPARATE_JOINT_INDICES_AND_WEIGHTS
                if (vol_face.mJointIndices) // fast path with preconditioned joint indices
                {
                    LLMatrix4a src[4];
                    U8* joint_indices_cursor = vol_face.mJointIndices;
                    LLVector4a* just_weights = vol_face.mJustWeights;
                    for (U32 j = 0; j < dst_face.mNumVertices; ++j)
				    {
					    LLMatrix4a final_mat;
                        F32* w = just_weights[j].getF32ptr();
                        LLSkinningUtil::getPerVertexSkinMatrixWithIndices(w, joint_indices_cursor, mat, final_mat, src);
                        joint_indices_cursor += 4;

					    LLVector4a& v = vol_face.mPositions[j];
					    LLVector4a t;
					    LLVector4a dst;
					    bind_shape_matrix.affineTransform(v, t);
					    final_mat.affineTransform(t, dst);
					    pos[j] = dst;
				    }
                }
                else
            #endif
                {
				    for (U32 j = 0; j < dst_face.mNumVertices; ++j)
				    {
					    LLMatrix4a final_mat;
                        // <FS:ND> Use the SSE2 version
                        // LLSkinningUtil::getPerVertexSkinMatrix(weight[j].getF32ptr(), mat, false, final_mat, max_joints);
                        FSSkinningUtil::getPerVertexSkinMatrixSSE(weight[j], mat, false, final_mat, max_joints);
                        // </FS:ND>

					    LLVector4a& v = vol_face.mPositions[j];
					    LLVector4a t;
					    LLVector4a dst;
					    bind_shape_matrix.affineTransform(v, t);
					    final_mat.affineTransform(t, dst);
					    pos[j] = dst;
				    }
                }

				//update bounding box
				// VFExtents change
				LLVector4a& min = dst_face.mExtents[0];
				LLVector4a& max = dst_face.mExtents[1];

				min = pos[0];
				max = pos[1];
                if (i==0)
                {
                    box_min = min;
                    box_max = max;
                }

				for (U32 j = 1; j < dst_face.mNumVertices; ++j)
				{
					min.setMin(min, pos[j]);
					max.setMax(max, pos[j]);
				}

                box_min.setMin(min,box_min);
                box_max.setMax(max,box_max);

				dst_face.mCenter->setAdd(dst_face.mExtents[0], dst_face.mExtents[1]);
				dst_face.mCenter->mul(0.5f);

			}

            if (rebuild_face_octrees)
			{
                dst_face.destroyOctree();
				// <FS:ND> Create a debug log for octree insertions if requested.
				static LLCachedControl<bool> debugOctree(gSavedSettings,"FSCreateOctreeLog");
				bool _debugOT( debugOctree );
				if( _debugOT )
					nd::octree::debug::gOctreeDebug += 1;
				// </FS:ND>

                dst_face.createOctree();

				// <FS:ND> Reset octree log
				if( _debugOT )
					nd::octree::debug::gOctreeDebug -= 1;
				// </FS:ND>
			}
		}
	}
    mExtraDebugText = llformat("rigged %d/%d - box (%f %f %f) (%f %f %f)",
                               rigged_face_count, rigged_vert_count,
                               box_min[0], box_min[1], box_min[2],
                               box_max[0], box_max[1], box_max[2]);
}

U32 LLVOVolume::getPartitionType() const
{
	if (isHUDAttachment())
	{
		return LLViewerRegion::PARTITION_HUD;
	}
	if (isAnimatedObject() && getControlAvatar())
	{
		return LLViewerRegion::PARTITION_CONTROL_AV;
	}
	if (isAttachment())
	{
		return LLViewerRegion::PARTITION_AVATAR;
	}

	return LLViewerRegion::PARTITION_VOLUME;
}

LLVolumePartition::LLVolumePartition(LLViewerRegion* regionp)
: LLSpatialPartition(LLVOVolume::VERTEX_DATA_MASK, TRUE, regionp),
LLVolumeGeometryManager()
{
	mLODPeriod = 32;
	mDepthMask = FALSE;
	mDrawableType = LLPipeline::RENDER_TYPE_VOLUME;
	mPartitionType = LLViewerRegion::PARTITION_VOLUME;
	mSlopRatio = 0.25f;
}

LLVolumeBridge::LLVolumeBridge(LLDrawable* drawablep, LLViewerRegion* regionp)
: LLSpatialBridge(drawablep, TRUE, LLVOVolume::VERTEX_DATA_MASK, regionp),
LLVolumeGeometryManager()
{
	mDepthMask = FALSE;
	mLODPeriod = 32;
	mDrawableType = LLPipeline::RENDER_TYPE_VOLUME;
	mPartitionType = LLViewerRegion::PARTITION_BRIDGE;
	
	mSlopRatio = 0.25f;
}

LLAvatarBridge::LLAvatarBridge(LLDrawable* drawablep, LLViewerRegion* regionp)
	: LLVolumeBridge(drawablep, regionp)
{
	mDrawableType = LLPipeline::RENDER_TYPE_AVATAR;
	mPartitionType = LLViewerRegion::PARTITION_AVATAR;
}

LLControlAVBridge::LLControlAVBridge(LLDrawable* drawablep, LLViewerRegion* regionp)
	: LLVolumeBridge(drawablep, regionp)
{
	mDrawableType = LLPipeline::RENDER_TYPE_CONTROL_AV;
	mPartitionType = LLViewerRegion::PARTITION_CONTROL_AV;
}

void LLControlAVBridge::updateSpatialExtents()
{
	LL_PROFILE_ZONE_SCOPED_CATEGORY_DRAWABLE

	LLSpatialGroup* root = (LLSpatialGroup*)mOctree->getListener(0);

	bool rootWasDirty = root->isDirty();

	super::updateSpatialExtents(); // root becomes non-dirty here

	// SL-18251 "On-screen animesh characters using pelvis offset animations
	// disappear when root goes off-screen"
	//
	// Expand extents to include Control Avatar placed outside of the bounds
    LLControlAvatar* controlAvatar = getVObj() ? getVObj()->getControlAvatar() : NULL;
    if (controlAvatar
        && controlAvatar->mDrawable
        && controlAvatar->mDrawable->getEntry()
        && (rootWasDirty || controlAvatar->mPlaying))
	{
		root->expandExtents(controlAvatar->mDrawable->getSpatialExtents(), *mDrawable->getXform());
	}
}

bool can_batch_texture(LLFace* facep)
{
	if (facep->getTextureEntry()->getBumpmap())
	{ //bump maps aren't worked into texture batching yet
		return false;
	}

	// <FS:Beq> fix batching when materials disabled and alpha none/masked.
	// if (facep->getTextureEntry()->getMaterialParams().notNull())
	// { //materials don't work with texture batching yet
	// 	return false;
	// }
	const auto te = facep->getTextureEntry();
	if ( LLPipeline::sRenderDeferred && te )
	{
		auto mat = te->getMaterialParams();
		// if(mat.notNull() && (mat->getNormalID() != LLUUID::null || mat->getSpecularID() != LLUUID::null || (te->getAlpha() >0.f && te->getAlpha() < 1.f ) ) )
		if( mat.notNull() && ( !mat->isEmpty() || ( (te->getAlpha() >0.f &&  te->getAlpha() < 1.f ) && mat->getDiffuseAlphaMode() != LLMaterial::DIFFUSE_ALPHA_MODE_BLEND) ) )
		{
			// we have a materials block but we cannot batch materials.
			// however, materials blocks can and do exist due to alpha masking and those are batchable, 
			// but we further need to check in case blending is overriding the mask
			// except when the blend is 100% transparent
			return false;
		}
	}
	// </FS:Beq>

	if (facep->getTexture() && facep->getTexture()->getPrimaryFormat() == GL_ALPHA)
	{ //can't batch invisiprims
		return false;
	}

	if (facep->isState(LLFace::TEXTURE_ANIM) && facep->getVirtualSize() > MIN_TEX_ANIM_SIZE)
	{ //texture animation breaks batches
		return false;
	}
	
    if (facep->getTextureEntry()->getGLTFRenderMaterial() != nullptr)
    { // PBR materials break indexed texture batching
        return false;
    }

	return true;
}

const static U32 MAX_FACE_COUNT = 4096U;
int32_t LLVolumeGeometryManager::sInstanceCount = 0;
LLFace** LLVolumeGeometryManager::sFullbrightFaces[2] = { NULL };
LLFace** LLVolumeGeometryManager::sBumpFaces[2] = { NULL };
LLFace** LLVolumeGeometryManager::sSimpleFaces[2] = { NULL };
LLFace** LLVolumeGeometryManager::sNormFaces[2] = { NULL };
LLFace** LLVolumeGeometryManager::sSpecFaces[2] = { NULL };
LLFace** LLVolumeGeometryManager::sNormSpecFaces[2] = { NULL };
LLFace** LLVolumeGeometryManager::sPbrFaces[2] = { NULL };
LLFace** LLVolumeGeometryManager::sAlphaFaces[2] = { NULL };

LLVolumeGeometryManager::LLVolumeGeometryManager()
	: LLGeometryManager()
{
	llassert(sInstanceCount >= 0);
	if (sInstanceCount == 0)
	{
		allocateFaces(MAX_FACE_COUNT);
	}

	++sInstanceCount;
}

LLVolumeGeometryManager::~LLVolumeGeometryManager()
{
	llassert(sInstanceCount > 0);
	--sInstanceCount;

	if (sInstanceCount <= 0)
	{
		freeFaces();
		sInstanceCount = 0;
	}
}

void LLVolumeGeometryManager::allocateFaces(U32 pMaxFaceCount)
{
    for (int i = 0; i < 2; ++i)
    {
        sFullbrightFaces[i] = static_cast<LLFace**>(ll_aligned_malloc<64>(pMaxFaceCount * sizeof(LLFace*)));
        sBumpFaces[i] = static_cast<LLFace**>(ll_aligned_malloc<64>(pMaxFaceCount * sizeof(LLFace*)));
        sSimpleFaces[i] = static_cast<LLFace**>(ll_aligned_malloc<64>(pMaxFaceCount * sizeof(LLFace*)));
        sNormFaces[i] = static_cast<LLFace**>(ll_aligned_malloc<64>(pMaxFaceCount * sizeof(LLFace*)));
        sSpecFaces[i] = static_cast<LLFace**>(ll_aligned_malloc<64>(pMaxFaceCount * sizeof(LLFace*)));
        sNormSpecFaces[i] = static_cast<LLFace**>(ll_aligned_malloc<64>(pMaxFaceCount * sizeof(LLFace*)));
        sPbrFaces[i] = static_cast<LLFace**>(ll_aligned_malloc<64>(pMaxFaceCount * sizeof(LLFace*)));
        sAlphaFaces[i] = static_cast<LLFace**>(ll_aligned_malloc<64>(pMaxFaceCount * sizeof(LLFace*)));
    }
}

void LLVolumeGeometryManager::freeFaces()
{
    for (int i = 0; i < 2; ++i)
    {
        ll_aligned_free<64>(sFullbrightFaces[i]);
        ll_aligned_free<64>(sBumpFaces[i]);
        ll_aligned_free<64>(sSimpleFaces[i]);
        ll_aligned_free<64>(sNormFaces[i]);
        ll_aligned_free<64>(sSpecFaces[i]);
        ll_aligned_free<64>(sNormSpecFaces[i]);
        ll_aligned_free<64>(sPbrFaces[i]);
        ll_aligned_free<64>(sAlphaFaces[i]);

        sFullbrightFaces[i] = NULL;
        sBumpFaces[i] = NULL;
        sSimpleFaces[i] = NULL;
        sNormFaces[i] = NULL;
        sSpecFaces[i] = NULL;
        sNormSpecFaces[i] = NULL;
        sPbrFaces[i] = NULL;
        sAlphaFaces[i] = NULL;
    }
}

void LLVolumeGeometryManager::registerFace(LLSpatialGroup* group, LLFace* facep, U32 type)
{
    LL_PROFILE_ZONE_SCOPED_CATEGORY_VOLUME;
	// <FS:Ansariel> Can't do anything about it anyway - stop spamming the log
	//if (   type == LLRenderPass::PASS_ALPHA 
	//	&& facep->getTextureEntry()->getMaterialParams().notNull() 
	//	&& !facep->getVertexBuffer()->hasDataType(LLVertexBuffer::TYPE_TANGENT)
	//	&& LLViewerShaderMgr::instance()->getShaderLevel(LLViewerShaderMgr::SHADER_OBJECT) > 1)
	//{
	//	LL_WARNS_ONCE("RenderMaterials") << "Oh no! No binormals for this alpha blended face!" << LL_ENDL;
	//}
	// </FS:Ansariel>

//	bool selected = facep->getViewerObject()->isSelected();
//
//	if (selected && LLSelectMgr::getInstance()->mHideSelectedObjects)
// [RLVa:KB] - Checked: 2010-11-29 (RLVa-1.3.0c) | Modified: RLVa-1.3.0c
	const LLViewerObject* pObj = facep->getViewerObject();
	if ( (pObj->isSelected() && LLSelectMgr::getInstance()->mHideSelectedObjects) &&
		 ( (!RlvActions::isRlvEnabled()) ||
		   ( ((!pObj->isHUDAttachment()) || (!gRlvAttachmentLocks.isLockedAttachment(pObj->getRootEdit()))) &&
		     (RlvActions::canEdit(pObj)) ) ) )
// [/RVLa:KB]
	{
		return;
	}

	LL_LABEL_VERTEX_BUFFER(facep->getVertexBuffer(), LLRenderPass::lookupPassName(type));

    U32 passType = type;

    bool rigged = facep->isState(LLFace::RIGGED);

    if (rigged)
    {
        // hacky, should probably clean up -- if this face is rigged, put it in "type + 1"
        // See LLRenderPass PASS_foo enum
        passType += 1;
    }
	//add face to drawmap
	LLSpatialGroup::drawmap_elem_t& draw_vec = group->mDrawMap[passType];

	S32 idx = draw_vec.size()-1;

	bool fullbright = (type == LLRenderPass::PASS_FULLBRIGHT) ||
		(type == LLRenderPass::PASS_INVISIBLE) ||
		(type == LLRenderPass::PASS_FULLBRIGHT_ALPHA_MASK) ||
		(type == LLRenderPass::PASS_ALPHA && facep->isState(LLFace::FULLBRIGHT)) ||
		(facep->getTextureEntry()->getFullbright());
	
	if (!fullbright && 
        type != LLRenderPass::PASS_GLOW && 
        !facep->getVertexBuffer()->hasDataType(LLVertexBuffer::TYPE_NORMAL))
	{
        llassert(false);
		LL_WARNS() << "Non fullbright face has no normals!" << LL_ENDL;
		return;
	}

	const LLMatrix4* tex_mat = NULL;
	if (facep->isState(LLFace::TEXTURE_ANIM) && facep->getVirtualSize() > MIN_TEX_ANIM_SIZE)
	{
		tex_mat = facep->mTextureMatrix;	
	}

	const LLMatrix4* model_mat = NULL;

	LLDrawable* drawable = facep->getDrawable();
	
    if (rigged)
    {
        // rigged meshes ignore their model matrix
        model_mat = nullptr;
    }
	else if (drawable->isState(LLDrawable::ANIMATED_CHILD))
	{
		model_mat = &drawable->getWorldMatrix();
	}
	else if (drawable->isActive())
	{
		model_mat = &drawable->getRenderMatrix();
	}
	else
	{
		model_mat = &(drawable->getRegion()->mRenderMatrix);
	}

	//drawable->getVObj()->setDebugText(llformat("%d", drawable->isState(LLDrawable::ANIMATED_CHILD)));

	U8 bump = (type == LLRenderPass::PASS_BUMP || type == LLRenderPass::PASS_POST_BUMP) ? facep->getTextureEntry()->getBumpmap() : 0;
	U8 shiny = facep->getTextureEntry()->getShiny();
	
	LLViewerTexture* tex = facep->getTexture();

	U8 index = facep->getTextureIndex();

    LLMaterial* mat = nullptr;
    
    LLUUID mat_id;

    auto* gltf_mat = (LLFetchedGLTFMaterial*) facep->getTextureEntry()->getGLTFRenderMaterial();
    llassert(gltf_mat == nullptr || dynamic_cast<LLFetchedGLTFMaterial*>(facep->getTextureEntry()->getGLTFRenderMaterial()) != nullptr);
    if (gltf_mat != nullptr)
    {
        mat_id = gltf_mat->getHash(); // TODO: cache this hash
        if (!facep->hasMedia())
        { // no media texture, face texture will be unused
            tex = nullptr;
        }
    }
    else
    {
        mat = facep->getTextureEntry()->getMaterialParams().get();
        if (mat)
        {
            mat_id = facep->getTextureEntry()->getMaterialParams()->getHash();
        }
    }

	bool batchable = false;

	U32 shader_mask = 0xFFFFFFFF; //no shader

	if(mat && mat->isEmpty() && mat->getDiffuseAlphaMode() == LLMaterial::DIFFUSE_ALPHA_MODE_BLEND)
	{
		mat = nullptr;
	}

	if (mat)
	{
		BOOL is_alpha = (facep->getPoolType() == LLDrawPool::POOL_ALPHA) || (facep->getTextureEntry()->getColor().mV[3] < 0.999f) ? TRUE : FALSE;
		if (type == LLRenderPass::PASS_ALPHA)
		{
			shader_mask = mat->getShaderMask(LLMaterial::DIFFUSE_ALPHA_MODE_BLEND, is_alpha);
		}
		else
		{
			shader_mask = mat->getShaderMask(LLMaterial::DIFFUSE_ALPHA_MODE_DEFAULT, is_alpha);
		}
	}

	if (index < FACE_DO_NOT_BATCH_TEXTURES && idx >= 0)
	{
		if (mat || gltf_mat || draw_vec[idx]->mMaterial)
		{ //can't batch textures when materials are present (yet)
			batchable = false;
		}
		else if (index < draw_vec[idx]->mTextureList.size())
		{
			if (draw_vec[idx]->mTextureList[index].isNull())
			{
				batchable = true;
				draw_vec[idx]->mTextureList[index] = tex;
			}
			else if (draw_vec[idx]->mTextureList[index] == tex)
			{ //this face's texture index can be used with this batch
				batchable = true;
			}
		}
		else
		{ //texture list can be expanded to fit this texture index
			batchable = true;
		}
	}

    LLDrawInfo* info = idx >= 0 ? draw_vec[idx] : nullptr;

	if (info && 
		info->mVertexBuffer == facep->getVertexBuffer() &&
		info->mEnd == facep->getGeomIndex()-1 &&
		(LLPipeline::sTextureBindTest || draw_vec[idx]->mTexture == tex || batchable) &&
#if LL_DARWIN
		info->mEnd - draw_vec[idx]->mStart + facep->getGeomCount() <= (U32) gGLManager.mGLMaxVertexRange &&
		info->mCount + facep->getIndicesCount() <= (U32) gGLManager.mGLMaxIndexRange &&
#endif
		info->mMaterialID == mat_id &&
		info->mFullbright == fullbright &&
		info->mBump == bump &&
		(!mat || (info->mShiny == shiny)) && // need to break batches when a material is shared, but legacy settings are different
		info->mTextureMatrix == tex_mat &&
		info->mModelMatrix == model_mat &&
		info->mShaderMask == shader_mask &&
        info->mAvatar == facep->mAvatar &&
        info->getSkinHash() == facep->getSkinHash())
	{
		info->mCount += facep->getIndicesCount();
		info->mEnd += facep->getGeomCount();

		if (index < FACE_DO_NOT_BATCH_TEXTURES && index >= info->mTextureList.size())
		{
			info->mTextureList.resize(index+1);
			info->mTextureList[index] = tex;
		}
		info->validate();
	}
	else
	{
		U32 start = facep->getGeomIndex();
		U32 end = start + facep->getGeomCount()-1;
		U32 offset = facep->getIndicesStart();
		U32 count = facep->getIndicesCount();
		LLPointer<LLDrawInfo> draw_info = new LLDrawInfo(start,end,count,offset, tex,
			facep->getVertexBuffer(), fullbright, bump);

        info = draw_info;

		draw_vec.push_back(draw_info);
		draw_info->mTextureMatrix = tex_mat;
		draw_info->mModelMatrix = model_mat;
		
		draw_info->mBump  = bump;
		draw_info->mShiny = shiny;

		static const float alpha[4] =
		{
			0.00f,
			0.25f,
			0.5f,
			0.75f
		};
		float spec = alpha[shiny & TEM_SHINY_MASK];
		LLVector4 specColor(spec, spec, spec, spec);
		draw_info->mSpecColor = specColor;
		draw_info->mEnvIntensity = spec;
		draw_info->mSpecularMap = NULL;
		draw_info->mMaterial = mat;
        draw_info->mGLTFMaterial = gltf_mat;
		draw_info->mShaderMask = shader_mask;
        draw_info->mAvatar = facep->mAvatar;
        draw_info->mSkinInfo = facep->mSkinInfo;

        if (gltf_mat)
        {
            // just remember the material ID, render pools will reference the GLTF material
            draw_info->mMaterialID = mat_id;
        }
        else if (mat)
		{
			draw_info->mMaterialID = mat_id;

			// We have a material.  Update our draw info accordingly.
				
			if (!mat->getSpecularID().isNull())
			{
				LLVector4 specColor;
				specColor.mV[0] = mat->getSpecularLightColor().mV[0] * (1.f / 255.f);
				specColor.mV[1] = mat->getSpecularLightColor().mV[1] * (1.f / 255.f);
				specColor.mV[2] = mat->getSpecularLightColor().mV[2] * (1.f / 255.f);
				specColor.mV[3] = mat->getSpecularLightExponent() * (1.f / 255.f);
				draw_info->mSpecColor = specColor;
				draw_info->mEnvIntensity = mat->getEnvironmentIntensity() * (1.f / 255.f);
				draw_info->mSpecularMap = facep->getViewerObject()->getTESpecularMap(facep->getTEOffset());
			}

			draw_info->mAlphaMaskCutoff = mat->getAlphaMaskCutoff() * (1.f / 255.f);
			draw_info->mDiffuseAlphaMode = mat->getDiffuseAlphaMode();
			draw_info->mNormalMap = facep->getViewerObject()->getTENormalMap(facep->getTEOffset());
		}
		else 
		{
			if (type == LLRenderPass::PASS_GRASS)
			{
				draw_info->mAlphaMaskCutoff = 0.5f;
			}
			else
			{
				draw_info->mAlphaMaskCutoff = 0.33f;
			}
		}
		
		// if (type == LLRenderPass::PASS_ALPHA) // always populate the draw_info ptr
		{ //for alpha sorting
			facep->setDrawInfo(draw_info);
		}

		if (index < FACE_DO_NOT_BATCH_TEXTURES)
		{ //initialize texture list for texture batching
			draw_info->mTextureList.resize(index+1);
			draw_info->mTextureList[index] = tex;
		}
		draw_info->validate();
	}

    llassert(info->mGLTFMaterial == nullptr || (info->mVertexBuffer->getTypeMask() & LLVertexBuffer::MAP_TANGENT) != 0);
    llassert(type != LLPipeline::RENDER_TYPE_PASS_GLTF_PBR || info->mGLTFMaterial != nullptr);
    llassert(type != LLPipeline::RENDER_TYPE_PASS_GLTF_PBR_RIGGED || info->mGLTFMaterial != nullptr);
    llassert(type != LLPipeline::RENDER_TYPE_PASS_GLTF_PBR_ALPHA_MASK || info->mGLTFMaterial != nullptr);
    llassert(type != LLPipeline::RENDER_TYPE_PASS_GLTF_PBR_ALPHA_MASK_RIGGED || info->mGLTFMaterial != nullptr);
    
    llassert(type != LLRenderPass::PASS_BUMP || (info->mVertexBuffer->getTypeMask() & LLVertexBuffer::MAP_TANGENT) != 0);
    llassert(type != LLRenderPass::PASS_NORMSPEC || info->mNormalMap.notNull());
    llassert(type != LLRenderPass::PASS_SPECMAP || (info->mVertexBuffer->getTypeMask() & LLVertexBuffer::MAP_TEXCOORD2) != 0);
}

void LLVolumeGeometryManager::getGeometry(LLSpatialGroup* group)
{

}

// add a face pointer to a list of face pointers without going over MAX_COUNT faces
template<typename T>
static inline void add_face(T*** list, U32* count, T* face)
{
    if (face->isState(LLFace::RIGGED))
    {
        if (count[1] < MAX_FACE_COUNT)
        {
            face->setDrawOrderIndex(count[1]);
            list[1][count[1]++] = face;
        }
    }
    else
    {
        if (count[0] < MAX_FACE_COUNT)
        {
            face->setDrawOrderIndex(count[0]);
            list[0][count[0]++] = face;
        }
    }
}

void LLVolumeGeometryManager::rebuildGeom(LLSpatialGroup* group)
{
    LL_PROFILE_ZONE_SCOPED_CATEGORY_VOLUME;
    llassert(!gCubeSnapshot);

	if (group->changeLOD())
	{
		group->mLastUpdateDistance = group->mDistance;
	}

	group->mLastUpdateViewAngle = group->mViewAngle;

	if (!group->hasState(LLSpatialGroup::GEOM_DIRTY | LLSpatialGroup::ALPHA_DIRTY))
	{
		if (group->hasState(LLSpatialGroup::MESH_DIRTY))
		{
			rebuildMesh(group);
		}
		return;
	}

	group->mBuilt = 1.f;
	
	LLSpatialBridge* bridge = group->getSpatialPartition()->asBridge();
    LLViewerObject *vobj = NULL;
    LLVOVolume *vol_obj = NULL;

	if (bridge)
	{
        vobj = bridge->mDrawable->getVObj();
        vol_obj = dynamic_cast<LLVOVolume*>(vobj);
	}
	// <FS:Beq> option to reduce the number of complexity updates
	// if (vol_obj)
	static LLCachedControl< bool >aggressiveComplexityUpdates(gSavedSettings, "FSEnableAggressiveComplexityUpdates", false);
    if (aggressiveComplexityUpdates && vol_obj)
	// </FS:Beq>
    {
        vol_obj->updateVisualComplexity();
    }

	group->mGeometryBytes = 0;
	group->mSurfaceArea = 0;
	
	//cache object box size since it might be used for determining visibility
	const LLVector4a* bounds = group->getObjectBounds();
	group->mObjectBoxSize = bounds[1].getLength3().getF32();

	group->clearDrawMap();

    U32 fullbright_count[2] = { 0 };
	U32 bump_count[2] = { 0 };
	U32 simple_count[2] = { 0 };
	U32 alpha_count[2] = { 0 };
	U32 norm_count[2] = { 0 };
	U32 spec_count[2] = { 0 };
	U32 normspec_count[2] = { 0 };
	U32 pbr_count[2] = { 0 };

	static LLCachedControl<S32> max_vbo_size(gSavedSettings, "RenderMaxVBOSize", 512);
	static LLCachedControl<S32> max_node_size(gSavedSettings, "RenderMaxNodeSize", 65536);
	U32 max_vertices = (max_vbo_size * 1024)/LLVertexBuffer::calcVertexSize(group->getSpatialPartition()->mVertexDataMask);
	U32 max_total = (max_node_size * 1024) / LLVertexBuffer::calcVertexSize(group->getSpatialPartition()->mVertexDataMask);
	max_vertices = llmin(max_vertices, (U32) 65535);

	U32 cur_total = 0;

	bool emissive = false;

	//Determine if we've received skininfo that contains an
	//alternate bind matrix - if it does then apply the translational component
	//to the joints of the avatar.
#if 0
	bool pelvisGotSet = false;
#endif

	{
		LL_PROFILE_ZONE_NAMED_CATEGORY_VOLUME("rebuildGeom - face list");

		//get all the faces into a list
		for (LLSpatialGroup::element_iter drawable_iter = group->getDataBegin(); 
             drawable_iter != group->getDataEnd(); ++drawable_iter)
		{
			LLDrawable* drawablep = (LLDrawable*)(*drawable_iter)->getDrawable();
		
			if (!drawablep || drawablep->isDead() || drawablep->isState(LLDrawable::FORCE_INVISIBLE) )
			{
				continue;
			}
	
			LLVOVolume* vobj = drawablep->getVOVolume();
            
			if (!vobj)
			{
				continue;
			}

            // HACK -- brute force this check every time a drawable gets rebuilt
            for (S32 i = 0; i < drawablep->getNumFaces(); ++i)
            {
                vobj->updateTEMaterialTextures(i);
            }

            // apply any pending material overrides
            gGLTFMaterialList.applyQueuedOverrides(vobj);

//<FS:Beq> Stop doing stupid stuff we don;t need to.
// Moving this inside a debug enabled check
//			std::string vobj_name = llformat("Vol%p", vobj);
//</FS:Beq>

            bool is_mesh = vobj->isMesh();
            if (is_mesh)
            {
                if ((vobj->getVolume() && !vobj->getVolume()->isMeshAssetLoaded())
                    || !gMeshRepo.meshRezEnabled())
                {
                    // Waiting for asset to fetch
                    continue;
                }

                if (!vobj->getSkinInfo() && !vobj->isSkinInfoUnavaliable())
                {
                     // Waiting for skin info to fetch
                     continue;
                }
            }

			LLVolume* volume = vobj->getVolume();
			if (volume)
			{
				const LLVector3& scale = vobj->getScale();
				group->mSurfaceArea += volume->getSurfaceArea() * llmax(llmax(scale.mV[0], scale.mV[1]), scale.mV[2]);
			}
            //<FS:Beq> Stop doing stupid stuff we don;t need on the critical path
            //F32 est_tris = vobj->getEstTrianglesMax();

            vobj->updateControlAvatar();

#if 0
            std::string vobj_name = llformat("Vol%p", vobj);
            F32 est_tris = vobj->getEstTrianglesMax();

	        LL_DEBUGS("AnimatedObjectsLinkset") << vobj_name << " rebuilding, isAttachment: " << (U32) vobj->isAttachment()
	                                            << " is_mesh " << is_mesh
	                                            << " est_tris " << est_tris
	                                            << " is_animated " << vobj->isAnimatedObject()
	                                            << " can_animate " << vobj->canBeAnimatedObject() 
	                                            << " cav " << vobj->getControlAvatar() 
	                                            << " lod " << vobj->getLOD()
	                                            << " drawable rigged " << (drawablep->isState(LLDrawable::RIGGED))
	                                            << " drawable state " << drawablep->getState()
	                                            << " playing " << (U32) (vobj->getControlAvatar() ? vobj->getControlAvatar()->mPlaying : false)
	                                            << " frame " << LLFrameTimer::getFrameCount()
	                                            << LL_ENDL;
#endif
			//<FS:Beq> Pointless. We already checked this and have used it.
			//llassert_always(vobj);


			// <FS:AO> Z's protection auto-derender code
			if (enableVolumeSAPProtection())
			{
				static LLCachedControl<F32> volume_sa_thresh(gSavedSettings, "RenderVolumeSAThreshold");
				static LLCachedControl<F32> sculpt_sa_thresh(gSavedSettings, "RenderSculptSAThreshold");
				static LLCachedControl<F32> volume_sa_max_frame(gSavedSettings, "RenderVolumeSAFrameMax");
				F32 max_for_this_vol = (vobj->isSculpted()) ? sculpt_sa_thresh : volume_sa_thresh;

				if (vobj->mVolumeSurfaceArea > max_for_this_vol)
				{
					LLPipeline::sVolumeSAFrame += vobj->mVolumeSurfaceArea;
					if (LLPipeline::sVolumeSAFrame > volume_sa_max_frame)
					{
						continue;
					}
				}
			}
			// </FS:AO>

			vobj->updateTextureVirtualSize(true);
			vobj->preRebuild();

			drawablep->clearState(LLDrawable::HAS_ALPHA);

            LLVOAvatar* avatar = nullptr;
            const LLMeshSkinInfo* skinInfo = nullptr;
            if (is_mesh)
            {
                skinInfo = vobj->getSkinInfo();
            }

            if (skinInfo)
            {
                if (vobj->isAnimatedObject())
                {
                    avatar = vobj->getControlAvatar();
                }
                else
                {
                    avatar = vobj->getAvatar();
                }
            }

            if (avatar != nullptr)
            {
                avatar->addAttachmentOverridesForObject(vobj, NULL, false);
            }

            // Standard rigged mesh attachments: 
			bool rigged = !vobj->isAnimatedObject() && skinInfo && vobj->isAttachment();
            // Animated objects. Have to check for isRiggedMesh() to
            // exclude static objects in animated object linksets.
			rigged = rigged || (vobj->isAnimatedObject() && vobj->isRiggedMesh() &&
                vobj->getControlAvatar() && vobj->getControlAvatar()->mPlaying);

			bool any_rigged_face = false;

			//for each face
			for (S32 i = 0; i < drawablep->getNumFaces(); i++)
			{
				LLFace* facep = drawablep->getFace(i);
				if (!facep)
				{
					continue;
				}
#if 0
#if LL_RELEASE_WITH_DEBUG_INFO
                const LLUUID pbr_id( "49c88210-7238-2a6b-70ac-92d4f35963cf" );
                const LLUUID obj_id( vobj->getID() );
                bool is_pbr = (obj_id == pbr_id);
#else
                bool is_pbr = false;
#endif
#else
                LLGLTFMaterial *gltf_mat = facep->getTextureEntry()->getGLTFRenderMaterial();
                bool is_pbr = gltf_mat != nullptr;
#endif

				//ALWAYS null out vertex buffer on rebuild -- if the face lands in a render
				// batch, it will recover its vertex buffer reference from the spatial group
				facep->setVertexBuffer(NULL);
			
				//sum up face verts and indices
				drawablep->updateFaceSize(i);

                if (rigged)
                {
                    if (!facep->isState(LLFace::RIGGED))
                    { //completely reset vertex buffer
                        facep->clearVertexBuffer();
                    }

                    facep->setState(LLFace::RIGGED);
                    facep->mSkinInfo = (LLMeshSkinInfo*) skinInfo; // TODO -- fix ugly de-consting here
                    facep->mAvatar = avatar;
                    any_rigged_face = true;
                }
                else
                {
                    if (facep->isState(LLFace::RIGGED))
                    { 
                        //face is not rigged but used to be, remove from rigged face pool
                        LLDrawPoolAvatar* pool = (LLDrawPoolAvatar*)facep->getPool();
                        if (pool)
                        {
                            pool->removeFace(facep);
                        }
                        facep->clearState(LLFace::RIGGED);
                        facep->mAvatar = NULL;
                        facep->mSkinInfo = NULL;
                    }
                }

				if (cur_total > max_total || facep->getIndicesCount() <= 0 || facep->getGeomCount() <= 0)
				{
					facep->clearVertexBuffer();
					continue;
				}

				if (facep->hasGeometry() &&
                    (rigged ||  // <-- HACK FIXME -- getPixelArea might be incorrect for rigged objects
                        facep->getPixelArea() > FORCE_CULL_AREA)) // <-- don't render tiny faces
				{
                    cur_total += facep->getGeomCount();

					const LLTextureEntry* te = facep->getTextureEntry();
					LLViewerTexture* tex = facep->getTexture();

					// <FS:ND> More crash avoding ...
					// if (te->getGlow() > 0.f)
					if (te && te->getGlow() > 0.f)
					// </FS:ND>
					{
						emissive = true;
					}

					if (facep->isState(LLFace::TEXTURE_ANIM))
					{
						if (!vobj->mTexAnimMode)
						{
							facep->clearState(LLFace::TEXTURE_ANIM);
						}
					}

					BOOL force_simple = (facep->getPixelArea() < FORCE_SIMPLE_RENDER_AREA);
					U32 type = gPipeline.getPoolTypeFromTE(te, tex);
                    if (is_pbr && gltf_mat && gltf_mat->mAlphaMode != LLGLTFMaterial::ALPHA_MODE_BLEND)
                    {
                        type = LLDrawPool::POOL_GLTF_PBR;
                    }
                    else
					if (type != LLDrawPool::POOL_ALPHA && force_simple)
					{
						type = LLDrawPool::POOL_SIMPLE;
					}
					facep->setPoolType(type);

					if (vobj->isHUDAttachment() && !is_pbr)
					{
						facep->setState(LLFace::FULLBRIGHT);
					}

					if (vobj->mTextureAnimp && vobj->mTexAnimMode)
					{
						if (vobj->mTextureAnimp->mFace <= -1)
						{
							S32 face;
							for (face = 0; face < vobj->getNumTEs(); face++)
							{
								LLFace * facep = drawablep->getFace(face);
								if (facep)
								{
									facep->setState(LLFace::TEXTURE_ANIM);
								}
							}
						}
						else if (vobj->mTextureAnimp->mFace < vobj->getNumTEs())
						{
							LLFace * facep = drawablep->getFace(vobj->mTextureAnimp->mFace);
							if (facep)
							{
								facep->setState(LLFace::TEXTURE_ANIM);
							}
						}
					}

					if (type == LLDrawPool::POOL_ALPHA)
					{
						if (facep->canRenderAsMask())
						{ //can be treated as alpha mask
                            add_face(sSimpleFaces, simple_count, facep);
						}
						else
						{
<<<<<<< HEAD
							// <FS:ND> Even more crash avoidance ...
							//if (te->getColor().mV[3] > 0.f || te->getGlow() > 0.f)
							if (te && (te->getColor().mV[3] > 0.f || te->getGlow() > 0.f))
							// </FS:ND>
=======
                            F32 alpha;
                            if (is_pbr)
                            {
                                alpha = gltf_mat ? gltf_mat->mBaseColor.mV[3] : 1.0;
                            }
                            else
                            {
                                alpha = te->getColor().mV[3];
                            }
                            if (alpha > 0.f || te->getGlow() > 0.f)
>>>>>>> 61a04f5e
							{ //only treat as alpha in the pipeline if < 100% transparent
								drawablep->setState(LLDrawable::HAS_ALPHA);
								add_face(sAlphaFaces, alpha_count, facep);
							}
							else if (LLDrawPoolAlpha::sShowDebugAlpha ||
								(gPipeline.sRenderHighlight && !drawablep->getParent() &&
								//only root objects are highlighted with red color in this case
								drawablep->getVObj() && drawablep->getVObj()->flagScripted() &&
								(LLPipeline::getRenderScriptedBeacons() ||
								(LLPipeline::getRenderScriptedTouchBeacons() && drawablep->getVObj()->flagHandleTouch()))))
							{ //draw the transparent face for debugging purposes using a custom texture
								add_face(sAlphaFaces, alpha_count, facep);
							}
						}
					}
					else
					{
						if (drawablep->isState(LLDrawable::REBUILD_VOLUME))
						{
							facep->mLastUpdateTime = gFrameTimeSeconds;
						}

						{
							// <FS> Skip if no te entry
							if (!te)
								continue;

                            LLGLTFMaterial* gltf_mat = te->getGLTFRenderMaterial();

							if (gltf_mat != nullptr || (te->getMaterialParams().notNull()))
							{
                                if (gltf_mat != nullptr)
                                {
                                    add_face(sPbrFaces, pbr_count, facep);
                                }
                                else
                                {
                                    LLMaterial* mat = te->getMaterialParams().get();
                                    if (mat->getNormalID().notNull() || // <-- has a normal map, needs tangents
                                        (te->getBumpmap() && (te->getBumpmap() < 18))) // <-- has an emboss bump map, needs tangents
                                    {
                                        if (mat->getSpecularID().notNull())
                                        { //has normal and specular maps (needs texcoord1, texcoord2, and tangent)
                                            add_face(sNormSpecFaces, normspec_count, facep);
                                        }
                                        else
                                        { //has normal map (needs texcoord1 and tangent)
                                            add_face(sNormFaces, norm_count, facep);
                                        }
                                    }
                                    else if (mat->getSpecularID().notNull())
                                    { //has specular map but no normal map, needs texcoord2
                                        add_face(sSpecFaces, spec_count, facep);
                                    }
                                    else
                                    { //has neither specular map nor normal map, only needs texcoord0
                                        add_face(sSimpleFaces, simple_count, facep);
                                    }
                                }
							}
							else if (te->getBumpmap())
							{ //needs normal + tangent
                                add_face(sBumpFaces, bump_count, facep);
							}
							else if (te->getShiny() || !te->getFullbright())
							{ //needs normal
                                add_face(sSimpleFaces, simple_count, facep);
							}
							else 
							{ //doesn't need normal
								facep->setState(LLFace::FULLBRIGHT);
                                add_face(sFullbrightFaces, fullbright_count, facep);
							}
						}
					}
				}
				else
				{	//face has no renderable geometry
					facep->clearVertexBuffer();
				}		
			}
			
			if (any_rigged_face)
			{
				if (!drawablep->isState(LLDrawable::RIGGED))
				{
					drawablep->setState(LLDrawable::RIGGED);
                    LLDrawable* root = drawablep->getRoot();
                    if (root != drawablep)
                    {
                        root->setState(LLDrawable::RIGGED_CHILD);
                    }

					//first time this is drawable is being marked as rigged,
					// do another LoD update to use avatar bounding box
					vobj->updateLOD();
				}
			}
			else
			{
				drawablep->clearState(LLDrawable::RIGGED);
                vobj->updateRiggedVolume(false);
			}
		}
	}

	//PROCESS NON-ALPHA FACES
	U32 simple_mask = LLVertexBuffer::MAP_TEXCOORD0 | LLVertexBuffer::MAP_NORMAL | LLVertexBuffer::MAP_VERTEX | LLVertexBuffer::MAP_COLOR;
	U32 alpha_mask = simple_mask | 0x80000000; //hack to give alpha verts their own VBO
	U32 bump_mask = LLVertexBuffer::MAP_TEXCOORD0 | LLVertexBuffer::MAP_TEXCOORD1 | LLVertexBuffer::MAP_NORMAL | LLVertexBuffer::MAP_VERTEX | LLVertexBuffer::MAP_COLOR;
	U32 fullbright_mask = LLVertexBuffer::MAP_TEXCOORD0 | LLVertexBuffer::MAP_VERTEX | LLVertexBuffer::MAP_COLOR;

	U32 norm_mask = simple_mask | LLVertexBuffer::MAP_TEXCOORD1 | LLVertexBuffer::MAP_TANGENT;
	U32 normspec_mask = norm_mask | LLVertexBuffer::MAP_TEXCOORD2;
	U32 spec_mask = simple_mask | LLVertexBuffer::MAP_TEXCOORD2;

	U32 pbr_mask = LLVertexBuffer::MAP_TEXCOORD0 | LLVertexBuffer::MAP_NORMAL | LLVertexBuffer::MAP_VERTEX | LLVertexBuffer::MAP_COLOR | LLVertexBuffer::MAP_TANGENT;

	if (emissive)
	{ //emissive faces are present, include emissive byte to preserve batching
		simple_mask = simple_mask | LLVertexBuffer::MAP_EMISSIVE;
		alpha_mask = alpha_mask | LLVertexBuffer::MAP_EMISSIVE;
		bump_mask = bump_mask | LLVertexBuffer::MAP_EMISSIVE;
		fullbright_mask = fullbright_mask | LLVertexBuffer::MAP_EMISSIVE;
		norm_mask = norm_mask | LLVertexBuffer::MAP_EMISSIVE;
		normspec_mask = normspec_mask | LLVertexBuffer::MAP_EMISSIVE;
		spec_mask = spec_mask | LLVertexBuffer::MAP_EMISSIVE;
        pbr_mask = pbr_mask | LLVertexBuffer::MAP_EMISSIVE;
	}

	BOOL batch_textures = LLViewerShaderMgr::instance()->getShaderLevel(LLViewerShaderMgr::SHADER_OBJECT) > 1;

    // add extra vertex data for deferred rendering (not necessarily for batching textures)
	if (batch_textures)
	{
		bump_mask = bump_mask | LLVertexBuffer::MAP_TANGENT;
		simple_mask = simple_mask | LLVertexBuffer::MAP_TEXTURE_INDEX;
		alpha_mask = alpha_mask | LLVertexBuffer::MAP_TEXTURE_INDEX | LLVertexBuffer::MAP_TANGENT | LLVertexBuffer::MAP_TEXCOORD1 | LLVertexBuffer::MAP_TEXCOORD2;
		fullbright_mask = fullbright_mask | LLVertexBuffer::MAP_TEXTURE_INDEX;
	}

	group->mGeometryBytes = 0;

	U32 geometryBytes = 0;

    // generate render batches for static geometry
    U32 extra_mask = LLVertexBuffer::MAP_TEXTURE_INDEX;
    BOOL alpha_sort = TRUE;
    BOOL rigged = FALSE;
    for (int i = 0; i < 2; ++i) //two sets, static and rigged)
    {
        geometryBytes += genDrawInfo(group, simple_mask | extra_mask, sSimpleFaces[i], simple_count[i], FALSE, batch_textures, rigged);
        geometryBytes += genDrawInfo(group, fullbright_mask | extra_mask, sFullbrightFaces[i], fullbright_count[i], FALSE, batch_textures, rigged);
        geometryBytes += genDrawInfo(group, alpha_mask | extra_mask, sAlphaFaces[i], alpha_count[i], alpha_sort, batch_textures, rigged);
        geometryBytes += genDrawInfo(group, bump_mask | extra_mask, sBumpFaces[i], bump_count[i], FALSE, FALSE, rigged);
        geometryBytes += genDrawInfo(group, norm_mask | extra_mask, sNormFaces[i], norm_count[i], FALSE, FALSE, rigged);
        geometryBytes += genDrawInfo(group, spec_mask | extra_mask, sSpecFaces[i], spec_count[i], FALSE, FALSE, rigged);
        geometryBytes += genDrawInfo(group, normspec_mask | extra_mask, sNormSpecFaces[i], normspec_count[i], FALSE, FALSE, rigged);
        geometryBytes += genDrawInfo(group, pbr_mask | extra_mask, sPbrFaces[i], pbr_count[i], FALSE, FALSE, rigged);

        // for rigged set, add weights and disable alpha sorting (rigged items use depth buffer)
        extra_mask |= LLVertexBuffer::MAP_WEIGHT4;
        rigged = TRUE;
    }

	group->mGeometryBytes = geometryBytes;

	{
		//drawables have been rebuilt, clear rebuild status
		for (LLSpatialGroup::element_iter drawable_iter = group->getDataBegin(); drawable_iter != group->getDataEnd(); ++drawable_iter)
		{
			LLDrawable* drawablep = (LLDrawable*)(*drawable_iter)->getDrawable();
			if(drawablep)
			{
                drawablep->clearState(LLDrawable::REBUILD_ALL);
            }
        }
	}

	group->mLastUpdateTime = gFrameTimeSeconds;
	group->mBuilt = 1.f;
	group->clearState(LLSpatialGroup::GEOM_DIRTY | LLSpatialGroup::ALPHA_DIRTY);
}

void LLVolumeGeometryManager::rebuildMesh(LLSpatialGroup* group)
{
    LL_PROFILE_ZONE_SCOPED_CATEGORY_VOLUME;
	llassert(group);
	if (group && group->hasState(LLSpatialGroup::MESH_DIRTY) && !group->hasState(LLSpatialGroup::GEOM_DIRTY))
	{
		{
			LL_PROFILE_ZONE_NAMED_CATEGORY_VOLUME("rebuildMesh - gen draw info");

            group->mBuilt = 1.f;
		
			const U32 MAX_BUFFER_COUNT = 4096;
			LLVertexBuffer* locked_buffer[MAX_BUFFER_COUNT];

			U32 buffer_count = 0;

            for (LLSpatialGroup::element_iter drawable_iter = group->getDataBegin(); drawable_iter != group->getDataEnd(); ++drawable_iter)
			{
				LLDrawable* drawablep = (LLDrawable*)(*drawable_iter)->getDrawable();

				if (drawablep && !drawablep->isDead() && drawablep->isState(LLDrawable::REBUILD_ALL))
				{
					LL_PROFILE_ZONE_NAMED_CATEGORY_VOLUME("Rebuild all non-Rigged");
					LLVOVolume* vobj = drawablep->getVOVolume();

					if (!vobj) continue;

					if (vobj->isNoLOD()) continue;

					vobj->preRebuild();

					if (drawablep->isState(LLDrawable::ANIMATED_CHILD))
					{
						vobj->updateRelativeXform(true);
					}

					LLVolume* volume = vobj->getVolume();
					if (!volume) continue;
					for (S32 i = 0; i < drawablep->getNumFaces(); ++i)
					{
						LLFace* face = drawablep->getFace(i);
						if (face)
						{
							LLVertexBuffer* buff = face->getVertexBuffer();
							if (buff)
							{
                                if (!face->getGeometryVolume(*volume, // volume
                                    face->getTEOffset(),              // face_index
                                    vobj->getRelativeXform(),         // mat_vert_in
                                    vobj->getRelativeXformInvTrans(), // mat_norm_in
                                    face->getGeomIndex(),             // index_offset
                                    false,                            // force_rebuild
                                    true))                            // no_debug_assert
                                {   // Something's gone wrong with the vertex buffer accounting,
                                    // rebuild this group with no debug assert because MESH_DIRTY
                                    group->dirtyGeom();
                                    gPipeline.markRebuild(group);
                                }

                                buff->unmapBuffer();
							}
						}
					}

					if (drawablep->isState(LLDrawable::ANIMATED_CHILD))
					{
						vobj->updateRelativeXform();
					}

					drawablep->clearState(LLDrawable::REBUILD_ALL);
				}
			}

			{
				LL_PROFILE_ZONE_NAMED_CATEGORY_VOLUME("rebuildMesh - flush");
				for (LLVertexBuffer** iter = locked_buffer, ** end_iter = locked_buffer+buffer_count; iter != end_iter; ++iter)
				{
					(*iter)->unmapBuffer();
				}

				// don't forget alpha
				if(group != NULL &&
				   !group->mVertexBuffer.isNull())
				{
					group->mVertexBuffer->unmapBuffer();
				}
			}
			
			group->clearState(LLSpatialGroup::MESH_DIRTY | LLSpatialGroup::NEW_DRAWINFO);
		}
	} 
}

struct CompareBatchBreaker
{
	bool operator()(const LLFace* const& lhs, const LLFace* const& rhs)
	{
		const LLTextureEntry* lte = lhs->getTextureEntry();
		const LLTextureEntry* rte = rhs->getTextureEntry();

        if (lte->getBumpmap() != rte->getBumpmap())
		{
			return lte->getBumpmap() < rte->getBumpmap();
		}
		else if (lte->getFullbright() != rte->getFullbright())
		{
			return lte->getFullbright() < rte->getFullbright();
		}
        else if (lte->getMaterialID() != rte->getMaterialID())
        {
            return lte->getMaterialID() < rte->getMaterialID();
        }
		else if (lte->getShiny() != rte->getShiny())
		{
			return lte->getShiny() < rte->getShiny();
		}
        else if (lhs->getTexture() != rhs->getTexture())
		{
			return lhs->getTexture() < rhs->getTexture();
		}
        else 
        {
            // all else being equal, maintain consistent draw order
            return lhs->getDrawOrderIndex() < rhs->getDrawOrderIndex();
        }
	}
};

struct CompareBatchBreakerRigged
{
    bool operator()(const LLFace* const& lhs, const LLFace* const& rhs)
    {
        if (lhs->mAvatar != rhs->mAvatar)
        {
            return lhs->mAvatar < rhs->mAvatar;
        }
        else if (lhs->mSkinInfo->mHash != rhs->mSkinInfo->mHash)
        {
            return lhs->mSkinInfo->mHash < rhs->mSkinInfo->mHash;
        }
        else
        {
            // "inherit" non-rigged behavior
            CompareBatchBreaker comp;
            return comp(lhs, rhs);
        }
    }
};

U32 LLVolumeGeometryManager::genDrawInfo(LLSpatialGroup* group, U32 mask, LLFace** faces, U32 face_count, BOOL distance_sort, BOOL batch_textures, BOOL rigged)
{
    LL_PROFILE_ZONE_SCOPED_CATEGORY_VOLUME;

	U32 geometryBytes = 0;
	
	//calculate maximum number of vertices to store in a single buffer
	static LLCachedControl<S32> max_vbo_size(gSavedSettings, "RenderMaxVBOSize", 512);
	U32 max_vertices = (max_vbo_size * 1024)/LLVertexBuffer::calcVertexSize(group->getSpatialPartition()->mVertexDataMask);
	max_vertices = llmin(max_vertices, (U32) 65535);

	{
		LL_PROFILE_ZONE_NAMED_CATEGORY_VOLUME("genDrawInfo - sort");
        
        if (rigged)
        {
            if (!distance_sort) // <--- alpha "sort" rigged faces by maintaining original draw order
            {
                //sort faces by things that break batches, including avatar and mesh id
                std::sort(faces, faces + face_count, CompareBatchBreakerRigged());
            }
        }
        else if (!distance_sort)
        {
            //sort faces by things that break batches, not including avatar and mesh id
            std::sort(faces, faces + face_count, CompareBatchBreaker());
        }
		else
		{
			//sort faces by distance
			std::sort(faces, faces+face_count, LLFace::CompareDistanceGreater());
		}
	}
				
	bool hud_group = group->isHUDGroup() ;
	LLFace** face_iter = faces;
	LLFace** end_faces = faces+face_count;
	
	LLSpatialGroup::buffer_map_t buffer_map;

	LLViewerTexture* last_tex = NULL;

	S32 texture_index_channels = 1;
	
	if (gGLManager.mGLSLVersionMajor > 1 || gGLManager.mGLSLVersionMinor >= 30)
	{
		texture_index_channels = LLGLSLShader::sIndexedTextureChannels-1; //always reserve one for shiny for now just for simplicity;
	}

	if (distance_sort)
	{
		texture_index_channels = gDeferredAlphaProgram.mFeatures.mIndexedTextureChannels;
	}

	texture_index_channels = LLGLSLShader::sIndexedTextureChannels;

	bool flexi = false;

	while (face_iter != end_faces)
	{
		//pull off next face
		LLFace* facep = *face_iter;
		LLViewerTexture* tex = facep->getTexture();
        const LLTextureEntry* te = facep->getTextureEntry();
		LLMaterialPtr mat = te->getMaterialParams();
        LLMaterialID matId = te->getMaterialID();

		// if (distance_sort)
		// {
		// 	tex = NULL;
		// }

		if (last_tex != tex)
		{
			last_tex = tex;
		}

		bool bake_sunlight = LLPipeline::sBakeSunlight && facep->getDrawable()->isStatic(); 

		U32 index_count = facep->getIndicesCount();
		U32 geom_count = facep->getGeomCount();

		flexi = flexi || facep->getViewerObject()->getVolume()->isUnique();

		//sum up vertices needed for this render batch
		LLFace** i = face_iter;
		++i;
		
		const U32 MAX_TEXTURE_COUNT = 32;
		LLViewerTexture* texture_list[MAX_TEXTURE_COUNT];
		
		U32 texture_count = 0;

		{
			LL_PROFILE_ZONE_NAMED_CATEGORY_VOLUME("genDrawInfo - face size");
			if (batch_textures)
			{
				U8 cur_tex = 0;
				facep->setTextureIndex(cur_tex);
				if (texture_count < MAX_TEXTURE_COUNT)
				{
					texture_list[texture_count++] = tex;
				}

				if (can_batch_texture(facep))
				{ //populate texture_list with any textures that can be batched
				  //move i to the next unbatchable face
					while (i != end_faces)
					{
						facep = *i;
						
						if (!can_batch_texture(facep))
						{ //face is bump mapped or has an animated texture matrix -- can't 
							//batch more than 1 texture at a time
							facep->setTextureIndex(0);
							break;
						}

						if (facep->getTexture() != tex)
						{
							if (distance_sort)
							{ //textures might be out of order, see if texture exists in current batch
								bool found = false;
								for (U32 tex_idx = 0; tex_idx < texture_count; ++tex_idx)
								{
									if (facep->getTexture() == texture_list[tex_idx])
									{
										cur_tex = tex_idx;
										found = true;
										break;
									}
								}

								if (!found)
								{
									cur_tex = texture_count;
								}
							}
							else
							{
								cur_tex++;
							}

							if (cur_tex >= texture_index_channels)
							{ //cut batches when index channels are depleted
								break;
							}

							tex = facep->getTexture();

							// <FS:Beq> Quick hack test of proper batching logic
							// if (texture_count < MAX_TEXTURE_COUNT)
							// only add to the batch if this is a new texture
							if (cur_tex == texture_count && texture_count < MAX_TEXTURE_COUNT)
							// </FS:Beq>
							{
								texture_list[texture_count++] = tex;
							}
						}

						if (geom_count + facep->getGeomCount() > max_vertices)
						{ //cut batches on geom count too big
							break;
						}

						++i;

						flexi = flexi || facep->getViewerObject()->getVolume()->isUnique();

						index_count += facep->getIndicesCount();
						geom_count += facep->getGeomCount();

						facep->setTextureIndex(cur_tex);
					}
				}
				else
				{
					facep->setTextureIndex(0);
				}

				tex = texture_list[0];
			}
			else
			{
				while (i != end_faces && 
					(LLPipeline::sTextureBindTest || 
						(distance_sort || 
							((*i)->getTexture() == tex))))
				{
					facep = *i;
                    const LLTextureEntry* nextTe = facep->getTextureEntry();
                    if (nextTe->getMaterialID() != matId)
                    {
                        break;
                    }

					//face has no texture index
					facep->mDrawInfo = NULL;
					facep->setTextureIndex(FACE_DO_NOT_BATCH_TEXTURES);

					if (geom_count + facep->getGeomCount() > max_vertices)
					{ //cut batches on geom count too big
						break;
					}

					++i;
					index_count += facep->getIndicesCount();
					geom_count += facep->getGeomCount();

					flexi = flexi || facep->getViewerObject()->getVolume()->isUnique();
				}
			}
		}

		//create vertex buffer
		LLPointer<LLVertexBuffer> buffer;

		{
			LL_PROFILE_ZONE_NAMED_CATEGORY_VOLUME("genDrawInfo - allocate");
			buffer = new LLVertexBuffer(mask);
			if(!buffer->allocateBuffer(geom_count, index_count))
			{
				LL_WARNS() << "Failed to allocate group Vertex Buffer to "
					<< geom_count << " vertices and "
					<< index_count << " indices" << LL_ENDL;
				buffer = NULL;
			}
		}

		if (buffer)
		{
			geometryBytes += buffer->getSize() + buffer->getIndicesSize();
			buffer_map[mask][*face_iter].push_back(buffer);
		}

		//add face geometry

		U32 indices_index = 0;
		U16 index_offset = 0;

        while (face_iter < i)
		{
			//update face indices for new buffer
			facep = *face_iter;

			if (buffer.isNull())
			{
				// Bulk allocation failed
				facep->setVertexBuffer(buffer);
				facep->setSize(0, 0); // mark as no geometry
				++face_iter;
				continue;
			}
			facep->setIndicesIndex(indices_index);
			facep->setGeomIndex(index_offset);
			facep->setVertexBuffer(buffer);	
			
			if (batch_textures && facep->getTextureIndex() == FACE_DO_NOT_BATCH_TEXTURES)
			{
				LL_ERRS() << "Invalid texture index." << LL_ENDL;
			}
			
			{
				//for debugging, set last time face was updated vs moved
				facep->updateRebuildFlags();

				{ //copy face geometry into vertex buffer
					LLDrawable* drawablep = facep->getDrawable();
					LLVOVolume* vobj = drawablep->getVOVolume();
					LLVolume* volume = vobj->getVolume();

					if (drawablep->isState(LLDrawable::ANIMATED_CHILD))
					{
						vobj->updateRelativeXform(true);
					}

					U32 te_idx = facep->getTEOffset();

					if (!facep->getGeometryVolume(*volume, te_idx, 
						vobj->getRelativeXform(), vobj->getRelativeXformInvTrans(), index_offset,true))
					{
						LL_WARNS() << "Failed to get geometry for face!" << LL_ENDL;
					}

					if (drawablep->isState(LLDrawable::ANIMATED_CHILD))
					{
						vobj->updateRelativeXform(false);
					}
				}
			}

			index_offset += facep->getGeomCount();
			indices_index += facep->getIndicesCount();

			//append face to appropriate render batch

			BOOL force_simple = facep->getPixelArea() < FORCE_SIMPLE_RENDER_AREA;
			BOOL fullbright = facep->isState(LLFace::FULLBRIGHT);
			if ((mask & LLVertexBuffer::MAP_NORMAL) == 0)
			{ //paranoia check to make sure GL doesn't try to read non-existant normals
				fullbright = TRUE;
			}

            const LLTextureEntry* te = facep->getTextureEntry();
            LLGLTFMaterial* gltf_mat = te->getGLTFRenderMaterial();

			if (hud_group && gltf_mat == nullptr)
			{ //all hud attachments are fullbright
				fullbright = TRUE;
			}
			
			tex = facep->getTexture();

			BOOL is_alpha = (facep->getPoolType() == LLDrawPool::POOL_ALPHA) ? TRUE : FALSE;

            LLMaterial* mat = nullptr;
            bool can_be_shiny = false;

            // ignore traditional material if GLTF material is present
            if (gltf_mat == nullptr)
            {
                mat = te->getMaterialParams().get();

                can_be_shiny = true;
                if (mat)
                {
                    U8 mode = mat->getDiffuseAlphaMode();
                    can_be_shiny = mode == LLMaterial::DIFFUSE_ALPHA_MODE_NONE ||
                        mode == LLMaterial::DIFFUSE_ALPHA_MODE_EMISSIVE;
                }
            }

            F32 blinn_phong_alpha = te->getColor().mV[3];
			bool use_legacy_bump = te->getBumpmap() && (te->getBumpmap() < 18) && (!mat || mat->getNormalID().isNull());
			bool blinn_phong_opaque = blinn_phong_alpha >= 0.999f;
            bool blinn_phong_transparent = blinn_phong_alpha < 0.999f;

            if (!gltf_mat)
            {
                is_alpha = (is_alpha || blinn_phong_transparent) ? TRUE : FALSE;
            }

			if (gltf_mat || (mat && !hud_group))
			{
				bool material_pass = false;

                if (gltf_mat)
                { // all other parameters ignored if gltf material is present
                    if (gltf_mat->mAlphaMode == LLGLTFMaterial::ALPHA_MODE_BLEND)
                    {
                        registerFace(group, facep, LLRenderPass::PASS_ALPHA);
                    }
                    else if (gltf_mat->mAlphaMode == LLGLTFMaterial::ALPHA_MODE_MASK)
                    {
                        registerFace(group, facep, LLRenderPass::PASS_GLTF_PBR_ALPHA_MASK);
                    }
                    else
                    {
                        registerFace(group, facep, LLRenderPass::PASS_GLTF_PBR);
                    }
                }
                else
				// do NOT use 'fullbright' for this logic or you risk sending
				// things without normals down the materials pipeline and will
				// render poorly if not crash NORSPEC-240,314
				//
				if (te->getFullbright())
				{
					if (mat->getDiffuseAlphaMode() == LLMaterial::DIFFUSE_ALPHA_MODE_MASK)
					{
						if (blinn_phong_opaque)
						{
							registerFace(group, facep, LLRenderPass::PASS_FULLBRIGHT_ALPHA_MASK);
						}
						else
						{
							registerFace(group, facep, LLRenderPass::PASS_ALPHA);
						}
					}
					else if (is_alpha)
					{
						registerFace(group, facep, LLRenderPass::PASS_ALPHA);
					}
					else
					{
						if (mat->getEnvironmentIntensity() > 0 || te->getShiny() > 0)
						{
							material_pass = true;
						}
						else
						{
                            if (blinn_phong_opaque)
						    {
							    registerFace(group, facep, LLRenderPass::PASS_FULLBRIGHT);
                            }
                            else
                            {
                                registerFace(group, facep, LLRenderPass::PASS_ALPHA);
                            }
						}
					}
				}
				else if (blinn_phong_transparent)
				{
					registerFace(group, facep, LLRenderPass::PASS_ALPHA);
				}
				else if (use_legacy_bump)
				{
                    llassert(mask & LLVertexBuffer::MAP_TANGENT);
					// we have a material AND legacy bump settings, but no normal map
					registerFace(group, facep, LLRenderPass::PASS_BUMP);
				}
				else
				{
					material_pass = true;
				}

				if (material_pass)
				{
					static const U32 pass[] = 
					{
						LLRenderPass::PASS_MATERIAL,
						LLRenderPass::PASS_ALPHA, //LLRenderPass::PASS_MATERIAL_ALPHA,
						LLRenderPass::PASS_MATERIAL_ALPHA_MASK,
						LLRenderPass::PASS_MATERIAL_ALPHA_EMISSIVE,
						LLRenderPass::PASS_SPECMAP,
						LLRenderPass::PASS_ALPHA, //LLRenderPass::PASS_SPECMAP_BLEND,
						LLRenderPass::PASS_SPECMAP_MASK,
						LLRenderPass::PASS_SPECMAP_EMISSIVE,
						LLRenderPass::PASS_NORMMAP,
						LLRenderPass::PASS_ALPHA, //LLRenderPass::PASS_NORMMAP_BLEND,
						LLRenderPass::PASS_NORMMAP_MASK,
						LLRenderPass::PASS_NORMMAP_EMISSIVE,
						LLRenderPass::PASS_NORMSPEC,
						LLRenderPass::PASS_ALPHA, //LLRenderPass::PASS_NORMSPEC_BLEND,
						LLRenderPass::PASS_NORMSPEC_MASK,
						LLRenderPass::PASS_NORMSPEC_EMISSIVE,
					};

                    U32 alpha_mode = mat->getDiffuseAlphaMode();
                    if (!distance_sort && alpha_mode == LLMaterial::DIFFUSE_ALPHA_MODE_BLEND)
                    { // HACK - this should never happen, but sometimes we get a material that thinks it has alpha blending when it ought not
                        alpha_mode = LLMaterial::DIFFUSE_ALPHA_MODE_NONE;
                    }
                    U32 mask = mat->getShaderMask(alpha_mode, is_alpha);

                    U32 vb_mask = facep->getVertexBuffer()->getTypeMask();

                    // HACK - this should also never happen, but sometimes we get here and the material thinks it has a specmap now 
                    // even though it didn't appear to have a specmap when the face was added to the list of faces
                    if ((mask & 0x4) && !(vb_mask & LLVertexBuffer::MAP_TEXCOORD2))
                    {
                        mask &= ~0x4;
                    }

					llassert(mask < sizeof(pass)/sizeof(U32));

					mask = llmin(mask, (U32)(sizeof(pass)/sizeof(U32)-1));

                    // if this is going into alpha pool, distance sort MUST be true
                    llassert(pass[mask] == LLRenderPass::PASS_ALPHA ? distance_sort : true);
					registerFace(group, facep, pass[mask]);
				}
			}
			else if (mat)
			{
				U8 mode = mat->getDiffuseAlphaMode();

                is_alpha = (is_alpha || (mode == LLMaterial::DIFFUSE_ALPHA_MODE_BLEND));

				if (is_alpha)
				{
					mode = LLMaterial::DIFFUSE_ALPHA_MODE_BLEND;
				}

				if (mode == LLMaterial::DIFFUSE_ALPHA_MODE_MASK)
				{
					registerFace(group, facep, fullbright ? LLRenderPass::PASS_FULLBRIGHT_ALPHA_MASK : LLRenderPass::PASS_ALPHA_MASK);
				}
				else if (is_alpha )
				{
					registerFace(group, facep, LLRenderPass::PASS_ALPHA);
				}
				else if (gPipeline.shadersLoaded()
					&& te->getShiny() 
					&& can_be_shiny)
				{
					registerFace(group, facep, fullbright ? LLRenderPass::PASS_FULLBRIGHT_SHINY : LLRenderPass::PASS_SHINY);
				}
				else
				{
					registerFace(group, facep, fullbright ? LLRenderPass::PASS_FULLBRIGHT : LLRenderPass::PASS_SIMPLE);
				}
			}
			else if (is_alpha)
			{
				// can we safely treat this as an alpha mask?
				if (facep->getFaceColor().mV[3] <= 0.f)
				{ //100% transparent, don't render unless we're highlighting transparent
					LL_PROFILE_ZONE_NAMED_CATEGORY_VOLUME("facep->alpha -> invisible");
					registerFace(group, facep, LLRenderPass::PASS_ALPHA_INVISIBLE);
				}
				else if (facep->canRenderAsMask() && !hud_group)
				{
					if (te->getFullbright() || LLPipeline::sNoAlpha)
					{
						registerFace(group, facep, LLRenderPass::PASS_FULLBRIGHT_ALPHA_MASK);
					}
					else
					{
						registerFace(group, facep, LLRenderPass::PASS_ALPHA_MASK);
					}
				}
				else
				{
					registerFace(group, facep, LLRenderPass::PASS_ALPHA);
				}
			}
			else if (gPipeline.shadersLoaded()
				&& te->getShiny() 
				&& can_be_shiny)
			{ //shiny
				if (tex->getPrimaryFormat() == GL_ALPHA)
				{ //invisiprim+shiny
					registerFace(group, facep, LLRenderPass::PASS_INVISI_SHINY);
					registerFace(group, facep, LLRenderPass::PASS_INVISIBLE);
				}
				else if (!hud_group)
				{ //deferred rendering
					if (te->getFullbright())
					{ //register in post deferred fullbright shiny pass
						registerFace(group, facep, LLRenderPass::PASS_FULLBRIGHT_SHINY);
						if (te->getBumpmap())
						{ //register in post deferred bump pass
							registerFace(group, facep, LLRenderPass::PASS_POST_BUMP);
						}
					}
					else if (use_legacy_bump)
					{ //register in deferred bump pass
                        llassert(mask& LLVertexBuffer::MAP_TANGENT);
						registerFace(group, facep, LLRenderPass::PASS_BUMP);
					}
					else
					{ //register in deferred simple pass (deferred simple includes shiny)
						llassert(mask & LLVertexBuffer::MAP_NORMAL);
						registerFace(group, facep, LLRenderPass::PASS_SIMPLE);
					}
				}
				else if (fullbright)
				{	//not deferred, register in standard fullbright shiny pass					
					registerFace(group, facep, LLRenderPass::PASS_FULLBRIGHT_SHINY);
				}
				else
				{ //not deferred or fullbright, register in standard shiny pass
					registerFace(group, facep, LLRenderPass::PASS_SHINY);
				}
			}
			else
			{ //not alpha and not shiny
				if (!is_alpha && tex->getPrimaryFormat() == GL_ALPHA)
				{ //invisiprim
					registerFace(group, facep, LLRenderPass::PASS_INVISIBLE);
				}
				else if (fullbright || bake_sunlight)
				{ //fullbright
					if (mat && mat->getDiffuseAlphaMode() == LLMaterial::DIFFUSE_ALPHA_MODE_MASK)
					{
						registerFace(group, facep, LLRenderPass::PASS_FULLBRIGHT_ALPHA_MASK);
					}
					else
					{
						registerFace(group, facep, LLRenderPass::PASS_FULLBRIGHT);
					}
					if (!hud_group && use_legacy_bump)
					{ //if this is the deferred render and a bump map is present, register in post deferred bump
						registerFace(group, facep, LLRenderPass::PASS_POST_BUMP);
					}
				}
				else
				{
					if (use_legacy_bump)
					{ //non-shiny or fullbright deferred bump
                        llassert(mask& LLVertexBuffer::MAP_TANGENT);
						registerFace(group, facep, LLRenderPass::PASS_BUMP);
					}
					else
					{ //all around simple
						llassert(mask & LLVertexBuffer::MAP_NORMAL);
						if (mat && mat->getDiffuseAlphaMode() == LLMaterial::DIFFUSE_ALPHA_MODE_MASK)
						{ //material alpha mask can be respected in non-deferred
							registerFace(group, facep, LLRenderPass::PASS_ALPHA_MASK);
						}
						else
						{
							registerFace(group, facep, LLRenderPass::PASS_SIMPLE);
						}
				    }
				}
				
				
				if (!gPipeline.shadersLoaded() && 
					!is_alpha && 
					te->getShiny())
				{ //shiny as an extra pass when shaders are disabled
					registerFace(group, facep, LLRenderPass::PASS_SHINY);
				}
			}
			
			//not sure why this is here, and looks like it might cause bump mapped objects to get rendered redundantly -- davep 5/11/2010
			if (!is_alpha && hud_group)
			{
				llassert((mask & LLVertexBuffer::MAP_NORMAL) || fullbright);
				facep->setPoolType((fullbright) ? LLDrawPool::POOL_FULLBRIGHT : LLDrawPool::POOL_SIMPLE);
				
				if (!force_simple && use_legacy_bump)
				{
                    llassert(mask & LLVertexBuffer::MAP_TANGENT);
					registerFace(group, facep, LLRenderPass::PASS_BUMP);
				}
			}

			if (!is_alpha && LLPipeline::sRenderGlow && te->getGlow() > 0.f)
			{
                if (gltf_mat)
                {
                    registerFace(group, facep, LLRenderPass::PASS_GLTF_GLOW);
                }
                else
                {
                    registerFace(group, facep, LLRenderPass::PASS_GLOW);
                }
			}
						
			++face_iter;
		}

		if (buffer)
		{
			buffer->unmapBuffer();
		}
	}

	group->mBufferMap[mask].clear();
	for (LLSpatialGroup::buffer_texture_map_t::iterator i = buffer_map[mask].begin(); i != buffer_map[mask].end(); ++i)
	{
		group->mBufferMap[mask][i->first] = i->second;
	}

	return geometryBytes;
}

void LLVolumeGeometryManager::addGeometryCount(LLSpatialGroup* group, U32& vertex_count, U32& index_count)
{
    //for each drawable
    for (LLSpatialGroup::element_iter drawable_iter = group->getDataBegin(); drawable_iter != group->getDataEnd(); ++drawable_iter)
    {
        LLDrawable* drawablep = (LLDrawable*)(*drawable_iter)->getDrawable();

        if (!drawablep || drawablep->isDead())
        {
            continue;
        }
    }
}

void LLGeometryManager::addGeometryCount(LLSpatialGroup* group, U32 &vertex_count, U32 &index_count)
{	
    LL_PROFILE_ZONE_SCOPED_CATEGORY_VOLUME;

    //clear off any old faces
    mFaceList.clear();

	//for each drawable
	for (LLSpatialGroup::element_iter drawable_iter = group->getDataBegin(); drawable_iter != group->getDataEnd(); ++drawable_iter)
	{
		LLDrawable* drawablep = (LLDrawable*)(*drawable_iter)->getDrawable();
		
		if (!drawablep || drawablep->isDead())
		{
			continue;
		}
	
		//for each face
		for (S32 i = 0; i < drawablep->getNumFaces(); i++)
		{
			//sum up face verts and indices
			drawablep->updateFaceSize(i);
			LLFace* facep = drawablep->getFace(i);
			if (facep)
			{
				if (facep->hasGeometry() && facep->getPixelArea() > FORCE_CULL_AREA && 
					facep->getGeomCount() + vertex_count <= 65536)
				{
					vertex_count += facep->getGeomCount();
					index_count += facep->getIndicesCount();
				
					//remember face (for sorting)
					mFaceList.push_back(facep);
				}
				else
				{
					facep->clearVertexBuffer();
				}
			}
		}
	}
}

LLHUDPartition::LLHUDPartition(LLViewerRegion* regionp) : LLBridgePartition(regionp)
{
	mPartitionType = LLViewerRegion::PARTITION_HUD;
	mDrawableType = LLPipeline::RENDER_TYPE_HUD;
	mSlopRatio = 0.f;
	mLODPeriod = 1;
}

void LLHUDPartition::shift(const LLVector4a &offset)
{
	//HUD objects don't shift with region crossing.  That would be silly.
}<|MERGE_RESOLUTION|>--- conflicted
+++ resolved
@@ -6123,12 +6123,6 @@
 						}
 						else
 						{
-<<<<<<< HEAD
-							// <FS:ND> Even more crash avoidance ...
-							//if (te->getColor().mV[3] > 0.f || te->getGlow() > 0.f)
-							if (te && (te->getColor().mV[3] > 0.f || te->getGlow() > 0.f))
-							// </FS:ND>
-=======
                             F32 alpha;
                             if (is_pbr)
                             {
@@ -6136,10 +6130,13 @@
                             }
                             else
                             {
-                                alpha = te->getColor().mV[3];
+                                // <FS:ND> Even more crash avoidance ...
+                                //alpha = te->getColor().mV[3];
+                                alpha = te ? te->getColor().mV[3] : 1.f;
                             }
-                            if (alpha > 0.f || te->getGlow() > 0.f)
->>>>>>> 61a04f5e
+                            // <FS:ND> Even more crash avoidance ...
+                            //if (alpha > 0.f || te->getGlow() > 0.f)
+                            if (alpha > 0.f || (te && te->getGlow() > 0.f))
 							{ //only treat as alpha in the pipeline if < 100% transparent
 								drawablep->setState(LLDrawable::HAS_ALPHA);
 								add_face(sAlphaFaces, alpha_count, facep);
