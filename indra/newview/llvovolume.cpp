--- conflicted
+++ resolved
@@ -5146,11 +5146,7 @@
 
     bool rigged = facep->isState(LLFace::RIGGED);
 
-<<<<<<< HEAD
-    if (rigged && type != LLRenderPass::PASS_ALPHA)
-=======
     if (rigged)
->>>>>>> 97a10325
     {
         // hacky, should probably clean up -- if this face is rigged, put it in "type + 1"
         // See LLRenderPass PASS_foo enum
@@ -5914,25 +5910,6 @@
 
 	U32 geometryBytes = 0;
 
-<<<<<<< HEAD
-    U32 extra_mask = LLVertexBuffer::MAP_TEXTURE_INDEX;
-	geometryBytes += genDrawInfo(group, simple_mask | extra_mask, sSimpleFaces[0], simple_count[0], FALSE, batch_textures);
-	geometryBytes += genDrawInfo(group, fullbright_mask | extra_mask, sFullbrightFaces[0], fullbright_count[0], FALSE, batch_textures);
-	geometryBytes += genDrawInfo(group, alpha_mask | extra_mask, sAlphaFaces[0], alpha_count[0], TRUE, batch_textures);
-	geometryBytes += genDrawInfo(group, bump_mask | extra_mask, sBumpFaces[0], bump_count[0], FALSE, FALSE);
-	geometryBytes += genDrawInfo(group, norm_mask | extra_mask, sNormFaces[0], norm_count[0], FALSE, FALSE);
-	geometryBytes += genDrawInfo(group, spec_mask | extra_mask, sSpecFaces[0], spec_count[0], FALSE, FALSE);
-	geometryBytes += genDrawInfo(group, normspec_mask | extra_mask, sNormSpecFaces[0], normspec_count[0], FALSE, FALSE);
-
-    extra_mask |= LLVertexBuffer::MAP_WEIGHT4;
-    geometryBytes += genDrawInfo(group, simple_mask | extra_mask, sSimpleFaces[1], simple_count[1], FALSE, batch_textures, TRUE);
-    geometryBytes += genDrawInfo(group, fullbright_mask | extra_mask, sFullbrightFaces[1], fullbright_count[1], FALSE, batch_textures, TRUE);
-    geometryBytes += genDrawInfo(group, alpha_mask | extra_mask, sAlphaFaces[1], alpha_count[1], TRUE, batch_textures, TRUE);
-    geometryBytes += genDrawInfo(group, bump_mask | extra_mask, sBumpFaces[1], bump_count[1], FALSE, TRUE);
-    geometryBytes += genDrawInfo(group, norm_mask | extra_mask, sNormFaces[1], norm_count[1], FALSE, TRUE);
-    geometryBytes += genDrawInfo(group, spec_mask | extra_mask, sSpecFaces[1], spec_count[1], FALSE, TRUE);
-    geometryBytes += genDrawInfo(group, normspec_mask | extra_mask, sNormSpecFaces[1], normspec_count[1], FALSE, TRUE);
-=======
     // generate render batches for static geometry
     U32 extra_mask = LLVertexBuffer::MAP_TEXTURE_INDEX;
     BOOL alpha_sort = TRUE;
@@ -5952,7 +5929,6 @@
         alpha_sort = FALSE;
         rigged = TRUE;
     }
->>>>>>> 97a10325
 
 	group->mGeometryBytes = geometryBytes;
 
@@ -6001,14 +5977,6 @@
 			for (LLSpatialGroup::element_iter drawable_iter = group->getDataBegin(); drawable_iter != group->getDataEnd(); ++drawable_iter)
 			{
 				LLDrawable* drawablep = (LLDrawable*)(*drawable_iter)->getDrawable();
-<<<<<<< HEAD
-
-				if (drawablep && !drawablep->isDead() && drawablep->isState(LLDrawable::REBUILD_ALL) && !drawablep->isState(LLDrawable::RIGGED) )
-				{
-					LLVOVolume* vobj = drawablep->getVOVolume();
-                    if (!vobj) continue;
-
-=======
 
 				if (drawablep && !drawablep->isDead() && drawablep->isState(LLDrawable::REBUILD_ALL) && !drawablep->isState(LLDrawable::RIGGED) )
 				{
@@ -6016,7 +5984,6 @@
 					
 					if (!vobj) continue;
 					
->>>>>>> 97a10325
 					if (debugLoggingEnabled("AnimatedObjectsLinkset"))
 					{
 						if (vobj->isAnimatedObject() && vobj->isRiggedMesh())
@@ -6036,11 +6003,7 @@
 					}
 
 					LLVolume* volume = vobj->getVolume();
-<<<<<<< HEAD
-                    if (!volume) continue;
-=======
 					if (!volume) continue;
->>>>>>> 97a10325
 					for (S32 i = 0; i < drawablep->getNumFaces(); ++i)
 					{
 						LLFace* face = drawablep->getFace(i);
