--- conflicted
+++ resolved
@@ -4952,21 +4952,10 @@
 					//get drawpool of avatar with rigged face
 					LLDrawPoolAvatar* pool = get_avatar_drawpool(vobj);				
 					
-<<<<<<< HEAD
-					// FIXME should this be inside the face loop?
-					// doesn't seem to depend on any per-face state.
-					if ( pAvatarVO )
-					{
-						pAvatarVO->addAttachmentPosOverridesForObject(vobj);
-					}
-
 					// <FS:ND> need an texture entry, or we crash
 					// if (pool)
 					if (pool && facep->getTextureEntry() )
 					// </FS:ND>
-=======
-					if (pool)
->>>>>>> 6eb0bb67
 					{
 						const LLTextureEntry* te = facep->getTextureEntry();
 
