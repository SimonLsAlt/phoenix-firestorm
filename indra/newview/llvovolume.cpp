/** 
 * @file llvovolume.cpp
 * @brief LLVOVolume class implementation
 *
 * $LicenseInfo:firstyear=2001&license=viewerlgpl$
 * Second Life Viewer Source Code
 * Copyright (C) 2010, Linden Research, Inc.
 * 
 * This library is free software; you can redistribute it and/or
 * modify it under the terms of the GNU Lesser General Public
 * License as published by the Free Software Foundation;
 * version 2.1 of the License only.
 * 
 * This library is distributed in the hope that it will be useful,
 * but WITHOUT ANY WARRANTY; without even the implied warranty of
 * MERCHANTABILITY or FITNESS FOR A PARTICULAR PURPOSE.  See the GNU
 * Lesser General Public License for more details.
 * 
 * You should have received a copy of the GNU Lesser General Public
 * License along with this library; if not, write to the Free Software
 * Foundation, Inc., 51 Franklin Street, Fifth Floor, Boston, MA  02110-1301  USA
 * 
 * Linden Research, Inc., 945 Battery Street, San Francisco, CA  94111  USA
 * $/LicenseInfo$
 */

// A "volume" is a box, cylinder, sphere, or other primitive shape.

#include "llviewerprecompiledheaders.h"

#include "llvovolume.h"

#include <sstream>

#include "llviewercontrol.h"
#include "lldir.h"
#include "llflexibleobject.h"
#include "llfloatertools.h"
#include "llmaterialid.h"
#include "llmaterialtable.h"
#include "llprimitive.h"
#include "llvolume.h"
#include "llvolumeoctree.h"
#include "llvolumemgr.h"
#include "llvolumemessage.h"
#include "material_codes.h"
#include "message.h"
#include "llpluginclassmedia.h" // for code in the mediaEvent handler
#include "object_flags.h"
#include "lldrawable.h"
#include "lldrawpoolavatar.h"
#include "lldrawpoolbump.h"
#include "llface.h"
#include "llspatialpartition.h"
#include "llhudmanager.h"
#include "llflexibleobject.h"
#include "llskinningutil.h"
#include "llsky.h"
#include "lltexturefetch.h"
#include "llvector4a.h"
#include "llviewercamera.h"
#include "llviewertexturelist.h"
#include "llviewerobjectlist.h"
#include "llviewerregion.h"
#include "llviewertextureanim.h"
#include "llworld.h"
#include "llselectmgr.h"
#include "pipeline.h"
#include "llsdutil.h"
#include "llmatrix4a.h"
#include "llmediaentry.h"
#include "llmediadataclient.h"
#include "llmeshrepository.h"
#include "llnotifications.h"
#include "llnotificationsutil.h"
#include "llagent.h"
#include "llviewermediafocus.h"
#include "lldatapacker.h"
#include "llviewershadermgr.h"
#include "llvoavatar.h"
#include "llcontrolavatar.h"
#include "llvoavatarself.h"
#include "llvocache.h"
#include "llmaterialmgr.h"
#include "llanimationstates.h"
#include "llinventorytype.h"
#include "llviewerinventory.h"
#include "llcallstack.h"
#include "llsculptidsize.h"
#include "llavatarappearancedefines.h"
// [RLVa:KB] - Checked: RLVa-2.0.0
#include "rlvactions.h"
#include "rlvlocks.h"
// [/RLVa:KB]
#include "llviewernetwork.h"
#include "fsperfstats.h" // <FS:Beq> performance stats support

const F32 FORCE_SIMPLE_RENDER_AREA = 512.f;
const F32 FORCE_CULL_AREA = 8.f;
U32 JOINT_COUNT_REQUIRED_FOR_FULLRIG = 1;

BOOL gAnimateTextures = TRUE;
//extern BOOL gHideSelectedObjects;

F32 LLVOVolume::sLODFactor = 1.f;
F32	LLVOVolume::sLODSlopDistanceFactor = 0.5f; //Changing this to zero, effectively disables the LOD transition slop 
F32 LLVOVolume::sDistanceFactor = 1.0f;
S32 LLVOVolume::sNumLODChanges = 0;
S32 LLVOVolume::mRenderComplexity_last = 0;
S32 LLVOVolume::mRenderComplexity_current = 0;
LLPointer<LLObjectMediaDataClient> LLVOVolume::sObjectMediaClient = NULL;
LLPointer<LLObjectMediaNavigateClient> LLVOVolume::sObjectMediaNavigateClient = NULL;

// NaCl - Graphics crasher protection
static bool enableVolumeSAPProtection()
{
	static LLCachedControl<bool> protect(gSavedSettings, "RenderVolumeSAProtection");
	return protect;
}
// NaCl End

// Implementation class of LLMediaDataClientObject.  See llmediadataclient.h
class LLMediaDataClientObjectImpl : public LLMediaDataClientObject
{
public:
	LLMediaDataClientObjectImpl(LLVOVolume *obj, bool isNew) : mObject(obj), mNew(isNew) 
	{
		mObject->addMDCImpl();
	}
	~LLMediaDataClientObjectImpl()
	{
		mObject->removeMDCImpl();
	}
	
	virtual U8 getMediaDataCount() const 
		{ return mObject->getNumTEs(); }

	virtual LLSD getMediaDataLLSD(U8 index) const 
		{
			LLSD result;
			LLTextureEntry *te = mObject->getTE(index); 
			if (NULL != te)
			{
				llassert((te->getMediaData() != NULL) == te->hasMedia());
				if (te->getMediaData() != NULL)
				{
					result = te->getMediaData()->asLLSD();
					// XXX HACK: workaround bug in asLLSD() where whitelist is not set properly
					// See DEV-41949
					if (!result.has(LLMediaEntry::WHITELIST_KEY))
					{
						result[LLMediaEntry::WHITELIST_KEY] = LLSD::emptyArray();
					}
				}
			}
			return result;
		}
	virtual bool isCurrentMediaUrl(U8 index, const std::string &url) const
		{
			LLTextureEntry *te = mObject->getTE(index); 
			if (te)
			{
				if (te->getMediaData())
				{
					return (te->getMediaData()->getCurrentURL() == url);
				}
			}
			return url.empty();
		}

	virtual LLUUID getID() const
		{ return mObject->getID(); }

	virtual void mediaNavigateBounceBack(U8 index)
		{ mObject->mediaNavigateBounceBack(index); }
	
	virtual bool hasMedia() const
		{ return mObject->hasMedia(); }
	
	virtual void updateObjectMediaData(LLSD const &data, const std::string &version_string) 
		{ mObject->updateObjectMediaData(data, version_string); }
	
	virtual F64 getMediaInterest() const 
		{ 
			F64 interest = mObject->getTotalMediaInterest();
			if (interest < (F64)0.0)
			{
				// media interest not valid yet, try pixel area
				interest = mObject->getPixelArea();
				// HACK: force recalculation of pixel area if interest is the "magic default" of 1024.
				if (interest == 1024.f)
				{
					const_cast<LLVOVolume*>(static_cast<LLVOVolume*>(mObject))->setPixelAreaAndAngle(gAgent);
					interest = mObject->getPixelArea();
				}
			}
			return interest; 
		}
	
	virtual bool isInterestingEnough() const
		{
			return LLViewerMedia::getInstance()->isInterestingEnough(mObject, getMediaInterest());
		}

	virtual std::string getCapabilityUrl(const std::string &name) const
		{ return mObject->getRegion()->getCapability(name); }
	
	virtual bool isDead() const
		{ return mObject->isDead(); }
	
	virtual U32 getMediaVersion() const
		{ return LLTextureEntry::getVersionFromMediaVersionString(mObject->getMediaURL()); }
	
	virtual bool isNew() const
		{ return mNew; }

private:
	LLPointer<LLVOVolume> mObject;
	bool mNew;
};


LLVOVolume::LLVOVolume(const LLUUID &id, const LLPCode pcode, LLViewerRegion *regionp)
	: LLViewerObject(id, pcode, regionp),
	// NaCl - Graphics crasher protection
	  mVolumeImpl(NULL),
	  mVolumeSurfaceArea(-1.f)
	// NaCl End
{
	mTexAnimMode = 0;
	mRelativeXform.setIdentity();
	mRelativeXformInvTrans.setIdentity();

	mFaceMappingChanged = FALSE;
	mLOD = MIN_LOD;
    mLODDistance = 0.0f;
    mLODAdjustedDistance = 0.0f;
    mLODRadius = 0.0f;
	mTextureAnimp = NULL;
	mVolumeChanged = FALSE;
	mVObjRadius = LLVector3(1,1,0.5f).length();
	mNumFaces = 0;
	mLODChanged = FALSE;
	mSculptChanged = FALSE;
    mColorChanged = FALSE;
	mSpotLightPriority = 0.f;

	mMediaImplList.resize(getNumTEs());
	mLastFetchedMediaVersion = -1;
    mServerDrawableUpdateCount = 0;
	memset(&mIndexInTex, 0, sizeof(S32) * LLRender::NUM_VOLUME_TEXTURE_CHANNELS);
	mMDCImplCount = 0;
	mLastRiggingInfoLOD = -1;
	mResetDebugText = false;
	mIsLocalMesh = false;
	mIsLocalMeshUsingScale = false;
}

LLVOVolume::~LLVOVolume()
{
	delete mTextureAnimp;
	mTextureAnimp = NULL;
	delete mVolumeImpl;
	mVolumeImpl = NULL;

	if(!mMediaImplList.empty())
	{
		for(U32 i = 0 ; i < mMediaImplList.size() ; i++)
		{
			if(mMediaImplList[i].notNull())
			{
				mMediaImplList[i]->removeObject(this) ;
			}
		}
	}
}

void LLVOVolume::markDead()
{
	if (!mDead)
	{
        if (getVolume())
        {
            LLSculptIDSize::instance().rem(getVolume()->getParams().getSculptID());
        }

		if(getMDCImplCount() > 0)
		{
			LLMediaDataClientObject::ptr_t obj = new LLMediaDataClientObjectImpl(const_cast<LLVOVolume*>(this), false);
			if (sObjectMediaClient) sObjectMediaClient->removeFromQueue(obj);
			if (sObjectMediaNavigateClient) sObjectMediaNavigateClient->removeFromQueue(obj);
		}
		
		// Detach all media impls from this object
		for(U32 i = 0 ; i < mMediaImplList.size() ; i++)
		{
			removeMediaImpl(i);
		}

		if (mSculptTexture.notNull())
		{
			mSculptTexture->removeVolume(LLRender::SCULPT_TEX, this);
		}

		if (mLightTexture.notNull())
		{
			mLightTexture->removeVolume(LLRender::LIGHT_TEX, this);
		}
	}
	
	LLViewerObject::markDead();
}


// static
void LLVOVolume::initClass()
{
	// gSavedSettings better be around
	if (gSavedSettings.getBOOL("PrimMediaMasterEnabled"))
	{
		const F32 queue_timer_delay = gSavedSettings.getF32("PrimMediaRequestQueueDelay");
		const F32 retry_timer_delay = gSavedSettings.getF32("PrimMediaRetryTimerDelay");
		const U32 max_retries = gSavedSettings.getU32("PrimMediaMaxRetries");
		const U32 max_sorted_queue_size = gSavedSettings.getU32("PrimMediaMaxSortedQueueSize");
		const U32 max_round_robin_queue_size = gSavedSettings.getU32("PrimMediaMaxRoundRobinQueueSize");
		sObjectMediaClient = new LLObjectMediaDataClient(queue_timer_delay, retry_timer_delay, max_retries, 
														 max_sorted_queue_size, max_round_robin_queue_size);
		sObjectMediaNavigateClient = new LLObjectMediaNavigateClient(queue_timer_delay, retry_timer_delay, 
																	 max_retries, max_sorted_queue_size, max_round_robin_queue_size);
	}
}

// static
void LLVOVolume::cleanupClass()
{
    sObjectMediaClient = NULL;
    sObjectMediaNavigateClient = NULL;
}

U32 LLVOVolume::processUpdateMessage(LLMessageSystem *mesgsys,
										  void **user_data,
										  U32 block_num, EObjectUpdateType update_type,
										  LLDataPacker *dp)
{
	// <FS:Ansariel> Improved bad object handling
	static LLCachedControl<bool> fsEnforceStrictObjectCheck(gSavedSettings, "FSEnforceStrictObjectCheck");
	bool enfore_strict_object_check = LLGridManager::instance().isInSecondLife() && fsEnforceStrictObjectCheck;
	// </FS:Ansariel>

	// local mesh begin
	// rationale: we don't want server updates for a local object, cause the server tends to override things.
	if (mIsLocalMesh)
	{
		return 0;
	}
	// local mesh end

	LLColor4U color;
	const S32 teDirtyBits = (TEM_CHANGE_TEXTURE|TEM_CHANGE_COLOR|TEM_CHANGE_MEDIA);
    const bool previously_volume_changed = mVolumeChanged;
    const bool previously_face_mapping_changed = mFaceMappingChanged;
    const bool previously_color_changed = mColorChanged;

	// Do base class updates...
	U32 retval = LLViewerObject::processUpdateMessage(mesgsys, user_data, block_num, update_type, dp);

	LLUUID sculpt_id;
	U8 sculpt_type = 0;
	if (isSculpted())
	{
		LLSculptParams *sculpt_params = (LLSculptParams *)getParameterEntry(LLNetworkData::PARAMS_SCULPT);
		sculpt_id = sculpt_params->getSculptTexture();
		sculpt_type = sculpt_params->getSculptType();

        LL_DEBUGS("ObjectUpdate") << "uuid " << mID << " set sculpt_id " << sculpt_id << LL_ENDL;
        dumpStack("ObjectUpdateStack");
	}

	if (!dp)
	{
		if (update_type == OUT_FULL)
		{
			////////////////////////////////
			//
			// Unpack texture animation data
			//
			//

			if (mesgsys->getSizeFast(_PREHASH_ObjectData, block_num, _PREHASH_TextureAnim))
			{
				if (!mTextureAnimp)
				{
					mTextureAnimp = new LLViewerTextureAnim(this);
				}
				else
				{
					if (!(mTextureAnimp->mMode & LLTextureAnim::SMOOTH))
					{
						mTextureAnimp->reset();
					}
				}
				mTexAnimMode = 0;
				
				mTextureAnimp->unpackTAMessage(mesgsys, block_num);
			}
			else
			{
				if (mTextureAnimp)
				{
					delete mTextureAnimp;
					mTextureAnimp = NULL;

                    for (S32 i = 0; i < getNumTEs(); i++)
                    {
                        LLFace* facep = mDrawable->getFace(i);
                        if (facep && facep->mTextureMatrix)
                        {
                            // delete or reset
                            delete facep->mTextureMatrix;
                            facep->mTextureMatrix = NULL;
                        }
                    }

					gPipeline.markTextured(mDrawable);
					mFaceMappingChanged = TRUE;
					mTexAnimMode = 0;
				}
			}

			// Unpack volume data
			LLVolumeParams volume_params;
			// <FS:Beq> Extend the bogus volume error handling to the other code path
			//LLVolumeMessage::unpackVolumeParams(&volume_params, mesgsys, _PREHASH_ObjectData, block_num);
			BOOL res = LLVolumeMessage::unpackVolumeParams(&volume_params, mesgsys, _PREHASH_ObjectData, block_num);
			if (!res)
			{
				//<FS:Beq> Improved bad object handling courtesy of Drake.
				std::string region_name = "unknown region";
				if (getRegion())
				{
					region_name = getRegion()->getName();
					if (enfore_strict_object_check)
					{
						LL_WARNS() << "An invalid object (" << getID() << ") has been removed (FSEnforceStrictObjectCheck)" << LL_ENDL;
						getRegion()->addCacheMissFull(getLocalID()); // force cache skip the object
					}
				}
				LL_WARNS() << "Bogus volume parameters in object " << getID() << " @ " << getPositionRegion()
					<< " in " << region_name << LL_ENDL;
				
				if (enfore_strict_object_check)
				{
					gObjectList.killObject(this);
					return (INVALID_UPDATE);
				}
				// </FS:Beq>
			}

			volume_params.setSculptID(sculpt_id, sculpt_type);

			if (setVolume(volume_params, 0))
			{
				markForUpdate(TRUE);
			}
		}

		// Sigh, this needs to be done AFTER the volume is set as well, otherwise bad stuff happens...
		////////////////////////////
		//
		// Unpack texture entry data
		//

		S32 result = unpackTEMessage(mesgsys, _PREHASH_ObjectData, (S32) block_num);
		//<FS:Beq> Improved bad object handling courtesy of Drake.
		if (TEM_INVALID == result)
		{
			// There's something bogus in the data that we're unpacking.
			std::string region_name = "unknown region";
			if (getRegion())
			{
				region_name = getRegion()->getName();
				if (enfore_strict_object_check)
				{
					LL_WARNS() << "An invalid object (" << getID() << ") has been removed (FSEnforceStrictObjectCheck)" << LL_ENDL;
					getRegion()->addCacheMissFull(getLocalID()); // force cache skip
				}
			}

			LL_WARNS() << "Bogus TE data in object " << getID() << " @ " << getPositionRegion()
				<< " in " << region_name << LL_ENDL;
			if (enfore_strict_object_check)
			{
				gObjectList.killObject(this);
				return (INVALID_UPDATE);
			}
		}
		// </FS:Beq>
		if (result & teDirtyBits)
		{
			updateTEData();
		}
		if (result & TEM_CHANGE_MEDIA)
		{
			retval |= MEDIA_FLAGS_CHANGED;
		}
	}
	else
	{
		if (update_type != OUT_TERSE_IMPROVED)
		{
			LLVolumeParams volume_params;
			BOOL res = LLVolumeMessage::unpackVolumeParams(&volume_params, *dp);
			if (!res)
			{
				//<FS:Beq> Improved bad object handling courtesy of Drake.
				//LL_WARNS() << "Bogus volume parameters in object " << getID() << LL_ENDL;
				//LL_WARNS() << getRegion()->getOriginGlobal() << LL_ENDL;
				std::string region_name = "unknown region";
				if (getRegion())
				{
					region_name = getRegion()->getName();
					if (enfore_strict_object_check)
					{
						LL_WARNS() << "An invalid object (" << getID() << ") has been removed (FSEnforceStrictObjectCheck)" << LL_ENDL;
						getRegion()->addCacheMissFull(getLocalID()); // force cache skip the object
					}
				}
				LL_WARNS() << "Bogus volume parameters in object " << getID() << " @ " << getPositionRegion() 
							<< " in " << region_name << LL_ENDL;
				// <FS:Beq> [FIRE-16995] [CRASH] Continuous crashing upon entering 3 adjacent sims incl. Hathian, D8, Devil's Pocket
				// A bad object entry in a .slc simobject cache can result in an unreadable/unusable volume 
				// This leaves the volume in an uncertain state and can result in a crash when later code access an uninitialised pointer
				// return an INVALID_UPDATE instead
				// <FS:Beq> July 2017 Change backed out due to side effects. FIRE-16995 still an exposure. 
				// return(INVALID_UPDATE);
				// NOTE: An option here would be to correctly return the media status using "retval |= INVALID_UPDATE"
				if (enfore_strict_object_check)
				{
					gObjectList.killObject(this);
					return (INVALID_UPDATE);
				}
				// </FS:Beq>
			}

			volume_params.setSculptID(sculpt_id, sculpt_type);

			if (setVolume(volume_params, 0))
			{
				markForUpdate(TRUE);
			}
			S32 res2 = unpackTEMessage(*dp);
			if (TEM_INVALID == res2)
			{
				// There's something bogus in the data that we're unpacking.
				dp->dumpBufferToLog();
				//<FS:Beq> Improved bad object handling courtesy of Drake.
				//LL_WARNS() << "Flushing cache files" << LL_ENDL;

				//if(LLVOCache::instanceExists() && getRegion())
				//{
				//	LLVOCache::getInstance()->removeEntry(getRegion()->getHandle()) ;
				//}
				//
				//LL_WARNS() << "Bogus TE data in " << getID() << LL_ENDL;
				std::string region_name = "unknown region";
				if (getRegion())
				{
					region_name = getRegion()->getName();
					if (enfore_strict_object_check)
					{
						LL_WARNS() << "An invalid object (" << getID() << ") has been removed (FSEnforceStrictObjectCheck)" << LL_ENDL;
						getRegion()->addCacheMissFull(getLocalID()); // force cache skip
					}
				}
						
				LL_WARNS() << "Bogus TE data in object " << getID() << " @ " << getPositionRegion()
					<< " in " << region_name << LL_ENDL;
				if (enfore_strict_object_check)
				{
					gObjectList.killObject(this);
					return (INVALID_UPDATE);
				}
				// </FS:Beq>
			}
			else 
			{
				if (res2 & teDirtyBits) 
				{
					updateTEData();
				}
				if (res2 & TEM_CHANGE_MEDIA)
				{
					retval |= MEDIA_FLAGS_CHANGED;
				}
			}

			U32 value = dp->getPassFlags();

			if (value & 0x40)
			{
				if (!mTextureAnimp)
				{
					mTextureAnimp = new LLViewerTextureAnim(this);
				}
				else
				{
					if (!(mTextureAnimp->mMode & LLTextureAnim::SMOOTH))
					{
						mTextureAnimp->reset();
					}
				}
				mTexAnimMode = 0;
				mTextureAnimp->unpackTAMessage(*dp);
			}
			else if (mTextureAnimp)
			{
				delete mTextureAnimp;
				mTextureAnimp = NULL;

                for (S32 i = 0; i < getNumTEs(); i++)
                {
                    LLFace* facep = mDrawable->getFace(i);
                    if (facep && facep->mTextureMatrix)
                    {
                        // delete or reset
                        delete facep->mTextureMatrix;
                        facep->mTextureMatrix = NULL;
                    }
                }

				gPipeline.markTextured(mDrawable);
				mFaceMappingChanged = TRUE;
				mTexAnimMode = 0;
			}

			if (value & 0x400)
			{ //particle system (new)
				unpackParticleSource(*dp, mOwnerID, false);
			}
		}
		else
		{
			S32 texture_length = mesgsys->getSizeFast(_PREHASH_ObjectData, block_num, _PREHASH_TextureEntry);
			if (texture_length)
			{
				U8							tdpbuffer[1024];
				LLDataPackerBinaryBuffer	tdp(tdpbuffer, 1024);
				mesgsys->getBinaryDataFast(_PREHASH_ObjectData, _PREHASH_TextureEntry, tdpbuffer, 0, block_num, 1024);
				S32 result = unpackTEMessage(tdp);
				if (result & teDirtyBits)
				{
					updateTEData();
				}
				if (result & TEM_CHANGE_MEDIA)
				{
					retval |= MEDIA_FLAGS_CHANGED;
				}
			}
		}
	}
// <FS:CR> OpenSim returns a zero. Don't request MediaData where MOAP isn't supported
	//if (retval & (MEDIA_URL_REMOVED | MEDIA_URL_ADDED | MEDIA_URL_UPDATED | MEDIA_FLAGS_CHANGED))
	if (retval != 0 && retval & (MEDIA_URL_REMOVED | MEDIA_URL_ADDED | MEDIA_URL_UPDATED | MEDIA_FLAGS_CHANGED))
// </FS:CR>
	{
		// If only the media URL changed, and it isn't a media version URL,
		// ignore it
		if ( ! ( retval & (MEDIA_URL_ADDED | MEDIA_URL_UPDATED) &&
				 mMedia && ! mMedia->mMediaURL.empty() &&
				 ! LLTextureEntry::isMediaVersionString(mMedia->mMediaURL) ) )
		{
			// If the media changed at all, request new media data
			LL_DEBUGS("MediaOnAPrim") << "Media update: " << getID() << ": retval=" << retval << " Media URL: " <<
                ((mMedia) ?  mMedia->mMediaURL : std::string("")) << LL_ENDL;
			requestMediaDataUpdate(retval & MEDIA_FLAGS_CHANGED);
		}
        else {
            LL_INFOS("MediaOnAPrim") << "Ignoring media update for: " << getID() << " Media URL: " <<
                ((mMedia) ?  mMedia->mMediaURL : std::string("")) << LL_ENDL;
        }
	}
	// ...and clean up any media impls
	cleanUpMediaImpls();

    if ((
            (mVolumeChanged && !previously_volume_changed) ||
            (mFaceMappingChanged && !previously_face_mapping_changed) ||
            (mColorChanged && !previously_color_changed)
        )
        && !mLODChanged) {
        onDrawableUpdateFromServer();
    }

	return retval;
}

// Called when a volume, material, etc is updated by the server, possibly by a
// script. If this occurs too often for this object, mark it as active so that
// it doesn't disrupt the octree/render batches, thereby potentially causing a
// big performance penalty.
void LLVOVolume::onDrawableUpdateFromServer()
{
    constexpr U32 UPDATES_UNTIL_ACTIVE = 8;
    ++mServerDrawableUpdateCount;
    if (mDrawable && !mDrawable->isActive() && mServerDrawableUpdateCount > UPDATES_UNTIL_ACTIVE)
    {
        mDrawable->makeActive();
    }
}

void LLVOVolume::animateTextures()
{
	if (!mDead)
	{
		F32 off_s = 0.f, off_t = 0.f, scale_s = 1.f, scale_t = 1.f, rot = 0.f;
		S32 result = mTextureAnimp->animateTextures(off_s, off_t, scale_s, scale_t, rot);
	
		if (result)
		{
			if (!mTexAnimMode)
			{
				mFaceMappingChanged = TRUE;
				gPipeline.markTextured(mDrawable);
			}
			mTexAnimMode = result | mTextureAnimp->mMode;
				
			S32 start=0, end=mDrawable->getNumFaces()-1;
			if (mTextureAnimp->mFace >= 0 && mTextureAnimp->mFace <= end)
			{
				start = end = mTextureAnimp->mFace;
			}
		
			for (S32 i = start; i <= end; i++)
			{
				LLFace* facep = mDrawable->getFace(i);
				if (!facep) continue;
				if(facep->getVirtualSize() <= MIN_TEX_ANIM_SIZE && facep->mTextureMatrix) continue;

				const LLTextureEntry* te = facep->getTextureEntry();
			
				if (!te)
				{
					continue;
				}
		
				if (!(result & LLViewerTextureAnim::ROTATE))
				{
					te->getRotation(&rot);
				}
				if (!(result & LLViewerTextureAnim::TRANSLATE))
				{
					te->getOffset(&off_s,&off_t);
				}			
				if (!(result & LLViewerTextureAnim::SCALE))
				{
					te->getScale(&scale_s, &scale_t);
				}

				if (!facep->mTextureMatrix)
				{
					facep->mTextureMatrix = new LLMatrix4();
				}

				LLMatrix4& tex_mat = *facep->mTextureMatrix;
				tex_mat.setIdentity();
				LLVector3 trans ;

					trans.set(LLVector3(off_s+0.5f, off_t+0.5f, 0.f));			
					tex_mat.translate(LLVector3(-0.5f, -0.5f, 0.f));

				LLVector3 scale(scale_s, scale_t, 1.f);			
				LLQuaternion quat;
				quat.setQuat(rot, 0, 0, -1.f);
		
				tex_mat.rotate(quat);				

				LLMatrix4 mat;
				mat.initAll(scale, LLQuaternion(), LLVector3());
				tex_mat *= mat;
		
				tex_mat.translate(trans);
			}
		}
		else
		{
			if (mTexAnimMode && mTextureAnimp->mRate == 0)
			{
				U8 start, count;

				if (mTextureAnimp->mFace == -1)
				{
					start = 0;
					count = getNumTEs();
				}
				else
				{
					start = (U8) mTextureAnimp->mFace;
					count = 1;
				}

				for (S32 i = start; i < start + count; i++)
				{
					if (mTexAnimMode & LLViewerTextureAnim::TRANSLATE)
					{
						setTEOffset(i, mTextureAnimp->mOffS, mTextureAnimp->mOffT);				
					}
					if (mTexAnimMode & LLViewerTextureAnim::SCALE)
					{
						setTEScale(i, mTextureAnimp->mScaleS, mTextureAnimp->mScaleT);	
					}
					if (mTexAnimMode & LLViewerTextureAnim::ROTATE)
					{
						setTERotation(i, mTextureAnimp->mRot);
					}
				}

				gPipeline.markTextured(mDrawable);
				mFaceMappingChanged = TRUE;
				mTexAnimMode = 0;
			}
		}
	}
}

void LLVOVolume::updateTextures()
{
	const F32 TEXTURE_AREA_REFRESH_TIME = 5.f; // seconds
	if (mTextureUpdateTimer.getElapsedTimeF32() > TEXTURE_AREA_REFRESH_TIME)
	{
		updateTextureVirtualSize();

		if (mDrawable.notNull() && !isVisible() && !mDrawable->isActive())
		{ //delete vertex buffer to free up some VRAM
			LLSpatialGroup* group  = mDrawable->getSpatialGroup();
			if (group && (group->mVertexBuffer.notNull() || !group->mBufferMap.empty() || !group->mDrawMap.empty()))
			{
				group->destroyGL(true);

				//flag the group as having changed geometry so it gets a rebuild next time
				//it becomes visible
				group->setState(LLSpatialGroup::GEOM_DIRTY | LLSpatialGroup::MESH_DIRTY | LLSpatialGroup::NEW_DRAWINFO);
			}
		}


    }
}

BOOL LLVOVolume::isVisible() const 
{
	if(mDrawable.notNull() && mDrawable->isVisible())
	{
		return TRUE ;
	}

	if(isAttachment())
	{
		LLViewerObject* objp = (LLViewerObject*)getParent() ;
		while(objp && !objp->isAvatar())
		{
			objp = (LLViewerObject*)objp->getParent() ;
		}

		return objp && objp->mDrawable.notNull() && objp->mDrawable->isVisible() ;
	}

	return FALSE ;
}

void LLVOVolume::updateTextureVirtualSize(bool forced)
{
    LL_PROFILE_ZONE_SCOPED_CATEGORY_VOLUME;
	// Update the pixel area of all faces

    if (mDrawable.isNull())
    {
        return;
    }

	if(!forced)
	{
		if(!isVisible())
		{ //don't load textures for non-visible faces
			const S32 num_faces = mDrawable->getNumFaces();
			for (S32 i = 0; i < num_faces; i++)
			{
				LLFace* face = mDrawable->getFace(i);
				if (face)
				{
					face->setPixelArea(0.f); 
					face->setVirtualSize(0.f);
				}
			}

			return ;
		}

		if (!gPipeline.hasRenderType(LLPipeline::RENDER_TYPE_SIMPLE))
		{
			return;
		}
	}

	static LLCachedControl<bool> dont_load_textures(gSavedSettings,"TextureDisable", false);
		
	if (dont_load_textures || LLAppViewer::getTextureFetch()->mDebugPause) // || !mDrawable->isVisible())
	{
		return;
	}

	mTextureUpdateTimer.reset();
	
	F32 old_area = mPixelArea;
	mPixelArea = 0.f;

	const S32 num_faces = mDrawable->getNumFaces();
	F32 min_vsize=999999999.f, max_vsize=0.f;
	LLViewerCamera* camera = LLViewerCamera::getInstance();
	for (S32 i = 0; i < num_faces; i++)
	{
		LLFace* face = mDrawable->getFace(i);
		if (!face) continue;
		const LLTextureEntry *te = face->getTextureEntry();
		LLViewerTexture *imagep = face->getTexture();
		if (!imagep || !te ||			
			face->mExtents[0].equals3(face->mExtents[1]))
		{
			continue;
		}
		
		F32 vsize;
		F32 old_size = face->getVirtualSize();

		if (isHUDAttachment())
		{
			F32 area = (F32) camera->getScreenPixelArea();
			vsize = area;
			imagep->setBoostLevel(LLGLTexture::BOOST_HUD);
 			face->setPixelArea(area); // treat as full screen
			face->setVirtualSize(vsize);
		}
		else
		{
			vsize = face->getTextureVirtualSize();
		}

		mPixelArea = llmax(mPixelArea, face->getPixelArea());		

		if (face->mTextureMatrix != NULL)
		{
			if ((vsize < MIN_TEX_ANIM_SIZE && old_size > MIN_TEX_ANIM_SIZE) ||
				(vsize > MIN_TEX_ANIM_SIZE && old_size < MIN_TEX_ANIM_SIZE))
			{
				gPipeline.markRebuild(mDrawable, LLDrawable::REBUILD_TCOORD, FALSE);
			}
		}
				
		if (gPipeline.hasRenderDebugMask(LLPipeline::RENDER_DEBUG_TEXTURE_AREA))
		{
			if (vsize < min_vsize) min_vsize = vsize;
			if (vsize > max_vsize) max_vsize = vsize;
		}
		else if (gPipeline.hasRenderDebugMask(LLPipeline::RENDER_DEBUG_TEXTURE_PRIORITY))
		{
			LLViewerFetchedTexture* img = LLViewerTextureManager::staticCastToFetchedTexture(imagep) ;
			if(img)
			{
				F32 pri = img->getDecodePriority();
				pri = llmax(pri, 0.0f);
				if (pri < min_vsize) min_vsize = pri;
				if (pri > max_vsize) max_vsize = pri;
			}
		}
		else if (gPipeline.hasRenderDebugMask(LLPipeline::RENDER_DEBUG_FACE_AREA))
		{
			F32 pri = mPixelArea;
			if (pri < min_vsize) min_vsize = pri;
			if (pri > max_vsize) max_vsize = pri;
		}	
	}
	
	if (isSculpted())
	{
		LLSculptParams *sculpt_params = (LLSculptParams *)getParameterEntry(LLNetworkData::PARAMS_SCULPT);
		LLUUID id =  sculpt_params->getSculptTexture();
		
		updateSculptTexture();
		
		

		if (mSculptTexture.notNull())
		{
			mSculptTexture->setBoostLevel(llmax((S32)mSculptTexture->getBoostLevel(),
												(S32)LLGLTexture::BOOST_SCULPTED));
			mSculptTexture->setForSculpt() ;
			
			if(!mSculptTexture->isCachedRawImageReady())
			{
				S32 lod = llmin(mLOD, 3);
				F32 lodf = ((F32)(lod + 1.0f)/4.f);
				F32 tex_size = lodf * LLViewerTexture::sMaxSculptRez ;
				mSculptTexture->addTextureStats(2.f * tex_size * tex_size, FALSE);
			
				//if the sculpty very close to the view point, load first
				{				
					LLVector3 lookAt = getPositionAgent() - camera->getOrigin();
					F32 dist = lookAt.normVec() ;
					F32 cos_angle_to_view_dir = lookAt * camera->getXAxis() ;				
					mSculptTexture->setAdditionalDecodePriority(0.8f * LLFace::calcImportanceToCamera(cos_angle_to_view_dir, dist)) ;
				}
			}
	
			S32 texture_discard = mSculptTexture->getCachedRawImageLevel(); //try to match the texture
			S32 current_discard = getVolume() ? getVolume()->getSculptLevel() : -2 ;

			if (texture_discard >= 0 && //texture has some data available
				(texture_discard < current_discard || //texture has more data than last rebuild
				current_discard < 0)) //no previous rebuild
			{
				gPipeline.markRebuild(mDrawable, LLDrawable::REBUILD_VOLUME, FALSE);
				mSculptChanged = TRUE;
			}

			if (gPipeline.hasRenderDebugMask(LLPipeline::RENDER_DEBUG_SCULPTED))
			{
				setDebugText(llformat("T%d C%d V%d\n%dx%d",
										  texture_discard, current_discard, getVolume()->getSculptLevel(),
										  mSculptTexture->getHeight(), mSculptTexture->getWidth()));
			}
		}

	}

	if (getLightTextureID().notNull())
	{
		LLLightImageParams* params = (LLLightImageParams*) getParameterEntry(LLNetworkData::PARAMS_LIGHT_IMAGE);
		LLUUID id = params->getLightTexture();
		mLightTexture = LLViewerTextureManager::getFetchedTexture(id, FTT_DEFAULT, TRUE, LLGLTexture::BOOST_ALM);
		if (mLightTexture.notNull())
		{
			F32 rad = getLightRadius();
			mLightTexture->addTextureStats(gPipeline.calcPixelArea(getPositionAgent(), 
																	LLVector3(rad,rad,rad),
																	*camera));
		}	
	}
	
	if (gPipeline.hasRenderDebugMask(LLPipeline::RENDER_DEBUG_TEXTURE_AREA))
	{
		setDebugText(llformat("%.0f:%.0f", (F32) sqrt(min_vsize),(F32) sqrt(max_vsize)));
	}
 	else if (gPipeline.hasRenderDebugMask(LLPipeline::RENDER_DEBUG_TEXTURE_PRIORITY))
 	{
 		setDebugText(llformat("%.0f:%.0f", (F32) sqrt(min_vsize),(F32) sqrt(max_vsize)));
 	}
	else if (gPipeline.hasRenderDebugMask(LLPipeline::RENDER_DEBUG_FACE_AREA))
	{
		setDebugText(llformat("%.0f:%.0f", (F32) sqrt(min_vsize),(F32) sqrt(max_vsize)));
	}
	else if (gPipeline.hasRenderDebugMask(LLPipeline::RENDER_DEBUG_TEXTURE_SIZE))
	{
		// mDrawable->getNumFaces();
		std::set<LLViewerFetchedTexture*> tex_list;
		std::string output="";
		for(S32 i = 0 ; i < num_faces; i++)
		{
			LLFace* facep = mDrawable->getFace(i) ;
			if(facep)
			{						
				LLViewerFetchedTexture* tex = dynamic_cast<LLViewerFetchedTexture*>(facep->getTexture()) ;
				if(tex)
				{
					if(tex_list.find(tex) != tex_list.end())
					{
						continue ; //already displayed.
					}
					tex_list.insert(tex);
					S32 width= tex->getWidth();
					S32 height= tex->getHeight();
					output+=llformat("%dx%d\n",width,height);
				}
			}
		}
		setDebugText(output);
	}

	if (mPixelArea == 0)
	{ //flexi phasing issues make this happen
		mPixelArea = old_area;
	}
}

BOOL LLVOVolume::isActive() const
{
	return !mStatic;
}

BOOL LLVOVolume::setMaterial(const U8 material)
{
	BOOL res = LLViewerObject::setMaterial(material);
	
	return res;
}

void LLVOVolume::setTexture(const S32 face)
{
	llassert(face < getNumTEs());
	gGL.getTexUnit(0)->bind(getTEImage(face));
}

void LLVOVolume::setScale(const LLVector3 &scale, BOOL damped)
{
	if (scale != getScale())
	{
		// store local radius
		LLViewerObject::setScale(scale);

		if (mVolumeImpl)
		{
			mVolumeImpl->onSetScale(scale, damped);
		}
		
		updateRadius();

		//since drawable transforms do not include scale, changing volume scale
		//requires an immediate rebuild of volume verts.
		gPipeline.markRebuild(mDrawable, LLDrawable::REBUILD_POSITION, TRUE);
	}
}

LLFace* LLVOVolume::addFace(S32 f)
{
	const LLTextureEntry* te = getTE(f);
	LLViewerTexture* imagep = getTEImage(f);
	if ( te && te->getMaterialParams().notNull())
	{
		LLViewerTexture* normalp = getTENormalMap(f);
		LLViewerTexture* specularp = getTESpecularMap(f);
		return mDrawable->addFace(te, imagep, normalp, specularp);
	}
	return mDrawable->addFace(te, imagep);
}

LLDrawable *LLVOVolume::createDrawable(LLPipeline *pipeline)
{
	pipeline->allocDrawable(this);
		
	mDrawable->setRenderType(LLPipeline::RENDER_TYPE_VOLUME);

	S32 max_tes_to_set = getNumTEs();
	for (S32 i = 0; i < max_tes_to_set; i++)
	{
		addFace(i);
	}
	mNumFaces = max_tes_to_set;

	if (isAttachment())
	{
		mDrawable->makeActive();
	}

	if (getIsLight())
	{
		// Add it to the pipeline mLightSet
		gPipeline.setLight(mDrawable, TRUE);
	}
	
	updateRadius();
	bool force_update = true; // avoid non-alpha mDistance update being optimized away
	mDrawable->updateDistance(*LLViewerCamera::getInstance(), force_update);

	return mDrawable;
}

BOOL LLVOVolume::setVolume(const LLVolumeParams &params_in, const S32 detail, bool unique_volume)
{
    LL_PROFILE_ZONE_SCOPED_CATEGORY_VOLUME;
	LLVolumeParams volume_params = params_in;

	S32 last_lod = mVolumep.notNull() ? LLVolumeLODGroup::getVolumeDetailFromScale(mVolumep->getDetail()) : -1;
	S32 lod = mLOD;

	BOOL is404 = FALSE;
	
	if (isSculpted())
	{
		// if it's a mesh
		if ((volume_params.getSculptType() & LL_SCULPT_TYPE_MASK) == LL_SCULPT_TYPE_MESH)
		{ //meshes might not have all LODs, get the force detail to best existing LOD
			if (NO_LOD != lod)
			{
				lod = gMeshRepo.getActualMeshLOD(volume_params, lod);
				if (lod == -1)
				{
					is404 = TRUE;
					lod = 0;
				}
			}
		}
	}

	// Check if we need to change implementations
	bool is_flexible = (volume_params.getPathParams().getCurveType() == LL_PCODE_PATH_FLEXIBLE);
	if (is_flexible)
	{
		setParameterEntryInUse(LLNetworkData::PARAMS_FLEXIBLE, TRUE, false);
		if (!mVolumeImpl)
		{
			LLFlexibleObjectData* data = (LLFlexibleObjectData*)getParameterEntry(LLNetworkData::PARAMS_FLEXIBLE);
			mVolumeImpl = new LLVolumeImplFlexible(this, data);
		}
	}
	else
	{
		// Mark the parameter not in use
		setParameterEntryInUse(LLNetworkData::PARAMS_FLEXIBLE, FALSE, false);
		if (mVolumeImpl)
		{
			delete mVolumeImpl;
			mVolumeImpl = NULL;
			if (mDrawable.notNull())
			{
				// Undo the damage we did to this matrix
				mDrawable->updateXform(FALSE);
			}
		}
	}
	
	if (is404)
	{
		setIcon(LLViewerTextureManager::getFetchedTextureFromFile("icons/Inv_Mesh.png", FTT_LOCAL_FILE, TRUE, LLGLTexture::BOOST_UI));
		//render prim proxy when mesh loading attempts give up
		volume_params.setSculptID(LLUUID::null, LL_SCULPT_TYPE_NONE);

	}

	if ((LLPrimitive::setVolume(volume_params, lod, (mVolumeImpl && mVolumeImpl->isVolumeUnique()))) || mSculptChanged)
	{
		mFaceMappingChanged = TRUE;
		
		if (mVolumeImpl)
		{
			mVolumeImpl->onSetVolume(volume_params, mLOD);
		}
	
		updateSculptTexture();
		// NaCl - Graphics crasher protection
		getVolume()->calcSurfaceArea();
		// NaCl End

		if (isSculpted())
		{
			updateSculptTexture();
			// if it's a mesh
			if ((volume_params.getSculptType() & LL_SCULPT_TYPE_MASK) == LL_SCULPT_TYPE_MESH)
			{
				if (!getVolume()->isMeshAssetLoaded())
				{ 
					//load request not yet issued, request pipeline load this mesh
					LLUUID asset_id = volume_params.getSculptID();
					S32 available_lod = gMeshRepo.loadMesh(this, volume_params, lod, last_lod);
					if (available_lod != lod)
					{
						LLPrimitive::setVolume(volume_params, available_lod);
					}
				}
				
			}
			else // otherwise is sculptie
			{
				if (mSculptTexture.notNull())
				{
					sculpt();
				}
			}
		}

		static LLCachedControl<bool> use_transform_feedback(gSavedSettings, "RenderUseTransformFeedback", false);

		bool cache_in_vram = use_transform_feedback && gTransformPositionProgram.mProgramObject &&
			(!mVolumeImpl || !mVolumeImpl->isVolumeUnique());

		if (cache_in_vram)
		{ //this volume might be used as source data for a transform object, put it in vram
			LLVolume* volume = getVolume();
			for (S32 i = 0; i < volume->getNumFaces(); ++i)
			{
				const LLVolumeFace& face = volume->getVolumeFace(i);
				if (face.mVertexBuffer.notNull())
				{ //already cached
					break;
				}
				volume->genTangents(i);
				LLFace::cacheFaceInVRAM(face);
			}
		}

		return TRUE;
	}
	else if (NO_LOD == lod) 
	{
		LLSculptIDSize::instance().resetSizeSum(volume_params.getSculptID());
	}

	return FALSE;
}

void LLVOVolume::updateSculptTexture()
{
	LLPointer<LLViewerFetchedTexture> old_sculpt = mSculptTexture;

	if (isSculpted() && !isMesh())
	{
		LLSculptParams *sculpt_params = (LLSculptParams *)getParameterEntry(LLNetworkData::PARAMS_SCULPT);
		LLUUID id =  sculpt_params->getSculptTexture();
		if (id.notNull())
		{
			mSculptTexture = LLViewerTextureManager::getFetchedTexture(id, FTT_DEFAULT, TRUE, LLGLTexture::BOOST_NONE, LLViewerTexture::LOD_TEXTURE);
		}
	}
	else
	{
		mSculptTexture = NULL;
	}

	if (mSculptTexture != old_sculpt)
	{
		if (old_sculpt.notNull())
		{
			old_sculpt->removeVolume(LLRender::SCULPT_TEX, this);
		}
		if (mSculptTexture.notNull())
		{
			mSculptTexture->addVolume(LLRender::SCULPT_TEX, this);
		}
	}
	
}

void LLVOVolume::updateVisualComplexity()
{
    LLVOAvatar* avatar = getAvatarAncestor();
    if (avatar)
    {
        avatar->updateVisualComplexity();
    }
    LLVOAvatar* rigged_avatar = getAvatar();
    if(rigged_avatar && (rigged_avatar != avatar))
    {
        rigged_avatar->updateVisualComplexity();
    }
}

void LLVOVolume::notifyMeshLoaded()
{ 
	mSculptChanged = TRUE;
	gPipeline.markRebuild(mDrawable, LLDrawable::REBUILD_GEOMETRY, TRUE);

    LLVOAvatar *av = getAvatar();
    if (av && !isAnimatedObject())
    {
        av->addAttachmentOverridesForObject(this);
        av->notifyAttachmentMeshLoaded();
    }
    LLControlAvatar *cav = getControlAvatar();
    if (cav && isAnimatedObject())
    {
        cav->addAttachmentOverridesForObject(this);
        cav->notifyAttachmentMeshLoaded();
    }
    updateVisualComplexity();
}

// sculpt replaces generate() for sculpted surfaces
void LLVOVolume::sculpt()
{	
	if (mSculptTexture.notNull())
	{				
		U16 sculpt_height = 0;
		U16 sculpt_width = 0;
		S8 sculpt_components = 0;
		const U8* sculpt_data = NULL;
	
		S32 discard_level = mSculptTexture->getCachedRawImageLevel() ;
		LLImageRaw* raw_image = mSculptTexture->getCachedRawImage() ;
		
		S32 max_discard = mSculptTexture->getMaxDiscardLevel();
		if (discard_level > max_discard)
		{
			discard_level = max_discard;    // clamp to the best we can do			
		}
		if(discard_level > MAX_DISCARD_LEVEL)
		{
			return; //we think data is not ready yet.
		}

		S32 current_discard = getVolume()->getSculptLevel() ;
		if(current_discard < -2)
		{
			static S32 low_sculpty_discard_warning_count = 1;
			S32 exponent = llmax(1, llfloor( log10((F64) low_sculpty_discard_warning_count) ));
			S32 interval = pow(10.0, exponent);
			if ( low_sculpty_discard_warning_count < 10 ||
				(low_sculpty_discard_warning_count % interval) == 0)
			{	// Log first 10 time, then decreasing intervals afterwards otherwise this can flood the logs
				LL_WARNS() << "WARNING!!: Current discard for sculpty " << mSculptTexture->getID() 
					<< " at " << current_discard 
					<< " is less than -2." 
					<< " Hit this " << low_sculpty_discard_warning_count << " times"
					<< LL_ENDL;
			}
			low_sculpty_discard_warning_count++;
			
			// corrupted volume... don't update the sculpty
			return;
		}
		else if (current_discard > MAX_DISCARD_LEVEL)
		{
			static S32 high_sculpty_discard_warning_count = 1;
			S32 exponent = llmax(1, llfloor( log10((F64) high_sculpty_discard_warning_count) ));
			S32 interval = pow(10.0, exponent);
			if ( high_sculpty_discard_warning_count < 10 ||
				(high_sculpty_discard_warning_count % interval) == 0)
			{	// Log first 10 time, then decreasing intervals afterwards otherwise this can flood the logs
				LL_WARNS() << "WARNING!!: Current discard for sculpty " << mSculptTexture->getID() 
					<< " at " << current_discard 
					<< " is more than than allowed max of " << MAX_DISCARD_LEVEL
					<< ".  Hit this " << high_sculpty_discard_warning_count << " times"
					<< LL_ENDL;
			}
			high_sculpty_discard_warning_count++;

			// corrupted volume... don't update the sculpty			
			return;
		}

		if (current_discard == discard_level)  // no work to do here
			return;
		
		if(!raw_image)
		{
			llassert(discard_level < 0) ;

			sculpt_width = 0;
			sculpt_height = 0;
			sculpt_data = NULL ;

			if(LLViewerTextureManager::sTesterp)
			{
				LLViewerTextureManager::sTesterp->updateGrayTextureBinding();
			}
		}
		else
		{					
			sculpt_height = raw_image->getHeight();
			sculpt_width = raw_image->getWidth();
			sculpt_components = raw_image->getComponents();		
					   
			sculpt_data = raw_image->getData();

			if(LLViewerTextureManager::sTesterp)
			{
				mSculptTexture->updateBindStatsForTester() ;
			}
		}
		getVolume()->sculpt(sculpt_width, sculpt_height, sculpt_components, sculpt_data, discard_level, mSculptTexture->isMissingAsset());

		//notify rebuild any other VOVolumes that reference this sculpty volume
		for (S32 i = 0; i < mSculptTexture->getNumVolumes(LLRender::SCULPT_TEX); ++i)
		{
			LLVOVolume* volume = (*(mSculptTexture->getVolumeList(LLRender::SCULPT_TEX)))[i];
			if (volume != this && volume->getVolume() == getVolume())
			{
				gPipeline.markRebuild(volume->mDrawable, LLDrawable::REBUILD_GEOMETRY, FALSE);
			}
		}
	}
}

S32	LLVOVolume::computeLODDetail(F32 distance, F32 radius, F32 lod_factor)
{
	S32	cur_detail;
	if (LLPipeline::sDynamicLOD)
	{
		// We've got LOD in the profile, and in the twist.  Use radius.
		F32 tan_angle = (lod_factor*radius)/distance;
		cur_detail = LLVolumeLODGroup::getDetailFromTan(ll_round(tan_angle, 0.01f));
	}
	else
	{
		cur_detail = llclamp((S32) (sqrtf(radius)*lod_factor*4.f), 0, 3);
	}
	return cur_detail;
}

std::string get_debug_object_lod_text(LLVOVolume *rootp)
{
    std::string cam_dist_string = "";
    cam_dist_string += LLStringOps::getReadableNumber(rootp->mLODDistance) +  " ";
    std::string lod_string = llformat("%d",rootp->getLOD());
    F32 lod_radius = rootp->mLODRadius;
    S32 cam_dist_count = 0;
    LLViewerObject::const_child_list_t& child_list = rootp->getChildren();
    for (LLViewerObject::const_child_list_t::const_iterator iter = child_list.begin();
         iter != child_list.end(); ++iter)
    {
        LLViewerObject *childp = *iter;
        LLVOVolume *volp = dynamic_cast<LLVOVolume*>(childp);
        if (volp)
        {
            lod_string += llformat("%d",volp->getLOD());
            if (volp->isRiggedMesh())
            {
                // Rigged/animatable mesh. This is computed from the
                // avatar dynamic box, so value from any vol will be
                // the same.
                lod_radius = volp->mLODRadius;
            }
            if (volp->mDrawable)
            {
                if (cam_dist_count < 4)
                {
                    cam_dist_string += LLStringOps::getReadableNumber(volp->mLODDistance) +  " ";
                    cam_dist_count++;
                }
            }
        }
    }
    std::string result = llformat("lod_radius %s dists %s lods %s",
                                  LLStringOps::getReadableNumber(lod_radius).c_str(),
                                  cam_dist_string.c_str(),
                                  lod_string.c_str());
    return result;
}

BOOL LLVOVolume::calcLOD()
{
	if (mDrawable.isNull())
	{
		return FALSE;
	}

	S32 cur_detail = 0;
	
	F32 radius;
	F32 distance;
	F32 lod_factor = LLVOVolume::sLODFactor;

	if (mDrawable->isState(LLDrawable::RIGGED))
	{
		LLVOAvatar* avatar = getAvatar(); 
		
		// Not sure how this can really happen, but alas it does. Better exit here than crashing.
		if( !avatar || !avatar->mDrawable )
		{
			return FALSE;
		}

		distance = avatar->mDrawable->mDistanceWRTCamera;


        if (avatar->isControlAvatar())
        {
            // MAINT-7926 Handle volumes in an animated object as a special case
            const LLVector3* box = avatar->getLastAnimExtents();
            LLVector3 diag = box[1] - box[0];
            radius = diag.magVec() * 0.5f;
            LL_DEBUGS("DynamicBox") << avatar->getFullname() << " diag " << diag << " radius " << radius << LL_ENDL;
        }
        else
        {
            // Volume in a rigged mesh attached to a regular avatar.
            // Note this isn't really a radius, so distance calcs are off by factor of 2
            //radius = avatar->getBinRadius();
            // SL-937: add dynamic box handling for rigged mesh on regular avatars.
            const LLVector3* box = avatar->getLastAnimExtents();
            LLVector3 diag = box[1] - box[0];
            radius = diag.magVec(); // preserve old BinRadius behavior - 2x off
            LL_DEBUGS("DynamicBox") << avatar->getFullname() << " diag " << diag << " radius " << radius << LL_ENDL;
        }
        if (distance <= 0.f || radius <= 0.f)
        {
            LL_DEBUGS("DynamicBox","CalcLOD") << "avatar distance/radius uninitialized, skipping" << LL_ENDL;
            return FALSE;
        }
	}
	else
	{
		distance = mDrawable->mDistanceWRTCamera;
		radius = getVolume() ? getVolume()->mLODScaleBias.scaledVec(getScale()).length() : getScale().length();
        if (distance <= 0.f || radius <= 0.f)
        {
            LL_DEBUGS("DynamicBox","CalcLOD") << "non-avatar distance/radius uninitialized, skipping" << LL_ENDL;
            return FALSE;
        }
	}
	
	//hold onto unmodified distance for debugging
	//F32 debug_distance = distance;

    mLODDistance = distance;
    mLODRadius = radius;

    static LLCachedControl<bool> debug_lods(gSavedSettings, "DebugObjectLODs", false);
    if (debug_lods)
    {
        if (getAvatar() && isRootEdit())
        {
            std::string debug_object_text = get_debug_object_lod_text(this);
            setDebugText(debug_object_text);
            mResetDebugText = true;
        }
    }
    else
    {
        if (mResetDebugText)
        {
            restoreHudText();
            mResetDebugText = false;
        }
    }

    distance *= sDistanceFactor;

	F32 rampDist = LLVOVolume::sLODFactor * 2;
	
	if (distance < rampDist)
	{
		// Boost LOD when you're REALLY close
		distance *= 1.0f/rampDist;
		distance *= distance;
		distance *= rampDist;
	}
	

	distance *= F_PI/3.f;

	static LLCachedControl<bool> ignore_fov_zoom(gSavedSettings,"IgnoreFOVZoomForLODs");
	if(!ignore_fov_zoom)
	{
		lod_factor *= DEFAULT_FIELD_OF_VIEW / LLViewerCamera::getInstance()->getDefaultFOV();
	}

    mLODAdjustedDistance = distance;

    if (isHUDAttachment())
    {
        // HUDs always show at highest detail
        cur_detail = 3;
    }
    else
    {
        cur_detail = computeLODDetail(ll_round(distance, 0.01f), ll_round(radius, 0.01f), lod_factor);
    }

    if (gPipeline.hasRenderDebugMask(LLPipeline::RENDER_DEBUG_TRIANGLE_COUNT) && mDrawable->getFace(0))
    {
        if (isRootEdit())
        {
            S32 total_tris = recursiveGetTriangleCount();
            S32 est_max_tris = recursiveGetEstTrianglesMax();
            setDebugText(llformat("TRIS SHOWN %d EST %d", total_tris, est_max_tris));
        }
    }
	// <FS> FIRE-20191 / STORM-2139 Render Metadata->LOD Info is broken on all "recent" viewer versions
	//if (gPipeline.hasRenderDebugMask(LLPipeline::RENDER_DEBUG_LOD_INFO) &&
	//	mDrawable->getFace(0))
	//{
        //// This is a debug display for LODs. Please don't put the texture index here.
        //setDebugText(llformat("%d", cur_detail));
	//}
	if (gPipeline.hasRenderDebugMask(LLPipeline::RENDER_DEBUG_LOD_INFO))
	{
		// New LOD_INFO debug setting. Shows Distance to object the Biased Radius and the visual Radius
		setDebugText(llformat("Dist=%.2f:\nBiasedR=%.2f\nVisualR=%.2f\nLOD=%d", distance, radius, getScale().length(), cur_detail));
	}
	// </FS>

	if (cur_detail != mLOD)
	{
        LL_DEBUGS("DynamicBox","CalcLOD") << "new LOD " << cur_detail << " change from " << mLOD 
                             << " distance " << distance << " radius " << radius << " rampDist " << rampDist
                             << " drawable rigged? " << (mDrawable ? (S32) mDrawable->isState(LLDrawable::RIGGED) : (S32) -1)
							 << " mRiggedVolume " << (void*)getRiggedVolume()
                             << " distanceWRTCamera " << (mDrawable ? mDrawable->mDistanceWRTCamera : -1.f)
                             << LL_ENDL;
        
		mAppAngle = ll_round((F32) atan2( mDrawable->getRadius(), mDrawable->mDistanceWRTCamera) * RAD_TO_DEG, 0.01f);
		mLOD = cur_detail;		

        return TRUE;
	}

	return FALSE;
}

//<FS:Beq> FIRE-21445
void LLVOVolume::forceLOD(S32 lod)
{
	mLOD = lod;
	gPipeline.markRebuild(mDrawable, LLDrawable::REBUILD_VOLUME, FALSE);
	mLODChanged = true;
}
//</FS:Beq>

BOOL LLVOVolume::updateLOD()
{
	if (mDrawable.isNull())
	{
		return FALSE;
	}
	
	BOOL lod_changed = FALSE;

	if (!LLSculptIDSize::instance().isUnloaded(getVolume()->getParams().getSculptID())) 
	{
		lod_changed = calcLOD();
	}
	else
	{
		return FALSE;
	}

	if (lod_changed)
	{
		//<FS:Beq> avoid unfortunate sleep during trylock by static check
		//if(debugLoggingEnabled("AnimatedObjectsLinkset"))
		static auto debug_logging_on = debugLoggingEnabled("AnimatedObjectsLinkset");
        if (debug_logging_on)
		//</FS:Beq>
        {
            if (isAnimatedObject() && isRiggedMesh())
            {
                std::string vobj_name = llformat("Vol%p", this);
                F32 est_tris = getEstTrianglesMax();
                LL_DEBUGS("AnimatedObjectsLinkset") << vobj_name << " updateLOD to " << getLOD() << ", tris " << est_tris << LL_ENDL; 
            }
        }

		gPipeline.markRebuild(mDrawable, LLDrawable::REBUILD_VOLUME, FALSE);
		mLODChanged = TRUE;
	}
	else
	{
		F32 new_radius = getBinRadius();
		F32 old_radius = mDrawable->getBinRadius();
		if (new_radius < old_radius * 0.9f || new_radius > old_radius*1.1f)
		{
			gPipeline.markPartitionMove(mDrawable);
		}
	}

	lod_changed = lod_changed || LLViewerObject::updateLOD();
	
	return lod_changed;
}

BOOL LLVOVolume::setDrawableParent(LLDrawable* parentp)
{
	if (!LLViewerObject::setDrawableParent(parentp))
	{
		// no change in drawable parent
		return FALSE;
	}

	if (!mDrawable->isRoot())
	{
		// rebuild vertices in parent relative space
		gPipeline.markRebuild(mDrawable, LLDrawable::REBUILD_VOLUME, TRUE);

		if (mDrawable->isActive() && !parentp->isActive())
		{
			parentp->makeActive();
		}
		else if (mDrawable->isStatic() && parentp->isActive())
		{
			mDrawable->makeActive();
		}
	}
	
	return TRUE;
}

void LLVOVolume::updateFaceFlags()
{
	// There's no guarantee that getVolume()->getNumFaces() == mDrawable->getNumFaces()
	for (S32 i = 0; i < getVolume()->getNumFaces() && i < mDrawable->getNumFaces(); i++)
	{
		// <FS:ND> There's no guarantee that getVolume()->getNumFaces() == mDrawable->getNumFaces()
		if( mDrawable->getNumFaces() <= i || getNumTEs() <= i )
			return;
		// </FS:ND>

		LLFace *face = mDrawable->getFace(i);
		if (face)
		{
			BOOL fullbright = getTEref(i).getFullbright();
			face->clearState(LLFace::FULLBRIGHT | LLFace::HUD_RENDER | LLFace::LIGHT);

			if (fullbright || (mMaterial == LL_MCODE_LIGHT))
			{
				face->setState(LLFace::FULLBRIGHT);
			}
			if (mDrawable->isLight())
			{
				face->setState(LLFace::LIGHT);
			}
			if (isHUDAttachment())
			{
				face->setState(LLFace::HUD_RENDER);
			}
		}
	}
}

BOOL LLVOVolume::setParent(LLViewerObject* parent)
{
	BOOL ret = FALSE ;
    LLViewerObject *old_parent = (LLViewerObject*) getParent();
	if (parent != old_parent)
	{
		ret = LLViewerObject::setParent(parent);
		if (ret && mDrawable)
		{
			gPipeline.markMoved(mDrawable);
			gPipeline.markRebuild(mDrawable, LLDrawable::REBUILD_VOLUME, TRUE);
		}
        onReparent(old_parent, parent);
	}

	return ret ;
}

// NOTE: regenFaces() MUST be followed by genTriangles()!
void LLVOVolume::regenFaces()
{
    LL_PROFILE_ZONE_SCOPED_CATEGORY_VOLUME;
	// remove existing faces
	BOOL count_changed = mNumFaces != getNumTEs();
	
	if (count_changed)
	{
		deleteFaces();		
		// add new faces
		mNumFaces = getNumTEs();
	}
		
	for (S32 i = 0; i < mNumFaces; i++)
	{
		LLFace* facep = count_changed ? addFace(i) : mDrawable->getFace(i);
		if (!facep) continue;

		facep->setTEOffset(i);
		facep->setTexture(getTEImage(i));
		if (facep->getTextureEntry()->getMaterialParams().notNull())
		{
			facep->setNormalMap(getTENormalMap(i));
			facep->setSpecularMap(getTESpecularMap(i));
		}
		facep->setViewerObject(this);
		
		// If the face had media on it, this will have broken the link between the LLViewerMediaTexture and the face.
		// Re-establish the link.
		if((int)mMediaImplList.size() > i)
		{
			if(mMediaImplList[i])
			{
				LLViewerMediaTexture* media_tex = LLViewerTextureManager::findMediaTexture(mMediaImplList[i]->getMediaTextureID()) ;
				if(media_tex)
				{
					media_tex->addMediaToFace(facep) ;
				}
			}
		}
	}
	
	if (!count_changed)
	{
		updateFaceFlags();
	}
}

BOOL LLVOVolume::genBBoxes(BOOL force_global, BOOL should_update_octree_bounds)
{
    LL_PROFILE_ZONE_SCOPED;
    BOOL res = TRUE;

    LLVector4a min, max;

    min.clear();
    max.clear();

    BOOL rebuild = mDrawable->isState(LLDrawable::REBUILD_VOLUME | LLDrawable::REBUILD_POSITION | LLDrawable::REBUILD_RIGGED);

    if (getRiggedVolume())
    {
        // MAINT-8264 - better to use the existing call in calling
        // func LLVOVolume::updateGeometry() if we can detect when
        // updates needed, set REBUILD_RIGGED accordingly.

        // Without the flag, this will remove unused rigged volumes, which we are not currently very aggressive about.
        updateRiggedVolume(false);
    }

    LLVolume* volume = mRiggedVolume;
    if (!volume)
    {
        volume = getVolume();
    }

    bool any_valid_boxes = false;

    if (getRiggedVolume())
    {
        LL_DEBUGS("RiggedBox") << "rebuilding box, volume face count " << getVolume()->getNumVolumeFaces() << " drawable face count " << mDrawable->getNumFaces() << LL_ENDL;
    }

    // There's no guarantee that getVolume()->getNumFaces() == mDrawable->getNumFaces()
    for (S32 i = 0;
        i < getVolume()->getNumVolumeFaces() && i < mDrawable->getNumFaces() && i < getNumTEs();
        i++)
    {
        // <FS:ND> There's no guarantee that getVolume()->getNumFaces() == mDrawable->getNumFaces()
        if( mDrawable->getNumFaces() <= i )
            break;
        // </FS:ND>

        LLFace* face = mDrawable->getFace(i);
        if (!face)
        {
            continue;
        }

        BOOL face_res = face->genVolumeBBoxes(*volume, i,
            mRelativeXform,
            (mVolumeImpl && mVolumeImpl->isVolumeGlobal()) || force_global);
        res &= face_res; // note that this result is never used

        // MAINT-8264 - ignore bboxes of ill-formed faces.
        if (!face_res)
        {
            continue;
        }
        if (rebuild)
        {
            if (getRiggedVolume())
            {
                LL_DEBUGS("RiggedBox") << "rebuilding box, face " << i << " extents " << face->mExtents[0] << ", " << face->mExtents[1] << LL_ENDL;
            }
            if (!any_valid_boxes)
            {
                min = face->mExtents[0];
                max = face->mExtents[1];
                any_valid_boxes = true;
            }
            else
            {
                min.setMin(min, face->mExtents[0]);
                max.setMax(max, face->mExtents[1]);
            }
        }
    }

    if (any_valid_boxes)
    {
        if (rebuild && should_update_octree_bounds)
        {
            //get the Avatar associated with this object if it's rigged
            LLVOAvatar* avatar = nullptr;
            if (isRiggedMesh())
            {
                if (!isAnimatedObject())
                {
                    if (isAttachment())
                    {
                        avatar = getAvatar();
                    }
                }
                else
                {
                    LLControlAvatar* controlAvatar = getControlAvatar();
                    if (controlAvatar && controlAvatar->mPlaying)
                    {
                        avatar = controlAvatar;
                    }
                }
            }

            mDrawable->setSpatialExtents(min, max);

            if (avatar)
            {
                // put all rigged drawables in the same octree node for better batching
                mDrawable->setPositionGroup(LLVector4a(0, 0, 0));
            }
            else
            {
                min.add(max);
                min.mul(0.5f);
                mDrawable->setPositionGroup(min);
            }
        }
        
        updateRadius();
        mDrawable->movePartition();
    }
    else
    {
        LL_DEBUGS("RiggedBox") << "genBBoxes failed to find any valid face boxes" << LL_ENDL;
    }

    return res;
}

void LLVOVolume::preRebuild()
{
	if (mVolumeImpl != NULL)
	{
		mVolumeImpl->preRebuild();
	}
}

void LLVOVolume::updateRelativeXform(bool force_identity)
{
	if (mVolumeImpl)
	{
		mVolumeImpl->updateRelativeXform(force_identity);
		return;
	}
	
	LLDrawable* drawable = mDrawable;
	
	if (drawable->isState(LLDrawable::RIGGED) && mRiggedVolume.notNull())
	{ //rigged volume (which is in agent space) is used for generating bounding boxes etc
	  //inverse of render matrix should go to partition space
		mRelativeXform = getRenderMatrix();

		F32* dst = (F32*) mRelativeXformInvTrans.mMatrix;
		F32* src = (F32*) mRelativeXform.mMatrix;
		dst[0] = src[0]; dst[1] = src[1]; dst[2] = src[2];
		dst[3] = src[4]; dst[4] = src[5]; dst[5] = src[6];
		dst[6] = src[8]; dst[7] = src[9]; dst[8] = src[10];
		
		mRelativeXform.invert();
		mRelativeXformInvTrans.transpose();
	}
	else if (drawable->isActive() || force_identity)
	{				
		// setup relative transforms
		LLQuaternion delta_rot;
		LLVector3 delta_pos, delta_scale;
		
		//matrix from local space to parent relative/global space
		bool use_identity = force_identity || drawable->isSpatialRoot();
		delta_rot = use_identity ? LLQuaternion() : mDrawable->getRotation();
		delta_pos = use_identity ? LLVector3(0,0,0) : mDrawable->getPosition();
		delta_scale = mDrawable->getScale();

		// Vertex transform (4x4)
		LLVector3 x_axis = LLVector3(delta_scale.mV[VX], 0.f, 0.f) * delta_rot;
		LLVector3 y_axis = LLVector3(0.f, delta_scale.mV[VY], 0.f) * delta_rot;
		LLVector3 z_axis = LLVector3(0.f, 0.f, delta_scale.mV[VZ]) * delta_rot;

		mRelativeXform.initRows(LLVector4(x_axis, 0.f),
								LLVector4(y_axis, 0.f),
								LLVector4(z_axis, 0.f),
								LLVector4(delta_pos, 1.f));

		
		// compute inverse transpose for normals
		// mRelativeXformInvTrans.setRows(x_axis, y_axis, z_axis);
		// mRelativeXformInvTrans.invert(); 
		// mRelativeXformInvTrans.setRows(x_axis, y_axis, z_axis);
		// grumble - invert is NOT a matrix invert, so we do it by hand:

		LLMatrix3 rot_inverse = LLMatrix3(~delta_rot);

		LLMatrix3 scale_inverse;
		scale_inverse.setRows(LLVector3(1.0, 0.0, 0.0) / delta_scale.mV[VX],
							  LLVector3(0.0, 1.0, 0.0) / delta_scale.mV[VY],
							  LLVector3(0.0, 0.0, 1.0) / delta_scale.mV[VZ]);
							   
		
		mRelativeXformInvTrans = rot_inverse * scale_inverse;

		mRelativeXformInvTrans.transpose();
	}
	else
	{
		LLVector3 pos = getPosition();
		LLVector3 scale = getScale();
		LLQuaternion rot = getRotation();
	
		if (mParent)
		{
			pos *= mParent->getRotation();
			pos += mParent->getPosition();
			rot *= mParent->getRotation();
		}
		
		//LLViewerRegion* region = getRegion();
		//pos += region->getOriginAgent();
		
		LLVector3 x_axis = LLVector3(scale.mV[VX], 0.f, 0.f) * rot;
		LLVector3 y_axis = LLVector3(0.f, scale.mV[VY], 0.f) * rot;
		LLVector3 z_axis = LLVector3(0.f, 0.f, scale.mV[VZ]) * rot;

		mRelativeXform.initRows(LLVector4(x_axis, 0.f),
								LLVector4(y_axis, 0.f),
								LLVector4(z_axis, 0.f),
								LLVector4(pos, 1.f));

		// compute inverse transpose for normals
		LLMatrix3 rot_inverse = LLMatrix3(~rot);

		LLMatrix3 scale_inverse;
		scale_inverse.setRows(LLVector3(1.0, 0.0, 0.0) / scale.mV[VX],
							  LLVector3(0.0, 1.0, 0.0) / scale.mV[VY],
							  LLVector3(0.0, 0.0, 1.0) / scale.mV[VZ]);
							   
		
		mRelativeXformInvTrans = rot_inverse * scale_inverse;

		mRelativeXformInvTrans.transpose();
	}
}

bool LLVOVolume::lodOrSculptChanged(LLDrawable *drawable, BOOL &compiled, BOOL &should_update_octree_bounds)
{
    LL_PROFILE_ZONE_SCOPED_CATEGORY_VOLUME;
	bool regen_faces = false;

	LLVolume *old_volumep, *new_volumep;
	F32 old_lod, new_lod;
	S32 old_num_faces, new_num_faces;

	old_volumep = getVolume();
	old_lod = old_volumep->getDetail();
	old_num_faces = old_volumep->getNumFaces();
	old_volumep = NULL;

	{
		const LLVolumeParams &volume_params = getVolume()->getParams();
		setVolume(volume_params, 0);
	}

	new_volumep = getVolume();
	new_lod = new_volumep->getDetail();
	new_num_faces = new_volumep->getNumFaces();
	new_volumep = NULL;

	if ((new_lod != old_lod) || mSculptChanged)
	{
        if (mDrawable->isState(LLDrawable::RIGGED))
        {
            updateVisualComplexity();
        }

		compiled = TRUE;
        // new_lod > old_lod breaks a feedback loop between LOD updates and
        // bounding box updates.
        should_update_octree_bounds = should_update_octree_bounds || mSculptChanged || new_lod > old_lod;
		sNumLODChanges += new_num_faces;

		if ((S32)getNumTEs() != getVolume()->getNumFaces())
		{
			setNumTEs(getVolume()->getNumFaces()); //mesh loading may change number of faces.
		}

		drawable->setState(LLDrawable::REBUILD_VOLUME); // for face->genVolumeTriangles()

		{
			regen_faces = new_num_faces != old_num_faces || mNumFaces != (S32)getNumTEs();
			if (regen_faces)
			{
				regenFaces();
			}

			if (mSculptChanged)
			{ //changes in sculpt maps can thrash an object bounding box without 
				//triggering a spatial group bounding box update -- force spatial group
				//to update bounding boxes
				LLSpatialGroup* group = mDrawable->getSpatialGroup();
				if (group)
				{
					group->unbound();
				}
			}
		}
	}

	return regen_faces;
}

BOOL LLVOVolume::updateGeometry(LLDrawable *drawable)
{
    LL_PROFILE_ZONE_SCOPED_CATEGORY_VOLUME;
	
	if (mDrawable->isState(LLDrawable::REBUILD_RIGGED))
	{
        updateRiggedVolume(false);
		genBBoxes(FALSE);
		mDrawable->clearState(LLDrawable::REBUILD_RIGGED);
	}

	if (mVolumeImpl != NULL)
	{
		BOOL res;
		{
			res = mVolumeImpl->doUpdateGeometry(drawable);
		}
		// NaCl - Graphics crasher protection
		if (enableVolumeSAPProtection())
		{
			mVolumeSurfaceArea = getVolume()->getSurfaceArea();
		}
		// NaCl End
		updateFaceFlags();
		return res;
	}
	
	LLSpatialGroup* group = drawable->getSpatialGroup();
	if (group)
	{
		group->dirtyMesh();
	}

	updateRelativeXform();
	
	if (mDrawable.isNull()) // Not sure why this is happening, but it is...
	{
		return TRUE; // No update to complete
	}

	BOOL compiled = FALSE;
    // This should be true in most cases, unless we're sure no octree update is
    // needed.
    BOOL should_update_octree_bounds = bool(getRiggedVolume()) || mDrawable->isState(LLDrawable::REBUILD_POSITION) || !mDrawable->getSpatialExtents()->isFinite3();

	if (mVolumeChanged || mFaceMappingChanged)
	{
		dirtySpatialGroup(drawable->isState(LLDrawable::IN_REBUILD_Q1));

		bool was_regen_faces = false;
        should_update_octree_bounds = true;

		if (mVolumeChanged)
		{
            was_regen_faces = lodOrSculptChanged(drawable, compiled, should_update_octree_bounds);
			drawable->setState(LLDrawable::REBUILD_VOLUME);
		}
		else if (mSculptChanged || mLODChanged || mColorChanged)
		{
			compiled = TRUE;
            was_regen_faces = lodOrSculptChanged(drawable, compiled, should_update_octree_bounds);
		}

		if (!was_regen_faces) {
			regenFaces();
		}
	}
	else if (mLODChanged || mSculptChanged || mColorChanged)
	{
		dirtySpatialGroup(drawable->isState(LLDrawable::IN_REBUILD_Q1));
		compiled = TRUE;
        lodOrSculptChanged(drawable, compiled, should_update_octree_bounds);
		
		if(drawable->isState(LLDrawable::REBUILD_RIGGED | LLDrawable::RIGGED)) 
		{
			updateRiggedVolume(false);
		}
	}
	// it has its own drawable (it's moved) or it has changed UVs or it has changed xforms from global<->local
	else
	{
		compiled = TRUE;
		// All it did was move or we changed the texture coordinate offset
	}

	// NaCl - Graphics crasher protection
	if (enableVolumeSAPProtection())
	{
		mVolumeSurfaceArea = getVolume()->getSurfaceArea();
	}
	// NaCl End

    // Generate bounding boxes if needed, and update the object's size in the
    // octree
    genBBoxes(FALSE, should_update_octree_bounds);

	// Update face flags
	updateFaceFlags();
	
	if(compiled)
	{
		LLPipeline::sCompiles++;
	}
		
	mVolumeChanged = FALSE;
	mLODChanged = FALSE;
	mSculptChanged = FALSE;
	mFaceMappingChanged = FALSE;
    mColorChanged = FALSE;
	
	return LLViewerObject::updateGeometry(drawable);
}

void LLVOVolume::updateFaceSize(S32 idx)
{
	if( mDrawable->getNumFaces() <= idx )
	{
		return;
	}

	LLFace* facep = mDrawable->getFace(idx);
	if (facep)
	{
		if (idx >= getVolume()->getNumVolumeFaces())
		{
			facep->setSize(0,0, true);
		}
		else
		{
			const LLVolumeFace& vol_face = getVolume()->getVolumeFace(idx);
			facep->setSize(vol_face.mNumVertices, vol_face.mNumIndices, 
							true); // <--- volume faces should be padded for 16-byte alignment
		
		}
	}
}

BOOL LLVOVolume::isRootEdit() const
{
	if (mParent && !((LLViewerObject*)mParent)->isAvatar())
	{
		return FALSE;
	}
	return TRUE;
}

//virtual
void LLVOVolume::setNumTEs(const U8 num_tes)
{
	const U8 old_num_tes = getNumTEs() ;
	
	if(old_num_tes && old_num_tes < num_tes) //new faces added
	{
		LLViewerObject::setNumTEs(num_tes) ;

		if(mMediaImplList.size() >= old_num_tes && mMediaImplList[old_num_tes -1].notNull())//duplicate the last media textures if exists.
		{
			mMediaImplList.resize(num_tes) ;
			const LLTextureEntry &te = getTEref(old_num_tes - 1) ;
			for(U8 i = old_num_tes; i < num_tes ; i++)
			{
				setTE(i, te) ;
				mMediaImplList[i] = mMediaImplList[old_num_tes -1] ;
			}
			mMediaImplList[old_num_tes -1]->setUpdated(TRUE) ;
		}
	}
	else if(old_num_tes > num_tes && mMediaImplList.size() > num_tes) //old faces removed
	{
		U8 end = (U8)(mMediaImplList.size()) ;
		for(U8 i = num_tes; i < end ; i++)
		{
			removeMediaImpl(i) ;				
		}
		mMediaImplList.resize(num_tes) ;

		LLViewerObject::setNumTEs(num_tes) ;
	}
	else
	{
		LLViewerObject::setNumTEs(num_tes) ;
	}

	return ;
}

//virtual     
void LLVOVolume::changeTEImage(S32 index, LLViewerTexture* imagep)
{
	BOOL changed = (mTEImages[index] != imagep);
	LLViewerObject::changeTEImage(index, imagep);
	if (changed)
	{
		gPipeline.markTextured(mDrawable);
		mFaceMappingChanged = TRUE;
	}
}

void LLVOVolume::setTEImage(const U8 te, LLViewerTexture *imagep)
{
	BOOL changed = (mTEImages[te] != imagep);
	LLViewerObject::setTEImage(te, imagep);
	if (changed)
	{
		gPipeline.markTextured(mDrawable);
		mFaceMappingChanged = TRUE;
	}
}

S32 LLVOVolume::setTETexture(const U8 te, const LLUUID &uuid)
{
	S32 res = LLViewerObject::setTETexture(te, uuid);
	if (res)
	{
		gPipeline.markTextured(mDrawable);
		mFaceMappingChanged = TRUE;
	}
	return res;
}

S32 LLVOVolume::setTEColor(const U8 te, const LLColor3& color)
{
	return setTEColor(te, LLColor4(color));
}

S32 LLVOVolume::setTEColor(const U8 te, const LLColor4& color)
{
	S32 retval = 0;
	const LLTextureEntry *tep = getTE(te);
	if (!tep)
	{
		LL_WARNS("MaterialTEs") << "No texture entry for te " << (S32)te << ", object " << mID << LL_ENDL;
	}
	else if (color != tep->getColor())
	{
		F32 old_alpha = tep->getColor().mV[3];
		if (color.mV[3] != old_alpha)
		{
			gPipeline.markTextured(mDrawable);
			//treat this alpha change as an LoD update since render batches may need to get rebuilt
			mLODChanged = TRUE;
			gPipeline.markRebuild(mDrawable, LLDrawable::REBUILD_VOLUME, FALSE);
		}
		retval = LLPrimitive::setTEColor(te, color);
		if (mDrawable.notNull() && retval)
		{
			// These should only happen on updates which are not the initial update.
            mColorChanged = TRUE;
			mDrawable->setState(LLDrawable::REBUILD_COLOR);
			dirtyMesh();
		}
	}

	return  retval;
}

S32 LLVOVolume::setTEBumpmap(const U8 te, const U8 bumpmap)
{
	S32 res = LLViewerObject::setTEBumpmap(te, bumpmap);
	if (res)
	{
		gPipeline.markTextured(mDrawable);
		mFaceMappingChanged = TRUE;
	}
	return  res;
}

S32 LLVOVolume::setTETexGen(const U8 te, const U8 texgen)
{
	S32 res = LLViewerObject::setTETexGen(te, texgen);
	if (res)
	{
		gPipeline.markTextured(mDrawable);
		mFaceMappingChanged = TRUE;
	}
	return  res;
}

S32 LLVOVolume::setTEMediaTexGen(const U8 te, const U8 media)
{
	S32 res = LLViewerObject::setTEMediaTexGen(te, media);
	if (res)
	{
		gPipeline.markTextured(mDrawable);
		mFaceMappingChanged = TRUE;
	}
	return  res;
}

S32 LLVOVolume::setTEShiny(const U8 te, const U8 shiny)
{
	S32 res = LLViewerObject::setTEShiny(te, shiny);
	if (res)
	{
		gPipeline.markTextured(mDrawable);
		mFaceMappingChanged = TRUE;
	}
	return  res;
}

S32 LLVOVolume::setTEFullbright(const U8 te, const U8 fullbright)
{
	S32 res = LLViewerObject::setTEFullbright(te, fullbright);
	if (res)
	{
		gPipeline.markTextured(mDrawable);
		mFaceMappingChanged = TRUE;
	}
	return  res;
}

S32 LLVOVolume::setTEBumpShinyFullbright(const U8 te, const U8 bump)
{
	S32 res = LLViewerObject::setTEBumpShinyFullbright(te, bump);
	if (res)
	{
		gPipeline.markTextured(mDrawable);
		mFaceMappingChanged = TRUE;
	}
	return res;
}

S32 LLVOVolume::setTEMediaFlags(const U8 te, const U8 media_flags)
{
	S32 res = LLViewerObject::setTEMediaFlags(te, media_flags);
	if (res)
	{
		gPipeline.markTextured(mDrawable);
		mFaceMappingChanged = TRUE;
	}
	return  res;
}

S32 LLVOVolume::setTEGlow(const U8 te, const F32 glow)
{
	S32 res = LLViewerObject::setTEGlow(te, glow);
	if (res)
	{
		gPipeline.markTextured(mDrawable);
		mFaceMappingChanged = TRUE;
	}
	return  res;
}

void LLVOVolume::setTEMaterialParamsCallbackTE(const LLUUID& objectID, const LLMaterialID &pMaterialID, const LLMaterialPtr pMaterialParams, U32 te)
{
	LLVOVolume* pVol = (LLVOVolume*)gObjectList.findObject(objectID);
	if (pVol)
	{
		LL_DEBUGS("MaterialTEs") << "materialid " << pMaterialID.asString() << " to TE " << te << LL_ENDL;
		if (te >= pVol->getNumTEs())
			return;

		LLTextureEntry* texture_entry = pVol->getTE(te);
		if (texture_entry && (texture_entry->getMaterialID() == pMaterialID))
		{
			pVol->setTEMaterialParams(te, pMaterialParams);
		}
	}
}

S32 LLVOVolume::setTEMaterialID(const U8 te, const LLMaterialID& pMaterialID)
{
	S32 res = LLViewerObject::setTEMaterialID(te, pMaterialID);
	LL_DEBUGS("MaterialTEs") << "te "<< (S32)te << " materialid " << pMaterialID.asString() << " res " << res
								<< ( LLSelectMgr::getInstance()->getSelection()->contains(const_cast<LLVOVolume*>(this), te) ? " selected" : " not selected" )
								<< LL_ENDL;
		
	LL_DEBUGS("MaterialTEs") << " " << pMaterialID.asString() << LL_ENDL;
	if (res)
	{
		LLMaterialMgr::instance().getTE(getRegion()->getRegionID(), pMaterialID, te, boost::bind(&LLVOVolume::setTEMaterialParamsCallbackTE, getID(), _1, _2, _3));

		setChanged(ALL_CHANGED);
		if (!mDrawable.isNull())
		{
			gPipeline.markTextured(mDrawable);
			gPipeline.markRebuild(mDrawable,LLDrawable::REBUILD_ALL);
		}
		mFaceMappingChanged = TRUE;
	}
	return res;
}

bool LLVOVolume::notifyAboutCreatingTexture(LLViewerTexture *texture)
{ //Ok, here we have confirmation about texture creation, check our wait-list
  //and make changes, or return false

	std::pair<mmap_UUID_MAP_t::iterator, mmap_UUID_MAP_t::iterator> range = mWaitingTextureInfo.equal_range(texture->getID());

	typedef std::map<U8, LLMaterialPtr> map_te_material;
	map_te_material new_material;

	for(mmap_UUID_MAP_t::iterator range_it = range.first; range_it != range.second; ++range_it)
	{
		LLMaterialPtr cur_material = getTEMaterialParams(range_it->second.te);

		//here we just interesting in DIFFUSE_MAP only!
		if(NULL != cur_material.get() && LLRender::DIFFUSE_MAP == range_it->second.map && GL_RGBA != texture->getPrimaryFormat())
		{ //ok let's check the diffuse mode
			switch(cur_material->getDiffuseAlphaMode())
			{
			case LLMaterial::DIFFUSE_ALPHA_MODE_BLEND:
			case LLMaterial::DIFFUSE_ALPHA_MODE_EMISSIVE:
			case LLMaterial::DIFFUSE_ALPHA_MODE_MASK:
				{ //uups... we have non 32 bit texture with LLMaterial::DIFFUSE_ALPHA_MODE_* => LLMaterial::DIFFUSE_ALPHA_MODE_NONE

					LLMaterialPtr mat = NULL;
					map_te_material::iterator it = new_material.find(range_it->second.te);
					if(new_material.end() == it) {
						mat = new LLMaterial(cur_material->asLLSD());
						new_material.insert(map_te_material::value_type(range_it->second.te, mat));
					} else {
						mat = it->second;
					}

					mat->setDiffuseAlphaMode(LLMaterial::DIFFUSE_ALPHA_MODE_NONE);

				} break;
			} //switch
		} //if
	} //for

	//setup new materials
	for(map_te_material::const_iterator it = new_material.begin(), end = new_material.end(); it != end; ++it)
	{
		LLMaterialMgr::getInstance()->put(getID(), it->first, *it->second);
		LLViewerObject::setTEMaterialParams(it->first, it->second);
	}

	//clear wait-list
	mWaitingTextureInfo.erase(range.first, range.second);

	return 0 != new_material.size();
}

bool LLVOVolume::notifyAboutMissingAsset(LLViewerTexture *texture)
{ //Ok, here if we wait information about texture and it's missing
  //then depending from the texture map (diffuse, normal, or specular)
  //make changes in material and confirm it. If not return false.
	std::pair<mmap_UUID_MAP_t::iterator, mmap_UUID_MAP_t::iterator> range = mWaitingTextureInfo.equal_range(texture->getID());
	if(range.first == range.second) return false;

	typedef std::map<U8, LLMaterialPtr> map_te_material;
	map_te_material new_material;
	
	for(mmap_UUID_MAP_t::iterator range_it = range.first; range_it != range.second; ++range_it)
	{
		LLMaterialPtr cur_material = getTEMaterialParams(range_it->second.te);
		if (cur_material.isNull())
			continue;

		switch(range_it->second.map)
		{
		case LLRender::DIFFUSE_MAP:
			{
				if(LLMaterial::DIFFUSE_ALPHA_MODE_NONE != cur_material->getDiffuseAlphaMode())
				{ //missing texture + !LLMaterial::DIFFUSE_ALPHA_MODE_NONE => LLMaterial::DIFFUSE_ALPHA_MODE_NONE
					LLMaterialPtr mat = NULL;
					map_te_material::iterator it = new_material.find(range_it->second.te);
					if(new_material.end() == it) {
						mat = new LLMaterial(cur_material->asLLSD());
						new_material.insert(map_te_material::value_type(range_it->second.te, mat));
					} else {
						mat = it->second;
					}

					mat->setDiffuseAlphaMode(LLMaterial::DIFFUSE_ALPHA_MODE_NONE);
				}
			} break;
		case LLRender::NORMAL_MAP:
			{ //missing texture => reset material texture id
				LLMaterialPtr mat = NULL;
				map_te_material::iterator it = new_material.find(range_it->second.te);
				if(new_material.end() == it) {
					mat = new LLMaterial(cur_material->asLLSD());
					new_material.insert(map_te_material::value_type(range_it->second.te, mat));
				} else {
					mat = it->second;
				}

				mat->setNormalID(LLUUID::null);
			} break;
		case LLRender::SPECULAR_MAP:
			{ //missing texture => reset material texture id
				LLMaterialPtr mat = NULL;
				map_te_material::iterator it = new_material.find(range_it->second.te);
				if(new_material.end() == it) {
					mat = new LLMaterial(cur_material->asLLSD());
					new_material.insert(map_te_material::value_type(range_it->second.te, mat));
				} else {
					mat = it->second;
				}

				mat->setSpecularID(LLUUID::null);
			} break;
		case LLRender::NUM_TEXTURE_CHANNELS:
				//nothing to do, make compiler happy
			break;
		} //switch
	} //for

	//setup new materials
	for(map_te_material::const_iterator it = new_material.begin(), end = new_material.end(); it != end; ++it)
	{
		LLMaterialMgr::getInstance()->setLocalMaterial(getRegion()->getRegionID(), it->second);
		LLViewerObject::setTEMaterialParams(it->first, it->second);
	}

	//clear wait-list
	mWaitingTextureInfo.erase(range.first, range.second);

	return 0 != new_material.size();
}

S32 LLVOVolume::setTEMaterialParams(const U8 te, const LLMaterialPtr pMaterialParams)
{
	LLMaterialPtr pMaterial = const_cast<LLMaterialPtr&>(pMaterialParams);

	if(pMaterialParams)
	{ //check all of them according to material settings

		LLViewerTexture *img_diffuse = getTEImage(te);
		LLViewerTexture *img_normal = getTENormalMap(te);
		LLViewerTexture *img_specular = getTESpecularMap(te);

		llassert(NULL != img_diffuse);

		LLMaterialPtr new_material = NULL;

		//diffuse
		if(NULL != img_diffuse)
		{ //guard
			if(0 == img_diffuse->getPrimaryFormat() && !img_diffuse->isMissingAsset())
			{ //ok here we don't have information about texture, let's belief and leave material settings
			  //but we remember this case
				mWaitingTextureInfo.insert(mmap_UUID_MAP_t::value_type(img_diffuse->getID(), material_info(LLRender::DIFFUSE_MAP, te)));
			}
			else
			{
				bool bSetDiffuseNone = false;
				if(img_diffuse->isMissingAsset())
				{
					bSetDiffuseNone = true;
				}
				else
				{
					switch(pMaterialParams->getDiffuseAlphaMode())
					{
					case LLMaterial::DIFFUSE_ALPHA_MODE_BLEND:
					case LLMaterial::DIFFUSE_ALPHA_MODE_EMISSIVE:
					case LLMaterial::DIFFUSE_ALPHA_MODE_MASK:
						{ //all of them modes available only for 32 bit textures
							LLTextureEntry* tex_entry = getTE(te);
							bool bIsBakedImageId = false;
							if (tex_entry && LLAvatarAppearanceDefines::LLAvatarAppearanceDictionary::isBakedImageId(tex_entry->getID()))
							{
								bIsBakedImageId = true;
							}
							if (GL_RGBA != img_diffuse->getPrimaryFormat() && !bIsBakedImageId)
							{
								bSetDiffuseNone = true;
							}
						} break;
					}
				} //else


				if(bSetDiffuseNone)
				{ //upps... we should substitute this material with LLMaterial::DIFFUSE_ALPHA_MODE_NONE
					new_material = new LLMaterial(pMaterialParams->asLLSD());
					new_material->setDiffuseAlphaMode(LLMaterial::DIFFUSE_ALPHA_MODE_NONE);
				}
			}
		}

		//normal
		if(LLUUID::null != pMaterialParams->getNormalID())
		{
			if(img_normal && img_normal->isMissingAsset() && img_normal->getID() == pMaterialParams->getNormalID())
			{
				if(!new_material) {
					new_material = new LLMaterial(pMaterialParams->asLLSD());
				}
				new_material->setNormalID(LLUUID::null);
			}
			else if(NULL == img_normal || 0 == img_normal->getPrimaryFormat())
			{ //ok here we don't have information about texture, let's belief and leave material settings
				//but we remember this case
				mWaitingTextureInfo.insert(mmap_UUID_MAP_t::value_type(pMaterialParams->getNormalID(), material_info(LLRender::NORMAL_MAP,te)));
			}

		}


		//specular
		if(LLUUID::null != pMaterialParams->getSpecularID())
		{
			if(img_specular && img_specular->isMissingAsset() && img_specular->getID() == pMaterialParams->getSpecularID())
			{
				if(!new_material) {
					new_material = new LLMaterial(pMaterialParams->asLLSD());
				}
				new_material->setSpecularID(LLUUID::null);
			}
			else if(NULL == img_specular || 0 == img_specular->getPrimaryFormat())
			{ //ok here we don't have information about texture, let's belief and leave material settings
				//but we remember this case
				mWaitingTextureInfo.insert(mmap_UUID_MAP_t::value_type(pMaterialParams->getSpecularID(), material_info(LLRender::SPECULAR_MAP, te)));
			}
		}

		if(new_material) {
			pMaterial = new_material;
			LLMaterialMgr::getInstance()->setLocalMaterial(getRegion()->getRegionID(), pMaterial);
		}
	}

	S32 res = LLViewerObject::setTEMaterialParams(te, pMaterial);

	LL_DEBUGS("MaterialTEs") << "te " << (S32)te << " material " << ((pMaterial) ? pMaterial->asLLSD() : LLSD("null")) << " res " << res
							 << ( LLSelectMgr::getInstance()->getSelection()->contains(const_cast<LLVOVolume*>(this), te) ? " selected" : " not selected" )
							 << LL_ENDL;
	setChanged(ALL_CHANGED);
	if (!mDrawable.isNull())
	{
		gPipeline.markTextured(mDrawable);
		gPipeline.markRebuild(mDrawable,LLDrawable::REBUILD_ALL);
	}
	mFaceMappingChanged = TRUE;
	return TEM_CHANGE_TEXTURE;
}

S32 LLVOVolume::setTEScale(const U8 te, const F32 s, const F32 t)
{
	S32 res = LLViewerObject::setTEScale(te, s, t);
	if (res)
	{
		gPipeline.markTextured(mDrawable);
		mFaceMappingChanged = TRUE;
	}
	return res;
}

S32 LLVOVolume::setTEScaleS(const U8 te, const F32 s)
{
	S32 res = LLViewerObject::setTEScaleS(te, s);
	if (res)
	{
		gPipeline.markTextured(mDrawable);
		mFaceMappingChanged = TRUE;
	}
	return res;
}

S32 LLVOVolume::setTEScaleT(const U8 te, const F32 t)
{
	S32 res = LLViewerObject::setTEScaleT(te, t);
	if (res)
	{
		gPipeline.markTextured(mDrawable);
		mFaceMappingChanged = TRUE;
	}
	return res;
}

void LLVOVolume::updateTEData()
{
	/*if (mDrawable.notNull())
	{
		mFaceMappingChanged = TRUE;
		gPipeline.markRebuild(mDrawable, LLDrawable::REBUILD_MATERIAL, TRUE);
	}*/
}

bool LLVOVolume::hasMedia() const
{
	bool result = false;
	const U8 numTEs = getNumTEs();
	for (U8 i = 0; i < numTEs; i++)
	{
		const LLTextureEntry* te = getTE(i);
		if( te && te->hasMedia())
		{
			result = true;
			break;
		}
	}
	return result;
}

LLVector3 LLVOVolume::getApproximateFaceNormal(U8 face_id)
{
	LLVolume* volume = getVolume();
	LLVector4a result;
	result.clear();

	LLVector3 ret;

	if (volume && face_id < volume->getNumVolumeFaces())
	{
		const LLVolumeFace& face = volume->getVolumeFace(face_id);
		for (S32 i = 0; i < (S32)face.mNumVertices; ++i)
		{
			result.add(face.mNormals[i]);
		}

		LLVector3 ret(result.getF32ptr());
		ret = volumeDirectionToAgent(ret);
		ret.normVec();
	}
	
	return ret;
}

void LLVOVolume::requestMediaDataUpdate(bool isNew)
{
    if (sObjectMediaClient)
		sObjectMediaClient->fetchMedia(new LLMediaDataClientObjectImpl(this, isNew));
}

bool LLVOVolume::isMediaDataBeingFetched() const
{
	// I know what I'm doing by const_casting this away: this is just 
	// a wrapper class that is only going to do a lookup.
	return (sObjectMediaClient) ? sObjectMediaClient->isInQueue(new LLMediaDataClientObjectImpl(const_cast<LLVOVolume*>(this), false)) : false;
}

void LLVOVolume::cleanUpMediaImpls()
{
	// Iterate through our TEs and remove any Impls that are no longer used
	const U8 numTEs = getNumTEs();
	for (U8 i = 0; i < numTEs; i++)
	{
		const LLTextureEntry* te = getTE(i);
		if( te && ! te->hasMedia())
		{
			// Delete the media IMPL!
			removeMediaImpl(i) ;
		}
	}
}

void LLVOVolume::updateObjectMediaData(const LLSD &media_data_array, const std::string &media_version)
{
	// media_data_array is an array of media entry maps
	// media_version is the version string in the response.
	U32 fetched_version = LLTextureEntry::getVersionFromMediaVersionString(media_version);

	// Only update it if it is newer!
	if ( (S32)fetched_version > mLastFetchedMediaVersion)
	{
		mLastFetchedMediaVersion = fetched_version;
		//LL_INFOS() << "updating:" << this->getID() << " " << ll_pretty_print_sd(media_data_array) << LL_ENDL;
		
		LLSD::array_const_iterator iter = media_data_array.beginArray();
		LLSD::array_const_iterator end = media_data_array.endArray();
		U8 texture_index = 0;
		for (; iter != end; ++iter, ++texture_index)
		{
			syncMediaData(texture_index, *iter, false/*merge*/, false/*ignore_agent*/);
		}
	}
}

void LLVOVolume::syncMediaData(S32 texture_index, const LLSD &media_data, bool merge, bool ignore_agent)
{
	if(mDead)
	{
		// If the object has been marked dead, don't process media updates.
		return;
	}
	
	LLTextureEntry *te = getTE(texture_index);
	if(!te)
	{
		return ;
	}

	LL_DEBUGS("MediaOnAPrim") << "BEFORE: texture_index = " << texture_index
		<< " hasMedia = " << te->hasMedia() << " : " 
		<< ((NULL == te->getMediaData()) ? "NULL MEDIA DATA" : ll_pretty_print_sd(te->getMediaData()->asLLSD())) << LL_ENDL;

	std::string previous_url;
	LLMediaEntry* mep = te->getMediaData();
	if(mep)
	{
		// Save the "current url" from before the update so we can tell if
		// it changes. 
		previous_url = mep->getCurrentURL();
	}

	if (merge)
	{
		te->mergeIntoMediaData(media_data);
	}
	else {
		// XXX Question: what if the media data is undefined LLSD, but the
		// update we got above said that we have media flags??	Here we clobber
		// that, assuming the data from the service is more up-to-date. 
		te->updateMediaData(media_data);
	}

	mep = te->getMediaData();
	if(mep)
	{
		bool update_from_self = false;
		if (!ignore_agent) 
		{
			LLUUID updating_agent = LLTextureEntry::getAgentIDFromMediaVersionString(getMediaURL());
			update_from_self = (updating_agent == gAgent.getID());
		}
		viewer_media_t media_impl = LLViewerMedia::getInstance()->updateMediaImpl(mep, previous_url, update_from_self);
			
		addMediaImpl(media_impl, texture_index) ;
	}
	else
	{
		removeMediaImpl(texture_index);
	}

	LL_DEBUGS("MediaOnAPrim") << "AFTER: texture_index = " << texture_index
		<< " hasMedia = " << te->hasMedia() << " : " 
		<< ((NULL == te->getMediaData()) ? "NULL MEDIA DATA" : ll_pretty_print_sd(te->getMediaData()->asLLSD())) << LL_ENDL;
}

void LLVOVolume::mediaNavigateBounceBack(U8 texture_index)
{
	// Find the media entry for this navigate
	const LLMediaEntry* mep = NULL;
	viewer_media_t impl = getMediaImpl(texture_index);
	LLTextureEntry *te = getTE(texture_index);
	if(te)
	{
		mep = te->getMediaData();
	}
	
	if (mep && impl)
	{
        std::string url = mep->getCurrentURL();
		// Look for a ":", if not there, assume "http://"
		if (!url.empty() && std::string::npos == url.find(':')) 
		{
			url = "http://" + url;
		}
		// If the url we're trying to "bounce back" to is either empty or not
		// allowed by the whitelist, try the home url.  If *that* doesn't work,
		// set the media as failed and unload it
        if (url.empty() || !mep->checkCandidateUrl(url))
        {
            url = mep->getHomeURL();
			// Look for a ":", if not there, assume "http://"
			if (!url.empty() && std::string::npos == url.find(':')) 
			{
				url = "http://" + url;
			}
        }
        if (url.empty() || !mep->checkCandidateUrl(url))
		{
			// The url to navigate back to is not good, and we have nowhere else
			// to go.
			LL_WARNS("MediaOnAPrim") << "FAILED to bounce back URL \"" << url << "\" -- unloading impl" << LL_ENDL;
			impl->setMediaFailed(true);
		}
		// Make sure we are not bouncing to url we came from
		else if (impl->getCurrentMediaURL() != url) 
		{
			// Okay, navigate now
            LL_INFOS("MediaOnAPrim") << "bouncing back to URL: " << url << LL_ENDL;
            impl->navigateTo(url, "", false, true);
        }
    }
}

bool LLVOVolume::hasMediaPermission(const LLMediaEntry* media_entry, MediaPermType perm_type)
{
    // NOTE: This logic ALMOST duplicates the logic in the server (in particular, in llmediaservice.cpp).
    if (NULL == media_entry ) return false; // XXX should we assert here?
    
    // The agent has permissions if:
    // - world permissions are on, or
    // - group permissions are on, and agent_id is in the group, or
    // - agent permissions are on, and agent_id is the owner
    
	// *NOTE: We *used* to check for modify permissions here (i.e. permissions were
	// granted if permModify() was true).  However, this doesn't make sense in the
	// viewer: we don't want to show controls or allow interaction if the author
	// has deemed it so.  See DEV-42115.
	
    U8 media_perms = (perm_type == MEDIA_PERM_INTERACT) ? media_entry->getPermsInteract() : media_entry->getPermsControl();
    
    // World permissions
    if (0 != (media_perms & LLMediaEntry::PERM_ANYONE)) 
    {
        return true;
    }
    
    // Group permissions
    else if (0 != (media_perms & LLMediaEntry::PERM_GROUP))
    {
		LLPermissions* obj_perm = LLSelectMgr::getInstance()->findObjectPermissions(this);
		if (obj_perm && gAgent.isInGroup(obj_perm->getGroup()))
		{
			return true;
		}
    }
    
    // Owner permissions
    else if (0 != (media_perms & LLMediaEntry::PERM_OWNER) && permYouOwner()) 
    {
        return true;
    }
    
    return false;
    
}

void LLVOVolume::mediaNavigated(LLViewerMediaImpl *impl, LLPluginClassMedia* plugin, std::string new_location)
{
	bool block_navigation = false;
	// FIXME: if/when we allow the same media impl to be used by multiple faces, the logic here will need to be fixed
	// to deal with multiple face indices.
	int face_index = getFaceIndexWithMediaImpl(impl, -1);
	
	// Find the media entry for this navigate
	LLMediaEntry* mep = NULL;
	LLTextureEntry *te = getTE(face_index);
	if(te)
	{
		mep = te->getMediaData();
	}
	
	if(mep)
	{
		if(!mep->checkCandidateUrl(new_location))
		{
			block_navigation = true;
		}
		if (!block_navigation && !hasMediaPermission(mep, MEDIA_PERM_INTERACT))
		{
			block_navigation = true;
		}
	}
	else
	{
		LL_WARNS("MediaOnAPrim") << "Couldn't find media entry!" << LL_ENDL;
	}
						
	if(block_navigation)
	{
		LL_INFOS("MediaOnAPrim") << "blocking navigate to URI " << new_location << LL_ENDL;

		// "bounce back" to the current URL from the media entry
		mediaNavigateBounceBack(face_index);
	}
	else if (sObjectMediaNavigateClient)
	{
		
		LL_DEBUGS("MediaOnAPrim") << "broadcasting navigate with URI " << new_location << LL_ENDL;

		sObjectMediaNavigateClient->navigate(new LLMediaDataClientObjectImpl(this, false), face_index, new_location);
	}
}

void LLVOVolume::mediaEvent(LLViewerMediaImpl *impl, LLPluginClassMedia* plugin, LLViewerMediaObserver::EMediaEvent event)
{
	switch(event)
	{
		
		case LLViewerMediaObserver::MEDIA_EVENT_LOCATION_CHANGED:
		{			
			switch(impl->getNavState())
			{
				case LLViewerMediaImpl::MEDIANAVSTATE_FIRST_LOCATION_CHANGED:
				{
					// This is the first location changed event after the start of a non-server-directed nav.  It may need to be broadcast or bounced back.
					mediaNavigated(impl, plugin, plugin->getLocation());
				}
				break;
				
				case LLViewerMediaImpl::MEDIANAVSTATE_FIRST_LOCATION_CHANGED_SPURIOUS:
					// This navigate didn't change the current URL.  
					LL_DEBUGS("MediaOnAPrim") << "	NOT broadcasting navigate (spurious)" << LL_ENDL;
				break;
				
				case LLViewerMediaImpl::MEDIANAVSTATE_SERVER_FIRST_LOCATION_CHANGED:
					// This is the first location changed event after the start of a server-directed nav.  Don't broadcast it.
					LL_INFOS("MediaOnAPrim") << "	NOT broadcasting navigate (server-directed)" << LL_ENDL;
				break;
				
				default:
					// This is a subsequent location-changed due to a redirect.	 Don't broadcast.
					LL_INFOS("MediaOnAPrim") << "	NOT broadcasting navigate (redirect)" << LL_ENDL;
				break;
			}
		}
		break;
		
		case LLViewerMediaObserver::MEDIA_EVENT_NAVIGATE_COMPLETE:
		{
			switch(impl->getNavState())
			{
				case LLViewerMediaImpl::MEDIANAVSTATE_COMPLETE_BEFORE_LOCATION_CHANGED:
				{
					// This is the first location changed event after the start of a non-server-directed nav.  It may need to be broadcast or bounced back.
					mediaNavigated(impl, plugin, plugin->getNavigateURI());
				}
				break;
				
				case LLViewerMediaImpl::MEDIANAVSTATE_COMPLETE_BEFORE_LOCATION_CHANGED_SPURIOUS:
					// This navigate didn't change the current URL.  
					LL_DEBUGS("MediaOnAPrim") << "	NOT broadcasting navigate (spurious)" << LL_ENDL;
				break;

				case LLViewerMediaImpl::MEDIANAVSTATE_SERVER_COMPLETE_BEFORE_LOCATION_CHANGED:
					// This is the the navigate complete event from a server-directed nav.  Don't broadcast it.
					LL_INFOS("MediaOnAPrim") << "	NOT broadcasting navigate (server-directed)" << LL_ENDL;
				break;
				
				default:
					// For all other states, the navigate should have been handled by LOCATION_CHANGED events already.
				break;
			}
		}
		break;

        case LLViewerMediaObserver::MEDIA_EVENT_FILE_DOWNLOAD:
        {
            // Media might be blocked, waiting for a file,
            // send an empty response to unblock it
            const std::vector<std::string> empty_response;
            plugin->sendPickFileResponse(empty_response);

            LLNotificationsUtil::add("MediaFileDownloadUnsupported");
        }
        break;
		
		default:
		break;
	}

}

void LLVOVolume::sendMediaDataUpdate()
{
    if (sObjectMediaClient)
		sObjectMediaClient->updateMedia(new LLMediaDataClientObjectImpl(this, false));
}

void LLVOVolume::removeMediaImpl(S32 texture_index)
{
	if(mMediaImplList.size() <= (U32)texture_index || mMediaImplList[texture_index].isNull())
	{
		return ;
	}

	//make the face referencing to mMediaImplList[texture_index] to point back to the old texture.
	if(mDrawable && texture_index < mDrawable->getNumFaces())
	{
		LLFace* facep = mDrawable->getFace(texture_index) ;
		if(facep)
		{
			LLViewerMediaTexture* media_tex = LLViewerTextureManager::findMediaTexture(mMediaImplList[texture_index]->getMediaTextureID()) ;
			if(media_tex)
			{
				media_tex->removeMediaFromFace(facep) ;
			}
		}
	}		
	
	//check if some other face(s) of this object reference(s)to this media impl.
	S32 i ;
	S32 end = (S32)mMediaImplList.size() ;
	for(i = 0; i < end ; i++)
	{
		if( i != texture_index && mMediaImplList[i] == mMediaImplList[texture_index])
		{
			break ;
		}
	}

	if(i == end) //this object does not need this media impl.
	{
		mMediaImplList[texture_index]->removeObject(this) ;
	}

	mMediaImplList[texture_index] = NULL ;
	return ;
}

void LLVOVolume::addMediaImpl(LLViewerMediaImpl* media_impl, S32 texture_index)
{
	if((S32)mMediaImplList.size() < texture_index + 1)
	{
		mMediaImplList.resize(texture_index + 1) ;
	}
	
	if(mMediaImplList[texture_index].notNull())
	{
		if(mMediaImplList[texture_index] == media_impl)
		{
			return ;
		}

		removeMediaImpl(texture_index) ;
	}

	mMediaImplList[texture_index] = media_impl;
	media_impl->addObject(this) ;	

	//add the face to show the media if it is in playing
	if(mDrawable)
	{
		LLFace* facep(NULL);
		if( texture_index < mDrawable->getNumFaces() )
		{
			facep = mDrawable->getFace(texture_index) ;
		}

		if(facep)
		{
			LLViewerMediaTexture* media_tex = LLViewerTextureManager::findMediaTexture(mMediaImplList[texture_index]->getMediaTextureID()) ;
			if(media_tex)
			{
				media_tex->addMediaToFace(facep) ;
			}
		}
		else //the face is not available now, start media on this face later.
		{
			media_impl->setUpdated(TRUE) ;
		}
	}
	return ;
}

viewer_media_t LLVOVolume::getMediaImpl(U8 face_id) const
{
	if(mMediaImplList.size() > face_id)
	{
		return mMediaImplList[face_id];
	}
	return NULL;
}

F64 LLVOVolume::getTotalMediaInterest() const
{
	// If this object is currently focused, this object has "high" interest
	if (LLViewerMediaFocus::getInstance()->getFocusedObjectID() == getID())
		return F64_MAX;
	
	F64 interest = (F64)-1.0;  // means not interested;
    
	// If this object is selected, this object has "high" interest, but since 
	// there can be more than one, we still add in calculated impl interest
	// XXX Sadly, 'contains()' doesn't take a const :(
	if (LLSelectMgr::getInstance()->getSelection()->contains(const_cast<LLVOVolume*>(this)))
		interest = F64_MAX / 2.0;
	
	int i = 0;
	const int end = getNumTEs();
	for ( ; i < end; ++i)
	{
		const viewer_media_t &impl = getMediaImpl(i);
		if (!impl.isNull())
		{
			if (interest == (F64)-1.0) interest = (F64)0.0;
			interest += impl->getInterest();
		}
	}
	return interest;
}

S32 LLVOVolume::getFaceIndexWithMediaImpl(const LLViewerMediaImpl* media_impl, S32 start_face_id)
{
	S32 end = (S32)mMediaImplList.size() ;
	for(S32 face_id = start_face_id + 1; face_id < end; face_id++)
	{
		if(mMediaImplList[face_id] == media_impl)
		{
			return face_id ;
		}
	}
	return -1 ;
}

//----------------------------------------------------------------------------

void LLVOVolume::setLightTextureID(LLUUID id)
{
	LLViewerTexture* old_texturep = getLightTexture(); // same as mLightTexture, but inits if nessesary
	if (id.notNull())
	{
		if (!hasLightTexture())
		{
			setParameterEntryInUse(LLNetworkData::PARAMS_LIGHT_IMAGE, TRUE, true);
		}
		else if (old_texturep)
		{	
			old_texturep->removeVolume(LLRender::LIGHT_TEX, this);
		}
		LLLightImageParams* param_block = (LLLightImageParams*) getParameterEntry(LLNetworkData::PARAMS_LIGHT_IMAGE);
		if (param_block && param_block->getLightTexture() != id)
		{
			param_block->setLightTexture(id);
			parameterChanged(LLNetworkData::PARAMS_LIGHT_IMAGE, true);
		}
		LLViewerTexture* tex = getLightTexture();
		if (tex)
		{
			tex->addVolume(LLRender::LIGHT_TEX, this); // new texture
		}
		else
		{
			LL_WARNS() << "Can't get light texture for ID " << id.asString() << LL_ENDL;
		}
	}
	else if (hasLightTexture())
	{
		if (old_texturep)
		{
			old_texturep->removeVolume(LLRender::LIGHT_TEX, this);
		}
		setParameterEntryInUse(LLNetworkData::PARAMS_LIGHT_IMAGE, FALSE, true);
		parameterChanged(LLNetworkData::PARAMS_LIGHT_IMAGE, true);
		mLightTexture = NULL;
	}		
}

void LLVOVolume::setSpotLightParams(LLVector3 params)
{
	LLLightImageParams* param_block = (LLLightImageParams*) getParameterEntry(LLNetworkData::PARAMS_LIGHT_IMAGE);
	if (param_block && param_block->getParams() != params)
	{
		param_block->setParams(params);
		parameterChanged(LLNetworkData::PARAMS_LIGHT_IMAGE, true);
	}
}
		
void LLVOVolume::setIsLight(BOOL is_light)
{
	BOOL was_light = getIsLight();
	if (is_light != was_light)
	{
		if (is_light)
		{
			setParameterEntryInUse(LLNetworkData::PARAMS_LIGHT, TRUE, true);
		}
		else
		{
			setParameterEntryInUse(LLNetworkData::PARAMS_LIGHT, FALSE, true);
		}

		if (is_light)
		{
			// Add it to the pipeline mLightSet
			gPipeline.setLight(mDrawable, TRUE);
		}
		else
		{
			// Not a light.  Remove it from the pipeline's light set.
			gPipeline.setLight(mDrawable, FALSE);
		}
	}
}

void LLVOVolume::setLightSRGBColor(const LLColor3& color)
{
    setLightLinearColor(linearColor3(color));
}

void LLVOVolume::setLightLinearColor(const LLColor3& color)
{
	LLLightParams *param_block = (LLLightParams *)getParameterEntry(LLNetworkData::PARAMS_LIGHT);
	if (param_block)
	{
		if (param_block->getLinearColor() != color)
		{
			param_block->setLinearColor(LLColor4(color, param_block->getLinearColor().mV[3]));
			parameterChanged(LLNetworkData::PARAMS_LIGHT, true);
			gPipeline.markTextured(mDrawable);
			mFaceMappingChanged = TRUE;
		}
	}
}

void LLVOVolume::setLightIntensity(F32 intensity)
{
	LLLightParams *param_block = (LLLightParams *)getParameterEntry(LLNetworkData::PARAMS_LIGHT);
	if (param_block)
	{
		if (param_block->getLinearColor().mV[3] != intensity)
		{
			param_block->setLinearColor(LLColor4(LLColor3(param_block->getLinearColor()), intensity));
			parameterChanged(LLNetworkData::PARAMS_LIGHT, true);
		}
	}
}

void LLVOVolume::setLightRadius(F32 radius)
{
	LLLightParams *param_block = (LLLightParams *)getParameterEntry(LLNetworkData::PARAMS_LIGHT);
	if (param_block)
	{
		if (param_block->getRadius() != radius)
		{
			param_block->setRadius(radius);
			parameterChanged(LLNetworkData::PARAMS_LIGHT, true);
		}
	}
}

void LLVOVolume::setLightFalloff(F32 falloff)
{
	LLLightParams *param_block = (LLLightParams *)getParameterEntry(LLNetworkData::PARAMS_LIGHT);
	if (param_block)
	{
		if (param_block->getFalloff() != falloff)
		{
			param_block->setFalloff(falloff);
			parameterChanged(LLNetworkData::PARAMS_LIGHT, true);
		}
	}
}

void LLVOVolume::setLightCutoff(F32 cutoff)
{
	LLLightParams *param_block = (LLLightParams *)getParameterEntry(LLNetworkData::PARAMS_LIGHT);
	if (param_block)
	{
		if (param_block->getCutoff() != cutoff)
		{
			param_block->setCutoff(cutoff);
			parameterChanged(LLNetworkData::PARAMS_LIGHT, true);
		}
	}
}

//----------------------------------------------------------------------------

BOOL LLVOVolume::getIsLight() const
{
	return getParameterEntryInUse(LLNetworkData::PARAMS_LIGHT);
}

LLColor3 LLVOVolume::getLightSRGBBaseColor() const
{
    return srgbColor3(getLightLinearBaseColor());
}

LLColor3 LLVOVolume::getLightLinearBaseColor() const
{
	const LLLightParams *param_block = (const LLLightParams *)getParameterEntry(LLNetworkData::PARAMS_LIGHT);
	if (param_block)
	{
		return LLColor3(param_block->getLinearColor());
	}
	else
	{
		return LLColor3(1,1,1);
	}
}

LLColor3 LLVOVolume::getLightLinearColor() const
{
    const LLLightParams *param_block = (const LLLightParams *)getParameterEntry(LLNetworkData::PARAMS_LIGHT);
    if (param_block)
    {
        return LLColor3(param_block->getLinearColor()) * param_block->getLinearColor().mV[3];
    }
    else
    {
        return LLColor3(1, 1, 1);
    }
}

LLColor3 LLVOVolume::getLightSRGBColor() const
{
    LLColor3 ret = getLightLinearColor();
    ret = srgbColor3(ret);
    return ret;
}

LLUUID LLVOVolume::getLightTextureID() const
{
	if (getParameterEntryInUse(LLNetworkData::PARAMS_LIGHT_IMAGE))
	{
		const LLLightImageParams *param_block = (const LLLightImageParams *)getParameterEntry(LLNetworkData::PARAMS_LIGHT_IMAGE);
		if (param_block)
		{
			return param_block->getLightTexture();
		}
	}
	
	return LLUUID::null;
}


LLVector3 LLVOVolume::getSpotLightParams() const
{
	if (getParameterEntryInUse(LLNetworkData::PARAMS_LIGHT_IMAGE))
	{
		const LLLightImageParams *param_block = (const LLLightImageParams *)getParameterEntry(LLNetworkData::PARAMS_LIGHT_IMAGE);
		if (param_block)
		{
			return param_block->getParams();
		}
	}
	
	return LLVector3();
}

F32 LLVOVolume::getSpotLightPriority() const
{
	return mSpotLightPriority;
}

void LLVOVolume::updateSpotLightPriority()
{
    F32 r = getLightRadius();
	LLVector3 pos = mDrawable->getPositionAgent();

	LLVector3 at(0,0,-1);
	at *= getRenderRotation();
	pos += at * r;

	at = LLViewerCamera::getInstance()->getAtAxis();
	pos -= at * r;

	mSpotLightPriority = gPipeline.calcPixelArea(pos, LLVector3(r,r,r), *LLViewerCamera::getInstance());

	if (mLightTexture.notNull())
	{
		mLightTexture->addTextureStats(mSpotLightPriority);
		mLightTexture->setBoostLevel(LLGLTexture::BOOST_CLOUDS);
	}
}


bool LLVOVolume::isLightSpotlight() const
{
	LLLightImageParams* params = (LLLightImageParams*) getParameterEntry(LLNetworkData::PARAMS_LIGHT_IMAGE);
	if (params && getParameterEntryInUse(LLNetworkData::PARAMS_LIGHT_IMAGE))
	{
		return params->isLightSpotlight();
	}
	return false;
}


LLViewerTexture* LLVOVolume::getLightTexture()
{
	LLUUID id = getLightTextureID();

	if (id.notNull())
	{
		if (mLightTexture.isNull() || id != mLightTexture->getID())
		{
			mLightTexture = LLViewerTextureManager::getFetchedTexture(id, FTT_DEFAULT, TRUE, LLGLTexture::BOOST_ALM);
		}
	}
	else
	{
		mLightTexture = NULL;
	}

	return mLightTexture;
}

F32 LLVOVolume::getLightIntensity() const
{
	const LLLightParams *param_block = (const LLLightParams *)getParameterEntry(LLNetworkData::PARAMS_LIGHT);
	if (param_block)
	{
		return param_block->getLinearColor().mV[3];
	}
	else
	{
		return 1.f;
	}
}

F32 LLVOVolume::getLightRadius() const
{
	const LLLightParams *param_block = (const LLLightParams *)getParameterEntry(LLNetworkData::PARAMS_LIGHT);
	if (param_block)
	{
		return param_block->getRadius();
	}
	else
	{
		return 0.f;
	}
}

F32 LLVOVolume::getLightFalloff(const F32 fudge_factor) const
{
	const LLLightParams *param_block = (const LLLightParams *)getParameterEntry(LLNetworkData::PARAMS_LIGHT);
	if (param_block)
	{
		return param_block->getFalloff() * fudge_factor;
	}
	else
	{
		return 0.f;
	}
}

F32 LLVOVolume::getLightCutoff() const
{
	const LLLightParams *param_block = (const LLLightParams *)getParameterEntry(LLNetworkData::PARAMS_LIGHT);
	if (param_block)
	{
		return param_block->getCutoff();
	}
	else
	{
		return 0.f;
	}
}

U32 LLVOVolume::getVolumeInterfaceID() const
{
	if (mVolumeImpl)
	{
		return mVolumeImpl->getID();
	}

	return 0;
}

BOOL LLVOVolume::isFlexible() const
{
	if (getParameterEntryInUse(LLNetworkData::PARAMS_FLEXIBLE))
	{
		LLVolume* volume = getVolume();
		if (volume && volume->getParams().getPathParams().getCurveType() != LL_PCODE_PATH_FLEXIBLE)
		{
			LLVolumeParams volume_params = getVolume()->getParams();
			U8 profile_and_hole = volume_params.getProfileParams().getCurveType();
			volume_params.setType(profile_and_hole, LL_PCODE_PATH_FLEXIBLE);
		}
		return TRUE;
	}
	else
	{
		return FALSE;
	}
}

BOOL LLVOVolume::isSculpted() const
{
	if (getParameterEntryInUse(LLNetworkData::PARAMS_SCULPT))
	{
		return TRUE;
	}
	
	return FALSE;
}

BOOL LLVOVolume::isMesh() const
{
	if (isSculpted())
	{
		LLSculptParams *sculpt_params = (LLSculptParams *)getParameterEntry(LLNetworkData::PARAMS_SCULPT);
		U8 sculpt_type = sculpt_params->getSculptType();

		if ((sculpt_type & LL_SCULPT_TYPE_MASK) == LL_SCULPT_TYPE_MESH)
			// mesh is a mesh
		{
			return TRUE;	
		}
	}

	return FALSE;
}

BOOL LLVOVolume::hasLightTexture() const
{
	if (getParameterEntryInUse(LLNetworkData::PARAMS_LIGHT_IMAGE))
	{
		return TRUE;
	}

	return FALSE;
}

BOOL LLVOVolume::isVolumeGlobal() const
{
	if (mVolumeImpl)
	{
		return mVolumeImpl->isVolumeGlobal() ? TRUE : FALSE;
	}
	else if (mRiggedVolume.notNull())
	{
		return TRUE;
	}

	return FALSE;
}

BOOL LLVOVolume::canBeFlexible() const
{
	U8 path = getVolume()->getParams().getPathParams().getCurveType();
	return (path == LL_PCODE_PATH_FLEXIBLE || path == LL_PCODE_PATH_LINE);
}

BOOL LLVOVolume::setIsFlexible(BOOL is_flexible)
{
	BOOL res = FALSE;
	BOOL was_flexible = isFlexible();
	LLVolumeParams volume_params;
	if (is_flexible)
	{
		if (!was_flexible)
		{
			volume_params = getVolume()->getParams();
			U8 profile_and_hole = volume_params.getProfileParams().getCurveType();
			volume_params.setType(profile_and_hole, LL_PCODE_PATH_FLEXIBLE);
			res = TRUE;
			setFlags(FLAGS_USE_PHYSICS, FALSE);
			setFlags(FLAGS_PHANTOM, TRUE);
			setParameterEntryInUse(LLNetworkData::PARAMS_FLEXIBLE, TRUE, true);
			if (mDrawable)
			{
				mDrawable->makeActive();
			}
		}
	}
	else
	{
		if (was_flexible)
		{
			volume_params = getVolume()->getParams();
			U8 profile_and_hole = volume_params.getProfileParams().getCurveType();
			volume_params.setType(profile_and_hole, LL_PCODE_PATH_LINE);
			res = TRUE;
			setFlags(FLAGS_PHANTOM, FALSE);
			setParameterEntryInUse(LLNetworkData::PARAMS_FLEXIBLE, FALSE, true);
		}
	}
	if (res)
	{
		res = setVolume(volume_params, 1);
		if (res)
		{
			markForUpdate(TRUE);
		}
	}
	return res;
}

const LLMeshSkinInfo* LLVOVolume::getSkinInfo() const
{
    if (getVolume())
    {
        return gMeshRepo.getSkinInfo(getMeshID(), this);
    }
    else
    {
        return NULL;
    }
}

// virtual
BOOL LLVOVolume::isRiggedMesh() const
{
    return isMesh() && getSkinInfo();
}

//----------------------------------------------------------------------------
U32 LLVOVolume::getExtendedMeshFlags() const
{
	const LLExtendedMeshParams *param_block = 
        (const LLExtendedMeshParams *)getParameterEntry(LLNetworkData::PARAMS_EXTENDED_MESH);
	if (param_block)
	{
		return param_block->getFlags();
	}
	else
	{
		return 0;
	}
}

void LLVOVolume::onSetExtendedMeshFlags(U32 flags)
{

    // The isAnySelected() check was needed at one point to prevent
    // graphics problems. These are now believed to be fixed so the
    // check has been disabled.
	if (/*!getRootEdit()->isAnySelected() &&*/ mDrawable.notNull())
    {
        // Need to trigger rebuildGeom(), which is where control avatars get created/removed
        getRootEdit()->recursiveMarkForUpdate(TRUE);
    }
    if (isAttachment() && getAvatarAncestor())
    {
        updateVisualComplexity();
        if (flags & LLExtendedMeshParams::ANIMATED_MESH_ENABLED_FLAG)
        {
            // Making a rigged mesh into an animated object
            getAvatarAncestor()->updateAttachmentOverrides();
        }
        else
        {
            // Making an animated object into a rigged mesh
            getAvatarAncestor()->updateAttachmentOverrides();
        }
    }
}

void LLVOVolume::setExtendedMeshFlags(U32 flags)
{
    U32 curr_flags = getExtendedMeshFlags();
    if (curr_flags != flags)
    {
        bool in_use = true;
        setParameterEntryInUse(LLNetworkData::PARAMS_EXTENDED_MESH, in_use, true);
        LLExtendedMeshParams *param_block = 
            (LLExtendedMeshParams *)getParameterEntry(LLNetworkData::PARAMS_EXTENDED_MESH);
        if (param_block)
        {
            param_block->setFlags(flags);
        }
        parameterChanged(LLNetworkData::PARAMS_EXTENDED_MESH, true);
        LL_DEBUGS("AnimatedObjects") << this
                                     << " new flags " << flags << " curr_flags " << curr_flags
                                     << ", calling onSetExtendedMeshFlags()"
                                     << LL_ENDL;
        onSetExtendedMeshFlags(flags);
    }
}

bool LLVOVolume::canBeAnimatedObject() const
{
    F32 est_tris = recursiveGetEstTrianglesMax();
    if (est_tris < 0 || est_tris > getAnimatedObjectMaxTris())
    {
        return false;
    }
    return true;
}

bool LLVOVolume::isAnimatedObject() const
{
    LLVOVolume *root_vol = (LLVOVolume*)getRootEdit();
    bool root_is_animated_flag = root_vol->getExtendedMeshFlags() & LLExtendedMeshParams::ANIMATED_MESH_ENABLED_FLAG;
    return root_is_animated_flag;
}

// Called any time parenting changes for a volume. Update flags and
// control av accordingly.  This is called after parent has been
// changed to new_parent, but before new_parent's mChildList has changed.

// virtual
void LLVOVolume::onReparent(LLViewerObject *old_parent, LLViewerObject *new_parent)
{
    LLVOVolume *old_volp = dynamic_cast<LLVOVolume*>(old_parent);

    if (new_parent && !new_parent->isAvatar())
    {
        if (mControlAvatar.notNull())
        {
            // Here an animated object is being made the child of some
            // other prim. Should remove the control av from the child.
            LLControlAvatar *av = mControlAvatar;
            mControlAvatar = NULL;
            av->markForDeath();
        }
    }
    if (old_volp && old_volp->isAnimatedObject())
    {
        if (old_volp->getControlAvatar())
        {
            // We have been removed from an animated object, need to do cleanup.
            old_volp->getControlAvatar()->updateAttachmentOverrides();
            old_volp->getControlAvatar()->updateAnimations();
        }
    }
}

// This needs to be called after onReparent(), because mChildList is
// not updated until the end of LLViewerObject::addChild()

// virtual
void LLVOVolume::afterReparent()
{
    {
        LL_DEBUGS("AnimatedObjects") << "new child added for parent " 
            << ((LLViewerObject*)getParent())->getID() << LL_ENDL;
    }
                                                                                             
    if (isAnimatedObject() && getControlAvatar())
    {
        LL_DEBUGS("AnimatedObjects") << "adding attachment overrides, parent is animated object " 
            << ((LLViewerObject*)getParent())->getID() << LL_ENDL;

        // MAINT-8239 - doing a full rebuild whenever parent is set
        // makes the joint overrides load more robustly. In theory,
        // addAttachmentOverrides should be sufficient, but in
        // practice doing a full rebuild helps compensate for
        // notifyMeshLoaded() not being called reliably enough.
        
        // was: getControlAvatar()->addAttachmentOverridesForObject(this);
        //getControlAvatar()->rebuildAttachmentOverrides();
        getControlAvatar()->updateAnimations();
    }
    else
    {
        LL_DEBUGS("AnimatedObjects") << "not adding overrides, parent: " 
                                     << ((LLViewerObject*)getParent())->getID() 
                                     << " isAnimated: "  << isAnimatedObject() << " cav "
                                     << getControlAvatar() << LL_ENDL;
    }
}

//----------------------------------------------------------------------------
void LLVOVolume::updateRiggingInfo()
{
    LL_PROFILE_ZONE_SCOPED_CATEGORY_VOLUME;
    if (isRiggedMesh())
    {
        const LLMeshSkinInfo* skin = getSkinInfo();
        LLVOAvatar *avatar = getAvatar();
        LLVolume *volume = getVolume();
        if (skin && avatar && volume)
        {
            LL_DEBUGS("RigSpammish") << "starting, vovol " << this << " lod " << getLOD() << " last " << mLastRiggingInfoLOD << LL_ENDL;
            if (getLOD()>mLastRiggingInfoLOD || getLOD()==3)
            {
                // Rigging info may need update
                mJointRiggingInfoTab.clear();
                for (S32 f = 0; f < volume->getNumVolumeFaces(); ++f)
                {
                    LLVolumeFace& vol_face = volume->getVolumeFace(f);
                    LLSkinningUtil::updateRiggingInfo(skin, avatar, vol_face);
                    if (vol_face.mJointRiggingInfoTab.size()>0)
                    {
                        mJointRiggingInfoTab.merge(vol_face.mJointRiggingInfoTab);
                    }
                }
                // Keep the highest LOD info available.
                mLastRiggingInfoLOD = getLOD();
                LL_DEBUGS("RigSpammish") << "updated rigging info for LLVOVolume " 
                                         << this << " lod " << mLastRiggingInfoLOD 
                                         << LL_ENDL;
            }
        }
    }
}

//----------------------------------------------------------------------------

void LLVOVolume::generateSilhouette(LLSelectNode* nodep, const LLVector3& view_point)
{
	LLVolume *volume = getVolume();

	if (volume)
	{
		LLVector3 view_vector;
		view_vector = view_point; 

		//transform view vector into volume space
		view_vector -= getRenderPosition();
		//mDrawable->mDistanceWRTCamera = view_vector.length();
		LLQuaternion worldRot = getRenderRotation();
		view_vector = view_vector * ~worldRot;
		if (!isVolumeGlobal())
		{
			LLVector3 objScale = getScale();
			LLVector3 invObjScale(1.f / objScale.mV[VX], 1.f / objScale.mV[VY], 1.f / objScale.mV[VZ]);
			view_vector.scaleVec(invObjScale);
		}
		
		updateRelativeXform();
		LLMatrix4 trans_mat = mRelativeXform;
		if (mDrawable->isStatic())
		{
			trans_mat.translate(getRegion()->getOriginAgent());
		}

		volume->generateSilhouetteVertices(nodep->mSilhouetteVertices, nodep->mSilhouetteNormals, view_vector, trans_mat, mRelativeXformInvTrans, nodep->getTESelectMask());

		nodep->mSilhouetteExists = TRUE;
	}
}

void LLVOVolume::deleteFaces()
{
	S32 face_count = mNumFaces;
	if (mDrawable.notNull())
	{
		mDrawable->deleteFaces(0, face_count);
	}

	mNumFaces = 0;
}

void LLVOVolume::updateRadius()
{
	if (mDrawable.isNull())
	{
		return;
	}
	
	mVObjRadius = getScale().length();
	mDrawable->setRadius(mVObjRadius);
}


BOOL LLVOVolume::isAttachment() const
{
	return mAttachmentState != 0 ;
}

BOOL LLVOVolume::isHUDAttachment() const
{
	// *NOTE: we assume hud attachment points are in defined range
	// since this range is constant for backwards compatibility
	// reasons this is probably a reasonable assumption to make
	S32 attachment_id = ATTACHMENT_ID_FROM_STATE(mAttachmentState);
	return ( attachment_id >= 31 && attachment_id <= 38 );
}


const LLMatrix4 LLVOVolume::getRenderMatrix() const
{
	if (mDrawable->isActive() && !mDrawable->isRoot())
	{
		return mDrawable->getParent()->getWorldMatrix();
	}
	return mDrawable->getWorldMatrix();
}

// Returns a base cost and adds textures to passed in set.
// total cost is returned value + 5 * size of the resulting set.
// Cannot include cost of textures, as they may be re-used in linked
// children, and cost should only be increased for unique textures  -Nyx
U32 LLVOVolume::getRenderCost(texture_cost_t &textures) const
{
    /*****************************************************************
     * This calculation should not be modified by third party viewers,
     * since it is used to limit rendering and should be uniform for
     * everyone. If you have suggested improvements, submit them to
     * the official viewer for consideration.
     *****************************************************************/

	// Get access to params we'll need at various points.  
	// Skip if this is object doesn't have a volume (e.g. is an avatar).
	BOOL has_volume = (getVolume() != NULL);
	LLVolumeParams volume_params;
	LLPathParams path_params;
	LLProfileParams profile_params;

	U32 num_triangles = 0;

	// per-prim costs
	static const U32 ARC_PARTICLE_COST = 1; // determined experimentally
	static const U32 ARC_PARTICLE_MAX = 2048; // default values
	static const U32 ARC_TEXTURE_COST = 16; // multiplier for texture resolution - performance tested
	static const U32 ARC_LIGHT_COST = 500; // static cost for light-producing prims 
	static const U32 ARC_MEDIA_FACE_COST = 1500; // static cost per media-enabled face 


	// per-prim multipliers
	static const F32 ARC_GLOW_MULT = 1.5f; // tested based on performance
	static const F32 ARC_BUMP_MULT = 1.25f; // tested based on performance
	static const F32 ARC_FLEXI_MULT = 5; // tested based on performance
	static const F32 ARC_SHINY_MULT = 1.6f; // tested based on performance
	static const F32 ARC_INVISI_COST = 1.2f; // tested based on performance
	static const F32 ARC_WEIGHTED_MESH = 1.2f; // tested based on performance

	static const F32 ARC_PLANAR_COST = 1.0f; // tested based on performance to have negligible impact
	static const F32 ARC_ANIM_TEX_COST = 4.f; // tested based on performance
	static const F32 ARC_ALPHA_COST = 4.f; // 4x max - based on performance

	F32 shame = 0;

	U32 invisi = 0;
	U32 shiny = 0;
	U32 glow = 0;
	U32 alpha = 0;
	U32 flexi = 0;
	U32 animtex = 0;
	U32 particles = 0;
	U32 bump = 0;
	U32 planar = 0;
	U32 weighted_mesh = 0;
	U32 produces_light = 0;
	U32 media_faces = 0;

	const LLDrawable* drawablep = mDrawable;
	U32 num_faces = drawablep->getNumFaces();

	if (has_volume)
	{
		volume_params = getVolume()->getParams();
		path_params = volume_params.getPathParams();
		profile_params = volume_params.getProfileParams();

        LLMeshCostData costs;
		if (getCostData(costs))
		{
            if (isAnimatedObject() && isRiggedMesh())
            {
                // Scaling here is to make animated object vs
                // non-animated object ARC proportional to the
                // corresponding calculations for streaming cost.
                num_triangles = (ANIMATED_OBJECT_COST_PER_KTRI * 0.001 * costs.getEstTrisForStreamingCost())/0.06;
            }
            else
            {
                F32 radius = getScale().length()*0.5f;
                num_triangles = costs.getRadiusWeightedTris(radius);
            }
		}
	}

	if (num_triangles <= 0)
	{
		num_triangles = 4;
	}

	if (isSculpted())
	{
		if (isMesh())
		{
			// base cost is dependent on mesh complexity
			// note that 3 is the highest LOD as of the time of this coding.
			S32 size = gMeshRepo.getMeshSize(volume_params.getSculptID(), getLOD());
			if ( size > 0)
			{
				if (isRiggedMesh())
				{
					// weighted attachment - 1 point for every 3 bytes
					weighted_mesh = 1;
				}
			}
			else
			{
				// something went wrong - user should know their content isn't render-free
				return 0;
			}
		}
		else
		{
			const LLSculptParams *sculpt_params = (LLSculptParams *) getParameterEntry(LLNetworkData::PARAMS_SCULPT);
			LLUUID sculpt_id = sculpt_params->getSculptTexture();
			if (textures.find(sculpt_id) == textures.end())
			{
				LLViewerFetchedTexture *texture = LLViewerTextureManager::getFetchedTexture(sculpt_id);
				if (texture)
				{
					S32 texture_cost = 256 + (S32)(ARC_TEXTURE_COST * (texture->getFullHeight() / 128.f + texture->getFullWidth() / 128.f));
					textures.insert(texture_cost_t::value_type(sculpt_id, texture_cost));
				}
			}
		}
	}

	if (isFlexible())
	{
		flexi = 1;
	}
	if (isParticleSource())
	{
		particles = 1;
	}

	if (getIsLight())
	{
		produces_light = 1;
	}

	for (S32 i = 0; i < num_faces; ++i)
	{
		const LLFace* face = drawablep->getFace(i);
		if (!face) continue;
		const LLTextureEntry* te = face->getTextureEntry();
		const LLViewerTexture* img = face->getTexture();

		if (img)
		{
			if (textures.find(img->getID()) == textures.end())
			{
                S32 texture_cost = 0;
                S8 type = img->getType();
                if (type == LLViewerTexture::FETCHED_TEXTURE || type == LLViewerTexture::LOD_TEXTURE)
                {
                    const LLViewerFetchedTexture* fetched_texturep = static_cast<const LLViewerFetchedTexture*>(img);
                    if (fetched_texturep
                        && fetched_texturep->getFTType() == FTT_LOCAL_FILE
                        && (img->getID() == IMG_ALPHA_GRAD_2D || img->getID() == IMG_ALPHA_GRAD)
                        )
                    {
                        // These two textures appear to switch between each other, but are of different sizes (4x256 and 256x256).
                        // Hardcode cost from larger one to not cause random complexity changes
                        texture_cost = 320;
                    }
                }
                if (texture_cost == 0)
                {
                    texture_cost = 256 + (S32)(ARC_TEXTURE_COST * (img->getFullHeight() / 128.f + img->getFullWidth() / 128.f));
                }
				textures.insert(texture_cost_t::value_type(img->getID(), texture_cost));
			}
		}

		if (face->getPoolType() == LLDrawPool::POOL_ALPHA)
		{
			alpha = 1;
		}
		else if (img && img->getPrimaryFormat() == GL_ALPHA)
		{
			invisi = 1;
		}
		if (face->hasMedia())
		{
			media_faces++;
		}

		if (te)
		{
			if (te->getBumpmap())
			{
				// bump is a multiplier, don't add per-face
				bump = 1;
			}
			if (te->getShiny())
			{
				// shiny is a multiplier, don't add per-face
				shiny = 1;
			}
			if (te->getGlow() > 0.f)
			{
				// glow is a multiplier, don't add per-face
				glow = 1;
			}
			if (face->mTextureMatrix != NULL)
			{
				animtex = 1;
			}
			if (te->getTexGen())
			{
				planar = 1;
			}
		}
	}

	// shame currently has the "base" cost of 1 point per 15 triangles, min 2.
	shame = num_triangles  * 5.f;
	shame = shame < 2.f ? 2.f : shame;

	// multiply by per-face modifiers
	if (planar)
	{
		shame *= planar * ARC_PLANAR_COST;
	}

	if (animtex)
	{
		shame *= animtex * ARC_ANIM_TEX_COST;
	}

	if (alpha)
	{
		shame *= alpha * ARC_ALPHA_COST;
	}

	if(invisi)
	{
		shame *= invisi * ARC_INVISI_COST;
	}

	if (glow)
	{
		shame *= glow * ARC_GLOW_MULT;
	}

	if (bump)
	{
		shame *= bump * ARC_BUMP_MULT;
	}

	if (shiny)
	{
		shame *= shiny * ARC_SHINY_MULT;
	}


	// multiply shame by multipliers
	if (weighted_mesh)
	{
		shame *= weighted_mesh * ARC_WEIGHTED_MESH;
	}

	if (flexi)
	{
		shame *= flexi * ARC_FLEXI_MULT;
	}


	// add additional costs
	if (particles)
	{
		const LLPartSysData *part_sys_data = &(mPartSourcep->mPartSysData);
		const LLPartData *part_data = &(part_sys_data->mPartData);
		U32 num_particles = (U32)(part_sys_data->mBurstPartCount * llceil( part_data->mMaxAge / part_sys_data->mBurstRate));
		num_particles = num_particles > ARC_PARTICLE_MAX ? ARC_PARTICLE_MAX : num_particles;
		F32 part_size = (llmax(part_data->mStartScale[0], part_data->mEndScale[0]) + llmax(part_data->mStartScale[1], part_data->mEndScale[1])) / 2.f;
		shame += num_particles * part_size * ARC_PARTICLE_COST;
	}

	if (produces_light)
	{
		shame += ARC_LIGHT_COST;
	}

	if (media_faces)
	{
		shame += media_faces * ARC_MEDIA_FACE_COST;
	}

    // Streaming cost for animated objects includes a fixed cost
    // per linkset. Add a corresponding charge here translated into
    // triangles, but not weighted by any graphics properties.
    if (isAnimatedObject() && isRootEdit())
    {
        shame += (ANIMATED_OBJECT_BASE_COST/0.06) * 5.0f;
    }

	if (shame > mRenderComplexity_current)
	{
		mRenderComplexity_current = (S32)shame;
	}

	return (U32)shame;
}

F32 LLVOVolume::getEstTrianglesMax() const
{
	if (isMesh() && getVolume())
	{
		return gMeshRepo.getEstTrianglesMax(getVolume()->getParams().getSculptID());
	}
    return 0.f;
}

F32 LLVOVolume::getEstTrianglesStreamingCost() const
{
	if (isMesh() && getVolume())
	{
		return gMeshRepo.getEstTrianglesStreamingCost(getVolume()->getParams().getSculptID());
	}
    return 0.f;
}

F32 LLVOVolume::getStreamingCost() const
{
	F32 radius = getScale().length()*0.5f;
    F32 linkset_base_cost = 0.f;

    LLMeshCostData costs;
    if (getCostData(costs))
    {
        if (isAnimatedObject() && isRootEdit())
        {
            // Root object of an animated object has this to account for skeleton overhead.
            linkset_base_cost = ANIMATED_OBJECT_BASE_COST;
        }
        if (isMesh())
        {
            if (isAnimatedObject() && isRiggedMesh())
            {
                return linkset_base_cost + costs.getTriangleBasedStreamingCost();
            }
            else
            {
                return linkset_base_cost + costs.getRadiusBasedStreamingCost(radius);
            }
        }
        else
        {
            return linkset_base_cost + costs.getRadiusBasedStreamingCost(radius);
        }
    }
    else
    {
        return 0.f;
    }
}

// virtual
bool LLVOVolume::getCostData(LLMeshCostData& costs) const
{
    if (isMesh())
    {
        return gMeshRepo.getCostData(getVolume()->getParams().getSculptID(), costs);
    }
    else
    {
		LLVolume* volume = getVolume();
		S32 counts[4];

		// <FS:ND> try to cache calcuated triangles instead of calculating them over and over again
		//		LLVolume::getLoDTriangleCounts(volume->getParams(), counts);
		LLVolume::getLoDTriangleCounts(volume->getParams(), counts, volume);
		// </FS:ND>

		LLSD header;
		header["lowest_lod"]["size"] = counts[0] * 10;
		header["low_lod"]["size"] = counts[1] * 10;
		header["medium_lod"]["size"] = counts[2] * 10;
		header["high_lod"]["size"] = counts[3] * 10;

		return gMeshRepo.getCostData(header, costs);
    }
}

//static 
void LLVOVolume::updateRenderComplexity()
{
	mRenderComplexity_last = mRenderComplexity_current;
	mRenderComplexity_current = 0;
}

U32 LLVOVolume::getTriangleCount(S32* vcount) const
{
	U32 count = 0;
	LLVolume* volume = getVolume();
	if (volume)
	{
		count = volume->getNumTriangles(vcount);
	}

	return count;
}
// <FS:Beq> Generalise TriangleCount
//U32 LLVOVolume::getHighLODTriangleCount()
//{
//	U32 ret = 0;
//
//	LLVolume* volume = getVolume();
//
//	if (!isSculpted())
//	{
//		LLVolume* ref = LLPrimitive::getVolumeManager()->refVolume(volume->getParams(), 3);
//		ret = ref->getNumTriangles();
//		LLPrimitive::getVolumeManager()->unrefVolume(ref);
//	}
//	else if (isMesh())
//	{
//		LLVolume* ref = LLPrimitive::getVolumeManager()->refVolume(volume->getParams(), 3);
//		if (!ref->isMeshAssetLoaded() || ref->getNumVolumeFaces() == 0)
//		{
//			gMeshRepo.loadMesh(this, volume->getParams(), LLModel::LOD_HIGH);
//		}
//		ret = ref->getNumTriangles();
//		LLPrimitive::getVolumeManager()->unrefVolume(ref);
//	}
//	else
//	{ //default sculpts have a constant number of triangles
//		ret = 31*2*31;  //31 rows of 31 columns of quads for a 32x32 vertex patch
//	}
//
//	return ret;
//}
U32 LLVOVolume::getHighLODTriangleCount()
{
	return (getLODTriangleCount(LLModel::LOD_HIGH));
}

U32 LLVOVolume::getLODTriangleCount(S32 lod)
{
	U32 ret = 0;

	LLVolume* volume = getVolume();

	if (!isSculpted())
	{
		LLVolume* ref = LLPrimitive::getVolumeManager()->refVolume(volume->getParams(), lod);
		ret = ref->getNumTriangles();
		LLPrimitive::getVolumeManager()->unrefVolume(ref);
	}
	else if (isMesh())
	{
		LLVolume* ref = LLPrimitive::getVolumeManager()->refVolume(volume->getParams(), lod);
		if (!ref->isMeshAssetLoaded() || ref->getNumVolumeFaces() == 0)
		{
			gMeshRepo.loadMesh(this, volume->getParams(), lod);
		}
		ret = ref->getNumTriangles();
		LLPrimitive::getVolumeManager()->unrefVolume(ref);
	}
	else
	{ //default sculpts have a constant number of triangles
		ret = (31 * 2 * 31)>>3*(3-lod);  //31 rows of 31 columns of quads for a 32x32 vertex patch (Beq: left shift by 2 for each lower LOD)
	}

	return ret;
}
//</FS:Beq>


//static
void LLVOVolume::preUpdateGeom()
{
	sNumLODChanges = 0;
}

void LLVOVolume::parameterChanged(U16 param_type, bool local_origin)
{
	LLViewerObject::parameterChanged(param_type, local_origin);
}

void LLVOVolume::parameterChanged(U16 param_type, LLNetworkData* data, BOOL in_use, bool local_origin)
{
	LLViewerObject::parameterChanged(param_type, data, in_use, local_origin);
	if (mVolumeImpl)
	{
		mVolumeImpl->onParameterChanged(param_type, data, in_use, local_origin);
	}
    if (!local_origin && param_type == LLNetworkData::PARAMS_EXTENDED_MESH)
    {
        U32 extended_mesh_flags = getExtendedMeshFlags();
        bool enabled =  (extended_mesh_flags & LLExtendedMeshParams::ANIMATED_MESH_ENABLED_FLAG);
        bool was_enabled = (getControlAvatar() != NULL);
        if (enabled != was_enabled)
        {
            LL_DEBUGS("AnimatedObjects") << this
                                         << " calling onSetExtendedMeshFlags, enabled " << (U32) enabled
                                         << " was_enabled " << (U32) was_enabled
                                         << " local_origin " << (U32) local_origin
                                         << LL_ENDL;
            onSetExtendedMeshFlags(extended_mesh_flags);
        }
    }
	if (mDrawable.notNull())
	{
		BOOL is_light = getIsLight();
		if (is_light != mDrawable->isState(LLDrawable::LIGHT))
		{
			gPipeline.setLight(mDrawable, is_light);
		}
	}
}

void LLVOVolume::setSelected(BOOL sel)
{
	LLViewerObject::setSelected(sel);
    if (isAnimatedObject())
    {
        getRootEdit()->recursiveMarkForUpdate(TRUE);
    }
    else
    {
        if (mDrawable.notNull())
        {
            markForUpdate(TRUE);
        }
    }
}

void LLVOVolume::updateSpatialExtents(LLVector4a& newMin, LLVector4a& newMax)
{		
}

F32 LLVOVolume::getBinRadius()
{
    LL_PROFILE_ZONE_SCOPED_CATEGORY_VOLUME;
	F32 radius;
	
	F32 scale = 1.f;

	static LLCachedControl<S32> octree_size_factor(gSavedSettings, "OctreeStaticObjectSizeFactor", 3);
	static LLCachedControl<S32> octree_attachment_size_factor(gSavedSettings, "OctreeAttachmentSizeFactor", 4);
	static LLCachedControl<LLVector3> octree_distance_factor(gSavedSettings, "OctreeDistanceFactor", LLVector3(0.01f, 0.f, 0.f));
	static LLCachedControl<LLVector3> octree_alpha_distance_factor(gSavedSettings, "OctreeAlphaDistanceFactor", LLVector3(0.1f, 0.f, 0.f));

	S32 size_factor = llmax((S32)octree_size_factor, 1);
	S32 attachment_size_factor = llmax((S32)octree_attachment_size_factor, 1);
	LLVector3 distance_factor = octree_distance_factor;
	LLVector3 alpha_distance_factor = octree_alpha_distance_factor;

	const LLVector4a* ext = mDrawable->getSpatialExtents();
	
	BOOL shrink_wrap = mDrawable->isAnimating();
	BOOL alpha_wrap = FALSE;

	if (!isHUDAttachment())
	{
		for (S32 i = 0; i < mDrawable->getNumFaces(); i++)
		{
			LLFace* face = mDrawable->getFace(i);
			if (!face) continue;
			if (face->getPoolType() == LLDrawPool::POOL_ALPHA &&
			    !face->canRenderAsMask())
			{
				alpha_wrap = TRUE;
				break;
			}
		}
	}
	else
	{
		shrink_wrap = FALSE;
	}

	if (alpha_wrap)
	{
		LLVector3 bounds = getScale();
		radius = llmin(bounds.mV[1], bounds.mV[2]);
		radius = llmin(radius, bounds.mV[0]);
		radius *= 0.5f;
		radius *= 1.f+mDrawable->mDistanceWRTCamera*alpha_distance_factor[1];
		radius += mDrawable->mDistanceWRTCamera*alpha_distance_factor[0];
	}
	else if (shrink_wrap)
	{
		LLVector4a rad;
		rad.setSub(ext[1], ext[0]);
		
		radius = rad.getLength3().getF32()*0.5f;
	}
	else if (mDrawable->isStatic())
	{
		F32 szf = size_factor;

		radius = llmax(mDrawable->getRadius(), szf);
		
		radius = powf(radius, 1.f+szf/radius);

		radius *= 1.f + mDrawable->mDistanceWRTCamera * distance_factor[1];
		radius += mDrawable->mDistanceWRTCamera * distance_factor[0];
	}
	else if (mDrawable->getVObj()->isAttachment())
	{
		radius = llmax((S32) mDrawable->getRadius(),1)*attachment_size_factor;
	}
	else
	{
		radius = mDrawable->getRadius();
		radius *= 1.f + mDrawable->mDistanceWRTCamera * distance_factor[1];
		radius += mDrawable->mDistanceWRTCamera * distance_factor[0];
	}

	return llclamp(radius*scale, 0.5f, 256.f);
}

const LLVector3 LLVOVolume::getPivotPositionAgent() const
{
	if (mVolumeImpl)
	{
		return mVolumeImpl->getPivotPosition();
	}
	return LLViewerObject::getPivotPositionAgent();
}

void LLVOVolume::onShift(const LLVector4a &shift_vector)
{
	if (mVolumeImpl)
	{
		mVolumeImpl->onShift(shift_vector);
	}

	updateRelativeXform();
}

const LLMatrix4& LLVOVolume::getWorldMatrix(LLXformMatrix* xform) const
{
	if (mVolumeImpl)
	{
		return mVolumeImpl->getWorldMatrix(xform);
	}
	return xform->getWorldMatrix();
}

void LLVOVolume::markForUpdate(BOOL priority)
{ 
	//<FS:Beq> avoid unfortunate sleep during trylock by static check
	//if(debugLoggingEnabled("AnimatedObjectsLinkset"))
	static auto debug_logging_on = debugLoggingEnabled("AnimatedObjectsLinkset");
	if (debug_logging_on)
	//</FS:Beq>
	{
        if (isAnimatedObject() && isRiggedMesh())
        {
            std::string vobj_name = llformat("Vol%p", this);
            F32 est_tris = getEstTrianglesMax();
            LL_DEBUGS("AnimatedObjectsLinkset") << vobj_name << " markForUpdate, tris " << est_tris << LL_ENDL; 
        }
    }

    LLViewerObject::markForUpdate(priority); 
    mVolumeChanged = TRUE; 
}

LLVector3 LLVOVolume::agentPositionToVolume(const LLVector3& pos) const
{
	LLVector3 ret = pos - getRenderPosition();
	ret = ret * ~getRenderRotation();
	if (!isVolumeGlobal())
	{
		LLVector3 objScale = getScale();
		LLVector3 invObjScale(1.f / objScale.mV[VX], 1.f / objScale.mV[VY], 1.f / objScale.mV[VZ]);
		ret.scaleVec(invObjScale);
	}
	
	return ret;
}

LLVector3 LLVOVolume::agentDirectionToVolume(const LLVector3& dir) const
{
	LLVector3 ret = dir * ~getRenderRotation();
	
	LLVector3 objScale = isVolumeGlobal() ? LLVector3(1,1,1) : getScale();
	ret.scaleVec(objScale);

	return ret;
}

LLVector3 LLVOVolume::volumePositionToAgent(const LLVector3& dir) const
{
	LLVector3 ret = dir;
	if (!isVolumeGlobal())
	{
		LLVector3 objScale = getScale();
		ret.scaleVec(objScale);
	}

	ret = ret * getRenderRotation();
	ret += getRenderPosition();
	
	return ret;
}

LLVector3 LLVOVolume::volumeDirectionToAgent(const LLVector3& dir) const
{
	LLVector3 ret = dir;
	LLVector3 objScale = isVolumeGlobal() ? LLVector3(1,1,1) : getScale();
	LLVector3 invObjScale(1.f / objScale.mV[VX], 1.f / objScale.mV[VY], 1.f / objScale.mV[VZ]);
	ret.scaleVec(invObjScale);
	ret = ret * getRenderRotation();

	return ret;
}


BOOL LLVOVolume::lineSegmentIntersect(const LLVector4a& start, const LLVector4a& end, S32 face, BOOL pick_transparent, BOOL pick_rigged, S32 *face_hitp,
									  LLVector4a* intersection,LLVector2* tex_coord, LLVector4a* normal, LLVector4a* tangent)
{
	if (!mbCanSelect 
		|| mDrawable->isDead() 
		|| !gPipeline.hasRenderType(mDrawable->getRenderType()))
	{
		return FALSE;
	}

	BOOL ret = FALSE;

	LLVolume* volume = getVolume();

	bool transform = true;

	if (mDrawable->isState(LLDrawable::RIGGED))
	{
		if ((pick_rigged) || (getAvatar() && (getAvatar()->isSelf()) && (LLFloater::isVisible(gFloaterTools))))
		{
            updateRiggedVolume(true, LLRiggedVolume::DO_NOT_UPDATE_FACES);
			volume = mRiggedVolume;
			transform = false;
		}
		else
		{ //cannot pick rigged attachments on other avatars or when not in build mode
			return FALSE;
		}
	}
	
	if (volume)
	{	
		LLVector4a local_start = start;
		LLVector4a local_end = end;
	
		if (transform)
		{
			LLVector3 v_start(start.getF32ptr());
			LLVector3 v_end(end.getF32ptr());
		
			v_start = agentPositionToVolume(v_start);
			v_end = agentPositionToVolume(v_end);

			local_start.load3(v_start.mV);
			local_end.load3(v_end.mV);
		}
		
		LLVector4a p;
		LLVector4a n;
		LLVector2 tc;
		LLVector4a tn;

		if (intersection != NULL)
		{
			p = *intersection;
		}

		if (tex_coord != NULL)
		{
			tc = *tex_coord;
		}

		if (normal != NULL)
		{
			n = *normal;
		}

		if (tangent != NULL)
		{
			tn = *tangent;
		}

		S32 face_hit = -1;

		S32 start_face, end_face;
		if (face == -1)
		{
			start_face = 0;
			end_face = volume->getNumVolumeFaces();
		}
		else
		{
			start_face = face;
			end_face = face+1;
		}
		pick_transparent |= isHiglightedOrBeacon();
		bool special_cursor = specialHoverCursor();
		for (S32 i = start_face; i < end_face; ++i)
		{
			if (!special_cursor && !pick_transparent && getTE(i) && getTE(i)->getColor().mV[3] == 0.f)
			{ //don't attempt to pick completely transparent faces unless
				//pick_transparent is true
				continue;
			}

            // This calculates the bounding box of the skinned mesh from scratch. It's actually quite expensive, but not nearly as expensive as building a full octree.
            // rebuild_face_octrees = false because an octree for this face will be built later only if needed for narrow phase picking.
            updateRiggedVolume(true, i, false);
			face_hit = volume->lineSegmentIntersect(local_start, local_end, i,
													&p, &tc, &n, &tn);
			
			if (face_hit >= 0 && mDrawable->getNumFaces() > face_hit)
			{
				LLFace* face = mDrawable->getFace(face_hit);				

				bool ignore_alpha = false;

				const LLTextureEntry* te = face->getTextureEntry();
				if (te)
				{
					LLMaterial* mat = te->getMaterialParams();
					if (mat)
					{
						U8 mode = mat->getDiffuseAlphaMode();

						if (mode == LLMaterial::DIFFUSE_ALPHA_MODE_EMISSIVE
							|| mode == LLMaterial::DIFFUSE_ALPHA_MODE_NONE
							|| (mode == LLMaterial::DIFFUSE_ALPHA_MODE_MASK && mat->getAlphaMaskCutoff() == 0))
						{
							ignore_alpha = true;
						}
					}
				}

                BOOL no_texture = !face->getTexture() || !face->getTexture()->hasGLTexture();
                BOOL mask       = no_texture ? FALSE : face->getTexture()->getMask(face->surfaceToTexture(tc, p, n));
				if (face &&
					(ignore_alpha || pick_transparent || no_texture || mask))
				{
					local_end = p;
					if (face_hitp != NULL)
					{
						*face_hitp = face_hit;
					}
					
					if (intersection != NULL)
					{
						if (transform)
						{
							LLVector3 v_p(p.getF32ptr());

							intersection->load3(volumePositionToAgent(v_p).mV);  // must map back to agent space
						}
						else
						{
							*intersection = p;
						}
					}

					if (normal != NULL)
					{
						if (transform)
						{
							LLVector3 v_n(n.getF32ptr());
							normal->load3(volumeDirectionToAgent(v_n).mV);
						}
						else
						{
							*normal = n;
						}
						(*normal).normalize3fast();
					}

					if (tangent != NULL)
					{
						if (transform)
						{
							LLVector3 v_tn(tn.getF32ptr());

							LLVector4a trans_tangent;
							trans_tangent.load3(volumeDirectionToAgent(v_tn).mV);

							LLVector4Logical mask;
							mask.clear();
							mask.setElement<3>();

							tangent->setSelectWithMask(mask, tn, trans_tangent);
						}
						else
						{
							*tangent = tn;
						}
						(*tangent).normalize3fast();
					}

					if (tex_coord != NULL)
					{
						*tex_coord = tc;
					}
					
					ret = TRUE;
				}
			}
		}
	}
		
	return ret;
}

bool LLVOVolume::treatAsRigged()
{
	return isSelected() &&
        (isAttachment() || isAnimatedObject()) &&
        mDrawable.notNull() &&
        mDrawable->isState(LLDrawable::RIGGED);
}

LLRiggedVolume* LLVOVolume::getRiggedVolume()
{
	return mRiggedVolume;
}

void LLVOVolume::clearRiggedVolume()
{
	if (mRiggedVolume.notNull())
	{
		mRiggedVolume = NULL;
		updateRelativeXform();
	}
}

void LLVOVolume::updateRiggedVolume(bool force_treat_as_rigged, LLRiggedVolume::FaceIndex face_index, bool rebuild_face_octrees)
{
    LL_PROFILE_ZONE_SCOPED_CATEGORY_VOLUME;
	//Update mRiggedVolume to match current animation frame of avatar. 
	//Also update position/size in octree.  

    if ((!force_treat_as_rigged) && (!treatAsRigged()))
	{
		clearRiggedVolume();
		
		return;
	}

	LLVolume* volume = getVolume();
	const LLMeshSkinInfo* skin = getSkinInfo();
	if (!skin)
	{
		clearRiggedVolume();
		return;
	}

	LLVOAvatar* avatar = getAvatar();
	if (!avatar)
	{
		clearRiggedVolume();
		return;
	}

	if (!mRiggedVolume)
	{
		LLVolumeParams p;
		mRiggedVolume = new LLRiggedVolume(p);
		updateRelativeXform();
	}

    mRiggedVolume->update(skin, avatar, volume, face_index, rebuild_face_octrees);
}

void LLRiggedVolume::update(const LLMeshSkinInfo* skin, LLVOAvatar* avatar, const LLVolume* volume, FaceIndex face_index, bool rebuild_face_octrees)
{
    LL_PROFILE_ZONE_SCOPED_CATEGORY_VOLUME;
	bool copy = false;
	if (volume->getNumVolumeFaces() != getNumVolumeFaces())
	{ 
		copy = true;
	}

	for (S32 i = 0; i < volume->getNumVolumeFaces() && !copy; ++i)
	{
		const LLVolumeFace& src_face = volume->getVolumeFace(i);
		const LLVolumeFace& dst_face = getVolumeFace(i);

		if (src_face.mNumIndices != dst_face.mNumIndices ||
			src_face.mNumVertices != dst_face.mNumVertices)
		{
			copy = true;
		}
	}

	if (copy)
	{
		copyVolumeFaces(volume);
	}
    else
    {
        bool is_paused = avatar && avatar->areAnimationsPaused();
		if (is_paused)
		{
            S32 frames_paused = LLFrameTimer::getFrameCount() - avatar->getMotionController().getPausedFrame();
            if (frames_paused > 1)
            {
                return;
            }
		}
    }


	//build matrix palette
	static const size_t kMaxJoints = LL_MAX_JOINTS_PER_MESH_OBJECT;

	LLMatrix4a mat[kMaxJoints];
	U32 maxJoints = LLSkinningUtil::getMeshJointCount(skin);
    LLSkinningUtil::initSkinningMatrixPalette(mat, maxJoints, skin, avatar);
    const LLMatrix4a bind_shape_matrix = skin->mBindShapeMatrix;

    S32 rigged_vert_count = 0;
    S32 rigged_face_count = 0;
    LLVector4a box_min, box_max;
    S32 face_begin;
    S32 face_end;
    if (face_index == DO_NOT_UPDATE_FACES)
    {
        face_begin = 0;
        face_end = 0;
    }
    else if (face_index == UPDATE_ALL_FACES)
    {
        face_begin = 0;
        face_end = volume->getNumVolumeFaces();
    }
    else
    {
        face_begin = face_index;
        face_end = face_begin + 1;
    }
    for (S32 i = face_begin; i < face_end; ++i)
	{
		const LLVolumeFace& vol_face = volume->getVolumeFace(i);
		
		LLVolumeFace& dst_face = mVolumeFaces[i];
		
		LLVector4a* weight = vol_face.mWeights;

		if ( weight )
		{
            LLSkinningUtil::checkSkinWeights(weight, dst_face.mNumVertices, skin);

			LLVector4a* pos = dst_face.mPositions;

			if (pos && dst_face.mExtents)
			{
                U32 max_joints = LLSkinningUtil::getMaxJointCount();
                rigged_vert_count += dst_face.mNumVertices;
                rigged_face_count++;

            #if USE_SEPARATE_JOINT_INDICES_AND_WEIGHTS
                if (vol_face.mJointIndices) // fast path with preconditioned joint indices
                {
                    LLMatrix4a src[4];
                    U8* joint_indices_cursor = vol_face.mJointIndices;
                    LLVector4a* just_weights = vol_face.mJustWeights;
                    for (U32 j = 0; j < dst_face.mNumVertices; ++j)
				    {
					    LLMatrix4a final_mat;
                        F32* w = just_weights[j].getF32ptr();
                        LLSkinningUtil::getPerVertexSkinMatrixWithIndices(w, joint_indices_cursor, mat, final_mat, src);
                        joint_indices_cursor += 4;

					    LLVector4a& v = vol_face.mPositions[j];
					    LLVector4a t;
					    LLVector4a dst;
					    bind_shape_matrix.affineTransform(v, t);
					    final_mat.affineTransform(t, dst);
					    pos[j] = dst;
				    }
                }
                else
            #endif
                {
				    for (U32 j = 0; j < dst_face.mNumVertices; ++j)
				    {
					    LLMatrix4a final_mat;
                        // <FS:ND> Use the SSE2 version
                        // LLSkinningUtil::getPerVertexSkinMatrix(weight[j].getF32ptr(), mat, false, final_mat, max_joints);
                        FSSkinningUtil::getPerVertexSkinMatrixSSE(weight[j], mat, false, final_mat, max_joints);
                        // </FS:ND>

					    LLVector4a& v = vol_face.mPositions[j];
					    LLVector4a t;
					    LLVector4a dst;
					    bind_shape_matrix.affineTransform(v, t);
					    final_mat.affineTransform(t, dst);
					    pos[j] = dst;
				    }
                }

				//update bounding box
				// VFExtents change
				LLVector4a& min = dst_face.mExtents[0];
				LLVector4a& max = dst_face.mExtents[1];

				min = pos[0];
				max = pos[1];
                if (i==0)
                {
                    box_min = min;
                    box_max = max;
                }

				for (U32 j = 1; j < dst_face.mNumVertices; ++j)
				{
					min.setMin(min, pos[j]);
					max.setMax(max, pos[j]);
				}

                box_min.setMin(min,box_min);
                box_max.setMax(max,box_max);

				dst_face.mCenter->setAdd(dst_face.mExtents[0], dst_face.mExtents[1]);
				dst_face.mCenter->mul(0.5f);

			}

            if (rebuild_face_octrees)
			{
                dst_face.destroyOctree();
<<<<<<< HEAD
				// <FS:ND> Create a debug log for octree insertions if requested.
				static LLCachedControl<bool> debugOctree(gSavedSettings,"FSCreateOctreeLog");
				bool _debugOT( debugOctree );
				if( _debugOT )
					nd::octree::debug::gOctreeDebug += 1;
				// </FS:ND>

                dst_face.createOctree();

				// <FS:ND> Reset octree log
				if( _debugOT )
					nd::octree::debug::gOctreeDebug -= 1;
				// </FS:ND>
=======
                dst_face.createOctree();
>>>>>>> e45b6159
			}
		}
	}
    mExtraDebugText = llformat("rigged %d/%d - box (%f %f %f) (%f %f %f)",
                               rigged_face_count, rigged_vert_count,
                               box_min[0], box_min[1], box_min[2],
                               box_max[0], box_max[1], box_max[2]);
}

U32 LLVOVolume::getPartitionType() const
{
	if (isHUDAttachment())
	{
		return LLViewerRegion::PARTITION_HUD;
	}
	if (isAnimatedObject() && getControlAvatar())
	{
		return LLViewerRegion::PARTITION_CONTROL_AV;
	}
	if (isAttachment())
	{
		return LLViewerRegion::PARTITION_AVATAR;
	}

	return LLViewerRegion::PARTITION_VOLUME;
}

LLVolumePartition::LLVolumePartition(LLViewerRegion* regionp)
: LLSpatialPartition(LLVOVolume::VERTEX_DATA_MASK, TRUE, GL_DYNAMIC_DRAW_ARB, regionp),
LLVolumeGeometryManager()
{
	mLODPeriod = 32;
	mDepthMask = FALSE;
	mDrawableType = LLPipeline::RENDER_TYPE_VOLUME;
	mPartitionType = LLViewerRegion::PARTITION_VOLUME;
	mSlopRatio = 0.25f;
	mBufferUsage = GL_DYNAMIC_DRAW_ARB;
}

LLVolumeBridge::LLVolumeBridge(LLDrawable* drawablep, LLViewerRegion* regionp)
: LLSpatialBridge(drawablep, TRUE, LLVOVolume::VERTEX_DATA_MASK, regionp),
LLVolumeGeometryManager()
{
	mDepthMask = FALSE;
	mLODPeriod = 32;
	mDrawableType = LLPipeline::RENDER_TYPE_VOLUME;
	mPartitionType = LLViewerRegion::PARTITION_BRIDGE;
	
	mBufferUsage = GL_DYNAMIC_DRAW_ARB;

	mSlopRatio = 0.25f;
}

LLAvatarBridge::LLAvatarBridge(LLDrawable* drawablep, LLViewerRegion* regionp)
	: LLVolumeBridge(drawablep, regionp)
{
	mDrawableType = LLPipeline::RENDER_TYPE_AVATAR;
	mPartitionType = LLViewerRegion::PARTITION_AVATAR;
}

LLControlAVBridge::LLControlAVBridge(LLDrawable* drawablep, LLViewerRegion* regionp)
	: LLVolumeBridge(drawablep, regionp)
{
	mDrawableType = LLPipeline::RENDER_TYPE_CONTROL_AV;
	mPartitionType = LLViewerRegion::PARTITION_CONTROL_AV;
}

bool can_batch_texture(LLFace* facep)
{
	// <FS:Beq> fix batching when materials disabled and alpha none/masked.
	if (facep->getTextureEntry()->getBumpmap())
	{ //bump maps aren't worked into texture batching yet
		return false;
	}

	// if (facep->getTextureEntry()->getMaterialParams().notNull())
	// { //materials don't work with texture batching yet
	// 	return false;
	// }
	const auto te = facep->getTextureEntry();
	if (LLPipeline::sRenderDeferred && te )
	{
		auto mat = te->getMaterialParams();
		if(mat.notNull() && (mat->getNormalID() != LLUUID::null || mat->getSpecularID() != LLUUID::null || (te->getAlpha() >0.f && te->getAlpha() < 1.f ) ) )
		{
			// we have a materials block but we cannot batch materials.
			// however, materials blocks can and do exist due to alpha masking and those are batchable, 
			// but we further need to check in case blending is overriding the mask
			// except when the blend is 100% transparent
			return false;
		}
	}
	// </FS:Beq>

	if (facep->getTexture() && facep->getTexture()->getPrimaryFormat() == GL_ALPHA)
	{ //can't batch invisiprims
		return false;
	}

	if (facep->isState(LLFace::TEXTURE_ANIM) && facep->getVirtualSize() > MIN_TEX_ANIM_SIZE)
	{ //texture animation breaks batches
		return false;
	}
	
	return true;
}

const static U32 MAX_FACE_COUNT = 4096U;
int32_t LLVolumeGeometryManager::sInstanceCount = 0;
LLFace** LLVolumeGeometryManager::sFullbrightFaces[2] = { NULL };
LLFace** LLVolumeGeometryManager::sBumpFaces[2] = { NULL };
LLFace** LLVolumeGeometryManager::sSimpleFaces[2] = { NULL };
LLFace** LLVolumeGeometryManager::sNormFaces[2] = { NULL };
LLFace** LLVolumeGeometryManager::sSpecFaces[2] = { NULL };
LLFace** LLVolumeGeometryManager::sNormSpecFaces[2] = { NULL };
LLFace** LLVolumeGeometryManager::sAlphaFaces[2] = { NULL };

LLVolumeGeometryManager::LLVolumeGeometryManager()
	: LLGeometryManager()
{
	llassert(sInstanceCount >= 0);
	if (sInstanceCount == 0)
	{
		allocateFaces(MAX_FACE_COUNT);
	}

	++sInstanceCount;
}

LLVolumeGeometryManager::~LLVolumeGeometryManager()
{
	llassert(sInstanceCount > 0);
	--sInstanceCount;

	if (sInstanceCount <= 0)
	{
		freeFaces();
		sInstanceCount = 0;
	}
}

void LLVolumeGeometryManager::allocateFaces(U32 pMaxFaceCount)
{
    for (int i = 0; i < 2; ++i)
    {
        sFullbrightFaces[i] = static_cast<LLFace**>(ll_aligned_malloc<64>(pMaxFaceCount * sizeof(LLFace*)));
        sBumpFaces[i] = static_cast<LLFace**>(ll_aligned_malloc<64>(pMaxFaceCount * sizeof(LLFace*)));
        sSimpleFaces[i] = static_cast<LLFace**>(ll_aligned_malloc<64>(pMaxFaceCount * sizeof(LLFace*)));
        sNormFaces[i] = static_cast<LLFace**>(ll_aligned_malloc<64>(pMaxFaceCount * sizeof(LLFace*)));
        sSpecFaces[i] = static_cast<LLFace**>(ll_aligned_malloc<64>(pMaxFaceCount * sizeof(LLFace*)));
        sNormSpecFaces[i] = static_cast<LLFace**>(ll_aligned_malloc<64>(pMaxFaceCount * sizeof(LLFace*)));
        sAlphaFaces[i] = static_cast<LLFace**>(ll_aligned_malloc<64>(pMaxFaceCount * sizeof(LLFace*)));
    }
}

void LLVolumeGeometryManager::freeFaces()
{
    for (int i = 0; i < 2; ++i)
    {
        ll_aligned_free<64>(sFullbrightFaces[i]);
        ll_aligned_free<64>(sBumpFaces[i]);
        ll_aligned_free<64>(sSimpleFaces[i]);
        ll_aligned_free<64>(sNormFaces[i]);
        ll_aligned_free<64>(sSpecFaces[i]);
        ll_aligned_free<64>(sNormSpecFaces[i]);
        ll_aligned_free<64>(sAlphaFaces[i]);

        sFullbrightFaces[i] = NULL;
        sBumpFaces[i] = NULL;
        sSimpleFaces[i] = NULL;
        sNormFaces[i] = NULL;
        sSpecFaces[i] = NULL;
        sNormSpecFaces[i] = NULL;
        sAlphaFaces[i] = NULL;
    }
}

void LLVolumeGeometryManager::registerFace(LLSpatialGroup* group, LLFace* facep, U32 type)
{
    LL_PROFILE_ZONE_SCOPED_CATEGORY_VOLUME;
	// <FS:Ansariel> Can't do anything about it anyway - stop spamming the log
	//if (   type == LLRenderPass::PASS_ALPHA 
	//	&& facep->getTextureEntry()->getMaterialParams().notNull() 
	//	&& !facep->getVertexBuffer()->hasDataType(LLVertexBuffer::TYPE_TANGENT)
	//	&& LLViewerShaderMgr::instance()->getShaderLevel(LLViewerShaderMgr::SHADER_OBJECT) > 1)
	//{
	//	LL_WARNS_ONCE("RenderMaterials") << "Oh no! No binormals for this alpha blended face!" << LL_ENDL;
	//}
	// </FS:Ansariel>

//	bool selected = facep->getViewerObject()->isSelected();
//
//	if (selected && LLSelectMgr::getInstance()->mHideSelectedObjects)
// [RLVa:KB] - Checked: 2010-11-29 (RLVa-1.3.0c) | Modified: RLVa-1.3.0c
	const LLViewerObject* pObj = facep->getViewerObject();
	bool selected = pObj->isSelected();
	if ( (pObj->isSelected() && LLSelectMgr::getInstance()->mHideSelectedObjects) &&
		 ( (!RlvActions::isRlvEnabled()) ||
		   ( ((!pObj->isHUDAttachment()) || (!gRlvAttachmentLocks.isLockedAttachment(pObj->getRootEdit()))) &&
		     (RlvActions::canEdit(pObj)) ) ) )
// [/RVLa:KB]
	{
		return;
	}

    U32 passType = type;

    bool rigged = facep->isState(LLFace::RIGGED);

    if (rigged)
    {
        // hacky, should probably clean up -- if this face is rigged, put it in "type + 1"
        // See LLRenderPass PASS_foo enum
        passType += 1;
    }
	//add face to drawmap
	LLSpatialGroup::drawmap_elem_t& draw_vec = group->mDrawMap[passType];

	S32 idx = draw_vec.size()-1;

	BOOL fullbright = (type == LLRenderPass::PASS_FULLBRIGHT) ||
		(type == LLRenderPass::PASS_INVISIBLE) ||
		(type == LLRenderPass::PASS_FULLBRIGHT_ALPHA_MASK) ||
		(type == LLRenderPass::PASS_ALPHA && facep->isState(LLFace::FULLBRIGHT)) ||
		(facep->getTextureEntry()->getFullbright());
	
	if (!fullbright && type != LLRenderPass::PASS_GLOW && !facep->getVertexBuffer()->hasDataType(LLVertexBuffer::TYPE_NORMAL))
	{
		LL_WARNS() << "Non fullbright face has no normals!" << LL_ENDL;
		return;
	}

	const LLMatrix4* tex_mat = NULL;
	if (facep->isState(LLFace::TEXTURE_ANIM) && facep->getVirtualSize() > MIN_TEX_ANIM_SIZE)
	{
		tex_mat = facep->mTextureMatrix;	
	}

	const LLMatrix4* model_mat = NULL;

	LLDrawable* drawable = facep->getDrawable();
	
    if (rigged)
    {
        // rigged meshes ignore their model matrix
        model_mat = nullptr;
    }
	else if (drawable->isState(LLDrawable::ANIMATED_CHILD))
	{
		model_mat = &drawable->getWorldMatrix();
	}
	else if (drawable->isActive())
	{
		model_mat = &drawable->getRenderMatrix();
	}
	else
	{
		model_mat = &(drawable->getRegion()->mRenderMatrix);
	}

	//drawable->getVObj()->setDebugText(llformat("%d", drawable->isState(LLDrawable::ANIMATED_CHILD)));

	U8 bump = (type == LLRenderPass::PASS_BUMP || type == LLRenderPass::PASS_POST_BUMP) ? facep->getTextureEntry()->getBumpmap() : 0;
	U8 shiny = facep->getTextureEntry()->getShiny();
	
	LLViewerTexture* tex = facep->getTexture();

	U8 index = facep->getTextureIndex();

	LLMaterial* mat = facep->getTextureEntry()->getMaterialParams().get(); 
	LLMaterialID mat_id = facep->getTextureEntry()->getMaterialID();

	bool batchable = false;

	U32 shader_mask = 0xFFFFFFFF; //no shader

	if (mat)
	{
		if (type == LLRenderPass::PASS_ALPHA)
		{
			shader_mask = mat->getShaderMask(LLMaterial::DIFFUSE_ALPHA_MODE_BLEND);
		}
		else
		{
			shader_mask = mat->getShaderMask();
		}
	}

    F32 vsize = facep->getVirtualSize(); //TODO -- adjust by texture scale?

	if (index < FACE_DO_NOT_BATCH_TEXTURES && idx >= 0)
	{
		if (mat || draw_vec[idx]->mMaterial)
		{ //can't batch textures when materials are present (yet)
			batchable = false;
		}
		else if (index < draw_vec[idx]->mTextureList.size())
		{
			if (draw_vec[idx]->mTextureList[index].isNull())
			{
				batchable = true;
				draw_vec[idx]->mTextureList[index] = tex;
                draw_vec[idx]->mTextureListVSize[index] = vsize;
			}
			else if (draw_vec[idx]->mTextureList[index] == tex)
			{ //this face's texture index can be used with this batch
				batchable = true;
                draw_vec[idx]->mTextureListVSize[index] = llmax(vsize, draw_vec[idx]->mTextureListVSize[index]);
			}
		}
		else
		{ //texture list can be expanded to fit this texture index
			batchable = true;
		}
	}

	if (idx >= 0 && 
		draw_vec[idx]->mVertexBuffer == facep->getVertexBuffer() &&
		draw_vec[idx]->mEnd == facep->getGeomIndex()-1 &&
		(LLPipeline::sTextureBindTest || draw_vec[idx]->mTexture == tex || batchable) &&
#if LL_DARWIN
		draw_vec[idx]->mEnd - draw_vec[idx]->mStart + facep->getGeomCount() <= (U32) gGLManager.mGLMaxVertexRange &&
		draw_vec[idx]->mCount + facep->getIndicesCount() <= (U32) gGLManager.mGLMaxIndexRange &&
#endif
		//draw_vec[idx]->mMaterial == mat &&
		draw_vec[idx]->mMaterialID == mat_id &&
		draw_vec[idx]->mFullbright == fullbright &&
		draw_vec[idx]->mBump == bump &&
		(!mat || (draw_vec[idx]->mShiny == shiny)) && // need to break batches when a material is shared, but legacy settings are different
		draw_vec[idx]->mTextureMatrix == tex_mat &&
		draw_vec[idx]->mModelMatrix == model_mat &&
		draw_vec[idx]->mShaderMask == shader_mask &&
		draw_vec[idx]->mSelected == selected &&
        draw_vec[idx]->mAvatar == facep->mAvatar &&
        draw_vec[idx]->getSkinHash() == facep->getSkinHash())
	{
		draw_vec[idx]->mCount += facep->getIndicesCount();
		draw_vec[idx]->mEnd += facep->getGeomCount();
		draw_vec[idx]->mVSize = llmax(draw_vec[idx]->mVSize, vsize);

		if (index < FACE_DO_NOT_BATCH_TEXTURES && index >= draw_vec[idx]->mTextureList.size())
		{
			draw_vec[idx]->mTextureList.resize(index+1);
			draw_vec[idx]->mTextureList[index] = tex;
            draw_vec[idx]->mTextureListVSize.resize(index + 1);
            draw_vec[idx]->mTextureListVSize[index] = vsize;
		}
		draw_vec[idx]->validate();
		update_min_max(draw_vec[idx]->mExtents[0], draw_vec[idx]->mExtents[1], facep->mExtents[0]);
		update_min_max(draw_vec[idx]->mExtents[0], draw_vec[idx]->mExtents[1], facep->mExtents[1]);
	}
	else
	{
		U32 start = facep->getGeomIndex();
		U32 end = start + facep->getGeomCount()-1;
		U32 offset = facep->getIndicesStart();
		U32 count = facep->getIndicesCount();
		LLPointer<LLDrawInfo> draw_info = new LLDrawInfo(start,end,count,offset, tex, 
			facep->getVertexBuffer(), selected, fullbright, bump);
		draw_info->mGroup = group;
		draw_info->mVSize = vsize;
		draw_vec.push_back(draw_info);
		draw_info->mTextureMatrix = tex_mat;
		draw_info->mModelMatrix = model_mat;
		
		draw_info->mBump  = bump;
		draw_info->mShiny = shiny;

		static const float alpha[4] =
		{
			0.00f,
			0.25f,
			0.5f,
			0.75f
		};
		float spec = alpha[shiny & TEM_SHINY_MASK];
		LLVector4 specColor(spec, spec, spec, spec);
		draw_info->mSpecColor = specColor;
		draw_info->mEnvIntensity = spec;
		draw_info->mSpecularMap = NULL;
		draw_info->mMaterial = mat;
		draw_info->mShaderMask = shader_mask;
        draw_info->mAvatar = facep->mAvatar;
        draw_info->mSkinInfo = facep->mSkinInfo;

		if (mat)
		{
			draw_info->mMaterialID = mat_id;

			// We have a material.  Update our draw info accordingly.
				
			if (!mat->getSpecularID().isNull())
			{
				LLVector4 specColor;
				specColor.mV[0] = mat->getSpecularLightColor().mV[0] * (1.f / 255.f);
				specColor.mV[1] = mat->getSpecularLightColor().mV[1] * (1.f / 255.f);
				specColor.mV[2] = mat->getSpecularLightColor().mV[2] * (1.f / 255.f);
				specColor.mV[3] = mat->getSpecularLightExponent() * (1.f / 255.f);
				draw_info->mSpecColor = specColor;
				draw_info->mEnvIntensity = mat->getEnvironmentIntensity() * (1.f / 255.f);
				draw_info->mSpecularMap = facep->getViewerObject()->getTESpecularMap(facep->getTEOffset());
			}

			draw_info->mAlphaMaskCutoff = mat->getAlphaMaskCutoff() * (1.f / 255.f);
			draw_info->mDiffuseAlphaMode = mat->getDiffuseAlphaMode();
			draw_info->mNormalMap = facep->getViewerObject()->getTENormalMap(facep->getTEOffset());
		}
		else 
		{
			if (type == LLRenderPass::PASS_GRASS)
			{
				draw_info->mAlphaMaskCutoff = 0.5f;
			}
			else
			{
				draw_info->mAlphaMaskCutoff = 0.33f;
			}
		}
		
		if (type == LLRenderPass::PASS_ALPHA)
		{ //for alpha sorting
			facep->setDrawInfo(draw_info);
		}
		draw_info->mExtents[0] = facep->mExtents[0];
		draw_info->mExtents[1] = facep->mExtents[1];

		if (LLPipeline::sUseTriStrips)
		{
			draw_info->mDrawMode = LLRender::TRIANGLE_STRIP;
		}

		if (index < FACE_DO_NOT_BATCH_TEXTURES)
		{ //initialize texture list for texture batching
			draw_info->mTextureList.resize(index+1);
			draw_info->mTextureList[index] = tex;
            draw_info->mTextureListVSize.resize(index + 1);
            draw_info->mTextureListVSize[index] = vsize;
		}
		draw_info->validate();
	}
}

void LLVolumeGeometryManager::getGeometry(LLSpatialGroup* group)
{

}

void handleRenderAutoMuteByteLimitChanged(const LLSD& new_value)
{
	static LLCachedControl<U32> render_auto_mute_byte_limit(gSavedSettings, "RenderAutoMuteByteLimit", 0U);

	if (0 != render_auto_mute_byte_limit)
	{
		//for unload
		LLSculptIDSize::container_BY_SIZE_view::iterator
			itL = LLSculptIDSize::instance().getSizeInfo().get<LLSculptIDSize::tag_BY_SIZE>().lower_bound(render_auto_mute_byte_limit),
			itU = LLSculptIDSize::instance().getSizeInfo().get<LLSculptIDSize::tag_BY_SIZE>().end();

		for (; itL != itU; ++itL)
		{
			const LLSculptIDSize::Info &nfo = *itL;
			LLVOVolume *pVVol = nfo.getPtrLLDrawable()->getVOVolume();
			if (pVVol
				&& !pVVol->isDead()
				&& pVVol->isAttachment()
				&& !pVVol->getAvatar()->isSelf()
				&& LLVOVolume::NO_LOD != pVVol->getLOD()
				)
			{
				//postponed
				pVVol->markForUnload();
				LLSculptIDSize::instance().addToUnloaded(nfo.getSculptId());
			}
		}

		//for load if it was unload
		itL = LLSculptIDSize::instance().getSizeInfo().get<LLSculptIDSize::tag_BY_SIZE>().begin();
		itU = LLSculptIDSize::instance().getSizeInfo().get<LLSculptIDSize::tag_BY_SIZE>().upper_bound(render_auto_mute_byte_limit);

		for (; itL != itU; ++itL)
		{
			const LLSculptIDSize::Info &nfo = *itL;
			LLVOVolume *pVVol = nfo.getPtrLLDrawable()->getVOVolume();
			if (pVVol
				&& !pVVol->isDead()
				&& pVVol->isAttachment()
				&& !pVVol->getAvatar()->isSelf()
				&& LLVOVolume::NO_LOD == pVVol->getLOD()
				)
			{
				LLSculptIDSize::instance().remFromUnloaded(nfo.getSculptId());
				pVVol->updateLOD();
				pVVol->markForUpdate(TRUE);
			}
		}
	}
	else
	{
		LLSculptIDSize::instance().clearUnloaded();

		LLSculptIDSize::container_BY_SIZE_view::iterator
			itL = LLSculptIDSize::instance().getSizeInfo().get<LLSculptIDSize::tag_BY_SIZE>().begin(),
			itU = LLSculptIDSize::instance().getSizeInfo().get<LLSculptIDSize::tag_BY_SIZE>().end();

		for (; itL != itU; ++itL)
		{
			const LLSculptIDSize::Info &nfo = *itL;
			LLVOVolume *pVVol = nfo.getPtrLLDrawable()->getVOVolume();
			if (pVVol
				&& !pVVol->isDead()
				&& pVVol->isAttachment()
				&& !pVVol->getAvatar()->isSelf()
				&& LLVOVolume::NO_LOD == pVVol->getLOD()
				) 
			{
				pVVol->updateLOD();
				pVVol->markForUpdate(TRUE);
			}
		}
	}
}

// add a face pointer to a list of face pointers without going over MAX_COUNT faces
template<typename T>
static inline void add_face(T*** list, U32* count, T* face)
{
    if (face->isState(LLFace::RIGGED))
    {
        if (count[1] < MAX_FACE_COUNT)
        {
            //face->setDrawOrderIndex(count[1]);
            list[1][count[1]++] = face;
        }
    }
    else
    {
        if (count[0] < MAX_FACE_COUNT)
        {
            //face->setDrawOrderIndex(count[0]);
            list[0][count[0]++] = face;
        }
    }
}

// return index into linkset for given object (0 for root prim)
U32 get_linkset_index(LLVOVolume* vobj)
{
    LL_PROFILE_ZONE_SCOPED_CATEGORY_DRAWABLE;
    if (vobj->isRootEdit())
    {
        return 0;
    }

    LLViewerObject* root = vobj->getRootEdit();
    U32 idx = 1;
    for (const auto& child : root->getChildren())
    {
        if (child == vobj)
        {
            return idx;
        }
        ++idx;
    }

    llassert(false);
    return idx; //should never get here
}

void LLVolumeGeometryManager::rebuildGeom(LLSpatialGroup* group)
{
    LL_PROFILE_ZONE_SCOPED_CATEGORY_VOLUME;

	if (group->changeLOD())
	{
		group->mLastUpdateDistance = group->mDistance;
	}

	group->mLastUpdateViewAngle = group->mViewAngle;

	if (!group->hasState(LLSpatialGroup::GEOM_DIRTY | LLSpatialGroup::ALPHA_DIRTY))
	{
		if (group->hasState(LLSpatialGroup::MESH_DIRTY) && !LLPipeline::sDelayVBUpdate)
		{
			rebuildMesh(group);
		}
		return;
	}

	group->mBuilt = 1.f;
	
	LLSpatialBridge* bridge = group->getSpatialPartition()->asBridge();
    LLViewerObject *vobj = NULL;
    LLVOVolume *vol_obj = NULL;

	if (bridge)
	{
        vobj = bridge->mDrawable->getVObj();
        vol_obj = dynamic_cast<LLVOVolume*>(vobj);
	}
	// <FS:Beq> option to reduce the number of complexity updates
	// if (vol_obj)
	static LLCachedControl< bool >aggressiveComplexityUpdates(gSavedSettings, "FSEnableAggressiveComplexityUpdates", false);
    if (aggressiveComplexityUpdates && vol_obj)
	// </FS:Beq>
    {
        vol_obj->updateVisualComplexity();
    }

	group->mGeometryBytes = 0;
	group->mSurfaceArea = 0;
	
	//cache object box size since it might be used for determining visibility
	const LLVector4a* bounds = group->getObjectBounds();
	group->mObjectBoxSize = bounds[1].getLength3().getF32();

	group->clearDrawMap();

    U32 fullbright_count[2] = { 0 };
	U32 bump_count[2] = { 0 };
	U32 simple_count[2] = { 0 };
	U32 alpha_count[2] = { 0 };
	U32 norm_count[2] = { 0 };
	U32 spec_count[2] = { 0 };
	U32 normspec_count[2] = { 0 };

	U32 useage = group->getSpatialPartition()->mBufferUsage;

	static LLCachedControl<S32> max_vbo_size(gSavedSettings, "RenderMaxVBOSize", 512);
	static LLCachedControl<S32> max_node_size(gSavedSettings, "RenderMaxNodeSize", 65536);
	U32 max_vertices = (max_vbo_size * 1024)/LLVertexBuffer::calcVertexSize(group->getSpatialPartition()->mVertexDataMask);
	U32 max_total = (max_node_size * 1024) / LLVertexBuffer::calcVertexSize(group->getSpatialPartition()->mVertexDataMask);
	max_vertices = llmin(max_vertices, (U32) 65535);

	U32 cur_total = 0;

	bool emissive = false;

	//Determine if we've received skininfo that contains an
	//alternate bind matrix - if it does then apply the translational component
	//to the joints of the avatar.
#if 0
	bool pelvisGotSet = false;
#endif

	{
		LL_PROFILE_ZONE_NAMED_CATEGORY_VOLUME("rebuildGeom - face list");

		//get all the faces into a list
		std::unique_ptr<FSPerfStats::RecordAttachmentTime> ratPtr{}; // <FS:Beq/> render time capture
		for (LLSpatialGroup::element_iter drawable_iter = group->getDataBegin(); 
             drawable_iter != group->getDataEnd(); ++drawable_iter)
		{
			LLDrawable* drawablep = (LLDrawable*)(*drawable_iter)->getDrawable();
		
			if (!drawablep || drawablep->isDead() || drawablep->isState(LLDrawable::FORCE_INVISIBLE) )
			{
				continue;
			}
	
			if (drawablep->isAnimating())
			{ //fall back to stream draw for animating verts
				useage = GL_STREAM_DRAW_ARB;
			}

			LLVOVolume* vobj = drawablep->getVOVolume();
            
			if (!vobj)
			{
				continue;
			}


//<FS:Beq> Stop doing stupid stuff we don;t need to.
// Moving this inside a debug enabled check
//			std::string vobj_name = llformat("Vol%p", vobj);
//</FS:Beq>

            bool is_mesh = vobj->isMesh();
			if (is_mesh &&

				((vobj->getVolume() && !vobj->getVolume()->isMeshAssetLoaded()) || !gMeshRepo.meshRezEnabled()))
			{
				continue;
			}
			// <FS:Beq> Capture render times
			if(vobj->isAttachment())
			{
				trackAttachments( vobj, drawablep->isState(LLDrawable::RIGGED),&ratPtr);
			}
			// </FS:Beq>

			LLVolume* volume = vobj->getVolume();
			if (volume)
			{
				const LLVector3& scale = vobj->getScale();
				group->mSurfaceArea += volume->getSurfaceArea() * llmax(llmax(scale.mV[0], scale.mV[1]), scale.mV[2]);
			}
            //<FS:Beq> Stop doing stupid stuff we don;t need on the critical path
            //F32 est_tris = vobj->getEstTrianglesMax();

            vobj->updateControlAvatar();
			// Also avoid unfortunate sleep during trylock by static check
			//if(debugLoggingEnabled("AnimatedObjectsLinkset"))
			static auto debug_logging_on = debugLoggingEnabled("AnimatedObjectsLinkset");
			if (debug_logging_on)
			//</FS:Beq>
			{
				std::string vobj_name = llformat("Vol%p", vobj);
				bool is_mesh = vobj->isMesh();
				F32 est_tris = vobj->getEstTrianglesMax();

	            LL_DEBUGS("AnimatedObjectsLinkset") << vobj_name << " rebuilding, isAttachment: " << (U32) vobj->isAttachment()
	                                                << " is_mesh " << is_mesh
	                                                << " est_tris " << est_tris
	                                                << " is_animated " << vobj->isAnimatedObject()
	                                                << " can_animate " << vobj->canBeAnimatedObject() 
	                                                << " cav " << vobj->getControlAvatar() 
	                                                << " lod " << vobj->getLOD()
	                                                << " drawable rigged " << (drawablep->isState(LLDrawable::RIGGED))
	                                                << " drawable state " << drawablep->getState()
	                                                << " playing " << (U32) (vobj->getControlAvatar() ? vobj->getControlAvatar()->mPlaying : false)
	                                                << " frame " << LLFrameTimer::getFrameCount()
	                                                << LL_ENDL;
			}
			//<FS:Beq> Pointless. We already checked this and have used it.
			//llassert_always(vobj);


			// <FS:AO> Z's protection auto-derender code
			if (enableVolumeSAPProtection())
			{
				static LLCachedControl<F32> volume_sa_thresh(gSavedSettings, "RenderVolumeSAThreshold");
				static LLCachedControl<F32> sculpt_sa_thresh(gSavedSettings, "RenderSculptSAThreshold");
				static LLCachedControl<F32> volume_sa_max_frame(gSavedSettings, "RenderVolumeSAFrameMax");
				F32 max_for_this_vol = (vobj->isSculpted()) ? sculpt_sa_thresh : volume_sa_thresh;

				if (vobj->mVolumeSurfaceArea > max_for_this_vol)
				{
					LLPipeline::sVolumeSAFrame += vobj->mVolumeSurfaceArea;
					if (LLPipeline::sVolumeSAFrame > volume_sa_max_frame)
					{
						continue;
					}
				}
			}
			// </FS:AO>

			vobj->updateTextureVirtualSize(true);
			vobj->preRebuild();

			drawablep->clearState(LLDrawable::HAS_ALPHA);

            LLVOAvatar* avatar = nullptr;
            const LLMeshSkinInfo* skinInfo = nullptr;
            if (is_mesh)
            {
                skinInfo = vobj->getSkinInfo();
            }

            if (skinInfo)
            {
                if (vobj->isAnimatedObject())
                {
                    avatar = vobj->getControlAvatar();
                }
                else
                {
                    avatar = vobj->getAvatar();
                }
            }

            if (avatar != nullptr)
            {
                avatar->addAttachmentOverridesForObject(vobj, NULL, false);
            }
            
            U32 linkset_index = get_linkset_index(vobj);

            // Standard rigged mesh attachments: 
			bool rigged = !vobj->isAnimatedObject() && skinInfo && vobj->isAttachment();
            // Animated objects. Have to check for isRiggedMesh() to
            // exclude static objects in animated object linksets.
			rigged = rigged || (vobj->isAnimatedObject() && vobj->isRiggedMesh() &&
                vobj->getControlAvatar() && vobj->getControlAvatar()->mPlaying);

			bool bake_sunlight = LLPipeline::sBakeSunlight && drawablep->isStatic();
			bool any_rigged_face = false;

			//for each face
			for (S32 i = 0; i < drawablep->getNumFaces(); i++)
			{
				LLFace* facep = drawablep->getFace(i);
				if (!facep)
				{
					continue;
				}

                // order by linkset index first and face index second
                facep->setDrawOrderIndex(linkset_index * 100 + i);

				//ALWAYS null out vertex buffer on rebuild -- if the face lands in a render
				// batch, it will recover its vertex buffer reference from the spatial group
				facep->setVertexBuffer(NULL);
			
				//sum up face verts and indices
				drawablep->updateFaceSize(i);

                if (rigged)
                {
                    if (!facep->isState(LLFace::RIGGED))
                    { //completely reset vertex buffer
                        facep->clearVertexBuffer();
                    }

                    facep->setState(LLFace::RIGGED);
                    facep->mSkinInfo = (LLMeshSkinInfo*) skinInfo; // TODO -- fix ugly de-consting here
                    facep->mAvatar = avatar;
                    any_rigged_face = true;
                }
                else
                {
                    if (facep->isState(LLFace::RIGGED))
                    { 
                        //face is not rigged but used to be, remove from rigged face pool
                        facep->clearState(LLFace::RIGGED);
                        facep->mAvatar = NULL;
                        facep->mSkinInfo = NULL;
                    }
                }

				if (cur_total > max_total || facep->getIndicesCount() <= 0 || facep->getGeomCount() <= 0)
				{
					facep->clearVertexBuffer();
					continue;
				}

				if (facep->hasGeometry() &&
                    (rigged ||  // <-- HACK FIXME -- getPixelArea might be incorrect for rigged objects
                        facep->getPixelArea() > FORCE_CULL_AREA)) // <-- don't render tiny faces
				{
                    cur_total += facep->getGeomCount();

					const LLTextureEntry* te = facep->getTextureEntry();
					LLViewerTexture* tex = facep->getTexture();

					// <FS:ND> More crash avoding ...
					// if (te->getGlow() >= 1.f/255.f)
					if (te && te->getGlow() >= 1.f/255.f)
					// </FS:ND>
					{
						emissive = true;
					}

					if (facep->isState(LLFace::TEXTURE_ANIM))
					{
						if (!vobj->mTexAnimMode)
						{
							facep->clearState(LLFace::TEXTURE_ANIM);
						}
					}

					BOOL force_simple = (facep->getPixelArea() < FORCE_SIMPLE_RENDER_AREA);
					U32 type = gPipeline.getPoolTypeFromTE(te, tex);
					if (type != LLDrawPool::POOL_ALPHA && force_simple)
					{
						type = LLDrawPool::POOL_SIMPLE;
					}
					facep->setPoolType(type);

					if (vobj->isHUDAttachment())
					{
						facep->setState(LLFace::FULLBRIGHT);
					}

					if (vobj->mTextureAnimp && vobj->mTexAnimMode)
					{
						if (vobj->mTextureAnimp->mFace <= -1)
						{
							S32 face;
							for (face = 0; face < vobj->getNumTEs(); face++)
							{
								LLFace * facep = drawablep->getFace(face);
								if (facep)
								{
									facep->setState(LLFace::TEXTURE_ANIM);
								}
							}
						}
						else if (vobj->mTextureAnimp->mFace < vobj->getNumTEs())
						{
							LLFace * facep = drawablep->getFace(vobj->mTextureAnimp->mFace);
							if (facep)
							{
								facep->setState(LLFace::TEXTURE_ANIM);
							}
						}
					}

					if (type == LLDrawPool::POOL_ALPHA)
					{
						if (facep->canRenderAsMask())
						{ //can be treated as alpha mask
                            add_face(sSimpleFaces, simple_count, facep);
						}
						else
						{
                            // <FS:ND> Even more crash avoidance ...
                            // if (te->getColor().mV[3] > 0.f || te->getGlow() > 0.f)
                            if (te && (te->getColor().mV[3] > 0.f || te->getGlow() > 0.f))
                            // </FS:ND>
                            { //only treat as alpha in the pipeline if < 100% transparent
                                drawablep->setState(LLDrawable::HAS_ALPHA);
                                add_face(sAlphaFaces, alpha_count, facep);
                            }
                            else if (LLDrawPoolAlpha::sShowDebugAlpha)
                            {
                                add_face(sAlphaFaces, alpha_count, facep);
                            }
						}
					}
					else
					{
						if (drawablep->isState(LLDrawable::REBUILD_VOLUME))
						{
							facep->mLastUpdateTime = gFrameTimeSeconds;
						}

						if (gPipeline.canUseWindLightShadersOnObjects()
							&& LLPipeline::sRenderBump)
						{
							// <FS:ND> We just skip all of this is there is no te entry. This might get some funny results (which would be a face without te anyway).
							// if (LLPipeline::sRenderDeferred && te->getMaterialParams().notNull()  && !te->getMaterialID().isNull())
							if (LLPipeline::sRenderDeferred && te && te->getMaterialParams().notNull()  && !te->getMaterialID().isNull())
							// </FS:ND>
							{
								LLMaterial* mat = te->getMaterialParams().get();
								if (mat->getNormalID().notNull())
								{
									if (mat->getSpecularID().notNull())
									{ //has normal and specular maps (needs texcoord1, texcoord2, and tangent)
                                        add_face(sNormSpecFaces, normspec_count, facep);
									}
									else
									{ //has normal map (needs texcoord1 and tangent)
                                        add_face(sNormFaces, norm_count, facep);
									}
								}
								else if (mat->getSpecularID().notNull())
								{ //has specular map but no normal map, needs texcoord2
                                    add_face(sSpecFaces, spec_count, facep);
								}
								else
								{ //has neither specular map nor normal map, only needs texcoord0
                                    add_face(sSimpleFaces, simple_count, facep);
								}									
							}
							else if (te->getBumpmap())
							{ //needs normal + tangent
                                add_face(sBumpFaces, bump_count, facep);
							}
							else if (te->getShiny() || !te->getFullbright())
							{ //needs normal
                                add_face(sSimpleFaces, simple_count, facep);
							}
							else 
							{ //doesn't need normal
								facep->setState(LLFace::FULLBRIGHT);
                                add_face(sFullbrightFaces, fullbright_count, facep);
							}
						}
						else
						{
							if (te->getBumpmap() && LLPipeline::sRenderBump)
							{ //needs normal + tangent
                                add_face(sBumpFaces, bump_count, facep);
							}
							else if ((te->getShiny() && LLPipeline::sRenderBump) ||
								!(te->getFullbright() || bake_sunlight))
							{ //needs normal
                                add_face(sSimpleFaces, simple_count, facep);
							}
							else 
							{ //doesn't need normal
								facep->setState(LLFace::FULLBRIGHT);
                                add_face(sFullbrightFaces, fullbright_count, facep);
							}
						}
					}
				}
				else
				{	//face has no renderable geometry
					facep->clearVertexBuffer();
				}		
			}
			
			if (any_rigged_face)
			{
				if (!drawablep->isState(LLDrawable::RIGGED))
				{
					drawablep->setState(LLDrawable::RIGGED);
                    LLDrawable* root = drawablep->getRoot();
                    if (root != drawablep)
                    {
                        root->setState(LLDrawable::RIGGED_CHILD);
                    }

					//first time this is drawable is being marked as rigged,
					// do another LoD update to use avatar bounding box
					vobj->updateLOD();
				}
			}
			else
			{
				drawablep->clearState(LLDrawable::RIGGED);
                vobj->updateRiggedVolume(false);
			}
		}
	}

	group->mBufferUsage = useage;

	//PROCESS NON-ALPHA FACES
	U32 simple_mask = LLVertexBuffer::MAP_TEXCOORD0 | LLVertexBuffer::MAP_NORMAL | LLVertexBuffer::MAP_VERTEX | LLVertexBuffer::MAP_COLOR;
	U32 alpha_mask = simple_mask | 0x80000000; //hack to give alpha verts their own VBO
	U32 bump_mask = LLVertexBuffer::MAP_TEXCOORD0 | LLVertexBuffer::MAP_TEXCOORD1 | LLVertexBuffer::MAP_NORMAL | LLVertexBuffer::MAP_VERTEX | LLVertexBuffer::MAP_COLOR;
	U32 fullbright_mask = LLVertexBuffer::MAP_TEXCOORD0 | LLVertexBuffer::MAP_VERTEX | LLVertexBuffer::MAP_COLOR;

	U32 norm_mask = simple_mask | LLVertexBuffer::MAP_TEXCOORD1 | LLVertexBuffer::MAP_TANGENT;
	U32 normspec_mask = norm_mask | LLVertexBuffer::MAP_TEXCOORD2;
	U32 spec_mask = simple_mask | LLVertexBuffer::MAP_TEXCOORD2;

	if (emissive)
	{ //emissive faces are present, include emissive byte to preserve batching
		simple_mask = simple_mask | LLVertexBuffer::MAP_EMISSIVE;
		alpha_mask = alpha_mask | LLVertexBuffer::MAP_EMISSIVE;
		bump_mask = bump_mask | LLVertexBuffer::MAP_EMISSIVE;
		fullbright_mask = fullbright_mask | LLVertexBuffer::MAP_EMISSIVE;
		norm_mask = norm_mask | LLVertexBuffer::MAP_EMISSIVE;
		normspec_mask = normspec_mask | LLVertexBuffer::MAP_EMISSIVE;
		spec_mask = spec_mask | LLVertexBuffer::MAP_EMISSIVE;
	}

	BOOL batch_textures = LLViewerShaderMgr::instance()->getShaderLevel(LLViewerShaderMgr::SHADER_OBJECT) > 1;

    // add extra vertex data for deferred rendering (not necessarily for batching textures)
	if (batch_textures)
	{
		bump_mask = bump_mask | LLVertexBuffer::MAP_TANGENT;
		simple_mask = simple_mask | LLVertexBuffer::MAP_TEXTURE_INDEX;
		alpha_mask = alpha_mask | LLVertexBuffer::MAP_TEXTURE_INDEX | LLVertexBuffer::MAP_TANGENT | LLVertexBuffer::MAP_TEXCOORD1 | LLVertexBuffer::MAP_TEXCOORD2;
		fullbright_mask = fullbright_mask | LLVertexBuffer::MAP_TEXTURE_INDEX;
	}

	group->mGeometryBytes = 0;

	U32 geometryBytes = 0;

    // generate render batches for static geometry
    U32 extra_mask = LLVertexBuffer::MAP_TEXTURE_INDEX;
    BOOL alpha_sort = TRUE;
    BOOL rigged = FALSE;
    for (int i = 0; i < 2; ++i) //two sets, static and rigged)
    {
        geometryBytes += genDrawInfo(group, simple_mask | extra_mask, sSimpleFaces[i], simple_count[i], FALSE, batch_textures, rigged);
        geometryBytes += genDrawInfo(group, fullbright_mask | extra_mask, sFullbrightFaces[i], fullbright_count[i], FALSE, batch_textures, rigged);
        geometryBytes += genDrawInfo(group, alpha_mask | extra_mask, sAlphaFaces[i], alpha_count[i], alpha_sort, batch_textures, rigged);
        geometryBytes += genDrawInfo(group, bump_mask | extra_mask, sBumpFaces[i], bump_count[i], FALSE, FALSE, rigged);
        geometryBytes += genDrawInfo(group, norm_mask | extra_mask, sNormFaces[i], norm_count[i], FALSE, FALSE, rigged);
        geometryBytes += genDrawInfo(group, spec_mask | extra_mask, sSpecFaces[i], spec_count[i], FALSE, FALSE, rigged);
        geometryBytes += genDrawInfo(group, normspec_mask | extra_mask, sNormSpecFaces[i], normspec_count[i], FALSE, FALSE, rigged);

        // for rigged set, add weights and disable alpha sorting (rigged items use depth buffer)
        extra_mask |= LLVertexBuffer::MAP_WEIGHT4;
        rigged = TRUE;
    }

	group->mGeometryBytes = geometryBytes;

	if (!LLPipeline::sDelayVBUpdate)
	{
		//drawables have been rebuilt, clear rebuild status
		for (LLSpatialGroup::element_iter drawable_iter = group->getDataBegin(); drawable_iter != group->getDataEnd(); ++drawable_iter)
		{
			LLDrawable* drawablep = (LLDrawable*)(*drawable_iter)->getDrawable();
			if(drawablep)
			{
                drawablep->clearState(LLDrawable::REBUILD_ALL);
            }
        }
	}

	group->mLastUpdateTime = gFrameTimeSeconds;
	group->mBuilt = 1.f;
	group->clearState(LLSpatialGroup::GEOM_DIRTY | LLSpatialGroup::ALPHA_DIRTY);

	if (LLPipeline::sDelayVBUpdate)
	{
		group->setState(LLSpatialGroup::MESH_DIRTY | LLSpatialGroup::NEW_DRAWINFO);
	}

}

void LLVolumeGeometryManager::rebuildMesh(LLSpatialGroup* group)
{
    LL_PROFILE_ZONE_SCOPED_CATEGORY_VOLUME;
	llassert(group);
	if (group && group->hasState(LLSpatialGroup::MESH_DIRTY) && !group->hasState(LLSpatialGroup::GEOM_DIRTY))
	{
		{
			LL_PROFILE_ZONE_NAMED_CATEGORY_VOLUME("rebuildMesh - gen draw info");

            group->mBuilt = 1.f;
		
			S32 num_mapped_vertex_buffer = LLVertexBuffer::sMappedCount ;

			const U32 MAX_BUFFER_COUNT = 4096;
			LLVertexBuffer* locked_buffer[MAX_BUFFER_COUNT];

			U32 buffer_count = 0;

			std::unique_ptr<FSPerfStats::RecordAttachmentTime> ratPtr{}; // <FS:Beq/> capture render times
			for (LLSpatialGroup::element_iter drawable_iter = group->getDataBegin(); drawable_iter != group->getDataEnd(); ++drawable_iter)
			{
				LLDrawable* drawablep = (LLDrawable*)(*drawable_iter)->getDrawable();

				if (drawablep && !drawablep->isDead() && drawablep->isState(LLDrawable::REBUILD_ALL))
				{
					LL_PROFILE_ZONE_NAMED_CATEGORY_VOLUME("Rebuild all non-Rigged");
					LLVOVolume* vobj = drawablep->getVOVolume();

					if (!vobj) continue;

					// <FS:Beq> capture render times
					if (vobj->isAttachment())
					{
						trackAttachments( vobj, drawablep->isState(LLDrawable::RIGGED), &ratPtr );
					}
					// </FS:Beq>
				    //<FS:Beq> avoid unfortunate sleep during trylock by static check
    				//if(debugLoggingEnabled("AnimatedObjectsLinkset"))
				    static auto debug_logging_on = debugLoggingEnabled("AnimatedObjectsLinkset");
				    if (debug_logging_on)
				    //</FS:Beq>
					{
						if (vobj->isAnimatedObject() && vobj->isRiggedMesh())
						{
							std::string vobj_name = llformat("Vol%p", vobj);
							F32 est_tris = vobj->getEstTrianglesMax();
							LL_DEBUGS("AnimatedObjectsLinkset") << vobj_name << " rebuildMesh, tris " << est_tris << LL_ENDL;
						}
					}
					if (vobj->isNoLOD()) continue;

					vobj->preRebuild();

					if (drawablep->isState(LLDrawable::ANIMATED_CHILD))
					{
						vobj->updateRelativeXform(true);
					}

					LLVolume* volume = vobj->getVolume();
					if (!volume) continue;
					for (S32 i = 0; i < drawablep->getNumFaces(); ++i)
					{
						LLFace* face = drawablep->getFace(i);
						if (face)
						{
							LLVertexBuffer* buff = face->getVertexBuffer();
							if (buff)
							{
								if (!face->getGeometryVolume(*volume, face->getTEOffset(), 
									vobj->getRelativeXform(), vobj->getRelativeXformInvTrans(), face->getGeomIndex()))
								{ //something's gone wrong with the vertex buffer accounting, rebuild this group 
									group->dirtyGeom();
									gPipeline.markRebuild(group, TRUE);
								}


								if (buff->isLocked() && buffer_count < MAX_BUFFER_COUNT)
								{
									locked_buffer[buffer_count++] = buff;
								}
							}
						}
					}

					if (drawablep->isState(LLDrawable::ANIMATED_CHILD))
					{
						vobj->updateRelativeXform();
					}

					drawablep->clearState(LLDrawable::REBUILD_ALL);
				}
			}

			{
				LL_PROFILE_ZONE_NAMED_CATEGORY_VOLUME("rebuildMesh - flush");
				for (LLVertexBuffer** iter = locked_buffer, ** end_iter = locked_buffer+buffer_count; iter != end_iter; ++iter)
				{
					(*iter)->flush();
				}

				// don't forget alpha
				if(group != NULL &&
				   !group->mVertexBuffer.isNull() &&
				   group->mVertexBuffer->isLocked())
				{
					group->mVertexBuffer->flush();
				}
			}

			//if not all buffers are unmapped
			if(num_mapped_vertex_buffer != LLVertexBuffer::sMappedCount)
			{
				LL_WARNS() << "Not all mapped vertex buffers are unmapped!" << LL_ENDL ;
				for (LLSpatialGroup::element_iter drawable_iter = group->getDataBegin(); drawable_iter != group->getDataEnd(); ++drawable_iter)
				{
					LLDrawable* drawablep = (LLDrawable*)(*drawable_iter)->getDrawable();
					if(!drawablep)
					{
						continue;
					}
					for (S32 i = 0; i < drawablep->getNumFaces(); ++i)
					{
						LLFace* face = drawablep->getFace(i);
						if (face)
						{
							LLVertexBuffer* buff = face->getVertexBuffer();
							if (buff && buff->isLocked())
							{
								buff->flush();
							}
						}
					}
				}
			}

			group->clearState(LLSpatialGroup::MESH_DIRTY | LLSpatialGroup::NEW_DRAWINFO);
		}
	} 
}

struct CompareBatchBreaker
{
	bool operator()(const LLFace* const& lhs, const LLFace* const& rhs)
	{
		const LLTextureEntry* lte = lhs->getTextureEntry();
		const LLTextureEntry* rte = rhs->getTextureEntry();

        if (lte->getBumpmap() != rte->getBumpmap())
		{
			return lte->getBumpmap() < rte->getBumpmap();
		}
		else if (lte->getFullbright() != rte->getFullbright())
		{
			return lte->getFullbright() < rte->getFullbright();
		}
        else if (LLPipeline::sRenderDeferred && lte->getMaterialID() != rte->getMaterialID())
        {
            return lte->getMaterialID() < rte->getMaterialID();
        }
		else if (lte->getShiny() != rte->getShiny())
		{
			return lte->getShiny() < rte->getShiny();
		}
        else if (lhs->getTexture() != rhs->getTexture())
		{
			return lhs->getTexture() < rhs->getTexture();
		}
        else 
        {
            // all else being equal, maintain consistent draw order
            return lhs->getDrawOrderIndex() < rhs->getDrawOrderIndex();
        }
	}
};

struct CompareBatchBreakerRigged
{
    bool operator()(const LLFace* const& lhs, const LLFace* const& rhs)
    {
        if (lhs->mAvatar != rhs->mAvatar)
        {
            return lhs->mAvatar < rhs->mAvatar;
        }
        else if (lhs->mSkinInfo->mHash != rhs->mSkinInfo->mHash)
        {
            return lhs->mSkinInfo->mHash < rhs->mSkinInfo->mHash;
        }
        else
        {
            // "inherit" non-rigged behavior
            CompareBatchBreaker comp;
            return comp(lhs, rhs);
        }
    }
};

struct CompareDrawOrder
{
    bool operator()(const LLFace* const& lhs, const LLFace* const& rhs)
    {
        return lhs->getDrawOrderIndex() < rhs->getDrawOrderIndex();
    }
};

U32 LLVolumeGeometryManager::genDrawInfo(LLSpatialGroup* group, U32 mask, LLFace** faces, U32 face_count, BOOL distance_sort, BOOL batch_textures, BOOL rigged)
{
    LL_PROFILE_ZONE_SCOPED_CATEGORY_VOLUME;

	U32 geometryBytes = 0;
	U32 buffer_usage = group->mBufferUsage;
	
	static LLCachedControl<bool> use_transform_feedback(gSavedSettings, "RenderUseTransformFeedback", false);

	if (use_transform_feedback &&
		gTransformPositionProgram.mProgramObject && //transform shaders are loaded
		buffer_usage == GL_DYNAMIC_DRAW_ARB && //target buffer is in VRAM
		!(mask & LLVertexBuffer::MAP_WEIGHT4)) //TODO: add support for weights
	{
		buffer_usage = GL_DYNAMIC_COPY_ARB;
	}

#if LL_DARWIN
	// HACK from Leslie:
	// Disable VBO usage for alpha on Mac OS X because it kills the framerate
	// due to implicit calls to glTexSubImage that are beyond our control.
	// (this works because the only calls here that sort by distance are alpha)
	if (distance_sort)
	{
		buffer_usage = 0x0;
	}
#endif
	
	//calculate maximum number of vertices to store in a single buffer
	static LLCachedControl<S32> max_vbo_size(gSavedSettings, "RenderMaxVBOSize", 512);
	U32 max_vertices = (max_vbo_size * 1024)/LLVertexBuffer::calcVertexSize(group->getSpatialPartition()->mVertexDataMask);
	max_vertices = llmin(max_vertices, (U32) 65535);

	{
		LL_PROFILE_ZONE_NAMED_CATEGORY_VOLUME("genDrawInfo - sort");
        
        if (rigged)
        {
            if (!distance_sort) // <--- alpha "sort" rigged faces by maintaining original draw order
            {
                //sort faces by things that break batches, including avatar and mesh id
                std::sort(faces, faces + face_count, CompareBatchBreakerRigged());
            }
            else
            {
                // preserve legacy draw order for rigged faces
                std::sort(faces, faces + face_count, CompareDrawOrder());
            }
        }
        else if (!distance_sort)
        {
            //sort faces by things that break batches, not including avatar and mesh id
            std::sort(faces, faces + face_count, CompareBatchBreaker());
        }
		else
		{
			//sort faces by distance
			std::sort(faces, faces+face_count, LLFace::CompareDistanceGreater());
		}
	}
				
	bool hud_group = group->isHUDGroup() ;
	LLFace** face_iter = faces;
	LLFace** end_faces = faces+face_count;
	
	LLSpatialGroup::buffer_map_t buffer_map;

	LLViewerTexture* last_tex = NULL;
	S32 buffer_index = 0;

	S32 texture_index_channels = 1;
	
	if (gGLManager.mGLSLVersionMajor > 1 || gGLManager.mGLSLVersionMinor >= 30)
	{
		texture_index_channels = LLGLSLShader::sIndexedTextureChannels-1; //always reserve one for shiny for now just for simplicity;
	}

	if (LLPipeline::sRenderDeferred && distance_sort)
	{
		texture_index_channels = gDeferredAlphaProgram.mFeatures.mIndexedTextureChannels;
	}
    
    if (distance_sort)
    {
        buffer_index = -1;
    }

	static LLCachedControl<U32> max_texture_index(gSavedSettings, "RenderMaxTextureIndex", 16);
	texture_index_channels = llmin(texture_index_channels, (S32) max_texture_index);
	
	//NEVER use more than 16 texture index channels (workaround for prevalent driver bug)
	texture_index_channels = llmin(texture_index_channels, 16);

	bool flexi = false;

	while (face_iter != end_faces)
	{
		//pull off next face
		LLFace* facep = *face_iter;
		LLViewerTexture* tex = facep->getTexture();
        const LLTextureEntry* te = facep->getTextureEntry();
		LLMaterialPtr mat = te->getMaterialParams();
        LLMaterialID matId = te->getMaterialID();

		if (distance_sort)
		{
			tex = NULL;
		}

		if (last_tex == tex)
		{
			buffer_index++;
		}
		else
		{
			last_tex = tex;
			buffer_index = 0;
		}

		bool bake_sunlight = LLPipeline::sBakeSunlight && facep->getDrawable()->isStatic(); 

		U32 index_count = facep->getIndicesCount();
		U32 geom_count = facep->getGeomCount();

		flexi = flexi || facep->getViewerObject()->getVolume()->isUnique();

		//sum up vertices needed for this render batch
		LLFace** i = face_iter;
		++i;
		
		const U32 MAX_TEXTURE_COUNT = 32;
		LLViewerTexture* texture_list[MAX_TEXTURE_COUNT];
		
		U32 texture_count = 0;

		{
			LL_PROFILE_ZONE_NAMED_CATEGORY_VOLUME("genDrawInfo - face size");
			if (batch_textures)
			{
				U8 cur_tex = 0;
				facep->setTextureIndex(cur_tex);
				if (texture_count < MAX_TEXTURE_COUNT)
				{
					texture_list[texture_count++] = tex;
				}

				if (can_batch_texture(facep))
				{ //populate texture_list with any textures that can be batched
				  //move i to the next unbatchable face
					while (i != end_faces)
					{
						facep = *i;
						
						if (!can_batch_texture(facep))
						{ //face is bump mapped or has an animated texture matrix -- can't 
							//batch more than 1 texture at a time
							facep->setTextureIndex(0);
							break;
						}

						if (facep->getTexture() != tex)
						{
							if (distance_sort)
							{ //textures might be out of order, see if texture exists in current batch
								bool found = false;
								for (U32 tex_idx = 0; tex_idx < texture_count; ++tex_idx)
								{
									if (facep->getTexture() == texture_list[tex_idx])
									{
										cur_tex = tex_idx;
										found = true;
										break;
									}
								}

								if (!found)
								{
									cur_tex = texture_count;
								}
							}
							else
							{
								cur_tex++;
							}

							if (cur_tex >= texture_index_channels)
							{ //cut batches when index channels are depleted
								break;
							}

							tex = facep->getTexture();

							if (texture_count < MAX_TEXTURE_COUNT)
							{
								texture_list[texture_count++] = tex;
							}
						}

						if (geom_count + facep->getGeomCount() > max_vertices)
						{ //cut batches on geom count too big
							break;
						}

						++i;

						flexi = flexi || facep->getViewerObject()->getVolume()->isUnique();

						index_count += facep->getIndicesCount();
						geom_count += facep->getGeomCount();

						facep->setTextureIndex(cur_tex);
					}
				}
				else
				{
					facep->setTextureIndex(0);
				}

				tex = texture_list[0];
			}
			else
			{
				while (i != end_faces && 
					(LLPipeline::sTextureBindTest || 
						(distance_sort || 
							((*i)->getTexture() == tex))))
				{
					facep = *i;
                    const LLTextureEntry* nextTe = facep->getTextureEntry();
                    if (nextTe->getMaterialID() != matId)
                    {
                        break;
                    }

					//face has no texture index
					facep->mDrawInfo = NULL;
					facep->setTextureIndex(FACE_DO_NOT_BATCH_TEXTURES);

					if (geom_count + facep->getGeomCount() > max_vertices)
					{ //cut batches on geom count too big
						break;
					}

					++i;
					index_count += facep->getIndicesCount();
					geom_count += facep->getGeomCount();

					flexi = flexi || facep->getViewerObject()->getVolume()->isUnique();
				}
			}
		}


		if (flexi && buffer_usage && buffer_usage != GL_STREAM_DRAW_ARB)
		{
			buffer_usage = GL_STREAM_DRAW_ARB;
		}

		//create vertex buffer
		LLPointer<LLVertexBuffer> buffer;

		{
			LL_PROFILE_ZONE_NAMED_CATEGORY_VOLUME("genDrawInfo - allocate");
			buffer = createVertexBuffer(mask, buffer_usage);
			if(!buffer->allocateBuffer(geom_count, index_count, TRUE))
			{
				LL_WARNS() << "Failed to allocate group Vertex Buffer to "
					<< geom_count << " vertices and "
					<< index_count << " indices" << LL_ENDL;
				buffer = NULL;
			}
		}

		if (buffer)
		{
			geometryBytes += buffer->getSize() + buffer->getIndicesSize();
			buffer_map[mask][*face_iter].push_back(buffer);
		}

		//add face geometry

		U32 indices_index = 0;
		U16 index_offset = 0;

		std::unique_ptr<FSPerfStats::RecordAttachmentTime> ratPtr; // <FS:Beq/> capture render times
		while (face_iter < i)
		{
			//update face indices for new buffer
			facep = *face_iter;
			LLViewerObject* vobj = facep->getViewerObject();
			// <FS:Beq> capture render times
			if(vobj && vobj->isAttachment())
			{
				trackAttachments(vobj, LLPipeline::sShadowRender, &ratPtr);
			}
			// </FS:Beq>
			if (buffer.isNull())
			{
				// Bulk allocation failed
				facep->setVertexBuffer(buffer);
				facep->setSize(0, 0); // mark as no geometry
				++face_iter;
				continue;
			}
			facep->setIndicesIndex(indices_index);
			facep->setGeomIndex(index_offset);
			facep->setVertexBuffer(buffer);	
			
			if (batch_textures && facep->getTextureIndex() == FACE_DO_NOT_BATCH_TEXTURES)
			{
				LL_ERRS() << "Invalid texture index." << LL_ENDL;
			}
			
			{
				//for debugging, set last time face was updated vs moved
				facep->updateRebuildFlags();

				if (!LLPipeline::sDelayVBUpdate)
				{ //copy face geometry into vertex buffer
					LLDrawable* drawablep = facep->getDrawable();
					LLVOVolume* vobj = drawablep->getVOVolume();
					LLVolume* volume = vobj->getVolume();

					if (drawablep->isState(LLDrawable::ANIMATED_CHILD))
					{
						vobj->updateRelativeXform(true);
					}

					U32 te_idx = facep->getTEOffset();

					if (!facep->getGeometryVolume(*volume, te_idx, 
						vobj->getRelativeXform(), vobj->getRelativeXformInvTrans(), index_offset,true))
					{
						LL_WARNS() << "Failed to get geometry for face!" << LL_ENDL;
					}

					if (drawablep->isState(LLDrawable::ANIMATED_CHILD))
					{
						vobj->updateRelativeXform(false);
					}
				}
			}

			index_offset += facep->getGeomCount();
			indices_index += facep->getIndicesCount();

			//append face to appropriate render batch

			BOOL force_simple = facep->getPixelArea() < FORCE_SIMPLE_RENDER_AREA;
			BOOL fullbright = facep->isState(LLFace::FULLBRIGHT);
			if ((mask & LLVertexBuffer::MAP_NORMAL) == 0)
			{ //paranoia check to make sure GL doesn't try to read non-existant normals
				fullbright = TRUE;
			}

			if (hud_group)
			{ //all hud attachments are fullbright
				fullbright = TRUE;
			}

			const LLTextureEntry* te = facep->getTextureEntry();
			tex = facep->getTexture();

			BOOL is_alpha = (facep->getPoolType() == LLDrawPool::POOL_ALPHA) ? TRUE : FALSE;
		
			LLMaterial* mat = te->getMaterialParams().get();

			bool can_be_shiny = true;
			if (mat)
			{
				U8 mode = mat->getDiffuseAlphaMode();
				can_be_shiny = mode == LLMaterial::DIFFUSE_ALPHA_MODE_NONE ||
								mode == LLMaterial::DIFFUSE_ALPHA_MODE_EMISSIVE;
			}

            F32 te_alpha = te->getColor().mV[3]; 
			bool use_legacy_bump = te->getBumpmap() && (te->getBumpmap() < 18) && (!mat || mat->getNormalID().isNull());
			bool opaque = te_alpha >= 0.999f;
            bool transparent = te_alpha < 0.999f;

            is_alpha = (is_alpha || transparent) ? TRUE : FALSE;

			if (mat && LLPipeline::sRenderDeferred && !hud_group)
			{
				bool material_pass = false;

				// do NOT use 'fullbright' for this logic or you risk sending
				// things without normals down the materials pipeline and will
				// render poorly if not crash NORSPEC-240,314
				//
				if (te->getFullbright())
				{
					if (mat->getDiffuseAlphaMode() == LLMaterial::DIFFUSE_ALPHA_MODE_MASK)
					{
						if (opaque)
						{
							registerFace(group, facep, LLRenderPass::PASS_FULLBRIGHT_ALPHA_MASK);
						}
						else
						{
							registerFace(group, facep, LLRenderPass::PASS_ALPHA);
						}
					}
					else if (is_alpha)
					{
						registerFace(group, facep, LLRenderPass::PASS_ALPHA);
					}
					else
					{
						if (mat->getEnvironmentIntensity() > 0 || te->getShiny() > 0)
						{
							material_pass = true;
						}
						else
						{
                            if (opaque)
						    {
							    registerFace(group, facep, LLRenderPass::PASS_FULLBRIGHT);
                            }
                            else
                            {
                                registerFace(group, facep, LLRenderPass::PASS_ALPHA);
                            }
						}
					}
				}
				else if (transparent)
				{
					registerFace(group, facep, LLRenderPass::PASS_ALPHA);
				}
				else if (use_legacy_bump)
				{
					// we have a material AND legacy bump settings, but no normal map
					registerFace(group, facep, LLRenderPass::PASS_BUMP);
				}
				else
				{
					material_pass = true;
				}

				if (material_pass)
				{
					static const U32 pass[] = 
					{
						LLRenderPass::PASS_MATERIAL,
						LLRenderPass::PASS_ALPHA, //LLRenderPass::PASS_MATERIAL_ALPHA,
						LLRenderPass::PASS_MATERIAL_ALPHA_MASK,
						LLRenderPass::PASS_MATERIAL_ALPHA_EMISSIVE,
						LLRenderPass::PASS_SPECMAP,
						LLRenderPass::PASS_ALPHA, //LLRenderPass::PASS_SPECMAP_BLEND,
						LLRenderPass::PASS_SPECMAP_MASK,
						LLRenderPass::PASS_SPECMAP_EMISSIVE,
						LLRenderPass::PASS_NORMMAP,
						LLRenderPass::PASS_ALPHA, //LLRenderPass::PASS_NORMMAP_BLEND,
						LLRenderPass::PASS_NORMMAP_MASK,
						LLRenderPass::PASS_NORMMAP_EMISSIVE,
						LLRenderPass::PASS_NORMSPEC,
						LLRenderPass::PASS_ALPHA, //LLRenderPass::PASS_NORMSPEC_BLEND,
						LLRenderPass::PASS_NORMSPEC_MASK,
						LLRenderPass::PASS_NORMSPEC_EMISSIVE,
					};

					U32 mask = mat->getShaderMask();

					llassert(mask < sizeof(pass)/sizeof(U32));

					mask = llmin(mask, (U32)(sizeof(pass)/sizeof(U32)-1));

					registerFace(group, facep, pass[mask]);
				}
			}
			else if (mat)
			{
				U8 mode = mat->getDiffuseAlphaMode();

                is_alpha = (is_alpha || (mode == LLMaterial::DIFFUSE_ALPHA_MODE_BLEND));

				if (is_alpha)
				{
					mode = LLMaterial::DIFFUSE_ALPHA_MODE_BLEND;
				}

				if (mode == LLMaterial::DIFFUSE_ALPHA_MODE_MASK)
				{
					registerFace(group, facep, fullbright ? LLRenderPass::PASS_FULLBRIGHT_ALPHA_MASK : LLRenderPass::PASS_ALPHA_MASK);
				}
				else if (is_alpha )
				{
					registerFace(group, facep, LLRenderPass::PASS_ALPHA);
				}
				else if (gPipeline.shadersLoaded()
					&& LLPipeline::sRenderBump 
					&& te->getShiny() 
					&& can_be_shiny)
				{
					registerFace(group, facep, fullbright ? LLRenderPass::PASS_FULLBRIGHT_SHINY : LLRenderPass::PASS_SHINY);
				}
				else
				{
					registerFace(group, facep, fullbright ? LLRenderPass::PASS_FULLBRIGHT : LLRenderPass::PASS_SIMPLE);
				}
			}
			else if (is_alpha)
			{
				// can we safely treat this as an alpha mask?
				if (facep->getFaceColor().mV[3] <= 0.f)
				{ //100% transparent, don't render unless we're highlighting transparent
					LL_PROFILE_ZONE_NAMED_CATEGORY_VOLUME("facep->alpha -> invisible");
					registerFace(group, facep, LLRenderPass::PASS_ALPHA_INVISIBLE);
				}
				else if (facep->canRenderAsMask())
				{
					if (te->getFullbright() || LLPipeline::sNoAlpha)
					{
						registerFace(group, facep, LLRenderPass::PASS_FULLBRIGHT_ALPHA_MASK);
					}
					else
					{
						registerFace(group, facep, LLRenderPass::PASS_ALPHA_MASK);
					}
				}
				else
				{
					registerFace(group, facep, LLRenderPass::PASS_ALPHA);
				}
			}
			else if (gPipeline.shadersLoaded()
				&& LLPipeline::sRenderBump 
				&& te->getShiny() 
				&& can_be_shiny)
			{ //shiny
				if (tex->getPrimaryFormat() == GL_ALPHA)
				{ //invisiprim+shiny
					registerFace(group, facep, LLRenderPass::PASS_INVISI_SHINY);
					registerFace(group, facep, LLRenderPass::PASS_INVISIBLE);
				}
				else if (LLPipeline::sRenderDeferred && !hud_group)
				{ //deferred rendering
					if (te->getFullbright())
					{ //register in post deferred fullbright shiny pass
						registerFace(group, facep, LLRenderPass::PASS_FULLBRIGHT_SHINY);
						if (te->getBumpmap())
						{ //register in post deferred bump pass
							registerFace(group, facep, LLRenderPass::PASS_POST_BUMP);
						}
					}
					else if (use_legacy_bump)
					{ //register in deferred bump pass
						registerFace(group, facep, LLRenderPass::PASS_BUMP);
					}
					else
					{ //register in deferred simple pass (deferred simple includes shiny)
						llassert(mask & LLVertexBuffer::MAP_NORMAL);
						registerFace(group, facep, LLRenderPass::PASS_SIMPLE);
					}
				}
				else if (fullbright)
				{	//not deferred, register in standard fullbright shiny pass					
					registerFace(group, facep, LLRenderPass::PASS_FULLBRIGHT_SHINY);
				}
				else
				{ //not deferred or fullbright, register in standard shiny pass
					registerFace(group, facep, LLRenderPass::PASS_SHINY);
				}
			}
			else
			{ //not alpha and not shiny
				if (!is_alpha && tex->getPrimaryFormat() == GL_ALPHA)
				{ //invisiprim
					registerFace(group, facep, LLRenderPass::PASS_INVISIBLE);
				}
				else if (fullbright || bake_sunlight)
				{ //fullbright
					if (mat && mat->getDiffuseAlphaMode() == LLMaterial::DIFFUSE_ALPHA_MODE_MASK)
					{
						registerFace(group, facep, LLRenderPass::PASS_FULLBRIGHT_ALPHA_MASK);
					}
					else
					{
						registerFace(group, facep, LLRenderPass::PASS_FULLBRIGHT);
					}
					if (LLPipeline::sRenderDeferred && !hud_group && LLPipeline::sRenderBump && use_legacy_bump)
					{ //if this is the deferred render and a bump map is present, register in post deferred bump
						registerFace(group, facep, LLRenderPass::PASS_POST_BUMP);
					}
				}
				else
				{
					if (LLPipeline::sRenderDeferred && LLPipeline::sRenderBump && use_legacy_bump)
					{ //non-shiny or fullbright deferred bump
						registerFace(group, facep, LLRenderPass::PASS_BUMP);
					}
					else
					{ //all around simple
						llassert(mask & LLVertexBuffer::MAP_NORMAL);
						if (mat && mat->getDiffuseAlphaMode() == LLMaterial::DIFFUSE_ALPHA_MODE_MASK)
						{ //material alpha mask can be respected in non-deferred
							registerFace(group, facep, LLRenderPass::PASS_ALPHA_MASK);
						}
						else
						{
							registerFace(group, facep, LLRenderPass::PASS_SIMPLE);
						}
				    }
				}
				
				
				if (!gPipeline.shadersLoaded() && 
					!is_alpha && 
					te->getShiny() && 
					LLPipeline::sRenderBump)
				{ //shiny as an extra pass when shaders are disabled
					registerFace(group, facep, LLRenderPass::PASS_SHINY);
				}
			}
			
			//not sure why this is here, and looks like it might cause bump mapped objects to get rendered redundantly -- davep 5/11/2010
			if (!is_alpha && (hud_group || !LLPipeline::sRenderDeferred))
			{
				llassert((mask & LLVertexBuffer::MAP_NORMAL) || fullbright);
				facep->setPoolType((fullbright) ? LLDrawPool::POOL_FULLBRIGHT : LLDrawPool::POOL_SIMPLE);
				
				if (!force_simple && LLPipeline::sRenderBump && use_legacy_bump)
				{
					registerFace(group, facep, LLRenderPass::PASS_BUMP);
				}
			}

			if (!is_alpha && LLPipeline::sRenderGlow && te->getGlow() > 0.f)
			{
				registerFace(group, facep, LLRenderPass::PASS_GLOW);
			}
						
			++face_iter;
		}

		if (buffer)
		{
			buffer->flush();
		}
	}

	group->mBufferMap[mask].clear();
	for (LLSpatialGroup::buffer_texture_map_t::iterator i = buffer_map[mask].begin(); i != buffer_map[mask].end(); ++i)
	{
		group->mBufferMap[mask][i->first] = i->second;
	}

	return geometryBytes;
}

void LLVolumeGeometryManager::addGeometryCount(LLSpatialGroup* group, U32& vertex_count, U32& index_count)
{
    //initialize to default usage for this partition
    U32 usage = group->getSpatialPartition()->mBufferUsage;

    //for each drawable
    for (LLSpatialGroup::element_iter drawable_iter = group->getDataBegin(); drawable_iter != group->getDataEnd(); ++drawable_iter)
    {
        LLDrawable* drawablep = (LLDrawable*)(*drawable_iter)->getDrawable();

        if (!drawablep || drawablep->isDead())
        {
            continue;
        }

        if (drawablep->isAnimating())
        { //fall back to stream draw for animating verts
            usage = GL_STREAM_DRAW_ARB;
        }
    }

    group->mBufferUsage = usage;
}

void LLGeometryManager::addGeometryCount(LLSpatialGroup* group, U32 &vertex_count, U32 &index_count)
{	
    LL_PROFILE_ZONE_SCOPED_CATEGORY_VOLUME;

	//initialize to default usage for this partition
	U32 usage = group->getSpatialPartition()->mBufferUsage;
	
    //clear off any old faces
    mFaceList.clear();

	//for each drawable
	for (LLSpatialGroup::element_iter drawable_iter = group->getDataBegin(); drawable_iter != group->getDataEnd(); ++drawable_iter)
	{
		LLDrawable* drawablep = (LLDrawable*)(*drawable_iter)->getDrawable();
		
		if (!drawablep || drawablep->isDead())
		{
			continue;
		}
	
		if (drawablep->isAnimating())
		{ //fall back to stream draw for animating verts
			usage = GL_STREAM_DRAW_ARB;
		}

		//for each face
		for (S32 i = 0; i < drawablep->getNumFaces(); i++)
		{
			//sum up face verts and indices
			drawablep->updateFaceSize(i);
			LLFace* facep = drawablep->getFace(i);
			if (facep)
			{
				if (facep->hasGeometry() && facep->getPixelArea() > FORCE_CULL_AREA && 
					facep->getGeomCount() + vertex_count <= 65536)
				{
					vertex_count += facep->getGeomCount();
					index_count += facep->getIndicesCount();
				
					//remember face (for sorting)
					mFaceList.push_back(facep);
				}
				else
				{
					facep->clearVertexBuffer();
				}
			}
		}
	}
	
	group->mBufferUsage = usage;
}

LLHUDPartition::LLHUDPartition(LLViewerRegion* regionp) : LLBridgePartition(regionp)
{
	mPartitionType = LLViewerRegion::PARTITION_HUD;
	mDrawableType = LLPipeline::RENDER_TYPE_HUD;
	mSlopRatio = 0.f;
	mLODPeriod = 1;
}

void LLHUDPartition::shift(const LLVector4a &offset)
{
	//HUD objects don't shift with region crossing.  That would be silly.
}<|MERGE_RESOLUTION|>--- conflicted
+++ resolved
@@ -5257,7 +5257,6 @@
             if (rebuild_face_octrees)
 			{
                 dst_face.destroyOctree();
-<<<<<<< HEAD
 				// <FS:ND> Create a debug log for octree insertions if requested.
 				static LLCachedControl<bool> debugOctree(gSavedSettings,"FSCreateOctreeLog");
 				bool _debugOT( debugOctree );
@@ -5271,9 +5270,6 @@
 				if( _debugOT )
 					nd::octree::debug::gOctreeDebug -= 1;
 				// </FS:ND>
-=======
-                dst_face.createOctree();
->>>>>>> e45b6159
 			}
 		}
 	}
