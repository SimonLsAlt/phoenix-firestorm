--- conflicted
+++ resolved
@@ -6001,11 +6001,6 @@
                 trackAttachments( vobj, drawablep->isState(LLDrawable::RIGGED),&ratPtr);
             }
 
-            if(vobj->isAttachment())
-            {
-                trackAttachments( vobj, drawablep->isState(LLDrawable::RIGGED),&ratPtr);
-            }
-
 			LLVolume* volume = vobj->getVolume();
 			if (volume)
 			{
@@ -6171,14 +6166,10 @@
 					const LLTextureEntry* te = facep->getTextureEntry();
 					LLViewerTexture* tex = facep->getTexture();
 
-<<<<<<< HEAD
 					// <FS:ND> More crash avoding ...
-					// if (te->getGlow() >= 1.f/255.f)
-					if (te && te->getGlow() >= 1.f/255.f)
+					// if (te->getGlow() > 0.f)
+					if (te && te->getGlow() > 0.f)
 					// </FS:ND>
-=======
-					if (te->getGlow() > 0.f)
->>>>>>> 04604a92
 					{
 						emissive = true;
 					}
@@ -6460,7 +6451,6 @@
 					if (!vobj) continue;
 
                     if (vobj->isAttachment())
-<<<<<<< HEAD
 					{
 						trackAttachments( vobj, drawablep->isState(LLDrawable::RIGGED), &ratPtr );
 					}
@@ -6470,13 +6460,6 @@
 				    static auto debug_logging_on = debugLoggingEnabled("AnimatedObjectsLinkset");
 				    if (debug_logging_on)
 				    //</FS:Beq>
-=======
-                    {
-                        trackAttachments( vobj, drawablep->isState(LLDrawable::RIGGED), &ratPtr );
-                    }
-					
-					if (debugLoggingEnabled("AnimatedObjectsLinkset"))
->>>>>>> 04604a92
 					{
 						if (vobj->isAnimatedObject() && vobj->isRiggedMesh())
 						{
